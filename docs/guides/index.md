--- conflicted
+++ resolved
@@ -18,15 +18,4 @@
 ## Development Guides
 
 -   [Access Control](./access-control-guide.md)
--   [Matter IDL tooling and validation](./matter_idl_tooling.md)
-
-<<<<<<< HEAD
-## Troubleshooting Guides
-
--   [Avahi - Troubleshooting](./troubleshooting_avahi.md)
-=======
-## Setup Guides
-
--   [Open Thread - Hardware suggestions](./openthread_rcp_nrf_dongle.md)
--   [Open Thread - Setting up a Raspberry Pi as a Border Router](./openthread_border_router_pi.md)
->>>>>>> f217f77b
+-   [Matter IDL tooling and validation](./matter_idl_tooling.md)