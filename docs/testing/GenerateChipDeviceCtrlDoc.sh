--- conflicted
+++ resolved
@@ -19,16 +19,12 @@
 export PYTHONPATH="$SCRIPT_DIR/../../src/controller/python"
 FILENAME='ChipDeviceCtrlAPI.md'
 
-<<<<<<< HEAD
-pydoc-markdown -m matter.ChipDeviceCtrl '{
-=======
 if [[ $# -ne 1 ]]; then
     echo 'usage: GenerateChipDeviceCtrlDoc.sh build_directory'
     exit 1
 fi
 
-pydoc-markdown -I "$PYTHONPATH" --py3 -m chip.ChipDeviceCtrl '{
->>>>>>> 3176ce8e
+pydoc-markdown -I "$PYTHONPATH" --py3 -m matter.ChipDeviceCtrl '{
     renderer: {
       type: markdown,
       descriptive_class_title: false,
