# Fuzz testing

-   Fuzz Testing involves providing random and unexpected data as input to
    functions and methods to uncover bugs, security vulnerabilities, or to
    determine if the software crashes.
-   it is often continuous; the function under test is called in iteration with
    thousands of different inputs.
-   Fuzz testing is often done with sanitizers enabled; to catch memory errors
    and undefined behavior.
-   The most commonly used fuzz testing frameworks for C/C++ are libFuzzer and
    AFL.
-   [Google's FuzzTest](https://github.com/google/fuzztest) is a newer framework
    that simplifies writing fuzz tests with user-friendly APIs and offers more
    control over input generation. It also integrates seamlessly with Google
    Test (GTest).

## Fuzz testing with libFuzzer

The following example demonstrates how to use libFuzzer to write a simple fuzz
test. Each fuzzer function is defined using
`LLVMFuzzerTestOneInput(const uint8_t * data, size_t len)`.

The Fuzzer must be located in a Test Folder : `src/some_directory/tests/`

```
#include <cstddef>
#include <cstdint>

/**
 *    @file
 *      This file describes a Fuzzer for ...
 */

extern "C" int LLVMFuzzerTestOneInput(const uint8_t * data, size_t len)
{

    // Instantiate values as needed
    // Call target function for the fuzzer with the fuzzing input (data and len)

    return 0;
}

```

See
[FuzzBase38Decode.cpp](https://github.com/project-chip/connectedhomeip/blob/master/src/setup_payload/tests/FuzzBase38Decode.cpp)
for an example of a simple fuzz test.

### Compiling and running

-   Add to `src/some_directory/tests/BUILD.gn`

    -   Example

        ```
        import("${chip_root}/build/chip/fuzz_test.gni")

        if (enable_fuzz_test_targets) {
            chip_fuzz_target("FuzzTargetName1") {
                sources = [ "Fuzzer1.cpp" ]
                public_deps = [
                    // Dependencies go here.
                ]
            }
            chip_fuzz_target("FuzzTargetName2") {
                sources = [ "Fuzzer2.cpp" ]
                public_deps = [
                    // Dependencies go here.
                ]
            }
        }
        ```

        -   CHIP_FUZZ_TARGET : the name of the fuzz target
        -   SOURCES : file in the test folder containing the fuzzer
            implementation
        -   PUBLIC_DEPS : Code Dependencies needed to build fuzzer

    -   Another example:
        [src/setup_payload/tests/BUILD.gn](https://github.com/project-chip/connectedhomeip/blob/b367512f519e5e109346e81a0d84fd85cd9192f7/src/setup_payload/tests/BUILD.gn#L43)

-   Add to `${chip_root}/BUILD.gn`

    -   Add the Fuzzing Target in this part of the code :
        [\${chip_root}/BUILD.gn](https://github.com/project-chip/connectedhomeip/blob/b367512f519e5e109346e81a0d84fd85cd9192f7/BUILD.gn#L52)

    -   Add Fuzzing Target like that

        ```
        if (enable_fuzz_test_targets) {
            group("fuzz_tests") {
            deps = [
                "${chip_root}/src/credentials/tests:fuzz-chip-cert",
                "${chip_root}/src/lib/core/tests:fuzz-tlv-reader",
                "${chip_root}/src/lib/dnssd/minimal_mdns/tests:fuzz-minmdns-packet-parsing",
                "${chip_root}/src/lib/format/tests:fuzz-payload-decoder",
                "${chip_root}/src/setup_payload/tests:fuzz-setup-payload-base38",
                "${chip_root}/src/setup_payload/tests:fuzz-setup-payload-base38-decode",
                // ADD HERE YOUR FUZZING TARGET
                "${chip_root}/some_directory/tests:FuzzTargetName"
                ]
            }
        }
        ```

-   Build all fuzzers
    ```
    ./scripts/build/build_examples.py --target <host>-<compiler>-tests-asan-libfuzzer-clang build
    ```
    e.g.
    ```
    ./scripts/build/build_examples.py --target darwin-arm64-tests-asan-libfuzzer-clang build
    ```
    \*\* Make sure to put the right host and compiler
-   Fuzzers binaries are compiled into:

    -   `out/<host>-<compiler>-tests-asan-libfuzzer-clang/tests`
    -   e.g. `darwin-arm64-tests-asan-libfuzzer-clang`

-   Running the fuzzer with a corpus
    -   `path_to_fuzzer_in_test_folder path_to_corpus`

## `Google's FuzzTest`

-   Google FuzzTest is integrated through Pigweed
    [pw_fuzzer](https://pigweed.dev/pw_fuzzer/concepts.html).

### Use cases

1. Finding Undefined Behavior with Sanitizers:

    - Running fuzz tests while checking if a crash or other sanitizer-detected
      error occurs, allowing detection of subtle memory issues like buffer
      overflows and use-after-free errors.

2. Find Correctness Bugs using Assertions:
    - For example, in Round trip Fuzzing, fuzzed input is encoded, decoded, and
      then verified to match the original input. An example of this can be found
      in src/setup_payload/tests/FuzzBase38PW.cpp.

-   More information can be found in the
    [FuzzTest Use Cases](https://github.com/google/fuzztest/blob/main/doc/use-cases.md)
    documentation.

### Writing FuzzTests

Keywords: Property Function, Input Domain

-   FuzzTests are instantiated through the macro call of `FUZZ_TEST`:

```cpp
FUZZ_TEST(TLVReader, FuzzTlvReader).WithDomains(fuzztest::Arbitrary<std::vector<std::uint8_t>>());
```

-   The Macro invocation calls the **Property Function**, which is
    `FuzzTlvReader` above.

-   The **input domains** define the range and type of inputs that the
    **property function** will receive during fuzzing, specified using the
    `.WithDomains()` clause.
-   In the macro above, FuzzTest will generate a wide range of possible byte
    vectors to thoroughly test the `FuzzTlvReader` function.

#### The Property Function

```cpp
// The Property Function
void FuzzTlvRead(const std::vector<std::uint8_t> & bytes)
{
    TLVReader reader;
    reader.Init(bytes.data(), bytes.size());
    chip::TLV::Utilities::Iterate(reader, FuzzIterator, nullptr);
}
```

-   The Property Functions must return a `void`
-   The function will be run with many different inputs in the same process,
    trying to trigger a crash.
-   It is possible to include Assertions such as during Round-Trip Fuzzing

-   More Information:
    https://github.com/google/fuzztest/blob/main/doc/fuzz-test-macro.md#the-property-function

#### Input Domains

-   FuzzTest Offers many Input Domains, all of which are part of the
    `fuzztest::` namespace.
-   All native C++ types can be used through `Arbitrary<T>()`:

```cpp
FUZZ_TEST(Base38Decoder, FuzzQRCodeSetupPayloadParser).WithDomains(Arbitrary<std::string>());
```

-   using vector domains is one of the most common. It is possible to limit the
    size of the input vectors (or any container domain) using `.WithMaxSize()`
    or `.WithMinSize()`, as shown below:

```cpp
FUZZ_TEST(MinimalmDNS, TxtResponderFuzz).WithDomains(Arbitrary<vector<uint8_t>>().WithMaxSize(254));
```

-   `ElementOf` is particularly useful as it allows us to define a domain by
    explicitly enumerating the set of values in it and passing it to FuzzTest
    invocation. Example:

```cpp
auto AnyProtocolID()
{
    return ElementOf({ chip::Protocols::SecureChannel::Id, chip::Protocols::InteractionModel::Id, chip::Protocols::BDX::Id,
                       chip::Protocols::UserDirectedCommissioning::Id });
}

FUZZ_TEST(PayloadDecoder, RunDecodeFuzz).WithDomains(Arbitrary<std::vector<std::uint8_t>>(), AnyProtocolID(), Arbitrary<uint8_t>());
```

-   A detailed reference for input domains can be found here:
    [FuzzTest Domain Reference](https://github.com/google/fuzztest/blob/main/doc/domains-reference.md#elementof-domains-element-of).

<<<<<<< HEAD
#### Seeds and Corpus

-   Using initial seeds is very useful when fuzzing functions that take complex
    inputs, such as large byte arrays
-   The fuzzing engine starts by mutating these initial seeds instead of
    generating completely random inputs
-   This helps the fuzzing engine explore more realistic and meaningful code
    paths faster, making it more likely to uncover issues

-   Adding `.WithSeeds()` to the _Input Domains_ within a FUZZ_TEST Macro
    invocation allow us to use initial seeds.
-   Two Ways to use `.WithSeeds()`:

    1. **Using variables as inputs**: Examples of this usage are in
       `FuzzCASE.cpp` in the Fuzz Test Case
       `FUZZ_TEST(FuzzCASE, ParseSigma1_RawPayload)`

    2. **Using files as inputs** with `fuzztest::ReadFilesFromDirectory()`:
        - Returns a vector of single-element tuples, each containing file
          content as a string
        - Use a lambda like `seedProvider` in `FuzzChipCertPW.cpp` to unpack the
          tuples and extract contents
        - The lambda should return `std::vector<std::string>` to be used with
          `std::string` domain as shown below:

    ```cpp
        FUZZ_TEST(FuzzChipCert, ConvertX509CertToChipCertFuzz).WithDomains(Arbitrary<std::string>().WithSeeds(seedProvider(isDerFile)));
    ```
=======
#### Domain Combinators

-   Domain Combinators: Useful when we have input domains that we want use to
    create another domain; e.g. construct an object and pass it to the property
    function.
-   An example is `Map` documented in FuzzTest's official documentation
    [Aggregate Combinators#Map](https://github.com/google/fuzztest/blob/main/doc/domains-reference.md#map)
-   Using a Map, we can take several input domains, pass them into the mapping
    function, and get a single Domain as output.
-   An example from the Stack is `AnyValidationContext()` used in
    `FUZZ_TEST(FuzzCASE, HandleSigma3b)`
>>>>>>> 0e56f4cd

### Running FuzzTests

There are several ways to run the tests:

1.  Unit-test mode (where the inputs are only fuzzed for a second):

```bash
./fuzz-chip-cert-pw
```

2.  Continuous fuzzing mode; we need to first list the tests, then specify the
    FuzzTestCase to run:

```bash
$ ./fuzz-chip-cert-pw --list_fuzz_tests
[.] Sanitizer coverage enabled. Counter map size: 11134, Cmp map size: 262144
[*] Fuzz test: ChipCert.ChipCertFuzzer
[*] Fuzz test: ChipCert.DecodeChipCertFuzzer

$ ./fuzz-chip-cert-pw --fuzz=ChipCert.DecodeChipCertFuzzer
```

3. Running all Tests in a TestSuite for a specific time, e.g for 10 minutes

```bash
#both Fuzz Tests will be run for 10 minutes each
./fuzz-chip-cert-pw --fuzz_for=10m
```

4. For Help

```bash
# FuzzTest related help
./fuzz-chip-cert-pw --helpfull

# gtest related help
./fuzz-chip-cert-pw --help

```

### Coverage Report Generation

> [!TIP]
>
> Use Coverage Reports to get more insights while writing FuzzTests.

1. Build FuzzTests with coverage instrumentation
   [Building pw_fuzzer FuzzTests](https://github.com/project-chip/connectedhomeip/blob/master/docs/guides/BUILDING.md#pw_fuzzer-fuzztests).

2. Run These FuzzTests using `scripts/tests/run_fuzztest_coverage.py`

    - run them in `Continuous Fuzzing Mode` for as long as possible to get max
      coverage

3. The path for the HTML Coverage Report will be output after generation

### Coverage Reports and Fuzz Blockers

-   Coverage Reports can give (FuzzTest Developers) insights and help identify
    `Fuzz Blockers`.
-   **Fuzz Blocker**: something that prevents a fuzz test from exploring a
    certain part of the code.

#### Example of Fuzz Blocker Analysis:

-   Screenshot below shows how we can use a Coverage Report to identify a Fuzz
    Blocker
-   We can see the number of executions of each line in the report.
-   Line (#2159) was not reached, in at least 129,452 executions.
-   The line (#2156) just above it is possibly a Fuzz Blocker.

    -   The `data.fabricId` check is always failing and it is blocking the
        execution of the function that follows it.

![FuzzBlocker_before](img/fuzzblocker_before.png)

-   Thus, we can adapt our FuzzTest in a way to be able to pass that check.
-   **Solution**: One approach will be to:

    1. Seed the Fuzzed `NOC` with a valid NOC Certificate
    2. Fuzz the `FabricId`
    3. Seed the `FabricId` using the same **valid** `FabricId` included in the
       valid NOC Cert.

-   After doing this, Screenshot below shows Line #2159 is now reached; We have
    increased our coverage and we are sure that our FuzzTest is more effective:
-   This approach was used FuzzTest Case `FUZZ_TEST(FuzzCASE, HandleSigma3b)`

![FuzzBlocker_after](img/fuzzblocker_after.png)

### FAQ

#### What revision should the FuzzTest and Abseil submodules be for running `pw_fuzzer` with FuzzTest?

-   Google FuzzTest is integrated into Matter using `pw_fuzzer`, which has
    several dependencies. These dependencies are listed here:
    [Step 0: Set up FuzzTest for your project](https://pigweed.dev/pw_fuzzer/guides/fuzztest.html#step-0-set-up-fuzztest-for-your-project).
-   Matter integrates these dependencies as submodules, including Google
    FuzzTest and Abseil.
-   Since FuzzTest and Abseil only support the `bazel` and `CMake` build systems
    and do not support GN, Pigweed maintainers use a script to generate GN files
    for these dependencies.
-   the revision of FuzzTest and Abseil submodules in Matter should match or at
    least be as new as the specific version (SHA1) used when generating these GN
    files.
-   You can find the version used for the generated GN files here:
    [FuzzTest Version](https://pigweed.dev/third_party/fuzztest/#version) and
    [Abseil Version](https://pigweed.dev/third_party/abseil-cpp/#version).

#### TO ADD:

-   More Information on Test Fixtures (After issues are resolved)
-   How to add FuzzTests to the Build System
-   More Information on OSS-FUZZ<|MERGE_RESOLUTION|>--- conflicted
+++ resolved
@@ -216,36 +216,6 @@
 -   A detailed reference for input domains can be found here:
     [FuzzTest Domain Reference](https://github.com/google/fuzztest/blob/main/doc/domains-reference.md#elementof-domains-element-of).
 
-<<<<<<< HEAD
-#### Seeds and Corpus
-
--   Using initial seeds is very useful when fuzzing functions that take complex
-    inputs, such as large byte arrays
--   The fuzzing engine starts by mutating these initial seeds instead of
-    generating completely random inputs
--   This helps the fuzzing engine explore more realistic and meaningful code
-    paths faster, making it more likely to uncover issues
-
--   Adding `.WithSeeds()` to the _Input Domains_ within a FUZZ_TEST Macro
-    invocation allow us to use initial seeds.
--   Two Ways to use `.WithSeeds()`:
-
-    1. **Using variables as inputs**: Examples of this usage are in
-       `FuzzCASE.cpp` in the Fuzz Test Case
-       `FUZZ_TEST(FuzzCASE, ParseSigma1_RawPayload)`
-
-    2. **Using files as inputs** with `fuzztest::ReadFilesFromDirectory()`:
-        - Returns a vector of single-element tuples, each containing file
-          content as a string
-        - Use a lambda like `seedProvider` in `FuzzChipCertPW.cpp` to unpack the
-          tuples and extract contents
-        - The lambda should return `std::vector<std::string>` to be used with
-          `std::string` domain as shown below:
-
-    ```cpp
-        FUZZ_TEST(FuzzChipCert, ConvertX509CertToChipCertFuzz).WithDomains(Arbitrary<std::string>().WithSeeds(seedProvider(isDerFile)));
-    ```
-=======
 #### Domain Combinators
 
 -   Domain Combinators: Useful when we have input domains that we want use to
@@ -257,7 +227,35 @@
     function, and get a single Domain as output.
 -   An example from the Stack is `AnyValidationContext()` used in
     `FUZZ_TEST(FuzzCASE, HandleSigma3b)`
->>>>>>> 0e56f4cd
+
+#### Seeds and Corpus
+
+-   Using initial seeds is very useful when fuzzing functions that take complex
+    inputs, such as large byte arrays
+-   The fuzzing engine starts by mutating these initial seeds instead of
+    generating completely random inputs
+-   This helps the fuzzing engine explore more realistic and meaningful code
+    paths faster, making it more likely to uncover issues
+
+-   Adding `.WithSeeds()` to the _Input Domains_ within a FUZZ_TEST Macro
+    invocation allow us to use initial seeds.
+-   Two Ways to use `.WithSeeds()`:
+
+    1. **Using variables as inputs**: Examples of this usage are in
+       `FuzzCASE.cpp` in the lambda `SeededEncodedSigma1()` used in the Fuzz
+       Test Case `FUZZ_TEST(FuzzCASE, ParseSigma1_RawPayload)`
+
+    2. **Using files as inputs** with `fuzztest::ReadFilesFromDirectory()`:
+        - Returns a vector of single-element tuples, each containing file
+          content as a string
+        - Use a lambda like `seedProvider` in `FuzzChipCertPW.cpp` to unpack the
+          tuples and extract contents
+        - The lambda should return `std::vector<std::string>` to be used with
+          `std::string` domain as shown below:
+
+    ```cpp
+        FUZZ_TEST(FuzzChipCert, ConvertX509CertToChipCertFuzz).WithDomains(Arbitrary<std::string>().WithSeeds(seedProvider(isDerFile)));
+    ```
 
 ### Running FuzzTests
 
