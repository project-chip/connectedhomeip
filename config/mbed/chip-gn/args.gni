--- conflicted
+++ resolved
@@ -20,19 +20,17 @@
 chip_system_project_config_include = ""
 chip_device_project_config_include = ""
 
-<<<<<<< HEAD
 chip_inet_config_enable_raw_endpoint = false
 chip_inet_config_enable_udp_endpoint = true
 chip_inet_config_enable_tcp_endpoint = true
 chip_inet_config_enable_dns_resolver = false
-=======
+
 chip_custom_build_cflags = [
     "-Wno-shadow",
     "-Wno-conversion",
     "-Wno-maybe-uninitialized",
     "-Wno-return-type"
     ]
->>>>>>> f2e9bad9
 
 custom_toolchain = "//toolchain:mbed"
 mbedtls_target = "//mbedtls:mbedtls"
