--- conflicted
+++ resolved
@@ -254,7 +254,6 @@
 	  A device rotating id unique id which will be generated if
 	  this config is not set in prj.conf file.
 
-<<<<<<< HEAD
 config CHIP_DEVICE_ENABLE_KEY
 	string "Enable Key for triggering test actions on device"
 	default "00112233445566778899AABBCCDDEEFF"
@@ -264,7 +263,7 @@
 	  Pattern: "FFFFFFFFFFFFFFFFFFFFFFFFFFFFFFFF"
 	  This value is used during Certification Tests,
 	  and should not be present on production devices.
-=======
+
 config CHIP_CERTIFICATION_DECLARATION_STORAGE
 	bool "Enable storing Certification Declaration"
 	depends on CHIP_FACTORY_DATA
@@ -284,6 +283,6 @@
 	  for sending it via OTA Software Update purposes.
 
 endif
->>>>>>> a903f590
+
 
 endif