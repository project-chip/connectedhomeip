--- conflicted
+++ resolved
@@ -131,49 +131,6 @@
 endfunction()
 
 
-<<<<<<< HEAD
-# Create a .hex file with factory data in CBOR format.
-#
-# This function creates a .hex and .cbor files from given JSON factory data file.
-#
-# 
-# During generation process some files will be created in zephyr's build directory:
-# - <factory_data_target>.hex a file containing all factory data in CBOR format.
-# - <factory_data_target>.bin a binary file containing all raw factory data in CBOR format.
-# - <factory_data_target>.cbor a file containing all factory data in CBOR format.
-#
-# [Args]:
-#   factory_data_hex_target - a name for target to generate factory data HEX file.
-#   factory_data_target     - a name for target to generate factory data JSON file.
-#   script_path             - a path to script that makes a factory data .hex file from given arguments.
-#   output_path             - a path to output directory, where created JSON file will be stored.
-function(telink_create_factory_data_hex_file factory_data_hex_target factory_data_target script_path output_path)
-
-# Pass the argument list via file
-set(cbor_script_args "-i ${output_path}/${factory_data_target}.json\n")
-string(APPEND cbor_script_args "-o ${output_path}/${factory_data_target}\n")
-# get partition address and offset from partition manager during compilation
-string(APPEND cbor_script_args "--offset 0x104000\n")
-string(APPEND cbor_script_args "--size 0x1000\n")
-string(APPEND cbor_script_args "-r\n")
-
-# execute second script to create a hex file containing factory data in cbor format
-separate_arguments(separated_cbor_script_args NATIVE_COMMAND ${cbor_script_args})
-set(factory_data_hex ${output_path}/${factory_data_target}.hex)
-
-add_custom_command(OUTPUT ${factory_data_hex}
-    COMMAND ${Python3_EXECUTABLE} ${script_path} ${separated_cbor_script_args}
-    COMMENT "Generating factory data HEX file..."
-    DEPENDS ${factory_data_target} ${script_path}
-    )
-add_custom_target(${factory_data_hex_target} ALL
-    DEPENDS ${factory_data_hex}
-    )
-
-endfunction()
-
-=======
->>>>>>> cf330aef
 # Generate factory data partition using given args
 #
 # 
