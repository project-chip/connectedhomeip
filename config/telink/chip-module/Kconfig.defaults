--- conflicted
+++ resolved
@@ -90,10 +90,7 @@
 config COMMON_LIBC_MALLOC_ARENA_SIZE
     default 20716 if SOC_SERIES_RISCV_TELINK_B9X_RETENTION || (SOC_RISCV_TELINK_TL321X && ZEPHYR_VERSION_3_3)
     default 16384 if SOC_RISCV_TELINK_TL721X || (SOC_RISCV_TELINK_TL321X && !ZEPHYR_VERSION_3_3)
-<<<<<<< HEAD
-=======
     default 13568 if SOC_RISCV_TELINK_W91
->>>>>>> 2aaf2f81
     default 12288
 
 config NET_IPV6_MLD
