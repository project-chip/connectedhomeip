--- conflicted
+++ resolved
@@ -235,13 +235,8 @@
     default y
 
 config MCUBOOT_SIGNATURE_KEY_FILE
-<<<<<<< HEAD
 	default "bootloader/mcuboot/root-ec-p256.pem" if BOARD_TLSR9118BDK40D || BOARD_TLSR9118BDK40D_V1
 	depends on BOOTLOADER_MCUBOOT
-=======
-    default "bootloader/mcuboot/root-ec-p256.pem" if BOARD_TLSR9118BDK40D
-    depends on BOOTLOADER_MCUBOOT
->>>>>>> c36e74b4
 
 # In current config/zephyr/Kconfig
 # next deprecated values are selected
@@ -346,7 +341,6 @@
 
 
 config CHIP_WIFI
-<<<<<<< HEAD
 	bool "Enable Telink Wi-Fi support"
 	default y if BOARD_TLSR9118BDK40D || BOARD_TLSR9118BDK40D_V1
 	select WIFI_W91
@@ -357,16 +351,6 @@
 	select NET_STATISTICS_USER_API
 	imply MBEDTLS_ENTROPY_C
 	imply MBEDTLS_KEY_EXCHANGE_RSA_ENABLED
-=======
-    bool "Enable Telink Wi-Fi support"
-    default y if BOARD_TLSR9118BDK40D || BOARD_TLSR9118BDK40D_V1
-    select WIFI_W91
-    select WIFI
-    select NET_STATISTICS
-    select NET_IPV6_ND # enable Neighbor Discovery to handle Router Advertisements
-    select NET_IPV6_NBR_CACHE
-    select NET_STATISTICS_USER_API
->>>>>>> c36e74b4
 
 if CHIP_WIFI
 
@@ -421,14 +405,10 @@
       within range [-JITTER; +JITTER].
 
 config NET_MGMT_EVENT_STACK_SIZE
-<<<<<<< HEAD
 	default 1250
 
 config IPC_SERVICE_BACKEND_ICMSG_WQ_STACK_SIZE
 	default 2304 if TELINK_W91_IPC_DISPATCHER
-=======
-    default 1128
->>>>>>> c36e74b4
 
 endif # CHIP_WIFI
 
