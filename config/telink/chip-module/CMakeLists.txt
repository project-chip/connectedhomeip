#
#   Copyright (c) 2022 Project CHIP Authors
#
#   Licensed under the Apache License, Version 2.0 (the "License");
#   you may not use this file except in compliance with the License.
#   You may obtain a copy of the License at
#
#       http://www.apache.org/licenses/LICENSE-2.0
#
#   Unless required by applicable law or agreed to in writing, software
#   distributed under the License is distributed on an "AS IS" BASIS,
#   WITHOUT WARRANTIES OR CONDITIONS OF ANY KIND, either express or implied.
#   See the License for the specific language governing permissions and
#   limitations under the License.
#

#
#   @file
#     CMake sub-project defining 'chip' target which represents CHIP library
#     Since CHIP doesn't provide native CMake support, ExternalProject
#     module is used to build the required artifacts with GN meta-build
#     system. It is assumed that find_package(Zephyr) has been called before
#     including this file.
#

if (CONFIG_CHIP)

include(ExternalProject)
include(../../zephyr/ota-image.cmake)
include(../../zephyr/zephyr-util.cmake)
include(generate_factory_data.cmake)

# ==============================================================================
# Declare configuration variables and define constants
# ==============================================================================

# C/C++ compiler flags passed to CHIP build system
list(APPEND CHIP_CFLAGS)

# C compiler flags passed to CHIP build system
list(APPEND CHIP_CFLAGS_C)

# C++ compiler flags passed to CHIP build system
list(APPEND CHIP_CFLAGS_CC)

# CHIP libraries that the application should be linked with
list(APPEND CHIP_LIBRARIES)

# GN meta-build system arguments passed to the make_gn_args.py script
string(APPEND CHIP_GN_ARGS)

# C/C++ compiler flags which should not be forwarded to CHIP
# build system (e.g. because CHIP configures them on its own)
set(CHIP_CFLAG_EXCLUDES 
    "-fno-asynchronous-unwind-tables"
    "-fno-common"
    "-fno-defer-pop"
    "-fno-reorder-functions"
    "-ffunction-sections"
    "-fdata-sections"
    "-g*"
    "-O*"
    "-W*"
)

# ==============================================================================
# Helper macros
# ==============================================================================

macro(chip_gn_arg_import FILE)
    string(APPEND CHIP_GN_ARGS "--module\n${FILE}\n")
endmacro()

macro(chip_gn_arg_string ARG STRING)
    string(APPEND CHIP_GN_ARGS "--arg-string\n${ARG}\n${STRING}\n")
endmacro()

macro(chip_gn_arg_bool ARG)
    if (${ARGN})
        string(APPEND CHIP_GN_ARGS "--arg\n${ARG}\ntrue\n")
    else()
        string(APPEND CHIP_GN_ARGS "--arg\n${ARG}\nfalse\n")
    endif()
endmacro()

macro(chip_gn_arg_cflags ARG CFLAGS)
    string(APPEND CHIP_GN_ARGS "--arg-cflags\n${ARG}\n${CFLAGS}\n")
endmacro()

macro(chip_gn_arg ARG VALUE)
    string(APPEND CHIP_GN_ARGS "--arg\n${ARG}\n${VALUE}\n")
endmacro()


# ==============================================================================
# Prepare CHIP configuration based on the project Kconfig configuration
# ==============================================================================

if (NOT CHIP_ROOT)
    get_filename_component(CHIP_ROOT ${CMAKE_CURRENT_SOURCE_DIR}/../../.. REALPATH)
endif()

set(GN_ROOT_TARGET ${CHIP_ROOT}/config/telink/chip-gn)

if (CONFIG_POSIX_API)
    list(APPEND CHIP_CFLAGS
        -D_SYS__PTHREADTYPES_H_
        -isystem${ZEPHYR_BASE}/include/zephyr/posix
    )
endif()

zephyr_include_directories(${CHIP_ROOT}/src/platform/telink/)

zephyr_get_compile_flags(CHIP_CFLAGS_C C)
zephyr_get_compile_flags(CHIP_CFLAGS_CC CXX)
zephyr_get_gnu_cpp_standard(CHIP_CFLAGS_CC)

convert_list_of_flags_to_string_of_flags(CHIP_CFLAGS CHIP_CFLAGS)
convert_list_of_flags_to_string_of_flags(CHIP_CFLAGS_C CHIP_CFLAGS_C)
convert_list_of_flags_to_string_of_flags(CHIP_CFLAGS_CC CHIP_CFLAGS_CC)

# Prepare CHIP libraries that the application should be linked with

if (NOT CHIP_LIBRARIES)
    set(CHIP_LIBRARIES -lCHIP)
endif()

if (CONFIG_CHIP_LIB_SHELL)
    list(APPEND CHIP_LIBRARIES -lCHIPShell)
endif()

# Set up CHIP project configuration file

if (CONFIG_CHIP_PROJECT_CONFIG)
    get_filename_component(CHIP_PROJECT_CONFIG 
        ${CONFIG_CHIP_PROJECT_CONFIG}
        REALPATH
        BASE_DIR ${CMAKE_SOURCE_DIR}
    )
    set(CHIP_PROJECT_CONFIG "<${CHIP_PROJECT_CONFIG}>")
else()
    set(CHIP_PROJECT_CONFIG "")
endif()

# Set up custom OpenThread configuration

if (CONFIG_CHIP_OPENTHREAD_CONFIG)
    get_filename_component(CHIP_OPENTHREAD_CONFIG 
        ${CONFIG_CHIP_OPENTHREAD_CONFIG}
        REALPATH
        BASE_DIR ${CMAKE_SOURCE_DIR}
    )
    zephyr_set_openthread_config(${CHIP_OPENTHREAD_CONFIG})
endif()

# Find required programs

find_program(GN_EXECUTABLE gn)
if (${GN_EXECUTABLE} STREQUAL GN_EXECUTABLE-NOTFOUND)
    message(FATAL_ERROR "The 'gn' command was not found. Make sure you have GN installed.")
else()
    # Parse the 'gn --version' output to find the installed version.
    set(MIN_GN_VERSION 1851)
    execute_process(
        COMMAND
        ${GN_EXECUTABLE} --version
        OUTPUT_VARIABLE gn_version_output
        ERROR_VARIABLE  gn_error_output
        RESULT_VARIABLE gn_status
    )

    if(${gn_status} EQUAL 0)
        if(gn_version_output VERSION_LESS ${MIN_GN_VERSION})
            message(FATAL_ERROR "Found unsuitable version of 'gn'. Required is at least ${MIN_GN_VERSION}")
        endif()
    else()
        message(FATAL_ERROR "Could NOT find working gn: Found gn (${GN_EXECUTABLE}), but failed to load with:\n ${gn_error_output}")
    endif()
endif()

find_package(Python3 REQUIRED)

# ==============================================================================
# Generate configuration for CHIP GN build system
# ==============================================================================

chip_gn_arg_cflags("target_cflags"                          ${CHIP_CFLAGS})
chip_gn_arg_cflags("target_cflags_c"                        ${CHIP_CFLAGS_C})
chip_gn_arg_cflags("target_cflags_cc"                       ${CHIP_CFLAGS_CC})
chip_gn_arg_string("zephyr_ar"                              ${CMAKE_AR})
chip_gn_arg_string("zephyr_cc"                              ${CMAKE_C_COMPILER})
chip_gn_arg_string("zephyr_cxx"                             ${CMAKE_CXX_COMPILER})
chip_gn_arg_bool  ("is_debug"                               CONFIG_DEBUG)
chip_gn_arg_bool  ("chip_enable_openthread"                 CONFIG_NET_L2_OPENTHREAD)
chip_gn_arg_bool  ("chip_openthread_ftd"                    CONFIG_OPENTHREAD_FTD)
chip_gn_arg_bool  ("chip_config_network_layer_ble"          CONFIG_BT)
chip_gn_arg_bool  ("chip_inet_config_enable_ipv4"           CONFIG_NET_IPV4)
chip_gn_arg_bool  ("chip_enable_ota_requestor"              CONFIG_CHIP_OTA_REQUESTOR)
chip_gn_arg_bool  ("chip_build_tests"                       CONFIG_CHIP_BUILD_TESTS)
chip_gn_arg_bool  ("chip_inet_config_enable_tcp_endpoint"   CONFIG_CHIP_BUILD_TESTS)
chip_gn_arg_bool  ("chip_build_libshell"                    CONFIG_CHIP_LIB_SHELL)

if (CONFIG_CHIP_FACTORY_DATA)
    chip_gn_arg_bool  ("chip_use_transitional_commissionable_data_provider"  "false")
    chip_gn_arg_bool  ("chip_enable_factory_data"                            "true")
elseif (CONFIG_CHIP_FACTORY_DATA_CUSTOM_BACKEND)
    chip_gn_arg_bool  ("chip_use_transitional_commissionable_data_provider"  "false")
endif()

if (CONFIG_CHIP_ROTATING_DEVICE_ID)
    chip_gn_arg_bool("chip_enable_rotating_device_id"          "true")
    chip_gn_arg_bool("chip_enable_additional_data_advertising" "true")
endif()

if (CONFIG_CHIP_ENABLE_DNSSD_SRP)
    chip_gn_arg_string("chip_mdns" "platform")
endif()

if (CHIP_PROJECT_CONFIG)
    chip_gn_arg_string("chip_project_config_include"        ${CHIP_PROJECT_CONFIG})
    chip_gn_arg_string("chip_system_project_config_include" ${CHIP_PROJECT_CONFIG})
endif()

if (CONFIG_CHIP_PW_RPC)
    set(PIGWEED_DIR "//third_party/pigweed/repo")
    chip_gn_arg_string("pw_assert_BACKEND" ${PIGWEED_DIR}/pw_assert_log:check_backend)
    chip_gn_arg_string("pw_log_BACKEND" ${PIGWEED_DIR}/pw_log_basic)
    chip_gn_arg("pw_build_LINK_DEPS" [\"${PIGWEED_DIR}/pw_assert:impl\",\ \"${PIGWEED_DIR}/pw_log:impl\"])
endif()

if (CONFIG_CHIP_EXAMPLE_DEVICE_INFO_PROVIDER)
    chip_gn_arg_bool("chip_build_example_providers" "true")
    list(APPEND CHIP_LIBRARIES -lMatterDeviceInfoProviderExample)
endif()

file(GENERATE OUTPUT "${CMAKE_CURRENT_BINARY_DIR}/args.tmp" CONTENT ${CHIP_GN_ARGS})

# ==============================================================================
# Define 'chip-gn' target that builds CHIP library(ies) with GN build system
# ==============================================================================
ExternalProject_Add(
    chip-gn
    PREFIX                  ${CMAKE_CURRENT_BINARY_DIR}
    SOURCE_DIR              ${CHIP_ROOT}
    BINARY_DIR              ${CMAKE_CURRENT_BINARY_DIR}
    CONFIGURE_COMMAND       ""
    BUILD_COMMAND           ${Python3_EXECUTABLE} ${CMAKE_CURRENT_SOURCE_DIR}/make_gn_args.py
                                @args.tmp > args.gn &&
                            ${GN_EXECUTABLE}
                                --root=${CHIP_ROOT}
                                --root-target=${GN_ROOT_TARGET}
                                --dotfile=${GN_ROOT_TARGET}/.gn
                                --script-executable=${Python3_EXECUTABLE}
                                --export-compile-commands
                                gen --check --fail-on-unused-args . &&
                            ninja
    INSTALL_COMMAND         ""
    BUILD_BYPRODUCTS        ${CHIP_LIBRARIES}
    BUILD_ALWAYS            TRUE
    USES_TERMINAL_CONFIGURE TRUE
    USES_TERMINAL_BUILD     TRUE
)
add_dependencies(chip-gn kernel)

# ==============================================================================
# Define 'chip' target that exposes CHIP headers & libraries to the application
# ==============================================================================

zephyr_interface_library_named(chip)
target_compile_definitions(chip INTERFACE CHIP_HAVE_CONFIG_H)
target_include_directories(chip INTERFACE
    ${CHIP_ROOT}/src
    ${CHIP_ROOT}/src/include
    ${CHIP_ROOT}/src/lib
    ${CHIP_ROOT}/third_party/nlassert/repo/include
    ${CHIP_ROOT}/third_party/nlio/repo/include
    ${CHIP_ROOT}/zzz_generated/app-common
    ${CMAKE_CURRENT_BINARY_DIR}/gen/include
)
target_link_directories(chip INTERFACE ${CMAKE_CURRENT_BINARY_DIR}/lib)
if (CONFIG_CHIP_LIB_SHELL)
    target_link_options(chip INTERFACE -Wl,--whole-archive -lCHIPShell -Wl,--no-whole-archive)
endif()

if (CONFIG_CHIP_EXAMPLE_DEVICE_INFO_PROVIDER)
    target_include_directories(chip INTERFACE ${CHIP_ROOT}/examples/providers)
endif()

target_link_libraries(chip INTERFACE -Wl,--start-group ${CHIP_LIBRARIES} -Wl,--end-group)

add_dependencies(chip chip-gn)

# ==============================================================================
# Define 'chip-ota-image' target for building CHIP OTA image
# ==============================================================================

if (CONFIG_CHIP_OTA_IMAGE_BUILD)
    add_custom_target(build_mcuboot ALL
        COMMAND
        west build -b tlsr9518adk80d -d build_mcuboot ${ZEPHYR_BASE}/../bootloader/mcuboot/boot/zephyr -- -DCONFIG_BOOT_SWAP_USING_MOVE=y
    )

    add_custom_target(merge_mcuboot ALL
        COMMAND
        dd if=${PROJECT_BINARY_DIR}/../modules/chip-module/build_mcuboot/zephyr/zephyr.bin of=${PROJECT_BINARY_DIR}/zephyr.bin
        COMMAND
        dd if=${PROJECT_BINARY_DIR}/zephyr.signed.bin of=${PROJECT_BINARY_DIR}/zephyr.bin bs=1024 seek=76
    )

    chip_ota_image(chip-ota-image
        INPUT_FILES ${PROJECT_BINARY_DIR}/zephyr.signed.bin
        OUTPUT_FILE ${PROJECT_BINARY_DIR}/zephyr-ota.bin
    )

    add_dependencies(merge_mcuboot ${ZEPHYR_FINAL_EXECUTABLE})
    add_dependencies(chip-ota-image ${ZEPHYR_FINAL_EXECUTABLE})
endif()

if (CONFIG_CHIP_FACTORY_DATA_MERGE_WITH_FIRMWARE)
    add_custom_target(merge_factory_data ALL
        COMMAND
<<<<<<< HEAD
        dd if=${PROJECT_BINARY_DIR}/factory_data.bin of=${PROJECT_BINARY_DIR}/zephyr.bin bs=1024 seek=1040
=======
        dd if=${PROJECT_BINARY_DIR}/factory/factory_data.bin of=${PROJECT_BINARY_DIR}/zephyr.bin bs=1024 seek=2000
>>>>>>> cf330aef
    )
if (CONFIG_CHIP_OTA_IMAGE_BUILD)
    add_dependencies(merge_factory_data merge_mcuboot)
else()
    add_dependencies(merge_factory_data ${ZEPHYR_FINAL_EXECUTABLE})
endif()
endif()

# ==============================================================================
# Define 'factory_data' target for generating a factory data partition
# ==============================================================================

if (CONFIG_CHIP_FACTORY_DATA_BUILD)
    telink_generate_factory_data()
endif()

endif() # CONFIG_CHIP<|MERGE_RESOLUTION|>--- conflicted
+++ resolved
@@ -319,11 +319,7 @@
 if (CONFIG_CHIP_FACTORY_DATA_MERGE_WITH_FIRMWARE)
     add_custom_target(merge_factory_data ALL
         COMMAND
-<<<<<<< HEAD
-        dd if=${PROJECT_BINARY_DIR}/factory_data.bin of=${PROJECT_BINARY_DIR}/zephyr.bin bs=1024 seek=1040
-=======
-        dd if=${PROJECT_BINARY_DIR}/factory/factory_data.bin of=${PROJECT_BINARY_DIR}/zephyr.bin bs=1024 seek=2000
->>>>>>> cf330aef
+        dd if=${PROJECT_BINARY_DIR}/factory/factory_data.bin of=${PROJECT_BINARY_DIR}/zephyr.bin bs=1024 seek=1040
     )
 if (CONFIG_CHIP_OTA_IMAGE_BUILD)
     add_dependencies(merge_factory_data merge_mcuboot)
