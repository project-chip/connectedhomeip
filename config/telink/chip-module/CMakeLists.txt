--- conflicted
+++ resolved
@@ -85,13 +85,6 @@
 
 macro(chip_gn_arg_cflags ARG CFLAGS)
     string(APPEND CHIP_GN_ARGS "--arg-cflags\n${ARG}\n${CFLAGS}\n")
-<<<<<<< HEAD
-endmacro()
-
-macro(chip_gn_arg ARG VALUE)
-    string(APPEND CHIP_GN_ARGS "--arg\n${ARG}\n${VALUE}\n")
-=======
->>>>>>> 4088a77f
 endmacro()
 
 macro(chip_gn_arg ARG VALUE)
@@ -227,8 +220,6 @@
     chip_gn_arg_string("chip_project_config_include"        ${CHIP_PROJECT_CONFIG})
     chip_gn_arg_string("chip_system_project_config_include" ${CHIP_PROJECT_CONFIG})
 endif()
-<<<<<<< HEAD
-=======
 
 if (CONFIG_CHIP_PW_RPC)
     set(PIGWEED_DIR "//third_party/pigweed/repo")
@@ -237,7 +228,6 @@
     chip_gn_arg("pw_build_LINK_DEPS" [\"${PIGWEED_DIR}/pw_assert:impl\",\ \"${PIGWEED_DIR}/pw_log:impl\"])
 endif()
 
->>>>>>> 4088a77f
 if (CONFIG_CHIP_EXAMPLE_DEVICE_INFO_PROVIDER)
     chip_gn_arg_bool("chip_build_example_providers" "true")
     list(APPEND CHIP_LIBRARIES -lMatterDeviceInfoProviderExample)
@@ -321,11 +311,7 @@
         COMMAND
         dd if=${PROJECT_BINARY_DIR}/../modules/chip-module/build_mcuboot/zephyr/zephyr.bin of=${PROJECT_BINARY_DIR}/zephyr.bin
         COMMAND
-<<<<<<< HEAD
-        dd if=${PROJECT_BINARY_DIR}/zephyr.signed.bin of=${PROJECT_BINARY_DIR}/zephyr.bin bs=1024 seek=64
-=======
         dd if=${PROJECT_BINARY_DIR}/zephyr.signed.bin of=${PROJECT_BINARY_DIR}/zephyr.bin bs=1024 seek=96
->>>>>>> 4088a77f
     )
 
     chip_ota_image(chip-ota-image
@@ -341,11 +327,7 @@
 if (CONFIG_CHIP_FACTORY_DATA_MERGE_WITH_FIRMWARE)
     add_custom_target(merge_factory_data ALL
         COMMAND
-<<<<<<< HEAD
-        dd if=${PROJECT_BINARY_DIR}/factory_data.bin of=${PROJECT_BINARY_DIR}/zephyr.bin bs=1024 seek=976
-=======
         dd if=${PROJECT_BINARY_DIR}/factory_data.bin of=${PROJECT_BINARY_DIR}/zephyr.bin bs=1024 seek=2000
->>>>>>> 4088a77f
     )
 if (CONFIG_CHIP_OTA_IMAGE_BUILD)
     add_dependencies(merge_factory_data merge_mcuboot)
