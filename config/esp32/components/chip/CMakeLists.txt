--- conflicted
+++ resolved
@@ -427,17 +427,13 @@
     if((target_name STREQUAL "esp32h2") OR (target_name STREQUAL "esp32c2") OR (target_name STREQUAL "esp32c6"))
         idf_component_get_property(bt_dir bt COMPONENT_DIR)
         list(APPEND chip_libraries $<TARGET_FILE:${bt_lib}>)
-<<<<<<< HEAD
         if (EXISTS ${bt_dir}/controller/lib_${target_name}/${target_name}-bt-lib/libble_app.a)
             list(APPEND chip_libraries "${bt_dir}/controller/lib_${target_name}/${target_name}-bt-lib/libble_app.a")
         elseif(EXISTS ${bt_dir}/controller/lib_${target_name}/${target_name}-bt-lib/${target_name}/libble_app.a)
             list(APPEND chip_libraries "${bt_dir}/controller/lib_${target_name}/${target_name}-bt-lib/${target_name}/libble_app.a")
         endif()
-=======
-        list(APPEND chip_libraries "${bt_dir}/controller/lib_${target_name}/${target_name}-bt-lib/libble_app.a")
     elseif(target_name STREQUAL "esp32p4")
         list(APPEND chip_libraries $<TARGET_FILE:${bt_lib}>)
->>>>>>> 4edae203
     else()
         list(APPEND chip_libraries $<TARGET_FILE:${bt_lib}> -lbtdm_app)
     endif()
