/*
 *
 *    Copyright (c) 2020-2021 Project CHIP Authors
 *    Copyright (c) 2016-2017 Nest Labs, Inc.
 *
 *    Licensed under the Apache License, Version 2.0 (the "License");
 *    you may not use this file except in compliance with the License.
 *    You may obtain a copy of the License at
 *
 *        http://www.apache.org/licenses/LICENSE-2.0
 *
 *    Unless required by applicable law or agreed to in writing, software
 *    distributed under the License is distributed on an "AS IS" BASIS,
 *    WITHOUT WARRANTIES OR CONDITIONS OF ANY KIND, either express or implied.
 *    See the License for the specific language governing permissions and
 *    limitations under the License.
 */

/**
 *    @file
 *      This file defines the member functions and private data for
 *      the chip::System::PacketBuffer class, which provides the
 *      mechanisms for manipulating packets of octet-serialized
 *      data.
 */
// Include standard C library limit macros
#ifndef __STDC_LIMIT_MACROS
#define __STDC_LIMIT_MACROS
#endif

// Include module header
#include <system/SystemPacketBuffer.h>

// Include common private header
#include "SystemLayerPrivate.h"

// Include local headers
#include <support/CodeUtils.h>
#include <support/SafeInt.h>
#include <support/logging/CHIPLogging.h>
#include <system/SystemFaultInjection.h>
#include <system/SystemMutex.h>
#include <system/SystemStats.h>

#include <stdint.h>

#include <limits.h>
#include <stddef.h>
#include <stdlib.h>
#include <string.h>
#include <utility>

#if CHIP_SYSTEM_CONFIG_USE_LWIP
#include <lwip/mem.h>
#include <lwip/pbuf.h>
#endif // CHIP_SYSTEM_CONFIG_USE_LWIP

#if CHIP_SYSTEM_PACKETBUFFER_STORE == CHIP_SYSTEM_PACKETBUFFER_STORE_CHIP_HEAP
#include <support/CHIPMem.h>
#endif

namespace chip {
namespace System {

#if CHIP_SYSTEM_PACKETBUFFER_STORE == CHIP_SYSTEM_PACKETBUFFER_STORE_CHIP_POOL
//
// Pool allocation for PacketBuffer objects.
//

PacketBuffer::BufferPoolElement PacketBuffer::sBufferPool[CHIP_SYSTEM_CONFIG_PACKETBUFFER_POOL_SIZE];

PacketBuffer * PacketBuffer::sFreeList = PacketBuffer::BuildFreeList();

#if !CHIP_SYSTEM_CONFIG_NO_LOCKING
static Mutex sBufferPoolMutex;

#define LOCK_BUF_POOL()                                                                                                            \
    do                                                                                                                             \
    {                                                                                                                              \
        sBufferPoolMutex.Lock();                                                                                                   \
    } while (0)
#define UNLOCK_BUF_POOL()                                                                                                          \
    do                                                                                                                             \
    {                                                                                                                              \
        sBufferPoolMutex.Unlock();                                                                                                 \
    } while (0)
#endif // !CHIP_SYSTEM_CONFIG_NO_LOCKING

PacketBuffer * PacketBuffer::BuildFreeList()
{
    pbuf * lHead = nullptr;

    for (int i = 0; i < CHIP_SYSTEM_CONFIG_PACKETBUFFER_POOL_SIZE; i++)
    {
        pbuf * lCursor = &sBufferPool[i].Header;
        lCursor->next  = lHead;
        lCursor->ref   = 0;
        lHead          = lCursor;
    }

    Mutex::Init(sBufferPoolMutex);

    return static_cast<PacketBuffer *>(lHead);
}

#elif CHIP_SYSTEM_PACKETBUFFER_STORE == CHIP_SYSTEM_PACKETBUFFER_STORE_CHIP_HEAP
//
// Heap allocation for PacketBuffer objects.
//

#if CHIP_CONFIG_MEMORY_DEBUG_CHECKS
void PacketBuffer::InternalCheck(const PacketBuffer * buffer)
{
    if (buffer)
    {
        VerifyOrDieWithMsg(::chip::Platform::MemoryDebugCheckPointer(buffer, buffer->alloc_size + kStructureSize), chipSystemLayer,
                           "invalid packet buffer pointer");
        VerifyOrDieWithMsg(buffer->alloc_size >= buffer->ReservedSize() + buffer->len, chipSystemLayer,
                           "packet buffer overflow %u < %u+%u", buffer->alloc_size, buffer->ReservedSize(), buffer->len);
    }
}
#endif // CHIP_CONFIG_MEMORY_DEBUG_CHECKS

// Number of unused bytes below which \c RightSize() won't bother reallocating.
constexpr uint16_t kRightSizingThreshold = 16;

void PacketBufferHandle::InternalRightSize()
{
    // Require a single buffer with no other references.
    if ((mBuffer == nullptr) || (mBuffer->next != nullptr) || (mBuffer->ref != 1))
    {
        return;
    }

    // Reallocate only if enough space will be saved.
    uint8_t * const start   = reinterpret_cast<uint8_t *>(mBuffer) + PacketBuffer::kStructureSize;
    uint8_t * const payload = reinterpret_cast<uint8_t *>(mBuffer->payload);
    const uint16_t usedSize = static_cast<uint16_t>(payload - start + mBuffer->len);
    if (usedSize + kRightSizingThreshold > mBuffer->alloc_size)
    {
        return;
    }

    const size_t blockSize   = usedSize + PacketBuffer::kStructureSize;
    PacketBuffer * newBuffer = reinterpret_cast<PacketBuffer *>(chip::Platform::MemoryAlloc(blockSize));
    if (newBuffer == nullptr)
    {
        ChipLogError(chipSystemLayer, "PacketBuffer: pool EMPTY.");
        return;
    }

    uint8_t * const newStart = reinterpret_cast<uint8_t *>(newBuffer) + PacketBuffer::kStructureSize;
    newBuffer->next          = nullptr;
    newBuffer->payload       = newStart + (payload - start);
    newBuffer->tot_len       = mBuffer->tot_len;
    newBuffer->len           = mBuffer->len;
    newBuffer->ref           = 1;
    newBuffer->alloc_size    = static_cast<uint16_t>(usedSize);
    memcpy(reinterpret_cast<uint8_t *>(newBuffer) + PacketBuffer::kStructureSize, start, usedSize);

    PacketBuffer::Free(mBuffer);
    mBuffer = newBuffer;
}

#elif CHIP_SYSTEM_PACKETBUFFER_STORE == CHIP_SYSTEM_PACKETBUFFER_STORE_LWIP_CUSTOM

void PacketBufferHandle::InternalRightSize()
{
    PacketBuffer * lNewPacket = static_cast<PacketBuffer *>(pbuf_rightsize((struct pbuf *) mBuffer, -1));
    if (lNewPacket != mBuffer)
    {
        mBuffer = lNewPacket;
        SYSTEM_STATS_UPDATE_LWIP_PBUF_COUNTS();
        ChipLogProgress(chipSystemLayer, "PacketBuffer: RightSize Copied");
    }
}

#endif // CHIP_SYSTEM_PACKETBUFFER_STORE

#ifndef LOCK_BUF_POOL
#define LOCK_BUF_POOL()                                                                                                            \
    do                                                                                                                             \
    {                                                                                                                              \
    } while (0)
#endif // !defined(LOCK_BUF_POOL)

#ifndef UNLOCK_BUF_POOL
#define UNLOCK_BUF_POOL()                                                                                                          \
    do                                                                                                                             \
    {                                                                                                                              \
    } while (0)
#endif // !defined(UNLOCK_BUF_POOL)

void PacketBuffer::SetStart(uint8_t * aNewStart)
{
    uint8_t * const kStart = reinterpret_cast<uint8_t *>(this) + kStructureSize;
    uint8_t * const kEnd   = kStart + this->AllocSize();

    if (aNewStart < kStart)
        aNewStart = kStart;
    else if (aNewStart > kEnd)
        aNewStart = kEnd;

    ptrdiff_t lDelta = aNewStart - static_cast<uint8_t *>(this->payload);
    if (lDelta > this->len)
        lDelta = this->len;

    this->len     = static_cast<uint16_t>(static_cast<ptrdiff_t>(this->len) - lDelta);
    this->tot_len = static_cast<uint16_t>(static_cast<ptrdiff_t>(this->tot_len) - lDelta);
    this->payload = aNewStart;
}

void PacketBuffer::SetDataLength(uint16_t aNewLen, PacketBuffer * aChainHead)
{
    const uint16_t kMaxDataLen = this->MaxDataLength();

    if (aNewLen > kMaxDataLen)
        aNewLen = kMaxDataLen;

    ptrdiff_t lDelta = static_cast<ptrdiff_t>(aNewLen) - static_cast<ptrdiff_t>(this->len);

    this->len     = aNewLen;
    this->tot_len = static_cast<uint16_t>(this->tot_len + lDelta);

    // SetDataLength is often called after a client finished writing to the buffer,
    // so it's a good time to check for possible corruption.
    Check(this);

    while (aChainHead != nullptr && aChainHead != this)
    {
        Check(aChainHead);
        aChainHead->tot_len = static_cast<uint16_t>(aChainHead->tot_len + lDelta);
        aChainHead          = static_cast<PacketBuffer *>(aChainHead->next);
    }
}

uint16_t PacketBuffer::MaxDataLength() const
{
    const uint8_t * const kStart = reinterpret_cast<const uint8_t *>(this) + kStructureSize;
    const ptrdiff_t kDelta       = static_cast<uint8_t *>(this->payload) - kStart;
    return static_cast<uint16_t>(this->AllocSize() - kDelta);
}

uint16_t PacketBuffer::AvailableDataLength() const
{
    return static_cast<uint16_t>(this->MaxDataLength() - this->DataLength());
}

uint16_t PacketBuffer::ReservedSize() const
{
    // Cast to size_t is safe because this->payload always points to "after"
    // this.
    const size_t kDelta = static_cast<size_t>(static_cast<uint8_t *>(this->payload) - reinterpret_cast<const uint8_t *>(this));
    return static_cast<uint16_t>(kDelta - kStructureSize);
}

void PacketBuffer::AddToEnd(PacketBufferHandle && aPacketHandle)
{
    // Ownership of aPacketHandle's buffer is transferred to the end of the chain.
    PacketBuffer * aPacket = std::move(aPacketHandle).UnsafeRelease();

#if CHIP_SYSTEM_CONFIG_USE_LWIP
    pbuf_cat(this, aPacket);
#else  // !CHIP_SYSTEM_CONFIG_USE_LWIP
    PacketBuffer * lCursor = this;

    while (true)
    {
        lCursor->tot_len = static_cast<uint16_t>(lCursor->tot_len + aPacket->tot_len);
        if (lCursor->next == nullptr)
        {
            lCursor->next = aPacket;
            break;
        }

        lCursor = static_cast<PacketBuffer *>(lCursor->next);
    }
#endif // !CHIP_SYSTEM_CONFIG_USE_LWIP
}

void PacketBuffer::CompactHead()
{
    uint8_t * const kStart = reinterpret_cast<uint8_t *>(this) + kStructureSize;

    if (this->payload != kStart)
    {
        memmove(kStart, this->payload, this->len);
        this->payload = kStart;
    }

    uint16_t lAvailLength = this->AvailableDataLength();

    while (lAvailLength > 0 && this->next != nullptr)
    {
        PacketBuffer & lNextPacket = *static_cast<PacketBuffer *>(this->next);
        VerifyOrDieWithMsg(lNextPacket.ref == 1, chipSystemLayer, "next buffer %p is not exclusive to this chain", &lNextPacket);

        uint16_t lMoveLength = lNextPacket.len;
        if (lMoveLength > lAvailLength)
            lMoveLength = lAvailLength;

        memcpy(static_cast<uint8_t *>(this->payload) + this->len, lNextPacket.payload, lMoveLength);

        lNextPacket.payload = static_cast<uint8_t *>(lNextPacket.payload) + lMoveLength;
        this->len           = static_cast<uint16_t>(this->len + lMoveLength);
        lAvailLength        = static_cast<uint16_t>(lAvailLength - lMoveLength);
        lNextPacket.len     = static_cast<uint16_t>(lNextPacket.len - lMoveLength);
        lNextPacket.tot_len = static_cast<uint16_t>(lNextPacket.tot_len - lMoveLength);

        if (lNextPacket.len == 0)
            this->next = this->FreeHead(&lNextPacket);
    }
}

void PacketBuffer::ConsumeHead(uint16_t aConsumeLength)
{
    if (aConsumeLength > this->len)
        aConsumeLength = this->len;
    this->payload = static_cast<uint8_t *>(this->payload) + aConsumeLength;
    this->len     = static_cast<uint16_t>(this->len - aConsumeLength);
    this->tot_len = static_cast<uint16_t>(this->tot_len - aConsumeLength);
}

/**
 * Consume data in a chain of buffers.
 *
 *  Consume data in a chain of buffers starting with the current buffer and proceeding through the remaining buffers in the
 * chain. Each buffer that is completely consumed is freed and the function returns the first buffer (if any) containing the
 * remaining data. The current buffer must be the head of the buffer chain.
 *
 *  @param[in] aConsumeLength - number of bytes to consume from the current chain.
 *
 *  @return the first buffer from the current chain that contains any remaining data.  If no data remains, nullptr is returned.
 */
PacketBuffer * PacketBuffer::Consume(uint16_t aConsumeLength)
{
    PacketBuffer * lPacket = this;

    while (lPacket != nullptr && aConsumeLength > 0)
    {
        const uint16_t kLength = lPacket->DataLength();

        if (aConsumeLength >= kLength)
        {
            lPacket        = PacketBuffer::FreeHead(lPacket);
            aConsumeLength = static_cast<uint16_t>(aConsumeLength - kLength);
        }
        else
        {
            lPacket->ConsumeHead(aConsumeLength);
            break;
        }
    }

    return lPacket;
}

bool PacketBuffer::EnsureReservedSize(uint16_t aReservedSize)
{
    const uint16_t kCurrentReservedSize = this->ReservedSize();
    if (aReservedSize <= kCurrentReservedSize)
        return true;

    if ((aReservedSize + this->len) > this->AllocSize())
        return false;

    // Cast is safe because aReservedSize > kCurrentReservedSize.
    const uint16_t kMoveLength = static_cast<uint16_t>(aReservedSize - kCurrentReservedSize);
    memmove(static_cast<uint8_t *>(this->payload) + kMoveLength, this->payload, this->len);
    payload = static_cast<uint8_t *>(this->payload) + kMoveLength;

    return true;
}

bool PacketBuffer::AlignPayload(uint16_t aAlignBytes)
{
    if (aAlignBytes == 0)
        return false;

    const uint16_t kPayloadOffset = static_cast<uint16_t>(reinterpret_cast<uintptr_t>(this->payload) % aAlignBytes);

    if (kPayloadOffset == 0)
        return true;

    // Cast is safe because by construction kPayloadOffset < aAlignBytes.
    const uint16_t kPayloadShift = static_cast<uint16_t>(aAlignBytes - kPayloadOffset);

    if (!CanCastTo<uint16_t>(this->ReservedSize() + kPayloadShift))
    {
        return false;
    }

    return (this->EnsureReservedSize(static_cast<uint16_t>(this->ReservedSize() + kPayloadShift)));
}

/**
 * Increment the reference count of the current buffer.
 */
void PacketBuffer::AddRef()
{
#if CHIP_SYSTEM_CONFIG_USE_LWIP
    pbuf_ref(this);
#else  // !CHIP_SYSTEM_CONFIG_USE_LWIP
    LOCK_BUF_POOL();
    ++this->ref;
    UNLOCK_BUF_POOL();
#endif // !CHIP_SYSTEM_CONFIG_USE_LWIP
}

PacketBufferHandle PacketBufferHandle::New(size_t aAvailableSize, uint16_t aReservedSize)
{
    // Adding three 16-bit-int sized numbers together will never overflow
    // assuming int is at least 32 bits.
    static_assert(INT_MAX >= INT32_MAX, "int is not big enough");
    static_assert(PacketBuffer::kStructureSize == sizeof(PacketBuffer), "PacketBuffer size mismatch");
    static_assert(PacketBuffer::kStructureSize < UINT16_MAX, "Check for overflow more carefully");
    static_assert(SIZE_MAX >= INT_MAX, "Our additions might not fit in size_t");
    static_assert(PacketBuffer::kMaxSizeWithoutReserve <= UINT16_MAX, "PacketBuffer may have size not fitting uint16_t");

    // When `aAvailableSize` fits in uint16_t (as tested below) and size_t is at least 32 bits (as asserted above),
    // these additions will not overflow.
    const size_t lAllocSize = aReservedSize + aAvailableSize;
    const size_t lBlockSize = PacketBuffer::kStructureSize + lAllocSize;
    PacketBuffer * lPacket;

    CHIP_SYSTEM_FAULT_INJECT(FaultInjection::kFault_PacketBufferNew, return PacketBufferHandle());

<<<<<<< HEAD
    if (lAllocSize > PacketBuffer::kMaxSizeWithoutReserve || lBlockSize > UINT16_MAX)
=======
    if (aAvailableSize > UINT16_MAX || lAllocSize > CHIP_SYSTEM_CONFIG_PACKETBUFFER_CAPACITY_MAX || lBlockSize > UINT16_MAX)
>>>>>>> 90719125
    {
        ChipLogError(chipSystemLayer, "PacketBuffer: allocation too large.");
        return PacketBufferHandle();
    }

#if CHIP_SYSTEM_PACKETBUFFER_STORE == CHIP_SYSTEM_PACKETBUFFER_STORE_LWIP_POOL ||                                                  \
    CHIP_SYSTEM_PACKETBUFFER_STORE == CHIP_SYSTEM_PACKETBUFFER_STORE_LWIP_CUSTOM

    lPacket = static_cast<PacketBuffer *>(pbuf_alloc(PBUF_RAW, static_cast<uint16_t>(lBlockSize), PBUF_POOL));

    SYSTEM_STATS_UPDATE_LWIP_PBUF_COUNTS();

#elif CHIP_SYSTEM_PACKETBUFFER_STORE == CHIP_SYSTEM_PACKETBUFFER_STORE_CHIP_POOL

    static_cast<void>(lBlockSize);

    LOCK_BUF_POOL();

    lPacket = PacketBuffer::sFreeList;
    if (lPacket != nullptr)
    {
        PacketBuffer::sFreeList = static_cast<PacketBuffer *>(lPacket->next);
        SYSTEM_STATS_INCREMENT(chip::System::Stats::kSystemLayer_NumPacketBufs);
    }

    UNLOCK_BUF_POOL();

#elif CHIP_SYSTEM_PACKETBUFFER_STORE == CHIP_SYSTEM_PACKETBUFFER_STORE_CHIP_HEAP

    lPacket = reinterpret_cast<PacketBuffer *>(chip::Platform::MemoryAlloc(lBlockSize));
    SYSTEM_STATS_INCREMENT(chip::System::Stats::kSystemLayer_NumPacketBufs);

#else
#error "Unimplemented CHIP_SYSTEM_PACKETBUFFER_STORE case"
#endif // CHIP_SYSTEM_PACKETBUFFER_STORE

    if (lPacket == nullptr)
    {
        ChipLogError(chipSystemLayer, "PacketBuffer: pool EMPTY.");
        return PacketBufferHandle();
    }

    lPacket->payload = reinterpret_cast<uint8_t *>(lPacket) + PacketBuffer::kStructureSize + aReservedSize;
    lPacket->len = lPacket->tot_len = 0;
    lPacket->next                   = nullptr;
    lPacket->ref                    = 1;
#if CHIP_SYSTEM_PACKETBUFFER_STORE == CHIP_SYSTEM_PACKETBUFFER_STORE_CHIP_HEAP
    lPacket->alloc_size = static_cast<uint16_t>(lAllocSize);
#endif

    return PacketBufferHandle(lPacket);
}

PacketBufferHandle PacketBufferHandle::NewWithData(const void * aData, size_t aDataSize, uint16_t aAdditionalSize,
                                                   uint16_t aReservedSize)
{
    if (aDataSize > UINT16_MAX)
    {
        ChipLogError(chipSystemLayer, "PacketBuffer: allocation too large.");
        return PacketBufferHandle();
    }
    // Since `aDataSize` fits in uint16_t, the sum `aDataSize + aAdditionalSize` will not overflow.
    // `New()` will only return a non-null buffer if the total allocation size does not overflow.
    PacketBufferHandle buffer = New(aDataSize + aAdditionalSize, aReservedSize);
    if (buffer.mBuffer != nullptr)
    {
        memcpy(buffer.mBuffer->payload, aData, aDataSize);
        buffer.mBuffer->len = buffer.mBuffer->tot_len = static_cast<uint16_t>(aDataSize);
    }
    return buffer;
}

/**
 * Free all packet buffers in a chain.
 *
 *  Decrement the reference count to all the buffers in the current chain. If the reference count reaches 0, the respective buffers
 *  are freed or returned to allocation pools as appropriate. As a rule, users should treat this method as an equivalent of
 *  `free()` function and not use the argument after the call.
 *
 *  @param[in] aPacket - packet buffer to be freed.
 */
void PacketBuffer::Free(PacketBuffer * aPacket)
{
#if CHIP_SYSTEM_PACKETBUFFER_STORE == CHIP_SYSTEM_PACKETBUFFER_STORE_LWIP_POOL ||                                                  \
    CHIP_SYSTEM_PACKETBUFFER_STORE == CHIP_SYSTEM_PACKETBUFFER_STORE_LWIP_CUSTOM

    if (aPacket != nullptr)
    {
        pbuf_free(aPacket);

        SYSTEM_STATS_UPDATE_LWIP_PBUF_COUNTS();
    }

#elif CHIP_SYSTEM_PACKETBUFFER_STORE == CHIP_SYSTEM_PACKETBUFFER_STORE_CHIP_POOL ||                                                \
    CHIP_SYSTEM_PACKETBUFFER_STORE == CHIP_SYSTEM_PACKETBUFFER_STORE_CHIP_HEAP

    LOCK_BUF_POOL();

    while (aPacket != nullptr)
    {
        PacketBuffer * lNextPacket = static_cast<PacketBuffer *>(aPacket->next);

        VerifyOrDieWithMsg(aPacket->ref > 0, chipSystemLayer, "SystemPacketBuffer::Free: aPacket->ref = 0");

        aPacket->ref--;
        if (aPacket->ref == 0)
        {
            SYSTEM_STATS_DECREMENT(chip::System::Stats::kSystemLayer_NumPacketBufs);
#if CHIP_SYSTEM_PACKETBUFFER_STORE == CHIP_SYSTEM_PACKETBUFFER_STORE_CHIP_HEAP
            ::chip::Platform::MemoryDebugCheckPointer(aPacket, aPacket->alloc_size + kStructureSize);
#endif
            aPacket->Clear();
#if CHIP_SYSTEM_PACKETBUFFER_STORE == CHIP_SYSTEM_PACKETBUFFER_STORE_CHIP_POOL
            aPacket->next = sFreeList;
            sFreeList     = aPacket;
#elif CHIP_SYSTEM_PACKETBUFFER_STORE == CHIP_SYSTEM_PACKETBUFFER_STORE_CHIP_HEAP
            chip::Platform::MemoryFree(aPacket);
#endif // CHIP_SYSTEM_PACKETBUFFER_STORE
            aPacket       = lNextPacket;
        }
        else
        {
            aPacket = nullptr;
        }
    }

    UNLOCK_BUF_POOL();

#else
#error "Unimplemented CHIP_SYSTEM_PACKETBUFFER_STORE case"
#endif // CHIP_SYSTEM_PACKETBUFFER_STORE
}

/**
 * Clear content of the packet buffer.
 *
 * This method is called by Free(), before the buffer is released to the free buffer pool.
 */
void PacketBuffer::Clear()
{
    tot_len = 0;
    len     = 0;
#if CHIP_SYSTEM_PACKETBUFFER_STORE == CHIP_SYSTEM_PACKETBUFFER_STORE_CHIP_HEAP
    alloc_size = 0;
#endif
}

/**
 * Free the first buffer in a chain, returning a pointer to the remaining buffers.
 `*
 *  @note When the buffer chain is referenced by multiple callers, `FreeHead()` will detach the head, but will not forcibly
 *  deallocate the head buffer.
 *
 *  @param[in] aPacket - buffer chain.
 *
 *  @return packet buffer chain consisting of the tail of the input buffer (may be \c nullptr).
 */
PacketBuffer * PacketBuffer::FreeHead(PacketBuffer * aPacket)
{
    PacketBuffer * lNextPacket = static_cast<PacketBuffer *>(aPacket->next);
    aPacket->next              = nullptr;
    PacketBuffer::Free(aPacket);
    return lNextPacket;
}

PacketBufferHandle PacketBufferHandle::PopHead()
{
    PacketBuffer * head = mBuffer;

    // This takes ownership from the `next` link.
    mBuffer = static_cast<PacketBuffer *>(mBuffer->next);

    head->next    = nullptr;
    head->tot_len = head->len;

    // The returned handle takes ownership from this.
    return PacketBufferHandle(head);
}

PacketBufferHandle PacketBufferHandle::CloneData(uint16_t aAdditionalSize, uint16_t aReservedSize)
{
    if (!mBuffer->Next().IsNull())
    {
        // We do not clone an entire chain.
        return PacketBufferHandle();
    }
    return NewWithData(mBuffer->Start(), mBuffer->DataLength(), aAdditionalSize, aReservedSize);
}

PacketBufBound::PacketBufBound(size_t aAvailableSize, uint16_t aReservedSize) : BufBound(nullptr, 0)
{
    mPacket = PacketBufferHandle::New(aAvailableSize, aReservedSize);
    if (!mPacket.IsNull())
    {
        Reset(mPacket->Start(), aAvailableSize);
    }
}

PacketBufferHandle PacketBufBound::Finalize()
{
    if (!mPacket.IsNull() && Fit())
    {
        // Since mPacket was successfully allocated to hold the maximum length,
        // we know that the actual length fits in a uint16_t.
        mPacket->SetDataLength(static_cast<uint16_t>(Needed()));
    }
    else
    {
        mPacket = nullptr;
    }
    Reset(nullptr, 0);
    return std::move(mPacket);
}

} // namespace System
} // namespace chip<|MERGE_RESOLUTION|>--- conflicted
+++ resolved
@@ -425,11 +425,7 @@
 
     CHIP_SYSTEM_FAULT_INJECT(FaultInjection::kFault_PacketBufferNew, return PacketBufferHandle());
 
-<<<<<<< HEAD
-    if (lAllocSize > PacketBuffer::kMaxSizeWithoutReserve || lBlockSize > UINT16_MAX)
-=======
-    if (aAvailableSize > UINT16_MAX || lAllocSize > CHIP_SYSTEM_CONFIG_PACKETBUFFER_CAPACITY_MAX || lBlockSize > UINT16_MAX)
->>>>>>> 90719125
+    if (aAvailableSize > UINT16_MAX || lAllocSize > PacketBuffer::kMaxSizeWithoutReserve || lBlockSize > UINT16_MAX)
     {
         ChipLogError(chipSystemLayer, "PacketBuffer: allocation too large.");
         return PacketBufferHandle();
