/*
 *
 *    Copyright (c) 2020-2021 Project CHIP Authors
 *    Copyright (c) 2016-2018 Nest Labs, Inc.
 *
 *    Licensed under the Apache License, Version 2.0 (the "License");
 *    you may not use this file except in compliance with the License.
 *    You may obtain a copy of the License at
 *
 *        http://www.apache.org/licenses/LICENSE-2.0
 *
 *    Unless required by applicable law or agreed to in writing, software
 *    distributed under the License is distributed on an "AS IS" BASIS,
 *    WITHOUT WARRANTIES OR CONDITIONS OF ANY KIND, either express or implied.
 *    See the License for the specific language governing permissions and
 *    limitations under the License.
 */

/**
 *    @file
 *      This file contains default compile-time configuration
 *      constants for the  CHIP System Layer, a common
 *      abstraction layer for the system networking components
 *      underlying the various CHIP target network layers.
 *
 *      Package integrators that wish to override these values should
 *      either use preprocessor definitions or create a project-
 *      specific SystemProjectConfig.h header and then assert
 *      HAVE_SYSTEMPROJECTCONFIG_H via the package configuration tool
 *      via --with-chip-system-project-includes=DIR where DIR is
 *      the directory that contains the header.
 *
 *      NOTE WELL: On some platforms, this header is included by
 *      C-language programs.
 */

#pragma once

/* Platform include headers */
#if CHIP_HAVE_CONFIG_H
#include <system/SystemBuildConfig.h>
#endif

/* Include a CHIP project-specific configuration file, if defined.
 *
 * An application or module that incorporates CHIP can define a project
 * configuration file to override standard CHIP configuration with
 * application-specific values.  The CHIPProjectConfig.h file is typically
 * located outside the CHIP source tree, alongside the source code for the
 * application.  The config file is included here to enable certain system-wide
 * configuration options, primarily related to logging and error reporting.
 */
#ifdef CHIP_PROJECT_CONFIG_INCLUDE
#include CHIP_PROJECT_CONFIG_INCLUDE
#endif

/* Include a CHIP platform-specific configuration file, if defined.
 *
 * A platform configuration file contains overrides to standard CHIP
 * configuration that are specific to the platform or OS on which CHIP is
 * running.  It is typically provided as apart of an adaptation layer that
 * adapts CHIP to the target environment.  This adaptation layer may be
 * included in the CHIP source tree itself or implemented externally.  The
 * config file is included here to enable certain system-wide configuration
 * options, primarily related to logging and error reporting.
 */
#ifdef CHIP_PLATFORM_CONFIG_INCLUDE
#include CHIP_PLATFORM_CONFIG_INCLUDE
#endif

/* Include a SystemLayer project-specific configuration file, if defined.
 *
 * An application or module that incorporates CHIP can define a project configuration
 * file to override standard System Layer configuration with application-specific values.
 * The project config file is typically located outside the CHIP source tree,
 * alongside the source code for the application.
 */
#ifdef SYSTEM_PROJECT_CONFIG_INCLUDE
#include SYSTEM_PROJECT_CONFIG_INCLUDE
#endif // SYSTEM_PROJECT_CONFIG_INCLUDE

/* Include a SystemLayer platform-specific configuration file, if defined.
 *
 * A platform configuration file contains overrides to standard System Layer configuration
 * that are specific to the platform or OS on which CHIP is running.  It is typically
 * provided as apart of an adaptation layer that adapts CHIP to the target
 * environment.  This adaptation layer may be included in the CHIP source tree
 * itself or implemented externally.
 */
#ifdef SYSTEM_PLATFORM_CONFIG_INCLUDE
#include SYSTEM_PLATFORM_CONFIG_INCLUDE
#endif

/*--- Sanity check on the build configuration logic. ---*/

#if !(CHIP_SYSTEM_CONFIG_USE_LWIP || CHIP_SYSTEM_CONFIG_USE_SOCKETS || CHIP_SYSTEM_CONFIG_USE_NETWORK_FRAMEWORK)
#error "REQUIRED: CHIP_SYSTEM_CONFIG_USE_LWIP || CHIP_SYSTEM_CONFIG_USE_SOCKETS || CHIP_SYSTEM_CONFIG_USE_NETWORK_FRAMEWORK"
#endif // !(CHIP_SYSTEM_CONFIG_USE_LWIP || CHIP_SYSTEM_CONFIG_USE_SOCKETS || CHIP_SYSTEM_USE_NETWORK_FRAMEWORK)

#if CHIP_SYSTEM_CONFIG_USE_LWIP && CHIP_SYSTEM_CONFIG_USE_SOCKETS
#error "FORBIDDEN: CHIP_SYSTEM_CONFIG_USE_LWIP && CHIP_SYSTEM_CONFIG_USE_SOCKETS"
#endif // CHIP_SYSTEM_CONFIG_USE_LWIP && CHIP_SYSTEM_CONFIG_USE_SOCKETS

#if CHIP_SYSTEM_CONFIG_USE_LWIP && CHIP_SYSTEM_CONFIG_USE_NETWORK_FRAMEWORK
#error "FORBIDDEN: CHIP_SYSTEM_CONFIG_USE_LWIP && CHIP_SYSTEM_CONFIG_USE_NETWORK_FRAMEWORK"
#endif // CHIP_SYSTEM_CONFIG_USE_LWIP && CHIP_SYSTEM_CONFIG_USE_NETWORK_FRAMEWORK

#if CHIP_SYSTEM_CONFIG_USE_NETWORK_FRAMEWORK && CHIP_SYSTEM_CONFIG_USE_SOCKETS
#error "FORBIDDEN: CHIP_SYSTEM_CONFIG_USE_NETWORK_FRAMEWORK && CHIP_SYSTEM_CONFIG_USE_SOCKETS"
#endif // CHIP_SYSTEM_CONFIG_USE_NETWORK_FRAMEWORK && CHIP_SYSTEM_CONFIG_USE_SOCKETS

// clang-format off

#ifndef CHIP_SYSTEM_CONFIG_USE_IO_THREAD
#if CHIP_SYSTEM_CONFIG_USE_SOCKETS || CHIP_SYSTEM_CONFIG_USE_NETWORK_FRAMEWORK
#define CHIP_SYSTEM_CONFIG_USE_IO_THREAD 1
#else
#define CHIP_SYSTEM_CONFIG_USE_IO_THREAD 0
#endif // CHIP_SYSTEM_CONFIG_USE_SOCKETS || CHIP_SYSTEM_CONFIG_USE_NETWORK_FRAMEWORK
#endif // CHIP_SYSTEM_CONFIG_USE_IO_THREAD

/**
 *  @def CHIP_SYSTEM_CONFIG_TRANSFER_INETLAYER_PROJECT_CONFIGURATION
 *
 *  @brief
 *      Define as 1 to transfer the project configuration variable definitions from InetProjectConfig.h into the corresponding
 *      variables for the CHIP System Layer.
 */
#ifndef CHIP_SYSTEM_CONFIG_TRANSFER_INETLAYER_PROJECT_CONFIGURATION
#define CHIP_SYSTEM_CONFIG_TRANSFER_INETLAYER_PROJECT_CONFIGURATION 0
#endif // CHIP_SYSTEM_CONFIG_TRANSFER_INETLAYER_PROJECT_CONFIGURATION

#if CHIP_SYSTEM_CONFIG_TRANSFER_INETLAYER_PROJECT_CONFIGURATION
#ifdef INET_PROJECT_CONFIG_INCLUDE
#include INET_PROJECT_CONFIG_INCLUDE
#endif // INET_PROJECT_CONFIG_INCLUDE

#if !defined(CHIP_SYSTEM_CONFIG_POSIX_LOCKING) && defined(INET_CONFIG_POSIX_LOCKING)
#define CHIP_SYSTEM_CONFIG_POSIX_LOCKING INET_CONFIG_POSIX_LOCKING
#endif // !defined(CHIP_SYSTEM_CONFIG_POSIX_LOCKING) && defined(INET_CONFIG_POSIX_LOCKING)

#if !defined(CHIP_SYSTEM_CONFIG_FREERTOS_LOCKING) && defined(INET_CONFIG_FREERTOS_LOCKING)
#define CHIP_SYSTEM_CONFIG_FREERTOS_LOCKING INET_CONFIG_FREERTOS_LOCKING
#endif // !defined(CHIP_SYSTEM_CONFIG_FREERTOS_LOCKING) && defined(INET_CONFIG_FREERTOS_LOCKING)

#if !defined(CHIP_SYSTEM_CONFIG_MBED_LOCKING) && defined(INET_CONFIG_MBED_LOCKING)
#define CHIP_SYSTEM_CONFIG_MBED_LOCKING INET_CONFIG_MBED_LOCKING
#endif // !defined(CHIP_SYSTEM_CONFIG_MBED_LOCKING) && defined(INET_CONFIG_MBED_LOCKING)

#if !defined(CHIP_SYSTEM_CONFIG_PACKETBUFFER_POOL_SIZE) && defined(INET_CONFIG_NUM_BUFS)
#define CHIP_SYSTEM_CONFIG_PACKETBUFFER_POOL_SIZE INET_CONFIG_NUM_BUFS
#endif // !defined(CHIP_SYSTEM_CONFIG_PACKETBUFFER_POOL_SIZE) && defined(INET_CONFIG_NUM_BUFS)

#if !defined(CHIP_SYSTEM_CONFIG_NUM_TIMERS) && defined(INET_CONFIG_NUM_TIMERS)
#define CHIP_SYSTEM_CONFIG_NUM_TIMERS INET_CONFIG_NUM_TIMERS
#endif // !defined(CHIP_SYSTEM_CONFIG_NUM_TIMERS) && defined(INET_CONFIG_NUM_TIMERS)

#endif // CHIP_SYSTEM_CONFIG_TRANSFER_INETLAYER_PROJECT_CONFIGURATION

#if CHIP_SYSTEM_CONFIG_USE_LWIP
#ifdef TARGET_MCU_STM32L4
// [ MBED HACK ]
// We have to undefine |SUCCESS| here to prevent compilation error due to
// conflict with |ErrorStatus| enum type values defined in CMSIS/stm32l4xx.h.
// This problem is only related for when tests are build and nlunit-test.h is used.
#undef SUCCESS
#endif
#include <lwip/opt.h>
#endif // CHIP_SYSTEM_CONFIG_USE_LWIP

/* Configuration option variables defined below */

/**
 *  @def CHIP_SYSTEM_CONFIG_NO_LOCKING
 *
 *  @brief
 *      Disable the use of locking within the system layer.
 *
 *      Unless you are simulating an LwIP-based system on a Unix-style host, this value should be left at its default.
 */
#ifndef CHIP_SYSTEM_CONFIG_NO_LOCKING
#define CHIP_SYSTEM_CONFIG_NO_LOCKING 0
#endif /* CHIP_SYSTEM_CONFIG_NO_LOCKING */

/**
 *  @def CHIP_SYSTEM_CONFIG_POSIX_LOCKING
 *
 *  @brief
 *      Use POSIX locking. This is enabled by default when not compiling for BSD sockets.
 *
 *      Unless you are simulating an LwIP-based system on a Unix-style host, this value should be left at its default.
 */
#ifndef CHIP_SYSTEM_CONFIG_POSIX_LOCKING
#define CHIP_SYSTEM_CONFIG_POSIX_LOCKING 1
#endif /* CHIP_SYSTEM_CONFIG_POSIX_LOCKING */

/**
 *  @def CHIP_SYSTEM_CONFIG_FREERTOS_LOCKING
 *
 *  @brief
 *      Use FreeRTOS locking.
 *
 *      This should be generally asserted (1) for FreeRTOS + LwIP-based systems and deasserted (0) for BSD sockets-based systems.
 *
 *      However, if you are simulating an LwIP-based system atop POSIX threads and BSD sockets, this should also be deasserted (0).
 */
#ifndef CHIP_SYSTEM_CONFIG_FREERTOS_LOCKING
#define CHIP_SYSTEM_CONFIG_FREERTOS_LOCKING 0
#endif /* CHIP_SYSTEM_CONFIG_FREERTOS_LOCKING */

/**
 *  @def CHIP_SYSTEM_CONFIG_MBED_LOCKING
 *
 *  @brief
 *      Use Mbed OS locking.
 *
 *      This should be generally asserted (1) for Mbed OS.
 *
 *      However, if you are simulating an LwIP-based system atop POSIX threads and BSD sockets, this should also be deasserted (0).
 */
#ifndef CHIP_SYSTEM_CONFIG_MBED_LOCKING
#define CHIP_SYSTEM_CONFIG_MBED_LOCKING 0
#endif /* CHIP_SYSTEM_CONFIG_MBED_LOCKING */


/**
 *  @def CHIP_SYSTEM_CONFIG_NO_LOCKING
 *
 *  @brief
 *      Disable the use of locking within the system layer.
 *
 *      This value is mutually exclusive with CHIP_SYSTEM_CONFIG_POSIX_LOCKING and CHIP_SYSTEM_CONFIG_FREERTOS_LOCKING and CHIP_SYSTEM_CONFIG_MBED_LOCKING.
 */
#ifndef CHIP_SYSTEM_CONFIG_NO_LOCKING
#define CHIP_SYSTEM_CONFIG_NO_LOCKING 0
#endif /* CHIP_SYSTEM_CONFIG_NO_LOCKING */

#if !(CHIP_SYSTEM_CONFIG_POSIX_LOCKING || CHIP_SYSTEM_CONFIG_FREERTOS_LOCKING || CHIP_SYSTEM_CONFIG_MBED_LOCKING || CHIP_SYSTEM_CONFIG_NO_LOCKING)
#error "REQUIRED: CHIP_SYSTEM_CONFIG_POSIX_LOCKING || CHIP_SYSTEM_CONFIG_FREERTOS_LOCKING || CHIP_SYSTEM_CONFIG_MBED_LOCKING || CHIP_SYSTEM_CONFIG_NO_LOCKING"
#endif // !(CHIP_SYSTEM_CONFIG_POSIX_LOCKING || CHIP_SYSTEM_CONFIG_FREERTOS_LOCKING || CHIP_SYSTEM_CONFIG_MBED_LOCKING || CHIP_SYSTEM_CONFIG_NO_LOCKING)

#if CHIP_SYSTEM_CONFIG_NO_LOCKING && (CHIP_SYSTEM_CONFIG_POSIX_LOCKING || CHIP_SYSTEM_CONFIG_FREERTOS_LOCKING || CHIP_SYSTEM_CONFIG_MBED_LOCKING)
#error "FORBIDDEN: CHIP_SYSTEM_CONFIG_NO_LOCKING && (CHIP_SYSTEM_CONFIG_POSIX_LOCKING || CHIP_SYSTEM_CONFIG_FREERTOS_LOCKING || CHIP_SYSTEM_CONFIG_MBED_LOCKING)"
#endif // CHIP_SYSTEM_CONFIG_NO_LOCKING && (CHIP_SYSTEM_CONFIG_POSIX_LOCKING || CHIP_SYSTEM_CONFIG_FREERTOS_LOCKING || CHIP_SYSTEM_CONFIG_MBED_LOCKING)

#if CHIP_SYSTEM_CONFIG_POSIX_LOCKING && CHIP_SYSTEM_CONFIG_FREERTOS_LOCKING
#error "FORBIDDEN: CHIP_SYSTEM_CONFIG_POSIX_LOCKING && CHIP_SYSTEM_CONFIG_FREERTOS_LOCKING"
#endif // CHIP_SYSTEM_CONFIG_POSIX_LOCKING && CHIP_SYSTEM_CONFIG_FREERTOS_LOCKING

#if CHIP_SYSTEM_CONFIG_POSIX_LOCKING && CHIP_SYSTEM_CONFIG_MBED_LOCKING
#error "FORBIDDEN: CHIP_SYSTEM_CONFIG_POSIX_LOCKING && CHIP_SYSTEM_CONFIG_MBED_LOCKING"
#endif // CHIP_SYSTEM_CONFIG_POSIX_LOCKING && CHIP_SYSTEM_CONFIG_MBED_LOCKING

#if CHIP_SYSTEM_CONFIG_FREERTOS_LOCKING && CHIP_SYSTEM_CONFIG_MBED_LOCKING
#error "FORBIDDEN: CHIP_SYSTEM_CONFIG_FREERTOS_LOCKING && CHIP_SYSTEM_CONFIG_MBED_LOCKING"
#endif // CHIP_SYSTEM_CONFIG_FREERTOS_LOCKING && CHIP_SYSTEM_CONFIG_MBED_LOCKING

/**
 *  @def CHIP_SYSTEM_HEADER_RESERVE_SIZE
 *
 *  @brief
 *      The number of bytes to reserve in a network packet buffer to contain
 *      the CHIP message and exchange headers.
 *
 *      This number was calculated as follows:
 *
 *      CHIP Crypto Header:
 *
 *          4 -- Length of encrypted block
 *          4 -- Reserve
 *          8 -- Initialization Vector
 *          8 -- Encryption Tag
 */
#ifndef CHIP_SYSTEM_CRYPTO_HEADER_RESERVE_SIZE
#define CHIP_SYSTEM_CRYPTO_HEADER_RESERVE_SIZE 24
#endif

/**
 *  @def CHIP_SYSTEM_HEADER_RESERVE_SIZE
 *
 *  @brief
 *      The number of bytes to reserve in a network packet buffer to contain
 *      the CHIP message and exchange headers.
 *
 *      This number was calculated as follows:
 *
 *      CHIP Message Header:
 *
 *          2 -- Frame Length
 *          2 -- Message Header
 *          4 -- Message Id
 *          8 -- Source Node Id
 *          8 -- Destination Node Id
 *          2 -- Key Id
 *
 *      CHIP Exchange Header:
 *
 *          1 -- Application Version
 *          1 -- Message Type
 *          2 -- Exchange Id
 *          4 -- Profile Id
 *          4 -- Acknowleged Message Id
 *
 *    @note A number of these fields are optional or not presently used. So most headers will be considerably smaller than this.
 */
#ifndef CHIP_SYSTEM_HEADER_RESERVE_SIZE
#define CHIP_SYSTEM_HEADER_RESERVE_SIZE (38 + CHIP_SYSTEM_CRYPTO_HEADER_RESERVE_SIZE)
#endif /* CHIP_SYSTEM_HEADER_RESERVE_SIZE */

/**
 *  @def CHIP_SYSTEM_CONFIG_PACKETBUFFER_POOL_SIZE
 *
 *  @brief
 *      This is the total number of packet buffers for the BSD sockets configuration.
 *
 *      This may be set to zero (0) to enable unbounded dynamic allocation using malloc.
 */
#ifndef CHIP_SYSTEM_CONFIG_PACKETBUFFER_POOL_SIZE
#define CHIP_SYSTEM_CONFIG_PACKETBUFFER_POOL_SIZE 15
#endif /* CHIP_SYSTEM_CONFIG_PACKETBUFFER_POOL_SIZE */

/**
 *  @def CHIP_SYSTEM_CONFIG_PACKETBUFFER_CAPACITY_MAX
 *
 *  @brief
 *      The maximum size an application can use with \c PacketBuffer. This is not the raw memory size consumed by
 *      a \c PacketBuffer object.
 *
 *  @note
 *      Only socket platforms can override the default value. On LwIP-based platforms, the size is derived from the PBUF size
 *      and overriding the value will result in a compile-time error.
 *
 *      This value should be set large enough to accomodate the usage of PacketBuffer in the system. In particular, for the use
 *      in CHIP, the value should be set to accomodate the desired path MTU (i.e. the largest IP packet that can be sent over
 *      the network interface) plus any protocol overhead.
 *
 *      For example, sending an IP packet over the tunnel requires additional overheads that depend on platform's network
 *      interface. On socket platforms, the tunnel protocol overhead is 47 bytes; on LwIP platforms the overhead is 101 bytes,
 *      plus any "sub-Ethernet" data structure space (e.g. the linked list pointers used by some interfaces to queue packets).
 *
 *      The overheads are calculated as follows:
 *
 *          (variable) -- "Sub-Ethernet" data structures (LwIP-only)
 *          14 -- Ethernet Header (LwIP-only)
 *          20 -- IPv4 Header (LwIP-only)
 *          20 -- TCP Header (LwIP-only)
 *          2  -- CHIP Message Length
 *          24 -- CHIP Header
 *          1  -- Tunnel Header
 *          20 -- Crypto Trailer
 *
 *      The size of PacketBuffer structure does not need to be included in this value.
 */
#if CHIP_SYSTEM_CONFIG_USE_LWIP && !defined(DOXYGEN)
#ifdef CHIP_SYSTEM_CONFIG_PACKETBUFFER_CAPACITY_MAX
#error "CHIP_SYSTEM_CONFIG_PACKETBUFFER_CAPACITY_MAX cannot be defined on an LwIP-based platform."
#endif /* CHIP_SYSTEM_CONFIG_PACKETBUFFER_CAPACITY_MAX */
#else /* !CHIP_SYSTEM_CONFIG_USE_LWIP */
#ifndef CHIP_SYSTEM_CONFIG_PACKETBUFFER_CAPACITY_MAX
#define CHIP_SYSTEM_CONFIG_PACKETBUFFER_CAPACITY_MAX 1583
#endif /* CHIP_SYSTEM_CONFIG_PACKETBUFFER_CAPACITY_MAX */

/**
 *  @def _CHIP_SYSTEM_CONFIG_LWIP_EVENT
 *
 *  @brief
 *      This defines a mapping function for CHIP System Layer codes for describing the types of events for the LwIP dispatcher,
 *      which allows mapping such event types into a platform- or system-specific range.
 */
#ifndef _CHIP_SYSTEM_CONFIG_LWIP_EVENT
#define _CHIP_SYSTEM_CONFIG_LWIP_EVENT(e) (e)
#endif /* _CHIP_SYSTEM_CONFIG_LWIP_EVENT */

#endif /* !CHIP_SYSTEM_CONFIG_USE_LWIP */

/**
 *  @def CHIP_SYSTEM_CONFIG_EVENT_TYPE
 *
 *  @brief
 *      This defines the type for CHIP System Layer event types, typically an integral type.
 */
#ifndef CHIP_SYSTEM_CONFIG_EVENT_TYPE
#define CHIP_SYSTEM_CONFIG_EVENT_TYPE int
#endif /* CHIP_SYSTEM_CONFIG_EVENT_TYPE */

/**
 *  @def CHIP_SYSTEM_CONFIG_EVENT_OBJECT_TYPE
 *
 *  @brief
 *      This defines the type of CHIP System Layer event objects or "messages".
 *
 *      Such types are not directly used by the CHIP System Layer but are "passed through". Consequently a forward declaration and
 *      a const pointer or reference are appropriate.
 */
#ifndef CHIP_SYSTEM_CONFIG_EVENT_OBJECT_TYPE

#if CHIP_SYSTEM_CONFIG_USE_LWIP
namespace chip {
namespace System {

struct LwIPEvent;

} // namespace System
} // namespace chip

#define CHIP_SYSTEM_CONFIG_EVENT_OBJECT_TYPE const struct chip::System::LwIPEvent*

#else /* CHIP_SYSTEM_CONFIG_USE_LWIP */

#define CHIP_SYSTEM_CONFIG_EVENT_OBJECT_TYPE const struct ::chip::DeviceLayer::ChipDeviceEvent *

#endif /* CHIP_SYSTEM_CONFIG_USE_LWIP */

#endif /* CHIP_SYSTEM_CONFIG_EVENT_OBJECT_TYPE */

#if CHIP_SYSTEM_CONFIG_USE_LWIP

/**
 *  @def _CHIP_SYSTEM_CONFIG_LWIP_EVENT
 *
 *  @brief
 *      This defines a mapping function for CHIP System Layer codes for describing the types of events for the LwIP dispatcher,
 *      which allows mapping such event types into a platform- or system-specific range.
 */
#ifndef _CHIP_SYSTEM_CONFIG_LWIP_EVENT
#define _CHIP_SYSTEM_CONFIG_LWIP_EVENT(e) (e)
#endif /* _CHIP_SYSTEM_CONFIG_LWIP_EVENT */

#endif /* CHIP_SYSTEM_CONFIG_USE_LWIP */


/**
 *  @def CHIP_SYSTEM_CONFIG_PLATFORM_PROVIDES_XTOR_FUNCTIONS
 *
 *  @brief
 *      This defines whether (1) or not (0) your platform will provide the following platform-specific functions:
 *      - chip::System::Platform::WillInit
 *      - chip::System::Platform::WillShutdown
 *      - chip::System::Platform::DidInit
 *      - chip::System::Platform::DidShutdown
 */
#ifndef CHIP_SYSTEM_CONFIG_PLATFORM_PROVIDES_XTOR_FUNCTIONS
#define CHIP_SYSTEM_CONFIG_PLATFORM_PROVIDES_XTOR_FUNCTIONS 0
#endif /* CHIP_SYSTEM_CONFIG_PLATFORM_PROVIDES_XTOR_FUNCTIONS */

/**
<<<<<<< HEAD
 *  @def CHIP_SYSTEM_CONFIG_PLATFORM_PROVIDES_EVENT_FUNCTIONS
 *
 *  @brief
 *      This defines whether (1) or not (0) your platform will provide the following platform-specific functions:
 *      - chip::System::Platform::EventSupport::PostEvent
 *      - chip::System::Platform::EventSupport::DispatchEvents
 *      - chip::System::Platform::EventSupport::DispatchEvent
 *      - chip::System::Platform::EventSupport::StartTimer
 */
#ifndef CHIP_SYSTEM_CONFIG_PLATFORM_PROVIDES_EVENT_FUNCTIONS
#define CHIP_SYSTEM_CONFIG_PLATFORM_PROVIDES_EVENT_FUNCTIONS 0
#endif /* CHIP_SYSTEM_CONFIG_PLATFORM_PROVIDES_EVENT_FUNCTIONS */

/**
=======
>>>>>>> cbf106e1
 *  @def CHIP_SYSTEM_CONFIG_NUM_TIMERS
 *
 *  @brief
 *      This is the total number of available timers.
 */
#ifndef CHIP_SYSTEM_CONFIG_NUM_TIMERS
#define CHIP_SYSTEM_CONFIG_NUM_TIMERS 32
#endif /* CHIP_SYSTEM_CONFIG_NUM_TIMERS */

/**
 *  @def CHIP_SYSTEM_CONFIG_PROVIDE_STATISTICS
 *
 *  @brief
 *      This defines whether (1) or not (0) the CHIP System Layer provides logic for gathering and reporting statistical
 *      information for diagnostic purposes.
 */
#ifndef CHIP_SYSTEM_CONFIG_PROVIDE_STATISTICS
#define CHIP_SYSTEM_CONFIG_PROVIDE_STATISTICS 0
#endif // CHIP_SYSTEM_CONFIG_PROVIDE_STATISTICS

/**
 *  @def CHIP_SYSTEM_CONFIG_TEST
 *
 *  @brief
 *    Defines whether (1) or not (0) to enable testing aids.
 */
#ifndef CHIP_SYSTEM_CONFIG_TEST
#define CHIP_SYSTEM_CONFIG_TEST 0
#endif

// clang-format on

// Configuration parameters with header inclusion dependencies

/**
 * @def CHIP_SYSTEM_CONFIG_HEADER_RESERVE_SIZE
 *
 * @brief
 *  The number of bytes to reserve in a network packet buffer to contain all the possible protocol encapsulation headers before the
 *  application message text. On POSIX sockets, this is CHIP_SYSTEM_HEADER_RESERVE_SIZE. On LwIP, additional space is required for
 *  the all the headers from layer-2 up to the TCP or UDP header.
 */
#ifndef CHIP_SYSTEM_CONFIG_HEADER_RESERVE_SIZE
#if CHIP_SYSTEM_CONFIG_USE_LWIP
#define CHIP_SYSTEM_CONFIG_HEADER_RESERVE_SIZE                                                                                     \
    (PBUF_LINK_HLEN + PBUF_IP_HLEN + PBUF_TRANSPORT_HLEN + CHIP_SYSTEM_HEADER_RESERVE_SIZE)
#else /* !CHIP_SYSTEM_CONFIG_USE_LWIP */
#define CHIP_SYSTEM_CONFIG_HEADER_RESERVE_SIZE (CHIP_SYSTEM_HEADER_RESERVE_SIZE)
#endif /* !CHIP_SYSTEM_CONFIG_USE_LWIP */
#endif /* CHIP_SYSTEM_CONFIG_HEADER_RESERVE_SIZE */

/**
 *  @def CHIP_SYSTEM_CONFIG_PLATFORM_PROVIDES_TIME
 *
 *  @brief
 *      Use platform-supplied functions for System Layer clock functions.
 *
 *  Determines whether (1) or not (0) the underlying platform provides implementations for
 *  the System Layer GetClock/SetClock functions.
 */
#ifndef CHIP_SYSTEM_CONFIG_PLATFORM_PROVIDES_TIME
#define CHIP_SYSTEM_CONFIG_PLATFORM_PROVIDES_TIME 0
#endif // CHIP_SYSTEM_CONFIG_PLATFORM_PROVIDES_TIME

/**
 *  @def CHIP_SYSTEM_CONFIG_USE_POSIX_TIME_FUNCTS
 *
 *  @brief
 *      Use the POSIX time functions for System Layer clock functions.
 *
 *  Use the POSIX time functions (clock_gettime, gettimeofday, etc.) to implement the
 *  System Layer GetClock/SetClock functions.
 *
 *  Defaults to enabled if the system is using sockets.
 *
 *  This configuration is overridden if CHIP_SYSTEM_CONFIG_PLATFORM_PROVIDES_TIME is set.
 */
#ifndef CHIP_SYSTEM_CONFIG_USE_POSIX_TIME_FUNCTS
#if CHIP_SYSTEM_CONFIG_USE_SOCKETS || CHIP_SYSTEM_CONFIG_USE_NETWORK_FRAMEWORK
#define CHIP_SYSTEM_CONFIG_USE_POSIX_TIME_FUNCTS 1
#else // CHIP_SYSTEM_CONFIG_USE_SOCKETS || CHIP_SYSTEM_CONFIG_USE_NETWORK_FRAMEWORK
#define CHIP_SYSTEM_CONFIG_USE_POSIX_TIME_FUNCTS 0
#endif // CHIP_SYSTEM_CONFIG_USE_SOCKETS || CHIP_SYSTEM_CONFIG_USE_NETWORK_FRAMEWORK
#endif // CHIP_SYSTEM_CONFIG_USE_POSIX_TIME_FUNCTS

/**
 *  @def CHIP_SYSTEM_CONFIG_USE_LWIP_MONOTONIC_TIME
 *
 *  @brief
 *      Use LwIP time function for System Layer monotonic clock functions.
 *
 *  Use the LwIP sys_now() function to implement the System Clock functions.
 *
 *  Defaults to enabled if the system is using LwIP and not sockets.
 *
 *  This configuration is overridden if CHIP_SYSTEM_CONFIG_PLATFORM_PROVIDES_TIME is set.
 */
#ifndef CHIP_SYSTEM_CONFIG_USE_LWIP_MONOTONIC_TIME
#if CHIP_SYSTEM_CONFIG_USE_LWIP && !CHIP_SYSTEM_CONFIG_USE_SOCKETS
#define CHIP_SYSTEM_CONFIG_USE_LWIP_MONOTONIC_TIME 1
#else
#define CHIP_SYSTEM_CONFIG_USE_LWIP_MONOTONIC_TIME 0
#endif
#endif // CHIP_SYSTEM_CONFIG_USE_LWIP_MONOTONIC_TIME

/**
 *  @def CHIP_SYSTEM_CONFIG_VALID_REAL_TIME_THRESHOLD
 *
 *  @brief
 *      The earliest time at which the real time clock is considered to be valid.
 *
 *  The value is given in Unix time scaled to seconds.
 *
 *  The default value corresponds to 2000/01/01 00:00:00
 */
#ifndef CHIP_SYSTEM_CONFIG_VALID_REAL_TIME_THRESHOLD
#define CHIP_SYSTEM_CONFIG_VALID_REAL_TIME_THRESHOLD 946684800
#endif // CHIP_SYSTEM_CONFIG_VALID_REAL_TIME_THRESHOLD

/**
 *  @def CHIP_SYSTEM_CONFIG_USE_POSIX_PIPE
 *
 *  @brief
 *      Use the POSIX pipe() function.
 *
 *  Use the POSIX pipe() function to create an anonymous data stream.
 *
 *  Defaults to enabled if the system is using sockets (except for Zephyr RTOS).
 */
#ifndef CHIP_SYSTEM_CONFIG_USE_POSIX_PIPE
#if (CHIP_SYSTEM_CONFIG_USE_SOCKETS || CHIP_SYSTEM_CONFIG_USE_NETWORK_FRAMEWORK) && !__ZEPHYR__ && !__MBED__
#define CHIP_SYSTEM_CONFIG_USE_POSIX_PIPE 1
#else
#define CHIP_SYSTEM_CONFIG_USE_POSIX_PIPE 0
#endif
#endif // CHIP_SYSTEM_CONFIG_USE_POSIX_PIPE

/**
 *  @def CHIP_SYSTEM_CONFIG_USE_ZEPHYR_SOCKET_EXTENSIONS
 *
 *  @brief
 *      Include missing functions for Zephyr sockets
 *
 *  Zephyr socket API lacks some of the functions required by CHIP.
 *  If this value is set CHIP will provide the missing functions.
 *
 *  Defaults to enabled on Zephyr platforms using sockets
 */
#ifndef CHIP_SYSTEM_CONFIG_USE_ZEPHYR_SOCKET_EXTENSIONS
#if CHIP_SYSTEM_CONFIG_USE_SOCKETS && __ZEPHYR__
#define CHIP_SYSTEM_CONFIG_USE_ZEPHYR_SOCKET_EXTENSIONS 1
#else
#define CHIP_SYSTEM_CONFIG_USE_ZEPHYR_SOCKET_EXTENSIONS 0
#endif
#endif // CHIP_SYSTEM_CONFIG_USE_ZEPHYR_SOCKET_EXTENSIONS

/**
 *  @def CHIP_SYSTEM_CONFIG_USE_PLATFORM_MULTICAST_API
 *
 *  @brief
 *      Use platform API to join and leave multicast groups.
 *
 *  In case a given platform does not support adding and removing multicast
 *  addresses to a network interface using the generic network API like LWIP
 *  or sockets, this setting allows the platform layer to inject handlers
 *  which achieve the goal by other means.
 *
 *  Defaults to enabled on Zephyr platforms using sockets
 */
#ifndef CHIP_SYSTEM_CONFIG_USE_PLATFORM_MULTICAST_API
#if CHIP_SYSTEM_CONFIG_USE_SOCKETS && __ZEPHYR__
#define CHIP_SYSTEM_CONFIG_USE_PLATFORM_MULTICAST_API 1
#else
#define CHIP_SYSTEM_CONFIG_USE_PLATFORM_MULTICAST_API 0
#endif
#endif // CHIP_SYSTEM_CONFIG_USE_PLATFORM_MULTICAST_API

/**
 *  @def CHIP_SYSTEM_CONFIG_USE_ZEPHYR_NET_IF
 *
 *  @brief
 *      Use Zephyr net_if API to enumerate available network interfaces
 *
 *  Defaults to enabled on Zephyr platforms using sockets
 */
#ifndef CHIP_SYSTEM_CONFIG_USE_ZEPHYR_NET_IF
#if CHIP_SYSTEM_CONFIG_USE_SOCKETS && __ZEPHYR__
#define CHIP_SYSTEM_CONFIG_USE_ZEPHYR_NET_IF 1
#else
#define CHIP_SYSTEM_CONFIG_USE_ZEPHYR_NET_IF 0
#endif
#endif // CHIP_SYSTEM_CONFIG_USE_ZEPHYR_NET_IF

/**
 *  @def CHIP_SYSTEM_CONFIG_USE_BSD_IFADDRS
 *
 *  @brief
 *      Use BSD ifaddrs.h API to enumerate available network interfaces
 *
 *  Defaults to enabled on Unix/Linux platforms using sockets
 */
#ifndef CHIP_SYSTEM_CONFIG_USE_BSD_IFADDRS
#if (CHIP_SYSTEM_CONFIG_USE_SOCKETS || CHIP_SYSTEM_CONFIG_USE_NETWORK_FRAMEWORK) && !__ZEPHYR__
#define CHIP_SYSTEM_CONFIG_USE_BSD_IFADDRS 1
#else
#define CHIP_SYSTEM_CONFIG_USE_BSD_IFADDRS 0
#endif
#endif // CHIP_SYSTEM_CONFIG_USE_BSD_IFADDRS<|MERGE_RESOLUTION|>--- conflicted
+++ resolved
@@ -444,23 +444,6 @@
 #endif /* CHIP_SYSTEM_CONFIG_PLATFORM_PROVIDES_XTOR_FUNCTIONS */
 
 /**
-<<<<<<< HEAD
- *  @def CHIP_SYSTEM_CONFIG_PLATFORM_PROVIDES_EVENT_FUNCTIONS
- *
- *  @brief
- *      This defines whether (1) or not (0) your platform will provide the following platform-specific functions:
- *      - chip::System::Platform::EventSupport::PostEvent
- *      - chip::System::Platform::EventSupport::DispatchEvents
- *      - chip::System::Platform::EventSupport::DispatchEvent
- *      - chip::System::Platform::EventSupport::StartTimer
- */
-#ifndef CHIP_SYSTEM_CONFIG_PLATFORM_PROVIDES_EVENT_FUNCTIONS
-#define CHIP_SYSTEM_CONFIG_PLATFORM_PROVIDES_EVENT_FUNCTIONS 0
-#endif /* CHIP_SYSTEM_CONFIG_PLATFORM_PROVIDES_EVENT_FUNCTIONS */
-
-/**
-=======
->>>>>>> cbf106e1
  *  @def CHIP_SYSTEM_CONFIG_NUM_TIMERS
  *
  *  @brief
