/*
 *
 *    Copyright (c) 2020-2021 Project CHIP Authors
 *    Copyright (c) 2016-2018 Nest Labs, Inc.
 *
 *    Licensed under the Apache License, Version 2.0 (the "License");
 *    you may not use this file except in compliance with the License.
 *    You may obtain a copy of the License at
 *
 *        http://www.apache.org/licenses/LICENSE-2.0
 *
 *    Unless required by applicable law or agreed to in writing, software
 *    distributed under the License is distributed on an "AS IS" BASIS,
 *    WITHOUT WARRANTIES OR CONDITIONS OF ANY KIND, either express or implied.
 *    See the License for the specific language governing permissions and
 *    limitations under the License.
 */

/**
 *    @file
 *      This file contains default compile-time configuration
 *      constants for the  CHIP System Layer, a common
 *      abstraction layer for the system networking components
 *      underlying the various CHIP target network layers.
 *
 *      Package integrators that wish to override these values should
 *      either use preprocessor definitions or create a project-
 *      specific SystemProjectConfig.h header and then assert
 *      HAVE_SYSTEMPROJECTCONFIG_H via the package configuration tool
 *      via --with-chip-system-project-includes=DIR where DIR is
 *      the directory that contains the header.
 *
 *      NOTE WELL: On some platforms, this header is included by
 *      C-language programs.
 */

#pragma once

/* Platform include headers */
#if CHIP_HAVE_CONFIG_H
#include <system/SystemBuildConfig.h>
#endif

/* Include a CHIP project-specific configuration file, if defined.
 *
 * An application or module that incorporates CHIP can define a project
 * configuration file to override standard CHIP configuration with
 * application-specific values.  The CHIPProjectConfig.h file is typically
 * located outside the CHIP source tree, alongside the source code for the
 * application.  The config file is included here to enable certain system-wide
 * configuration options, primarily related to logging and error reporting.
 */
#ifdef CHIP_PROJECT_CONFIG_INCLUDE
#include CHIP_PROJECT_CONFIG_INCLUDE
#endif

/* Include a CHIP platform-specific configuration file, if defined.
 *
 * A platform configuration file contains overrides to standard CHIP
 * configuration that are specific to the platform or OS on which CHIP is
 * running.  It is typically provided as apart of an adaptation layer that
 * adapts CHIP to the target environment.  This adaptation layer may be
 * included in the CHIP source tree itself or implemented externally.  The
 * config file is included here to enable certain system-wide configuration
 * options, primarily related to logging and error reporting.
 */
#ifdef CHIP_PLATFORM_CONFIG_INCLUDE
#include CHIP_PLATFORM_CONFIG_INCLUDE
#endif

/* Include a SystemLayer project-specific configuration file, if defined.
 *
 * An application or module that incorporates CHIP can define a project configuration
 * file to override standard System Layer configuration with application-specific values.
 * The project config file is typically located outside the CHIP source tree,
 * alongside the source code for the application.
 */
#ifdef SYSTEM_PROJECT_CONFIG_INCLUDE
#include SYSTEM_PROJECT_CONFIG_INCLUDE
#endif // SYSTEM_PROJECT_CONFIG_INCLUDE

/* Include a SystemLayer platform-specific configuration file, if defined.
 *
 * A platform configuration file contains overrides to standard System Layer configuration
 * that are specific to the platform or OS on which CHIP is running.  It is typically
 * provided as apart of an adaptation layer that adapts CHIP to the target
 * environment.  This adaptation layer may be included in the CHIP source tree
 * itself or implemented externally.
 */
#ifdef SYSTEM_PLATFORM_CONFIG_INCLUDE
#include SYSTEM_PLATFORM_CONFIG_INCLUDE
#endif

/*--- Sanity check on the build configuration logic. ---*/

#if !(CHIP_SYSTEM_CONFIG_USE_LWIP || CHIP_SYSTEM_CONFIG_USE_SOCKETS || CHIP_SYSTEM_CONFIG_USE_NETWORK_FRAMEWORK)
#error "REQUIRED: CHIP_SYSTEM_CONFIG_USE_LWIP || CHIP_SYSTEM_CONFIG_USE_SOCKETS || CHIP_SYSTEM_CONFIG_USE_NETWORK_FRAMEWORK"
#endif // !(CHIP_SYSTEM_CONFIG_USE_LWIP || CHIP_SYSTEM_CONFIG_USE_SOCKETS || CHIP_SYSTEM_USE_NETWORK_FRAMEWORK)

#if CHIP_SYSTEM_CONFIG_USE_LWIP && CHIP_SYSTEM_CONFIG_USE_SOCKETS
#error "FORBIDDEN: CHIP_SYSTEM_CONFIG_USE_LWIP && CHIP_SYSTEM_CONFIG_USE_SOCKETS"
#endif // CHIP_SYSTEM_CONFIG_USE_LWIP && CHIP_SYSTEM_CONFIG_USE_SOCKETS

#if CHIP_SYSTEM_CONFIG_USE_LWIP && CHIP_SYSTEM_CONFIG_USE_NETWORK_FRAMEWORK
#error "FORBIDDEN: CHIP_SYSTEM_CONFIG_USE_LWIP && CHIP_SYSTEM_CONFIG_USE_NETWORK_FRAMEWORK"
#endif // CHIP_SYSTEM_CONFIG_USE_LWIP && CHIP_SYSTEM_CONFIG_USE_NETWORK_FRAMEWORK

#if CHIP_SYSTEM_CONFIG_USE_NETWORK_FRAMEWORK && CHIP_SYSTEM_CONFIG_USE_SOCKETS
#error "FORBIDDEN: CHIP_SYSTEM_CONFIG_USE_NETWORK_FRAMEWORK && CHIP_SYSTEM_CONFIG_USE_SOCKETS"
#endif // CHIP_SYSTEM_CONFIG_USE_NETWORK_FRAMEWORK && CHIP_SYSTEM_CONFIG_USE_SOCKETS

// clang-format off

#ifndef CHIP_SYSTEM_CONFIG_USE_IO_THREAD
#if CHIP_SYSTEM_CONFIG_USE_SOCKETS || CHIP_SYSTEM_CONFIG_USE_NETWORK_FRAMEWORK
#define CHIP_SYSTEM_CONFIG_USE_IO_THREAD 1
#else
#define CHIP_SYSTEM_CONFIG_USE_IO_THREAD 0
#endif // CHIP_SYSTEM_CONFIG_USE_SOCKETS || CHIP_SYSTEM_CONFIG_USE_NETWORK_FRAMEWORK
#endif // CHIP_SYSTEM_CONFIG_USE_IO_THREAD

/**
 *  @def CHIP_SYSTEM_CONFIG_TRANSFER_INETLAYER_PROJECT_CONFIGURATION
 *
 *  @brief
 *      Define as 1 to transfer the project configuration variable definitions from InetProjectConfig.h into the corresponding
 *      variables for the CHIP System Layer.
 */
#ifndef CHIP_SYSTEM_CONFIG_TRANSFER_INETLAYER_PROJECT_CONFIGURATION
#define CHIP_SYSTEM_CONFIG_TRANSFER_INETLAYER_PROJECT_CONFIGURATION 0
#endif // CHIP_SYSTEM_CONFIG_TRANSFER_INETLAYER_PROJECT_CONFIGURATION

#if CHIP_SYSTEM_CONFIG_TRANSFER_INETLAYER_PROJECT_CONFIGURATION
#ifdef INET_PROJECT_CONFIG_INCLUDE
#include INET_PROJECT_CONFIG_INCLUDE
#endif // INET_PROJECT_CONFIG_INCLUDE

#if !defined(CHIP_SYSTEM_CONFIG_POSIX_LOCKING) && defined(INET_CONFIG_POSIX_LOCKING)
#define CHIP_SYSTEM_CONFIG_POSIX_LOCKING INET_CONFIG_POSIX_LOCKING
#endif // !defined(CHIP_SYSTEM_CONFIG_POSIX_LOCKING) && defined(INET_CONFIG_POSIX_LOCKING)

#if !defined(CHIP_SYSTEM_CONFIG_FREERTOS_LOCKING) && defined(INET_CONFIG_FREERTOS_LOCKING)
#define CHIP_SYSTEM_CONFIG_FREERTOS_LOCKING INET_CONFIG_FREERTOS_LOCKING
#endif // !defined(CHIP_SYSTEM_CONFIG_FREERTOS_LOCKING) && defined(INET_CONFIG_FREERTOS_LOCKING)

#if !defined(CHIP_SYSTEM_CONFIG_MBED_LOCKING) && defined(INET_CONFIG_MBED_LOCKING)
#define CHIP_SYSTEM_CONFIG_MBED_LOCKING INET_CONFIG_MBED_LOCKING
#endif // !defined(CHIP_SYSTEM_CONFIG_MBED_LOCKING) && defined(INET_CONFIG_MBED_LOCKING)

#if !defined(CHIP_SYSTEM_CONFIG_PACKETBUFFER_POOL_SIZE) && defined(INET_CONFIG_NUM_BUFS)
#define CHIP_SYSTEM_CONFIG_PACKETBUFFER_POOL_SIZE INET_CONFIG_NUM_BUFS
#endif // !defined(CHIP_SYSTEM_CONFIG_PACKETBUFFER_POOL_SIZE) && defined(INET_CONFIG_NUM_BUFS)

#if !defined(CHIP_SYSTEM_CONFIG_NUM_TIMERS) && defined(INET_CONFIG_NUM_TIMERS)
#define CHIP_SYSTEM_CONFIG_NUM_TIMERS INET_CONFIG_NUM_TIMERS
#endif // !defined(CHIP_SYSTEM_CONFIG_NUM_TIMERS) && defined(INET_CONFIG_NUM_TIMERS)

#endif // CHIP_SYSTEM_CONFIG_TRANSFER_INETLAYER_PROJECT_CONFIGURATION

#if CHIP_SYSTEM_CONFIG_USE_LWIP
#ifdef TARGET_MCU_STM32L4
// [ MBED HACK ]
// We have to undefine |SUCCESS| here to prevent compilation error due to
// conflict with |ErrorStatus| enum type values defined in CMSIS/stm32l4xx.h.
// This problem is only related for when tests are build and nlunit-test.h is used.
#undef SUCCESS
#endif
#include <lwip/opt.h>
#endif // CHIP_SYSTEM_CONFIG_USE_LWIP

/* Configuration option variables defined below */

/**
 *  @def CHIP_SYSTEM_CONFIG_NO_LOCKING
 *
 *  @brief
 *      Disable the use of locking within the system layer.
 *
 *      Unless you are simulating an LwIP-based system on a Unix-style host, this value should be left at its default.
 */
#ifndef CHIP_SYSTEM_CONFIG_NO_LOCKING
#define CHIP_SYSTEM_CONFIG_NO_LOCKING 0
#endif /* CHIP_SYSTEM_CONFIG_NO_LOCKING */

/**
 *  @def CHIP_SYSTEM_CONFIG_POSIX_LOCKING
 *
 *  @brief
 *      Use POSIX locking. This is enabled by default when not compiling for BSD sockets.
 *
 *      Unless you are simulating an LwIP-based system on a Unix-style host, this value should be left at its default.
 */
#ifndef CHIP_SYSTEM_CONFIG_POSIX_LOCKING
#define CHIP_SYSTEM_CONFIG_POSIX_LOCKING 1
#endif /* CHIP_SYSTEM_CONFIG_POSIX_LOCKING */

/**
 *  @def CHIP_SYSTEM_CONFIG_FREERTOS_LOCKING
 *
 *  @brief
 *      Use FreeRTOS locking.
 *
 *      This should be generally asserted (1) for FreeRTOS + LwIP-based systems and deasserted (0) for BSD sockets-based systems.
 *
 *      However, if you are simulating an LwIP-based system atop POSIX threads and BSD sockets, this should also be deasserted (0).
 */
#ifndef CHIP_SYSTEM_CONFIG_FREERTOS_LOCKING
#define CHIP_SYSTEM_CONFIG_FREERTOS_LOCKING 0
#endif /* CHIP_SYSTEM_CONFIG_FREERTOS_LOCKING */

/**
 *  @def CHIP_SYSTEM_CONFIG_MBED_LOCKING
 *
 *  @brief
 *      Use Mbed OS locking.
 *
 *      This should be generally asserted (1) for Mbed OS.
 *
 *      However, if you are simulating an LwIP-based system atop POSIX threads and BSD sockets, this should also be deasserted (0).
 */
#ifndef CHIP_SYSTEM_CONFIG_MBED_LOCKING
#define CHIP_SYSTEM_CONFIG_MBED_LOCKING 0
#endif /* CHIP_SYSTEM_CONFIG_MBED_LOCKING */


/**
 *  @def CHIP_SYSTEM_CONFIG_NO_LOCKING
 *
 *  @brief
 *      Disable the use of locking within the system layer.
 *
 *      This value is mutually exclusive with CHIP_SYSTEM_CONFIG_POSIX_LOCKING and CHIP_SYSTEM_CONFIG_FREERTOS_LOCKING and CHIP_SYSTEM_CONFIG_MBED_LOCKING.
 */
#ifndef CHIP_SYSTEM_CONFIG_NO_LOCKING
#define CHIP_SYSTEM_CONFIG_NO_LOCKING 0
#endif /* CHIP_SYSTEM_CONFIG_NO_LOCKING */

#if !(CHIP_SYSTEM_CONFIG_POSIX_LOCKING || CHIP_SYSTEM_CONFIG_FREERTOS_LOCKING || CHIP_SYSTEM_CONFIG_MBED_LOCKING || CHIP_SYSTEM_CONFIG_NO_LOCKING)
#error "REQUIRED: CHIP_SYSTEM_CONFIG_POSIX_LOCKING || CHIP_SYSTEM_CONFIG_FREERTOS_LOCKING || CHIP_SYSTEM_CONFIG_MBED_LOCKING || CHIP_SYSTEM_CONFIG_NO_LOCKING"
#endif // !(CHIP_SYSTEM_CONFIG_POSIX_LOCKING || CHIP_SYSTEM_CONFIG_FREERTOS_LOCKING || CHIP_SYSTEM_CONFIG_MBED_LOCKING || CHIP_SYSTEM_CONFIG_NO_LOCKING)

#if CHIP_SYSTEM_CONFIG_NO_LOCKING && (CHIP_SYSTEM_CONFIG_POSIX_LOCKING || CHIP_SYSTEM_CONFIG_FREERTOS_LOCKING || CHIP_SYSTEM_CONFIG_MBED_LOCKING)
#error "FORBIDDEN: CHIP_SYSTEM_CONFIG_NO_LOCKING && (CHIP_SYSTEM_CONFIG_POSIX_LOCKING || CHIP_SYSTEM_CONFIG_FREERTOS_LOCKING || CHIP_SYSTEM_CONFIG_MBED_LOCKING)"
#endif // CHIP_SYSTEM_CONFIG_NO_LOCKING && (CHIP_SYSTEM_CONFIG_POSIX_LOCKING || CHIP_SYSTEM_CONFIG_FREERTOS_LOCKING || CHIP_SYSTEM_CONFIG_MBED_LOCKING)

#if CHIP_SYSTEM_CONFIG_POSIX_LOCKING && CHIP_SYSTEM_CONFIG_FREERTOS_LOCKING
#error "FORBIDDEN: CHIP_SYSTEM_CONFIG_POSIX_LOCKING && CHIP_SYSTEM_CONFIG_FREERTOS_LOCKING"
#endif // CHIP_SYSTEM_CONFIG_POSIX_LOCKING && CHIP_SYSTEM_CONFIG_FREERTOS_LOCKING

<<<<<<< HEAD
=======
#if CHIP_SYSTEM_CONFIG_POSIX_LOCKING && CHIP_SYSTEM_CONFIG_MBED_LOCKING
#error "FORBIDDEN: CHIP_SYSTEM_CONFIG_POSIX_LOCKING && CHIP_SYSTEM_CONFIG_MBED_LOCKING"
#endif // CHIP_SYSTEM_CONFIG_POSIX_LOCKING && CHIP_SYSTEM_CONFIG_MBED_LOCKING

#if CHIP_SYSTEM_CONFIG_FREERTOS_LOCKING && CHIP_SYSTEM_CONFIG_MBED_LOCKING
#error "FORBIDDEN: CHIP_SYSTEM_CONFIG_FREERTOS_LOCKING && CHIP_SYSTEM_CONFIG_MBED_LOCKING"
#endif // CHIP_SYSTEM_CONFIG_FREERTOS_LOCKING && CHIP_SYSTEM_CONFIG_MBED_LOCKING

#ifndef CHIP_SYSTEM_CONFIG_ERROR_TYPE

/**
 *  @def CHIP_SYSTEM_CONFIG_ERROR_TYPE
 *
 *  @brief
 *      This defines the data type used to represent errors for the CHIP System Layer subsystem.
 */
#define CHIP_SYSTEM_CONFIG_ERROR_TYPE int32_t

/**
 *  @def CHIP_SYSTEM_CONFIG_NO_ERROR
 *
 *  @brief
 *      This defines the CHIP System Layer error code for no error or success.
 */
#ifndef CHIP_SYSTEM_CONFIG_NO_ERROR
#define CHIP_SYSTEM_CONFIG_NO_ERROR 0
#endif /* CHIP_SYSTEM_CONFIG_NO_ERROR */

/**
 *  @def CHIP_SYSTEM_CONFIG_ERROR_MIN
 *
 *  @brief
 *      This defines the base or minimum CHIP System Layer error number range.
 */
#ifndef CHIP_SYSTEM_CONFIG_ERROR_MIN
#define CHIP_SYSTEM_CONFIG_ERROR_MIN 7000
#endif /* CHIP_SYSTEM_CONFIG_ERROR_MIN */

/**
 *  @def CHIP_SYSTEM_CONFIG_ERROR_MAX
 *
 *  @brief
 *      This defines the top or maximum CHIP System Layer error number range.
 */
#ifndef CHIP_SYSTEM_CONFIG_ERROR_MAX
#define CHIP_SYSTEM_CONFIG_ERROR_MAX 7999
#endif /* CHIP_SYSTEM_CONFIG_ERROR_MAX */

/**
 *  @def _CHIP_SYSTEM_CONFIG_ERROR
 *
 *  @brief
 *      This defines a mapping function for CHIP System Layer errors that allows mapping such errors into a platform- or
 *      system-specific range.
 */
#ifndef _CHIP_SYSTEM_CONFIG_ERROR
#define _CHIP_SYSTEM_CONFIG_ERROR(e) (CHIP_SYSTEM_CONFIG_ERROR_MIN + (e))
#endif /* _CHIP_SYSTEM_CONFIG_ERROR */

#endif /* CHIP_SYSTEM_CONFIG_ERROR_TYPE */

>>>>>>> b2f8af0c
/**
 *  @def CHIP_SYSTEM_HEADER_RESERVE_SIZE
 *
 *  @brief
 *      The number of bytes to reserve in a network packet buffer to contain
 *      the CHIP message and exchange headers.
 *
 *      This number was calculated as follows:
 *
 *      CHIP Crypto Header:
 *
 *          4 -- Length of encrypted block
 *          4 -- Reserve
 *          8 -- Initialization Vector
 *          8 -- Encryption Tag
 */
#ifndef CHIP_SYSTEM_CRYPTO_HEADER_RESERVE_SIZE
#define CHIP_SYSTEM_CRYPTO_HEADER_RESERVE_SIZE 24
#endif

/**
 *  @def CHIP_SYSTEM_HEADER_RESERVE_SIZE
 *
 *  @brief
 *      The number of bytes to reserve in a network packet buffer to contain
 *      the CHIP message and exchange headers.
 *
 *      This number was calculated as follows:
 *
 *      CHIP Message Header:
 *
 *          2 -- Frame Length
 *          2 -- Message Header
 *          4 -- Message Id
 *          8 -- Source Node Id
 *          8 -- Destination Node Id
 *          2 -- Key Id
 *
 *      CHIP Exchange Header:
 *
 *          1 -- Application Version
 *          1 -- Message Type
 *          2 -- Exchange Id
 *          4 -- Profile Id
 *          4 -- Acknowleged Message Id
 *
 *    @note A number of these fields are optional or not presently used. So most headers will be considerably smaller than this.
 */
#ifndef CHIP_SYSTEM_HEADER_RESERVE_SIZE
#define CHIP_SYSTEM_HEADER_RESERVE_SIZE (38 + CHIP_SYSTEM_CRYPTO_HEADER_RESERVE_SIZE)
#endif /* CHIP_SYSTEM_HEADER_RESERVE_SIZE */

/**
 *  @def CHIP_SYSTEM_CONFIG_PACKETBUFFER_POOL_SIZE
 *
 *  @brief
 *      This is the total number of packet buffers for the BSD sockets configuration.
 *
 *      This may be set to zero (0) to enable unbounded dynamic allocation using malloc.
 */
#ifndef CHIP_SYSTEM_CONFIG_PACKETBUFFER_POOL_SIZE
#define CHIP_SYSTEM_CONFIG_PACKETBUFFER_POOL_SIZE 15
#endif /* CHIP_SYSTEM_CONFIG_PACKETBUFFER_POOL_SIZE */

/**
 *  @def CHIP_SYSTEM_CONFIG_PACKETBUFFER_CAPACITY_MAX
 *
 *  @brief
 *      The maximum size an application can use with \c PacketBuffer. This is not the raw memory size consumed by
 *      a \c PacketBuffer object.
 *
 *  @note
 *      Only socket platforms can override the default value. On LwIP-based platforms, the size is derived from the PBUF size
 *      and overriding the value will result in a compile-time error.
 *
 *      This value should be set large enough to accomodate the usage of PacketBuffer in the system. In particular, for the use
 *      in CHIP, the value should be set to accomodate the desired path MTU (i.e. the largest IP packet that can be sent over
 *      the network interface) plus any protocol overhead.
 *
 *      For example, sending an IP packet over the tunnel requires additional overheads that depend on platform's network
 *      interface. On socket platforms, the tunnel protocol overhead is 47 bytes; on LwIP platforms the overhead is 101 bytes,
 *      plus any "sub-Ethernet" data structure space (e.g. the linked list pointers used by some interfaces to queue packets).
 *
 *      The overheads are calculated as follows:
 *
 *          (variable) -- "Sub-Ethernet" data structures (LwIP-only)
 *          14 -- Ethernet Header (LwIP-only)
 *          20 -- IPv4 Header (LwIP-only)
 *          20 -- TCP Header (LwIP-only)
 *          2  -- CHIP Message Length
 *          24 -- CHIP Header
 *          1  -- Tunnel Header
 *          20 -- Crypto Trailer
 *
 *      The size of PacketBuffer structure does not need to be included in this value.
 */
#if CHIP_SYSTEM_CONFIG_USE_LWIP && !defined(DOXYGEN)
#ifdef CHIP_SYSTEM_CONFIG_PACKETBUFFER_CAPACITY_MAX
#error "CHIP_SYSTEM_CONFIG_PACKETBUFFER_CAPACITY_MAX cannot be defined on an LwIP-based platform."
#endif /* CHIP_SYSTEM_CONFIG_PACKETBUFFER_CAPACITY_MAX */
#else /* !CHIP_SYSTEM_CONFIG_USE_LWIP */
#ifndef CHIP_SYSTEM_CONFIG_PACKETBUFFER_CAPACITY_MAX
#define CHIP_SYSTEM_CONFIG_PACKETBUFFER_CAPACITY_MAX 1583
#endif /* CHIP_SYSTEM_CONFIG_PACKETBUFFER_CAPACITY_MAX */
#endif /* !CHIP_SYSTEM_CONFIG_USE_LWIP */

#if CHIP_SYSTEM_CONFIG_USE_LWIP

/**
 *  @def CHIP_SYSTEM_CONFIG_LWIP_EVENT_TYPE
 *
 *  @brief
 *      This defines the type for CHIP System Layer event types, typically an integral type.
 */
#ifndef CHIP_SYSTEM_CONFIG_LWIP_EVENT_TYPE
#define CHIP_SYSTEM_CONFIG_LWIP_EVENT_TYPE int
#endif /* CHIP_SYSTEM_CONFIG_LWIP_EVENT_TYPE */

/**
 *  @def CHIP_SYSTEM_CONFIG_LWIP_EVENT_UNRESERVED_CODE
 *
 *  @brief
 *      This defines the first number in the default event code space not reserved for use by the CHIP System Layer.
 *      Event codes used by each layer must not overlap.
 */
#ifndef CHIP_SYSTEM_CONFIG_LWIP_EVENT_UNRESERVED_CODE
#define CHIP_SYSTEM_CONFIG_LWIP_EVENT_UNRESERVED_CODE  32
#endif /* CHIP_SYSTEM_CONFIG_LWIP_EVENT_UNRESERVED_CODE */

/**
 *  @def _CHIP_SYSTEM_CONFIG_LWIP_EVENT
 *
 *  @brief
 *      This defines a mapping function for CHIP System Layer codes for describing the types of events for the LwIP dispatcher,
 *      which allows mapping such event types into a platform- or system-specific range.
 */
#ifndef _CHIP_SYSTEM_CONFIG_LWIP_EVENT
#define _CHIP_SYSTEM_CONFIG_LWIP_EVENT(e) (e)
#endif /* _CHIP_SYSTEM_CONFIG_LWIP_EVENT */

/**
 *  @def CHIP_SYSTEM_CONFIG_LWIP_EVENT_OBJECT_TYPE
 *
 *  @brief
 *      This defines the type of CHIP System Layer event objects or "messages" for the LwIP dispatcher.
 *
 *      Such types are not directly used by the CHIP System Layer but are "passed through". Consequently a forward declaration and
 *      a const pointer or reference are appropriate.
 */
#ifndef CHIP_SYSTEM_CONFIG_LWIP_EVENT_OBJECT_TYPE
namespace chip {
namespace System {

struct LwIPEvent;

} // namespace System
} // namespace chip

#define CHIP_SYSTEM_CONFIG_LWIP_EVENT_OBJECT_TYPE const struct chip::System::LwIPEvent*
#endif /* CHIP_SYSTEM_CONFIG_LWIP_EVENT_OBJECT_TYPE */

#endif /* CHIP_SYSTEM_CONFIG_USE_LWIP */

/**
 *  @def CHIP_SYSTEM_CONFIG_PLATFORM_PROVIDES_POSIX_ERROR_FUNCTIONS
 *
 *  @brief
 *      This defines whether (1) or not (0) your platform will provide the following platform- and system-specific functions:
 *      - chip::System::MapErrorPOSIX
 *      - chip::System::DescribeErrorPOSIX
 *      - chip::System::IsErrorPOSIX
 */
#ifndef CHIP_SYSTEM_CONFIG_PLATFORM_PROVIDES_POSIX_ERROR_FUNCTIONS
#define CHIP_SYSTEM_CONFIG_PLATFORM_PROVIDES_POSIX_ERROR_FUNCTIONS 0
#endif /* CHIP_SYSTEM_CONFIG_PLATFORM_PROVIDES_POSIX_ERROR_FUNCTIONS */

/**
 *  @def CHIP_SYSTEM_CONFIG_PLATFORM_PROVIDES_LWIP_ERROR_FUNCTIONS
 *
 *  @brief
 *      This defines whether (1) or not (0) your platform will provide the following system-specific functions:
 *      - chip::System::MapErrorLwIP
 *      - chip::System::DescribeErrorLwIP
 *      - chip::System::IsErrorLwIP
 */
#ifndef CHIP_SYSTEM_CONFIG_PLATFORM_PROVIDES_LWIP_ERROR_FUNCTIONS
#define CHIP_SYSTEM_CONFIG_PLATFORM_PROVIDES_LWIP_ERROR_FUNCTIONS 0
#endif /* CHIP_SYSTEM_CONFIG_PLATFORM_PROVIDES_LWIP_ERROR_FUNCTIONS */

/**
 *  @def CHIP_SYSTEM_CONFIG_PLATFORM_PROVIDES_XTOR_FUNCTIONS
 *
 *  @brief
 *      This defines whether (1) or not (0) your platform will provide the following platform-specific functions:
 *      - chip::System::Platform::Layer::WillInit
 *      - chip::System::Platform::Layer::WillShutdown
 *      - chip::System::Platform::Layer::DidInit
 *      - chip::System::Platform::Layer::DidShutdown
 */
#ifndef CHIP_SYSTEM_CONFIG_PLATFORM_PROVIDES_XTOR_FUNCTIONS
#define CHIP_SYSTEM_CONFIG_PLATFORM_PROVIDES_XTOR_FUNCTIONS 0
#endif /* CHIP_SYSTEM_CONFIG_PLATFORM_PROVIDES_XTOR_FUNCTIONS */

/**
 *  @def CHIP_SYSTEM_CONFIG_PLATFORM_PROVIDES_EVENT_FUNCTIONS
 *
 *  @brief
 *      This defines whether (1) or not (0) your platform will provide the following platform-specific functions:
 *      - chip::System::Platform::Layer::PostEvent
 *      - chip::System::Platform::Layer::DispatchEvents
 *      - chip::System::Platform::Layer::DispatchEvent
 *      - chip::System::Platform::Layer::StartTimer
 */
#ifndef CHIP_SYSTEM_CONFIG_PLATFORM_PROVIDES_EVENT_FUNCTIONS
#define CHIP_SYSTEM_CONFIG_PLATFORM_PROVIDES_EVENT_FUNCTIONS 0
#endif /* CHIP_SYSTEM_CONFIG_PLATFORM_PROVIDES_EVENT_FUNCTIONS */

/**
 *  @def CHIP_SYSTEM_CONFIG_NUM_TIMERS
 *
 *  @brief
 *      This is the total number of available timers.
 */
#ifndef CHIP_SYSTEM_CONFIG_NUM_TIMERS
#define CHIP_SYSTEM_CONFIG_NUM_TIMERS 32
#endif /* CHIP_SYSTEM_CONFIG_NUM_TIMERS */

/**
 *  @def CHIP_SYSTEM_CONFIG_PROVIDE_STATISTICS
 *
 *  @brief
 *      This defines whether (1) or not (0) the CHIP System Layer provides logic for gathering and reporting statistical
 *      information for diagnostic purposes.
 */
#ifndef CHIP_SYSTEM_CONFIG_PROVIDE_STATISTICS
#define CHIP_SYSTEM_CONFIG_PROVIDE_STATISTICS 0
#endif // CHIP_SYSTEM_CONFIG_PROVIDE_STATISTICS

/**
 *  @def CHIP_SYSTEM_CONFIG_TEST
 *
 *  @brief
 *    Defines whether (1) or not (0) to enable testing aids.
 */
#ifndef CHIP_SYSTEM_CONFIG_TEST
#define CHIP_SYSTEM_CONFIG_TEST 0
#endif

// clang-format on

// Configuration parameters with header inclusion dependencies

/**
 * @def CHIP_SYSTEM_CONFIG_HEADER_RESERVE_SIZE
 *
 * @brief
 *  The number of bytes to reserve in a network packet buffer to contain all the possible protocol encapsulation headers before the
 *  application message text. On POSIX sockets, this is CHIP_SYSTEM_HEADER_RESERVE_SIZE. On LwIP, additional space is required for
 *  the all the headers from layer-2 up to the TCP or UDP header.
 */
#ifndef CHIP_SYSTEM_CONFIG_HEADER_RESERVE_SIZE
#if CHIP_SYSTEM_CONFIG_USE_LWIP
#define CHIP_SYSTEM_CONFIG_HEADER_RESERVE_SIZE                                                                                     \
    (PBUF_LINK_HLEN + PBUF_IP_HLEN + PBUF_TRANSPORT_HLEN + CHIP_SYSTEM_HEADER_RESERVE_SIZE)
#else /* !CHIP_SYSTEM_CONFIG_USE_LWIP */
#define CHIP_SYSTEM_CONFIG_HEADER_RESERVE_SIZE (CHIP_SYSTEM_HEADER_RESERVE_SIZE)
#endif /* !CHIP_SYSTEM_CONFIG_USE_LWIP */
#endif /* CHIP_SYSTEM_CONFIG_HEADER_RESERVE_SIZE */

/**
 *  @def CHIP_SYSTEM_CONFIG_PLATFORM_PROVIDES_TIME
 *
 *  @brief
 *      Use platform-supplied functions for System Layer clock functions.
 *
 *  Determines whether (1) or not (0) the underlying platform provides implementations for
 *  the System Layer GetClock/SetClock functions.
 */
#ifndef CHIP_SYSTEM_CONFIG_PLATFORM_PROVIDES_TIME
#define CHIP_SYSTEM_CONFIG_PLATFORM_PROVIDES_TIME 0
#endif // CHIP_SYSTEM_CONFIG_PLATFORM_PROVIDES_TIME

/**
 *  @def CHIP_SYSTEM_CONFIG_USE_POSIX_TIME_FUNCTS
 *
 *  @brief
 *      Use the POSIX time functions for System Layer clock functions.
 *
 *  Use the POSIX time functions (clock_gettime, gettimeofday, etc.) to implement the
 *  System Layer GetClock/SetClock functions.
 *
 *  Defaults to enabled if the system is using sockets.
 *
 *  This configuration is overridden if CHIP_SYSTEM_CONFIG_PLATFORM_PROVIDES_TIME is set.
 */
#ifndef CHIP_SYSTEM_CONFIG_USE_POSIX_TIME_FUNCTS
#if CHIP_SYSTEM_CONFIG_USE_SOCKETS || CHIP_SYSTEM_CONFIG_USE_NETWORK_FRAMEWORK
#define CHIP_SYSTEM_CONFIG_USE_POSIX_TIME_FUNCTS 1
#else // CHIP_SYSTEM_CONFIG_USE_SOCKETS || CHIP_SYSTEM_CONFIG_USE_NETWORK_FRAMEWORK
#define CHIP_SYSTEM_CONFIG_USE_POSIX_TIME_FUNCTS 0
#endif // CHIP_SYSTEM_CONFIG_USE_SOCKETS || CHIP_SYSTEM_CONFIG_USE_NETWORK_FRAMEWORK
#endif // CHIP_SYSTEM_CONFIG_USE_POSIX_TIME_FUNCTS

/**
 *  @def CHIP_SYSTEM_CONFIG_USE_LWIP_MONOTONIC_TIME
 *
 *  @brief
 *      Use LwIP time function for System Layer monotonic clock functions.
 *
 *  Use the LwIP sys_now() function to implement the System Layer GetClock_Monotonic... functions.
 *
 *  Defaults to enabled if the system is using LwIP and not sockets.
 *
 *  This configuration is overridden if CHIP_SYSTEM_CONFIG_PLATFORM_PROVIDES_TIME is set.
 */
#ifndef CHIP_SYSTEM_CONFIG_USE_LWIP_MONOTONIC_TIME
#if CHIP_SYSTEM_CONFIG_USE_LWIP && !CHIP_SYSTEM_CONFIG_USE_SOCKETS
#define CHIP_SYSTEM_CONFIG_USE_LWIP_MONOTONIC_TIME 1
#else
#define CHIP_SYSTEM_CONFIG_USE_LWIP_MONOTONIC_TIME 0
#endif
#endif // CHIP_SYSTEM_CONFIG_USE_LWIP_MONOTONIC_TIME

/**
 *  @def CHIP_SYSTEM_CONFIG_VALID_REAL_TIME_THRESHOLD
 *
 *  @brief
 *      The earliest time at which the real time clock is considered to be valid.
 *
 *  The value is given in Unix time scaled to seconds.
 *
 *  The default value corresponds to 2000/01/01 00:00:00
 */
#ifndef CHIP_SYSTEM_CONFIG_VALID_REAL_TIME_THRESHOLD
#define CHIP_SYSTEM_CONFIG_VALID_REAL_TIME_THRESHOLD 946684800
#endif // CHIP_SYSTEM_CONFIG_VALID_REAL_TIME_THRESHOLD

/**
 *  @def CHIP_SYSTEM_CONFIG_USE_POSIX_PIPE
 *
 *  @brief
 *      Use the POSIX pipe() function.
 *
 *  Use the POSIX pipe() function to create an anonymous data stream.
 *
 *  Defaults to enabled if the system is using sockets (except for Zephyr RTOS).
 */
#ifndef CHIP_SYSTEM_CONFIG_USE_POSIX_PIPE
#if (CHIP_SYSTEM_CONFIG_USE_SOCKETS || CHIP_SYSTEM_CONFIG_USE_NETWORK_FRAMEWORK) && !__ZEPHYR__ && !__MBED__
#define CHIP_SYSTEM_CONFIG_USE_POSIX_PIPE 1
#else
#define CHIP_SYSTEM_CONFIG_USE_POSIX_PIPE 0
#endif
#endif // CHIP_SYSTEM_CONFIG_USE_POSIX_PIPE

/**
 *  @def CHIP_SYSTEM_CONFIG_USE_ZEPHYR_SOCKET_EXTENSIONS
 *
 *  @brief
 *      Include missing functions for Zephyr sockets
 *
 *  Zephyr socket API lacks some of the functions required by CHIP.
 *  If this value is set CHIP will provide the missing functions.
 *
 *  Defaults to enabled on Zephyr platforms using sockets
 */
#ifndef CHIP_SYSTEM_CONFIG_USE_ZEPHYR_SOCKET_EXTENSIONS
#if CHIP_SYSTEM_CONFIG_USE_SOCKETS && __ZEPHYR__
#define CHIP_SYSTEM_CONFIG_USE_ZEPHYR_SOCKET_EXTENSIONS 1
#else
#define CHIP_SYSTEM_CONFIG_USE_ZEPHYR_SOCKET_EXTENSIONS 0
#endif
#endif // CHIP_SYSTEM_CONFIG_USE_ZEPHYR_SOCKET_EXTENSIONS

/**
 *  @def CHIP_SYSTEM_CONFIG_USE_PLATFORM_MULTICAST_API
 *
 *  @brief
 *      Use platform API to join and leave multicast groups.
 *
 *  In case a given platform does not support adding and removing multicast
 *  addresses to a network interface using the generic network API like LWIP
 *  or sockets, this setting allows the platform layer to inject handlers
 *  which achieve the goal by other means.
 *
 *  Defaults to enabled on Zephyr platforms using sockets
 */
#ifndef CHIP_SYSTEM_CONFIG_USE_PLATFORM_MULTICAST_API
#if CHIP_SYSTEM_CONFIG_USE_SOCKETS && __ZEPHYR__
#define CHIP_SYSTEM_CONFIG_USE_PLATFORM_MULTICAST_API 1
#else
#define CHIP_SYSTEM_CONFIG_USE_PLATFORM_MULTICAST_API 0
#endif
#endif // CHIP_SYSTEM_CONFIG_USE_PLATFORM_MULTICAST_API

/**
 *  @def CHIP_SYSTEM_CONFIG_USE_ZEPHYR_NET_IF
 *
 *  @brief
 *      Use Zephyr net_if API to enumerate available network interfaces
 *
 *  Defaults to enabled on Zephyr platforms using sockets
 */
#ifndef CHIP_SYSTEM_CONFIG_USE_ZEPHYR_NET_IF
#if CHIP_SYSTEM_CONFIG_USE_SOCKETS && __ZEPHYR__
#define CHIP_SYSTEM_CONFIG_USE_ZEPHYR_NET_IF 1
#else
#define CHIP_SYSTEM_CONFIG_USE_ZEPHYR_NET_IF 0
#endif
#endif // CHIP_SYSTEM_CONFIG_USE_ZEPHYR_NET_IF

/**
 *  @def CHIP_SYSTEM_CONFIG_USE_BSD_IFADDRS
 *
 *  @brief
 *      Use BSD ifaddrs.h API to enumerate available network interfaces
 *
 *  Defaults to enabled on Unix/Linux platforms using sockets
 */
#ifndef CHIP_SYSTEM_CONFIG_USE_BSD_IFADDRS
#if (CHIP_SYSTEM_CONFIG_USE_SOCKETS || CHIP_SYSTEM_CONFIG_USE_NETWORK_FRAMEWORK) && !__ZEPHYR__
#define CHIP_SYSTEM_CONFIG_USE_BSD_IFADDRS 1
#else
#define CHIP_SYSTEM_CONFIG_USE_BSD_IFADDRS 0
#endif
#endif // CHIP_SYSTEM_CONFIG_USE_BSD_IFADDRS<|MERGE_RESOLUTION|>--- conflicted
+++ resolved
@@ -247,8 +247,6 @@
 #error "FORBIDDEN: CHIP_SYSTEM_CONFIG_POSIX_LOCKING && CHIP_SYSTEM_CONFIG_FREERTOS_LOCKING"
 #endif // CHIP_SYSTEM_CONFIG_POSIX_LOCKING && CHIP_SYSTEM_CONFIG_FREERTOS_LOCKING
 
-<<<<<<< HEAD
-=======
 #if CHIP_SYSTEM_CONFIG_POSIX_LOCKING && CHIP_SYSTEM_CONFIG_MBED_LOCKING
 #error "FORBIDDEN: CHIP_SYSTEM_CONFIG_POSIX_LOCKING && CHIP_SYSTEM_CONFIG_MBED_LOCKING"
 #endif // CHIP_SYSTEM_CONFIG_POSIX_LOCKING && CHIP_SYSTEM_CONFIG_MBED_LOCKING
@@ -257,60 +255,6 @@
 #error "FORBIDDEN: CHIP_SYSTEM_CONFIG_FREERTOS_LOCKING && CHIP_SYSTEM_CONFIG_MBED_LOCKING"
 #endif // CHIP_SYSTEM_CONFIG_FREERTOS_LOCKING && CHIP_SYSTEM_CONFIG_MBED_LOCKING
 
-#ifndef CHIP_SYSTEM_CONFIG_ERROR_TYPE
-
-/**
- *  @def CHIP_SYSTEM_CONFIG_ERROR_TYPE
- *
- *  @brief
- *      This defines the data type used to represent errors for the CHIP System Layer subsystem.
- */
-#define CHIP_SYSTEM_CONFIG_ERROR_TYPE int32_t
-
-/**
- *  @def CHIP_SYSTEM_CONFIG_NO_ERROR
- *
- *  @brief
- *      This defines the CHIP System Layer error code for no error or success.
- */
-#ifndef CHIP_SYSTEM_CONFIG_NO_ERROR
-#define CHIP_SYSTEM_CONFIG_NO_ERROR 0
-#endif /* CHIP_SYSTEM_CONFIG_NO_ERROR */
-
-/**
- *  @def CHIP_SYSTEM_CONFIG_ERROR_MIN
- *
- *  @brief
- *      This defines the base or minimum CHIP System Layer error number range.
- */
-#ifndef CHIP_SYSTEM_CONFIG_ERROR_MIN
-#define CHIP_SYSTEM_CONFIG_ERROR_MIN 7000
-#endif /* CHIP_SYSTEM_CONFIG_ERROR_MIN */
-
-/**
- *  @def CHIP_SYSTEM_CONFIG_ERROR_MAX
- *
- *  @brief
- *      This defines the top or maximum CHIP System Layer error number range.
- */
-#ifndef CHIP_SYSTEM_CONFIG_ERROR_MAX
-#define CHIP_SYSTEM_CONFIG_ERROR_MAX 7999
-#endif /* CHIP_SYSTEM_CONFIG_ERROR_MAX */
-
-/**
- *  @def _CHIP_SYSTEM_CONFIG_ERROR
- *
- *  @brief
- *      This defines a mapping function for CHIP System Layer errors that allows mapping such errors into a platform- or
- *      system-specific range.
- */
-#ifndef _CHIP_SYSTEM_CONFIG_ERROR
-#define _CHIP_SYSTEM_CONFIG_ERROR(e) (CHIP_SYSTEM_CONFIG_ERROR_MIN + (e))
-#endif /* _CHIP_SYSTEM_CONFIG_ERROR */
-
-#endif /* CHIP_SYSTEM_CONFIG_ERROR_TYPE */
-
->>>>>>> b2f8af0c
 /**
  *  @def CHIP_SYSTEM_HEADER_RESERVE_SIZE
  *
