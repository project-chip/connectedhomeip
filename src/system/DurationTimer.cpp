<<<<<<< HEAD
#include <system/DurationTimer.h>
=======
#include "DurationTimer.h"
>>>>>>> f88777e9
#include <lib/support/logging/CHIPLogging.h>
#include <stdint.h>
#include <string>

<<<<<<< HEAD
#if CHIP_DEVICE_USES_SYS_TIME
#include <system/SystemClock.h>
#endif

#if CHIP_DEVICE_USES_TIME_H
=======
#if defined(CHIP_DEVICE_IS_NRF)
#include <system/SystemClock.h>
#endif

#if defined(CHIP_DEVICE_IS_ESP32) || defined(CHIP_DEVICE_IS_ESP32_2)
>>>>>>> f88777e9
#include <time.h>
#endif

using namespace std;
using namespace std::literals;

// todo add description
namespace chip {
<<<<<<< HEAD

=======
>>>>>>> f88777e9
namespace timing {

#define DATETIME_PATTERN ("%Y-%m-%dT%H:%M:%S")

#define DATETIME_LEN (sizeof "1970-01-01T23:59:59")

#define ISO8601_LEN (sizeof "1970-01-01T23:59:59.123456Z")

<<<<<<< HEAD
#ifdef CHIP_DEVICE_USES_SYS_TIME
=======
#ifdef CHIP_DEVICE_IS_NRF
/*const FabricTable * fabricTable;
System::Clock::Seconds32 lastKnownGoodChipEpochTime;
err = mFabricsTable->GetLastKnownGoodChipEpochTime(lastKnownGoodChipEpochTime);
if (err != CHIP_NO_ERROR)
{
    // If we have no time available, the Validity Policy will
    // determine what to do.
    ChipLogError(DeviceLayer, "Failed to retrieve Last Known Good UTC Time");
}*/

/**   DurationTimer implementations   */
>>>>>>> f88777e9

// member functions
void DurationTimer::start()
{
    chip::System::Clock::Timestamp tv1 = chip::System::SystemClock().GetMonotonicTimestamp();

    chip::System::Clock::ToTimeval(tv1, t1);

    ChipLogDetail(DeviceLayer, "Timer: %s start time: %s ", label.c_str(), toTimeStr(&t1).c_str());
}

void DurationTimer::stop()
{

    chip::System::Clock::Timestamp tv2 = chip::System::SystemClock().GetMonotonicTimestamp();

    chip::System::Clock::ToTimeval(tv2, t2);

    ChipLogDetail(DeviceLayer, "Timer: %s stop time: %s ", label.c_str(), toTimeStr(&t2).c_str());

    duration();
}

double DurationTimer::duration()
{
    double dur = ((t2.tv_usec - t1.tv_usec) * 1e-6);

    string timestr = toTimeStr(&t2);

    ChipLogDetail(DeviceLayer, "Timer: %s TIME_SPENT (sec) %f , time: %s ", label.c_str(), dur, timestr.c_str());

    return dur;
}

// utility method
string DurationTimer::toTimeStr(timeval * time)
{
    char * buff = new char[DATETIME_LEN];

    struct tm * tm_info = gmtime(&(time->tv_sec));
    strftime(buff, DATETIME_LEN, DATETIME_PATTERN, tm_info);
    char * str = new char[ISO8601_LEN];
    snprintf(str, ISO8601_LEN, " %s.%05ld", buff, time->tv_usec);

    return str;
}
#endif

<<<<<<< HEAD
#ifdef CHIP_DEVICE_USES_TIME_H
=======
#ifdef CHIP_DEVICE_IS_ESP32
>>>>>>> f88777e9
// member functions
void DurationTimer::start()
{
    clock_gettime(CLOCK_REALTIME, &t1);
    
    printf("Timer: %s start time: %s \n", label.c_str(), toTimeStr(&t1).c_str());
}

void DurationTimer::stop()
{
    clock_gettime(CLOCK_REALTIME, &t2);

    printf("Timer: %s stop time: %s \n", label.c_str(), toTimeStr(&t2).c_str());

    duration();
}

double DurationTimer::duration()
{
    double dur = (double) (t2.tv_sec - t1.tv_sec) + ((t2.tv_nsec - t1.tv_nsec) * 1e-9);
    //printf("Timer: t2.sec= %lld t1.sec= %lld : t2.nsec= %ld  t1.nsec= %ld  \n", t2.tv_sec, t1.tv_sec, t2.tv_nsec, t1.tv_nsec);
    string timestr = toTimeStr(&t2);

    printf("Timer: %s TIME_SPENT (sec) %f , time: %s \n", label.c_str(), dur, timestr.c_str());

    return dur;
}

// utility method
string DurationTimer::toTimeStr(timespec * time)
{
    char * buff = new char[DATETIME_LEN];

    struct tm * tm_info = gmtime(&(time->tv_sec));

    strftime(buff, DATETIME_LEN, DATETIME_PATTERN, tm_info);

    char * str = new char[ISO8601_LEN];

    snprintf(str, ISO8601_LEN, " %s.%05ld", buff, time->tv_nsec);

    return str;
}
#endif

DurationTimer GetDefaultTimingInstance(string label)
{
    return chip::timing::DurationTimer(label);
}

DurationTimer * GetDefaultTimingInstancePtr(string label)
{
    return new chip::timing::DurationTimer(label);
}

} // namespace timing
} // namespace chip<|MERGE_RESOLUTION|>--- conflicted
+++ resolved
@@ -1,25 +1,15 @@
-<<<<<<< HEAD
+
 #include <system/DurationTimer.h>
-=======
-#include "DurationTimer.h"
->>>>>>> f88777e9
 #include <lib/support/logging/CHIPLogging.h>
 #include <stdint.h>
 #include <string>
 
-<<<<<<< HEAD
 #if CHIP_DEVICE_USES_SYS_TIME
 #include <system/SystemClock.h>
 #endif
 
 #if CHIP_DEVICE_USES_TIME_H
-=======
-#if defined(CHIP_DEVICE_IS_NRF)
-#include <system/SystemClock.h>
-#endif
 
-#if defined(CHIP_DEVICE_IS_ESP32) || defined(CHIP_DEVICE_IS_ESP32_2)
->>>>>>> f88777e9
 #include <time.h>
 #endif
 
@@ -28,10 +18,7 @@
 
 // todo add description
 namespace chip {
-<<<<<<< HEAD
 
-=======
->>>>>>> f88777e9
 namespace timing {
 
 #define DATETIME_PATTERN ("%Y-%m-%dT%H:%M:%S")
@@ -40,23 +27,7 @@
 
 #define ISO8601_LEN (sizeof "1970-01-01T23:59:59.123456Z")
 
-<<<<<<< HEAD
 #ifdef CHIP_DEVICE_USES_SYS_TIME
-=======
-#ifdef CHIP_DEVICE_IS_NRF
-/*const FabricTable * fabricTable;
-System::Clock::Seconds32 lastKnownGoodChipEpochTime;
-err = mFabricsTable->GetLastKnownGoodChipEpochTime(lastKnownGoodChipEpochTime);
-if (err != CHIP_NO_ERROR)
-{
-    // If we have no time available, the Validity Policy will
-    // determine what to do.
-    ChipLogError(DeviceLayer, "Failed to retrieve Last Known Good UTC Time");
-}*/
-
-/**   DurationTimer implementations   */
->>>>>>> f88777e9
-
 // member functions
 void DurationTimer::start()
 {
@@ -104,11 +75,8 @@
 }
 #endif
 
-<<<<<<< HEAD
+
 #ifdef CHIP_DEVICE_USES_TIME_H
-=======
-#ifdef CHIP_DEVICE_IS_ESP32
->>>>>>> f88777e9
 // member functions
 void DurationTimer::start()
 {
