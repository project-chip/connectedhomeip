/*
 *
 *    Copyright (c) 2020 Project CHIP Authors
 *
 *    Licensed under the Apache License, Version 2.0 (the "License");
 *    you may not use this file except in compliance with the License.
 *    You may obtain a copy of the License at
 *
 *        http://www.apache.org/licenses/LICENSE-2.0
 *
 *    Unless required by applicable law or agreed to in writing, software
 *    distributed under the License is distributed on an "AS IS" BASIS,
 *    WITHOUT WARRANTIES OR CONDITIONS OF ANY KIND, either express or implied.
 *    See the License for the specific language governing permissions and
 *    limitations under the License.
 */

/**
 *    @file
 *      This file implements the ExchangeManager class.
 *
 */

#ifndef __STDC_FORMAT_MACROS
#define __STDC_FORMAT_MACROS
#endif

#ifndef __STDC_LIMIT_MACROS
#define __STDC_LIMIT_MACROS
#endif

#include <cstring>
#include <inttypes.h>
#include <stddef.h>

#include <core/CHIPCore.h>
#include <core/CHIPEncoding.h>
#include <messaging/ExchangeContext.h>
#include <messaging/ExchangeMgr.h>
#include <support/CHIPFaultInjection.h>
#include <support/CodeUtils.h>
#include <support/RandUtils.h>
#include <support/logging/CHIPLogging.h>

using namespace chip::Encoding;
using namespace chip::Inet;
using namespace chip::System;

namespace chip {

/**
 *  Constructor for the ExchangeManager class.
 *  It sets the state to kState_NotInitialized.
 *
 *  @note
 *    The class must be initialized via ExchangeManager::Init()
 *    prior to use.
 *
 */
ExchangeManager::ExchangeManager()
{
    mState = State::kState_NotInitialized;
}

CHIP_ERROR ExchangeManager::Init(SecureSessionMgr * sessionMgr)
{
    if (mState != State::kState_NotInitialized)
        return CHIP_ERROR_INCORRECT_STATE;

    mSessionMgr = sessionMgr;

    mNextExchangeId = GetRandU16();

    mContextsInUse = 0;

    memset(UMHandlerPool, 0, sizeof(UMHandlerPool));
    OnExchangeContextChanged = nullptr;

    sessionMgr->SetDelegate(this);

    mState = State::kState_Initialized;

    return CHIP_NO_ERROR;
}

CHIP_ERROR ExchangeManager::Shutdown()
{
    if (mSessionMgr != nullptr)
    {
        mSessionMgr->SetDelegate(nullptr);
        mSessionMgr = nullptr;
    }

    OnExchangeContextChanged = nullptr;

    mState = State::kState_NotInitialized;

    return CHIP_NO_ERROR;
}

ExchangeContext * ExchangeManager::NewContext(const NodeId & peerNodeId, ExchangeDelegate * delegate)
{
    return AllocContext(mNextExchangeId++, peerNodeId, true, delegate);
}

ExchangeContext * ExchangeManager::FindContext(NodeId peerNodeId, ExchangeDelegate * delegate, bool isInitiator)
{
    for (auto & ec : ContextPool)
    {
        if (ec.GetReferenceCount() > 0 && ec.GetPeerNodeId() == peerNodeId && ec.GetDelegate() == delegate &&
            ec.IsInitiator() == isInitiator)
            return &ec;
    }

    return nullptr;
}

CHIP_ERROR ExchangeManager::RegisterUnsolicitedMessageHandler(uint32_t protocolId, ExchangeDelegate * delegate)
{
    return RegisterUMH(protocolId, kAnyMessageType, delegate);
}

CHIP_ERROR ExchangeManager::RegisterUnsolicitedMessageHandler(uint32_t protocolId, uint8_t msgType, ExchangeDelegate * delegate)
{
    return RegisterUMH(protocolId, static_cast<int16_t>(msgType), delegate);
}

CHIP_ERROR ExchangeManager::UnregisterUnsolicitedMessageHandler(uint32_t protocolId)
{
    return UnregisterUMH(protocolId, kAnyMessageType);
}

CHIP_ERROR ExchangeManager::UnregisterUnsolicitedMessageHandler(uint32_t protocolId, uint8_t msgType)
{
    return UnregisterUMH(protocolId, static_cast<int16_t>(msgType));
}

void ExchangeManager::OnReceiveError(CHIP_ERROR error, const Transport::PeerAddress & source, SecureSessionMgr * msgLayer)
{
    ChipLogError(ExchangeManager, "Accept FAILED, err = %s", ErrorStr(error));
}

ExchangeContext * ExchangeManager::AllocContext(uint16_t ExchangeId, uint64_t PeerNodeId, bool Initiator,
                                                ExchangeDelegate * delegate)
{
    CHIP_FAULT_INJECT(FaultInjection::kFault_AllocExchangeContext, return nullptr);

    for (auto & ec : ContextPool)
    {
        if (ec.GetReferenceCount() == 0)
        {
            return ec.Alloc(this, ExchangeId, PeerNodeId, Initiator, delegate);
        }
    }

    ChipLogError(ExchangeManager, "Alloc ctxt FAILED");
    return nullptr;
}

void ExchangeManager::DispatchMessage(const PacketHeader & packetHeader, const PayloadHeader & payloadHeader, PacketBuffer * msgBuf)
{
    UnsolicitedMessageHandler * umh         = nullptr;
    UnsolicitedMessageHandler * matchingUMH = nullptr;
    CHIP_ERROR err                          = CHIP_NO_ERROR;

    // Search for an existing exchange that the message applies to. If a match is found...
    for (auto & ec : ContextPool)
    {
        if (ec.GetReferenceCount() > 0 && ec.MatchExchange(packetHeader, payloadHeader))
        {
            // Matched ExchangeContext; send to message handler.
            ec.HandleMessage(packetHeader, payloadHeader, msgBuf);

            msgBuf = nullptr;

            ExitNow(err = CHIP_NO_ERROR);
        }
    }

    // Search for an unsolicited message handler if it marked as being sent by an initiator. Since we didn't
    // find an existing exchange that matches the message, it must be an unsolicited message. However all
    // unsolicited messages must be marked as being from an initiator.
    if (payloadHeader.IsInitiator())
    {
        // Search for an unsolicited message handler that can handle the message. Prefer handlers that can explicitly
        // handle the message type over handlers that handle all messages for a profile.
        umh = (UnsolicitedMessageHandler *) UMHandlerPool;

        matchingUMH = nullptr;

        for (int i = 0; i < CHIP_CONFIG_MAX_UNSOLICITED_MESSAGE_HANDLERS; i++, umh++)
        {
            if (umh->Delegate != nullptr && umh->ProtocolId == payloadHeader.GetProtocolID())
            {
                if (umh->MessageType == payloadHeader.GetMessageType())
                {
                    matchingUMH = umh;
                    break;
                }

                if (umh->MessageType == kAnyMessageType)
                    matchingUMH = umh;
            }
        }
    }
    // Discard the message if it isn't marked as being sent by an initiator.
    else
    {
        ExitNow(err = CHIP_ERROR_UNSOLICITED_MSG_NO_ORIGINATOR);
    }

    // If we found a handler or we need to create a new exchange context (EC).
    if (matchingUMH != nullptr)
    {
        auto * ec =
            AllocContext(payloadHeader.GetExchangeID(), packetHeader.GetSourceNodeId().Value(), false, matchingUMH->Delegate);
        VerifyOrExit(ec != nullptr, err = CHIP_ERROR_NO_MEMORY);

        ChipLogProgress(ExchangeManager, "ec pos: %d, id: %d, Delegate: 0x%x", ec - ContextPool.begin(), ec->GetExchangeId(),
                        ec->GetDelegate());

        ec->HandleMessage(packetHeader, payloadHeader, msgBuf);
        msgBuf = nullptr;
    }

exit:
    if (err != CHIP_NO_ERROR)
    {
        ChipLogError(ExchangeManager, "DispatchMessage failed, err = %d", err);
    }

    if (msgBuf != nullptr)
    {
        PacketBuffer::Free(msgBuf);
    }
}

CHIP_ERROR ExchangeManager::RegisterUMH(uint32_t protocolId, int16_t msgType, ExchangeDelegate * delegate)
{
    UnsolicitedMessageHandler * umh      = UMHandlerPool;
    UnsolicitedMessageHandler * selected = nullptr;

    for (int i = 0; i < CHIP_CONFIG_MAX_UNSOLICITED_MESSAGE_HANDLERS; i++, umh++)
    {
        if (umh->Delegate == nullptr)
        {
            if (selected == nullptr)
                selected = umh;
        }
        else if (umh->ProtocolId == protocolId && umh->MessageType == msgType)
        {
            umh->Delegate = delegate;
            return CHIP_NO_ERROR;
        }
    }

    if (selected == nullptr)
        return CHIP_ERROR_TOO_MANY_UNSOLICITED_MESSAGE_HANDLERS;

    selected->Delegate    = delegate;
    selected->ProtocolId  = protocolId;
    selected->MessageType = msgType;

    SYSTEM_STATS_INCREMENT(chip::System::Stats::kExchangeMgr_NumUMHandlers);

    return CHIP_NO_ERROR;
}

CHIP_ERROR ExchangeManager::UnregisterUMH(uint32_t protocolId, int16_t msgType)
{
    UnsolicitedMessageHandler * umh = UMHandlerPool;

    for (int i = 0; i < CHIP_CONFIG_MAX_UNSOLICITED_MESSAGE_HANDLERS; i++, umh++)
    {
        if (umh->Delegate != nullptr && umh->ProtocolId == protocolId && umh->MessageType == msgType)
        {
            umh->Delegate = nullptr;
            SYSTEM_STATS_DECREMENT(chip::System::Stats::kExchangeMgr_NumUMHandlers);
            return CHIP_NO_ERROR;
        }
    }

    return CHIP_ERROR_NO_UNSOLICITED_MESSAGE_HANDLER;
}

void ExchangeManager::OnMessageReceived(const PacketHeader & packetHeader, const PayloadHeader & payloadHeader,
<<<<<<< HEAD
                                        Transport::PeerConnectionState * state, System::PacketBuffer * msgBuf,
                                        SecureSessionMgr * msgLayer)
=======
                                        const Transport::PeerConnectionState * state, System::PacketBuffer * msgBuf,
                                        SecureSessionMgrBase * msgLayer)
>>>>>>> aa2967a6
{
    DispatchMessage(packetHeader, payloadHeader, msgBuf);
}

void ExchangeManager::OnConnectionExpired(const Transport::PeerConnectionState * state, SecureSessionMgr * mgr)
{
    for (auto & ec : ContextPool)
    {
        if (ec.GetReferenceCount() > 0 && ec.mPeerNodeId == state->GetPeerNodeId())
        {
            ec.Close();
            // Continue iterate because there can be multiple contexts associated with the connection.
        }
    }
}

void ExchangeManager::IncrementContextsInUse()
{
    mContextsInUse++;
}

void ExchangeManager::DecrementContextsInUse()
{
    if (mContextsInUse >= 1)
    {
        mContextsInUse--;
    }
    else
    {
        ChipLogError(ExchangeManager, "No context in use, decrement failed");
    }
}

} // namespace chip<|MERGE_RESOLUTION|>--- conflicted
+++ resolved
@@ -284,13 +284,8 @@
 }
 
 void ExchangeManager::OnMessageReceived(const PacketHeader & packetHeader, const PayloadHeader & payloadHeader,
-<<<<<<< HEAD
-                                        Transport::PeerConnectionState * state, System::PacketBuffer * msgBuf,
+                                        const Transport::PeerConnectionState * state, System::PacketBuffer * msgBuf,
                                         SecureSessionMgr * msgLayer)
-=======
-                                        const Transport::PeerConnectionState * state, System::PacketBuffer * msgBuf,
-                                        SecureSessionMgrBase * msgLayer)
->>>>>>> aa2967a6
 {
     DispatchMessage(packetHeader, payloadHeader, msgBuf);
 }
