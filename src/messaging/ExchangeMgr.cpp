/*
 *
 *    Copyright (c) 2020 Project CHIP Authors
 *
 *    Licensed under the Apache License, Version 2.0 (the "License");
 *    you may not use this file except in compliance with the License.
 *    You may obtain a copy of the License at
 *
 *        http://www.apache.org/licenses/LICENSE-2.0
 *
 *    Unless required by applicable law or agreed to in writing, software
 *    distributed under the License is distributed on an "AS IS" BASIS,
 *    WITHOUT WARRANTIES OR CONDITIONS OF ANY KIND, either express or implied.
 *    See the License for the specific language governing permissions and
 *    limitations under the License.
 */

/**
 *    @file
 *      This file implements the ExchangeManager class.
 *
 */

#ifndef __STDC_FORMAT_MACROS
#define __STDC_FORMAT_MACROS
#endif

#ifndef __STDC_LIMIT_MACROS
#define __STDC_LIMIT_MACROS
#endif

#include <cstring>
#include <inttypes.h>
#include <stddef.h>

#include <core/CHIPCore.h>
#include <core/CHIPEncoding.h>
#include <messaging/ExchangeContext.h>
#include <messaging/ExchangeMgr.h>
#include <support/CHIPFaultInjection.h>
#include <support/CodeUtils.h>
#include <support/RandUtils.h>
#include <support/logging/CHIPLogging.h>

using namespace chip::Encoding;
using namespace chip::Inet;
using namespace chip::System;

namespace chip {

/**
 *  Constructor for the ExchangeManager class.
 *  It sets the state to kState_NotInitialized.
 *
 *  @note
 *    The class must be initialized via ExchangeManager::Init()
 *    prior to use.
 *
 */
ExchangeManager::ExchangeManager()
{
    mState = State::kState_NotInitialized;
}

CHIP_ERROR ExchangeManager::Init(SecureSessionMgr * sessionMgr)
{
    if (mState != State::kState_NotInitialized)
        return CHIP_ERROR_INCORRECT_STATE;

    mSessionMgr = sessionMgr;

    mNextExchangeId = GetRandU16();

    mContextsInUse = 0;

    memset(UMHandlerPool, 0, sizeof(UMHandlerPool));
    OnExchangeContextChanged = nullptr;

    sessionMgr->SetDelegate(this);

    mState = State::kState_Initialized;

    return CHIP_NO_ERROR;
}

CHIP_ERROR ExchangeManager::Shutdown()
{
    if (mSessionMgr != nullptr)
    {
        mSessionMgr->SetDelegate(nullptr);
        mSessionMgr = nullptr;
    }

    OnExchangeContextChanged = nullptr;

    mState = State::kState_NotInitialized;

    return CHIP_NO_ERROR;
}

ExchangeContext * ExchangeManager::NewContext(const NodeId & peerNodeId, ExchangeDelegate * delegate)
{
    return AllocContext(mNextExchangeId++, peerNodeId, true, delegate);
}

ExchangeContext * ExchangeManager::FindContext(NodeId peerNodeId, ExchangeDelegate * delegate, bool isInitiator)
{
    for (auto & ec : ContextPool)
    {
        if (ec.GetReferenceCount() > 0 && ec.GetPeerNodeId() == peerNodeId && ec.GetDelegate() == delegate &&
            ec.IsInitiator() == isInitiator)
            return &ec;
    }

    return nullptr;
}

CHIP_ERROR ExchangeManager::RegisterUnsolicitedMessageHandler(uint32_t protocolId, ExchangeDelegate * delegate)
{
    return RegisterUMH(protocolId, kAnyMessageType, delegate);
}

CHIP_ERROR ExchangeManager::RegisterUnsolicitedMessageHandler(uint32_t protocolId, uint8_t msgType, ExchangeDelegate * delegate)
{
    return RegisterUMH(protocolId, static_cast<int16_t>(msgType), delegate);
}

CHIP_ERROR ExchangeManager::UnregisterUnsolicitedMessageHandler(uint32_t protocolId)
{
    return UnregisterUMH(protocolId, kAnyMessageType);
}

CHIP_ERROR ExchangeManager::UnregisterUnsolicitedMessageHandler(uint32_t protocolId, uint8_t msgType)
{
    return UnregisterUMH(protocolId, static_cast<int16_t>(msgType));
}

void ExchangeManager::OnReceiveError(CHIP_ERROR error, const Transport::PeerAddress & source, SecureSessionMgr * msgLayer)
{
    ChipLogError(ExchangeManager, "Accept FAILED, err = %s", ErrorStr(error));
}

ExchangeContext * ExchangeManager::AllocContext(uint16_t ExchangeId, uint64_t PeerNodeId, bool Initiator,
                                                ExchangeDelegate * delegate)
{
    CHIP_FAULT_INJECT(FaultInjection::kFault_AllocExchangeContext, return nullptr);

    for (auto & ec : ContextPool)
    {
        if (ec.GetReferenceCount() == 0)
        {
            return ec.Alloc(this, ExchangeId, PeerNodeId, Initiator, delegate);
        }
    }

    ChipLogError(ExchangeManager, "Alloc ctxt FAILED");
    return nullptr;
}

void ExchangeManager::DispatchMessage(const PacketHeader & packetHeader, const PayloadHeader & payloadHeader,
                                      System::PacketBufferHandle msgBuf)
{
    UnsolicitedMessageHandler * umh         = nullptr;
    UnsolicitedMessageHandler * matchingUMH = nullptr;
    CHIP_ERROR err                          = CHIP_NO_ERROR;

    // Search for an existing exchange that the message applies to. If a match is found...
    for (auto & ec : ContextPool)
    {
        if (ec.GetReferenceCount() > 0 && ec.MatchExchange(packetHeader, payloadHeader))
        {
            // Matched ExchangeContext; send to message handler.
            ec.HandleMessage(packetHeader, payloadHeader, std::move(msgBuf));

            ExitNow(err = CHIP_NO_ERROR);
        }
    }

    // Search for an unsolicited message handler if it marked as being sent by an initiator. Since we didn't
    // find an existing exchange that matches the message, it must be an unsolicited message. However all
    // unsolicited messages must be marked as being from an initiator.
    if (payloadHeader.IsInitiator())
    {
        // Search for an unsolicited message handler that can handle the message. Prefer handlers that can explicitly
        // handle the message type over handlers that handle all messages for a profile.
        umh = (UnsolicitedMessageHandler *) UMHandlerPool;

        matchingUMH = nullptr;

        for (int i = 0; i < CHIP_CONFIG_MAX_UNSOLICITED_MESSAGE_HANDLERS; i++, umh++)
        {
            if (umh->Delegate != nullptr && umh->ProtocolId == payloadHeader.GetProtocolID())
            {
                if (umh->MessageType == payloadHeader.GetMessageType())
                {
                    matchingUMH = umh;
                    break;
                }

                if (umh->MessageType == kAnyMessageType)
                    matchingUMH = umh;
            }
        }
    }
    // Discard the message if it isn't marked as being sent by an initiator.
    else
    {
        ExitNow(err = CHIP_ERROR_UNSOLICITED_MSG_NO_ORIGINATOR);
    }

    // If we found a handler or we need to create a new exchange context (EC).
    if (matchingUMH != nullptr)
    {
        auto * ec =
            AllocContext(payloadHeader.GetExchangeID(), packetHeader.GetSourceNodeId().Value(), false, matchingUMH->Delegate);
        VerifyOrExit(ec != nullptr, err = CHIP_ERROR_NO_MEMORY);

        ChipLogProgress(ExchangeManager, "ec pos: %d, id: %d, Delegate: 0x%x", ec - ContextPool.begin(), ec->GetExchangeId(),
                        ec->GetDelegate());

        ec->HandleMessage(packetHeader, payloadHeader, std::move(msgBuf));
    }

exit:
    if (err != CHIP_NO_ERROR)
    {
        ChipLogError(ExchangeManager, "DispatchMessage failed, err = %d", err);
    }
}

CHIP_ERROR ExchangeManager::RegisterUMH(uint32_t protocolId, int16_t msgType, ExchangeDelegate * delegate)
{
    UnsolicitedMessageHandler * umh      = UMHandlerPool;
    UnsolicitedMessageHandler * selected = nullptr;

    for (int i = 0; i < CHIP_CONFIG_MAX_UNSOLICITED_MESSAGE_HANDLERS; i++, umh++)
    {
        if (umh->Delegate == nullptr)
        {
            if (selected == nullptr)
                selected = umh;
        }
        else if (umh->ProtocolId == protocolId && umh->MessageType == msgType)
        {
            umh->Delegate = delegate;
            return CHIP_NO_ERROR;
        }
    }

    if (selected == nullptr)
        return CHIP_ERROR_TOO_MANY_UNSOLICITED_MESSAGE_HANDLERS;

    selected->Delegate    = delegate;
    selected->ProtocolId  = protocolId;
    selected->MessageType = msgType;

    SYSTEM_STATS_INCREMENT(chip::System::Stats::kExchangeMgr_NumUMHandlers);

    return CHIP_NO_ERROR;
}

CHIP_ERROR ExchangeManager::UnregisterUMH(uint32_t protocolId, int16_t msgType)
{
    UnsolicitedMessageHandler * umh = UMHandlerPool;

    for (int i = 0; i < CHIP_CONFIG_MAX_UNSOLICITED_MESSAGE_HANDLERS; i++, umh++)
    {
        if (umh->Delegate != nullptr && umh->ProtocolId == protocolId && umh->MessageType == msgType)
        {
            umh->Delegate = nullptr;
            SYSTEM_STATS_DECREMENT(chip::System::Stats::kExchangeMgr_NumUMHandlers);
            return CHIP_NO_ERROR;
        }
    }

    return CHIP_ERROR_NO_UNSOLICITED_MESSAGE_HANDLER;
}

void ExchangeManager::OnMessageReceived(const PacketHeader & packetHeader, const PayloadHeader & payloadHeader,
<<<<<<< HEAD
                                        const Transport::PeerConnectionState * state, System::PacketBufferHandle msgBuf,
                                        SecureSessionMgrBase * msgLayer)
=======
                                        const Transport::PeerConnectionState * state, System::PacketBuffer * msgBuf,
                                        SecureSessionMgr * msgLayer)
>>>>>>> 0f45b74d
{
    DispatchMessage(packetHeader, payloadHeader, std::move(msgBuf));
}

void ExchangeManager::OnConnectionExpired(const Transport::PeerConnectionState * state, SecureSessionMgr * mgr)
{
    for (auto & ec : ContextPool)
    {
        if (ec.GetReferenceCount() > 0 && ec.mPeerNodeId == state->GetPeerNodeId())
        {
            ec.Close();
            // Continue iterate because there can be multiple contexts associated with the connection.
        }
    }
}

void ExchangeManager::IncrementContextsInUse()
{
    mContextsInUse++;
}

void ExchangeManager::DecrementContextsInUse()
{
    if (mContextsInUse >= 1)
    {
        mContextsInUse--;
    }
    else
    {
        ChipLogError(ExchangeManager, "No context in use, decrement failed");
    }
}

} // namespace chip<|MERGE_RESOLUTION|>--- conflicted
+++ resolved
@@ -277,13 +277,8 @@
 }
 
 void ExchangeManager::OnMessageReceived(const PacketHeader & packetHeader, const PayloadHeader & payloadHeader,
-<<<<<<< HEAD
                                         const Transport::PeerConnectionState * state, System::PacketBufferHandle msgBuf,
-                                        SecureSessionMgrBase * msgLayer)
-=======
-                                        const Transport::PeerConnectionState * state, System::PacketBuffer * msgBuf,
                                         SecureSessionMgr * msgLayer)
->>>>>>> 0f45b74d
 {
     DispatchMessage(packetHeader, payloadHeader, std::move(msgBuf));
 }
