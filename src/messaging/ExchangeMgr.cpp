--- conflicted
+++ resolved
@@ -170,13 +170,7 @@
         if (ec.GetReferenceCount() > 0 && ec.MatchExchange(packetHeader, payloadHeader))
         {
             // Matched ExchangeContext; send to message handler.
-<<<<<<< HEAD
-            ec->HandleMessage(packetHeader, payloadHeader, std::move(msgBuf));
-=======
-            ec.HandleMessage(packetHeader, payloadHeader, msgBuf);
-
-            msgBuf = nullptr;
->>>>>>> c1df1bca
+            ec.HandleMessage(packetHeader, payloadHeader, std::move(msgBuf));
 
             ExitNow(err = CHIP_NO_ERROR);
         }
@@ -283,11 +277,7 @@
 }
 
 void ExchangeManager::OnMessageReceived(const PacketHeader & packetHeader, const PayloadHeader & payloadHeader,
-<<<<<<< HEAD
-                                        Transport::PeerConnectionState * state, System::PacketBufferHandle msgBuf,
-=======
-                                        const Transport::PeerConnectionState * state, System::PacketBuffer * msgBuf,
->>>>>>> c1df1bca
+                                        const Transport::PeerConnectionState * state, System::PacketBufferHandle msgBuf,
                                         SecureSessionMgrBase * msgLayer)
 {
     DispatchMessage(packetHeader, payloadHeader, std::move(msgBuf));
