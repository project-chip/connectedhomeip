/*
 *
 *    Copyright (c) 2020-2021 Project CHIP Authors
 *    Copyright (c) 2017 Nest Labs, Inc.
 *    All rights reserved.
 *
 *    Licensed under the Apache License, Version 2.0 (the "License");
 *    you may not use this file except in compliance with the License.
 *    You may obtain a copy of the License at
 *
 *        http://www.apache.org/licenses/LICENSE-2.0
 *
 *    Unless required by applicable law or agreed to in writing, software
 *    distributed under the License is distributed on an "AS IS" BASIS,
 *    WITHOUT WARRANTIES OR CONDITIONS OF ANY KIND, either express or implied.
 *    See the License for the specific language governing permissions and
 *    limitations under the License.
 */

/**
 *    @file
 *      This file defines the configuration parameters that are required
 *      for the CHIP Reliable Messaging Protocol.
 *
 */
#pragma once

#include <lib/core/Optional.h>
#include <system/SystemClock.h>
#include <system/SystemConfig.h>

namespace chip {

/**
 *  @def CHIP_CONFIG_MRP_LOCAL_ACTIVE_RETRY_INTERVAL
 *
 *  @brief
 *    Active retransmit interval, or time to wait before retransmission after
 *    subsequent failures in milliseconds.
 *
 *  This is the default value, that might be adjusted by end device depending on its
 *  needs (e.g. sleeping period) using Service Discovery TXT record SAI key.
 *
 */
#ifndef CHIP_CONFIG_MRP_LOCAL_ACTIVE_RETRY_INTERVAL
#define CHIP_CONFIG_MRP_LOCAL_ACTIVE_RETRY_INTERVAL (300_ms32)
#endif // CHIP_CONFIG_MRP_LOCAL_ACTIVE_RETRY_INTERVAL

/**
 *  @def CHIP_CONFIG_MRP_LOCAL_IDLE_RETRY_INTERVAL
 *
 *  @brief
 *    Initial base retransmission interval, or time to wait before retransmission after first
 *    failure in milliseconds.
 *
 * This is the default value, that might be adjusted by end device depending on its
 * needs (e.g. sleeping period) using Service Discovery TXT record SII key.
 */
#ifndef CHIP_CONFIG_MRP_LOCAL_IDLE_RETRY_INTERVAL
#define CHIP_CONFIG_MRP_LOCAL_IDLE_RETRY_INTERVAL (300_ms32)
#endif // CHIP_CONFIG_MRP_LOCAL_IDLE_RETRY_INTERVAL

/**
 *  @def CHIP_CONFIG_RMP_DEFAULT_ACK_TIMEOUT
 *
 *  @brief
 *    The default acknowledgment timeout in milliseconds.
 *
 */
#ifndef CHIP_CONFIG_RMP_DEFAULT_ACK_TIMEOUT
#define CHIP_CONFIG_RMP_DEFAULT_ACK_TIMEOUT (200_ms32)
#endif // CHIP_CONFIG_RMP_DEFAULT_ACK_TIMEOUT

/**
 *  @def CHIP_CONFIG_RESOLVE_PEER_ON_FIRST_TRANSMIT_FAILURE
 *
 *  @brief
 *    Should an address lookup of the peer happen on every first message that fails
 *    to send on the link.
 *
 *  The default value to not perform lookup was selected because most implementations
 *  of address lookup are not cache the and a request is sent on the link. Failing
 *  to deliver the first message is far more likely to happen due to lossy link
 *  than an actual address change where the peer did not reset. In the lossy link
 *  situation, doing further DNS resolutions on a degraded link can exacerbate that
 *  problem greatly. Additionally, every message that arrives from a peer updates the
 *  address. If the peer has fallen off the link due to any other reason, a re-resolve
 *  may not achieve an address that is reachable, even if a resolve response occurs.
 */
#ifndef CHIP_CONFIG_RESOLVE_PEER_ON_FIRST_TRANSMIT_FAILURE
#define CHIP_CONFIG_RESOLVE_PEER_ON_FIRST_TRANSMIT_FAILURE 0
#endif // CHIP_CONFIG_RESOLVE_PEER_ON_FIRST_TRANSMIT_FAILURE

/**
 *  @def CHIP_CONFIG_RMP_RETRANS_TABLE_SIZE
 *
 *  @brief
 *    The default size of the ReliableMessageProtocol retransmission table.
 *
 */
#ifndef CHIP_CONFIG_RMP_RETRANS_TABLE_SIZE
#if LWIP_PBUF_FROM_CUSTOM_POOLS
#define CHIP_CONFIG_RMP_RETRANS_TABLE_SIZE CHIP_CONFIG_MAX_EXCHANGE_CONTEXTS
#elif PBUF_POOL_SIZE
#define CHIP_CONFIG_RMP_RETRANS_TABLE_SIZE std::min(PBUF_POOL_SIZE, CHIP_CONFIG_MAX_EXCHANGE_CONTEXTS)
#elif CHIP_SYSTEM_CONFIG_PACKETBUFFER_POOL_SIZE != 0
#define CHIP_CONFIG_RMP_RETRANS_TABLE_SIZE std::min(CHIP_SYSTEM_CONFIG_PACKETBUFFER_POOL_SIZE, CHIP_CONFIG_MAX_EXCHANGE_CONTEXTS)
#else
#define CHIP_CONFIG_RMP_RETRANS_TABLE_SIZE CHIP_CONFIG_MAX_EXCHANGE_CONTEXTS
#endif // PBUF_POOL_SIZE
#endif // CHIP_CONFIG_RMP_RETRANS_TABLE_SIZE

/**
 *  @def CHIP_CONFIG_RMP_DEFAULT_MAX_RETRANS
 *
 *  @brief
 *    The maximum number of retransmissions before giving up.
 *
 */
#ifndef CHIP_CONFIG_RMP_DEFAULT_MAX_RETRANS
#define CHIP_CONFIG_RMP_DEFAULT_MAX_RETRANS (4)
#endif // CHIP_CONFIG_RMP_DEFAULT_MAX_RETRANS

/**
 *  @brief
 *    The ReliableMessageProtocol configuration.
 */
struct ReliableMessageProtocolConfig
{
    ReliableMessageProtocolConfig(System::Clock::Milliseconds32 idleInterval, System::Clock::Milliseconds32 activeInterval) :
        mIdleRetransTimeout(idleInterval), mActiveRetransTimeout(activeInterval)
    {}

    // Configurable timeout in msec for retransmission of the first sent message.
    System::Clock::Milliseconds32 mIdleRetransTimeout;

    // Configurable timeout in msec for retransmission of all subsequent messages.
    System::Clock::Milliseconds32 mActiveRetransTimeout;

    bool operator==(const ReliableMessageProtocolConfig & that) const
    {
        return mIdleRetransTimeout == that.mIdleRetransTimeout && mActiveRetransTimeout == that.mActiveRetransTimeout;
    }
};

/// @brief The default MRP config. The value is defined by spec, and shall be same for all implementations,
ReliableMessageProtocolConfig GetDefaultMRPConfig();

/**
 *  @brief  The custom value of MRP config for the platform.
 *  @return Missing   If the value is same as default value defined by spec
 *          Value     The custom value for the platform
 *
 *  @note   This value is not used by our MRP manager. The value is advertised via mDNS or during PASE/CASE paring, and our peers
 *          use it when communicating with us.
 */
Optional<ReliableMessageProtocolConfig> GetLocalMRPConfig();

<<<<<<< HEAD
=======
/**
 * @brief
 * Returns the maximum transmission time depending on the last activity time.
 *
 * @param[in] activeInterval    The active interval to use for the backoff calculation.
 * @param[in] idleInterval      The idle interval to use for the backoff calculation.
 * @param[in] lastActivityTime  The last time some activity has been recorded.
 * @param[in] activityThreshold The activity threshold for a node to be considered active.
 *
 * @return The maximum transmission time
 */
System::Clock::Timestamp GetRetransmissionTimeout(System::Clock::Timestamp activeInterval, System::Clock::Timestamp idleInterval,
                                                  System::Clock::Timestamp lastActivityTime,
                                                  System::Clock::Timestamp activityThreshold);

>>>>>>> 4088a77f
#if CONFIG_BUILD_FOR_HOST_UNIT_TEST

/**
 * @brief
 *
 * Overrides the local idle and active retransmission timeout parameters (which are usually set through compile
 * time defines). This is reserved for tests that need the ability to set these at runtime to make certain test scenarios possible.
 *
 */
void OverrideLocalMRPConfig(System::Clock::Timeout idleRetransTimeout, System::Clock::Timeout activeRetransTimeout);

/**
 * @brief
 *
 * Disables the overrides set previously in OverrideLocalMRPConfig().
 *
 */
void ClearLocalMRPConfigOverride();
#endif

} // namespace chip<|MERGE_RESOLUTION|>--- conflicted
+++ resolved
@@ -156,8 +156,6 @@
  */
 Optional<ReliableMessageProtocolConfig> GetLocalMRPConfig();
 
-<<<<<<< HEAD
-=======
 /**
  * @brief
  * Returns the maximum transmission time depending on the last activity time.
@@ -173,7 +171,6 @@
                                                   System::Clock::Timestamp lastActivityTime,
                                                   System::Clock::Timestamp activityThreshold);
 
->>>>>>> 4088a77f
 #if CONFIG_BUILD_FOR_HOST_UNIT_TEST
 
 /**
