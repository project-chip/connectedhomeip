--- conflicted
+++ resolved
@@ -79,7 +79,8 @@
     bool IsInitiator() const;
 
     bool IsEncryptionRequired() const { return mDispatch.IsEncryptionRequired(); }
-bool IsGroupExchangeContext() const { return mSession && mSession->IsGroupSession(); }
+
+    bool IsGroupExchangeContext() const { return mSession && mSession->IsGroupSession(); }
 
     // Implement SessionDelegate
     NewSessionHandlingPolicy GetNewSessionHandlingPolicy() override { return NewSessionHandlingPolicy::kStayAtOldSession; }
@@ -204,7 +205,6 @@
      */
     bool IsResponseExpected() const;
 
-<<<<<<< HEAD
     /**
      * Determine whether we are expecting our consumer to send a message on
      * this exchange (i.e. WillSendMessage was called and the message has not
@@ -212,8 +212,6 @@
      */
     bool IsSendExpected() const { return mFlags.Has(Flags::kFlagWillSendMessage); }
 
-=======
->>>>>>> 0ad4506a
 private:
     class ExchangeSessionHolder : public SessionHolderWithDelegate
     {
@@ -232,16 +230,6 @@
     uint16_t mExchangeId;           // Assigned exchange ID.
 
     /**
-<<<<<<< HEAD
-=======
-     * Determine whether we are expecting our consumer to send a message on
-     * this exchange (i.e. WillSendMessage was called and the message has not
-     * yet been sent).
-     */
-    bool IsSendExpected() const { return mFlags.Has(Flags::kFlagWillSendMessage); }
-
-    /**
->>>>>>> 0ad4506a
      *  Track whether we are now expecting a response to a message sent via this exchange (because that
      *  message had the kExpectResponse flag set in its sendFlags).
      *
