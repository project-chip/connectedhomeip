--- conflicted
+++ resolved
@@ -69,12 +69,8 @@
     mFlags.Set(ExFlagValues::kFlagResponseExpected, inResponseExpected);
 }
 
-<<<<<<< HEAD
-CHIP_ERROR ExchangeContext::SendMessage(uint16_t protocolId, uint8_t msgType, PacketBufferHandle msgBuf, uint16_t sendFlags,
-=======
-CHIP_ERROR ExchangeContext::SendMessage(uint16_t protocolId, uint8_t msgType, PacketBuffer * msgBuf, const SendFlags & sendFlags,
->>>>>>> 01031e7b
-                                        void * msgCtxt)
+CHIP_ERROR ExchangeContext::SendMessage(uint16_t protocolId, uint8_t msgType, PacketBufferHandle msgBuf,
+                                        const SendFlags & sendFlags, void * msgCtxt)
 {
     CHIP_ERROR err = CHIP_NO_ERROR;
     PayloadHeader payloadHeader;
@@ -123,14 +119,13 @@
         CancelResponseTimer();
         SetResponseExpected(false);
     }
-<<<<<<< HEAD
-=======
-
-    if (msgBuf != nullptr && !sendFlags.Has(SendMessageFlags::kSendFlag_RetainBuffer))
-    {
-        PacketBuffer::Free(msgBuf);
-    }
->>>>>>> 01031e7b
+
+    if (sendFlags.Has(SendMessageFlags::kSendFlag_RetainBuffer))
+    {
+        // Nothing currently calls us with this flag. Ensure it stays that way until kSendFlag_RetainBuffer is removed
+        // in favour of callers Retain()ing buffers.
+        err = CHIP_ERROR_NOT_IMPLEMENTED;
+    }
 
     // Release the reference to the exchange context acquired above. Under normal circumstances
     // this will merely decrement the reference count, without actually freeing the exchange context.
