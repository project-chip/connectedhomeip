/*
 *    Copyright (c) 2020-2021 Project CHIP Authors
 *    All rights reserved.
 *
 *    Licensed under the Apache License, Version 2.0 (the "License");
 *    you may not use this file except in compliance with the License.
 *    You may obtain a copy of the License at
 *
 *        http://www.apache.org/licenses/LICENSE-2.0
 *
 *    Unless required by applicable law or agreed to in writing, software
 *    distributed under the License is distributed on an "AS IS" BASIS,
 *    WITHOUT WARRANTIES OR CONDITIONS OF ANY KIND, either express or implied.
 *    See the License for the specific language governing permissions and
 *    limitations under the License.
 */

/**
 *    @file
 *      This file implements the CHIP reliable message protocol.
 *
 */

#include <inttypes.h>

#include <messaging/ReliableMessageMgr.h>

#include <lib/support/BitFlags.h>
#include <lib/support/CHIPFaultInjection.h>
#include <lib/support/CodeUtils.h>
#include <lib/support/logging/CHIPLogging.h>
#include <messaging/ErrorCategory.h>
#include <messaging/ExchangeMessageDispatch.h>
#include <messaging/Flags.h>
#include <messaging/ReliableMessageContext.h>

namespace chip {
namespace Messaging {

ReliableMessageMgr::RetransTableEntry::RetransTableEntry(ReliableMessageContext * rc) :
    ec(*rc->GetExchangeContext()), retainedBuf(EncryptedPacketBufferHandle()), nextRetransTimeTick(0), sendCount(0)
{
    ec->SetMessageNotAcked(true);
}

ReliableMessageMgr::RetransTableEntry::~RetransTableEntry()
{
    ec->SetMessageNotAcked(false);
}

ReliableMessageMgr::ReliableMessageMgr(BitMapObjectPool<ExchangeContext, CHIP_CONFIG_MAX_EXCHANGE_CONTEXTS> & contextPool) :
    mContextPool(contextPool), mSystemLayer(nullptr), mCurrentTimerExpiry(0),
    mTimerIntervalShift(CHIP_CONFIG_RMP_TIMER_DEFAULT_PERIOD_SHIFT)
{}

ReliableMessageMgr::~ReliableMessageMgr() {}

void ReliableMessageMgr::Init(chip::System::Layer * systemLayer, SessionManager * sessionManager)
{
<<<<<<< HEAD
    mSystemLayer    = systemLayer;
    mSessionManager = sessionManager;

    mTimeStampBase      = System::SystemClock().GetMonotonicMilliseconds();
=======
    mSystemLayer        = systemLayer;
    mTimeStampBase      = System::Clock::GetMonotonicMilliseconds();
>>>>>>> 12a35d8f
    mCurrentTimerExpiry = 0;
}

void ReliableMessageMgr::Shutdown()
{
    StopTimer();

    // Clear the retransmit table
    mRetransTable.ForEachActiveObject([&](auto * entry) {
        ClearRetransTable(*entry);
        return true;
    });

    mSystemLayer = nullptr;
}

uint64_t ReliableMessageMgr::GetTickCounterFromTimePeriod(uint64_t period)
{
    return (period >> mTimerIntervalShift);
}

uint64_t ReliableMessageMgr::GetTickCounterFromTimeDelta(uint64_t newTime)
{
    return GetTickCounterFromTimePeriod(newTime - mTimeStampBase);
}

#if defined(RMP_TICKLESS_DEBUG)
void ReliableMessageMgr::TicklessDebugDumpRetransTable(const char * log)
{
    ChipLogDetail(ExchangeManager, log);

    mRetransTable.ForEachActiveObject([&](auto * entry) {
        ChipLogDetail(ExchangeManager,
                      "EC:" ChipLogFormatExchange " MessageCounter:" ChipLogFormatMessageCounter " NextRetransTimeCtr:%04" PRIX16,
                      ChipLogValueExchange(&entry->ec.Get()), entry->retainedBuf.GetMessageCounter(), entry->nextRetransTimeTick);
        return true;
    });
}
#else
void ReliableMessageMgr::TicklessDebugDumpRetransTable(const char * log)
{
    return;
}
#endif // RMP_TICKLESS_DEBUG

void ReliableMessageMgr::ExecuteActions()
{
#if defined(RMP_TICKLESS_DEBUG)
    ChipLogDetail(ExchangeManager, "ReliableMessageMgr::ExecuteActions");
#endif

    ExecuteForAllContext([](ReliableMessageContext * rc) {
        if (rc->IsAckPending())
        {
            if (0 == rc->mNextAckTimeTick)
            {
#if defined(RMP_TICKLESS_DEBUG)
                ChipLogDetail(ExchangeManager, "ReliableMessageMgr::ExecuteActions sending ACK");
#endif
                // Send the Ack in a SecureChannel::StandaloneAck message
                rc->SendStandaloneAckMessage();
            }
        }
    });

    TicklessDebugDumpRetransTable("ReliableMessageMgr::ExecuteActions Dumping mRetransTable entries before processing");

    // Retransmit / cancel anything in the retrans table whose retrans timeout
    // has expired
    mRetransTable.ForEachActiveObject([&](auto * entry) {
        CHIP_ERROR err = CHIP_NO_ERROR;

        if (entry->nextRetransTimeTick != 0)
            return true;

        if (entry->retainedBuf.IsNull())
        {
            // We generally try to prevent entries with a null buffer being in a table, but it could happen
            // if the message dispatch (which is supposed to fill in the buffer) fails to do so _and_ returns
            // success (so its caller doesn't clear out the bogus table entry).
            //
            // If that were to happen, we would crash in the code below.  Guard against it, just in case.
            ClearRetransTable(*entry);
            return true;
        }

        uint8_t sendCount       = entry->sendCount;
        uint32_t messageCounter = entry->retainedBuf.GetMessageCounter();

        if (sendCount == CHIP_CONFIG_RMP_DEFAULT_MAX_RETRANS)
        {
            err = CHIP_ERROR_MESSAGE_NOT_ACKNOWLEDGED;

            ChipLogError(ExchangeManager,
                         "Failed to Send CHIP MessageCounter:" ChipLogFormatMessageCounter " on exchange " ChipLogFormatExchange
                         " sendCount: %" PRIu8 " max retries: %d",
                         messageCounter, ChipLogValueExchange(&entry->ec.Get()), sendCount, CHIP_CONFIG_RMP_DEFAULT_MAX_RETRANS);

            // Remove from Table
            ClearRetransTable(*entry);
        }

        // Resend from Table (if the operation fails, the entry is cleared)
        if (err == CHIP_NO_ERROR)
            err = SendFromRetransTable(entry);

        if (err == CHIP_NO_ERROR)
        {
            // If the retransmission was successful, update the passive timer
            entry->nextRetransTimeTick = static_cast<uint16_t>(entry->ec->GetActiveRetransmitTimeoutTick());
#if !defined(NDEBUG)
            ChipLogDetail(ExchangeManager,
                          "Retransmitted MessageCounter:" ChipLogFormatMessageCounter " on exchange " ChipLogFormatExchange
                          " Send Cnt %d",
                          messageCounter, ChipLogValueExchange(&entry->ec.Get()), entry->sendCount);
#endif
        }

        return true;
    });

    TicklessDebugDumpRetransTable("ReliableMessageMgr::ExecuteActions Dumping mRetransTable entries after processing");
}

static void TickProceed(uint16_t & time, uint64_t ticks)
{
    if (time >= ticks)
    {
        time = static_cast<uint16_t>(time - ticks);
    }
    else
    {
        time = 0;
    }
}

void ReliableMessageMgr::ExpireTicks()
{
    uint64_t now = System::SystemClock().GetMonotonicMilliseconds();

    // Number of full ticks elapsed since last timer processing.  We always round down
    // to the previous tick.  If we are between tick boundaries, the extra time since the
    // last virtual tick is not accounted for here (it will be accounted for when resetting
    // the ReliableMessageProtocol timer)
    uint64_t deltaTicks = GetTickCounterFromTimeDelta(now);

#if defined(RMP_TICKLESS_DEBUG)
    ChipLogDetail(ExchangeManager, "ReliableMessageMgr::ExpireTicks at %" PRIu64 ", %" PRIu64 ", %" PRIu64, now, mTimeStampBase,
                  deltaTicks);
#endif

    ExecuteForAllContext([deltaTicks](ReliableMessageContext * rc) {
        if (rc->IsAckPending())
        {
            // Decrement counter of Ack timestamp by the elapsed timer ticks
            TickProceed(rc->mNextAckTimeTick, deltaTicks);
#if defined(RMP_TICKLESS_DEBUG)
            ChipLogDetail(ExchangeManager, "ReliableMessageMgr::ExpireTicks set mNextAckTimeTick to %u", rc->mNextAckTimeTick);
#endif
        }
    });

    mRetransTable.ForEachActiveObject([&](auto * entry) {
        // Decrement Retransmit timeout by elapsed timeticks
        TickProceed(entry->nextRetransTimeTick, deltaTicks);
#if defined(RMP_TICKLESS_DEBUG)
        ChipLogDetail(ExchangeManager, "ReliableMessageMgr::ExpireTicks set nextRetransTimeTick to %u", entry->nextRetransTimeTick);
#endif
        return true;
    });

    // Re-Adjust the base time stamp to the most recent tick boundary
    mTimeStampBase += (deltaTicks << mTimerIntervalShift);

#if defined(RMP_TICKLESS_DEBUG)
    ChipLogDetail(ExchangeManager, "ReliableMessageMgr::ExpireTicks mTimeStampBase to %" PRIu64, mTimeStampBase);
#endif
}

void ReliableMessageMgr::Timeout(System::Layer * aSystemLayer, void * aAppState)
{
    ReliableMessageMgr * manager = reinterpret_cast<ReliableMessageMgr *>(aAppState);

    VerifyOrDie((aSystemLayer != nullptr) && (manager != nullptr));

#if defined(RMP_TICKLESS_DEBUG)
    ChipLogDetail(ExchangeManager, "ReliableMessageMgr::Timeout\n");
#endif

    // Make sure all tick counts are sync'd to the current time
    manager->ExpireTicks();

    // Execute any actions that are due this tick
    manager->ExecuteActions();

    // Calculate next physical wakeup
    manager->StartTimer();
}

CHIP_ERROR ReliableMessageMgr::AddToRetransTable(ReliableMessageContext * rc, RetransTableEntry ** rEntry)
{
    VerifyOrDie(!rc->IsMessageNotAcked());

    // Expire any virtual ticks that have expired so all wakeup sources reflect the current time
    ExpireTicks();

    *rEntry = mRetransTable.CreateObject(rc);

    if (*rEntry == nullptr)
    {
        ChipLogError(ExchangeManager, "mRetransTable Already Full");
        return CHIP_ERROR_RETRANS_TABLE_FULL;
    }

    return CHIP_NO_ERROR;
}

void ReliableMessageMgr::StartRetransmision(RetransTableEntry * entry)
{
<<<<<<< HEAD
    VerifyOrReturn(entry != nullptr && entry->rc != nullptr,
                   ChipLogError(ExchangeManager, "StartRetransmission was called for invalid entry"));

    entry->nextRetransTimeTick =
        static_cast<uint16_t>(entry->rc->GetInitialRetransmitTimeoutTick() +
                              GetTickCounterFromTimeDelta(System::SystemClock().GetMonotonicMilliseconds()));
=======
    entry->nextRetransTimeTick = static_cast<uint16_t>(entry->ec->GetInitialRetransmitTimeoutTick() +
                                                       GetTickCounterFromTimeDelta(System::Clock::GetMonotonicMilliseconds()));
>>>>>>> 12a35d8f

    // Check if the timer needs to be started and start it.
    StartTimer();
}

void ReliableMessageMgr::PauseRetransmision(ReliableMessageContext * rc, uint32_t PauseTimeMillis)
{
    mRetransTable.ForEachActiveObject([&](auto * entry) {
        if (entry->ec->GetReliableMessageContext() == rc)
        {
            entry->nextRetransTimeTick =
                static_cast<uint16_t>(entry->nextRetransTimeTick + (PauseTimeMillis >> mTimerIntervalShift));
            return false;
        }
        return true;
    });
}

void ReliableMessageMgr::ResumeRetransmision(ReliableMessageContext * rc)
{
    mRetransTable.ForEachActiveObject([&](auto * entry) {
        if (entry->ec->GetReliableMessageContext() == rc)
        {
            entry->nextRetransTimeTick = 0;
            return false;
        }
        return true;
    });
}

bool ReliableMessageMgr::CheckAndRemRetransTable(ReliableMessageContext * rc, uint32_t ackMessageCounter)
{
    bool removed = false;
    mRetransTable.ForEachActiveObject([&](auto * entry) {
        if (entry->ec->GetReliableMessageContext() == rc && entry->retainedBuf.GetMessageCounter() == ackMessageCounter)
        {
            // Clear the entry from the retransmision table.
            ClearRetransTable(*entry);

#if !defined(NDEBUG)
            ChipLogDetail(ExchangeManager,
                          "Rxd Ack; Removing MessageCounter:" ChipLogFormatMessageCounter
                          " from Retrans Table on exchange " ChipLogFormatExchange,
                          ackMessageCounter, ChipLogValueExchange(rc->GetExchangeContext()));
#endif
            removed = true;
            return false;
        }
        return true;
    });

    return removed;
}

CHIP_ERROR ReliableMessageMgr::SendFromRetransTable(RetransTableEntry * entry)
{
    const ExchangeMessageDispatch * dispatcher = entry->ec->GetMessageDispatch();
    if (dispatcher == nullptr || !entry->ec->HasSecureSession())
    {
        // Using same error message for all errors to reduce code size.
        ChipLogError(ExchangeManager,
                     "Crit-err %" CHIP_ERROR_FORMAT " when sending CHIP MessageCounter:" ChipLogFormatMessageCounter
                     " on exchange " ChipLogFormatExchange ", send tries: %d",
                     CHIP_ERROR_INCORRECT_STATE.Format(), entry->retainedBuf.GetMessageCounter(),
                     ChipLogValueExchange(&entry->ec.Get()), entry->sendCount);
        ClearRetransTable(*entry);
        return CHIP_ERROR_INCORRECT_STATE;
    }

    CHIP_ERROR err = dispatcher->SendPreparedMessage(entry->ec->GetSecureSession(), entry->retainedBuf);

    if (err == CHIP_NO_ERROR)
    {
        // Update the counters
        entry->sendCount++;
    }
    else
    {
        // Remove from table
        // Using same error message for all errors to reduce code size.
        ChipLogError(ExchangeManager,
                     "Crit-err %" CHIP_ERROR_FORMAT " when sending CHIP MessageCounter:" ChipLogFormatMessageCounter
                     " on exchange " ChipLogFormatExchange ", send tries: %d",
                     err.Format(), entry->retainedBuf.GetMessageCounter(), ChipLogValueExchange(&entry->ec.Get()),
                     entry->sendCount);

        ClearRetransTable(*entry);
    }
    return err;
}

void ReliableMessageMgr::ClearRetransTable(ReliableMessageContext * rc)
{
    RetransTableEntry * result = nullptr;
    mRetransTable.ForEachActiveObject([&](auto * entry) {
        if (entry->ec->GetReliableMessageContext() == rc)
        {
            result = entry;
            return false;
        }
        return true;
    });
    if (result != nullptr)
    {
        ClearRetransTable(*result);
    }
}

void ReliableMessageMgr::ClearRetransTable(RetransTableEntry & entry)
{
    mRetransTable.ReleaseObject(&entry);
    // Expire any virtual ticks that have expired so all wakeup sources reflect the current time
    ExpireTicks();
    StartTimer();
}

void ReliableMessageMgr::FailRetransTableEntries(ReliableMessageContext * rc, CHIP_ERROR err)
{
    ClearRetransTable(rc);
}

void ReliableMessageMgr::StartTimer()
{
    CHIP_ERROR res            = CHIP_NO_ERROR;
    uint64_t nextWakeTimeTick = UINT64_MAX;
    bool foundWake            = false;

    // When do we need to next wake up to send an ACK?

    ExecuteForAllContext([&nextWakeTimeTick, &foundWake](ReliableMessageContext * rc) {
        if (rc->IsAckPending() && rc->mNextAckTimeTick < nextWakeTimeTick)
        {
            nextWakeTimeTick = rc->mNextAckTimeTick;
            foundWake        = true;
#if defined(RMP_TICKLESS_DEBUG)
            ChipLogDetail(ExchangeManager, "ReliableMessageMgr::StartTimer next ACK time %" PRIu64, nextWakeTimeTick);
#endif
        }
    });

    mRetransTable.ForEachActiveObject([&](auto * entry) {
        // When do we need to next wake up for ReliableMessageProtocol retransmit?
        if (entry->nextRetransTimeTick < nextWakeTimeTick)
        {
            nextWakeTimeTick = entry->nextRetransTimeTick;
            foundWake        = true;
#if defined(RMP_TICKLESS_DEBUG)
            ChipLogDetail(ExchangeManager, "ReliableMessageMgr::StartTimer RetransTime %" PRIu64, nextWakeTimeTick);
#endif
        }
        return true;
    });

    if (foundWake)
    {
        // Set timer for next tick boundary - subtract the elapsed time from the current tick
        System::Clock::MonotonicMilliseconds timerExpiry = (nextWakeTimeTick << mTimerIntervalShift) + mTimeStampBase;

#if defined(RMP_TICKLESS_DEBUG)
        ChipLogDetail(ExchangeManager, "ReliableMessageMgr::StartTimer wake at %" PRIu64 " ms (%" PRIu64 " %" PRIu64 ")",
                      timerExpiry, nextWakeTimeTick, mTimeStampBase);
#endif
        if (timerExpiry != mCurrentTimerExpiry)
        {
            // If the tick boundary has expired in the past (delayed processing of event due to other system activity),
            // expire the timer immediately
            uint64_t now           = System::SystemClock().GetMonotonicMilliseconds();
            uint64_t timerArmValue = (timerExpiry > now) ? timerExpiry - now : 0;

#if defined(RMP_TICKLESS_DEBUG)
            ChipLogDetail(ExchangeManager, "ReliableMessageMgr::StartTimer set timer for %" PRIu64, timerArmValue);
#endif
            StopTimer();
            res = mSystemLayer->StartTimer((uint32_t) timerArmValue, Timeout, this);

            VerifyOrDieWithMsg(res == CHIP_NO_ERROR, ExchangeManager,
                               "Cannot start ReliableMessageMgr::Timeout %" CHIP_ERROR_FORMAT, res.Format());
            mCurrentTimerExpiry = timerExpiry;
#if defined(RMP_TICKLESS_DEBUG)
        }
        else
        {
            ChipLogDetail(ExchangeManager, "ReliableMessageMgr::StartTimer timer already set for %" PRIu64, timerExpiry);
#endif
        }
    }
    else
    {
#if defined(RMP_TICKLESS_DEBUG)
        ChipLogDetail(ExchangeManager, "Not setting ReliableMessageProtocol timeout at %" PRIu64,
                      System::SystemClock().GetMonotonicMilliseconds());
#endif
        StopTimer();
    }

    TicklessDebugDumpRetransTable("ReliableMessageMgr::StartTimer Dumping mRetransTable entries after setting wakeup times");
}

void ReliableMessageMgr::StopTimer()
{
    mSystemLayer->CancelTimer(Timeout, this);
}

#if CHIP_CONFIG_TEST
int ReliableMessageMgr::TestGetCountRetransTable()
{
    int count = 0;
    mRetransTable.ForEachActiveObject([&](auto * entry) {
        count++;
        return true;
    });
    return count;
}
#endif // CHIP_CONFIG_TEST

} // namespace Messaging
} // namespace chip<|MERGE_RESOLUTION|>--- conflicted
+++ resolved
@@ -57,15 +57,8 @@
 
 void ReliableMessageMgr::Init(chip::System::Layer * systemLayer, SessionManager * sessionManager)
 {
-<<<<<<< HEAD
-    mSystemLayer    = systemLayer;
-    mSessionManager = sessionManager;
-
+    mSystemLayer        = systemLayer;
     mTimeStampBase      = System::SystemClock().GetMonotonicMilliseconds();
-=======
-    mSystemLayer        = systemLayer;
-    mTimeStampBase      = System::Clock::GetMonotonicMilliseconds();
->>>>>>> 12a35d8f
     mCurrentTimerExpiry = 0;
 }
 
@@ -285,17 +278,9 @@
 
 void ReliableMessageMgr::StartRetransmision(RetransTableEntry * entry)
 {
-<<<<<<< HEAD
-    VerifyOrReturn(entry != nullptr && entry->rc != nullptr,
-                   ChipLogError(ExchangeManager, "StartRetransmission was called for invalid entry"));
-
     entry->nextRetransTimeTick =
-        static_cast<uint16_t>(entry->rc->GetInitialRetransmitTimeoutTick() +
+        static_cast<uint16_t>(entry->ec->GetInitialRetransmitTimeoutTick() +
                               GetTickCounterFromTimeDelta(System::SystemClock().GetMonotonicMilliseconds()));
-=======
-    entry->nextRetransTimeTick = static_cast<uint16_t>(entry->ec->GetInitialRetransmitTimeoutTick() +
-                                                       GetTickCounterFromTimeDelta(System::Clock::GetMonotonicMilliseconds()));
->>>>>>> 12a35d8f
 
     // Check if the timer needs to be started and start it.
     StartTimer();
