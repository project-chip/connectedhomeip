/*
 *
 *    Copyright (c) 2020 Project CHIP Authors
 *    All rights reserved.
 *
 *    Licensed under the Apache License, Version 2.0 (the "License");
 *    you may not use this file except in compliance with the License.
 *    You may obtain a copy of the License at
 *
 *        http://www.apache.org/licenses/LICENSE-2.0
 *
 *    Unless required by applicable law or agreed to in writing, software
 *    distributed under the License is distributed on an "AS IS" BASIS,
 *    WITHOUT WARRANTIES OR CONDITIONS OF ANY KIND, either express or implied.
 *    See the License for the specific language governing permissions and
 *    limitations under the License.
 */

/**
 *    @file
 *      This file implements unit tests for the ExchangeManager implementation.
 */

#include "TestMessagingLayer.h"

#include <core/CHIPCore.h>
#include <messaging/ExchangeContext.h>
#include <messaging/ExchangeMgr.h>
#include <messaging/Flags.h>
#include <protocols/Protocols.h>
#include <support/CodeUtils.h>
#include <transport/SecureSessionMgr.h>
#include <transport/TransportMgr.h>
#include <transport/raw/tests/NetworkTestHelpers.h>

#include <nlbyteorder.h>
#include <nlunit-test.h>

#include <errno.h>

namespace {

using namespace chip;
using namespace chip::Inet;
using namespace chip::Transport;
using namespace chip::Messaging;

using TestContext = chip::Test::IOContext;

TestContext sContext;

constexpr NodeId kSourceNodeId      = 123654;
constexpr NodeId kDestinationNodeId = 111222333;

class LoopbackTransport : public Transport::Base
{
public:
    /// Transports are required to have a constructor that takes exactly one argument
    CHIP_ERROR Init(const char * unused) { return CHIP_NO_ERROR; }

    CHIP_ERROR SendMessage(const PacketHeader & header, const PeerAddress & address, System::PacketBuffer * msgBuf) override
    {
        System::PacketBufferHandle msg_ForNow;
        msg_ForNow.Adopt(msgBuf);
        HandleMessageReceived(header, address, std::move(msg_ForNow));
        return CHIP_NO_ERROR;
    }

    bool CanSendToPeer(const PeerAddress & address) override { return true; }
};

class MockAppDelegate : public ExchangeDelegate
{
public:
    void OnMessageReceived(ExchangeContext * ec, const PacketHeader & packetHeader, uint32_t protocolId, uint8_t msgType,
                           System::PacketBufferHandle buffer) override
    {
        IsOnMessageReceivedCalled = true;
    }

    void OnResponseTimeout(ExchangeContext * ec) override {}

    bool IsOnMessageReceivedCalled = false;
};

void CheckSimpleInitTest(nlTestSuite * inSuite, void * inContext)
{
    TestContext & ctx = *reinterpret_cast<TestContext *>(inContext);

    TransportMgr<LoopbackTransport> transportMgr;
    SecureSessionMgr secureSessionMgr;
    CHIP_ERROR err;

    ctx.GetInetLayer().SystemLayer()->Init(nullptr);

    err = transportMgr.Init("LOOPBACK");
    NL_TEST_ASSERT(inSuite, err == CHIP_NO_ERROR);
    err = secureSessionMgr.Init(kSourceNodeId, ctx.GetInetLayer().SystemLayer(), &transportMgr);
    NL_TEST_ASSERT(inSuite, err == CHIP_NO_ERROR);

    ExchangeManager exchangeMgr;
    err = exchangeMgr.Init(&secureSessionMgr);
    NL_TEST_ASSERT(inSuite, err == CHIP_NO_ERROR);
}

void CheckNewContextTest(nlTestSuite * inSuite, void * inContext)
{
    TestContext & ctx = *reinterpret_cast<TestContext *>(inContext);

    TransportMgr<LoopbackTransport> transportMgr;
    SecureSessionMgr secureSessionMgr;
    CHIP_ERROR err;

    ctx.GetInetLayer().SystemLayer()->Init(nullptr);

    err = transportMgr.Init("LOOPBACK");
    NL_TEST_ASSERT(inSuite, err == CHIP_NO_ERROR);
    err = secureSessionMgr.Init(kSourceNodeId, ctx.GetInetLayer().SystemLayer(), &transportMgr);
    NL_TEST_ASSERT(inSuite, err == CHIP_NO_ERROR);

    ExchangeManager exchangeMgr;
    err = exchangeMgr.Init(&secureSessionMgr);
    NL_TEST_ASSERT(inSuite, err == CHIP_NO_ERROR);

    MockAppDelegate mockAppDelegate;

    ExchangeContext * ec1 = exchangeMgr.NewContext(kSourceNodeId, &mockAppDelegate);
    NL_TEST_ASSERT(inSuite, ec1 != nullptr);
    NL_TEST_ASSERT(inSuite, ec1->IsInitiator() == true);
    NL_TEST_ASSERT(inSuite, ec1->GetExchangeId() != 0);
    NL_TEST_ASSERT(inSuite, ec1->GetPeerNodeId() == kSourceNodeId);
    NL_TEST_ASSERT(inSuite, ec1->GetDelegate() == &mockAppDelegate);

    ExchangeContext * ec2 = exchangeMgr.NewContext(kDestinationNodeId, &mockAppDelegate);
    NL_TEST_ASSERT(inSuite, ec2 != nullptr);
    NL_TEST_ASSERT(inSuite, ec2->GetExchangeId() > ec1->GetExchangeId());
    NL_TEST_ASSERT(inSuite, ec2->GetPeerNodeId() == kDestinationNodeId);
}

void CheckFindContextTest(nlTestSuite * inSuite, void * inContext)
{
    TestContext & ctx = *reinterpret_cast<TestContext *>(inContext);

    TransportMgr<LoopbackTransport> transportMgr;
    SecureSessionMgr secureSessionMgr;
    CHIP_ERROR err;

    ctx.GetInetLayer().SystemLayer()->Init(nullptr);

    err = transportMgr.Init("LOOPBACK");
    NL_TEST_ASSERT(inSuite, err == CHIP_NO_ERROR);
    err = secureSessionMgr.Init(kSourceNodeId, ctx.GetInetLayer().SystemLayer(), &transportMgr);
    NL_TEST_ASSERT(inSuite, err == CHIP_NO_ERROR);

    ExchangeManager exchangeMgr;
    err = exchangeMgr.Init(&secureSessionMgr);
    NL_TEST_ASSERT(inSuite, err == CHIP_NO_ERROR);

    MockAppDelegate mockAppDelegate;

    ExchangeContext * ec = exchangeMgr.NewContext(kDestinationNodeId, &mockAppDelegate);
    NL_TEST_ASSERT(inSuite, ec != nullptr);

    bool result = exchangeMgr.FindContext(kDestinationNodeId, &mockAppDelegate, true);
    NL_TEST_ASSERT(inSuite, result == true);

    result = exchangeMgr.FindContext(kDestinationNodeId, nullptr, false);
    NL_TEST_ASSERT(inSuite, result == false);
}

void CheckUmhRegistrationTest(nlTestSuite * inSuite, void * inContext)
{
    TestContext & ctx = *reinterpret_cast<TestContext *>(inContext);

    TransportMgr<LoopbackTransport> transportMgr;
    SecureSessionMgr secureSessionMgr;
    CHIP_ERROR err;

    ctx.GetInetLayer().SystemLayer()->Init(nullptr);

    err = transportMgr.Init("LOOPBACK");
    NL_TEST_ASSERT(inSuite, err == CHIP_NO_ERROR);
    err = secureSessionMgr.Init(kSourceNodeId, ctx.GetInetLayer().SystemLayer(), &transportMgr);
    NL_TEST_ASSERT(inSuite, err == CHIP_NO_ERROR);

    ExchangeManager exchangeMgr;
    err = exchangeMgr.Init(&secureSessionMgr);
    NL_TEST_ASSERT(inSuite, err == CHIP_NO_ERROR);

    MockAppDelegate mockAppDelegate;

    err = exchangeMgr.RegisterUnsolicitedMessageHandler(0x0001, &mockAppDelegate);
    NL_TEST_ASSERT(inSuite, err == CHIP_NO_ERROR);

    err = exchangeMgr.RegisterUnsolicitedMessageHandler(0x0002, 0x0001, &mockAppDelegate);
    NL_TEST_ASSERT(inSuite, err == CHIP_NO_ERROR);

    err = exchangeMgr.UnregisterUnsolicitedMessageHandler(0x0001);
    NL_TEST_ASSERT(inSuite, err == CHIP_NO_ERROR);

    err = exchangeMgr.UnregisterUnsolicitedMessageHandler(0x0002);
    NL_TEST_ASSERT(inSuite, err != CHIP_NO_ERROR);

    err = exchangeMgr.UnregisterUnsolicitedMessageHandler(0x0002, 0x0001);
    NL_TEST_ASSERT(inSuite, err == CHIP_NO_ERROR);

    err = exchangeMgr.UnregisterUnsolicitedMessageHandler(0x0002, 0x0002);
    NL_TEST_ASSERT(inSuite, err != CHIP_NO_ERROR);
}

void CheckExchangeMessages(nlTestSuite * inSuite, void * inContext)
{
    TestContext & ctx = *reinterpret_cast<TestContext *>(inContext);
    CHIP_ERROR err;

    TransportMgr<LoopbackTransport> transportMgr;
    SecureSessionMgr secureSessionMgr;
    IPAddress addr;
    IPAddress::FromString("127.0.0.1", addr);

    ctx.GetInetLayer().SystemLayer()->Init(nullptr);

    err = transportMgr.Init("LOOPBACK");
    NL_TEST_ASSERT(inSuite, err == CHIP_NO_ERROR);
    err = secureSessionMgr.Init(kSourceNodeId, ctx.GetInetLayer().SystemLayer(), &transportMgr);
    NL_TEST_ASSERT(inSuite, err == CHIP_NO_ERROR);

    ExchangeManager exchangeMgr;
    err = exchangeMgr.Init(&secureSessionMgr);
    NL_TEST_ASSERT(inSuite, err == CHIP_NO_ERROR);

    SecurePairingUsingTestSecret pairing1(Optional<NodeId>::Value(kSourceNodeId), 1, 2);
    Optional<Transport::PeerAddress> peer1(Transport::PeerAddress::UDP(addr, 1));
    err = secureSessionMgr.NewPairing(peer1, kSourceNodeId, &pairing1);
    NL_TEST_ASSERT(inSuite, err == CHIP_NO_ERROR);
    SecurePairingUsingTestSecret pairing2(Optional<NodeId>::Value(kDestinationNodeId), 2, 1);
    Optional<Transport::PeerAddress> peer2(Transport::PeerAddress::UDP(addr, 2));
    err = secureSessionMgr.NewPairing(peer2, kDestinationNodeId, &pairing2);
    NL_TEST_ASSERT(inSuite, err == CHIP_NO_ERROR);

    // create solicited exchange
    MockAppDelegate mockSolicitedAppDelegate;
    ExchangeContext * ec1 = exchangeMgr.NewContext(kDestinationNodeId, &mockSolicitedAppDelegate);

    // create unsolicited exchange
    MockAppDelegate mockUnsolicitedAppDelegate;
    err = exchangeMgr.RegisterUnsolicitedMessageHandler(0x0001, 0x0001, &mockUnsolicitedAppDelegate);

    // send a malicious packet
<<<<<<< HEAD
    ec1->SendMessage(0x0001, 0x0002, System::PacketBuffer::New());
    NL_TEST_ASSERT(inSuite, !mockUnsolicitedAppDelegate.IsOnMessageReceivedCalled);

    // send a good packet
    ec1->SendMessage(0x0001, 0x0001, System::PacketBuffer::New());
=======
    ec1->SendMessage(0x0001, 0x0002, System::PacketBuffer::New().Release_ForNow(),
                     SendFlags(Messaging::SendMessageFlags::kSendFlag_None));
    NL_TEST_ASSERT(inSuite, !mockUnsolicitedAppDelegate.IsOnMessageReceivedCalled);

    // send a good packet
    ec1->SendMessage(0x0001, 0x0001, System::PacketBuffer::New().Release_ForNow(),
                     SendFlags(Messaging::SendMessageFlags::kSendFlag_None));
>>>>>>> 01031e7b
    NL_TEST_ASSERT(inSuite, mockUnsolicitedAppDelegate.IsOnMessageReceivedCalled);
}

// Test Suite

/**
 *  Test Suite that lists all the test functions.
 */
// clang-format off
const nlTest sTests[] =
{
    NL_TEST_DEF("Test ExchangeMgr::Init",                     CheckSimpleInitTest),
    NL_TEST_DEF("Test ExchangeMgr::NewContext",               CheckNewContextTest),
    NL_TEST_DEF("Test ExchangeMgr::FindContext",              CheckFindContextTest),
    NL_TEST_DEF("Test ExchangeMgr::CheckUmhRegistrationTest", CheckUmhRegistrationTest),
    NL_TEST_DEF("Test ExchangeMgr::CheckExchangeMessages",    CheckExchangeMessages),

    NL_TEST_SENTINEL()
};
// clang-format on

int Initialize(void * aContext);
int Finalize(void * aContext);

// clang-format off
nlTestSuite sSuite =
{
    "Test-CHIP-ExchangeManager",
    &sTests[0],
    Initialize,
    Finalize
};
// clang-format on

/**
 *  Initialize the test suite.
 */
int Initialize(void * aContext)
{
    CHIP_ERROR err = reinterpret_cast<TestContext *>(aContext)->Init(&sSuite);
    return (err == CHIP_NO_ERROR) ? SUCCESS : FAILURE;
}

/**
 *  Finalize the test suite.
 */
int Finalize(void * aContext)
{
    CHIP_ERROR err = reinterpret_cast<TestContext *>(aContext)->Shutdown();
    return (err == CHIP_NO_ERROR) ? SUCCESS : FAILURE;
}

} // namespace

/**
 *  Main
 */
int TestExchangeMgr()
{
    // Run test suit against one context
    nlTestRunner(&sSuite, &sContext);

    return (nlTestRunnerStats(&sSuite));
}<|MERGE_RESOLUTION|>--- conflicted
+++ resolved
@@ -247,21 +247,11 @@
     err = exchangeMgr.RegisterUnsolicitedMessageHandler(0x0001, 0x0001, &mockUnsolicitedAppDelegate);
 
     // send a malicious packet
-<<<<<<< HEAD
-    ec1->SendMessage(0x0001, 0x0002, System::PacketBuffer::New());
+    ec1->SendMessage(0x0001, 0x0002, System::PacketBuffer::New(), SendFlags(Messaging::SendMessageFlags::kSendFlag_None));
     NL_TEST_ASSERT(inSuite, !mockUnsolicitedAppDelegate.IsOnMessageReceivedCalled);
 
     // send a good packet
-    ec1->SendMessage(0x0001, 0x0001, System::PacketBuffer::New());
-=======
-    ec1->SendMessage(0x0001, 0x0002, System::PacketBuffer::New().Release_ForNow(),
-                     SendFlags(Messaging::SendMessageFlags::kSendFlag_None));
-    NL_TEST_ASSERT(inSuite, !mockUnsolicitedAppDelegate.IsOnMessageReceivedCalled);
-
-    // send a good packet
-    ec1->SendMessage(0x0001, 0x0001, System::PacketBuffer::New().Release_ForNow(),
-                     SendFlags(Messaging::SendMessageFlags::kSendFlag_None));
->>>>>>> 01031e7b
+    ec1->SendMessage(0x0001, 0x0001, System::PacketBuffer::New(), SendFlags(Messaging::SendMessageFlags::kSendFlag_None));
     NL_TEST_ASSERT(inSuite, mockUnsolicitedAppDelegate.IsOnMessageReceivedCalled);
 }
 
