/*
 *
 *    Copyright (c) 2021 Project CHIP Authors
 *
 *    Licensed under the Apache License, Version 2.0 (the "License");
 *    you may not use this file except in compliance with the License.
 *    You may obtain a copy of the License at
 *
 *        http://www.apache.org/licenses/LICENSE-2.0
 *
 *    Unless required by applicable law or agreed to in writing, software
 *    distributed under the License is distributed on an "AS IS" BASIS,
 *    WITHOUT WARRANTIES OR CONDITIONS OF ANY KIND, either express or implied.
 *    See the License for the specific language governing permissions and
 *    limitations under the License.
 */

#include <messaging/tests/MessagingContext.h>

#include <support/CodeUtils.h>
#include <support/ErrorStr.h>
#include <support/ReturnMacros.h>

namespace chip {
namespace Test {

CHIP_ERROR MessagingContext::Init(nlTestSuite * suite, TransportMgrBase * transport)
{
    ReturnErrorOnFailure(IOContext::Init(suite));

    mAdmins.Reset();

    chip::Transport::AdminPairingInfo * srcNodeAdmin = mAdmins.AssignAdminId(mSrcAdminId, GetSourceNodeId());
    VerifyOrReturnError(srcNodeAdmin != nullptr, CHIP_ERROR_NO_MEMORY);

    chip::Transport::AdminPairingInfo * destNodeAdmin = mAdmins.AssignAdminId(mDestAdminId, GetDestinationNodeId());
    VerifyOrReturnError(destNodeAdmin != nullptr, CHIP_ERROR_NO_MEMORY);

    ReturnErrorOnFailure(mSecureSessionMgr.Init(GetSourceNodeId(), &GetSystemLayer(), transport, &mAdmins));

    ReturnErrorOnFailure(mExchangeManager.Init(&mSecureSessionMgr));

    ReturnErrorOnFailure(mSecureSessionMgr.NewPairing(mPeer, GetDestinationNodeId(), &mPairingLocalToPeer, mSrcAdminId));

    return mSecureSessionMgr.NewPairing(mPeer, GetSourceNodeId(), &mPairingPeerToLocal, mDestAdminId);
}

// Shutdown all layers, finalize operations
CHIP_ERROR MessagingContext::Shutdown()
{
<<<<<<< HEAD
    mExchangeManager.Shutdown();
    CHIP_ERROR err = IOContext::Shutdown();

    return err;
=======
    return IOContext::Shutdown();
>>>>>>> 5f25ec17
}

Messaging::ExchangeContext * MessagingContext::NewExchangeToPeer(Messaging::ExchangeDelegate * delegate)
{
    // TODO: temprary create a SecureSessionHandle from node id, will be fix in PR 3602
    return mExchangeManager.NewContext({ GetDestinationNodeId(), GetPeerKeyId() }, delegate);
}

Messaging::ExchangeContext * MessagingContext::NewExchangeToLocal(Messaging::ExchangeDelegate * delegate)
{
    // TODO: temprary create a SecureSessionHandle from node id, will be fix in PR 3602
    return mExchangeManager.NewContext({ GetSourceNodeId(), GetLocalKeyId() }, delegate);
}

} // namespace Test
} // namespace chip<|MERGE_RESOLUTION|>--- conflicted
+++ resolved
@@ -48,14 +48,8 @@
 // Shutdown all layers, finalize operations
 CHIP_ERROR MessagingContext::Shutdown()
 {
-<<<<<<< HEAD
     mExchangeManager.Shutdown();
-    CHIP_ERROR err = IOContext::Shutdown();
-
-    return err;
-=======
     return IOContext::Shutdown();
->>>>>>> 5f25ec17
 }
 
 Messaging::ExchangeContext * MessagingContext::NewExchangeToPeer(Messaging::ExchangeDelegate * delegate)
