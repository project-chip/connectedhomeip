--- conflicted
+++ resolved
@@ -89,13 +89,7 @@
     const char kRequestFormat[] = "Echo Message %" PRIu64 "\n";
     char requestData[(sizeof kRequestFormat) + 20 /* uint64_t decimal digits */];
     snprintf(requestData, sizeof requestData, kRequestFormat, gEchoCount);
-<<<<<<< HEAD
-    // TODO: higher-level New to encapsulate the addition of kMaxTagLen (required for the message authentication tag).
-    chip::System::PacketBufferHandle payloadBuf =
-        chip::System::PacketBufferHandle::NewWithData(requestData, strlen(requestData), chip::kMaxTagLen);
-=======
     chip::System::PacketBufferHandle payloadBuf = chip::MessagePacketBuffer::NewWithData(requestData, strlen(requestData));
->>>>>>> 4a48188f
 
     if (payloadBuf.IsNull())
     {
