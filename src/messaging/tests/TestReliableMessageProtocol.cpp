--- conflicted
+++ resolved
@@ -566,21 +566,7 @@
     NL_TEST_ASSERT(inSuite, gLoopback.mDroppedMessageCount == 0);
     NL_TEST_ASSERT(inSuite, rm->TestGetCountRetransTable() == 1);
 
-<<<<<<< HEAD
-    // 1 tick is 64 ms, sleep 65 ms to trigger first re-transmit
-    test_os_sleep_ms(65);
-    ReliableMessageMgr::Timeout(&ctx.GetSystemLayer(), rm, CHIP_NO_ERROR);
-
-    // Ensure the retransmit message was also not dropped, and is still there in the retransmit table
-    NL_TEST_ASSERT(inSuite, gLoopback.mSendMessageCount == 2);
-    NL_TEST_ASSERT(inSuite, gLoopback.mDroppedMessageCount == 0);
-    NL_TEST_ASSERT(inSuite, rm->TestGetCountRetransTable() == 1);
-    NL_TEST_ASSERT(inSuite, mockReceiver.IsOnMessageReceivedCalled);
-
-    // Let's not drop the ack on the next retry
-=======
     // Let's not drop the duplicate message
->>>>>>> f014dd5f
     mockReceiver.mDropAckResponse = false;
 
     err = ctx.GetExchangeManager().UnregisterUnsolicitedMessageHandlerForType(Echo::MsgType::EchoRequest);
