/*
 *
 *    Copyright (c) 2020-2021 Project CHIP Authors
 *    All rights reserved.
 *
 *    Licensed under the Apache License, Version 2.0 (the "License");
 *    you may not use this file except in compliance with the License.
 *    You may obtain a copy of the License at
 *
 *        http://www.apache.org/licenses/LICENSE-2.0
 *
 *    Unless required by applicable law or agreed to in writing, software
 *    distributed under the License is distributed on an "AS IS" BASIS,
 *    WITHOUT WARRANTIES OR CONDITIONS OF ANY KIND, either express or implied.
 *    See the License for the specific language governing permissions and
 *    limitations under the License.
 */

/**
 *    @file
 *      This file implements unit tests for the ReliableMessageProtocol
 *      implementation.
 */

#include "TestMessagingLayer.h"

#include <core/CHIPCore.h>
#include <messaging/ReliableMessageContext.h>
#include <messaging/ReliableMessageManager.h>
#include <protocols/Protocols.h>
#include <protocols/echo/Echo.h>
#include <support/CodeUtils.h>
#include <support/ReturnMacros.h>
#include <transport/SecureSessionMgr.h>
#include <transport/TransportMgr.h>

#include <nlbyteorder.h>
#include <nlunit-test.h>

#include <errno.h>

#include <messaging/ExchangeContext.h>
#include <messaging/ExchangeMgr.h>
#include <messaging/Flags.h>
#include <messaging/tests/MessagingContext.h>

namespace {

using namespace chip;
using namespace chip::Inet;
using namespace chip::Transport;
using namespace chip::Messaging;
using namespace chip::Protocols;

using TestContext = chip::Test::MessagingContext;

TestContext sContext;

const char PAYLOAD[] = "Hello!";

int gSendMessageCount = 0;

class OutgoingTransport : public Transport::Base
{
public:
    /// Transports are required to have a constructor that takes exactly one argument
    CHIP_ERROR Init(const char * unused) { return CHIP_NO_ERROR; }

    CHIP_ERROR SendMessage(const PacketHeader & header, const PeerAddress & address, System::PacketBufferHandle msgBuf) override
    {
        const uint16_t headerSize = header.EncodeSizeBytes();

        VerifyOrReturnError(msgBuf->EnsureReservedSize(headerSize), CHIP_ERROR_NO_MEMORY);

        msgBuf->SetStart(msgBuf->Start() - headerSize);

        uint16_t actualEncodedHeaderSize;
        ReturnErrorOnFailure(header.Encode(msgBuf->Start(), msgBuf->DataLength(), &actualEncodedHeaderSize));

        gSendMessageCount++;

        return CHIP_NO_ERROR;
    }

    bool CanSendToPeer(const PeerAddress & address) override { return true; }
};

TransportMgr<OutgoingTransport> gTransportMgr;

class MockAppDelegate : public ExchangeDelegate
{
public:
    void OnMessageReceived(ExchangeContext * ec, const PacketHeader & packetHeader, uint32_t protocolId, uint8_t msgType,
                           System::PacketBufferHandle buffer) override
    {
        IsOnMessageReceivedCalled = true;
    }

    void OnResponseTimeout(ExchangeContext * ec) override {}

    bool IsOnMessageReceivedCalled = false;
};

void test_os_sleep_ms(uint64_t millisecs)
{
    struct timespec sleep_time;
    uint64_t s = millisecs / 1000;

    millisecs -= s * 1000;
    sleep_time.tv_sec  = static_cast<time_t>(s);
    sleep_time.tv_nsec = static_cast<long>(millisecs * 1000000);

    nanosleep(&sleep_time, nullptr);
}

class ReliableMessageDelegateObject : public ReliableMessageDelegate
{
public:
    ~ReliableMessageDelegateObject() override {}

    /* Application callbacks */
    void OnSendError(CHIP_ERROR err) override { SendErrorCalled = true; }
    void OnAckRcvd() override {}

    bool SendErrorCalled = false;
};

void CheckAddClearRetrans(nlTestSuite * inSuite, void * inContext)
{
    TestContext & ctx = *reinterpret_cast<TestContext *>(inContext);

    MockAppDelegate mockAppDelegate;
    ExchangeContext * exchange = ctx.NewExchangeToPeer(&mockAppDelegate);
    NL_TEST_ASSERT(inSuite, exchange != nullptr);

    ReliableMessageManager * rm = ctx.GetExchangeManager().GetReliableMessageMgr();
    ReliableMessageContext * rc = exchange->GetReliableMessageContext();
    NL_TEST_ASSERT(inSuite, rm != nullptr);
    NL_TEST_ASSERT(inSuite, rc != nullptr);

    ReliableMessageManager::RetransTableEntry * entry;

    rm->AddToRetransTable(rc, &entry);
    NL_TEST_ASSERT(inSuite, rm->TestGetCountRetransTable() == 1);
    rm->ClearRetransTable(*entry);
    NL_TEST_ASSERT(inSuite, rm->TestGetCountRetransTable() == 0);
}

void CheckFailRetrans(nlTestSuite * inSuite, void * inContext)
{
    TestContext & ctx = *reinterpret_cast<TestContext *>(inContext);

    ctx.GetInetLayer().SystemLayer()->Init(nullptr);

    MockAppDelegate mockAppDelegate;
    ExchangeContext * exchange = ctx.NewExchangeToPeer(&mockAppDelegate);
    NL_TEST_ASSERT(inSuite, exchange != nullptr);

    ReliableMessageManager * rm = ctx.GetExchangeManager().GetReliableMessageMgr();
    ReliableMessageContext * rc = exchange->GetReliableMessageContext();
    NL_TEST_ASSERT(inSuite, rm != nullptr);
    NL_TEST_ASSERT(inSuite, rc != nullptr);

    ReliableMessageManager::RetransTableEntry * entry;
    ReliableMessageDelegateObject delegate;
    rc->SetDelegate(&delegate);
    rm->AddToRetransTable(rc, &entry);
    NL_TEST_ASSERT(inSuite, rm->TestGetCountRetransTable() == 1);
    NL_TEST_ASSERT(inSuite, !delegate.SendErrorCalled);
    rm->FailRetransTableEntries(rc, CHIP_NO_ERROR);
    NL_TEST_ASSERT(inSuite, rm->TestGetCountRetransTable() == 0);
    NL_TEST_ASSERT(inSuite, delegate.SendErrorCalled);
}

void CheckResendMessage(nlTestSuite * inSuite, void * inContext)
{
    TestContext & ctx = *reinterpret_cast<TestContext *>(inContext);

    ctx.GetInetLayer().SystemLayer()->Init(nullptr);

    chip::System::PacketBufferHandle buffer = chip::System::PacketBufferHandle::NewWithData(PAYLOAD, sizeof PAYLOAD, kMaxTagLen);
    NL_TEST_ASSERT(inSuite, !buffer.IsNull());

<<<<<<< HEAD
    IPAddress addr;
    IPAddress::FromString("127.0.0.1", addr);
=======
    memmove(buffer->Start(), PAYLOAD, payload_len);
    buffer->SetDataLength(payload_len);

>>>>>>> 12aea865
    CHIP_ERROR err = CHIP_NO_ERROR;

    MockAppDelegate mockSender;
    // TODO: temprary create a SecureSessionHandle from node id, will be fix in PR 3602
    ExchangeContext * exchange = ctx.NewExchangeToPeer(&mockSender);
    NL_TEST_ASSERT(inSuite, exchange != nullptr);

    ReliableMessageManager * rm = ctx.GetExchangeManager().GetReliableMessageMgr();
    ReliableMessageContext * rc = exchange->GetReliableMessageContext();
    NL_TEST_ASSERT(inSuite, rm != nullptr);
    NL_TEST_ASSERT(inSuite, rc != nullptr);

    rc->SetConfig({
        1, // CHIP_CONFIG_RMP_DEFAULT_INITIAL_RETRANS_TIMEOUT_TICK
        1, // CHIP_CONFIG_RMP_DEFAULT_ACTIVE_RETRANS_TIMEOUT_TICK
        1, // CHIP_CONFIG_RMP_DEFAULT_ACK_TIMEOUT_TICK
        3, // CHIP_CONFIG_RMP_DEFAULT_MAX_RETRANS
    });

    gSendMessageCount = 0;

    err = exchange->SendMessage(kProtocol_Echo, kEchoMessageType_EchoRequest, std::move(buffer),
                                Messaging::SendFlags(Messaging::SendMessageFlags::kNone));
    NL_TEST_ASSERT(inSuite, err == CHIP_NO_ERROR);

    // 1 tick is 64 ms, sleep 65 ms to trigger first re-transmit
    test_os_sleep_ms(65);
    ReliableMessageManager::Timeout(&ctx.GetSystemLayer(), rm, CHIP_SYSTEM_NO_ERROR);
    NL_TEST_ASSERT(inSuite, gSendMessageCount == 2);

    // sleep another 65 ms to trigger second re-transmit
    test_os_sleep_ms(65);
    ReliableMessageManager::Timeout(&ctx.GetSystemLayer(), rm, CHIP_SYSTEM_NO_ERROR);
    NL_TEST_ASSERT(inSuite, gSendMessageCount == 3);
}

// Test Suite

/**
 *  Test Suite that lists all the test functions.
 */
// clang-format off
const nlTest sTests[] =
{
    NL_TEST_DEF("Test ReliableMessageManager::CheckAddClearRetrans", CheckAddClearRetrans),
    NL_TEST_DEF("Test ReliableMessageManager::CheckFailRetrans", CheckFailRetrans),
    NL_TEST_DEF("Test ReliableMessageManager::CheckResendMessage", CheckResendMessage),

    NL_TEST_SENTINEL()
};
// clang-format on

int Initialize(void * aContext);
int Finalize(void * aContext);

// clang-format off
nlTestSuite sSuite =
{
    "Test-CHIP-ReliableMessageProtocol",
    &sTests[0],
    Initialize,
    Finalize
};
// clang-format on

/**
 *  Initialize the test suite.
 */
int Initialize(void * aContext)
{
    CHIP_ERROR err = gTransportMgr.Init("LOOPBACK");
    if (err != CHIP_NO_ERROR)
        return FAILURE;

    err = reinterpret_cast<TestContext *>(aContext)->Init(&sSuite, &gTransportMgr);
    return (err == CHIP_NO_ERROR) ? SUCCESS : FAILURE;
}

/**
 *  Finalize the test suite.
 */
int Finalize(void * aContext)
{
    CHIP_ERROR err = reinterpret_cast<TestContext *>(aContext)->Shutdown();
    return (err == CHIP_NO_ERROR) ? SUCCESS : FAILURE;
}

} // namespace

/**
 *  Main
 */
int TestReliableMessageProtocol()
{
    // Run test suit against one context
    nlTestRunner(&sSuite, &sContext);

    return (nlTestRunnerStats(&sSuite));
}<|MERGE_RESOLUTION|>--- conflicted
+++ resolved
@@ -181,14 +181,9 @@
     chip::System::PacketBufferHandle buffer = chip::System::PacketBufferHandle::NewWithData(PAYLOAD, sizeof PAYLOAD, kMaxTagLen);
     NL_TEST_ASSERT(inSuite, !buffer.IsNull());
 
-<<<<<<< HEAD
     IPAddress addr;
     IPAddress::FromString("127.0.0.1", addr);
-=======
-    memmove(buffer->Start(), PAYLOAD, payload_len);
-    buffer->SetDataLength(payload_len);
-
->>>>>>> 12aea865
+
     CHIP_ERROR err = CHIP_NO_ERROR;
 
     MockAppDelegate mockSender;
