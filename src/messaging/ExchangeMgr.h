/*
 *
 *    Copyright (c) 2020 Project CHIP Authors
 *
 *    Licensed under the Apache License, Version 2.0 (the "License");
 *    you may not use this file except in compliance with the License.
 *    You may obtain a copy of the License at
 *
 *        http://www.apache.org/licenses/LICENSE-2.0
 *
 *    Unless required by applicable law or agreed to in writing, software
 *    distributed under the License is distributed on an "AS IS" BASIS,
 *    WITHOUT WARRANTIES OR CONDITIONS OF ANY KIND, either express or implied.
 *    See the License for the specific language governing permissions and
 *    limitations under the License.
 */

/**
 *    @file
 *      Defines the CHIP ExchangeManager class and its supporting types
 *      for Exchange management.
 *
 */

#pragma once

#include <array>

#include <messaging/ExchangeContext.h>
#include <support/DLLUtil.h>
#include <transport/SecureSessionMgr.h>

namespace chip {

class ExchangeContext;
class ExchangeDelegate;
class ExchangeDelegate;

static constexpr int16_t kAnyMessageType = -1;

/**
 *  @brief
 *    This class is used to manage ExchangeContexts with other CHIP nodes.
 *    It works on be behalf of higher layers, creating ExchangeContexts and
 *    handling the registration/unregistration of unsolicited message handlers.
 */
class DLL_EXPORT ExchangeManager : public SecureSessionMgrDelegate
{
public:
    ExchangeManager();
    ExchangeManager(const ExchangeManager &) = delete;
    ExchangeManager operator=(const ExchangeManager &) = delete;

    /**
     *  Initialize the ExchangeManager object. Within the lifetime
     *  of this instance, this method is invoked once after object
     *  construction until a call to Shutdown is made to terminate the
     *  instance.
     *
     *  @param[in]    sessionMgr    A pointer to the SecureSessionMgrBase object.
     *
     *  @retval #CHIP_ERROR_INCORRECT_STATE If the state is not equal to
     *          kState_NotInitialized.
     *  @retval #CHIP_NO_ERROR On success.
     *
     */
    CHIP_ERROR Init(SecureSessionMgrBase * sessionMgr);

    /**
     *  Shutdown the ExchangeManager. This terminates this instance
     *  of the object and releases all held resources.
     *
     *  @note
     *     The protocol should only call this function after ensuring that
     *     there are no active ExchangeContext objects. Furthermore, it is the
     *     onus of the application to de-allocate the ExchangeManager
     *     object after calling ExchangeManager::Shutdown().
     *
     *  @return #CHIP_NO_ERROR unconditionally.
     */
    CHIP_ERROR Shutdown();

    /**
     *  Creates a new ExchangeContext with a given peer CHIP node specified by the peer node identifier.
     *
     *  @param[in]    peerNodeId    The node identifier of the peer with which the ExchangeContext is being set up.
     *
     *  @param[in]    delegate      A pointer to ExchangeDelegate.
     *
     *  @return   A pointer to the created ExchangeContext object On success. Otherwise NULL if no object
     *            can be allocated or is available.
     */
    ExchangeContext * NewContext(const NodeId & peerNodeId, ExchangeDelegate * delegate);

    /**
     *  Find the ExchangeContext from a pool matching a given set of parameters.
     *
     *  @param[in]    peerNodeId    The node identifier of the peer with which the ExchangeContext has been set up.
     *
     *  @param[in]    delegate      A pointer to ExchangeDelegate.
     *
     *  @param[in]    isInitiator   Boolean indicator of whether the local node is the initiator of the exchange.
     *
     *  @return   A pointer to the ExchangeContext object matching the provided parameters On success, NULL on no match.
     */
    ExchangeContext * FindContext(NodeId peerNodeId, ExchangeDelegate * delegate, bool isInitiator);

    /**
     *  Register an unsolicited message handler for a given protocol identifier. This handler would be
     *  invoked for all messages of the given protocol.
     *
     *  @param[in]    protocolId      The protocol identifier of the received message.
     *
     *  @param[in]    handler         The unsolicited message handler.
     *
     *  @param[in]    delegate        A pointer to ExchangeDelegate.
     *
     *  @retval #CHIP_ERROR_TOO_MANY_UNSOLICITED_MESSAGE_HANDLERS If the unsolicited message handler pool
     *                                                             is full and a new one cannot be allocated.
     *  @retval #CHIP_NO_ERROR On success.
     */
    CHIP_ERROR RegisterUnsolicitedMessageHandler(uint32_t protocolId, ExchangeDelegate * delegate);

    /**
     *  Register an unsolicited message handler for a given protocol identifier and message type.
     *
     *  @param[in]    protocolId      The protocol identifier of the received message.
     *
     *  @param[in]    msgType         The message type of the corresponding protocol.
     *
     *  @param[in]    delegate        A pointer to ExchangeDelegate.
     *
     *  @retval #CHIP_ERROR_TOO_MANY_UNSOLICITED_MESSAGE_HANDLERS If the unsolicited message handler pool
     *                                                             is full and a new one cannot be allocated.
     *  @retval #CHIP_NO_ERROR On success.
     */
    CHIP_ERROR RegisterUnsolicitedMessageHandler(uint32_t protocolId, uint8_t msgType, ExchangeDelegate * delegate);

    /**
     *  Unregister an unsolicited message handler for a given protocol identifier.
     *
     *  @param[in]    protocolId     The protocol identifier of the received message.
     *
     *  @retval #CHIP_ERROR_NO_UNSOLICITED_MESSAGE_HANDLER  If the matching unsolicited message handler
     *                                                       is not found.
     *  @retval #CHIP_NO_ERROR On success.
     */
    CHIP_ERROR UnregisterUnsolicitedMessageHandler(uint32_t protocolId);

    /**
     *  Unregister an unsolicited message handler for a given protocol identifier and message type.
     *
     *  @param[in]    protocolId     The protocol identifier of the received message.
     *
     *  @param[in]    msgType       The message type of the corresponding protocol.
     *
     *  @retval #CHIP_ERROR_NO_UNSOLICITED_MESSAGE_HANDLER  If the matching unsolicited message handler
     *                                                       is not found.
     *  @retval #CHIP_NO_ERROR On success.
     */
    CHIP_ERROR UnregisterUnsolicitedMessageHandler(uint32_t protocolId, uint8_t msgType);

    void IncrementContextsInUse();
    void DecrementContextsInUse();

    SecureSessionMgrBase * GetSessionMgr() const { return mSessionMgr; }

    size_t GetContextsInUse() const { return mContextsInUse; }

private:
    enum class State
    {
        kState_NotInitialized = 0, // Used to indicate that the ExchangeManager is not initialized.
        kState_Initialized    = 1  // Used to indicate that the ExchangeManager is initialized.
    };

    struct UnsolicitedMessageHandler
    {
        ExchangeDelegate * Delegate;
        uint32_t ProtocolId;
        int16_t MessageType;
    };

    uint16_t mNextExchangeId;
    State mState;
    SecureSessionMgrBase * mSessionMgr;

    std::array<ExchangeContext, CHIP_CONFIG_MAX_EXCHANGE_CONTEXTS> ContextPool;
    size_t mContextsInUse;

    UnsolicitedMessageHandler UMHandlerPool[CHIP_CONFIG_MAX_UNSOLICITED_MESSAGE_HANDLERS];
    void (*OnExchangeContextChanged)(size_t numContextsInUse);

    ExchangeContext * AllocContext(uint16_t ExchangeId, uint64_t PeerNodeId, bool Initiator, ExchangeDelegate * delegate);

    void DispatchMessage(const PacketHeader & packetHeader, const PayloadHeader & payloadHeader, System::PacketBufferHandle msgBuf);

    CHIP_ERROR RegisterUMH(uint32_t protocolId, int16_t msgType, ExchangeDelegate * delegate);
    CHIP_ERROR UnregisterUMH(uint32_t protocolId, int16_t msgType);

    void OnReceiveError(CHIP_ERROR error, const Transport::PeerAddress & source, SecureSessionMgrBase * msgLayer) override;

    void OnMessageReceived(const PacketHeader & packetHeader, const PayloadHeader & payloadHeader,
<<<<<<< HEAD
                           Transport::PeerConnectionState * state, System::PacketBufferHandle msgBuf,
=======
                           const Transport::PeerConnectionState * state, System::PacketBuffer * msgBuf,
>>>>>>> c1df1bca
                           SecureSessionMgrBase * msgLayer) override;

    void OnConnectionExpired(const Transport::PeerConnectionState * state, SecureSessionMgrBase * mgr) override;
};

} // namespace chip<|MERGE_RESOLUTION|>--- conflicted
+++ resolved
@@ -201,11 +201,7 @@
     void OnReceiveError(CHIP_ERROR error, const Transport::PeerAddress & source, SecureSessionMgrBase * msgLayer) override;
 
     void OnMessageReceived(const PacketHeader & packetHeader, const PayloadHeader & payloadHeader,
-<<<<<<< HEAD
-                           Transport::PeerConnectionState * state, System::PacketBufferHandle msgBuf,
-=======
-                           const Transport::PeerConnectionState * state, System::PacketBuffer * msgBuf,
->>>>>>> c1df1bca
+                           const Transport::PeerConnectionState * state, System::PacketBufferHandle msgBuf,
                            SecureSessionMgrBase * msgLayer) override;
 
     void OnConnectionExpired(const Transport::PeerConnectionState * state, SecureSessionMgrBase * mgr) override;
