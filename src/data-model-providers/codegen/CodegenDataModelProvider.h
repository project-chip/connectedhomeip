/*
 *    Copyright (c) 2024 Project CHIP Authors
 *    All rights reserved.
 *
 *    Licensed under the Apache License, Version 2.0 (the "License");
 *    you may not use this file except in compliance with the License.
 *    You may obtain a copy of the License at
 *
 *        http://www.apache.org/licenses/LICENSE-2.0
 *
 *    Unless required by applicable law or agreed to in writing, software
 *    distributed under the License is distributed on an "AS IS" BASIS,
 *    WITHOUT WARRANTIES OR CONDITIONS OF ANY KIND, either express or implied.
 *    See the License for the specific language governing permissions and
 *    limitations under the License.
 */
#pragma once

#include <app/data-model-provider/Provider.h>

#include <app/CommandHandlerInterface.h>
#include <app/ConcreteCommandPath.h>
#include <app/data-model-provider/ActionReturnStatus.h>
#include <app/util/af-types.h>
#include <lib/core/CHIPPersistentStorageDelegate.h>

namespace chip {
namespace app {

/// An implementation of `InteractionModel::Model` that relies on code-generation
/// via zap/ember.
///
/// The Ember framework uses generated files (like endpoint-config.h and various
/// other generated metadata) to provide a cluster model.
///
/// This class will use global functions generally residing in `app/util`
/// as well as application-specific overrides to provide data model functionality.
///
/// Given that this relies on global data at link time, there generally can be
/// only one CodegenDataModelProvider per application (you can create more instances,
/// however they would share the exact same underlying data and storage).
class CodegenDataModelProvider : public DataModel::Provider
{
private:
    /// Ember commands are stored as a `CommandId *` pointer that is either null (i.e. no commands)
    /// or is terminated with 0xFFFF_FFFF aka kInvalidCommandId
    ///
    /// Since iterator implementations in the data model use Next(before_path) calls, iterating
    /// such lists from the beginning would be very inefficient as O(n^2).
    ///
    /// This class maintains a cached position inside such iteration, such that `Next` calls
    /// can be faster.
    class EmberCommandListIterator
    {
    private:
        const CommandId * mCurrentList = nullptr;
        const CommandId * mCurrentHint = nullptr; // Invariant: mCurrentHint is INSIDE mCurrentList
    public:
        EmberCommandListIterator() = default;

        /// Returns the first command in the given list (or nullopt if list is null or starts with 0xFFFFFFF)
        std::optional<CommandId> First(const CommandId * list);

        /// Returns the command after `previousId` in the given list
        std::optional<CommandId> Next(const CommandId * list, CommandId previousId);

        /// Checks if the given command id exists in the given list
        bool Exists(const CommandId * list, CommandId toCheck);

        void Reset() { mCurrentList = mCurrentHint = nullptr; }
    };

public:
    /// clears out internal caching. Especially useful in unit tests,
    /// where path caching does not really apply (the same path may result in different outcomes)
    void Reset()
    {
        mAcceptedCommandsIterator.Reset();
        mGeneratedCommandsIterator.Reset();
        mPreviouslyFoundCluster = std::nullopt;
    }

    void SetPersistentStorageDelegate(PersistentStorageDelegate * delegate) { mPersistentStorageDelegate = delegate; }
    PersistentStorageDelegate * GetPersistentStorageDelegate() { return mPersistentStorageDelegate; }

    /// Generic model implementations
    CHIP_ERROR Shutdown() override
    {
        Reset();
        return CHIP_NO_ERROR;
    }

    CHIP_ERROR Startup(DataModel::InteractionModelContext context) override;

    DataModel::ActionReturnStatus ReadAttribute(const DataModel::ReadAttributeRequest & request,
                                                AttributeValueEncoder & encoder) override;
    DataModel::ActionReturnStatus WriteAttribute(const DataModel::WriteAttributeRequest & request,
                                                 AttributeValueDecoder & decoder) override;
    std::optional<DataModel::ActionReturnStatus> Invoke(const DataModel::InvokeRequest & request, TLV::TLVReader & input_arguments,
                                                        CommandHandler * handler) override;
    std::unique_ptr<DataModel::MetaDataIterator<EndpointId, DataModel::EndpointInfo>> GetEndpoints() override;

    /// attribute tree iteration
<<<<<<< HEAD
=======
    std::unique_ptr<DataModel::MetaDataIterator<EndpointId, DataModel::EndpointInfo>> GetEndpoints() override;
>>>>>>> 3967e2fe
    std::unique_ptr<DataModel::ElementIterator<DataModel::DeviceTypeEntry>> GetDeviceTypes(EndpointId endpointId) override;
    std::unique_ptr<DataModel::ElementIterator<SemanticTag>> GetSemanticTags(EndpointId endpointId) override;
    std::unique_ptr<DataModel::ElementIterator<ClusterId>> GetClientClusters(EndpointId endpointId) override;
    std::unique_ptr<DataModel::ElementIterator<CommandId>> GetGeneratedCommands(ConcreteClusterPath clusterPath) override;
<<<<<<< HEAD

    DataModel::ClusterEntry FirstServerCluster(EndpointId endpoint) override;
    DataModel::ClusterEntry NextServerCluster(const ConcreteClusterPath & before) override;
    std::optional<DataModel::ClusterInfo> GetServerClusterInfo(const ConcreteClusterPath & path) override;

    DataModel::AttributeEntry FirstAttribute(const ConcreteClusterPath & cluster) override;
    DataModel::AttributeEntry NextAttribute(const ConcreteAttributePath & before) override;
    std::optional<DataModel::AttributeInfo> GetAttributeInfo(const ConcreteAttributePath & path) override;

    DataModel::CommandEntry FirstAcceptedCommand(const ConcreteClusterPath & cluster) override;
    DataModel::CommandEntry NextAcceptedCommand(const ConcreteCommandPath & before) override;
    std::optional<DataModel::CommandInfo> GetAcceptedCommandInfo(const ConcreteCommandPath & path) override;
=======
    std::unique_ptr<DataModel::MetaDataIterator<CommandId, DataModel::CommandInfo>>
    GetAcceptedCommands(ConcreteClusterPath clusterPath) override;
    std::unique_ptr<DataModel::MetaDataIterator<ClusterId, DataModel::ClusterInfo>>
    GetServerClusters(EndpointId endpointId) override;
    std::unique_ptr<DataModel::MetaDataIterator<AttributeId, DataModel::AttributeInfo>>
    GetAttributes(ConcreteClusterPath clusterPath) override;
>>>>>>> 3967e2fe

    void Temporary_ReportAttributeChanged(const AttributePathParams & path) override;

protected:
    // Temporary hack for a test: Initializes the data model for testing purposes only.
    // This method serves as a placeholder and should NOT be used outside of specific tests.
    // It is expected to be removed or replaced with a proper implementation in the future.TODO:(#36837).
    virtual void InitDataModelForTesting();

private:
    // Iteration is often done in a tight loop going through all values.
    // To avoid N^2 iterations, cache a hint of where something is positioned
    uint16_t mEndpointIterationHint      = 0;
    unsigned mServerClusterIterationHint = 0;
    unsigned mAttributeIterationHint     = 0;
    EmberCommandListIterator mAcceptedCommandsIterator;
    EmberCommandListIterator mGeneratedCommandsIterator;

    // represents a remembered cluster reference that has been found as
    // looking for clusters is very common (for every attribute iteration)
    struct ClusterReference
    {
        ConcreteClusterPath path;
        const EmberAfCluster * cluster;

        ClusterReference(const ConcreteClusterPath p, const EmberAfCluster * c) : path(p), cluster(c) {}
    };

    std::optional<ClusterReference> mPreviouslyFoundCluster;
    unsigned mEmberMetadataStructureGeneration = 0;

    // Ember requires a persistence provider, so we make sure we can always have something
    PersistentStorageDelegate * mPersistentStorageDelegate = nullptr;

    /// Finds the specified ember cluster
    ///
    /// Effectively the same as `emberAfFindServerCluster` except with some caching capabilities
    const EmberAfCluster * FindServerCluster(const ConcreteClusterPath & path);
<<<<<<< HEAD

    /// Find the index of the given attribute id
    std::optional<unsigned> TryFindAttributeIndex(const EmberAfCluster * cluster, AttributeId id) const;

    /// Find the index of the given cluster id
    std::optional<unsigned> TryFindServerClusterIndex(const EmberAfEndpointType * endpoint, ClusterId id) const;

    using CommandListGetter = const CommandId *(const EmberAfCluster &);

    CommandId FindCommand(const ConcreteCommandPath & path, detail::EnumeratorCommandFinder & handlerFinder,
                          detail::EnumeratorCommandFinder::Operation operation,
                          CodegenDataModelProvider::EmberCommandListIterator & emberIterator, CommandListGetter commandListGetter);
=======
>>>>>>> 3967e2fe
};

} // namespace app
} // namespace chip<|MERGE_RESOLUTION|>--- conflicted
+++ resolved
@@ -98,38 +98,19 @@
                                                  AttributeValueDecoder & decoder) override;
     std::optional<DataModel::ActionReturnStatus> Invoke(const DataModel::InvokeRequest & request, TLV::TLVReader & input_arguments,
                                                         CommandHandler * handler) override;
-    std::unique_ptr<DataModel::MetaDataIterator<EndpointId, DataModel::EndpointInfo>> GetEndpoints() override;
 
     /// attribute tree iteration
-<<<<<<< HEAD
-=======
     std::unique_ptr<DataModel::MetaDataIterator<EndpointId, DataModel::EndpointInfo>> GetEndpoints() override;
->>>>>>> 3967e2fe
     std::unique_ptr<DataModel::ElementIterator<DataModel::DeviceTypeEntry>> GetDeviceTypes(EndpointId endpointId) override;
     std::unique_ptr<DataModel::ElementIterator<SemanticTag>> GetSemanticTags(EndpointId endpointId) override;
     std::unique_ptr<DataModel::ElementIterator<ClusterId>> GetClientClusters(EndpointId endpointId) override;
     std::unique_ptr<DataModel::ElementIterator<CommandId>> GetGeneratedCommands(ConcreteClusterPath clusterPath) override;
-<<<<<<< HEAD
-
-    DataModel::ClusterEntry FirstServerCluster(EndpointId endpoint) override;
-    DataModel::ClusterEntry NextServerCluster(const ConcreteClusterPath & before) override;
-    std::optional<DataModel::ClusterInfo> GetServerClusterInfo(const ConcreteClusterPath & path) override;
-
-    DataModel::AttributeEntry FirstAttribute(const ConcreteClusterPath & cluster) override;
-    DataModel::AttributeEntry NextAttribute(const ConcreteAttributePath & before) override;
-    std::optional<DataModel::AttributeInfo> GetAttributeInfo(const ConcreteAttributePath & path) override;
-
-    DataModel::CommandEntry FirstAcceptedCommand(const ConcreteClusterPath & cluster) override;
-    DataModel::CommandEntry NextAcceptedCommand(const ConcreteCommandPath & before) override;
-    std::optional<DataModel::CommandInfo> GetAcceptedCommandInfo(const ConcreteCommandPath & path) override;
-=======
     std::unique_ptr<DataModel::MetaDataIterator<CommandId, DataModel::CommandInfo>>
     GetAcceptedCommands(ConcreteClusterPath clusterPath) override;
     std::unique_ptr<DataModel::MetaDataIterator<ClusterId, DataModel::ClusterInfo>>
     GetServerClusters(EndpointId endpointId) override;
     std::unique_ptr<DataModel::MetaDataIterator<AttributeId, DataModel::AttributeInfo>>
     GetAttributes(ConcreteClusterPath clusterPath) override;
->>>>>>> 3967e2fe
 
     void Temporary_ReportAttributeChanged(const AttributePathParams & path) override;
 
@@ -168,21 +149,6 @@
     ///
     /// Effectively the same as `emberAfFindServerCluster` except with some caching capabilities
     const EmberAfCluster * FindServerCluster(const ConcreteClusterPath & path);
-<<<<<<< HEAD
-
-    /// Find the index of the given attribute id
-    std::optional<unsigned> TryFindAttributeIndex(const EmberAfCluster * cluster, AttributeId id) const;
-
-    /// Find the index of the given cluster id
-    std::optional<unsigned> TryFindServerClusterIndex(const EmberAfEndpointType * endpoint, ClusterId id) const;
-
-    using CommandListGetter = const CommandId *(const EmberAfCluster &);
-
-    CommandId FindCommand(const ConcreteCommandPath & path, detail::EnumeratorCommandFinder & handlerFinder,
-                          detail::EnumeratorCommandFinder::Operation operation,
-                          CodegenDataModelProvider::EmberCommandListIterator & emberIterator, CommandListGetter commandListGetter);
-=======
->>>>>>> 3967e2fe
 };
 
 } // namespace app
