/*
 *    Copyright (c) 2025 Project CHIP Authors
 *    All rights reserved.
 *
 *    Licensed under the Apache License, Version 2.0 (the "License");
 *    you may not use this file except in compliance with the License.
 *    You may obtain a copy of the License at
 *
 *        http://www.apache.org/licenses/LICENSE-2.0
 *
 *    Unless required by applicable law or agreed to in writing, software
 *    distributed under the License is distributed on an "AS IS" BASIS,
 *    WITHOUT WARRANTIES OR CONDITIONS OF ANY KIND, either express or implied.
 *    See the License for the specific language governing permissions and
 *    limitations under the License.
 */
#pragma once

#include <app/ConcreteClusterPath.h>
#include <app/server-cluster/ServerClusterInterface.h>
#include <lib/core/CHIPError.h>
#include <lib/core/DataModelTypes.h>

namespace chip {
namespace app {

/// Represents an entry in the server cluster interface registry for
/// a specific interface.
///
/// In practice this is a single-linked list element.
struct ServerClusterRegistration
{
    // A single-linked list of clusters registered for the given `endpointId`
<<<<<<< HEAD
    ServerClusterInterface * serverClusterInterface;
    ServerClusterRegistration * next;
=======
    ServerClusterInterface * const serverClusterInterface = nullptr;
    ServerClusterRegistration * next                = nullptr;
>>>>>>> 4ea82ec7

    constexpr ServerClusterRegistration(ServerClusterInterface &interface, ServerClusterRegistration * next_item = nullptr) :
        serverClusterInterface(&interface), next(next_item)
    {}
    ServerClusterRegistration(ServerClusterRegistration &&other) = default;
    ServerClusterRegistration& operator=(ServerClusterRegistration &&other) = default;

    // we generally do not want to allow copies as those may have different "next" entries.
    ServerClusterRegistration(const ServerClusterRegistration &other) = delete;
    ServerClusterRegistration& operator=(const ServerClusterRegistration &other) = delete;
};

/// Allows registering and retrieving ServerClusterInterface instances for specific cluster paths.
class ServerClusterInterfaceRegistry
{
public:
    /// represents an iterable list of clusters
    class ClustersList
    {
    public:
        class Iterator
        {
        public:
            Iterator(ServerClusterRegistration * interface, EndpointId endpoint) : mRegistration(interface), mEndpointId(endpoint)
            {
                AdvanceUntilMatchingEndpoint();
            }

            Iterator & operator++()
            {
                if (mRegistration != nullptr)
                {
                    mRegistration = mRegistration->next;
                }
                AdvanceUntilMatchingEndpoint();
                return *this;
            }
            bool operator==(const Iterator & other) const { return mRegistration == other.mRegistration; }
            bool operator!=(const Iterator & other) const { return mRegistration != other.mRegistration; }
            ServerClusterInterface * operator*() { return mRegistration->serverClusterInterface; }

        private:
            ServerClusterRegistration * mRegistration;
            EndpointId mEndpointId;

            void AdvanceUntilMatchingEndpoint()
            {
                while ((mRegistration != nullptr) && (mRegistration->serverClusterInterface->GetPath().mEndpointId != mEndpointId))
                {
                    mRegistration = mRegistration->next;
                }
            }
        };

        constexpr ClustersList(ServerClusterRegistration * start, EndpointId endpointId) : mStart(start), mEndpointId(endpointId) {}
        Iterator begin() { return { mStart, mEndpointId }; }
        Iterator end() { return { nullptr, mEndpointId }; }

    private:
        ServerClusterRegistration * mStart;
        EndpointId mEndpointId;
    };

    ~ServerClusterInterfaceRegistry();

    /// Add the given entry to the registry.
    ///
    /// Requirements:
    ///   - entry MUST NOT be part of any other registration
    ///   - LIFETIME of entry must outlive the Registry (or entry must be unregistered)
    ///
    /// There can be only a single registration for a given `endpointId/clusterId` path.
    [[nodiscard]] CHIP_ERROR Register(ServerClusterRegistration & entry);

    /// Remove an existing registration for a given endpoint/cluster path.
    ///
    /// Returns the previous registration if any exists (or nullptr if nothing
    /// to unregister)
    ServerClusterInterface * Unregister(const ConcreteClusterPath & path);

    /// Return the interface registered for the given cluster path or nullptr if one does not exist
    ServerClusterInterface * Get(const ConcreteClusterPath & path);

    /// Provides a list of clusters that are registered for the given endpoint.
    ///
    /// ClustersList points inside the internal registrations of the registry, so
    /// the list is only valid as long as the registry is not modified.
    ClustersList ClustersOnEndpoint(EndpointId endpointId);

    /// Unregister all registrations for the given endpoint.
    void UnregisterAllFromEndpoint(EndpointId endpointId);

private:
    ServerClusterRegistration * mRegistrations = nullptr;

    // A one-element cache to speed up finding a cluster within an endpoint.
    // The endpointId specifies which endpoint the cache belongs to.
    ServerClusterInterface * mCachedInterface = nullptr;
};

} // namespace app
} // namespace chip<|MERGE_RESOLUTION|>--- conflicted
+++ resolved
@@ -31,19 +31,13 @@
 struct ServerClusterRegistration
 {
     // A single-linked list of clusters registered for the given `endpointId`
-<<<<<<< HEAD
-    ServerClusterInterface * serverClusterInterface;
+    ServerClusterInterface * const serverClusterInterface;
     ServerClusterRegistration * next;
-=======
-    ServerClusterInterface * const serverClusterInterface = nullptr;
-    ServerClusterRegistration * next                = nullptr;
->>>>>>> 4ea82ec7
 
     constexpr ServerClusterRegistration(ServerClusterInterface &interface, ServerClusterRegistration * next_item = nullptr) :
         serverClusterInterface(&interface), next(next_item)
     {}
     ServerClusterRegistration(ServerClusterRegistration &&other) = default;
-    ServerClusterRegistration& operator=(ServerClusterRegistration &&other) = default;
 
     // we generally do not want to allow copies as those may have different "next" entries.
     ServerClusterRegistration(const ServerClusterRegistration &other) = delete;
