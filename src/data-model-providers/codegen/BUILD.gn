# Copyright (c) 2024 Project CHIP Authors

# Licensed under the Apache License, Version 2.0 (the "License");
# you may not use this file except in compliance with the License.
# You may obtain a copy of the License at
#
# http://www.apache.org/licenses/LICENSE-2.0
#
# Unless required by applicable law or agreed to in writing, software
# distributed under the License is distributed on an "AS IS" BASIS,
# WITHOUT WARRANTIES OR CONDITIONS OF ANY KIND, either express or implied.
# See the License for the specific language governing permissions and
# limitations under the License.
import("//build_overrides/chip.gni")

# This source set is TIGHLY coupled with code-generated data models
# as generally implemented by `src/app/util`
#
# Corresponding functions defined in attribute-storace.cpp/attribute-table.cpp must
# be available at link time for this model to use
#
# Use `model.gni` to get access to:
#   CodegenDataModelProvider.cpp
#   CodegenDataModelProvider.h
#   CodegenDataModelProvider_Read.cpp
#   CodegenDataModelProvider_Write.cpp
#   EmberAttributeDataBuffer.cpp
#   EmberAttributeDataBuffer.h
#   Instance.cpp
#
# The above list of files exists to satisfy the "dependency linter"
# since those files should technically be "visible to gn" even though we
# are supposed to go through model.gni constants

source_set("instance-header") {
  # TODO: this is a workaround until we have actual injection in our code. The issue is that
  #       DataModel is not currently injected and InteractionModelEngine needs a default
  #
  #       The default should be code-generated data models, however that depends on code
  #       generation and is application specific.
  #
  # This only declares that the instance method is provided by something (that something
  # generally being unit tests or data_model.gni/data_model.cmake files)
  sources = [ "Instance.h" ]
<<<<<<< HEAD
}

source_set("registry") {
  sources = [
    "ServerClusterInterfaceRegistry.cpp",
    "ServerClusterInterfaceRegistry.h",
  ]

  public_deps = [
    "${chip_root}/src/app:paths",
    "${chip_root}/src/app/server-cluster",
    "${chip_root}/src/lib/support",
  ]
=======
>>>>>>> 0ae43bf3
}<|MERGE_RESOLUTION|>--- conflicted
+++ resolved
@@ -42,20 +42,4 @@
   # This only declares that the instance method is provided by something (that something
   # generally being unit tests or data_model.gni/data_model.cmake files)
   sources = [ "Instance.h" ]
-<<<<<<< HEAD
 }
-
-source_set("registry") {
-  sources = [
-    "ServerClusterInterfaceRegistry.cpp",
-    "ServerClusterInterfaceRegistry.h",
-  ]
-
-  public_deps = [
-    "${chip_root}/src/app:paths",
-    "${chip_root}/src/app/server-cluster",
-    "${chip_root}/src/lib/support",
-  ]
-=======
->>>>>>> 0ae43bf3
-}