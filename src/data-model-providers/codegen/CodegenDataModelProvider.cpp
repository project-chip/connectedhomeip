/*
 *    Copyright (c) 2024 Project CHIP Authors
 *    All rights reserved.
 *
 *    Licensed under the Apache License, Version 2.0 (the "License");
 *    you may not use this file except in compliance with the License.
 *    You may obtain a copy of the License at
 *
 *        http://www.apache.org/licenses/LICENSE-2.0
 *
 *    Unless required by applicable law or agreed to in writing, software
 *    distributed under the License is distributed on an "AS IS" BASIS,
 *    WITHOUT WARRANTIES OR CONDITIONS OF ANY KIND, either express or implied.
 *    See the License for the specific language governing permissions and
 *    limitations under the License.
 */
#include <data-model-providers/codegen/CodegenDataModelProvider.h>

#include <access/AccessControl.h>
#include <access/Privilege.h>
#include <app-common/zap-generated/attribute-type.h>
#include <app/CommandHandlerInterface.h>
#include <app/CommandHandlerInterfaceRegistry.h>
#include <app/ConcreteAttributePath.h>
#include <app/ConcreteClusterPath.h>
#include <app/ConcreteCommandPath.h>
#include <app/EventPathParams.h>
#include <app/GlobalAttributes.h>
#include <app/RequiredPrivilege.h>
#include <app/data-model-provider/MetadataTypes.h>
#include <app/data-model-provider/Provider.h>
#include <app/server-cluster/ServerClusterContext.h>
#include <app/server-cluster/ServerClusterInterface.h>
#include <app/util/DataModelHandler.h>
#include <app/util/IMClusterCommandHandler.h>
#include <app/util/af-types.h>
#include <app/util/attribute-metadata.h>
#include <app/util/attribute-storage.h>
#include <app/util/endpoint-config-api.h>
#include <app/util/persistence/AttributePersistenceProvider.h>
#include <app/util/persistence/DefaultAttributePersistenceProvider.h>
#include <data-model-providers/codegen/EmberMetadata.h>
#include <lib/core/CHIPError.h>
#include <lib/core/DataModelTypes.h>
#include <lib/support/CodeUtils.h>
#include <lib/support/ReadOnlyBuffer.h>
#include <lib/support/ScopedBuffer.h>
#include <lib/support/SpanSearchValue.h>

#include <cstdint>
#include <optional>

namespace chip {
namespace app {
namespace {

DataModel::AcceptedCommandEntry AcceptedCommandEntryFor(const ConcreteCommandPath & path)
{
    const CommandId commandId = path.mCommandId;

    DataModel::AcceptedCommandEntry entry;

    entry.commandId       = path.mCommandId;
    entry.invokePrivilege = RequiredPrivilege::ForInvokeCommand(path);
    entry.flags.Set(DataModel::CommandQualityFlags::kTimed, CommandNeedsTimedInvoke(path.mClusterId, commandId));
    entry.flags.Set(DataModel::CommandQualityFlags::kFabricScoped, CommandIsFabricScoped(path.mClusterId, commandId));
    entry.flags.Set(DataModel::CommandQualityFlags::kLargeMessage, CommandHasLargePayload(path.mClusterId, commandId));

    return entry;
}

DataModel::ServerClusterEntry ServerClusterEntryFrom(EndpointId endpointId, const EmberAfCluster & cluster)
{
    DataModel::ServerClusterEntry entry;

    entry.clusterId = cluster.clusterId;

    DataVersion * versionPtr = emberAfDataVersionStorage(ConcreteClusterPath(endpointId, cluster.clusterId));
    if (versionPtr == nullptr)
    {
#if CHIP_CONFIG_DATA_MODEL_EXTRA_LOGGING
        ChipLogError(AppServer, "Failed to get data version for %d/" ChipLogFormatMEI, endpointId,
                     ChipLogValueMEI(cluster.clusterId));
#endif
        entry.dataVersion = 0;
    }
    else
    {
        entry.dataVersion = *versionPtr;
    }

    // TODO: set entry flags:
    //   entry.flags.Set(ClusterQualityFlags::kDiagnosticsData)

    return entry;
}

DataModel::AttributeEntry AttributeEntryFrom(const ConcreteClusterPath & clusterPath, const EmberAfAttributeMetadata & attribute)
{
    DataModel::AttributeEntry entry;

    const ConcreteAttributePath attributePath(clusterPath.mEndpointId, clusterPath.mClusterId, attribute.attributeId);

    entry.attributeId   = attribute.attributeId;
    entry.readPrivilege = RequiredPrivilege::ForReadAttribute(attributePath);
    if (!attribute.IsReadOnly())
    {
        entry.writePrivilege = RequiredPrivilege::ForWriteAttribute(attributePath);
    }

    entry.flags.Set(DataModel::AttributeQualityFlags::kListAttribute, (attribute.attributeType == ZCL_ARRAY_ATTRIBUTE_TYPE));
    entry.flags.Set(DataModel::AttributeQualityFlags::kTimed, attribute.MustUseTimedWrite());

    // NOTE: we do NOT provide additional info for:
    //    - IsExternal/IsSingleton/IsAutomaticallyPersisted is not used by IM handling
    //    - IsSingleton spec defines it for CLUSTERS where as we have it for ATTRIBUTES
    //    - Several specification flags are not available (reportable, quieter reporting,
    //      fixed, source attribution)

    // TODO: Set additional flags:
    // entry.flags.Set(DataModel::AttributeQualityFlags::kFabricScoped)
    // entry.flags.Set(DataModel::AttributeQualityFlags::kFabricSensitive)
    // entry.flags.Set(DataModel::AttributeQualityFlags::kChangesOmitted)
    return entry;
}

const ConcreteCommandPath kInvalidCommandPath(kInvalidEndpointId, kInvalidClusterId, kInvalidCommandId);

DefaultAttributePersistenceProvider gDefaultAttributePersistence;

} // namespace

CHIP_ERROR CodegenDataModelProvider::Shutdown()
{
    Reset();
    mRegistry.ClearContext();
    return CHIP_NO_ERROR;
}

CHIP_ERROR CodegenDataModelProvider::Startup(DataModel::InteractionModelContext context)
{
    ReturnErrorOnFailure(DataModel::Provider::Startup(context));

    // Ember NVM requires have a data model provider. attempt to create one if one is not available
    //
    // It is not a critical failure to not have one, however if one is not set up, ember NVM operations
    // will error out with a `persistence not available`.
    if (GetAttributePersistenceProvider() == nullptr)
    {
#if CHIP_CONFIG_DATA_MODEL_EXTRA_LOGGING
        ChipLogProgress(DataManagement, "Ember attribute persistence requires setting up");
#endif
        if (mPersistentStorageDelegate != nullptr)
        {
            ReturnErrorOnFailure(gDefaultAttributePersistence.Init(mPersistentStorageDelegate));
            SetAttributePersistenceProvider(&gDefaultAttributePersistence);
#if CHIP_CONFIG_DATA_MODEL_EXTRA_LOGGING
        }
        else
        {
            ChipLogError(DataManagement, "No storage delegate available, will not set up attribute persistence.");
#endif
        }
    }

    InitDataModelForTesting();

    return mRegistry.SetContext(ServerClusterContext{
        .provider           = this,
        .storage            = mPersistentStorageDelegate,
        .interactionContext = &mContext,
    });
}

std::optional<DataModel::ActionReturnStatus> CodegenDataModelProvider::InvokeCommand(const DataModel::InvokeRequest & request,
                                                                                     TLV::TLVReader & input_arguments,
                                                                                     CommandHandler * handler)
{
    if (auto * cluster = mRegistry.Get(request.path); cluster != nullptr)
    {
        return cluster->InvokeCommand(request, input_arguments, handler);
    }

    CommandHandlerInterface * handler_interface =
        CommandHandlerInterfaceRegistry::Instance().GetCommandHandler(request.path.mEndpointId, request.path.mClusterId);

    if (handler_interface)
    {
        CommandHandlerInterface::HandlerContext context(*handler, request.path, input_arguments);
        handler_interface->InvokeCommand(context);

        // If the command was handled, don't proceed any further and return successfully.
        if (context.mCommandHandled)
        {
            return std::nullopt;
        }
    }

    // Ember always sets the return in the handler
    DispatchSingleClusterCommand(request.path, input_arguments, handler);
    return std::nullopt;
}

CHIP_ERROR CodegenDataModelProvider::Endpoints(ReadOnlyBufferBuilder<DataModel::EndpointEntry> & builder)
{
    const uint16_t endpointCount = emberAfEndpointCount();

    ReturnErrorOnFailure(builder.EnsureAppendCapacity(endpointCount));

    for (uint16_t endpointIndex = 0; endpointIndex < endpointCount; endpointIndex++)
    {
        if (!emberAfEndpointIndexIsEnabled(endpointIndex))
        {
            continue;
        }

        DataModel::EndpointEntry entry;
        entry.id       = emberAfEndpointFromIndex(endpointIndex);
        entry.parentId = emberAfParentEndpointFromIndex(endpointIndex);

        switch (GetCompositionForEndpointIndex(endpointIndex))
        {
        case EndpointComposition::kFullFamily:
            entry.compositionPattern = DataModel::EndpointCompositionPattern::kFullFamily;
            break;
        case EndpointComposition::kTree:
        case EndpointComposition::kInvalid: // should NOT happen, but force compiler to check we validate all versions
            entry.compositionPattern = DataModel::EndpointCompositionPattern::kTree;
            break;
        }
        ReturnErrorOnFailure(builder.Append(entry));
    }

    return CHIP_NO_ERROR;
}

std::optional<unsigned> CodegenDataModelProvider::TryFindEndpointIndex(EndpointId id) const
{
    const uint16_t lastEndpointIndex = emberAfEndpointCount();

    if ((mEndpointIterationHint < lastEndpointIndex) && emberAfEndpointIndexIsEnabled(mEndpointIterationHint) &&
        (id == emberAfEndpointFromIndex(mEndpointIterationHint)))
    {
        return std::make_optional(mEndpointIterationHint);
    }

    // Linear search, this may be slow
    uint16_t idx = emberAfIndexFromEndpoint(id);
    if (idx == kEmberInvalidEndpointIndex)
    {
        return std::nullopt;
    }

    return std::make_optional<unsigned>(idx);
}

CHIP_ERROR CodegenDataModelProvider::ServerClusters(EndpointId endpointId,
                                                    ReadOnlyBufferBuilder<DataModel::ServerClusterEntry> & builder)
{
    const EmberAfEndpointType * endpoint = emberAfFindEndpointType(endpointId);

    VerifyOrReturnValue(endpoint != nullptr, CHIP_ERROR_NOT_FOUND);
    VerifyOrReturnValue(endpoint->clusterCount > 0, CHIP_NO_ERROR);
    VerifyOrReturnValue(endpoint->cluster != nullptr, CHIP_NO_ERROR);

    // We build the cluster list by merging two lists:
    //   - mRegistry items from ServerClusterInterfaces
    //   - ember metadata clusters
    //
    // This is done because `ServerClusterInterface` allows full control for all its metadata,
    // in particular `data version` and `flags`.
    //
    // To allow cluster implementations to be incrementally converted to storing their own data versions,
    // instead of relying on the out-of-band emberAfDataVersionStorage, first check for clusters that are
    // using the new data version storage and are registered via ServerClusterInterfaceRegistry, then fill
    // in the data versions for the rest via the out-of-band mechanism.

    // assume the clusters on endpoint does not change in between these two loops
    auto clusters               = mRegistry.ClustersOnEndpoint(endpointId);
    size_t registryClusterCount = 0;
    for ([[maybe_unused]] auto _ : clusters)
    {
        registryClusterCount++;
    }

    ReturnErrorOnFailure(builder.EnsureAppendCapacity(registryClusterCount));

    ReadOnlyBufferBuilder<ClusterId> knownClustersBuilder;
    ReturnErrorOnFailure(knownClustersBuilder.EnsureAppendCapacity(registryClusterCount));
    for (const auto clusterId : mRegistry.ClustersOnEndpoint(endpointId))
    {
        ConcreteClusterPath path(endpointId, clusterId);
        ServerClusterInterface * cluster = mRegistry.Get(path);

        // path MUST be valid: we just got it from iterating our registrations...
        VerifyOrReturnError(cluster != nullptr, CHIP_ERROR_INTERNAL);

        ReturnErrorOnFailure(builder.Append({
            .clusterId   = path.mClusterId,
            .dataVersion = cluster->GetDataVersion(path),
            .flags       = cluster->GetClusterFlags(path),
        }));
        ReturnErrorOnFailure(knownClustersBuilder.Append(path.mClusterId));
    }

    ReadOnlyBuffer<ClusterId> knownClusters = knownClustersBuilder.TakeBuffer();

    ReturnErrorOnFailure(builder.EnsureAppendCapacity(emberAfClusterCountForEndpointType(endpoint, /* server = */ true)));

    const EmberAfCluster * begin = endpoint->cluster;
    const EmberAfCluster * end   = endpoint->cluster + endpoint->clusterCount;
    for (const EmberAfCluster * cluster = begin; cluster != end; cluster++)
    {
        if (!cluster->IsServer())
        {
            continue;
        }

        // linear search as this is a somewhat compact number list, so performance is probably not too bad
        // This results in smaller code than some memory allocation + std::sort + std::binary_search
        bool found = false;
        for (ClusterId clusterId : knownClusters)
        {
            if (clusterId == cluster->clusterId)
            {
                found = true;
                break;
            }
        }
        if (found)
        {
            // value already filled from the ServerClusterRegistry. That one has the correct/overriden
            // flags and data version
            continue;
        }

        ReturnErrorOnFailure(builder.Append(ServerClusterEntryFrom(endpointId, *cluster)));
    }

    return CHIP_NO_ERROR;
}

CHIP_ERROR CodegenDataModelProvider::Attributes(const ConcreteClusterPath & path,
                                                ReadOnlyBufferBuilder<DataModel::AttributeEntry> & builder)
{
    if (auto * cluster = mRegistry.Get(path); cluster != nullptr)
    {
        return cluster->Attributes(path, builder);
    }

    const EmberAfCluster * cluster = FindServerCluster(path);

    VerifyOrReturnValue(cluster != nullptr, CHIP_ERROR_NOT_FOUND);
    VerifyOrReturnValue(cluster->attributeCount > 0, CHIP_NO_ERROR);
    VerifyOrReturnValue(cluster->attributes != nullptr, CHIP_NO_ERROR);

    // TODO: if ember would encode data in AttributeEntry form, we could reference things directly (shorter code,
    //       although still allocation overhead due to global attributes not in metadata)
    //
    // We have Attributes from ember + global attributes that are NOT in ember metadata.
    // We have to report them all
    constexpr size_t kGlobalAttributeNotInMetadataCount = MATTER_ARRAY_SIZE(GlobalAttributesNotInMetadata);

    ReturnErrorOnFailure(builder.EnsureAppendCapacity(cluster->attributeCount + kGlobalAttributeNotInMetadataCount));

    Span<const EmberAfAttributeMetadata> attributeSpan(cluster->attributes, cluster->attributeCount);

    for (auto & attribute : attributeSpan)
    {
        ReturnErrorOnFailure(builder.Append(AttributeEntryFrom(path, attribute)));
    }

    // This "GlobalListEntry" is specific for metadata that ember does not include
    // in its attribute list metadata.
    //
    // By spec these Attribute/AcceptedCommands/GeneratedCommants lists are:
    //   - lists of elements
    //   - read-only, with read privilege view
    //   - fixed value (no such flag exists, so this is not a quality flag we set/track)
    DataModel::AttributeEntry globalListEntry;

    globalListEntry.readPrivilege = Access::Privilege::kView;
    globalListEntry.flags.Set(DataModel::AttributeQualityFlags::kListAttribute);

    for (auto & attribute : GlobalAttributesNotInMetadata)
    {
        globalListEntry.attributeId = attribute;
        ReturnErrorOnFailure(builder.Append(globalListEntry));
    }

    return CHIP_NO_ERROR;
}

CHIP_ERROR CodegenDataModelProvider::ClientClusters(EndpointId endpointId, ReadOnlyBufferBuilder<ClusterId> & builder)
{
    const EmberAfEndpointType * endpoint = emberAfFindEndpointType(endpointId);

    VerifyOrReturnValue(endpoint != nullptr, CHIP_ERROR_NOT_FOUND);
    VerifyOrReturnValue(endpoint->clusterCount > 0, CHIP_NO_ERROR);
    VerifyOrReturnValue(endpoint->cluster != nullptr, CHIP_NO_ERROR);

    ReturnErrorOnFailure(builder.EnsureAppendCapacity(emberAfClusterCountForEndpointType(endpoint, /* server = */ false)));

    const EmberAfCluster * begin = endpoint->cluster;
    const EmberAfCluster * end   = endpoint->cluster + endpoint->clusterCount;
    for (const EmberAfCluster * cluster = begin; cluster != end; cluster++)
    {
        if (!cluster->IsClient())
        {
            continue;
        }
        ReturnErrorOnFailure(builder.Append(cluster->clusterId));
    }

    return CHIP_NO_ERROR;
}

const EmberAfCluster * CodegenDataModelProvider::FindServerCluster(const ConcreteClusterPath & path)
{
    if (mPreviouslyFoundCluster.has_value() && (mPreviouslyFoundCluster->path == path) &&
        (mEmberMetadataStructureGeneration == emberAfMetadataStructureGeneration()))

    {
        return mPreviouslyFoundCluster->cluster;
    }

    const EmberAfCluster * cluster = emberAfFindServerCluster(path.mEndpointId, path.mClusterId);
    if (cluster != nullptr)
    {
        mPreviouslyFoundCluster           = std::make_optional<ClusterReference>(path, cluster);
        mEmberMetadataStructureGeneration = emberAfMetadataStructureGeneration();
    }
    return cluster;
}

CHIP_ERROR CodegenDataModelProvider::AcceptedCommands(const ConcreteClusterPath & path,
                                                      ReadOnlyBufferBuilder<DataModel::AcceptedCommandEntry> & builder)
{
    if (auto * cluster = mRegistry.Get(path); cluster != nullptr)
    {
        return cluster->AcceptedCommands(path, builder);
    }

    // Some CommandHandlerInterface instances are registered of ALL endpoints, so make sure first that
    // the cluster actually exists on this endpoint before asking the CommandHandlerInterface what commands
    // it claims to support.
    const EmberAfCluster * serverCluster = FindServerCluster(path);
    VerifyOrReturnError(serverCluster != nullptr, CHIP_ERROR_NOT_FOUND);

    CommandHandlerInterface * interface =
        CommandHandlerInterfaceRegistry::Instance().GetCommandHandler(path.mEndpointId, path.mClusterId);
    if (interface != nullptr)
    {
<<<<<<< HEAD
        CHIP_ERROR err = interface->EnumerateAcceptedCommands(path, builder);
        // if enumeration returns CHIP_ERROR_NOT_IMPLEMENTED then continue with normal procesing
        // otherwise we finished
=======
        size_t commandCount = 0;

        CHIP_ERROR err = interface->EnumerateAcceptedCommands(
            path,
            [](CommandId id, void * context) -> Loop {
                *reinterpret_cast<size_t *>(context) += 1;
                return Loop::Continue;
            },
            reinterpret_cast<void *>(&commandCount));

        if (err == CHIP_NO_ERROR)
        {
            using EnumerationData = struct
            {
                ConcreteCommandPath commandPath;
                ReadOnlyBufferBuilder<DataModel::AcceptedCommandEntry> * acceptedCommandList;
                CHIP_ERROR processingError;
            };

            EnumerationData enumerationData;
            enumerationData.commandPath         = ConcreteCommandPath(path.mEndpointId, path.mClusterId, kInvalidCommandId);
            enumerationData.processingError     = CHIP_NO_ERROR;
            enumerationData.acceptedCommandList = &builder;

            ReturnErrorOnFailure(builder.EnsureAppendCapacity(commandCount));

            ReturnErrorOnFailure(interface->EnumerateAcceptedCommands(
                path,
                [](CommandId commandId, void * context) -> Loop {
                    auto input                    = reinterpret_cast<EnumerationData *>(context);
                    input->commandPath.mCommandId = commandId;
                    CHIP_ERROR appendError        = input->acceptedCommandList->Append(AcceptedCommandEntryFor(input->commandPath));
                    if (appendError != CHIP_NO_ERROR)
                    {
                        input->processingError = appendError;
                        return Loop::Break;
                    }
                    return Loop::Continue;
                },
                reinterpret_cast<void *>(&enumerationData)));
            ReturnErrorOnFailure(enumerationData.processingError);

            // the two invocations MUST return the same sizes.
            VerifyOrReturnError(builder.Size() == commandCount, CHIP_ERROR_INTERNAL);
            return CHIP_NO_ERROR;
        }
>>>>>>> 769fe682
        VerifyOrReturnError(err == CHIP_ERROR_NOT_IMPLEMENTED, err);
    }

    VerifyOrReturnError(serverCluster->acceptedCommandList != nullptr, CHIP_NO_ERROR);

    const chip::CommandId * endOfList = serverCluster->acceptedCommandList;
    while (*endOfList != kInvalidCommandId)
    {
        endOfList++;
    }
    const auto commandCount = static_cast<size_t>(endOfList - serverCluster->acceptedCommandList);

    // TODO: if ember would store command entries, we could simplify this code to use static data
    ReturnErrorOnFailure(builder.EnsureAppendCapacity(commandCount));

    ConcreteCommandPath commandPath = ConcreteCommandPath(path.mEndpointId, path.mClusterId, kInvalidCommandId);
    for (const chip::CommandId * p = serverCluster->acceptedCommandList; p != endOfList; p++)
    {
        commandPath.mCommandId = *p;
        ReturnErrorOnFailure(builder.Append(AcceptedCommandEntryFor(commandPath)));
    }

    return CHIP_NO_ERROR;
}

CHIP_ERROR CodegenDataModelProvider::GeneratedCommands(const ConcreteClusterPath & path, ReadOnlyBufferBuilder<CommandId> & builder)
{
    if (auto * cluster = mRegistry.Get(path); cluster != nullptr)
    {
        return cluster->GeneratedCommands(path, builder);
    }

    // Some CommandHandlerInterface instances are registered of ALL endpoints, so make sure first that
    // the cluster actually exists on this endpoint before asking the CommandHandlerInterface what commands
    // it claims to support.
    const EmberAfCluster * serverCluster = FindServerCluster(path);
    VerifyOrReturnError(serverCluster != nullptr, CHIP_ERROR_NOT_FOUND);

    CommandHandlerInterface * interface =
        CommandHandlerInterfaceRegistry::Instance().GetCommandHandler(path.mEndpointId, path.mClusterId);
    if (interface != nullptr)
    {
<<<<<<< HEAD
        CHIP_ERROR err = interface->EnumerateGeneratedCommands(path, builder);
        // If enumeration returns CHIP_ERROR_NOT_IMPLEMENTED then continue with normal procesing
        // otherwise we finished
=======
        size_t commandCount = 0;

        CHIP_ERROR err = interface->EnumerateGeneratedCommands(
            path,
            [](CommandId id, void * context) -> Loop {
                *reinterpret_cast<size_t *>(context) += 1;
                return Loop::Continue;
            },
            reinterpret_cast<void *>(&commandCount));

        if (err == CHIP_NO_ERROR)
        {
            ReturnErrorOnFailure(builder.EnsureAppendCapacity(commandCount));

            using EnumerationData = struct
            {
                ReadOnlyBufferBuilder<CommandId> * generatedCommandList;
                CHIP_ERROR processingError;
            };
            EnumerationData enumerationData;
            enumerationData.processingError      = CHIP_NO_ERROR;
            enumerationData.generatedCommandList = &builder;

            ReturnErrorOnFailure(interface->EnumerateGeneratedCommands(
                path,
                [](CommandId id, void * context) -> Loop {
                    auto input = reinterpret_cast<EnumerationData *>(context);

                    CHIP_ERROR appendError = input->generatedCommandList->Append(id);
                    if (appendError != CHIP_NO_ERROR)
                    {
                        input->processingError = appendError;
                        return Loop::Break;
                    }
                    return Loop::Continue;
                },
                reinterpret_cast<void *>(&enumerationData)));
            ReturnErrorOnFailure(enumerationData.processingError);

            // the two invocations MUST return the same sizes.
            VerifyOrReturnError(builder.Size() == commandCount, CHIP_ERROR_INTERNAL);
            return CHIP_NO_ERROR;
        }
>>>>>>> 769fe682
        VerifyOrReturnError(err == CHIP_ERROR_NOT_IMPLEMENTED, err);
    }

    VerifyOrReturnError(serverCluster->generatedCommandList != nullptr, CHIP_NO_ERROR);

    const chip::CommandId * endOfList = serverCluster->generatedCommandList;
    while (*endOfList != kInvalidCommandId)
    {
        endOfList++;
    }
    const auto commandCount = static_cast<size_t>(endOfList - serverCluster->generatedCommandList);
    return builder.ReferenceExisting({ serverCluster->generatedCommandList, commandCount });
}

void CodegenDataModelProvider::InitDataModelForTesting()
{
    // Call the Ember-specific InitDataModelHandler
    InitDataModelHandler();
}

CHIP_ERROR CodegenDataModelProvider::DeviceTypes(EndpointId endpointId, ReadOnlyBufferBuilder<DataModel::DeviceTypeEntry> & builder)
{
    std::optional<unsigned> endpoint_index = TryFindEndpointIndex(endpointId);
    if (!endpoint_index.has_value())
    {
        return {};
    }

    CHIP_ERROR err = CHIP_NO_ERROR;

    return builder.ReferenceExisting(emberAfDeviceTypeListFromEndpointIndex(*endpoint_index, err));
}

CHIP_ERROR CodegenDataModelProvider::SemanticTags(EndpointId endpointId, ReadOnlyBufferBuilder<SemanticTag> & builder)
{
    DataModel::Provider::SemanticTag semanticTag;
    size_t count = 0;

    while (GetSemanticTagForEndpointAtIndex(endpointId, count, semanticTag) == CHIP_NO_ERROR)
    {
        count++;
    }

    ReturnErrorOnFailure(builder.EnsureAppendCapacity(count));

    for (size_t idx = 0; idx < count; idx++)
    {
        ReturnErrorOnFailure(GetSemanticTagForEndpointAtIndex(endpointId, idx, semanticTag));
        ReturnErrorOnFailure(builder.Append(semanticTag));
    }

    return CHIP_NO_ERROR;
}

} // namespace app
} // namespace chip<|MERGE_RESOLUTION|>--- conflicted
+++ resolved
@@ -451,58 +451,9 @@
         CommandHandlerInterfaceRegistry::Instance().GetCommandHandler(path.mEndpointId, path.mClusterId);
     if (interface != nullptr)
     {
-<<<<<<< HEAD
         CHIP_ERROR err = interface->EnumerateAcceptedCommands(path, builder);
         // if enumeration returns CHIP_ERROR_NOT_IMPLEMENTED then continue with normal procesing
         // otherwise we finished
-=======
-        size_t commandCount = 0;
-
-        CHIP_ERROR err = interface->EnumerateAcceptedCommands(
-            path,
-            [](CommandId id, void * context) -> Loop {
-                *reinterpret_cast<size_t *>(context) += 1;
-                return Loop::Continue;
-            },
-            reinterpret_cast<void *>(&commandCount));
-
-        if (err == CHIP_NO_ERROR)
-        {
-            using EnumerationData = struct
-            {
-                ConcreteCommandPath commandPath;
-                ReadOnlyBufferBuilder<DataModel::AcceptedCommandEntry> * acceptedCommandList;
-                CHIP_ERROR processingError;
-            };
-
-            EnumerationData enumerationData;
-            enumerationData.commandPath         = ConcreteCommandPath(path.mEndpointId, path.mClusterId, kInvalidCommandId);
-            enumerationData.processingError     = CHIP_NO_ERROR;
-            enumerationData.acceptedCommandList = &builder;
-
-            ReturnErrorOnFailure(builder.EnsureAppendCapacity(commandCount));
-
-            ReturnErrorOnFailure(interface->EnumerateAcceptedCommands(
-                path,
-                [](CommandId commandId, void * context) -> Loop {
-                    auto input                    = reinterpret_cast<EnumerationData *>(context);
-                    input->commandPath.mCommandId = commandId;
-                    CHIP_ERROR appendError        = input->acceptedCommandList->Append(AcceptedCommandEntryFor(input->commandPath));
-                    if (appendError != CHIP_NO_ERROR)
-                    {
-                        input->processingError = appendError;
-                        return Loop::Break;
-                    }
-                    return Loop::Continue;
-                },
-                reinterpret_cast<void *>(&enumerationData)));
-            ReturnErrorOnFailure(enumerationData.processingError);
-
-            // the two invocations MUST return the same sizes.
-            VerifyOrReturnError(builder.Size() == commandCount, CHIP_ERROR_INTERNAL);
-            return CHIP_NO_ERROR;
-        }
->>>>>>> 769fe682
         VerifyOrReturnError(err == CHIP_ERROR_NOT_IMPLEMENTED, err);
     }
 
@@ -545,55 +496,9 @@
         CommandHandlerInterfaceRegistry::Instance().GetCommandHandler(path.mEndpointId, path.mClusterId);
     if (interface != nullptr)
     {
-<<<<<<< HEAD
         CHIP_ERROR err = interface->EnumerateGeneratedCommands(path, builder);
         // If enumeration returns CHIP_ERROR_NOT_IMPLEMENTED then continue with normal procesing
         // otherwise we finished
-=======
-        size_t commandCount = 0;
-
-        CHIP_ERROR err = interface->EnumerateGeneratedCommands(
-            path,
-            [](CommandId id, void * context) -> Loop {
-                *reinterpret_cast<size_t *>(context) += 1;
-                return Loop::Continue;
-            },
-            reinterpret_cast<void *>(&commandCount));
-
-        if (err == CHIP_NO_ERROR)
-        {
-            ReturnErrorOnFailure(builder.EnsureAppendCapacity(commandCount));
-
-            using EnumerationData = struct
-            {
-                ReadOnlyBufferBuilder<CommandId> * generatedCommandList;
-                CHIP_ERROR processingError;
-            };
-            EnumerationData enumerationData;
-            enumerationData.processingError      = CHIP_NO_ERROR;
-            enumerationData.generatedCommandList = &builder;
-
-            ReturnErrorOnFailure(interface->EnumerateGeneratedCommands(
-                path,
-                [](CommandId id, void * context) -> Loop {
-                    auto input = reinterpret_cast<EnumerationData *>(context);
-
-                    CHIP_ERROR appendError = input->generatedCommandList->Append(id);
-                    if (appendError != CHIP_NO_ERROR)
-                    {
-                        input->processingError = appendError;
-                        return Loop::Break;
-                    }
-                    return Loop::Continue;
-                },
-                reinterpret_cast<void *>(&enumerationData)));
-            ReturnErrorOnFailure(enumerationData.processingError);
-
-            // the two invocations MUST return the same sizes.
-            VerifyOrReturnError(builder.Size() == commandCount, CHIP_ERROR_INTERNAL);
-            return CHIP_NO_ERROR;
-        }
->>>>>>> 769fe682
         VerifyOrReturnError(err == CHIP_ERROR_NOT_IMPLEMENTED, err);
     }
 
