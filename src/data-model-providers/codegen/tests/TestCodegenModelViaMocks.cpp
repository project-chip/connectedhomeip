/*
 *    Copyright (c) 2024 Project CHIP Authors
 *    All rights reserved.
 *
 *    Licensed under the Apache License, Version 2.0 (the "License");
 *    you may not use this file except in compliance with the License.
 *    You may obtain a copy of the License at
 *
 *        http://www.apache.org/licenses/LICENSE-2.0
 *
 *    Unless required by applicable law or agreed to in writing, software
 *    distributed under the License is distributed on an "AS IS" BASIS,
 *    WITHOUT WARRANTIES OR CONDITIONS OF ANY KIND, either express or implied.
 *    See the License for the specific language governing permissions and
 *    limitations under the License.
 */
#include <pw_unit_test/framework.h>

#include <data-model-providers/codegen/tests/EmberInvokeOverride.h>
#include <data-model-providers/codegen/tests/EmberReadWriteOverride.h>

#include <access/AccessControl.h>
#include <access/SubjectDescriptor.h>
#include <app-common/zap-generated/attribute-type.h>
#include <app-common/zap-generated/cluster-objects.h>
#include <app/AttributeAccessInterface.h>
#include <app/AttributeAccessInterfaceRegistry.h>
#include <app/AttributeEncodeState.h>
#include <app/AttributeValueDecoder.h>
#include <app/CommandHandlerInterface.h>
#include <app/CommandHandlerInterfaceRegistry.h>
#include <app/ConcreteAttributePath.h>
#include <app/ConcreteClusterPath.h>
#include <app/ConcreteCommandPath.h>
#include <app/GlobalAttributes.h>
#include <app/MessageDef/ReportDataMessage.h>
#include <app/data-model-provider/MetadataTypes.h>
#include <app/data-model-provider/OperationTypes.h>
#include <app/data-model-provider/StringBuilderAdapters.h>
#include <app/data-model-provider/tests/ReadTesting.h>
#include <app/data-model-provider/tests/TestConstants.h>
#include <app/data-model-provider/tests/WriteTesting.h>
#include <app/data-model/Decode.h>
#include <app/data-model/Encode.h>
#include <app/data-model/Nullable.h>
#include <app/util/attribute-metadata.h>
#include <app/util/attribute-storage-null-handling.h>
#include <app/util/ember-io-storage.h>
#include <app/util/mock/Constants.h>
#include <app/util/mock/Functions.h>
#include <app/util/mock/MockNodeConfig.h>
#include <app/util/odd-sized-integers.h>
#include <data-model-providers/codegen/CodegenDataModelProvider.h>
#include <lib/core/CHIPError.h>
#include <lib/core/DataModelTypes.h>
#include <lib/core/Optional.h>
#include <lib/core/StringBuilderAdapters.h>
#include <lib/core/TLVDebug.h>
#include <lib/core/TLVReader.h>
#include <lib/core/TLVTags.h>
#include <lib/core/TLVTypes.h>
#include <lib/core/TLVWriter.h>
#include <lib/support/Span.h>
#include <protocols/interaction_model/StatusCode.h>

#include <optional>
#include <vector>

using namespace chip;
using namespace chip::Test;
using namespace chip::app;
using namespace chip::app::Testing;
using namespace chip::app::DataModel;
using namespace chip::app::Clusters::Globals::Attributes;

using chip::Protocols::InteractionModel::Status;

// Mock function for linking
void InitDataModelHandler() {}

namespace {

constexpr AttributeId kAttributeIdReadOnly   = 0x3001;
constexpr AttributeId kAttributeIdTimedWrite = 0x3002;

constexpr CommandId kMockCommandId1 = 0x1234;
constexpr CommandId kMockCommandId2 = 0x1122;

constexpr EndpointId kEndpointIdThatIsMissing = kMockEndpointMin - 1;

constexpr AttributeId kReadOnlyAttributeId = 0x5001;

constexpr DeviceTypeId kDeviceTypeId1   = 123;
constexpr uint8_t kDeviceTypeId1Version = 10;

constexpr DeviceTypeId kDeviceTypeId2   = 1122;
constexpr uint8_t kDeviceTypeId2Version = 11;

constexpr DeviceTypeId kDeviceTypeId3   = 3;
constexpr uint8_t kDeviceTypeId3Version = 33;

constexpr uint8_t kNamespaceID1 = 123;
constexpr uint8_t kTag1         = 10;
constexpr char kLabel1[]        = "Label1";

constexpr uint8_t kNamespaceID2 = 254;
constexpr uint8_t kTag2         = 22;
constexpr char kLabel2[]        = "Label2";

constexpr uint8_t kNamespaceID3 = 3;
constexpr uint8_t kTag3         = 32;

static_assert(kEndpointIdThatIsMissing != kInvalidEndpointId);
static_assert(kEndpointIdThatIsMissing != kMockEndpoint1);
static_assert(kEndpointIdThatIsMissing != kMockEndpoint2);
static_assert(kEndpointIdThatIsMissing != kMockEndpoint3);

bool operator==(const Access::SubjectDescriptor & a, const Access::SubjectDescriptor & b)
{
    if (a.fabricIndex != b.fabricIndex)
    {
        return false;
    }
    if (a.authMode != b.authMode)
    {
        return false;
    }
    if (a.subject != b.subject)
    {
        return false;
    }
    for (unsigned i = 0; i < a.cats.values.size(); i++)
    {
        if (a.cats.values[i] != b.cats.values[i])
        {
            return false;
        }
    }
    return true;
}

class TestProviderChangeListener : public ProviderChangeListener
{
public:
    void MarkDirty(const AttributePathParams & path) override { mDirtyList.push_back(path); }

    std::vector<AttributePathParams> & DirtyList() { return mDirtyList; }
    const std::vector<AttributePathParams> & DirtyList() const { return mDirtyList; }

private:
    std::vector<AttributePathParams> mDirtyList;
};

class TestEventGenerator : public EventsGenerator
{
    CHIP_ERROR GenerateEvent(EventLoggingDelegate * eventPayloadWriter, const EventOptions & options,
                             EventNumber & generatedEventNumber) override
    {
        return CHIP_ERROR_NOT_IMPLEMENTED;
    }
};

class TestActionContext : public ActionContext
{
public:
    Messaging::ExchangeContext * CurrentExchange() override { return nullptr; }
};

class CodegenDataModelProviderWithContext : public CodegenDataModelProvider
{
public:
    CodegenDataModelProviderWithContext()
    {
        InteractionModelContext context{
            .eventsGenerator         = &mEventGenerator,
            .dataModelChangeListener = &mChangeListener,
            .actionContext           = &mActionContext,
        };

        Startup(context);
    }
    ~CodegenDataModelProviderWithContext() { Shutdown(); }

    TestProviderChangeListener & ChangeListener() { return mChangeListener; }
    const TestProviderChangeListener & ChangeListener() const { return mChangeListener; }

private:
    TestEventGenerator mEventGenerator;
    TestProviderChangeListener mChangeListener;
    TestActionContext mActionContext;
};

class MockAccessControl : public Access::AccessControl::Delegate, public Access::AccessControl::DeviceTypeResolver
{
public:
    CHIP_ERROR Check(const Access::SubjectDescriptor & subjectDescriptor, const Access::RequestPath & requestPath,
                     Access::Privilege requestPrivilege) override
    {
        if (subjectDescriptor == kAdminSubjectDescriptor)
        {
            return CHIP_NO_ERROR;
        }
        if ((subjectDescriptor == kViewSubjectDescriptor) && (requestPrivilege == Access::Privilege::kView))
        {
            return CHIP_NO_ERROR;
        }
        return CHIP_ERROR_ACCESS_DENIED;
    }

    bool IsDeviceTypeOnEndpoint(DeviceTypeId deviceType, EndpointId endpoint) override { return true; }
};

/// Overrides Enumerate*Commands in the CommandHandlerInterface to allow
/// testing of behaviors when command enumeration is done in the interace.
class CustomListCommandHandler : public CommandHandlerInterface
{
public:
    CustomListCommandHandler(Optional<EndpointId> endpointId, ClusterId clusterId) : CommandHandlerInterface(endpointId, clusterId)
    {
        CommandHandlerInterfaceRegistry::Instance().RegisterCommandHandler(this);
    }
    ~CustomListCommandHandler() { CommandHandlerInterfaceRegistry::Instance().UnregisterCommandHandler(this); }

    void InvokeCommand(HandlerContext & handlerContext) override { handlerContext.SetCommandNotHandled(); }

    CHIP_ERROR EnumerateAcceptedCommands(const ConcreteClusterPath & cluster, CommandIdCallback callback, void * context) override
    {
        VerifyOrReturnError(mOverrideAccepted, CHIP_ERROR_NOT_IMPLEMENTED);

        for (auto id : mAccepted)
        {
            if (callback(id, context) != Loop::Continue)
            {
                break;
            }
        }
        return CHIP_NO_ERROR;
    }

    CHIP_ERROR EnumerateGeneratedCommands(const ConcreteClusterPath & cluster, CommandIdCallback callback, void * context) override
    {
        VerifyOrReturnError(mOverrideGenerated, CHIP_ERROR_NOT_IMPLEMENTED);

        for (auto id : mGenerated)
        {
            if (callback(id, context) != Loop::Continue)
            {
                break;
            }
        }
        return CHIP_NO_ERROR;
    }

    void SetOverrideAccepted(bool o) { mOverrideAccepted = o; }
    void SetOverrideGenerated(bool o) { mOverrideGenerated = o; }

    std::vector<CommandId> & AcceptedVec() { return mAccepted; }
    std::vector<CommandId> & GeneratedVec() { return mGenerated; }

private:
    bool mOverrideAccepted  = false;
    bool mOverrideGenerated = false;

    std::vector<CommandId> mAccepted;
    std::vector<CommandId> mGenerated;
};

class ScopedMockAccessControl
{
public:
    ScopedMockAccessControl() { Access::GetAccessControl().Init(&mMock, mMock); }
    ~ScopedMockAccessControl() { Access::GetAccessControl().Finish(); }

private:
    MockAccessControl mMock;
};

#define MOCK_ATTRIBUTE_ID_FOR_NULLABLE_TYPE(zcl_type) MockAttributeId(zcl_type + 0x1000)
#define MOCK_ATTRIBUTE_CONFIG_NULLABLE(zcl_type)                                                                                   \
    MockAttributeConfig(MOCK_ATTRIBUTE_ID_FOR_NULLABLE_TYPE(zcl_type), zcl_type, ATTRIBUTE_MASK_WRITABLE | ATTRIBUTE_MASK_NULLABLE)

#define MOCK_ATTRIBUTE_ID_FOR_NON_NULLABLE_TYPE(zcl_type) MockAttributeId(zcl_type + 0x2000)
#define MOCK_ATTRIBUTE_CONFIG_NON_NULLABLE(zcl_type)                                                                               \
    MockAttributeConfig(MOCK_ATTRIBUTE_ID_FOR_NON_NULLABLE_TYPE(zcl_type), zcl_type, ATTRIBUTE_MASK_WRITABLE)

// clang-format off
const MockNodeConfig gTestNodeConfig({
    MockEndpointConfig(kMockEndpoint1, {
        MockClusterConfig(MockClusterId(1), {
            ClusterRevision::Id, FeatureMap::Id,
        }, {
            MockEventId(1), MockEventId(2),
        }),
        MockClusterConfig(MockClusterId(2), {
            ClusterRevision::Id, FeatureMap::Id, MockAttributeId(1),
        }),
        MockClusterConfig(MockClusterId(3), {}, {}, {}, {}, BitMask<MockClusterSide>().Set(MockClusterSide::kClient)),
        MockClusterConfig(MockClusterId(4), {}, {}, {}, {}, BitMask<MockClusterSide>().Set(MockClusterSide::kClient)),
    }, {
        { kDeviceTypeId1, kDeviceTypeId1Version},
        { kDeviceTypeId2, kDeviceTypeId2Version},
        { kDeviceTypeId3, kDeviceTypeId3Version},
    },{
        { MakeNullable(VendorId::TestVendor1), kNamespaceID1, kTag1, MakeOptional(MakeNullable(CharSpan::fromCharString(kLabel1)))},
        { Nullable<VendorId>(), kNamespaceID2, kTag2, MakeOptional(MakeNullable(CharSpan::fromCharString(kLabel2)))},
        { MakeNullable(VendorId::TestVendor3), kNamespaceID3, kTag3, NullOptional},
    }),
    MockEndpointConfig(kMockEndpoint2, {
        MockClusterConfig(MockClusterId(1), {
            ClusterRevision::Id, FeatureMap::Id,
        }),
        MockClusterConfig(
            MockClusterId(2),
            {
               ClusterRevision::Id,
               FeatureMap::Id,
               MockAttributeId(1),
               MockAttributeConfig(MockAttributeId(2), ZCL_ARRAY_ATTRIBUTE_TYPE),
            },          /* attributes */
            {},         /* events */
            {1, 2, 23}, /* acceptedCommands */
            {2, 10}     /* generatedCommands */
        ),
        MockClusterConfig(
            MockClusterId(3),
            {
                ClusterRevision::Id, FeatureMap::Id, MockAttributeId(1), MockAttributeId(2), MockAttributeId(3),
            },    /* attributes */
            {},   /* events */
            {11}, /* acceptedCommands */
            {4, 6},   /* generatedCommands */
            BitMask<MockClusterSide>().Set(MockClusterSide::kClient).Set(MockClusterSide::kServer)
        ),
        MockClusterConfig(MockClusterId(4), {}, {}, {}, {}, MockClusterSide::kClient),
    }, {
        { kDeviceTypeId2, kDeviceTypeId2Version},
    }, {},
    EndpointComposition::kTree),
    MockEndpointConfig(kMockEndpoint3, {
        MockClusterConfig(MockClusterId(1), {
            ClusterRevision::Id, FeatureMap::Id, MockAttributeId(1),
        }),
        MockClusterConfig(MockClusterId(2), {
            ClusterRevision::Id, FeatureMap::Id, MockAttributeId(1), MockAttributeId(2), MockAttributeId(3), MockAttributeId(4),
        }),
        MockClusterConfig(MockClusterId(3), {
            ClusterRevision::Id, FeatureMap::Id,
            MockAttributeConfig(
              kReadOnlyAttributeId,
              ZCL_INT32U_ATTRIBUTE_TYPE,
              ATTRIBUTE_MASK_NULLABLE    // NOTE: explicltly NOT ATTRIBUTE_MASK_WRITABLE
            )
        }),
        MockClusterConfig(MockClusterId(4), {
            ClusterRevision::Id,
            FeatureMap::Id,
            // several attributes of varying data types for testing.
            MOCK_ATTRIBUTE_CONFIG_NON_NULLABLE(ZCL_BOOLEAN_ATTRIBUTE_TYPE),
            MOCK_ATTRIBUTE_CONFIG_NON_NULLABLE(ZCL_BITMAP8_ATTRIBUTE_TYPE),
            MOCK_ATTRIBUTE_CONFIG_NON_NULLABLE(ZCL_BITMAP16_ATTRIBUTE_TYPE),
            MOCK_ATTRIBUTE_CONFIG_NON_NULLABLE(ZCL_BITMAP32_ATTRIBUTE_TYPE),
            MOCK_ATTRIBUTE_CONFIG_NON_NULLABLE(ZCL_BITMAP64_ATTRIBUTE_TYPE),
            MOCK_ATTRIBUTE_CONFIG_NON_NULLABLE(ZCL_INT8U_ATTRIBUTE_TYPE),
            MOCK_ATTRIBUTE_CONFIG_NON_NULLABLE(ZCL_INT16U_ATTRIBUTE_TYPE),
            MOCK_ATTRIBUTE_CONFIG_NON_NULLABLE(ZCL_INT24U_ATTRIBUTE_TYPE),
            MOCK_ATTRIBUTE_CONFIG_NON_NULLABLE(ZCL_INT32U_ATTRIBUTE_TYPE),
            MOCK_ATTRIBUTE_CONFIG_NON_NULLABLE(ZCL_INT40U_ATTRIBUTE_TYPE),
            MOCK_ATTRIBUTE_CONFIG_NON_NULLABLE(ZCL_INT48U_ATTRIBUTE_TYPE),
            MOCK_ATTRIBUTE_CONFIG_NON_NULLABLE(ZCL_INT56U_ATTRIBUTE_TYPE),
            MOCK_ATTRIBUTE_CONFIG_NON_NULLABLE(ZCL_INT64U_ATTRIBUTE_TYPE),
            MOCK_ATTRIBUTE_CONFIG_NON_NULLABLE(ZCL_INT8S_ATTRIBUTE_TYPE),
            MOCK_ATTRIBUTE_CONFIG_NON_NULLABLE(ZCL_INT16S_ATTRIBUTE_TYPE),
            MOCK_ATTRIBUTE_CONFIG_NON_NULLABLE(ZCL_INT24S_ATTRIBUTE_TYPE),
            MOCK_ATTRIBUTE_CONFIG_NON_NULLABLE(ZCL_INT32S_ATTRIBUTE_TYPE),
            MOCK_ATTRIBUTE_CONFIG_NON_NULLABLE(ZCL_INT40S_ATTRIBUTE_TYPE),
            MOCK_ATTRIBUTE_CONFIG_NON_NULLABLE(ZCL_INT48S_ATTRIBUTE_TYPE),
            MOCK_ATTRIBUTE_CONFIG_NON_NULLABLE(ZCL_INT56S_ATTRIBUTE_TYPE),
            MOCK_ATTRIBUTE_CONFIG_NON_NULLABLE(ZCL_INT64S_ATTRIBUTE_TYPE),
            MOCK_ATTRIBUTE_CONFIG_NON_NULLABLE(ZCL_ENUM8_ATTRIBUTE_TYPE),
            MOCK_ATTRIBUTE_CONFIG_NON_NULLABLE(ZCL_ENUM16_ATTRIBUTE_TYPE),
            MOCK_ATTRIBUTE_CONFIG_NON_NULLABLE(ZCL_PRIORITY_ATTRIBUTE_TYPE),
            MOCK_ATTRIBUTE_CONFIG_NON_NULLABLE(ZCL_STATUS_ATTRIBUTE_TYPE),
            MOCK_ATTRIBUTE_CONFIG_NON_NULLABLE(ZCL_SINGLE_ATTRIBUTE_TYPE),
            MOCK_ATTRIBUTE_CONFIG_NON_NULLABLE(ZCL_DOUBLE_ATTRIBUTE_TYPE),
            MOCK_ATTRIBUTE_CONFIG_NON_NULLABLE(ZCL_OCTET_STRING_ATTRIBUTE_TYPE),
            MOCK_ATTRIBUTE_CONFIG_NON_NULLABLE(ZCL_CHAR_STRING_ATTRIBUTE_TYPE),
            MOCK_ATTRIBUTE_CONFIG_NON_NULLABLE(ZCL_LONG_OCTET_STRING_ATTRIBUTE_TYPE),
            MOCK_ATTRIBUTE_CONFIG_NON_NULLABLE(ZCL_LONG_CHAR_STRING_ATTRIBUTE_TYPE),
            MOCK_ATTRIBUTE_CONFIG_NON_NULLABLE(ZCL_ARRAY_ATTRIBUTE_TYPE),
            MOCK_ATTRIBUTE_CONFIG_NON_NULLABLE(ZCL_STRUCT_ATTRIBUTE_TYPE),
            MOCK_ATTRIBUTE_CONFIG_NON_NULLABLE(ZCL_GROUP_ID_ATTRIBUTE_TYPE),
            MOCK_ATTRIBUTE_CONFIG_NON_NULLABLE(ZCL_ENDPOINT_NO_ATTRIBUTE_TYPE),
            MOCK_ATTRIBUTE_CONFIG_NON_NULLABLE(ZCL_VENDOR_ID_ATTRIBUTE_TYPE),
            MOCK_ATTRIBUTE_CONFIG_NON_NULLABLE(ZCL_DEVTYPE_ID_ATTRIBUTE_TYPE),
            MOCK_ATTRIBUTE_CONFIG_NON_NULLABLE(ZCL_FABRIC_ID_ATTRIBUTE_TYPE),
            MOCK_ATTRIBUTE_CONFIG_NON_NULLABLE(ZCL_FABRIC_IDX_ATTRIBUTE_TYPE),
            MOCK_ATTRIBUTE_CONFIG_NON_NULLABLE(ZCL_ENTRY_IDX_ATTRIBUTE_TYPE),
            MOCK_ATTRIBUTE_CONFIG_NON_NULLABLE(ZCL_DATA_VER_ATTRIBUTE_TYPE),
            MOCK_ATTRIBUTE_CONFIG_NON_NULLABLE(ZCL_EVENT_NO_ATTRIBUTE_TYPE),
            MOCK_ATTRIBUTE_CONFIG_NON_NULLABLE(ZCL_SEMTAG_ATTRIBUTE_TYPE),
            MOCK_ATTRIBUTE_CONFIG_NON_NULLABLE(ZCL_NAMESPACE_ATTRIBUTE_TYPE),
            MOCK_ATTRIBUTE_CONFIG_NON_NULLABLE(ZCL_TAG_ATTRIBUTE_TYPE),
            MOCK_ATTRIBUTE_CONFIG_NON_NULLABLE(ZCL_SYSTIME_US_ATTRIBUTE_TYPE),
            MOCK_ATTRIBUTE_CONFIG_NON_NULLABLE(ZCL_SYSTIME_MS_ATTRIBUTE_TYPE),
            MOCK_ATTRIBUTE_CONFIG_NON_NULLABLE(ZCL_ELAPSED_S_ATTRIBUTE_TYPE),
            MOCK_ATTRIBUTE_CONFIG_NON_NULLABLE(ZCL_TEMPERATURE_ATTRIBUTE_TYPE),
            MOCK_ATTRIBUTE_CONFIG_NON_NULLABLE(ZCL_POWER_MW_ATTRIBUTE_TYPE),
            MOCK_ATTRIBUTE_CONFIG_NON_NULLABLE(ZCL_AMPERAGE_MA_ATTRIBUTE_TYPE),
            MOCK_ATTRIBUTE_CONFIG_NON_NULLABLE(ZCL_VOLTAGE_MV_ATTRIBUTE_TYPE),
            MOCK_ATTRIBUTE_CONFIG_NON_NULLABLE(ZCL_ENERGY_MWH_ATTRIBUTE_TYPE),
            MOCK_ATTRIBUTE_CONFIG_NON_NULLABLE(ZCL_TOD_ATTRIBUTE_TYPE),
            MOCK_ATTRIBUTE_CONFIG_NON_NULLABLE(ZCL_DATE_ATTRIBUTE_TYPE),
            MOCK_ATTRIBUTE_CONFIG_NON_NULLABLE(ZCL_EPOCH_US_ATTRIBUTE_TYPE),
            MOCK_ATTRIBUTE_CONFIG_NON_NULLABLE(ZCL_EPOCH_S_ATTRIBUTE_TYPE),
            MOCK_ATTRIBUTE_CONFIG_NON_NULLABLE(ZCL_POSIX_MS_ATTRIBUTE_TYPE),
            MOCK_ATTRIBUTE_CONFIG_NON_NULLABLE(ZCL_PERCENT_ATTRIBUTE_TYPE),
            MOCK_ATTRIBUTE_CONFIG_NON_NULLABLE(ZCL_PERCENT100THS_ATTRIBUTE_TYPE),
            MOCK_ATTRIBUTE_CONFIG_NON_NULLABLE(ZCL_CLUSTER_ID_ATTRIBUTE_TYPE),
            MOCK_ATTRIBUTE_CONFIG_NON_NULLABLE(ZCL_ATTRIB_ID_ATTRIBUTE_TYPE),
            MOCK_ATTRIBUTE_CONFIG_NON_NULLABLE(ZCL_FIELD_ID_ATTRIBUTE_TYPE),
            MOCK_ATTRIBUTE_CONFIG_NON_NULLABLE(ZCL_EVENT_ID_ATTRIBUTE_TYPE),
            MOCK_ATTRIBUTE_CONFIG_NON_NULLABLE(ZCL_COMMAND_ID_ATTRIBUTE_TYPE),
            MOCK_ATTRIBUTE_CONFIG_NON_NULLABLE(ZCL_ACTION_ID_ATTRIBUTE_TYPE),
            MOCK_ATTRIBUTE_CONFIG_NON_NULLABLE(ZCL_TRANS_ID_ATTRIBUTE_TYPE),
            MOCK_ATTRIBUTE_CONFIG_NON_NULLABLE(ZCL_NODE_ID_ATTRIBUTE_TYPE),
            MOCK_ATTRIBUTE_CONFIG_NON_NULLABLE(ZCL_IPADR_ATTRIBUTE_TYPE),
            MOCK_ATTRIBUTE_CONFIG_NON_NULLABLE(ZCL_IPV4ADR_ATTRIBUTE_TYPE),
            MOCK_ATTRIBUTE_CONFIG_NON_NULLABLE(ZCL_IPV6ADR_ATTRIBUTE_TYPE),
            MOCK_ATTRIBUTE_CONFIG_NON_NULLABLE(ZCL_IPV6PRE_ATTRIBUTE_TYPE),
            MOCK_ATTRIBUTE_CONFIG_NON_NULLABLE(ZCL_HWADR_ATTRIBUTE_TYPE),
            MOCK_ATTRIBUTE_CONFIG_NULLABLE(ZCL_BOOLEAN_ATTRIBUTE_TYPE),
            MOCK_ATTRIBUTE_CONFIG_NULLABLE(ZCL_BITMAP8_ATTRIBUTE_TYPE),
            MOCK_ATTRIBUTE_CONFIG_NULLABLE(ZCL_BITMAP16_ATTRIBUTE_TYPE),
            MOCK_ATTRIBUTE_CONFIG_NULLABLE(ZCL_BITMAP32_ATTRIBUTE_TYPE),
            MOCK_ATTRIBUTE_CONFIG_NULLABLE(ZCL_BITMAP64_ATTRIBUTE_TYPE),
            MOCK_ATTRIBUTE_CONFIG_NULLABLE(ZCL_INT8U_ATTRIBUTE_TYPE),
            MOCK_ATTRIBUTE_CONFIG_NULLABLE(ZCL_INT16U_ATTRIBUTE_TYPE),
            MOCK_ATTRIBUTE_CONFIG_NULLABLE(ZCL_INT24U_ATTRIBUTE_TYPE),
            MOCK_ATTRIBUTE_CONFIG_NULLABLE(ZCL_INT32U_ATTRIBUTE_TYPE),
            MOCK_ATTRIBUTE_CONFIG_NULLABLE(ZCL_INT40U_ATTRIBUTE_TYPE),
            MOCK_ATTRIBUTE_CONFIG_NULLABLE(ZCL_INT48U_ATTRIBUTE_TYPE),
            MOCK_ATTRIBUTE_CONFIG_NULLABLE(ZCL_INT56U_ATTRIBUTE_TYPE),
            MOCK_ATTRIBUTE_CONFIG_NULLABLE(ZCL_INT64U_ATTRIBUTE_TYPE),
            MOCK_ATTRIBUTE_CONFIG_NULLABLE(ZCL_INT8S_ATTRIBUTE_TYPE),
            MOCK_ATTRIBUTE_CONFIG_NULLABLE(ZCL_INT16S_ATTRIBUTE_TYPE),
            MOCK_ATTRIBUTE_CONFIG_NULLABLE(ZCL_INT24S_ATTRIBUTE_TYPE),
            MOCK_ATTRIBUTE_CONFIG_NULLABLE(ZCL_INT32S_ATTRIBUTE_TYPE),
            MOCK_ATTRIBUTE_CONFIG_NULLABLE(ZCL_INT40S_ATTRIBUTE_TYPE),
            MOCK_ATTRIBUTE_CONFIG_NULLABLE(ZCL_INT48S_ATTRIBUTE_TYPE),
            MOCK_ATTRIBUTE_CONFIG_NULLABLE(ZCL_INT56S_ATTRIBUTE_TYPE),
            MOCK_ATTRIBUTE_CONFIG_NULLABLE(ZCL_INT64S_ATTRIBUTE_TYPE),
            MOCK_ATTRIBUTE_CONFIG_NULLABLE(ZCL_ENUM8_ATTRIBUTE_TYPE),
            MOCK_ATTRIBUTE_CONFIG_NULLABLE(ZCL_ENUM16_ATTRIBUTE_TYPE),
            MOCK_ATTRIBUTE_CONFIG_NULLABLE(ZCL_PRIORITY_ATTRIBUTE_TYPE),
            MOCK_ATTRIBUTE_CONFIG_NULLABLE(ZCL_STATUS_ATTRIBUTE_TYPE),
            MOCK_ATTRIBUTE_CONFIG_NULLABLE(ZCL_SINGLE_ATTRIBUTE_TYPE),
            MOCK_ATTRIBUTE_CONFIG_NULLABLE(ZCL_DOUBLE_ATTRIBUTE_TYPE),
            MOCK_ATTRIBUTE_CONFIG_NULLABLE(ZCL_OCTET_STRING_ATTRIBUTE_TYPE),
            MOCK_ATTRIBUTE_CONFIG_NULLABLE(ZCL_CHAR_STRING_ATTRIBUTE_TYPE),
            MOCK_ATTRIBUTE_CONFIG_NULLABLE(ZCL_LONG_OCTET_STRING_ATTRIBUTE_TYPE),
            MOCK_ATTRIBUTE_CONFIG_NULLABLE(ZCL_LONG_CHAR_STRING_ATTRIBUTE_TYPE),
            MOCK_ATTRIBUTE_CONFIG_NULLABLE(ZCL_ARRAY_ATTRIBUTE_TYPE),
            MOCK_ATTRIBUTE_CONFIG_NULLABLE(ZCL_STRUCT_ATTRIBUTE_TYPE),
            MOCK_ATTRIBUTE_CONFIG_NULLABLE(ZCL_GROUP_ID_ATTRIBUTE_TYPE),
            MOCK_ATTRIBUTE_CONFIG_NULLABLE(ZCL_ENDPOINT_NO_ATTRIBUTE_TYPE),
            MOCK_ATTRIBUTE_CONFIG_NULLABLE(ZCL_VENDOR_ID_ATTRIBUTE_TYPE),
            MOCK_ATTRIBUTE_CONFIG_NULLABLE(ZCL_DEVTYPE_ID_ATTRIBUTE_TYPE),
            MOCK_ATTRIBUTE_CONFIG_NULLABLE(ZCL_FABRIC_ID_ATTRIBUTE_TYPE),
            MOCK_ATTRIBUTE_CONFIG_NULLABLE(ZCL_FABRIC_IDX_ATTRIBUTE_TYPE),
            MOCK_ATTRIBUTE_CONFIG_NULLABLE(ZCL_ENTRY_IDX_ATTRIBUTE_TYPE),
            MOCK_ATTRIBUTE_CONFIG_NULLABLE(ZCL_DATA_VER_ATTRIBUTE_TYPE),
            MOCK_ATTRIBUTE_CONFIG_NULLABLE(ZCL_EVENT_NO_ATTRIBUTE_TYPE),
            MOCK_ATTRIBUTE_CONFIG_NULLABLE(ZCL_SEMTAG_ATTRIBUTE_TYPE),
            MOCK_ATTRIBUTE_CONFIG_NULLABLE(ZCL_NAMESPACE_ATTRIBUTE_TYPE),
            MOCK_ATTRIBUTE_CONFIG_NULLABLE(ZCL_TAG_ATTRIBUTE_TYPE),
            MOCK_ATTRIBUTE_CONFIG_NULLABLE(ZCL_SYSTIME_US_ATTRIBUTE_TYPE),
            MOCK_ATTRIBUTE_CONFIG_NULLABLE(ZCL_SYSTIME_MS_ATTRIBUTE_TYPE),
            MOCK_ATTRIBUTE_CONFIG_NULLABLE(ZCL_ELAPSED_S_ATTRIBUTE_TYPE),
            MOCK_ATTRIBUTE_CONFIG_NULLABLE(ZCL_TEMPERATURE_ATTRIBUTE_TYPE),
            MOCK_ATTRIBUTE_CONFIG_NULLABLE(ZCL_POWER_MW_ATTRIBUTE_TYPE),
            MOCK_ATTRIBUTE_CONFIG_NULLABLE(ZCL_AMPERAGE_MA_ATTRIBUTE_TYPE),
            MOCK_ATTRIBUTE_CONFIG_NULLABLE(ZCL_VOLTAGE_MV_ATTRIBUTE_TYPE),
            MOCK_ATTRIBUTE_CONFIG_NULLABLE(ZCL_ENERGY_MWH_ATTRIBUTE_TYPE),
            MOCK_ATTRIBUTE_CONFIG_NULLABLE(ZCL_TOD_ATTRIBUTE_TYPE),
            MOCK_ATTRIBUTE_CONFIG_NULLABLE(ZCL_DATE_ATTRIBUTE_TYPE),
            MOCK_ATTRIBUTE_CONFIG_NULLABLE(ZCL_EPOCH_US_ATTRIBUTE_TYPE),
            MOCK_ATTRIBUTE_CONFIG_NULLABLE(ZCL_EPOCH_S_ATTRIBUTE_TYPE),
            MOCK_ATTRIBUTE_CONFIG_NULLABLE(ZCL_POSIX_MS_ATTRIBUTE_TYPE),
            MOCK_ATTRIBUTE_CONFIG_NULLABLE(ZCL_PERCENT_ATTRIBUTE_TYPE),
            MOCK_ATTRIBUTE_CONFIG_NULLABLE(ZCL_PERCENT100THS_ATTRIBUTE_TYPE),
            MOCK_ATTRIBUTE_CONFIG_NULLABLE(ZCL_CLUSTER_ID_ATTRIBUTE_TYPE),
            MOCK_ATTRIBUTE_CONFIG_NULLABLE(ZCL_ATTRIB_ID_ATTRIBUTE_TYPE),
            MOCK_ATTRIBUTE_CONFIG_NULLABLE(ZCL_FIELD_ID_ATTRIBUTE_TYPE),
            MOCK_ATTRIBUTE_CONFIG_NULLABLE(ZCL_EVENT_ID_ATTRIBUTE_TYPE),
            MOCK_ATTRIBUTE_CONFIG_NULLABLE(ZCL_COMMAND_ID_ATTRIBUTE_TYPE),
            MOCK_ATTRIBUTE_CONFIG_NULLABLE(ZCL_ACTION_ID_ATTRIBUTE_TYPE),
            MOCK_ATTRIBUTE_CONFIG_NULLABLE(ZCL_TRANS_ID_ATTRIBUTE_TYPE),
            MOCK_ATTRIBUTE_CONFIG_NULLABLE(ZCL_NODE_ID_ATTRIBUTE_TYPE),
            MOCK_ATTRIBUTE_CONFIG_NULLABLE(ZCL_IPADR_ATTRIBUTE_TYPE),
            MOCK_ATTRIBUTE_CONFIG_NULLABLE(ZCL_IPV4ADR_ATTRIBUTE_TYPE),
            MOCK_ATTRIBUTE_CONFIG_NULLABLE(ZCL_IPV6ADR_ATTRIBUTE_TYPE),
            MOCK_ATTRIBUTE_CONFIG_NULLABLE(ZCL_IPV6PRE_ATTRIBUTE_TYPE),
            MOCK_ATTRIBUTE_CONFIG_NULLABLE(ZCL_HWADR_ATTRIBUTE_TYPE),

            // Special case handling
            MockAttributeConfig(kAttributeIdReadOnly, ZCL_INT32S_ATTRIBUTE_TYPE, 0),
            MockAttributeConfig(kAttributeIdTimedWrite, ZCL_INT32S_ATTRIBUTE_TYPE, ATTRIBUTE_MASK_WRITABLE | ATTRIBUTE_MASK_MUST_USE_TIMED_WRITE),
        }),
    }),
});
// clang-format on

struct UseMockNodeConfig
{
    UseMockNodeConfig(const MockNodeConfig & config) { SetMockNodeConfig(config); }
    ~UseMockNodeConfig() { ResetMockNodeConfig(); }
};

template <typename T>
CHIP_ERROR DecodeList(TLV::TLVReader & reader, std::vector<T> & out)
{
    TLV::TLVType outer;
    ReturnErrorOnFailure(reader.EnterContainer(outer));
    while (true)
    {
        CHIP_ERROR err = reader.Next();

        if (err == CHIP_END_OF_TLV)
        {
            return CHIP_NO_ERROR;
        }
        ReturnErrorOnFailure(err);

        T value;
        ReturnErrorOnFailure(chip::app::DataModel::Decode(reader, value));
        out.emplace_back(std::move(value));
    }
}

class UnsupportedReadAccessInterface : public AttributeAccessInterface
{
public:
    UnsupportedReadAccessInterface(ConcreteAttributePath path) :
        AttributeAccessInterface(MakeOptional(path.mEndpointId), path.mClusterId), mPath(path)
    {}
    ~UnsupportedReadAccessInterface() = default;

    CHIP_ERROR Read(const ConcreteReadAttributePath & path, AttributeValueEncoder & encoder) override
    {
        if (static_cast<const ConcreteAttributePath &>(path) != mPath)
        {
            // returning without trying to handle means "I do not handle this"
            return CHIP_NO_ERROR;
        }

        return CHIP_IM_GLOBAL_STATUS(UnsupportedRead);
    }

private:
    ConcreteAttributePath mPath;
};

class StructAttributeAccessInterface : public AttributeAccessInterface
{
public:
    StructAttributeAccessInterface(ConcreteAttributePath path) :
        AttributeAccessInterface(MakeOptional(path.mEndpointId), path.mClusterId), mPath(path)
    {}
    ~StructAttributeAccessInterface() = default;

    CHIP_ERROR Read(const ConcreteReadAttributePath & path, AttributeValueEncoder & encoder) override
    {
        if (static_cast<const ConcreteAttributePath &>(path) != mPath)
        {
            // returning without trying to handle means "I do not handle this"
            return CHIP_NO_ERROR;
        }

        return encoder.Encode(mData);
    }

    CHIP_ERROR Write(const ConcreteDataAttributePath & path, AttributeValueDecoder & decoder) override
    {
        if (static_cast<const ConcreteAttributePath &>(path) != mPath)
        {
            // returning without trying to handle means "I do not handle this"
            return CHIP_NO_ERROR;
        }

        return decoder.Decode(mData);
    }

    void SetReturnedData(const Clusters::UnitTesting::Structs::SimpleStruct::Type & data) { mData = data; }
    const Clusters::UnitTesting::Structs::SimpleStruct::Type & GetData() const { return mData; }

private:
    ConcreteAttributePath mPath;
    Clusters::UnitTesting::Structs::SimpleStruct::Type mData;
};

class ErrorAccessInterface : public AttributeAccessInterface
{
public:
    ErrorAccessInterface(ConcreteAttributePath path, CHIP_ERROR err) :
        AttributeAccessInterface(MakeOptional(path.mEndpointId), path.mClusterId), mPath(path), mError(err)
    {}
    ~ErrorAccessInterface() = default;

    CHIP_ERROR Read(const ConcreteReadAttributePath & path, AttributeValueEncoder & encoder) override
    {
        if (static_cast<const ConcreteAttributePath &>(path) != mPath)
        {
            // returning without trying to handle means "I do not handle this"
            return CHIP_NO_ERROR;
        }
        return mError;
    }

    CHIP_ERROR Write(const ConcreteDataAttributePath & path, AttributeValueDecoder & decoder) override
    {
        if (static_cast<const ConcreteAttributePath &>(path) != mPath)
        {
            // returning without trying to handle means "I do not handle this"
            return CHIP_NO_ERROR;
        }
        return mError;
    }

private:
    ConcreteAttributePath mPath;
    CHIP_ERROR mError;
};

class ListAttributeAcessInterface : public AttributeAccessInterface
{
public:
    ListAttributeAcessInterface(ConcreteAttributePath path) :
        AttributeAccessInterface(MakeOptional(path.mEndpointId), path.mClusterId), mPath(path)
    {}
    ~ListAttributeAcessInterface() = default;

    CHIP_ERROR Read(const ConcreteReadAttributePath & path, AttributeValueEncoder & encoder) override
    {
        if (static_cast<const ConcreteAttributePath &>(path) != mPath)
        {
            // returning without trying to handle means "I do not handle this"
            return CHIP_NO_ERROR;
        }

        return encoder.EncodeList([this](const auto & listEncoder) {
            for (unsigned i = 0; i < mCount; i++)
            {
                mData.a = static_cast<uint8_t>(i % 0xFF);
                ReturnErrorOnFailure(listEncoder.Encode(mData));
            }
            return CHIP_NO_ERROR;
        });
    }

    void SetReturnedData(const Clusters::UnitTesting::Structs::SimpleStruct::Type & data) { mData = data; }
    void SetReturnedDataCount(unsigned count) { mCount = count; }

private:
    ConcreteAttributePath mPath;
    Clusters::UnitTesting::Structs::SimpleStruct::Type mData;
    unsigned mCount = 0;
};

/// RAII registration of an attribute access interface
template <typename T>
class RegisteredAttributeAccessInterface
{
public:
    template <typename... Args>
    RegisteredAttributeAccessInterface(Args &&... args) : mData(std::forward<Args>(args)...)
    {
        VerifyOrDie(AttributeAccessInterfaceRegistry::Instance().Register(&mData));
    }
    ~RegisteredAttributeAccessInterface() { AttributeAccessInterfaceRegistry::Instance().Unregister(&mData); }

    T * operator->() { return &mData; }
    T & operator*() { return mData; }

private:
    T mData;
};

template <typename T, EmberAfAttributeType ZclType>
void TestEmberScalarTypeRead(typename NumericAttributeTraits<T>::WorkingType value)
{
    UseMockNodeConfig config(gTestNodeConfig);
    CodegenDataModelProviderWithContext model;
    ScopedMockAccessControl accessControl;

    ReadOperation testRequest(kMockEndpoint3, MockClusterId(4), MOCK_ATTRIBUTE_ID_FOR_NON_NULLABLE_TYPE(ZclType));
    testRequest.SetSubjectDescriptor(kAdminSubjectDescriptor);

    // Ember encoding for integers is IDENTICAL to the in-memory representation for them
    typename NumericAttributeTraits<T>::StorageType storage;
    NumericAttributeTraits<T>::WorkingToStorage(value, storage);
    chip::Test::SetEmberReadOutput(ByteSpan(reinterpret_cast<const uint8_t *>(&storage), sizeof(storage)));

    // Data read via the encoder
    std::unique_ptr<AttributeValueEncoder> encoder = testRequest.StartEncoding();
    ASSERT_EQ(model.ReadAttribute(testRequest.GetRequest(), *encoder), CHIP_NO_ERROR);
    ASSERT_EQ(testRequest.FinishEncoding(), CHIP_NO_ERROR);

    // Validate after read
    std::vector<DecodedAttributeData> attribute_data;
    ASSERT_EQ(testRequest.GetEncodedIBs().Decode(attribute_data), CHIP_NO_ERROR);
    ASSERT_EQ(attribute_data.size(), 1u);

    DecodedAttributeData & encodedData = attribute_data[0];
    ASSERT_EQ(encodedData.attributePath, testRequest.GetRequest().path);

    typename NumericAttributeTraits<T>::WorkingType actual;
    ASSERT_EQ(chip::app::DataModel::Decode<typename NumericAttributeTraits<T>::WorkingType>(encodedData.dataReader, actual),
              CHIP_NO_ERROR);
    ASSERT_EQ(actual, value);
}

template <typename T, EmberAfAttributeType ZclType>
void TestEmberScalarNullRead()
{
    UseMockNodeConfig config(gTestNodeConfig);
    CodegenDataModelProviderWithContext model;
    ScopedMockAccessControl accessControl;

    ReadOperation testRequest(kMockEndpoint3, MockClusterId(4), MOCK_ATTRIBUTE_ID_FOR_NULLABLE_TYPE(ZclType));
    testRequest.SetSubjectDescriptor(kAdminSubjectDescriptor);

    // Ember encoding for integers is IDENTICAL to the in-memory representation for them
    typename NumericAttributeTraits<T>::StorageType nullValue;
    NumericAttributeTraits<T>::SetNull(nullValue);
    chip::Test::SetEmberReadOutput(ByteSpan(reinterpret_cast<const uint8_t *>(&nullValue), sizeof(nullValue)));

    // Data read via the encoder
    std::unique_ptr<AttributeValueEncoder> encoder = testRequest.StartEncoding();
    ASSERT_EQ(model.ReadAttribute(testRequest.GetRequest(), *encoder), CHIP_NO_ERROR);
    ASSERT_EQ(testRequest.FinishEncoding(), CHIP_NO_ERROR);

    // Validate after read
    std::vector<DecodedAttributeData> attribute_data;
    ASSERT_EQ(testRequest.GetEncodedIBs().Decode(attribute_data), CHIP_NO_ERROR);
    ASSERT_EQ(attribute_data.size(), 1u);

    DecodedAttributeData & encodedData = attribute_data[0];
    ASSERT_EQ(encodedData.attributePath, testRequest.GetRequest().path);
    chip::app::DataModel::Nullable<typename NumericAttributeTraits<T>::WorkingType> actual;
    ASSERT_EQ(chip::app::DataModel::Decode(encodedData.dataReader, actual), CHIP_NO_ERROR);
    ASSERT_TRUE(actual.IsNull());
}

template <typename T, EmberAfAttributeType ZclType>
void TestEmberScalarTypeWrite(const typename NumericAttributeTraits<T>::WorkingType value)
{
    UseMockNodeConfig config(gTestNodeConfig);
    CodegenDataModelProviderWithContext model;
    ScopedMockAccessControl accessControl;

    // non-nullable test
    {
        WriteOperation test(kMockEndpoint3, MockClusterId(4), MOCK_ATTRIBUTE_ID_FOR_NON_NULLABLE_TYPE(ZclType));
        test.SetSubjectDescriptor(kAdminSubjectDescriptor);

        AttributeValueDecoder decoder = test.DecoderFor(value);

        // write should succeed
        ASSERT_TRUE(model.WriteAttribute(test.GetRequest(), decoder).IsSuccess());

        // Validate data after write
        chip::ByteSpan writtenData = Test::GetEmberBuffer();

        typename NumericAttributeTraits<T>::StorageType storage;
        ASSERT_GE(writtenData.size(), sizeof(storage));
        memcpy(&storage, writtenData.data(), sizeof(storage));
        typename NumericAttributeTraits<T>::WorkingType actual = NumericAttributeTraits<T>::StorageToWorking(storage);

        EXPECT_EQ(actual, value);
        ASSERT_EQ(model.ChangeListener().DirtyList().size(), 1u);
        EXPECT_EQ(model.ChangeListener().DirtyList()[0],
                  AttributePathParams(test.GetRequest().path.mEndpointId, test.GetRequest().path.mClusterId,
                                      test.GetRequest().path.mAttributeId));

        // reset for the next test
        model.ChangeListener().DirtyList().clear();
    }

    // nullable test: write null to make sure content of buffer changed (otherwise it will be a noop for dirty checking)
    {
        WriteOperation test(kMockEndpoint3, MockClusterId(4), MOCK_ATTRIBUTE_ID_FOR_NULLABLE_TYPE(ZclType));
        test.SetSubjectDescriptor(kAdminSubjectDescriptor);

        using NumericType             = NumericAttributeTraits<T>;
        using NullableType            = chip::app::DataModel::Nullable<typename NumericType::WorkingType>;
        AttributeValueDecoder decoder = test.DecoderFor<NullableType>(NullableType());

        // write should succeed
        ASSERT_EQ(model.WriteAttribute(test.GetRequest(), decoder), CHIP_NO_ERROR);

        // dirty: we changed the value to null
        ASSERT_EQ(model.ChangeListener().DirtyList().size(), 1u);
        EXPECT_EQ(model.ChangeListener().DirtyList()[0],
                  AttributePathParams(test.GetRequest().path.mEndpointId, test.GetRequest().path.mClusterId,
                                      test.GetRequest().path.mAttributeId));
    }

    // nullable test
    {
        WriteOperation test(kMockEndpoint3, MockClusterId(4), MOCK_ATTRIBUTE_ID_FOR_NULLABLE_TYPE(ZclType));
        test.SetSubjectDescriptor(kAdminSubjectDescriptor);

        AttributeValueDecoder decoder = test.DecoderFor(value);

        // write should succeed
        ASSERT_EQ(model.WriteAttribute(test.GetRequest(), decoder), CHIP_NO_ERROR);

        // Validate data after write
        chip::ByteSpan writtenData = Test::GetEmberBuffer();

        typename NumericAttributeTraits<T>::StorageType storage;
        ASSERT_GE(writtenData.size(), sizeof(storage));
        memcpy(&storage, writtenData.data(), sizeof(storage));
        typename NumericAttributeTraits<T>::WorkingType actual = NumericAttributeTraits<T>::StorageToWorking(storage);

        ASSERT_EQ(actual, value);
        // dirty a 2nd time when we moved from null to a real value
        ASSERT_EQ(model.ChangeListener().DirtyList().size(), 2u);
        EXPECT_EQ(model.ChangeListener().DirtyList()[1],
                  AttributePathParams(test.GetRequest().path.mEndpointId, test.GetRequest().path.mClusterId,
                                      test.GetRequest().path.mAttributeId));
    }
}

template <typename T, EmberAfAttributeType ZclType>
void TestEmberScalarNullWrite()
{
    UseMockNodeConfig config(gTestNodeConfig);
    CodegenDataModelProviderWithContext model;
    ScopedMockAccessControl accessControl;

    WriteOperation test(kMockEndpoint3, MockClusterId(4), MOCK_ATTRIBUTE_ID_FOR_NULLABLE_TYPE(ZclType));
    test.SetSubjectDescriptor(kAdminSubjectDescriptor);

    using NumericType             = NumericAttributeTraits<T>;
    using NullableType            = chip::app::DataModel::Nullable<typename NumericType::WorkingType>;
    AttributeValueDecoder decoder = test.DecoderFor<NullableType>(NullableType());

    // write should succeed
    ASSERT_TRUE(model.WriteAttribute(test.GetRequest(), decoder).IsSuccess());

    // Validate data after write
    chip::ByteSpan writtenData = Test::GetEmberBuffer();

    using Traits = NumericAttributeTraits<T>;

    typename Traits::StorageType storage;
    ASSERT_GE(writtenData.size(), sizeof(storage));
    memcpy(&storage, writtenData.data(), sizeof(storage));
    ASSERT_TRUE(Traits::IsNullValue(storage));
}

template <typename T, EmberAfAttributeType ZclType>
void TestEmberScalarTypeWriteNullValueToNullable()
{
    UseMockNodeConfig config(gTestNodeConfig);
    CodegenDataModelProviderWithContext model;
    ScopedMockAccessControl accessControl;

    WriteOperation test(kMockEndpoint3, MockClusterId(4), MOCK_ATTRIBUTE_ID_FOR_NON_NULLABLE_TYPE(ZclType));
    test.SetSubjectDescriptor(kAdminSubjectDescriptor);

    using NumericType             = NumericAttributeTraits<T>;
    using NullableType            = chip::app::DataModel::Nullable<typename NumericType::WorkingType>;
    AttributeValueDecoder decoder = test.DecoderFor<NullableType>(NullableType());

    // write should fail: we are trying to write null
    ASSERT_EQ(model.WriteAttribute(test.GetRequest(), decoder), CHIP_ERROR_WRONG_TLV_TYPE);
}

uint16_t ReadLe16(const void * buffer)
{
    const uint8_t * p = reinterpret_cast<const uint8_t *>(buffer);
    return chip::Encoding::LittleEndian::Read16(p);
}

void WriteLe16(void * buffer, uint16_t value)
{
    uint8_t * p = reinterpret_cast<uint8_t *>(buffer);
    chip::Encoding::LittleEndian::Write16(p, value);
}

class TestCodegenModelViaMocks : public ::testing::Test
{
public:
    static void SetUpTestSuite() { ASSERT_EQ(chip::Platform::MemoryInit(), CHIP_NO_ERROR); }
    static void TearDownTestSuite() { chip::Platform::MemoryShutdown(); }
};

} // namespace

TEST_F(TestCodegenModelViaMocks, IterateOverEndpoints)
{
    UseMockNodeConfig config(gTestNodeConfig);
    CodegenDataModelProviderWithContext model;

    // This iteration relies on the hard-coding that occurs when mock_ember is used
    auto endpoints = model.GetEndpoints();

    ASSERT_EQ(endpoints->Next(), kMockEndpoint1);
    std::optional<EndpointInfo> info = endpoints->GetMetadata();
    ASSERT_TRUE(info.has_value());
    EXPECT_EQ(info->parentId, kInvalidEndpointId);                                // NOLINT(bugprone-unchecked-optional-access)
    EXPECT_EQ(info->compositionPattern, EndpointCompositionPattern::kFullFamily); // NOLINT(bugprone-unchecked-optional-access)

    ASSERT_EQ(endpoints->Next(), kMockEndpoint2);
    info = endpoints->GetMetadata();
    ASSERT_TRUE(info.has_value());
    EXPECT_EQ(info->parentId, kInvalidEndpointId);                          // NOLINT(bugprone-unchecked-optional-access)
    EXPECT_EQ(info->compositionPattern, EndpointCompositionPattern::kTree); // NOLINT(bugprone-unchecked-optional-access)

    ASSERT_EQ(endpoints->Next(), kMockEndpoint3);
    info = endpoints->GetMetadata();
    ASSERT_TRUE(info.has_value());
    EXPECT_EQ(info->parentId, kInvalidEndpointId);                                // NOLINT(bugprone-unchecked-optional-access)
    EXPECT_EQ(info->compositionPattern, EndpointCompositionPattern::kFullFamily); // NOLINT(bugprone-unchecked-optional-access)

    // end of iteration
    ASSERT_FALSE(endpoints->Next().has_value());
    ASSERT_FALSE(endpoints->GetMetadata().has_value());

    /// SEEK should work
    endpoints = model.GetEndpoints();
    ASSERT_TRUE(endpoints->SeekTo(kMockEndpoint2));
    ASSERT_EQ(endpoints->Next(), kMockEndpoint3);
    info = endpoints->GetMetadata();
    ASSERT_TRUE(info.has_value());
    EXPECT_EQ(info->parentId, kInvalidEndpointId);                                // NOLINT(bugprone-unchecked-optional-access)
    EXPECT_EQ(info->compositionPattern, EndpointCompositionPattern::kFullFamily); // NOLINT(bugprone-unchecked-optional-access)

    endpoints = model.GetEndpoints();
    ASSERT_TRUE(endpoints->SeekTo(kMockEndpoint2));
    ASSERT_EQ(endpoints->Next(), kMockEndpoint3);
    info = endpoints->GetMetadata();
    ASSERT_TRUE(info.has_value());
    EXPECT_EQ(info->parentId, kInvalidEndpointId);                                // NOLINT(bugprone-unchecked-optional-access)
    EXPECT_EQ(info->compositionPattern, EndpointCompositionPattern::kFullFamily); // NOLINT(bugprone-unchecked-optional-access)

    endpoints = model.GetEndpoints();
    ASSERT_TRUE(endpoints->SeekTo(kMockEndpoint1));
    ASSERT_EQ(endpoints->Next(), kMockEndpoint2);
    info = endpoints->GetMetadata();
    ASSERT_TRUE(info.has_value());
    EXPECT_EQ(info->parentId, kInvalidEndpointId);                          // NOLINT(bugprone-unchecked-optional-access)
    EXPECT_EQ(info->compositionPattern, EndpointCompositionPattern::kTree); // NOLINT(bugprone-unchecked-optional-access)

    endpoints = model.GetEndpoints();
    ASSERT_TRUE(endpoints->SeekTo(kMockEndpoint1));
    ASSERT_EQ(endpoints->Next(), kMockEndpoint2);
    info = endpoints->GetMetadata();
    ASSERT_TRUE(info.has_value());
    EXPECT_EQ(info->parentId, kInvalidEndpointId);                          // NOLINT(bugprone-unchecked-optional-access)
    EXPECT_EQ(info->compositionPattern, EndpointCompositionPattern::kTree); // NOLINT(bugprone-unchecked-optional-access)

    endpoints = model.GetEndpoints();
    ASSERT_TRUE(endpoints->SeekTo(kMockEndpoint3));
    ASSERT_FALSE(endpoints->Next().has_value());

    // invalid endpoiunts
    endpoints = model.GetEndpoints();
    ASSERT_FALSE(endpoints->SeekTo(kInvalidEndpointId));

    endpoints = model.GetEndpoints();
    ASSERT_FALSE(endpoints->SeekTo(986u));
}

TEST_F(TestCodegenModelViaMocks, GetEndpointInfo)
{
    UseMockNodeConfig config(gTestNodeConfig);
    CodegenDataModelProviderWithContext model;

    auto endpoints = model.GetEndpoints();
    ASSERT_TRUE(endpoints->SeekTo(kMockEndpoint1));

    std::optional<EndpointInfo> info = endpoints->GetMetadata();
    ASSERT_TRUE(info.has_value());
    EXPECT_EQ(info->parentId, kInvalidEndpointId); // NOLINT(bugprone-unchecked-optional-access)
    EXPECT_EQ(info->compositionPattern,            // NOLINT(bugprone-unchecked-optional-access)
              EndpointCompositionPattern::kFullFamily);

    endpoints = model.GetEndpoints();
    ASSERT_TRUE(endpoints->SeekTo(kMockEndpoint2));

    info = endpoints->GetMetadata();
    ASSERT_TRUE(info.has_value());
    EXPECT_EQ(info->parentId, kInvalidEndpointId); // NOLINT(bugprone-unchecked-optional-access)
    EXPECT_EQ(info->compositionPattern,            // NOLINT(bugprone-unchecked-optional-access)
              EndpointCompositionPattern::kTree);

    endpoints = model.GetEndpoints();
    ASSERT_TRUE(endpoints->SeekTo(kMockEndpoint3));
    info = endpoints->GetMetadata();
    ASSERT_TRUE(info.has_value());
    EXPECT_EQ(info->parentId, kInvalidEndpointId); // NOLINT(bugprone-unchecked-optional-access)
    EXPECT_EQ(info->compositionPattern,            // NOLINT(bugprone-unchecked-optional-access)
              EndpointCompositionPattern::kFullFamily);

    // invalid endpoiunts
    endpoints = model.GetEndpoints();
    ASSERT_FALSE(endpoints->SeekTo(kInvalidEndpointId));
    EXPECT_FALSE(endpoints->GetMetadata().has_value());

    ASSERT_FALSE(endpoints->SeekTo(987u));
    EXPECT_FALSE(endpoints->GetMetadata().has_value());
}

TEST_F(TestCodegenModelViaMocks, IterateOverServerClusters)
{
    UseMockNodeConfig config(gTestNodeConfig);
    CodegenDataModelProviderWithContext model;

    chip::Test::ResetVersion();

    EXPECT_FALSE(model.GetServerClusters(kEndpointIdThatIsMissing)->Next().has_value());
    EXPECT_FALSE(model.GetServerClusters(kInvalidEndpointId)->Next().has_value());

    // mock endpoint 1 has 2 mock clusters: 1 and 2
    auto clusters = model.GetServerClusters(kMockEndpoint1);
    ASSERT_TRUE(clusters);

    auto id = clusters->Next();
    ASSERT_TRUE(id.has_value());
    EXPECT_EQ(*id, MockClusterId(1)); // NOLINT(bugprone-unchecked-optional-access)

    auto info = clusters->GetMetadata();
    ASSERT_TRUE(info.has_value());
    EXPECT_EQ(info->dataVersion, 0u); // NOLINT(bugprone-unchecked-optional-access)
    EXPECT_EQ(info->flags.Raw(), 0u); // NOLINT(bugprone-unchecked-optional-access)

    chip::Test::BumpVersion();

    id = clusters->Next();
    ASSERT_TRUE(id.has_value());
    EXPECT_EQ(*id, MockClusterId(2)); // NOLINT(bugprone-unchecked-optional-access)

    info = clusters->GetMetadata();
    ASSERT_TRUE(info.has_value());
    EXPECT_EQ(info->dataVersion, 1u); // NOLINT(bugprone-unchecked-optional-access)
    EXPECT_EQ(info->flags.Raw(), 0u); // NOLINT(bugprone-unchecked-optional-access)

    EXPECT_FALSE(clusters->Next().has_value());

    // mock endpoint 3 has 4 mock clusters: 1 through 4
    clusters = model.GetServerClusters(kMockEndpoint3);
    for (uint16_t clusterId = 1; clusterId <= 4; clusterId++)
    {
        id = clusters->Next();
        ASSERT_TRUE(id.has_value());
        EXPECT_EQ(*id, MockClusterId(clusterId)); // NOLINT(bugprone-unchecked-optional-access)
    }
    EXPECT_FALSE(clusters->Next().has_value());
}

TEST_F(TestCodegenModelViaMocks, GetServerClusterInfo)
{

    UseMockNodeConfig config(gTestNodeConfig);
    CodegenDataModelProviderWithContext model;

    chip::Test::ResetVersion();

    ASSERT_FALSE(model.GetServerClusters(kInvalidEndpointId)->SeekTo(kInvalidClusterId));
    ASSERT_FALSE(model.GetServerClusters(kInvalidEndpointId)->SeekTo(MockClusterId(1)));
    ASSERT_FALSE(model.GetServerClusters(kMockEndpoint1)->SeekTo(kInvalidClusterId));
    ASSERT_FALSE(model.GetServerClusters(kMockEndpoint1)->SeekTo(MockClusterId(10)));

    // now get the value
    auto clusters = model.GetServerClusters(kMockEndpoint1);
    ASSERT_TRUE(clusters);
    ASSERT_TRUE(clusters->SeekTo(MockClusterId(1)));

    std::optional<ClusterInfo> info = clusters->GetMetadata();
    ASSERT_TRUE(info.has_value());
    EXPECT_EQ(info->dataVersion, 0u); // NOLINT(bugprone-unchecked-optional-access)
    EXPECT_EQ(info->flags.Raw(), 0u); // NOLINT(bugprone-unchecked-optional-access)

    chip::Test::BumpVersion();
    clusters = model.GetServerClusters(kMockEndpoint1);

    ASSERT_TRUE(clusters);
    ASSERT_TRUE(clusters->SeekTo(MockClusterId(1)));

    info = clusters->GetMetadata();
    ASSERT_TRUE(info.has_value());
    EXPECT_EQ(info->dataVersion, 1u); // NOLINT(bugprone-unchecked-optional-access)
    EXPECT_EQ(info->flags.Raw(), 0u); // NOLINT(bugprone-unchecked-optional-access)
}

TEST_F(TestCodegenModelViaMocks, IterateOverClientClusters)
{
    UseMockNodeConfig config(gTestNodeConfig);
    CodegenDataModelProviderWithContext model;

    EXPECT_FALSE(model.GetClientClusters(kEndpointIdThatIsMissing)->Next().has_value());
    EXPECT_FALSE(model.GetClientClusters(kInvalidEndpointId)->Next().has_value());

    // mock endpoint 1 has 2 mock client clusters: 3 and 4
    auto it        = model.GetClientClusters(kMockEndpoint1);
    auto clusterId = it->Next();
    ASSERT_TRUE(clusterId.has_value());
    EXPECT_EQ(*clusterId, MockClusterId(3)); // NOLINT(bugprone-unchecked-optional-access)

    clusterId = it->Next();
    ASSERT_TRUE(clusterId.has_value());
    EXPECT_EQ(*clusterId, MockClusterId(4)); // NOLINT(bugprone-unchecked-optional-access)

    clusterId = it->Next();
    EXPECT_FALSE(clusterId.has_value());

    // mock endpoint 2 has 1 mock client clusters: 3(has server side at the same time) and 4
    it        = model.GetClientClusters(kMockEndpoint2);
    clusterId = it->Next();
    for (uint16_t expectedId = 3; expectedId <= 4; expectedId++)
    {
        ASSERT_TRUE(clusterId.has_value());
        EXPECT_EQ(*clusterId, MockClusterId(expectedId)); // NOLINT(bugprone-unchecked-optional-access)

        clusterId = it->Next();
    }
    ASSERT_FALSE(clusterId.has_value());
}

TEST_F(TestCodegenModelViaMocks, IterateOverAttributes)
{
    UseMockNodeConfig config(gTestNodeConfig);
    CodegenDataModelProviderWithContext model;

    // invalid paths should return in "no more data"
    ASSERT_FALSE(model.GetAttributes(ConcreteClusterPath(kEndpointIdThatIsMissing, MockClusterId(1)))->Next().has_value());
    ASSERT_FALSE(model.GetAttributes(ConcreteClusterPath(kInvalidEndpointId, MockClusterId(1)))->Next().has_value());
    ASSERT_FALSE(model.GetAttributes(ConcreteClusterPath(kMockEndpoint1, MockClusterId(10)))->Next().has_value());
    ASSERT_FALSE(model.GetAttributes(ConcreteClusterPath(kMockEndpoint1, kInvalidClusterId))->Next().has_value());

    ASSERT_FALSE(model.GetAttributes(ConcreteClusterPath(kEndpointIdThatIsMissing, MockClusterId(1)))->SeekTo(1u));
    ASSERT_FALSE(model.GetAttributes(ConcreteClusterPath(kInvalidEndpointId, MockClusterId(1)))->SeekTo(1u));
    ASSERT_FALSE(model.GetAttributes(ConcreteClusterPath(kMockEndpoint1, MockClusterId(10)))->SeekTo(1u));
    ASSERT_FALSE(model.GetAttributes(ConcreteClusterPath(kMockEndpoint1, kInvalidClusterId))->SeekTo(1u));
    ASSERT_FALSE(model.GetAttributes(ConcreteClusterPath(kMockEndpoint1, MockClusterId(1)))->SeekTo(987u));

    // should be able to iterate over valid paths
    auto attributes = model.GetAttributes(ConcreteClusterPath(kMockEndpoint2, MockClusterId(2)));
    ASSERT_TRUE(attributes);

    auto id = attributes->Next();
    ASSERT_TRUE(id.has_value());
    EXPECT_EQ(*id, ClusterRevision::Id); // NOLINT(bugprone-unchecked-optional-access)

    auto meta = attributes->GetMetadata();
    ASSERT_TRUE(meta.has_value());
    ASSERT_FALSE(meta->flags.Has(AttributeQualityFlags::kListAttribute)); // NOLINT(bugprone-unchecked-optional-access)

    id = attributes->Next();
    ASSERT_TRUE(id.has_value());
    EXPECT_EQ(*id, FeatureMap::Id); // NOLINT(bugprone-unchecked-optional-access)

    meta = attributes->GetMetadata();
    ASSERT_TRUE(meta.has_value());
    ASSERT_FALSE(meta->flags.Has(AttributeQualityFlags::kListAttribute)); // NOLINT(bugprone-unchecked-optional-access)

    id = attributes->Next();
    ASSERT_TRUE(id.has_value());
    EXPECT_EQ(*id, MockAttributeId(1)); // NOLINT(bugprone-unchecked-optional-access)

    meta = attributes->GetMetadata();
    ASSERT_TRUE(meta.has_value());
    ASSERT_FALSE(meta->flags.Has(AttributeQualityFlags::kListAttribute)); // NOLINT(bugprone-unchecked-optional-access)

    id = attributes->Next();
    ASSERT_TRUE(id.has_value());
    EXPECT_EQ(*id, MockAttributeId(2)); // NOLINT(bugprone-unchecked-optional-access)

    meta = attributes->GetMetadata();
    ASSERT_TRUE(meta);
    ASSERT_TRUE(meta->flags.Has(AttributeQualityFlags::kListAttribute)); // NOLINT(bugprone-unchecked-optional-access)

    // iterator ends and stays invalidated
    for (int i = 0; i < 10; i++)
    {
        id = attributes->Next();
        ASSERT_FALSE(id.has_value());
        ASSERT_FALSE(attributes->GetMetadata().has_value()); // NOLINT(bugprone-unchecked-optional-access)
    }
}

TEST_F(TestCodegenModelViaMocks, GetAttributeInfo)
{
    UseMockNodeConfig config(gTestNodeConfig);
    CodegenDataModelProviderWithContext model;

    auto attributes = model.GetAttributes(ConcreteClusterPath(kMockEndpoint1, MockClusterId(1)));
    ASSERT_TRUE(attributes);
    ASSERT_TRUE(attributes->SeekTo(FeatureMap::Id));

    // valid info
    std::optional<AttributeInfo> info = attributes->GetMetadata();
    ASSERT_TRUE(info.has_value());
    EXPECT_FALSE(info->flags.Has(AttributeQualityFlags::kListAttribute)); // NOLINT(bugprone-unchecked-optional-access)

    // Mocks always set everything as R/W with administrative privileges
    EXPECT_EQ(info->readPrivilege, chip::Access::Privilege::kAdminister);  // NOLINT(bugprone-unchecked-optional-access)
    EXPECT_EQ(info->writePrivilege, chip::Access::Privilege::kAdminister); // NOLINT(bugprone-unchecked-optional-access)

    attributes = model.GetAttributes(ConcreteClusterPath(kMockEndpoint2, MockClusterId(2)));
    ASSERT_TRUE(attributes);
    ASSERT_TRUE(attributes->SeekTo(MockAttributeId(2)));

    info = attributes->GetMetadata();
    ASSERT_TRUE(info.has_value());
    EXPECT_TRUE(info->flags.Has(AttributeQualityFlags::kListAttribute));   // NOLINT(bugprone-unchecked-optional-access)
    EXPECT_EQ(info->readPrivilege, chip::Access::Privilege::kAdminister);  // NOLINT(bugprone-unchecked-optional-access)
    EXPECT_EQ(info->writePrivilege, chip::Access::Privilege::kAdminister); // NOLINT(bugprone-unchecked-optional-access)

    // test a read-only attribute, which will not have a write privilege
    attributes = model.GetAttributes(ConcreteClusterPath(kMockEndpoint3, MockClusterId(3)));
    ASSERT_TRUE(attributes);
    ASSERT_TRUE(attributes->SeekTo(kReadOnlyAttributeId));

    info = attributes->GetMetadata();
    ASSERT_TRUE(info.has_value());
    EXPECT_FALSE(info->flags.Has(AttributeQualityFlags::kListAttribute)); // NOLINT(bugprone-unchecked-optional-access)
    EXPECT_EQ(info->readPrivilege, chip::Access::Privilege::kAdminister); // NOLINT(bugprone-unchecked-optional-access)
    EXPECT_FALSE(info->writePrivilege.has_value());                       // NOLINT(bugprone-unchecked-optional-access)
}

// global attributes are EXPLICITLY not supported
TEST_F(TestCodegenModelViaMocks, GlobalAttributeInfo)
{
    UseMockNodeConfig config(gTestNodeConfig);
    CodegenDataModelProviderWithContext model;

    auto attributes = model.GetAttributes(ConcreteClusterPath(kMockEndpoint1, MockClusterId(1)));
    ASSERT_TRUE(attributes);
    ASSERT_FALSE(attributes->SeekTo(Clusters::Globals::Attributes::GeneratedCommandList::Id));
    ASSERT_FALSE(attributes->GetMetadata().has_value());

    attributes = model.GetAttributes(ConcreteClusterPath(kMockEndpoint1, MockClusterId(1)));
    ASSERT_TRUE(attributes);
    ASSERT_FALSE(attributes->SeekTo(Clusters::Globals::Attributes::AttributeList::Id));
    ASSERT_FALSE(attributes->GetMetadata().has_value());
}

TEST_F(TestCodegenModelViaMocks, IterateOverAcceptedCommands)
{
    UseMockNodeConfig config(gTestNodeConfig);
    CodegenDataModelProviderWithContext model;

    // invalid paths should return in "no more data"
    ASSERT_FALSE(model.GetAcceptedCommands(ConcreteClusterPath(kEndpointIdThatIsMissing, MockClusterId(1)))->Next().has_value());
    ASSERT_FALSE(model.GetAcceptedCommands(ConcreteClusterPath(kInvalidEndpointId, MockClusterId(1)))->Next().has_value());
    ASSERT_FALSE(model.GetAcceptedCommands(ConcreteClusterPath(kMockEndpoint1, MockClusterId(10)))->Next().has_value());
    ASSERT_FALSE(model.GetAcceptedCommands(ConcreteClusterPath(kMockEndpoint1, kInvalidClusterId))->Next().has_value());

    // should be able to iterate over valid paths
    auto commands = model.GetAcceptedCommands(ConcreteClusterPath(kMockEndpoint2, MockClusterId(2)));
    ASSERT_TRUE(commands);

    auto commandId = commands->Next();
    ASSERT_TRUE(commandId.has_value());
    EXPECT_EQ(*commandId, 1u); // NOLINT(bugprone-unchecked-optional-access)

    commandId = commands->Next();
    ASSERT_TRUE(commandId.has_value());
    EXPECT_EQ(*commandId, 2u); // NOLINT(bugprone-unchecked-optional-access)

    commandId = commands->Next();
    ASSERT_TRUE(commandId.has_value());
    EXPECT_EQ(*commandId, 23u); // NOLINT(bugprone-unchecked-optional-access)

    commandId = commands->Next();
    EXPECT_FALSE(commandId.has_value());

    // Another cluster
    commands = model.GetAcceptedCommands(ConcreteClusterPath(kMockEndpoint2, MockClusterId(3)));
    ASSERT_TRUE(commands);

    commandId = commands->Next();
    ASSERT_TRUE(commandId.has_value());
    EXPECT_EQ(*commandId, 11u); // NOLINT(bugprone-unchecked-optional-access)
}

TEST_F(TestCodegenModelViaMocks, AcceptedCommandInfo)
{
    UseMockNodeConfig config(gTestNodeConfig);
    CodegenDataModelProviderWithContext model;

    CommandId testCommands[] = { 1, 23 };

    for (CommandId commandId : testCommands)
    {
        auto commands = model.GetAcceptedCommands(ConcreteClusterPath(kMockEndpoint2, MockClusterId(2)));
        ASSERT_TRUE(commands);
        EXPECT_TRUE(commands->SeekTo(commandId));
        EXPECT_TRUE(commands->GetMetadata().has_value());
    }

    // invalid command: 1234
    auto commands = model.GetAcceptedCommands(ConcreteClusterPath(kMockEndpoint2, MockClusterId(2)));
    ASSERT_TRUE(commands);
    EXPECT_FALSE(commands->SeekTo(1234u));
    EXPECT_FALSE(commands->GetMetadata().has_value());
}

TEST_F(TestCodegenModelViaMocks, IterateOverGeneratedCommands)
{
    UseMockNodeConfig config(gTestNodeConfig);
    CodegenDataModelProviderWithContext model;

    // invalid paths should return in "no more data"
    ASSERT_FALSE(model.GetGeneratedCommands(ConcreteClusterPath(kEndpointIdThatIsMissing, MockClusterId(1)))->Next().has_value());
    ASSERT_FALSE(model.GetGeneratedCommands(ConcreteClusterPath(kInvalidEndpointId, MockClusterId(1)))->Next().has_value());
    ASSERT_FALSE(model.GetGeneratedCommands(ConcreteClusterPath(kMockEndpoint1, MockClusterId(10)))->Next().has_value());
    ASSERT_FALSE(model.GetGeneratedCommands(ConcreteClusterPath(kMockEndpoint1, kInvalidClusterId))->Next().has_value());

    // should be able to iterate over valid paths
    auto iter = model.GetGeneratedCommands(ConcreteClusterPath(kMockEndpoint2, MockClusterId(2)));
    auto id   = iter->Next();
    ASSERT_TRUE(id.has_value());
<<<<<<< HEAD
    EXPECT_EQ(*id, 2u);

    id = iter->Next();
    ASSERT_TRUE(id.has_value());
    EXPECT_EQ(*id, 10u);
=======
    EXPECT_EQ(*id, 2u); // NOLINT(bugprone-unchecked-optional-access)

    id = iter->Next();
    ASSERT_TRUE(id.has_value());
    EXPECT_EQ(*id, 10u); // NOLINT(bugprone-unchecked-optional-access)
>>>>>>> 3967e2fe

    id = iter->Next();
    ASSERT_FALSE(id.has_value());

    iter = model.GetGeneratedCommands(ConcreteClusterPath(kMockEndpoint2, MockClusterId(3)));
    id   = iter->Next();
    ASSERT_TRUE(id.has_value());
<<<<<<< HEAD
    EXPECT_EQ(*id, 4u);
=======
    EXPECT_EQ(*id, 4u); // NOLINT(bugprone-unchecked-optional-access)
>>>>>>> 3967e2fe
}

TEST_F(TestCodegenModelViaMocks, CommandHandlerInterfaceAcceptedCommands)
{

    UseMockNodeConfig config(gTestNodeConfig);
    CodegenDataModelProviderWithContext model;

    // Command handler interface is capable to override accepted and generated commands.
    // Validate that these work
    CustomListCommandHandler handler(MakeOptional(kMockEndpoint1), MockClusterId(1));

    // At this point, without overrides, there should be no accepted/generated commands
<<<<<<< HEAD
    EXPECT_FALSE(model.FirstAcceptedCommand(ConcreteClusterPath(kMockEndpoint1, MockClusterId(1))).IsValid());
    EXPECT_FALSE(model.GetGeneratedCommands(ConcreteClusterPath(kMockEndpoint1, MockClusterId(1)))->Next().has_value());
    EXPECT_FALSE(model.GetAcceptedCommandInfo(ConcreteCommandPath(kMockEndpoint1, MockClusterId(1), 1234)).has_value());
=======
    EXPECT_FALSE(model.GetAcceptedCommands(ConcreteClusterPath(kMockEndpoint1, MockClusterId(1)))->Next().has_value());
    EXPECT_FALSE(model.GetGeneratedCommands(ConcreteClusterPath(kMockEndpoint1, MockClusterId(1)))->Next().has_value());
    EXPECT_FALSE(model.GetAcceptedCommands(ConcreteCommandPath(kMockEndpoint1, MockClusterId(1), 1234))->Next().has_value());
>>>>>>> 3967e2fe

    handler.SetOverrideAccepted(true);
    handler.SetOverrideGenerated(true);

    // with overrides, the list is still empty ...
<<<<<<< HEAD
    EXPECT_FALSE(model.FirstAcceptedCommand(ConcreteClusterPath(kMockEndpoint1, MockClusterId(1))).IsValid());
    EXPECT_FALSE(model.GetGeneratedCommands(ConcreteClusterPath(kMockEndpoint1, MockClusterId(1)))->Next().has_value());
    EXPECT_FALSE(model.GetAcceptedCommandInfo(ConcreteCommandPath(kMockEndpoint1, MockClusterId(1), 1234)).has_value());
=======
    EXPECT_FALSE(model.GetAcceptedCommands(ConcreteClusterPath(kMockEndpoint1, MockClusterId(1)))->Next().has_value());
    EXPECT_FALSE(model.GetGeneratedCommands(ConcreteClusterPath(kMockEndpoint1, MockClusterId(1)))->Next().has_value());
    EXPECT_FALSE(model.GetAcceptedCommands(ConcreteCommandPath(kMockEndpoint1, MockClusterId(1), 1234))->Next().has_value());
>>>>>>> 3967e2fe

    // set some overrides
    handler.AcceptedVec().push_back(1234);
    handler.AcceptedVec().push_back(999);

    handler.GeneratedVec().push_back(33);

    DataModel::CommandEntry entry;

    auto acceptedCommands = model.GetAcceptedCommands(ConcreteClusterPath(kMockEndpoint1, MockClusterId(1)));
    auto id               = acceptedCommands->Next();
    ASSERT_TRUE(id.has_value());
    EXPECT_EQ(*id, 1234u); // NOLINT(bugprone-unchecked-optional-access)

    id = acceptedCommands->Next();
    ASSERT_TRUE(id.has_value());
    EXPECT_EQ(*id, 999u); // NOLINT(bugprone-unchecked-optional-access)

    id = acceptedCommands->Next();
    EXPECT_FALSE(id.has_value());

    auto iter = model.GetGeneratedCommands(ConcreteClusterPath(kMockEndpoint1, MockClusterId(1)));
<<<<<<< HEAD
    auto id   = iter->Next();
    ASSERT_TRUE(id.has_value());
    EXPECT_EQ(*id, 33u);
    id = iter->Next();
    ASSERT_FALSE(id.has_value());
=======
    id        = iter->Next();
    ASSERT_TRUE(id.has_value());
    EXPECT_EQ(*id, 33u); // NOLINT(bugprone-unchecked-optional-access)
>>>>>>> 3967e2fe

    id = iter->Next();
    ASSERT_FALSE(id.has_value());
}

TEST_F(TestCodegenModelViaMocks, ReadForInvalidGlobalAttributePath)
{
    UseMockNodeConfig config(gTestNodeConfig);
    CodegenDataModelProviderWithContext model;
    ScopedMockAccessControl accessControl;

    {
        ReadOperation testRequest(kEndpointIdThatIsMissing, MockClusterId(1), AttributeList::Id);
        testRequest.SetSubjectDescriptor(kAdminSubjectDescriptor);

        std::unique_ptr<AttributeValueEncoder> encoder = testRequest.StartEncoding();
        ASSERT_EQ(model.ReadAttribute(testRequest.GetRequest(), *encoder), Status::UnsupportedEndpoint);
    }

    {
        ReadOperation testRequest(kMockEndpoint1, kInvalidClusterId, AttributeList::Id);
        testRequest.SetSubjectDescriptor(kAdminSubjectDescriptor);

        std::unique_ptr<AttributeValueEncoder> encoder = testRequest.StartEncoding();
        ASSERT_EQ(model.ReadAttribute(testRequest.GetRequest(), *encoder), Status::UnsupportedCluster);
    }
}

TEST_F(TestCodegenModelViaMocks, EmberAttributeInvalidRead)
{
    UseMockNodeConfig config(gTestNodeConfig);
    CodegenDataModelProviderWithContext model;
    ScopedMockAccessControl accessControl;

    // Invalid attribute
    {
        ReadOperation testRequest(kMockEndpoint1, MockClusterId(1), MockAttributeId(10));
        testRequest.SetSubjectDescriptor(kAdminSubjectDescriptor);

        std::unique_ptr<AttributeValueEncoder> encoder = testRequest.StartEncoding();
        ASSERT_EQ(model.ReadAttribute(testRequest.GetRequest(), *encoder), Status::UnsupportedAttribute);
    }

    // Invalid cluster
    {
        ReadOperation testRequest(kMockEndpoint1, MockClusterId(100), MockAttributeId(1));
        testRequest.SetSubjectDescriptor(kAdminSubjectDescriptor);
        std::unique_ptr<AttributeValueEncoder> encoder = testRequest.StartEncoding();

        ASSERT_EQ(model.ReadAttribute(testRequest.GetRequest(), *encoder), Status::UnsupportedCluster);
    }

    // Invalid endpoint
    {
        ReadOperation testRequest(kEndpointIdThatIsMissing, MockClusterId(1), MockAttributeId(1));
        testRequest.SetSubjectDescriptor(kAdminSubjectDescriptor);
        std::unique_ptr<AttributeValueEncoder> encoder = testRequest.StartEncoding();

        ASSERT_EQ(model.ReadAttribute(testRequest.GetRequest(), *encoder), Status::UnsupportedEndpoint);
    }
}

TEST_F(TestCodegenModelViaMocks, AccessInterfaceUnsupportedRead)
{
    UseMockNodeConfig config(gTestNodeConfig);
    CodegenDataModelProviderWithContext model;
    ScopedMockAccessControl accessControl;

    const ConcreteAttributePath kTestPath(kMockEndpoint3, MockClusterId(4),
                                          MOCK_ATTRIBUTE_ID_FOR_NON_NULLABLE_TYPE(ZCL_STRUCT_ATTRIBUTE_TYPE));

    ReadOperation testRequest(kTestPath);
    testRequest.SetSubjectDescriptor(kAdminSubjectDescriptor);
    testRequest.SetPathExpanded(true);

    RegisteredAttributeAccessInterface<UnsupportedReadAccessInterface> aai(kTestPath);

    // For expanded paths, unsupported read from AAI (i.e. reading write-only data)
    // succeed without attempting to encode.
    // This is temporary until ACL checks are moved inside the IM/ReportEngine
    std::unique_ptr<AttributeValueEncoder> encoder = testRequest.StartEncoding();
    ASSERT_EQ(model.ReadAttribute(testRequest.GetRequest(), *encoder), CHIP_NO_ERROR);
    ASSERT_FALSE(encoder->TriedEncode());
}

TEST_F(TestCodegenModelViaMocks, EmberAttributeReadInt32S)
{
    TestEmberScalarTypeRead<int32_t, ZCL_INT32S_ATTRIBUTE_TYPE>(-1234);
}

TEST_F(TestCodegenModelViaMocks, EmberAttributeReadEnum16)
{
    TestEmberScalarTypeRead<uint16_t, ZCL_ENUM16_ATTRIBUTE_TYPE>(0x1234);
}

TEST_F(TestCodegenModelViaMocks, EmberAttributeReadFloat)
{
    TestEmberScalarTypeRead<float, ZCL_SINGLE_ATTRIBUTE_TYPE>(0.625);
}

TEST_F(TestCodegenModelViaMocks, EmberAttributeReadDouble)
{
    TestEmberScalarTypeRead<double, ZCL_DOUBLE_ATTRIBUTE_TYPE>(0.625);
}

TEST_F(TestCodegenModelViaMocks, EmberAttributeReadInt24U)
{
    TestEmberScalarTypeRead<OddSizedInteger<3, false>, ZCL_INT24U_ATTRIBUTE_TYPE>(0x1234AB);
}

TEST_F(TestCodegenModelViaMocks, EmberAttributeReadInt32U)
{
    TestEmberScalarTypeRead<uint32_t, ZCL_INT32U_ATTRIBUTE_TYPE>(0x1234ABCD);
}

TEST_F(TestCodegenModelViaMocks, EmberAttributeReadInt40U)
{
    TestEmberScalarTypeRead<OddSizedInteger<5, false>, ZCL_INT40U_ATTRIBUTE_TYPE>(0x1122334455);
}

TEST_F(TestCodegenModelViaMocks, EmberAttributeReadInt48U)
{
    TestEmberScalarTypeRead<OddSizedInteger<6, false>, ZCL_INT48U_ATTRIBUTE_TYPE>(0xAABB11223344);
}

TEST_F(TestCodegenModelViaMocks, EmberAttributeReadInt56U)
{
    TestEmberScalarTypeRead<OddSizedInteger<7, false>, ZCL_INT56U_ATTRIBUTE_TYPE>(0xAABB11223344);
}

TEST_F(TestCodegenModelViaMocks, EmberAttributeReadBool)
{
    TestEmberScalarTypeRead<bool, ZCL_BOOLEAN_ATTRIBUTE_TYPE>(true);
    TestEmberScalarTypeRead<bool, ZCL_BOOLEAN_ATTRIBUTE_TYPE>(false);
}

TEST_F(TestCodegenModelViaMocks, EmberAttributeReadInt8U)
{
    TestEmberScalarTypeRead<uint8_t, ZCL_INT8U_ATTRIBUTE_TYPE>(0x12);
}

TEST_F(TestCodegenModelViaMocks, EmberAttributeReadNulls)
{
    TestEmberScalarNullRead<uint8_t, ZCL_INT8U_ATTRIBUTE_TYPE>();
    TestEmberScalarNullRead<uint16_t, ZCL_INT16U_ATTRIBUTE_TYPE>();
    TestEmberScalarNullRead<OddSizedInteger<3, false>, ZCL_INT24U_ATTRIBUTE_TYPE>();
    TestEmberScalarNullRead<uint32_t, ZCL_INT32U_ATTRIBUTE_TYPE>();
    TestEmberScalarNullRead<OddSizedInteger<5, false>, ZCL_INT40U_ATTRIBUTE_TYPE>();
    TestEmberScalarNullRead<OddSizedInteger<6, false>, ZCL_INT48U_ATTRIBUTE_TYPE>();
    TestEmberScalarNullRead<OddSizedInteger<7, false>, ZCL_INT56U_ATTRIBUTE_TYPE>();
    TestEmberScalarNullRead<uint64_t, ZCL_INT64U_ATTRIBUTE_TYPE>();

    TestEmberScalarNullRead<int8_t, ZCL_INT8S_ATTRIBUTE_TYPE>();
    TestEmberScalarNullRead<int16_t, ZCL_INT16S_ATTRIBUTE_TYPE>();
    TestEmberScalarNullRead<OddSizedInteger<3, true>, ZCL_INT24S_ATTRIBUTE_TYPE>();
    TestEmberScalarNullRead<int32_t, ZCL_INT32S_ATTRIBUTE_TYPE>();
    TestEmberScalarNullRead<OddSizedInteger<5, true>, ZCL_INT40S_ATTRIBUTE_TYPE>();
    TestEmberScalarNullRead<OddSizedInteger<6, true>, ZCL_INT48S_ATTRIBUTE_TYPE>();
    TestEmberScalarNullRead<OddSizedInteger<7, true>, ZCL_INT56S_ATTRIBUTE_TYPE>();
    TestEmberScalarNullRead<int64_t, ZCL_INT64S_ATTRIBUTE_TYPE>();

    TestEmberScalarNullRead<bool, ZCL_BOOLEAN_ATTRIBUTE_TYPE>();

    TestEmberScalarNullRead<float, ZCL_SINGLE_ATTRIBUTE_TYPE>();
    TestEmberScalarNullRead<double, ZCL_DOUBLE_ATTRIBUTE_TYPE>();
}

TEST_F(TestCodegenModelViaMocks, EmberAttributeReadErrorReading)
{
    UseMockNodeConfig config(gTestNodeConfig);
    CodegenDataModelProviderWithContext model;
    ScopedMockAccessControl accessControl;

    {
        ReadOperation testRequest(kMockEndpoint3, MockClusterId(4),
                                  MOCK_ATTRIBUTE_ID_FOR_NULLABLE_TYPE(ZCL_LONG_OCTET_STRING_ATTRIBUTE_TYPE));
        testRequest.SetSubjectDescriptor(kAdminSubjectDescriptor);

        chip::Test::SetEmberReadOutput(Protocols::InteractionModel::Status::Failure);

        // Actual read via an encoder
        std::unique_ptr<AttributeValueEncoder> encoder = testRequest.StartEncoding();
        ASSERT_EQ(model.ReadAttribute(testRequest.GetRequest(), *encoder), Status::Failure);
    }

    {
        ReadOperation testRequest(kMockEndpoint3, MockClusterId(4),
                                  MOCK_ATTRIBUTE_ID_FOR_NULLABLE_TYPE(ZCL_LONG_OCTET_STRING_ATTRIBUTE_TYPE));
        testRequest.SetSubjectDescriptor(kAdminSubjectDescriptor);

        chip::Test::SetEmberReadOutput(Protocols::InteractionModel::Status::Busy);

        // Actual read via an encoder
        std::unique_ptr<AttributeValueEncoder> encoder = testRequest.StartEncoding();
        ASSERT_EQ(model.ReadAttribute(testRequest.GetRequest(), *encoder), Status::Busy);
    }

    // reset things to success to not affect other tests
    chip::Test::SetEmberReadOutput(ByteSpan());
}

TEST_F(TestCodegenModelViaMocks, EmberAttributeReadNullOctetString)
{
    UseMockNodeConfig config(gTestNodeConfig);
    CodegenDataModelProviderWithContext model;
    ScopedMockAccessControl accessControl;

    ReadOperation testRequest(kMockEndpoint3, MockClusterId(4),
                              MOCK_ATTRIBUTE_ID_FOR_NULLABLE_TYPE(ZCL_LONG_OCTET_STRING_ATTRIBUTE_TYPE));
    testRequest.SetSubjectDescriptor(kAdminSubjectDescriptor);

    // NOTE: This is a pascal string of size 0xFFFF which for null strings is a null marker
    char data[] = "\xFF\xFFInvalid length string is null";
    chip::Test::SetEmberReadOutput(ByteSpan(reinterpret_cast<const uint8_t *>(data), sizeof(data)));

    // Actual read via an encoder
    std::unique_ptr<AttributeValueEncoder> encoder = testRequest.StartEncoding();
    ASSERT_EQ(model.ReadAttribute(testRequest.GetRequest(), *encoder), CHIP_NO_ERROR);
    ASSERT_EQ(testRequest.FinishEncoding(), CHIP_NO_ERROR);

    // Validate after read
    std::vector<DecodedAttributeData> attribute_data;
    ASSERT_EQ(testRequest.GetEncodedIBs().Decode(attribute_data), CHIP_NO_ERROR);
    ASSERT_EQ(attribute_data.size(), 1u);

    DecodedAttributeData & encodedData = attribute_data[0];
    ASSERT_EQ(encodedData.attributePath, testRequest.GetRequest().path);

    // data element should be null for the given 0xFFFF length
    ASSERT_EQ(encodedData.dataReader.GetType(), TLV::kTLVType_Null);

    chip::app::DataModel::Nullable<ByteSpan> actual;
    ASSERT_EQ(chip::app::DataModel::Decode(encodedData.dataReader, actual), CHIP_NO_ERROR);
    ASSERT_TRUE(actual.IsNull());
}

TEST_F(TestCodegenModelViaMocks, EmberAttributeReadOctetString)
{
    UseMockNodeConfig config(gTestNodeConfig);
    CodegenDataModelProviderWithContext model;
    ScopedMockAccessControl accessControl;

    ReadOperation testRequest(kMockEndpoint3, MockClusterId(4),
                              MOCK_ATTRIBUTE_ID_FOR_NON_NULLABLE_TYPE(ZCL_LONG_OCTET_STRING_ATTRIBUTE_TYPE));
    testRequest.SetSubjectDescriptor(kAdminSubjectDescriptor);

    // NOTE: This is a pascal string, so actual data is "test"
    //       the longer encoding is to make it clear we do not encode the overflow
    char data[] = "\0\0testing here with overflow";
    WriteLe16(data, 4);
    chip::Test::SetEmberReadOutput(ByteSpan(reinterpret_cast<const uint8_t *>(data), sizeof(data)));

    // Actual read via an encoder
    std::unique_ptr<AttributeValueEncoder> encoder = testRequest.StartEncoding();
    ASSERT_EQ(model.ReadAttribute(testRequest.GetRequest(), *encoder), CHIP_NO_ERROR);
    ASSERT_EQ(testRequest.FinishEncoding(), CHIP_NO_ERROR);

    // Validate after read
    std::vector<DecodedAttributeData> attribute_data;
    ASSERT_EQ(testRequest.GetEncodedIBs().Decode(attribute_data), CHIP_NO_ERROR);
    ASSERT_EQ(attribute_data.size(), 1u);

    const DecodedAttributeData & encodedData = attribute_data[0];
    ASSERT_EQ(encodedData.attributePath, testRequest.GetRequest().path);

    // data element should be a encoded byte string as this is what the attribute type is
    ASSERT_EQ(encodedData.dataReader.GetType(), TLV::kTLVType_ByteString);
    ByteSpan actual;
    ASSERT_EQ(encodedData.dataReader.Get(actual), CHIP_NO_ERROR);

    ByteSpan expected(reinterpret_cast<const uint8_t *>(data + 2), 4);
    ASSERT_TRUE(actual.data_equal(expected));
}

TEST_F(TestCodegenModelViaMocks, EmberAttributeReadLongOctetString)
{
    UseMockNodeConfig config(gTestNodeConfig);
    CodegenDataModelProviderWithContext model;
    ScopedMockAccessControl accessControl;

    ReadOperation testRequest(kMockEndpoint3, MockClusterId(4),
                              MOCK_ATTRIBUTE_ID_FOR_NON_NULLABLE_TYPE(ZCL_OCTET_STRING_ATTRIBUTE_TYPE));
    testRequest.SetSubjectDescriptor(kAdminSubjectDescriptor);

    // NOTE: This is a pascal string, so actual data is "test"
    //       the longer encoding is to make it clear we do not encode the overflow
    const char data[] = "\x04testing here with overflow";
    chip::Test::SetEmberReadOutput(ByteSpan(reinterpret_cast<const uint8_t *>(data), sizeof(data)));

    // Actual read via an encoder
    std::unique_ptr<AttributeValueEncoder> encoder = testRequest.StartEncoding();
    ASSERT_EQ(model.ReadAttribute(testRequest.GetRequest(), *encoder), CHIP_NO_ERROR);
    ASSERT_EQ(testRequest.FinishEncoding(), CHIP_NO_ERROR);

    // Validate after read
    std::vector<DecodedAttributeData> attribute_data;
    ASSERT_EQ(testRequest.GetEncodedIBs().Decode(attribute_data), CHIP_NO_ERROR);
    ASSERT_EQ(attribute_data.size(), 1u);

    const DecodedAttributeData & encodedData = attribute_data[0];
    ASSERT_EQ(encodedData.attributePath, testRequest.GetRequest().path);

    // data element should be a encoded byte string as this is what the attribute type is
    ASSERT_EQ(encodedData.dataReader.GetType(), TLV::kTLVType_ByteString);
    ByteSpan actual;
    ASSERT_EQ(encodedData.dataReader.Get(actual), CHIP_NO_ERROR);

    ByteSpan expected(reinterpret_cast<const uint8_t *>(data + 1), 4);
    ASSERT_TRUE(actual.data_equal(expected));
}

TEST_F(TestCodegenModelViaMocks, EmberAttributeReadShortString)
{
    UseMockNodeConfig config(gTestNodeConfig);
    CodegenDataModelProviderWithContext model;
    ScopedMockAccessControl accessControl;

    ReadOperation testRequest(kMockEndpoint3, MockClusterId(4),
                              MOCK_ATTRIBUTE_ID_FOR_NON_NULLABLE_TYPE(ZCL_CHAR_STRING_ATTRIBUTE_TYPE));
    testRequest.SetSubjectDescriptor(kAdminSubjectDescriptor);

    // NOTE: This is a pascal string, so actual data is "abcde"
    //       the longer encoding is to make it clear we do not encode the overflow
    char data[] = "\0abcdef...this is the alphabet";
    *data       = 5;
    chip::Test::SetEmberReadOutput(ByteSpan(reinterpret_cast<const uint8_t *>(data), sizeof(data)));

    // Actual read via an encoder
    std::unique_ptr<AttributeValueEncoder> encoder = testRequest.StartEncoding();
    ASSERT_EQ(model.ReadAttribute(testRequest.GetRequest(), *encoder), CHIP_NO_ERROR);
    ASSERT_EQ(testRequest.FinishEncoding(), CHIP_NO_ERROR);

    // Validate after reading
    std::vector<DecodedAttributeData> attribute_data;
    ASSERT_EQ(testRequest.GetEncodedIBs().Decode(attribute_data), CHIP_NO_ERROR);
    ASSERT_EQ(attribute_data.size(), 1u);

    const DecodedAttributeData & encodedData = attribute_data[0];
    ASSERT_EQ(encodedData.attributePath, testRequest.GetRequest().path);

    // data element should be a encoded byte string as this is what the attribute type is
    ASSERT_EQ(encodedData.dataReader.GetType(), TLV::kTLVType_UTF8String);
    CharSpan actual;
    ASSERT_EQ(encodedData.dataReader.Get(actual), CHIP_NO_ERROR);
    ASSERT_TRUE(actual.data_equal("abcde"_span));
}

TEST_F(TestCodegenModelViaMocks, EmberAttributeReadLongString)
{
    UseMockNodeConfig config(gTestNodeConfig);
    CodegenDataModelProviderWithContext model;
    ScopedMockAccessControl accessControl;

    ReadOperation testRequest(kMockEndpoint3, MockClusterId(4),
                              MOCK_ATTRIBUTE_ID_FOR_NON_NULLABLE_TYPE(ZCL_LONG_CHAR_STRING_ATTRIBUTE_TYPE));
    testRequest.SetSubjectDescriptor(kAdminSubjectDescriptor);

    // NOTE: This is a pascal string, so actual data is "abcde"
    //       the longer encoding is to make it clear we do not encode the overflow
    char data[] = "\0\0abcdef...this is the alphabet";
    WriteLe16(data, 5);
    chip::Test::SetEmberReadOutput(ByteSpan(reinterpret_cast<const uint8_t *>(data), sizeof(data)));

    // Actual read via an encoder
    std::unique_ptr<AttributeValueEncoder> encoder = testRequest.StartEncoding();
    ASSERT_EQ(model.ReadAttribute(testRequest.GetRequest(), *encoder), CHIP_NO_ERROR);
    ASSERT_EQ(testRequest.FinishEncoding(), CHIP_NO_ERROR);

    // Validate after reading
    std::vector<DecodedAttributeData> attribute_data;
    ASSERT_EQ(testRequest.GetEncodedIBs().Decode(attribute_data), CHIP_NO_ERROR);
    ASSERT_EQ(attribute_data.size(), 1u);

    const DecodedAttributeData & encodedData = attribute_data[0];
    ASSERT_EQ(encodedData.attributePath, testRequest.GetRequest().path);

    // data element should be a encoded byte string as this is what the attribute type is
    ASSERT_EQ(encodedData.dataReader.GetType(), TLV::kTLVType_UTF8String);
    CharSpan actual;
    ASSERT_EQ(encodedData.dataReader.Get(actual), CHIP_NO_ERROR);
    ASSERT_TRUE(actual.data_equal("abcde"_span));
}

TEST_F(TestCodegenModelViaMocks, AttributeAccessInterfaceStructRead)
{
    UseMockNodeConfig config(gTestNodeConfig);
    CodegenDataModelProviderWithContext model;
    ScopedMockAccessControl accessControl;

    const ConcreteAttributePath kStructPath(kMockEndpoint3, MockClusterId(4),
                                            MOCK_ATTRIBUTE_ID_FOR_NON_NULLABLE_TYPE(ZCL_STRUCT_ATTRIBUTE_TYPE));

    ReadOperation testRequest(kStructPath);
    testRequest.SetSubjectDescriptor(kAdminSubjectDescriptor);

    RegisteredAttributeAccessInterface<StructAttributeAccessInterface> aai(kStructPath);

    aai->SetReturnedData(Clusters::UnitTesting::Structs::SimpleStruct::Type{
        .a = 123,
        .b = true,
        .e = "foo"_span,
        .g = 0.5,
        .h = 0.125,
    });

    std::unique_ptr<AttributeValueEncoder> encoder = testRequest.StartEncoding();
    ASSERT_EQ(model.ReadAttribute(testRequest.GetRequest(), *encoder), CHIP_NO_ERROR);
    ASSERT_EQ(testRequest.FinishEncoding(), CHIP_NO_ERROR);

    // Validate after read
    std::vector<DecodedAttributeData> attribute_data;
    ASSERT_EQ(testRequest.GetEncodedIBs().Decode(attribute_data), CHIP_NO_ERROR);
    ASSERT_EQ(attribute_data.size(), 1u);

    DecodedAttributeData & encodedData = attribute_data[0];
    ASSERT_EQ(encodedData.attributePath, testRequest.GetRequest().path);

    ASSERT_EQ(encodedData.dataReader.GetType(), TLV::kTLVType_Structure);
    Clusters::UnitTesting::Structs::SimpleStruct::DecodableType actual;
    ASSERT_EQ(chip::app::DataModel::Decode(encodedData.dataReader, actual), CHIP_NO_ERROR);

    ASSERT_EQ(actual.a, 123);
    ASSERT_EQ(actual.b, true);
    ASSERT_EQ(actual.g, 0.5);
    ASSERT_EQ(actual.h, 0.125);
    ASSERT_TRUE(actual.e.data_equal("foo"_span));
}

TEST_F(TestCodegenModelViaMocks, AttributeAccessInterfaceReadError)
{
    UseMockNodeConfig config(gTestNodeConfig);
    CodegenDataModelProviderWithContext model;
    ScopedMockAccessControl accessControl;

    const ConcreteAttributePath kStructPath(kMockEndpoint3, MockClusterId(4),
                                            MOCK_ATTRIBUTE_ID_FOR_NON_NULLABLE_TYPE(ZCL_STRUCT_ATTRIBUTE_TYPE));

    ReadOperation testRequest(kStructPath);
    testRequest.SetSubjectDescriptor(kAdminSubjectDescriptor);

    RegisteredAttributeAccessInterface<ErrorAccessInterface> aai(kStructPath, CHIP_ERROR_KEY_NOT_FOUND);
    std::unique_ptr<AttributeValueEncoder> encoder = testRequest.StartEncoding();
    ASSERT_EQ(model.ReadAttribute(testRequest.GetRequest(), *encoder), CHIP_ERROR_KEY_NOT_FOUND);
}

TEST_F(TestCodegenModelViaMocks, AttributeAccessInterfaceListRead)
{
    UseMockNodeConfig config(gTestNodeConfig);
    CodegenDataModelProviderWithContext model;
    ScopedMockAccessControl accessControl;

    const ConcreteAttributePath kStructPath(kMockEndpoint3, MockClusterId(4),
                                            MOCK_ATTRIBUTE_ID_FOR_NON_NULLABLE_TYPE(ZCL_ARRAY_ATTRIBUTE_TYPE));

    ReadOperation testRequest(kStructPath);
    testRequest.SetSubjectDescriptor(kAdminSubjectDescriptor);

    RegisteredAttributeAccessInterface<ListAttributeAcessInterface> aai(kStructPath);

    constexpr unsigned kDataCount = 5;
    aai->SetReturnedData(Clusters::UnitTesting::Structs::SimpleStruct::Type{
        .b = true,
        .e = "xyz"_span,
        .g = 0.25,
        .h = 0.5,
    });
    aai->SetReturnedDataCount(kDataCount);

    std::unique_ptr<AttributeValueEncoder> encoder = testRequest.StartEncoding();
    ASSERT_EQ(model.ReadAttribute(testRequest.GetRequest(), *encoder), CHIP_NO_ERROR);
    ASSERT_EQ(testRequest.FinishEncoding(), CHIP_NO_ERROR);

    // Validate after read
    std::vector<DecodedAttributeData> attribute_data;
    ASSERT_EQ(testRequest.GetEncodedIBs().Decode(attribute_data), CHIP_NO_ERROR);
    ASSERT_EQ(attribute_data.size(), 1u);

    DecodedAttributeData & encodedData = attribute_data[0];
    ASSERT_EQ(encodedData.attributePath, testRequest.GetRequest().path);

    ASSERT_EQ(encodedData.dataReader.GetType(), TLV::kTLVType_Array);

    std::vector<Clusters::UnitTesting::Structs::SimpleStruct::DecodableType> items;
    ASSERT_EQ(DecodeList(encodedData.dataReader, items), CHIP_NO_ERROR);

    ASSERT_EQ(items.size(), kDataCount);

    for (unsigned i = 0; i < kDataCount; i++)
    {
        Clusters::UnitTesting::Structs::SimpleStruct::DecodableType & actual = items[i];

        ASSERT_EQ(actual.a, static_cast<uint8_t>(i & 0xFF));
        ASSERT_EQ(actual.b, true);
        ASSERT_EQ(actual.g, 0.25);
        ASSERT_EQ(actual.h, 0.5);
        ASSERT_TRUE(actual.e.data_equal("xyz"_span));
    }
}

TEST_F(TestCodegenModelViaMocks, AttributeAccessInterfaceListOverflowRead)
{
    UseMockNodeConfig config(gTestNodeConfig);
    CodegenDataModelProviderWithContext model;
    ScopedMockAccessControl accessControl;

    const ConcreteAttributePath kStructPath(kMockEndpoint3, MockClusterId(4),
                                            MOCK_ATTRIBUTE_ID_FOR_NON_NULLABLE_TYPE(ZCL_ARRAY_ATTRIBUTE_TYPE));

    ReadOperation testRequest(kStructPath);
    testRequest.SetSubjectDescriptor(kAdminSubjectDescriptor);
    RegisteredAttributeAccessInterface<ListAttributeAcessInterface> aai(kStructPath);

    constexpr unsigned kDataCount = 1024;
    aai->SetReturnedData(Clusters::UnitTesting::Structs::SimpleStruct::Type{
        .b = true,
        .e = "thisislongertofillupfaster"_span,
        .g = 0.25,
        .h = 0.5,
    });
    aai->SetReturnedDataCount(kDataCount);

    std::unique_ptr<AttributeValueEncoder> encoder = testRequest.StartEncoding();
    // NOTE: overflow, however data should be valid. Technically both NO_MEMORY and BUFFER_TOO_SMALL
    // should be ok here, however we know buffer-too-small is the error in this case hence
    // the compare (easier to write the test and read the output)
    ASSERT_EQ(model.ReadAttribute(testRequest.GetRequest(), *encoder), CHIP_ERROR_BUFFER_TOO_SMALL);
    ASSERT_EQ(testRequest.FinishEncoding(), CHIP_NO_ERROR);

    // Validate after read
    std::vector<DecodedAttributeData> attribute_data;
    ASSERT_EQ(testRequest.GetEncodedIBs().Decode(attribute_data), CHIP_NO_ERROR);
    ASSERT_EQ(attribute_data.size(), 1u);

    DecodedAttributeData & encodedData = attribute_data[0];
    ASSERT_EQ(encodedData.attributePath, testRequest.GetRequest().path);

    ASSERT_EQ(encodedData.dataReader.GetType(), TLV::kTLVType_Array);

    std::vector<Clusters::UnitTesting::Structs::SimpleStruct::DecodableType> items;
    ASSERT_EQ(DecodeList(encodedData.dataReader, items), CHIP_NO_ERROR);

    // On last check, 16 items can be encoded. Set some non-zero range to be enforced here that
    // SOME list items are actually encoded. Actual lower bound here IS ARBITRARY and was picked
    // to just ensure non-zero item count for checks.
    ASSERT_GT(items.size(), 5u);
    ASSERT_LT(items.size(), kDataCount);

    for (unsigned i = 0; i < items.size(); i++)
    {
        Clusters::UnitTesting::Structs::SimpleStruct::DecodableType & actual = items[i];

        ASSERT_EQ(actual.a, static_cast<uint8_t>(i & 0xFF));
        ASSERT_EQ(actual.b, true);
        ASSERT_EQ(actual.g, 0.25);
        ASSERT_EQ(actual.h, 0.5);
        ASSERT_TRUE(actual.e.data_equal("thisislongertofillupfaster"_span));
    }
}

TEST_F(TestCodegenModelViaMocks, AttributeAccessInterfaceListIncrementalRead)
{
    UseMockNodeConfig config(gTestNodeConfig);
    CodegenDataModelProviderWithContext model;
    ScopedMockAccessControl accessControl;

    const ConcreteAttributePath kStructPath(kMockEndpoint3, MockClusterId(4),
                                            MOCK_ATTRIBUTE_ID_FOR_NON_NULLABLE_TYPE(ZCL_ARRAY_ATTRIBUTE_TYPE));

    ReadOperation testRequest(kStructPath);
    testRequest.SetSubjectDescriptor(kAdminSubjectDescriptor);
    RegisteredAttributeAccessInterface<ListAttributeAcessInterface> aai(kStructPath);

    constexpr unsigned kDataCount        = 1024;
    constexpr unsigned kEncodeIndexStart = 101;
    aai->SetReturnedData(Clusters::UnitTesting::Structs::SimpleStruct::Type{
        .b = true,
        .e = "thisislongertofillupfaster"_span,
        .g = 0.25,
        .h = 0.5,
    });
    aai->SetReturnedDataCount(kDataCount);

    AttributeEncodeState encodeState;
    encodeState.SetCurrentEncodingListIndex(kEncodeIndexStart);

    std::unique_ptr<AttributeValueEncoder> encoder =
        testRequest.StartEncoding(ReadOperation::EncodingParams().SetEncodingState(encodeState));

    // NOTE: overflow, however data should be valid. Technically both NO_MEMORY and BUFFER_TOO_SMALL
    // should be ok here, however we know buffer-too-small is the error in this case hence
    // the compare (easier to write the test and read the output)
    ASSERT_EQ(model.ReadAttribute(testRequest.GetRequest(), *encoder), CHIP_ERROR_BUFFER_TOO_SMALL);
    ASSERT_EQ(testRequest.FinishEncoding(), CHIP_NO_ERROR);

    // Validate after read
    std::vector<DecodedAttributeData> attribute_data;
    ASSERT_EQ(testRequest.GetEncodedIBs().Decode(attribute_data), CHIP_NO_ERROR);

    // Incremental encodes are separate list items, repeated
    // actual size IS ARBITRARY (current test sets it at 11)
    ASSERT_GT(attribute_data.size(), 3u);

    for (unsigned i = 0; i < attribute_data.size(); i++)
    {
        DecodedAttributeData & encodedData = attribute_data[i];
        ASSERT_EQ(encodedData.attributePath.mEndpointId, testRequest.GetRequest().path.mEndpointId);
        ASSERT_EQ(encodedData.attributePath.mClusterId, testRequest.GetRequest().path.mClusterId);
        ASSERT_EQ(encodedData.attributePath.mAttributeId, testRequest.GetRequest().path.mAttributeId);
        ASSERT_EQ(encodedData.attributePath.mListOp, ConcreteDataAttributePath::ListOperation::AppendItem);

        // individual structures encoded in each item
        ASSERT_EQ(encodedData.dataReader.GetType(), TLV::kTLVType_Structure);

        Clusters::UnitTesting::Structs::SimpleStruct::DecodableType actual;
        ASSERT_EQ(chip::app::DataModel::Decode(encodedData.dataReader, actual), CHIP_NO_ERROR);

        ASSERT_EQ(actual.a, static_cast<uint8_t>((i + kEncodeIndexStart) & 0xFF));
        ASSERT_EQ(actual.b, true);
        ASSERT_EQ(actual.g, 0.25);
        ASSERT_EQ(actual.h, 0.5);
        ASSERT_TRUE(actual.e.data_equal("thisislongertofillupfaster"_span));
    }
}

TEST_F(TestCodegenModelViaMocks, ReadGlobalAttributeAttributeList)
{
    UseMockNodeConfig config(gTestNodeConfig);
    CodegenDataModelProviderWithContext model;
    ScopedMockAccessControl accessControl;

    ReadOperation testRequest(kMockEndpoint2, MockClusterId(3), AttributeList::Id);
    testRequest.SetSubjectDescriptor(kAdminSubjectDescriptor);

    // Data read via the encoder
    std::unique_ptr<AttributeValueEncoder> encoder = testRequest.StartEncoding();
    ASSERT_EQ(model.ReadAttribute(testRequest.GetRequest(), *encoder), CHIP_NO_ERROR);
    ASSERT_EQ(testRequest.FinishEncoding(), CHIP_NO_ERROR);

    // Validate after read
    std::vector<DecodedAttributeData> attribute_data;
    ASSERT_EQ(testRequest.GetEncodedIBs().Decode(attribute_data), CHIP_NO_ERROR);
    ASSERT_EQ(attribute_data.size(), 1u);

    DecodedAttributeData & encodedData = attribute_data[0];
    ASSERT_EQ(encodedData.attributePath, testRequest.GetRequest().path);

    ASSERT_EQ(encodedData.dataReader.GetType(), TLV::kTLVType_Array);

    std::vector<AttributeId> items;
    ASSERT_EQ(DecodeList(encodedData.dataReader, items), CHIP_NO_ERROR);

    // Mock data contains ClusterRevision and FeatureMap.
    // After this, Global attributes are auto-added
    std::vector<AttributeId> expected;

    // Encoding in global-attribute-access-interface has a logic of:
    //   - Append global attributes in front of the first specified
    //     large number global attribute.
    // Since ClusterRevision and FeatureMap are
    // global attributes, the order here is reversed for them
    for (AttributeId id : GlobalAttributesNotInMetadata)
    {
        expected.push_back(id);
    }
    expected.push_back(ClusterRevision::Id);
    expected.push_back(FeatureMap::Id);
    expected.push_back(MockAttributeId(1));
    expected.push_back(MockAttributeId(2));
    expected.push_back(MockAttributeId(3));

    ASSERT_EQ(items.size(), expected.size());

    // Since we have no std::vector formatter, comparing element by element is somewhat
    // more readable in case of failure.
    for (unsigned i = 0; i < items.size(); i++)
    {
        EXPECT_EQ(items[i], expected[i]);
    }
}

TEST_F(TestCodegenModelViaMocks, EmberAttributeWriteAclDeny)
{
    UseMockNodeConfig config(gTestNodeConfig);
    CodegenDataModelProviderWithContext model;
    ScopedMockAccessControl accessControl;

    /* Using this path is also failing existence checks, so this cannot be enabled
     * until we fix ordering of ACL to be done before existence checks

      WriteOperation test(kMockEndpoint1, MockClusterId(1), MockAttributeId(10));
      AttributeValueDecoder decoder = test.DecoderFor<uint32_t>(1234);

      ASSERT_EQ(model.WriteAttribute(test.GetRequest(), decoder), Status::UnsupportedAccess);
      ASSERT_TRUE(model.ChangeListener().DirtyList().empty());
    */

    WriteOperation test(kMockEndpoint3, MockClusterId(4), MOCK_ATTRIBUTE_ID_FOR_NULLABLE_TYPE(ZCL_INT32U_ATTRIBUTE_TYPE));
    AttributeValueDecoder decoder = test.DecoderFor<uint32_t>(1234);

    ASSERT_EQ(model.WriteAttribute(test.GetRequest(), decoder), Status::UnsupportedAccess);
    ASSERT_TRUE(model.ChangeListener().DirtyList().empty());
}

TEST_F(TestCodegenModelViaMocks, EmberAttributeWriteBasicTypes)
{
    TestEmberScalarTypeWrite<uint8_t, ZCL_INT8U_ATTRIBUTE_TYPE>(0x12);
    TestEmberScalarTypeWrite<uint16_t, ZCL_ENUM16_ATTRIBUTE_TYPE>(0x1234);
    TestEmberScalarTypeWrite<OddSizedInteger<3, false>, ZCL_INT24U_ATTRIBUTE_TYPE>(0x112233);
    TestEmberScalarTypeWrite<uint32_t, ZCL_INT32U_ATTRIBUTE_TYPE>(0x11223344);
    TestEmberScalarTypeWrite<OddSizedInteger<5, false>, ZCL_INT40U_ATTRIBUTE_TYPE>(0x1122334455ULL);
    TestEmberScalarTypeWrite<OddSizedInteger<6, false>, ZCL_INT48U_ATTRIBUTE_TYPE>(0x112233445566ULL);
    TestEmberScalarTypeWrite<OddSizedInteger<7, false>, ZCL_INT56U_ATTRIBUTE_TYPE>(0x11223344556677ULL);
    TestEmberScalarTypeWrite<uint64_t, ZCL_INT64U_ATTRIBUTE_TYPE>(0x1122334455667788ULL);

    TestEmberScalarTypeWrite<int8_t, ZCL_INT8S_ATTRIBUTE_TYPE>(-10);
    TestEmberScalarTypeWrite<int16_t, ZCL_INT16S_ATTRIBUTE_TYPE>(-123);
    TestEmberScalarTypeWrite<OddSizedInteger<3, true>, ZCL_INT24S_ATTRIBUTE_TYPE>(-1234);
    TestEmberScalarTypeWrite<int32_t, ZCL_INT32S_ATTRIBUTE_TYPE>(-12345);
    TestEmberScalarTypeWrite<OddSizedInteger<5, true>, ZCL_INT40S_ATTRIBUTE_TYPE>(-123456);
    TestEmberScalarTypeWrite<OddSizedInteger<6, true>, ZCL_INT48S_ATTRIBUTE_TYPE>(-1234567);
    TestEmberScalarTypeWrite<OddSizedInteger<7, true>, ZCL_INT56S_ATTRIBUTE_TYPE>(-12345678);
    TestEmberScalarTypeWrite<int64_t, ZCL_INT64S_ATTRIBUTE_TYPE>(-123456789);

    TestEmberScalarTypeWrite<bool, ZCL_BOOLEAN_ATTRIBUTE_TYPE>(true);
    TestEmberScalarTypeWrite<bool, ZCL_BOOLEAN_ATTRIBUTE_TYPE>(false);
    TestEmberScalarTypeWrite<float, ZCL_SINGLE_ATTRIBUTE_TYPE>(0.625);
    TestEmberScalarTypeWrite<double, ZCL_DOUBLE_ATTRIBUTE_TYPE>(0.625);
}

TEST_F(TestCodegenModelViaMocks, EmberAttributeWriteInvalidValueToNullable)
{
    TestEmberScalarTypeWriteNullValueToNullable<uint8_t, ZCL_INT8U_ATTRIBUTE_TYPE>();
    TestEmberScalarTypeWriteNullValueToNullable<uint16_t, ZCL_ENUM16_ATTRIBUTE_TYPE>();
    TestEmberScalarTypeWriteNullValueToNullable<OddSizedInteger<3, false>, ZCL_INT24U_ATTRIBUTE_TYPE>();
    TestEmberScalarTypeWriteNullValueToNullable<uint32_t, ZCL_INT32U_ATTRIBUTE_TYPE>();
    TestEmberScalarTypeWriteNullValueToNullable<OddSizedInteger<5, false>, ZCL_INT40U_ATTRIBUTE_TYPE>();
    TestEmberScalarTypeWriteNullValueToNullable<OddSizedInteger<6, false>, ZCL_INT48U_ATTRIBUTE_TYPE>();
    TestEmberScalarTypeWriteNullValueToNullable<OddSizedInteger<7, false>, ZCL_INT56U_ATTRIBUTE_TYPE>();
    TestEmberScalarTypeWriteNullValueToNullable<uint64_t, ZCL_INT64U_ATTRIBUTE_TYPE>();

    TestEmberScalarTypeWriteNullValueToNullable<int8_t, ZCL_INT8S_ATTRIBUTE_TYPE>();
    TestEmberScalarTypeWriteNullValueToNullable<int16_t, ZCL_INT16S_ATTRIBUTE_TYPE>();
    TestEmberScalarTypeWriteNullValueToNullable<OddSizedInteger<3, true>, ZCL_INT24S_ATTRIBUTE_TYPE>();
    TestEmberScalarTypeWriteNullValueToNullable<int32_t, ZCL_INT32S_ATTRIBUTE_TYPE>();
    TestEmberScalarTypeWriteNullValueToNullable<OddSizedInteger<5, true>, ZCL_INT40S_ATTRIBUTE_TYPE>();
    TestEmberScalarTypeWriteNullValueToNullable<OddSizedInteger<6, true>, ZCL_INT48S_ATTRIBUTE_TYPE>();
    TestEmberScalarTypeWriteNullValueToNullable<OddSizedInteger<7, true>, ZCL_INT56S_ATTRIBUTE_TYPE>();
    TestEmberScalarTypeWriteNullValueToNullable<int64_t, ZCL_INT64S_ATTRIBUTE_TYPE>();

    TestEmberScalarTypeWriteNullValueToNullable<bool, ZCL_BOOLEAN_ATTRIBUTE_TYPE>();
    TestEmberScalarTypeWriteNullValueToNullable<bool, ZCL_BOOLEAN_ATTRIBUTE_TYPE>();
    TestEmberScalarTypeWriteNullValueToNullable<float, ZCL_SINGLE_ATTRIBUTE_TYPE>();
    TestEmberScalarTypeWriteNullValueToNullable<double, ZCL_DOUBLE_ATTRIBUTE_TYPE>();
}

TEST_F(TestCodegenModelViaMocks, EmberTestWriteReservedNullPlaceholderToNullable)
{
    UseMockNodeConfig config(gTestNodeConfig);
    CodegenDataModelProviderWithContext model;
    ScopedMockAccessControl accessControl;

    WriteOperation test(kMockEndpoint3, MockClusterId(4), MOCK_ATTRIBUTE_ID_FOR_NULLABLE_TYPE(ZCL_INT32U_ATTRIBUTE_TYPE));
    test.SetSubjectDescriptor(kAdminSubjectDescriptor);

    using NumericType             = NumericAttributeTraits<uint32_t>;
    using NullableType            = chip::app::DataModel::Nullable<typename NumericType::WorkingType>;
    AttributeValueDecoder decoder = test.DecoderFor<NullableType>(0xFFFFFFFF);

    // write should fail: we are trying to write null which is out of range
    ASSERT_EQ(model.WriteAttribute(test.GetRequest(), decoder), Status::ConstraintError);
}

TEST_F(TestCodegenModelViaMocks, EmberTestWriteOutOfRepresentableRangeOddIntegerNonNullable)
{
    UseMockNodeConfig config(gTestNodeConfig);
    CodegenDataModelProviderWithContext model;
    ScopedMockAccessControl accessControl;

    WriteOperation test(kMockEndpoint3, MockClusterId(4), MOCK_ATTRIBUTE_ID_FOR_NON_NULLABLE_TYPE(ZCL_INT24U_ATTRIBUTE_TYPE));
    test.SetSubjectDescriptor(kAdminSubjectDescriptor);

    using NumericType             = NumericAttributeTraits<uint32_t>;
    using NullableType            = chip::app::DataModel::Nullable<typename NumericType::WorkingType>;
    AttributeValueDecoder decoder = test.DecoderFor<NullableType>(0x1223344);

    ASSERT_EQ(model.WriteAttribute(test.GetRequest(), decoder), CHIP_IM_GLOBAL_STATUS(ConstraintError));
}

TEST_F(TestCodegenModelViaMocks, EmberTestWriteOutOfRepresentableRangeOddIntegerNullable)
{
    UseMockNodeConfig config(gTestNodeConfig);
    CodegenDataModelProviderWithContext model;
    ScopedMockAccessControl accessControl;

    WriteOperation test(kMockEndpoint3, MockClusterId(4), MOCK_ATTRIBUTE_ID_FOR_NULLABLE_TYPE(ZCL_INT24U_ATTRIBUTE_TYPE));
    test.SetSubjectDescriptor(kAdminSubjectDescriptor);

    using NumericType             = NumericAttributeTraits<uint32_t>;
    using NullableType            = chip::app::DataModel::Nullable<typename NumericType::WorkingType>;
    AttributeValueDecoder decoder = test.DecoderFor<NullableType>(0x1223344);

    ASSERT_EQ(model.WriteAttribute(test.GetRequest(), decoder), CHIP_IM_GLOBAL_STATUS(ConstraintError));
}

TEST_F(TestCodegenModelViaMocks, EmberAttributeWriteBasicTypesLowestValue)
{
    TestEmberScalarTypeWrite<int8_t, ZCL_INT8S_ATTRIBUTE_TYPE>(-127);
    TestEmberScalarTypeWrite<int16_t, ZCL_INT16S_ATTRIBUTE_TYPE>(-32767);
    TestEmberScalarTypeWrite<OddSizedInteger<3, true>, ZCL_INT24S_ATTRIBUTE_TYPE>(-8388607);
    TestEmberScalarTypeWrite<int32_t, ZCL_INT32S_ATTRIBUTE_TYPE>(-2147483647);
    TestEmberScalarTypeWrite<OddSizedInteger<5, true>, ZCL_INT40S_ATTRIBUTE_TYPE>(-549755813887);
    TestEmberScalarTypeWrite<OddSizedInteger<6, true>, ZCL_INT48S_ATTRIBUTE_TYPE>(-140737488355327);
    TestEmberScalarTypeWrite<OddSizedInteger<7, true>, ZCL_INT56S_ATTRIBUTE_TYPE>(-36028797018963967);
    TestEmberScalarTypeWrite<int64_t, ZCL_INT64S_ATTRIBUTE_TYPE>(-9223372036854775807);
}

TEST_F(TestCodegenModelViaMocks, EmberAttributeWriteNulls)
{
    TestEmberScalarNullWrite<uint8_t, ZCL_INT8U_ATTRIBUTE_TYPE>();
    TestEmberScalarNullWrite<uint16_t, ZCL_ENUM16_ATTRIBUTE_TYPE>();
    TestEmberScalarNullWrite<OddSizedInteger<3, false>, ZCL_INT24U_ATTRIBUTE_TYPE>();
    TestEmberScalarNullWrite<uint32_t, ZCL_INT32U_ATTRIBUTE_TYPE>();
    TestEmberScalarNullWrite<OddSizedInteger<5, false>, ZCL_INT40U_ATTRIBUTE_TYPE>();
    TestEmberScalarNullWrite<OddSizedInteger<6, false>, ZCL_INT48U_ATTRIBUTE_TYPE>();
    TestEmberScalarNullWrite<OddSizedInteger<7, false>, ZCL_INT56U_ATTRIBUTE_TYPE>();
    TestEmberScalarNullWrite<uint64_t, ZCL_INT64U_ATTRIBUTE_TYPE>();

    TestEmberScalarNullWrite<int8_t, ZCL_INT8S_ATTRIBUTE_TYPE>();
    TestEmberScalarNullWrite<int16_t, ZCL_INT16S_ATTRIBUTE_TYPE>();
    TestEmberScalarNullWrite<OddSizedInteger<3, true>, ZCL_INT24S_ATTRIBUTE_TYPE>();
    TestEmberScalarNullWrite<int32_t, ZCL_INT32S_ATTRIBUTE_TYPE>();
    TestEmberScalarNullWrite<OddSizedInteger<5, true>, ZCL_INT40S_ATTRIBUTE_TYPE>();
    TestEmberScalarNullWrite<OddSizedInteger<6, true>, ZCL_INT48S_ATTRIBUTE_TYPE>();
    TestEmberScalarNullWrite<OddSizedInteger<7, true>, ZCL_INT56S_ATTRIBUTE_TYPE>();
    TestEmberScalarNullWrite<int64_t, ZCL_INT64S_ATTRIBUTE_TYPE>();
    TestEmberScalarNullWrite<bool, ZCL_BOOLEAN_ATTRIBUTE_TYPE>();
    TestEmberScalarNullWrite<float, ZCL_SINGLE_ATTRIBUTE_TYPE>();
    TestEmberScalarNullWrite<double, ZCL_DOUBLE_ATTRIBUTE_TYPE>();
}

TEST_F(TestCodegenModelViaMocks, EmberAttributeWriteShortString)
{
    UseMockNodeConfig config(gTestNodeConfig);
    CodegenDataModelProviderWithContext model;
    ScopedMockAccessControl accessControl;

    WriteOperation test(kMockEndpoint3, MockClusterId(4), MOCK_ATTRIBUTE_ID_FOR_NON_NULLABLE_TYPE(ZCL_CHAR_STRING_ATTRIBUTE_TYPE));
    test.SetSubjectDescriptor(kAdminSubjectDescriptor);

    AttributeValueDecoder decoder = test.DecoderFor<CharSpan>("hello world"_span);

    ASSERT_EQ(model.WriteAttribute(test.GetRequest(), decoder), CHIP_NO_ERROR);
    chip::ByteSpan writtenData = GetEmberBuffer();
    chip::CharSpan asCharSpan(reinterpret_cast<const char *>(writtenData.data()), writtenData[0] + 1);
    ASSERT_TRUE(asCharSpan.data_equal("\x0Bhello world"_span));
}

TEST_F(TestCodegenModelViaMocks, EmberAttributeWriteLongStringOutOfBounds)
{
    UseMockNodeConfig config(gTestNodeConfig);
    CodegenDataModelProviderWithContext model;
    ScopedMockAccessControl accessControl;

    WriteOperation test(kMockEndpoint3, MockClusterId(4),
                        MOCK_ATTRIBUTE_ID_FOR_NON_NULLABLE_TYPE(ZCL_LONG_CHAR_STRING_ATTRIBUTE_TYPE));
    test.SetSubjectDescriptor(kAdminSubjectDescriptor);

    // Mocks allow for 16 bytes only by default for string attributes
    AttributeValueDecoder decoder = test.DecoderFor<CharSpan>(
        "this is a very long string that will be longer than the default attribute size for our mocks"_span);

    ASSERT_EQ(model.WriteAttribute(test.GetRequest(), decoder), Status::InvalidValue);
}

TEST_F(TestCodegenModelViaMocks, EmberAttributeWriteLongString)
{
    UseMockNodeConfig config(gTestNodeConfig);
    CodegenDataModelProviderWithContext model;
    ScopedMockAccessControl accessControl;

    WriteOperation test(kMockEndpoint3, MockClusterId(4),
                        MOCK_ATTRIBUTE_ID_FOR_NON_NULLABLE_TYPE(ZCL_LONG_CHAR_STRING_ATTRIBUTE_TYPE));
    test.SetSubjectDescriptor(kAdminSubjectDescriptor);

    AttributeValueDecoder decoder = test.DecoderFor<CharSpan>("text"_span);

    ASSERT_EQ(model.WriteAttribute(test.GetRequest(), decoder), CHIP_NO_ERROR);
    chip::ByteSpan writtenData = GetEmberBuffer();

    uint16_t len = ReadLe16(writtenData.data());
    EXPECT_EQ(len, 4);
    chip::CharSpan asCharSpan(reinterpret_cast<const char *>(writtenData.data() + 2), 4);

    ASSERT_TRUE(asCharSpan.data_equal("text"_span));
}

TEST_F(TestCodegenModelViaMocks, EmberAttributeWriteNullableLongStringValue)
{
    UseMockNodeConfig config(gTestNodeConfig);
    CodegenDataModelProviderWithContext model;
    ScopedMockAccessControl accessControl;

    WriteOperation test(kMockEndpoint3, MockClusterId(4), MOCK_ATTRIBUTE_ID_FOR_NULLABLE_TYPE(ZCL_LONG_CHAR_STRING_ATTRIBUTE_TYPE));
    test.SetSubjectDescriptor(kAdminSubjectDescriptor);

    AttributeValueDecoder decoder =
        test.DecoderFor<chip::app::DataModel::Nullable<CharSpan>>(chip::app::DataModel::MakeNullable("text"_span));

    ASSERT_EQ(model.WriteAttribute(test.GetRequest(), decoder), CHIP_NO_ERROR);
    chip::ByteSpan writtenData = GetEmberBuffer();

    uint16_t len = ReadLe16(writtenData.data());
    EXPECT_EQ(len, 4);
    chip::CharSpan asCharSpan(reinterpret_cast<const char *>(writtenData.data() + 2), 4);

    ASSERT_TRUE(asCharSpan.data_equal("text"_span));
}

TEST_F(TestCodegenModelViaMocks, EmberAttributeWriteLongNullableStringNull)
{
    UseMockNodeConfig config(gTestNodeConfig);
    CodegenDataModelProviderWithContext model;
    ScopedMockAccessControl accessControl;

    WriteOperation test(kMockEndpoint3, MockClusterId(4), MOCK_ATTRIBUTE_ID_FOR_NULLABLE_TYPE(ZCL_LONG_CHAR_STRING_ATTRIBUTE_TYPE));
    test.SetSubjectDescriptor(kAdminSubjectDescriptor);

    AttributeValueDecoder decoder =
        test.DecoderFor<chip::app::DataModel::Nullable<CharSpan>>(chip::app::DataModel::Nullable<CharSpan>());

    ASSERT_EQ(model.WriteAttribute(test.GetRequest(), decoder), CHIP_NO_ERROR);
    chip::ByteSpan writtenData = GetEmberBuffer();
    ASSERT_EQ(writtenData[0], 0xFF);
    ASSERT_EQ(writtenData[1], 0xFF);
}

TEST_F(TestCodegenModelViaMocks, EmberAttributeWriteShortBytes)
{
    UseMockNodeConfig config(gTestNodeConfig);
    CodegenDataModelProviderWithContext model;
    ScopedMockAccessControl accessControl;

    WriteOperation test(kMockEndpoint3, MockClusterId(4), MOCK_ATTRIBUTE_ID_FOR_NON_NULLABLE_TYPE(ZCL_OCTET_STRING_ATTRIBUTE_TYPE));
    test.SetSubjectDescriptor(kAdminSubjectDescriptor);

    uint8_t buffer[] = { 11, 12, 13 };

    AttributeValueDecoder decoder = test.DecoderFor<ByteSpan>(ByteSpan(buffer));

    ASSERT_EQ(model.WriteAttribute(test.GetRequest(), decoder), CHIP_NO_ERROR);
    chip::ByteSpan writtenData = GetEmberBuffer();

    EXPECT_EQ(writtenData[0], 3u);
    EXPECT_EQ(writtenData[1], 11u);
    EXPECT_EQ(writtenData[2], 12u);
    EXPECT_EQ(writtenData[3], 13u);
}

TEST_F(TestCodegenModelViaMocks, EmberAttributeWriteLongBytes)
{
    UseMockNodeConfig config(gTestNodeConfig);
    CodegenDataModelProviderWithContext model;
    ScopedMockAccessControl accessControl;

    WriteOperation test(kMockEndpoint3, MockClusterId(4),
                        MOCK_ATTRIBUTE_ID_FOR_NON_NULLABLE_TYPE(ZCL_LONG_OCTET_STRING_ATTRIBUTE_TYPE));
    test.SetSubjectDescriptor(kAdminSubjectDescriptor);

    uint8_t buffer[] = { 11, 12, 13 };

    AttributeValueDecoder decoder = test.DecoderFor<ByteSpan>(ByteSpan(buffer));

    ASSERT_EQ(model.WriteAttribute(test.GetRequest(), decoder), CHIP_NO_ERROR);
    chip::ByteSpan writtenData = GetEmberBuffer();

    uint16_t len = ReadLe16(writtenData.data());
    EXPECT_EQ(len, 3);

    EXPECT_EQ(writtenData[2], 11u);
    EXPECT_EQ(writtenData[3], 12u);
    EXPECT_EQ(writtenData[4], 13u);
}

TEST_F(TestCodegenModelViaMocks, EmberAttributeWriteTimedWrite)
{
    UseMockNodeConfig config(gTestNodeConfig);
    CodegenDataModelProviderWithContext model;
    ScopedMockAccessControl accessControl;

    WriteOperation test(kMockEndpoint3, MockClusterId(4), kAttributeIdTimedWrite);
    test.SetSubjectDescriptor(kAdminSubjectDescriptor);

    AttributeValueDecoder decoder = test.DecoderFor<int32_t>(1234);

    ASSERT_EQ(model.WriteAttribute(test.GetRequest(), decoder), Status::NeedsTimedInteraction);

    // writing as timed should be fine
    test.SetWriteFlags(WriteFlags::kTimed);
    ASSERT_EQ(model.WriteAttribute(test.GetRequest(), decoder), CHIP_NO_ERROR);
}

TEST_F(TestCodegenModelViaMocks, EmberAttributeWriteReadOnlyAttribute)
{
    UseMockNodeConfig config(gTestNodeConfig);
    CodegenDataModelProviderWithContext model;
    ScopedMockAccessControl accessControl;

    WriteOperation test(kMockEndpoint3, MockClusterId(4), kAttributeIdReadOnly);
    test.SetSubjectDescriptor(kAdminSubjectDescriptor);

    AttributeValueDecoder decoder = test.DecoderFor<int32_t>(1234);

    ASSERT_EQ(model.WriteAttribute(test.GetRequest(), decoder), Status::UnsupportedWrite);

    // Internal writes bypass the read only requirement
    test.SetOperationFlags(OperationFlags::kInternal);
    ASSERT_EQ(model.WriteAttribute(test.GetRequest(), decoder), CHIP_NO_ERROR);
}

TEST_F(TestCodegenModelViaMocks, EmberAttributeWriteDataVersion)
{
    UseMockNodeConfig config(gTestNodeConfig);
    CodegenDataModelProviderWithContext model;
    ScopedMockAccessControl accessControl;

    WriteOperation test(kMockEndpoint3, MockClusterId(4), MOCK_ATTRIBUTE_ID_FOR_NON_NULLABLE_TYPE(ZCL_INT32S_ATTRIBUTE_TYPE));
    test.SetSubjectDescriptor(kAdminSubjectDescriptor);

    // Initialize to some version
    ResetVersion();
    BumpVersion();
    test.SetDataVersion(MakeOptional(GetVersion()));

    // Make version invalid
    BumpVersion();

    AttributeValueDecoder decoder = test.DecoderFor<int32_t>(1234);

    ASSERT_EQ(model.WriteAttribute(test.GetRequest(), decoder), Status::DataVersionMismatch);

    // Write passes if we set the right version for the data
    test.SetDataVersion(MakeOptional(GetVersion()));
    ASSERT_EQ(model.WriteAttribute(test.GetRequest(), decoder), CHIP_NO_ERROR);
}

TEST_F(TestCodegenModelViaMocks, WriteToInvalidPath)
{
    UseMockNodeConfig config(gTestNodeConfig);
    CodegenDataModelProviderWithContext model;
    ScopedMockAccessControl accessControl;

    {
        WriteOperation test(kInvalidEndpointId, MockClusterId(1234), 1234);
        test.SetSubjectDescriptor(kAdminSubjectDescriptor);

        AttributeValueDecoder decoder = test.DecoderFor<int32_t>(1234);
        ASSERT_EQ(model.WriteAttribute(test.GetRequest(), decoder), Status::UnsupportedEndpoint);
    }
    {
        WriteOperation test(kMockEndpoint1, MockClusterId(1234), 1234);
        test.SetSubjectDescriptor(kAdminSubjectDescriptor);

        AttributeValueDecoder decoder = test.DecoderFor<int32_t>(1234);
        ASSERT_EQ(model.WriteAttribute(test.GetRequest(), decoder), Status::UnsupportedCluster);
    }

    {
        WriteOperation test(kMockEndpoint1, MockClusterId(1), 1234);
        test.SetSubjectDescriptor(kAdminSubjectDescriptor);

        AttributeValueDecoder decoder = test.DecoderFor<int32_t>(1234);
        ASSERT_EQ(model.WriteAttribute(test.GetRequest(), decoder), Status::UnsupportedAttribute);
    }
}

TEST_F(TestCodegenModelViaMocks, WriteToGlobalAttribute)
{
    UseMockNodeConfig config(gTestNodeConfig);
    CodegenDataModelProviderWithContext model;
    ScopedMockAccessControl accessControl;

    WriteOperation test(kMockEndpoint1, MockClusterId(1), AttributeList::Id);
    test.SetSubjectDescriptor(kAdminSubjectDescriptor);

    AttributeValueDecoder decoder = test.DecoderFor<int32_t>(1234);
    ASSERT_EQ(model.WriteAttribute(test.GetRequest(), decoder), Status::UnsupportedWrite);
}

TEST_F(TestCodegenModelViaMocks, EmberWriteFailure)
{
    UseMockNodeConfig config(gTestNodeConfig);
    CodegenDataModelProviderWithContext model;
    ScopedMockAccessControl accessControl;

    WriteOperation test(kMockEndpoint3, MockClusterId(4), MOCK_ATTRIBUTE_ID_FOR_NON_NULLABLE_TYPE(ZCL_INT32S_ATTRIBUTE_TYPE));
    test.SetSubjectDescriptor(kAdminSubjectDescriptor);

    {
        AttributeValueDecoder decoder = test.DecoderFor<int32_t>(1234);
        chip::Test::SetEmberReadOutput(Protocols::InteractionModel::Status::Failure);
        ASSERT_EQ(model.WriteAttribute(test.GetRequest(), decoder), Status::Failure);
    }
    {
        AttributeValueDecoder decoder = test.DecoderFor<int32_t>(1234);
        chip::Test::SetEmberReadOutput(Protocols::InteractionModel::Status::Busy);
        ASSERT_EQ(model.WriteAttribute(test.GetRequest(), decoder), Status::Busy);
    }
    // reset things to success to not affect other tests
    chip::Test::SetEmberReadOutput(ByteSpan());
}

TEST_F(TestCodegenModelViaMocks, EmberWriteAttributeAccessInterfaceTest)
{
    UseMockNodeConfig config(gTestNodeConfig);
    CodegenDataModelProviderWithContext model;
    ScopedMockAccessControl accessControl;

    const ConcreteAttributePath kStructPath(kMockEndpoint3, MockClusterId(4),
                                            MOCK_ATTRIBUTE_ID_FOR_NON_NULLABLE_TYPE(ZCL_STRUCT_ATTRIBUTE_TYPE));
    RegisteredAttributeAccessInterface<StructAttributeAccessInterface> aai(kStructPath);

    WriteOperation test(kStructPath);
    test.SetSubjectDescriptor(kAdminSubjectDescriptor);

    Clusters::UnitTesting::Structs::SimpleStruct::Type testValue{
        .a = 112,
        .b = true,
        .e = "aai_write_test"_span,
        .g = 0.5,
        .h = 0.125,
    };

    AttributeValueDecoder decoder = test.DecoderFor(testValue);
    ASSERT_EQ(model.WriteAttribute(test.GetRequest(), decoder), CHIP_NO_ERROR);

    EXPECT_EQ(aai->GetData().a, 112);
    EXPECT_TRUE(aai->GetData().e.data_equal("aai_write_test"_span));

    // AAI marks dirty paths
    ASSERT_EQ(model.ChangeListener().DirtyList().size(), 1u);
    EXPECT_EQ(model.ChangeListener().DirtyList()[0],
              AttributePathParams(kStructPath.mEndpointId, kStructPath.mClusterId, kStructPath.mAttributeId));

    // AAI does not prevent read/write of regular attributes
    // validate that once AAI is added, we still can go through writing regular bits (i.e.
    // AAI returning "unknown" has fallback to ember)
    TestEmberScalarTypeWrite<uint32_t, ZCL_INT32U_ATTRIBUTE_TYPE>(4321);
    TestEmberScalarNullWrite<int64_t, ZCL_INT64S_ATTRIBUTE_TYPE>();
}

TEST_F(TestCodegenModelViaMocks, EmberInvokeTest)
{
    // Ember invoke is fully code-generated - there is a single function for Dispatch
    // that will do a `switch` on the path elements and invoke a corresponding `emberAf*`
    // callback.
    //
    // The only thing that can be validated is that this `DispatchSingleClusterCommand`
    // is actually invoked.

    UseMockNodeConfig config(gTestNodeConfig);
    chip::app::CodegenDataModelProvider model;

    {
        const ConcreteCommandPath kCommandPath(kMockEndpoint1, MockClusterId(1), kMockCommandId1);
        const InvokeRequest kInvokeRequest{ .path = kCommandPath };
        chip::TLV::TLVReader tlvReader;

        const uint32_t kDispatchCountPre = chip::Test::DispatchCount();

        // Using a handler set to nullptr as it is not used by the impl
        ASSERT_EQ(model.Invoke(kInvokeRequest, tlvReader, /* handler = */ nullptr), std::nullopt);

        EXPECT_EQ(chip::Test::DispatchCount(), kDispatchCountPre + 1); // single dispatch
        EXPECT_EQ(chip::Test::GetLastDispatchPath(), kCommandPath);    // for the right path
    }

    {
        const ConcreteCommandPath kCommandPath(kMockEndpoint1, MockClusterId(1), kMockCommandId2);
        const InvokeRequest kInvokeRequest{ .path = kCommandPath };
        chip::TLV::TLVReader tlvReader;

        const uint32_t kDispatchCountPre = chip::Test::DispatchCount();

        // Using a handler set to nullpotr as it is not used by the impl
        ASSERT_EQ(model.Invoke(kInvokeRequest, tlvReader, /* handler = */ nullptr), std::nullopt);

        EXPECT_EQ(chip::Test::DispatchCount(), kDispatchCountPre + 1); // single dispatch
        EXPECT_EQ(chip::Test::GetLastDispatchPath(), kCommandPath);    // for the right path
    }
}

TEST_F(TestCodegenModelViaMocks, EmberWriteAttributeAccessInterfaceReturningError)
{
    UseMockNodeConfig config(gTestNodeConfig);
    CodegenDataModelProviderWithContext model;
    ScopedMockAccessControl accessControl;

    const ConcreteAttributePath kStructPath(kMockEndpoint3, MockClusterId(4),
                                            MOCK_ATTRIBUTE_ID_FOR_NON_NULLABLE_TYPE(ZCL_STRUCT_ATTRIBUTE_TYPE));
    RegisteredAttributeAccessInterface<ErrorAccessInterface> aai(kStructPath, CHIP_ERROR_KEY_NOT_FOUND);

    WriteOperation test(kStructPath);
    test.SetSubjectDescriptor(kAdminSubjectDescriptor);

    Clusters::UnitTesting::Structs::SimpleStruct::Type testValue{
        .a = 112,
        .b = true,
        .e = "aai_write_test"_span,
        .g = 0.5,
        .h = 0.125,
    };

    AttributeValueDecoder decoder = test.DecoderFor(testValue);
    ASSERT_EQ(model.WriteAttribute(test.GetRequest(), decoder), CHIP_ERROR_KEY_NOT_FOUND);
    ASSERT_TRUE(model.ChangeListener().DirtyList().empty());
}

TEST_F(TestCodegenModelViaMocks, EmberWriteInvalidDataType)
{
    UseMockNodeConfig config(gTestNodeConfig);
    CodegenDataModelProviderWithContext model;
    ScopedMockAccessControl accessControl;

    const ConcreteAttributePath kStructPath(kMockEndpoint3, MockClusterId(4),
                                            MOCK_ATTRIBUTE_ID_FOR_NON_NULLABLE_TYPE(ZCL_STRUCT_ATTRIBUTE_TYPE));

    WriteOperation test(kStructPath);
    test.SetSubjectDescriptor(kAdminSubjectDescriptor);

    Clusters::UnitTesting::Structs::SimpleStruct::Type testValue{
        .a = 112,
        .b = true,
        .e = "aai_write_test"_span,
        .g = 0.5,
        .h = 0.125,
    };

    AttributeValueDecoder decoder = test.DecoderFor(testValue);

    // Embed specifically DOES NOT support structures.
    // Without AAI, we expect a data type error (translated to failure)
    ASSERT_EQ(model.WriteAttribute(test.GetRequest(), decoder), Status::Failure);
    ASSERT_TRUE(model.ChangeListener().DirtyList().empty());
}

TEST_F(TestCodegenModelViaMocks, DeviceTypeIteration)
{
    UseMockNodeConfig config(gTestNodeConfig);
    CodegenDataModelProviderWithContext model;

    // Mock endpoint 1 has 3 device types
    auto it                              = model.GetDeviceTypes(kMockEndpoint1);
    std::optional<DeviceTypeEntry> entry = it->Next();
    ASSERT_EQ(entry,
              std::make_optional(DeviceTypeEntry{ .deviceTypeId = kDeviceTypeId1, .deviceTypeRevision = kDeviceTypeId1Version }));

    ASSERT_EQ(it->Next(),
              std::make_optional(DeviceTypeEntry{ .deviceTypeId = kDeviceTypeId2, .deviceTypeRevision = kDeviceTypeId2Version }));

    ASSERT_EQ(it->Next(),
              std::make_optional(DeviceTypeEntry{ .deviceTypeId = kDeviceTypeId3, .deviceTypeRevision = kDeviceTypeId3Version }));
    ASSERT_FALSE(it->Next().has_value());

    it = model.GetDeviceTypes(kMockEndpoint2);
    ASSERT_NE(it.get(), nullptr);

    // Mock endpoint 2 has 1 device types
    ASSERT_EQ(it->Next(),
              std::make_optional(DeviceTypeEntry{ .deviceTypeId = kDeviceTypeId2, .deviceTypeRevision = kDeviceTypeId2Version }));
    ASSERT_FALSE(it->Next().has_value());

    // empty endpoint works
    it = model.GetDeviceTypes(kMockEndpoint3);
    ASSERT_NE(it.get(), nullptr);

    entry = it->Next();
    ASSERT_FALSE(entry.has_value());
}

TEST_F(TestCodegenModelViaMocks, SemanticTagIteration)
{
    UseMockNodeConfig config(gTestNodeConfig);
    CodegenDataModelProviderWithContext model;

    // Mock endpoint 1 has 3 semantic tags
    auto it = model.GetSemanticTags(kMockEndpoint1);
    ASSERT_TRUE(it.get() != nullptr);

    std::optional<DataModel::Provider::SemanticTag> tag = it->Next();
    ASSERT_TRUE(tag.has_value());
    EXPECT_EQ(tag->mfgCode, MakeNullable(VendorId::TestVendor1));         // NOLINT(bugprone-unchecked-optional-access)
    EXPECT_EQ(tag->namespaceID, kNamespaceID1);                           // NOLINT(bugprone-unchecked-optional-access)
    EXPECT_EQ(tag->tag, kTag1);                                           // NOLINT(bugprone-unchecked-optional-access)
    ASSERT_TRUE(tag->label.HasValue() && (!tag->label.Value().IsNull())); // NOLINT(bugprone-unchecked-optional-access)
    EXPECT_TRUE(
        tag->label.Value().Value().data_equal(CharSpan::fromCharString(kLabel1))); // NOLINT(bugprone-unchecked-optional-access)

    tag = it->Next();
    ASSERT_TRUE(tag.has_value());                                         // NOLINT(bugprone-unchecked-optional-access)
    EXPECT_TRUE(tag->mfgCode.IsNull());                                   // NOLINT(bugprone-unchecked-optional-access)
    EXPECT_EQ(tag->namespaceID, kNamespaceID2);                           // NOLINT(bugprone-unchecked-optional-access)
    EXPECT_EQ(tag->tag, kTag2);                                           // NOLINT(bugprone-unchecked-optional-access)
    ASSERT_TRUE(tag->label.HasValue() && (!tag->label.Value().IsNull())); // NOLINT(bugprone-unchecked-optional-access)
    EXPECT_TRUE(
        tag->label.Value().Value().data_equal(CharSpan::fromCharString(kLabel2))); // NOLINT(bugprone-unchecked-optional-access)

    tag = it->Next();
    ASSERT_TRUE(tag.has_value());                                 // NOLINT(bugprone-unchecked-optional-access)
    EXPECT_EQ(tag->mfgCode, MakeNullable(VendorId::TestVendor3)); // NOLINT(bugprone-unchecked-optional-access)
    EXPECT_EQ(tag->namespaceID, kNamespaceID3);                   // NOLINT(bugprone-unchecked-optional-access)
    EXPECT_EQ(tag->tag, kTag3);                                   // NOLINT(bugprone-unchecked-optional-access)
    EXPECT_FALSE(tag->label.HasValue());                          // NOLINT(bugprone-unchecked-optional-access)

    EXPECT_FALSE(it->Next().has_value());

    // empty endpoint works
    it = model.GetSemanticTags(kMockEndpoint2);
    ASSERT_TRUE(it.get() != nullptr);
    EXPECT_FALSE(it->Next().has_value());
}<|MERGE_RESOLUTION|>--- conflicted
+++ resolved
@@ -1325,19 +1325,11 @@
     auto iter = model.GetGeneratedCommands(ConcreteClusterPath(kMockEndpoint2, MockClusterId(2)));
     auto id   = iter->Next();
     ASSERT_TRUE(id.has_value());
-<<<<<<< HEAD
-    EXPECT_EQ(*id, 2u);
-
-    id = iter->Next();
-    ASSERT_TRUE(id.has_value());
-    EXPECT_EQ(*id, 10u);
-=======
     EXPECT_EQ(*id, 2u); // NOLINT(bugprone-unchecked-optional-access)
 
     id = iter->Next();
     ASSERT_TRUE(id.has_value());
     EXPECT_EQ(*id, 10u); // NOLINT(bugprone-unchecked-optional-access)
->>>>>>> 3967e2fe
 
     id = iter->Next();
     ASSERT_FALSE(id.has_value());
@@ -1345,11 +1337,7 @@
     iter = model.GetGeneratedCommands(ConcreteClusterPath(kMockEndpoint2, MockClusterId(3)));
     id   = iter->Next();
     ASSERT_TRUE(id.has_value());
-<<<<<<< HEAD
-    EXPECT_EQ(*id, 4u);
-=======
     EXPECT_EQ(*id, 4u); // NOLINT(bugprone-unchecked-optional-access)
->>>>>>> 3967e2fe
 }
 
 TEST_F(TestCodegenModelViaMocks, CommandHandlerInterfaceAcceptedCommands)
@@ -1363,29 +1351,17 @@
     CustomListCommandHandler handler(MakeOptional(kMockEndpoint1), MockClusterId(1));
 
     // At this point, without overrides, there should be no accepted/generated commands
-<<<<<<< HEAD
-    EXPECT_FALSE(model.FirstAcceptedCommand(ConcreteClusterPath(kMockEndpoint1, MockClusterId(1))).IsValid());
-    EXPECT_FALSE(model.GetGeneratedCommands(ConcreteClusterPath(kMockEndpoint1, MockClusterId(1)))->Next().has_value());
-    EXPECT_FALSE(model.GetAcceptedCommandInfo(ConcreteCommandPath(kMockEndpoint1, MockClusterId(1), 1234)).has_value());
-=======
     EXPECT_FALSE(model.GetAcceptedCommands(ConcreteClusterPath(kMockEndpoint1, MockClusterId(1)))->Next().has_value());
     EXPECT_FALSE(model.GetGeneratedCommands(ConcreteClusterPath(kMockEndpoint1, MockClusterId(1)))->Next().has_value());
     EXPECT_FALSE(model.GetAcceptedCommands(ConcreteCommandPath(kMockEndpoint1, MockClusterId(1), 1234))->Next().has_value());
->>>>>>> 3967e2fe
 
     handler.SetOverrideAccepted(true);
     handler.SetOverrideGenerated(true);
 
     // with overrides, the list is still empty ...
-<<<<<<< HEAD
-    EXPECT_FALSE(model.FirstAcceptedCommand(ConcreteClusterPath(kMockEndpoint1, MockClusterId(1))).IsValid());
-    EXPECT_FALSE(model.GetGeneratedCommands(ConcreteClusterPath(kMockEndpoint1, MockClusterId(1)))->Next().has_value());
-    EXPECT_FALSE(model.GetAcceptedCommandInfo(ConcreteCommandPath(kMockEndpoint1, MockClusterId(1), 1234)).has_value());
-=======
     EXPECT_FALSE(model.GetAcceptedCommands(ConcreteClusterPath(kMockEndpoint1, MockClusterId(1)))->Next().has_value());
     EXPECT_FALSE(model.GetGeneratedCommands(ConcreteClusterPath(kMockEndpoint1, MockClusterId(1)))->Next().has_value());
     EXPECT_FALSE(model.GetAcceptedCommands(ConcreteCommandPath(kMockEndpoint1, MockClusterId(1), 1234))->Next().has_value());
->>>>>>> 3967e2fe
 
     // set some overrides
     handler.AcceptedVec().push_back(1234);
@@ -1408,17 +1384,9 @@
     EXPECT_FALSE(id.has_value());
 
     auto iter = model.GetGeneratedCommands(ConcreteClusterPath(kMockEndpoint1, MockClusterId(1)));
-<<<<<<< HEAD
-    auto id   = iter->Next();
-    ASSERT_TRUE(id.has_value());
-    EXPECT_EQ(*id, 33u);
-    id = iter->Next();
-    ASSERT_FALSE(id.has_value());
-=======
     id        = iter->Next();
     ASSERT_TRUE(id.has_value());
     EXPECT_EQ(*id, 33u); // NOLINT(bugprone-unchecked-optional-access)
->>>>>>> 3967e2fe
 
     id = iter->Next();
     ASSERT_FALSE(id.has_value());
