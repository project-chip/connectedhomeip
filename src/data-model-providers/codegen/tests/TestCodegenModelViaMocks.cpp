--- conflicted
+++ resolved
@@ -777,11 +777,8 @@
         AttributeEntry{ kAttributeIdReadOnly, BitFlags<AttributeQualityFlags>{}, Access::Privilege::kView, std::nullopt },
         AttributeEntry{ kAttributeIdTimedWrite, BitFlags<AttributeQualityFlags>{}, Access::Privilege::kView,
                         Access::Privilege::kOperate },
-<<<<<<< HEAD
-=======
         AttributeEntry{ kAttributeIdFakeAllowsWrite, BitFlags<AttributeQualityFlags>{}, Access::Privilege::kView,
                         Access::Privilege::kOperate },
->>>>>>> 4e9ca58b
     };
 
     FakeDefaultServerCluster(const ConcreteClusterPath & path) : DefaultServerCluster(path) {}
@@ -859,7 +856,7 @@
     }
 
     Access::Privilege mEventInfoFakePrivilege = Access::Privilege::kView;
-}; // namespace
+};
 
 template <typename T, EmberAfAttributeType ZclType>
 void TestEmberScalarTypeRead(typename NumericAttributeTraits<T>::WorkingType value)
