/**
 *
 *    Copyright (c) 2020 Project CHIP Authors
 *
 *    Licensed under the Apache License, Version 2.0 (the "License");
 *    you may not use this file except in compliance with the License.
 *    You may obtain a copy of the License at
 *
 *        http://www.apache.org/licenses/LICENSE-2.0
 *
 *    Unless required by applicable law or agreed to in writing, software
 *    distributed under the License is distributed on an "AS IS" BASIS,
 *    WITHOUT WARRANTIES OR CONDITIONS OF ANY KIND, either express or implied.
 *    See the License for the specific language governing permissions and
 *    limitations under the License.
 */
// module header
#import "QRCodeViewController.h"

// local imports
#import "CHIPUIViewUtils.h"
#import "DefaultsUtils.h"
#import "DeviceSelector.h"
#import <CHIP/CHIP.h>
#import <CHIP/CHIPSetupPayload.h>

// system imports
#import <AVFoundation/AVFoundation.h>

#define INDICATOR_DELAY 0.5 * NSEC_PER_SEC
#define ERROR_DISPLAY_TIME 2.0 * NSEC_PER_SEC
#define QR_CODE_FREEZE 1.0 * NSEC_PER_SEC

// The expected Vendor ID for CHIP demos
// 0x235A: Chip's Vendor Id
#define EXAMPLE_VENDOR_ID 0x235A

#define EXAMPLE_VENDOR_TAG_IP 1
#define MAX_IP_LEN 46

#define NETWORK_CHIP_PREFIX @"CHIP-"

#define NOT_APPLICABLE_STRING @"N/A"

@implementation NSData (HexRepresentation)

- (NSString *)hexString {
    const unsigned char *bytes = (const unsigned char *)self.bytes;
    NSMutableString *hex = [NSMutableString new];
    for (NSInteger i = 0; i < self.length; i++) {
        [hex appendFormat:@"%02x", bytes[i]];
    }
    return [hex copy];
}

@end

@interface QRCodeViewController ()

@property (nonatomic, strong) AVCaptureSession * captureSession;
@property (nonatomic, strong) AVCaptureVideoPreviewLayer * videoPreviewLayer;

@property (strong, nonatomic) UIView * qrCodeViewPreview;

@property (strong, nonatomic) UITextField * manualCodeTextField;
@property (strong, nonatomic) UIButton * doneManualCodeButton;

@property (strong, nonatomic) UIButton * nfcScanButton;
@property (readwrite) BOOL sessionIsActive;

@property (strong, nonatomic) UIView * setupPayloadView;
@property (strong, nonatomic) UILabel * manualCodeLabel;
@property (strong, nonatomic) UIButton * resetButton;
@property (strong, nonatomic) UISwitch * networkTypeSwitch;
@property (strong, nonatomic) UILabel * versionLabel;
@property (strong, nonatomic) UILabel * discriminatorLabel;
@property (strong, nonatomic) UILabel * setupPinCodeLabel;
@property (strong, nonatomic) UILabel * rendezVousInformation;
@property (strong, nonatomic) UILabel * vendorID;
@property (strong, nonatomic) UILabel * productID;
@property (strong, nonatomic) UILabel * serialNumber;

@property (strong, nonatomic) UIButton * readFromLedgerButton;
@property (strong, nonatomic) UIButton * redirectButton;
@property (strong, nonatomic) UILabel * commissioningFlowLabel;
@property (strong, nonatomic) UILabel * commissioningCustomFlowUrl;
@property (strong, nonatomic) UIView * deviceModelInfoView;
@property (strong, nonatomic) NSDictionary * ledgerRespond;

@property (strong, nonatomic) UIActivityIndicatorView * activityIndicator;
@property (strong, nonatomic) UILabel * errorLabel;

@property (readwrite) CHIPDeviceController * chipController;
@property (nonatomic, strong) CHIPNetworkCommissioning * cluster;

@property (strong, nonatomic) NFCNDEFReaderSession * session;
@property (strong, nonatomic) CHIPSetupPayload * setupPayload;
@property (strong, nonatomic) DeviceSelector * deviceList;

@property (readwrite) BOOL useWiFi;
@end

@implementation QRCodeViewController {
    dispatch_queue_t _captureSessionQueue;
}

// MARK: UI Setup

- (void)changeNavBarButtonToCamera
{
    UIBarButtonItem * camera = [[UIBarButtonItem alloc] initWithBarButtonSystemItem:UIBarButtonSystemItemCamera
                                                                             target:self
                                                                             action:@selector(startScanningQRCode:)];
    self.navigationItem.rightBarButtonItem = camera;
}

- (void)changeNavBarButtonToCancel
{
    UIBarButtonItem * cancel = [[UIBarButtonItem alloc] initWithBarButtonSystemItem:UIBarButtonSystemItemCancel
                                                                             target:self
                                                                             action:@selector(stopScanningQRCode:)];
    self.navigationItem.rightBarButtonItem = cancel;
}

- (void)setupUI
{
    self.view.backgroundColor = UIColor.whiteColor;

    // Setup nav bar button
    [self changeNavBarButtonToCamera];

    // Initialize all Labels
    [self initializeAllLabels];

    // Title
    UILabel * titleLabel = [CHIPUIViewUtils addTitle:@"QR Code Parser" toView:self.view];

    // stack view
    UIStackView * stackView = [UIStackView new];
    stackView.axis = UILayoutConstraintAxisVertical;
    stackView.distribution = UIStackViewDistributionFill;
    stackView.alignment = UIStackViewAlignmentLeading;
<<<<<<< HEAD
    stackView.spacing = 30;
=======
    stackView.spacing = 10;
>>>>>>> d611c632
    [self.view addSubview:stackView];

    stackView.translatesAutoresizingMaskIntoConstraints = false;
    [stackView.topAnchor constraintEqualToAnchor:titleLabel.bottomAnchor constant:40].active = YES;
    [stackView.leadingAnchor constraintEqualToAnchor:self.view.leadingAnchor constant:30].active = YES;
    [stackView.trailingAnchor constraintEqualToAnchor:self.view.trailingAnchor constant:-30].active = YES;

    // Network Type Switch
    UILabel * networkTypeLabel = [UILabel new];
    networkTypeLabel.text = @"Select network type";
    _networkTypeSwitch = [UISwitch new];
    [_networkTypeSwitch setOn:YES];
    _useWiFi = YES;
    UIView * selectNetworkTypeView = [CHIPUIViewUtils viewWithLabel:networkTypeLabel toggle:_networkTypeSwitch];
    [_networkTypeSwitch addTarget:self action:@selector(networkTypeChanged:) forControlEvents:UIControlEventTouchUpInside];
    [stackView addArrangedSubview:selectNetworkTypeView];
    selectNetworkTypeView.translatesAutoresizingMaskIntoConstraints = false;
    [selectNetworkTypeView.trailingAnchor constraintEqualToAnchor:stackView.trailingAnchor].active = YES;
    
    // Manual entry view
    _manualCodeTextField = [UITextField new];
    _doneManualCodeButton = [UIButton new];
    [_doneManualCodeButton addTarget:self action:@selector(enteredManualCode:) forControlEvents:UIControlEventTouchUpInside];
    _manualCodeTextField.placeholder = @"Manual Code";
    _manualCodeTextField.keyboardType = UIKeyboardTypeNumberPad;
    [_doneManualCodeButton setTitle:@"Go" forState:UIControlStateNormal];
    UIView * manualEntryView = [CHIPUIViewUtils viewWithUITextField:_manualCodeTextField button:_doneManualCodeButton];
    [stackView addArrangedSubview:manualEntryView];

    manualEntryView.translatesAutoresizingMaskIntoConstraints = false;
    [manualEntryView.leadingAnchor constraintEqualToAnchor:self.view.leadingAnchor constant:30].active = YES;
    [manualEntryView.trailingAnchor constraintEqualToAnchor:self.view.trailingAnchor constant:-30].active = YES;
    [manualEntryView.topAnchor constraintEqualToAnchor:selectNetworkTypeView.bottomAnchor constant:30].active = YES;

    _nfcScanButton = [UIButton new];
    [_nfcScanButton setTitle:@"Scan NFC Tag" forState:UIControlStateNormal];
    [_nfcScanButton addTarget:self action:@selector(startScanningNFCTags:) forControlEvents:UIControlEventTouchDown];
    _nfcScanButton.titleLabel.font = [UIFont systemFontOfSize:17];
    _nfcScanButton.titleLabel.textColor = [UIColor blackColor];
    _nfcScanButton.layer.cornerRadius = 5;
    _nfcScanButton.clipsToBounds = YES;
    _nfcScanButton.backgroundColor = UIColor.systemBlueColor;
    [stackView addArrangedSubview:_nfcScanButton];

    _nfcScanButton.translatesAutoresizingMaskIntoConstraints = false;
    [_nfcScanButton.leadingAnchor constraintEqualToAnchor:stackView.leadingAnchor].active = YES;
    [_nfcScanButton.trailingAnchor constraintEqualToAnchor:stackView.trailingAnchor].active = YES;
    [_nfcScanButton.heightAnchor constraintEqualToConstant:40].active = YES;

    _deviceList = [DeviceSelector new];
    [_deviceList setEnabled:NO];

    UILabel * deviceIDLabel = [UILabel new];
    deviceIDLabel.text = @"Paired Devices:";
    UIView * deviceIDView = [CHIPUIViewUtils viewWithLabel:deviceIDLabel textField:_deviceList];
    [stackView addArrangedSubview:deviceIDView];

    deviceIDView.translatesAutoresizingMaskIntoConstraints = false;
    [deviceIDView.trailingAnchor constraintEqualToAnchor:stackView.trailingAnchor].active = true;

    // Results view
    _setupPayloadView = [UIView new];
    [self.view addSubview:_setupPayloadView];

    _setupPayloadView.translatesAutoresizingMaskIntoConstraints = false;
    [_setupPayloadView.topAnchor constraintEqualToAnchor:stackView.bottomAnchor constant:10].active = YES;
    [_setupPayloadView.leadingAnchor constraintEqualToAnchor:self.view.leadingAnchor constant:30].active = YES;
    [_setupPayloadView.trailingAnchor constraintEqualToAnchor:self.view.trailingAnchor constant:-30].active = YES;
    [_setupPayloadView.bottomAnchor constraintEqualToAnchor:self.view.safeAreaLayoutGuide.bottomAnchor constant:-60].active = YES;

    _deviceModelInfoView = [UIView new];
    [self.view addSubview:_deviceModelInfoView];

    _deviceModelInfoView.translatesAutoresizingMaskIntoConstraints = false;
    [_deviceModelInfoView.topAnchor constraintEqualToAnchor:stackView.bottomAnchor constant:10].active = YES;
    [_deviceModelInfoView.leadingAnchor constraintEqualToAnchor:self.view.leadingAnchor constant:30].active = YES;
    [_deviceModelInfoView.trailingAnchor constraintEqualToAnchor:self.view.trailingAnchor constant:-30].active = YES;
    [_deviceModelInfoView.bottomAnchor constraintEqualToAnchor:self.view.safeAreaLayoutGuide.bottomAnchor constant:-60].active
        = YES;

    // manual entry field
    _manualCodeLabel = [UILabel new];
    _manualCodeLabel.text = @"00000000000000000000";
    _manualCodeLabel.textColor = UIColor.systemBlueColor;
    _manualCodeLabel.font = [UIFont systemFontOfSize:17];
    _manualCodeLabel.textAlignment = NSTextAlignmentRight;
    [_setupPayloadView addSubview:_manualCodeLabel];

    _manualCodeLabel.translatesAutoresizingMaskIntoConstraints = false;
    [_manualCodeLabel.topAnchor constraintEqualToAnchor:_setupPayloadView.topAnchor].active = YES;
    [_manualCodeLabel.trailingAnchor constraintEqualToAnchor:_setupPayloadView.trailingAnchor].active = YES;

    // activity indicator
    _activityIndicator = [UIActivityIndicatorView new];
    [self.view addSubview:_activityIndicator];

    _activityIndicator.translatesAutoresizingMaskIntoConstraints = false;
    [_activityIndicator.centerXAnchor constraintEqualToAnchor:_setupPayloadView.centerXAnchor].active = YES;
    [_activityIndicator.centerYAnchor constraintEqualToAnchor:_setupPayloadView.centerYAnchor].active = YES;
    _activityIndicator.color = UIColor.blackColor;

    // QRCode preview
    _qrCodeViewPreview = [UIView new];
    [self.view addSubview:_qrCodeViewPreview];

    _qrCodeViewPreview.translatesAutoresizingMaskIntoConstraints = false;
    [_qrCodeViewPreview.topAnchor constraintEqualToAnchor:_nfcScanButton.bottomAnchor constant:30].active = YES;
    [_qrCodeViewPreview.leadingAnchor constraintEqualToAnchor:self.view.leadingAnchor constant:30].active = YES;
    [_qrCodeViewPreview.trailingAnchor constraintEqualToAnchor:self.view.trailingAnchor constant:-30].active = YES;
    [_qrCodeViewPreview.bottomAnchor constraintEqualToAnchor:self.view.safeAreaLayoutGuide.bottomAnchor constant:-50].active = YES;

    // Error label
    _errorLabel = [UILabel new];
    _errorLabel.text = @"Error Text";
    _errorLabel.textColor = UIColor.blackColor;
    _errorLabel.font = [UIFont systemFontOfSize:17];
    [stackView addArrangedSubview:_errorLabel];

    _errorLabel.translatesAutoresizingMaskIntoConstraints = false;
    [_errorLabel.leadingAnchor constraintEqualToAnchor:self.view.leadingAnchor constant:30].active = YES;
    [_errorLabel.trailingAnchor constraintEqualToAnchor:self.view.trailingAnchor constant:-30].active = YES;

    // Reset button
    _resetButton = [UIButton new];
    [_resetButton setTitle:@"Reset" forState:UIControlStateNormal];
    [_resetButton addTarget:self action:@selector(resetView:) forControlEvents:UIControlEventTouchUpInside];
    _resetButton.backgroundColor = UIColor.systemBlueColor;
    _resetButton.titleLabel.font = [UIFont systemFontOfSize:17];
    _resetButton.titleLabel.textColor = [UIColor whiteColor];
    _resetButton.layer.cornerRadius = 5;
    _resetButton.clipsToBounds = YES;
    [self.view addSubview:_resetButton];

    _resetButton.translatesAutoresizingMaskIntoConstraints = false;
    [_resetButton.widthAnchor constraintEqualToConstant:60].active = YES;
    [_resetButton.bottomAnchor constraintEqualToAnchor:self.view.safeAreaLayoutGuide.bottomAnchor constant:-30].active = YES;
    [_resetButton.trailingAnchor constraintEqualToAnchor:self.view.trailingAnchor constant:-30].active = YES;

    // Read from Ledger button
    _readFromLedgerButton = [UIButton new];
    [_readFromLedgerButton setTitle:@"Read from Ledger" forState:UIControlStateNormal];
    [_readFromLedgerButton addTarget:self action:@selector(readFromLedgerApi:) forControlEvents:UIControlEventTouchUpInside];
    _readFromLedgerButton.backgroundColor = UIColor.systemBlueColor;
    _readFromLedgerButton.titleLabel.font = [UIFont systemFontOfSize:17];
    _readFromLedgerButton.titleLabel.textColor = [UIColor whiteColor];
    _readFromLedgerButton.layer.cornerRadius = 5;
    _readFromLedgerButton.clipsToBounds = YES;
    _readFromLedgerButton.hidden = YES;
    [self.view addSubview:_readFromLedgerButton];

    _readFromLedgerButton.translatesAutoresizingMaskIntoConstraints = false;
    [_readFromLedgerButton.widthAnchor constraintEqualToConstant:200].active = YES;
    [_readFromLedgerButton.bottomAnchor constraintEqualToAnchor:self.view.safeAreaLayoutGuide.bottomAnchor constant:-30].active
        = YES;
    [_readFromLedgerButton.trailingAnchor constraintEqualToAnchor:self.view.trailingAnchor constant:-30].active = YES;

    // Redirect Custom Flow button
    _redirectButton = [UIButton new];
    [_redirectButton setTitle:@"Redirect" forState:UIControlStateNormal];
    [_redirectButton addTarget:self action:@selector(redirectToUrl:) forControlEvents:UIControlEventTouchUpInside];
    _redirectButton.backgroundColor = UIColor.systemBlueColor;
    _redirectButton.titleLabel.font = [UIFont systemFontOfSize:17];
    _redirectButton.titleLabel.textColor = [UIColor whiteColor];
    _redirectButton.layer.cornerRadius = 5;
    _redirectButton.clipsToBounds = YES;
    _redirectButton.hidden = YES;
    [self.view addSubview:_redirectButton];

    _redirectButton.translatesAutoresizingMaskIntoConstraints = false;
    [_redirectButton.widthAnchor constraintEqualToConstant:200].active = YES;
    [_redirectButton.bottomAnchor constraintEqualToAnchor:self.view.safeAreaLayoutGuide.bottomAnchor constant:-30].active = YES;
    [_redirectButton.trailingAnchor constraintEqualToAnchor:self.view.trailingAnchor constant:-30].active = YES;
}

- (void)initializeAllLabels
{
    _versionLabel = [UILabel new];
    _discriminatorLabel = [UILabel new];
    _setupPinCodeLabel = [UILabel new];
    _rendezVousInformation = [UILabel new];
    _vendorID = [UILabel new];
    _productID = [UILabel new];
    _serialNumber = [UILabel new];
    _commissioningFlowLabel = [UILabel new];
    _commissioningCustomFlowUrl = [UILabel new];
}

- (void)addDetailSubview:(UIView *)superView
{
    // Results scroll view
    UIScrollView * resultsScrollView = [UIScrollView new];
    [superView addSubview:resultsScrollView];

    resultsScrollView.translatesAutoresizingMaskIntoConstraints = false;
    [resultsScrollView.topAnchor constraintEqualToAnchor:superView.topAnchor constant:10].active = YES;
    [resultsScrollView.leadingAnchor constraintEqualToAnchor:superView.leadingAnchor].active = YES;
    [resultsScrollView.trailingAnchor constraintEqualToAnchor:superView.trailingAnchor].active = YES;
    [resultsScrollView.bottomAnchor constraintEqualToAnchor:superView.bottomAnchor constant:-20].active = YES;

    UIStackView * parserResultsView = [UIStackView new];
    parserResultsView.axis = UILayoutConstraintAxisVertical;
    parserResultsView.distribution = UIStackViewDistributionEqualSpacing;
    parserResultsView.alignment = UIStackViewAlignmentLeading;
    parserResultsView.spacing = 5;
    [resultsScrollView addSubview:parserResultsView];

    parserResultsView.translatesAutoresizingMaskIntoConstraints = false;
    [parserResultsView.topAnchor constraintEqualToAnchor:resultsScrollView.topAnchor].active = YES;
    [parserResultsView.leadingAnchor constraintEqualToAnchor:resultsScrollView.leadingAnchor].active = YES;
    [parserResultsView.trailingAnchor constraintEqualToAnchor:resultsScrollView.trailingAnchor].active = YES;
    [parserResultsView.bottomAnchor constraintEqualToAnchor:resultsScrollView.bottomAnchor].active = YES;

    if (superView == _setupPayloadView) {
        [superView addSubview:_manualCodeLabel];
        [self addResultsUIToStackView:parserResultsView];
    } else if (superView == _deviceModelInfoView) {
        [self addDeviceInfoUIToStackView:parserResultsView];
    }
}

- (void)addResultsUIToStackView:(UIStackView *)stackView
{
    NSArray<NSString *> * resultLabelTexts = @[
        @"Version", @"Vendor ID", @"Product ID", @"Discriminator", @"Setup PIN Code", @"Rendez Vous Information", @"Serial #",
        @"Commissioning Flow"
    ];
    NSArray<UILabel *> * resultLabels = @[
        _versionLabel, _vendorID, _productID, _discriminatorLabel, _setupPinCodeLabel, _rendezVousInformation, _serialNumber,
        _commissioningFlowLabel
    ];
    [self addItemToStackView:stackView resultLabels:resultLabels resultLabelTexts:resultLabelTexts];
}

- (void)addDeviceInfoUIToStackView:(UIStackView *)stackView
{
    NSArray<NSString *> * resultLabelTexts = @[ @"Vendor ID", @"Product ID", @"Commissioning URL" ];
    NSArray<UILabel *> * resultLabels = @[ _vendorID, _productID, _commissioningCustomFlowUrl ];
    [self addItemToStackView:stackView resultLabels:resultLabels resultLabelTexts:resultLabelTexts];
}

- (void)addItemToStackView:(UIStackView *)stackView
              resultLabels:(NSArray<UILabel *> *)resultLabels
          resultLabelTexts:(NSArray<NSString *> *)resultLabelTexts
{
    for (int i = 0; i < resultLabels.count && i < resultLabelTexts.count; i++) {
        UILabel * label = [UILabel new];
        label.text = [resultLabelTexts objectAtIndex:i];
        UILabel * result = [resultLabels objectAtIndex:i];
        if (!result.text)
            result.text = @"N/A";
        UIStackView * labelStackView = [CHIPUIViewUtils stackViewWithLabel:label result:result];
        labelStackView.translatesAutoresizingMaskIntoConstraints = false;
        [stackView addArrangedSubview:labelStackView];
    }
}

- (void)updateResultViewUI:(UIView *)superView
{
    NSArray * viewsToRemove = [superView subviews];
    for (UIView * v in viewsToRemove) {
        [v removeFromSuperview];
    }
    [self addDetailSubview:superView];
}

// MARK: UIViewController methods

- (void)viewDidDisappear:(BOOL)animated
{
    [super viewDidDisappear:animated];
    [_session invalidateSession];
    _session = nil;
}

- (void)dismissKeyboard
{
    [_manualCodeTextField resignFirstResponder];
}

- (void)viewDidLoad
{
    [super viewDidLoad];
    [self setupUI];

    dispatch_queue_t callbackQueue = dispatch_queue_create("com.zigbee.chip.qrcodevc.callback", DISPATCH_QUEUE_SERIAL);
    self.chipController = InitializeCHIP();
    [self.chipController setPairingDelegate:self queue:callbackQueue];

    UITapGestureRecognizer * tap = [[UITapGestureRecognizer alloc] initWithTarget:self action:@selector(dismissKeyboard)];
    [self.view addGestureRecognizer:tap];

    [self manualCodeInitialState];
    [self qrCodeInitialState];
}

// MARK: NFCNDEFReaderSessionDelegate

- (void)readerSession:(nonnull NFCNDEFReaderSession *)session didDetectNDEFs:(nonnull NSArray<NFCNDEFMessage *> *)messages
{
    [_session invalidateSession];
    NSString * errorMessage;
    if (messages.count == 1) {
        for (NFCNDEFMessage * message in messages) {
            if (message.records.count == 1) {
                for (NFCNDEFPayload * payload in message.records) {
                    NSString * payloadType = [[NSString alloc] initWithData:payload.type encoding:NSUTF8StringEncoding];
                    if ([payloadType isEqualToString:@"U"]) {
                        NSURL * payloadURI = [payload wellKnownTypeURIPayload];
                        NSLog(@"Payload text:%@", payloadURI);
                        if (payloadURI) {
                            /* CHIP Issue #415
                             Once #415 goes in, there will b no need to replace _ with spaces.
                            */
                            NSString * qrCode = [[payloadURI absoluteString] stringByReplacingOccurrencesOfString:@"_"
                                                                                                       withString:@" "];
                            NSLog(@"Scanned code string:%@", qrCode);
                            [self scannedQRCode:qrCode];
                        }
                    } else {
                        errorMessage = @"Record must be of type text.";
                    }
                }
            } else {
                errorMessage = @"Only one record in NFC tag is accepted.";
            }
        }
    } else {
        errorMessage = @"Only one message in NFC tag is accepted.";
    }
    if ([errorMessage length] > 0) {
        NSError * error = [[NSError alloc] initWithDomain:@"com.chiptool.nfctagscanning"
                                                     code:1
                                                 userInfo:@{ NSLocalizedDescriptionKey : errorMessage }];
        dispatch_after(dispatch_time(DISPATCH_TIME_NOW, DISPATCH_TIME_NOW), dispatch_get_main_queue(), ^{
            [self showError:error];
        });
    }
}

- (void)readerSession:(nonnull NFCNDEFReaderSession *)session didInvalidateWithError:(nonnull NSError *)error
{
    NSLog(@"If no NFC reading UI is appearing, target may me missing the appropriate capability. Turn on Near Field Communication "
          @"Tag Reading under the Capabilities tab for the project’s target. A paid developer account is needed for this.");
    _session = nil;
}

- (void)setVendorIDOnAccessory
{
    NSLog(@"Call to setVendorIDOnAccessory");
    if (CHIPGetConnectedDevice(^(CHIPDevice * _Nullable device, NSError * _Nullable error) {
            if (!device) {
                NSLog(@"Status: Failed to establish a connection with the device");
            }
        })) {
        NSLog(@"Status: Waiting for connection with the device");
    } else {
        NSLog(@"Status: Failed to trigger the connection with the device");
    }
}

// MARK: CHIPDevicePairingDelegate
- (void)onPairingComplete:(NSError * _Nullable)error
{
    if (error != nil) {
        NSLog(@"Got pairing error back %@", error);
    } else {
<<<<<<< HEAD
        if (_useWiFi) {
            dispatch_async(dispatch_get_main_queue(), ^{
                [self->_deviceList refreshDeviceList];
                [self retrieveAndSendWifiCredentials];
            });
        } else {
            dispatch_async(dispatch_get_main_queue(), ^{
                [self->_deviceList refreshDeviceList];
                [self retrieveAndSendThreadCredentials];
            });
        }
=======
        dispatch_async(dispatch_get_main_queue(), ^{
            [self->_deviceList refreshDeviceList];
            [self retrieveAndSendWiFiCredentials];
        });
>>>>>>> d611c632
    }
}

// MARK: UI Helper methods

- (void)manualCodeInitialState
{
    _deviceModelInfoView.hidden = YES;
    _readFromLedgerButton.hidden = YES;
    _redirectButton.hidden = YES;
    _setupPayloadView.hidden = YES;
    _resetButton.hidden = YES;
    _activityIndicator.hidden = YES;
    _errorLabel.hidden = YES;
}

- (void)qrCodeInitialState
{
    if ([_captureSession isRunning]) {
        [_captureSession stopRunning];
    }
    if ([_activityIndicator isAnimating]) {
        [_activityIndicator stopAnimating];
    }
    _resetButton.hidden = YES;
    [self changeNavBarButtonToCamera];
    _activityIndicator.hidden = YES;
    _captureSession = nil;
    [_videoPreviewLayer removeFromSuperlayer];
}

- (void)scanningStartState
{
    [self changeNavBarButtonToCancel];
    _setupPayloadView.hidden = YES;
    _resetButton.hidden = YES;
    _errorLabel.hidden = YES;
    _deviceModelInfoView.hidden = YES;
    _redirectButton.hidden = YES;
    _readFromLedgerButton.hidden = YES;
}

- (void)manualCodeEnteredStartState
{
    self->_activityIndicator.hidden = NO;
    [self->_activityIndicator startAnimating];
    _setupPayloadView.hidden = YES;
    _resetButton.hidden = YES;
    _errorLabel.hidden = YES;
    _manualCodeTextField.text = @"";
}

- (void)postScanningQRCodeState
{
    _captureSession = nil;
    [self changeNavBarButtonToCamera];

    [_videoPreviewLayer removeFromSuperlayer];

    self->_activityIndicator.hidden = NO;
    [self->_activityIndicator startAnimating];
}

- (void)showError:(NSError *)error
{
    [self->_activityIndicator stopAnimating];
    self->_activityIndicator.hidden = YES;
    self->_manualCodeLabel.hidden = YES;
    _resetButton.hidden = YES;

    self->_errorLabel.text = error.localizedDescription;
    self->_errorLabel.hidden = NO;
    dispatch_after(dispatch_time(DISPATCH_TIME_NOW, ERROR_DISPLAY_TIME), dispatch_get_main_queue(), ^{
        self->_errorLabel.hidden = YES;
    });
}

- (void)showPayload:(CHIPSetupPayload *)payload rawPayload:(NSString *)rawPayload isManualCode:(BOOL)isManualCode
{
    [self->_activityIndicator stopAnimating];
    self->_activityIndicator.hidden = YES;
    self->_errorLabel.hidden = YES;
    // reset the view and remove any preferences that were stored from a previous scan
    self->_setupPayloadView.hidden = NO;
    self->_resetButton.hidden = NO;

    [self updateUIFields:payload rawPayload:rawPayload isManualCode:isManualCode];
    [self parseOptionalData:payload];
    [self handleRendezVous:payload rawPayload:rawPayload];
}

- (void)retrieveAndSendWiFiCredentials
{
    UIAlertController * alertController =
        [UIAlertController alertControllerWithTitle:@"WiFi Configuration"
                                            message:@"Input network SSID and password that your phone is connected to."
                                     preferredStyle:UIAlertControllerStyleAlert];
    [alertController addTextFieldWithConfigurationHandler:^(UITextField * textField) {
        textField.placeholder = @"Network SSID";
        textField.clearButtonMode = UITextFieldViewModeWhileEditing;
        textField.borderStyle = UITextBorderStyleRoundedRect;

        NSString * networkSSID = CHIPGetDomainValueForKey(kCHIPToolDefaultsDomain, kNetworkSSIDDefaultsKey);
        if ([networkSSID length] > 0) {
            textField.text = networkSSID;
        }
    }];
    [alertController addTextFieldWithConfigurationHandler:^(UITextField * textField) {
        [textField setSecureTextEntry:YES];
        textField.placeholder = @"Password";
        textField.clearButtonMode = UITextFieldViewModeWhileEditing;
        textField.borderStyle = UITextBorderStyleRoundedRect;
        textField.secureTextEntry = YES;

        NSString * networkPassword = CHIPGetDomainValueForKey(kCHIPToolDefaultsDomain, kNetworkPasswordDefaultsKey);
        if ([networkPassword length] > 0) {
            textField.text = networkPassword;
        }
    }];
    [alertController addAction:[UIAlertAction actionWithTitle:@"Cancel"
                                                        style:UIAlertActionStyleDefault
                                                      handler:^(UIAlertAction * action) {
                                                      }]];

    __weak typeof(self) weakSelf = self;
    [alertController
        addAction:[UIAlertAction actionWithTitle:@"Send"
                                           style:UIAlertActionStyleDefault
                                         handler:^(UIAlertAction * action) {
                                             typeof(self) strongSelf = weakSelf;
                                             if (strongSelf) {
                                                 NSArray * textfields = alertController.textFields;
                                                 UITextField * networkSSID = textfields[0];
                                                 UITextField * networkPassword = textfields[1];
                                                 if ([networkSSID.text length] > 0) {
                                                     CHIPSetDomainValueForKey(
                                                         kCHIPToolDefaultsDomain, kNetworkSSIDDefaultsKey, networkSSID.text);
                                                 }

                                                 if ([networkPassword.text length] > 0) {
                                                     CHIPSetDomainValueForKey(kCHIPToolDefaultsDomain, kNetworkPasswordDefaultsKey,
                                                         networkPassword.text);
                                                 }
                                                 NSLog(@"New SSID: %@ Password: %@", networkSSID.text, networkPassword.text);

                                                 [strongSelf addOrUpdateWiFiNetwork:networkSSID.text password:networkPassword.text];
                                             }
                                         }]];
    [self presentViewController:alertController animated:YES completion:nil];
}

<<<<<<< HEAD
- (NSData *)convertString:(NSString *)string
{
    NSMutableData *data= [[NSMutableData alloc] init];
    unsigned char whole_byte;
    char byte_chars[3] = {0,0,0};
    for (int i = 0; i < ([string length] / 2); i++) {
        byte_chars[0] = [string characterAtIndex:i*2];
        byte_chars[1] = [string characterAtIndex:i*2+1];
        whole_byte = strtol(byte_chars, NULL, 16);
        [data appendBytes:&whole_byte length:1];
    }

    return data;
}

- (void)retrieveAndSendThreadCredentials
{
    NSString *PanID;
    NSString *ExtPanID;
    NSString *MasterKey;
    NSString *Channel;
    
    PanID = CHIPGetDomainValueForKey(kCHIPToolDefaultsDomain, kThreadNetworkPanIDDefaultsKey);
    ExtPanID = CHIPGetDomainValueForKey(kCHIPToolDefaultsDomain, kThreadNetworkExtPanIDDefaultsKey);
    MasterKey = CHIPGetDomainValueForKey(kCHIPToolDefaultsDomain, kThreadNetworkKeyDefaultsKey);
    Channel = CHIPGetDomainValueForKey(kCHIPToolDefaultsDomain, kThreadNetworkChannelDefaultsKey);

    CHIPThreadOperationalDataset *threadDataSet = [[CHIPThreadOperationalDataset alloc]
        initWithNetworkName:nil
              extendedPANID:[self convertString:ExtPanID]
                  masterKey:[self convertString:MasterKey]
                       PSKc:nil
                    channel:[Channel intValue]
                      panID:[self convertString:PanID]];
    
    [self addThreadNetwork:threadDataSet.asData];
}

- (void)addWiFiNetwork:(NSString *)ssid password:(NSString *)password
=======
- (void)addOrUpdateWiFiNetwork:(NSString *)ssid password:(NSString *)password
>>>>>>> d611c632
{
    CHIPDevice * chipDevice = CHIPGetDeviceBeingCommissioned();
    if (chipDevice) {
        self.cluster = [[CHIPNetworkCommissioning alloc] initWithDevice:chipDevice endpoint:0 queue:dispatch_get_main_queue()];
        __auto_type * params = [[CHIPNetworkCommissioningClusterAddOrUpdateWiFiNetworkParams alloc] init];
        params.ssid = [ssid dataUsingEncoding:NSUTF8StringEncoding];
        params.credentials = [password dataUsingEncoding:NSUTF8StringEncoding];
        params.breadcrumb = @(0);

        __weak typeof(self) weakSelf = self;
        [self->_cluster
            addOrUpdateWiFiNetworkWithParams:params
                           completionHandler:^(CHIPNetworkCommissioningClusterNetworkConfigResponseParams * _Nullable response,
                               NSError * _Nullable error) {
                               // TODO: addWiFiNetworkWithParams
                               // returns status in its response,
                               // not via the NSError!
                               [weakSelf onAddNetworkResponse:error isWiFi:YES];
                           }];
    } else {
        NSLog(@"Status: Failed to find a device being commissioned");
    }
}

- (void)addOrUpdateThreadNetwork:(NSData *)threadDataSet
{
    CHIPDevice * chipDevice = CHIPGetDeviceBeingCommissioned();
    if (chipDevice) {
        self.cluster = [[CHIPNetworkCommissioning alloc] initWithDevice:chipDevice endpoint:0 queue:dispatch_get_main_queue()];
        __auto_type * params = [[CHIPNetworkCommissioningClusterAddOrUpdateThreadNetworkParams alloc] init];
        params.operationalDataset = threadDataSet;
        params.breadcrumb = @(0);

        __weak typeof(self) weakSelf = self;
        [self->_cluster
            addOrUpdateThreadNetworkWithParams:params
                             completionHandler:^(CHIPNetworkCommissioningClusterNetworkConfigResponseParams * _Nullable response,
                                 NSError * _Nullable error) {
                                 // TODO: addThreadNetworkWithParams
                                 // returns status in its response,
                                 // not via the NSError!
                                 [weakSelf onAddNetworkResponse:error isWiFi:NO];
                             }];
    } else {
        NSLog(@"Status: Failed to find a device being  commissioned");
    }
}

- (void)onAddNetworkResponse:(NSError *)error isWiFi:(BOOL)isWiFi
{
    if (error != nil) {
        NSLog(@"Error adding network: %@", error);
        //return;
    }

    __auto_type * params = [[CHIPNetworkCommissioningClusterConnectNetworkParams alloc] init];
    if (isWiFi) {
        NSString * ssid = CHIPGetDomainValueForKey(kCHIPToolDefaultsDomain, kNetworkSSIDDefaultsKey);
        params.networkID = [ssid dataUsingEncoding:NSUTF8StringEncoding];
    } else {
        NSString * ExtPanID = CHIPGetDomainValueForKey(kCHIPToolDefaultsDomain, kThreadNetworkExtPanIDDefaultsKey);
        params.networkID = [self convertString:ExtPanID];
    }
    params.breadcrumb = @(0);

    __weak typeof(self) weakSelf = self;
    [_cluster connectNetworkWithParams:params
                     completionHandler:^(CHIPNetworkCommissioningClusterConnectNetworkResponseParams * _Nullable response,
                         NSError * _Nullable err) {
                         // TODO: connectNetworkWithParams returns status in its
                         // response, not via the NSError!
                         [weakSelf onConnectNetworkResponse:err];
                     }];
}

- (void)onConnectNetworkResponse:(NSError *)error
{
    if (error != nil) {
        NSLog(@"Error enabling network: %@", error);
    }

    uint64_t deviceId = CHIPGetNextAvailableDeviceID() - 1;
    CHIPDeviceController * controller = [CHIPDeviceController sharedController];
    [controller updateDevice:deviceId fabricId:0];
}

- (void)onAddressUpdated:(NSError * _Nullable)error
{
    if (error != nil) {
        NSLog(@"Error retrieving device informations over Mdns: %@", error);
        return;
    }
    [self setVendorIDOnAccessory];
}

- (void)updateUIFields:(CHIPSetupPayload *)payload rawPayload:(nullable NSString *)rawPayload isManualCode:(BOOL)isManualCode
{
    if (isManualCode) {
        _manualCodeLabel.hidden = NO;
        _manualCodeLabel.text = rawPayload;
        _versionLabel.text = NOT_APPLICABLE_STRING;
        _rendezVousInformation.text = NOT_APPLICABLE_STRING;
        _serialNumber.text = NOT_APPLICABLE_STRING;
    } else {
        _manualCodeLabel.hidden = YES;
        _versionLabel.text = [NSString stringWithFormat:@"%@", payload.version];
        _rendezVousInformation.text = [NSString stringWithFormat:@"%lu", payload.rendezvousInformation];
        if ([payload.serialNumber length] > 0) {
            self->_serialNumber.text = payload.serialNumber;
        } else {
            self->_serialNumber.text = NOT_APPLICABLE_STRING;
        }
    }

    _discriminatorLabel.text = [NSString stringWithFormat:@"%@", payload.discriminator];
    _setupPinCodeLabel.text = [NSString stringWithFormat:@"%@", payload.setUpPINCode];
    // TODO: Only display vid and pid if present
    _vendorID.text = [NSString stringWithFormat:@"%@", payload.vendorID];
    _productID.text = [NSString stringWithFormat:@"%@", payload.productID];
    _commissioningFlowLabel.text = [NSString stringWithFormat:@"%lu", payload.commissioningFlow];

    [self updateResultViewUI:_setupPayloadView];

    if (payload.commissioningFlow == kCommissioningFlowCustom) {
        _readFromLedgerButton.hidden = NO;
    }
}

- (void)parseOptionalData:(CHIPSetupPayload *)payload
{
    NSLog(@"Payload vendorID %@", payload.vendorID);
    BOOL isSameVendorID = [payload.vendorID isEqualToNumber:[NSNumber numberWithInt:EXAMPLE_VENDOR_ID]];
    if (!isSameVendorID) {
        return;
    }

    NSArray * optionalInfo = [payload getAllOptionalVendorData:nil];
    for (CHIPOptionalQRCodeInfo * info in optionalInfo) {
        NSNumber * tag = info.tag;
        if (!tag) {
            continue;
        }

        BOOL isTypeString = [info.infoType isEqualToNumber:[NSNumber numberWithInt:kOptionalQRCodeInfoTypeString]];
        if (!isTypeString) {
            return;
        }

        NSString * infoValue = info.stringValue;
        switch (tag.unsignedCharValue) {
        case EXAMPLE_VENDOR_TAG_IP:
            if ([infoValue length] > MAX_IP_LEN) {
                NSLog(@"Unexpected IP String... %@", infoValue);
            }
            break;
        }
    }
}

// MARK: Rendez Vous

- (void)handleRendezVous:(CHIPSetupPayload *)payload rawPayload:(NSString *)rawPayload
{
    switch (payload.rendezvousInformation) {
    case kRendezvousInformationNone:
    case kRendezvousInformationOnNetwork:
    case kRendezvousInformationBLE:
    case kRendezvousInformationAllMask:
        NSLog(@"Rendezvous Default");
        [self handleRendezVousDefault:rawPayload];
        break;
    case kRendezvousInformationSoftAP:
        NSLog(@"Rendezvous Wi-Fi");
        [self handleRendezVousWiFi:[self getNetworkName:payload.discriminator]];
        break;
    }
}

- (NSString *)getNetworkName:(NSNumber *)discriminator
{
    NSString * peripheralDiscriminator = [NSString stringWithFormat:@"%04u", discriminator.unsignedShortValue];
    NSString * peripheralFullName = [NSString stringWithFormat:@"%@%@", NETWORK_CHIP_PREFIX, peripheralDiscriminator];
    return peripheralFullName;
}

- (void)handleRendezVousDefault:(NSString *)payload
{
    NSError * error;
    uint64_t deviceID = CHIPGetNextAvailableDeviceID();

    if ([self.chipController pairDevice:deviceID onboardingPayload:payload error:&error]) {
        deviceID++;
        CHIPSetNextAvailableDeviceID(deviceID);
    }
}

- (void)handleRendezVousWiFi:(NSString *)name
{
    NSString * message = [NSString stringWithFormat:@"SSID: %@\n\nUse WiFi Settings to connect to it.", name];
    UIAlertController * alert = [UIAlertController alertControllerWithTitle:@"SoftAP Detected"
                                                                    message:message
                                                             preferredStyle:UIAlertControllerStyleActionSheet];
    UIAlertAction * cancelAction = [UIAlertAction actionWithTitle:@"Dismiss" style:UIAlertActionStyleCancel handler:nil];
    [alert addAction:cancelAction];
    [self presentViewController:alert animated:YES completion:nil];
}

// MARK: QR Code

- (BOOL)startScanning
{
    NSError * error;
    AVCaptureDevice * captureDevice = [AVCaptureDevice defaultDeviceWithMediaType:AVMediaTypeVideo];

    AVCaptureDeviceInput * input = [AVCaptureDeviceInput deviceInputWithDevice:captureDevice error:&error];
    if (error) {
        NSLog(@"Could not setup device input: %@", [error localizedDescription]);
        return NO;
    }

    AVCaptureMetadataOutput * captureMetadataOutput = [[AVCaptureMetadataOutput alloc] init];

    _captureSession = [[AVCaptureSession alloc] init];
    [_captureSession addInput:input];
    [_captureSession addOutput:captureMetadataOutput];

    if (!_captureSessionQueue) {
        _captureSessionQueue = dispatch_queue_create("captureSessionQueue", NULL);
    }

    [captureMetadataOutput setMetadataObjectsDelegate:self queue:_captureSessionQueue];
    [captureMetadataOutput setMetadataObjectTypes:[NSArray arrayWithObject:AVMetadataObjectTypeQRCode]];

    _videoPreviewLayer = [[AVCaptureVideoPreviewLayer alloc] initWithSession:_captureSession];
    [_videoPreviewLayer setVideoGravity:AVLayerVideoGravityResizeAspectFill];
    [_videoPreviewLayer setFrame:_qrCodeViewPreview.layer.bounds];
    [_qrCodeViewPreview.layer addSublayer:_videoPreviewLayer];

    [_captureSession startRunning];

    return YES;
}

- (void)displayQRCodeInSetupPayloadView:(CHIPSetupPayload *)payload rawPayload:(NSString *)rawPayload error:(NSError *)error
{
    if (error) {
        [self showError:error];
    } else {
        [self showPayload:payload rawPayload:rawPayload isManualCode:NO];
    }
}

- (void)scannedQRCode:(NSString *)qrCode
{
    dispatch_async(dispatch_get_main_queue(), ^{
        [self->_captureSession stopRunning];
        [self->_session invalidateSession];
    });
    CHIPQRCodeSetupPayloadParser * parser = [[CHIPQRCodeSetupPayloadParser alloc] initWithBase38Representation:qrCode];
    NSError * error;
    _setupPayload = [parser populatePayload:&error];
    dispatch_after(dispatch_time(DISPATCH_TIME_NOW, 1.0 * NSEC_PER_SEC), dispatch_get_main_queue(), ^{
        [self postScanningQRCodeState];

        dispatch_after(dispatch_time(DISPATCH_TIME_NOW, INDICATOR_DELAY), dispatch_get_main_queue(), ^{
            [self displayQRCodeInSetupPayloadView:self->_setupPayload rawPayload:qrCode error:error];
        });
    });
}

- (void)captureOutput:(AVCaptureOutput *)captureOutput
    didOutputMetadataObjects:(NSArray *)metadataObjects
              fromConnection:(AVCaptureConnection *)connection
{
    if (metadataObjects != nil && [metadataObjects count] > 0) {
        AVMetadataMachineReadableCodeObject * metadataObj = [metadataObjects objectAtIndex:0];
        if ([[metadataObj type] isEqualToString:AVMetadataObjectTypeQRCode]) {
            [self scannedQRCode:[metadataObj stringValue]];
        }
    }
}

// MARK: Manual Code
- (void)displayManualCodeInSetupPayloadView:(CHIPSetupPayload *)payload
                              decimalString:(NSString *)decimalString
                                  withError:(NSError *)error
{
    [self->_activityIndicator stopAnimating];
    self->_activityIndicator.hidden = YES;
    if (error) {
        [self showError:error];
    } else {
        [self showPayload:payload rawPayload:decimalString isManualCode:YES];
    }
}

// MARK: IBActions

- (IBAction)startScanningQRCode:(id)sender
{
    [self scanningStartState];
    [self startScanning];
}

- (IBAction)stopScanningQRCode:(id)sender
{
    [self qrCodeInitialState];
}

- (IBAction)resetView:(id)sender
{
    // reset the view and remove any preferences that were stored from scanning the QRCode
    [self manualCodeInitialState];
    [self qrCodeInitialState];
}

- (IBAction)startScanningNFCTags:(id)sender
{
    if (!_session) {
        _session = [[NFCNDEFReaderSession alloc] initWithDelegate:self
                                                            queue:dispatch_queue_create(NULL, DISPATCH_QUEUE_CONCURRENT)
                                         invalidateAfterFirstRead:NO];
    }
    [_session beginSession];
}

- (IBAction)enteredManualCode:(id)sender
{
    NSString * decimalString = _manualCodeTextField.text;
    [self manualCodeEnteredStartState];

    CHIPManualSetupPayloadParser * parser =
        [[CHIPManualSetupPayloadParser alloc] initWithDecimalStringRepresentation:decimalString];
    NSError * error;
    _setupPayload = [parser populatePayload:&error];
    dispatch_after(dispatch_time(DISPATCH_TIME_NOW, INDICATOR_DELAY), dispatch_get_main_queue(), ^{
        [self displayManualCodeInSetupPayloadView:self->_setupPayload decimalString:decimalString withError:error];
    });
    [_manualCodeTextField resignFirstResponder];
}

<<<<<<< HEAD
- (IBAction)networkTypeChanged:(id)sendder
{
    if ([_networkTypeSwitch isOn]) {
        _useWiFi = YES;
    } else {
        _useWiFi = NO;
    }
=======
// Ledger

- (IBAction)readFromLedgerApi:(id)sender
{
    NSLog(@"Clicked readFromLedger...");
    _readFromLedgerButton.hidden = YES;
    _setupPayloadView.hidden = YES;
    _activityIndicator.hidden = NO;
    [_activityIndicator startAnimating];

    [self updateResultViewUI:_deviceModelInfoView];
    [self updateLedgerFields];
}

- (void)updateLedgerFields
{
    // check vendor Id and product Id
    NSLog(@"Validating Vender Id and Product Id...");
    if ([_vendorID.text isEqual:@"N/A"] || [_productID.text isEqual:@"N/A"]) {
        NSError * error = [[NSError alloc] initWithDomain:@"com.chiptool.customflow"
                                                     code:1
                                                 userInfo:@{ NSLocalizedDescriptionKey : @"Vendor ID or Product Id is invalid." }];
        [self showError:error];
        return;
    }
    // make API call
    NSLog(@"Making API call...");
    [self getRequest:[[[NSBundle mainBundle] objectForInfoDictionaryKey:@"LSEnvironment"]
                         objectForKey:@"CommissioningCustomFlowLedgerUrl"]
            vendorId:self->_vendorID.text
           productId:self->_productID.text];
}

- (void)getRequest:(NSString *)url vendorId:(NSString *)vendorId productId:(NSString *)productId
{
    [_activityIndicator startAnimating];
    _activityIndicator.hidden = NO;
    NSString * targetUrl = [NSString stringWithFormat:@"%@/%@/%@", url, vendorId, productId];
    NSMutableURLRequest * request = [[NSMutableURLRequest alloc] init];
    [request setHTTPMethod:@"GET"];
    [request setURL:[NSURL URLWithString:targetUrl]];

    [[[NSURLSession sharedSession]
        dataTaskWithRequest:request
          completionHandler:^(NSData * _Nullable data, NSURLResponse * _Nullable response, NSError * _Nullable error) {
              NSString * myString = [[NSString alloc] initWithData:data encoding:NSUTF8StringEncoding];
              NSLog(@"Data received: %@", myString);
              self->_ledgerRespond = [NSJSONSerialization JSONObjectWithData:data options:0 error:&error];
              [self getRequestCallback];
          }] resume];
}

- (void)getRequestCallback
{
    BOOL commissioningCustomFlowUseMockFlag = (BOOL)
        [[[NSBundle mainBundle] objectForInfoDictionaryKey:@"LSEnvironment"] objectForKey:@"CommissioningCustomFlowUseMockFlag"];
    // use mock respond if useMockFlag is TRUE
    if (commissioningCustomFlowUseMockFlag) {
        NSLog(@"Using mock respond");
        _ledgerRespond = @{
            @"height" : @"mockHeight",
            @"result" : @ {
                @"vid" : @1,
                @"pid" : @1,
                @"cid" : @1,
                @"name" : @"mockName",
                @"owner" : @"mockOwner",
                @"description" : @"mockDescription",
                @"sku" : @"mockSku",
                @"firmware_version" : @"mockFirmware",
                @"hardware_version" : @"mockHardware",
                @"tis_or_trp_testing_completed" : @TRUE,
                @"CommissioningCustomFlowUrl" : @"https://lijusankar.github.io/commissioning-react-app/"
            }
        };
    }
    dispatch_async(dispatch_get_main_queue(), ^{
        self->_commissioningCustomFlowUrl.text =
            [[self->_ledgerRespond objectForKey:@"result"] objectForKey:@"CommissioningCustomFlowUrl"];
        [self->_activityIndicator stopAnimating];
        self->_activityIndicator.hidden = YES;
        self->_deviceModelInfoView.hidden = NO;
        self->_redirectButton.hidden = NO;
    });
}

// redirect
- (IBAction)redirectToUrl:(id)sender
{
    [self redirectToUrl];
}

- (void)redirectToUrl
{
    NSArray * redirectPayload = @[ @{
        @"version" : _versionLabel.text,
        @"vendorID" : _vendorID.text,
        @"productID" : _productID.text,
        @"commissioingFlow" : _commissioningFlowLabel.text,
        @"discriminator" : _discriminatorLabel.text,
        @"setupPinCode" : _setupPinCodeLabel.text,
        @"serialNumber" : _serialNumber.text,
        @"rendezvousInformation" : _rendezVousInformation.text
    } ];
    NSString * returnUrl =
        [[[NSBundle mainBundle] objectForInfoDictionaryKey:@"LSEnvironment"] objectForKey:@"CommissioningCustomFlowReturnUrl"];
    NSString * base64EncodedString = [self encodeStringTo64:redirectPayload];
    NSString * urlString =
        [NSString stringWithFormat:@"%@?payload=%@&returnUrl=%@", _commissioningCustomFlowUrl.text, base64EncodedString, returnUrl];
    NSURL * url = [NSURL URLWithString:urlString];
    [[UIApplication sharedApplication] openURL:url options:@{} completionHandler:nil];
}

- (NSString *)encodeStringTo64:(NSArray *)fromArray
{
    NSData * jsonData = [NSJSONSerialization dataWithJSONObject:fromArray options:NSJSONWritingWithoutEscapingSlashes error:nil];
    NSString * base64String = [jsonData base64EncodedStringWithOptions:kNilOptions];
    return base64String;
>>>>>>> d611c632
}

@synthesize description;

@end<|MERGE_RESOLUTION|>--- conflicted
+++ resolved
@@ -140,11 +140,7 @@
     stackView.axis = UILayoutConstraintAxisVertical;
     stackView.distribution = UIStackViewDistributionFill;
     stackView.alignment = UIStackViewAlignmentLeading;
-<<<<<<< HEAD
-    stackView.spacing = 30;
-=======
     stackView.spacing = 10;
->>>>>>> d611c632
     [self.view addSubview:stackView];
 
     stackView.translatesAutoresizingMaskIntoConstraints = false;
@@ -511,7 +507,6 @@
     if (error != nil) {
         NSLog(@"Got pairing error back %@", error);
     } else {
-<<<<<<< HEAD
         if (_useWiFi) {
             dispatch_async(dispatch_get_main_queue(), ^{
                 [self->_deviceList refreshDeviceList];
@@ -523,12 +518,6 @@
                 [self retrieveAndSendThreadCredentials];
             });
         }
-=======
-        dispatch_async(dispatch_get_main_queue(), ^{
-            [self->_deviceList refreshDeviceList];
-            [self retrieveAndSendWiFiCredentials];
-        });
->>>>>>> d611c632
     }
 }
 
@@ -680,7 +669,6 @@
     [self presentViewController:alertController animated:YES completion:nil];
 }
 
-<<<<<<< HEAD
 - (NSData *)convertString:(NSString *)string
 {
     NSMutableData *data= [[NSMutableData alloc] init];
@@ -716,13 +704,10 @@
                     channel:[Channel intValue]
                       panID:[self convertString:PanID]];
     
-    [self addThreadNetwork:threadDataSet.asData];
-}
-
-- (void)addWiFiNetwork:(NSString *)ssid password:(NSString *)password
-=======
+    [self addOrUpdateThreadNetwork:threadDataSet.asData];
+}
+
 - (void)addOrUpdateWiFiNetwork:(NSString *)ssid password:(NSString *)password
->>>>>>> d611c632
 {
     CHIPDevice * chipDevice = CHIPGetDeviceBeingCommissioned();
     if (chipDevice) {
@@ -1064,7 +1049,6 @@
     [_manualCodeTextField resignFirstResponder];
 }
 
-<<<<<<< HEAD
 - (IBAction)networkTypeChanged:(id)sendder
 {
     if ([_networkTypeSwitch isOn]) {
@@ -1072,7 +1056,6 @@
     } else {
         _useWiFi = NO;
     }
-=======
 // Ledger
 
 - (IBAction)readFromLedgerApi:(id)sender
@@ -1191,7 +1174,6 @@
     NSData * jsonData = [NSJSONSerialization dataWithJSONObject:fromArray options:NSJSONWritingWithoutEscapingSlashes error:nil];
     NSString * base64String = [jsonData base64EncodedStringWithOptions:kNilOptions];
     return base64String;
->>>>>>> d611c632
 }
 
 @synthesize description;
