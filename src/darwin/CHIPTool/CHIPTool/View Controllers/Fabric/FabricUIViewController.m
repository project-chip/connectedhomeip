//
//  FabricUIViewController.m
//  CHIPTool
//
//  Created by Shana Azria on 15/04/2021.
//  Copyright © 2021 CHIP. All rights reserved.
//

#import "FabricUIViewController.h"

#import "CHIPUIViewUtils.h"
#import "DefaultsUtils.h"

@interface FabricUIViewController ()

@property (nonatomic, strong) UILabel * getFabricIDLabel;
@property (nonatomic, strong) UITextField * updateFabricLabelTextField;
@property (nonatomic, strong) UITextField * removeFabricTextField;
@property (nonatomic, strong) UILabel * resultLabel;

@property (nonatomic, strong) UITextView * fabricsListTextView;
@property (nonatomic, strong) UILabel * commissionedFabricsLabel;
@property (nonatomic, strong) UIStackView * stackView;

@property (nonatomic, strong) NSArray<CHIPOperationalCredentialsClusterFabricDescriptor *> * fabricsList;
@property (nonatomic, strong) NSNumber * currentFabricIndex;
@end

@implementation FabricUIViewController
// MARK: UIViewController methods

- (void)viewDidLoad
{
    [super viewDidLoad];

    [self setupUIElements];
    _currentFabricIndex = @(-1);
    [self fetchFabricsList];

    // listen for taps to dismiss the keyboard
    UITapGestureRecognizer * tap = [[UITapGestureRecognizer alloc] initWithTarget:self action:@selector(dismissKeyboard)];
    [self.view addGestureRecognizer:tap];
}

- (void)dismissKeyboard
{
    [self.updateFabricLabelTextField resignFirstResponder];
    [self.removeFabricTextField resignFirstResponder];
}

// MARK: UI Setup

- (void)setupUIElements
{
    self.view.backgroundColor = UIColor.whiteColor;

    // Title
    UILabel * titleLabel = [CHIPUIViewUtils addTitle:@"Fabric Management" toView:self.view];

    // stack view
    _stackView = [UIStackView new];
    _stackView.axis = UILayoutConstraintAxisVertical;
    _stackView.distribution = UIStackViewDistributionEqualSpacing;
    _stackView.alignment = UIStackViewAlignmentLeading;
    _stackView.spacing = 30;
    [self.view addSubview:_stackView];

    _stackView.translatesAutoresizingMaskIntoConstraints = false;
    [_stackView.topAnchor constraintEqualToAnchor:titleLabel.bottomAnchor constant:30].active = YES;
    [_stackView.leadingAnchor constraintEqualToAnchor:self.view.leadingAnchor constant:30].active = YES;
    [_stackView.trailingAnchor constraintEqualToAnchor:self.view.trailingAnchor constant:-30].active = YES;

    // Update Fabric Label
    UIButton * updateFabricLabelButton = [UIButton new];
    [updateFabricLabelButton setTitle:@"Go" forState:UIControlStateNormal];
    [updateFabricLabelButton addTarget:self
                                action:@selector(updateFabricLabelButtonPressed:)
                      forControlEvents:UIControlEventTouchUpInside];
    _updateFabricLabelTextField = [UITextField new];
    _updateFabricLabelTextField.placeholder = @"Update Fabric Label";
    UIView * updateFabricLabelView = [CHIPUIViewUtils viewWithUITextField:_updateFabricLabelTextField
                                                                   button:updateFabricLabelButton];
    [_stackView addArrangedSubview:updateFabricLabelView];

    updateFabricLabelView.translatesAutoresizingMaskIntoConstraints = false;
    [updateFabricLabelView.trailingAnchor constraintEqualToAnchor:_stackView.trailingAnchor].active = YES;

    // Remove Fabric
    UIButton * removeFabricButton = [UIButton new];
    [removeFabricButton setTitle:@"Go" forState:UIControlStateNormal];
    [removeFabricButton addTarget:self action:@selector(removeFabricButtonPressed:) forControlEvents:UIControlEventTouchUpInside];
    _removeFabricTextField = [UITextField new];
    _removeFabricTextField.keyboardType = UIKeyboardTypeNumberPad;
    _removeFabricTextField.placeholder = @"Fabric index to remove";
    UIView * removeFabricView = [CHIPUIViewUtils viewWithUITextField:_removeFabricTextField button:removeFabricButton];
    [_stackView addArrangedSubview:removeFabricView];

    removeFabricView.translatesAutoresizingMaskIntoConstraints = false;
    [removeFabricView.trailingAnchor constraintEqualToAnchor:_stackView.trailingAnchor].active = YES;

    // Remove All Fabrics

    UIButton * removeAllFabricsButton = [UIButton new];
    removeAllFabricsButton.titleLabel.font = [UIFont systemFontOfSize:17];
    removeAllFabricsButton.titleLabel.textColor = [UIColor blackColor];
    removeAllFabricsButton.layer.cornerRadius = 5;
    removeAllFabricsButton.clipsToBounds = YES;
    removeAllFabricsButton.backgroundColor = UIColor.systemBlueColor;
    [removeAllFabricsButton setTitle:@"Remove All Fabrics" forState:UIControlStateNormal];
    [removeAllFabricsButton addTarget:self
                               action:@selector(removeAllFabricsButtonPressed:)
                     forControlEvents:UIControlEventTouchUpInside];
    [_stackView addArrangedSubview:removeAllFabricsButton];

    removeAllFabricsButton.translatesAutoresizingMaskIntoConstraints = false;
    [removeAllFabricsButton.trailingAnchor constraintEqualToAnchor:_stackView.trailingAnchor].active = YES;
    [removeAllFabricsButton.leadingAnchor constraintEqualToAnchor:_stackView.leadingAnchor].active = YES;

    // Get Fabrics List

    UIButton * getFabricsListButton = [UIButton new];
    getFabricsListButton.titleLabel.font = [UIFont systemFontOfSize:17];
    getFabricsListButton.titleLabel.textColor = [UIColor blackColor];
    getFabricsListButton.layer.cornerRadius = 5;
    getFabricsListButton.clipsToBounds = YES;
    getFabricsListButton.backgroundColor = UIColor.systemBlueColor;
    [getFabricsListButton setTitle:@"Update Fabrics List" forState:UIControlStateNormal];
    [getFabricsListButton addTarget:self
                             action:@selector(getFabricsListButtonPressed:)
                   forControlEvents:UIControlEventTouchUpInside];
    [_stackView addArrangedSubview:getFabricsListButton];

    getFabricsListButton.translatesAutoresizingMaskIntoConstraints = false;
    [getFabricsListButton.trailingAnchor constraintEqualToAnchor:_stackView.trailingAnchor].active = YES;
    [getFabricsListButton.leadingAnchor constraintEqualToAnchor:_stackView.leadingAnchor].active = YES;

    // Result message
    _resultLabel = [UILabel new];
    _resultLabel.font = [UIFont systemFontOfSize:12];
    _resultLabel.textColor = UIColor.systemBlueColor;
    _resultLabel.lineBreakMode = NSLineBreakByWordWrapping;
    _resultLabel.numberOfLines = 0;
    [_stackView addArrangedSubview:_resultLabel];

    _resultLabel.translatesAutoresizingMaskIntoConstraints = false;
    [_resultLabel.trailingAnchor constraintEqualToAnchor:_stackView.trailingAnchor].active = YES;
    _resultLabel.adjustsFontSizeToFitWidth = YES;

    // commissionedFabricsTextView
    _commissionedFabricsLabel = [UILabel new];
    _commissionedFabricsLabel.font = [UIFont systemFontOfSize:12];
    _commissionedFabricsLabel.textColor = UIColor.systemBlueColor;
    [_stackView addArrangedSubview:_commissionedFabricsLabel];

    _commissionedFabricsLabel.translatesAutoresizingMaskIntoConstraints = false;
    [_commissionedFabricsLabel.trailingAnchor constraintEqualToAnchor:_stackView.trailingAnchor].active = YES;
    _commissionedFabricsLabel.adjustsFontSizeToFitWidth = YES;

    // Fabrics text view
    _fabricsListTextView = [UITextView new];
    _fabricsListTextView.font = [UIFont systemFontOfSize:12];
    _fabricsListTextView.textColor = [UIColor systemBlueColor];
    _fabricsListTextView.scrollEnabled = YES;
    _fabricsListTextView.userInteractionEnabled = NO;
    _fabricsListTextView.text = @"";
    [self.view addSubview:_fabricsListTextView];

    _fabricsListTextView.translatesAutoresizingMaskIntoConstraints = false;
    [_fabricsListTextView.trailingAnchor constraintEqualToAnchor:_stackView.trailingAnchor].active = YES;
    [_fabricsListTextView.leadingAnchor constraintEqualToAnchor:_stackView.leadingAnchor].active = YES;
    [_fabricsListTextView.topAnchor constraintEqualToAnchor:_stackView.bottomAnchor constant:20].active = YES;
    [_fabricsListTextView.bottomAnchor constraintEqualToAnchor:self.view.safeAreaLayoutGuide.bottomAnchor constant:-30].active
        = YES;
}

- (void)updateResult:(NSString *)result isError:(BOOL)isError
{
    if (isError) {
        _resultLabel.textColor = [UIColor systemRedColor];
    } else {
        _resultLabel.textColor = [UIColor systemBlueColor];
    }
    _resultLabel.text = result;
}

- (void)updateFabricsListUIWithFabrics:(NSArray<CHIPOperationalCredentialsClusterFabricDescriptor *> *)fabricsList
                                 error:(NSError *)error
{
    NSMutableString * fabricsText = [NSMutableString new];
    if (fabricsList) {
        for (CHIPOperationalCredentialsClusterFabricDescriptor * fabricDescriptor in fabricsList) {
            NSNumber * fabricIndex = fabricDescriptor.fabricIndex;
            NSNumber * fabricId = fabricDescriptor.fabricId;
            NSNumber * nodeID = fabricDescriptor.nodeId;
            NSNumber * vendorID = fabricDescriptor.vendorId;
            NSString * label = fabricDescriptor.label;

            [fabricsText appendString:[NSString stringWithFormat:@"FabricIndex: %@\n", fabricIndex]];
            [fabricsText appendString:[NSString stringWithFormat:@"FabricId: %@\n", fabricId]];
            [fabricsText appendString:[NSString stringWithFormat:@"NodeId: %@\n", nodeID]];
            [fabricsText appendString:[NSString stringWithFormat:@"VendorId: %@\n", vendorID]];
            [fabricsText appendString:[NSString stringWithFormat:@"FabricLabel: %@\n", [label length] > 0 ? label : @"not set"]];
            [fabricsText appendString:@"------\n"];
        }
    } else {
        NSLog(@"Got back error trying to read fabrics list %@", error);
        [fabricsText appendString:[NSString stringWithFormat:@"Error: %@ /n", [error description]]];
    }
    dispatch_async(dispatch_get_main_queue(), ^{
        if (fabricsList) {
            self->_fabricsList = fabricsList;
        }
        self->_fabricsListTextView.text = fabricsText;
    });
}

- (void)fetchCommissionedFabricsNumber
{
    NSLog(@"Fetching the commissioned fabrics attribute");
    if (CHIPGetConnectedDevice(^(CHIPDevice * _Nullable chipDevice, NSError * _Nullable error) {
            if (chipDevice) {
                CHIPOperationalCredentials * cluster =
                    [[CHIPOperationalCredentials alloc] initWithDevice:chipDevice endpoint:0 queue:dispatch_get_main_queue()];
<<<<<<< HEAD
=======
                [cluster
                    readAttributeCurrentFabricIndexWithCompletionHandler:^(NSNumber * _Nullable value, NSError * _Nullable error) {
                        if (!error) {
                            self->_currentFabricIndex = value;
                        }
                    }];

>>>>>>> a4e5edc4
                [self
                    updateResult:[NSString stringWithFormat:@"readAttributeCommissionedFabricsWithCompletionHandler command sent."]
                         isError:NO];
                [cluster readAttributeCommissionedFabricsWithCompletionHandler:^(
                    NSNumber * _Nullable commissionedFabrics, NSError * _Nullable error) {
                    if (error) {
                        dispatch_async(dispatch_get_main_queue(), ^{
                            [self updateResult:[NSString
                                                   stringWithFormat:@"readAttributeCommissionedFabrics command failed: %@.", error]
                                       isError:YES];
                        });
                    } else {
                        dispatch_async(dispatch_get_main_queue(), ^{
                            [self updateResult:[NSString
                                                   stringWithFormat:@"Command readAttributeCommissionedFabrics command succeeded."]
                                       isError:NO];
                            NSString * stringResult =
                                [NSString stringWithFormat:@"# commissioned fabrics: %@", commissionedFabrics];
                            self->_commissionedFabricsLabel.text = stringResult;
                        });
                    }
                }];

            } else {
                [self updateResult:[NSString stringWithFormat:@"Failed to establish a connection with the device"] isError:YES];
            }
        })) {
        [self updateResult:[NSString stringWithFormat:@"Waiting for connection with the device"] isError:NO];
    } else {
        [self updateResult:[NSString stringWithFormat:@"Failed to trigger the connection with the device"] isError:YES];
    }
}

- (void)fetchFabricsList
{
    NSLog(@"Request to fetchFabricsList");
    if (CHIPGetConnectedDevice(^(CHIPDevice * _Nullable chipDevice, NSError * _Nullable error) {
            if (chipDevice) {
                CHIPOperationalCredentials * cluster =
                    [[CHIPOperationalCredentials alloc] initWithDevice:chipDevice endpoint:0 queue:dispatch_get_main_queue()];
                [self updateResult:[NSString stringWithFormat:@"readAttributeFabrics command sent."] isError:NO];
<<<<<<< HEAD
                [cluster readAttributeFabricsWithCompletionHandler:^(NSArray * _Nullable fabricsList, NSError * _Nullable error) {
=======
                [cluster readAttributeFabricsWithCompletionHandler:^(
                    NSArray<CHIPOperationalCredentialsClusterFabricDescriptor *> * _Nullable fabricsList,
                    NSError * _Nullable error) {
>>>>>>> a4e5edc4
                    if (error) {
                        dispatch_async(dispatch_get_main_queue(), ^{
                            [self updateResult:[NSString stringWithFormat:@"readAttributeFabrics command failed: %@.", error]
                                       isError:YES];
                        });
                    } else {
                        dispatch_async(dispatch_get_main_queue(), ^{
                            [self updateResult:[NSString stringWithFormat:@"Command readAttributeFabrics command succeeded."]
                                       isError:NO];
                        });
                    }
                    NSLog(@"Got back fabrics list: %@ error %@", fabricsList, error);
                    [self updateFabricsListUIWithFabrics:fabricsList error:error];
                }];
            } else {
                [self updateResult:[NSString stringWithFormat:@"Failed to establish a connection with the device"] isError:YES];
            }
        })) {
        [self updateResult:[NSString stringWithFormat:@"Waiting for connection with the device"] isError:NO];
    } else {
        [self updateResult:[NSString stringWithFormat:@"Failed to trigger the connection with the device"] isError:YES];
    }
    [self fetchCommissionedFabricsNumber];
}

// MARK: UIButton methods

- (IBAction)removeAllFabricsButtonPressed:(id)sender
{
    NSLog(@"Request to Remove All Fabrics.");
    [self.removeFabricTextField resignFirstResponder];
    UIAlertController * alert =
        [UIAlertController alertControllerWithTitle:@"Remove All Fabrics?"
                                            message:@"Are you sure you want to remove all fabrics, this will remove all fabrics on "
                                                    @"accessory, including this one, and put the device back in commissioning."
                                     preferredStyle:UIAlertControllerStyleAlert];

    UIAlertAction * defaultAction = [UIAlertAction
        actionWithTitle:@"Remove"
                  style:UIAlertActionStyleDefault
                handler:^(UIAlertAction * action) {
                    if (CHIPGetConnectedDevice(^(CHIPDevice * _Nullable chipDevice, NSError * _Nullable error) {
                            if (!chipDevice) {
                                [self
                                    updateResult:[NSString
                                                     stringWithFormat:@"Failed to establish a connection with the device %@", error]
                                         isError:YES];
                            }
                            // Loop over the list of all fabrics and for each, call remove
                            for (CHIPOperationalCredentialsClusterFabricDescriptor * fabricDescriptor in self.fabricsList) {
                                CHIPOperationalCredentials * opCredsCluster =
                                    [[CHIPOperationalCredentials alloc] initWithDevice:chipDevice
                                                                              endpoint:0
                                                                                 queue:dispatch_get_main_queue()];
                                CHIPOperationalCredentialsClusterRemoveFabricParams * params =
                                    [[CHIPOperationalCredentialsClusterRemoveFabricParams alloc] init];
                                params.fabricIndex = fabricDescriptor.fabricIndex;
                                [opCredsCluster
                                    removeFabricWithParams:params
                                         completionHandler:^(CHIPOperationalCredentialsClusterNOCResponseParams * _Nullable data,
                                             NSError * _Nullable error) {
                                             if (!error) {
                                                 CHIPSetDevicePaired(CHIPGetLastPairedDeviceId(), NO);
                                             }
                                             [self updateResult:[NSString stringWithFormat:@"Removed Fabric Index %@ with Error %@",
                                                                          params.fabricIndex, error]
                                                        isError:error];
                                         }];
                            }
                        })) {
                        [self updateResult:[NSString stringWithFormat:@"Waiting for connection with the device"] isError:NO];
                    } else {
                        [self updateResult:[NSString stringWithFormat:@"Failed to trigger the connection with the device"]
                                   isError:YES];
                    }
                }];

    UIAlertAction * cancelAction = [UIAlertAction actionWithTitle:@"Cancel"
                                                            style:UIAlertActionStyleCancel
                                                          handler:^(UIAlertAction * action) {
                                                          }];

    [alert addAction:cancelAction];
    [alert addAction:defaultAction];

    [self presentViewController:alert animated:YES completion:nil];
}

- (IBAction)updateFabricLabelButtonPressed:(id)sender
{
    NSString * label = _updateFabricLabelTextField.text;
    NSLog(@"Request to updateFabricLabel %@", label);
    [self.updateFabricLabelTextField resignFirstResponder];

    if (CHIPGetConnectedDevice(^(CHIPDevice * _Nullable chipDevice, NSError * _Nullable error) {
            if (chipDevice) {
                CHIPOperationalCredentials * cluster =
                    [[CHIPOperationalCredentials alloc] initWithDevice:chipDevice endpoint:0 queue:dispatch_get_main_queue()];
                [self updateResult:[NSString stringWithFormat:@"updateFabricLabel command sent."] isError:NO];
                __auto_type * params = [[CHIPOperationalCredentialsClusterUpdateFabricLabelParams alloc] init];
                params.label = label;

                [cluster
                    updateFabricLabelWithParams:params
                              completionHandler:^(CHIPOperationalCredentialsClusterNOCResponseParams * _Nullable response,
                                  NSError * _Nullable error) {
                                  // TODO: UpdateFabricLabel can return errors
                                  // via the NOCResponse response, but that
                                  // seems like a spec bug that should be fixed
                                  // in the spec.
                                  if (error) {
                                      NSLog(@"Error trying to updateFabricLabel %@", error);
                                      dispatch_async(dispatch_get_main_queue(), ^{
                                          self->_updateFabricLabelTextField.text = @"";
                                          [self updateResult:[NSString
                                                                 stringWithFormat:@"Command updateFabricLabel failed with error %@",
                                                                 error]
                                                     isError:YES];
                                      });
                                  } else {
                                      NSLog(@"Successfully updated the label: %@", response);
                                      dispatch_async(dispatch_get_main_queue(), ^{
                                          self->_updateFabricLabelTextField.text = @"";
                                          [self updateResult:[NSString
                                                                 stringWithFormat:
                                                                     @"Command updateFabricLabel succeeded to update label to %@",
                                                                 label]
                                                     isError:NO];
                                          [self fetchFabricsList];
                                      });
                                  }
                              }];
            } else {
                [self updateResult:[NSString stringWithFormat:@"Failed to establish a connection with the device"] isError:YES];
            }
        })) {
        [self updateResult:[NSString stringWithFormat:@"Waiting for connection with the device"] isError:NO];
    } else {
        [self updateResult:[NSString stringWithFormat:@"Failed to trigger the connection with the device"] isError:YES];
    }
}

- (IBAction)removeFabricButtonPressed:(id)sender
{
    NSNumber * fabricIndex = @([_removeFabricTextField.text intValue]);
    NSLog(@"Request to fabric at index %@", fabricIndex);
    if (CHIPGetConnectedDevice(^(CHIPDevice * _Nullable chipDevice, NSError * _Nullable error) {
            if (chipDevice) {
                [self updateResult:[NSString stringWithFormat:@"removeFabric command sent for fabricIndex %@.", fabricIndex]
                           isError:NO];
                CHIPOperationalCredentials * opCredsCluster =
                    [[CHIPOperationalCredentials alloc] initWithDevice:chipDevice endpoint:0 queue:dispatch_get_main_queue()];
                CHIPOperationalCredentialsClusterRemoveFabricParams * params =
                    [[CHIPOperationalCredentialsClusterRemoveFabricParams alloc] init];
                params.fabricIndex = fabricIndex;
                [opCredsCluster
                    removeFabricWithParams:params
                         completionHandler:^(
                             CHIPOperationalCredentialsClusterNOCResponseParams * _Nullable data, NSError * _Nullable error) {
                             if (!error) {
                                 if (fabricIndex == self.currentFabricIndex) {
                                     CHIPSetDevicePaired(CHIPGetLastPairedDeviceId(), NO);
                                 }
                             }
                             [self updateResult:[NSString stringWithFormat:@"Finished removing fabric Index %@ with Error :%@",
                                                          fabricIndex, error]
                                        isError:error];
                         }];
            } else {
                [self updateResult:[NSString stringWithFormat:@"Failed to establish a connection with the device"] isError:YES];
            }
        })) {
        [self updateResult:[NSString stringWithFormat:@"Waiting for connection with the device"] isError:NO];
    } else {
        [self updateResult:[NSString stringWithFormat:@"Failed to trigger the connection with the device"] isError:YES];
    }
}

- (IBAction)getFabricsListButtonPressed:(id)sender
{
    [self fetchFabricsList];
}

@end<|MERGE_RESOLUTION|>--- conflicted
+++ resolved
@@ -221,8 +221,6 @@
             if (chipDevice) {
                 CHIPOperationalCredentials * cluster =
                     [[CHIPOperationalCredentials alloc] initWithDevice:chipDevice endpoint:0 queue:dispatch_get_main_queue()];
-<<<<<<< HEAD
-=======
                 [cluster
                     readAttributeCurrentFabricIndexWithCompletionHandler:^(NSNumber * _Nullable value, NSError * _Nullable error) {
                         if (!error) {
@@ -230,7 +228,6 @@
                         }
                     }];
 
->>>>>>> a4e5edc4
                 [self
                     updateResult:[NSString stringWithFormat:@"readAttributeCommissionedFabricsWithCompletionHandler command sent."]
                          isError:NO];
@@ -272,13 +269,9 @@
                 CHIPOperationalCredentials * cluster =
                     [[CHIPOperationalCredentials alloc] initWithDevice:chipDevice endpoint:0 queue:dispatch_get_main_queue()];
                 [self updateResult:[NSString stringWithFormat:@"readAttributeFabrics command sent."] isError:NO];
-<<<<<<< HEAD
-                [cluster readAttributeFabricsWithCompletionHandler:^(NSArray * _Nullable fabricsList, NSError * _Nullable error) {
-=======
                 [cluster readAttributeFabricsWithCompletionHandler:^(
                     NSArray<CHIPOperationalCredentialsClusterFabricDescriptor *> * _Nullable fabricsList,
                     NSError * _Nullable error) {
->>>>>>> a4e5edc4
                     if (error) {
                         dispatch_async(dispatch_get_main_queue(), ^{
                             [self updateResult:[NSString stringWithFormat:@"readAttributeFabrics command failed: %@.", error]
