# The magic value "future" for versions can be used once we are
# tracking a release but don't know what its version numbers will be.
#
# Each release has:
# * A name (labeled "release")
# * A versions field which is either a dictionary of per-OS versions, or "future"
# * "introduced" and "deprecated" fields, which are dictionaries with the following keys:
#   * "clusters": An array of cluster names
#   * "attributes": A dictionary with cluster names as keys and arrays of
#                   attribute names as values.
#   * "commands": A dictionary with cluster names as keys and arrays of
#                 command names as values.
#   * "command fields": A dictionary with cluster names as keys and dictionaries
#                       as values.  Those dictionaries have command names as
#                       keys and arrays of field names as values.
#   * "structs": A dictionary with cluster names as keys and arrays of
#                struct names as values.
#   * "struct fields": A dictionary with cluster names as keys and dictionaries
#                      as values.  Those dictionaries have struct names as
#                      keys and arrays of field names as values.
#   * "events": A dictionary with cluster names as keys and arrays of
#               event names as values.
#   * "event fields": A dictionary with cluster names as keys and dictionaries
#                     as values.  Those dictionaries have event names as
#                     keys and arrays of field names as values.
#   * "enums": A dictionary with cluster names as keys and arrays of
#              enum names as values.
#   * "enum values": A dictionary with cluster names as keys and dictionaries
#                    as values.  Those dictionaries have enum names as
#                    keys and arrays of enum value names as values.
#   * "bitmaps": A dictionary with cluster names as keys and arrays of
#                bitmap names as values.
#   * "bitmap values": A dictionary with cluster names as keys and dictionaries
#                      as values.  Those dictionaries have bitmap names as
#                      keys and arrays of bitmap value names as values.
#   * "ids": Can contain clusters, attributes, commands, events as described
#            above inside it, but just indicates whether the id was
#            introduced/deprecated, not the construct itself.
#   * "command payloads": Lists commands only, if we introduced the payload without
#                         actually exposing API for the command.
#   * "global attributes": An array of names of global attributes.
#   * "apis": An array of API labels that codegen can use.
#
# * "renames": Can contain clusters, attributes, etc as described
#              above for "introduced" and "deprecated", with the one
#              difference that instead of an array the value is a hash
#              with new names as keys and old names as values.
#
# * "removed": Can contain clusters, commands, attributes, etc as described
#              above for "introduced" and "deprecated".  Items can be removed
#              without ever being introduced, if they are added to the XML but
#              we have never shipped generated APIs for them.
#              NOTE: support for "removed" may not be complete in the templates.
#              Please examine codegen carefully when using "removed" to make
#              sure all the things that should have been removed have been.
#
# * "swiftUnavailable": Can contain clusters, commands, attributes, etc as
#                       described above for "introduced" and "deprecated".  This
#                       can be used to mark APIs with NS_SWIFT_UNAVAILABLE,
#                       typically when an API was renamed between two names that
#                       map to the same Swift name and then both names were
#                       deprecated.
#
# * "provisional": Can contain clusters, commands, attributes, etc as described
#                  above for "introduced" and "deprecated".  Items can be
#                  defined as provisional to prevent code generation for them.
#                  If they are then listed as introduced in a release that is
#                  later than the one where they were marked provisional,
#                  they will start being code-generated.
#                  NOTE: support for "provisional" may not be complete in the
#                  templates. Please examine codegen carefully when using
#                  "provisional" to make sure all the things that should have
#                  been omitted have been.

- release: "0E17B7EB-314F-4264-BDA8-AD6A93120B15"
  versions:
      iOS: "16.1"
      macOS: "13.0"
      watchOS: "9.1"
      tvOS: "16.1"
  introduced:
      clusters:
          - Identify
          - Groups
          - Scenes
          - OnOff
          - OnOffSwitchConfiguration
          - LevelControl
          - BinaryInputBasic
          - Descriptor
          - Binding
          - AccessControl
          - Actions
          - Basic
          - OtaSoftwareUpdateProvider
          - OtaSoftwareUpdateRequestor
          - LocalizationConfiguration
          - TimeFormatLocalization
          - UnitLocalization
          - PowerSourceConfiguration
          - PowerSource
          - GeneralCommissioning
          - NetworkCommissioning
          - DiagnosticLogs
          - GeneralDiagnostics
          - SoftwareDiagnostics
          - ThreadNetworkDiagnostics
          - WiFiNetworkDiagnostics
          - EthernetNetworkDiagnostics
          - BridgedDeviceBasic
          - Switch
          - AdministratorCommissioning
          - OperationalCredentials
          - GroupKeyManagement
          - FixedLabel
          - UserLabel
          - BooleanState
          - ModeSelect
          - DoorLock
          - WindowCovering
          - BarrierControl
          - PumpConfigurationAndControl
          - Thermostat
          - FanControl
          - ThermostatUserInterfaceConfiguration
          - ColorControl
          - BallastConfiguration
          - IlluminanceMeasurement
          - TemperatureMeasurement
          - PressureMeasurement
          - FlowMeasurement
          - RelativeHumidityMeasurement
          - OccupancySensing
          - WakeOnLan
          - Channel
          - TargetNavigator
          - MediaPlayback
          - MediaInput
          - LowPower
          - KeypadInput
          - ContentLauncher
          - AudioOutput
          - ApplicationLauncher
          - ApplicationBasic
          - AccountLogin
          - ElectricalMeasurement
          - TestCluster
      attributes:
          Identify:
              - IdentifyTime
              - IdentifyType
              - GeneratedCommandList
              - AcceptedCommandList
              - AttributeList
              - FeatureMap
              - ClusterRevision
          Groups:
              - NameSupport
              - GeneratedCommandList
              - AcceptedCommandList
              - AttributeList
              - FeatureMap
              - ClusterRevision
          OnOff:
              - OnOff
              - GlobalSceneControl
              - OnTime
              - OffWaitTime
              - StartUpOnOff
              - GeneratedCommandList
              - AcceptedCommandList
              - AttributeList
              - FeatureMap
              - ClusterRevision
          OnOffSwitchConfiguration:
              - SwitchType
              - SwitchActions
              - GeneratedCommandList
              - AcceptedCommandList
              - AttributeList
              - FeatureMap
              - ClusterRevision
          LevelControl:
              - CurrentLevel
              - RemainingTime
              - MinLevel
              - MaxLevel
              - CurrentFrequency
              - MinFrequency
              - MaxFrequency
              - Options
              - OnOffTransitionTime
              - OnLevel
              - OnTransitionTime
              - OffTransitionTime
              - DefaultMoveRate
              - StartUpCurrentLevel
              - GeneratedCommandList
              - AcceptedCommandList
              - AttributeList
              - FeatureMap
              - ClusterRevision
          BinaryInputBasic:
              - ActiveText
              - Description
              - InactiveText
              - OutOfService
              - Polarity
              - PresentValue
              - Reliability
              - StatusFlags
              - ApplicationType
              - GeneratedCommandList
              - AcceptedCommandList
              - AttributeList
              - FeatureMap
              - ClusterRevision
          Descriptor:
              - DeviceList
              - ServerList
              - ClientList
              - PartsList
              - GeneratedCommandList
              - AcceptedCommandList
              - AttributeList
              - FeatureMap
              - ClusterRevision
          Binding:
              - Binding
              - GeneratedCommandList
              - AcceptedCommandList
              - AttributeList
              - FeatureMap
              - ClusterRevision
          AccessControl:
              - Acl
              - Extension
              - SubjectsPerAccessControlEntry
              - TargetsPerAccessControlEntry
              - AccessControlEntriesPerFabric
              - GeneratedCommandList
              - AcceptedCommandList
              - AttributeList
              - FeatureMap
              - ClusterRevision
          Actions:
              - ActionList
              - EndpointLists
              - SetupURL
              - GeneratedCommandList
              - AcceptedCommandList
              - AttributeList
              - FeatureMap
              - ClusterRevision
          Basic:
              - DataModelRevision
              - VendorName
              - VendorID
              - ProductName
              - ProductID
              - NodeLabel
              - Location
              - HardwareVersion
              - HardwareVersionString
              - SoftwareVersion
              - SoftwareVersionString
              - ManufacturingDate
              - PartNumber
              - ProductURL
              - ProductLabel
              - SerialNumber
              - LocalConfigDisabled
              - Reachable
              - UniqueID
              - CapabilityMinima
              - GeneratedCommandList
              - AcceptedCommandList
              - AttributeList
              - FeatureMap
              - ClusterRevision
          OtaSoftwareUpdateProvider:
              - GeneratedCommandList
              - AcceptedCommandList
              - AttributeList
              - FeatureMap
              - ClusterRevision
          OtaSoftwareUpdateRequestor:
              - DefaultOtaProviders
              - UpdatePossible
              - UpdateState
              - UpdateStateProgress
              - GeneratedCommandList
              - AcceptedCommandList
              - AttributeList
              - FeatureMap
              - ClusterRevision
          LocalizationConfiguration:
              - ActiveLocale
              - SupportedLocales
              - GeneratedCommandList
              - AcceptedCommandList
              - AttributeList
              - FeatureMap
              - ClusterRevision
          TimeFormatLocalization:
              - HourFormat
              - ActiveCalendarType
              - SupportedCalendarTypes
              - GeneratedCommandList
              - AcceptedCommandList
              - AttributeList
              - FeatureMap
              - ClusterRevision
          UnitLocalization:
              - TemperatureUnit
              - GeneratedCommandList
              - AcceptedCommandList
              - AttributeList
              - FeatureMap
              - ClusterRevision
          PowerSourceConfiguration:
              - Sources
              - GeneratedCommandList
              - AcceptedCommandList
              - AttributeList
              - FeatureMap
              - ClusterRevision
          PowerSource:
              - Status
              - Order
              - Description
              - WiredAssessedInputVoltage
              - WiredAssessedInputFrequency
              - WiredCurrentType
              - WiredAssessedCurrent
              - WiredNominalVoltage
              - WiredMaximumCurrent
              - WiredPresent
              - ActiveWiredFaults
              - BatVoltage
              - BatPercentRemaining
              - BatTimeRemaining
              - BatChargeLevel
              - BatReplacementNeeded
              - BatReplaceability
              - BatPresent
              - ActiveBatFaults
              - BatReplacementDescription
              - BatCommonDesignation
              - BatANSIDesignation
              - BatIECDesignation
              - BatApprovedChemistry
              - BatCapacity
              - BatQuantity
              - BatChargeState
              - BatTimeToFullCharge
              - BatFunctionalWhileCharging
              - BatChargingCurrent
              - ActiveBatChargeFaults
              - GeneratedCommandList
              - AcceptedCommandList
              - AttributeList
              - FeatureMap
              - ClusterRevision
          GeneralCommissioning:
              - Breadcrumb
              - BasicCommissioningInfo
              - RegulatoryConfig
              - LocationCapability
              - SupportsConcurrentConnection
              - GeneratedCommandList
              - AcceptedCommandList
              - AttributeList
              - FeatureMap
              - ClusterRevision
          NetworkCommissioning:
              - MaxNetworks
              - Networks
              - ScanMaxTimeSeconds
              - ConnectMaxTimeSeconds
              - InterfaceEnabled
              - LastNetworkingStatus
              - LastNetworkID
              - LastConnectErrorValue
              - GeneratedCommandList
              - AcceptedCommandList
              - AttributeList
              - FeatureMap
              - ClusterRevision
          DiagnosticLogs:
              - GeneratedCommandList
              - AcceptedCommandList
              - AttributeList
              - FeatureMap
              - ClusterRevision
          GeneralDiagnostics:
              - NetworkInterfaces
              - RebootCount
              - UpTime
              - TotalOperationalHours
              - BootReasons
              - ActiveHardwareFaults
              - ActiveRadioFaults
              - ActiveNetworkFaults
              - TestEventTriggersEnabled
              - GeneratedCommandList
              - AcceptedCommandList
              - AttributeList
              - FeatureMap
              - ClusterRevision
          SoftwareDiagnostics:
              - ThreadMetrics
              - CurrentHeapFree
              - CurrentHeapUsed
              - CurrentHeapHighWatermark
              - GeneratedCommandList
              - AcceptedCommandList
              - AttributeList
              - FeatureMap
              - ClusterRevision
          ThreadNetworkDiagnostics:
              - Channel
              - RoutingRole
              - NetworkName
              - PanId
              - ExtendedPanId
              - MeshLocalPrefix
              - OverrunCount
              - NeighborTableList
              - RouteTableList
              - PartitionId
              - Weighting
              - DataVersion
              - StableDataVersion
              - LeaderRouterId
              - DetachedRoleCount
              - ChildRoleCount
              - RouterRoleCount
              - LeaderRoleCount
              - AttachAttemptCount
              - PartitionIdChangeCount
              - BetterPartitionAttachAttemptCount
              - ParentChangeCount
              - TxTotalCount
              - TxUnicastCount
              - TxBroadcastCount
              - TxAckRequestedCount
              - TxAckedCount
              - TxNoAckRequestedCount
              - TxDataCount
              - TxDataPollCount
              - TxBeaconCount
              - TxBeaconRequestCount
              - TxOtherCount
              - TxRetryCount
              - TxDirectMaxRetryExpiryCount
              - TxIndirectMaxRetryExpiryCount
              - TxErrCcaCount
              - TxErrAbortCount
              - TxErrBusyChannelCount
              - RxTotalCount
              - RxUnicastCount
              - RxBroadcastCount
              - RxDataCount
              - RxDataPollCount
              - RxBeaconCount
              - RxBeaconRequestCount
              - RxOtherCount
              - RxAddressFilteredCount
              - RxDestAddrFilteredCount
              - RxDuplicatedCount
              - RxErrNoFrameCount
              - RxErrUnknownNeighborCount
              - RxErrInvalidSrcAddrCount
              - RxErrSecCount
              - RxErrFcsCount
              - RxErrOtherCount
              - ActiveTimestamp
              - PendingTimestamp
              - Delay
              - SecurityPolicy
              - ChannelPage0Mask
              - OperationalDatasetComponents
              - ActiveNetworkFaultsList
              - GeneratedCommandList
              - AcceptedCommandList
              - AttributeList
              - FeatureMap
              - ClusterRevision
          WiFiNetworkDiagnostics:
              - Bssid
              - SecurityType
              - WiFiVersion
              - ChannelNumber
              - Rssi
              - BeaconLostCount
              - BeaconRxCount
              - PacketMulticastRxCount
              - PacketMulticastTxCount
              - PacketUnicastRxCount
              - PacketUnicastTxCount
              - CurrentMaxRate
              - OverrunCount
              - GeneratedCommandList
              - AcceptedCommandList
              - AttributeList
              - FeatureMap
              - ClusterRevision
          EthernetNetworkDiagnostics:
              - PHYRate
              - FullDuplex
              - PacketRxCount
              - PacketTxCount
              - TxErrCount
              - CollisionCount
              - OverrunCount
              - CarrierDetect
              - TimeSinceReset
              - GeneratedCommandList
              - AcceptedCommandList
              - AttributeList
              - FeatureMap
              - ClusterRevision
          BridgedDeviceBasic:
              - VendorName
              - VendorID
              - ProductName
              - NodeLabel
              - HardwareVersion
              - HardwareVersionString
              - SoftwareVersion
              - SoftwareVersionString
              - ManufacturingDate
              - PartNumber
              - ProductURL
              - ProductLabel
              - SerialNumber
              - Reachable
              - UniqueID
              - GeneratedCommandList
              - AcceptedCommandList
              - AttributeList
              - FeatureMap
              - ClusterRevision
          Switch:
              - NumberOfPositions
              - CurrentPosition
              - MultiPressMax
              - GeneratedCommandList
              - AcceptedCommandList
              - AttributeList
              - FeatureMap
              - ClusterRevision
          AdministratorCommissioning:
              - WindowStatus
              - AdminFabricIndex
              - AdminVendorId
              - GeneratedCommandList
              - AcceptedCommandList
              - AttributeList
              - FeatureMap
              - ClusterRevision
          OperationalCredentials:
              - NOCs
              - Fabrics
              - SupportedFabrics
              - CommissionedFabrics
              - TrustedRootCertificates
              - CurrentFabricIndex
              - GeneratedCommandList
              - AcceptedCommandList
              - AttributeList
              - FeatureMap
              - ClusterRevision
          GroupKeyManagement:
              - GroupKeyMap
              - GroupTable
              - MaxGroupsPerFabric
              - MaxGroupKeysPerFabric
              - GeneratedCommandList
              - AcceptedCommandList
              - AttributeList
              - FeatureMap
              - ClusterRevision
          FixedLabel:
              - LabelList
              - GeneratedCommandList
              - AcceptedCommandList
              - AttributeList
              - FeatureMap
              - ClusterRevision
          UserLabel:
              - LabelList
              - GeneratedCommandList
              - AcceptedCommandList
              - AttributeList
              - FeatureMap
              - ClusterRevision
          BooleanState:
              - StateValue
              - GeneratedCommandList
              - AcceptedCommandList
              - AttributeList
              - FeatureMap
              - ClusterRevision
          ModeSelect:
              - Description
              - StandardNamespace
              - SupportedModes
              - CurrentMode
              - StartUpMode
              - OnMode
              - GeneratedCommandList
              - AcceptedCommandList
              - AttributeList
              - FeatureMap
              - ClusterRevision
          DoorLock:
              - LockState
              - LockType
              - ActuatorEnabled
              - DoorState
              - DoorOpenEvents
              - DoorClosedEvents
              - OpenPeriod
              - NumberOfTotalUsersSupported
              - NumberOfPINUsersSupported
              - NumberOfRFIDUsersSupported
              - NumberOfWeekDaySchedulesSupportedPerUser
              - NumberOfYearDaySchedulesSupportedPerUser
              - NumberOfHolidaySchedulesSupported
              - MaxPINCodeLength
              - MinPINCodeLength
              - MaxRFIDCodeLength
              - MinRFIDCodeLength
              - CredentialRulesSupport
              - NumberOfCredentialsSupportedPerUser
              - Language
              - LEDSettings
              - AutoRelockTime
              - SoundVolume
              - OperatingMode
              - SupportedOperatingModes
              - DefaultConfigurationRegister
              - EnableLocalProgramming
              - EnableOneTouchLocking
              - EnableInsideStatusLED
              - EnablePrivacyModeButton
              - LocalProgrammingFeatures
              - WrongCodeEntryLimit
              - UserCodeTemporaryDisableTime
              - SendPINOverTheAir
              - RequirePINforRemoteOperation
              - ExpiringUserTimeout
              - GeneratedCommandList
              - AcceptedCommandList
              - AttributeList
              - FeatureMap
              - ClusterRevision
          WindowCovering:
              - Type
              - PhysicalClosedLimitLift
              - PhysicalClosedLimitTilt
              - CurrentPositionLift
              - CurrentPositionTilt
              - NumberOfActuationsLift
              - NumberOfActuationsTilt
              - ConfigStatus
              - CurrentPositionLiftPercentage
              - CurrentPositionTiltPercentage
              - OperationalStatus
              - TargetPositionLiftPercent100ths
              - TargetPositionTiltPercent100ths
              - EndProductType
              - CurrentPositionLiftPercent100ths
              - CurrentPositionTiltPercent100ths
              - InstalledOpenLimitLift
              - InstalledClosedLimitLift
              - InstalledOpenLimitTilt
              - InstalledClosedLimitTilt
              - Mode
              - SafetyStatus
              - GeneratedCommandList
              - AcceptedCommandList
              - AttributeList
              - FeatureMap
              - ClusterRevision
          BarrierControl:
              - BarrierMovingState
              - BarrierSafetyStatus
              - BarrierCapabilities
              - BarrierOpenEvents
              - BarrierCloseEvents
              - BarrierCommandOpenEvents
              - BarrierCommandCloseEvents
              - BarrierOpenPeriod
              - BarrierClosePeriod
              - BarrierPosition
              - GeneratedCommandList
              - AcceptedCommandList
              - AttributeList
              - FeatureMap
              - ClusterRevision
          PumpConfigurationAndControl:
              - MaxPressure
              - MaxSpeed
              - MaxFlow
              - MinConstPressure
              - MaxConstPressure
              - MinCompPressure
              - MaxCompPressure
              - MinConstSpeed
              - MaxConstSpeed
              - MinConstFlow
              - MaxConstFlow
              - MinConstTemp
              - MaxConstTemp
              - PumpStatus
              - EffectiveOperationMode
              - EffectiveControlMode
              - Capacity
              - Speed
              - LifetimeRunningHours
              - Power
              - LifetimeEnergyConsumed
              - OperationMode
              - ControlMode
              - GeneratedCommandList
              - AcceptedCommandList
              - AttributeList
              - FeatureMap
              - ClusterRevision
          Thermostat:
              - LocalTemperature
              - OutdoorTemperature
              - Occupancy
              - AbsMinHeatSetpointLimit
              - AbsMaxHeatSetpointLimit
              - AbsMinCoolSetpointLimit
              - AbsMaxCoolSetpointLimit
              - PICoolingDemand
              - PIHeatingDemand
              - HVACSystemTypeConfiguration
              - LocalTemperatureCalibration
              - OccupiedCoolingSetpoint
              - OccupiedHeatingSetpoint
              - UnoccupiedCoolingSetpoint
              - UnoccupiedHeatingSetpoint
              - MinHeatSetpointLimit
              - MaxHeatSetpointLimit
              - MinCoolSetpointLimit
              - MaxCoolSetpointLimit
              - MinSetpointDeadBand
              - RemoteSensing
              - ControlSequenceOfOperation
              - SystemMode
              - ThermostatRunningMode
              - StartOfWeek
              - NumberOfWeeklyTransitions
              - NumberOfDailyTransitions
              - TemperatureSetpointHold
              - TemperatureSetpointHoldDuration
              - ThermostatProgrammingOperationMode
              - ThermostatRunningState
              - SetpointChangeSource
              - SetpointChangeAmount
              - SetpointChangeSourceTimestamp
              - OccupiedSetback
              - OccupiedSetbackMin
              - OccupiedSetbackMax
              - UnoccupiedSetback
              - UnoccupiedSetbackMin
              - UnoccupiedSetbackMax
              - EmergencyHeatDelta
              - ACType
              - ACCapacity
              - ACRefrigerantType
              - ACCompressorType
              - ACErrorCode
              - ACLouverPosition
              - ACCoilTemperature
              - ACCapacityformat
              - GeneratedCommandList
              - AcceptedCommandList
              - AttributeList
              - FeatureMap
              - ClusterRevision
          FanControl:
              - FanMode
              - FanModeSequence
              - PercentSetting
              - PercentCurrent
              - SpeedMax
              - SpeedSetting
              - SpeedCurrent
              - RockSupport
              - RockSetting
              - WindSupport
              - WindSetting
              - GeneratedCommandList
              - AcceptedCommandList
              - AttributeList
              - FeatureMap
              - ClusterRevision
          ThermostatUserInterfaceConfiguration:
              - TemperatureDisplayMode
              - KeypadLockout
              - ScheduleProgrammingVisibility
              - GeneratedCommandList
              - AcceptedCommandList
              - AttributeList
              - FeatureMap
              - ClusterRevision
          ColorControl:
              - CurrentHue
              - CurrentSaturation
              - RemainingTime
              - CurrentX
              - CurrentY
              - DriftCompensation
              - CompensationText
              - ColorTemperatureMireds
              - ColorMode
              - Options
              - NumberOfPrimaries
              - Primary1X
              - Primary1Y
              - Primary1Intensity
              - Primary2X
              - Primary2Y
              - Primary2Intensity
              - Primary3X
              - Primary3Y
              - Primary3Intensity
              - Primary4X
              - Primary4Y
              - Primary4Intensity
              - Primary5X
              - Primary5Y
              - Primary5Intensity
              - Primary6X
              - Primary6Y
              - Primary6Intensity
              - WhitePointX
              - WhitePointY
              - ColorPointRX
              - ColorPointRY
              - ColorPointRIntensity
              - ColorPointGX
              - ColorPointGY
              - ColorPointGIntensity
              - ColorPointBX
              - ColorPointBY
              - ColorPointBIntensity
              - EnhancedCurrentHue
              - EnhancedColorMode
              - ColorLoopActive
              - ColorLoopDirection
              - ColorLoopTime
              - ColorLoopStartEnhancedHue
              - ColorLoopStoredEnhancedHue
              - ColorCapabilities
              - ColorTempPhysicalMinMireds
              - ColorTempPhysicalMaxMireds
              - CoupleColorTempToLevelMinMireds
              - StartUpColorTemperatureMireds
              - GeneratedCommandList
              - AcceptedCommandList
              - AttributeList
              - FeatureMap
              - ClusterRevision
          BallastConfiguration:
              - PhysicalMinLevel
              - PhysicalMaxLevel
              - BallastStatus
              - MinLevel
              - MaxLevel
              - IntrinsicBalanceFactor
              - BallastFactorAdjustment
              - LampQuantity
              - LampType
              - LampManufacturer
              - LampRatedHours
              - LampBurnHours
              - LampAlarmMode
              - LampBurnHoursTripPoint
              - GeneratedCommandList
              - AcceptedCommandList
              - AttributeList
              - FeatureMap
              - ClusterRevision
          IlluminanceMeasurement:
              - MeasuredValue
              - MinMeasuredValue
              - MaxMeasuredValue
              - Tolerance
              - LightSensorType
              - GeneratedCommandList
              - AcceptedCommandList
              - AttributeList
              - FeatureMap
              - ClusterRevision
          TemperatureMeasurement:
              - MeasuredValue
              - MinMeasuredValue
              - MaxMeasuredValue
              - Tolerance
              - GeneratedCommandList
              - AcceptedCommandList
              - AttributeList
              - FeatureMap
              - ClusterRevision
          PressureMeasurement:
              - MeasuredValue
              - MinMeasuredValue
              - MaxMeasuredValue
              - Tolerance
              - ScaledValue
              - MinScaledValue
              - MaxScaledValue
              - ScaledTolerance
              - Scale
              - GeneratedCommandList
              - AcceptedCommandList
              - AttributeList
              - FeatureMap
              - ClusterRevision
          FlowMeasurement:
              - MeasuredValue
              - MinMeasuredValue
              - MaxMeasuredValue
              - Tolerance
              - GeneratedCommandList
              - AcceptedCommandList
              - AttributeList
              - FeatureMap
              - ClusterRevision
          RelativeHumidityMeasurement:
              - MeasuredValue
              - MinMeasuredValue
              - MaxMeasuredValue
              - Tolerance
              - GeneratedCommandList
              - AcceptedCommandList
              - AttributeList
              - FeatureMap
              - ClusterRevision
          OccupancySensing:
              - Occupancy
              - OccupancySensorType
              - OccupancySensorTypeBitmap
              - PirOccupiedToUnoccupiedDelay
              - PirUnoccupiedToOccupiedDelay
              - PirUnoccupiedToOccupiedThreshold
              - UltrasonicOccupiedToUnoccupiedDelay
              - UltrasonicUnoccupiedToOccupiedDelay
              - UltrasonicUnoccupiedToOccupiedThreshold
              - PhysicalContactOccupiedToUnoccupiedDelay
              - PhysicalContactUnoccupiedToOccupiedDelay
              - PhysicalContactUnoccupiedToOccupiedThreshold
              - GeneratedCommandList
              - AcceptedCommandList
              - AttributeList
              - FeatureMap
              - ClusterRevision
          WakeOnLan:
              - MACAddress
              - GeneratedCommandList
              - AcceptedCommandList
              - AttributeList
              - FeatureMap
              - ClusterRevision
          Channel:
              - ChannelList
              - Lineup
              - CurrentChannel
              - GeneratedCommandList
              - AcceptedCommandList
              - AttributeList
              - FeatureMap
              - ClusterRevision
          TargetNavigator:
              - TargetList
              - CurrentTarget
              - GeneratedCommandList
              - AcceptedCommandList
              - AttributeList
              - FeatureMap
              - ClusterRevision
          MediaPlayback:
              - CurrentState
              - StartTime
              - Duration
              - SampledPosition
              - PlaybackSpeed
              - SeekRangeEnd
              - SeekRangeStart
              - GeneratedCommandList
              - AcceptedCommandList
              - AttributeList
              - FeatureMap
              - ClusterRevision
          MediaInput:
              - InputList
              - CurrentInput
              - GeneratedCommandList
              - AcceptedCommandList
              - AttributeList
              - FeatureMap
              - ClusterRevision
          LowPower:
              - GeneratedCommandList
              - AcceptedCommandList
              - AttributeList
              - FeatureMap
              - ClusterRevision
          KeypadInput:
              - GeneratedCommandList
              - AcceptedCommandList
              - AttributeList
              - FeatureMap
              - ClusterRevision
          ContentLauncher:
              - AcceptHeader
              - SupportedStreamingProtocols
              - GeneratedCommandList
              - AcceptedCommandList
              - AttributeList
              - FeatureMap
              - ClusterRevision
          AudioOutput:
              - OutputList
              - CurrentOutput
              - GeneratedCommandList
              - AcceptedCommandList
              - AttributeList
              - FeatureMap
              - ClusterRevision
          ApplicationLauncher:
              - CatalogList
              - CurrentApp
              - GeneratedCommandList
              - AcceptedCommandList
              - AttributeList
              - FeatureMap
              - ClusterRevision
          ApplicationBasic:
              - VendorName
              - VendorID
              - ApplicationName
              - ProductID
              - Application
              - Status
              - ApplicationVersion
              - AllowedVendorList
              - GeneratedCommandList
              - AcceptedCommandList
              - AttributeList
              - FeatureMap
              - ClusterRevision
          AccountLogin:
              - GeneratedCommandList
              - AcceptedCommandList
              - AttributeList
              - FeatureMap
              - ClusterRevision
          ElectricalMeasurement:
              - MeasurementType
              - DcVoltage
              - DcVoltageMin
              - DcVoltageMax
              - DcCurrent
              - DcCurrentMin
              - DcCurrentMax
              - DcPower
              - DcPowerMin
              - DcPowerMax
              - DcVoltageMultiplier
              - DcVoltageDivisor
              - DcCurrentMultiplier
              - DcCurrentDivisor
              - DcPowerMultiplier
              - DcPowerDivisor
              - AcFrequency
              - AcFrequencyMin
              - AcFrequencyMax
              - NeutralCurrent
              - TotalActivePower
              - TotalReactivePower
              - TotalApparentPower
              - Measured1stHarmonicCurrent
              - Measured3rdHarmonicCurrent
              - Measured5thHarmonicCurrent
              - Measured7thHarmonicCurrent
              - Measured9thHarmonicCurrent
              - Measured11thHarmonicCurrent
              - MeasuredPhase1stHarmonicCurrent
              - MeasuredPhase3rdHarmonicCurrent
              - MeasuredPhase5thHarmonicCurrent
              - MeasuredPhase7thHarmonicCurrent
              - MeasuredPhase9thHarmonicCurrent
              - MeasuredPhase11thHarmonicCurrent
              - AcFrequencyMultiplier
              - AcFrequencyDivisor
              - PowerMultiplier
              - PowerDivisor
              - HarmonicCurrentMultiplier
              - PhaseHarmonicCurrentMultiplier
              - InstantaneousVoltage
              - InstantaneousLineCurrent
              - InstantaneousActiveCurrent
              - InstantaneousReactiveCurrent
              - InstantaneousPower
              - RmsVoltage
              - RmsVoltageMin
              - RmsVoltageMax
              - RmsCurrent
              - RmsCurrentMin
              - RmsCurrentMax
              - ActivePower
              - ActivePowerMin
              - ActivePowerMax
              - ReactivePower
              - ApparentPower
              - PowerFactor
              - AverageRmsVoltageMeasurementPeriod
              - AverageRmsUnderVoltageCounter
              - RmsExtremeOverVoltagePeriod
              - RmsExtremeUnderVoltagePeriod
              - RmsVoltageSagPeriod
              - RmsVoltageSwellPeriod
              - AcVoltageMultiplier
              - AcVoltageDivisor
              - AcCurrentMultiplier
              - AcCurrentDivisor
              - AcPowerMultiplier
              - AcPowerDivisor
              - OverloadAlarmsMask
              - VoltageOverload
              - CurrentOverload
              - AcOverloadAlarmsMask
              - AcVoltageOverload
              - AcCurrentOverload
              - AcActivePowerOverload
              - AcReactivePowerOverload
              - AverageRmsOverVoltage
              - AverageRmsUnderVoltage
              - RmsExtremeOverVoltage
              - RmsExtremeUnderVoltage
              - RmsVoltageSag
              - RmsVoltageSwell
              - LineCurrentPhaseB
              - ActiveCurrentPhaseB
              - ReactiveCurrentPhaseB
              - RmsVoltagePhaseB
              - RmsVoltageMinPhaseB
              - RmsVoltageMaxPhaseB
              - RmsCurrentPhaseB
              - RmsCurrentMinPhaseB
              - RmsCurrentMaxPhaseB
              - ActivePowerPhaseB
              - ActivePowerMinPhaseB
              - ActivePowerMaxPhaseB
              - ReactivePowerPhaseB
              - ApparentPowerPhaseB
              - PowerFactorPhaseB
              - AverageRmsVoltageMeasurementPeriodPhaseB
              - AverageRmsOverVoltageCounterPhaseB
              - AverageRmsUnderVoltageCounterPhaseB
              - RmsExtremeOverVoltagePeriodPhaseB
              - RmsExtremeUnderVoltagePeriodPhaseB
              - RmsVoltageSagPeriodPhaseB
              - RmsVoltageSwellPeriodPhaseB
              - LineCurrentPhaseC
              - ActiveCurrentPhaseC
              - ReactiveCurrentPhaseC
              - RmsVoltagePhaseC
              - RmsVoltageMinPhaseC
              - RmsVoltageMaxPhaseC
              - RmsCurrentPhaseC
              - RmsCurrentMinPhaseC
              - RmsCurrentMaxPhaseC
              - ActivePowerPhaseC
              - ActivePowerMinPhaseC
              - ActivePowerMaxPhaseC
              - ReactivePowerPhaseC
              - ApparentPowerPhaseC
              - PowerFactorPhaseC
              - AverageRmsVoltageMeasurementPeriodPhaseC
              - AverageRmsOverVoltageCounterPhaseC
              - AverageRmsUnderVoltageCounterPhaseC
              - RmsExtremeOverVoltagePeriodPhaseC
              - RmsExtremeUnderVoltagePeriodPhaseC
              - RmsVoltageSagPeriodPhaseC
              - RmsVoltageSwellPeriodPhaseC
              - GeneratedCommandList
              - AcceptedCommandList
              - AttributeList
              - FeatureMap
              - ClusterRevision
          TestCluster:
              - Boolean
              - Bitmap8
              - Bitmap16
              - Bitmap32
              - Bitmap64
              - Int8u
              - Int16u
              - Int24u
              - Int32u
              - Int40u
              - Int48u
              - Int56u
              - Int64u
              - Int8s
              - Int16s
              - Int24s
              - Int32s
              - Int40s
              - Int48s
              - Int56s
              - Int64s
              - Enum8
              - Enum16
              - FloatSingle
              - FloatDouble
              - OctetString
              - ListInt8u
              - ListOctetString
              - ListStructOctetString
              - LongOctetString
              - CharString
              - LongCharString
              - EpochUs
              - EpochS
              - VendorId
              - ListNullablesAndOptionalsStruct
              - EnumAttr
              - StructAttr
              - RangeRestrictedInt8u
              - RangeRestrictedInt8s
              - RangeRestrictedInt16u
              - RangeRestrictedInt16s
              - ListLongOctetString
              - ListFabricScoped
              - TimedWriteBoolean
              - GeneralErrorBoolean
              - ClusterErrorBoolean
              - Unsupported
              - NullableBoolean
              - NullableBitmap8
              - NullableBitmap16
              - NullableBitmap32
              - NullableBitmap64
              - NullableInt8u
              - NullableInt16u
              - NullableInt24u
              - NullableInt32u
              - NullableInt40u
              - NullableInt48u
              - NullableInt56u
              - NullableInt64u
              - NullableInt8s
              - NullableInt16s
              - NullableInt24s
              - NullableInt32s
              - NullableInt40s
              - NullableInt48s
              - NullableInt56s
              - NullableInt64s
              - NullableEnum8
              - NullableEnum16
              - NullableFloatSingle
              - NullableFloatDouble
              - NullableOctetString
              - NullableCharString
              - NullableEnumAttr
              - NullableStruct
              - NullableRangeRestrictedInt8u
              - NullableRangeRestrictedInt8s
              - NullableRangeRestrictedInt16u
              - NullableRangeRestrictedInt16s
              - GeneratedCommandList
              - AcceptedCommandList
              - AttributeList
              - FeatureMap
              - ClusterRevision
      commands:
          Identify:
              - Identify
              - TriggerEffect
          Groups:
              - AddGroup
              - AddGroupResponse
              - ViewGroup
              - ViewGroupResponse
              - GetGroupMembership
              - GetGroupMembershipResponse
              - RemoveGroup
              - RemoveGroupResponse
              - RemoveAllGroups
              - AddGroupIfIdentifying
          OnOff:
              - Off
              - On
              - Toggle
              - OffWithEffect
              - OnWithRecallGlobalScene
              - OnWithTimedOff
          LevelControl:
              - MoveToLevel
              - Move
              - Step
              - Stop
              - MoveToLevelWithOnOff
              - MoveWithOnOff
              - StepWithOnOff
              - StopWithOnOff
              - MoveToClosestFrequency
          Actions:
              - InstantAction
              - InstantActionWithTransition
              - StartAction
              - StartActionWithDuration
              - StopAction
              - PauseAction
              - PauseActionWithDuration
              - ResumeAction
              - EnableAction
              - EnableActionWithDuration
              - DisableAction
              - DisableActionWithDuration
          Basic:
              - MfgSpecificPing
          OtaSoftwareUpdateProvider:
              - QueryImage
              - QueryImageResponse
              - ApplyUpdateRequest
              - ApplyUpdateResponse
              - NotifyUpdateApplied
          OtaSoftwareUpdateRequestor:
              - AnnounceOtaProvider
          GeneralCommissioning:
              - ArmFailSafe
              - ArmFailSafeResponse
              - SetRegulatoryConfig
              - SetRegulatoryConfigResponse
              - CommissioningComplete
              - CommissioningCompleteResponse
          NetworkCommissioning:
              - ScanNetworks
              - ScanNetworksResponse
              - AddOrUpdateWiFiNetwork
              - AddOrUpdateThreadNetwork
              - RemoveNetwork
              - NetworkConfigResponse
              - ConnectNetwork
              - ConnectNetworkResponse
              - ReorderNetwork
          DiagnosticLogs:
              - RetrieveLogsRequest
              - RetrieveLogsResponse
          GeneralDiagnostics:
              - TestEventTrigger
          SoftwareDiagnostics:
              - ResetWatermarks
          ThreadNetworkDiagnostics:
              - ResetCounts
          WiFiNetworkDiagnostics:
              - ResetCounts
          EthernetNetworkDiagnostics:
              - ResetCounts
          AdministratorCommissioning:
              - OpenCommissioningWindow
              - OpenBasicCommissioningWindow
              - RevokeCommissioning
          OperationalCredentials:
              - AttestationRequest
              - AttestationResponse
              - CertificateChainRequest
              - CertificateChainResponse
              - CSRRequest
              - CSRResponse
              - AddNOC
              - UpdateNOC
              - NOCResponse
              - UpdateFabricLabel
              - RemoveFabric
              - AddTrustedRootCertificate
          GroupKeyManagement:
              - KeySetWrite
              - KeySetRead
              - KeySetReadResponse
              - KeySetRemove
              - KeySetReadAllIndices
              - KeySetReadAllIndicesResponse
          ModeSelect:
              - ChangeToMode
          DoorLock:
              - LockDoor
              - UnlockDoor
              - UnlockWithTimeout
              - SetWeekDaySchedule
              - GetWeekDaySchedule
              - GetWeekDayScheduleResponse
              - ClearWeekDaySchedule
              - SetYearDaySchedule
              - GetYearDaySchedule
              - GetYearDayScheduleResponse
              - ClearYearDaySchedule
              - SetHolidaySchedule
              - GetHolidaySchedule
              - GetHolidayScheduleResponse
              - ClearHolidaySchedule
              - SetUser
              - GetUser
              - GetUserResponse
              - ClearUser
              - SetCredential
              - SetCredentialResponse
              - GetCredentialStatus
              - GetCredentialStatusResponse
              - ClearCredential
          WindowCovering:
              - UpOrOpen
              - DownOrClose
              - StopMotion
              - GoToLiftValue
              - GoToLiftPercentage
              - GoToTiltValue
              - GoToTiltPercentage
          BarrierControl:
              - BarrierControlGoToPercent
              - BarrierControlStop
          Thermostat:
              - SetpointRaiseLower
              - GetWeeklyScheduleResponse
              - SetWeeklySchedule
              - GetWeeklySchedule
              - ClearWeeklySchedule
          ColorControl:
              - MoveToHue
              - MoveHue
              - StepHue
              - MoveToSaturation
              - MoveSaturation
              - StepSaturation
              - MoveToHueAndSaturation
              - MoveToColor
              - MoveColor
              - StepColor
              - MoveToColorTemperature
              - EnhancedMoveToHue
              - EnhancedMoveHue
              - EnhancedStepHue
              - EnhancedMoveToHueAndSaturation
              - ColorLoopSet
              - StopMoveStep
              - MoveColorTemperature
              - StepColorTemperature
          Channel:
              - ChangeChannel
              - ChangeChannelResponse
              - ChangeChannelByNumber
              - SkipChannel
          TargetNavigator:
              - NavigateTarget
              - NavigateTargetResponse
          MediaPlayback:
              - Play
              - Pause
              - StopPlayback
              - StartOver
              - Previous
              - Next
              - Rewind
              - FastForward
              - SkipForward
              - SkipBackward
              - PlaybackResponse
              - Seek
          MediaInput:
              - SelectInput
              - ShowInputStatus
              - HideInputStatus
              - RenameInput
          LowPower:
              - Sleep
          KeypadInput:
              - SendKey
              - SendKeyResponse
          ContentLauncher:
              - LaunchContent
              - LaunchURL
              - LaunchResponse
          AudioOutput:
              - SelectOutput
              - RenameOutput
          ApplicationLauncher:
              - LaunchApp
              - StopApp
              - HideApp
              - LauncherResponse
          AccountLogin:
              - GetSetupPIN
              - GetSetupPINResponse
              - Login
              - Logout
          ElectricalMeasurement:
              - GetProfileInfoResponseCommand
              - GetProfileInfoCommand
              - GetMeasurementProfileResponseCommand
              - GetMeasurementProfileCommand
          TestCluster:
              - Test
              - TestSpecificResponse
              - TestNotHandled
              - TestAddArgumentsResponse
              - TestSpecific
              - TestSimpleArgumentResponse
              - TestUnknownCommand
              - TestStructArrayArgumentResponse
              - TestAddArguments
              - TestListInt8UReverseResponse
              - TestSimpleArgumentRequest
              - TestEnumsResponse
              - TestStructArrayArgumentRequest
              - TestNullableOptionalResponse
              - TestStructArgumentRequest
              - TestComplexNullableOptionalResponse
              - TestNestedStructArgumentRequest
              - BooleanResponse
              - TestListStructArgumentRequest
              - SimpleStructResponse
              - TestListInt8UArgumentRequest
              - TestEmitTestEventResponse
              - TestNestedStructListArgumentRequest
              - TestEmitTestFabricScopedEventResponse
              - TestListNestedStructListArgumentRequest
              - TestListInt8UReverseRequest
              - TestEnumsRequest
              - TestNullableOptionalRequest
              - TestComplexNullableOptionalRequest
              - SimpleStructEchoRequest
              - TimedInvokeRequest
              - TestSimpleOptionalArgumentRequest
              - TestEmitTestEventRequest
              - TestEmitTestFabricScopedEventRequest
      command fields:
          Identify:
              Identify:
                  - identifyTime
              TriggerEffect:
                  - effectIdentifier
                  - effectVariant
          Groups:
              AddGroup:
                  - groupId
                  - groupName
              AddGroupResponse:
                  - status
                  - groupId
              ViewGroup:
                  - groupId
              ViewGroupResponse:
                  - status
                  - groupId
                  - groupName
              GetGroupMembership:
                  - groupList
              GetGroupMembershipResponse:
                  - capacity
                  - groupList
              RemoveGroup:
                  - groupId
              RemoveGroupResponse:
                  - status
                  - groupId
              AddGroupIfIdentifying:
                  - groupId
                  - groupName
          OnOff:
              OffWithEffect:
                  - effectId
                  - effectVariant
              OnWithTimedOff:
                  - onOffControl
                  - onTime
                  - offWaitTime
          LevelControl:
              MoveToLevel:
                  - level
                  - transitionTime
                  - optionsMask
                  - optionsOverride
              Move:
                  - moveMode
                  - rate
                  - optionsMask
                  - optionsOverride
              Step:
                  - stepMode
                  - stepSize
                  - transitionTime
                  - optionsMask
                  - optionsOverride
              Stop:
                  - optionsMask
                  - optionsOverride
              MoveToLevelWithOnOff:
                  - level
                  - transitionTime
                  - optionsMask
                  - optionsOverride
              MoveWithOnOff:
                  - moveMode
                  - rate
                  - optionsMask
                  - optionsOverride
              StepWithOnOff:
                  - stepMode
                  - stepSize
                  - transitionTime
                  - optionsMask
                  - optionsOverride
              StopWithOnOff:
                  - optionsMask
                  - optionsOverride
              MoveToClosestFrequency:
                  - frequency
          Actions:
              InstantAction:
                  - actionID
                  - invokeID
              InstantActionWithTransition:
                  - actionID
                  - invokeID
                  - transitionTime
              StartAction:
                  - actionID
                  - invokeID
              StartActionWithDuration:
                  - actionID
                  - invokeID
                  - duration
              StopAction:
                  - actionID
                  - invokeID
              PauseAction:
                  - actionID
                  - invokeID
              PauseActionWithDuration:
                  - actionID
                  - invokeID
                  - duration
              ResumeAction:
                  - actionID
                  - invokeID
              EnableAction:
                  - actionID
                  - invokeID
              EnableActionWithDuration:
                  - actionID
                  - invokeID
                  - duration
              DisableAction:
                  - actionID
                  - invokeID
              DisableActionWithDuration:
                  - actionID
                  - invokeID
                  - duration
          OtaSoftwareUpdateProvider:
              QueryImage:
                  - vendorId
                  - productId
                  - softwareVersion
                  - protocolsSupported
                  - hardwareVersion
                  - location
                  - requestorCanConsent
                  - metadataForProvider
              QueryImageResponse:
                  - status
                  - delayedActionTime
                  - imageURI
                  - softwareVersion
                  - softwareVersionString
                  - updateToken
                  - userConsentNeeded
                  - metadataForRequestor
              ApplyUpdateRequest:
                  - updateToken
                  - newVersion
              ApplyUpdateResponse:
                  - action
                  - delayedActionTime
              NotifyUpdateApplied:
                  - updateToken
                  - softwareVersion
          OtaSoftwareUpdateRequestor:
              AnnounceOtaProvider:
                  - providerNodeId
                  - vendorId
                  - announcementReason
                  - metadataForNode
                  - endpoint
          GeneralCommissioning:
              ArmFailSafe:
                  - expiryLengthSeconds
                  - breadcrumb
              ArmFailSafeResponse:
                  - errorCode
                  - debugText
              SetRegulatoryConfig:
                  - newRegulatoryConfig
                  - countryCode
                  - breadcrumb
              SetRegulatoryConfigResponse:
                  - errorCode
                  - debugText
              CommissioningCompleteResponse:
                  - errorCode
                  - debugText
          NetworkCommissioning:
              ScanNetworks:
                  - ssid
                  - breadcrumb
              ScanNetworksResponse:
                  - networkingStatus
                  - debugText
                  - wiFiScanResults
                  - threadScanResults
              AddOrUpdateWiFiNetwork:
                  - ssid
                  - credentials
                  - breadcrumb
              AddOrUpdateThreadNetwork:
                  - operationalDataset
                  - breadcrumb
              RemoveNetwork:
                  - networkID
                  - breadcrumb
              NetworkConfigResponse:
                  - networkingStatus
                  - debugText
                  - networkIndex
              ConnectNetwork:
                  - networkID
                  - breadcrumb
              ConnectNetworkResponse:
                  - networkingStatus
                  - debugText
                  - errorValue
              ReorderNetwork:
                  - networkID
                  - networkIndex
                  - breadcrumb
          DiagnosticLogs:
              RetrieveLogsRequest:
                  - intent
                  - requestedProtocol
              RetrieveLogsResponse:
                  - status
                  - content
                  - timeStamp
                  - timeSinceBoot
          GeneralDiagnostics:
              TestEventTrigger:
                  - enableKey
                  - eventTrigger
          SoftwareDiagnostics:
          ThreadNetworkDiagnostics:
          WiFiNetworkDiagnostics:
          EthernetNetworkDiagnostics:
          TimeSynchronization:
              SetUtcTime:
                  - utcTime
                  - granularity
                  - timeSource
          AdministratorCommissioning:
              OpenCommissioningWindow:
                  - commissioningTimeout
                  - pakeVerifier
                  - discriminator
                  - iterations
                  - salt
              OpenBasicCommissioningWindow:
                  - commissioningTimeout
          OperationalCredentials:
              AttestationRequest:
                  - attestationNonce
              AttestationResponse:
                  - attestationElements
                  - signature
              CertificateChainRequest:
                  - certificateType
              CertificateChainResponse:
                  - certificate
              CSRRequest:
                  - csrNonce
                  - isForUpdateNOC
              CSRResponse:
                  - nocsrElements
                  - attestationSignature
              AddNOC:
                  - nocValue
                  - icacValue
                  - ipkValue
                  - caseAdminSubject
                  - adminVendorId
              UpdateNOC:
                  - nocValue
                  - icacValue
              NOCResponse:
                  - statusCode
                  - fabricIndex
                  - debugText
              UpdateFabricLabel:
                  - label
              RemoveFabric:
                  - fabricIndex
              AddTrustedRootCertificate:
                  - rootCertificate
          GroupKeyManagement:
              KeySetWrite:
                  - groupKeySet
              KeySetRead:
                  - groupKeySetID
              KeySetReadResponse:
                  - groupKeySet
              KeySetRemove:
                  - groupKeySetID
              KeySetReadAllIndices:
                  - groupKeySetIDs
              KeySetReadAllIndicesResponse:
                  - groupKeySetIDs
          ModeSelect:
              ChangeToMode:
                  - newMode
          DoorLock:
              LockDoor:
                  - pinCode
              UnlockDoor:
                  - pinCode
              UnlockWithTimeout:
                  - timeout
                  - pinCode
              SetWeekDaySchedule:
                  - weekDayIndex
                  - userIndex
                  - daysMask
                  - startHour
                  - startMinute
                  - endHour
                  - endMinute
              GetWeekDaySchedule:
                  - weekDayIndex
                  - userIndex
              GetWeekDayScheduleResponse:
                  - weekDayIndex
                  - userIndex
                  - status
                  - daysMask
                  - startHour
                  - startMinute
                  - endHour
                  - endMinute
              ClearWeekDaySchedule:
                  - weekDayIndex
                  - userIndex
              SetYearDaySchedule:
                  - yearDayIndex
                  - userIndex
                  - localStartTime
                  - localEndTime
              GetYearDaySchedule:
                  - yearDayIndex
                  - userIndex
              GetYearDayScheduleResponse:
                  - yearDayIndex
                  - userIndex
                  - status
                  - localStartTime
                  - localEndTime
              ClearYearDaySchedule:
                  - yearDayIndex
                  - userIndex
              SetHolidaySchedule:
                  - holidayIndex
                  - localStartTime
                  - localEndTime
                  - operatingMode
              GetHolidaySchedule:
                  - holidayIndex
              GetHolidayScheduleResponse:
                  - holidayIndex
                  - status
                  - localStartTime
                  - localEndTime
                  - operatingMode
              ClearHolidaySchedule:
                  - holidayIndex
              SetUser:
                  - operationType
                  - userIndex
                  - userName
                  - userUniqueId
                  - userStatus
                  - userType
                  - credentialRule
              GetUser:
                  - userIndex
              GetUserResponse:
                  - userIndex
                  - userName
                  - userUniqueId
                  - userStatus
                  - userType
                  - credentialRule
                  - credentials
                  - creatorFabricIndex
                  - lastModifiedFabricIndex
                  - nextUserIndex
              ClearUser:
                  - userIndex
              SetCredential:
                  - operationType
                  - credential
                  - credentialData
                  - userIndex
                  - userStatus
                  - userType
              SetCredentialResponse:
                  - status
                  - userIndex
                  - nextCredentialIndex
              GetCredentialStatus:
                  - credential
              GetCredentialStatusResponse:
                  - credentialExists
                  - userIndex
                  - creatorFabricIndex
                  - lastModifiedFabricIndex
                  - nextCredentialIndex
              ClearCredential:
                  - credential
          WindowCovering:
              GoToLiftValue:
                  - liftValue
              GoToLiftPercentage:
                  - liftPercent100thsValue
              GoToTiltValue:
                  - tiltValue
              GoToTiltPercentage:
                  - tiltPercent100thsValue
          BarrierControl:
              BarrierControlGoToPercent:
                  - percentOpen
          Thermostat:
              SetpointRaiseLower:
                  - mode
                  - amount
              GetWeeklyScheduleResponse:
                  - numberOfTransitionsForSequence
                  - dayOfWeekForSequence
                  - modeForSequence
                  - transitions
              SetWeeklySchedule:
                  - numberOfTransitionsForSequence
                  - dayOfWeekForSequence
                  - modeForSequence
                  - transitions
              GetWeeklySchedule:
                  - daysToReturn
                  - modeToReturn
          ColorControl:
              MoveToHue:
                  - hue
                  - direction
                  - transitionTime
                  - optionsMask
                  - optionsOverride
              MoveHue:
                  - moveMode
                  - rate
                  - optionsMask
                  - optionsOverride
              StepHue:
                  - stepMode
                  - stepSize
                  - transitionTime
                  - optionsMask
                  - optionsOverride
              MoveToSaturation:
                  - saturation
                  - transitionTime
                  - optionsMask
                  - optionsOverride
              MoveSaturation:
                  - moveMode
                  - rate
                  - optionsMask
                  - optionsOverride
              StepSaturation:
                  - stepMode
                  - stepSize
                  - transitionTime
                  - optionsMask
                  - optionsOverride
              MoveToHueAndSaturation:
                  - hue
                  - saturation
                  - transitionTime
                  - optionsMask
                  - optionsOverride
              MoveToColor:
                  - colorX
                  - colorY
                  - transitionTime
                  - optionsMask
                  - optionsOverride
              MoveColor:
                  - rateX
                  - rateY
                  - optionsMask
                  - optionsOverride
              StepColor:
                  - stepX
                  - stepY
                  - transitionTime
                  - optionsMask
                  - optionsOverride
              MoveToColorTemperature:
                  - colorTemperature
                  - transitionTime
                  - optionsMask
                  - optionsOverride
              EnhancedMoveToHue:
                  - enhancedHue
                  - direction
                  - transitionTime
                  - optionsMask
                  - optionsOverride
              EnhancedMoveHue:
                  - moveMode
                  - rate
                  - optionsMask
                  - optionsOverride
              EnhancedStepHue:
                  - stepMode
                  - stepSize
                  - transitionTime
                  - optionsMask
                  - optionsOverride
              EnhancedMoveToHueAndSaturation:
                  - enhancedHue
                  - saturation
                  - transitionTime
                  - optionsMask
                  - optionsOverride
              ColorLoopSet:
                  - updateFlags
                  - action
                  - direction
                  - time
                  - startHue
                  - optionsMask
                  - optionsOverride
              StopMoveStep:
                  - optionsMask
                  - optionsOverride
              MoveColorTemperature:
                  - moveMode
                  - rate
                  - colorTemperatureMinimumMireds
                  - colorTemperatureMaximumMireds
                  - optionsMask
                  - optionsOverride
              StepColorTemperature:
                  - stepMode
                  - stepSize
                  - transitionTime
                  - colorTemperatureMinimumMireds
                  - colorTemperatureMaximumMireds
                  - optionsMask
                  - optionsOverride
          Channel:
              ChangeChannel:
                  - match
              ChangeChannelResponse:
                  - status
                  - data
              ChangeChannelByNumber:
                  - majorNumber
                  - minorNumber
              SkipChannel:
                  - count
          TargetNavigator:
              NavigateTarget:
                  - target
                  - data
              NavigateTargetResponse:
                  - status
                  - data
          MediaPlayback:
              SkipForward:
                  - deltaPositionMilliseconds
              SkipBackward:
                  - deltaPositionMilliseconds
              PlaybackResponse:
                  - status
                  - data
              Seek:
                  - position
          MediaInput:
              SelectInput:
                  - index
              RenameInput:
                  - index
                  - name
          LowPower:
          KeypadInput:
              SendKey:
                  - keyCode
              SendKeyResponse:
                  - status
          ContentLauncher:
              LaunchContent:
                  - search
                  - autoPlay
                  - data
              LaunchURL:
                  - contentURL
                  - displayString
                  - brandingInformation
              LaunchResponse:
                  - status
                  - data
          AudioOutput:
              SelectOutput:
                  - index
              RenameOutput:
                  - index
                  - name
          ApplicationLauncher:
              LaunchApp:
                  - application
                  - data
              StopApp:
                  - application
              HideApp:
                  - application
              LauncherResponse:
                  - status
                  - data
          AccountLogin:
              GetSetupPIN:
                  - tempAccountIdentifier
              GetSetupPINResponse:
                  - setupPIN
              Login:
                  - tempAccountIdentifier
                  - setupPIN
          ElectricalMeasurement:
              GetProfileInfoResponseCommand:
                  - profileCount
                  - profileIntervalPeriod
                  - maxNumberOfIntervals
                  - listOfAttributes
              GetMeasurementProfileResponseCommand:
                  - startTime
                  - status
                  - profileIntervalPeriod
                  - numberOfIntervalsDelivered
                  - attributeId
                  - intervals
              GetMeasurementProfileCommand:
                  - attributeId
                  - startTime
                  - numberOfIntervals
          TestCluster:
              TestSpecificResponse:
                  - returnValue
              TestAddArgumentsResponse:
                  - returnValue
              TestSimpleArgumentResponse:
                  - returnValue
              TestStructArrayArgumentResponse:
                  - arg1
                  - arg2
                  - arg3
                  - arg4
                  - arg5
                  - arg6
              TestAddArguments:
                  - arg1
                  - arg2
              TestListInt8UReverseResponse:
                  - arg1
              TestSimpleArgumentRequest:
                  - arg1
              TestEnumsResponse:
                  - arg1
                  - arg2
              TestStructArrayArgumentRequest:
                  - arg1
                  - arg2
                  - arg3
                  - arg4
                  - arg5
                  - arg6
              TestNullableOptionalResponse:
                  - wasPresent
                  - wasNull
                  - value
                  - originalValue
              TestStructArgumentRequest:
                  - arg1
              TestComplexNullableOptionalResponse:
                  - nullableIntWasNull
                  - nullableIntValue
                  - optionalIntWasPresent
                  - optionalIntValue
                  - nullableOptionalIntWasPresent
                  - nullableOptionalIntWasNull
                  - nullableOptionalIntValue
                  - nullableStringWasNull
                  - nullableStringValue
                  - optionalStringWasPresent
                  - optionalStringValue
                  - nullableOptionalStringWasPresent
                  - nullableOptionalStringWasNull
                  - nullableOptionalStringValue
                  - nullableStructWasNull
                  - nullableStructValue
                  - optionalStructWasPresent
                  - optionalStructValue
                  - nullableOptionalStructWasPresent
                  - nullableOptionalStructWasNull
                  - nullableOptionalStructValue
                  - nullableListWasNull
                  - nullableListValue
                  - optionalListWasPresent
                  - optionalListValue
                  - nullableOptionalListWasPresent
                  - nullableOptionalListWasNull
                  - nullableOptionalListValue
              TestNestedStructArgumentRequest:
                  - arg1
              BooleanResponse:
                  - value
              TestListStructArgumentRequest:
                  - arg1
              SimpleStructResponse:
                  - arg1
              TestListInt8UArgumentRequest:
                  - arg1
              TestEmitTestEventResponse:
                  - value
              TestNestedStructListArgumentRequest:
                  - arg1
              TestEmitTestFabricScopedEventResponse:
                  - value
              TestListNestedStructListArgumentRequest:
                  - arg1
              TestListInt8UReverseRequest:
                  - arg1
              TestEnumsRequest:
                  - arg1
                  - arg2
              TestNullableOptionalRequest:
                  - arg1
              TestComplexNullableOptionalRequest:
                  - nullableInt
                  - optionalInt
                  - nullableOptionalInt
                  - nullableString
                  - optionalString
                  - nullableOptionalString
                  - nullableStruct
                  - optionalStruct
                  - nullableOptionalStruct
                  - nullableList
                  - optionalList
                  - nullableOptionalList
              SimpleStructEchoRequest:
                  - arg1
              TestSimpleOptionalArgumentRequest:
                  - arg1
              TestEmitTestEventRequest:
                  - arg1
                  - arg2
                  - arg3
              TestEmitTestFabricScopedEventRequest:
                  - arg1
          FaultInjection:
              FailAtFault:
                  - type
                  - id
                  - numCallsToSkip
                  - numCallsToFail
                  - takeMutex
              FailRandomlyAtFault:
                  - type
                  - id
                  - percentage
      structs:
          Descriptor:
              - DeviceType
          Binding:
              - TargetStruct
          AccessControl:
              - Target
              - AccessControlEntry
              - ExtensionEntry
          Actions:
              - ActionStruct
              - EndpointListStruct
          Basic:
              - CapabilityMinimaStruct
          OtaSoftwareUpdateRequestor:
              - ProviderLocation
          PowerSource:
              - BatChargeFaultChangeType
              - BatFaultChangeType
              - WiredFaultChangeType
          GeneralCommissioning:
              - BasicCommissioningInfo
          NetworkCommissioning:
              - NetworkInfo
              - ThreadInterfaceScanResult
              - WiFiInterfaceScanResult
          GeneralDiagnostics:
              - NetworkInterfaceType
          SoftwareDiagnostics:
              - ThreadMetrics
          ThreadNetworkDiagnostics:
              - NeighborTable
              - OperationalDatasetComponents
              - RouteTable
              - SecurityPolicy
          TimeSynchronization:
              - DstOffsetType
              - TimeZoneType
          OperationalCredentials:
              - FabricDescriptor
              - NOCStruct
          GroupKeyManagement:
              - GroupInfoMapStruct
              - GroupKeyMapStruct
              - GroupKeySetStruct
          FixedLabel:
              - LabelStruct
          UserLabel:
              - LabelStruct
          ModeSelect:
              - SemanticTag
              - ModeOptionStruct
          DoorLock:
              - DlCredential
          Thermostat:
              - ThermostatScheduleTransition
          Channel:
              - ChannelInfo
              - LineupInfo
          TargetNavigator:
              - TargetInfo
          MediaPlayback:
              - PlaybackPosition
          MediaInput:
              - InputInfo
          ContentLauncher:
              - Dimension
              - AdditionalInfo
              - Parameter
              - ContentSearch
              - StyleInformation
              - BrandingInformation
          AudioOutput:
              - OutputInfo
          ApplicationLauncher:
              - Application
              - ApplicationEP
          ApplicationBasic:
              - ApplicationBasicApplication
          TestCluster:
              - SimpleStruct
              - TestFabricScoped
              - NullablesAndOptionalsStruct
              - NestedStruct
              - NestedStructList
              - DoubleNestedStructList
              - TestListStructOctet
      struct fields:
          Descriptor:
              DeviceType:
                  - type
                  - revision
          Binding:
              TargetStruct:
                  - node
                  - group
                  - endpoint
                  - cluster
                  - fabricIndex
          AccessControl:
              Target:
                  - cluster
                  - endpoint
                  - deviceType
              AccessControlEntry:
                  - privilege
                  - authMode
                  - subjects
                  - targets
                  - fabricIndex
              ExtensionEntry:
                  - data
                  - fabricIndex
          Actions:
              ActionStruct:
                  - actionID
                  - name
                  - type
                  - endpointListID
                  - supportedCommands
                  - state
              EndpointListStruct:
                  - endpointListID
                  - name
                  - type
                  - endpoints
          Basic:
              CapabilityMinimaStruct:
                  - caseSessionsPerFabric
                  - subscriptionsPerFabric
          OtaSoftwareUpdateRequestor:
              ProviderLocation:
                  - providerNodeID
                  - endpoint
                  - fabricIndex
          PowerSource:
              BatChargeFaultChangeType:
                  - current
                  - previous
              BatFaultChangeType:
                  - current
                  - previous
              WiredFaultChangeType:
                  - current
                  - previous
          GeneralCommissioning:
              BasicCommissioningInfo:
                  - failSafeExpiryLengthSeconds
                  - maxCumulativeFailsafeSeconds
          NetworkCommissioning:
              NetworkInfo:
                  - networkID
                  - connected
              ThreadInterfaceScanResult:
                  - panId
                  - extendedPanId
                  - networkName
                  - channel
                  - version
                  - extendedAddress
                  - rssi
                  - lqi
              WiFiInterfaceScanResult:
                  - security
                  - ssid
                  - bssid
                  - channel
                  - wiFiBand
                  - rssi
          GeneralDiagnostics:
              NetworkInterfaceType:
                  - name
                  - isOperational
                  - offPremiseServicesReachableIPv4
                  - offPremiseServicesReachableIPv6
                  - hardwareAddress
                  - iPv4Addresses
                  - iPv6Addresses
                  - type
          SoftwareDiagnostics:
              ThreadMetrics:
                  - id
                  - name
                  - stackFreeCurrent
                  - stackFreeMinimum
                  - stackSize
          ThreadNetworkDiagnostics:
              NeighborTable:
                  - extAddress
                  - age
                  - rloc16
                  - linkFrameCounter
                  - mleFrameCounter
                  - lqi
                  - averageRssi
                  - lastRssi
                  - frameErrorRate
                  - messageErrorRate
                  - rxOnWhenIdle
                  - fullThreadDevice
                  - fullNetworkData
                  - isChild
              OperationalDatasetComponents:
                  - activeTimestampPresent
                  - pendingTimestampPresent
                  - masterKeyPresent
                  - networkNamePresent
                  - extendedPanIdPresent
                  - meshLocalPrefixPresent
                  - delayPresent
                  - panIdPresent
                  - channelPresent
                  - pskcPresent
                  - securityPolicyPresent
                  - channelMaskPresent
              RouteTable:
                  - extAddress
                  - rloc16
                  - routerId
                  - nextHop
                  - pathCost
                  - lqiIn
                  - lqiOut
                  - age
                  - allocated
                  - linkEstablished
              SecurityPolicy:
                  - rotationTime
                  - flags
          TimeSynchronization:
              DstOffsetType:
                  - offset
                  - validStarting
                  - validUntil
              TimeZoneType:
                  - offset
                  - validAt
                  - name
          OperationalCredentials:
              FabricDescriptor:
                  - rootPublicKey
                  - vendorId
                  - fabricId
                  - nodeId
                  - label
                  - fabricIndex
              NOCStruct:
                  - noc
                  - icac
                  - fabricIndex
          GroupKeyManagement:
              GroupInfoMapStruct:
                  - groupId
                  - endpoints
                  - groupName
                  - fabricIndex
              GroupKeyMapStruct:
                  - groupId
                  - groupKeySetID
                  - fabricIndex
              GroupKeySetStruct:
                  - groupKeySetID
                  - groupKeySecurityPolicy
                  - epochKey0
                  - epochStartTime0
                  - epochKey1
                  - epochStartTime1
                  - epochKey2
                  - epochStartTime2
          FixedLabel:
              LabelStruct:
                  - label
                  - value
          UserLabel:
              LabelStruct:
                  - label
                  - value
          ModeSelect:
              SemanticTag:
                  - mfgCode
                  - value
              ModeOptionStruct:
                  - label
                  - mode
                  - semanticTags
          DoorLock:
              DlCredential:
                  - credentialType
                  - credentialIndex
          Thermostat:
              ThermostatScheduleTransition:
                  - transitionTime
                  - heatSetpoint
                  - coolSetpoint
          Channel:
              ChannelInfo:
                  - majorNumber
                  - minorNumber
                  - name
                  - callSign
                  - affiliateCallSign
              LineupInfo:
                  - operatorName
                  - lineupName
                  - postalCode
                  - lineupInfoType
          TargetNavigator:
              TargetInfo:
                  - identifier
                  - name
          MediaPlayback:
              PlaybackPosition:
                  - updatedAt
                  - position
          MediaInput:
              InputInfo:
                  - index
                  - inputType
                  - name
                  - descriptionString
          ContentLauncher:
              Dimension:
                  - width
                  - height
                  - metric
              AdditionalInfo:
                  - name
                  - value
              Parameter:
                  - type
                  - value
                  - externalIDList
              ContentSearch:
                  - parameterList
              StyleInformation:
                  - imageUrl
                  - color
                  - size
              BrandingInformation:
                  - providerName
                  - background
                  - logo
                  - progressBar
                  - splash
                  - waterMark
          AudioOutput:
              OutputInfo:
                  - index
                  - outputType
                  - name
          ApplicationLauncher:
              Application:
                  - catalogVendorId
                  - applicationId
              ApplicationEP:
                  - application
                  - endpoint
          ApplicationBasic:
              ApplicationBasicApplication:
                  - catalogVendorId
                  - applicationId
          TestCluster:
              SimpleStruct:
                  - a
                  - b
                  - c
                  - d
                  - e
                  - f
                  - g
                  - h
              TestFabricScoped:
                  - fabricSensitiveInt8u
                  - optionalFabricSensitiveInt8u
                  - nullableFabricSensitiveInt8u
                  - nullableOptionalFabricSensitiveInt8u
                  - fabricSensitiveCharString
                  - fabricSensitiveStruct
                  - fabricSensitiveInt8uList
                  - fabricIndex
              NullablesAndOptionalsStruct:
                  - nullableInt
                  - optionalInt
                  - nullableOptionalInt
                  - nullableString
                  - optionalString
                  - nullableOptionalString
                  - nullableStruct
                  - optionalStruct
                  - nullableOptionalStruct
                  - nullableList
                  - optionalList
                  - nullableOptionalList
              NestedStruct:
                  - a
                  - b
                  - c
              NestedStructList:
                  - a
                  - b
                  - c
                  - d
                  - e
                  - f
                  - g
              DoubleNestedStructList:
                  - a
              TestListStructOctet:
                  - member1
                  - member2
      events:
          AccessControl:
              - AccessControlEntryChanged
              - AccessControlExtensionChanged
          Actions:
              - StateChanged
              - ActionFailed
          Basic:
              - StartUp
              - ShutDown
              - Leave
              - ReachableChanged
          OtaSoftwareUpdateRequestor:
              - StateTransition
              - VersionApplied
              - DownloadError
          GeneralDiagnostics:
              - HardwareFaultChange
              - RadioFaultChange
              - NetworkFaultChange
              - BootReason
          SoftwareDiagnostics:
              - SoftwareFault
          ThreadNetworkDiagnostics:
              - ConnectionStatus
              - NetworkFaultChange
          WiFiNetworkDiagnostics:
              - Disconnection
              - AssociationFailure
              - ConnectionStatus
          BridgedDeviceBasic:
              - StartUp
              - ShutDown
              - Leave
              - ReachableChanged
          Switch:
              - SwitchLatched
              - InitialPress
              - LongPress
              - ShortRelease
              - LongRelease
              - MultiPressOngoing
              - MultiPressComplete
          BooleanState:
              - StateChange
          DoorLock:
              - DoorLockAlarm
              - DoorStateChange
              - LockOperation
              - LockOperationError
              - LockUserChange
          PumpConfigurationAndControl:
              - SupplyVoltageLow
              - SupplyVoltageHigh
              - PowerMissingPhase
              - SystemPressureLow
              - SystemPressureHigh
              - DryRunning
              - MotorTemperatureHigh
              - PumpMotorFatalFailure
              - ElectronicTemperatureHigh
              - PumpBlocked
              - SensorFailure
              - ElectronicNonFatalFailure
              - ElectronicFatalFailure
              - GeneralFault
              - Leakage
              - AirDetection
              - TurbineOperation
          TestCluster:
              - TestEvent
              - TestFabricScopedEvent
      event fields:
          AccessControl:
              AccessControlEntryChanged:
                  - adminNodeID
                  - adminPasscodeID
                  - changeType
                  - latestValue
                  - fabricIndex
              AccessControlExtensionChanged:
                  - adminNodeID
                  - adminPasscodeID
                  - changeType
                  - latestValue
                  - fabricIndex
          Actions:
              StateChanged:
                  - actionID
                  - invokeID
                  - newState
              ActionFailed:
                  - actionID
                  - invokeID
                  - newState
                  - error
          Basic:
              StartUp:
                  - softwareVersion
              Leave:
                  - fabricIndex
              ReachableChanged:
                  - reachableNewValue
          OtaSoftwareUpdateRequestor:
              StateTransition:
                  - previousState
                  - newState
                  - reason
                  - targetSoftwareVersion
              VersionApplied:
                  - softwareVersion
                  - productID
              DownloadError:
                  - softwareVersion
                  - bytesDownloaded
                  - progressPercent
                  - platformCode
          GeneralDiagnostics:
              HardwareFaultChange:
                  - current
                  - previous
              RadioFaultChange:
                  - current
                  - previous
              NetworkFaultChange:
                  - current
                  - previous
              BootReason:
                  - bootReason
          SoftwareDiagnostics:
              SoftwareFault:
                  - id
                  - name
                  - faultRecording
          ThreadNetworkDiagnostics:
              ConnectionStatus:
                  - connectionStatus
              NetworkFaultChange:
                  - current
                  - previous
          WiFiNetworkDiagnostics:
              Disconnection:
                  - reasonCode
              AssociationFailure:
                  - associationFailure
                  - status
              ConnectionStatus:
                  - connectionStatus
          BridgedDeviceBasic:
              StartUp:
                  - softwareVersion
              ReachableChanged:
                  - reachableNewValue
          Switch:
              SwitchLatched:
                  - newPosition
              InitialPress:
                  - newPosition
              LongPress:
                  - newPosition
              ShortRelease:
                  - previousPosition
              LongRelease:
                  - previousPosition
              MultiPressOngoing:
                  - newPosition
                  - currentNumberOfPressesCounted
              MultiPressComplete:
                  - newPosition
                  - totalNumberOfPressesCounted
          BooleanState:
              StateChange:
                  - stateValue
          DoorLock:
              DoorLockAlarm:
                  - alarmCode
              DoorStateChange:
                  - doorState
              LockOperation:
                  - lockOperationType
                  - operationSource
                  - userIndex
                  - fabricIndex
                  - sourceNode
                  - credentials
              LockOperationError:
                  - lockOperationType
                  - operationSource
                  - operationError
                  - userIndex
                  - fabricIndex
                  - sourceNode
                  - credentials
              LockUserChange:
                  - lockDataType
                  - dataOperationType
                  - operationSource
                  - userIndex
                  - fabricIndex
                  - sourceNode
                  - dataIndex
          PumpConfigurationAndControl:
          TestCluster:
              TestEvent:
                  - arg1
                  - arg2
                  - arg3
                  - arg4
                  - arg5
                  - arg6
              TestFabricScopedEvent:
                  - fabricIndex
      enums:
          Identify:
              # EffectIdentifierEnum, EffectVariantEnum, and IdentifyTypeEnum
              # were originally named IdentifyEffectIdentifier,
              # IdentifyEffectVariant, and IdentifyIdentifyType, but we generate
              # the same API for the names with/without "Enum" at the end, and
              # with/without the cluster name at the beginning, so the name can
              # just change here.
              - EffectIdentifierEnum
              - EffectVariantEnum
              - IdentifyTypeEnum
          OnOff:
              # DelayedOnOffEffectVariantEnum, DyingLightEffectVariantEnum,
              # EffectIdentifierEnum, and StartUpOnOffEnum were originally named
              # OnOffDelayedAllOffEffectVariant,
              # OnOffDelayedAllOffEffectVariant, OnOffEffectIdentifier, and
              # OnOffStartUpOnOff, but we generate the same API for the names
              # with/without "Enum" at the end, and with/without the cluster
              # name at the beginning, so the name can just change here.
              - DelayedAllOffEffectVariantEnum
              - DyingLightEffectVariantEnum
              - EffectIdentifierEnum
              - StartUpOnOffEnum
          LevelControl:
              # MoveModeEnum and StepModeEnum were originally named MoveMode and
              # StepMode, but we generate the same API for the names
              # with/without "Enum" at the end, and with/without the cluster
              # name at the beginning, so the name can just change here.
              - MoveModeEnum
              - StepModeEnum
          AccessControl:
              - AuthMode
              - ChangeTypeEnum
              - Privilege
          Actions:
              - ActionErrorEnum
              - ActionStateEnum
              - ActionTypeEnum
              - EndpointListTypeEnum
          OtaSoftwareUpdateProvider:
              - OTAApplyUpdateAction
              - OTADownloadProtocol
              - OTAQueryStatus
          OtaSoftwareUpdateRequestor:
              - OTAAnnouncementReason
              - OTAChangeReasonEnum
              - OTAUpdateStateEnum
          TimeFormatLocalization:
              # CalendarTypeEnum and HourFormatEnum were originally just named
              # CalendarType and HourFormat, but we generate the same API for
              # the names with/without "Enum" at the end, so the name can just
              # change here.
              - CalendarTypeEnum
              - HourFormatEnum
          UnitLocalization:
              # TempUnitEnum was originally just named TempUnit, but
              # we generate the same API for both of those names, so the name
              # can just change here.
              - TempUnitEnum
          PowerSource:
              # All the PowerSource enums originally did not have the "Enum"
              # suffix, but we generate the same API whether that suffix is
              # there or not, so the names can just change here.
              - BatChargeFaultEnum
              - BatChargeLevelEnum
              - BatChargeStateEnum
              - BatFaultEnum
              - BatReplaceabilityEnum
              - PowerSourceStatusEnum
              - WiredCurrentTypeEnum
              - WiredFaultEnum
          GeneralCommissioning:
              # CommissioningErrorEnum was originally just named
              # CommissioningError, but we generate the same API
              # for both of those names, so the name can just change
              # here.
              - CommissioningErrorEnum
              # RegulatoryLocationTypeEnum was originally just named
              # RegulatoryLocationType, but we generate the same API
              # for both of those names, so the name can just change
              # here.
              - RegulatoryLocationTypeEnum
          NetworkCommissioning:
              # NetworkCommissioningStatusEnum and WiFiBandEnum were originally
              # just named NetworkCommissioningStatus and WiFiBand, but we
              # generate the same API for both of those names, so the name can
              # just change here.
              - NetworkCommissioningStatusEnum
              - WiFiBandEnum
          DiagnosticLogs:
              - LogsIntent
              - LogsStatus
              - LogsTransferProtocol
          GeneralDiagnostics:
              - BootReasonType
              - HardwareFaultType
              # InterfaceTypeEnum was originally just named InterfaceType, but
              # we generate the same API for both of those names, so the name
              # can just change here.
              - InterfaceTypeEnum
              - NetworkFaultType
              - RadioFaultType
          ThreadNetworkDiagnostics:
              # NetworkFaultEnum and RoutingRoleEnum were originally just named
              # NetworkFault and RoutingRole, but we generate the same API for
              # both of those names, so the name can just change here.
              - NetworkFaultEnum
              - RoutingRoleEnum
              - ThreadConnectionStatus
          WiFiNetworkDiagnostics:
              # AssociationFailureCauseEnum was originally just named
              # AssociationFailureCause, but we generate the same API for both
              # of those names, so the name can just change here.
              - AssociationFailureCauseEnum
              # SecurityTypeEnum was originally just named SecurityType, but we
              # generate the same API for both of those names, so the name can
              # just change here.
              - SecurityTypeEnum
              - WiFiConnectionStatus
              - WiFiVersionType
          EthernetNetworkDiagnostics:
              - PHYRateType
          TimeSynchronization:
              - GranularityEnum
              - TimeSourceEnum
          AdministratorCommissioning:
              # CommissioningWindowStatusEnum was originally just named
              # CommissioningWindowStatus, but we generate the same API for both
              # of those names, so the name can just change here.
              - CommissioningWindowStatusEnum
              - StatusCode
          OperationalCredentials:
              - OperationalCertStatus
          GroupKeyManagement:
              # GroupKeySecurityPolicyEnum was originally just named
              # GroupKeySecurityPolicy, but we generate the same API for both of
              # those names, so the name can just change here.
              - GroupKeySecurityPolicyEnum
          DoorLock:
              - DlAlarmCode
              - DlCredentialRule
              - DlCredentialType
              - DlDataOperationType
              - DlDoorState
              - DlLockDataType
              - DlLockOperationType
              - DlLockState
              - DlLockType
              - DlOperatingMode
              - DlOperationError
              - DlOperationSource
              - DlStatus
              - DlUserStatus
              - DlUserType
              - DoorLockOperationEventCode
              - DoorLockProgrammingEventCode
              - DoorLockSetPinOrIdStatus
              - DoorLockUserStatus
              - DoorLockUserType
              # UserTypeEnum and UserStatusEnum use the same generated name as
              # DoorLockUserStatus and DoorLockUserType, so need to be
              # considered as introduced at the same time.
              - UserStatusEnum
              - UserTypeEnum
          WindowCovering:
              - EndProductType
              - Type
          PumpConfigurationAndControl:
              - PumpControlMode
              - PumpOperationMode
          Thermostat:
              - SetpointAdjustMode
              - ThermostatControlSequence
              # ThermostatRunningModeEnum was originally named
              # ThermostatRunningMode, but we generate the same API for the
              # names with/without "Enum" at the end, so the name can just
              # change here.
              - ThermostatRunningModeEnum
              # SystemModeEnum was originally named ThermostatSystemMode, but we
              # generate the same API for the names with/without "Enum" at the
              # end and the cluster name present/absent at the beginning, so the
              # name can just change here.
              - SystemModeEnum
          FanControl:
              - FanModeSequenceType
              - FanModeType
          ColorControl:
              # ColorLoopActionEnum, ColorLoopDirectionEnum and ColorModeEnum
              # were originally named ColorLoopAction, ColorLoopDirection, and
              # ColorMode, but we generate the same API for the names
              # with/without "Enum" at the end and the cluster name
              # present/absent at the beginning, so the names can just change
              # here.
              - ColorLoopActionEnum
              - ColorLoopDirectionEnum
              - ColorModeEnum
              - HueDirection
              - HueMoveMode
              - HueStepMode
              - SaturationMoveMode
              - SaturationStepMode
          IlluminanceMeasurement:
              # LightSensorTypeEnum was originally named LightSensorType, but we
              # generate the same API for the names with/without "Enum" at the
              # end, so the name can just change here.
              - LightSensorTypeEnum
          Channel:
              # StatusEnum was originally named ChannelStatusEnum, but we
              # generate the same API for the names with/without the cluster
              # name at the beginning, so the name can just change here.
              - StatusEnum
              - LineupInfoTypeEnum
          TargetNavigator:
              # StatusEnum was originally named TargetNavigatorStatusEnum, but
              # we generate the same API for the names with/without the cluster
              # name at the beginning, so the name can just change here.
              - StatusEnum
          MediaPlayback:
              # StatusEnum was originally named MediaPlaybackStatusEnum, but we
              # generate the same API for the names with/without the cluster
              # name at the beginning, so the name can just change here.
              - StatusEnum
              - PlaybackStateEnum
          MediaInput:
              - InputTypeEnum
          KeypadInput:
              - CecKeyCode
              # StatusEnum was originally named KeypadInputStatusEnum, but we
              # generate the same API for the names with/without the cluster
              # name at the beginning, so the name can just change here.
              - StatusEnum
          ContentLauncher:
              - ContentLaunchStatusEnum
              - MetricTypeEnum
              - ParameterEnum
          AudioOutput:
              - OutputTypeEnum
          ApplicationLauncher:
              # StatusEnum was originally named ApplicationLauncherStatusEnum, but we
              # generate the same API for the names with/without the cluster name at the
              # beginning, so the name can just change here.
              - StatusEnum
          ApplicationBasic:
              - ApplicationStatusEnum
          TestCluster:
              - SimpleEnum
          FaultInjection:
              - FaultType
      enum values:
          Identify:
              # EffectIdentifierEnum, EffectVariantEnum, and IdentifyTypeEnum
              # were originally named IdentifyEffectIdentifier,
              # IdentifyEffectVariant, and IdentifyIdentifyType, but we generate
              # the same API for the names with/without "Enum" at the end, and
              # with/without the cluster name at the beginning, so the name can
              # just change here.
              EffectIdentifierEnum:
                  - Blink
                  - Breathe
                  - Okay
                  - ChannelChange
                  - FinishEffect
                  - StopEffect
              EffectVariantEnum:
                  - Default
              IdentifyTypeEnum:
                  - None
                  - VisibleLight
                  - VisibleLED
                  - AudibleBeep
                  - Display
                  - Actuator
          OnOff:
              # DelayedOnOffEffectVariantEnum, DyingLightEffectVariantEnum,
              # EffectIdentifierEnum, and StartUpOnOffEnum were originally named
              # OnOffDelayedAllOffEffectVariant,
              # OnOffDelayedAllOffEffectVariant, OnOffEffectIdentifier, and
              # OnOffStartUpOnOff, but we generate the same API for the names
              # with/without "Enum" at the end, and with/without the cluster
              # name at the beginning, so the name can just change here.
              DelayedAllOffEffectVariantEnum:
                  - FadeToOffIn0p8Seconds
                  - NoFade
                  - 50PercentDimDownIn0p8SecondsThenFadeToOffIn12Seconds
              DyingLightEffectVariantEnum:
                  - 20PercenterDimUpIn0p5SecondsThenFadeToOffIn1Second
              EffectIdentifierEnum:
                  - DelayedAllOff
                  - DyingLight
              StartUpOnOffEnum:
                  - Off
                  - On
                  - TogglePreviousOnOff
          LevelControl:
              # MoveModeEnum and StepModeEnum were originally named MoveMode and
              # StepMode, but we generate the same API for the names
              # with/without "Enum" at the end, and with/without the cluster
              # name at the beginning, so the name can just change here.
              MoveModeEnum:
                  - Up
                  - Down
              StepModeEnum:
                  - Up
                  - Down
          AccessControl:
              AuthMode:
                  - PASE
                  - CASE
                  - Group
              ChangeTypeEnum:
                  - Changed
                  - Added
                  - Removed
              Privilege:
                  - View
                  - ProxyView
                  - Operate
                  - Manage
                  - Administer
          Actions:
              ActionErrorEnum:
                  - Unknown
                  - Interrupted
              ActionStateEnum:
                  - Inactive
                  - Active
                  - Paused
                  - Disabled
              ActionTypeEnum:
                  - Other
                  - Scene
                  - Sequence
                  - Automation
                  - Exception
                  - Notification
                  - Alarm
              EndpointListTypeEnum:
                  - Other
                  - Room
                  - Zone
          OtaSoftwareUpdateProvider:
              OTAApplyUpdateAction:
                  - Proceed
                  - AwaitNextAction
                  - Discontinue
              OTADownloadProtocol:
                  - BDXSynchronous
                  - BDXAsynchronous
                  - HTTPS
                  - VendorSpecific
              OTAQueryStatus:
                  - UpdateAvailable
                  - Busy
                  - NotAvailable
                  - DownloadProtocolNotSupported
          OtaSoftwareUpdateRequestor:
              OTAAnnouncementReason:
                  - SimpleAnnouncement
                  - UpdateAvailable
                  - UrgentUpdateAvailable
              OTAChangeReasonEnum:
                  - Unknown
                  - Success
                  - Failure
                  - TimeOut
                  - DelayByProvider
              OTAUpdateStateEnum:
                  - Unknown
                  - Idle
                  - Querying
                  - DelayedOnQuery
                  - Downloading
                  - Applying
                  - DelayedOnApply
                  - RollingBack
                  - DelayedOnUserConsent
          TimeFormatLocalization:
              # CalendarTypeEnum and HourFormatEnum were originally just named
              # CalendarType and HourFormat, but we generate the same API for
              # the names with/without "Enum" at the end, so the name can just
              # change here.
              CalendarTypeEnum:
                  - Buddhist
                  - Chinese
                  - Coptic
                  - Ethiopian
                  - Gregorian
                  - Hebrew
                  - Indian
                  - Islamic
                  - Japanese
                  - Korean
                  - Persian
                  - Taiwanese
              HourFormatEnum:
                  - 12hr
                  - 24hr
          UnitLocalization:
              # TempUnitEnum was originally just named TempUnit, but
              # we generate the same API for both of those names, so the name
              # can just change here.
              TempUnitEnum:
                  - Fahrenheit
                  - Celsius
                  - Kelvin
          PowerSource:
              # All the PowerSource enums originally did not have the "Enum"
              # suffix, but we generate the same API whether that suffix is
              # there or not, so the names can just change here.
              BatChargeFaultEnum:
                  - Unspecfied
                  - AmbientTooHot
                  - AmbientTooCold
                  - BatteryTooHot
                  - BatteryTooCold
                  - BatteryAbsent
                  - BatteryOverVoltage
                  - BatteryUnderVoltage
                  - ChargerOverVoltage
                  - ChargerUnderVoltage
                  - SafetyTimeout
              BatChargeLevelEnum:
                  - Ok
                  - Warning
                  - Critical
              BatChargeStateEnum:
                  - Unknown
                  - IsCharging
                  - IsAtFullCharge
                  - IsNotCharging
              BatFaultEnum:
                  - Unspecfied
                  - OverTemp
                  - UnderTemp
              BatReplaceabilityEnum:
                  - Unspecified
                  - NotReplaceable
                  - UserReplaceable
                  - FactoryReplaceable
              PowerSourceStatusEnum:
                  - Unspecfied
                  - Active
                  - Standby
                  - Unavailable
              WiredCurrentTypeEnum:
                  - AC
                  - DC
              WiredFaultEnum:
                  - Unspecfied
                  - OverVoltage
                  - UnderVoltage
          GeneralCommissioning:
              # CommissioningErrorEnum was originally just named
              # CommissioningError, but we generate the same API
              # for both of those names, so the name can just change
              # here.
              CommissioningErrorEnum:
                  - Ok
                  - ValueOutsideRange
                  - InvalidAuthentication
                  - NoFailSafe
                  - BusyWithOtherAdmin
              # RegulatoryLocationTypeEnum was originally just named
              # RegulatoryLocationType, but we generate the same API
              # for both of those names, so the name can just change
              # here.
              RegulatoryLocationTypeEnum:
                  - Indoor
                  - Outdoor
                  - IndoorOutdoor
          NetworkCommissioning:
              # NetworkCommissioningStatusEnum and WiFiBandEnum were originally
              # just named NetworkCommissioningStatus and WiFiBand, but we
              # generate the same API for both of those names, so the name can
              # just change here.
              NetworkCommissioningStatusEnum:
                  - Success
                  - OutOfRange
                  - BoundsExceeded
                  - NetworkIDNotFound
                  - DuplicateNetworkID
                  - NetworkNotFound
                  - RegulatoryError
                  - AuthFailure
                  - UnsupportedSecurity
                  - OtherConnectionFailure
                  - IPV6Failed
                  - IPBindFailed
                  - UnknownError
              WiFiBandEnum:
                  - 2G4
                  - 3G65
                  - 5G
                  - 6G
                  - 60G
          DiagnosticLogs:
              LogsIntent:
                  - EndUserSupport
                  - NetworkDiag
                  - CrashLogs
              LogsStatus:
                  - Success
                  - Exhausted
                  - NoLogs
                  - Busy
                  - Denied
              LogsTransferProtocol:
                  - ResponsePayload
                  - BDX
          GeneralDiagnostics:
              BootReasonType:
                  - Unspecified
                  - PowerOnReboot
                  - BrownOutReset
                  - SoftwareWatchdogReset
                  - HardwareWatchdogReset
                  - SoftwareUpdateCompleted
                  - SoftwareReset
              HardwareFaultType:
                  - Unspecified
                  - Radio
                  - Sensor
                  - ResettableOverTemp
                  - NonResettableOverTemp
                  - PowerSource
                  - VisualDisplayFault
                  - AudioOutputFault
                  - UserInterfaceFault
                  - NonVolatileMemoryError
                  - TamperDetected
              # InterfaceTypeEnum was originally just named InterfaceType, but
              # we generate the same API for both of those names, so the name
              # can just change here.
              InterfaceTypeEnum:
                  - Unspecified
                  - WiFi
                  - Ethernet
                  - Cellular
                  - Thread
              NetworkFaultType:
                  - Unspecified
                  - HardwareFailure
                  - NetworkJammed
                  - ConnectionFailed
              RadioFaultType:
                  - Unspecified
                  - WiFiFault
                  - CellularFault
                  - ThreadFault
                  - NFCFault
                  - BLEFault
                  - EthernetFault
          ThreadNetworkDiagnostics:
              # NetworkFaultEnum and RoutingRoleEnum were originally just named
              # NetworkFault and RoutingRole, but we generate the same API for
              # both of those names, so the name can just change here.
              NetworkFaultEnum:
                  - Unspecified
                  - LinkDown
                  - HardwareFailure
                  - NetworkJammed
              RoutingRoleEnum:
                  - Unspecified
                  - Unassigned
                  - SleepyEndDevice
                  - EndDevice
                  - REED
                  - Router
                  - Leader
              ThreadConnectionStatus:
                  - Connected
                  - NotConnected
          WiFiNetworkDiagnostics:
              # AssociationFailureCauseEnum was originally just named
              # AssociationFailureCause, but we generate the same API for both
              # of those names, so the name can just change here.
              AssociationFailureCauseEnum:
                  - Unknown
                  - AssociationFailed
                  - AuthenticationFailed
                  - SsidNotFound
              # SecurityTypeEnum was originally just named SecurityType, but we
              # generate the same API for both of those names, so the name can
              # just change here.
              SecurityTypeEnum:
                  - Unspecified
                  - None
                  - WEP
                  - WPA
                  - WPA2
                  - WPA3
              WiFiConnectionStatus:
                  - Connected
                  - NotConnected
              WiFiVersionType:
                  - 80211a
                  - 80211b
                  - 80211g
                  - 80211n
                  - 80211ac
                  - 80211ax
          EthernetNetworkDiagnostics:
              PHYRateType:
                  - 10M
                  - 100M
                  - 1000M
                  - 25G
                  - 5G
                  - 10G
                  - 40G
                  - 100G
                  - 200G
                  - 400G
          TimeSynchronization:
              GranularityEnum:
                  - NoTimeGranularity
                  - MinutesGranularity
                  - SecondsGranularity
                  - MillisecondsGranularity
                  - MicrosecondsGranularity
              TimeSourceEnum:
                  - None
                  - Unknown
                  - Admin
                  - NodeTimeCluster
                  - NonFabricSntp
                  - NonFabricNtp
                  - FabricSntp
                  - FabricNtp
                  - MixedNtp
                  - NonFabricSntpNts
                  - NonFabricNtpNts
                  - FabricSntpNts
                  - FabricNtpNts
                  - MixedNtpNts
                  - CloudSource
                  - Ptp
                  - Gnss
          AdministratorCommissioning:
              # CommissioningWindowStatusEnum was originally just named
              # CommissioningWindowStatus, but we generate the same API for both
              # of those names, so the name can just change here.
              CommissioningWindowStatusEnum:
                  - WindowNotOpen
                  - EnhancedWindowOpen
                  - BasicWindowOpen
              StatusCode:
                  - Busy
                  - PAKEParameterError
                  - WindowNotOpen
          OperationalCredentials:
              OperationalCertStatus:
                  - SUCCESS
                  - InvalidPublicKey
                  - InvalidNodeOpId
                  - InvalidNOC
                  - MissingCsr
                  - TableFull
                  - InvalidAdminSubject
                  - FabricConflict
                  - LabelConflict
                  - InvalidFabricIndex
          GroupKeyManagement:
              # GroupKeySecurityPolicyEnum was originally just named
              # GroupKeySecurityPolicy, but we generate the same API for both of
              # those names, so the name can just change here.
              GroupKeySecurityPolicyEnum:
                  - TrustFirst
                  - CacheAndSync
          DoorLock:
              DlAlarmCode:
                  - LockJammed
                  - LockFactoryReset
                  - LockRadioPowerCycled
                  - WrongCodeEntryLimit
                  - FrontEsceutcheonRemoved
                  - DoorForcedOpen
                  - DoorAjar
                  - ForcedUser
              DlCredentialRule:
                  - Single
                  - Double
                  - Tri
              DlCredentialType:
                  - ProgrammingPIN
                  - PIN
                  - RFID
                  - Fingerprint
                  - FingerVein
                  - Face
              DlDataOperationType:
                  - Add
                  - Clear
                  - Modify
              DlDoorState:
                  - DoorOpen
                  - DoorClosed
                  - DoorJammed
                  - DoorForcedOpen
                  - DoorUnspecifiedError
                  - DoorAjar
              DlLockDataType:
                  - Unspecified
                  - ProgrammingCode
                  - UserIndex
                  - WeekDaySchedule
                  - YearDaySchedule
                  - HolidaySchedule
                  - PIN
                  - RFID
                  - Fingerprint
              DlLockOperationType:
                  - Lock
                  - Unlock
                  - NonAccessUserEvent
                  - ForcedUserEvent
              DlLockState:
                  - NotFullyLocked
                  - Locked
                  - Unlocked
              DlLockType:
                  - DeadBolt
                  - Magnetic
                  - Other
                  - Mortise
                  - Rim
                  - LatchBolt
                  - CylindricalLock
                  - TubularLock
                  - InterconnectedLock
                  - DeadLatch
                  - DoorFurniture
              DlOperatingMode:
                  - Normal
                  - Vacation
                  - Privacy
                  - NoRemoteLockUnlock
                  - Passage
              DlOperationError:
                  - Unspecified
                  - InvalidCredential
                  - DisabledUserDenied
                  - Restricted
                  - InsufficientBattery
              DlOperationSource:
                  - Unspecified
                  - Manual
                  - ProprietaryRemote
                  - Keypad
                  - Auto
                  - Button
                  - Schedule
                  - Remote
                  - RFID
                  - Biometric
              DlStatus:
                  - Success
                  - Failure
                  - Duplicate
                  - Occupied
                  - InvalidField
                  - ResourceExhausted
                  - NotFound
              DlUserStatus:
                  - Available
                  - OccupiedEnabled
                  - OccupiedDisabled
              DlUserType:
                  - UnrestrictedUser
                  - YearDayScheduleUser
                  - WeekDayScheduleUser
                  - ProgrammingUser
                  - NonAccessUser
                  - ForcedUser
                  - DisposableUser
                  - ExpiringUser
                  - ScheduleRestrictedUser
                  - RemoteOnlyUser
              DoorLockOperationEventCode:
                  - UnknownOrMfgSpecific
                  - Lock
                  - Unlock
                  - LockInvalidPinOrId
                  - LockInvalidSchedule
                  - UnlockInvalidPinOrId
                  - UnlockInvalidSchedule
                  - OneTouchLock
                  - KeyLock
                  - KeyUnlock
                  - AutoLock
                  - ScheduleLock
                  - ScheduleUnlock
                  - ManualLock
                  - ManualUnlock
              DoorLockProgrammingEventCode:
                  - UnknownOrMfgSpecific
                  - MasterCodeChanged
                  - PinAdded
                  - PinDeleted
                  - PinChanged
                  - IdAdded
                  - IdDeleted
              DoorLockSetPinOrIdStatus:
                  - Success
                  - GeneralFailure
                  - MemoryFull
                  - DuplicateCodeError
              DoorLockUserStatus:
                  - Available
                  - OccupiedEnabled
                  - OccupiedDisabled
                  - NotSupported
              DoorLockUserType:
                  - Unrestricted
                  - YearDayScheduleUser
                  - WeekDayScheduleUser
                  - MasterUser
                  - NonAccessUser
                  - NotSupported
              # UserTypeEnum and UserStatusEnum use the same generated name as
              # DoorLockUserStatus and DoorLockUserType, so need to be
              # considered as introduced at the same time, with the enum value
              # names that match DoorLockUserStatus and DoorLockUserType.
              UserStatusEnum:
                  - Available
                  - OccupiedEnabled
                  - OccupiedDisabled
                  - NotSupported
              UserTypeEnum:
                  - Unrestricted
                  - YearDayScheduleUser
                  - WeekDayScheduleUser
                  - MasterUser
                  - NonAccessUser
                  - NotSupported
          WindowCovering:
              EndProductType:
                  - RollerShade
                  - RomanShade
                  - BalloonShade
                  - WovenWood
                  - PleatedShade
                  - CellularShade
                  - LayeredShade
                  - LayeredShade2D
                  - SheerShade
                  - TiltOnlyInteriorBlind
                  - InteriorBlind
                  - VerticalBlindStripCurtain
                  - InteriorVenetianBlind
                  - ExteriorVenetianBlind
                  - LateralLeftCurtain
                  - LateralRightCurtain
                  - CentralCurtain
                  - RollerShutter
                  - ExteriorVerticalScreen
                  - AwningTerracePatio
                  - AwningVerticalScreen
                  - TiltOnlyPergola
                  - SwingingShutter
                  - SlidingShutter
                  - Unknown
              Type:
                  - RollerShade
                  - RollerShade2Motor
                  - RollerShadeExterior
                  - RollerShadeExterior2Motor
                  - Drapery
                  - Awning
                  - Shutter
                  - TiltBlindTiltOnly
                  - TiltBlindLiftAndTilt
                  - ProjectorScreen
                  - Unknown
          PumpConfigurationAndControl:
              PumpControlMode:
                  - ConstantSpeed
                  - ConstantPressure
                  - ProportionalPressure
                  - ConstantFlow
                  - ConstantTemperature
                  - Automatic
              PumpOperationMode:
                  - Normal
                  - Minimum
                  - Maximum
                  - Local
          Thermostat:
              SetpointAdjustMode:
                  - HeatSetpoint
                  - CoolSetpoint
                  - HeatAndCoolSetpoints
              ThermostatControlSequence:
                  - CoolingOnly
                  - CoolingWithReheat
                  - HeatingOnly
                  - HeatingWithReheat
                  - CoolingAndHeating
                  - CoolingAndHeatingWithReheat
              # ThermostatRunningModeEnum was originally named
              # ThermostatRunningMode, but we generate the same API for the
              # names with/without "Enum" at the end, so the name can just
              # change here.
              ThermostatRunningModeEnum:
                  - Off
                  - Cool
                  - Heat
              # SystemModeEnum was originally named ThermostatSystemMode, but we
              # generate the same API for the names with/without "Enum" at the
              # end and the cluster name present/absent at the beginning, so the
              # name can just change here.
              SystemModeEnum:
                  - Off
                  - Auto
                  - Cool
                  - Heat
                  - EmergencyHeating
                  - Precooling
                  - FanOnly
          FanControl:
              FanModeSequenceType:
                  - OffLowMedHigh
                  - OffLowHigh
                  - OffLowMedHighAuto
                  - OffLowHighAuto
                  - OffOnAuto
                  - OffOn
              FanModeType:
                  - Off
                  - Low
                  - Medium
                  - High
                  - On
                  - Auto
                  - Smart
          ColorControl:
              # ColorLoopActionEnum, ColorLoopDirectionEnum and ColorModeEnum
              # were originally named ColorLoopAction, ColorLoopDirection, and
              # ColorMode, but we generate the same API for the names
              # with/without "Enum" at the end and the cluster name
              # present/absent at the beginning, so the names can just change
              # here.
              ColorLoopActionEnum:
                  - Deactivate
                  - ActivateFromColorLoopStartEnhancedHue
                  - ActivateFromEnhancedCurrentHue
              ColorLoopDirectionEnum:
                  - DecrementHue
                  - IncrementHue
              ColorModeEnum:
                  - CurrentHueAndCurrentSaturation
                  - CurrentXAndCurrentY
                  - ColorTemperature
              HueDirection:
                  - ShortestDistance
                  - LongestDistance
                  - Up
                  - Down
              HueMoveMode:
                  - Stop
                  - Up
                  - Down
              HueStepMode:
                  - Up
                  - Down
              SaturationMoveMode:
                  - Stop
                  - Up
                  - Down
              SaturationStepMode:
                  - Up
                  - Down
          IlluminanceMeasurement:
              LightSensorTypeEnum:
                  - Photodiode
                  - CMOS
          Channel:
              # StatusEnum was originally named ChannelStatusEnum, but we
              # generate the same API for the names with/without the cluster
              # name at the beginning, so the name can just change here.
              StatusEnum:
                  - Success
                  - MultipleMatches
                  - NoMatches
              LineupInfoTypeEnum:
                  - Mso
          TargetNavigator:
              # StatusEnum was originally named TargetNavigatorStatusEnum, but
              # we generate the same API for the names with/without the cluster
              # name at the beginning, so the name can just change here.
              StatusEnum:
                  - Success
                  - TargetNotFound
                  - NotAllowed
          MediaPlayback:
              # StatusEnum was originally named MediaPlaybackStatusEnum, but we
              # generate the same API for the names with/without the cluster
              # name at the beginning, so the name can just change here.
              StatusEnum:
                  - Success
                  - InvalidStateForCommand
                  - NotAllowed
                  - NotActive
                  - SpeedOutOfRange
                  - SeekOutOfRange
              PlaybackStateEnum:
                  - Playing
                  - Paused
                  - NotPlaying
                  - Buffering
          MediaInput:
              InputTypeEnum:
                  - Internal
                  - Aux
                  - Coax
                  - Composite
                  - Hdmi
                  - Input
                  - Line
                  - Optical
                  - Video
                  - Scart
                  - Usb
                  - Other
          KeypadInput:
              CecKeyCode:
                  - Select
                  - Up
                  - Down
                  - Left
                  - Right
                  - RightUp
                  - RightDown
                  - LeftUp
                  - LeftDown
                  - RootMenu
                  - SetupMenu
                  - ContentsMenu
                  - FavoriteMenu
                  - Exit
                  - MediaTopMenu
                  - MediaContextSensitiveMenu
                  - NumberEntryMode
                  - Number11
                  - Number12
                  - Number0OrNumber10
                  - Numbers1
                  - Numbers2
                  - Numbers3
                  - Numbers4
                  - Numbers5
                  - Numbers6
                  - Numbers7
                  - Numbers8
                  - Numbers9
                  - Dot
                  - Enter
                  - Clear
                  - NextFavorite
                  - ChannelUp
                  - ChannelDown
                  - PreviousChannel
                  - SoundSelect
                  - InputSelect
                  - DisplayInformation
                  - Help
                  - PageUp
                  - PageDown
                  - Power
                  - VolumeUp
                  - VolumeDown
                  - Mute
                  - Play
                  - Stop
                  - Pause
                  - Record
                  - Rewind
                  - FastForward
                  - Eject
                  - Forward
                  - Backward
                  - StopRecord
                  - PauseRecord
                  - Reserved
                  - Angle
                  - SubPicture
                  - VideoOnDemand
                  - ElectronicProgramGuide
                  - TimerProgramming
                  - InitialConfiguration
                  - SelectBroadcastType
                  - SelectSoundPresentation
                  - PlayFunction
                  - PausePlayFunction
                  - RecordFunction
                  - PauseRecordFunction
                  - StopFunction
                  - MuteFunction
                  - RestoreVolumeFunction
                  - TuneFunction
                  - SelectMediaFunction
                  - SelectAvInputFunction
                  - SelectAudioInputFunction
                  - PowerToggleFunction
                  - PowerOffFunction
                  - PowerOnFunction
                  - F1Blue
                  - F2Red
                  - F3Green
                  - F4Yellow
                  - F5
                  - Data
              # StatusEnum was originally named KeypadInputStatusEnum, but we
              # generate the same API for the names with/without the cluster
              # name at the beginning, so the name can just change here.
              StatusEnum:
                  - Success
                  - UnsupportedKey
                  - InvalidKeyInCurrentState
          ContentLauncher:
              ContentLaunchStatusEnum:
                  - Success
                  - UrlNotAvailable
                  - AuthFailed
              MetricTypeEnum:
                  - PIXELS
                  - PERCENTAGE
              ParameterEnum:
                  - Actor
                  - Channel
                  - Character
                  - Director
                  - Event
                  - Franchise
                  - Genre
                  - League
                  - Popularity
                  - Provider
                  - Sport
                  - SportsTeam
                  - Type
          AudioOutput:
              OutputTypeEnum:
                  - Hdmi
                  - Bt
                  - Optical
                  - Headphone
                  - Internal
                  - Other
          ApplicationLauncher:
              # StatusEnum was originally named ApplicationLauncherStatusEnum, but we
              # generate the same API for the names with/without the cluster name at the
              # beginning, so the name can just change here.
              StatusEnum:
                  - Success
                  - AppNotAvailable
                  - SystemBusy
          ApplicationBasic:
              ApplicationStatusEnum:
                  - Stopped
                  - ActiveVisibleFocus
                  - ActiveHidden
                  - ActiveVisibleNotFocus
          TestCluster:
              SimpleEnum:
                  - Unspecified
                  - ValueA
                  - ValueB
                  - ValueC
      bitmaps:
          Groups:
              - GroupClusterFeature
          OnOff:
              - OnOffControl
              # Feature was originally named OnOffFeature, but we generate the
              # same API for both of those names, so the name can just change
              # here.
              - Feature
          LevelControl:
              # Feature was originally named LevelControlFeature, but we generate the
              # same API for both of those names, so the name can just change
              # here.
              - Feature
          Actions:
              - CommandBits
          UnitLocalization:
              # Feature was originally named UnitLocalizationFeature, but we generate the
              # same API for both of those names, so the name can just change
              # here.
              - Feature
          PowerSource:
              # Feature was originally named PowerSourceFeature, but we generate the
              # same API for both of those names, so the name can just change
              # here.
              - Feature
          NetworkCommissioning:
              # Feature was originally named NetworkCommissioningFeature, but we generate the
              # same API for both of those names, so the name can just change
              # here.
              - Feature
              - WiFiSecurity
          SoftwareDiagnostics:
              # Feature was originally named SoftwareDiagnosticsFeature, but we generate the
              # same API for both of those names, so the name can just change
              # here.
              - Feature
          ThreadNetworkDiagnostics:
              # Feature was originally named ThreadNetworkDiagnosticsFeature, but we generate the
              # same API for both of those names, so the name can just change
              # here.
              - Feature
          ModeSelect:
              # Feature was originally named ModeSelectFeature, but we generate the
              # same API for both of those names, so the name can just change
              # here.
              - Feature
          DoorLock:
              - DlCredentialRuleMask
              - DlCredentialRulesSupport
              - DlDaysMaskMap
              - DlDefaultConfigurationRegister
              - DlKeypadOperationEventMask
              - DlKeypadProgrammingEventMask
              - DlLocalProgrammingFeatures
              - DlManualOperationEventMask
              - DlRFIDOperationEventMask
              - DlRFIDProgrammingEventMask
              - DlRemoteOperationEventMask
              - DlRemoteProgrammingEventMask
              - DlSupportedOperatingModes
              - DoorLockDayOfWeek
              # Feature was originally named DoorLockFeature, but we generate the
              # same API for both of those names, so the name can just change
              # here.
              - Feature
          WindowCovering:
              - ConfigStatus
              - Feature
              - Mode
              - OperationalStatus
              - SafetyStatus
          PumpConfigurationAndControl:
              - PumpStatus
          Thermostat:
              - DayOfWeek
              - ModeForSequence
              # Feature was originally named ThermostatFeature, but we generate the
              # same API for both of those names, so the name can just change
              # here.
              - Feature
          FanControl:
              # Feature was originally named FanControlFeature, but
              # we generate the same API for both of those names, so the name
              # can just change here.
              - Feature
              - RockSupportMask
              - WindSettingMask
              - WindSupportMask
          ColorControl:
              - ColorCapabilities
              # Feature was originally named ColorControlFeature, but we generate the
              # same API for both of those names, so the name can just change
              # here.
              - Feature
              - ColorLoopUpdateFlags
          PressureMeasurement:
              - PressureFeature
          Channel:
              # Feature was originally named ChannelFeature, but we generate the
              # same API for both of those names, so the name can just change
              # here.
              - Feature
          MediaInput:
              # Feature was originally named MediaInputFeature, but we generate the
              # same API for both of those names, so the name can just change
              # here.
              - Feature
          KeypadInput:
              # Feature was originally named KeypadInputFeature, but we generate the
              # same API for both of those names, so the name can just change
              # here.
              - Feature
          ContentLauncher:
              # Feature was originally named ContentLauncherFeature, but we generate the
              # same API for both of those names, so the name can just change
              # here.
              - Feature
              - SupportedStreamingProtocol
          AudioOutput:
              # Feature was originally named AudioOutputFeature, but
              # we generate the same API for both of those names, so the name
              # can just change here.
              - Feature
          ApplicationLauncher:
              # Feature was originally named ApplicationLauncherFeature, but
              # we generate the same API for both of those names, so the name
              # can just change here.
              - Feature
          TestCluster:
              - Bitmap16MaskMap
              - Bitmap32MaskMap
              - Bitmap64MaskMap
              - Bitmap8MaskMap
              - SimpleBitmap
      bitmap values:
          Groups:
              GroupClusterFeature:
                  - GroupNames
          OnOff:
              OnOffControl:
                  - AcceptOnlyWhenOn
              # Feature was originally named OnOffFeature, but we generate the
              # same API for both of those names, so the name can just change
              # here.
              Feature:
                  - Lighting
          LevelControl:
              # Feature was originally named LevelControlFeature, but we generate the
              # same API for both of those names, so the name can just change
              # here.
              Feature:
                  - OnOff
                  - Lighting
                  - Frequency
          Actions:
              CommandBits:
                  - InstantAction
                  - InstantActionWithTransition
                  - StartAction
                  - StartActionWithDuration
                  - StopAction
                  - PauseAction
                  - PauseActionWithDuration
                  - ResumeAction
                  - EnableAction
                  - EnableActionWithDuration
                  - DisableAction
                  - DisableActionWithDuration
          UnitLocalization:
              # Feature was originally named UnitLocalizationFeature, but we generate the
              # same API for both of those names, so the name can just change
              # here.
              Feature:
                  - TemperatureUnit
          PowerSource:
              # Feature was originally named PowerSourceFeature, but we generate the
              # same API for both of those names, so the name can just change
              # here.
              Feature:
                  - Wired
                  - Battery
                  - Rechargeable
                  - Replaceable
          NetworkCommissioning:
              # Feature was originally named NetworkCommissioningFeature, but we generate the
              # same API for both of those names, so the name can just change
              # here.
              Feature:
                  - WiFiNetworkInterface
                  - ThreadNetworkInterface
                  - EthernetNetworkInterface
              WiFiSecurity:
                  - Unencrypted
                  - WepPersonal
                  - WpaPersonal
                  - Wpa2Personal
                  - Wpa3Personal
          SoftwareDiagnostics:
              # Feature was originally named SoftwareDiagnosticsFeature, but we generate the
              # same API for both of those names, so the name can just change
              # here.
              Feature:
                  - WaterMarks
          ThreadNetworkDiagnostics:
              # Feature was originally named ThreadNetworkDiagnosticsFeature, but we generate the
              # same API for both of those names, so the name can just change
              # here.
              Feature:
                  - PacketCounts
                  - ErrorCounts
                  - MLECounts
                  - MACCounts
          ModeSelect:
              # Feature was originally named ModeSelectFeature, but we generate the
              # same API for both of those names, so the name can just change
              # here.
              Feature:
                  - DEPONOFF
          DoorLock:
              DlCredentialRuleMask:
                  - Single
                  - Dual
                  - Tri
              DlCredentialRulesSupport:
                  - Single
                  - Dual
                  - Tri
              DlDaysMaskMap:
                  - Sunday
                  - Monday
                  - Tuesday
                  - Wednesday
                  - Thursday
                  - Friday
                  - Saturday
              DlDefaultConfigurationRegister:
                  - EnableLocalProgrammingEnabled
                  - KeypadInterfaceDefaultAccessEnabled
                  - RemoteInterfaceDefaultAccessIsEnabled
                  - SoundEnabled
                  - AutoRelockTimeSet
                  - LEDSettingsSet
              DlKeypadOperationEventMask:
                  - Unknown
                  - Lock
                  - Unlock
                  - LockInvalidPIN
                  - LockInvalidSchedule
                  - UnlockInvalidCode
                  - UnlockInvalidSchedule
                  - NonAccessUserOpEvent
              DlKeypadProgrammingEventMask:
                  - Unknown
                  - ProgrammingPINChanged
                  - PINAdded
                  - PINCleared
                  - PINChanged
              DlLocalProgrammingFeatures:
                  - AddUsersCredentialsSchedulesLocally
                  - ModifyUsersCredentialsSchedulesLocally
                  - ClearUsersCredentialsSchedulesLocally
                  - AdjustLockSettingsLocally
              DlManualOperationEventMask:
                  - Unknown
                  - ThumbturnLock
                  - ThumbturnUnlock
                  - OneTouchLock
                  - KeyLock
                  - KeyUnlock
                  - AutoLock
                  - ScheduleLock
                  - ScheduleUnlock
                  - ManualLock
                  - ManualUnlock
              DlRFIDOperationEventMask:
                  - Unknown
                  - Lock
                  - Unlock
                  - LockInvalidRFID
                  - LockInvalidSchedule
                  - UnlockInvalidRFID
                  - UnlockInvalidSchedule
              DlRFIDProgrammingEventMask:
                  - Unknown
                  - RFIDCodeAdded
                  - RFIDCodeCleared
              DlRemoteOperationEventMask:
                  - Unknown
                  - Lock
                  - Unlock
                  - LockInvalidCode
                  - LockInvalidSchedule
                  - UnlockInvalidCode
                  - UnlockInvalidSchedule
              DlRemoteProgrammingEventMask:
                  - Unknown
                  - ProgrammingPINChanged
                  - PINAdded
                  - PINCleared
                  - PINChanged
                  - RFIDCodeAdded
                  - RFIDCodeCleared
              DlSupportedOperatingModes:
                  - Normal
                  - Vacation
                  - Privacy
                  - NoRemoteLockUnlock
                  - Passage
              DoorLockDayOfWeek:
                  - Sunday
                  - Monday
                  - Tuesday
                  - Wednesday
                  - Thursday
                  - Friday
                  - Saturday
              # Feature was originally named DoorLockFeature, but we generate the
              # same API for both of those names, so the name can just change
              # here.
              Feature:
                  - PINCredentials
                  - RFIDCredentials
                  - FingerCredentials
                  - Logging
                  - WeekDaySchedules
                  - DoorPositionSensor
                  - FaceCredentials
                  - CredentialsOTA
                  - UsersManagement
                  - Notifications
                  - YearDaySchedules
                  - HolidaySchedules
          WindowCovering:
              ConfigStatus:
                  - Operational
                  - OnlineReserved
                  - LiftMovementReversed
                  - LiftPositionAware
                  - TiltPositionAware
                  - LiftEncoderControlled
                  - TiltEncoderControlled
              Feature:
                  - Lift
                  - Tilt
                  - PositionAwareLift
                  - AbsolutePosition
                  - PositionAwareTilt
              Mode:
                  - MotorDirectionReversed
                  - CalibrationMode
                  - MaintenanceMode
                  - LedFeedback
              OperationalStatus:
                  - Global
                  - Lift
                  - Tilt
              SafetyStatus:
                  - RemoteLockout
                  - TamperDetection
                  - FailedCommunication
                  - PositionFailure
                  - ThermalProtection
                  - ObstacleDetected
                  - Power
                  - StopInput
                  - MotorJammed
                  - HardwareFailure
                  - ManualOperation
                  - Protection
          PumpConfigurationAndControl:
              PumpStatus:
                  - DeviceFault
                  - Supplyfault
                  - SpeedLow
                  - SpeedHigh
                  - LocalOverride
                  - Running
                  - RemotePressure
                  - RemoteFlow
                  - RemoteTemperature
          Thermostat:
              DayOfWeek:
                  - Sunday
                  - Monday
                  - Tuesday
                  - Wednesday
                  - Thursday
                  - Friday
                  - Saturday
                  - AwayOrVacation
              ModeForSequence:
                  - HeatSetpointFieldPresent
                  - CoolSetpointFieldPresent
              # Feature was originally named ThermostatFeature, but we generate the
              # same API for both of those names, so the name can just change
              # here.
              Feature:
                  - Heating
                  - Cooling
                  - Occupancy
                  - Schedule
                  - Setback
                  - Automode
          FanControl:
              # Feature was originally named FanControlFeature, but
              # we generate the same API for both of those names, so the name
              # can just change here.
              Feature:
                  - MultiSpeed
                  - Auto
                  - Rocking
                  - Wind
              RockSupportMask:
                  - RockLeftRight
                  - RockUpDown
                  - RockRound
              WindSettingMask:
                  - SleepWind
                  - NaturalWind
              WindSupportMask:
                  - SleepWind
                  - NaturalWind
          ColorControl:
              ColorCapabilities:
                  - HueSaturationSupported
                  - EnhancedHueSupported
                  - ColorLoopSupported
                  - XYAttributesSupported
                  - ColorTemperatureSupported
              # Feature was originally named ColorControlFeature, but we generate the
              # same API for both of those names, so the name can just change
              # here.
              Feature:
                  - HueAndSaturation
                  - EnhancedHue
                  - ColorLoop
                  - XY
                  - ColorTemperature
              ColorLoopUpdateFlags:
                  - UpdateAction
                  - UpdateDirection
                  - UpdateTime
                  - UpdateStartHue
          PressureMeasurement:
              PressureFeature:
                  - EXT
          Channel:
              # Feature was originally named ChannelFeature, but we generate the
              # same API for both of those names, so the name can just change
              # here.
              Feature:
                  - ChannelList
                  - LineupInfo
          MediaInput:
              # Feature was originally named MediaInputFeature, but we generate the
              # same API for both of those names, so the name can just change
              # here.
              Feature:
                  - NameUpdates
          KeypadInput:
              # Feature was originally named KeypadInputFeature, but we generate the
              # same API for both of those names, so the name can just change
              # here.
              Feature:
                  - NavigationKeyCodes
                  - LocationKeys
                  - NumberKeys
          ContentLauncher:
              # Feature was originally named ContentLauncherFeature, but we generate the
              # same API for both of those names, so the name can just change
              # here.
              Feature:
                  - ContentSearch
                  - URLPlayback
              SupportedStreamingProtocol:
                  - DASH
                  - HLS
          AudioOutput:
              # Feature was originally named AudioOutputFeature, but
              # we generate the same API for both of those names, so the name
              # can just change here.
              Feature:
                  - NameUpdates
          ApplicationLauncher:
              # Feature was originally named ApplicationLauncherFeature, but
              # we generate the same API for both of those names, so the name
              # can just change here.
              Feature:
                  - ApplicationPlatform
          TestCluster:
              Bitmap16MaskMap:
                  - MaskVal1
                  - MaskVal2
                  - MaskVal3
                  - MaskVal4
              Bitmap32MaskMap:
                  - MaskVal1
                  - MaskVal2
                  - MaskVal3
                  - MaskVal4
              Bitmap64MaskMap:
                  - MaskVal1
                  - MaskVal2
                  - MaskVal3
                  - MaskVal4
              Bitmap8MaskMap:
                  - MaskVal1
                  - MaskVal2
                  - MaskVal3
                  - MaskVal4
              SimpleBitmap:
                  - ValueA
                  - ValueB
                  - ValueC
      ids:
          clusters:
              - PulseWidthModulation
              - TimeSynchronization
          attributes:
              PulseWidthModulation:
                  - GeneratedCommandList
                  - AcceptedCommandList
                  - AttributeList
                  - FeatureMap
                  - ClusterRevision
              TimeSynchronization:
                  - GeneratedCommandList
                  - AcceptedCommandList
                  - AttributeList
                  - FeatureMap
                  - ClusterRevision
                  - UTCTime
                  - Granularity
                  - TimeSource
                  - TrustedTimeNodeId
                  - DefaultNtp
                  - TimeZone
                  - DstOffset
                  - LocalTime
                  - TimeZoneDatabase
                  - NtpServerPort
          commands:
              TimeSynchronization:
                  - SetUtcTime
      command payloads:
          TimeSynchronization:
              - SetUtcTime
      global attributes:
          - FeatureMap
          - ClusterRevision
          - AttributeList
          - GeneratedCommandList
          - AcceptedCommandList
      apis:
          - Timed Invoke for server to client commands
          - Deprecated global attribute names
  provisional:
      clusters:
          # PulseWidthModulation is not in the Matter specification.
          - PulseWidthModulation

- release: "FD8D09B4-6CF7-4EBA-BD4F-7EDE872E3098"
  versions:
      iOS: "16.2"
      macOS: "13.1"
      watchOS: "9.2"
      tvOS: "16.2"
  introduced:
      attributes:
          TestCluster:
              - WriteOnlyInt8u
      structs:
          Descriptor:
              - DeviceTypeStruct
      struct fields:
          Descriptor:
              DeviceTypeStruct:
                  - type
                  - revision
      bitmaps:
          Switch:
              # Feature was originally named SwitchFeature, but we generate the
              # same API for both of those names, so the name can just change
              # here.
              - Feature
          MediaPlayback:
              # Feature was originally named MediaPlaybackFeature, but we generate the
              # same API for both of those names, so the name can just change
              # here.
              - Feature
      bitmap values:
          Switch:
              # Feature was originally named SwitchFeature, but we generate the
              # same API for both of those names, so the name can just change
              # here.
              Feature:
                  - LatchingSwitch
                  - MomentarySwitch
                  - MomentarySwitchRelease
                  - MomentarySwitchLongPress
                  - MomentarySwitchMultiPress
          MediaPlayback:
              # Feature was originally named MediaPlaybackFeature, but we generate the
              # same API for both of those names, so the name can just change
              # here.
              Feature:
                  - AdvancedSeek
                  - VariableSpeed
      ids:
          attributes:
              Descriptor:
                  - DeviceTypeList
  renames:
      structs:
          Descriptor:
              DeviceTypeStruct: DeviceType

- release: "267F4B03-3256-4056-A62D-5237640FDCFE" # First major API revamp
  versions:
      iOS: "16.4"
      macOS: "13.3"
      watchOS: "9.4"
      tvOS: "16.4"
  introduced:
      clusters:
          - OTASoftwareUpdateProvider
          - OTASoftwareUpdateRequestor
          - UnitTesting
          - WakeOnLAN
          - BasicInformation
          - BridgedDeviceBasicInformation
      attributes:
          Descriptor:
              # We really only started treating DeviceTypeList as DeviceTypeList in the API revamp,
              # except in the list of attribute ids.
              - DeviceTypeList
          AccessControl:
              - ACL
          BallastConfiguration:
              - IntrinsicBallastFactor
          OccupancySensing:
              - PIROccupiedToUnoccupiedDelay
              - PIRUnoccupiedToOccupiedDelay
              - PIRUnoccupiedToOccupiedThreshold
          UnitTesting:
              - Boolean
              - Bitmap8
              - Bitmap16
              - Bitmap32
              - Bitmap64
              - Int8u
              - Int16u
              - Int24u
              - Int32u
              - Int40u
              - Int48u
              - Int56u
              - Int64u
              - Int8s
              - Int16s
              - Int24s
              - Int32s
              - Int40s
              - Int48s
              - Int56s
              - Int64s
              - Enum8
              - Enum16
              - FloatSingle
              - FloatDouble
              - OctetString
              - ListInt8u
              - ListOctetString
              - ListStructOctetString
              - LongOctetString
              - CharString
              - LongCharString
              - EpochUs
              - EpochS
              - VendorId
              - ListNullablesAndOptionalsStruct
              - EnumAttr
              - StructAttr
              - RangeRestrictedInt8u
              - RangeRestrictedInt8s
              - RangeRestrictedInt16u
              - RangeRestrictedInt16s
              - ListLongOctetString
              - ListFabricScoped
              - TimedWriteBoolean
              - GeneralErrorBoolean
              - ClusterErrorBoolean
              - Unsupported
              - NullableBoolean
              - NullableBitmap8
              - NullableBitmap16
              - NullableBitmap32
              - NullableBitmap64
              - NullableInt8u
              - NullableInt16u
              - NullableInt24u
              - NullableInt32u
              - NullableInt40u
              - NullableInt48u
              - NullableInt56u
              - NullableInt64u
              - NullableInt8s
              - NullableInt16s
              - NullableInt24s
              - NullableInt32s
              - NullableInt40s
              - NullableInt48s
              - NullableInt56s
              - NullableInt64s
              - NullableEnum8
              - NullableEnum16
              - NullableFloatSingle
              - NullableFloatDouble
              - NullableOctetString
              - NullableCharString
              - NullableEnumAttr
              - NullableStruct
              - NullableRangeRestrictedInt8u
              - NullableRangeRestrictedInt8s
              - NullableRangeRestrictedInt16u
              - NullableRangeRestrictedInt16s
              - GeneratedCommandList
              - AcceptedCommandList
              - AttributeList
              - FeatureMap
              - ClusterRevision
              - WriteOnlyInt8u
          OTASoftwareUpdateProvider:
              - GeneratedCommandList
              - AcceptedCommandList
              - AttributeList
              - FeatureMap
              - ClusterRevision
          OTASoftwareUpdateRequestor:
              - DefaultOTAProviders
              - UpdatePossible
              - UpdateState
              - UpdateStateProgress
              - GeneratedCommandList
              - AcceptedCommandList
              - AttributeList
              - FeatureMap
              - ClusterRevision
          WakeOnLAN:
              - MACAddress
              - GeneratedCommandList
              - AcceptedCommandList
              - AttributeList
              - FeatureMap
              - ClusterRevision
          BasicInformation:
              - DataModelRevision
              - VendorName
              - VendorID
              - ProductName
              - ProductID
              - NodeLabel
              - Location
              - HardwareVersion
              - HardwareVersionString
              - SoftwareVersion
              - SoftwareVersionString
              - ManufacturingDate
              - PartNumber
              - ProductURL
              - ProductLabel
              - SerialNumber
              - LocalConfigDisabled
              - Reachable
              - UniqueID
              - CapabilityMinima
              - GeneratedCommandList
              - AcceptedCommandList
              - AttributeList
              - FeatureMap
              - ClusterRevision
          ThreadNetworkDiagnostics:
              - NeighborTable
              - RouteTable
          WiFiNetworkDiagnostics:
              - BSSID
              - RSSI
          GeneralDiagnostics:
              - BootReason
          BridgedDeviceBasicInformation:
              - VendorName
              - VendorID
              - ProductName
              - NodeLabel
              - HardwareVersion
              - HardwareVersionString
              - SoftwareVersion
              - SoftwareVersionString
              - ManufacturingDate
              - PartNumber
              - ProductURL
              - ProductLabel
              - SerialNumber
              - Reachable
              - UniqueID
              - GeneratedCommandList
              - AcceptedCommandList
              - AttributeList
              - FeatureMap
              - ClusterRevision
      commands:
          OTASoftwareUpdateProvider:
              - QueryImage
              - QueryImageResponse
              - ApplyUpdateRequest
              - ApplyUpdateResponse
              - NotifyUpdateApplied
          OTASoftwareUpdateRequestor:
              - AnnounceOTAProvider
          UnitTesting:
              - Test
              - TestSpecificResponse
              - TestNotHandled
              - TestAddArgumentsResponse
              - TestSpecific
              - TestSimpleArgumentResponse
              - TestUnknownCommand
              - TestStructArrayArgumentResponse
              - TestAddArguments
              - TestListInt8UReverseResponse
              - TestSimpleArgumentRequest
              - TestEnumsResponse
              - TestStructArrayArgumentRequest
              - TestNullableOptionalResponse
              - TestStructArgumentRequest
              - TestComplexNullableOptionalResponse
              - TestNestedStructArgumentRequest
              - BooleanResponse
              - TestListStructArgumentRequest
              - SimpleStructResponse
              - TestListInt8UArgumentRequest
              - TestEmitTestEventResponse
              - TestNestedStructListArgumentRequest
              - TestEmitTestFabricScopedEventResponse
              - TestListNestedStructListArgumentRequest
              - TestListInt8UReverseRequest
              - TestEnumsRequest
              - TestNullableOptionalRequest
              - TestComplexNullableOptionalRequest
              - SimpleStructEchoRequest
              - TimedInvokeRequest
              - TestSimpleOptionalArgumentRequest
              - TestEmitTestEventRequest
              - TestEmitTestFabricScopedEventRequest
          ContentLauncher:
              - LauncherResponse
          MediaPlayback:
              - Stop
      command fields:
          UnitTesting:
              TestSpecificResponse:
                  - returnValue
              TestAddArgumentsResponse:
                  - returnValue
              TestSimpleArgumentResponse:
                  - returnValue
              TestStructArrayArgumentResponse:
                  - arg1
                  - arg2
                  - arg3
                  - arg4
                  - arg5
                  - arg6
              TestAddArguments:
                  - arg1
                  - arg2
              TestListInt8UReverseResponse:
                  - arg1
              TestSimpleArgumentRequest:
                  - arg1
              TestEnumsResponse:
                  - arg1
                  - arg2
              TestStructArrayArgumentRequest:
                  - arg1
                  - arg2
                  - arg3
                  - arg4
                  - arg5
                  - arg6
              TestNullableOptionalResponse:
                  - wasPresent
                  - wasNull
                  - value
                  - originalValue
              TestStructArgumentRequest:
                  - arg1
              TestComplexNullableOptionalResponse:
                  - nullableIntWasNull
                  - nullableIntValue
                  - optionalIntWasPresent
                  - optionalIntValue
                  - nullableOptionalIntWasPresent
                  - nullableOptionalIntWasNull
                  - nullableOptionalIntValue
                  - nullableStringWasNull
                  - nullableStringValue
                  - optionalStringWasPresent
                  - optionalStringValue
                  - nullableOptionalStringWasPresent
                  - nullableOptionalStringWasNull
                  - nullableOptionalStringValue
                  - nullableStructWasNull
                  - nullableStructValue
                  - optionalStructWasPresent
                  - optionalStructValue
                  - nullableOptionalStructWasPresent
                  - nullableOptionalStructWasNull
                  - nullableOptionalStructValue
                  - nullableListWasNull
                  - nullableListValue
                  - optionalListWasPresent
                  - optionalListValue
                  - nullableOptionalListWasPresent
                  - nullableOptionalListWasNull
                  - nullableOptionalListValue
              TestNestedStructArgumentRequest:
                  - arg1
              BooleanResponse:
                  - value
              TestListStructArgumentRequest:
                  - arg1
              SimpleStructResponse:
                  - arg1
              TestListInt8UArgumentRequest:
                  - arg1
              TestEmitTestEventResponse:
                  - value
              TestNestedStructListArgumentRequest:
                  - arg1
              TestEmitTestFabricScopedEventResponse:
                  - value
              TestListNestedStructListArgumentRequest:
                  - arg1
              TestListInt8UReverseRequest:
                  - arg1
              TestEnumsRequest:
                  - arg1
                  - arg2
              TestNullableOptionalRequest:
                  - arg1
              TestComplexNullableOptionalRequest:
                  - nullableInt
                  - optionalInt
                  - nullableOptionalInt
                  - nullableString
                  - optionalString
                  - nullableOptionalString
                  - nullableStruct
                  - optionalStruct
                  - nullableOptionalStruct
                  - nullableList
                  - optionalList
                  - nullableOptionalList
              SimpleStructEchoRequest:
                  - arg1
              TestSimpleOptionalArgumentRequest:
                  - arg1
              TestEmitTestEventRequest:
                  - arg1
                  - arg2
                  - arg3
              TestEmitTestFabricScopedEventRequest:
                  - arg1
          OTASoftwareUpdateProvider:
              QueryImage:
                  - vendorID
                  - productID
                  - softwareVersion
                  - protocolsSupported
                  - hardwareVersion
                  - location
                  - requestorCanConsent
                  - metadataForProvider
                  # Next two were introduced and deprecated at the same time, effectively
                  - vendorId
                  - productId
              QueryImageResponse:
                  - status
                  - delayedActionTime
                  - imageURI
                  - softwareVersion
                  - softwareVersionString
                  - updateToken
                  - userConsentNeeded
                  - metadataForRequestor
              ApplyUpdateRequest:
                  - updateToken
                  - newVersion
              ApplyUpdateResponse:
                  - action
                  - delayedActionTime
              NotifyUpdateApplied:
                  - updateToken
                  - softwareVersion
          OTASoftwareUpdateRequestor:
              AnnounceOTAProvider:
                  - providerNodeID
                  - vendorID
                  - announcementReason
                  - metadataForNode
                  - endpoint
                  # Next two were introduced and deprecated at the same time, effectively
                  - providerNodeId
                  - vendorId
          Groups:
              AddGroup:
                  - groupID
              AddGroupIfIdentifying:
                  - groupID
              AddGroupResponse:
                  - groupID
              RemoveGroup:
                  - groupID
              RemoveGroupResponse:
                  - groupID
              ViewGroup:
                  - groupID
              ViewGroupResponse:
                  - groupID
          OnOff:
              OffWithEffect:
                  - effectIdentifier
          DiagnosticLogs:
              RetrieveLogsResponse:
                  - logContent
                  - utcTimeStamp
          AdministratorCommissioning:
              OpenCommissioningWindow:
                  - pakePasscodeVerifier
          OperationalCredentials:
              AttestationResponse:
                  - attestationSignature
              AddTrustedRootCertificate:
                  - rootCACertificate
          DoorLock:
              SetUser:
                  - userUniqueID
              GetUserResponse:
                  - userUniqueID
          ColorControl:
              MoveToColorTemperature:
                  - colorTemperatureMireds
          ContentLauncher:
              LauncherResponse:
                  - status
                  - data
      structs:
          OTASoftwareUpdateRequestor:
              - ProviderLocation
          UnitTesting:
              - SimpleStruct
              - TestFabricScoped
              - NullablesAndOptionalsStruct
              - NestedStruct
              - NestedStructList
              - DoubleNestedStructList
              - TestListStructOctet
          BasicInformation:
              - CapabilityMinimaStruct
          AccessControl:
              - AccessControlEntryStruct
              - AccessControlExtensionStruct
          SoftwareDiagnostics:
              - ThreadMetricsStruct
          GeneralDiagnostics:
              - NetworkInterface
          ModeSelect:
              - SemanticTagStruct
          OperationalCredentials:
              - FabricDescriptorStruct
          DoorLock:
              - CredentialStruct
          MediaPlayback:
              - PlaybackPositionStruct
          TargetNavigator:
              - TargetInfoStruct
          MediaInput:
              - InputInfoStruct
          AudioOutput:
              - OutputInfoStruct
          Channel:
              - ChannelInfoStruct
              - LineupInfoStruct
          ContentLauncher:
              - DimensionStruct
              - AdditionalInfoStruct
              - ParameterStruct
              - ContentSearchStruct
              - StyleInformationStruct
              - BrandingInformationStruct
          ApplicationLauncher:
              - ApplicationStruct
              - ApplicationEPStruct
          ApplicationBasic:
              - ApplicationStruct
      struct fields:
          UnitTesting:
              SimpleStruct:
                  - a
                  - b
                  - c
                  - d
                  - e
                  - f
                  - g
                  - h
              TestFabricScoped:
                  - fabricSensitiveInt8u
                  - optionalFabricSensitiveInt8u
                  - nullableFabricSensitiveInt8u
                  - nullableOptionalFabricSensitiveInt8u
                  - fabricSensitiveCharString
                  - fabricSensitiveStruct
                  - fabricSensitiveInt8uList
                  - fabricIndex
              NullablesAndOptionalsStruct:
                  - nullableInt
                  - optionalInt
                  - nullableOptionalInt
                  - nullableString
                  - optionalString
                  - nullableOptionalString
                  - nullableStruct
                  - optionalStruct
                  - nullableOptionalStruct
                  - nullableList
                  - optionalList
                  - nullableOptionalList
              NestedStruct:
                  - a
                  - b
                  - c
              NestedStructList:
                  - a
                  - b
                  - c
                  - d
                  - e
                  - f
                  - g
              DoubleNestedStructList:
                  - a
              TestListStructOctet:
                  - member1
                  - member2
          OTASoftwareUpdateRequestor:
              ProviderLocation:
                  - providerNodeID
                  - endpoint
                  - fabricIndex
          BasicInformation:
              CapabilityMinimaStruct:
                  - caseSessionsPerFabric
                  - subscriptionsPerFabric
          Descriptor:
              DeviceTypeStruct:
                  - deviceType
          AccessControl:
              AccessControlEntryStruct:
                  - privilege
                  - authMode
                  - subjects
                  - targets
                  - fabricIndex
              AccessControlExtensionStruct:
                  - data
                  - fabricIndex
          SoftwareDiagnostics:
              ThreadMetricsStruct:
                  - id
                  - name
                  - stackFreeCurrent
                  - stackFreeMinimum
                  - stackSize
          GeneralDiagnostics:
              NetworkInterface:
                  - name
                  - isOperational
                  - offPremiseServicesReachableIPv4
                  - offPremiseServicesReachableIPv6
                  - hardwareAddress
                  - iPv4Addresses
                  - iPv6Addresses
                  - type
          ModeSelect:
              SemanticTagStruct:
                  - mfgCode
                  - value
          OperationalCredentials:
              FabricDescriptorStruct:
                  - rootPublicKey
                  - vendorID
                  - fabricID
                  - nodeID
                  - label
                  - fabricIndex
                  # Values that are actually deprecated, but we effectively
                  # introduced them in this release.
                  - vendorId
                  - fabricId
                  - nodeId
          DoorLock:
              CredentialStruct:
                  - credentialType
                  - credentialIndex
          MediaPlayback:
              PlaybackPositionStruct:
                  - updatedAt
                  - position
          TargetNavigator:
              TargetInfoStruct:
                  - identifier
                  - name
          MediaInput:
              InputInfoStruct:
                  - index
                  - inputType
                  - name
                  - descriptionString
          AudioOutput:
              OutputInfoStruct:
                  - index
                  - outputType
                  - name
          Channel:
              ChannelInfoStruct:
                  - majorNumber
                  - minorNumber
                  - name
                  - callSign
                  - affiliateCallSign
              LineupInfoStruct:
                  - operatorName
                  - lineupName
                  - postalCode
                  - lineupInfoType
          ContentLauncher:
              DimensionStruct:
                  - width
                  - height
                  - metric
              AdditionalInfoStruct:
                  - name
                  - value
              ParameterStruct:
                  - type
                  - value
                  - externalIDList
              ContentSearchStruct:
                  - parameterList
              StyleInformationStruct:
                  - imageURL
                  - color
                  - size
                  # Member that is actually deprecated, but we effectively
                  # introduced it in this release.
                  - imageUrl
              BrandingInformationStruct:
                  - providerName
                  - background
                  - logo
                  - progressBar
                  - splash
                  - waterMark
          ApplicationLauncher:
              ApplicationStruct:
                  - catalogVendorID
                  - applicationID
                  # Values that are actually deprecated, but we effectively
                  # introduced them in this release.
                  - catalogVendorId
                  - applicationId
              ApplicationEPStruct:
                  - application
                  - endpoint
          ApplicationBasic:
              ApplicationStruct:
                  - catalogVendorID
                  - applicationID
                  # Values that are actually deprecated, but we effectively
                  # introduced them in this release.
                  - catalogVendorId
                  - applicationId
      events:
          OTASoftwareUpdateRequestor:
              - StateTransition
              - VersionApplied
              - DownloadError
          UnitTesting:
              - TestEvent
              - TestFabricScopedEvent
          BasicInformation:
              - StartUp
              - ShutDown
              - Leave
              - ReachableChanged
          PowerSource:
              - WiredFaultChange
              - BatFaultChange
              - BatChargeFaultChange
          BridgedDeviceBasicInformation:
              - StartUp
              - ShutDown
              - Leave
              - ReachableChanged
      event fields:
          Switch:
              MultiPressComplete:
                  - previousPosition
          UnitTesting:
              TestEvent:
                  - arg1
                  - arg2
                  - arg3
                  - arg4
                  - arg5
                  - arg6
              TestFabricScopedEvent:
                  - fabricIndex
          OTASoftwareUpdateRequestor:
              StateTransition:
                  - previousState
                  - newState
                  - reason
                  - targetSoftwareVersion
              VersionApplied:
                  - softwareVersion
                  - productID
              DownloadError:
                  - softwareVersion
                  - bytesDownloaded
                  - progressPercent
                  - platformCode
          BasicInformation:
              StartUp:
                  - softwareVersion
              Leave:
                  - fabricIndex
              ReachableChanged:
                  - reachableNewValue
          PowerSource:
              WiredFaultChange:
                  - current
                  - previous
              BatFaultChange:
                  - current
                  - previous
              BatChargeFaultChange:
                  - current
                  - previous
          BridgedDeviceBasicInformation:
              StartUp:
                  - softwareVersion
              ReachableChanged:
                  - reachableNewValue
      enums:
          OTASoftwareUpdateProvider:
              - OTAApplyUpdateAction
              - OTADownloadProtocol
              - OTAQueryStatus
          OTASoftwareUpdateRequestor:
              - OTAAnnouncementReason
              - OTAChangeReasonEnum
              - OTAUpdateStateEnum
          UnitTesting:
              - SimpleEnum
          AccessControl:
              - AccessControlEntryPrivilegeEnum
              - AccessControlEntryAuthModeEnum
          ThreadNetworkDiagnostics:
              - ConnectionStatusEnum
          EthernetNetworkDiagnostics:
              - PHYRateEnum
          GeneralDiagnostics:
              - HardwareFaultEnum
              - RadioFaultEnum
              - BootReasonEnum
              - NetworkFaultEnum
          OperationalCredentials:
              - NodeOperationalCertStatusEnum
              - CertificateChainTypeEnum
          DoorLock:
              - AlarmCodeEnum
              - CredentialRuleEnum
              - CredentialTypeEnum
              - DataOperationTypeEnum
              - DoorStateEnum
              - LockDataTypeEnum
              - LockOperationTypeEnum
              - OperationErrorEnum
              - OperatingModeEnum
              - OperationSourceEnum
      enum values:
          OTASoftwareUpdateProvider:
              OTAApplyUpdateAction:
                  - Proceed
                  - AwaitNextAction
                  - Discontinue
              OTADownloadProtocol:
                  - BDXSynchronous
                  - BDXAsynchronous
                  - HTTPS
                  - VendorSpecific
              OTAQueryStatus:
                  - UpdateAvailable
                  - Busy
                  - NotAvailable
                  - DownloadProtocolNotSupported
          OTASoftwareUpdateRequestor:
              OTAAnnouncementReason:
                  - SimpleAnnouncement
                  - UpdateAvailable
                  - UrgentUpdateAvailable
              OTAChangeReasonEnum:
                  - Unknown
                  - Success
                  - Failure
                  - TimeOut
                  - DelayByProvider
              OTAUpdateStateEnum:
                  - Unknown
                  - Idle
                  - Querying
                  - DelayedOnQuery
                  - Downloading
                  - Applying
                  - DelayedOnApply
                  - RollingBack
                  - DelayedOnUserConsent
          UnitTesting:
              SimpleEnum:
                  - Unspecified
                  - ValueA
                  - ValueB
                  - ValueC
          GeneralCommissioning:
              # CommissioningErrorEnum was originally just named
              # CommissioningError, but we generate the same API
              # for both of those names, so the name can just change
              # here.
              CommissioningErrorEnum:
                  - OK
          AccessControl:
              AccessControlEntryPrivilegeEnum:
                  - View
                  - ProxyView
                  - Operate
                  - Manage
                  - Administer
              AccessControlEntryAuthModeEnum:
                  - PASE
                  - CASE
                  - Group
          PowerSource:
              BatChargeLevelEnum:
                  - OK
              BatChargeFaultEnum:
                  - Unspecified
              PowerSourceStatusEnum:
                  - Unspecified
          ThreadNetworkDiagnostics:
              ConnectionStatusEnum:
                  - Connected
                  - NotConnected
          WiFiNetworkDiagnostics:
              WiFiVersionType:
                  - A
                  - B
                  - G
                  - N
                  - Ac
                  - Ax
          EthernetNetworkDiagnostics:
              PHYRateEnum:
                  - Rate10M
                  - Rate100M
                  - Rate1G
                  - Rate25G
                  - Rate5G
                  - Rate10G
                  - Rate40G
                  - Rate100G
                  - Rate200G
                  - Rate400G
          GeneralDiagnostics:
              HardwareFaultEnum:
                  - Unspecified
                  - Radio
                  - Sensor
                  - ResettableOverTemp
                  - NonResettableOverTemp
                  - PowerSource
                  - VisualDisplayFault
                  - AudioOutputFault
                  - UserInterfaceFault
                  - NonVolatileMemoryError
                  - TamperDetected
              RadioFaultEnum:
                  - Unspecified
                  - WiFiFault
                  - CellularFault
                  - ThreadFault
                  - NFCFault
                  - BLEFault
                  - EthernetFault
              BootReasonEnum:
                  - Unspecified
                  - PowerOnReboot
                  - BrownOutReset
                  - SoftwareWatchdogReset
                  - HardwareWatchdogReset
                  - SoftwareUpdateCompleted
                  - SoftwareReset
              NetworkFaultEnum:
                  - Unspecified
                  - HardwareFailure
                  - NetworkJammed
                  - ConnectionFailed
          OperationalCredentials:
              NodeOperationalCertStatusEnum:
                  - OK
                  - InvalidPublicKey
                  - InvalidNodeOpId
                  - InvalidNOC
                  - MissingCsr
                  - TableFull
                  - InvalidAdminSubject
                  - FabricConflict
                  - LabelConflict
                  - InvalidFabricIndex
              CertificateChainTypeEnum:
                  - DACCertificate
                  - PAICertificate
          DoorLock:
              AlarmCodeEnum:
                  - LockJammed
                  - LockFactoryReset
                  - LockRadioPowerCycled
                  - WrongCodeEntryLimit
                  - FrontEsceutcheonRemoved
                  - DoorForcedOpen
                  - DoorAjar
                  - ForcedUser
              CredentialRuleEnum:
                  - Single
                  - Dual
                  - Tri
              CredentialTypeEnum:
                  - ProgrammingPIN
                  - PIN
                  - RFID
                  - Fingerprint
                  - FingerVein
                  - Face
              DataOperationTypeEnum:
                  - Add
                  - Clear
                  - Modify
              DoorStateEnum:
                  - DoorOpen
                  - DoorClosed
                  - DoorJammed
                  - DoorForcedOpen
                  - DoorUnspecifiedError
                  - DoorAjar
              LockDataTypeEnum:
                  - Unspecified
                  - ProgrammingCode
                  - UserIndex
                  - WeekDaySchedule
                  - YearDaySchedule
                  - HolidaySchedule
                  - PIN
                  - RFID
                  - Fingerprint
              LockOperationTypeEnum:
                  - Lock
                  - Unlock
                  - NonAccessUserEvent
                  - ForcedUserEvent
              OperationErrorEnum:
                  - Unspecified
                  - InvalidCredential
                  - DisabledUserDenied
                  - Restricted
                  - InsufficientBattery
              OperatingModeEnum:
                  - Normal
                  - Vacation
                  - Privacy
                  - NoRemoteLockUnlock
                  - Passage
              OperationSourceEnum:
                  - Unspecified
                  - Manual
                  - ProprietaryRemote
                  - Keypad
                  - Auto
                  - Button
                  - Schedule
                  - Remote
                  - RFID
                  - Biometric
              UserTypeEnum:
                  - UnrestrictedUser
                  - ProgrammingUser
                  - ForcedUser
                  - DisposableUser
                  - ExpiringUser
                  - ScheduleRestrictedUser
                  - RemoteOnlyUser
          MediaInput:
              InputTypeEnum:
                  - HDMI
                  - SCART
                  - USB
          AudioOutput:
              OutputTypeEnum:
                  - HDMI
                  - BT
          Channel:
              LineupInfoTypeEnum:
                  - MSO
          ContentLauncher:
              MetricTypeEnum:
                  - Pixels
                  - Percentage
              ParameterEnum:
                  - Video
          Thermostat:
              # SystemModeEnum was originally named ThermostatSystemMode, but we
              # generate the same API for the names with/without "Enum" at the
              # end and the cluster name present/absent at the beginning, so the
              # name can just change here.
              SystemModeEnum:
                  - EmergencyHeat
                  - Dry
                  - Sleep
              SetpointAdjustMode:
                  - Heat
                  - Cool
                  - Both
      bitmaps:
          UnitTesting:
              - Bitmap8MaskMap
              - Bitmap16MaskMap
              - Bitmap32MaskMap
              - Bitmap64MaskMap
              - SimpleBitmap
          LevelControl:
              - LevelControlOptions
          DoorLock:
              - DaysMaskMap
          PumpConfigurationAndControl:
              - PumpFeature
          WiFiNetworkDiagnostics:
              # Feature was originally named WiFiNetworkDiagnosticsFeature, but
              # we generate the same API for both of those names, so the name
              # can just change here.
              - Feature
          EthernetNetworkDiagnostics:
              # Feature was originally named EthernetNetworkDiagnosticsFeature, but
              # we generate the same API for both of those names, so the name
              # can just change here.
              - Feature
      bitmap values:
          UnitTesting:
              Bitmap8MaskMap:
                  - MaskVal1
                  - MaskVal2
                  - MaskVal3
                  - MaskVal4
              Bitmap16MaskMap:
                  - MaskVal1
                  - MaskVal2
                  - MaskVal3
                  - MaskVal4
              Bitmap32MaskMap:
                  - MaskVal1
                  - MaskVal2
                  - MaskVal3
                  - MaskVal4
              Bitmap64MaskMap:
                  - MaskVal1
                  - MaskVal2
                  - MaskVal3
                  - MaskVal4
              SimpleBitmap:
                  - ValueA
                  - ValueB
                  - ValueC
          LevelControl:
              LevelControlOptions:
                  - ExecuteIfOff
                  - CoupleColorTempToLevel
          NetworkCommissioning:
              WiFiSecurity:
                  - WEP
                  - WPAPersonal
                  - WPA2Personal
                  - WPA3Personal
          PressureMeasurement:
              PressureFeature:
                  - Extended
          DoorLock:
              DaysMaskMap:
                  - Sunday
                  - Monday
                  - Tuesday
                  - Wednesday
                  - Thursday
                  - Friday
                  - Saturday
              # Feature was originally named DoorLockFeature, but we generate the
              # same API for both of those names, so the name can just change
              # here.
              Feature:
                  - PINCredential
                  - RFIDCredential
                  - WeekDayAccessSchedules
                  - CredentialsOverTheAirAccess
                  - User
                  - Notification
                  - YearDayAccessSchedules
          PumpConfigurationAndControl:
              PumpFeature:
                  - ConstantPressure
                  - CompensatedPressure
                  - ConstantFlow
                  - ConstantSpeed
                  - ConstantTemperature
                  - Automatic
                  - Local
          Thermostat:
              # Feature was originally named ThermostatFeature, but we generate the
              # same API for both of those names, so the name can just change
              # here.
              Feature:
                  - ScheduleConfiguration
                  - AutoMode
              DayOfWeek:
                  - Away
              ModeForSequence:
                  - HeatSetpointPresent
                  - CoolSetpointPresent
          WiFiNetworkDiagnostics:
              # Feature was originally named WiFiNetworkDiagnosticsFeature, but
              # we generate the same API for both of those names, so the name
              # can just change here.
              Feature:
                  - PacketCounts
                  - ErrorCounts
          EthernetNetworkDiagnostics:
              # Feature was originally named EthernetNetworkDiagnosticsFeature, but
              # we generate the same API for both of those names, so the name
              # can just change here.
              Feature:
                  - PacketCounts
                  - ErrorCounts
  deprecated:
      clusters:
          - OtaSoftwareUpdateProvider
          - OtaSoftwareUpdateRequestor
          - TestCluster
          - WakeOnLan
          - Basic
      attributes:
          Descriptor:
              - DeviceList
          AccessControl:
              - Acl
          BallastConfiguration:
              - IntrinsicBalanceFactor
          OccupancySensing:
              - PirOccupiedToUnoccupiedDelay
              - PirUnoccupiedToOccupiedDelay
              - PirUnoccupiedToOccupiedThreshold
          ThreadNetworkDiagnostics:
              - NeighborTableList
              - RouteTableList
          WiFiNetworkDiagnostics:
              - Bssid
              - Rssi
          GeneralDiagnostics:
              - BootReasons
      commands:
          ContentLauncher:
              - LaunchResponse
          MediaPlayback:
              - StopPlayback
      command fields:
          Groups:
              AddGroup:
                  - groupId
              AddGroupIfIdentifying:
                  - groupId
              AddGroupResponse:
                  - groupId
              RemoveGroup:
                  - groupId
              RemoveGroupResponse:
                  - groupId
              ViewGroup:
                  - groupId
              ViewGroupResponse:
                  - groupId
          OnOff:
              OffWithEffect:
                  - effectId
          DiagnosticLogs:
              RetrieveLogsResponse:
                  - content
                  - timeStamp
          AdministratorCommissioning:
              OpenCommissioningWindow:
                  - pakeVerifier
          OperationalCredentials:
              AttestationResponse:
                  - signature
              AddTrustedRootCertificate:
                  - rootCertificate
          DoorLock:
              SetUser:
                  - userUniqueId
              GetUserResponse:
                  - userUniqueId
          ColorControl:
              MoveToColorTemperature:
                  - colorTemperature
          OTASoftwareUpdateProvider:
              QueryImage:
                  - vendorId
                  - productId
          OTASoftwareUpdateRequestor:
              AnnounceOTAProvider:
                  - providerNodeId
                  - vendorId
      structs:
          Descriptor:
              - DeviceType
          AccessControl:
              - AccessControlEntry
              - ExtensionEntry
          PowerSource:
              - WiredFaultChangeType
              - BatFaultChangeType
              - BatChargeFaultChangeType
          SoftwareDiagnostics:
              - ThreadMetrics
          GeneralDiagnostics:
              - NetworkInterfaceType
          ModeSelect:
              - SemanticTag
          OperationalCredentials:
              - FabricDescriptor
          DoorLock:
              - DlCredential
          MediaPlayback:
              - PlaybackPosition
          TargetNavigator:
              - TargetInfo
          MediaInput:
              - InputInfo
          AudioOutput:
              - OutputInfo
          Channel:
              - ChannelInfo
              - LineupInfo
          ContentLauncher:
              - Dimension
              - AdditionalInfo
              - Parameter
              - ContentSearch
              - StyleInformation
              - BrandingInformation
          ApplicationLauncher:
              - Application
              - ApplicationEP
          ApplicationBasic:
              - ApplicationBasicApplication
      struct fields:
          Descriptor:
              DeviceTypeStruct:
                  - type
          OperationalCredentials:
              FabricDescriptorStruct:
                  - vendorId
                  - fabricId
                  - nodeId
          ContentLauncher:
              StyleInformationStruct:
                  - imageUrl
          ApplicationLauncher:
              ApplicationStruct:
                  - catalogVendorId
                  - applicationId
          ApplicationBasic:
              ApplicationStruct:
                  - catalogVendorId
                  - applicationId
      event fields:
          Switch:
              MultiPressComplete:
                  - newPosition
      enums:
          AccessControl:
              - Privilege
              - AuthMode
          ThreadNetworkDiagnostics:
              - ThreadConnectionStatus
          EthernetNetworkDiagnostics:
              - PHYRateType
          GeneralDiagnostics:
              - HardwareFaultType
              - RadioFaultType
              - BootReasonType
              - NetworkFaultType
          OperationalCredentials:
              - OperationalCertStatus
          DoorLock:
              - DlAlarmCode
              - DlCredentialRule
              - DlCredentialType
              - DlDataOperationType
              - DlDoorState
              - DlLockDataType
              - DlLockOperationType
              - DlOperationError
              - DlOperatingMode
              - DlOperationSource
              - DlUserStatus
              - DlUserType
              # The enums after this come from the draft/types/door-lock.xml, not the
              # door lock cluster XML
              #
              # DoorLockUserStatus is not marked deprecated here because the
              # UserStatusEnum from the spec ends up with the same enum name
              # (MTRDoorLockUserStatus) but is missing one of the values
              # compared to DoorLockUserStatus.  So we have to keep
              # DoorLockUserStatus for now and just deprecate its one extra name.
              - DoorLockUserStatus
              - DoorLockUserType
              - DoorLockDayOfWeek
              - DoorLockSetPinOrIdStatus
              - DoorLockOperationEventCode
              - DoorLockProgrammingEventCode
      enum values:
          GeneralCommissioning:
              # CommissioningErrorEnum was originally just named
              # CommissioningError, but we generate the same API
              # for both of those names, so the name can just change
              # here.
              CommissioningErrorEnum:
                  - Ok
          PowerSource:
              BatChargeLevelEnum:
                  - Ok
              BatChargeFaultEnum:
                  - Unspecfied
              PowerSourceStatusEnum:
                  - Unspecfied
          WiFiNetworkDiagnostics:
              WiFiVersionType:
                  - 80211a
                  - 80211b
                  - 80211g
                  - 80211n
                  - 80211ac
                  - 80211ax
          DoorLock:
              UserStatusEnum:
                  - NotSupported
              UserTypeEnum:
                  - NotSupported
                  - Unrestricted
                  - MasterUser
          MediaInput:
              InputTypeEnum:
                  - Hdmi
                  - Scart
                  - Usb
          AudioOutput:
              OutputTypeEnum:
                  - Hdmi
                  - Bt
          Channel:
              LineupInfoTypeEnum:
                  - Mso
          ContentLauncher:
              MetricTypeEnum:
                  - PIXELS
                  - PERCENTAGE
          Thermostat:
              # SystemModeEnum was originally named ThermostatSystemMode, but we
              # generate the same API for the names with/without "Enum" at the
              # end and the cluster name present/absent at the beginning, so the
              # name can just change here.
              SystemModeEnum:
                  - EmergencyHeating
              SetpointAdjustMode:
                  - HeatSetpoint
                  - CoolSetpoint
                  - HeatAndCoolSetpoints
      bitmaps:
          DoorLock:
              - DlDaysMaskMap
      bitmap values:
          NetworkCommissioning:
              WiFiSecurity:
                  - WepPersonal
                  - WpaPersonal
                  - Wpa2Personal
                  - Wpa3Personal
          PressureMeasurement:
              PressureFeature:
                  - EXT
          DoorLock:
              # Feature was originally named DoorLockFeature, but we generate the
              # same API for both of those names, so the name can just change
              # here.
              Feature:
                  - PINCredentials
                  - RFIDCredentials
                  - WeekDaySchedules
                  - CredentialsOTA
                  - UsersManagement
                  - Notifications
                  - YearDaySchedules
          Thermostat:
              # Feature was originally named ThermostatFeature, but we generate the
              # same API for both of those names, so the name can just change
              # here.
              Feature:
                  - Schedule
                  - Automode
              DayOfWeek:
                  - AwayOrVacation
              ModeForSequence:
                  - HeatSetpointFieldPresent
                  - CoolSetpointFieldPresent
      apis:
          - Timed Invoke for server to client commands
          - Deprecated global attribute names
  removed:
      commands:
          BasicInformation:
              - MfgSpecificPing
      command fields:
          # Cases where the cluster/command got renamed and the fields got
          # renamed, so the old command name never had the new fields.
          OtaSoftwareUpdateProvider:
              QueryImage:
                  - vendorID
                  - productID
      enums:
          # DoorLockUserStatus (non-spec) and UserStatusEnum (from the spec) end
          # up with the same enum name (MTRDoorLockUserStatus), so just remove
          # the non-spec one.
          DoorLock:
              - DoorLockUserStatus
              - DoorLockUserType
      enum values:
          EthernetNetworkDiagnostics:
              # Both the enum and the values got renamed, so don't output the
              # old values with the new enum name.
              PHYRateEnum:
                  - 10M
                  - 100M
                  - 1000M
                  - 25G
                  - 5G
                  - 10G
                  - 40G
                  - 100G
                  - 200G
                  - 400G
          OperationalCredentials:
              # Both the enum and the value got renamed, so don't output the
              # old value with the new enum name.
              NodeOperationalCertStatusEnum:
                  - SUCCESS
          DoorLock:
              # Both the enum and the values got renamed, so don't output the
              # old value with the new enum name.
              CredentialRuleEnum:
                  - Double
  renames:
      clusters:
          UnitTesting: TestCluster
          BasicInformation: Basic
          OTASoftwareUpdateProvider: OtaSoftwareUpdateProvider
          OTASoftwareUpdateRequestor: OtaSoftwareUpdateRequestor
          WakeOnLAN: WakeOnLan
          BridgedDeviceBasicInformation: BridgedDeviceBasic
      attributes:
          Descriptor:
              DeviceTypeList: DeviceList
          AccessControl:
              ACL: Acl
          BallastConfiguration:
              IntrinsicBallastFactor: IntrinsicBalanceFactor
          OccupancySensing:
              PIROccupiedToUnoccupiedDelay: PirOccupiedToUnoccupiedDelay
              PIRUnoccupiedToOccupiedDelay: PirUnoccupiedToOccupiedDelay
              PIRUnoccupiedToOccupiedThreshold: PirUnoccupiedToOccupiedThreshold
          OTASoftwareUpdateRequestor:
              DefaultOTAProviders: DefaultOtaProviders
          ThreadNetworkDiagnostics:
              NeighborTable: NeighborTableList
              RouteTable: RouteTableList
          WiFiNetworkDiagnostics:
              BSSID: Bssid
              RSSI: Rssi
          GeneralDiagnostics:
              BootReason: BootReasons
      commands:
          OTASoftwareUpdateRequestor:
              AnnounceOTAProvider: AnnounceOtaProvider
          ContentLauncher:
              LauncherResponse: LaunchResponse
          MediaPlayback:
              Stop: StopPlayback
      command fields:
          OTASoftwareUpdateProvider:
              QueryImage:
                  vendorID: vendorId
                  productID: productId
          OTASoftwareUpdateRequestor:
              AnnounceOTAProvider:
                  providerNodeID: providerNodeId
                  vendorID: vendorId
          Groups:
              AddGroup:
                  groupID: groupId
              AddGroupIfIdentifying:
                  groupID: groupId
              AddGroupResponse:
                  groupID: groupId
              RemoveGroup:
                  groupID: groupId
              RemoveGroupResponse:
                  groupID: groupId
              ViewGroup:
                  groupID: groupId
              ViewGroupResponse:
                  groupID: groupId
          OnOff:
              OffWithEffect:
                  effectIdentifier: effectId
          DiagnosticLogs:
              RetrieveLogsResponse:
                  logContent: content
                  utcTimeStamp: timeStamp
          AdministratorCommissioning:
              OpenCommissioningWindow:
                  pakePasscodeVerifier: pakeVerifier
          OperationalCredentials:
              AttestationResponse:
                  attestationSignature: signature
              AddTrustedRootCertificate:
                  rootCACertificate: rootCertificate
          DoorLock:
              SetUser:
                  userUniqueID: userUniqueId
              GetUserResponse:
                  userUniqueID: userUniqueId
          ColorControl:
              MoveToColorTemperature:
                  colorTemperatureMireds: colorTemperature
      structs:
          AccessControl:
              AccessControlEntryStruct: AccessControlEntry
              AccessControlExtensionStruct: ExtensionEntry
          SoftwareDiagnostics:
              ThreadMetricsStruct: ThreadMetrics
          GeneralDiagnostics:
              NetworkInterface: NetworkInterfaceType
          ModeSelect:
              SemanticTagStruct: SemanticTag
          OperationalCredentials:
              FabricDescriptorStruct: FabricDescriptor
          DoorLock:
              CredentialStruct: DlCredential
          MediaPlayback:
              PlaybackPositionStruct: PlaybackPosition
          TargetNavigator:
              TargetInfoStruct: TargetInfo
          MediaInput:
              InputInfoStruct: InputInfo
          AudioOutput:
              OutputInfoStruct: OutputInfo
          Channel:
              ChannelInfoStruct: ChannelInfo
              LineupInfoStruct: LineupInfo
          ContentLauncher:
              DimensionStruct: Dimension
              AdditionalInfoStruct: AdditionalInfo
              ParameterStruct: Parameter
              ContentSearchStruct: ContentSearch
              StyleInformationStruct: StyleInformation
              BrandingInformationStruct: BrandingInformation
          ApplicationLauncher:
              ApplicationStruct: Application
              ApplicationEPStruct: ApplicationEP
          ApplicationBasic:
              ApplicationStruct: ApplicationBasicApplication
      struct fields:
          Descriptor:
              DeviceTypeStruct:
                  deviceType: type
          OperationalCredentials:
              FabricDescriptorStruct:
                  vendorID: vendorId
                  fabricID: fabricId
                  nodeID: nodeId
          ContentLauncher:
              StyleInformationStruct:
                  imageURL: imageUrl
          ApplicationLauncher:
              ApplicationStruct:
                  catalogVendorID: catalogVendorId
                  applicationID: applicationId
          ApplicationBasic:
              ApplicationStruct:
                  catalogVendorID: catalogVendorId
                  applicationID: applicationId
      event fields:
          Switch:
              MultiPressComplete:
                  previousPosition: newPosition
      enums:
          AccessControl:
              AccessControlEntryPrivilegeEnum: Privilege
              AccessControlEntryAuthModeEnum: AuthMode
          ThreadNetworkDiagnostics:
              ConnectionStatusEnum: ThreadConnectionStatus
          EthernetNetworkDiagnostics:
              PHYRateEnum: PHYRateType
          GeneralDiagnostics:
              HardwareFaultEnum: HardwareFaultType
              RadioFaultEnum: RadioFaultType
              BootReasonEnum: BootReasonType
              NetworkFaultEnum: NetworkFaultType
          OperationalCredentials:
              NodeOperationalCertStatusEnum: OperationalCertStatus
          DoorLock:
              AlarmCodeEnum: DlAlarmCode
              CredentialRuleEnum: DlCredentialRule
              CredentialTypeEnum: DlCredentialType
              DataOperationTypeEnum: DlDataOperationType
              DoorStateEnum: DlDoorState
              LockDataTypeEnum: DlLockDataType
              LockOperationTypeEnum: DlLockOperationType
              OperationErrorEnum: DlOperationError
              OperatingModeEnum: DlOperatingMode
              OperationSourceEnum: DlOperationSource
              UserStatusEnum: DlUserStatus
              UserTypeEnum: DlUserType
      enum values:
          GeneralCommissioning:
              # CommissioningErrorEnum was originally just named
              # CommissioningError, but we generate the same API
              # for both of those names, so the name can just change
              # here.
              CommissioningErrorEnum:
                  OK: Ok
          PowerSource:
              BatChargeLevelEnum:
                  OK: Ok
              BatChargeFaultEnum:
                  Unspecified: Unspecfied
              PowerSourceStatusEnum:
                  Unspecified: Unspecfied
          WiFiNetworkDiagnostics:
              WiFiVersionType:
                  A: 80211a
                  B: 80211b
                  G: 80211g
                  N: 80211n
                  Ac: 80211ac
                  Ax: 80211ax
          EthernetNetworkDiagnostics:
              PHYRateEnum:
                  Rate10M: 10M
                  Rate100M: 100M
                  Rate1G: 1000M
                  Rate25G: 25G
                  Rate5G: 5G
                  Rate10G: 10G
                  Rate40G: 40G
                  Rate100G: 100G
                  Rate200G: 200G
                  Rate400G: 400G
              PHYRateType:
                  Rate10M: 10M
                  Rate100M: 100M
                  Rate1G: 1000M
                  Rate25G: 25G
                  Rate5G: 5G
                  Rate10G: 10G
                  Rate40G: 40G
                  Rate100G: 100G
                  Rate200G: 200G
                  Rate400G: 400G
          OperationalCredentials:
              NodeOperationalCertStatusEnum:
                  OK: SUCCESS
              OperationalCertStatus:
                  OK: SUCCESS
          DoorLock:
              CredentialRuleEnum:
                  Dual: Double
              UserTypeEnum:
                  UnrestrictedUser: Unrestricted
                  ProgrammingUser: MasterUser
          MediaInput:
              InputTypeEnum:
                  HDMI: Hdmi
                  SCART: Scart
                  USB: Usb
          AudioOutput:
              OutputTypeEnum:
                  HDMI: Hdmi
                  BT: Bt
          Channel:
              LineupInfoTypeEnum:
                  MSO: Mso
          ContentLauncher:
              MetricTypeEnum:
                  Pixels: PIXELS
                  Percentage: PERCENTAGE
          Thermostat:
              # SystemModeEnum was originally named ThermostatSystemMode, but we
              # generate the same API for the names with/without "Enum" at the
              # end and the cluster name present/absent at the beginning, so the
              # name can just change here.
              SystemModeEnum:
                  EmergencyHeat: EmergencyHeating
              SetpointAdjustMode:
                  Heat: HeatSetpoint
                  Cool: CoolSetpoint
                  Both: HeatAndCoolSetpoints
      bitmaps:
          DoorLock:
              DaysMaskMap: DlDaysMaskMap
      bitmap values:
          NetworkCommissioning:
              WiFiSecurity:
                  WEP: WepPersonal
                  WPAPersonal: WpaPersonal
                  WPA2Personal: Wpa2Personal
                  WPA3Personal: Wpa3Personal
          PressureMeasurement:
              PressureFeature:
                  Extended: EXT
          DoorLock:
              # Feature was originally named DoorLockFeature, but we generate the
              # same API for both of those names, so the name can just change
              # here.
              Feature:
                  PINCredential: PINCredentials
                  RFIDCredential: RFIDCredentials
                  WeekDayAccessSchedules: WeekDaySchedules
                  CredentialsOverTheAirAccess: CredentialsOTA
                  User: UsersManagement
                  Notification: Notifications
                  YearDayAccessSchedules: YearDaySchedules
          Thermostat:
              # Feature was originally named ThermostatFeature, but we generate the
              # same API for both of those names, so the name can just change
              # here.
              Feature:
                  ScheduleConfiguration: Schedule
                  AutoMode: Automode
              DayOfWeek:
                  Away: AwayOrVacation
              ModeForSequence:
                  HeatSetpointPresent: HeatSetpointFieldPresent
                  CoolSetpointPresent: CoolSetpointFieldPresent

- release: "27C5E231-9EB5-4932-B4C1-10D88419D9CB" # First after major API revamp
  versions:
      iOS: "16.5"
      macOS: "13.4"
      watchOS: "9.5"
      tvOS: "16.5"
  introduced:
      ids:
          attributes:
              TimeSynchronization:
                  - DSTOffset
      command fields:
          DiagnosticLogs:
              RetrieveLogsRequest:
                  # Not really usable in earlier releases: wrong type.
                  - transferFileDesignator
      structs:
          TimeSynchronization:
              - DSTOffsetStruct
              - TimeZoneStruct
      struct fields:
          TimeSynchronization:
              DSTOffsetStruct:
                  - offset
                  - validStarting
                  - validUntil
              TimeZoneStruct:
                  - offset
                  - validAt
                  - name
      enums:
          DiagnosticLogs:
              - IntentEnum
              - StatusEnum
              - TransferProtocolEnum
          OccupancySensing:
              - OccupancySensorTypeEnum
          WiFiNetworkDiagnostics:
              - ConnectionStatusEnum
              - WiFiVersionEnum
          PumpConfigurationAndControl:
              - ControlModeEnum
              - OperationModeEnum
          PowerSource:
              - BatCommonDesignationEnum
              - BatApprovedChemistryEnum
      enum values:
          DoorLock:
              LockDataTypeEnum:
                  - FingerVein
                  - Face
          DiagnosticLogs:
              IntentEnum:
                  - EndUserSupport
                  - NetworkDiag
                  - CrashLogs
              StatusEnum:
                  - Success
                  - Exhausted
                  - NoLogs
                  - Busy
                  - Denied
              TransferProtocolEnum:
                  - ResponsePayload
                  - BDX
          OccupancySensing:
              OccupancySensorTypeEnum:
                  - PIR
                  - Ultrasonic
                  - PIRAndUltrasonic
                  - PhysicalContact
          WiFiNetworkDiagnostics:
              ConnectionStatusEnum:
                  - Connected
                  - NotConnected
              WiFiVersionEnum:
                  - A
                  - B
                  - G
                  - N
                  - Ac
                  - Ax
          PumpConfigurationAndControl:
              ControlModeEnum:
                  - ConstantSpeed
                  - ConstantPressure
                  - ProportionalPressure
                  - ConstantFlow
                  - ConstantTemperature
                  - Automatic
              OperationModeEnum:
                  - Normal
                  - Minimum
                  - Maximum
                  - Local
          PowerSource:
              WiredFaultEnum:
                  - Unspecified
              BatFaultEnum:
                  - Unspecified
              BatCommonDesignationEnum:
                  - Unspecified
                  - AAA
                  - AA
                  - C
                  - D
                  - 4v5
                  - 6v0
                  - 9v0
                  - 12AA
                  - AAAA
                  - A
                  - B
                  - F
                  - N
                  - No6
                  - SubC
                  - A23
                  - A27
                  - BA5800
                  - Duplex
                  - 4SR44
                  - "523"
                  - "531"
                  - 15v0
                  - 22v5
                  - 30v0
                  - 45v0
                  - 67v5
                  - J
                  - CR123A
                  - CR2
                  - 2CR5
                  - CRP2
                  - CRV3
                  - SR41
                  - SR43
                  - SR44
                  - SR45
                  - SR48
                  - SR54
                  - SR55
                  - SR57
                  - SR58
                  - SR59
                  - SR60
                  - SR63
                  - SR64
                  - SR65
                  - SR66
                  - SR67
                  - SR68
                  - SR69
                  - SR516
                  - SR731
                  - SR712
                  - LR932
                  - A5
                  - A10
                  - A13
                  - A312
                  - A675
                  - AC41E
                  - "10180"
                  - "10280"
                  - "10440"
                  - "14250"
                  - "14430"
                  - "14500"
                  - "14650"
                  - "15270"
                  - "16340"
                  - RCR123A
                  - "17500"
                  - "17670"
                  - "18350"
                  - "18500"
                  - "18650"
                  - "19670"
                  - "25500"
                  - "26650"
                  - "32600"
              BatApprovedChemistryEnum:
                  - Unspecified
                  - Alkaline
                  - LithiumCarbonFluoride
                  - LithiumChromiumOxide
                  - LithiumCopperOxide
                  - LithiumIronDisulfide
                  - LithiumManganeseDioxide
                  - LithiumThionylChloride
                  - Magnesium
                  - MercuryOxide
                  - NickelOxyhydride
                  - SilverOxide
                  - ZincAir
                  - ZincCarbon
                  - ZincChloride
                  - ZincManganeseDioxide
                  - LeadAcid
                  - LithiumCobaltOxide
                  - LithiumIon
                  - LithiumIonPolymer
                  - LithiumIronPhosphate
                  - LithiumSulfur
                  - LithiumTitanate
                  - NickelCadmium
                  - NickelHydrogen
                  - NickelIron
                  - NickelMetalHydride
                  - NickelZinc
                  - SilverZinc
                  - SodiumIon
                  - SodiumSulfur
                  - ZincBromide
                  - ZincCerium
      bitmaps:
          OccupancySensing:
              - OccupancyBitmap
              - OccupancySensorTypeBitmap
          PumpConfigurationAndControl:
              - PumpStatusBitmap
      bitmap values:
          OccupancySensing:
              OccupancyBitmap:
                  - Occupied
              OccupancySensorTypeBitmap:
                  - PIR
                  - Ultrasonic
                  - PhysicalContact
          PumpConfigurationAndControl:
              PumpFeature:
                  - LocalOperation
              PumpStatusBitmap:
                  - DeviceFault
                  - Supplyfault
                  - SpeedLow
                  - SpeedHigh
                  - LocalOverride
                  - Running
                  - RemotePressure
                  - RemoteFlow
                  - RemoteTemperature
  deprecated:
      attributes:
          TimeSynchronization:
              - DstOffset
      structs:
          TimeSynchronization:
              - DstOffsetType
              - TimeZoneType
      enums:
          DiagnosticLogs:
              - LogsIntent
              - LogsStatus
              - LogsTransferProtocol
          WiFiNetworkDiagnostics:
              - WiFiConnectionStatus
              - WiFiVersionType
          PumpConfigurationAndControl:
              - PumpControlMode
              - PumpOperationMode
      enum values:
          PowerSource:
              WiredFaultEnum:
                  - Unspecfied
              BatFaultEnum:
                  - Unspecfied
      bitmaps:
          PumpConfigurationAndControl:
              - PumpStatus
      bitmap values:
          PumpConfigurationAndControl:
              PumpFeature:
                  - Local
  renames:
      attributes:
          TimeSynchronization:
              DSTOffset: DstOffset
      structs:
          TimeSynchronization:
              DSTOffsetStruct: DstOffsetType
              TimeZoneStruct: TimeZoneType
      enums:
          DiagnosticLogs:
              IntentEnum: LogsIntent
              StatusEnum: LogsStatus
              TransferProtocolEnum: LogsTransferProtocol
          WiFiNetworkDiagnostics:
              ConnectionStatusEnum: WiFiConnectionStatus
              WiFiVersionEnum: WiFiVersionType
          PumpConfigurationAndControl:
              ControlModeEnum: PumpControlMode
              OperationModeEnum: PumpOperationMode
      enum values:
          PowerSource:
              WiredFaultEnum:
                  Unspecified: Unspecfied
              BatFaultEnum:
                  Unspecified: Unspecfied
      bitmaps:
          PumpConfigurationAndControl:
              PumpStatusBitmap: PumpStatus
      bitmap values:
          PumpConfigurationAndControl:
              PumpFeature:
                  LocalOperation: Local

- release: "3C23F160-13CE-4397-BC65-122B61E4D691"
  versions:
      iOS: "17.0"
      macOS: "14.0"
      watchOS: "10.0"
      tvOS: "17.0"
  introduced:
      attributes:
          BasicInformation:
              - ProductAppearance
          BridgedDeviceBasicInformation:
              - ProductAppearance
      structs:
          AccessControl:
              - AccessControlTargetStruct
          BasicInformation:
              - ProductAppearanceStruct
          BridgedDeviceBasicInformation:
              - ProductAppearanceStruct
          NetworkCommissioning:
              - WiFiInterfaceScanResultStruct
              - ThreadInterfaceScanResultStruct
              - NetworkInfoStruct
          ThreadNetworkDiagnostics:
              - NeighborTableStruct
              - RouteTableStruct
      struct fields:
          AccessControl:
              AccessControlTargetStruct:
                  - cluster
                  - endpoint
                  - deviceType
          BasicInformation:
              ProductAppearanceStruct:
                  - finish
                  - primaryColor
          BridgedDeviceBasicInformation:
              ProductAppearanceStruct:
                  - finish
                  - primaryColor
          NetworkCommissioning:
              WiFiInterfaceScanResultStruct:
                  - security
                  - ssid
                  - bssid
                  - channel
                  - wiFiBand
                  - rssi
              ThreadInterfaceScanResultStruct:
                  - panId
                  - extendedPanId
                  - networkName
                  - channel
                  - version
                  - extendedAddress
                  - rssi
                  - lqi
              NetworkInfoStruct:
                  - networkID
                  - connected
          ThreadNetworkDiagnostics:
              NeighborTableStruct:
                  - extAddress
                  - age
                  - rloc16
                  - linkFrameCounter
                  - mleFrameCounter
                  - lqi
                  - averageRssi
                  - lastRssi
                  - frameErrorRate
                  - messageErrorRate
                  - rxOnWhenIdle
                  - fullThreadDevice
                  - fullNetworkData
                  - isChild
              RouteTableStruct:
                  - extAddress
                  - rloc16
                  - routerId
                  - nextHop
                  - pathCost
                  - lqiIn
                  - lqiOut
                  - age
                  - allocated
                  - linkEstablished
      enums:
          BasicInformation:
              - ColorEnum
              - ProductFinishEnum
          BridgedDeviceBasicInformation:
              - ColorEnum
              - ProductFinishEnum
          FanControl:
              - FanModeEnum
              - FanModeSequenceEnum
      enum values:
          BasicInformation:
              ColorEnum:
                  - Black
                  - Navy
                  - Green
                  - Teal
                  - Maroon
                  - Purple
                  - Olive
                  - Gray
                  - Blue
                  - Lime
                  - Aqua
                  - Red
                  - Fuchsia
                  - Yellow
                  - White
                  - Nickel
                  - Chrome
                  - Brass
                  - Copper
                  - Silver
                  - Gold
              ProductFinishEnum:
                  - Matte
                  - Satin
                  - Polished
                  - Rugged
                  - Fabric
                  - Other
          BridgedDeviceBasicInformation:
              ColorEnum:
                  - Black
                  - Navy
                  - Green
                  - Teal
                  - Maroon
                  - Purple
                  - Olive
                  - Gray
                  - Blue
                  - Lime
                  - Aqua
                  - Red
                  - Fuchsia
                  - Yellow
                  - White
                  - Nickel
                  - Chrome
                  - Brass
                  - Copper
                  - Silver
                  - Gold
              ProductFinishEnum:
                  - Matte
                  - Satin
                  - Polished
                  - Rugged
                  - Fabric
                  - Other
          FanControl:
              FanModeEnum:
                  - Off
                  - Low
                  - Medium
                  - High
                  - On
                  - Auto
                  - Smart
              FanModeSequenceEnum:
                  - OffLowMedHigh
                  - OffLowHigh
                  - OffLowMedHighAuto
                  - OffLowHighAuto
                  - OffOnAuto
                  - OffOn
          NetworkCommissioning:
              # WiFiBandEnum was originally just named WiFiBand, but we generate
              # the same API for both of those names, so the name can just
              # change here.
              WiFiBandEnum:
                  - 1G
          WiFiNetworkDiagnostics:
              WiFiVersionEnum:
                  - Ah
          Identify:
              IdentifyTypeEnum:
                  - LightOutput
                  - VisibleIndicator
      bitmaps:
          Groups:
              - Feature
              - NameSupportBitmap
          NetworkCommissioning:
              - WiFiSecurityBitmap
          PressureMeasurement:
              - Feature
          PumpConfigurationAndControl:
              - Feature
          FanControl:
              - RockBitmap
              - WindBitmap
      bitmap values:
          FanControl:
              RockBitmap:
                  - RockLeftRight
                  - RockUpDown
                  - RockRound
              WindBitmap:
                  - SleepWind
                  - NaturalWind
          Groups:
              Feature:
                  - GroupNames
              NameSupportBitmap:
                  - GroupNames
          ModeSelect:
              Feature:
                  - OnOff
          NetworkCommissioning:
              WiFiSecurityBitmap:
                  - Unencrypted
                  - WEP
                  - WPAPersonal
                  - WPA2Personal
                  - WPA3Personal
          PressureMeasurement:
              Feature:
                  - Extended
          PumpConfigurationAndControl:
              Feature:
                  - ConstantPressure
                  - CompensatedPressure
                  - ConstantFlow
                  - ConstantSpeed
                  - ConstantTemperature
                  - Automatic
                  - LocalOperation
          Thermostat:
              Feature:
                  - LocalTemperatureNotExposed
      ids:
          attributes:
              TimeSynchronization:
                  - TrustedTimeSource
                  - DefaultNTP
                  - NTPServerAvailable
  deprecated:
      clusters:
          # We apparently forgot to deprecate BridgedDeviceBasic when we
          # introduced BridgedDeviceBasicInformation.
          - BridgedDeviceBasic
      enum values:
          Identify:
              IdentifyTypeEnum:
                  - VisibleLight
                  - VisibleLED
      structs:
          AccessControl:
              - Target
          NetworkCommissioning:
              - WiFiInterfaceScanResult
              - ThreadInterfaceScanResult
              - NetworkInfo
          ThreadNetworkDiagnostics:
              - NeighborTable
              - RouteTable
      enums:
          FanControl:
              - FanModeType
              - FanModeSequenceType
      bitmaps:
          Groups:
              - GroupClusterFeature
          NetworkCommissioning:
              - WiFiSecurity
          PressureMeasurement:
              - PressureFeature
          PumpConfigurationAndControl:
              - PumpFeature
          FanControl:
              - RockSupportMask
              - WindSupportMask
      bitmap values:
          ModeSelect:
              Feature:
                  - DEPONOFF
  renames:
      attributes:
          TimeSynchronization:
              TrustedTimeSource: TrustedTimeNodeId
              DefaultNTP: DefaultNtp
              NTPServerAvailable: NtpServerPort
      commands:
          TimeSynchronization:
              SetUTCTime: SetUtcTime
      structs:
          AccessControl:
              AccessControlTargetStruct: Target
          NetworkCommissioning:
              WiFiInterfaceScanResultStruct: WiFiInterfaceScanResult
              ThreadInterfaceScanResultStruct: ThreadInterfaceScanResult
              NetworkInfoStruct: NetworkInfo
          ThreadNetworkDiagnostics:
              NeighborTableStruct: NeighborTable
              RouteTableStruct: RouteTable
      enums:
          FanControl:
              FanModeEnum: FanModeType
              FanModeSequenceEnum: FanModeSequenceType
      enum values:
          TimeSynchronization:
              TimeSourceEnum:
                  NonMatterSNTP: NonFabricSntp
                  NonMatterNTP: NonFabricNtp
                  MatterSNTP: FabricSntp
                  MatterNTP: FabricNtp
                  MixedNTP: MixedNtp
                  NonMatterSNTPNTS: NonFabricSntpNts
                  NonMatterNTPNTS: NonFabricNtpNts
                  MatterSNTPNTS: FabricSntpNts
                  MatterNTPNTS: FabricNtpNts
                  MixedNTPNTS: MixedNtpNts
                  PTP: Ptp
                  GNSS: Gnss
          Identify:
              IdentifyTypeEnum:
                  LightOutput: VisibleLight
                  VisibleIndicator: VisibleLED
      bitmaps:
          Groups:
              Feature: GroupClusterFeature
          NetworkCommissioning:
              WiFiSecurityBitmap: WiFiSecurity
          PressureMeasurement:
              Feature: PressureFeature
          PumpConfigurationAndControl:
              Feature: PumpFeature
          FanControl:
              RockBitmap: RockSupportMask
              WindBitmap: WindSupportMask
      bitmap values:
          ModeSelect:
              Feature:
                  OnOff: DEPONOFF
  swiftUnavailable:
      bitmap values:
          NetworkCommissioning:
              WiFiSecurity:
                  # The bitmap got renamed to WiFiSecurityBitmap, so now both
                  # the Wpa* and WPA* names on WiFiSecurity are deprecated.
                  # They get mapped to Swift with identical names, which leads
                  # to the names being ambiguous.  Mark the "Wpa*" as
                  # unavailable to Swift to work around this.
                  - WpaPersonal
                  - Wpa2Personal
                  - Wpa3Personal
  provisional:
      clusters:
          # SDK example, not part of the specification.
          - SampleMEI

- release: "F7CA8603-6336-4E63-A216-30EE3F77CE8B"
  versions:
      iOS: "17.1"
      macOS: "14.1"
      watchOS: "10.1"
      tvOS: "17.1"
  introduced:
      bitmaps:
          TimeFormatLocalization:
              - Feature
      bitmap values:
          OnOff:
              Feature:
                  - DeadFront
          TimeFormatLocalization:
              Feature:
                  - CalendarFormat
  provisional:
      attributes:
          Descriptor:
              # New things, not quite finalized.  The XML does not match the spec:
              # in the spec SemanticTagStruct is not a cluster-specific type.
              - TagList
      structs:
          Descriptor:
              # New things, not quite finalized.  The XML does not match the spec:
              # in the spec SemanticTagStruct is not a cluster-specific type.
              - SemanticTagStruct
      struct fields:
          Descriptor:
              # New things, not quite finalized.  The XML does not match the spec:
              # in the spec SemanticTagStruct is not a cluster-specific type.
              SemanticTagStruct:
                  - mfgCode
                  - namespaceID
                  - tag
                  - label
      bitmaps:
          # CacheAndSync is provisional in the spec.
          GroupKeyManagement:
              - Feature
          Descriptor:
              # New things, not quite finalized.  The XML does not match the spec:
              # in the spec SemanticTagStruct is not a cluster-specific type.
              - Feature
      bitmap values:
          Descriptor:
              # New things, not quite finalized.  The XML does not match the spec:
              # in the spec SemanticTagStruct is not a cluster-specific type.
              Feature:
                  - TagList
          # CacheAndSync is provisional in the spec.
          GroupKeyManagement:
              Feature:
                  - CacheAndSync
  removed:
      clusters:
          # Clusters that really should just not be exposed, even if they're in our XML.
          - FaultInjection
          # Clusters that are not going to end up shipping in their current form,
          # so we should not be exposing the bits we expose now.
          - ProxyConfiguration
          - ProxyDiscovery
          - ProxyValid

- release: "A188F985-88AC-4F0B-8968-C887132CEF9E"
  versions:
      iOS: "17.2"
      macOS: "14.2"
      watchOS: "10.2"
      tvOS: "17.2"
  introduced:
      command payloads:
          TimeSynchronization:
              - SetUTCTime
      command fields:
          TimeSynchronization:
              SetUTCTime:
                  - utcTime
                  - granularity
                  - timeSource
      enums:
          OTASoftwareUpdateProvider:
              - StatusEnum
              - ApplyUpdateActionEnum
              - DownloadProtocolEnum
          OTASoftwareUpdateRequestor:
              - AnnouncementReasonEnum
              - UpdateStateEnum
              - ChangeReasonEnum
      enum values:
          OTASoftwareUpdateProvider:
              StatusEnum:
                  - UpdateAvailable
                  - Busy
                  - NotAvailable
                  - DownloadProtocolNotSupported
              ApplyUpdateActionEnum:
                  - Proceed
                  - AwaitNextAction
                  - Discontinue
              DownloadProtocolEnum:
                  - BDXSynchronous
                  - BDXAsynchronous
                  - HTTPS
                  - VendorSpecific
          OTASoftwareUpdateRequestor:
              AnnouncementReasonEnum:
                  - SimpleAnnouncement
                  - UpdateAvailable
                  - UrgentUpdateAvailable
              UpdateStateEnum:
                  - Unknown
                  - Idle
                  - Querying
                  - DelayedOnQuery
                  - Downloading
                  - Applying
                  - DelayedOnApply
                  - RollingBack
                  - DelayedOnUserConsent
              ChangeReasonEnum:
                  - Unknown
                  - Success
                  - Failure
                  - TimeOut
                  - DelayByProvider
          OnOff:
              DelayedAllOffEffectVariantEnum:
                  - DelayedOffFastFade
                  - DelayedOffSlowFade
              DyingLightEffectVariantEnum:
                  - DyingLightFadeOff
              StartUpOnOffEnum:
                  - Toggle
      bitmaps:
          OnOff:
              - OnOffControlBitmap
      bitmap values:
          OnOff:
              Feature:
                  - DeadFrontBehavior
              OnOffControlBitmap:
                  - AcceptOnlyWhenOn
  deprecated:
      enums:
          OTASoftwareUpdateProvider:
              - OTAQueryStatus
              - OTAApplyUpdateAction
              - OTADownloadProtocol
          OTASoftwareUpdateRequestor:
              - OTAAnnouncementReason
              - OTAUpdateStateEnum
              - OTAChangeReasonEnum
      enum values:
          OnOff:
              DelayedAllOffEffectVariantEnum:
                  - FadeToOffIn0p8Seconds
                  - 50PercentDimDownIn0p8SecondsThenFadeToOffIn12Seconds
              DyingLightEffectVariantEnum:
                  - 20PercenterDimUpIn0p5SecondsThenFadeToOffIn1Second
              StartUpOnOffEnum:
                  - TogglePreviousOnOff
      bitmaps:
          OnOff:
              - OnOffControl
      bitmap values:
          OnOff:
              Feature:
                  - DeadFront
  provisional:
      bitmaps:
          BallastConfiguration:
              # The BallastConfiguration cluster is provisional for now, but not marked that way.
              - BallastStatusBitmap
              - LampAlarmModeBitmap
  renames:
      enums:
          OTASoftwareUpdateProvider:
              StatusEnum: OTAQueryStatus
              ApplyUpdateActionEnum: OTAApplyUpdateAction
              DownloadProtocolEnum: OTADownloadProtocol
          OTASoftwareUpdateRequestor:
              AnnouncementReasonEnum: OTAAnnouncementReason
              UpdateStateEnum: OTAUpdateStateEnum
              ChangeReasonEnum: OTAChangeReasonEnum
      enum values:
          OnOff:
              DelayedAllOffEffectVariantEnum:
                  DelayedOffFastFade: FadeToOffIn0p8Seconds
                  DelayedOffSlowFade: 50PercentDimDownIn0p8SecondsThenFadeToOffIn12Seconds
              DyingLightEffectVariantEnum:
                  DyingLightFadeOff: 20PercenterDimUpIn0p5SecondsThenFadeToOffIn1Second
              StartUpOnOffEnum:
                  Toggle: TogglePreviousOnOff
      bitmaps:
          OnOff:
              OnOffControlBitmap: OnOffControl
      bitmap values:
          OnOff:
              Feature:
                  DeadFrontBehavior: DeadFront

- release: "ADDB2DC1-4701-4696-87EB-87CD1123BE1A"
  versions:
      iOS: "17.4"
      macOS: "14.4"
      watchOS: "10.4"
      tvOS: "17.4"
  introduced:
      clusters:
          - RVCRunMode
          - RVCCleanMode
          - RVCOperationalState
          - OperationalState
      attributes:
          RVCRunMode:
              - SupportedModes
              - CurrentMode
              - GeneratedCommandList
              - AcceptedCommandList
              - AttributeList
              - FeatureMap
              - ClusterRevision
          RVCCleanMode:
              - SupportedModes
              - CurrentMode
              - GeneratedCommandList
              - AcceptedCommandList
              - AttributeList
              - FeatureMap
              - ClusterRevision
          RVCOperationalState:
              - PhaseList
              - CurrentPhase
              - CountdownTime
              - OperationalStateList
              - OperationalState
              - OperationalError
              - GeneratedCommandList
              - AcceptedCommandList
              - AttributeList
              - FeatureMap
              - ClusterRevision
          OperationalState:
              - PhaseList
              - CurrentPhase
              - CountdownTime
              - OperationalStateList
              - OperationalState
              - OperationalError
              - GeneratedCommandList
              - AcceptedCommandList
              - AttributeList
              - FeatureMap
              - ClusterRevision
          PowerSource:
              - EndpointList
      commands:
          RVCRunMode:
              - ChangeToMode
              - ChangeToModeResponse
          RVCCleanMode:
              - ChangeToMode
              - ChangeToModeResponse
          RVCOperationalState:
              - Pause
              - Resume
              - OperationalCommandResponse
          OperationalState:
              - Start
              - Stop
              - Pause
              - Resume
              - OperationalCommandResponse
      command fields:
          RVCRunMode:
              ChangeToMode:
                  - newMode
              ChangeToModeResponse:
                  - status
                  - statusText
          RVCCleanMode:
              ChangeToMode:
                  - newMode
              ChangeToModeResponse:
                  - status
                  - statusText
          RVCOperationalState:
              OperationalCommandResponse:
                  - commandResponseState
          OperationalState:
              OperationalCommandResponse:
                  - commandResponseState
      structs:
          RVCOperationalState:
              - OperationalStateStruct
              - ErrorStateStruct
          RVCRunMode:
              - ModeTagStruct
              - ModeOptionStruct
          RVCCleanMode:
              - ModeTagStruct
              - ModeOptionStruct
          OperationalState:
              - OperationalStateStruct
              - ErrorStateStruct
          Thermostat:
              - WeeklyScheduleTransitionStruct
      struct fields:
          RVCOperationalState:
              OperationalStateStruct:
                  - operationalStateID
                  - operationalStateLabel
              ErrorStateStruct:
                  - errorStateID
                  - errorStateLabel
                  - errorStateDetails
          RVCRunMode:
              ModeTagStruct:
                  - mfgCode
                  - value
              ModeOptionStruct:
                  - label
                  - mode
                  - modeTags
          RVCCleanMode:
              ModeTagStruct:
                  - mfgCode
                  - value
              ModeOptionStruct:
                  - label
                  - mode
                  - modeTags
          OperationalState:
              OperationalStateStruct:
                  - operationalStateID
                  - operationalStateLabel
              ErrorStateStruct:
                  - errorStateID
                  - errorStateLabel
                  - errorStateDetails
          Thermostat:
              WeeklyScheduleTransitionStruct:
                  - transitionTime
                  - heatSetpoint
                  - coolSetpoint
      events:
          RVCOperationalState:
              - OperationalError
              - OperationCompletion
          OperationalState:
              - OperationalError
              - OperationCompletion
      event fields:
          WiFiNetworkDiagnostics:
              AssociationFailure:
                  - associationFailureCause
          RVCOperationalState:
              OperationalError:
                  - errorState
              OperationCompletion:
                  - completionErrorCode
                  - totalOperationalTime
                  - pausedTime
          OperationalState:
              OperationalError:
                  - errorState
              OperationCompletion:
                  - completionErrorCode
                  - totalOperationalTime
                  - pausedTime
      enums:
          ContentLauncher:
              - StatusEnum
          KeypadInput:
              - CECKeyCodeEnum
          ThermostatUserInterfaceConfiguration:
              - KeypadLockoutEnum
              - ScheduleProgrammingVisibilityEnum
              - TemperatureDisplayModeEnum
          RVCOperationalState:
              - OperationalStateEnum
              - ErrorStateEnum
          RVCRunMode:
              - ModeTag
              - StatusCode
          RVCCleanMode:
              - ModeTag
              - StatusCode
          OperationalState:
              - OperationalStateEnum
              - ErrorStateEnum
          Thermostat:
              - ControlSequenceOfOperationEnum
              - SetpointRaiseLowerModeEnum
      enum values:
          ContentLauncher:
              StatusEnum:
                  - Success
                  - URLNotAvailable
                  - AuthFailed
          FanControl:
              FanModeSequenceEnum:
                  - OffHighAuto
                  - OffHigh
          KeypadInput:
              CECKeyCodeEnum:
                  - Select
                  - Up
                  - Down
                  - Left
                  - Right
                  - RightUp
                  - RightDown
                  - LeftUp
                  - LeftDown
                  - RootMenu
                  - SetupMenu
                  - ContentsMenu
                  - FavoriteMenu
                  - Exit
                  - MediaTopMenu
                  - MediaContextSensitiveMenu
                  - NumberEntryMode
                  - Number11
                  - Number12
                  - Number0OrNumber10
                  - Numbers1
                  - Numbers2
                  - Numbers3
                  - Numbers4
                  - Numbers5
                  - Numbers6
                  - Numbers7
                  - Numbers8
                  - Numbers9
                  - Dot
                  - Enter
                  - Clear
                  - NextFavorite
                  - ChannelUp
                  - ChannelDown
                  - PreviousChannel
                  - SoundSelect
                  - InputSelect
                  - DisplayInformation
                  - Help
                  - PageUp
                  - PageDown
                  - Power
                  - VolumeUp
                  - VolumeDown
                  - Mute
                  - Play
                  - Stop
                  - Pause
                  - Record
                  - Rewind
                  - FastForward
                  - Eject
                  - Forward
                  - Backward
                  - StopRecord
                  - PauseRecord
                  - Reserved
                  - Angle
                  - SubPicture
                  - VideoOnDemand
                  - ElectronicProgramGuide
                  - TimerProgramming
                  - InitialConfiguration
                  - SelectBroadcastType
                  - SelectSoundPresentation
                  - PlayFunction
                  - PausePlayFunction
                  - RecordFunction
                  - PauseRecordFunction
                  - StopFunction
                  - MuteFunction
                  - RestoreVolumeFunction
                  - TuneFunction
                  - SelectMediaFunction
                  - SelectAvInputFunction
                  - SelectAudioInputFunction
                  - PowerToggleFunction
                  - PowerOffFunction
                  - PowerOnFunction
                  - F1Blue
                  - F2Red
                  - F3Green
                  - F4Yellow
                  - F5
                  - Data
          ThermostatUserInterfaceConfiguration:
              KeypadLockoutEnum:
                  - NoLockout
                  - Lockout1
                  - Lockout2
                  - Lockout3
                  - Lockout4
                  - Lockout5
              ScheduleProgrammingVisibilityEnum:
                  - ScheduleProgrammingPermitted
                  - ScheduleProgrammingDenied
              TemperatureDisplayModeEnum:
                  - Celsius
                  - Fahrenheit
          RVCOperationalState:
              OperationalStateEnum:
                  - SeekingCharger
                  - Charging
                  - Docked
              ErrorStateEnum:
                  - FailedToFindChargingDock
                  - Stuck
                  - DustBinMissing
                  - DustBinFull
                  - WaterTankEmpty
                  - WaterTankMissing
                  - WaterTankLidOpen
                  - MopCleaningPadMissing
          RVCRunMode:
              ModeTag:
                  - Idle
                  - Cleaning
              StatusCode:
                  - Stuck
                  - DustBinMissing
                  - DustBinFull
                  - WaterTankEmpty
                  - WaterTankMissing
                  - WaterTankLidOpen
                  - MopCleaningPadMissing
                  - BatteryLow
          RVCCleanMode:
              ModeTag:
                  - DeepClean
                  - Vacuum
                  - Mop
              StatusCode:
                  - CleaningInProgress
          OperationalState:
              OperationalStateEnum:
                  - Stopped
                  - Running
                  - Paused
                  - Error
              ErrorStateEnum:
                  - NoError
                  - UnableToStartOrResume
                  - UnableToCompleteOperation
                  - CommandInvalidInState
          Thermostat:
              ControlSequenceOfOperationEnum:
                  - CoolingOnly
                  - CoolingWithReheat
                  - HeatingOnly
                  - HeatingWithReheat
                  - CoolingAndHeating
                  - CoolingAndHeatingWithReheat
              SetpointRaiseLowerModeEnum:
                  - Heat
                  - Cool
                  - Both
      bitmaps:
          AdministratorCommissioning:
              - Feature
          ContentLauncher:
              - SupportedProtocolsBitmap
          LevelControl:
              - OptionsBitmap
          RVCRunMode:
              - Feature
          RVCCleanMode:
              - Feature
          Thermostat:
              - ScheduleDayOfWeekBitmap
              - ScheduleModeBitmap
      bitmap values:
          PumpConfigurationAndControl:
              PumpStatusBitmap:
                  - SupplyFault
          SoftwareDiagnostics:
              Feature:
                  - Watermarks
          AdministratorCommissioning:
              Feature:
                  - Basic
          ContentLauncher:
              SupportedProtocolsBitmap:
                  - DASH
                  - HLS
          LevelControl:
              OptionsBitmap:
                  - ExecuteIfOff
                  - CoupleColorTempToLevel
          Thermostat:
              ScheduleDayOfWeekBitmap:
                  - Sunday
                  - Monday
                  - Tuesday
                  - Wednesday
                  - Thursday
                  - Friday
                  - Saturday
                  - Away
              ScheduleModeBitmap:
                  - HeatSetpointPresent
                  - CoolSetpointPresent
  deprecated:
      structs:
          Thermostat:
              - ThermostatScheduleTransition
      event fields:
          WiFiNetworkDiagnostics:
              AssociationFailure:
                  - associationFailure
      enums:
          ContentLauncher:
              - ContentLaunchStatusEnum
          KeypadInput:
              - CecKeyCode
          Thermostat:
              - ThermostatControlSequence
              - SetpointAdjustMode
      enum values:
          FanControl:
              FanModeSequenceEnum:
                  - OffOnAuto
                  - OffOn
      bitmaps:
          ContentLauncher:
              - SupportedStreamingProtocol
          LevelControl:
              - LevelControlOptions
          Thermostat:
              - DayOfWeek
              - ModeForSequence
      bitmap values:
          PumpConfigurationAndControl:
              PumpStatusBitmap:
                  - Supplyfault
          SoftwareDiagnostics:
              Feature:
                  - WaterMarks
  provisional:
      clusters:
          # DemandResponseLoadControl not finalized as of Matter 1.4 (Fall 2024).
          - DemandResponseLoadControl
          # Timer does not seem to exist in the Matter specification.
          - Timer
          # ContentControl is provisional in Matter 1.4 (Fall 2024).
          - ContentControl
          # Energy Preference is provisional in Matter 1.4 (Fall 2024).
          - EnergyPreference
          # Scenes Management is provisional in Matter 1.4 (Fall 2024).
          - ScenesManagement
      commands:
          NetworkCommissioning:
              # QueryIdentity and QueryIdentityResponse not finalized as of Matter 1.4 (Fall 2024)
              # Part of the HRAP feature.
              - QueryIdentity
              - QueryIdentityResponse
          UnitTesting:
              # Ideally none of UnitTesting would be exposed as public API, but
              # for now just start doing that for new additions to it.
              - TestBatchHelperResponse
              - TestBatchHelperRequest
              - TestSecondBatchHelperRequest
      command fields:
          NetworkCommissioning:
              # New command fields for HRAP not finalized as of Matter 1.4 (Fall 2024)
              AddOrUpdateWiFiNetwork:
                  - networkIdentity
                  - clientIdentifier
                  - possessionNonce
              NetworkConfigResponse:
                  - clientIdentity
                  - possessionSignature
              QueryIdentity:
                  - keyIdentifier
                  - possessionNonce
              QueryIdentityResponse:
                  - identity
                  - possessionSignature
      struct fields:
          NetworkCommissioning:
              # New struct fields for HRAP not finalized as of Matter 1.4 (Fall 2024)
              NetworkInfoStruct:
                  - networkIdentifier
                  - clientIdentifier
      bitmap values:
          NetworkCommissioning:
              Feature:
                  # New feature for HRAP not finalized as of Matter 1.4 (Fall 2024)
                  - PerDeviceCredentials
              WiFiSecurityBitmap:
                  # New bit for HRAP not finalized as of Matter 1.4 (Fall 2024)
                  - WPA3MatterPDC
          ContentLauncher:
              SupportedProtocolsBitmap:
                  # Not present in Matter 1.4 (Fall 2024)
                  - WebRTC
  renames:
      structs:
          Thermostat:
              WeeklyScheduleTransitionStruct: ThermostatScheduleTransition
      event fields:
          WiFiNetworkDiagnostics:
              AssociationFailure:
                  associationFailureCause: associationFailure
      enums:
          ContentLauncher:
              StatusEnum: ContentLaunchStatusEnum
          KeypadInput:
              CECKeyCodeEnum: CecKeyCode
          Thermostat:
              ControlSequenceOfOperationEnum: ThermostatControlSequence
              SetpointRaiseLowerModeEnum: SetpointAdjustMode
      enum values:
          ContentLauncher:
              # The URLNotAvailable value got renamed at the same time
              # as the enum.  Record the rename here so that the old
              # value name is generated for the old enum name.
              ContentLaunchStatusEnum:
                  URLNotAvailable: UrlNotAvailable
          FanControl:
              FanModeSequenceEnum:
                  OffHighAuto: OffOnAuto
                  OffHigh: OffOn
              # FanModeSequenceType is the old name of
              # FanModeSequenceEnum; we need this rename annotation
              # here so we don't lose the old values under that old
              # name.
              FanModeSequenceType:
                  OffHighAuto: OffOnAuto
                  OffHigh: OffOn
      bitmaps:
          ContentLauncher:
              SupportedProtocolsBitmap: SupportedStreamingProtocol
          LevelControl:
              OptionsBitmap: LevelControlOptions
          Thermostat:
              ScheduleDayOfWeekBitmap: DayOfWeek
              ScheduleModeBitmap: ModeForSequence
      bitmap values:
          PumpConfigurationAndControl:
              PumpStatusBitmap:
                  SupplyFault: Supplyfault
          SoftwareDiagnostics:
              Feature:
                  Watermarks: WaterMarks
  removed:
      clusters:
          # Should never have been exposed in the shape it was in, and now is
          # getting renamed and getting a new cluster id, so just removing it
          # seems like the most sensible thing.
          - Scenes
      enum values:
          ContentLauncher:
              # The URLNotAvailable value got renamed at the same time
              # as the enum.  The old enum name never had the new value name.
              ContentLaunchStatusEnum:
                  - URLNotAvailable

- release: "FB974A56-BCF5-46CB-91EF-B5D096E84375"
  versions:
      iOS: "17.6"
      macOS: "14.6"
      watchOS: "10.6"
      tvOS: "17.6"
  introduced:
      clusters:
          - ActivatedCarbonFilterMonitoring
          - AirQuality
          - BooleanStateConfiguration
          - ElectricalEnergyMeasurement
          - ElectricalPowerMeasurement
          - HEPAFilterMonitoring
          - SmokeCOAlarm
          # Concentration Measurement clusters
          - CarbonDioxideConcentrationMeasurement
          - CarbonMonoxideConcentrationMeasurement
          - FormaldehydeConcentrationMeasurement
          - NitrogenDioxideConcentrationMeasurement
          - OzoneConcentrationMeasurement
          - PM10ConcentrationMeasurement
          - PM1ConcentrationMeasurement
          - PM25ConcentrationMeasurement
          - RadonConcentrationMeasurement
          - TotalVolatileOrganicCompoundsConcentrationMeasurement
          - ValveConfigurationAndControl
      attributes:
          ActivatedCarbonFilterMonitoring:
              - Condition
              - DegradationDirection
              - ChangeIndication
              - InPlaceIndicator
              - LastChangedTime
              - ReplacementProductList
              - GeneratedCommandList
              - AcceptedCommandList
              - AttributeList
              - FeatureMap
              - ClusterRevision
          AirQuality:
              - AirQuality
              - GeneratedCommandList
              - AcceptedCommandList
              - AttributeList
              - FeatureMap
              - ClusterRevision
          BooleanStateConfiguration:
              - CurrentSensitivityLevel
              - SupportedSensitivityLevels
              - DefaultSensitivityLevel
              - AlarmsActive
              - AlarmsSuppressed
              - AlarmsEnabled
              - AlarmsSupported
              - SensorFault
              - GeneratedCommandList
              - AcceptedCommandList
              - AttributeList
              - FeatureMap
              - ClusterRevision
          ElectricalEnergyMeasurement:
              - Accuracy
              - CumulativeEnergyImported
              - CumulativeEnergyExported
              - PeriodicEnergyImported
              - PeriodicEnergyExported
              - CumulativeEnergyReset
              - GeneratedCommandList
              - AcceptedCommandList
              - AttributeList
              - FeatureMap
              - ClusterRevision
          ElectricalPowerMeasurement:
              - PowerMode
              - NumberOfMeasurementTypes
              - Accuracy
              - Ranges
              - Voltage
              - ActiveCurrent
              - ReactiveCurrent
              - ApparentCurrent
              - ActivePower
              - ReactivePower
              - ApparentPower
              - RMSVoltage
              - RMSCurrent
              - RMSPower
              - Frequency
              - HarmonicCurrents
              - HarmonicPhases
              - PowerFactor
              - NeutralCurrent
              - GeneratedCommandList
              - AcceptedCommandList
              - AttributeList
              - FeatureMap
              - ClusterRevision
          FanControl:
              - AirflowDirection
          HEPAFilterMonitoring:
              - Condition
              - DegradationDirection
              - ChangeIndication
              - InPlaceIndicator
              - LastChangedTime
              - ReplacementProductList
              - GeneratedCommandList
              - AcceptedCommandList
              - AttributeList
              - FeatureMap
              - ClusterRevision
          SmokeCOAlarm:
              - ExpressedState
              - SmokeState
              - COState
              - BatteryAlert
              - DeviceMuted
              - TestInProgress
              - HardwareFaultAlert
              - EndOfServiceAlert
              - InterconnectSmokeAlarm
              - InterconnectCOAlarm
              - ContaminationState
              - SmokeSensitivityLevel
              - ExpiryDate
              - GeneratedCommandList
              - AcceptedCommandList
              - AttributeList
              - FeatureMap
              - ClusterRevision
          CarbonDioxideConcentrationMeasurement:
              - MeasuredValue
              - MinMeasuredValue
              - MaxMeasuredValue
              - PeakMeasuredValue
              - PeakMeasuredValueWindow
              - AverageMeasuredValue
              - AverageMeasuredValueWindow
              - Uncertainty
              - MeasurementUnit
              - MeasurementMedium
              - LevelValue
              - GeneratedCommandList
              - AcceptedCommandList
              - AttributeList
              - FeatureMap
              - ClusterRevision
          CarbonMonoxideConcentrationMeasurement:
              - MeasuredValue
              - MinMeasuredValue
              - MaxMeasuredValue
              - PeakMeasuredValue
              - PeakMeasuredValueWindow
              - AverageMeasuredValue
              - AverageMeasuredValueWindow
              - Uncertainty
              - MeasurementUnit
              - MeasurementMedium
              - LevelValue
              - GeneratedCommandList
              - AcceptedCommandList
              - AttributeList
              - FeatureMap
              - ClusterRevision
          FormaldehydeConcentrationMeasurement:
              - MeasuredValue
              - MinMeasuredValue
              - MaxMeasuredValue
              - PeakMeasuredValue
              - PeakMeasuredValueWindow
              - AverageMeasuredValue
              - AverageMeasuredValueWindow
              - Uncertainty
              - MeasurementUnit
              - MeasurementMedium
              - LevelValue
              - GeneratedCommandList
              - AcceptedCommandList
              - AttributeList
              - FeatureMap
              - ClusterRevision
          NitrogenDioxideConcentrationMeasurement:
              - MeasuredValue
              - MinMeasuredValue
              - MaxMeasuredValue
              - PeakMeasuredValue
              - PeakMeasuredValueWindow
              - AverageMeasuredValue
              - AverageMeasuredValueWindow
              - Uncertainty
              - MeasurementUnit
              - MeasurementMedium
              - LevelValue
              - GeneratedCommandList
              - AcceptedCommandList
              - AttributeList
              - FeatureMap
              - ClusterRevision
          OzoneConcentrationMeasurement:
              - MeasuredValue
              - MinMeasuredValue
              - MaxMeasuredValue
              - PeakMeasuredValue
              - PeakMeasuredValueWindow
              - AverageMeasuredValue
              - AverageMeasuredValueWindow
              - Uncertainty
              - MeasurementUnit
              - MeasurementMedium
              - LevelValue
              - GeneratedCommandList
              - AcceptedCommandList
              - AttributeList
              - FeatureMap
              - ClusterRevision
          PM10ConcentrationMeasurement:
              - MeasuredValue
              - MinMeasuredValue
              - MaxMeasuredValue
              - PeakMeasuredValue
              - PeakMeasuredValueWindow
              - AverageMeasuredValue
              - AverageMeasuredValueWindow
              - Uncertainty
              - MeasurementUnit
              - MeasurementMedium
              - LevelValue
              - GeneratedCommandList
              - AcceptedCommandList
              - AttributeList
              - FeatureMap
              - ClusterRevision
          PM1ConcentrationMeasurement:
              - MeasuredValue
              - MinMeasuredValue
              - MaxMeasuredValue
              - PeakMeasuredValue
              - PeakMeasuredValueWindow
              - AverageMeasuredValue
              - AverageMeasuredValueWindow
              - Uncertainty
              - MeasurementUnit
              - MeasurementMedium
              - LevelValue
              - GeneratedCommandList
              - AcceptedCommandList
              - AttributeList
              - FeatureMap
              - ClusterRevision
          PM25ConcentrationMeasurement:
              - MeasuredValue
              - MinMeasuredValue
              - MaxMeasuredValue
              - PeakMeasuredValue
              - PeakMeasuredValueWindow
              - AverageMeasuredValue
              - AverageMeasuredValueWindow
              - Uncertainty
              - MeasurementUnit
              - MeasurementMedium
              - LevelValue
              - GeneratedCommandList
              - AcceptedCommandList
              - AttributeList
              - FeatureMap
              - ClusterRevision
          RadonConcentrationMeasurement:
              - MeasuredValue
              - MinMeasuredValue
              - MaxMeasuredValue
              - PeakMeasuredValue
              - PeakMeasuredValueWindow
              - AverageMeasuredValue
              - AverageMeasuredValueWindow
              - Uncertainty
              - MeasurementUnit
              - MeasurementMedium
              - LevelValue
              - GeneratedCommandList
              - AcceptedCommandList
              - AttributeList
              - FeatureMap
              - ClusterRevision
          TotalVolatileOrganicCompoundsConcentrationMeasurement:
              - MeasuredValue
              - MinMeasuredValue
              - MaxMeasuredValue
              - PeakMeasuredValue
              - PeakMeasuredValueWindow
              - AverageMeasuredValue
              - AverageMeasuredValueWindow
              - Uncertainty
              - MeasurementUnit
              - MeasurementMedium
              - LevelValue
              - GeneratedCommandList
              - AcceptedCommandList
              - AttributeList
              - FeatureMap
              - ClusterRevision
          ValveConfigurationAndControl:
              - OpenDuration
              - DefaultOpenDuration
              - AutoCloseTime
              - RemainingDuration
              - CurrentState
              - TargetState
              - CurrentLevel
              - TargetLevel
              - DefaultOpenLevel
              - ValveFault
              - LevelStep
              - GeneratedCommandList
              - AcceptedCommandList
              - AttributeList
              - FeatureMap
              - ClusterRevision
      commands:
          BooleanStateConfiguration:
              - SuppressAlarm
              - EnableDisableAlarm
          ActivatedCarbonFilterMonitoring:
              - ResetCondition
          FanControl:
              - Step
          HEPAFilterMonitoring:
              - ResetCondition
          SmokeCOAlarm:
              - SelfTestRequest
          ValveConfigurationAndControl:
              - Open
              - Close
      command fields:
          BooleanStateConfiguration:
              SuppressAlarm:
                  - alarmsToSuppress
              EnableDisableAlarm:
                  - alarmsToEnableDisable
          FanControl:
              Step:
                  - direction
                  - wrap
                  - lowestOff
          ValveConfigurationAndControl:
              Open:
                  - openDuration
                  - targetLevel
      structs:
          ActivatedCarbonFilterMonitoring:
              - ReplacementProductStruct
          ElectricalEnergyMeasurement:
              - EnergyMeasurementStruct
              - CumulativeEnergyResetStruct
              - MeasurementAccuracyStruct
          ElectricalPowerMeasurement:
              - HarmonicMeasurementStruct
              - MeasurementRangeStruct
              - MeasurementAccuracyRangeStruct
              - MeasurementAccuracyStruct
          HEPAFilterMonitoring:
              - ReplacementProductStruct
      struct fields:
          ActivatedCarbonFilterMonitoring:
              ReplacementProductStruct:
                  - productIdentifierType
                  - productIdentifierValue
          ElectricalEnergyMeasurement:
              EnergyMeasurementStruct:
                  - energy
                  - startTimestamp
                  - endTimestamp
                  - startSystime
                  - endSystime
              CumulativeEnergyResetStruct:
                  - importedResetTimestamp
                  - exportedResetTimestamp
                  - importedResetSystime
                  - exportedResetSystime
              MeasurementAccuracyStruct:
                  - measurementType
                  - measured
                  - minMeasuredValue
                  - maxMeasuredValue
                  - accuracyRanges
          ElectricalPowerMeasurement:
              MeasurementRangeStruct:
                  - measurementType
                  - min
                  - max
                  - startTimestamp
                  - endTimestamp
                  - minTimestamp
                  - maxTimestamp
                  - startSystime
                  - endSystime
                  - minSystime
                  - maxSystime
              HarmonicMeasurementStruct:
                  - order
                  - measurement
              MeasurementAccuracyStruct:
                  - measurementType
                  - measured
                  - minMeasuredValue
                  - maxMeasuredValue
                  - accuracyRanges
              MeasurementAccuracyRangeStruct:
                  - rangeMin
                  - rangeMax
                  - percentMax
                  - percentMin
                  - percentTypical
                  - fixedMax
                  - fixedMin
                  - fixedTypical
          HEPAFilterMonitoring:
              ReplacementProductStruct:
                  - productIdentifierType
                  - productIdentifierValue
      events:
          BooleanStateConfiguration:
              - AlarmsStateChanged
              - SensorFault
          ElectricalEnergyMeasurement:
              - CumulativeEnergyMeasured
              - PeriodicEnergyMeasured
          ElectricalPowerMeasurement:
              - MeasurementPeriodRanges
          SmokeCOAlarm:
              - SmokeAlarm
              - COAlarm
              - LowBattery
              - HardwareFault
              - EndOfService
              - SelfTestComplete
              - AlarmMuted
              - MuteEnded
              - InterconnectSmokeAlarm
              - InterconnectCOAlarm
              - AllClear
          ValveConfigurationAndControl:
              - ValveStateChanged
              - ValveFault
      event fields:
          BooleanStateConfiguration:
              AlarmsStateChanged:
                  - alarmsActive
                  - alarmsSuppressed
              SensorFault:
                  - sensorFault
          ElectricalEnergyMeasurement:
              CumulativeEnergyMeasured:
                  - energyImported
                  - energyExported
              PeriodicEnergyMeasured:
                  - energyImported
                  - energyExported
          ElectricalPowerMeasurement:
              MeasurementPeriodRanges:
                  - ranges
          SmokeCOAlarm:
              SmokeAlarm:
                  - alarmSeverityLevel
              COAlarm:
                  - alarmSeverityLevel
              LowBattery:
                  - alarmSeverityLevel
              InterconnectSmokeAlarm:
                  - alarmSeverityLevel
              InterconnectCOAlarm:
                  - alarmSeverityLevel
          ValveConfigurationAndControl:
              ValveStateChanged:
                  - valveState
                  - valveLevel
              ValveFault:
                  - valveFault
      enums:
          ActivatedCarbonFilterMonitoring:
              - DegradationDirectionEnum
              - ChangeIndicationEnum
              - ProductIdentifierTypeEnum
          AirQuality:
              - AirQualityEnum
          ElectricalPowerMeasurement:
              - PowerModeEnum
              - MeasurementTypeEnum
          FanControl:
              - StepDirectionEnum
              - AirflowDirectionEnum
          HEPAFilterMonitoring:
              - DegradationDirectionEnum
              - ChangeIndicationEnum
              - ProductIdentifierTypeEnum
          SmokeCOAlarm:
              - AlarmStateEnum
              - SensitivityEnum
              - ExpressedStateEnum
              - MuteStateEnum
              - EndOfServiceEnum
              - ContaminationStateEnum
          CarbonDioxideConcentrationMeasurement:
              - MeasurementUnitEnum
              - MeasurementMediumEnum
              - LevelValueEnum
          CarbonMonoxideConcentrationMeasurement:
              - MeasurementUnitEnum
              - MeasurementMediumEnum
              - LevelValueEnum
          FormaldehydeConcentrationMeasurement:
              - MeasurementUnitEnum
              - MeasurementMediumEnum
              - LevelValueEnum
          NitrogenDioxideConcentrationMeasurement:
              - MeasurementUnitEnum
              - MeasurementMediumEnum
              - LevelValueEnum
          OzoneConcentrationMeasurement:
              - MeasurementUnitEnum
              - MeasurementMediumEnum
              - LevelValueEnum
          PM10ConcentrationMeasurement:
              - MeasurementUnitEnum
              - MeasurementMediumEnum
              - LevelValueEnum
          PM1ConcentrationMeasurement:
              - MeasurementUnitEnum
              - MeasurementMediumEnum
              - LevelValueEnum
          PM25ConcentrationMeasurement:
              - MeasurementUnitEnum
              - MeasurementMediumEnum
              - LevelValueEnum
          RadonConcentrationMeasurement:
              - MeasurementUnitEnum
              - MeasurementMediumEnum
              - LevelValueEnum
          TotalVolatileOrganicCompoundsConcentrationMeasurement:
              - MeasurementUnitEnum
              - MeasurementMediumEnum
              - LevelValueEnum
          ValveConfigurationAndControl:
              - ValveStateEnum
              - StatusCodeEnum
      enum values:
          ActivatedCarbonFilterMonitoring:
              DegradationDirectionEnum:
                  - Up
                  - Down
              ChangeIndicationEnum:
                  - OK
                  - Warning
                  - Critical
              ProductIdentifierTypeEnum:
                  - UPC
                  - GTIN8
                  - EAN
                  - GTIN14
                  - OEM
          AirQuality:
              AirQualityEnum:
                  - Unknown
                  - Good
                  - Fair
                  - Moderate
                  - Poor
                  - VeryPoor
                  - ExtremelyPoor
          ElectricalPowerMeasurement:
              PowerModeEnum:
                  - Unknown
                  - DC
                  - AC
              MeasurementTypeEnum:
                  - Unspecified
                  - Voltage
                  - ActiveCurrent
                  - ReactiveCurrent
                  - ApparentCurrent
                  - ActivePower
                  - ReactivePower
                  - ApparentPower
                  - RMSVoltage
                  - RMSCurrent
                  - RMSPower
                  - Frequency
                  - PowerFactor
                  - NeutralCurrent
                  - ElectricalEnergy

          FanControl:
              StepDirectionEnum:
                  - Increase
                  - Decrease
              AirflowDirectionEnum:
                  - Forward
                  - Reverse
          HEPAFilterMonitoring:
              DegradationDirectionEnum:
                  - Up
                  - Down
              ChangeIndicationEnum:
                  - OK
                  - Warning
                  - Critical
              ProductIdentifierTypeEnum:
                  - UPC
                  - GTIN8
                  - EAN
                  - GTIN14
                  - OEM
          SmokeCOAlarm:
              AlarmStateEnum:
                  - Normal
                  - Warning
                  - Critical
              SensitivityEnum:
                  - High
                  - Standard
                  - Low
              ExpressedStateEnum:
                  - Normal
                  - SmokeAlarm
                  - COAlarm
                  - BatteryAlert
                  - Testing
                  - HardwareFault
                  - EndOfService
                  - InterconnectSmoke
                  - InterconnectCO
              MuteStateEnum:
                  - NotMuted
                  - Muted
              EndOfServiceEnum:
                  - Normal
                  - Expired
              ContaminationStateEnum:
                  - Normal
                  - Low
                  - Warning
                  - Critical
          CarbonDioxideConcentrationMeasurement:
              MeasurementUnitEnum:
                  - PPM
                  - PPB
                  - PPT
                  - MGM3
                  - UGM3
                  - NGM3
                  - PM3
                  - BQM3
              MeasurementMediumEnum:
                  - Air
                  - Water
                  - Soil
              LevelValueEnum:
                  - Unknown
                  - Low
                  - Medium
                  - High
                  - Critical
          CarbonMonoxideConcentrationMeasurement:
              MeasurementUnitEnum:
                  - PPM
                  - PPB
                  - PPT
                  - MGM3
                  - UGM3
                  - NGM3
                  - PM3
                  - BQM3
              MeasurementMediumEnum:
                  - Air
                  - Water
                  - Soil
              LevelValueEnum:
                  - Unknown
                  - Low
                  - Medium
                  - High
                  - Critical
          FormaldehydeConcentrationMeasurement:
              MeasurementUnitEnum:
                  - PPM
                  - PPB
                  - PPT
                  - MGM3
                  - UGM3
                  - NGM3
                  - PM3
                  - BQM3
              MeasurementMediumEnum:
                  - Air
                  - Water
                  - Soil
              LevelValueEnum:
                  - Unknown
                  - Low
                  - Medium
                  - High
                  - Critical
          NitrogenDioxideConcentrationMeasurement:
              MeasurementUnitEnum:
                  - PPM
                  - PPB
                  - PPT
                  - MGM3
                  - UGM3
                  - NGM3
                  - PM3
                  - BQM3
              MeasurementMediumEnum:
                  - Air
                  - Water
                  - Soil
              LevelValueEnum:
                  - Unknown
                  - Low
                  - Medium
                  - High
                  - Critical
          OzoneConcentrationMeasurement:
              MeasurementUnitEnum:
                  - PPM
                  - PPB
                  - PPT
                  - MGM3
                  - UGM3
                  - NGM3
                  - PM3
                  - BQM3
              MeasurementMediumEnum:
                  - Air
                  - Water
                  - Soil
              LevelValueEnum:
                  - Unknown
                  - Low
                  - Medium
                  - High
                  - Critical
          PM10ConcentrationMeasurement:
              MeasurementUnitEnum:
                  - PPM
                  - PPB
                  - PPT
                  - MGM3
                  - UGM3
                  - NGM3
                  - PM3
                  - BQM3
              MeasurementMediumEnum:
                  - Air
                  - Water
                  - Soil
              LevelValueEnum:
                  - Unknown
                  - Low
                  - Medium
                  - High
                  - Critical
          PM1ConcentrationMeasurement:
              MeasurementUnitEnum:
                  - PPM
                  - PPB
                  - PPT
                  - MGM3
                  - UGM3
                  - NGM3
                  - PM3
                  - BQM3
              MeasurementMediumEnum:
                  - Air
                  - Water
                  - Soil
              LevelValueEnum:
                  - Unknown
                  - Low
                  - Medium
                  - High
                  - Critical
          PM25ConcentrationMeasurement:
              MeasurementUnitEnum:
                  - PPM
                  - PPB
                  - PPT
                  - MGM3
                  - UGM3
                  - NGM3
                  - PM3
                  - BQM3
              MeasurementMediumEnum:
                  - Air
                  - Water
                  - Soil
              LevelValueEnum:
                  - Unknown
                  - Low
                  - Medium
                  - High
                  - Critical
          RadonConcentrationMeasurement:
              MeasurementUnitEnum:
                  - PPM
                  - PPB
                  - PPT
                  - MGM3
                  - UGM3
                  - NGM3
                  - PM3
                  - BQM3
              MeasurementMediumEnum:
                  - Air
                  - Water
                  - Soil
              LevelValueEnum:
                  - Unknown
                  - Low
                  - Medium
                  - High
                  - Critical
          TotalVolatileOrganicCompoundsConcentrationMeasurement:
              MeasurementUnitEnum:
                  - PPM
                  - PPB
                  - PPT
                  - MGM3
                  - UGM3
                  - NGM3
                  - PM3
                  - BQM3
              MeasurementMediumEnum:
                  - Air
                  - Water
                  - Soil
              LevelValueEnum:
                  - Unknown
                  - Low
                  - Medium
                  - High
                  - Critical
          ValveConfigurationAndControl:
              ValveStateEnum:
                  - Closed
                  - Open
                  - Transitioning
              StatusCodeEnum:
                  - FailureDueToFault
      bitmaps:
          ActivatedCarbonFilterMonitoring:
              - Feature
          AirQuality:
              - Feature
          BooleanStateConfiguration:
              - Feature
              - AlarmModeBitmap
              - SensorFaultBitmap
          ElectricalEnergyMeasurement:
              - Feature
          ElectricalPowerMeasurement:
              - Feature
          HEPAFilterMonitoring:
              - Feature
          SmokeCOAlarm:
              - Feature
          CarbonDioxideConcentrationMeasurement:
              - Feature
          CarbonMonoxideConcentrationMeasurement:
              - Feature
          FormaldehydeConcentrationMeasurement:
              - Feature
          NitrogenDioxideConcentrationMeasurement:
              - Feature
          OzoneConcentrationMeasurement:
              - Feature
          PM10ConcentrationMeasurement:
              - Feature
          PM1ConcentrationMeasurement:
              - Feature
          PM25ConcentrationMeasurement:
              - Feature
          RadonConcentrationMeasurement:
              - Feature
          TotalVolatileOrganicCompoundsConcentrationMeasurement:
              - Feature
          ValveConfigurationAndControl:
              - Feature
              - ValveFaultBitmap
      bitmap values:
          ActivatedCarbonFilterMonitoring:
              Feature:
                  - Condition
                  - Warning
                  - ReplacementProductList
          AirQuality:
              Feature:
                  - Fair
                  - Moderate
                  - VeryPoor
                  - ExtremelyPoor
          BooleanStateConfiguration:
              Feature:
                  - Visual
                  - Audible
                  - AlarmSuppress
                  - SensitivityLevel
              AlarmModeBitmap:
                  - Visual
                  - Audible
              SensorFaultBitmap:
                  - GeneralFault
          ElectricalEnergyMeasurement:
              Feature:
                  - ImportedEnergy
                  - ExportedEnergy
                  - CumulativeEnergy
                  - PeriodicEnergy
          ElectricalPowerMeasurement:
              Feature:
                  - DirectCurrent
                  - AlternatingCurrent
                  - PolyphasePower
                  - Harmonics
                  - PowerQuality
          HEPAFilterMonitoring:
              Feature:
                  - Condition
                  - Warning
                  - ReplacementProductList
          FanControl:
              Feature:
                  - Step
                  - AirflowDirection
          SmokeCOAlarm:
              Feature:
                  - SmokeAlarm
                  - COAlarm
          CarbonDioxideConcentrationMeasurement:
              Feature:
                  - NumericMeasurement
                  - LevelIndication
                  - MediumLevel
                  - CriticalLevel
                  - PeakMeasurement
                  - AverageMeasurement
          CarbonMonoxideConcentrationMeasurement:
              Feature:
                  - NumericMeasurement
                  - LevelIndication
                  - MediumLevel
                  - CriticalLevel
                  - PeakMeasurement
                  - AverageMeasurement
          FormaldehydeConcentrationMeasurement:
              Feature:
                  - NumericMeasurement
                  - LevelIndication
                  - MediumLevel
                  - CriticalLevel
                  - PeakMeasurement
                  - AverageMeasurement
          NitrogenDioxideConcentrationMeasurement:
              Feature:
                  - NumericMeasurement
                  - LevelIndication
                  - MediumLevel
                  - CriticalLevel
                  - PeakMeasurement
                  - AverageMeasurement
          OzoneConcentrationMeasurement:
              Feature:
                  - NumericMeasurement
                  - LevelIndication
                  - MediumLevel
                  - CriticalLevel
                  - PeakMeasurement
                  - AverageMeasurement
          PM10ConcentrationMeasurement:
              Feature:
                  - NumericMeasurement
                  - LevelIndication
                  - MediumLevel
                  - CriticalLevel
                  - PeakMeasurement
                  - AverageMeasurement
          PM1ConcentrationMeasurement:
              Feature:
                  - NumericMeasurement
                  - LevelIndication
                  - MediumLevel
                  - CriticalLevel
                  - PeakMeasurement
                  - AverageMeasurement
          PM25ConcentrationMeasurement:
              Feature:
                  - NumericMeasurement
                  - LevelIndication
                  - MediumLevel
                  - CriticalLevel
                  - PeakMeasurement
                  - AverageMeasurement
          RadonConcentrationMeasurement:
              Feature:
                  - NumericMeasurement
                  - LevelIndication
                  - MediumLevel
                  - CriticalLevel
                  - PeakMeasurement
                  - AverageMeasurement
          TotalVolatileOrganicCompoundsConcentrationMeasurement:
              Feature:
                  - NumericMeasurement
                  - LevelIndication
                  - MediumLevel
                  - CriticalLevel
                  - PeakMeasurement
                  - AverageMeasurement
          ValveConfigurationAndControl:
              Feature:
                  - TimeSync
                  - Level
              ValveFaultBitmap:
                  - GeneralFault
                  - Blocked
                  - Leaking
                  - NotConnected
                  - ShortCircuit
                  - CurrentExceeded
  provisional:
      attributes:
          UnitTesting:
              # Ideally none of UnitTesting would be exposed as public API, but
              # for now just start doing that for new additions to it.
              - MeiInt8u
      commands:
          UnitTesting:
              # Ideally none of UnitTesting would be exposed as public API, but
              # for now just start doing that for new additions to it.
              - TestDifferentVendorMeiRequest
              - TestDifferentVendorMeiResponse
      events:
          UnitTesting:
              # Ideally none of UnitTesting would be exposed as public API, but
              # for now just start doing that for new additions to it.
              - TestDifferentVendorMeiEvent

- release: "6C44AB2F-2F6B-4B57-B523-5CD89584986F"
  versions:
      iOS: "18.2"
      macOS: "15.2"
      watchOS: "11.2"
      tvOS: "18.2"
  introduced:
      enums:
          ColorControl:
              - DirectionEnum
              - DriftCompensationEnum
              - EnhancedColorModeEnum
              - MoveModeEnum
              - StepModeEnum
      enum values:
          ColorControl:
              ColorLoopDirectionEnum:
                  - Decrement
                  - Increment
              ColorModeEnum:
                  - ColorTemperatureMireds
              DirectionEnum:
                  - Shortest
                  - Longest
                  - Up
                  - Down
              DriftCompensationEnum:
                  - None
                  - OtherOrUnknown
                  - TemperatureMonitoring
                  - OpticalLuminanceMonitoringAndFeedback
                  - OpticalColorMonitoringAndFeedback
              EnhancedColorModeEnum:
                  - CurrentHueAndCurrentSaturation
                  - CurrentXAndCurrentY
                  - ColorTemperatureMireds
                  - EnhancedCurrentHueAndCurrentSaturation
              MoveModeEnum:
                  - Stop
                  - Up
                  - Down
              StepModeEnum:
                  - Up
                  - Down
      bitmaps:
          ColorControl:
              - ColorCapabilitiesBitmap
              - OptionsBitmap
              - UpdateFlagsBitmap
      bitmap values:
          ColorControl:
              ColorCapabilitiesBitmap:
                  - HueSaturation
                  - EnhancedHue
                  - ColorLoop
                  - XY
                  - ColorTemperature
              OptionsBitmap:
                  - ExecuteIfOff
              UpdateFlagsBitmap:
                  - UpdateAction
                  - UpdateDirection
                  - UpdateTime
                  - UpdateStartHue
      device types:
          - AirQualitySensor
          - AirPurifier
          - Aggregator
          - BasicVideoPlayer
          - BridgedNode
          - CastingVideoClient
          - CastingVideoPlayer
          - ColorDimmerSwitch
          - ColorTemperatureLight
          - ContactSensor
          - ContentApp
          - ControlBridge
          - CookSurface
          - Cooktop
          - DeviceEnergyManagement
          - DimmableLight
          - DimmablePlugInUnit
          - DimmerSwitch
          - Dishwasher
          - DoorLock
          - DoorLockController
          - ElectricalSensor
          - EVSE
          - ExtendedColorLight
          - ExtractorHood
          - Fan
          - FlowSensor
          - GenericSwitch
          - HeatingCoolingUnit
          - HumiditySensor
          - LaundryDryer
          - LaundryWasher
          - LightSensor
          - MicrowaveOven
          - ModeSelect
          - NetworkInfrastructureManager
          - OccupancySensor
          - OnOffLight
          - OnOffLightSwitch
          - OnOffPlugInUnit
          - OnOffSensor
          - OTAProvider
          - OTARequestor
          - Oven
          - PressureSensor
          - PowerSource
          - Pump
          - PumpController
          - RainSensor
          - Refrigerator
          - RoboticVacuumCleaner
          - RoomAirConditioner
          - RootNode
          - SecondaryNetworkInterface
          - SmokeCOAlarm
          - Speaker
          - TemperatureControlledCabinet
          - TemperatureSensor
          - Thermostat
          - ThreadBorderRouter
          - VideoRemoteControl
          - WaterFreezeDetector
          - WaterLeakDetector
          - WaterValve
          - WindowCovering
          - WindowCoveringController
  provisional:
      clusters:
          # Outstanding issue at https://github.com/CHIP-Specifications/connectedhomeip-spec/issues/10854
          # needs to be addressed to expose this EcosystemInformation.
          - EcosystemInformation
          # Targeting Camera enablement, not part of Matter 1.4
          - CameraAVStreamManagement
          - Chime
          - WebRTCTransportProvider
          - WebRTCTransportRequestor
          - ZoneManagement
      attributes:
          GeneralCommissioning:
              # The TermsAndConditions feature is provisional in Matter 1.4
              - TCAcceptedVersion
              - TCMinRequiredVersion
              - TCAcknowledgements
              - TCAcknowledgementsRequired
              - TCUpdateDeadline
          UnitTesting:
              # Ideally none of UnitTesting would be exposed as public API, but
              # for now just start doing that for new additions to it.
              - GlobalEnum
              - GlobalStruct
              - NullableGlobalEnum
              - NullableGlobalStruct
              - ReadFailureCode
              - FailureInt32U
      commands:
          GeneralCommissioning:
              # The TermsAndConditions feature is provisional in Matter 1.4
              - SetTCAcknowledgements
              - SetTCAcknowledgementsResponse
          UnitTesting:
              # Ideally none of UnitTesting would be exposed as public API, but
              # for now just start doing that for new additions to it.
              - GlobalEchoRequest
              - GlobalEchoResponse
              - StringEchoRequest
              - StringEchoResponse
      structs:
          Globals:
              # Test-only value, not to be exposed
              - TestGlobalStruct
      struct fields:
          UnitTesting:
              # Ideally none of UnitTesting would be exposed as public API, but
              # for now just start doing that for new additions to it.
              SimpleStruct:
                  - i
              NestedStruct:
                  - d
      enums:
          Globals:
              # Test-only value
              - TestGlobalEnum
              # Not part of the Matter 1.4 specification.
              - FloorSurfaceTag
              # The naming of AreaTypeTag does not match other namespace enum names,
              # and the value set does not match the 1.4 specification.
              # Those issues need to be sorted out.
              - AreaTypeTag
              # Targeting Camera enablement, not part of Matter 1.4.
              - ThreeLevelAutoEnum
      enum values:
          GeneralCommissioning:
              CommissioningErrorEnum:
                  # The TermsAndConditions feature is provisional in Matter 1.4
                  - RequiredTCNotAccepted
                  - TCAcknowledgementsNotReceived
                  - TCMinVersionNotMet
      bitmaps:
          GeneralCommissioning:
              # The only bit (TermsAndConditions) is provisional in Matter 1.4.
              - Feature
      bitmap values:
          RVCCleanMode:
              Feature:
                  # Targeting Summer 2025 Matter release
                  - DirectModeChange
          RVCRunMode:
              Feature:
                  # Targeting Summer 2025 Matter release
                  - DirectModeChange
  renames:
      enums:
          ColorControl:
              DirectionEnum: HueDirection
              MoveModeEnum: HueMoveMode
              StepModeEnum: HueStepMode
      enum values:
          ColorControl:
              ColorLoopDirectionEnum:
                  Decrement: DecrementHue
                  Increment: IncrementHue
              ColorModeEnum:
                  ColorTemperatureMireds: ColorTemperature
              HueDirection:
                  Shortest: ShortestDistance
                  Longest: LongestDistance
      bitmaps:
          ColorControl:
              ColorCapabilitiesBitmap: ColorCapabilities
              UpdateFlagsBitmap: ColorLoopUpdateFlags
      bitmap values:
          ColorControl:
              ColorCapabilities:
                  HueSaturation: HueSaturationSupported
                  EnhancedHue: EnhancedHueSupported
                  ColorLoop: ColorLoopSupported
                  XY: XYAttributesSupported
                  ColorTemperature: ColorTemperatureSupported
  deprecated:
      enums:
          ColorControl:
              - HueDirection
              - HueMoveMode
              - HueStepMode
      enum values:
          ColorControl:
              ColorLoopDirectionEnum:
                  - DecrementHue
                  - IncrementHue
              ColorModeEnum:
                  - ColorTemperature
      bitmaps:
          ColorControl:
              - ColorCapabilities
              - ColorLoopUpdateFlags
  removed:
      clusters:
          - BarrierControl
          - BinaryInputBasic
          - ElectricalMeasurement
          - OnOffSwitchConfiguration
      enum values:
          ColorControl:
              # Don't expose the new value names on the old enum names
              HueDirection:
                  - Shortest
                  - Longest
      bitmap values:
          ColorControl:
              # Don't expose the new field names on the old bitmap names
              ColorCapabilities:
                  - HueSaturation
                  - EnhancedHue
                  - ColorLoop
                  - XY
                  - ColorTemperature

- release: "8377F965-9A14-4120-AAC4-4F296BA64949"
  versions:
      iOS: "18.4"
      macOS: "15.4"
      watchOS: "11.4"
      tvOS: "18.4"
  introduced:
      clusters:
          - CommissionerControl
          - ContentAppObserver
          - DeviceEnergyManagement
          - DeviceEnergyManagementMode
          - DishwasherAlarm
          - DishwasherMode
          - EnergyEVSE
          - EnergyEVSEMode
          - ICDManagement
          - LaundryDryerControls
          - LaundryWasherControls
          - LaundryWasherMode
          - Messages
          - MicrowaveOvenControl
          - MicrowaveOvenMode
          - OvenMode
          - OvenCavityOperationalState
          - PowerTopology
          - RefrigeratorAlarm
          - RefrigeratorAndTemperatureControlledCabinetMode
          - ServiceArea
          - TemperatureControl
          - ThreadBorderRouterManagement
          - ThreadNetworkDirectory
          - TimeSynchronization
          - WaterHeaterManagement
          - WaterHeaterMode
          - WiFiNetworkManagement
      attributes:
          AccessControl:
              - CommissioningARL
              - ARL
          BasicInformation:
              - SpecificationVersion
              - MaxPathsPerInvoke
          BridgedDeviceBasicInformation:
              - ProductID
          CommissionerControl:
              - SupportedDeviceCategories
              - GeneratedCommandList
              - AcceptedCommandList
              - AttributeList
              - FeatureMap
              - ClusterRevision
          ContentAppObserver:
              - GeneratedCommandList
              - AcceptedCommandList
              - AttributeList
              - FeatureMap
              - ClusterRevision
          DeviceEnergyManagement:
              - ESAType
              - ESACanGenerate
              - ESAState
              - AbsMinPower
              - AbsMaxPower
              - PowerAdjustmentCapability
              - Forecast
              - OptOutState
              - GeneratedCommandList
              - AcceptedCommandList
              - AttributeList
              - FeatureMap
              - ClusterRevision
          DeviceEnergyManagementMode:
              - SupportedModes
              - CurrentMode
              - GeneratedCommandList
              - AcceptedCommandList
              - AttributeList
              - FeatureMap
              - ClusterRevision
          DishwasherAlarm:
              - Mask
              - Latch
              - State
              - Supported
              - GeneratedCommandList
              - AcceptedCommandList
              - AttributeList
              - FeatureMap
              - ClusterRevision
          DishwasherMode:
              - SupportedModes
              - CurrentMode
              - GeneratedCommandList
              - AcceptedCommandList
              - AttributeList
              - FeatureMap
              - ClusterRevision
          DoorLock:
              - AliroReaderVerificationKey
              - AliroReaderGroupIdentifier
              - AliroReaderGroupSubIdentifier
              - AliroExpeditedTransactionSupportedProtocolVersions
              - AliroGroupResolvingKey
              - AliroSupportedBLEUWBProtocolVersions
              - AliroBLEAdvertisingVersion
              - NumberOfAliroCredentialIssuerKeysSupported
              - NumberOfAliroEndpointKeysSupported
          EnergyEVSE:
              - State
              - SupplyState
              - FaultState
              - ChargingEnabledUntil
              - CircuitCapacity
              - MinimumChargeCurrent
              - MaximumChargeCurrent
              - UserMaximumChargeCurrent
              - RandomizationDelayWindow
              - NextChargeStartTime
              - NextChargeTargetTime
              - NextChargeRequiredEnergy
              - NextChargeTargetSoC
              - ApproximateEVEfficiency
              - SessionID
              - SessionDuration
              - SessionEnergyCharged
              - GeneratedCommandList
              - AcceptedCommandList
              - AttributeList
              - FeatureMap
              - ClusterRevision
          EnergyEVSEMode:
              - SupportedModes
              - CurrentMode
              - GeneratedCommandList
              - AcceptedCommandList
              - AttributeList
              - FeatureMap
              - ClusterRevision
          ICDManagement:
              - IdleModeDuration
              - ActiveModeDuration
              - ActiveModeThreshold
              - RegisteredClients
              - ICDCounter
              - ClientsSupportedPerFabric
              - UserActiveModeTriggerHint
              - UserActiveModeTriggerInstruction
              - OperatingMode
              - MaximumCheckInBackOff
              - GeneratedCommandList
              - AcceptedCommandList
              - AttributeList
              - FeatureMap
              - ClusterRevision
          LaundryDryerControls:
              - SupportedDrynessLevels
              - SelectedDrynessLevel
              - GeneratedCommandList
              - AcceptedCommandList
              - AttributeList
              - FeatureMap
              - ClusterRevision
          LaundryWasherControls:
              - SpinSpeeds
              - SpinSpeedCurrent
              - NumberOfRinses
              - SupportedRinses
              - GeneratedCommandList
              - AcceptedCommandList
              - AttributeList
              - FeatureMap
              - ClusterRevision
          LaundryWasherMode:
              - SupportedModes
              - CurrentMode
              - GeneratedCommandList
              - AcceptedCommandList
              - AttributeList
              - FeatureMap
              - ClusterRevision
          Messages:
              - Messages
              - ActiveMessageIDs
              - GeneratedCommandList
              - AcceptedCommandList
              - AttributeList
              - FeatureMap
              - ClusterRevision
          MicrowaveOvenControl:
              - CookTime
              - MaxCookTime
              - PowerSetting
              - MinPower
              - MaxPower
              - PowerStep
              # SupportedWatts and SelectedWattIndex are Provisional because WATTS is Provisional in Matter 1.4
              - WattRating
              - GeneratedCommandList
              - AcceptedCommandList
              - AttributeList
              - FeatureMap
              - ClusterRevision
          MicrowaveOvenMode:
              - SupportedModes
              - CurrentMode
              - GeneratedCommandList
              - AcceptedCommandList
              - AttributeList
              - FeatureMap
              - ClusterRevision
          NetworkCommissioning:
              - SupportedWiFiBands
              - SupportedThreadFeatures
              - ThreadVersion
          OccupancySensing:
              - HoldTime
              - HoldTimeLimits
          OvenMode:
              - SupportedModes
              - CurrentMode
              - GeneratedCommandList
              - AcceptedCommandList
              - AttributeList
              - FeatureMap
              - ClusterRevision
          OvenCavityOperationalState:
              - PhaseList
              - CurrentPhase
              - CountdownTime
              - OperationalStateList
              - OperationalState
              - OperationalError
              - GeneratedCommandList
              - AcceptedCommandList
              - AttributeList
              - FeatureMap
              - ClusterRevision
          PowerTopology:
              - AvailableEndpoints
              - ActiveEndpoints
              - GeneratedCommandList
              - AcceptedCommandList
              - AttributeList
              - FeatureMap
              - ClusterRevision
          RefrigeratorAlarm:
              - Mask
              - State
              - Supported
              - GeneratedCommandList
              - AcceptedCommandList
              - AttributeList
              - FeatureMap
              - ClusterRevision
          RefrigeratorAndTemperatureControlledCabinetMode:
              - SupportedModes
              - CurrentMode
              - GeneratedCommandList
              - AcceptedCommandList
              - AttributeList
              - FeatureMap
              - ClusterRevision
          ServiceArea:
              - SupportedAreas
              - SupportedMaps
              - SelectedAreas
              - CurrentArea
              - EstimatedEndTime
              - Progress
              - GeneratedCommandList
              - AcceptedCommandList
              - AttributeList
              - FeatureMap
              - ClusterRevision
          TemperatureControl:
              - TemperatureSetpoint
              - MinTemperature
              - MaxTemperature
              - Step
              - SelectedTemperatureLevel
              - SupportedTemperatureLevels
              - GeneratedCommandList
              - AcceptedCommandList
              - AttributeList
              - FeatureMap
              - ClusterRevision
          Thermostat:
              - PresetTypes
              - ScheduleTypes
              - NumberOfPresets
              - NumberOfSchedules
              - NumberOfScheduleTransitions
              - NumberOfScheduleTransitionPerDay
              - ActivePresetHandle
              - ActiveScheduleHandle
              - Presets
              - Schedules
              - SetpointHoldExpiryTimestamp
          ThreadBorderRouterManagement:
              - BorderRouterName
              - BorderAgentID
              - ThreadVersion
              - InterfaceEnabled
              - ActiveDatasetTimestamp
              - PendingDatasetTimestamp
              - GeneratedCommandList
              - AcceptedCommandList
              - AttributeList
              - FeatureMap
              - ClusterRevision
          ThreadNetworkDirectory:
              - PreferredExtendedPanID
              - ThreadNetworks
              - ThreadNetworkTableSize
              - GeneratedCommandList
              - AcceptedCommandList
              - AttributeList
              - FeatureMap
              - ClusterRevision
          TimeSynchronization:
              - TimeZoneListMaxSize
              - DSTOffsetListMaxSize
              - SupportsDNSResolve
              - UTCTime
              - Granularity
              - TimeSource
              - TrustedTimeSource
              - DefaultNTP
              - TimeZone
              - DSTOffset
              - LocalTime
              - TimeZoneDatabase
              - NTPServerAvailable
              - GeneratedCommandList
              - AcceptedCommandList
              - AttributeList
              - FeatureMap
              - ClusterRevision
          WakeOnLAN:
              - LinkLocalAddress
          WaterHeaterManagement:
              - HeaterTypes
              - HeatDemand
              - TankVolume
              - EstimatedHeatRequired
              - TankPercentage
              - BoostState
              - GeneratedCommandList
              - AcceptedCommandList
              - AttributeList
              - FeatureMap
              - ClusterRevision
          WaterHeaterMode:
              - SupportedModes
              - CurrentMode
              - GeneratedCommandList
              - AcceptedCommandList
              - AttributeList
              - FeatureMap
              - ClusterRevision
          WiFiNetworkManagement:
              - SSID
              - PassphraseSurrogate
              - GeneratedCommandList
              - AcceptedCommandList
              - AttributeList
              - FeatureMap
              - ClusterRevision
      commands:
          AccessControl:
              - ReviewFabricRestrictions
              - ReviewFabricRestrictionsResponse
          BridgedDeviceBasicInformation:
              - KeepActive
          Channel:
              - GetProgramGuide
              - ProgramGuideResponse
              - RecordProgram
              - CancelRecordProgram
          CommissionerControl:
              - RequestCommissioningApproval
              - CommissionNode
              - ReverseOpenCommissioningWindow
          ContentAppObserver:
              - ContentAppMessage
              - ContentAppMessageResponse
          DeviceEnergyManagement:
              - PowerAdjustRequest
              - CancelPowerAdjustRequest
              - StartTimeAdjustRequest
              - PauseRequest
              - ResumeRequest
              - ModifyForecastRequest
              - RequestConstraintBasedForecast
              - CancelRequest
          DeviceEnergyManagementMode:
              - ChangeToMode
              - ChangeToModeResponse
          DishwasherAlarm:
              - Reset
              - ModifyEnabledAlarms
          DishwasherMode:
              - ChangeToMode
              - ChangeToModeResponse
          DoorLock:
              - UnboltDoor
              - SetAliroReaderConfig
              - ClearAliroReaderConfig
          EnergyEVSE:
              - Disable
              - EnableCharging
              - StartDiagnostics
              - SetTargets
              - GetTargets
              - ClearTargets
              - GetTargetsResponse
          EnergyEVSEMode:
              - ChangeToMode
              - ChangeToModeResponse
          GeneralDiagnostics:
              - TimeSnapshot
              - TimeSnapshotResponse
              - PayloadTestRequest
              - PayloadTestResponse
          ICDManagement:
              - RegisterClient
              - RegisterClientResponse
              - UnregisterClient
              - StayActiveRequest
              - StayActiveResponse
          LaundryWasherMode:
              - ChangeToMode
              - ChangeToModeResponse
          MediaPlayback:
              - ActivateAudioTrack
              - ActivateTextTrack
              - DeactivateTextTrack
          Messages:
              - PresentMessagesRequest
              - CancelMessagesRequest
          MicrowaveOvenControl:
              - SetCookingParameters
              - AddMoreTime
          OvenCavityOperationalState:
              - Stop
              - Start
              - OperationalCommandResponse
          OvenMode:
              - ChangeToMode
              - ChangeToModeResponse
          RefrigeratorAndTemperatureControlledCabinetMode:
              - ChangeToMode
              - ChangeToModeResponse
          RVCOperationalState:
              - GoHome
          ServiceArea:
              - SelectAreas
              - SelectAreasResponse
              - SkipArea
              - SkipAreaResponse
          TemperatureControl:
              - SetTemperature
          Thermostat:
              - SetActiveScheduleRequest
              - SetActivePresetRequest
              - AtomicRequest
              - AtomicResponse
          ThreadBorderRouterManagement:
              - GetActiveDatasetRequest
              - GetPendingDatasetRequest
              - DatasetResponse
              - SetActiveDatasetRequest
              - SetPendingDatasetRequest
          ThreadNetworkDirectory:
              - AddNetwork
              - RemoveNetwork
              - GetOperationalDataset
              - OperationalDatasetResponse
          TimeSynchronization:
              - SetTrustedTimeSource
              - SetTimeZone
              - SetTimeZoneResponse
              - SetDSTOffset
              - SetDefaultNTP
              - SetUTCTime
          WaterHeaterManagement:
              - Boost
              - CancelBoost
          WaterHeaterMode:
              - ChangeToMode
              - ChangeToModeResponse
          WiFiNetworkManagement:
              - NetworkPassphraseRequest
              - NetworkPassphraseResponse
      command fields:
          AccessControl:
              ReviewFabricRestrictions:
                  - arl
              ReviewFabricRestrictionsResponse:
                  - token
          AccountLogin:
              Login:
                  - node
              Logout:
                  - node
          BridgedDeviceBasicInformation:
              KeepActive:
                  - stayActiveDuration
                  - timeoutMs
          Channel:
              GetProgramGuide:
                  - startTime
                  - endTime
                  - channelList
                  - pageToken
                  - recordingFlag
                  - data
              ProgramGuideResponse:
                  - paging
                  - programList
              RecordProgram:
                  - programIdentifier
                  - shouldRecordSeries
                  - data
              CancelRecordProgram:
                  - programIdentifier
                  - shouldRecordSeries
                  - data
          CommissionerControl:
              RequestCommissioningApproval:
                  - requestID
                  - vendorID
                  - productID
                  - label
              CommissionNode:
                  - requestID
                  - responseTimeoutSeconds
              ReverseOpenCommissioningWindow:
                  - commissioningTimeout
                  - pakePasscodeVerifier
                  - discriminator
                  - iterations
                  - salt
          ContentLauncher:
              LaunchContent:
                  - useCurrentContext
          ContentAppObserver:
              ContentAppMessage:
                  - data
                  - encodingHint
              ContentAppMessageResponse:
                  - status
                  - data
                  - encodingHint
          DeviceEnergyManagement:
              PowerAdjustRequest:
                  - power
                  - duration
                  - cause
              StartTimeAdjustRequest:
                  - requestedStartTime
                  - cause
              PauseRequest:
                  - duration
                  - cause
              ModifyForecastRequest:
                  - forecastID
                  - slotAdjustments
                  - cause
              RequestConstraintBasedForecast:
                  - constraints
                  - cause
          DeviceEnergyManagementMode:
              ChangeToMode:
                  - newMode
              ChangeToModeResponse:
                  - status
                  - statusText
          DishwasherAlarm:
              Reset:
                  - alarms
              ModifyEnabledAlarms:
                  - mask
          DishwasherMode:
              ChangeToMode:
                  - newMode
              ChangeToModeResponse:
                  - status
                  - statusText
          DoorLock:
              UnboltDoor:
                  - pinCode
              SetAliroReaderConfig:
                  - signingKey
                  - verificationKey
                  - groupIdentifier
                  - groupResolvingKey
              GetCredentialStatusResponse:
                  - credentialData
          EnergyEVSE:
              EnableCharging:
                  - chargingEnabledUntil
                  - minimumChargeCurrent
                  - maximumChargeCurrent
              SetTargets:
                  - chargingTargetSchedules
              GetTargetsResponse:
                  - chargingTargetSchedules
          EnergyEVSEMode:
              ChangeToMode:
                  - newMode
              ChangeToModeResponse:
                  - status
                  - statusText
          GeneralDiagnostics:
              TimeSnapshotResponse:
                  - systemTimeMs
                  - posixTimeMs
              PayloadTestRequest:
                  - enableKey
                  - value
                  - count
              PayloadTestResponse:
                  - payload
          ICDManagement:
              RegisterClient:
                  - checkInNodeID
                  - monitoredSubject
                  - key
                  - verificationKey
                  - clientType
              RegisterClientResponse:
                  - icdCounter
              UnregisterClient:
                  - checkInNodeID
                  - verificationKey
              StayActiveRequest:
                  - stayActiveDuration
              StayActiveResponse:
                  - promisedActiveDuration
          LaundryWasherMode:
              ChangeToMode:
                  - newMode
              ChangeToModeResponse:
                  - status
                  - statusText
          MediaPlayback:
              ActivateAudioTrack:
                  - trackID
                  - audioOutputIndex
              ActivateTextTrack:
                  - trackID
              Rewind:
                  - audioAdvanceUnmuted
              FastForward:
                  - audioAdvanceUnmuted
          Messages:
              PresentMessagesRequest:
                  - messageID
                  - priority
                  - messageControl
                  - startTime
                  - duration
                  - messageText
                  - responses
              CancelMessagesRequest:
                  - messageIDs
          MicrowaveOvenControl:
              SetCookingParameters:
                  - cookMode
                  - cookTime
                  - powerSetting
                  # wattSettingIndex is provisional because WATTS is provisional in Matter 1.4
                  - startAfterSetting
              AddMoreTime:
                  - timeToAdd
          OvenMode:
              ChangeToMode:
                  - newMode
              ChangeToModeResponse:
                  - status
                  - statusText
          OvenCavityOperationalState:
              OperationalCommandResponse:
                  - commandResponseState
          RefrigeratorAndTemperatureControlledCabinetMode:
              ChangeToMode:
                  - newMode
              ChangeToModeResponse:
                  - status
                  - statusText
          ServiceArea:
              SelectAreas:
                  - newAreas
              SelectAreasResponse:
                  - status
                  - statusText
              SkipArea:
                  - skippedArea
              SkipAreaResponse:
                  - status
                  - statusText
          TemperatureControl:
              SetTemperature:
                  - targetTemperature
                  - targetTemperatureLevel
          Thermostat:
              SetActiveScheduleRequest:
                  - scheduleHandle
              SetActivePresetRequest:
                  - presetHandle
              AtomicRequest:
                  - requestType
                  - attributeRequests
                  - timeout
              AtomicResponse:
                  - statusCode
                  - attributeStatus
                  - timeout
          ThreadBorderRouterManagement:
              DatasetResponse:
                  - dataset
              SetActiveDatasetRequest:
                  - activeDataset
                  - breadcrumb
              SetPendingDatasetRequest:
                  - pendingDataset
          ThreadNetworkDirectory:
              AddNetwork:
                  - operationalDataset
              RemoveNetwork:
                  - extendedPanID
              GetOperationalDataset:
                  - extendedPanID
              OperationalDatasetResponse:
                  - operationalDataset
          TimeSynchronization:
              # NOTE: SetUTCTime fields were introduced earlier.
              SetTrustedTimeSource:
                  - trustedTimeSource
              SetTimeZone:
                  - timeZone
              SetTimeZoneResponse:
                  - dstOffsetRequired
              SetDSTOffset:
                  - dstOffset
              SetDefaultNTP:
                  - defaultNTP
          WaterHeaterManagement:
              Boost:
                  - boostInfo
          WaterHeaterMode:
              ChangeToMode:
                  - newMode
              ChangeToModeResponse:
                  - status
                  - statusText
          WiFiNetworkManagement:
              NetworkPassphraseResponse:
                  - passphrase
      structs:
          AccessControl:
              - AccessRestrictionEntryStruct
              - AccessRestrictionStruct
              - CommissioningAccessRestrictionEntryStruct
          Channel:
              - ProgramStruct
              - SeriesInfoStruct
              - ProgramCategoryStruct
              - ProgramCastStruct
              - PageTokenStruct
              - ChannelPagingStruct
          DeviceEnergyManagement:
              - CostStruct
              - PowerAdjustStruct
              - PowerAdjustCapabilityStruct
              - ForecastStruct
              - SlotStruct
              - SlotAdjustmentStruct
              - ConstraintsStruct
          DeviceEnergyManagementMode:
              - ModeOptionStruct
              - ModeTagStruct
          DishwasherMode:
              - ModeOptionStruct
              - ModeTagStruct
          ElectricalEnergyMeasurement:
              - MeasurementAccuracyRangeStruct
          EnergyEVSE:
              - ChargingTargetStruct
              - ChargingTargetScheduleStruct
          EnergyEVSEMode:
              - ModeOptionStruct
              - ModeTagStruct
          Globals:
              - AtomicAttributeStatusStruct
              - LocationDescriptorStruct
          ICDManagement:
              - MonitoringRegistrationStruct
          LaundryWasherMode:
              - ModeOptionStruct
              - ModeTagStruct
          Messages:
              - MessageStruct
              - MessageResponseOptionStruct
          MicrowaveOvenMode:
              - ModeTagStruct
              - ModeOptionStruct
          OccupancySensing:
              - HoldTimeLimitsStruct
          OvenMode:
              - ModeTagStruct
              - ModeOptionStruct
          OvenCavityOperationalState:
              - ErrorStateStruct
              - OperationalStateStruct
          RefrigeratorAndTemperatureControlledCabinetMode:
              - ModeOptionStruct
              - ModeTagStruct
          ServiceArea:
              - LandmarkInfoStruct
              - AreaInfoStruct
              - MapStruct
              - AreaStruct
              - ProgressStruct
          Thermostat:
              - ScheduleTransitionStruct
              - ScheduleStruct
              - PresetStruct
              - PresetTypeStruct
              - ScheduleTypeStruct
          ThreadNetworkDirectory:
              - ThreadNetworkStruct
          TimeSynchronization:
              - FabricScopedTrustedTimeSourceStruct
              - TrustedTimeSourceStruct
          WaterHeaterManagement:
              - WaterHeaterBoostInfoStruct
          WaterHeaterMode:
              - ModeOptionStruct
              - ModeTagStruct
      struct fields:
          AccessControl:
              AccessRestrictionEntryStruct:
                  - endpoint
                  - cluster
                  - restrictions
                  - fabricIndex
              AccessRestrictionStruct:
                  - type
                  - id
              CommissioningAccessRestrictionEntryStruct:
                  - endpoint
                  - cluster
                  - restrictions
          Channel:
              ChannelInfoStruct:
                  - identifier
                  - type
              ProgramStruct:
                  - identifier
                  - channel
                  - startTime
                  - endTime
                  - title
                  - subtitle
                  - descriptionString
                  - audioLanguages
                  - ratings
                  - releaseDate
                  - parentalGuidanceText
                  - recordingFlag
                  - seriesInfo
                  - categoryList
                  - castList
              ProgramCategoryStruct:
                  - category
                  - subCategory
              SeriesInfoStruct:
                  - season
                  - episode
              ProgramCastStruct:
                  - name
                  - role
              PageTokenStruct:
                  - limit
                  - after
                  - before
              ChannelPagingStruct:
                  - previousToken
                  - nextToken
          DeviceEnergyManagement:
              CostStruct:
                  - costType
                  - value
                  - decimalPoints
                  - currency
              PowerAdjustStruct:
                  - minPower
                  - maxPower
                  - minDuration
                  - maxDuration
              PowerAdjustCapabilityStruct:
                  - powerAdjustCapability
                  - cause
              ForecastStruct:
                  - forecastID
                  - activeSlotNumber
                  - startTime
                  - endTime
                  - earliestStartTime
                  - latestEndTime
                  - isPausable
                  - slots
                  - forecastUpdateReason
              SlotStruct:
                  - minDuration
                  - maxDuration
                  - defaultDuration
                  - elapsedSlotTime
                  - remainingSlotTime
                  - slotIsPausable
                  - minPauseDuration
                  - maxPauseDuration
                  - manufacturerESAState
                  - nominalPower
                  - minPower
                  - maxPower
                  - nominalEnergy
                  - costs
                  - minPowerAdjustment
                  - maxPowerAdjustment
                  - minDurationAdjustment
                  - maxDurationAdjustment
              SlotAdjustmentStruct:
                  - slotIndex
                  - nominalPower
                  - duration
              ConstraintsStruct:
                  - startTime
                  - duration
                  - nominalPower
                  - maximumEnergy
                  - loadControl
          DeviceEnergyManagementMode:
              ModeOptionStruct:
                  - label
                  - mode
                  - modeTags
              ModeTagStruct:
                  - mfgCode
                  - value
          DishwasherMode:
              ModeOptionStruct:
                  - label
                  - mode
                  - modeTags
              ModeTagStruct:
                  - mfgCode
                  - value
          ElectricalEnergyMeasurement:
              MeasurementAccuracyRangeStruct:
                  - rangeMin
                  - rangeMax
                  - percentMax
                  - percentMin
                  - percentTypical
                  - fixedMax
                  - fixedMin
                  - fixedTypical
          EnergyEVSE:
              ChargingTargetStruct:
                  - targetTimeMinutesPastMidnight
                  - targetSoC
                  - addedEnergy
              ChargingTargetScheduleStruct:
                  - dayOfWeekForSequence
                  - chargingTargets
          EnergyEVSEMode:
              ModeOptionStruct:
                  - label
                  - mode
                  - modeTags
              ModeTagStruct:
                  - mfgCode
                  - value
          Globals:
              AtomicAttributeStatusStruct:
                  - attributeID
                  - statusCode
              LocationDescriptorStruct:
                  - locationName
                  - floorNumber
                  - areaType
          ICDManagement:
              MonitoringRegistrationStruct:
                  - checkInNodeID
                  - monitoredSubject
                  - clientType
                  - fabricIndex
          LaundryWasherMode:
              ModeOptionStruct:
                  - label
                  - mode
                  - modeTags
              ModeTagStruct:
                  - mfgCode
                  - value
          Messages:
              MessageStruct:
                  - messageID
                  - priority
                  - messageControl
                  - startTime
                  - duration
                  - messageText
                  - responses
              MessageResponseOptionStruct:
                  - messageResponseID
                  - label
          MicrowaveOvenMode:
              ModeTagStruct:
                  - mfgCode
                  - value
              ModeOptionStruct:
                  - label
                  - mode
                  - modeTags
          OvenMode:
              ModeTagStruct:
                  - mfgCode
                  - value
              ModeOptionStruct:
                  - label
                  - mode
                  - modeTags
          OccupancySensing:
              HoldTimeLimitsStruct:
                  - holdTimeMin
                  - holdTimeMax
                  - holdTimeDefault
          OvenCavityOperationalState:
              ErrorStateStruct:
                  - errorStateID
                  - errorStateLabel
                  - errorStateDetails
              OperationalStateStruct:
                  - operationalStateID
                  - operationalStateLabel
          RefrigeratorAndTemperatureControlledCabinetMode:
              ModeOptionStruct:
                  - label
                  - mode
                  - modeTags
              ModeTagStruct:
                  - mfgCode
                  - value
          ServiceArea:
              LandmarkInfoStruct:
                  - landmarkTag
                  - relativePositionTag
              AreaInfoStruct:
                  - locationInfo
                  - landmarkInfo
              MapStruct:
                  - mapID
                  - name
              AreaStruct:
                  - areaID
                  - mapID
                  - areaInfo
              ProgressStruct:
                  - areaID
                  - status
                  - totalOperationalTime
          Thermostat:
              ScheduleTransitionStruct:
                  - dayOfWeek
                  - transitionTime
                  - presetHandle
                  - systemMode
                  - coolingSetpoint
                  - heatingSetpoint
              ScheduleStruct:
                  - scheduleHandle
                  - systemMode
                  - name
                  - presetHandle
                  - transitions
                  - builtIn
              PresetStruct:
                  - presetHandle
                  - presetScenario
                  - name
                  - coolingSetpoint
                  - heatingSetpoint
                  - builtIn
              PresetTypeStruct:
                  - presetScenario
                  - numberOfPresets
                  - presetTypeFeatures
              ScheduleTypeStruct:
                  - systemMode
                  - numberOfSchedules
                  - scheduleTypeFeatures
          ThreadNetworkDirectory:
              ThreadNetworkStruct:
                  - extendedPanID
                  - networkName
                  - channel
                  - activeTimestamp
          TimeSynchronization:
              FabricScopedTrustedTimeSourceStruct:
                  - nodeID
                  - endpoint
              TrustedTimeSourceStruct:
                  - fabricIndex
                  - nodeID
                  - endpoint
          WaterHeaterManagement:
              WaterHeaterBoostInfoStruct:
                  - duration
                  - oneShot
                  - emergencyBoost
                  - temporarySetpoint
                  - targetPercentage
                  - targetReheat
          WaterHeaterMode:
              ModeOptionStruct:
                  - label
                  - mode
                  - modeTags
              ModeTagStruct:
                  - mfgCode
                  - value
      events:
          AccessControl:
              - FabricRestrictionReviewUpdate
          AccountLogin:
              - LoggedOut
          CommissionerControl:
              - CommissioningRequestResult
          BridgedDeviceBasicInformation:
              - ActiveChanged
          DeviceEnergyManagement:
              - PowerAdjustStart
              - PowerAdjustEnd
              - Paused
              - Resumed
          DishwasherAlarm:
              - Notify
          EnergyEVSE:
              - EVConnected
              - EVNotDetected
              - EnergyTransferStarted
              - EnergyTransferStopped
              - Fault
              - RFID
          MediaPlayback:
              - StateChanged
          Messages:
              - MessageQueued
              - MessagePresented
              - MessageComplete
          OccupancySensing:
              - OccupancyChanged
          OvenCavityOperationalState:
              - OperationalError
              - OperationCompletion
          RefrigeratorAlarm:
              - Notify
          TargetNavigator:
              - TargetUpdated
          TimeSynchronization:
              - DSTTableEmpty
              - DSTStatus
              - TimeZoneStatus
              - TimeFailure
              - MissingTrustedTimeSource
          WaterHeaterManagement:
              - BoostStarted
              - BoostEnded
      event fields:
          AccessControl:
              FabricRestrictionReviewUpdate:
                  - token
                  - instruction
                  - fabricIndex
          AccountLogin:
              LoggedOut:
                  - node
          BridgedDeviceBasicInformation:
              ActiveChanged:
                  - promisedActiveDuration
          CommissionerControl:
              CommissioningRequestResult:
                  - requestID
                  - clientNodeID
                  - statusCode
                  - fabricIndex
          DeviceEnergyManagement:
              PowerAdjustEnd:
                  - cause
                  - duration
                  - energyUse
              Resumed:
                  - cause
          DishwasherAlarm:
              Notify:
                  - active
                  - inactive
                  - state
                  - mask
          EnergyEVSE:
              EVConnected:
                  - sessionID
              EVNotDetected:
                  - sessionID
                  - state
                  - sessionDuration
                  - sessionEnergyCharged
              EnergyTransferStarted:
                  - sessionID
                  - state
                  - maximumCurrent
              EnergyTransferStopped:
                  - sessionID
                  - state
                  - reason
                  - energyTransferred
              Fault:
                  - sessionID
                  - state
                  - faultStatePreviousState
                  - faultStateCurrentState
              RFID:
                  - uid
          MediaPlayback:
              StateChanged:
                  - currentState
                  - startTime
                  - duration
                  - sampledPosition
                  - playbackSpeed
                  - seekRangeEnd
                  - seekRangeStart
                  - data
                  - audioAdvanceUnmuted
          Messages:
              MessageQueued:
                  - messageID
              MessagePresented:
                  - messageID
              MessageComplete:
                  - messageID
                  - responseID
                  - reply
                  - futureMessagesPreference
          OccupancySensing:
              OccupancyChanged:
                  - occupancy
          OvenCavityOperationalState:
              OperationalError:
                  - errorState
              OperationCompletion:
                  - completionErrorCode
                  - totalOperationalTime
                  - pausedTime
          RefrigeratorAlarm:
              Notify:
                  - active
                  - inactive
                  - state
                  - mask
          TargetNavigator:
              TargetUpdated:
                  - targetList
                  - currentTarget
                  - data
          TimeSynchronization:
              DSTStatus:
                  - dstOffsetActive
              TimeZoneStatus:
                  - offset
                  - name
          WaterHeaterManagement:
              BoostStarted:
                  - boostInfo
      enums:
          AccessControl:
              - AccessRestrictionTypeEnum
          Channel:
              - ChannelTypeEnum
          ContentAppObserver:
              - StatusEnum
          DeviceEnergyManagement:
              - CostTypeEnum
              - ESATypeEnum
              - ESAStateEnum
              - OptOutStateEnum
              - CauseEnum
              - AdjustmentCauseEnum
              - ForecastUpdateReasonEnum
              - PowerAdjustReasonEnum
          DeviceEnergyManagementMode:
              - ModeTag
          DishwasherMode:
              - ModeTag
          ElectricalEnergyMeasurement:
              - MeasurementTypeEnum
          EnergyEVSE:
              - StateEnum
              - SupplyStateEnum
              - FaultStateEnum
              - EnergyTransferStoppedReasonEnum
          EnergyEVSEMode:
              - ModeTag
          Globals:
              - AtomicRequestTypeEnum
              - LandmarkTag
              - PositionTag
              - RelativePositionTag
          ICDManagement:
              - ClientTypeEnum
              - OperatingModeEnum
          MediaPlayback:
              - CharacteristicEnum
          Messages:
              - FutureMessagePreferenceEnum
              - MessagePriorityEnum
          MicrowaveOvenMode:
              - ModeTag
          OvenMode:
              - ModeTag
          LaundryDryerControls:
              - DrynessLevelEnum
          LaundryWasherControls:
              - NumberOfRinsesEnum
          LaundryWasherMode:
              - ModeTag
          OvenCavityOperationalState:
              - ErrorStateEnum
              - OperationalStateEnum
          RefrigeratorAndTemperatureControlledCabinetMode:
              - ModeTag
          ServiceArea:
              - OperationalStatusEnum
              - SelectAreasStatus
              - SkipAreaStatus
          Thermostat:
              - StartOfWeekEnum
              - TemperatureSetpointHoldEnum
              - ACCapacityFormatEnum
              - ACCompressorTypeEnum
              - ACLouverPositionEnum
              - ACRefrigerantTypeEnum
              - ACTypeEnum
              - SetpointChangeSourceEnum
              - PresetScenarioEnum
          TimeSynchronization:
              - StatusCode
              - TimeZoneDatabaseEnum
          WaterHeaterManagement:
              - BoostStateEnum
          WaterHeaterMode:
              - ModeTag
      enum values:
          AccessControl:
              AccessRestrictionTypeEnum:
                  - AttributeAccessForbidden
                  - AttributeWriteForbidden
                  - CommandForbidden
                  - EventForbidden
          ApplicationLauncher:
              StatusEnum:
                  - PendingUserApproval
                  - Downloading
                  - Installing
          Channel:
              ChannelTypeEnum:
                  - Satellite
                  - Cable
                  - Terrestrial
                  - OTT
          ContentAppObserver:
              StatusEnum:
                  - Success
                  - UnexpectedData
          ContentLauncher:
              ParameterEnum:
                  - Season
                  - Episode
                  - Any
              StatusEnum:
                  - TextTrackNotAvailable
                  - AudioTrackNotAvailable
          DeviceEnergyManagement:
              CostTypeEnum:
                  - Financial
                  - GHGEmissions
                  - Comfort
                  - Temperature
              ESATypeEnum:
                  - EVSE
                  - SpaceHeating
                  - WaterHeating
                  - SpaceCooling
                  - SpaceHeatingCooling
                  - BatteryStorage
                  - SolarPV
                  - FridgeFreezer
                  - WashingMachine
                  - Dishwasher
                  - Cooking
                  - HomeWaterPump
                  - IrrigationWaterPump
                  - PoolPump
                  - Other
              ESAStateEnum:
                  - Offline
                  - Online
                  - Fault
                  - PowerAdjustActive
                  - Paused
              OptOutStateEnum:
                  - NoOptOut
                  - LocalOptOut
                  - GridOptOut
                  - OptOut
              CauseEnum:
                  - NormalCompletion
                  - Offline
                  - Fault
                  - UserOptOut
                  - Cancelled
              AdjustmentCauseEnum:
                  - LocalOptimization
                  - GridOptimization
              ForecastUpdateReasonEnum:
                  - InternalOptimization
                  - LocalOptimization
                  - GridOptimization
              PowerAdjustReasonEnum:
                  - NoAdjustment
                  - LocalOptimizationAdjustment
                  - GridOptimizationAdjustment
          DeviceEnergyManagementMode:
              ModeTag:
                  - Auto
                  - Quick
                  - Quiet
                  - LowNoise
                  - LowEnergy
                  - Vacation
                  - Min
                  - Max
                  - Night
                  - Day
                  - NoOptimization
                  - DeviceOptimization
                  - LocalOptimization
                  - GridOptimization
          DishwasherMode:
              ModeTag:
                  - Auto
                  - Quick
                  - Quiet
                  - LowNoise
                  - LowEnergy
                  - Vacation
                  - Min
                  - Max
                  - Night
                  - Day
                  - Normal
                  - Heavy
                  - Light
          DoorLock:
              DlLockState:
                  - Unlatched
              DlLockType:
                  - Eurocylinder
              LockOperationTypeEnum:
                  - Unlatch
              CredentialTypeEnum:
                  - AliroCredentialIssuerKey
                  - AliroEvictableEndpointKey
                  - AliroNonEvictableEndpointKey
              LockDataTypeEnum:
                  - AliroCredentialIssuerKey
                  - AliroEvictableEndpointKey
                  - AliroNonEvictableEndpointKey
              OperationSourceEnum:
                  - Aliro
          ElectricalEnergyMeasurement:
              MeasurementTypeEnum:
                  - Unspecified
                  - Voltage
                  - ActiveCurrent
                  - ReactiveCurrent
                  - ApparentCurrent
                  - ActivePower
                  - ReactivePower
                  - ApparentPower
                  - RMSVoltage
                  - RMSCurrent
                  - RMSPower
                  - Frequency
                  - PowerFactor
                  - NeutralCurrent
                  - ElectricalEnergy
          EnergyEVSE:
              StateEnum:
                  - NotPluggedIn
                  - PluggedInNoDemand
                  - PluggedInDemand
                  - PluggedInCharging
                  - SessionEnding
                  - Fault
              SupplyStateEnum:
                  - Disabled
                  - ChargingEnabled
                  - DisabledError
                  - DisabledDiagnostics
              FaultStateEnum:
                  - NoError
                  - MeterFailure
                  - OverVoltage
                  - UnderVoltage
                  - OverCurrent
                  - ContactWetFailure
                  - ContactDryFailure
                  - GroundFault
                  - PowerLoss
                  - PowerQuality
                  - PilotShortCircuit
                  - EmergencyStop
                  - EVDisconnected
                  - WrongPowerSupply
                  - LiveNeutralSwap
                  - OverTemperature
                  - Other
              EnergyTransferStoppedReasonEnum:
                  - EVStopped
                  - EVSEStopped
                  - Other
          EnergyEVSEMode:
              ModeTag:
                  - Auto
                  - Quick
                  - Quiet
                  - LowNoise
                  - LowEnergy
                  - Vacation
                  - Min
                  - Max
                  - Night
                  - Day
                  - Manual
                  - TimeOfUse
                  - SolarCharging
                  - V2X
          Globals:
              AtomicRequestTypeEnum:
                  - BeginWrite
                  - CommitWrite
                  - RollbackWrite
              LandmarkTag:
                  - AirConditioner
                  - AirPurifier
                  - BackDoor
                  - BarStool
                  - BathMat
                  - Bathtub
                  - Bed
                  - Bookshelf
                  - Chair
                  - ChristmasTree
                  - CoatRack
                  - CoffeeTable
                  - CookingRange
                  - Couch
                  - Countertop
                  - Cradle
                  - Crib
                  - Desk
                  - DiningTable
                  - Dishwasher
                  - Door
                  - Dresser
                  - LaundryDryer
                  - Fan
                  - Fireplace
                  - Freezer
                  - FrontDoor
                  - HighChair
                  - KitchenIsland
                  - Lamp
                  - LitterBox
                  - Mirror
                  - Nightstand
                  - Oven
                  - PetBed
                  - PetBowl
                  - PetCrate
                  - Refrigerator
                  - ScratchingPost
                  - ShoeRack
                  - Shower
                  - SideDoor
                  - Sink
                  - Sofa
                  - Stove
                  - Table
                  - Toilet
                  - TrashCan
                  - LaundryWasher
                  - Window
                  - WineCooler
              PositionTag:
                  - Left
                  - Right
                  - Top
                  - Bottom
                  - Middle
                  - Row
                  - Column
              RelativePositionTag:
                  - Under
                  - NextTo
                  - Around
                  - On
                  - Above
                  - FrontOf
                  - Behind
          ICDManagement:
              ClientTypeEnum:
                  - Permanent
                  - Ephemeral
              OperatingModeEnum:
                  - SIT
                  - LIT
          LaundryDryerControls:
              DrynessLevelEnum:
                  - Low
                  - Normal
                  - Extra
                  - Max
          LaundryWasherControls:
              NumberOfRinsesEnum:
                  - None
                  - Normal
                  - Extra
                  - Max
          LaundryWasherMode:
              ModeTag:
                  - Auto
                  - Quick
                  - Quiet
                  - LowNoise
                  - LowEnergy
                  - Vacation
                  - Min
                  - Max
                  - Night
                  - Day
                  - Normal
                  - Delicate
                  - Heavy
                  - Whites
          MediaPlayback:
              CharacteristicEnum:
                  - ForcedSubtitles
                  - DescribesVideo
                  - EasyToRead
                  - FrameBased
                  - MainProgram
                  - OriginalContent
                  - VoiceOverTranslation
                  - Caption
                  - Subtitle
                  - Alternate
                  - Supplementary
                  - Commentary
                  - DubbedTranslation
                  - Description
                  - Metadata
                  - EnhancedAudioIntelligibility
                  - Emergency
                  - Karaoke
          Messages:
              FutureMessagePreferenceEnum:
                  - Allowed
                  - Increased
                  - Reduced
                  - Disallowed
                  - Banned
              MessagePriorityEnum:
                  - Low
                  - Medium
                  - High
                  - Critical
          MicrowaveOvenMode:
              ModeTag:
                  - Auto
                  - Quick
                  - Quiet
                  - LowNoise
                  - LowEnergy
                  - Vacation
                  - Min
                  - Max
                  - Night
                  - Day
                  - Normal
                  - Defrost
          OvenCavityOperationalState:
              ErrorStateEnum:
                  - NoError
                  - UnableToStartOrResume
                  - UnableToCompleteOperation
                  - CommandInvalidInState
              OperationalStateEnum:
                  - Stopped
                  - Running
                  - Paused
                  - Error
          OvenMode:
              ModeTag:
                  - Auto
                  - Quick
                  - Quiet
                  - LowNoise
                  - LowEnergy
                  - Vacation
                  - Min
                  - Max
                  - Night
                  - Day
                  - Bake
                  - Convection
                  - Grill
                  - Roast
                  - Clean
                  - ConvectionBake
                  - ConvectionRoast
                  - Warming
                  - Proofing
                  - Steam
          RefrigeratorAndTemperatureControlledCabinetMode:
              ModeTag:
                  - Auto
                  - Quick
                  - Quiet
                  - LowNoise
                  - LowEnergy
                  - Vacation
                  - Min
                  - Max
                  - Night
                  - Day
                  - RapidCool
                  - RapidFreeze
          RVCCleanMode:
              ModeTag:
                  - Auto
                  - Quick
                  - Quiet
                  - LowNoise
                  - LowEnergy
                  - Min
                  - Max
                  - Night
                  - Day
                  - Vacation
          RVCOperationalState:
              ErrorStateEnum:
                  - NoError
                  - UnableToStartOrResume
                  - UnableToCompleteOperation
                  - CommandInvalidInState
              OperationalStateEnum:
                  - Stopped
                  - Running
                  - Paused
                  - Error
          RVCRunMode:
              ModeTag:
                  - Auto
                  - Quick
                  - Quiet
                  - LowNoise
                  - LowEnergy
                  - Vacation
                  - Min
                  - Max
                  - Night
                  - Day
                  - Mapping
          ServiceArea:
              OperationalStatusEnum:
                  - Pending
                  - Operating
                  - Skipped
                  - Completed
              SelectAreasStatus:
                  - Success
                  - UnsupportedArea
                  - InvalidInMode
                  - InvalidSet
              SkipAreaStatus:
                  - Success
                  - InvalidAreaList
                  - InvalidInMode
                  - InvalidSkippedArea
          Thermostat:
              StartOfWeekEnum:
                  - Sunday
                  - Monday
                  - Tuesday
                  - Wednesday
                  - Thursday
                  - Friday
                  - Saturday
              TemperatureSetpointHoldEnum:
                  - SetpointHoldOff
                  - SetpointHoldOn
              ACCapacityFormatEnum:
                  - BTUh
              ACCompressorTypeEnum:
                  - Unknown
                  - T1
                  - T2
                  - T3
              ACLouverPositionEnum:
                  - Closed
                  - Open
                  - Quarter
                  - Half
                  - ThreeQuarters
              ACRefrigerantTypeEnum:
                  - Unknown
                  - R22
                  - R410a
                  - R407c
              ACTypeEnum:
                  - Unknown
                  - CoolingFixed
                  - HeatPumpFixed
                  - CoolingInverter
                  - HeatPumpInverter
              SetpointChangeSourceEnum:
                  - Manual
                  - Schedule
                  - External
              PresetScenarioEnum:
                  - Occupied
                  - Unoccupied
                  - Sleep
                  - Wake
                  - Vacation
                  - GoingToSleep
                  - UserDefined
          TimeFormatLocalization:
              CalendarTypeEnum:
                  - UseActiveLocale
              HourFormatEnum:
                  - UseActiveLocale
          TimeSynchronization:
              TimeSourceEnum:
                  - NonMatterSNTP
                  - NonMatterNTP
                  - MatterSNTP
                  - MatterNTP
                  - MixedNTP
                  - NonMatterSNTPNTS
                  - NonMatterNTPNTS
                  - MatterSNTPNTS
                  - MatterNTPNTS
                  - MixedNTPNTS
                  - PTP
                  - GNSS
              StatusCode:
                  - TimeNotAccepted
              TimeZoneDatabaseEnum:
                  - Full
                  - Partial
                  - None
          WaterHeaterManagement:
              BoostStateEnum:
                  - Inactive
                  - Active
          WaterHeaterMode:
              ModeTag:
                  - Auto
                  - Quick
                  - Quiet
                  - LowNoise
                  - LowEnergy
                  - Vacation
                  - Min
                  - Max
                  - Night
                  - Day
                  - Off
                  - Manual
                  - Timed
      bitmaps:
          AccessControl:
              - Feature
          BridgedDeviceBasicInformation:
              - Feature
          Channel:
              - RecordingFlagBitmap
          CommissionerControl:
              - SupportedDeviceCategoryBitmap
          DeviceEnergyManagement:
              - Feature
          DishwasherAlarm:
              - AlarmBitmap
              - Feature
          EnergyEVSE:
              - TargetDayOfWeekBitmap
              - Feature
          GeneralDiagnostics:
              - Feature
          ICDManagement:
              - UserActiveModeTriggerBitmap
              - Feature
          LaundryWasherControls:
              - Feature
          Messages:
              - MessageControlBitmap
              - Feature
          MicrowaveOvenControl:
              - Feature
          NetworkCommissioning:
              - ThreadCapabilitiesBitmap
          OccupancySensing:
              - Feature
          PowerTopology:
              - Feature
          RefrigeratorAlarm:
              - AlarmBitmap
          ServiceArea:
              - Feature
          TemperatureControl:
              - Feature
          Thermostat:
              - ACErrorCodeBitmap
              - HVACSystemTypeBitmap
              - ProgrammingOperationModeBitmap
              - RelayStateBitmap
              - RemoteSensingBitmap
              - PresetTypeFeaturesBitmap
              - ScheduleTypeFeaturesBitmap
              - OccupancyBitmap
          ThreadBorderRouterManagement:
              - Feature
          TimeSynchronization:
              - Feature
          WaterHeaterManagement:
              - WaterHeaterHeatSourceBitmap
              - Feature
      bitmap values:
          AccessControl:
              Feature:
                  - Extension
                  - ManagedDevice
          BridgedDeviceBasicInformation:
              Feature:
                  - BridgedICDSupport
          Channel:
              RecordingFlagBitmap:
                  - Scheduled
                  - RecordSeries
                  - Recorded
              Feature:
                  - ElectronicGuide
                  - RecordProgram
          CommissionerControl:
              SupportedDeviceCategoryBitmap:
                  - FabricSynchronization
          ContentLauncher:
              Feature:
                  - AdvancedSeek
                  - TextTracks
                  - AudioTracks
          DeviceEnergyManagement:
              Feature:
                  - PowerAdjustment
                  - PowerForecastReporting
                  - StateForecastReporting
                  - StartTimeAdjustment
                  - Pausable
                  - ForecastAdjustment
                  - ConstraintBasedAdjustment
          DishwasherAlarm:
              AlarmBitmap:
                  - DoorError
              Feature:
                  - Reset
          DoorLock:
              Feature:
                  - Unbolt
                  - AliroProvisioning
                  - AliroBLEUWB
          EnergyEVSE:
              TargetDayOfWeekBitmap:
                  - Sunday
                  - Monday
                  - Tuesday
                  - Wednesday
                  - Thursday
                  - Friday
                  - Saturday
              Feature:
                  - ChargingPreferences
                  - RFID
          GeneralDiagnostics:
              Feature:
                  - DataModelTest
          ICDManagement:
              UserActiveModeTriggerBitmap:
                  - PowerCycle
                  - SettingsMenu
                  - CustomInstruction
                  - DeviceManual
                  - ActuateSensor
                  - ActuateSensorSeconds
                  - ActuateSensorTimes
                  - ActuateSensorLightsBlink
                  - ResetButton
                  - ResetButtonLightsBlink
                  - ResetButtonSeconds
                  - ResetButtonTimes
                  - SetupButton
                  - SetupButtonSeconds
                  - SetupButtonLightsBlink
                  - SetupButtonTimes
                  - AppDefinedButton
              Feature:
                  - CheckInProtocolSupport
                  - UserActiveModeTrigger
                  - LongIdleTimeSupport
                  - DynamicSitLitSupport
          LaundryWasherControls:
              Feature:
                  - Spin
                  - Rinse
          Messages:
              MessageControlBitmap:
                  - ConfirmationRequired
                  - ResponseRequired
                  - ReplyMessage
                  - MessageConfirmed
                  - MessageProtected
              Feature:
                  - ReceivedConfirmation
                  - ConfirmationResponse
                  - ConfirmationReply
                  - ProtectedMessages
          MediaPlayback:
              Feature:
                  - TextTracks
                  - AudioTracks
                  - AudioAdvance
          MicrowaveOvenControl:
              Feature:
                  - PowerAsNumber
                  # PowerInWatts is provisional because WATTS is provisional in Matter 1.4
                  - PowerNumberLimits
          NetworkCommissioning:
              ThreadCapabilitiesBitmap:
                  - IsBorderRouterCapable
                  - IsRouterCapable
                  - IsSleepyEndDeviceCapable
                  - IsFullThreadDevice
                  - IsSynchronizedSleepyEndDeviceCapable
          OccupancySensing:
              Feature:
                  - Other
                  - PassiveInfrared
                  - Ultrasonic
                  - PhysicalContact
                  - ActiveInfrared
                  - Radar
                  - RFSensing
                  - Vision
          OnOff:
              Feature:
                  - OffOnly
          PowerTopology:
              Feature:
                  - NodeTopology
                  - TreeTopology
                  - SetTopology
                  - DynamicPowerFlow
          RefrigeratorAlarm:
              AlarmBitmap:
                  - DoorOpen
          ServiceArea:
              Feature:
                  - SelectWhileRunning
                  - ProgressReporting
                  - Maps
          Switch:
              Feature:
                  - ActionSwitch
          TemperatureControl:
              Feature:
                  - TemperatureNumber
                  - TemperatureLevel
                  - TemperatureStep
          Thermostat:
              ACErrorCodeBitmap:
                  - CompressorFail
                  - RoomSensorFail
                  - OutdoorSensorFail
                  - CoilSensorFail
                  - FanFail
              HVACSystemTypeBitmap:
                  - CoolingStage
                  - HeatingStage
                  - HeatingIsHeatPump
                  - HeatingUsesFuel
              ProgrammingOperationModeBitmap:
                  - ScheduleActive
                  - AutoRecovery
                  - Economy
              RelayStateBitmap:
                  - Heat
                  - Cool
                  - Fan
                  - HeatStage2
                  - CoolStage2
                  - FanStage2
                  - FanStage3
              RemoteSensingBitmap:
                  - LocalTemperature
                  - OutdoorTemperature
                  - Occupancy
              PresetTypeFeaturesBitmap:
                  - Automatic
                  - SupportsNames
              ScheduleTypeFeaturesBitmap:
                  - SupportsPresets
                  - SupportsSetpoints
                  - SupportsNames
                  - SupportsOff
              OccupancyBitmap:
                  - Occupied
              Feature:
                  - Presets
                  - MatterScheduleConfiguration
          ThreadBorderRouterManagement:
              Feature:
                  - PANChange
          TimeSynchronization:
              Feature:
                  - TimeZone
                  - NTPClient
                  - NTPServer
                  - TimeSyncClient
          WaterHeaterManagement:
              WaterHeaterHeatSourceBitmap:
                  - ImmersionElement1
                  - ImmersionElement2
                  - HeatPump
                  - Boiler
                  - Other
              Feature:
                  - EnergyManagement
                  - TankPercent
      device types:
          - BatteryStorage
          - HeatPump
          - SolarPower
          - WaterHeater
  provisional:
      clusters:
          # Targeting camera enablement, not part of Matter 1.4.
          - CameraAVSettingsUserLevelManagement
          - PushAVStreamTransport
          - TLSCertificateManagement
      attributes:
          EnergyEVSE:
              # Depend on the V2X feature, which is provisional in Matter 1.4.
              - DischargingEnabledUntil
              - MaximumDischargeCurrent
              - SessionEnergyDischarged
              # Depend on the SoCReporting feature, which is provisional in Matter 1.4.
              - StateOfCharge
              - BatteryCapacity
              # Depends on the PlugAndCharge feature, which is provisional in Matter 1.4.
              - VehicleID
          MediaPlayback:
              # These attributes need to stay provisional while TrackStruct is provisional
              - ActiveAudioTrack
              - AvailableAudioTracks
              - ActiveTextTrack
              - AvailableTextTracks
          MicrowaveOvenControl:
              # SupportedWatts and SelectedWattIndex are provisional because WATTS is provisional in Matter 1.4
              - SupportedWatts
              - SelectedWattIndex
      commands:
          EnergyEVSE:
              # Depends on the V2X feature, which is provisional in Matter 1.4.
              - EnableDischarging
      command fields:
          MicrowaveOvenControl:
              SetCookingParameters:
                  # wattSettingIndex is provisional because WATTS is provisional in Matter 1.4
                  - wattSettingIndex
          Channel:
              GetProgramGuide:
                  # Needs to stay provisional until AdditionalInfoStruct becomes non-provisional.
                  - externalIDList
              RecordProgram:
                  # Needs to stay provisional until AdditionalInfoStruct becomes non-provisional.
                  - externalIDList
              CancelRecordProgram:
                  # Needs to stay provisional until AdditionalInfoStruct becomes non-provisional.
                  - externalIDList
          ContentLauncher:
              LaunchContent:
                  # Needs to stay provisional as long as PlaybackPreferencesStruct is provisional.
                  - playbackPreferences
      structs:
          Channel:
              # SDK does not match spec here: spec is trying to use a struct from the Content Launcher cluster.
              # Tracked in https://github.com/CHIP-Specifications/connectedhomeip-spec/issues/10841
              - AdditionalInfoStruct
          ContentLauncher:
              # Needs to stay provisional as long as CharacteristicEnum is provisional.
              - TrackPreferenceStruct
              # Needs to stay provisional as long as TrackPreferenceStruct is provisional.
              - PlaybackPreferencesStruct
          MediaPlayback:
              # SDK does not match spec: https://github.com/CHIP-Specifications/connectedhomeip-spec/issues/10844
              - TrackAttributesStruct
              # Needs to stay provisional while TrackAttributesStruct is provisional
              - TrackStruct
      struct fields:
          Channel:
              ProgramStruct:
                  # Naming of fields ending in "Url" might change, breaking compat.
                  # See https://github.com/CHIP-Specifications/connectedhomeip-spec/issues/10842
                  - thumbnailUrl
                  - posterArtUrl
                  - dvbiUrl
                  # Needs to stay provisional until AdditionalInfoStruct becomes non-provisional.
                  - externalIDList
          ServiceArea:
              ProgressStruct:
                  # Spec has a different name for this field.
                  # See https://github.com/CHIP-Specifications/connectedhomeip-spec/issues/10855
                  - estimatedTime
      event fields:
          AccessControl:
              FabricRestrictionReviewUpdate:
                  # There's an outstanding spec issue on the naming of this field.
                  # See https://github.com/CHIP-Specifications/connectedhomeip-spec/issues/10389
                  # See https://github.com/project-chip/connectedhomeip/issues/35418
                  - arlRequestFlowUrl
          EnergyEVSE:
              EVNotDetected:
                  # Depends on the V2X feature, which is provisional in Matter 1.4.
                  - sessionEnergyDischarged
              EnergyTransferStarted:
                  # Depends on the V2X feature, which is provisional in Matter 1.4.
                  - maximumDischargeCurrent
              EnergyTransferStopped:
                  # Depends on the V2X feature, which is provisional in Matter 1.4.
                  - energyDischarged
      enums:
          ContentLauncher:
              # SDK does not match spec here: spec is trying to use an enum from Media Playback cluster.
              # Tracked in https://github.com/CHIP-Specifications/connectedhomeip-spec/issues/10843
              - CharacteristicEnum
      enum values:
          EnergyEVSE:
              StateEnum:
                  # Depends on the V2X feature, which is provisional in Matter 1.4.
                  - PluggedInDischarging
              SupplyStateEnum:
                  # Depend on the V2X feature, which is provisional in Matter 1.4.
                  - DischargingEnabled
                  - Enabled
      bitmap values:
          DishwasherAlarm:
              AlarmBitmap:
                  # Various AlarmBitmap values are provisional in the Matter 1.4 specification
                  - InflowError
                  - DrainError
                  - TempTooLow
                  - TempTooHigh
                  - WaterLevelError
          MicrowaveOvenControl:
              Feature:
                  # PowerInWatts is provisional because WATTS is provisional in Matter 1.4
                  - PowerInWatts
          EnergyEVSE:
              Feature:
                  # These features are provisional in Matter 1.4
                  - SoCReporting
                  - PlugAndCharge
                  - V2X
  removed:
      attributes:
          DishwasherMode:
              # Marked X in the spec, but for some reason present in the XML
              - StartUpMode
              - OnMode
          LaundryWasherMode:
              # Marked X in the spec, but for some reason present in the XML
              - StartUpMode
              - OnMode
          OvenMode:
              # Marked X in the spec, but for some reason present in the XML
              - StartUpMode
              - OnMode
          RefrigeratorAndTemperatureControlledCabinetMode:
              # Marked X in the spec, but for some reason present in the XML
              - StartUpMode
              - OnMode
      commands:
          OvenCavityOperationalState:
              # Marked X in the spec, but for some reason present in the XML
              - Pause
              - Resume
      bitmaps:
          DeviceEnergyManagementMode:
              # The one bit in this bitmap is marked X in the spec, but we can't have
              # an empty bitmap.
              - Feature
          DishwasherMode:
              # The one bit in this bitmap is marked X in the spec, but we can't have
              # an empty bitmap.
              - Feature
          EnergyEVSEMode:
              # The one bit in this bitmap is marked X in the spec, but we can't have
              # an empty bitmap.
              - Feature
          LaundryWasherMode:
              # The one bit in this bitmap is marked X in the spec, but we can't have
              # an empty bitmap.
              - Feature
          MicrowaveOvenMode:
              # The one bit in this bitmap is marked X in the spec, but we can't have
              # an empty bitmap.
              - Feature
          OvenMode:
              # The one bit in this bitmap is marked X in the spec, but we can't have
              # an empty bitmap.
              - Feature
          RefrigeratorAndTemperatureControlledCabinetMode:
              # The one bit in this bitmap is marked X in the spec, but we can't have
              # an empty bitmap.
              - Feature
          WaterHeaterMode:
              # The one bit in this bitmap is marked X in the spec, but we can't have
              # an empty bitmap.
              - Feature

- release: "Future"
  versions: "future"
  provisional:
      clusters:
          # In-progress for maybe Matter 1.5
          - ClosureControl
          - ClosureDimension
          - CommodityMetering
          - CommodityPrice
          - CommodityTariff
          - MeterIdentification
          - TLSClientManagement
      attributes:
          ThreadNetworkDiagnostics:
              # In-progress for maybe Matter 1.5
              - ExtAddress
              - Rloc16
      commands:
          OperationalCredentials:
              # In-progress for Matter 1.5: VID Verification feature
              - SetVIDVerificationStatement
              - SignVIDVerificationRequest
              - SignVIDVerificationResponse
      structs:
          Globals:
              # In-progress for maybe Matter 1.5
              - CurrencyStruct
              - PowerThresholdStruct
              - PriceStruct
      struct fields:
          OperationalCredentials:
              # In-progress for Matter 1.5: VID Verification feature
              FabricDescriptorStruct:
                  - vidVerificationStatement
              NOCStruct:
                  - vvsc
      enums:
          Globals:
              # In-progress for maybe Matter 1.5
              - PowerThresholdSourceEnum
              - TariffPriceTypeEnum
              - TariffUnitEnum
      enum values:
          ElectricalPowerMeasurement:
              # In-progress for maybe Matter 1.5
              MeasurementTypeEnum:
                  - ApparentEnergy
                  - ReactiveEnergy
          ElectricalEnergyMeasurement:
              # In-progress for maybe Matter 1.5
              MeasurementTypeEnum:
                  - ApparentEnergy
                  - ReactiveEnergy
<<<<<<< HEAD
          RVCCleanMode:
              # In progress for maybe Matter 1.5
              ModeTag:
                  - VacuumThenMop
=======
          RVCOperationalState:
              # Additional error and operational states:
              # in-progress for maybe Matter 1.5
              ErrorStateEnum:
                  - LowBattery
                  - CannotReachTargetArea
                  - DirtyWaterTankFull
                  - DirtyWaterTankMissing
                  - WheelsJammed
                  - BrushJammed
                  - NavigationSensorObscured
              OperationalStateEnum:
                  - EmptyingDustBin
                  - CleaningMop
                  - FillingWaterTank
                  - UpdatingMaps
>>>>>>> 36c52650
      device types:
          # In-progress for maybe Matter 1.5
          - Awning
          - Barrier
          - Cabinet
          - Camera
          - Door
          - Blind
          - ClosureBase
          - Curtain
          - ElectricalEnergyTariff
          - ElectricalMeter
          - ElectricalUtilityMeter
          - GarageDoor
          - Gate
          - MeterReferencePoint
          - MountedDimmableLoadControl
          - MountedOnOffControl
          - Pergola
          - Screen
          - Shade
          - Shutter
          - ThermostatController
          - Window<|MERGE_RESOLUTION|>--- conflicted
+++ resolved
@@ -11671,12 +11671,10 @@
               MeasurementTypeEnum:
                   - ApparentEnergy
                   - ReactiveEnergy
-<<<<<<< HEAD
           RVCCleanMode:
               # In progress for maybe Matter 1.5
               ModeTag:
                   - VacuumThenMop
-=======
           RVCOperationalState:
               # Additional error and operational states:
               # in-progress for maybe Matter 1.5
@@ -11693,7 +11691,6 @@
                   - CleaningMop
                   - FillingWaterTank
                   - UpdatingMaps
->>>>>>> 36c52650
       device types:
           # In-progress for maybe Matter 1.5
           - Awning
