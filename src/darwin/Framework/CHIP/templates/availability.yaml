# The magic value "future" for versions can be used once we are
# tracking a release but don't know what its version numbers will be.
#
# Each release has:
# * A name (labeled "release")
# * A versions field which is either a dictionary of per-OS versions, or "future"
# * "introduced" and "deprecated" fields, which are dictionaries with the following keys:
#   * "clusters": An array of cluster names
#   * "attributes": A dictionary with cluster names as keys and arrays of
#                   attribute names as values.
#   * "commands": A dictionary with cluster names as keys and arrays of
#                 command names as values.
#   * "command fields": A dictionary with cluster names as keys and dictionaries
#                       as values.  Those dictionaries have command names as
#                       keys and arrays of field names as values.
#   * "structs": A dictionary with cluster names as keys and arrays of
#                struct names as values.
#   * "struct fields": A dictionary with cluster names as keys and dictionaries
#                      as values.  Those dictionaries have struct names as
#                      keys and arrays of field names as values.
#   * "events": A dictionary with cluster names as keys and arrays of
#               event names as values.
#   * "event fields": A dictionary with cluster names as keys and dictionaries
#                     as values.  Those dictionaries have event names as
#                     keys and arrays of field names as values.
#   * "enums": A dictionary with cluster names as keys and arrays of
#              enum names as values.
#   * "enum values": A dictionary with cluster names as keys and dictionaries
#                    as values.  Those dictionaries have enum names as
#                    keys and arrays of enum value names as values.
#   * "bitmaps": A dictionary with cluster names as keys and arrays of
#                bitmap names as values.
#   * "bitmap values": A dictionary with cluster names as keys and dictionaries
#                      as values.  Those dictionaries have bitmap names as
#                      keys and arrays of bitmap value names as values.
#   * "ids": Can contain clusters, attributes, commands, events as described
#            above inside it, but just indicates whether the id was
#            introduced/deprecated, not the construct itself.
#   * "command payloads": Lists commands only, if we introduced the payload without
#                         actually exposing API for the command.
#   * "global attributes": An array of names of global attributes.
#   * "apis": An array of API labels that codegen can use.
#
# * "renames": Can contain clusters, attributes, etc as described
#              above for "introduced" and "deprecated", with the one
#              difference that instead of an array the value is a hash
#              with new names as keys and old names as values.
#
# * "removed": Can contain clusters, commands, attributes, etc as described
#              above for "introduced" and "deprecated".  Items can be removed
#              without ever being introduced, if they are added to the XML but
#              we have never shipped generated APIs for them.
#              NOTE: support for "removed" may not be complete in the templates.
#              Please examine codegen carefully when using "removed" to make
#              sure all the things that should have been removed have been.
#
# * "swiftUnavailable": Can contain clusters, commands, attributes, etc as
#                       described above for "introduced" and "deprecated".  This
#                       can be used to mark APIs with NS_SWIFT_UNAVAILABLE,
#                       typically when an API was renamed between two names that
#                       map to the same Swift name and then both names were
#                       deprecated.
#
# * "provisional": Can contain clusters, commands, attributes, etc as described
#                  above for "introduced" and "deprecated".  Items can be
#                  defined as provisional to prevent code generation for them.
#                  If they are then listed as introduced in a release that is
#                  later than the one where they were marked provisional,
#                  they will start being code-generated.
#                  NOTE: support for "provisional" may not be complete in the
#                  templates. Please examine codegen carefully when using
#                  "provisional" to make sure all the things that should have
#                  been omitted have been.

- release: "Initial release"
  versions:
      iOS: "16.1"
      macOS: "13.0"
      watchOS: "9.1"
      tvOS: "16.1"
  introduced:
      clusters:
          - Identify
          - Groups
          - Scenes
          - OnOff
          - OnOffSwitchConfiguration
          - LevelControl
          - BinaryInputBasic
          - Descriptor
          - Binding
          - AccessControl
          - Actions
          - Basic
          - OtaSoftwareUpdateProvider
          - OtaSoftwareUpdateRequestor
          - LocalizationConfiguration
          - TimeFormatLocalization
          - UnitLocalization
          - PowerSourceConfiguration
          - PowerSource
          - GeneralCommissioning
          - NetworkCommissioning
          - DiagnosticLogs
          - GeneralDiagnostics
          - SoftwareDiagnostics
          - ThreadNetworkDiagnostics
          - WiFiNetworkDiagnostics
          - EthernetNetworkDiagnostics
          - BridgedDeviceBasic
          - Switch
          - AdministratorCommissioning
          - OperationalCredentials
          - GroupKeyManagement
          - FixedLabel
          - UserLabel
          - BooleanState
          - ModeSelect
          - DoorLock
          - WindowCovering
          - BarrierControl
          - PumpConfigurationAndControl
          - Thermostat
          - FanControl
          - ThermostatUserInterfaceConfiguration
          - ColorControl
          - BallastConfiguration
          - IlluminanceMeasurement
          - TemperatureMeasurement
          - PressureMeasurement
          - FlowMeasurement
          - RelativeHumidityMeasurement
          - OccupancySensing
          - WakeOnLan
          - Channel
          - TargetNavigator
          - MediaPlayback
          - MediaInput
          - LowPower
          - KeypadInput
          - ContentLauncher
          - AudioOutput
          - ApplicationLauncher
          - ApplicationBasic
          - AccountLogin
          - ElectricalMeasurement
          - TestCluster
      attributes:
          Identify:
              - IdentifyTime
              - IdentifyType
              - GeneratedCommandList
              - AcceptedCommandList
              - AttributeList
              - FeatureMap
              - ClusterRevision
          Groups:
              - NameSupport
              - GeneratedCommandList
              - AcceptedCommandList
              - AttributeList
              - FeatureMap
              - ClusterRevision
          Scenes:
              - SceneCount
              - CurrentScene
              - CurrentGroup
              - SceneValid
              - NameSupport
              - LastConfiguredBy
              - GeneratedCommandList
              - AcceptedCommandList
              - AttributeList
              - FeatureMap
              - ClusterRevision
          OnOff:
              - OnOff
              - GlobalSceneControl
              - OnTime
              - OffWaitTime
              - StartUpOnOff
              - GeneratedCommandList
              - AcceptedCommandList
              - AttributeList
              - FeatureMap
              - ClusterRevision
          OnOffSwitchConfiguration:
              - SwitchType
              - SwitchActions
              - GeneratedCommandList
              - AcceptedCommandList
              - AttributeList
              - FeatureMap
              - ClusterRevision
          LevelControl:
              - CurrentLevel
              - RemainingTime
              - MinLevel
              - MaxLevel
              - CurrentFrequency
              - MinFrequency
              - MaxFrequency
              - Options
              - OnOffTransitionTime
              - OnLevel
              - OnTransitionTime
              - OffTransitionTime
              - DefaultMoveRate
              - StartUpCurrentLevel
              - GeneratedCommandList
              - AcceptedCommandList
              - AttributeList
              - FeatureMap
              - ClusterRevision
          BinaryInputBasic:
              - ActiveText
              - Description
              - InactiveText
              - OutOfService
              - Polarity
              - PresentValue
              - Reliability
              - StatusFlags
              - ApplicationType
              - GeneratedCommandList
              - AcceptedCommandList
              - AttributeList
              - FeatureMap
              - ClusterRevision
          Descriptor:
              - DeviceList
              - ServerList
              - ClientList
              - PartsList
              - GeneratedCommandList
              - AcceptedCommandList
              - AttributeList
              - FeatureMap
              - ClusterRevision
          Binding:
              - Binding
              - GeneratedCommandList
              - AcceptedCommandList
              - AttributeList
              - FeatureMap
              - ClusterRevision
          AccessControl:
              - Acl
              - Extension
              - SubjectsPerAccessControlEntry
              - TargetsPerAccessControlEntry
              - AccessControlEntriesPerFabric
              - GeneratedCommandList
              - AcceptedCommandList
              - AttributeList
              - FeatureMap
              - ClusterRevision
          Actions:
              - ActionList
              - EndpointLists
              - SetupURL
              - GeneratedCommandList
              - AcceptedCommandList
              - AttributeList
              - FeatureMap
              - ClusterRevision
          Basic:
              - DataModelRevision
              - VendorName
              - VendorID
              - ProductName
              - ProductID
              - NodeLabel
              - Location
              - HardwareVersion
              - HardwareVersionString
              - SoftwareVersion
              - SoftwareVersionString
              - ManufacturingDate
              - PartNumber
              - ProductURL
              - ProductLabel
              - SerialNumber
              - LocalConfigDisabled
              - Reachable
              - UniqueID
              - CapabilityMinima
              - GeneratedCommandList
              - AcceptedCommandList
              - AttributeList
              - FeatureMap
              - ClusterRevision
          OtaSoftwareUpdateProvider:
              - GeneratedCommandList
              - AcceptedCommandList
              - AttributeList
              - FeatureMap
              - ClusterRevision
          OtaSoftwareUpdateRequestor:
              - DefaultOtaProviders
              - UpdatePossible
              - UpdateState
              - UpdateStateProgress
              - GeneratedCommandList
              - AcceptedCommandList
              - AttributeList
              - FeatureMap
              - ClusterRevision
          LocalizationConfiguration:
              - ActiveLocale
              - SupportedLocales
              - GeneratedCommandList
              - AcceptedCommandList
              - AttributeList
              - FeatureMap
              - ClusterRevision
          TimeFormatLocalization:
              - HourFormat
              - ActiveCalendarType
              - SupportedCalendarTypes
              - GeneratedCommandList
              - AcceptedCommandList
              - AttributeList
              - FeatureMap
              - ClusterRevision
          UnitLocalization:
              - TemperatureUnit
              - GeneratedCommandList
              - AcceptedCommandList
              - AttributeList
              - FeatureMap
              - ClusterRevision
          PowerSourceConfiguration:
              - Sources
              - GeneratedCommandList
              - AcceptedCommandList
              - AttributeList
              - FeatureMap
              - ClusterRevision
          PowerSource:
              - Status
              - Order
              - Description
              - WiredAssessedInputVoltage
              - WiredAssessedInputFrequency
              - WiredCurrentType
              - WiredAssessedCurrent
              - WiredNominalVoltage
              - WiredMaximumCurrent
              - WiredPresent
              - ActiveWiredFaults
              - BatVoltage
              - BatPercentRemaining
              - BatTimeRemaining
              - BatChargeLevel
              - BatReplacementNeeded
              - BatReplaceability
              - BatPresent
              - ActiveBatFaults
              - BatReplacementDescription
              - BatCommonDesignation
              - BatANSIDesignation
              - BatIECDesignation
              - BatApprovedChemistry
              - BatCapacity
              - BatQuantity
              - BatChargeState
              - BatTimeToFullCharge
              - BatFunctionalWhileCharging
              - BatChargingCurrent
              - ActiveBatChargeFaults
              - GeneratedCommandList
              - AcceptedCommandList
              - AttributeList
              - FeatureMap
              - ClusterRevision
          GeneralCommissioning:
              - Breadcrumb
              - BasicCommissioningInfo
              - RegulatoryConfig
              - LocationCapability
              - SupportsConcurrentConnection
              - GeneratedCommandList
              - AcceptedCommandList
              - AttributeList
              - FeatureMap
              - ClusterRevision
          NetworkCommissioning:
              - MaxNetworks
              - Networks
              - ScanMaxTimeSeconds
              - ConnectMaxTimeSeconds
              - InterfaceEnabled
              - LastNetworkingStatus
              - LastNetworkID
              - LastConnectErrorValue
              - GeneratedCommandList
              - AcceptedCommandList
              - AttributeList
              - FeatureMap
              - ClusterRevision
          DiagnosticLogs:
              - GeneratedCommandList
              - AcceptedCommandList
              - AttributeList
              - FeatureMap
              - ClusterRevision
          GeneralDiagnostics:
              - NetworkInterfaces
              - RebootCount
              - UpTime
              - TotalOperationalHours
              - BootReasons
              - ActiveHardwareFaults
              - ActiveRadioFaults
              - ActiveNetworkFaults
              - TestEventTriggersEnabled
              - GeneratedCommandList
              - AcceptedCommandList
              - AttributeList
              - FeatureMap
              - ClusterRevision
          SoftwareDiagnostics:
              - ThreadMetrics
              - CurrentHeapFree
              - CurrentHeapUsed
              - CurrentHeapHighWatermark
              - GeneratedCommandList
              - AcceptedCommandList
              - AttributeList
              - FeatureMap
              - ClusterRevision
          ThreadNetworkDiagnostics:
              - Channel
              - RoutingRole
              - NetworkName
              - PanId
              - ExtendedPanId
              - MeshLocalPrefix
              - OverrunCount
              - NeighborTableList
              - RouteTableList
              - PartitionId
              - Weighting
              - DataVersion
              - StableDataVersion
              - LeaderRouterId
              - DetachedRoleCount
              - ChildRoleCount
              - RouterRoleCount
              - LeaderRoleCount
              - AttachAttemptCount
              - PartitionIdChangeCount
              - BetterPartitionAttachAttemptCount
              - ParentChangeCount
              - TxTotalCount
              - TxUnicastCount
              - TxBroadcastCount
              - TxAckRequestedCount
              - TxAckedCount
              - TxNoAckRequestedCount
              - TxDataCount
              - TxDataPollCount
              - TxBeaconCount
              - TxBeaconRequestCount
              - TxOtherCount
              - TxRetryCount
              - TxDirectMaxRetryExpiryCount
              - TxIndirectMaxRetryExpiryCount
              - TxErrCcaCount
              - TxErrAbortCount
              - TxErrBusyChannelCount
              - RxTotalCount
              - RxUnicastCount
              - RxBroadcastCount
              - RxDataCount
              - RxDataPollCount
              - RxBeaconCount
              - RxBeaconRequestCount
              - RxOtherCount
              - RxAddressFilteredCount
              - RxDestAddrFilteredCount
              - RxDuplicatedCount
              - RxErrNoFrameCount
              - RxErrUnknownNeighborCount
              - RxErrInvalidSrcAddrCount
              - RxErrSecCount
              - RxErrFcsCount
              - RxErrOtherCount
              - ActiveTimestamp
              - PendingTimestamp
              - Delay
              - SecurityPolicy
              - ChannelPage0Mask
              - OperationalDatasetComponents
              - ActiveNetworkFaultsList
              - GeneratedCommandList
              - AcceptedCommandList
              - AttributeList
              - FeatureMap
              - ClusterRevision
          WiFiNetworkDiagnostics:
              - Bssid
              - SecurityType
              - WiFiVersion
              - ChannelNumber
              - Rssi
              - BeaconLostCount
              - BeaconRxCount
              - PacketMulticastRxCount
              - PacketMulticastTxCount
              - PacketUnicastRxCount
              - PacketUnicastTxCount
              - CurrentMaxRate
              - OverrunCount
              - GeneratedCommandList
              - AcceptedCommandList
              - AttributeList
              - FeatureMap
              - ClusterRevision
          EthernetNetworkDiagnostics:
              - PHYRate
              - FullDuplex
              - PacketRxCount
              - PacketTxCount
              - TxErrCount
              - CollisionCount
              - OverrunCount
              - CarrierDetect
              - TimeSinceReset
              - GeneratedCommandList
              - AcceptedCommandList
              - AttributeList
              - FeatureMap
              - ClusterRevision
          BridgedDeviceBasic:
              - VendorName
              - VendorID
              - ProductName
              - NodeLabel
              - HardwareVersion
              - HardwareVersionString
              - SoftwareVersion
              - SoftwareVersionString
              - ManufacturingDate
              - PartNumber
              - ProductURL
              - ProductLabel
              - SerialNumber
              - Reachable
              - UniqueID
              - GeneratedCommandList
              - AcceptedCommandList
              - AttributeList
              - FeatureMap
              - ClusterRevision
          Switch:
              - NumberOfPositions
              - CurrentPosition
              - MultiPressMax
              - GeneratedCommandList
              - AcceptedCommandList
              - AttributeList
              - FeatureMap
              - ClusterRevision
          AdministratorCommissioning:
              - WindowStatus
              - AdminFabricIndex
              - AdminVendorId
              - GeneratedCommandList
              - AcceptedCommandList
              - AttributeList
              - FeatureMap
              - ClusterRevision
          OperationalCredentials:
              - NOCs
              - Fabrics
              - SupportedFabrics
              - CommissionedFabrics
              - TrustedRootCertificates
              - CurrentFabricIndex
              - GeneratedCommandList
              - AcceptedCommandList
              - AttributeList
              - FeatureMap
              - ClusterRevision
          GroupKeyManagement:
              - GroupKeyMap
              - GroupTable
              - MaxGroupsPerFabric
              - MaxGroupKeysPerFabric
              - GeneratedCommandList
              - AcceptedCommandList
              - AttributeList
              - FeatureMap
              - ClusterRevision
          FixedLabel:
              - LabelList
              - GeneratedCommandList
              - AcceptedCommandList
              - AttributeList
              - FeatureMap
              - ClusterRevision
          UserLabel:
              - LabelList
              - GeneratedCommandList
              - AcceptedCommandList
              - AttributeList
              - FeatureMap
              - ClusterRevision
          BooleanState:
              - StateValue
              - GeneratedCommandList
              - AcceptedCommandList
              - AttributeList
              - FeatureMap
              - ClusterRevision
          ModeSelect:
              - Description
              - StandardNamespace
              - SupportedModes
              - CurrentMode
              - StartUpMode
              - OnMode
              - GeneratedCommandList
              - AcceptedCommandList
              - AttributeList
              - FeatureMap
              - ClusterRevision
          DoorLock:
              - LockState
              - LockType
              - ActuatorEnabled
              - DoorState
              - DoorOpenEvents
              - DoorClosedEvents
              - OpenPeriod
              - NumberOfTotalUsersSupported
              - NumberOfPINUsersSupported
              - NumberOfRFIDUsersSupported
              - NumberOfWeekDaySchedulesSupportedPerUser
              - NumberOfYearDaySchedulesSupportedPerUser
              - NumberOfHolidaySchedulesSupported
              - MaxPINCodeLength
              - MinPINCodeLength
              - MaxRFIDCodeLength
              - MinRFIDCodeLength
              - CredentialRulesSupport
              - NumberOfCredentialsSupportedPerUser
              - Language
              - LEDSettings
              - AutoRelockTime
              - SoundVolume
              - OperatingMode
              - SupportedOperatingModes
              - DefaultConfigurationRegister
              - EnableLocalProgramming
              - EnableOneTouchLocking
              - EnableInsideStatusLED
              - EnablePrivacyModeButton
              - LocalProgrammingFeatures
              - WrongCodeEntryLimit
              - UserCodeTemporaryDisableTime
              - SendPINOverTheAir
              - RequirePINforRemoteOperation
              - ExpiringUserTimeout
              - GeneratedCommandList
              - AcceptedCommandList
              - AttributeList
              - FeatureMap
              - ClusterRevision
          WindowCovering:
              - Type
              - PhysicalClosedLimitLift
              - PhysicalClosedLimitTilt
              - CurrentPositionLift
              - CurrentPositionTilt
              - NumberOfActuationsLift
              - NumberOfActuationsTilt
              - ConfigStatus
              - CurrentPositionLiftPercentage
              - CurrentPositionTiltPercentage
              - OperationalStatus
              - TargetPositionLiftPercent100ths
              - TargetPositionTiltPercent100ths
              - EndProductType
              - CurrentPositionLiftPercent100ths
              - CurrentPositionTiltPercent100ths
              - InstalledOpenLimitLift
              - InstalledClosedLimitLift
              - InstalledOpenLimitTilt
              - InstalledClosedLimitTilt
              - Mode
              - SafetyStatus
              - GeneratedCommandList
              - AcceptedCommandList
              - AttributeList
              - FeatureMap
              - ClusterRevision
          BarrierControl:
              - BarrierMovingState
              - BarrierSafetyStatus
              - BarrierCapabilities
              - BarrierOpenEvents
              - BarrierCloseEvents
              - BarrierCommandOpenEvents
              - BarrierCommandCloseEvents
              - BarrierOpenPeriod
              - BarrierClosePeriod
              - BarrierPosition
              - GeneratedCommandList
              - AcceptedCommandList
              - AttributeList
              - FeatureMap
              - ClusterRevision
          PumpConfigurationAndControl:
              - MaxPressure
              - MaxSpeed
              - MaxFlow
              - MinConstPressure
              - MaxConstPressure
              - MinCompPressure
              - MaxCompPressure
              - MinConstSpeed
              - MaxConstSpeed
              - MinConstFlow
              - MaxConstFlow
              - MinConstTemp
              - MaxConstTemp
              - PumpStatus
              - EffectiveOperationMode
              - EffectiveControlMode
              - Capacity
              - Speed
              - LifetimeRunningHours
              - Power
              - LifetimeEnergyConsumed
              - OperationMode
              - ControlMode
              - GeneratedCommandList
              - AcceptedCommandList
              - AttributeList
              - FeatureMap
              - ClusterRevision
          Thermostat:
              - LocalTemperature
              - OutdoorTemperature
              - Occupancy
              - AbsMinHeatSetpointLimit
              - AbsMaxHeatSetpointLimit
              - AbsMinCoolSetpointLimit
              - AbsMaxCoolSetpointLimit
              - PICoolingDemand
              - PIHeatingDemand
              - HVACSystemTypeConfiguration
              - LocalTemperatureCalibration
              - OccupiedCoolingSetpoint
              - OccupiedHeatingSetpoint
              - UnoccupiedCoolingSetpoint
              - UnoccupiedHeatingSetpoint
              - MinHeatSetpointLimit
              - MaxHeatSetpointLimit
              - MinCoolSetpointLimit
              - MaxCoolSetpointLimit
              - MinSetpointDeadBand
              - RemoteSensing
              - ControlSequenceOfOperation
              - SystemMode
              - ThermostatRunningMode
              - StartOfWeek
              - NumberOfWeeklyTransitions
              - NumberOfDailyTransitions
              - TemperatureSetpointHold
              - TemperatureSetpointHoldDuration
              - ThermostatProgrammingOperationMode
              - ThermostatRunningState
              - SetpointChangeSource
              - SetpointChangeAmount
              - SetpointChangeSourceTimestamp
              - OccupiedSetback
              - OccupiedSetbackMin
              - OccupiedSetbackMax
              - UnoccupiedSetback
              - UnoccupiedSetbackMin
              - UnoccupiedSetbackMax
              - EmergencyHeatDelta
              - ACType
              - ACCapacity
              - ACRefrigerantType
              - ACCompressorType
              - ACErrorCode
              - ACLouverPosition
              - ACCoilTemperature
              - ACCapacityformat
              - GeneratedCommandList
              - AcceptedCommandList
              - AttributeList
              - FeatureMap
              - ClusterRevision
          FanControl:
              - FanMode
              - FanModeSequence
              - PercentSetting
              - PercentCurrent
              - SpeedMax
              - SpeedSetting
              - SpeedCurrent
              - RockSupport
              - RockSetting
              - WindSupport
              - WindSetting
              - GeneratedCommandList
              - AcceptedCommandList
              - AttributeList
              - FeatureMap
              - ClusterRevision
          ThermostatUserInterfaceConfiguration:
              - TemperatureDisplayMode
              - KeypadLockout
              - ScheduleProgrammingVisibility
              - GeneratedCommandList
              - AcceptedCommandList
              - AttributeList
              - FeatureMap
              - ClusterRevision
          ColorControl:
              - CurrentHue
              - CurrentSaturation
              - RemainingTime
              - CurrentX
              - CurrentY
              - DriftCompensation
              - CompensationText
              - ColorTemperatureMireds
              - ColorMode
              - Options
              - NumberOfPrimaries
              - Primary1X
              - Primary1Y
              - Primary1Intensity
              - Primary2X
              - Primary2Y
              - Primary2Intensity
              - Primary3X
              - Primary3Y
              - Primary3Intensity
              - Primary4X
              - Primary4Y
              - Primary4Intensity
              - Primary5X
              - Primary5Y
              - Primary5Intensity
              - Primary6X
              - Primary6Y
              - Primary6Intensity
              - WhitePointX
              - WhitePointY
              - ColorPointRX
              - ColorPointRY
              - ColorPointRIntensity
              - ColorPointGX
              - ColorPointGY
              - ColorPointGIntensity
              - ColorPointBX
              - ColorPointBY
              - ColorPointBIntensity
              - EnhancedCurrentHue
              - EnhancedColorMode
              - ColorLoopActive
              - ColorLoopDirection
              - ColorLoopTime
              - ColorLoopStartEnhancedHue
              - ColorLoopStoredEnhancedHue
              - ColorCapabilities
              - ColorTempPhysicalMinMireds
              - ColorTempPhysicalMaxMireds
              - CoupleColorTempToLevelMinMireds
              - StartUpColorTemperatureMireds
              - GeneratedCommandList
              - AcceptedCommandList
              - AttributeList
              - FeatureMap
              - ClusterRevision
          BallastConfiguration:
              - PhysicalMinLevel
              - PhysicalMaxLevel
              - BallastStatus
              - MinLevel
              - MaxLevel
              - IntrinsicBalanceFactor
              - BallastFactorAdjustment
              - LampQuantity
              - LampType
              - LampManufacturer
              - LampRatedHours
              - LampBurnHours
              - LampAlarmMode
              - LampBurnHoursTripPoint
              - GeneratedCommandList
              - AcceptedCommandList
              - AttributeList
              - FeatureMap
              - ClusterRevision
          IlluminanceMeasurement:
              - MeasuredValue
              - MinMeasuredValue
              - MaxMeasuredValue
              - Tolerance
              - LightSensorType
              - GeneratedCommandList
              - AcceptedCommandList
              - AttributeList
              - FeatureMap
              - ClusterRevision
          TemperatureMeasurement:
              - MeasuredValue
              - MinMeasuredValue
              - MaxMeasuredValue
              - Tolerance
              - GeneratedCommandList
              - AcceptedCommandList
              - AttributeList
              - FeatureMap
              - ClusterRevision
          PressureMeasurement:
              - MeasuredValue
              - MinMeasuredValue
              - MaxMeasuredValue
              - Tolerance
              - ScaledValue
              - MinScaledValue
              - MaxScaledValue
              - ScaledTolerance
              - Scale
              - GeneratedCommandList
              - AcceptedCommandList
              - AttributeList
              - FeatureMap
              - ClusterRevision
          FlowMeasurement:
              - MeasuredValue
              - MinMeasuredValue
              - MaxMeasuredValue
              - Tolerance
              - GeneratedCommandList
              - AcceptedCommandList
              - AttributeList
              - FeatureMap
              - ClusterRevision
          RelativeHumidityMeasurement:
              - MeasuredValue
              - MinMeasuredValue
              - MaxMeasuredValue
              - Tolerance
              - GeneratedCommandList
              - AcceptedCommandList
              - AttributeList
              - FeatureMap
              - ClusterRevision
          OccupancySensing:
              - Occupancy
              - OccupancySensorType
              - OccupancySensorTypeBitmap
              - PirOccupiedToUnoccupiedDelay
              - PirUnoccupiedToOccupiedDelay
              - PirUnoccupiedToOccupiedThreshold
              - UltrasonicOccupiedToUnoccupiedDelay
              - UltrasonicUnoccupiedToOccupiedDelay
              - UltrasonicUnoccupiedToOccupiedThreshold
              - PhysicalContactOccupiedToUnoccupiedDelay
              - PhysicalContactUnoccupiedToOccupiedDelay
              - PhysicalContactUnoccupiedToOccupiedThreshold
              - GeneratedCommandList
              - AcceptedCommandList
              - AttributeList
              - FeatureMap
              - ClusterRevision
          WakeOnLan:
              - MACAddress
              - GeneratedCommandList
              - AcceptedCommandList
              - AttributeList
              - FeatureMap
              - ClusterRevision
          Channel:
              - ChannelList
              - Lineup
              - CurrentChannel
              - GeneratedCommandList
              - AcceptedCommandList
              - AttributeList
              - FeatureMap
              - ClusterRevision
          TargetNavigator:
              - TargetList
              - CurrentTarget
              - GeneratedCommandList
              - AcceptedCommandList
              - AttributeList
              - FeatureMap
              - ClusterRevision
          MediaPlayback:
              - CurrentState
              - StartTime
              - Duration
              - SampledPosition
              - PlaybackSpeed
              - SeekRangeEnd
              - SeekRangeStart
              - GeneratedCommandList
              - AcceptedCommandList
              - AttributeList
              - FeatureMap
              - ClusterRevision
          MediaInput:
              - InputList
              - CurrentInput
              - GeneratedCommandList
              - AcceptedCommandList
              - AttributeList
              - FeatureMap
              - ClusterRevision
          LowPower:
              - GeneratedCommandList
              - AcceptedCommandList
              - AttributeList
              - FeatureMap
              - ClusterRevision
          KeypadInput:
              - GeneratedCommandList
              - AcceptedCommandList
              - AttributeList
              - FeatureMap
              - ClusterRevision
          ContentLauncher:
              - AcceptHeader
              - SupportedStreamingProtocols
              - GeneratedCommandList
              - AcceptedCommandList
              - AttributeList
              - FeatureMap
              - ClusterRevision
          AudioOutput:
              - OutputList
              - CurrentOutput
              - GeneratedCommandList
              - AcceptedCommandList
              - AttributeList
              - FeatureMap
              - ClusterRevision
          ApplicationLauncher:
              - CatalogList
              - CurrentApp
              - GeneratedCommandList
              - AcceptedCommandList
              - AttributeList
              - FeatureMap
              - ClusterRevision
          ApplicationBasic:
              - VendorName
              - VendorID
              - ApplicationName
              - ProductID
              - Application
              - Status
              - ApplicationVersion
              - AllowedVendorList
              - GeneratedCommandList
              - AcceptedCommandList
              - AttributeList
              - FeatureMap
              - ClusterRevision
          AccountLogin:
              - GeneratedCommandList
              - AcceptedCommandList
              - AttributeList
              - FeatureMap
              - ClusterRevision
          ElectricalMeasurement:
              - MeasurementType
              - DcVoltage
              - DcVoltageMin
              - DcVoltageMax
              - DcCurrent
              - DcCurrentMin
              - DcCurrentMax
              - DcPower
              - DcPowerMin
              - DcPowerMax
              - DcVoltageMultiplier
              - DcVoltageDivisor
              - DcCurrentMultiplier
              - DcCurrentDivisor
              - DcPowerMultiplier
              - DcPowerDivisor
              - AcFrequency
              - AcFrequencyMin
              - AcFrequencyMax
              - NeutralCurrent
              - TotalActivePower
              - TotalReactivePower
              - TotalApparentPower
              - Measured1stHarmonicCurrent
              - Measured3rdHarmonicCurrent
              - Measured5thHarmonicCurrent
              - Measured7thHarmonicCurrent
              - Measured9thHarmonicCurrent
              - Measured11thHarmonicCurrent
              - MeasuredPhase1stHarmonicCurrent
              - MeasuredPhase3rdHarmonicCurrent
              - MeasuredPhase5thHarmonicCurrent
              - MeasuredPhase7thHarmonicCurrent
              - MeasuredPhase9thHarmonicCurrent
              - MeasuredPhase11thHarmonicCurrent
              - AcFrequencyMultiplier
              - AcFrequencyDivisor
              - PowerMultiplier
              - PowerDivisor
              - HarmonicCurrentMultiplier
              - PhaseHarmonicCurrentMultiplier
              - InstantaneousVoltage
              - InstantaneousLineCurrent
              - InstantaneousActiveCurrent
              - InstantaneousReactiveCurrent
              - InstantaneousPower
              - RmsVoltage
              - RmsVoltageMin
              - RmsVoltageMax
              - RmsCurrent
              - RmsCurrentMin
              - RmsCurrentMax
              - ActivePower
              - ActivePowerMin
              - ActivePowerMax
              - ReactivePower
              - ApparentPower
              - PowerFactor
              - AverageRmsVoltageMeasurementPeriod
              - AverageRmsUnderVoltageCounter
              - RmsExtremeOverVoltagePeriod
              - RmsExtremeUnderVoltagePeriod
              - RmsVoltageSagPeriod
              - RmsVoltageSwellPeriod
              - AcVoltageMultiplier
              - AcVoltageDivisor
              - AcCurrentMultiplier
              - AcCurrentDivisor
              - AcPowerMultiplier
              - AcPowerDivisor
              - OverloadAlarmsMask
              - VoltageOverload
              - CurrentOverload
              - AcOverloadAlarmsMask
              - AcVoltageOverload
              - AcCurrentOverload
              - AcActivePowerOverload
              - AcReactivePowerOverload
              - AverageRmsOverVoltage
              - AverageRmsUnderVoltage
              - RmsExtremeOverVoltage
              - RmsExtremeUnderVoltage
              - RmsVoltageSag
              - RmsVoltageSwell
              - LineCurrentPhaseB
              - ActiveCurrentPhaseB
              - ReactiveCurrentPhaseB
              - RmsVoltagePhaseB
              - RmsVoltageMinPhaseB
              - RmsVoltageMaxPhaseB
              - RmsCurrentPhaseB
              - RmsCurrentMinPhaseB
              - RmsCurrentMaxPhaseB
              - ActivePowerPhaseB
              - ActivePowerMinPhaseB
              - ActivePowerMaxPhaseB
              - ReactivePowerPhaseB
              - ApparentPowerPhaseB
              - PowerFactorPhaseB
              - AverageRmsVoltageMeasurementPeriodPhaseB
              - AverageRmsOverVoltageCounterPhaseB
              - AverageRmsUnderVoltageCounterPhaseB
              - RmsExtremeOverVoltagePeriodPhaseB
              - RmsExtremeUnderVoltagePeriodPhaseB
              - RmsVoltageSagPeriodPhaseB
              - RmsVoltageSwellPeriodPhaseB
              - LineCurrentPhaseC
              - ActiveCurrentPhaseC
              - ReactiveCurrentPhaseC
              - RmsVoltagePhaseC
              - RmsVoltageMinPhaseC
              - RmsVoltageMaxPhaseC
              - RmsCurrentPhaseC
              - RmsCurrentMinPhaseC
              - RmsCurrentMaxPhaseC
              - ActivePowerPhaseC
              - ActivePowerMinPhaseC
              - ActivePowerMaxPhaseC
              - ReactivePowerPhaseC
              - ApparentPowerPhaseC
              - PowerFactorPhaseC
              - AverageRmsVoltageMeasurementPeriodPhaseC
              - AverageRmsOverVoltageCounterPhaseC
              - AverageRmsUnderVoltageCounterPhaseC
              - RmsExtremeOverVoltagePeriodPhaseC
              - RmsExtremeUnderVoltagePeriodPhaseC
              - RmsVoltageSagPeriodPhaseC
              - RmsVoltageSwellPeriodPhaseC
              - GeneratedCommandList
              - AcceptedCommandList
              - AttributeList
              - FeatureMap
              - ClusterRevision
          TestCluster:
              - Boolean
              - Bitmap8
              - Bitmap16
              - Bitmap32
              - Bitmap64
              - Int8u
              - Int16u
              - Int24u
              - Int32u
              - Int40u
              - Int48u
              - Int56u
              - Int64u
              - Int8s
              - Int16s
              - Int24s
              - Int32s
              - Int40s
              - Int48s
              - Int56s
              - Int64s
              - Enum8
              - Enum16
              - FloatSingle
              - FloatDouble
              - OctetString
              - ListInt8u
              - ListOctetString
              - ListStructOctetString
              - LongOctetString
              - CharString
              - LongCharString
              - EpochUs
              - EpochS
              - VendorId
              - ListNullablesAndOptionalsStruct
              - EnumAttr
              - StructAttr
              - RangeRestrictedInt8u
              - RangeRestrictedInt8s
              - RangeRestrictedInt16u
              - RangeRestrictedInt16s
              - ListLongOctetString
              - ListFabricScoped
              - TimedWriteBoolean
              - GeneralErrorBoolean
              - ClusterErrorBoolean
              - Unsupported
              - NullableBoolean
              - NullableBitmap8
              - NullableBitmap16
              - NullableBitmap32
              - NullableBitmap64
              - NullableInt8u
              - NullableInt16u
              - NullableInt24u
              - NullableInt32u
              - NullableInt40u
              - NullableInt48u
              - NullableInt56u
              - NullableInt64u
              - NullableInt8s
              - NullableInt16s
              - NullableInt24s
              - NullableInt32s
              - NullableInt40s
              - NullableInt48s
              - NullableInt56s
              - NullableInt64s
              - NullableEnum8
              - NullableEnum16
              - NullableFloatSingle
              - NullableFloatDouble
              - NullableOctetString
              - NullableCharString
              - NullableEnumAttr
              - NullableStruct
              - NullableRangeRestrictedInt8u
              - NullableRangeRestrictedInt8s
              - NullableRangeRestrictedInt16u
              - NullableRangeRestrictedInt16s
              - GeneratedCommandList
              - AcceptedCommandList
              - AttributeList
              - FeatureMap
              - ClusterRevision
      commands:
          Identify:
              - Identify
              - TriggerEffect
          Groups:
              - AddGroup
              - AddGroupResponse
              - ViewGroup
              - ViewGroupResponse
              - GetGroupMembership
              - GetGroupMembershipResponse
              - RemoveGroup
              - RemoveGroupResponse
              - RemoveAllGroups
              - AddGroupIfIdentifying
          Scenes:
              - AddScene
              - AddSceneResponse
              - ViewScene
              - ViewSceneResponse
              - RemoveScene
              - RemoveSceneResponse
              - RemoveAllScenes
              - RemoveAllScenesResponse
              - StoreScene
              - StoreSceneResponse
              - RecallScene
              - GetSceneMembership
              - GetSceneMembershipResponse
              - EnhancedAddScene
              - EnhancedAddSceneResponse
              - EnhancedViewScene
              - EnhancedViewSceneResponse
              - CopyScene
              - CopySceneResponse
          OnOff:
              - Off
              - On
              - Toggle
              - OffWithEffect
              - OnWithRecallGlobalScene
              - OnWithTimedOff
          LevelControl:
              - MoveToLevel
              - Move
              - Step
              - Stop
              - MoveToLevelWithOnOff
              - MoveWithOnOff
              - StepWithOnOff
              - StopWithOnOff
              - MoveToClosestFrequency
          Actions:
              - InstantAction
              - InstantActionWithTransition
              - StartAction
              - StartActionWithDuration
              - StopAction
              - PauseAction
              - PauseActionWithDuration
              - ResumeAction
              - EnableAction
              - EnableActionWithDuration
              - DisableAction
              - DisableActionWithDuration
          Basic:
              - MfgSpecificPing
          OtaSoftwareUpdateProvider:
              - QueryImage
              - QueryImageResponse
              - ApplyUpdateRequest
              - ApplyUpdateResponse
              - NotifyUpdateApplied
          OtaSoftwareUpdateRequestor:
              - AnnounceOtaProvider
          GeneralCommissioning:
              - ArmFailSafe
              - ArmFailSafeResponse
              - SetRegulatoryConfig
              - SetRegulatoryConfigResponse
              - CommissioningComplete
              - CommissioningCompleteResponse
          NetworkCommissioning:
              - ScanNetworks
              - ScanNetworksResponse
              - AddOrUpdateWiFiNetwork
              - AddOrUpdateThreadNetwork
              - RemoveNetwork
              - NetworkConfigResponse
              - ConnectNetwork
              - ConnectNetworkResponse
              - ReorderNetwork
          DiagnosticLogs:
              - RetrieveLogsRequest
              - RetrieveLogsResponse
          GeneralDiagnostics:
              - TestEventTrigger
          SoftwareDiagnostics:
              - ResetWatermarks
          ThreadNetworkDiagnostics:
              - ResetCounts
          WiFiNetworkDiagnostics:
              - ResetCounts
          EthernetNetworkDiagnostics:
              - ResetCounts
          AdministratorCommissioning:
              - OpenCommissioningWindow
              - OpenBasicCommissioningWindow
              - RevokeCommissioning
          OperationalCredentials:
              - AttestationRequest
              - AttestationResponse
              - CertificateChainRequest
              - CertificateChainResponse
              - CSRRequest
              - CSRResponse
              - AddNOC
              - UpdateNOC
              - NOCResponse
              - UpdateFabricLabel
              - RemoveFabric
              - AddTrustedRootCertificate
          GroupKeyManagement:
              - KeySetWrite
              - KeySetRead
              - KeySetReadResponse
              - KeySetRemove
              - KeySetReadAllIndices
              - KeySetReadAllIndicesResponse
          ModeSelect:
              - ChangeToMode
          DoorLock:
              - LockDoor
              - UnlockDoor
              - UnlockWithTimeout
              - SetWeekDaySchedule
              - GetWeekDaySchedule
              - GetWeekDayScheduleResponse
              - ClearWeekDaySchedule
              - SetYearDaySchedule
              - GetYearDaySchedule
              - GetYearDayScheduleResponse
              - ClearYearDaySchedule
              - SetHolidaySchedule
              - GetHolidaySchedule
              - GetHolidayScheduleResponse
              - ClearHolidaySchedule
              - SetUser
              - GetUser
              - GetUserResponse
              - ClearUser
              - SetCredential
              - SetCredentialResponse
              - GetCredentialStatus
              - GetCredentialStatusResponse
              - ClearCredential
          WindowCovering:
              - UpOrOpen
              - DownOrClose
              - StopMotion
              - GoToLiftValue
              - GoToLiftPercentage
              - GoToTiltValue
              - GoToTiltPercentage
          BarrierControl:
              - BarrierControlGoToPercent
              - BarrierControlStop
          Thermostat:
              - SetpointRaiseLower
              - GetWeeklyScheduleResponse
              - SetWeeklySchedule
              - GetWeeklySchedule
              - ClearWeeklySchedule
          ColorControl:
              - MoveToHue
              - MoveHue
              - StepHue
              - MoveToSaturation
              - MoveSaturation
              - StepSaturation
              - MoveToHueAndSaturation
              - MoveToColor
              - MoveColor
              - StepColor
              - MoveToColorTemperature
              - EnhancedMoveToHue
              - EnhancedMoveHue
              - EnhancedStepHue
              - EnhancedMoveToHueAndSaturation
              - ColorLoopSet
              - StopMoveStep
              - MoveColorTemperature
              - StepColorTemperature
          Channel:
              - ChangeChannel
              - ChangeChannelResponse
              - ChangeChannelByNumber
              - SkipChannel
          TargetNavigator:
              - NavigateTarget
              - NavigateTargetResponse
          MediaPlayback:
              - Play
              - Pause
              - StopPlayback
              - StartOver
              - Previous
              - Next
              - Rewind
              - FastForward
              - SkipForward
              - SkipBackward
              - PlaybackResponse
              - Seek
          MediaInput:
              - SelectInput
              - ShowInputStatus
              - HideInputStatus
              - RenameInput
          LowPower:
              - Sleep
          KeypadInput:
              - SendKey
              - SendKeyResponse
          ContentLauncher:
              - LaunchContent
              - LaunchURL
              - LaunchResponse
          AudioOutput:
              - SelectOutput
              - RenameOutput
          ApplicationLauncher:
              - LaunchApp
              - StopApp
              - HideApp
              - LauncherResponse
          AccountLogin:
              - GetSetupPIN
              - GetSetupPINResponse
              - Login
              - Logout
          ElectricalMeasurement:
              - GetProfileInfoResponseCommand
              - GetProfileInfoCommand
              - GetMeasurementProfileResponseCommand
              - GetMeasurementProfileCommand
          TestCluster:
              - Test
              - TestSpecificResponse
              - TestNotHandled
              - TestAddArgumentsResponse
              - TestSpecific
              - TestSimpleArgumentResponse
              - TestUnknownCommand
              - TestStructArrayArgumentResponse
              - TestAddArguments
              - TestListInt8UReverseResponse
              - TestSimpleArgumentRequest
              - TestEnumsResponse
              - TestStructArrayArgumentRequest
              - TestNullableOptionalResponse
              - TestStructArgumentRequest
              - TestComplexNullableOptionalResponse
              - TestNestedStructArgumentRequest
              - BooleanResponse
              - TestListStructArgumentRequest
              - SimpleStructResponse
              - TestListInt8UArgumentRequest
              - TestEmitTestEventResponse
              - TestNestedStructListArgumentRequest
              - TestEmitTestFabricScopedEventResponse
              - TestListNestedStructListArgumentRequest
              - TestListInt8UReverseRequest
              - TestEnumsRequest
              - TestNullableOptionalRequest
              - TestComplexNullableOptionalRequest
              - SimpleStructEchoRequest
              - TimedInvokeRequest
              - TestSimpleOptionalArgumentRequest
              - TestEmitTestEventRequest
              - TestEmitTestFabricScopedEventRequest
      command fields:
          Identify:
              Identify:
                  - identifyTime
              TriggerEffect:
                  - effectIdentifier
                  - effectVariant
          Groups:
              AddGroup:
                  - groupId
                  - groupName
              AddGroupResponse:
                  - status
                  - groupId
              ViewGroup:
                  - groupId
              ViewGroupResponse:
                  - status
                  - groupId
                  - groupName
              GetGroupMembership:
                  - groupList
              GetGroupMembershipResponse:
                  - capacity
                  - groupList
              RemoveGroup:
                  - groupId
              RemoveGroupResponse:
                  - status
                  - groupId
              AddGroupIfIdentifying:
                  - groupId
                  - groupName
          Scenes:
              AddScene:
                  - groupId
                  - sceneId
                  - transitionTime
                  - sceneName
                  - extensionFieldSets
              AddSceneResponse:
                  - status
                  - groupId
                  - sceneId
              ViewScene:
                  - groupId
                  - sceneId
              ViewSceneResponse:
                  - status
                  - groupId
                  - sceneId
                  - transitionTime
                  - sceneName
                  - extensionFieldSets
              RemoveScene:
                  - groupId
                  - sceneId
              RemoveSceneResponse:
                  - status
                  - groupId
                  - sceneId
              RemoveAllScenes:
                  - groupId
              RemoveAllScenesResponse:
                  - status
                  - groupId
              StoreScene:
                  - groupId
                  - sceneId
              StoreSceneResponse:
                  - status
                  - groupId
                  - sceneId
              RecallScene:
                  - groupId
                  - sceneId
                  - transitionTime
              GetSceneMembership:
                  - groupId
              GetSceneMembershipResponse:
                  - status
                  - capacity
                  - groupId
                  - sceneList
              EnhancedAddScene:
                  - groupId
                  - sceneId
                  - transitionTime
                  - sceneName
                  - extensionFieldSets
              EnhancedAddSceneResponse:
                  - status
                  - groupId
                  - sceneId
              EnhancedViewScene:
                  - groupId
                  - sceneId
              EnhancedViewSceneResponse:
                  - status
                  - groupId
                  - sceneId
                  - transitionTime
                  - sceneName
                  - extensionFieldSets
              CopyScene:
                  - mode
                  - groupIdFrom
                  - sceneIdFrom
                  - groupIdTo
                  - sceneIdTo
              CopySceneResponse:
                  - status
                  - groupIdFrom
                  - sceneIdFrom
          OnOff:
              OffWithEffect:
                  - effectId
                  - effectVariant
              OnWithTimedOff:
                  - onOffControl
                  - onTime
                  - offWaitTime
          LevelControl:
              MoveToLevel:
                  - level
                  - transitionTime
                  - optionsMask
                  - optionsOverride
              Move:
                  - moveMode
                  - rate
                  - optionsMask
                  - optionsOverride
              Step:
                  - stepMode
                  - stepSize
                  - transitionTime
                  - optionsMask
                  - optionsOverride
              Stop:
                  - optionsMask
                  - optionsOverride
              MoveToLevelWithOnOff:
                  - level
                  - transitionTime
                  - optionsMask
                  - optionsOverride
              MoveWithOnOff:
                  - moveMode
                  - rate
                  - optionsMask
                  - optionsOverride
              StepWithOnOff:
                  - stepMode
                  - stepSize
                  - transitionTime
                  - optionsMask
                  - optionsOverride
              StopWithOnOff:
                  - optionsMask
                  - optionsOverride
              MoveToClosestFrequency:
                  - frequency
          Actions:
              InstantAction:
                  - actionID
                  - invokeID
              InstantActionWithTransition:
                  - actionID
                  - invokeID
                  - transitionTime
              StartAction:
                  - actionID
                  - invokeID
              StartActionWithDuration:
                  - actionID
                  - invokeID
                  - duration
              StopAction:
                  - actionID
                  - invokeID
              PauseAction:
                  - actionID
                  - invokeID
              PauseActionWithDuration:
                  - actionID
                  - invokeID
                  - duration
              ResumeAction:
                  - actionID
                  - invokeID
              EnableAction:
                  - actionID
                  - invokeID
              EnableActionWithDuration:
                  - actionID
                  - invokeID
                  - duration
              DisableAction:
                  - actionID
                  - invokeID
              DisableActionWithDuration:
                  - actionID
                  - invokeID
                  - duration
          OtaSoftwareUpdateProvider:
              QueryImage:
                  - vendorId
                  - productId
                  - softwareVersion
                  - protocolsSupported
                  - hardwareVersion
                  - location
                  - requestorCanConsent
                  - metadataForProvider
              QueryImageResponse:
                  - status
                  - delayedActionTime
                  - imageURI
                  - softwareVersion
                  - softwareVersionString
                  - updateToken
                  - userConsentNeeded
                  - metadataForRequestor
              ApplyUpdateRequest:
                  - updateToken
                  - newVersion
              ApplyUpdateResponse:
                  - action
                  - delayedActionTime
              NotifyUpdateApplied:
                  - updateToken
                  - softwareVersion
          OtaSoftwareUpdateRequestor:
              AnnounceOtaProvider:
                  - providerNodeId
                  - vendorId
                  - announcementReason
                  - metadataForNode
                  - endpoint
          GeneralCommissioning:
              ArmFailSafe:
                  - expiryLengthSeconds
                  - breadcrumb
              ArmFailSafeResponse:
                  - errorCode
                  - debugText
              SetRegulatoryConfig:
                  - newRegulatoryConfig
                  - countryCode
                  - breadcrumb
              SetRegulatoryConfigResponse:
                  - errorCode
                  - debugText
              CommissioningCompleteResponse:
                  - errorCode
                  - debugText
          NetworkCommissioning:
              ScanNetworks:
                  - ssid
                  - breadcrumb
              ScanNetworksResponse:
                  - networkingStatus
                  - debugText
                  - wiFiScanResults
                  - threadScanResults
              AddOrUpdateWiFiNetwork:
                  - ssid
                  - credentials
                  - breadcrumb
              AddOrUpdateThreadNetwork:
                  - operationalDataset
                  - breadcrumb
              RemoveNetwork:
                  - networkID
                  - breadcrumb
              NetworkConfigResponse:
                  - networkingStatus
                  - debugText
                  - networkIndex
              ConnectNetwork:
                  - networkID
                  - breadcrumb
              ConnectNetworkResponse:
                  - networkingStatus
                  - debugText
                  - errorValue
              ReorderNetwork:
                  - networkID
                  - networkIndex
                  - breadcrumb
          DiagnosticLogs:
              RetrieveLogsRequest:
                  - intent
                  - requestedProtocol
              RetrieveLogsResponse:
                  - status
                  - content
                  - timeStamp
                  - timeSinceBoot
          GeneralDiagnostics:
              TestEventTrigger:
                  - enableKey
                  - eventTrigger
          SoftwareDiagnostics:
          ThreadNetworkDiagnostics:
          WiFiNetworkDiagnostics:
          EthernetNetworkDiagnostics:
          TimeSynchronization:
              SetUtcTime:
                  - utcTime
                  - granularity
                  - timeSource
          AdministratorCommissioning:
              OpenCommissioningWindow:
                  - commissioningTimeout
                  - pakeVerifier
                  - discriminator
                  - iterations
                  - salt
              OpenBasicCommissioningWindow:
                  - commissioningTimeout
          OperationalCredentials:
              AttestationRequest:
                  - attestationNonce
              AttestationResponse:
                  - attestationElements
                  - signature
              CertificateChainRequest:
                  - certificateType
              CertificateChainResponse:
                  - certificate
              CSRRequest:
                  - csrNonce
                  - isForUpdateNOC
              CSRResponse:
                  - nocsrElements
                  - attestationSignature
              AddNOC:
                  - nocValue
                  - icacValue
                  - ipkValue
                  - caseAdminSubject
                  - adminVendorId
              UpdateNOC:
                  - nocValue
                  - icacValue
              NOCResponse:
                  - statusCode
                  - fabricIndex
                  - debugText
              UpdateFabricLabel:
                  - label
              RemoveFabric:
                  - fabricIndex
              AddTrustedRootCertificate:
                  - rootCertificate
          GroupKeyManagement:
              KeySetWrite:
                  - groupKeySet
              KeySetRead:
                  - groupKeySetID
              KeySetReadResponse:
                  - groupKeySet
              KeySetRemove:
                  - groupKeySetID
              KeySetReadAllIndices:
                  - groupKeySetIDs
              KeySetReadAllIndicesResponse:
                  - groupKeySetIDs
          ModeSelect:
              ChangeToMode:
                  - newMode
          DoorLock:
              LockDoor:
                  - pinCode
              UnlockDoor:
                  - pinCode
              UnlockWithTimeout:
                  - timeout
                  - pinCode
              SetWeekDaySchedule:
                  - weekDayIndex
                  - userIndex
                  - daysMask
                  - startHour
                  - startMinute
                  - endHour
                  - endMinute
              GetWeekDaySchedule:
                  - weekDayIndex
                  - userIndex
              GetWeekDayScheduleResponse:
                  - weekDayIndex
                  - userIndex
                  - status
                  - daysMask
                  - startHour
                  - startMinute
                  - endHour
                  - endMinute
              ClearWeekDaySchedule:
                  - weekDayIndex
                  - userIndex
              SetYearDaySchedule:
                  - yearDayIndex
                  - userIndex
                  - localStartTime
                  - localEndTime
              GetYearDaySchedule:
                  - yearDayIndex
                  - userIndex
              GetYearDayScheduleResponse:
                  - yearDayIndex
                  - userIndex
                  - status
                  - localStartTime
                  - localEndTime
              ClearYearDaySchedule:
                  - yearDayIndex
                  - userIndex
              SetHolidaySchedule:
                  - holidayIndex
                  - localStartTime
                  - localEndTime
                  - operatingMode
              GetHolidaySchedule:
                  - holidayIndex
              GetHolidayScheduleResponse:
                  - holidayIndex
                  - status
                  - localStartTime
                  - localEndTime
                  - operatingMode
              ClearHolidaySchedule:
                  - holidayIndex
              SetUser:
                  - operationType
                  - userIndex
                  - userName
                  - userUniqueId
                  - userStatus
                  - userType
                  - credentialRule
              GetUser:
                  - userIndex
              GetUserResponse:
                  - userIndex
                  - userName
                  - userUniqueId
                  - userStatus
                  - userType
                  - credentialRule
                  - credentials
                  - creatorFabricIndex
                  - lastModifiedFabricIndex
                  - nextUserIndex
              ClearUser:
                  - userIndex
              SetCredential:
                  - operationType
                  - credential
                  - credentialData
                  - userIndex
                  - userStatus
                  - userType
              SetCredentialResponse:
                  - status
                  - userIndex
                  - nextCredentialIndex
              GetCredentialStatus:
                  - credential
              GetCredentialStatusResponse:
                  - credentialExists
                  - userIndex
                  - creatorFabricIndex
                  - lastModifiedFabricIndex
                  - nextCredentialIndex
              ClearCredential:
                  - credential
          WindowCovering:
              GoToLiftValue:
                  - liftValue
              GoToLiftPercentage:
                  - liftPercent100thsValue
              GoToTiltValue:
                  - tiltValue
              GoToTiltPercentage:
                  - tiltPercent100thsValue
          BarrierControl:
              BarrierControlGoToPercent:
                  - percentOpen
          Thermostat:
              SetpointRaiseLower:
                  - mode
                  - amount
              GetWeeklyScheduleResponse:
                  - numberOfTransitionsForSequence
                  - dayOfWeekForSequence
                  - modeForSequence
                  - transitions
              SetWeeklySchedule:
                  - numberOfTransitionsForSequence
                  - dayOfWeekForSequence
                  - modeForSequence
                  - transitions
              GetWeeklySchedule:
                  - daysToReturn
                  - modeToReturn
          ColorControl:
              MoveToHue:
                  - hue
                  - direction
                  - transitionTime
                  - optionsMask
                  - optionsOverride
              MoveHue:
                  - moveMode
                  - rate
                  - optionsMask
                  - optionsOverride
              StepHue:
                  - stepMode
                  - stepSize
                  - transitionTime
                  - optionsMask
                  - optionsOverride
              MoveToSaturation:
                  - saturation
                  - transitionTime
                  - optionsMask
                  - optionsOverride
              MoveSaturation:
                  - moveMode
                  - rate
                  - optionsMask
                  - optionsOverride
              StepSaturation:
                  - stepMode
                  - stepSize
                  - transitionTime
                  - optionsMask
                  - optionsOverride
              MoveToHueAndSaturation:
                  - hue
                  - saturation
                  - transitionTime
                  - optionsMask
                  - optionsOverride
              MoveToColor:
                  - colorX
                  - colorY
                  - transitionTime
                  - optionsMask
                  - optionsOverride
              MoveColor:
                  - rateX
                  - rateY
                  - optionsMask
                  - optionsOverride
              StepColor:
                  - stepX
                  - stepY
                  - transitionTime
                  - optionsMask
                  - optionsOverride
              MoveToColorTemperature:
                  - colorTemperature
                  - transitionTime
                  - optionsMask
                  - optionsOverride
              EnhancedMoveToHue:
                  - enhancedHue
                  - direction
                  - transitionTime
                  - optionsMask
                  - optionsOverride
              EnhancedMoveHue:
                  - moveMode
                  - rate
                  - optionsMask
                  - optionsOverride
              EnhancedStepHue:
                  - stepMode
                  - stepSize
                  - transitionTime
                  - optionsMask
                  - optionsOverride
              EnhancedMoveToHueAndSaturation:
                  - enhancedHue
                  - saturation
                  - transitionTime
                  - optionsMask
                  - optionsOverride
              ColorLoopSet:
                  - updateFlags
                  - action
                  - direction
                  - time
                  - startHue
                  - optionsMask
                  - optionsOverride
              StopMoveStep:
                  - optionsMask
                  - optionsOverride
              MoveColorTemperature:
                  - moveMode
                  - rate
                  - colorTemperatureMinimumMireds
                  - colorTemperatureMaximumMireds
                  - optionsMask
                  - optionsOverride
              StepColorTemperature:
                  - stepMode
                  - stepSize
                  - transitionTime
                  - colorTemperatureMinimumMireds
                  - colorTemperatureMaximumMireds
                  - optionsMask
                  - optionsOverride
          Channel:
              ChangeChannel:
                  - match
              ChangeChannelResponse:
                  - status
                  - data
              ChangeChannelByNumber:
                  - majorNumber
                  - minorNumber
              SkipChannel:
                  - count
          TargetNavigator:
              NavigateTarget:
                  - target
                  - data
              NavigateTargetResponse:
                  - status
                  - data
          MediaPlayback:
              SkipForward:
                  - deltaPositionMilliseconds
              SkipBackward:
                  - deltaPositionMilliseconds
              PlaybackResponse:
                  - status
                  - data
              Seek:
                  - position
          MediaInput:
              SelectInput:
                  - index
              RenameInput:
                  - index
                  - name
          LowPower:
          KeypadInput:
              SendKey:
                  - keyCode
              SendKeyResponse:
                  - status
          ContentLauncher:
              LaunchContent:
                  - search
                  - autoPlay
                  - data
              LaunchURL:
                  - contentURL
                  - displayString
                  - brandingInformation
              LaunchResponse:
                  - status
                  - data
          AudioOutput:
              SelectOutput:
                  - index
              RenameOutput:
                  - index
                  - name
          ApplicationLauncher:
              LaunchApp:
                  - application
                  - data
              StopApp:
                  - application
              HideApp:
                  - application
              LauncherResponse:
                  - status
                  - data
          AccountLogin:
              GetSetupPIN:
                  - tempAccountIdentifier
              GetSetupPINResponse:
                  - setupPIN
              Login:
                  - tempAccountIdentifier
                  - setupPIN
          ElectricalMeasurement:
              GetProfileInfoResponseCommand:
                  - profileCount
                  - profileIntervalPeriod
                  - maxNumberOfIntervals
                  - listOfAttributes
              GetMeasurementProfileResponseCommand:
                  - startTime
                  - status
                  - profileIntervalPeriod
                  - numberOfIntervalsDelivered
                  - attributeId
                  - intervals
              GetMeasurementProfileCommand:
                  - attributeId
                  - startTime
                  - numberOfIntervals
          TestCluster:
              TestSpecificResponse:
                  - returnValue
              TestAddArgumentsResponse:
                  - returnValue
              TestSimpleArgumentResponse:
                  - returnValue
              TestStructArrayArgumentResponse:
                  - arg1
                  - arg2
                  - arg3
                  - arg4
                  - arg5
                  - arg6
              TestAddArguments:
                  - arg1
                  - arg2
              TestListInt8UReverseResponse:
                  - arg1
              TestSimpleArgumentRequest:
                  - arg1
              TestEnumsResponse:
                  - arg1
                  - arg2
              TestStructArrayArgumentRequest:
                  - arg1
                  - arg2
                  - arg3
                  - arg4
                  - arg5
                  - arg6
              TestNullableOptionalResponse:
                  - wasPresent
                  - wasNull
                  - value
                  - originalValue
              TestStructArgumentRequest:
                  - arg1
              TestComplexNullableOptionalResponse:
                  - nullableIntWasNull
                  - nullableIntValue
                  - optionalIntWasPresent
                  - optionalIntValue
                  - nullableOptionalIntWasPresent
                  - nullableOptionalIntWasNull
                  - nullableOptionalIntValue
                  - nullableStringWasNull
                  - nullableStringValue
                  - optionalStringWasPresent
                  - optionalStringValue
                  - nullableOptionalStringWasPresent
                  - nullableOptionalStringWasNull
                  - nullableOptionalStringValue
                  - nullableStructWasNull
                  - nullableStructValue
                  - optionalStructWasPresent
                  - optionalStructValue
                  - nullableOptionalStructWasPresent
                  - nullableOptionalStructWasNull
                  - nullableOptionalStructValue
                  - nullableListWasNull
                  - nullableListValue
                  - optionalListWasPresent
                  - optionalListValue
                  - nullableOptionalListWasPresent
                  - nullableOptionalListWasNull
                  - nullableOptionalListValue
              TestNestedStructArgumentRequest:
                  - arg1
              BooleanResponse:
                  - value
              TestListStructArgumentRequest:
                  - arg1
              SimpleStructResponse:
                  - arg1
              TestListInt8UArgumentRequest:
                  - arg1
              TestEmitTestEventResponse:
                  - value
              TestNestedStructListArgumentRequest:
                  - arg1
              TestEmitTestFabricScopedEventResponse:
                  - value
              TestListNestedStructListArgumentRequest:
                  - arg1
              TestListInt8UReverseRequest:
                  - arg1
              TestEnumsRequest:
                  - arg1
                  - arg2
              TestNullableOptionalRequest:
                  - arg1
              TestComplexNullableOptionalRequest:
                  - nullableInt
                  - optionalInt
                  - nullableOptionalInt
                  - nullableString
                  - optionalString
                  - nullableOptionalString
                  - nullableStruct
                  - optionalStruct
                  - nullableOptionalStruct
                  - nullableList
                  - optionalList
                  - nullableOptionalList
              SimpleStructEchoRequest:
                  - arg1
              TestSimpleOptionalArgumentRequest:
                  - arg1
              TestEmitTestEventRequest:
                  - arg1
                  - arg2
                  - arg3
              TestEmitTestFabricScopedEventRequest:
                  - arg1
          FaultInjection:
              FailAtFault:
                  - type
                  - id
                  - numCallsToSkip
                  - numCallsToFail
                  - takeMutex
              FailRandomlyAtFault:
                  - type
                  - id
                  - percentage
      structs:
          Scenes:
              - AttributeValuePair
              - ExtensionFieldSet
          Descriptor:
              - DeviceType
          Binding:
              - TargetStruct
          AccessControl:
              - Target
              - AccessControlEntry
              - ExtensionEntry
          Actions:
              - ActionStruct
              - EndpointListStruct
          Basic:
              - CapabilityMinimaStruct
          OtaSoftwareUpdateRequestor:
              - ProviderLocation
          PowerSource:
              - BatChargeFaultChangeType
              - BatFaultChangeType
              - WiredFaultChangeType
          GeneralCommissioning:
              - BasicCommissioningInfo
          NetworkCommissioning:
              - NetworkInfo
              - ThreadInterfaceScanResult
              - WiFiInterfaceScanResult
          GeneralDiagnostics:
              - NetworkInterfaceType
          SoftwareDiagnostics:
              - ThreadMetrics
          ThreadNetworkDiagnostics:
              - NeighborTable
              - OperationalDatasetComponents
              - RouteTable
              - SecurityPolicy
          TimeSynchronization:
              - DstOffsetType
              - TimeZoneType
          OperationalCredentials:
              - FabricDescriptor
              - NOCStruct
          GroupKeyManagement:
              - GroupInfoMapStruct
              - GroupKeyMapStruct
              - GroupKeySetStruct
          FixedLabel:
              - LabelStruct
          UserLabel:
              - LabelStruct
          ModeSelect:
              - SemanticTag
              - ModeOptionStruct
          DoorLock:
              - DlCredential
          Thermostat:
              - ThermostatScheduleTransition
          Channel:
              - ChannelInfo
              - LineupInfo
          TargetNavigator:
              - TargetInfo
          MediaPlayback:
              - PlaybackPosition
          MediaInput:
              - InputInfo
          ContentLauncher:
              - Dimension
              - AdditionalInfo
              - Parameter
              - ContentSearch
              - StyleInformation
              - BrandingInformation
          AudioOutput:
              - OutputInfo
          ApplicationLauncher:
              - Application
              - ApplicationEP
          ApplicationBasic:
              - ApplicationBasicApplication
          TestCluster:
              - SimpleStruct
              - TestFabricScoped
              - NullablesAndOptionalsStruct
              - NestedStruct
              - NestedStructList
              - DoubleNestedStructList
              - TestListStructOctet
      struct fields:
          Scenes:
              AttributeValuePair:
                  - attributeId
                  - attributeValue
              ExtensionFieldSet:
                  - clusterId
                  - attributeValueList
          Descriptor:
              DeviceType:
                  - type
                  - revision
          Binding:
              TargetStruct:
                  - node
                  - group
                  - endpoint
                  - cluster
                  - fabricIndex
          AccessControl:
              Target:
                  - cluster
                  - endpoint
                  - deviceType
              AccessControlEntry:
                  - privilege
                  - authMode
                  - subjects
                  - targets
                  - fabricIndex
              ExtensionEntry:
                  - data
                  - fabricIndex
          Actions:
              ActionStruct:
                  - actionID
                  - name
                  - type
                  - endpointListID
                  - supportedCommands
                  - state
              EndpointListStruct:
                  - endpointListID
                  - name
                  - type
                  - endpoints
          Basic:
              CapabilityMinimaStruct:
                  - caseSessionsPerFabric
                  - subscriptionsPerFabric
          OtaSoftwareUpdateRequestor:
              ProviderLocation:
                  - providerNodeID
                  - endpoint
                  - fabricIndex
          PowerSource:
              BatChargeFaultChangeType:
                  - current
                  - previous
              BatFaultChangeType:
                  - current
                  - previous
              WiredFaultChangeType:
                  - current
                  - previous
          GeneralCommissioning:
              BasicCommissioningInfo:
                  - failSafeExpiryLengthSeconds
                  - maxCumulativeFailsafeSeconds
          NetworkCommissioning:
              NetworkInfo:
                  - networkID
                  - connected
              ThreadInterfaceScanResult:
                  - panId
                  - extendedPanId
                  - networkName
                  - channel
                  - version
                  - extendedAddress
                  - rssi
                  - lqi
              WiFiInterfaceScanResult:
                  - security
                  - ssid
                  - bssid
                  - channel
                  - wiFiBand
                  - rssi
          GeneralDiagnostics:
              NetworkInterfaceType:
                  - name
                  - isOperational
                  - offPremiseServicesReachableIPv4
                  - offPremiseServicesReachableIPv6
                  - hardwareAddress
                  - iPv4Addresses
                  - iPv6Addresses
                  - type
          SoftwareDiagnostics:
              ThreadMetrics:
                  - id
                  - name
                  - stackFreeCurrent
                  - stackFreeMinimum
                  - stackSize
          ThreadNetworkDiagnostics:
              NeighborTable:
                  - extAddress
                  - age
                  - rloc16
                  - linkFrameCounter
                  - mleFrameCounter
                  - lqi
                  - averageRssi
                  - lastRssi
                  - frameErrorRate
                  - messageErrorRate
                  - rxOnWhenIdle
                  - fullThreadDevice
                  - fullNetworkData
                  - isChild
              OperationalDatasetComponents:
                  - activeTimestampPresent
                  - pendingTimestampPresent
                  - masterKeyPresent
                  - networkNamePresent
                  - extendedPanIdPresent
                  - meshLocalPrefixPresent
                  - delayPresent
                  - panIdPresent
                  - channelPresent
                  - pskcPresent
                  - securityPolicyPresent
                  - channelMaskPresent
              RouteTable:
                  - extAddress
                  - rloc16
                  - routerId
                  - nextHop
                  - pathCost
                  - lqiIn
                  - lqiOut
                  - age
                  - allocated
                  - linkEstablished
              SecurityPolicy:
                  - rotationTime
                  - flags
          TimeSynchronization:
              DstOffsetType:
                  - offset
                  - validStarting
                  - validUntil
              TimeZoneType:
                  - offset
                  - validAt
                  - name
          OperationalCredentials:
              FabricDescriptor:
                  - rootPublicKey
                  - vendorId
                  - fabricId
                  - nodeId
                  - label
                  - fabricIndex
              NOCStruct:
                  - noc
                  - icac
                  - fabricIndex
          GroupKeyManagement:
              GroupInfoMapStruct:
                  - groupId
                  - endpoints
                  - groupName
                  - fabricIndex
              GroupKeyMapStruct:
                  - groupId
                  - groupKeySetID
                  - fabricIndex
              GroupKeySetStruct:
                  - groupKeySetID
                  - groupKeySecurityPolicy
                  - epochKey0
                  - epochStartTime0
                  - epochKey1
                  - epochStartTime1
                  - epochKey2
                  - epochStartTime2
          FixedLabel:
              LabelStruct:
                  - label
                  - value
          UserLabel:
              LabelStruct:
                  - label
                  - value
          ModeSelect:
              SemanticTag:
                  - mfgCode
                  - value
              ModeOptionStruct:
                  - label
                  - mode
                  - semanticTags
          DoorLock:
              DlCredential:
                  - credentialType
                  - credentialIndex
          Thermostat:
              ThermostatScheduleTransition:
                  - transitionTime
                  - heatSetpoint
                  - coolSetpoint
          Channel:
              ChannelInfo:
                  - majorNumber
                  - minorNumber
                  - name
                  - callSign
                  - affiliateCallSign
              LineupInfo:
                  - operatorName
                  - lineupName
                  - postalCode
                  - lineupInfoType
          TargetNavigator:
              TargetInfo:
                  - identifier
                  - name
          MediaPlayback:
              PlaybackPosition:
                  - updatedAt
                  - position
          MediaInput:
              InputInfo:
                  - index
                  - inputType
                  - name
                  - descriptionString
          ContentLauncher:
              Dimension:
                  - width
                  - height
                  - metric
              AdditionalInfo:
                  - name
                  - value
              Parameter:
                  - type
                  - value
                  - externalIDList
              ContentSearch:
                  - parameterList
              StyleInformation:
                  - imageUrl
                  - color
                  - size
              BrandingInformation:
                  - providerName
                  - background
                  - logo
                  - progressBar
                  - splash
                  - waterMark
          AudioOutput:
              OutputInfo:
                  - index
                  - outputType
                  - name
          ApplicationLauncher:
              Application:
                  - catalogVendorId
                  - applicationId
              ApplicationEP:
                  - application
                  - endpoint
          ApplicationBasic:
              ApplicationBasicApplication:
                  - catalogVendorId
                  - applicationId
          TestCluster:
              SimpleStruct:
                  - a
                  - b
                  - c
                  - d
                  - e
                  - f
                  - g
                  - h
              TestFabricScoped:
                  - fabricSensitiveInt8u
                  - optionalFabricSensitiveInt8u
                  - nullableFabricSensitiveInt8u
                  - nullableOptionalFabricSensitiveInt8u
                  - fabricSensitiveCharString
                  - fabricSensitiveStruct
                  - fabricSensitiveInt8uList
                  - fabricIndex
              NullablesAndOptionalsStruct:
                  - nullableInt
                  - optionalInt
                  - nullableOptionalInt
                  - nullableString
                  - optionalString
                  - nullableOptionalString
                  - nullableStruct
                  - optionalStruct
                  - nullableOptionalStruct
                  - nullableList
                  - optionalList
                  - nullableOptionalList
              NestedStruct:
                  - a
                  - b
                  - c
              NestedStructList:
                  - a
                  - b
                  - c
                  - d
                  - e
                  - f
                  - g
              DoubleNestedStructList:
                  - a
              TestListStructOctet:
                  - member1
                  - member2
      events:
          AccessControl:
              - AccessControlEntryChanged
              - AccessControlExtensionChanged
          Actions:
              - StateChanged
              - ActionFailed
          Basic:
              - StartUp
              - ShutDown
              - Leave
              - ReachableChanged
          OtaSoftwareUpdateRequestor:
              - StateTransition
              - VersionApplied
              - DownloadError
          GeneralDiagnostics:
              - HardwareFaultChange
              - RadioFaultChange
              - NetworkFaultChange
              - BootReason
          SoftwareDiagnostics:
              - SoftwareFault
          ThreadNetworkDiagnostics:
              - ConnectionStatus
              - NetworkFaultChange
          WiFiNetworkDiagnostics:
              - Disconnection
              - AssociationFailure
              - ConnectionStatus
          BridgedDeviceBasic:
              - StartUp
              - ShutDown
              - Leave
              - ReachableChanged
          Switch:
              - SwitchLatched
              - InitialPress
              - LongPress
              - ShortRelease
              - LongRelease
              - MultiPressOngoing
              - MultiPressComplete
          BooleanState:
              - StateChange
          DoorLock:
              - DoorLockAlarm
              - DoorStateChange
              - LockOperation
              - LockOperationError
              - LockUserChange
          PumpConfigurationAndControl:
              - SupplyVoltageLow
              - SupplyVoltageHigh
              - PowerMissingPhase
              - SystemPressureLow
              - SystemPressureHigh
              - DryRunning
              - MotorTemperatureHigh
              - PumpMotorFatalFailure
              - ElectronicTemperatureHigh
              - PumpBlocked
              - SensorFailure
              - ElectronicNonFatalFailure
              - ElectronicFatalFailure
              - GeneralFault
              - Leakage
              - AirDetection
              - TurbineOperation
          TestCluster:
              - TestEvent
              - TestFabricScopedEvent
      event fields:
          AccessControl:
              AccessControlEntryChanged:
                  - adminNodeID
                  - adminPasscodeID
                  - changeType
                  - latestValue
                  - fabricIndex
              AccessControlExtensionChanged:
                  - adminNodeID
                  - adminPasscodeID
                  - changeType
                  - latestValue
                  - fabricIndex
          Actions:
              StateChanged:
                  - actionID
                  - invokeID
                  - newState
              ActionFailed:
                  - actionID
                  - invokeID
                  - newState
                  - error
          Basic:
              StartUp:
                  - softwareVersion
              Leave:
                  - fabricIndex
              ReachableChanged:
                  - reachableNewValue
          OtaSoftwareUpdateRequestor:
              StateTransition:
                  - previousState
                  - newState
                  - reason
                  - targetSoftwareVersion
              VersionApplied:
                  - softwareVersion
                  - productID
              DownloadError:
                  - softwareVersion
                  - bytesDownloaded
                  - progressPercent
                  - platformCode
          GeneralDiagnostics:
              HardwareFaultChange:
                  - current
                  - previous
              RadioFaultChange:
                  - current
                  - previous
              NetworkFaultChange:
                  - current
                  - previous
              BootReason:
                  - bootReason
          SoftwareDiagnostics:
              SoftwareFault:
                  - id
                  - name
                  - faultRecording
          ThreadNetworkDiagnostics:
              ConnectionStatus:
                  - connectionStatus
              NetworkFaultChange:
                  - current
                  - previous
          WiFiNetworkDiagnostics:
              Disconnection:
                  - reasonCode
              AssociationFailure:
                  - associationFailure
                  - status
              ConnectionStatus:
                  - connectionStatus
          BridgedDeviceBasic:
              StartUp:
                  - softwareVersion
              ReachableChanged:
                  - reachableNewValue
          Switch:
              SwitchLatched:
                  - newPosition
              InitialPress:
                  - newPosition
              LongPress:
                  - newPosition
              ShortRelease:
                  - previousPosition
              LongRelease:
                  - previousPosition
              MultiPressOngoing:
                  - newPosition
                  - currentNumberOfPressesCounted
              MultiPressComplete:
                  - newPosition
                  - totalNumberOfPressesCounted
          BooleanState:
              StateChange:
                  - stateValue
          DoorLock:
              DoorLockAlarm:
                  - alarmCode
              DoorStateChange:
                  - doorState
              LockOperation:
                  - lockOperationType
                  - operationSource
                  - userIndex
                  - fabricIndex
                  - sourceNode
                  - credentials
              LockOperationError:
                  - lockOperationType
                  - operationSource
                  - operationError
                  - userIndex
                  - fabricIndex
                  - sourceNode
                  - credentials
              LockUserChange:
                  - lockDataType
                  - dataOperationType
                  - operationSource
                  - userIndex
                  - fabricIndex
                  - sourceNode
                  - dataIndex
          PumpConfigurationAndControl:
          TestCluster:
              TestEvent:
                  - arg1
                  - arg2
                  - arg3
                  - arg4
                  - arg5
                  - arg6
              TestFabricScopedEvent:
                  - fabricIndex
      enums:
          Identify:
              # EffectIdentifierEnum, EffectVariantEnum, and IdentifyTypeEnum
              # were originally named IdentifyEffectIdentifier,
              # IdentifyEffectVariant, and IdentifyIdentifyType, but we generate
              # the same API for the names with/without "Enum" at the end, and
              # with/without the cluster name at the beginning, so the name can
              # just change here.
              - EffectIdentifierEnum
              - EffectVariantEnum
              - IdentifyTypeEnum
          OnOff:
              # DelayedOnOffEffectVariantEnum, DyingLightEffectVariantEnum,
              # EffectIdentifierEnum, and StartUpOnOffEnum were originally named
              # OnOffDelayedAllOffEffectVariant,
              # OnOffDelayedAllOffEffectVariant, OnOffEffectIdentifier, and
              # OnOffStartUpOnOff, but we generate the same API for the names
              # with/without "Enum" at the end, and with/without the cluster
              # name at the beginning, so the name can just change here.
              - DelayedAllOffEffectVariantEnum
              - DyingLightEffectVariantEnum
              - EffectIdentifierEnum
              - StartUpOnOffEnum
          LevelControl:
              # MoveModeEnum and StepModeEnum were originally named MoveMode and
              # StepMode, but we generate the same API for the names
              # with/without "Enum" at the end, and with/without the cluster
              # name at the beginning, so the name can just change here.
              - MoveModeEnum
              - StepModeEnum
          AccessControl:
              - AuthMode
              - ChangeTypeEnum
              - Privilege
          Actions:
              - ActionErrorEnum
              - ActionStateEnum
              - ActionTypeEnum
              - EndpointListTypeEnum
          OtaSoftwareUpdateProvider:
              - OTAApplyUpdateAction
              - OTADownloadProtocol
              - OTAQueryStatus
          OtaSoftwareUpdateRequestor:
              - OTAAnnouncementReason
              - OTAChangeReasonEnum
              - OTAUpdateStateEnum
          TimeFormatLocalization:
              # CalendarTypeEnum and HourFormatEnum were originally just named
              # CalendarType and HourFormat, but we generate the same API for
              # the names with/without "Enum" at the end, so the name can just
              # change here.
              - CalendarTypeEnum
              - HourFormatEnum
          UnitLocalization:
              # TempUnitEnum was originally just named TempUnit, but
              # we generate the same API for both of those names, so the name
              # can just change here.
              - TempUnitEnum
          PowerSource:
              # All the PowerSource enums originally did not have the "Enum"
              # suffix, but we generate the same API whether that suffix is
              # there or not, so the names can just change here.
              - BatChargeFaultEnum
              - BatChargeLevelEnum
              - BatChargeStateEnum
              - BatFaultEnum
              - BatReplaceabilityEnum
              - PowerSourceStatusEnum
              - WiredCurrentTypeEnum
              - WiredFaultEnum
          GeneralCommissioning:
              # CommissioningErrorEnum was originally just named
              # CommissioningError, but we generate the same API
              # for both of those names, so the name can just change
              # here.
              - CommissioningErrorEnum
              # RegulatoryLocationTypeEnum was originally just named
              # RegulatoryLocationType, but we generate the same API
              # for both of those names, so the name can just change
              # here.
              - RegulatoryLocationTypeEnum
          NetworkCommissioning:
              # NetworkCommissioningStatusEnum and WiFiBandEnum were originally
              # just named NetworkCommissioningStatus and WiFiBand, but we
              # generate the same API for both of those names, so the name can
              # just change here.
              - NetworkCommissioningStatusEnum
              - WiFiBandEnum
          DiagnosticLogs:
              - LogsIntent
              - LogsStatus
              - LogsTransferProtocol
          GeneralDiagnostics:
              - BootReasonType
              - HardwareFaultType
              # InterfaceTypeEnum was originally just named InterfaceType, but
              # we generate the same API for both of those names, so the name
              # can just change here.
              - InterfaceTypeEnum
              - NetworkFaultType
              - RadioFaultType
          ThreadNetworkDiagnostics:
              # NetworkFaultEnum and RoutingRoleEnum were originally just named
              # NetworkFault and RoutingRole, but we generate the same API for
              # both of those names, so the name can just change here.
              - NetworkFaultEnum
              - RoutingRoleEnum
              - ThreadConnectionStatus
          WiFiNetworkDiagnostics:
              # AssociationFailureCauseEnum was originally just named
              # AssociationFailureCause, but we generate the same API for both
              # of those names, so the name can just change here.
              - AssociationFailureCauseEnum
              # SecurityTypeEnum was originally just named SecurityType, but we
              # generate the same API for both of those names, so the name can
              # just change here.
              - SecurityTypeEnum
              - WiFiConnectionStatus
              - WiFiVersionType
          EthernetNetworkDiagnostics:
              - PHYRateType
          TimeSynchronization:
              - GranularityEnum
              - TimeSourceEnum
          AdministratorCommissioning:
              # CommissioningWindowStatusEnum was originally just named
              # CommissioningWindowStatus, but we generate the same API for both
              # of those names, so the name can just change here.
              - CommissioningWindowStatusEnum
              - StatusCode
          OperationalCredentials:
              - OperationalCertStatus
          GroupKeyManagement:
              # GroupKeySecurityPolicyEnum was originally just named
              # GroupKeySecurityPolicy, but we generate the same API for both of
              # those names, so the name can just change here.
              - GroupKeySecurityPolicyEnum
          DoorLock:
              - DlAlarmCode
              - DlCredentialRule
              - DlCredentialType
              - DlDataOperationType
              - DlDoorState
              - DlLockDataType
              - DlLockOperationType
              - DlLockState
              - DlLockType
              - DlOperatingMode
              - DlOperationError
              - DlOperationSource
              - DlStatus
              - DlUserStatus
              - DlUserType
              - DoorLockOperationEventCode
              - DoorLockProgrammingEventCode
              - DoorLockSetPinOrIdStatus
              - DoorLockUserStatus
              - DoorLockUserType
              # UserTypeEnum and UserStatusEnum use the same generated name as
              # DoorLockUserStatus and DoorLockUserType, so need to be
              # considered as introduced at the same time.
              - UserStatusEnum
              - UserTypeEnum
          WindowCovering:
              - EndProductType
              - Type
          PumpConfigurationAndControl:
              - PumpControlMode
              - PumpOperationMode
          Thermostat:
              - SetpointAdjustMode
              - ThermostatControlSequence
              # ThermostatRunningModeEnum was originally named
              # ThermostatRunningMode, but we generate the same API for the
              # names with/without "Enum" at the end, so the name can just
              # change here.
              - ThermostatRunningModeEnum
              # SystemModeEnum was originally named ThermostatSystemMode, but we
              # generate the same API for the names with/without "Enum" at the
              # end and the cluster name present/absent at the beginning, so the
              # name can just change here.
              - SystemModeEnum
          FanControl:
              - FanModeSequenceType
              - FanModeType
          ColorControl:
              - ColorLoopAction
              - ColorLoopDirection
              - ColorMode
              - HueDirection
              - HueMoveMode
              - HueStepMode
              - SaturationMoveMode
              - SaturationStepMode
          IlluminanceMeasurement:
              # LightSensorTypeEnum was originally named LightSensorType, but we
              # generate the same API for the names with/without "Enum" at the
              # end, so the name can just change here.
              - LightSensorTypeEnum
          Channel:
              # StatusEnum was originally named ChannelStatusEnum, but we
              # generate the same API for the names with/without the cluster
              # name at the beginning, so the name can just change here.
              - StatusEnum
              - LineupInfoTypeEnum
          TargetNavigator:
              # StatusEnum was originally named TargetNavigatorStatusEnum, but
              # we generate the same API for the names with/without the cluster
              # name at the beginning, so the name can just change here.
              - StatusEnum
          MediaPlayback:
              # StatusEnum was originally named MediaPlaybackStatusEnum, but we
              # generate the same API for the names with/without the cluster
              # name at the beginning, so the name can just change here.
              - StatusEnum
              - PlaybackStateEnum
          MediaInput:
              - InputTypeEnum
          KeypadInput:
              - CecKeyCode
              # StatusEnum was originally named KeypadInputStatusEnum, but we
              # generate the same API for the names with/without the cluster
              # name at the beginning, so the name can just change here.
              - StatusEnum
          ContentLauncher:
              - ContentLaunchStatusEnum
              - MetricTypeEnum
              - ParameterEnum
          AudioOutput:
              - OutputTypeEnum
          ApplicationLauncher:
              # StatusEnum was originally named ApplicationLauncherStatusEnum, but we
              # generate the same API for the names with/without the cluster name at the
              # beginning, so the name can just change here.
              - StatusEnum
          ApplicationBasic:
              - ApplicationStatusEnum
          TestCluster:
              - SimpleEnum
          FaultInjection:
              - FaultType
      enum values:
          Identify:
              # EffectIdentifierEnum, EffectVariantEnum, and IdentifyTypeEnum
              # were originally named IdentifyEffectIdentifier,
              # IdentifyEffectVariant, and IdentifyIdentifyType, but we generate
              # the same API for the names with/without "Enum" at the end, and
              # with/without the cluster name at the beginning, so the name can
              # just change here.
              EffectIdentifierEnum:
                  - Blink
                  - Breathe
                  - Okay
                  - ChannelChange
                  - FinishEffect
                  - StopEffect
              EffectVariantEnum:
                  - Default
              IdentifyTypeEnum:
                  - None
                  - VisibleLight
                  - VisibleLED
                  - AudibleBeep
                  - Display
                  - Actuator
          OnOff:
              # DelayedOnOffEffectVariantEnum, DyingLightEffectVariantEnum,
              # EffectIdentifierEnum, and StartUpOnOffEnum were originally named
              # OnOffDelayedAllOffEffectVariant,
              # OnOffDelayedAllOffEffectVariant, OnOffEffectIdentifier, and
              # OnOffStartUpOnOff, but we generate the same API for the names
              # with/without "Enum" at the end, and with/without the cluster
              # name at the beginning, so the name can just change here.
              DelayedAllOffEffectVariantEnum:
                  - FadeToOffIn0p8Seconds
                  - NoFade
                  - 50PercentDimDownIn0p8SecondsThenFadeToOffIn12Seconds
              DyingLightEffectVariantEnum:
                  - 20PercenterDimUpIn0p5SecondsThenFadeToOffIn1Second
              EffectIdentifierEnum:
                  - DelayedAllOff
                  - DyingLight
              StartUpOnOffEnum:
                  - Off
                  - On
                  - TogglePreviousOnOff
          LevelControl:
              # MoveModeEnum and StepModeEnum were originally named MoveMode and
              # StepMode, but we generate the same API for the names
              # with/without "Enum" at the end, and with/without the cluster
              # name at the beginning, so the name can just change here.
              MoveModeEnum:
                  - Up
                  - Down
              StepModeEnum:
                  - Up
                  - Down
          AccessControl:
              AuthMode:
                  - PASE
                  - CASE
                  - Group
              ChangeTypeEnum:
                  - Changed
                  - Added
                  - Removed
              Privilege:
                  - View
                  - ProxyView
                  - Operate
                  - Manage
                  - Administer
          Actions:
              ActionErrorEnum:
                  - Unknown
                  - Interrupted
              ActionStateEnum:
                  - Inactive
                  - Active
                  - Paused
                  - Disabled
              ActionTypeEnum:
                  - Other
                  - Scene
                  - Sequence
                  - Automation
                  - Exception
                  - Notification
                  - Alarm
              EndpointListTypeEnum:
                  - Other
                  - Room
                  - Zone
          OtaSoftwareUpdateProvider:
              OTAApplyUpdateAction:
                  - Proceed
                  - AwaitNextAction
                  - Discontinue
              OTADownloadProtocol:
                  - BDXSynchronous
                  - BDXAsynchronous
                  - HTTPS
                  - VendorSpecific
              OTAQueryStatus:
                  - UpdateAvailable
                  - Busy
                  - NotAvailable
                  - DownloadProtocolNotSupported
          OtaSoftwareUpdateRequestor:
              OTAAnnouncementReason:
                  - SimpleAnnouncement
                  - UpdateAvailable
                  - UrgentUpdateAvailable
              OTAChangeReasonEnum:
                  - Unknown
                  - Success
                  - Failure
                  - TimeOut
                  - DelayByProvider
              OTAUpdateStateEnum:
                  - Unknown
                  - Idle
                  - Querying
                  - DelayedOnQuery
                  - Downloading
                  - Applying
                  - DelayedOnApply
                  - RollingBack
                  - DelayedOnUserConsent
          TimeFormatLocalization:
              # CalendarTypeEnum and HourFormatEnum were originally just named
              # CalendarType and HourFormat, but we generate the same API for
              # the names with/without "Enum" at the end, so the name can just
              # change here.
              CalendarTypeEnum:
                  - Buddhist
                  - Chinese
                  - Coptic
                  - Ethiopian
                  - Gregorian
                  - Hebrew
                  - Indian
                  - Islamic
                  - Japanese
                  - Korean
                  - Persian
                  - Taiwanese
              HourFormatEnum:
                  - 12hr
                  - 24hr
          UnitLocalization:
              # TempUnitEnum was originally just named TempUnit, but
              # we generate the same API for both of those names, so the name
              # can just change here.
              TempUnitEnum:
                  - Fahrenheit
                  - Celsius
                  - Kelvin
          PowerSource:
              # All the PowerSource enums originally did not have the "Enum"
              # suffix, but we generate the same API whether that suffix is
              # there or not, so the names can just change here.
              BatChargeFaultEnum:
                  - Unspecfied
                  - AmbientTooHot
                  - AmbientTooCold
                  - BatteryTooHot
                  - BatteryTooCold
                  - BatteryAbsent
                  - BatteryOverVoltage
                  - BatteryUnderVoltage
                  - ChargerOverVoltage
                  - ChargerUnderVoltage
                  - SafetyTimeout
              BatChargeLevelEnum:
                  - Ok
                  - Warning
                  - Critical
              BatChargeStateEnum:
                  - Unknown
                  - IsCharging
                  - IsAtFullCharge
                  - IsNotCharging
              BatFaultEnum:
                  - Unspecfied
                  - OverTemp
                  - UnderTemp
              BatReplaceabilityEnum:
                  - Unspecified
                  - NotReplaceable
                  - UserReplaceable
                  - FactoryReplaceable
              PowerSourceStatusEnum:
                  - Unspecfied
                  - Active
                  - Standby
                  - Unavailable
              WiredCurrentTypeEnum:
                  - AC
                  - DC
              WiredFaultEnum:
                  - Unspecfied
                  - OverVoltage
                  - UnderVoltage
          GeneralCommissioning:
              # CommissioningErrorEnum was originally just named
              # CommissioningError, but we generate the same API
              # for both of those names, so the name can just change
              # here.
              CommissioningErrorEnum:
                  - Ok
                  - ValueOutsideRange
                  - InvalidAuthentication
                  - NoFailSafe
                  - BusyWithOtherAdmin
              # RegulatoryLocationTypeEnum was originally just named
              # RegulatoryLocationType, but we generate the same API
              # for both of those names, so the name can just change
              # here.
              RegulatoryLocationTypeEnum:
                  - Indoor
                  - Outdoor
                  - IndoorOutdoor
          NetworkCommissioning:
              # NetworkCommissioningStatusEnum and WiFiBandEnum were originally
              # just named NetworkCommissioningStatus and WiFiBand, but we
              # generate the same API for both of those names, so the name can
              # just change here.
              NetworkCommissioningStatusEnum:
                  - Success
                  - OutOfRange
                  - BoundsExceeded
                  - NetworkIDNotFound
                  - DuplicateNetworkID
                  - NetworkNotFound
                  - RegulatoryError
                  - AuthFailure
                  - UnsupportedSecurity
                  - OtherConnectionFailure
                  - IPV6Failed
                  - IPBindFailed
                  - UnknownError
              WiFiBandEnum:
                  - 2G4
                  - 3G65
                  - 5G
                  - 6G
                  - 60G
          DiagnosticLogs:
              LogsIntent:
                  - EndUserSupport
                  - NetworkDiag
                  - CrashLogs
              LogsStatus:
                  - Success
                  - Exhausted
                  - NoLogs
                  - Busy
                  - Denied
              LogsTransferProtocol:
                  - ResponsePayload
                  - BDX
          GeneralDiagnostics:
              BootReasonType:
                  - Unspecified
                  - PowerOnReboot
                  - BrownOutReset
                  - SoftwareWatchdogReset
                  - HardwareWatchdogReset
                  - SoftwareUpdateCompleted
                  - SoftwareReset
              HardwareFaultType:
                  - Unspecified
                  - Radio
                  - Sensor
                  - ResettableOverTemp
                  - NonResettableOverTemp
                  - PowerSource
                  - VisualDisplayFault
                  - AudioOutputFault
                  - UserInterfaceFault
                  - NonVolatileMemoryError
                  - TamperDetected
              # InterfaceTypeEnum was originally just named InterfaceType, but
              # we generate the same API for both of those names, so the name
              # can just change here.
              InterfaceTypeEnum:
                  - Unspecified
                  - WiFi
                  - Ethernet
                  - Cellular
                  - Thread
              NetworkFaultType:
                  - Unspecified
                  - HardwareFailure
                  - NetworkJammed
                  - ConnectionFailed
              RadioFaultType:
                  - Unspecified
                  - WiFiFault
                  - CellularFault
                  - ThreadFault
                  - NFCFault
                  - BLEFault
                  - EthernetFault
          ThreadNetworkDiagnostics:
              # NetworkFaultEnum and RoutingRoleEnum were originally just named
              # NetworkFault and RoutingRole, but we generate the same API for
              # both of those names, so the name can just change here.
              NetworkFaultEnum:
                  - Unspecified
                  - LinkDown
                  - HardwareFailure
                  - NetworkJammed
              RoutingRoleEnum:
                  - Unspecified
                  - Unassigned
                  - SleepyEndDevice
                  - EndDevice
                  - REED
                  - Router
                  - Leader
              ThreadConnectionStatus:
                  - Connected
                  - NotConnected
          WiFiNetworkDiagnostics:
              # AssociationFailureCauseEnum was originally just named
              # AssociationFailureCause, but we generate the same API for both
              # of those names, so the name can just change here.
              AssociationFailureCauseEnum:
                  - Unknown
                  - AssociationFailed
                  - AuthenticationFailed
                  - SsidNotFound
              # SecurityTypeEnum was originally just named SecurityType, but we
              # generate the same API for both of those names, so the name can
              # just change here.
              SecurityTypeEnum:
                  - Unspecified
                  - None
                  - WEP
                  - WPA
                  - WPA2
                  - WPA3
              WiFiConnectionStatus:
                  - Connected
                  - NotConnected
              WiFiVersionType:
                  - 80211a
                  - 80211b
                  - 80211g
                  - 80211n
                  - 80211ac
                  - 80211ax
          EthernetNetworkDiagnostics:
              PHYRateType:
                  - 10M
                  - 100M
                  - 1000M
                  - 25G
                  - 5G
                  - 10G
                  - 40G
                  - 100G
                  - 200G
                  - 400G
          TimeSynchronization:
              GranularityEnum:
                  - NoTimeGranularity
                  - MinutesGranularity
                  - SecondsGranularity
                  - MillisecondsGranularity
                  - MicrosecondsGranularity
              TimeSourceEnum:
                  - None
                  - Unknown
                  - Admin
                  - NodeTimeCluster
                  - NonFabricSntp
                  - NonFabricNtp
                  - FabricSntp
                  - FabricNtp
                  - MixedNtp
                  - NonFabricSntpNts
                  - NonFabricNtpNts
                  - FabricSntpNts
                  - FabricNtpNts
                  - MixedNtpNts
                  - CloudSource
                  - Ptp
                  - Gnss
          AdministratorCommissioning:
              # CommissioningWindowStatusEnum was originally just named
              # CommissioningWindowStatus, but we generate the same API for both
              # of those names, so the name can just change here.
              CommissioningWindowStatusEnum:
                  - WindowNotOpen
                  - EnhancedWindowOpen
                  - BasicWindowOpen
              StatusCode:
                  - Busy
                  - PAKEParameterError
                  - WindowNotOpen
          OperationalCredentials:
              OperationalCertStatus:
                  - SUCCESS
                  - InvalidPublicKey
                  - InvalidNodeOpId
                  - InvalidNOC
                  - MissingCsr
                  - TableFull
                  - InvalidAdminSubject
                  - FabricConflict
                  - LabelConflict
                  - InvalidFabricIndex
          GroupKeyManagement:
              # GroupKeySecurityPolicyEnum was originally just named
              # GroupKeySecurityPolicy, but we generate the same API for both of
              # those names, so the name can just change here.
              GroupKeySecurityPolicyEnum:
                  - TrustFirst
                  - CacheAndSync
          DoorLock:
              DlAlarmCode:
                  - LockJammed
                  - LockFactoryReset
                  - LockRadioPowerCycled
                  - WrongCodeEntryLimit
                  - FrontEsceutcheonRemoved
                  - DoorForcedOpen
                  - DoorAjar
                  - ForcedUser
              DlCredentialRule:
                  - Single
                  - Double
                  - Tri
              DlCredentialType:
                  - ProgrammingPIN
                  - PIN
                  - RFID
                  - Fingerprint
                  - FingerVein
                  - Face
              DlDataOperationType:
                  - Add
                  - Clear
                  - Modify
              DlDoorState:
                  - DoorOpen
                  - DoorClosed
                  - DoorJammed
                  - DoorForcedOpen
                  - DoorUnspecifiedError
                  - DoorAjar
              DlLockDataType:
                  - Unspecified
                  - ProgrammingCode
                  - UserIndex
                  - WeekDaySchedule
                  - YearDaySchedule
                  - HolidaySchedule
                  - PIN
                  - RFID
                  - Fingerprint
              DlLockOperationType:
                  - Lock
                  - Unlock
                  - NonAccessUserEvent
                  - ForcedUserEvent
              DlLockState:
                  - NotFullyLocked
                  - Locked
                  - Unlocked
              DlLockType:
                  - DeadBolt
                  - Magnetic
                  - Other
                  - Mortise
                  - Rim
                  - LatchBolt
                  - CylindricalLock
                  - TubularLock
                  - InterconnectedLock
                  - DeadLatch
                  - DoorFurniture
              DlOperatingMode:
                  - Normal
                  - Vacation
                  - Privacy
                  - NoRemoteLockUnlock
                  - Passage
              DlOperationError:
                  - Unspecified
                  - InvalidCredential
                  - DisabledUserDenied
                  - Restricted
                  - InsufficientBattery
              DlOperationSource:
                  - Unspecified
                  - Manual
                  - ProprietaryRemote
                  - Keypad
                  - Auto
                  - Button
                  - Schedule
                  - Remote
                  - RFID
                  - Biometric
              DlStatus:
                  - Success
                  - Failure
                  - Duplicate
                  - Occupied
                  - InvalidField
                  - ResourceExhausted
                  - NotFound
              DlUserStatus:
                  - Available
                  - OccupiedEnabled
                  - OccupiedDisabled
              DlUserType:
                  - UnrestrictedUser
                  - YearDayScheduleUser
                  - WeekDayScheduleUser
                  - ProgrammingUser
                  - NonAccessUser
                  - ForcedUser
                  - DisposableUser
                  - ExpiringUser
                  - ScheduleRestrictedUser
                  - RemoteOnlyUser
              DoorLockOperationEventCode:
                  - UnknownOrMfgSpecific
                  - Lock
                  - Unlock
                  - LockInvalidPinOrId
                  - LockInvalidSchedule
                  - UnlockInvalidPinOrId
                  - UnlockInvalidSchedule
                  - OneTouchLock
                  - KeyLock
                  - KeyUnlock
                  - AutoLock
                  - ScheduleLock
                  - ScheduleUnlock
                  - ManualLock
                  - ManualUnlock
              DoorLockProgrammingEventCode:
                  - UnknownOrMfgSpecific
                  - MasterCodeChanged
                  - PinAdded
                  - PinDeleted
                  - PinChanged
                  - IdAdded
                  - IdDeleted
              DoorLockSetPinOrIdStatus:
                  - Success
                  - GeneralFailure
                  - MemoryFull
                  - DuplicateCodeError
              DoorLockUserStatus:
                  - Available
                  - OccupiedEnabled
                  - OccupiedDisabled
                  - NotSupported
              DoorLockUserType:
                  - Unrestricted
                  - YearDayScheduleUser
                  - WeekDayScheduleUser
                  - MasterUser
                  - NonAccessUser
                  - NotSupported
              # UserTypeEnum and UserStatusEnum use the same generated name as
              # DoorLockUserStatus and DoorLockUserType, so need to be
              # considered as introduced at the same time, with the enum value
              # names that match DoorLockUserStatus and DoorLockUserType.
              UserStatusEnum:
                  - Available
                  - OccupiedEnabled
                  - OccupiedDisabled
                  - NotSupported
              UserTypeEnum:
                  - Unrestricted
                  - YearDayScheduleUser
                  - WeekDayScheduleUser
                  - MasterUser
                  - NonAccessUser
                  - NotSupported
          WindowCovering:
              EndProductType:
                  - RollerShade
                  - RomanShade
                  - BalloonShade
                  - WovenWood
                  - PleatedShade
                  - CellularShade
                  - LayeredShade
                  - LayeredShade2D
                  - SheerShade
                  - TiltOnlyInteriorBlind
                  - InteriorBlind
                  - VerticalBlindStripCurtain
                  - InteriorVenetianBlind
                  - ExteriorVenetianBlind
                  - LateralLeftCurtain
                  - LateralRightCurtain
                  - CentralCurtain
                  - RollerShutter
                  - ExteriorVerticalScreen
                  - AwningTerracePatio
                  - AwningVerticalScreen
                  - TiltOnlyPergola
                  - SwingingShutter
                  - SlidingShutter
                  - Unknown
              Type:
                  - RollerShade
                  - RollerShade2Motor
                  - RollerShadeExterior
                  - RollerShadeExterior2Motor
                  - Drapery
                  - Awning
                  - Shutter
                  - TiltBlindTiltOnly
                  - TiltBlindLiftAndTilt
                  - ProjectorScreen
                  - Unknown
          PumpConfigurationAndControl:
              PumpControlMode:
                  - ConstantSpeed
                  - ConstantPressure
                  - ProportionalPressure
                  - ConstantFlow
                  - ConstantTemperature
                  - Automatic
              PumpOperationMode:
                  - Normal
                  - Minimum
                  - Maximum
                  - Local
          Thermostat:
              SetpointAdjustMode:
                  - HeatSetpoint
                  - CoolSetpoint
                  - HeatAndCoolSetpoints
              ThermostatControlSequence:
                  - CoolingOnly
                  - CoolingWithReheat
                  - HeatingOnly
                  - HeatingWithReheat
                  - CoolingAndHeating
                  - CoolingAndHeatingWithReheat
              # ThermostatRunningModeEnum was originally named
              # ThermostatRunningMode, but we generate the same API for the
              # names with/without "Enum" at the end, so the name can just
              # change here.
              ThermostatRunningModeEnum:
                  - Off
                  - Cool
                  - Heat
              # SystemModeEnum was originally named ThermostatSystemMode, but we
              # generate the same API for the names with/without "Enum" at the
              # end and the cluster name present/absent at the beginning, so the
              # name can just change here.
              SystemModeEnum:
                  - Off
                  - Auto
                  - Cool
                  - Heat
                  - EmergencyHeating
                  - Precooling
                  - FanOnly
          FanControl:
              FanModeSequenceType:
                  - OffLowMedHigh
                  - OffLowHigh
                  - OffLowMedHighAuto
                  - OffLowHighAuto
                  - OffOnAuto
                  - OffOn
              FanModeType:
                  - Off
                  - Low
                  - Medium
                  - High
                  - On
                  - Auto
                  - Smart
          ColorControl:
              ColorLoopAction:
                  - Deactivate
                  - ActivateFromColorLoopStartEnhancedHue
                  - ActivateFromEnhancedCurrentHue
              ColorLoopDirection:
                  - DecrementHue
                  - IncrementHue
              ColorMode:
                  - CurrentHueAndCurrentSaturation
                  - CurrentXAndCurrentY
                  - ColorTemperature
              HueDirection:
                  - ShortestDistance
                  - LongestDistance
                  - Up
                  - Down
              HueMoveMode:
                  - Stop
                  - Up
                  - Down
              HueStepMode:
                  - Up
                  - Down
              SaturationMoveMode:
                  - Stop
                  - Up
                  - Down
              SaturationStepMode:
                  - Up
                  - Down
          IlluminanceMeasurement:
              LightSensorTypeEnum:
                  - Photodiode
                  - CMOS
          Channel:
              # StatusEnum was originally named ChannelStatusEnum, but we
              # generate the same API for the names with/without the cluster
              # name at the beginning, so the name can just change here.
              StatusEnum:
                  - Success
                  - MultipleMatches
                  - NoMatches
              LineupInfoTypeEnum:
                  - Mso
          TargetNavigator:
              # StatusEnum was originally named TargetNavigatorStatusEnum, but
              # we generate the same API for the names with/without the cluster
              # name at the beginning, so the name can just change here.
              StatusEnum:
                  - Success
                  - TargetNotFound
                  - NotAllowed
          MediaPlayback:
              # StatusEnum was originally named MediaPlaybackStatusEnum, but we
              # generate the same API for the names with/without the cluster
              # name at the beginning, so the name can just change here.
              StatusEnum:
                  - Success
                  - InvalidStateForCommand
                  - NotAllowed
                  - NotActive
                  - SpeedOutOfRange
                  - SeekOutOfRange
              PlaybackStateEnum:
                  - Playing
                  - Paused
                  - NotPlaying
                  - Buffering
          MediaInput:
              InputTypeEnum:
                  - Internal
                  - Aux
                  - Coax
                  - Composite
                  - Hdmi
                  - Input
                  - Line
                  - Optical
                  - Video
                  - Scart
                  - Usb
                  - Other
          KeypadInput:
              CecKeyCode:
                  - Select
                  - Up
                  - Down
                  - Left
                  - Right
                  - RightUp
                  - RightDown
                  - LeftUp
                  - LeftDown
                  - RootMenu
                  - SetupMenu
                  - ContentsMenu
                  - FavoriteMenu
                  - Exit
                  - MediaTopMenu
                  - MediaContextSensitiveMenu
                  - NumberEntryMode
                  - Number11
                  - Number12
                  - Number0OrNumber10
                  - Numbers1
                  - Numbers2
                  - Numbers3
                  - Numbers4
                  - Numbers5
                  - Numbers6
                  - Numbers7
                  - Numbers8
                  - Numbers9
                  - Dot
                  - Enter
                  - Clear
                  - NextFavorite
                  - ChannelUp
                  - ChannelDown
                  - PreviousChannel
                  - SoundSelect
                  - InputSelect
                  - DisplayInformation
                  - Help
                  - PageUp
                  - PageDown
                  - Power
                  - VolumeUp
                  - VolumeDown
                  - Mute
                  - Play
                  - Stop
                  - Pause
                  - Record
                  - Rewind
                  - FastForward
                  - Eject
                  - Forward
                  - Backward
                  - StopRecord
                  - PauseRecord
                  - Reserved
                  - Angle
                  - SubPicture
                  - VideoOnDemand
                  - ElectronicProgramGuide
                  - TimerProgramming
                  - InitialConfiguration
                  - SelectBroadcastType
                  - SelectSoundPresentation
                  - PlayFunction
                  - PausePlayFunction
                  - RecordFunction
                  - PauseRecordFunction
                  - StopFunction
                  - MuteFunction
                  - RestoreVolumeFunction
                  - TuneFunction
                  - SelectMediaFunction
                  - SelectAvInputFunction
                  - SelectAudioInputFunction
                  - PowerToggleFunction
                  - PowerOffFunction
                  - PowerOnFunction
                  - F1Blue
                  - F2Red
                  - F3Green
                  - F4Yellow
                  - F5
                  - Data
              # StatusEnum was originally named KeypadInputStatusEnum, but we
              # generate the same API for the names with/without the cluster
              # name at the beginning, so the name can just change here.
              StatusEnum:
                  - Success
                  - UnsupportedKey
                  - InvalidKeyInCurrentState
          ContentLauncher:
              ContentLaunchStatusEnum:
                  - Success
                  - UrlNotAvailable
                  - AuthFailed
              MetricTypeEnum:
                  - PIXELS
                  - PERCENTAGE
              ParameterEnum:
                  - Actor
                  - Channel
                  - Character
                  - Director
                  - Event
                  - Franchise
                  - Genre
                  - League
                  - Popularity
                  - Provider
                  - Sport
                  - SportsTeam
                  - Type
          AudioOutput:
              OutputTypeEnum:
                  - Hdmi
                  - Bt
                  - Optical
                  - Headphone
                  - Internal
                  - Other
          ApplicationLauncher:
              # StatusEnum was originally named ApplicationLauncherStatusEnum, but we
              # generate the same API for the names with/without the cluster name at the
              # beginning, so the name can just change here.
              StatusEnum:
                  - Success
                  - AppNotAvailable
                  - SystemBusy
          ApplicationBasic:
              ApplicationStatusEnum:
                  - Stopped
                  - ActiveVisibleFocus
                  - ActiveHidden
                  - ActiveVisibleNotFocus
          TestCluster:
              SimpleEnum:
                  - Unspecified
                  - ValueA
                  - ValueB
                  - ValueC
      bitmaps:
          Groups:
              - GroupClusterFeature
          Scenes:
              - ScenesCopyMode
          OnOff:
              - OnOffControl
              # Feature was originally named OnOffFeature, but we generate the
              # same API for both of those names, so the name can just change
              # here.
              - Feature
          LevelControl:
              # Feature was originally named LevelControlFeature, but we generate the
              # same API for both of those names, so the name can just change
              # here.
              - Feature
          Actions:
              - CommandBits
          UnitLocalization:
              # Feature was originally named UnitLocalizationFeature, but we generate the
              # same API for both of those names, so the name can just change
              # here.
              - Feature
          PowerSource:
              # Feature was originally named PowerSourceFeature, but we generate the
              # same API for both of those names, so the name can just change
              # here.
              - Feature
          NetworkCommissioning:
              # Feature was originally named NetworkCommissioningFeature, but we generate the
              # same API for both of those names, so the name can just change
              # here.
              - Feature
              - WiFiSecurity
          SoftwareDiagnostics:
              # Feature was originally named SoftwareDiagnosticsFeature, but we generate the
              # same API for both of those names, so the name can just change
              # here.
              - Feature
          ThreadNetworkDiagnostics:
              # Feature was originally named ThreadNetworkDiagnosticsFeature, but we generate the
              # same API for both of those names, so the name can just change
              # here.
              - Feature
          ModeSelect:
              # Feature was originally named ModeSelectFeature, but we generate the
              # same API for both of those names, so the name can just change
              # here.
              - Feature
          DoorLock:
              - DlCredentialRuleMask
              - DlCredentialRulesSupport
              - DlDaysMaskMap
              - DlDefaultConfigurationRegister
              - DlKeypadOperationEventMask
              - DlKeypadProgrammingEventMask
              - DlLocalProgrammingFeatures
              - DlManualOperationEventMask
              - DlRFIDOperationEventMask
              - DlRFIDProgrammingEventMask
              - DlRemoteOperationEventMask
              - DlRemoteProgrammingEventMask
              - DlSupportedOperatingModes
              - DoorLockDayOfWeek
              # Feature was originally named DoorLockFeature, but we generate the
              # same API for both of those names, so the name can just change
              # here.
              - Feature
          WindowCovering:
              - ConfigStatus
              - Feature
              - Mode
              - OperationalStatus
              - SafetyStatus
          PumpConfigurationAndControl:
              - PumpStatus
          Thermostat:
              - DayOfWeek
              - ModeForSequence
              # Feature was originally named ThermostatFeature, but we generate the
              # same API for both of those names, so the name can just change
              # here.
              - Feature
          FanControl:
              # Feature was originally named FanControlFeature, but
              # we generate the same API for both of those names, so the name
              # can just change here.
              - Feature
              - RockSupportMask
              - WindSettingMask
              - WindSupportMask
          ColorControl:
              - ColorCapabilities
              # Feature was originally named ColorControlFeature, but we generate the
              # same API for both of those names, so the name can just change
              # here.
              - Feature
              - ColorLoopUpdateFlags
          PressureMeasurement:
              - PressureFeature
          Channel:
              # Feature was originally named ChannelFeature, but we generate the
              # same API for both of those names, so the name can just change
              # here.
              - Feature
          MediaInput:
              # Feature was originally named MediaInputFeature, but we generate the
              # same API for both of those names, so the name can just change
              # here.
              - Feature
          KeypadInput:
              # Feature was originally named KeypadInputFeature, but we generate the
              # same API for both of those names, so the name can just change
              # here.
              - Feature
          ContentLauncher:
              # Feature was originally named ContentLauncherFeature, but we generate the
              # same API for both of those names, so the name can just change
              # here.
              - Feature
              - SupportedStreamingProtocol
          AudioOutput:
              # Feature was originally named AudioOutputFeature, but
              # we generate the same API for both of those names, so the name
              # can just change here.
              - Feature
          ApplicationLauncher:
              # Feature was originally named ApplicationLauncherFeature, but
              # we generate the same API for both of those names, so the name
              # can just change here.
              - Feature
          TestCluster:
              - Bitmap16MaskMap
              - Bitmap32MaskMap
              - Bitmap64MaskMap
              - Bitmap8MaskMap
              - SimpleBitmap
      bitmap values:
          Groups:
              GroupClusterFeature:
                  - GroupNames
          Scenes:
              ScenesCopyMode:
                  - CopyAllScenes
          OnOff:
              OnOffControl:
                  - AcceptOnlyWhenOn
              # Feature was originally named OnOffFeature, but we generate the
              # same API for both of those names, so the name can just change
              # here.
              Feature:
                  - Lighting
          LevelControl:
              # Feature was originally named LevelControlFeature, but we generate the
              # same API for both of those names, so the name can just change
              # here.
              Feature:
                  - OnOff
                  - Lighting
                  - Frequency
          Actions:
              CommandBits:
                  - InstantAction
                  - InstantActionWithTransition
                  - StartAction
                  - StartActionWithDuration
                  - StopAction
                  - PauseAction
                  - PauseActionWithDuration
                  - ResumeAction
                  - EnableAction
                  - EnableActionWithDuration
                  - DisableAction
                  - DisableActionWithDuration
          UnitLocalization:
              # Feature was originally named UnitLocalizationFeature, but we generate the
              # same API for both of those names, so the name can just change
              # here.
              Feature:
                  - TemperatureUnit
          PowerSource:
              # Feature was originally named PowerSourceFeature, but we generate the
              # same API for both of those names, so the name can just change
              # here.
              Feature:
                  - Wired
                  - Battery
                  - Rechargeable
                  - Replaceable
          NetworkCommissioning:
              # Feature was originally named NetworkCommissioningFeature, but we generate the
              # same API for both of those names, so the name can just change
              # here.
              Feature:
                  - WiFiNetworkInterface
                  - ThreadNetworkInterface
                  - EthernetNetworkInterface
              WiFiSecurity:
                  - Unencrypted
                  - WepPersonal
                  - WpaPersonal
                  - Wpa2Personal
                  - Wpa3Personal
          SoftwareDiagnostics:
              # Feature was originally named SoftwareDiagnosticsFeature, but we generate the
              # same API for both of those names, so the name can just change
              # here.
              Feature:
                  - WaterMarks
          ThreadNetworkDiagnostics:
              # Feature was originally named ThreadNetworkDiagnosticsFeature, but we generate the
              # same API for both of those names, so the name can just change
              # here.
              Feature:
                  - PacketCounts
                  - ErrorCounts
                  - MLECounts
                  - MACCounts
          ModeSelect:
              # Feature was originally named ModeSelectFeature, but we generate the
              # same API for both of those names, so the name can just change
              # here.
              Feature:
                  - DEPONOFF
          DoorLock:
              DlCredentialRuleMask:
                  - Single
                  - Dual
                  - Tri
              DlCredentialRulesSupport:
                  - Single
                  - Dual
                  - Tri
              DlDaysMaskMap:
                  - Sunday
                  - Monday
                  - Tuesday
                  - Wednesday
                  - Thursday
                  - Friday
                  - Saturday
              DlDefaultConfigurationRegister:
                  - EnableLocalProgrammingEnabled
                  - KeypadInterfaceDefaultAccessEnabled
                  - RemoteInterfaceDefaultAccessIsEnabled
                  - SoundEnabled
                  - AutoRelockTimeSet
                  - LEDSettingsSet
              DlKeypadOperationEventMask:
                  - Unknown
                  - Lock
                  - Unlock
                  - LockInvalidPIN
                  - LockInvalidSchedule
                  - UnlockInvalidCode
                  - UnlockInvalidSchedule
                  - NonAccessUserOpEvent
              DlKeypadProgrammingEventMask:
                  - Unknown
                  - ProgrammingPINChanged
                  - PINAdded
                  - PINCleared
                  - PINChanged
              DlLocalProgrammingFeatures:
                  - AddUsersCredentialsSchedulesLocally
                  - ModifyUsersCredentialsSchedulesLocally
                  - ClearUsersCredentialsSchedulesLocally
                  - AdjustLockSettingsLocally
              DlManualOperationEventMask:
                  - Unknown
                  - ThumbturnLock
                  - ThumbturnUnlock
                  - OneTouchLock
                  - KeyLock
                  - KeyUnlock
                  - AutoLock
                  - ScheduleLock
                  - ScheduleUnlock
                  - ManualLock
                  - ManualUnlock
              DlRFIDOperationEventMask:
                  - Unknown
                  - Lock
                  - Unlock
                  - LockInvalidRFID
                  - LockInvalidSchedule
                  - UnlockInvalidRFID
                  - UnlockInvalidSchedule
              DlRFIDProgrammingEventMask:
                  - Unknown
                  - RFIDCodeAdded
                  - RFIDCodeCleared
              DlRemoteOperationEventMask:
                  - Unknown
                  - Lock
                  - Unlock
                  - LockInvalidCode
                  - LockInvalidSchedule
                  - UnlockInvalidCode
                  - UnlockInvalidSchedule
              DlRemoteProgrammingEventMask:
                  - Unknown
                  - ProgrammingPINChanged
                  - PINAdded
                  - PINCleared
                  - PINChanged
                  - RFIDCodeAdded
                  - RFIDCodeCleared
              DlSupportedOperatingModes:
                  - Normal
                  - Vacation
                  - Privacy
                  - NoRemoteLockUnlock
                  - Passage
              DoorLockDayOfWeek:
                  - Sunday
                  - Monday
                  - Tuesday
                  - Wednesday
                  - Thursday
                  - Friday
                  - Saturday
              # Feature was originally named DoorLockFeature, but we generate the
              # same API for both of those names, so the name can just change
              # here.
              Feature:
                  - PINCredentials
                  - RFIDCredentials
                  - FingerCredentials
                  - Logging
                  - WeekDaySchedules
                  - DoorPositionSensor
                  - FaceCredentials
                  - CredentialsOTA
                  - UsersManagement
                  - Notifications
                  - YearDaySchedules
                  - HolidaySchedules
          WindowCovering:
              ConfigStatus:
                  - Operational
                  - OnlineReserved
                  - LiftMovementReversed
                  - LiftPositionAware
                  - TiltPositionAware
                  - LiftEncoderControlled
                  - TiltEncoderControlled
              Feature:
                  - Lift
                  - Tilt
                  - PositionAwareLift
                  - AbsolutePosition
                  - PositionAwareTilt
              Mode:
                  - MotorDirectionReversed
                  - CalibrationMode
                  - MaintenanceMode
                  - LedFeedback
              OperationalStatus:
                  - Global
                  - Lift
                  - Tilt
              SafetyStatus:
                  - RemoteLockout
                  - TamperDetection
                  - FailedCommunication
                  - PositionFailure
                  - ThermalProtection
                  - ObstacleDetected
                  - Power
                  - StopInput
                  - MotorJammed
                  - HardwareFailure
                  - ManualOperation
                  - Protection
          PumpConfigurationAndControl:
              PumpStatus:
                  - DeviceFault
                  - Supplyfault
                  - SpeedLow
                  - SpeedHigh
                  - LocalOverride
                  - Running
                  - RemotePressure
                  - RemoteFlow
                  - RemoteTemperature
          Thermostat:
              DayOfWeek:
                  - Sunday
                  - Monday
                  - Tuesday
                  - Wednesday
                  - Thursday
                  - Friday
                  - Saturday
                  - AwayOrVacation
              ModeForSequence:
                  - HeatSetpointFieldPresent
                  - CoolSetpointFieldPresent
              # Feature was originally named ThermostatFeature, but we generate the
              # same API for both of those names, so the name can just change
              # here.
              Feature:
                  - Heating
                  - Cooling
                  - Occupancy
                  - Schedule
                  - Setback
                  - Automode
          FanControl:
              # Feature was originally named FanControlFeature, but
              # we generate the same API for both of those names, so the name
              # can just change here.
              Feature:
                  - MultiSpeed
                  - Auto
                  - Rocking
                  - Wind
              RockSupportMask:
                  - RockLeftRight
                  - RockUpDown
                  - RockRound
              WindSettingMask:
                  - SleepWind
                  - NaturalWind
              WindSupportMask:
                  - SleepWind
                  - NaturalWind
          ColorControl:
              ColorCapabilities:
                  - HueSaturationSupported
                  - EnhancedHueSupported
                  - ColorLoopSupported
                  - XYAttributesSupported
                  - ColorTemperatureSupported
              # Feature was originally named ColorControlFeature, but we generate the
              # same API for both of those names, so the name can just change
              # here.
              Feature:
                  - HueAndSaturation
                  - EnhancedHue
                  - ColorLoop
                  - XY
                  - ColorTemperature
              ColorLoopUpdateFlags:
                  - UpdateAction
                  - UpdateDirection
                  - UpdateTime
                  - UpdateStartHue
          PressureMeasurement:
              PressureFeature:
                  - EXT
          Channel:
              # Feature was originally named ChannelFeature, but we generate the
              # same API for both of those names, so the name can just change
              # here.
              Feature:
                  - ChannelList
                  - LineupInfo
          MediaInput:
              # Feature was originally named MediaInputFeature, but we generate the
              # same API for both of those names, so the name can just change
              # here.
              Feature:
                  - NameUpdates
          KeypadInput:
              # Feature was originally named KeypadInputFeature, but we generate the
              # same API for both of those names, so the name can just change
              # here.
              Feature:
                  - NavigationKeyCodes
                  - LocationKeys
                  - NumberKeys
          ContentLauncher:
              # Feature was originally named ContentLauncherFeature, but we generate the
              # same API for both of those names, so the name can just change
              # here.
              Feature:
                  - ContentSearch
                  - URLPlayback
              SupportedStreamingProtocol:
                  - DASH
                  - HLS
          AudioOutput:
              # Feature was originally named AudioOutputFeature, but
              # we generate the same API for both of those names, so the name
              # can just change here.
              Feature:
                  - NameUpdates
          ApplicationLauncher:
              # Feature was originally named ApplicationLauncherFeature, but
              # we generate the same API for both of those names, so the name
              # can just change here.
              Feature:
                  - ApplicationPlatform
          TestCluster:
              Bitmap16MaskMap:
                  - MaskVal1
                  - MaskVal2
                  - MaskVal3
                  - MaskVal4
              Bitmap32MaskMap:
                  - MaskVal1
                  - MaskVal2
                  - MaskVal3
                  - MaskVal4
              Bitmap64MaskMap:
                  - MaskVal1
                  - MaskVal2
                  - MaskVal3
                  - MaskVal4
              Bitmap8MaskMap:
                  - MaskVal1
                  - MaskVal2
                  - MaskVal3
                  - MaskVal4
              SimpleBitmap:
                  - ValueA
                  - ValueB
                  - ValueC
      ids:
          clusters:
              - PulseWidthModulation
              - TimeSynchronization
          attributes:
              PulseWidthModulation:
                  - GeneratedCommandList
                  - AcceptedCommandList
                  - AttributeList
                  - FeatureMap
                  - ClusterRevision
              TimeSynchronization:
                  - GeneratedCommandList
                  - AcceptedCommandList
                  - AttributeList
                  - FeatureMap
                  - ClusterRevision
                  - UTCTime
                  - Granularity
                  - TimeSource
                  - TrustedTimeNodeId
                  - DefaultNtp
                  - TimeZone
                  - DstOffset
                  - LocalTime
                  - TimeZoneDatabase
                  - NtpServerPort
          commands:
              TimeSynchronization:
                  - SetUtcTime
      command payloads:
          TimeSynchronization:
              - SetUtcTime
      global attributes:
          - FeatureMap
          - ClusterRevision
          - AttributeList
          - GeneratedCommandList
          - AcceptedCommandList
      apis:
          - Timed Invoke for server to client commands
          - Deprecated global attribute names
  provisional:
      clusters:
          - PulseWidthModulation
          - TimeSynchronization

- release: "First dot-release"
  versions:
      iOS: "16.2"
      macOS: "13.1"
      watchOS: "9.2"
      tvOS: "16.2"
  introduced:
      attributes:
          TestCluster:
              - WriteOnlyInt8u
      structs:
          Descriptor:
              - DeviceTypeStruct
      struct fields:
          Descriptor:
              DeviceTypeStruct:
                  - type
                  - revision
      bitmaps:
          Switch:
              # Feature was originally named SwitchFeature, but we generate the
              # same API for both of those names, so the name can just change
              # here.
              - Feature
          MediaPlayback:
              # Feature was originally named MediaPlaybackFeature, but we generate the
              # same API for both of those names, so the name can just change
              # here.
              - Feature
      bitmap values:
          Switch:
              # Feature was originally named SwitchFeature, but we generate the
              # same API for both of those names, so the name can just change
              # here.
              Feature:
                  - LatchingSwitch
                  - MomentarySwitch
                  - MomentarySwitchRelease
                  - MomentarySwitchLongPress
                  - MomentarySwitchMultiPress
          MediaPlayback:
              # Feature was originally named MediaPlaybackFeature, but we generate the
              # same API for both of those names, so the name can just change
              # here.
              Feature:
                  - AdvancedSeek
                  - VariableSpeed
      ids:
          attributes:
              Descriptor:
                  - DeviceTypeList
  renames:
      structs:
          Descriptor:
              DeviceTypeStruct: DeviceType

- release: "First major API revamp"
  versions:
      iOS: "16.4"
      macOS: "13.3"
      watchOS: "9.4"
      tvOS: "16.4"
  introduced:
      clusters:
          - OTASoftwareUpdateProvider
          - OTASoftwareUpdateRequestor
          - UnitTesting
          - WakeOnLAN
          - BasicInformation
          - BridgedDeviceBasicInformation
      attributes:
          Descriptor:
              # We really only started treating DeviceTypeList as DeviceTypeList in the API revamp,
              # except in the list of attribute ids.
              - DeviceTypeList
          AccessControl:
              - ACL
          BallastConfiguration:
              - IntrinsicBallastFactor
          OccupancySensing:
              - PIROccupiedToUnoccupiedDelay
              - PIRUnoccupiedToOccupiedDelay
              - PIRUnoccupiedToOccupiedThreshold
          UnitTesting:
              - Boolean
              - Bitmap8
              - Bitmap16
              - Bitmap32
              - Bitmap64
              - Int8u
              - Int16u
              - Int24u
              - Int32u
              - Int40u
              - Int48u
              - Int56u
              - Int64u
              - Int8s
              - Int16s
              - Int24s
              - Int32s
              - Int40s
              - Int48s
              - Int56s
              - Int64s
              - Enum8
              - Enum16
              - FloatSingle
              - FloatDouble
              - OctetString
              - ListInt8u
              - ListOctetString
              - ListStructOctetString
              - LongOctetString
              - CharString
              - LongCharString
              - EpochUs
              - EpochS
              - VendorId
              - ListNullablesAndOptionalsStruct
              - EnumAttr
              - StructAttr
              - RangeRestrictedInt8u
              - RangeRestrictedInt8s
              - RangeRestrictedInt16u
              - RangeRestrictedInt16s
              - ListLongOctetString
              - ListFabricScoped
              - TimedWriteBoolean
              - GeneralErrorBoolean
              - ClusterErrorBoolean
              - Unsupported
              - NullableBoolean
              - NullableBitmap8
              - NullableBitmap16
              - NullableBitmap32
              - NullableBitmap64
              - NullableInt8u
              - NullableInt16u
              - NullableInt24u
              - NullableInt32u
              - NullableInt40u
              - NullableInt48u
              - NullableInt56u
              - NullableInt64u
              - NullableInt8s
              - NullableInt16s
              - NullableInt24s
              - NullableInt32s
              - NullableInt40s
              - NullableInt48s
              - NullableInt56s
              - NullableInt64s
              - NullableEnum8
              - NullableEnum16
              - NullableFloatSingle
              - NullableFloatDouble
              - NullableOctetString
              - NullableCharString
              - NullableEnumAttr
              - NullableStruct
              - NullableRangeRestrictedInt8u
              - NullableRangeRestrictedInt8s
              - NullableRangeRestrictedInt16u
              - NullableRangeRestrictedInt16s
              - GeneratedCommandList
              - AcceptedCommandList
              - AttributeList
              - FeatureMap
              - ClusterRevision
              - WriteOnlyInt8u
          OTASoftwareUpdateProvider:
              - GeneratedCommandList
              - AcceptedCommandList
              - AttributeList
              - FeatureMap
              - ClusterRevision
          OTASoftwareUpdateRequestor:
              - DefaultOTAProviders
              - UpdatePossible
              - UpdateState
              - UpdateStateProgress
              - GeneratedCommandList
              - AcceptedCommandList
              - AttributeList
              - FeatureMap
              - ClusterRevision
          WakeOnLAN:
              - MACAddress
              - GeneratedCommandList
              - AcceptedCommandList
              - AttributeList
              - FeatureMap
              - ClusterRevision
          BasicInformation:
              - DataModelRevision
              - VendorName
              - VendorID
              - ProductName
              - ProductID
              - NodeLabel
              - Location
              - HardwareVersion
              - HardwareVersionString
              - SoftwareVersion
              - SoftwareVersionString
              - ManufacturingDate
              - PartNumber
              - ProductURL
              - ProductLabel
              - SerialNumber
              - LocalConfigDisabled
              - Reachable
              - UniqueID
              - CapabilityMinima
              - GeneratedCommandList
              - AcceptedCommandList
              - AttributeList
              - FeatureMap
              - ClusterRevision
          ThreadNetworkDiagnostics:
              - NeighborTable
              - RouteTable
          WiFiNetworkDiagnostics:
              - BSSID
              - RSSI
          GeneralDiagnostics:
              - BootReason
          BridgedDeviceBasicInformation:
              - VendorName
              - VendorID
              - ProductName
              - NodeLabel
              - HardwareVersion
              - HardwareVersionString
              - SoftwareVersion
              - SoftwareVersionString
              - ManufacturingDate
              - PartNumber
              - ProductURL
              - ProductLabel
              - SerialNumber
              - Reachable
              - UniqueID
              - GeneratedCommandList
              - AcceptedCommandList
              - AttributeList
              - FeatureMap
              - ClusterRevision
      commands:
          OTASoftwareUpdateProvider:
              - QueryImage
              - QueryImageResponse
              - ApplyUpdateRequest
              - ApplyUpdateResponse
              - NotifyUpdateApplied
          OTASoftwareUpdateRequestor:
              - AnnounceOTAProvider
          UnitTesting:
              - Test
              - TestSpecificResponse
              - TestNotHandled
              - TestAddArgumentsResponse
              - TestSpecific
              - TestSimpleArgumentResponse
              - TestUnknownCommand
              - TestStructArrayArgumentResponse
              - TestAddArguments
              - TestListInt8UReverseResponse
              - TestSimpleArgumentRequest
              - TestEnumsResponse
              - TestStructArrayArgumentRequest
              - TestNullableOptionalResponse
              - TestStructArgumentRequest
              - TestComplexNullableOptionalResponse
              - TestNestedStructArgumentRequest
              - BooleanResponse
              - TestListStructArgumentRequest
              - SimpleStructResponse
              - TestListInt8UArgumentRequest
              - TestEmitTestEventResponse
              - TestNestedStructListArgumentRequest
              - TestEmitTestFabricScopedEventResponse
              - TestListNestedStructListArgumentRequest
              - TestListInt8UReverseRequest
              - TestEnumsRequest
              - TestNullableOptionalRequest
              - TestComplexNullableOptionalRequest
              - SimpleStructEchoRequest
              - TimedInvokeRequest
              - TestSimpleOptionalArgumentRequest
              - TestEmitTestEventRequest
              - TestEmitTestFabricScopedEventRequest
          ContentLauncher:
              - LauncherResponse
          MediaPlayback:
              - Stop
      command fields:
          UnitTesting:
              TestSpecificResponse:
                  - returnValue
              TestAddArgumentsResponse:
                  - returnValue
              TestSimpleArgumentResponse:
                  - returnValue
              TestStructArrayArgumentResponse:
                  - arg1
                  - arg2
                  - arg3
                  - arg4
                  - arg5
                  - arg6
              TestAddArguments:
                  - arg1
                  - arg2
              TestListInt8UReverseResponse:
                  - arg1
              TestSimpleArgumentRequest:
                  - arg1
              TestEnumsResponse:
                  - arg1
                  - arg2
              TestStructArrayArgumentRequest:
                  - arg1
                  - arg2
                  - arg3
                  - arg4
                  - arg5
                  - arg6
              TestNullableOptionalResponse:
                  - wasPresent
                  - wasNull
                  - value
                  - originalValue
              TestStructArgumentRequest:
                  - arg1
              TestComplexNullableOptionalResponse:
                  - nullableIntWasNull
                  - nullableIntValue
                  - optionalIntWasPresent
                  - optionalIntValue
                  - nullableOptionalIntWasPresent
                  - nullableOptionalIntWasNull
                  - nullableOptionalIntValue
                  - nullableStringWasNull
                  - nullableStringValue
                  - optionalStringWasPresent
                  - optionalStringValue
                  - nullableOptionalStringWasPresent
                  - nullableOptionalStringWasNull
                  - nullableOptionalStringValue
                  - nullableStructWasNull
                  - nullableStructValue
                  - optionalStructWasPresent
                  - optionalStructValue
                  - nullableOptionalStructWasPresent
                  - nullableOptionalStructWasNull
                  - nullableOptionalStructValue
                  - nullableListWasNull
                  - nullableListValue
                  - optionalListWasPresent
                  - optionalListValue
                  - nullableOptionalListWasPresent
                  - nullableOptionalListWasNull
                  - nullableOptionalListValue
              TestNestedStructArgumentRequest:
                  - arg1
              BooleanResponse:
                  - value
              TestListStructArgumentRequest:
                  - arg1
              SimpleStructResponse:
                  - arg1
              TestListInt8UArgumentRequest:
                  - arg1
              TestEmitTestEventResponse:
                  - value
              TestNestedStructListArgumentRequest:
                  - arg1
              TestEmitTestFabricScopedEventResponse:
                  - value
              TestListNestedStructListArgumentRequest:
                  - arg1
              TestListInt8UReverseRequest:
                  - arg1
              TestEnumsRequest:
                  - arg1
                  - arg2
              TestNullableOptionalRequest:
                  - arg1
              TestComplexNullableOptionalRequest:
                  - nullableInt
                  - optionalInt
                  - nullableOptionalInt
                  - nullableString
                  - optionalString
                  - nullableOptionalString
                  - nullableStruct
                  - optionalStruct
                  - nullableOptionalStruct
                  - nullableList
                  - optionalList
                  - nullableOptionalList
              SimpleStructEchoRequest:
                  - arg1
              TestSimpleOptionalArgumentRequest:
                  - arg1
              TestEmitTestEventRequest:
                  - arg1
                  - arg2
                  - arg3
              TestEmitTestFabricScopedEventRequest:
                  - arg1
          OTASoftwareUpdateProvider:
              QueryImage:
                  - vendorID
                  - productID
                  - softwareVersion
                  - protocolsSupported
                  - hardwareVersion
                  - location
                  - requestorCanConsent
                  - metadataForProvider
                  # Next two were introduced and deprecated at the same time, effectively
                  - vendorId
                  - productId
              QueryImageResponse:
                  - status
                  - delayedActionTime
                  - imageURI
                  - softwareVersion
                  - softwareVersionString
                  - updateToken
                  - userConsentNeeded
                  - metadataForRequestor
              ApplyUpdateRequest:
                  - updateToken
                  - newVersion
              ApplyUpdateResponse:
                  - action
                  - delayedActionTime
              NotifyUpdateApplied:
                  - updateToken
                  - softwareVersion
          OTASoftwareUpdateRequestor:
              AnnounceOTAProvider:
                  - providerNodeID
                  - vendorID
                  - announcementReason
                  - metadataForNode
                  - endpoint
                  # Next two were introduced and deprecated at the same time, effectively
                  - providerNodeId
                  - vendorId
          Groups:
              AddGroup:
                  - groupID
              AddGroupIfIdentifying:
                  - groupID
              AddGroupResponse:
                  - groupID
              RemoveGroup:
                  - groupID
              RemoveGroupResponse:
                  - groupID
              ViewGroup:
                  - groupID
              ViewGroupResponse:
                  - groupID
          OnOff:
              OffWithEffect:
                  - effectIdentifier
          DiagnosticLogs:
              RetrieveLogsResponse:
                  - logContent
                  - utcTimeStamp
          AdministratorCommissioning:
              OpenCommissioningWindow:
                  - pakePasscodeVerifier
          OperationalCredentials:
              AttestationResponse:
                  - attestationSignature
              AddTrustedRootCertificate:
                  - rootCACertificate
          DoorLock:
              SetUser:
                  - userUniqueID
              GetUserResponse:
                  - userUniqueID
          ColorControl:
              MoveToColorTemperature:
                  - colorTemperatureMireds
          ContentLauncher:
              LauncherResponse:
                  - status
                  - data
          Scenes:
              AddScene:
                  - groupID
                  - sceneID
              ViewScene:
                  - groupID
                  - sceneID
              RemoveScene:
                  - groupID
                  - sceneID
              RemoveAllScenes:
                  - groupID
              StoreScene:
                  - groupID
                  - sceneID
              RecallScene:
                  - groupID
                  - sceneID
              GetSceneMembership:
                  - groupID
              EnhancedAddScene:
                  - groupID
                  - sceneID
              EnhancedViewScene:
                  - groupID
                  - sceneID
              CopyScene:
                  - groupIdentifierFrom
                  - sceneIdentifierFrom
                  - groupIdentifierTo
                  - sceneIdentifierTo
              AddSceneResponse:
                  - groupID
                  - sceneID
              ViewSceneResponse:
                  - groupID
                  - sceneID
              RemoveSceneResponse:
                  - groupID
                  - sceneID
              RemoveAllScenesResponse:
                  - groupID
              StoreSceneResponse:
                  - groupID
                  - sceneID
              GetSceneMembershipResponse:
                  - groupID
              EnhancedAddSceneResponse:
                  - groupID
                  - sceneID
              EnhancedViewSceneResponse:
                  - groupID
                  - sceneID
              CopySceneResponse:
                  - groupIdentifierFrom
                  - sceneIdentifierFrom
      structs:
          OTASoftwareUpdateRequestor:
              - ProviderLocation
          UnitTesting:
              - SimpleStruct
              - TestFabricScoped
              - NullablesAndOptionalsStruct
              - NestedStruct
              - NestedStructList
              - DoubleNestedStructList
              - TestListStructOctet
          BasicInformation:
              - CapabilityMinimaStruct
          AccessControl:
              - AccessControlEntryStruct
              - AccessControlExtensionStruct
          SoftwareDiagnostics:
              - ThreadMetricsStruct
          GeneralDiagnostics:
              - NetworkInterface
          ModeSelect:
              - SemanticTagStruct
          OperationalCredentials:
              - FabricDescriptorStruct
          DoorLock:
              - CredentialStruct
          MediaPlayback:
              - PlaybackPositionStruct
          TargetNavigator:
              - TargetInfoStruct
          MediaInput:
              - InputInfoStruct
          AudioOutput:
              - OutputInfoStruct
          Channel:
              - ChannelInfoStruct
              - LineupInfoStruct
          ContentLauncher:
              - DimensionStruct
              - AdditionalInfoStruct
              - ParameterStruct
              - ContentSearchStruct
              - StyleInformationStruct
              - BrandingInformationStruct
          ApplicationLauncher:
              - ApplicationStruct
              - ApplicationEPStruct
          ApplicationBasic:
              - ApplicationStruct
      struct fields:
          UnitTesting:
              SimpleStruct:
                  - a
                  - b
                  - c
                  - d
                  - e
                  - f
                  - g
                  - h
              TestFabricScoped:
                  - fabricSensitiveInt8u
                  - optionalFabricSensitiveInt8u
                  - nullableFabricSensitiveInt8u
                  - nullableOptionalFabricSensitiveInt8u
                  - fabricSensitiveCharString
                  - fabricSensitiveStruct
                  - fabricSensitiveInt8uList
                  - fabricIndex
              NullablesAndOptionalsStruct:
                  - nullableInt
                  - optionalInt
                  - nullableOptionalInt
                  - nullableString
                  - optionalString
                  - nullableOptionalString
                  - nullableStruct
                  - optionalStruct
                  - nullableOptionalStruct
                  - nullableList
                  - optionalList
                  - nullableOptionalList
              NestedStruct:
                  - a
                  - b
                  - c
              NestedStructList:
                  - a
                  - b
                  - c
                  - d
                  - e
                  - f
                  - g
              DoubleNestedStructList:
                  - a
              TestListStructOctet:
                  - member1
                  - member2
          OTASoftwareUpdateRequestor:
              ProviderLocation:
                  - providerNodeID
                  - endpoint
                  - fabricIndex
          BasicInformation:
              CapabilityMinimaStruct:
                  - caseSessionsPerFabric
                  - subscriptionsPerFabric
          Descriptor:
              DeviceTypeStruct:
                  - deviceType
          AccessControl:
              AccessControlEntryStruct:
                  - privilege
                  - authMode
                  - subjects
                  - targets
                  - fabricIndex
              AccessControlExtensionStruct:
                  - data
                  - fabricIndex
          SoftwareDiagnostics:
              ThreadMetricsStruct:
                  - id
                  - name
                  - stackFreeCurrent
                  - stackFreeMinimum
                  - stackSize
          GeneralDiagnostics:
              NetworkInterface:
                  - name
                  - isOperational
                  - offPremiseServicesReachableIPv4
                  - offPremiseServicesReachableIPv6
                  - hardwareAddress
                  - iPv4Addresses
                  - iPv6Addresses
                  - type
          ModeSelect:
              SemanticTagStruct:
                  - mfgCode
                  - value
          OperationalCredentials:
              FabricDescriptorStruct:
                  - rootPublicKey
                  - vendorID
                  - fabricID
                  - nodeID
                  - label
                  - fabricIndex
                  # Values that are actually deprecated, but we effectively
                  # introduced them in this release.
                  - vendorId
                  - fabricId
                  - nodeId
          DoorLock:
              CredentialStruct:
                  - credentialType
                  - credentialIndex
          MediaPlayback:
              PlaybackPositionStruct:
                  - updatedAt
                  - position
          TargetNavigator:
              TargetInfoStruct:
                  - identifier
                  - name
          MediaInput:
              InputInfoStruct:
                  - index
                  - inputType
                  - name
                  - descriptionString
          AudioOutput:
              OutputInfoStruct:
                  - index
                  - outputType
                  - name
          Channel:
              ChannelInfoStruct:
                  - majorNumber
                  - minorNumber
                  - name
                  - callSign
                  - affiliateCallSign
              LineupInfoStruct:
                  - operatorName
                  - lineupName
                  - postalCode
                  - lineupInfoType
          ContentLauncher:
              DimensionStruct:
                  - width
                  - height
                  - metric
              AdditionalInfoStruct:
                  - name
                  - value
              ParameterStruct:
                  - type
                  - value
                  - externalIDList
              ContentSearchStruct:
                  - parameterList
              StyleInformationStruct:
                  - imageURL
                  - color
                  - size
                  # Member that is actually deprecated, but we effectively
                  # introduced it in this release.
                  - imageUrl
              BrandingInformationStruct:
                  - providerName
                  - background
                  - logo
                  - progressBar
                  - splash
                  - waterMark
          ApplicationLauncher:
              ApplicationStruct:
                  - catalogVendorID
                  - applicationID
                  # Values that are actually deprecated, but we effectively
                  # introduced them in this release.
                  - catalogVendorId
                  - applicationId
              ApplicationEPStruct:
                  - application
                  - endpoint
          ApplicationBasic:
              ApplicationStruct:
                  - catalogVendorID
                  - applicationID
                  # Values that are actually deprecated, but we effectively
                  # introduced them in this release.
                  - catalogVendorId
                  - applicationId
          Scenes:
              AttributeValuePair:
                  - attributeID
              ExtensionFieldSet:
                  - clusterID
      events:
          OTASoftwareUpdateRequestor:
              - StateTransition
              - VersionApplied
              - DownloadError
          UnitTesting:
              - TestEvent
              - TestFabricScopedEvent
          BasicInformation:
              - StartUp
              - ShutDown
              - Leave
              - ReachableChanged
          PowerSource:
              - WiredFaultChange
              - BatFaultChange
              - BatChargeFaultChange
          BridgedDeviceBasicInformation:
              - StartUp
              - ShutDown
              - Leave
              - ReachableChanged
      event fields:
          Switch:
              MultiPressComplete:
                  - previousPosition
          UnitTesting:
              TestEvent:
                  - arg1
                  - arg2
                  - arg3
                  - arg4
                  - arg5
                  - arg6
              TestFabricScopedEvent:
                  - fabricIndex
          OTASoftwareUpdateRequestor:
              StateTransition:
                  - previousState
                  - newState
                  - reason
                  - targetSoftwareVersion
              VersionApplied:
                  - softwareVersion
                  - productID
              DownloadError:
                  - softwareVersion
                  - bytesDownloaded
                  - progressPercent
                  - platformCode
          BasicInformation:
              StartUp:
                  - softwareVersion
              Leave:
                  - fabricIndex
              ReachableChanged:
                  - reachableNewValue
          PowerSource:
              WiredFaultChange:
                  - current
                  - previous
              BatFaultChange:
                  - current
                  - previous
              BatChargeFaultChange:
                  - current
                  - previous
          BridgedDeviceBasicInformation:
              StartUp:
                  - softwareVersion
              ReachableChanged:
                  - reachableNewValue
      enums:
          OTASoftwareUpdateProvider:
              - OTAApplyUpdateAction
              - OTADownloadProtocol
              - OTAQueryStatus
          OTASoftwareUpdateRequestor:
              - OTAAnnouncementReason
              - OTAChangeReasonEnum
              - OTAUpdateStateEnum
          UnitTesting:
              - SimpleEnum
          AccessControl:
              - AccessControlEntryPrivilegeEnum
              - AccessControlEntryAuthModeEnum
          ThreadNetworkDiagnostics:
              - ConnectionStatusEnum
          EthernetNetworkDiagnostics:
              - PHYRateEnum
          GeneralDiagnostics:
              - HardwareFaultEnum
              - RadioFaultEnum
              - BootReasonEnum
              - NetworkFaultEnum
          OperationalCredentials:
              - NodeOperationalCertStatusEnum
              - CertificateChainTypeEnum
          DoorLock:
              - AlarmCodeEnum
              - CredentialRuleEnum
              - CredentialTypeEnum
              - DataOperationTypeEnum
              - DoorStateEnum
              - LockDataTypeEnum
              - LockOperationTypeEnum
              - OperationErrorEnum
              - OperatingModeEnum
              - OperationSourceEnum
      enum values:
          OTASoftwareUpdateProvider:
              OTAApplyUpdateAction:
                  - Proceed
                  - AwaitNextAction
                  - Discontinue
              OTADownloadProtocol:
                  - BDXSynchronous
                  - BDXAsynchronous
                  - HTTPS
                  - VendorSpecific
              OTAQueryStatus:
                  - UpdateAvailable
                  - Busy
                  - NotAvailable
                  - DownloadProtocolNotSupported
          OTASoftwareUpdateRequestor:
              OTAAnnouncementReason:
                  - SimpleAnnouncement
                  - UpdateAvailable
                  - UrgentUpdateAvailable
              OTAChangeReasonEnum:
                  - Unknown
                  - Success
                  - Failure
                  - TimeOut
                  - DelayByProvider
              OTAUpdateStateEnum:
                  - Unknown
                  - Idle
                  - Querying
                  - DelayedOnQuery
                  - Downloading
                  - Applying
                  - DelayedOnApply
                  - RollingBack
                  - DelayedOnUserConsent
          UnitTesting:
              SimpleEnum:
                  - Unspecified
                  - ValueA
                  - ValueB
                  - ValueC
          GeneralCommissioning:
              # CommissioningErrorEnum was originally just named
              # CommissioningError, but we generate the same API
              # for both of those names, so the name can just change
              # here.
              CommissioningErrorEnum:
                  - OK
          AccessControl:
              AccessControlEntryPrivilegeEnum:
                  - View
                  - ProxyView
                  - Operate
                  - Manage
                  - Administer
              AccessControlEntryAuthModeEnum:
                  - PASE
                  - CASE
                  - Group
          PowerSource:
              BatChargeLevelEnum:
                  - OK
              BatChargeFaultEnum:
                  - Unspecified
              PowerSourceStatusEnum:
                  - Unspecified
          ThreadNetworkDiagnostics:
              ConnectionStatusEnum:
                  - Connected
                  - NotConnected
          WiFiNetworkDiagnostics:
              WiFiVersionType:
                  - A
                  - B
                  - G
                  - N
                  - Ac
                  - Ax
          EthernetNetworkDiagnostics:
              PHYRateEnum:
                  - Rate10M
                  - Rate100M
                  - Rate1G
                  - Rate25G
                  - Rate5G
                  - Rate10G
                  - Rate40G
                  - Rate100G
                  - Rate200G
                  - Rate400G
          GeneralDiagnostics:
              HardwareFaultEnum:
                  - Unspecified
                  - Radio
                  - Sensor
                  - ResettableOverTemp
                  - NonResettableOverTemp
                  - PowerSource
                  - VisualDisplayFault
                  - AudioOutputFault
                  - UserInterfaceFault
                  - NonVolatileMemoryError
                  - TamperDetected
              RadioFaultEnum:
                  - Unspecified
                  - WiFiFault
                  - CellularFault
                  - ThreadFault
                  - NFCFault
                  - BLEFault
                  - EthernetFault
              BootReasonEnum:
                  - Unspecified
                  - PowerOnReboot
                  - BrownOutReset
                  - SoftwareWatchdogReset
                  - HardwareWatchdogReset
                  - SoftwareUpdateCompleted
                  - SoftwareReset
              NetworkFaultEnum:
                  - Unspecified
                  - HardwareFailure
                  - NetworkJammed
                  - ConnectionFailed
          OperationalCredentials:
              NodeOperationalCertStatusEnum:
                  - OK
                  - InvalidPublicKey
                  - InvalidNodeOpId
                  - InvalidNOC
                  - MissingCsr
                  - TableFull
                  - InvalidAdminSubject
                  - FabricConflict
                  - LabelConflict
                  - InvalidFabricIndex
              CertificateChainTypeEnum:
                  - DACCertificate
                  - PAICertificate
          DoorLock:
              AlarmCodeEnum:
                  - LockJammed
                  - LockFactoryReset
                  - LockRadioPowerCycled
                  - WrongCodeEntryLimit
                  - FrontEsceutcheonRemoved
                  - DoorForcedOpen
                  - DoorAjar
                  - ForcedUser
              CredentialRuleEnum:
                  - Single
                  - Dual
                  - Tri
              CredentialTypeEnum:
                  - ProgrammingPIN
                  - PIN
                  - RFID
                  - Fingerprint
                  - FingerVein
                  - Face
              DataOperationTypeEnum:
                  - Add
                  - Clear
                  - Modify
              DoorStateEnum:
                  - DoorOpen
                  - DoorClosed
                  - DoorJammed
                  - DoorForcedOpen
                  - DoorUnspecifiedError
                  - DoorAjar
              LockDataTypeEnum:
                  - Unspecified
                  - ProgrammingCode
                  - UserIndex
                  - WeekDaySchedule
                  - YearDaySchedule
                  - HolidaySchedule
                  - PIN
                  - RFID
                  - Fingerprint
              LockOperationTypeEnum:
                  - Lock
                  - Unlock
                  - NonAccessUserEvent
                  - ForcedUserEvent
              OperationErrorEnum:
                  - Unspecified
                  - InvalidCredential
                  - DisabledUserDenied
                  - Restricted
                  - InsufficientBattery
              OperatingModeEnum:
                  - Normal
                  - Vacation
                  - Privacy
                  - NoRemoteLockUnlock
                  - Passage
              OperationSourceEnum:
                  - Unspecified
                  - Manual
                  - ProprietaryRemote
                  - Keypad
                  - Auto
                  - Button
                  - Schedule
                  - Remote
                  - RFID
                  - Biometric
              UserTypeEnum:
                  - UnrestrictedUser
                  - ProgrammingUser
                  - ForcedUser
                  - DisposableUser
                  - ExpiringUser
                  - ScheduleRestrictedUser
                  - RemoteOnlyUser
          MediaInput:
              InputTypeEnum:
                  - HDMI
                  - SCART
                  - USB
          AudioOutput:
              OutputTypeEnum:
                  - HDMI
                  - BT
          Channel:
              LineupInfoTypeEnum:
                  - MSO
          ContentLauncher:
              MetricTypeEnum:
                  - Pixels
                  - Percentage
              ParameterEnum:
                  - Video
          Thermostat:
              # SystemModeEnum was originally named ThermostatSystemMode, but we
              # generate the same API for the names with/without "Enum" at the
              # end and the cluster name present/absent at the beginning, so the
              # name can just change here.
              SystemModeEnum:
                  - EmergencyHeat
                  - Dry
                  - Sleep
              SetpointAdjustMode:
                  - Heat
                  - Cool
                  - Both
      bitmaps:
          UnitTesting:
              - Bitmap8MaskMap
              - Bitmap16MaskMap
              - Bitmap32MaskMap
              - Bitmap64MaskMap
              - SimpleBitmap
          LevelControl:
              - LevelControlOptions
          DoorLock:
              - DaysMaskMap
          PumpConfigurationAndControl:
              - PumpFeature
          WiFiNetworkDiagnostics:
              # Feature was originally named WiFiNetworkDiagnosticsFeature, but
              # we generate the same API for both of those names, so the name
              # can just change here.
              - Feature
          EthernetNetworkDiagnostics:
              # Feature was originally named EthernetNetworkDiagnosticsFeature, but
              # we generate the same API for both of those names, so the name
              # can just change here.
              - Feature
      bitmap values:
          UnitTesting:
              Bitmap8MaskMap:
                  - MaskVal1
                  - MaskVal2
                  - MaskVal3
                  - MaskVal4
              Bitmap16MaskMap:
                  - MaskVal1
                  - MaskVal2
                  - MaskVal3
                  - MaskVal4
              Bitmap32MaskMap:
                  - MaskVal1
                  - MaskVal2
                  - MaskVal3
                  - MaskVal4
              Bitmap64MaskMap:
                  - MaskVal1
                  - MaskVal2
                  - MaskVal3
                  - MaskVal4
              SimpleBitmap:
                  - ValueA
                  - ValueB
                  - ValueC
          LevelControl:
              LevelControlOptions:
                  - ExecuteIfOff
                  - CoupleColorTempToLevel
          NetworkCommissioning:
              WiFiSecurity:
                  - WEP
                  - WPAPersonal
                  - WPA2Personal
                  - WPA3Personal
          PressureMeasurement:
              PressureFeature:
                  - Extended
          DoorLock:
              DaysMaskMap:
                  - Sunday
                  - Monday
                  - Tuesday
                  - Wednesday
                  - Thursday
                  - Friday
                  - Saturday
              # Feature was originally named DoorLockFeature, but we generate the
              # same API for both of those names, so the name can just change
              # here.
              Feature:
                  - PINCredential
                  - RFIDCredential
                  - WeekDayAccessSchedules
                  - CredentialsOverTheAirAccess
                  - User
                  - Notification
                  - YearDayAccessSchedules
          PumpConfigurationAndControl:
              PumpFeature:
                  - ConstantPressure
                  - CompensatedPressure
                  - ConstantFlow
                  - ConstantSpeed
                  - ConstantTemperature
                  - Automatic
                  - Local
          Thermostat:
              # Feature was originally named ThermostatFeature, but we generate the
              # same API for both of those names, so the name can just change
              # here.
              Feature:
                  - ScheduleConfiguration
                  - AutoMode
              DayOfWeek:
                  - Away
              ModeForSequence:
                  - HeatSetpointPresent
                  - CoolSetpointPresent
          WiFiNetworkDiagnostics:
              # Feature was originally named WiFiNetworkDiagnosticsFeature, but
              # we generate the same API for both of those names, so the name
              # can just change here.
              Feature:
                  - PacketCounts
                  - ErrorCounts
          EthernetNetworkDiagnostics:
              # Feature was originally named EthernetNetworkDiagnosticsFeature, but
              # we generate the same API for both of those names, so the name
              # can just change here.
              Feature:
                  - PacketCounts
                  - ErrorCounts
  deprecated:
      clusters:
          - OtaSoftwareUpdateProvider
          - OtaSoftwareUpdateRequestor
          - TestCluster
          - WakeOnLan
          - Basic
      attributes:
          Descriptor:
              - DeviceList
          AccessControl:
              - Acl
          BallastConfiguration:
              - IntrinsicBalanceFactor
          OccupancySensing:
              - PirOccupiedToUnoccupiedDelay
              - PirUnoccupiedToOccupiedDelay
              - PirUnoccupiedToOccupiedThreshold
          ThreadNetworkDiagnostics:
              - NeighborTableList
              - RouteTableList
          WiFiNetworkDiagnostics:
              - Bssid
              - Rssi
          GeneralDiagnostics:
              - BootReasons
      commands:
          ContentLauncher:
              - LaunchResponse
          MediaPlayback:
              - StopPlayback
      command fields:
          Groups:
              AddGroup:
                  - groupId
              AddGroupIfIdentifying:
                  - groupId
              AddGroupResponse:
                  - groupId
              RemoveGroup:
                  - groupId
              RemoveGroupResponse:
                  - groupId
              ViewGroup:
                  - groupId
              ViewGroupResponse:
                  - groupId
          OnOff:
              OffWithEffect:
                  - effectId
          DiagnosticLogs:
              RetrieveLogsResponse:
                  - content
                  - timeStamp
          AdministratorCommissioning:
              OpenCommissioningWindow:
                  - pakeVerifier
          OperationalCredentials:
              AttestationResponse:
                  - signature
              AddTrustedRootCertificate:
                  - rootCertificate
          DoorLock:
              SetUser:
                  - userUniqueId
              GetUserResponse:
                  - userUniqueId
          ColorControl:
              MoveToColorTemperature:
                  - colorTemperature
          OTASoftwareUpdateProvider:
              QueryImage:
                  - vendorId
                  - productId
          OTASoftwareUpdateRequestor:
              AnnounceOTAProvider:
                  - providerNodeId
                  - vendorId
          Scenes:
              AddScene:
                  - groupId
                  - sceneId
              ViewScene:
                  - groupId
                  - sceneId
              RemoveScene:
                  - groupId
                  - sceneId
              RemoveAllScenes:
                  - groupId
              StoreScene:
                  - groupId
                  - sceneId
              RecallScene:
                  - groupId
                  - sceneId
              GetSceneMembership:
                  - groupId
              EnhancedAddScene:
                  - groupId
                  - sceneId
              EnhancedViewScene:
                  - groupId
                  - sceneId
              CopyScene:
                  - groupIdFrom
                  - sceneIdFrom
                  - groupIdTo
                  - sceneIdTo
              AddSceneResponse:
                  - groupId
                  - sceneId
              ViewSceneResponse:
                  - groupId
                  - sceneId
              RemoveSceneResponse:
                  - groupId
                  - sceneId
              RemoveAllScenesResponse:
                  - groupId
              StoreSceneResponse:
                  - groupId
                  - sceneId
              GetSceneMembershipResponse:
                  - groupId
              EnhancedAddSceneResponse:
                  - groupId
                  - sceneId
              EnhancedViewSceneResponse:
                  - groupId
                  - sceneId
              CopySceneResponse:
                  - groupIdFrom
                  - sceneIdFrom
      structs:
          Descriptor:
              - DeviceType
          AccessControl:
              - AccessControlEntry
              - ExtensionEntry
          PowerSource:
              - WiredFaultChangeType
              - BatFaultChangeType
              - BatChargeFaultChangeType
          SoftwareDiagnostics:
              - ThreadMetrics
          GeneralDiagnostics:
              - NetworkInterfaceType
          ModeSelect:
              - SemanticTag
          OperationalCredentials:
              - FabricDescriptor
          DoorLock:
              - DlCredential
          MediaPlayback:
              - PlaybackPosition
          TargetNavigator:
              - TargetInfo
          MediaInput:
              - InputInfo
          AudioOutput:
              - OutputInfo
          Channel:
              - ChannelInfo
              - LineupInfo
          ContentLauncher:
              - Dimension
              - AdditionalInfo
              - Parameter
              - ContentSearch
              - StyleInformation
              - BrandingInformation
          ApplicationLauncher:
              - Application
              - ApplicationEP
          ApplicationBasic:
              - ApplicationBasicApplication
      struct fields:
          Descriptor:
              DeviceTypeStruct:
                  - type
          OperationalCredentials:
              FabricDescriptorStruct:
                  - vendorId
                  - fabricId
                  - nodeId
          ContentLauncher:
              StyleInformationStruct:
                  - imageUrl
          ApplicationLauncher:
              ApplicationStruct:
                  - catalogVendorId
                  - applicationId
          ApplicationBasic:
              ApplicationStruct:
                  - catalogVendorId
                  - applicationId
          Scenes:
              AttributeValuePair:
                  - attributeId
              ExtensionFieldSet:
                  - clusterId
      event fields:
          Switch:
              MultiPressComplete:
                  - newPosition
      enums:
          AccessControl:
              - Privilege
              - AuthMode
          ThreadNetworkDiagnostics:
              - ThreadConnectionStatus
          EthernetNetworkDiagnostics:
              - PHYRateType
          GeneralDiagnostics:
              - HardwareFaultType
              - RadioFaultType
              - BootReasonType
              - NetworkFaultType
          OperationalCredentials:
              - OperationalCertStatus
          DoorLock:
              - DlAlarmCode
              - DlCredentialRule
              - DlCredentialType
              - DlDataOperationType
              - DlDoorState
              - DlLockDataType
              - DlLockOperationType
              - DlOperationError
              - DlOperatingMode
              - DlOperationSource
              - DlUserStatus
              - DlUserType
              # The enums after this come from the draft/types/door-lock.xml, not the
              # door lock cluster XML
              #
              # DoorLockUserStatus is not marked deprecated here because the
              # UserStatusEnum from the spec ends up with the same enum name
              # (MTRDoorLockUserStatus) but is missing one of the values
              # compared to DoorLockUserStatus.  So we have to keep
              # DoorLockUserStatus for now and just deprecate its one extra name.
              - DoorLockUserStatus
              - DoorLockUserType
              - DoorLockDayOfWeek
              - DoorLockSetPinOrIdStatus
              - DoorLockOperationEventCode
              - DoorLockProgrammingEventCode
      enum values:
          GeneralCommissioning:
              # CommissioningErrorEnum was originally just named
              # CommissioningError, but we generate the same API
              # for both of those names, so the name can just change
              # here.
              CommissioningErrorEnum:
                  - Ok
          PowerSource:
              BatChargeLevelEnum:
                  - Ok
              BatChargeFaultEnum:
                  - Unspecfied
              PowerSourceStatusEnum:
                  - Unspecfied
          WiFiNetworkDiagnostics:
              WiFiVersionType:
                  - 80211a
                  - 80211b
                  - 80211g
                  - 80211n
                  - 80211ac
                  - 80211ax
          DoorLock:
              UserStatusEnum:
                  - NotSupported
              UserTypeEnum:
                  - NotSupported
                  - Unrestricted
                  - MasterUser
          MediaInput:
              InputTypeEnum:
                  - Hdmi
                  - Scart
                  - Usb
          AudioOutput:
              OutputTypeEnum:
                  - Hdmi
                  - Bt
          Channel:
              LineupInfoTypeEnum:
                  - Mso
          ContentLauncher:
              MetricTypeEnum:
                  - PIXELS
                  - PERCENTAGE
          Thermostat:
              # SystemModeEnum was originally named ThermostatSystemMode, but we
              # generate the same API for the names with/without "Enum" at the
              # end and the cluster name present/absent at the beginning, so the
              # name can just change here.
              SystemModeEnum:
                  - EmergencyHeating
              SetpointAdjustMode:
                  - HeatSetpoint
                  - CoolSetpoint
                  - HeatAndCoolSetpoints
      bitmaps:
          DoorLock:
              - DlDaysMaskMap
      bitmap values:
          NetworkCommissioning:
              WiFiSecurity:
                  - WepPersonal
                  - WpaPersonal
                  - Wpa2Personal
                  - Wpa3Personal
          PressureMeasurement:
              PressureFeature:
                  - EXT
          DoorLock:
              # Feature was originally named DoorLockFeature, but we generate the
              # same API for both of those names, so the name can just change
              # here.
              Feature:
                  - PINCredentials
                  - RFIDCredentials
                  - WeekDaySchedules
                  - CredentialsOTA
                  - UsersManagement
                  - Notifications
                  - YearDaySchedules
          Thermostat:
              # Feature was originally named ThermostatFeature, but we generate the
              # same API for both of those names, so the name can just change
              # here.
              Feature:
                  - Schedule
                  - Automode
              DayOfWeek:
                  - AwayOrVacation
              ModeForSequence:
                  - HeatSetpointFieldPresent
                  - CoolSetpointFieldPresent
      apis:
          - Timed Invoke for server to client commands
          - Deprecated global attribute names
  removed:
      commands:
          BasicInformation:
              - MfgSpecificPing
      command fields:
          # Cases where the cluster/command got renamed and the fields got
          # renamed, so the old command name never had the new fields.
          OtaSoftwareUpdateProvider:
              QueryImage:
                  - vendorID
                  - productID
      enums:
          # DoorLockUserStatus (non-spec) and UserStatusEnum (from the spec) end
          # up with the same enum name (MTRDoorLockUserStatus), so just remove
          # the non-spec one.
          DoorLock:
              - DoorLockUserStatus
              - DoorLockUserType
      enum values:
          EthernetNetworkDiagnostics:
              # Both the enum and the values got renamed, so don't output the
              # old values with the new enum name.
              PHYRateEnum:
                  - 10M
                  - 100M
                  - 1000M
                  - 25G
                  - 5G
                  - 10G
                  - 40G
                  - 100G
                  - 200G
                  - 400G
          OperationalCredentials:
              # Both the enum and the value got renamed, so don't output the
              # old value with the new enum name.
              NodeOperationalCertStatusEnum:
                  - SUCCESS
          DoorLock:
              # Both the enum and the values got renamed, so don't output the
              # old value with the new enum name.
              CredentialRuleEnum:
                  - Double
  renames:
      clusters:
          UnitTesting: TestCluster
          BasicInformation: Basic
          OTASoftwareUpdateProvider: OtaSoftwareUpdateProvider
          OTASoftwareUpdateRequestor: OtaSoftwareUpdateRequestor
          WakeOnLAN: WakeOnLan
          BridgedDeviceBasicInformation: BridgedDeviceBasic
      attributes:
          Descriptor:
              DeviceTypeList: DeviceList
          AccessControl:
              ACL: Acl
          BallastConfiguration:
              IntrinsicBallastFactor: IntrinsicBalanceFactor
          OccupancySensing:
              PIROccupiedToUnoccupiedDelay: PirOccupiedToUnoccupiedDelay
              PIRUnoccupiedToOccupiedDelay: PirUnoccupiedToOccupiedDelay
              PIRUnoccupiedToOccupiedThreshold: PirUnoccupiedToOccupiedThreshold
          OTASoftwareUpdateRequestor:
              DefaultOTAProviders: DefaultOtaProviders
          ThreadNetworkDiagnostics:
              NeighborTable: NeighborTableList
              RouteTable: RouteTableList
          WiFiNetworkDiagnostics:
              BSSID: Bssid
              RSSI: Rssi
          GeneralDiagnostics:
              BootReason: BootReasons
      commands:
          OTASoftwareUpdateRequestor:
              AnnounceOTAProvider: AnnounceOtaProvider
          ContentLauncher:
              LauncherResponse: LaunchResponse
          MediaPlayback:
              Stop: StopPlayback
      command fields:
          OTASoftwareUpdateProvider:
              QueryImage:
                  vendorID: vendorId
                  productID: productId
          OTASoftwareUpdateRequestor:
              AnnounceOTAProvider:
                  providerNodeID: providerNodeId
                  vendorID: vendorId
          Groups:
              AddGroup:
                  groupID: groupId
              AddGroupIfIdentifying:
                  groupID: groupId
              AddGroupResponse:
                  groupID: groupId
              RemoveGroup:
                  groupID: groupId
              RemoveGroupResponse:
                  groupID: groupId
              ViewGroup:
                  groupID: groupId
              ViewGroupResponse:
                  groupID: groupId
          OnOff:
              OffWithEffect:
                  effectIdentifier: effectId
          DiagnosticLogs:
              RetrieveLogsResponse:
                  logContent: content
                  utcTimeStamp: timeStamp
          AdministratorCommissioning:
              OpenCommissioningWindow:
                  pakePasscodeVerifier: pakeVerifier
          OperationalCredentials:
              AttestationResponse:
                  attestationSignature: signature
              AddTrustedRootCertificate:
                  rootCACertificate: rootCertificate
          DoorLock:
              SetUser:
                  userUniqueID: userUniqueId
              GetUserResponse:
                  userUniqueID: userUniqueId
          ColorControl:
              MoveToColorTemperature:
                  colorTemperatureMireds: colorTemperature
          Scenes:
              AddScene:
                  groupID: groupId
                  sceneID: sceneId
              ViewScene:
                  groupID: groupId
                  sceneID: sceneId
              RemoveScene:
                  groupID: groupId
                  sceneID: sceneId
              RemoveAllScenes:
                  groupID: groupId
              StoreScene:
                  groupID: groupId
                  sceneID: sceneId
              RecallScene:
                  groupID: groupId
                  sceneID: sceneId
              GetSceneMembership:
                  groupID: groupId
              EnhancedAddScene:
                  groupID: groupId
                  sceneID: sceneId
              EnhancedViewScene:
                  groupID: groupId
                  sceneID: sceneId
              CopyScene:
                  groupIdentifierFrom: groupIdFrom
                  sceneIdentifierFrom: sceneIdFrom
                  groupIdentifierTo: groupIdTo
                  sceneIdentifierTo: sceneIdTo
              AddSceneResponse:
                  groupID: groupId
                  sceneID: sceneId
              ViewSceneResponse:
                  groupID: groupId
                  sceneID: sceneId
              RemoveSceneResponse:
                  groupID: groupId
                  sceneID: sceneId
              RemoveAllScenesResponse:
                  groupID: groupId
              StoreSceneResponse:
                  groupID: groupId
                  sceneID: sceneId
              GetSceneMembershipResponse:
                  groupID: groupId
              EnhancedAddSceneResponse:
                  groupID: groupId
                  sceneID: sceneId
              EnhancedViewSceneResponse:
                  groupID: groupId
                  sceneID: sceneId
              CopySceneResponse:
                  groupIdentifierFrom: groupIdFrom
                  sceneIdentifierFrom: sceneIdFrom
      structs:
          AccessControl:
              AccessControlEntryStruct: AccessControlEntry
              AccessControlExtensionStruct: ExtensionEntry
          SoftwareDiagnostics:
              ThreadMetricsStruct: ThreadMetrics
          GeneralDiagnostics:
              NetworkInterface: NetworkInterfaceType
          ModeSelect:
              SemanticTagStruct: SemanticTag
          OperationalCredentials:
              FabricDescriptorStruct: FabricDescriptor
          DoorLock:
              CredentialStruct: DlCredential
          MediaPlayback:
              PlaybackPositionStruct: PlaybackPosition
          TargetNavigator:
              TargetInfoStruct: TargetInfo
          MediaInput:
              InputInfoStruct: InputInfo
          AudioOutput:
              OutputInfoStruct: OutputInfo
          Channel:
              ChannelInfoStruct: ChannelInfo
              LineupInfoStruct: LineupInfo
          ContentLauncher:
              DimensionStruct: Dimension
              AdditionalInfoStruct: AdditionalInfo
              ParameterStruct: Parameter
              ContentSearchStruct: ContentSearch
              StyleInformationStruct: StyleInformation
              BrandingInformationStruct: BrandingInformation
          ApplicationLauncher:
              ApplicationStruct: Application
              ApplicationEPStruct: ApplicationEP
          ApplicationBasic:
              ApplicationStruct: ApplicationBasicApplication
      struct fields:
          Descriptor:
              DeviceTypeStruct:
                  deviceType: type
          OperationalCredentials:
              FabricDescriptorStruct:
                  vendorID: vendorId
                  fabricID: fabricId
                  nodeID: nodeId
          ContentLauncher:
              StyleInformationStruct:
                  imageURL: imageUrl
          ApplicationLauncher:
              ApplicationStruct:
                  catalogVendorID: catalogVendorId
                  applicationID: applicationId
          ApplicationBasic:
              ApplicationStruct:
                  catalogVendorID: catalogVendorId
                  applicationID: applicationId
          Scenes:
              AttributeValuePair:
                  attributeID: attributeId
              ExtensionFieldSet:
                  clusterID: clusterId
      event fields:
          Switch:
              MultiPressComplete:
                  previousPosition: newPosition
      enums:
          AccessControl:
              AccessControlEntryPrivilegeEnum: Privilege
              AccessControlEntryAuthModeEnum: AuthMode
          ThreadNetworkDiagnostics:
              ConnectionStatusEnum: ThreadConnectionStatus
          EthernetNetworkDiagnostics:
              PHYRateEnum: PHYRateType
          GeneralDiagnostics:
              HardwareFaultEnum: HardwareFaultType
              RadioFaultEnum: RadioFaultType
              BootReasonEnum: BootReasonType
              NetworkFaultEnum: NetworkFaultType
          OperationalCredentials:
              NodeOperationalCertStatusEnum: OperationalCertStatus
          DoorLock:
              AlarmCodeEnum: DlAlarmCode
              CredentialRuleEnum: DlCredentialRule
              CredentialTypeEnum: DlCredentialType
              DataOperationTypeEnum: DlDataOperationType
              DoorStateEnum: DlDoorState
              LockDataTypeEnum: DlLockDataType
              LockOperationTypeEnum: DlLockOperationType
              OperationErrorEnum: DlOperationError
              OperatingModeEnum: DlOperatingMode
              OperationSourceEnum: DlOperationSource
              UserStatusEnum: DlUserStatus
              UserTypeEnum: DlUserType
      enum values:
          GeneralCommissioning:
              # CommissioningErrorEnum was originally just named
              # CommissioningError, but we generate the same API
              # for both of those names, so the name can just change
              # here.
              CommissioningErrorEnum:
                  OK: Ok
          PowerSource:
              BatChargeLevelEnum:
                  OK: Ok
              BatChargeFaultEnum:
                  Unspecified: Unspecfied
              PowerSourceStatusEnum:
                  Unspecified: Unspecfied
          WiFiNetworkDiagnostics:
              WiFiVersionType:
                  A: 80211a
                  B: 80211b
                  G: 80211g
                  N: 80211n
                  Ac: 80211ac
                  Ax: 80211ax
          EthernetNetworkDiagnostics:
              PHYRateEnum:
                  Rate10M: 10M
                  Rate100M: 100M
                  Rate1G: 1000M
                  Rate25G: 25G
                  Rate5G: 5G
                  Rate10G: 10G
                  Rate40G: 40G
                  Rate100G: 100G
                  Rate200G: 200G
                  Rate400G: 400G
              PHYRateType:
                  Rate10M: 10M
                  Rate100M: 100M
                  Rate1G: 1000M
                  Rate25G: 25G
                  Rate5G: 5G
                  Rate10G: 10G
                  Rate40G: 40G
                  Rate100G: 100G
                  Rate200G: 200G
                  Rate400G: 400G
          OperationalCredentials:
              NodeOperationalCertStatusEnum:
                  OK: SUCCESS
              OperationalCertStatus:
                  OK: SUCCESS
          DoorLock:
              CredentialRuleEnum:
                  Dual: Double
              UserTypeEnum:
                  UnrestrictedUser: Unrestricted
                  ProgrammingUser: MasterUser
          MediaInput:
              InputTypeEnum:
                  HDMI: Hdmi
                  SCART: Scart
                  USB: Usb
          AudioOutput:
              OutputTypeEnum:
                  HDMI: Hdmi
                  BT: Bt
          Channel:
              LineupInfoTypeEnum:
                  MSO: Mso
          ContentLauncher:
              MetricTypeEnum:
                  Pixels: PIXELS
                  Percentage: PERCENTAGE
          Thermostat:
              # SystemModeEnum was originally named ThermostatSystemMode, but we
              # generate the same API for the names with/without "Enum" at the
              # end and the cluster name present/absent at the beginning, so the
              # name can just change here.
              SystemModeEnum:
                  EmergencyHeat: EmergencyHeating
              SetpointAdjustMode:
                  Heat: HeatSetpoint
                  Cool: CoolSetpoint
                  Both: HeatAndCoolSetpoints
      bitmaps:
          DoorLock:
              DaysMaskMap: DlDaysMaskMap
      bitmap values:
          NetworkCommissioning:
              WiFiSecurity:
                  WEP: WepPersonal
                  WPAPersonal: WpaPersonal
                  WPA2Personal: Wpa2Personal
                  WPA3Personal: Wpa3Personal
          PressureMeasurement:
              PressureFeature:
                  Extended: EXT
          DoorLock:
              # Feature was originally named DoorLockFeature, but we generate the
              # same API for both of those names, so the name can just change
              # here.
              Feature:
                  PINCredential: PINCredentials
                  RFIDCredential: RFIDCredentials
                  WeekDayAccessSchedules: WeekDaySchedules
                  CredentialsOverTheAirAccess: CredentialsOTA
                  User: UsersManagement
                  Notification: Notifications
                  YearDayAccessSchedules: YearDaySchedules
          Thermostat:
              # Feature was originally named ThermostatFeature, but we generate the
              # same API for both of those names, so the name can just change
              # here.
              Feature:
                  ScheduleConfiguration: Schedule
                  AutoMode: Automode
              DayOfWeek:
                  Away: AwayOrVacation
              ModeForSequence:
                  HeatSetpointPresent: HeatSetpointFieldPresent
                  CoolSetpointPresent: CoolSetpointFieldPresent

- release: "First after major API revamp"
  versions:
      iOS: "16.5"
      macOS: "13.4"
      watchOS: "9.5"
      tvOS: "16.5"
  introduced:
      ids:
          attributes:
              TimeSynchronization:
                  - DSTOffset
      command fields:
          DiagnosticLogs:
              RetrieveLogsRequest:
                  # Not really usable in earlier releases: wrong type.
                  - transferFileDesignator
      structs:
          TimeSynchronization:
              - DSTOffsetStruct
              - TimeZoneStruct
      struct fields:
          TimeSynchronization:
              DSTOffsetStruct:
                  - offset
                  - validStarting
                  - validUntil
              TimeZoneStruct:
                  - offset
                  - validAt
                  - name
      enums:
          DiagnosticLogs:
              - IntentEnum
              - StatusEnum
              - TransferProtocolEnum
          OccupancySensing:
              - OccupancySensorTypeEnum
          WiFiNetworkDiagnostics:
              - ConnectionStatusEnum
              - WiFiVersionEnum
          PumpConfigurationAndControl:
              - ControlModeEnum
              - OperationModeEnum
          PowerSource:
              - BatCommonDesignationEnum
              - BatApprovedChemistryEnum
      enum values:
          DoorLock:
              LockDataTypeEnum:
                  - FingerVein
                  - Face
          DiagnosticLogs:
              IntentEnum:
                  - EndUserSupport
                  - NetworkDiag
                  - CrashLogs
              StatusEnum:
                  - Success
                  - Exhausted
                  - NoLogs
                  - Busy
                  - Denied
              TransferProtocolEnum:
                  - ResponsePayload
                  - BDX
          OccupancySensing:
              OccupancySensorTypeEnum:
                  - PIR
                  - Ultrasonic
                  - PIRAndUltrasonic
                  - PhysicalContact
          WiFiNetworkDiagnostics:
              ConnectionStatusEnum:
                  - Connected
                  - NotConnected
              WiFiVersionEnum:
                  - A
                  - B
                  - G
                  - N
                  - Ac
                  - Ax
          PumpConfigurationAndControl:
              ControlModeEnum:
                  - ConstantSpeed
                  - ConstantPressure
                  - ProportionalPressure
                  - ConstantFlow
                  - ConstantTemperature
                  - Automatic
              OperationModeEnum:
                  - Normal
                  - Minimum
                  - Maximum
                  - Local
          PowerSource:
              WiredFaultEnum:
                  - Unspecified
              BatFaultEnum:
                  - Unspecified
              BatCommonDesignationEnum:
                  - Unspecified
                  - AAA
                  - AA
                  - C
                  - D
                  - 4v5
                  - 6v0
                  - 9v0
                  - 12AA
                  - AAAA
                  - A
                  - B
                  - F
                  - N
                  - No6
                  - SubC
                  - A23
                  - A27
                  - BA5800
                  - Duplex
                  - 4SR44
                  - "523"
                  - "531"
                  - 15v0
                  - 22v5
                  - 30v0
                  - 45v0
                  - 67v5
                  - J
                  - CR123A
                  - CR2
                  - 2CR5
                  - CRP2
                  - CRV3
                  - SR41
                  - SR43
                  - SR44
                  - SR45
                  - SR48
                  - SR54
                  - SR55
                  - SR57
                  - SR58
                  - SR59
                  - SR60
                  - SR63
                  - SR64
                  - SR65
                  - SR66
                  - SR67
                  - SR68
                  - SR69
                  - SR516
                  - SR731
                  - SR712
                  - LR932
                  - A5
                  - A10
                  - A13
                  - A312
                  - A675
                  - AC41E
                  - "10180"
                  - "10280"
                  - "10440"
                  - "14250"
                  - "14430"
                  - "14500"
                  - "14650"
                  - "15270"
                  - "16340"
                  - RCR123A
                  - "17500"
                  - "17670"
                  - "18350"
                  - "18500"
                  - "18650"
                  - "19670"
                  - "25500"
                  - "26650"
                  - "32600"
              BatApprovedChemistryEnum:
                  - Unspecified
                  - Alkaline
                  - LithiumCarbonFluoride
                  - LithiumChromiumOxide
                  - LithiumCopperOxide
                  - LithiumIronDisulfide
                  - LithiumManganeseDioxide
                  - LithiumThionylChloride
                  - Magnesium
                  - MercuryOxide
                  - NickelOxyhydride
                  - SilverOxide
                  - ZincAir
                  - ZincCarbon
                  - ZincChloride
                  - ZincManganeseDioxide
                  - LeadAcid
                  - LithiumCobaltOxide
                  - LithiumIon
                  - LithiumIonPolymer
                  - LithiumIronPhosphate
                  - LithiumSulfur
                  - LithiumTitanate
                  - NickelCadmium
                  - NickelHydrogen
                  - NickelIron
                  - NickelMetalHydride
                  - NickelZinc
                  - SilverZinc
                  - SodiumIon
                  - SodiumSulfur
                  - ZincBromide
                  - ZincCerium
      bitmaps:
          OccupancySensing:
              - OccupancyBitmap
              - OccupancySensorTypeBitmap
          PumpConfigurationAndControl:
              - PumpStatusBitmap
      bitmap values:
          OccupancySensing:
              OccupancyBitmap:
                  - Occupied
              OccupancySensorTypeBitmap:
                  - PIR
                  - Ultrasonic
                  - PhysicalContact
          PumpConfigurationAndControl:
              PumpFeature:
                  - LocalOperation
              PumpStatusBitmap:
                  - DeviceFault
                  - Supplyfault
                  - SpeedLow
                  - SpeedHigh
                  - LocalOverride
                  - Running
                  - RemotePressure
                  - RemoteFlow
                  - RemoteTemperature
  deprecated:
      attributes:
          TimeSynchronization:
              - DstOffset
      structs:
          TimeSynchronization:
              - DstOffsetType
              - TimeZoneType
      enums:
          DiagnosticLogs:
              - LogsIntent
              - LogsStatus
              - LogsTransferProtocol
          WiFiNetworkDiagnostics:
              - WiFiConnectionStatus
              - WiFiVersionType
          PumpConfigurationAndControl:
              - PumpControlMode
              - PumpOperationMode
      enum values:
          PowerSource:
              WiredFaultEnum:
                  - Unspecfied
              BatFaultEnum:
                  - Unspecfied
      bitmaps:
          PumpConfigurationAndControl:
              - PumpStatus
      bitmap values:
          PumpConfigurationAndControl:
              PumpFeature:
                  - Local
  renames:
      attributes:
          TimeSynchronization:
              DSTOffset: DstOffset
      structs:
          TimeSynchronization:
              DSTOffsetStruct: DstOffsetType
              TimeZoneStruct: TimeZoneType
      enums:
          DiagnosticLogs:
              IntentEnum: LogsIntent
              StatusEnum: LogsStatus
              TransferProtocolEnum: LogsTransferProtocol
          WiFiNetworkDiagnostics:
              ConnectionStatusEnum: WiFiConnectionStatus
              WiFiVersionEnum: WiFiVersionType
          PumpConfigurationAndControl:
              ControlModeEnum: PumpControlMode
              OperationModeEnum: PumpOperationMode
      enum values:
          PowerSource:
              WiredFaultEnum:
                  Unspecified: Unspecfied
              BatFaultEnum:
                  Unspecified: Unspecfied
      bitmaps:
          PumpConfigurationAndControl:
              PumpStatusBitmap: PumpStatus
      bitmap values:
          PumpConfigurationAndControl:
              PumpFeature:
                  LocalOperation: Local

- release: "Fall 2023"
  versions:
      iOS: "17.0"
      macOS: "14.0"
      watchOS: "10.0"
      tvOS: "17.0"
  introduced:
      attributes:
          BasicInformation:
              - ProductAppearance
          BridgedDeviceBasicInformation:
              - ProductAppearance
      structs:
          AccessControl:
              - AccessControlTargetStruct
          BasicInformation:
              - ProductAppearanceStruct
          BridgedDeviceBasicInformation:
              - ProductAppearanceStruct
          NetworkCommissioning:
              - WiFiInterfaceScanResultStruct
              - ThreadInterfaceScanResultStruct
              - NetworkInfoStruct
          ThreadNetworkDiagnostics:
              - NeighborTableStruct
              - RouteTableStruct
      struct fields:
          AccessControl:
              AccessControlTargetStruct:
                  - cluster
                  - endpoint
                  - deviceType
          BasicInformation:
              ProductAppearanceStruct:
                  - finish
                  - primaryColor
          BridgedDeviceBasicInformation:
              ProductAppearanceStruct:
                  - finish
                  - primaryColor
          NetworkCommissioning:
              WiFiInterfaceScanResultStruct:
                  - security
                  - ssid
                  - bssid
                  - channel
                  - wiFiBand
                  - rssi
              ThreadInterfaceScanResultStruct:
                  - panId
                  - extendedPanId
                  - networkName
                  - channel
                  - version
                  - extendedAddress
                  - rssi
                  - lqi
              NetworkInfoStruct:
                  - networkID
                  - connected
          ThreadNetworkDiagnostics:
              NeighborTableStruct:
                  - extAddress
                  - age
                  - rloc16
                  - linkFrameCounter
                  - mleFrameCounter
                  - lqi
                  - averageRssi
                  - lastRssi
                  - frameErrorRate
                  - messageErrorRate
                  - rxOnWhenIdle
                  - fullThreadDevice
                  - fullNetworkData
                  - isChild
              RouteTableStruct:
                  - extAddress
                  - rloc16
                  - routerId
                  - nextHop
                  - pathCost
                  - lqiIn
                  - lqiOut
                  - age
                  - allocated
                  - linkEstablished
      enums:
          BasicInformation:
              - ColorEnum
              - ProductFinishEnum
          BridgedDeviceBasicInformation:
              - ColorEnum
              - ProductFinishEnum
          FanControl:
              - FanModeEnum
              - FanModeSequenceEnum
      enum values:
          BasicInformation:
              ColorEnum:
                  - Black
                  - Navy
                  - Green
                  - Teal
                  - Maroon
                  - Purple
                  - Olive
                  - Gray
                  - Blue
                  - Lime
                  - Aqua
                  - Red
                  - Fuchsia
                  - Yellow
                  - White
                  - Nickel
                  - Chrome
                  - Brass
                  - Copper
                  - Silver
                  - Gold
              ProductFinishEnum:
                  - Matte
                  - Satin
                  - Polished
                  - Rugged
                  - Fabric
                  - Other
          BridgedDeviceBasicInformation:
              ColorEnum:
                  - Black
                  - Navy
                  - Green
                  - Teal
                  - Maroon
                  - Purple
                  - Olive
                  - Gray
                  - Blue
                  - Lime
                  - Aqua
                  - Red
                  - Fuchsia
                  - Yellow
                  - White
                  - Nickel
                  - Chrome
                  - Brass
                  - Copper
                  - Silver
                  - Gold
              ProductFinishEnum:
                  - Matte
                  - Satin
                  - Polished
                  - Rugged
                  - Fabric
                  - Other
          FanControl:
              FanModeEnum:
                  - Off
                  - Low
                  - Medium
                  - High
                  - On
                  - Auto
                  - Smart
              FanModeSequenceEnum:
                  - OffLowMedHigh
                  - OffLowHigh
                  - OffLowMedHighAuto
                  - OffLowHighAuto
                  - OffOnAuto
                  - OffOn
          NetworkCommissioning:
              # WiFiBandEnum was originally just named WiFiBand, but we generate
              # the same API for both of those names, so the name can just
              # change here.
              WiFiBandEnum:
                  - 1G
          WiFiNetworkDiagnostics:
              WiFiVersionEnum:
                  - Ah
          Identify:
              IdentifyTypeEnum:
                  - LightOutput
                  - VisibleIndicator
      bitmaps:
          Groups:
              - Feature
              - NameSupportBitmap
          NetworkCommissioning:
              - WiFiSecurityBitmap
          PressureMeasurement:
              - Feature
          PumpConfigurationAndControl:
              - Feature
          Scenes:
              - Feature
          FanControl:
              - RockBitmap
              - WindBitmap
      bitmap values:
          FanControl:
              RockBitmap:
                  - RockLeftRight
                  - RockUpDown
                  - RockRound
              WindBitmap:
                  - SleepWind
                  - NaturalWind
          Groups:
              Feature:
                  - GroupNames
              NameSupportBitmap:
                  - GroupNames
          ModeSelect:
              Feature:
                  - OnOff
          NetworkCommissioning:
              WiFiSecurityBitmap:
                  - Unencrypted
                  - WEP
                  - WPAPersonal
                  - WPA2Personal
                  - WPA3Personal
          PressureMeasurement:
              Feature:
                  - Extended
          PumpConfigurationAndControl:
              Feature:
                  - ConstantPressure
                  - CompensatedPressure
                  - ConstantFlow
                  - ConstantSpeed
                  - ConstantTemperature
                  - Automatic
                  - LocalOperation
          Scenes:
              Feature:
                  - SceneNames
          Thermostat:
              Feature:
                  - LocalTemperatureNotExposed
      ids:
          attributes:
              TimeSynchronization:
                  - TrustedTimeSource
                  - DefaultNTP
                  - NTPServerAvailable
  deprecated:
      clusters:
          # We apparently forgot to deprecate BridgedDeviceBasic when we
          # introduced BridgedDeviceBasicInformation.
          - BridgedDeviceBasic
      enum values:
          Identify:
              IdentifyTypeEnum:
                  - VisibleLight
                  - VisibleLED
      structs:
          AccessControl:
              - Target
          NetworkCommissioning:
              - WiFiInterfaceScanResult
              - ThreadInterfaceScanResult
              - NetworkInfo
          ThreadNetworkDiagnostics:
              - NeighborTable
              - RouteTable
      enums:
          FanControl:
              - FanModeType
              - FanModeSequenceType
      bitmaps:
          Groups:
              - GroupClusterFeature
          NetworkCommissioning:
              - WiFiSecurity
          PressureMeasurement:
              - PressureFeature
          PumpConfigurationAndControl:
              - PumpFeature
          FanControl:
              - RockSupportMask
              - WindSupportMask
      bitmap values:
          ModeSelect:
              Feature:
                  - DEPONOFF
  renames:
      attributes:
          TimeSynchronization:
              TrustedTimeSource: TrustedTimeNodeId
              DefaultNTP: DefaultNtp
              NTPServerAvailable: NtpServerPort
      commands:
          TimeSynchronization:
              SetUTCTime: SetUtcTime
      structs:
          AccessControl:
              AccessControlTargetStruct: Target
          NetworkCommissioning:
              WiFiInterfaceScanResultStruct: WiFiInterfaceScanResult
              ThreadInterfaceScanResultStruct: ThreadInterfaceScanResult
              NetworkInfoStruct: NetworkInfo
          ThreadNetworkDiagnostics:
              NeighborTableStruct: NeighborTable
              RouteTableStruct: RouteTable
      enums:
          FanControl:
              FanModeEnum: FanModeType
              FanModeSequenceEnum: FanModeSequenceType
      enum values:
          TimeSynchronization:
              TimeSourceEnum:
                  NonMatterSNTP: NonFabricSntp
                  NonMatterNTP: NonFabricNtp
                  MatterSNTP: FabricSntp
                  MatterNTP: FabricNtp
                  MixedNTP: MixedNtp
                  NonMatterSNTPNTS: NonFabricSntpNts
                  NonMatterNTPNTS: NonFabricNtpNts
                  MatterSNTPNTS: FabricSntpNts
                  MatterNTPNTS: FabricNtpNts
                  MixedNTPNTS: MixedNtpNts
                  PTP: Ptp
                  GNSS: Gnss
          Identify:
              IdentifyTypeEnum:
                  LightOutput: VisibleLight
                  VisibleIndicator: VisibleLED
      bitmaps:
          Groups:
              Feature: GroupClusterFeature
          NetworkCommissioning:
              WiFiSecurityBitmap: WiFiSecurity
          PressureMeasurement:
              Feature: PressureFeature
          PumpConfigurationAndControl:
              Feature: PumpFeature
          FanControl:
              RockBitmap: RockSupportMask
              WindBitmap: WindSupportMask
      bitmap values:
          ModeSelect:
              Feature:
                  OnOff: DEPONOFF
  swiftUnavailable:
      bitmap values:
          NetworkCommissioning:
              WiFiSecurity:
                  # The bitmap got renamed to WiFiSecurityBitmap, so now both
                  # the Wpa* and WPA* names on WiFiSecurity are deprecated.
                  # They get mapped to Swift with identical names, which leads
                  # to the names being ambiguous.  Mark the "Wpa*" as
                  # unavailable to Swift to work around this.
                  - WpaPersonal
                  - Wpa2Personal
                  - Wpa3Personal
  provisional:
      clusters:
          ## Not ready at cutoff
          - AirQuality
          # Replaceable Monitoring clusters
          - HEPAFilterMonitoring
          - ActivatedCarbonFilterMonitoring
          # Concentration Measurement clusters
          - CarbonDioxideConcentrationMeasurement
          - CarbonMonoxideConcentrationMeasurement
          - FormaldehydeConcentrationMeasurement
          - NitrogenDioxideConcentrationMeasurement
          - OzoneConcentrationMeasurement
          - PM10ConcentrationMeasurement
          - PM1ConcentrationMeasurement
          - PM25ConcentrationMeasurement
          - RadonConcentrationMeasurement
          - TotalVolatileOrganicCompoundsConcentrationMeasurement
          - OperationalState
          - RefrigeratorAlarm
          - TemperatureControl
          - SmokeCOAlarm
          ## Not ready to be public API yet.
          - ICDManagement
          - LaundryWasherMode
          - RefrigeratorAndTemperatureControlledCabinetMode
          - DishwasherMode
          - LaundryWasherControls
          - DishwasherAlarm
          - SampleMEI
      attributes:
          Scenes:
              # New scenes bits not stable yet.
              - SceneTableSize
          FanControl:
              # New Fan Control bits not stable yet.
              - AirflowDirection
      commands:
          FanControl:
              # Not stable yet
              - Step
          DoorLock:
              # Not stable yet
              - UnboltDoor
          RVCOperationalState:
              # Disallowed in the spec, but present in our XML?
              - Start
              - Stop
      enums:
          FanControl:
              # Not stable yet.
              - StepDirectionEnum
              - AirflowDirectionEnum
      enum values:
          DoorLock:
              # Not stable yet
              DlLockState:
                  - Unlatched
              DlLockType:
                  - Eurocylinder
              LockOperationTypeEnum:
                  - Unlatch
          TimeSynchronization:
              TimeSourceEnum:
                  - NonMatterSNTP
                  - NonMatterNTP
                  - MatterSNTP
                  - MatterNTP
                  - MixedNTP
                  - NonMatterSNTPNTS
                  - NonMatterNTPNTS
                  - MatterSNTPNTS
                  - MatterNTPNTS
                  - MixedNTPNTS
                  - PTP
                  - GNSS
      bitmap values:
          DoorLock:
              # Not stable yet
              # Feature was originally named DoorLockFeature, but we generate the
              # same API for both of those names, so the name can just change
              # here.
              Feature:
                  - Unbolt
          FanControl:
              # Not stable yet
              Feature:
                  - Step
                  - AirflowDirection
      global attributes:
          - EventList
      # Once we actually unmark TimeSynchronization as provisional, all these bits except EventList should go away too, and we should instead
      # mark things as introduced/deprecated as needed.  The "ids" entries should go away, in particular.
      ids:
          attributes:
              TimeSynchronization:
                  - TimeZoneListMaxSize
                  - DSTOffsetListMaxSize
                  - SupportsDNSResolve
                  # Because we are special-casing ids for TimeSynchronization
                  # above, we need to explicitly mark the EventList id
                  # provisional.
                  - EventList
              PulseWidthModulation:
                  # Because we are special-casing ids for PulseWidthModulation
                  # above, we need to explicitly mark the EventList id
                  # provisional.
                  - EventList
          commands:
              TimeSynchronization:
                  - SetUTCTime
                  - SetTrustedTimeSource
                  - SetTimeZone
                  - SetTimeZoneResponse
                  - SetDSTOffset
                  - SetDefaultNTP
          events:
              TimeSynchronization:
                  - DSTTableEmpty
                  - DSTStatus
                  - TimeZoneStatus
                  - TimeFailure
                  - MissingTrustedTimeSource

- release: "Fall 2023 #2"
  versions:
      iOS: "17.1"
      macOS: "14.1"
      watchOS: "10.1"
      tvOS: "17.1"
  introduced:
      bitmaps:
          TimeFormatLocalization:
              - Feature
      bitmap values:
          OnOff:
              Feature:
                  - DeadFront
          TimeFormatLocalization:
              Feature:
                  - CalendarFormat
  provisional:
      attributes:
          Descriptor:
              - TagList
      structs:
          # New things, not quite finalized.
          Descriptor:
              - SemanticTagStruct
      struct fields:
          # New things, not quite finalized.
          Descriptor:
              SemanticTagStruct:
                  - mfgCode
                  - namespaceID
                  - tag
                  - label
      bitmaps:
          # CacheAndSync is provisional in the spec.
          GroupKeyManagement:
              - Feature
          # New things, not quite finalized.
          Descriptor:
              - Feature
      bitmap values:
          # New things, not quite finalized.
          Descriptor:
              Feature:
                  - TagList
          # CacheAndSync is provisional in the spec.
          GroupKeyManagement:
              Feature:
                  - CacheAndSync
          # Scenes are generally provisional for now.
          Scenes:
              Feature:
                  - Explicit
                  - TableSize
                  - FabricScenes
  removed:
      clusters:
          # Clusters that really should just not be exposed, even if they're in our XML.
          - FaultInjection
          # Clusters that are not going to end up shipping in their current form,
          # so we should not be exposing the bits we expose now.
          - ProxyConfiguration
          - ProxyDiscovery
          - ProxyValid

- release: "Fall 2023 #3"
  versions:
      iOS: "17.2"
      macOS: "14.2"
      watchOS: "10.2"
      tvOS: "17.2"
  introduced:
      command payloads:
          TimeSynchronization:
              - SetUTCTime
      command fields:
          TimeSynchronization:
              SetUTCTime:
                  - utcTime
                  - granularity
                  - timeSource
      enums:
          OTASoftwareUpdateProvider:
              - StatusEnum
              - ApplyUpdateActionEnum
              - DownloadProtocolEnum
          OTASoftwareUpdateRequestor:
              - AnnouncementReasonEnum
              - UpdateStateEnum
              - ChangeReasonEnum
      enum values:
          OTASoftwareUpdateProvider:
              StatusEnum:
                  - UpdateAvailable
                  - Busy
                  - NotAvailable
                  - DownloadProtocolNotSupported
              ApplyUpdateActionEnum:
                  - Proceed
                  - AwaitNextAction
                  - Discontinue
              DownloadProtocolEnum:
                  - BDXSynchronous
                  - BDXAsynchronous
                  - HTTPS
                  - VendorSpecific
          OTASoftwareUpdateRequestor:
              AnnouncementReasonEnum:
                  - SimpleAnnouncement
                  - UpdateAvailable
                  - UrgentUpdateAvailable
              UpdateStateEnum:
                  - Unknown
                  - Idle
                  - Querying
                  - DelayedOnQuery
                  - Downloading
                  - Applying
                  - DelayedOnApply
                  - RollingBack
                  - DelayedOnUserConsent
              ChangeReasonEnum:
                  - Unknown
                  - Success
                  - Failure
                  - TimeOut
                  - DelayByProvider
          OnOff:
              DelayedAllOffEffectVariantEnum:
                  - DelayedOffFastFade
                  - DelayedOffSlowFade
              DyingLightEffectVariantEnum:
                  - DyingLightFadeOff
              StartUpOnOffEnum:
                  - Toggle
      bitmaps:
          OnOff:
              - OnOffControlBitmap
      bitmap values:
          OnOff:
              Feature:
                  - DeadFrontBehavior
              OnOffControlBitmap:
                  - AcceptOnlyWhenOn
  deprecated:
      enums:
          OTASoftwareUpdateProvider:
              - OTAQueryStatus
              - OTAApplyUpdateAction
              - OTADownloadProtocol
          OTASoftwareUpdateRequestor:
              - OTAAnnouncementReason
              - OTAUpdateStateEnum
              - OTAChangeReasonEnum
      enum values:
          OnOff:
              DelayedAllOffEffectVariantEnum:
                  - FadeToOffIn0p8Seconds
                  - 50PercentDimDownIn0p8SecondsThenFadeToOffIn12Seconds
              DyingLightEffectVariantEnum:
                  - 20PercenterDimUpIn0p5SecondsThenFadeToOffIn1Second
              StartUpOnOffEnum:
                  - TogglePreviousOnOff
      bitmaps:
          OnOff:
              - OnOffControl
      bitmap values:
          OnOff:
              Feature:
                  - DeadFront
  provisional:
      bitmaps:
          BarrierControl:
              - BarrierControlCapabilities
              - BarrierControlSafetyStatus
          BallastConfiguration:
              # The BallastConfiguration cluster is provisional for now, but not marked that way.
              - BallastStatusBitmap
              - LampAlarmModeBitmap
      attributes:
          GeneralDiagnostics:
              # Not in the spec yet.
              - AverageWearCount
              # New things, not quite finalized.
  renames:
      enums:
          OTASoftwareUpdateProvider:
              StatusEnum: OTAQueryStatus
              ApplyUpdateActionEnum: OTAApplyUpdateAction
              DownloadProtocolEnum: OTADownloadProtocol
          OTASoftwareUpdateRequestor:
              AnnouncementReasonEnum: OTAAnnouncementReason
              UpdateStateEnum: OTAUpdateStateEnum
              ChangeReasonEnum: OTAChangeReasonEnum
      enum values:
          OnOff:
              DelayedAllOffEffectVariantEnum:
                  DelayedOffFastFade: FadeToOffIn0p8Seconds
                  DelayedOffSlowFade: 50PercentDimDownIn0p8SecondsThenFadeToOffIn12Seconds
              DyingLightEffectVariantEnum:
                  DyingLightFadeOff: 20PercenterDimUpIn0p5SecondsThenFadeToOffIn1Second
              StartUpOnOffEnum:
                  Toggle: TogglePreviousOnOff
      bitmaps:
          OnOff:
              OnOffControlBitmap: OnOffControl
      bitmap values:
          OnOff:
              Feature:
                  DeadFrontBehavior: DeadFront

- release: "Future"
  versions: "future"
  introduced:
      clusters:
          - RVCRunMode
          - RVCCleanMode
          - RVCOperationalState
      attributes:
          RVCRunMode:
              - SupportedModes
              - CurrentMode
              - OnMode
              - GeneratedCommandList
              - AcceptedCommandList
              - AttributeList
              - FeatureMap
              - ClusterRevision
          RVCCleanMode:
              - SupportedModes
              - CurrentMode
              - OnMode
              - GeneratedCommandList
              - AcceptedCommandList
              - AttributeList
              - FeatureMap
              - ClusterRevision
          RVCOperationalState:
              - PhaseList
              - CurrentPhase
              - CountdownTime
              - OperationalStateList
              - OperationalState
              - OperationalError
              - GeneratedCommandList
              - AcceptedCommandList
              - AttributeList
              - FeatureMap
              - ClusterRevision
          PowerSource:
              - EndpointList
      commands:
          RVCRunMode:
              - ChangeToMode
              - ChangeToModeResponse
          RVCCleanMode:
              - ChangeToMode
              - ChangeToModeResponse
          RVCOperationalState:
              - Pause
              - Resume
              - OperationalCommandResponse
      command fields:
          RVCRunMode:
              ChangeToMode:
                  - newMode
              ChangeToModeResponse:
                  - status
                  - statusText
          RVCCleanMode:
              ChangeToMode:
                  - newMode
              ChangeToModeResponse:
                  - status
                  - statusText
          RVCOperationalState:
              OperationalCommandResponse:
                  - commandResponseState
      structs:
          RVCOperationalState:
              - OperationalStateStruct
              - ErrorStateStruct
          RVCRunMode:
              - ModeTagStruct
              - ModeOptionStruct
          RVCCleanMode:
              - ModeTagStruct
              - ModeOptionStruct
          Thermostat:
              - WeeklyScheduleTransitionStruct
      struct fields:
          RVCOperationalState:
              OperationalStateStruct:
                  - operationalStateID
                  - operationalStateLabel
              ErrorStateStruct:
                  - errorStateID
                  - errorStateLabel
                  - errorStateDetails
          RVCRunMode:
              ModeTagStruct:
                  - mfgCode
                  - value
              ModeOptionStruct:
                  - label
                  - mode
                  - modeTags
          RVCCleanMode:
              ModeTagStruct:
                  - mfgCode
                  - value
              ModeOptionStruct:
                  - label
                  - mode
                  - modeTags
          Thermostat:
              WeeklyScheduleTransitionStruct:
                  - transitionTime
                  - heatSetpoint
                  - coolSetpoint
      events:
          RVCOperationalState:
              - OperationalError
              - OperationCompletion
      event fields:
          WiFiNetworkDiagnostics:
              AssociationFailure:
                  - associationFailureCause
          RVCOperationalState:
              OperationalError:
                  - errorState
              OperationCompletion:
                  - completionErrorCode
                  - totalOperationalTime
                  - pausedTime
      enums:
          ContentLauncher:
              - StatusEnum
          KeypadInput:
              - CECKeyCodeEnum
          ThermostatUserInterfaceConfiguration:
              - KeypadLockoutEnum
              - ScheduleProgrammingVisibilityEnum
              - TemperatureDisplayModeEnum
          RVCOperationalState:
              - OperationalStateEnum
              - ErrorStateEnum
          RVCRunMode:
              - ModeTag
              - StatusCode
          RVCCleanMode:
              - ModeTag
              - StatusCode
          Thermostat:
              - ControlSequenceOfOperationEnum
              - SetpointRaiseLowerModeEnum
      enum values:
          ContentLauncher:
              StatusEnum:
                  - Success
                  - URLNotAvailable
                  - AuthFailed
          FanControl:
              FanModeSequenceEnum:
                  - OffHighAuto
                  - OffHigh
          KeypadInput:
              CECKeyCodeEnum:
                  - Select
                  - Up
                  - Down
                  - Left
                  - Right
                  - RightUp
                  - RightDown
                  - LeftUp
                  - LeftDown
                  - RootMenu
                  - SetupMenu
                  - ContentsMenu
                  - FavoriteMenu
                  - Exit
                  - MediaTopMenu
                  - MediaContextSensitiveMenu
                  - NumberEntryMode
                  - Number11
                  - Number12
                  - Number0OrNumber10
                  - Numbers1
                  - Numbers2
                  - Numbers3
                  - Numbers4
                  - Numbers5
                  - Numbers6
                  - Numbers7
                  - Numbers8
                  - Numbers9
                  - Dot
                  - Enter
                  - Clear
                  - NextFavorite
                  - ChannelUp
                  - ChannelDown
                  - PreviousChannel
                  - SoundSelect
                  - InputSelect
                  - DisplayInformation
                  - Help
                  - PageUp
                  - PageDown
                  - Power
                  - VolumeUp
                  - VolumeDown
                  - Mute
                  - Play
                  - Stop
                  - Pause
                  - Record
                  - Rewind
                  - FastForward
                  - Eject
                  - Forward
                  - Backward
                  - StopRecord
                  - PauseRecord
                  - Reserved
                  - Angle
                  - SubPicture
                  - VideoOnDemand
                  - ElectronicProgramGuide
                  - TimerProgramming
                  - InitialConfiguration
                  - SelectBroadcastType
                  - SelectSoundPresentation
                  - PlayFunction
                  - PausePlayFunction
                  - RecordFunction
                  - PauseRecordFunction
                  - StopFunction
                  - MuteFunction
                  - RestoreVolumeFunction
                  - TuneFunction
                  - SelectMediaFunction
                  - SelectAvInputFunction
                  - SelectAudioInputFunction
                  - PowerToggleFunction
                  - PowerOffFunction
                  - PowerOnFunction
                  - F1Blue
                  - F2Red
                  - F3Green
                  - F4Yellow
                  - F5
                  - Data
          ThermostatUserInterfaceConfiguration:
              KeypadLockoutEnum:
                  - NoLockout
                  - Lockout1
                  - Lockout2
                  - Lockout3
                  - Lockout4
                  - Lockout5
              ScheduleProgrammingVisibilityEnum:
                  - ScheduleProgrammingPermitted
                  - ScheduleProgrammingDenied
              TemperatureDisplayModeEnum:
                  - Celsius
                  - Fahrenheit
          RVCOperationalState:
              OperationalStateEnum:
                  - SeekingCharger
                  - Charging
                  - Docked
              ErrorStateEnum:
                  - FailedToFindChargingDock
                  - Stuck
                  - DustBinMissing
                  - DustBinFull
                  - WaterTankEmpty
                  - WaterTankMissing
                  - WaterTankLidOpen
                  - MopCleaningPadMissing
          RVCRunMode:
              ModeTag:
                  - Idle
                  - Cleaning
              StatusCode:
                  - Stuck
                  - DustBinMissing
                  - DustBinFull
                  - WaterTankEmpty
                  - WaterTankMissing
                  - WaterTankLidOpen
                  - MopCleaningPadMissing
                  - BatteryLow
          RVCCleanMode:
              ModeTag:
                  - DeepClean
                  - Vacuum
                  - Mop
              StatusCode:
                  - CleaningInProgress
          Thermostat:
              ControlSequenceOfOperationEnum:
                  - CoolingOnly
                  - CoolingWithReheat
                  - HeatingOnly
                  - HeatingWithReheat
                  - CoolingAndHeating
                  - CoolingAndHeatingWithReheat
              SetpointRaiseLowerModeEnum:
                  - Heat
                  - Cool
                  - Both
      bitmaps:
          Scenes:
              - CopyModeBitmap
          AdministratorCommissioning:
              - Feature
          ContentLauncher:
              - SupportedProtocolsBitmap
          LevelControl:
              - OptionsBitmap
          RVCRunMode:
              - Feature
          RVCCleanMode:
              - Feature
          Thermostat:
              - ScheduleDayOfWeekBitmap
              - ScheduleModeBitmap
      bitmap values:
          PumpConfigurationAndControl:
              PumpStatusBitmap:
                  - SupplyFault
          Scenes:
              CopyModeBitmap:
                  - CopyAllScenes
          SoftwareDiagnostics:
              Feature:
                  - Watermarks
          AdministratorCommissioning:
              Feature:
                  - Basic
          ContentLauncher:
              SupportedProtocolsBitmap:
                  - DASH
                  - HLS
          LevelControl:
              OptionsBitmap:
                  - ExecuteIfOff
                  - CoupleColorTempToLevel
          RVCRunMode:
              Feature:
                  - OnOff
          RVCCleanMode:
              Feature:
                  - OnOff
          Thermostat:
              ScheduleDayOfWeekBitmap:
                  - Sunday
                  - Monday
                  - Tuesday
                  - Wednesday
                  - Thursday
                  - Friday
                  - Saturday
                  - Away
              ScheduleModeBitmap:
                  - HeatSetpointPresent
                  - CoolSetpointPresent
  deprecated:
      structs:
          Thermostat:
              - ThermostatScheduleTransition
      event fields:
          WiFiNetworkDiagnostics:
              AssociationFailure:
                  - associationFailure
      enums:
          ContentLauncher:
              - ContentLaunchStatusEnum
          KeypadInput:
              - CecKeyCode
          Thermostat:
              - ThermostatControlSequence
              - SetpointAdjustMode
      enum values:
          FanControl:
              FanModeSequenceEnum:
                  - OffOnAuto
                  - OffOn
      bitmaps:
          Scenes:
              - ScenesCopyMode
          ContentLauncher:
              - SupportedStreamingProtocol
          LevelControl:
              - LevelControlOptions
          Thermostat:
              - DayOfWeek
              - ModeForSequence
      bitmap values:
          PumpConfigurationAndControl:
              PumpStatusBitmap:
                  - Supplyfault
          SoftwareDiagnostics:
              Feature:
                  - WaterMarks
  provisional:
      clusters:
          # Targeting Spring 2024 Matter release
          - MicrowaveOvenControl
          - MicrowaveOvenMode
          - DemandResponseLoadControl
          - BooleanSensorConfiguration
          - ValveConfigurationAndControl
          - Timer
          - OvenMode
          - LaundryDryerControls
          - EnergyEVSE
          - OvenCavityOperationalState
          - ContentControl
          - ContentAppObserver
          - DeviceEnergyManagement
      attributes:
          NetworkCommissioning:
              # Targeting Spring 2024 Matter release
              - SupportedWiFiBands
              - SupportedThreadFeatures
              - ThreadVersion
          WakeOnLAN:
              # Targeting Spring 2024 Matter release
              - LinkLocalAddress
          BasicInformation:
              # Targeting Spring 2024 Matter release
              - SpecificationVersion
              - MaxPathsPerInvoke
          Scenes:
              # Targeting Spring 2024 Matter release
              - FabricSceneInfo
          MediaPlayback:
              # Targeting Spring 2024 Matter release
              - ActiveAudioTrack
              - AvailableAudioTracks
              - ActiveTextTrack
              - AvailableTextTracks
      commands:
          GeneralDiagnostics:
              # Targeting Spring 2024 Matter release
              - TimeSnapshot
              - TimeSnapshotResponse
          NetworkCommissioning:
              # Targeting Spring 2024 Matter release
              - QueryIdentity
              - QueryIdentityResponse
          Channel:
              # Targeting Spring 2024 Matter release
              - GetProgramGuide
              - ProgramGuideResponse
              - RecordProgram
              - CancelRecordProgram
          MediaPlayback:
              # Targeting Spring 2024 Matter release
              - ActivateAudioTrack
              - ActivateTextTrack
              - DeactivateTextTrack
      command fields:
          NetworkCommissioning:
              # Targeting Spring 2024 Matter release
              AddOrUpdateWiFiNetwork:
                  - networkIdentity
                  - clientIdentifier
                  - possessionNonce
              NetworkConfigResponse:
                  - clientIdentity
                  - possessionSignature
              QueryIdentity:
                  - keyIdentifier
                  - possessionNonce
              QueryIdentityResponse:
                  - identity
                  - possessionSignature
          MediaPlayback:
              # Targeting Spring 2024 Matter release
              Rewind:
                  - audioAdvanceUnmuted
              FastForward:
                  - audioAdvanceUnmuted
          ContentLauncher:
              # Targeting Spring 2024 Matter release
              LaunchContent:
                  - playbackPreferences
                  - useCurrentContext
          AccountLogin:
              # Targeting Spring 2024 Matter release
              Login:
                  - node
              Logout:
                  - node
      structs:
          Scenes:
              # Targeting Spring 2024 Matter release
              - SceneInfoStruct
          Channel:
              # Targeting Spring 2024 Matter release
              - ProgramStruct
              - SeriesInfoStruct
              - ProgramCategoryStruct
              - ProgramCastStruct
              - PageTokenStruct
              - ChannelPagingStruct
              - AdditionalInfoStruct
          MediaPlayback:
              # Targeting Spring 2024 Matter release
              - TrackStruct
              - TrackAttributesStruct
          ContentLauncher:
              # Targeting Spring 2024 Matter release
              - PlaybackPreferencesStruct
              - TrackPreferenceStruct
      struct fields:
          NetworkCommissioning:
              # Targeting Spring 2024 Matter release
              NetworkInfoStruct:
                  - networkIdentifier
                  - clientIdentifier
<<<<<<< HEAD
      enums:
          Thermostat:
              # Targeting Spring 2024 Matter release
              - StartOfWeekEnum
              - TemperatureSetpointHoldEnum
              - ACCapacityFormatEnum
              - ACCompressorTypeEnum
              - ACLouverPositionEnum
              - ACRefrigerantTypeEnum
              - ACTypeEnum
              - SetpointChangeSourceEnum
=======
          Channel:
              # Targeting Spring 2024 Matter release
              ChannelInfoStruct:
                  - identifier
                  - type
      events:
          MediaPlayback:
              # Targeting Spring 2024 Matter release
              - StateChanged
          AccountLogin:
              # Targeting Spring 2024 Matter release
              - LoggedOut
          TargetNavigator:
              # Targeting Spring 2024 Matter release
              - TargetUpdated
      enums:
          Channel:
              # Targeting Spring 2024 Matter release
              - ChannelTypeEnum
          MediaPlayback:
              # Targeting Spring 2024 Matter release
              - CharacteristicEnum
          ContentLauncher:
              # Targeting Spring 2024 Matter release
              - CharacteristicEnum
      enum values:
          ContentLauncher:
              # Targeting Spring 2024 Matter release
              ParameterEnum:
                  - Season
                  - Episode
                  - Any
              StatusEnum:
                  - TextTrackNotAvailable
                  - AudioTrackNotAvailable
          TimeFormatLocalization:
              CalendarTypeEnum:
                  - UseActiveLocale
              HourFormatEnum:
                  - UseActiveLocale
>>>>>>> 1583a24c
      bitmaps:
          NetworkCommissioning:
              # Targeting Spring 2024 Matter release
              - ThreadCapabilitiesBitmap
          Scenes:
              # Targeting Spring 2024 Matter release
              - NameSupportBitmap
<<<<<<< HEAD
          Thermostat:
              # Targeting Spring 2024 Matter release
              - ACErrorCodeBitmap
              - HVACSystemTypeBitmap
              - ProgrammingOperationModeBitmap
              - RelayStateBitmap
              - RemoteSensingBitmap
=======
          Channel:
              # Targeting Spring 2024 Matter release
              - RecordingFlagBitmap
>>>>>>> 1583a24c
      bitmap values:
          OnOff:
              Feature:
                  # Targeting Spring 2024 Matter release
                  - OffOnly
          NetworkCommissioning:
              # Targeting Spring 2024 Matter release
              Feature:
                  - PerDeviceCredentials
              WiFiSecurityBitmap:
                  - WPA3MatterPDC
          Channel:
              # Targeting Spring 2024 Matter release
              Feature:
                  - ElectronicGuide
                  - RecordProgram
          MediaPlayback:
              # Targeting Spring 2024 Matter release
              Feature:
                  - TextTracks
                  - AudioTracks
                  - AudioAdvance
          ContentLauncher:
              # Targeting Spring 2024 Matter release
              SupportedProtocolsBitmap:
                  - WebRTC
              Feature:
                  - AdvancedSeek
                  - TextTracks
                  - AudioTracks
  renames:
      structs:
          Thermostat:
              WeeklyScheduleTransitionStruct: ThermostatScheduleTransition
      event fields:
          WiFiNetworkDiagnostics:
              AssociationFailure:
                  associationFailureCause: associationFailure
      enums:
          ContentLauncher:
              StatusEnum: ContentLaunchStatusEnum
          KeypadInput:
              CECKeyCodeEnum: CecKeyCode
          Thermostat:
              ControlSequenceOfOperationEnum: ThermostatControlSequence
              SetpointRaiseLowerModeEnum: SetpointAdjustMode
      enum values:
          ContentLauncher:
              # The URLNotAvailable value got renamed at the same time
              # as the enum.  Record the rename here so that the old
              # value name is generated for the old enum name.
              ContentLaunchStatusEnum:
                  URLNotAvailable: UrlNotAvailable
          FanControl:
              FanModeSequenceEnum:
                  OffHighAuto: OffOnAuto
                  OffHigh: OffOn
              # FanModeSequenceType is the old name of
              # FanModeSequenceEnum; we need this rename annotation
              # here so we don't lose the old values under that old
              # name.
              FanModeSequenceType:
                  OffHighAuto: OffOnAuto
                  OffHigh: OffOn
      bitmaps:
          Scenes:
              CopyModeBitmap: ScenesCopyMode
          ContentLauncher:
              SupportedProtocolsBitmap: SupportedStreamingProtocol
          LevelControl:
              OptionsBitmap: LevelControlOptions
          Thermostat:
              ScheduleDayOfWeekBitmap: DayOfWeek
              ScheduleModeBitmap: ModeForSequence
      bitmap values:
          PumpConfigurationAndControl:
              PumpStatusBitmap:
                  SupplyFault: Supplyfault
          SoftwareDiagnostics:
              Feature:
                  Watermarks: WaterMarks
  removed:
      enum values:
          ContentLauncher:
              # The URLNotAvailable value got renamed at the same time
              # as the enum.  The old enum name never had the new value name.
              ContentLaunchStatusEnum:
                  - URLNotAvailable<|MERGE_RESOLUTION|>--- conflicted
+++ resolved
@@ -8305,19 +8305,6 @@
               NetworkInfoStruct:
                   - networkIdentifier
                   - clientIdentifier
-<<<<<<< HEAD
-      enums:
-          Thermostat:
-              # Targeting Spring 2024 Matter release
-              - StartOfWeekEnum
-              - TemperatureSetpointHoldEnum
-              - ACCapacityFormatEnum
-              - ACCompressorTypeEnum
-              - ACLouverPositionEnum
-              - ACRefrigerantTypeEnum
-              - ACTypeEnum
-              - SetpointChangeSourceEnum
-=======
           Channel:
               # Targeting Spring 2024 Matter release
               ChannelInfoStruct:
@@ -8334,6 +8321,16 @@
               # Targeting Spring 2024 Matter release
               - TargetUpdated
       enums:
+          Thermostat:
+              # Targeting Spring 2024 Matter release
+              - StartOfWeekEnum
+              - TemperatureSetpointHoldEnum
+              - ACCapacityFormatEnum
+              - ACCompressorTypeEnum
+              - ACLouverPositionEnum
+              - ACRefrigerantTypeEnum
+              - ACTypeEnum
+              - SetpointChangeSourceEnum
           Channel:
               # Targeting Spring 2024 Matter release
               - ChannelTypeEnum
@@ -8358,7 +8355,6 @@
                   - UseActiveLocale
               HourFormatEnum:
                   - UseActiveLocale
->>>>>>> 1583a24c
       bitmaps:
           NetworkCommissioning:
               # Targeting Spring 2024 Matter release
@@ -8366,7 +8362,6 @@
           Scenes:
               # Targeting Spring 2024 Matter release
               - NameSupportBitmap
-<<<<<<< HEAD
           Thermostat:
               # Targeting Spring 2024 Matter release
               - ACErrorCodeBitmap
@@ -8374,11 +8369,9 @@
               - ProgrammingOperationModeBitmap
               - RelayStateBitmap
               - RemoteSensingBitmap
-=======
           Channel:
               # Targeting Spring 2024 Matter release
               - RecordingFlagBitmap
->>>>>>> 1583a24c
       bitmap values:
           OnOff:
               Feature:
