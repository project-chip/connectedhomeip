--- conflicted
+++ resolved
@@ -7737,17 +7737,14 @@
           PumpConfigurationAndControl:
               PumpStatusBitmap:
                   - SupplyFault
-<<<<<<< HEAD
           Scenes:
               CopyModeBitmap:
                   - CopyAllScenes
               NameSupportBitmap:
                   - SceneNames
-=======
           SoftwareDiagnostics:
               Feature:
                   - Watermarks
->>>>>>> 5c9d8e87
   deprecated:
       bitmaps:
           Scenes:
