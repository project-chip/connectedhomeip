--- conflicted
+++ resolved
@@ -7730,14 +7730,11 @@
   versions: "future"
   introduced:
       bitmaps:
-<<<<<<< HEAD
           Scenes:
               - CopyModeBitmap
               - NameSupportBitmap
-=======
           AdministratorCommissioning:
               - Feature
->>>>>>> 07309d5e
       bitmap values:
           PumpConfigurationAndControl:
               PumpStatusBitmap:
