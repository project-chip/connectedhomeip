{{#chip_tests tests}}
{{#chip_tests_items}}
- (void)testSendCluster{{parent.filename}}_{{asTestIndex index}}_{{asUpperCamelCase command}}
{
    XCTestExpectation * expectation = [self expectationWithDescription:@"{{label}}"];
{{#if (isTestOnlyCluster cluster)}}
{{> (asTestSuiteSimulatedClusterCommandPartial command)}}
{{else}}
    CHIPDevice * device = GetPairedDevice(kDeviceId);
    dispatch_queue_t queue = dispatch_get_main_queue();
    CHIP{{asUpperCamelCase cluster}} * cluster = [[CHIP{{asUpperCamelCase cluster}} alloc] initWithDevice:device endpoint:{{endpoint}} queue:queue];
    XCTAssertNotNil(cluster);

    {{#if isReadAttribute}}
    {{else}}
    {{#chip_tests_item_parameters}}
    {{#if (isString type)}}
    {{#if (isOctetString type)}}
    NSString * {{asLowerCamelCase name}}ArgumentString= @"{{definedValue}}";
    NSData * {{asLowerCamelCase name}}Argument = [{{asLowerCamelCase name}}ArgumentString dataUsingEncoding:NSUTF8StringEncoding];
    {{else}}
    NSString * {{asLowerCamelCase name}}Argument= @"{{definedValue}}";
    {{/if}}
    {{else}}
    {{chipType}} {{asLowerCamelCase name}}Argument = {{definedValue}}{{asTypeLiteralSuffix chipType}};
    {{/if}}
    {{/chip_tests_item_parameters}}
    {{/if}}
    {{#if isCommand}}
    [cluster {{asLowerCamelCase command}}:{{#chip_tests_item_parameters}}{{#not_first}}{{asLowerCamelCase name}}:{{/not_first}}{{asLowerCamelCase name}}Argument {{#last}}responseHandler:{{/last}}{{/chip_tests_item_parameters}}^(NSError * err, NSDictionary * values) {
    {{else if isSubscribeAttribute}}
    __block bool initialReportReceived = false;
    [cluster reportAttribute{{asUpperCamelCase attribute}}WithResponseHandler:^(NSError * err, NSDictionary * values) {
        NSLog(@"Reporting Test Report: %@", err);
        XCTAssertEqual(err.code, 0);
        {{> process_response_value}}
        initialReportReceived = true;
    }];

    [cluster configureAttribute{{asUpperCamelCase attribute}}WithMinInterval:{{minInterval}}
                                                                 maxInterval:{{maxInterval}}
                                                             responseHandler:^(NSError * err, NSDictionary * values) {
    {{else if isReadAttribute}}
    [cluster readAttribute{{asUpperCamelCase attribute}}WithResponseHandler:^(NSError * err, NSDictionary * values) {
    {{else if isWriteAttribute}}
    [cluster writeAttribute{{asUpperCamelCase attribute}}WithValue:{{#chip_tests_item_parameters}}{{asLowerCamelCase name}}Argument{{/chip_tests_item_parameters}} responseHandler:^(NSError * err, NSDictionary * values) {
    {{/if}}
        NSLog(@"{{label}} Error: %@", err);

        {{#if optional}}
        if (err.code == CHIPErrorCodeUnsupportedAttribute) {
            [expectation fulfill];
            return;
        }
        {{/if}}

        XCTAssertEqual(err.code, {{response.error}});
        {{#unless (isStrEqual "0" response.error)}}
        [expectation fulfill];
        {{else}}
        {{#unless isSubscribeAttribute}}
        {{> process_response_value}}
        {{else}}
<<<<<<< HEAD
        {{#if (isString type)}}
        {{#if (isOctetString type)}}
        NSString * {{asLowerCamelCase name}}ArgumentString= @"{{expectedValue}}";
        NSData * {{asLowerCamelCase name}}Argument = [{{asLowerCamelCase name}}ArgumentString dataUsingEncoding:NSUTF8StringEncoding];
        XCTAssertTrue([values[@"{{#if parent.isReadAttribute}}value{{else}}{{name}}{{/if}}"] isEqualToData:{{asLowerCamelCase name}}Argument]);
        {{else}}
        NSString * {{asLowerCamelCase name}}Argument= @"{{expectedValue}}";
        XCTAssertTrue([values[@"{{#if parent.isReadAttribute}}value{{else}}{{name}}{{/if}}"] isEqualToString:{{asLowerCamelCase name}}Argument]);
        {{/if}}
        {{else}}
        XCTAssertEqual([values[@"{{#if parent.isReadAttribute}}value{{else}}{{name}}{{/if}}"] {{asObjectiveCNumberType "" type true}}Value], {{expectedValue}}{{asTypeLiteralSuffix}});
        {{/if}}
        {{/if}}
        {{/if}}
        {{#if hasExpectedConstraints}}
        {{#if expectedConstraints.minLength}}
        XCTAssertGreaterThanOrEqual([values[@"{{#if parent.isReadAttribute}}value{{else}}{{name}}{{/if}}"] length], {{expectedConstraints.minLength}});
        {{/if}}
        {{#if expectedConstraints.maxLength}}
        XCTAssertLessThanOrEqual([values[@"{{#if parent.isReadAttribute}}value{{else}}{{name}}{{/if}}"] length], {{expectedConstraints.maxLength}});
        {{/if}}
        {{#if expectedConstraints.minValue}}
        XCTAssertGreaterThanOrEqual([values[@"{{#if parent.isReadAttribute}}value{{else}}{{name}}{{/if}}"] {{asObjectiveCNumberType "" type true}}Value], {{expectedConstraints.minValue}});
        {{/if}}
        {{#if expectedConstraints.maxValue}}
        XCTAssertLessThanOrEqual([values[@"{{#if parent.isReadAttribute}}value{{else}}{{name}}{{/if}}"] {{asObjectiveCNumberType "" type true}}Value], {{expectedConstraints.maxValue}});
        {{/if}}
        {{/if}}
        {{/chip_tests_item_response_parameters}}
=======
        XCTAssertEqual(initialReportReceived, true);
        {{/unless}}
>>>>>>> d99edbff
        [expectation fulfill];
        {{/unless}}
    }];

{{/if}}
    [self waitForExpectationsWithTimeout:kTimeoutInSeconds handler:nil];
}
{{/chip_tests_items}}

{{/chip_tests}}<|MERGE_RESOLUTION|>--- conflicted
+++ resolved
@@ -61,40 +61,8 @@
         {{#unless isSubscribeAttribute}}
         {{> process_response_value}}
         {{else}}
-<<<<<<< HEAD
-        {{#if (isString type)}}
-        {{#if (isOctetString type)}}
-        NSString * {{asLowerCamelCase name}}ArgumentString= @"{{expectedValue}}";
-        NSData * {{asLowerCamelCase name}}Argument = [{{asLowerCamelCase name}}ArgumentString dataUsingEncoding:NSUTF8StringEncoding];
-        XCTAssertTrue([values[@"{{#if parent.isReadAttribute}}value{{else}}{{name}}{{/if}}"] isEqualToData:{{asLowerCamelCase name}}Argument]);
-        {{else}}
-        NSString * {{asLowerCamelCase name}}Argument= @"{{expectedValue}}";
-        XCTAssertTrue([values[@"{{#if parent.isReadAttribute}}value{{else}}{{name}}{{/if}}"] isEqualToString:{{asLowerCamelCase name}}Argument]);
-        {{/if}}
-        {{else}}
-        XCTAssertEqual([values[@"{{#if parent.isReadAttribute}}value{{else}}{{name}}{{/if}}"] {{asObjectiveCNumberType "" type true}}Value], {{expectedValue}}{{asTypeLiteralSuffix}});
-        {{/if}}
-        {{/if}}
-        {{/if}}
-        {{#if hasExpectedConstraints}}
-        {{#if expectedConstraints.minLength}}
-        XCTAssertGreaterThanOrEqual([values[@"{{#if parent.isReadAttribute}}value{{else}}{{name}}{{/if}}"] length], {{expectedConstraints.minLength}});
-        {{/if}}
-        {{#if expectedConstraints.maxLength}}
-        XCTAssertLessThanOrEqual([values[@"{{#if parent.isReadAttribute}}value{{else}}{{name}}{{/if}}"] length], {{expectedConstraints.maxLength}});
-        {{/if}}
-        {{#if expectedConstraints.minValue}}
-        XCTAssertGreaterThanOrEqual([values[@"{{#if parent.isReadAttribute}}value{{else}}{{name}}{{/if}}"] {{asObjectiveCNumberType "" type true}}Value], {{expectedConstraints.minValue}});
-        {{/if}}
-        {{#if expectedConstraints.maxValue}}
-        XCTAssertLessThanOrEqual([values[@"{{#if parent.isReadAttribute}}value{{else}}{{name}}{{/if}}"] {{asObjectiveCNumberType "" type true}}Value], {{expectedConstraints.maxValue}});
-        {{/if}}
-        {{/if}}
-        {{/chip_tests_item_response_parameters}}
-=======
         XCTAssertEqual(initialReportReceived, true);
         {{/unless}}
->>>>>>> d99edbff
         [expectation fulfill];
         {{/unless}}
     }];
