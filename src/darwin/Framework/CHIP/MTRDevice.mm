/**
 *
 *    Copyright (c) 2022-2023 Project CHIP Authors
 *
 *    Licensed under the Apache License, Version 2.0 (the "License");
 *    you may not use this file except in compliance with the License.
 *    You may obtain a copy of the License at
 *
 *        http://www.apache.org/licenses/LICENSE-2.0
 *
 *    Unless required by applicable law or agreed to in writing, software
 *    distributed under the License is distributed on an "AS IS" BASIS,
 *    WITHOUT WARRANTIES OR CONDITIONS OF ANY KIND, either express or implied.
 *    See the License for the specific language governing permissions and
 *    limitations under the License.
 */

#import <Matter/MTRDefines.h>
#import <os/lock.h>

#import "MTRAsyncWorkQueue.h"
#import "MTRAttributeSpecifiedCheck.h"
#import "MTRBaseClusters.h"
#import "MTRBaseDevice_Internal.h"
#import "MTRBaseSubscriptionCallback.h"
#import "MTRCluster.h"
#import "MTRClusterConstants.h"
#import "MTRCommandTimedCheck.h"
#import "MTRConversion.h"
#import "MTRDefines_Internal.h"
#import "MTRDeviceConnectivityMonitor.h"
#import "MTRDeviceControllerOverXPC.h"
#import "MTRDeviceController_Internal.h"
#import "MTRDevice_Internal.h"
#import "MTRError_Internal.h"
#import "MTREventTLVValueDecoder_Internal.h"
#import "MTRLogging_Internal.h"
#import "MTRTimeUtils.h"
#import "MTRUnfairLock.h"
#import "zap-generated/MTRCommandPayloads_Internal.h"

#include "lib/core/CHIPError.h"
#include "lib/core/DataModelTypes.h"
#include <app/ConcreteAttributePath.h>

#include <app/AttributePathParams.h>
#include <app/BufferedReadCallback.h>
#include <app/ClusterStateCache.h>
#include <app/InteractionModelEngine.h>
#include <platform/LockTracker.h>
#include <platform/PlatformManager.h>

typedef void (^MTRDeviceAttributeReportHandler)(NSArray * _Nonnull);

NSString * const MTRPreviousDataKey = @"previousData";
NSString * const MTRDataVersionKey = @"dataVersion";

#define kSecondsToWaitBeforeMarkingUnreachableAfterSettingUpSubscription 10

// Consider moving utility classes to their own file
#pragma mark - Utility Classes
// This class is for storing weak references in a container
@interface MTRWeakReference<ObjectType> : NSObject
+ (instancetype)weakReferenceWithObject:(ObjectType)object;
- (instancetype)initWithObject:(ObjectType)object;
- (ObjectType)strongObject; // returns strong object or NULL
@end

@interface MTRWeakReference () {
@private
    __weak id _object;
}
@end

@implementation MTRWeakReference
- (instancetype)initWithObject:(id)object
{
    if (self = [super init]) {
        _object = object;
    }
    return self;
}
+ (instancetype)weakReferenceWithObject:(id)object
{
    return [[self alloc] initWithObject:object];
}
- (id)strongObject
{
    return _object;
}
@end

NSNumber * MTRClampedNumber(NSNumber * aNumber, NSNumber * min, NSNumber * max)
{
    if ([aNumber compare:min] == NSOrderedAscending) {
        return min;
    } else if ([aNumber compare:max] == NSOrderedDescending) {
        return max;
    }
    return aNumber;
}

#pragma mark - SubscriptionCallback class declaration
using namespace chip;
using namespace chip::app;
using namespace chip::Protocols::InteractionModel;

typedef void (^FirstReportHandler)(void);

namespace {

class SubscriptionCallback final : public MTRBaseSubscriptionCallback {
public:
    SubscriptionCallback(DataReportCallback attributeReportCallback, DataReportCallback eventReportCallback,
        ErrorCallback errorCallback, MTRDeviceResubscriptionScheduledHandler resubscriptionCallback,
        SubscriptionEstablishedHandler subscriptionEstablishedHandler, OnDoneHandler onDoneHandler,
        UnsolicitedMessageFromPublisherHandler unsolicitedMessageFromPublisherHandler, ReportBeginHandler reportBeginHandler,
        ReportEndHandler reportEndHandler)
        : MTRBaseSubscriptionCallback(attributeReportCallback, eventReportCallback, errorCallback, resubscriptionCallback,
            subscriptionEstablishedHandler, onDoneHandler, unsolicitedMessageFromPublisherHandler, reportBeginHandler,
            reportEndHandler)
    {
    }

private:
    void OnEventData(const EventHeader & aEventHeader, TLV::TLVReader * apData, const StatusIB * apStatus) override;

    void OnAttributeData(const ConcreteDataAttributePath & aPath, TLV::TLVReader * apData, const StatusIB & aStatus) override;
};

} // anonymous namespace

#pragma mark - MTRDevice
typedef NS_ENUM(NSUInteger, MTRInternalDeviceState) {
    // Unsubscribed means we do not have a subscription and are not trying to set one up.
    MTRInternalDeviceStateUnsubscribed = 0,
    // Subscribing means we are actively trying to establish our initial subscription (e.g. doing
    // DNS-SD discovery, trying to establish CASE to the peer, getting priming reports, etc).
    MTRInternalDeviceStateSubscribing = 1,
    // InitialSubscriptionEstablished means we have at some point finished setting up a
    // subscription.  That subscription may have dropped since then, but if so it's the ReadClient's
    // responsibility to re-establish it.
    MTRInternalDeviceStateInitalSubscriptionEstablished = 2,
};

// Utility methods for working with MTRInternalDeviceState, located near the
// enum so it's easier to notice that they need to stay in sync.
namespace {
bool HadSubscriptionEstablishedOnce(MTRInternalDeviceState state)
{
    return state >= MTRInternalDeviceStateInitalSubscriptionEstablished;
}

bool NeedToStartSubscriptionSetup(MTRInternalDeviceState state)
{
    return state <= MTRInternalDeviceStateUnsubscribed;
}
} // anonymous namespace

typedef NS_ENUM(NSUInteger, MTRDeviceExpectedValueFieldIndex) {
    MTRDeviceExpectedValueFieldExpirationTimeIndex = 0,
    MTRDeviceExpectedValueFieldValueIndex = 1,
    MTRDeviceExpectedValueFieldIDIndex = 2
};

typedef NS_ENUM(NSUInteger, MTRDeviceReadRequestFieldIndex) {
    MTRDeviceReadRequestFieldPathIndex = 0,
    MTRDeviceReadRequestFieldParamsIndex = 1
};

typedef NS_ENUM(NSUInteger, MTRDeviceWriteRequestFieldIndex) {
    MTRDeviceWriteRequestFieldPathIndex = 0,
    MTRDeviceWriteRequestFieldValueIndex = 1,
    MTRDeviceWriteRequestFieldTimeoutIndex = 2,
    MTRDeviceWriteRequestFieldExpectedValueIDIndex = 3,
};

typedef NS_ENUM(NSUInteger, MTRDeviceWorkItemBatchingID) {
    MTRDeviceWorkItemBatchingReadID = 1,
    MTRDeviceWorkItemBatchingWriteID = 2,
};

typedef NS_ENUM(NSUInteger, MTRDeviceWorkItemDuplicateTypeID) {
    MTRDeviceWorkItemDuplicateReadTypeID = 1,
};

@implementation MTRDeviceClusterData {
    NSMutableDictionary<NSNumber *, MTRDeviceDataValueDictionary> * _attributes;
}

static NSString * const sDataVersionKey = @"dataVersion";
static NSString * const sAttributesKey = @"attributes";

- (void)storeValue:(MTRDeviceDataValueDictionary _Nullable)value forAttribute:(NSNumber *)attribute
{
    _attributes[attribute] = value;
}

- (NSDictionary<NSNumber *, MTRDeviceDataValueDictionary> *)attributes
{
    return _attributes;
}

+ (BOOL)supportsSecureCoding
{
    return YES;
}

- (NSString *)description
{
    return [NSString stringWithFormat:@"<MTRDeviceClusterData: dataVersion %@ attributes count %lu>", _dataVersion, static_cast<unsigned long>(_attributes.count)];
}

- (nullable instancetype)init
{
    return [self initWithDataVersion:nil attributes:nil];
}

// Attributes dictionary is: attributeID => data-value dictionary
- (nullable instancetype)initWithDataVersion:(NSNumber * _Nullable)dataVersion attributes:(NSDictionary<NSNumber *, MTRDeviceDataValueDictionary> * _Nullable)attributes
{
    self = [super init];
    if (self == nil) {
        return nil;
    }

    _dataVersion = [dataVersion copy];
    _attributes = [NSMutableDictionary dictionaryWithCapacity:attributes.count];
    [_attributes addEntriesFromDictionary:attributes];

    return self;
}

- (nullable instancetype)initWithCoder:(NSCoder *)decoder
{
    self = [super init];
    if (self == nil) {
        return nil;
    }

    _dataVersion = [decoder decodeObjectOfClass:[NSNumber class] forKey:sDataVersionKey];
    if (_dataVersion != nil && ![_dataVersion isKindOfClass:[NSNumber class]]) {
        MTR_LOG_ERROR("MTRDeviceClusterData got %@ for data version, not NSNumber.", _dataVersion);
        return nil;
    }

    static NSSet * const sAttributeValueClasses = [NSSet setWithObjects:[NSDictionary class], [NSArray class], [NSData class], [NSString class], [NSNumber class], nil];
    _attributes = [decoder decodeObjectOfClasses:sAttributeValueClasses forKey:sAttributesKey];
    if (_attributes != nil && ![_attributes isKindOfClass:[NSDictionary class]]) {
        MTR_LOG_ERROR("MTRDeviceClusterData got %@ for attributes, not NSDictionary.", _attributes);
        return nil;
    }

    return self;
}

- (void)encodeWithCoder:(NSCoder *)coder
{
    [coder encodeObject:self.dataVersion forKey:sDataVersionKey];
    [coder encodeObject:self.attributes forKey:sAttributesKey];
}

- (id)copyWithZone:(NSZone *)zone
{
    return [[MTRDeviceClusterData alloc] initWithDataVersion:_dataVersion attributes:_attributes];
}

- (BOOL)isEqualToClusterData:(MTRDeviceClusterData *)otherClusterData
{
    return [_dataVersion isEqual:otherClusterData.dataVersion] && [_attributes isEqual:otherClusterData.attributes];
}

- (BOOL)isEqual:(id)object
{
    if ([object class] != [self class]) {
        return NO;
    }

    return [self isEqualToClusterData:object];
}

@end

// Minimal time to wait since our last resubscribe failure before we will allow
// a read attempt to prod our subscription.
//
// TODO: Figure out a better value for this, but for now don't allow this to
// happen more often than once every 10 minutes.
#define MTRDEVICE_MIN_RESUBSCRIBE_DUE_TO_READ_INTERVAL_SECONDS (10 * 60)

@interface MTRDevice ()
@property (nonatomic, readonly) os_unfair_lock lock; // protects the caches and device state
// protects against concurrent time updates by guarding timeUpdateScheduled flag which manages time updates scheduling,
// and protects device calls to setUTCTime and setDSTOffset
@property (nonatomic, readonly) os_unfair_lock timeSyncLock;
@property (nonatomic) chip::FabricIndex fabricIndex;
@property (nonatomic) MTRWeakReference<id<MTRDeviceDelegate>> * weakDelegate;
@property (nonatomic) dispatch_queue_t delegateQueue;
@property (nonatomic) NSMutableArray<NSDictionary<NSString *, id> *> * unreportedEvents;
@property (nonatomic) BOOL receivingReport;
@property (nonatomic) BOOL receivingPrimingReport;

// TODO: instead of all the BOOL properties that are some facet of the state, move to internal state machine that has (at least):
//   Actively receiving report
//   Actively receiving priming report

@property (nonatomic) MTRInternalDeviceState internalDeviceState;

#define MTRDEVICE_SUBSCRIPTION_ATTEMPT_MIN_WAIT_SECONDS (1)
#define MTRDEVICE_SUBSCRIPTION_ATTEMPT_MAX_WAIT_SECONDS (3600)
@property (nonatomic) uint32_t lastSubscriptionAttemptWait;

/**
 * If reattemptingSubscription is true, that means that we have failed to get a
 * CASE session for the publisher and are now waiting to try again.  In this
 * state we never have subscriptionActive true or a non-null currentReadClient.
 */
@property (nonatomic) BOOL reattemptingSubscription;

// Expected value cache is attributePath => NSArray of [NSDate of expiration time, NSDictionary of value, expected value ID]
//   - See MTRDeviceExpectedValueFieldIndex for the definitions of indices into this array.
// See MTRDeviceResponseHandler definition for value dictionary details.
@property (nonatomic) NSMutableDictionary<MTRAttributePath *, NSArray *> * expectedValueCache;

// This is a monotonically increasing value used when adding entries to expectedValueCache
// Currently used/updated only in _getAttributesToReportWithNewExpectedValues:expirationTime:expectedValueID:
@property (nonatomic) uint64_t expectedValueNextID;

@property (nonatomic) BOOL expirationCheckScheduled;

@property (nonatomic) BOOL timeUpdateScheduled;

@property (nonatomic) NSDate * estimatedStartTimeFromGeneralDiagnosticsUpTime;

@property (nonatomic) NSMutableDictionary * temporaryMetaDataCache;

/**
 * If currentReadClient is non-null, that means that we successfully
 * called SendAutoResubscribeRequest on the ReadClient and have not yet gotten
 * an OnDone for that ReadClient.
 */
@property (nonatomic) ReadClient * currentReadClient;
@property (nonatomic) SubscriptionCallback * currentSubscriptionCallback; // valid when and only when currentReadClient is valid

@end

// Declaring selector so compiler won't complain about testing and calling it in _handleReportEnd
#ifdef DEBUG
@protocol MTRDeviceUnitTestDelegate <MTRDeviceDelegate>
- (void)unitTestReportEndForDevice:(MTRDevice *)device;
- (BOOL)unitTestShouldSetUpSubscriptionForDevice:(MTRDevice *)device;
- (BOOL)unitTestShouldSkipExpectedValuesForWrite:(MTRDevice *)device;
- (NSNumber *)unitTestMaxIntervalOverrideForSubscription:(MTRDevice *)device;
- (BOOL)unitTestForceAttributeReportsIfMatchingCache:(MTRDevice *)device;
@end
#endif

@implementation MTRDevice {
#ifdef DEBUG
    NSUInteger _unitTestAttributesReportedSinceLastCheck;
#endif
    BOOL _delegateDeviceCachePrimedCalled;

    // _persistedClusterData stores data that we have already persisted (when we have
    // cluster data persistence enabled).  Nil when we have no persistence enabled.
    NSCache<MTRClusterPath *, MTRDeviceClusterData *> * _Nullable _persistedClusterData;
    // _clusterDataToPersist stores data that needs to be persisted.  If we
    // don't have persistence enabled, this is our only data store.  Nil if we
    // currently have nothing that could need persisting.
    NSMutableDictionary<MTRClusterPath *, MTRDeviceClusterData *> * _Nullable _clusterDataToPersist;
    // _persistedClusters stores the set of "valid" keys into _persistedClusterData.
    // These are keys that could have values in _persistedClusterData even if they don't
    // right now (because they have been evicted).
    NSMutableSet<MTRClusterPath *> * _persistedClusters;

    // When we last failed to subscribe to the device (either via
    // _setupSubscription or via the auto-resubscribe behavior of the
    // ReadClient).  Nil if we have had no such failures.
    NSDate * _Nullable _lastSubscriptionFailureTime;
    MTRDeviceConnectivityMonitor * _connectivityMonitor;

    // This boolean keeps track of any device configuration changes received in an attribute report.
    // If this is true when the report ends, we notify the delegate.
    BOOL _deviceConfigurationChanged;
}

- (instancetype)initWithNodeID:(NSNumber *)nodeID controller:(MTRDeviceController *)controller
{
    if (self = [super init]) {
        _lock = OS_UNFAIR_LOCK_INIT;
        _timeSyncLock = OS_UNFAIR_LOCK_INIT;
        _nodeID = [nodeID copy];
        _fabricIndex = controller.fabricIndex;
        _deviceController = controller;
        _queue
            = dispatch_queue_create("org.csa-iot.matter.framework.device.workqueue", DISPATCH_QUEUE_SERIAL_WITH_AUTORELEASE_POOL);
        _expectedValueCache = [NSMutableDictionary dictionary];
        _asyncWorkQueue = [[MTRAsyncWorkQueue alloc] initWithContext:self];
        _state = MTRDeviceStateUnknown;
        _internalDeviceState = MTRInternalDeviceStateUnsubscribed;
        if (controller.controllerDataStore) {
            _persistedClusterData = [[NSCache alloc] init];
        } else {
            _persistedClusterData = nil;
        }
        _clusterDataToPersist = nil;
        _persistedClusters = [NSMutableSet set];
        MTR_LOG_INFO("%@ init with hex nodeID 0x%016llX", self, _nodeID.unsignedLongLongValue);
    }
    return self;
}

- (NSString *)description
{
    return [NSString
        stringWithFormat:@"<MTRDevice: %p>[fabric: %u, nodeID: 0x%016llX]", self, _fabricIndex, _nodeID.unsignedLongLongValue];
}

+ (MTRDevice *)deviceWithNodeID:(NSNumber *)nodeID controller:(MTRDeviceController *)controller
{
    return [controller deviceForNodeID:nodeID];
}

#pragma mark - Time Synchronization

- (void)_setTimeOnDevice
{
    NSDate * now = [NSDate date];
    // If no date available, error
    if (!now) {
        MTR_LOG_ERROR("%@ Could not retrieve current date. Unable to setUTCTime on endpoints.", self);
        return;
    }

    uint64_t matterEpochTimeMicroseconds = 0;
    if (!DateToMatterEpochMicroseconds(now, matterEpochTimeMicroseconds)) {
        MTR_LOG_ERROR("%@ Could not convert NSDate (%@) to Matter Epoch Time. Unable to setUTCTime on endpoints.", self, now);
        return;
    }

    // Set Time on each Endpoint with a Time Synchronization Cluster Server
    NSArray<NSNumber *> * endpointsToSync = [self _endpointsWithTimeSyncClusterServer];
    for (NSNumber * endpoint in endpointsToSync) {
        MTR_LOG_DEBUG("%@ Setting Time on Endpoint %@", self, endpoint);
        [self _setUTCTime:matterEpochTimeMicroseconds withGranularity:MTRTimeSynchronizationGranularityMicrosecondsGranularity forEndpoint:endpoint];

        // Check how many DST offsets this endpoint supports.
        auto dstOffsetsMaxSizePath = [MTRAttributePath attributePathWithEndpointID:endpoint clusterID:@(MTRClusterIDTypeTimeSynchronizationID) attributeID:@(MTRAttributeIDTypeClusterTimeSynchronizationAttributeDSTOffsetListMaxSizeID)];
        auto dstOffsetsMaxSize = [self readAttributeWithEndpointID:dstOffsetsMaxSizePath.endpoint clusterID:dstOffsetsMaxSizePath.cluster attributeID:dstOffsetsMaxSizePath.attribute params:nil];
        if (dstOffsetsMaxSize == nil) {
            // This endpoint does not support TZ, so won't support SetDSTOffset.
            MTR_LOG_DEFAULT("%@ Unable to SetDSTOffset on endpoint %@, since it does not support the TZ feature", self, endpoint);
            continue;
        }
        auto attrReport = [[MTRAttributeReport alloc] initWithResponseValue:@{
            MTRAttributePathKey : dstOffsetsMaxSizePath,
            MTRDataKey : dstOffsetsMaxSize,
        }
                                                                      error:nil];
        uint8_t maxOffsetCount;
        if (attrReport == nil) {
            MTR_LOG_ERROR("%@ DSTOffsetListMaxSize value on endpoint %@ is invalid. Defaulting to 1.", self, endpoint);
            maxOffsetCount = 1;
        } else {
            NSNumber * maxOffsetCountAsNumber = attrReport.value;
            maxOffsetCount = maxOffsetCountAsNumber.unsignedCharValue;
            if (maxOffsetCount == 0) {
                MTR_LOG_ERROR("%@ DSTOffsetListMaxSize value on endpoint %@ is 0, which is not allowed. Defaulting to 1.", self, endpoint);
                maxOffsetCount = 1;
            }
        }
        auto * dstOffsets = MTRComputeDSTOffsets(maxOffsetCount);
        if (dstOffsets == nil) {
            MTR_LOG_ERROR("%@ Could not retrieve DST offset information. Unable to setDSTOffset on endpoint %@.", self, endpoint);
            continue;
        }

        [self _setDSTOffsets:dstOffsets forEndpoint:endpoint];
    }
}

- (void)_scheduleNextUpdate:(UInt64)nextUpdateInSeconds
{
    MTRWeakReference<MTRDevice *> * weakSelf = [MTRWeakReference weakReferenceWithObject:self];
    dispatch_after(dispatch_time(DISPATCH_TIME_NOW, (int64_t) (nextUpdateInSeconds * NSEC_PER_SEC)), self.queue, ^{
        MTR_LOG_DEBUG("%@ Timer expired, start Device Time Update", self);
        MTRDevice * strongSelf = weakSelf.strongObject;
        if (strongSelf) {
            [strongSelf _performScheduledTimeUpdate];
        } else {
            MTR_LOG_DEBUG("%@ MTRDevice no longer valid. No Timer Scheduled will be scheduled for a Device Time Update.", self);
            return;
        }
    });
    self.timeUpdateScheduled = YES;
    MTR_LOG_DEBUG("%@ Timer Scheduled for next Device Time Update, in %llu seconds", self, nextUpdateInSeconds);
}

// Time Updates are a day apart (this can be changed in the future)
#define MTR_DEVICE_TIME_UPDATE_DEFAULT_WAIT_TIME_SEC (24 * 60 * 60)
// assume lock is held
- (void)_updateDeviceTimeAndScheduleNextUpdate
{
    os_unfair_lock_assert_owner(&self->_timeSyncLock);
    if (self.timeUpdateScheduled) {
        MTR_LOG_DEBUG("%@ Device Time Update already scheduled", self);
        return;
    }

    [self _setTimeOnDevice];
    [self _scheduleNextUpdate:MTR_DEVICE_TIME_UPDATE_DEFAULT_WAIT_TIME_SEC];
}

- (void)_performScheduledTimeUpdate
{
    std::lock_guard lock(_timeSyncLock);
    // Device needs to still be reachable
    if (self.state != MTRDeviceStateReachable) {
        MTR_LOG_DEBUG("%@ Device is not reachable, canceling Device Time Updates.", self);
        return;
    }
    // Device must not be invalidated
    if (!self.timeUpdateScheduled) {
        MTR_LOG_DEBUG("%@ Device Time Update is no longer scheduled, MTRDevice may have been invalidated.", self);
        return;
    }
    self.timeUpdateScheduled = NO;
    [self _updateDeviceTimeAndScheduleNextUpdate];
}

- (NSArray<NSNumber *> *)_endpointsWithTimeSyncClusterServer
{
    auto partsList = [self readAttributeWithEndpointID:@(0) clusterID:@(MTRClusterIDTypeDescriptorID) attributeID:@(MTRAttributeIDTypeClusterDescriptorAttributePartsListID) params:nil];
    NSMutableArray<NSNumber *> * endpointsOnDevice = [self arrayOfNumbersFromAttributeValue:partsList];
    if (!endpointsOnDevice) {
        endpointsOnDevice = [[NSMutableArray<NSNumber *> alloc] init];
    }
    // Add Root node!
    [endpointsOnDevice addObject:@(0)];

    NSMutableArray<NSNumber *> * endpointsWithTimeSyncCluster = [[NSMutableArray<NSNumber *> alloc] init];
    for (NSNumber * endpoint in endpointsOnDevice) {
        // Get list of server clusters on endpoint
        auto clusterList = [self readAttributeWithEndpointID:endpoint clusterID:@(MTRClusterIDTypeDescriptorID) attributeID:@(MTRAttributeIDTypeClusterDescriptorAttributeServerListID) params:nil];
        NSArray<NSNumber *> * clusterArray = [self arrayOfNumbersFromAttributeValue:clusterList];

        if (clusterArray && [clusterArray containsObject:@(MTRClusterIDTypeTimeSynchronizationID)]) {
            [endpointsWithTimeSyncCluster addObject:endpoint];
        }
    }
    MTR_LOG_DEBUG("%@ Device has following endpoints with Time Sync Cluster Server: %@", self, endpointsWithTimeSyncCluster);
    return endpointsWithTimeSyncCluster;
}

- (void)_setUTCTime:(UInt64)matterEpochTime withGranularity:(uint8_t)granularity forEndpoint:(NSNumber *)endpoint
{
    MTR_LOG_DEBUG(" %@ _setUTCTime with matterEpochTime: %llu, endpoint %@", self, matterEpochTime, endpoint);
    MTRTimeSynchronizationClusterSetUTCTimeParams * params = [[MTRTimeSynchronizationClusterSetUTCTimeParams
        alloc] init];
    params.utcTime = @(matterEpochTime);
    params.granularity = @(granularity);
    auto setUTCTimeResponseHandler = ^(id _Nullable response, NSError * _Nullable error) {
        if (error) {
            MTR_LOG_ERROR("%@ _setUTCTime failed on endpoint %@, with parameters %@, error: %@", self, endpoint, params, error);
        }
    };

    [self _invokeKnownCommandWithEndpointID:endpoint
                                  clusterID:@(MTRClusterIDTypeTimeSynchronizationID)
                                  commandID:@(MTRCommandIDTypeClusterTimeSynchronizationCommandSetUTCTimeID)
                             commandPayload:params
                             expectedValues:nil
                      expectedValueInterval:nil
                         timedInvokeTimeout:nil
                serverSideProcessingTimeout:params.serverSideProcessingTimeout
                              responseClass:nil
                                      queue:self.queue
                                 completion:setUTCTimeResponseHandler];
}

- (void)_setDSTOffsets:(NSArray<MTRTimeSynchronizationClusterDSTOffsetStruct *> *)dstOffsets forEndpoint:(NSNumber *)endpoint
{
    MTR_LOG_DEBUG("%@ _setDSTOffsets with offsets: %@, endpoint %@",
        self, dstOffsets, endpoint);

    MTRTimeSynchronizationClusterSetDSTOffsetParams * params = [[MTRTimeSynchronizationClusterSetDSTOffsetParams
        alloc] init];
    params.dstOffset = dstOffsets;

    auto setDSTOffsetResponseHandler = ^(id _Nullable response, NSError * _Nullable error) {
        if (error) {
            MTR_LOG_ERROR("%@ _setDSTOffsets failed on endpoint %@, with parameters %@, error: %@", self, endpoint, params, error);
        }
    };

    [self _invokeKnownCommandWithEndpointID:endpoint
                                  clusterID:@(MTRClusterIDTypeTimeSynchronizationID)
                                  commandID:@(MTRCommandIDTypeClusterTimeSynchronizationCommandSetDSTOffsetID)
                             commandPayload:params
                             expectedValues:nil
                      expectedValueInterval:nil
                         timedInvokeTimeout:nil
                serverSideProcessingTimeout:params.serverSideProcessingTimeout
                              responseClass:nil
                                      queue:self.queue
                                 completion:setDSTOffsetResponseHandler];
}

- (NSMutableArray<NSNumber *> *)arrayOfNumbersFromAttributeValue:(NSDictionary *)dataDictionary
{
    if (![MTRArrayValueType isEqual:dataDictionary[MTRTypeKey]]) {
        return nil;
    }

    id value = dataDictionary[MTRValueKey];
    if (![value isKindOfClass:NSArray.class]) {
        return nil;
    }

    NSArray * valueArray = value;
    __auto_type outputArray = [NSMutableArray<NSNumber *> arrayWithCapacity:valueArray.count];

    for (id item in valueArray) {
        if (![item isKindOfClass:NSDictionary.class]) {
            return nil;
        }

        NSDictionary * itemDictionary = item;
        id data = itemDictionary[MTRDataKey];
        if (![data isKindOfClass:NSDictionary.class]) {
            return nil;
        }

        NSDictionary * dataDictionary = data;
        id dataType = dataDictionary[MTRTypeKey];
        id dataValue = dataDictionary[MTRValueKey];
        if (![dataType isKindOfClass:NSString.class] || ![dataValue isKindOfClass:NSNumber.class]) {
            return nil;
        }
        [outputArray addObject:dataValue];
    }
    return outputArray;
}

#pragma mark Subscription and delegate handling

// subscription intervals are in seconds
#define MTR_DEVICE_SUBSCRIPTION_MAX_INTERVAL_MIN (1 * 60) // 1 minute (for now)
#define MTR_DEVICE_SUBSCRIPTION_MAX_INTERVAL_MAX (60 * 60) // 60 minutes

- (void)setDelegate:(id<MTRDeviceDelegate>)delegate queue:(dispatch_queue_t)queue
{
    MTR_LOG_INFO("%@ setDelegate %@", self, delegate);

    BOOL setUpSubscription = YES;

    // For unit testing only
#ifdef DEBUG
    id testDelegate = delegate;
    if ([testDelegate respondsToSelector:@selector(unitTestShouldSetUpSubscriptionForDevice:)]) {
        setUpSubscription = [testDelegate unitTestShouldSetUpSubscriptionForDevice:self];
    }
#endif

    std::lock_guard lock(_lock);

    _weakDelegate = [MTRWeakReference weakReferenceWithObject:delegate];
    _delegateQueue = queue;

    // If Check if cache is already primed and client hasn't been informed yet, call the -deviceCachePrimed: callback
    if (!_delegateDeviceCachePrimedCalled && [self _isCachePrimedWithInitialConfigurationData]) {
        [self _callDelegateDeviceCachePrimed];
    }

    if (setUpSubscription) {
        [self _setupSubscription];
    }
}

- (void)invalidate
{
    MTR_LOG_INFO("%@ invalidate", self);

    [_asyncWorkQueue invalidate];

    os_unfair_lock_lock(&self->_timeSyncLock);
    _timeUpdateScheduled = NO;
    os_unfair_lock_unlock(&self->_timeSyncLock);

    os_unfair_lock_lock(&self->_lock);

    _state = MTRDeviceStateUnknown;

    _weakDelegate = nil;

    // Make sure we don't try to resubscribe if we have a pending resubscribe
    // attempt, since we now have no delegate.
    _reattemptingSubscription = NO;

    // We do not change _internalDeviceState here, because we might still have a
    // subscription.  In that case, _internalDeviceState will update when the
    // subscription is actually terminated.

    [self _stopConnectivityMonitoring];

    os_unfair_lock_unlock(&self->_lock);
}

- (void)nodeMayBeAdvertisingOperational
{
    assertChipStackLockedByCurrentThread();

    MTR_LOG_DEFAULT("%@ saw new operational advertisement", self);

    [self _triggerResubscribeWithReason:"operational advertisement seen"
                    nodeLikelyReachable:YES];
}

// Trigger a resubscribe as needed.  nodeLikelyReachable should be YES if we
// have reason to suspect the node is now reachable, NO if we have no idea
// whether it might be.
- (void)_triggerResubscribeWithReason:(const char *)reason nodeLikelyReachable:(BOOL)nodeLikelyReachable
{
    assertChipStackLockedByCurrentThread();

    // We might want to trigger a resubscribe on our existing ReadClient.  Do
    // that outside the scope of our lock, so we're not calling arbitrary code
    // we don't control with the lock held.  This is safe, because we are
    // running on he Matter queue and the ReadClient can't get destroyed while
    // we are on that queue.
    ReadClient * readClientToResubscribe = nullptr;
    SubscriptionCallback * subscriptionCallback = nullptr;

    os_unfair_lock_lock(&self->_lock);

    // Don't change state to MTRDeviceStateReachable, since the device might not
    // in fact be reachable yet; we won't know until we have managed to
    // establish a CASE session.  And at that point, our subscription will
    // trigger the state change as needed.
    if (self.reattemptingSubscription) {
        [self _reattemptSubscriptionNowIfNeeded];
    } else {
        readClientToResubscribe = self->_currentReadClient;
        subscriptionCallback = self->_currentSubscriptionCallback;
    }
    os_unfair_lock_unlock(&self->_lock);

    if (readClientToResubscribe) {
        if (nodeLikelyReachable) {
            // If we have reason to suspect the node is now reachable, reset the
            // backoff timer, so that if this attempt fails we'll try again
            // quickly; it's possible we'll just catch the node at a bad time
            // here (e.g. still booting up), but should try again reasonably quickly.
            subscriptionCallback->ResetResubscriptionBackoff();
        }
        readClientToResubscribe->TriggerResubscribeIfScheduled(reason);
    }
}

// Return YES if we are in a state where, apart from communication issues with
// the device, we will be able to get reports via our subscription.
- (BOOL)_subscriptionAbleToReport
{
    std::lock_guard lock(_lock);
    id<MTRDeviceDelegate> delegate = _weakDelegate.strongObject;
    if (delegate == nil) {
        // No delegate definitely means no subscription.
        return NO;
    }

    // For unit testing only, matching logic in setDelegate
#ifdef DEBUG
    id testDelegate = delegate;
    if ([testDelegate respondsToSelector:@selector(unitTestShouldSetUpSubscriptionForDevice:)]) {
        if (![testDelegate unitTestShouldSetUpSubscriptionForDevice:self]) {
            return NO;
        }
    }
#endif

    // Unfortunately, we currently have no subscriptions over our hacked-up XPC
    // setup.  Try to detect that situation.
    if ([_deviceController isKindOfClass:MTRDeviceControllerOverXPC.class]) {
        return NO;
    }

    return YES;
}

// Notification that read-through was skipped for an attribute read.
- (void)_readThroughSkipped
{
    std::lock_guard lock(_lock);
    if (_state == MTRDeviceStateReachable) {
        // We're getting reports from the device, so there's nothing else to be
        // done here.  We could skip this check, because our "try to
        // resubscribe" code would be a no-op in this case, but then we'd have
        // an extra dispatch in the common case of read-while-subscribed, which
        // is not great for peformance.
        return;
    }

    if (_lastSubscriptionFailureTime == nil) {
        // No need to try to do anything here, because we have never failed a
        // subscription attempt (so we might be in the middle of one now, and no
        // need to prod things along).
        return;
    }

    if ([[NSDate now] timeIntervalSinceDate:_lastSubscriptionFailureTime] < MTRDEVICE_MIN_RESUBSCRIBE_DUE_TO_READ_INTERVAL_SECONDS) {
        // Not enough time has passed since we last tried.  Don't create extra
        // network traffic.
        //
        // TODO: Do we need to worry about this being too spammy in the log if
        // we keep getting reads while not subscribed?  We could add another
        // backoff timer or counter for the log line...
        MTR_LOG_DEBUG("%@ skipping resubscribe from skipped read-through: not enough time has passed since %@", self, _lastSubscriptionFailureTime);
        return;
    }

    // Do the remaining work on the Matter queue, because we may want to touch
    // ReadClient in there.  If the dispatch fails, that's fine; it means our
    // controller has shut down, so nothing to be done.
    [_deviceController asyncDispatchToMatterQueue:^{
        [self _triggerResubscribeWithReason:"read-through skipped while not subscribed" nodeLikelyReachable:NO];
    }
                                     errorHandler:nil];
}

- (BOOL)_callDelegateWithBlock:(void (^)(id<MTRDeviceDelegate>))block
{
    os_unfair_lock_assert_owner(&self->_lock);
    id<MTRDeviceDelegate> delegate = _weakDelegate.strongObject;
    if (delegate) {
        dispatch_async(_delegateQueue, ^{
            block(delegate);
        });
        return YES;
    }
    return NO;
}

- (void)_callDelegateDeviceCachePrimed
{
    os_unfair_lock_assert_owner(&self->_lock);
    _delegateDeviceCachePrimedCalled = [self _callDelegateWithBlock:^(id<MTRDeviceDelegate> delegate) {
        if ([delegate respondsToSelector:@selector(deviceCachePrimed:)]) {
            [delegate deviceCachePrimed:self];
        }
    }];
}

// assume lock is held
- (void)_changeState:(MTRDeviceState)state
{
    os_unfair_lock_assert_owner(&self->_lock);
    MTRDeviceState lastState = _state;
    _state = state;
    if (lastState != state) {
        if (state != MTRDeviceStateReachable) {
            MTR_LOG_INFO("%@ reachability state change %lu => %lu, set estimated start time to nil", self, static_cast<unsigned long>(lastState),
                static_cast<unsigned long>(state));
            _estimatedStartTime = nil;
            _estimatedStartTimeFromGeneralDiagnosticsUpTime = nil;
        } else {
            MTR_LOG_INFO(
                "%@ reachability state change %lu => %lu", self, static_cast<unsigned long>(lastState), static_cast<unsigned long>(state));
        }
        id<MTRDeviceDelegate> delegate = _weakDelegate.strongObject;
        if (delegate) {
            dispatch_async(_delegateQueue, ^{
                [delegate device:self stateChanged:state];
            });
        }
    } else {
        MTR_LOG_INFO(
            "%@ Not reporting reachability state change, since no change in state %lu => %lu", self, static_cast<unsigned long>(lastState), static_cast<unsigned long>(state));
    }
}

// First Time Sync happens 2 minutes after reachability (this can be changed in the future)
#define MTR_DEVICE_TIME_UPDATE_INITIAL_WAIT_TIME_SEC (60 * 2)
- (void)_handleSubscriptionEstablished
{
    os_unfair_lock_lock(&self->_lock);

    // reset subscription attempt wait time when subscription succeeds
    _lastSubscriptionAttemptWait = 0;
    _internalDeviceState = MTRInternalDeviceStateInitalSubscriptionEstablished;

    // As subscription is established, check if the delegate needs to be informed
    if (!_delegateDeviceCachePrimedCalled) {
        [self _callDelegateDeviceCachePrimed];
    }

    [self _changeState:MTRDeviceStateReachable];

    // No need to monitor connectivity after subscription establishment
    [self _stopConnectivityMonitoring];

    os_unfair_lock_unlock(&self->_lock);

    os_unfair_lock_lock(&self->_timeSyncLock);

    if (!self.timeUpdateScheduled) {
        [self _scheduleNextUpdate:MTR_DEVICE_TIME_UPDATE_INITIAL_WAIT_TIME_SEC];
    }

    os_unfair_lock_unlock(&self->_timeSyncLock);
}

- (void)_handleSubscriptionError:(NSError *)error
{
    std::lock_guard lock(_lock);

    _internalDeviceState = MTRInternalDeviceStateUnsubscribed;
    _unreportedEvents = nil;

    [self _changeState:MTRDeviceStateUnreachable];
}

- (void)_handleResubscriptionNeeded
{
    std::lock_guard lock(_lock);

    [self _changeState:MTRDeviceStateUnknown];

    // If we are here, then the ReadClient either just detected a subscription
    // drop or just tried again and failed.  Either way, count it as "tried and
    // failed to subscribe": in the latter case it's actually true, and in the
    // former case we recently had a subscription and do not want to be forcing
    // retries immediately.
    _lastSubscriptionFailureTime = [NSDate now];

    // Set up connectivity monitoring in case network routability changes for the positive, to accellerate resubscription
    [self _setupConnectivityMonitoring];
}

- (void)_handleSubscriptionReset:(NSNumber * _Nullable)retryDelay
{
    std::lock_guard lock(_lock);

    // If we are here, then either we failed to establish initil CASE, or we
    // failed to send the initial SubscribeRequest message, or our ReadClient
    // has given up completely.  Those all count as "we have tried and failed to
    // subscribe".
    _lastSubscriptionFailureTime = [NSDate now];

    // if there is no delegate then also do not retry
    id<MTRDeviceDelegate> delegate = _weakDelegate.strongObject;
    if (!delegate) {
        // NOTE: Do not log anything here: we have been invalidated, and the
        // Matter stack might already be torn down.
        return;
    }

    // don't schedule multiple retries
    if (self.reattemptingSubscription) {
        MTR_LOG_DEFAULT("%@ already reattempting subscription", self);
        return;
    }

    self.reattemptingSubscription = YES;

    NSTimeInterval secondsToWait;
    if (_lastSubscriptionAttemptWait < MTRDEVICE_SUBSCRIPTION_ATTEMPT_MIN_WAIT_SECONDS) {
        _lastSubscriptionAttemptWait = MTRDEVICE_SUBSCRIPTION_ATTEMPT_MIN_WAIT_SECONDS;
        secondsToWait = _lastSubscriptionAttemptWait;
    } else if (retryDelay != nil) {
        // The device responded but is currently busy. Reset our backoff
        // counter, so that we don't end up waiting for a long time if the next
        // attempt fails for some reason, and retry after whatever time period
        // the device told us to use.
        _lastSubscriptionAttemptWait = 0;
        secondsToWait = retryDelay.doubleValue;
        MTR_LOG_INFO("%@ resetting resubscribe attempt counter, and delaying by the server-provided delay: %f",
            self, secondsToWait);
    } else {
        _lastSubscriptionAttemptWait *= 2;
        if (_lastSubscriptionAttemptWait > MTRDEVICE_SUBSCRIPTION_ATTEMPT_MAX_WAIT_SECONDS) {
            _lastSubscriptionAttemptWait = MTRDEVICE_SUBSCRIPTION_ATTEMPT_MAX_WAIT_SECONDS;
        }
        secondsToWait = _lastSubscriptionAttemptWait;
    }

    MTR_LOG_DEFAULT("%@ scheduling to reattempt subscription in %f seconds", self, secondsToWait);
    dispatch_after(dispatch_time(DISPATCH_TIME_NOW, (int64_t) (secondsToWait * NSEC_PER_SEC)), self.queue, ^{
        os_unfair_lock_lock(&self->_lock);
        [self _reattemptSubscriptionNowIfNeeded];
        os_unfair_lock_unlock(&self->_lock);
    });
}

- (void)_reattemptSubscriptionNowIfNeeded
{
    os_unfair_lock_assert_owner(&self->_lock);
    if (!self.reattemptingSubscription) {
        return;
    }

    MTR_LOG_DEFAULT("%@ reattempting subscription", self);
    self.reattemptingSubscription = NO;
    [self _setupSubscription];
}

- (void)_handleUnsolicitedMessageFromPublisher
{
    std::lock_guard lock(_lock);

    [self _changeState:MTRDeviceStateReachable];

    id<MTRDeviceDelegate> delegate = _weakDelegate.strongObject;
    if (delegate) {
        dispatch_async(_delegateQueue, ^{
            if ([delegate respondsToSelector:@selector(deviceBecameActive:)]) {
                [delegate deviceBecameActive:self];
            }
        });
    }

    // in case this is called during exponential back off of subscription
    // reestablishment, this starts the attempt right away
    // TODO: This doesn't really make sense.  If we _don't_ have a live
    // ReadClient how did we get this notification and if we _do_ have an active
    // ReadClient, this call or _setupSubscription would be no-ops.
    [self _reattemptSubscriptionNowIfNeeded];
}

- (void)_markDeviceAsUnreachableIfNeverSubscribed
{
    os_unfair_lock_assert_owner(&self->_lock);

    if (HadSubscriptionEstablishedOnce(_internalDeviceState)) {
        return;
    }

    MTR_LOG_DEFAULT("%@ still not subscribed, marking the device as unreachable", self);
    [self _changeState:MTRDeviceStateUnreachable];
}

- (void)_handleReportBegin
{
    std::lock_guard lock(_lock);

    _receivingReport = YES;
    if (_state != MTRDeviceStateReachable) {
        _receivingPrimingReport = YES;
        [self _changeState:MTRDeviceStateReachable];
    } else {
        _receivingPrimingReport = NO;
    }
}

- (NSDictionary<MTRClusterPath *, MTRDeviceClusterData *> *)_clusterDataToPersistSnapshot
{
    os_unfair_lock_assert_owner(&self->_lock);
    NSMutableDictionary * clusterDataToReturn = [NSMutableDictionary dictionary];
    for (MTRClusterPath * clusterPath in _clusterDataToPersist) {
        clusterDataToReturn[clusterPath] = [_clusterDataToPersist[clusterPath] copy];
    }

    return clusterDataToReturn;
}

- (void)_handleReportEnd
{
    std::lock_guard lock(_lock);
    _receivingReport = NO;
    _receivingPrimingReport = NO;
    _estimatedStartTimeFromGeneralDiagnosticsUpTime = nil;

    BOOL dataStoreExists = _deviceController.controllerDataStore != nil;
    if (dataStoreExists && _clusterDataToPersist != nil && _clusterDataToPersist.count) {
        MTR_LOG_DEFAULT("%@ Storing cluster information (data version and attributes) count: %lu", self, static_cast<unsigned long>(_clusterDataToPersist.count));
        // We're going to hand out these MTRDeviceClusterData objects to our
        // storage implementation, which will try to read them later.  Make sure
        // we snapshot the state here instead of handing out live copies.
        NSDictionary<MTRClusterPath *, MTRDeviceClusterData *> * clusterData = [self _clusterDataToPersistSnapshot];
        [_deviceController.controllerDataStore storeClusterData:clusterData forNodeID:_nodeID];
        for (MTRClusterPath * clusterPath in _clusterDataToPersist) {
            [_persistedClusterData setObject:_clusterDataToPersist[clusterPath] forKey:clusterPath];
            [_persistedClusters addObject:clusterPath];
        }

        // TODO: There is one edge case not handled well here: if the
        // storeClusterData call above fails somehow, and then the data gets
        // evicted from _persistedClusterData, we could end up in a situation
        // where when we page things in from storage we have stale values and
        // hence effectively lose the delta that we failed to persist.
        //
        // The only way to handle this would be to detect it when it happens,
        // then re-subscribe at that point, which would cause the relevant data
        // to be sent to us via the priming read.
        _clusterDataToPersist = nil;
    }

    // After the handling of the report, if we detected a device configuration change, notify the delegate
    // of the same.
    if (_deviceConfigurationChanged) {
        id<MTRDeviceDelegate> delegate = _weakDelegate.strongObject;
        if (delegate) {
            dispatch_async(_delegateQueue, ^{
                if ([delegate respondsToSelector:@selector(deviceConfigurationChanged:)])
                    [delegate deviceConfigurationChanged:self];
            });
        }
        _deviceConfigurationChanged = NO;
    }

// For unit testing only
#ifdef DEBUG
    id delegate = _weakDelegate.strongObject;
    if (delegate) {
        dispatch_async(_delegateQueue, ^{
            if ([delegate respondsToSelector:@selector(unitTestReportEndForDevice:)]) {
                [delegate unitTestReportEndForDevice:self];
            }
        });
    }
#endif
}

// assume lock is held
- (void)_reportAttributes:(NSArray<NSDictionary<NSString *, id> *> *)attributes
{
    os_unfair_lock_assert_owner(&self->_lock);
    if (attributes.count) {
        id<MTRDeviceDelegate> delegate = _weakDelegate.strongObject;
        if (delegate) {
            dispatch_async(_delegateQueue, ^{
                [delegate device:self receivedAttributeReport:attributes];
            });
        }
    }
}

- (void)_handleAttributeReport:(NSArray<NSDictionary<NSString *, id> *> *)attributeReport
{
    std::lock_guard lock(_lock);

    // _getAttributesToReportWithReportedValues will log attribute paths reported
    [self _reportAttributes:[self _getAttributesToReportWithReportedValues:attributeReport]];
}

#ifdef DEBUG
- (void)unitTestInjectEventReport:(NSArray<NSDictionary<NSString *, id> *> *)eventReport
{
    dispatch_async(self.queue, ^{
        [self _handleEventReport:eventReport];
    });
}

- (void)unitTestInjectAttributeReport:(NSArray<NSDictionary<NSString *, id> *> *)attributeReport
{
    dispatch_async(self.queue, ^{
        [self _handleReportBegin];
        [self _handleAttributeReport:attributeReport];
        [self _handleReportEnd];
    });
}
#endif

- (void)_handleEventReport:(NSArray<NSDictionary<NSString *, id> *> *)eventReport
{
    std::lock_guard lock(_lock);

    NSDate * oldEstimatedStartTime = _estimatedStartTime;
    // Combine with previous unreported events, if they exist
    NSMutableArray * reportToReturn;
    if (_unreportedEvents) {
        reportToReturn = _unreportedEvents;
    } else {
        reportToReturn = [NSMutableArray array];
    }
    for (NSDictionary<NSString *, id> * eventDict in eventReport) {
        // Whenever a StartUp event is received, reset the estimated start time
        //   New subscription case
        //     - Starts Unreachable
        //     - Start CASE and send subscription request
        //     - Receive priming report ReportBegin
        //     - Optionally receive UpTime attribute - update time and save start time estimate
        //     - Optionally receive StartUp event
        //       - Set estimated system time from event receipt time, or saved UpTime estimate if exists
        //     - ReportEnd handler clears the saved start time estimate based on UpTime
        //   Subscription dropped from client point of view case
        //     - Starts Unreachable
        //     - Resubscribe happens after some time, and then same as the above
        //   Server resuming subscription after reboot case
        //     - Starts Reachable
        //     - Receive priming report ReportBegin
        //     - Optionally receive UpTime attribute - update time and save value
        //     - Optionally receive StartUp event
        //       - Set estimated system time from event receipt time, or saved UpTime estimate if exists
        //     - ReportEnd handler clears the saved start time estimate based on UpTime
        //   Server resuming subscription after timeout case
        //     - Starts Reachable
        //     - Receive priming report ReportBegin
        //     - Optionally receive UpTime attribute - update time and save value
        //     - ReportEnd handler clears the saved start time estimate based on UpTime
        MTREventPath * eventPath = eventDict[MTREventPathKey];
        BOOL isStartUpEvent = (eventPath.cluster.unsignedLongValue == MTRClusterIDTypeBasicInformationID)
            && (eventPath.event.unsignedLongValue == MTREventIDTypeClusterBasicInformationEventStartUpID);
        if (isStartUpEvent) {
            if (_estimatedStartTimeFromGeneralDiagnosticsUpTime) {
                // If UpTime was received, make use of it as mark of system start time
                MTR_LOG_INFO("%@ StartUp event: set estimated start time forward to %@", self,
                    _estimatedStartTimeFromGeneralDiagnosticsUpTime);
                _estimatedStartTime = _estimatedStartTimeFromGeneralDiagnosticsUpTime;
            } else {
                // If UpTime was not received, reset estimated start time in case of reboot
                MTR_LOG_INFO("%@ StartUp event: set estimated start time to nil", self);
                _estimatedStartTime = nil;
            }
        }

        // If event time is of MTREventTimeTypeSystemUpTime type, then update estimated start time as needed
        NSNumber * eventTimeTypeNumber = eventDict[MTREventTimeTypeKey];
        if (!eventTimeTypeNumber) {
            MTR_LOG_ERROR("%@ Event %@ missing event time type", self, eventDict);
            continue;
        }
        MTREventTimeType eventTimeType = (MTREventTimeType) eventTimeTypeNumber.unsignedIntegerValue;
        if (eventTimeType == MTREventTimeTypeSystemUpTime) {
            NSNumber * eventTimeValueNumber = eventDict[MTREventSystemUpTimeKey];
            if (!eventTimeValueNumber) {
                MTR_LOG_ERROR("%@ Event %@ missing event time value", self, eventDict);
                continue;
            }
            NSTimeInterval eventTimeValue = eventTimeValueNumber.doubleValue;
            NSDate * potentialSystemStartTime = [NSDate dateWithTimeIntervalSinceNow:-eventTimeValue];
            if (!_estimatedStartTime || ([potentialSystemStartTime compare:_estimatedStartTime] == NSOrderedAscending)) {
                _estimatedStartTime = potentialSystemStartTime;
            }
        }

        NSMutableDictionary * eventToReturn = eventDict.mutableCopy;
        if (_receivingPrimingReport) {
            eventToReturn[MTREventIsHistoricalKey] = @(YES);
        } else {
            eventToReturn[MTREventIsHistoricalKey] = @(NO);
        }

        [reportToReturn addObject:eventToReturn];
    }
    if (oldEstimatedStartTime != _estimatedStartTime) {
        MTR_LOG_DEFAULT("%@ updated estimated start time to %@", self, _estimatedStartTime);
    }

    id<MTRDeviceDelegate> delegate = _weakDelegate.strongObject;
    if (delegate) {
        _unreportedEvents = nil;
        dispatch_async(_delegateQueue, ^{
            [delegate device:self receivedEventReport:reportToReturn];
        });
    } else {
        // save unreported events
        _unreportedEvents = reportToReturn;
    }
}

#ifdef DEBUG
- (void)unitTestClearClusterData
{
    std::lock_guard lock(_lock);
    NSAssert(_persistedClusterData != nil, @"Test is not going to test what it thinks is testing!");
    [_persistedClusterData removeAllObjects];
}
#endif

- (nullable MTRDeviceClusterData *)_clusterDataForPath:(MTRClusterPath *)clusterPath
{
    os_unfair_lock_assert_owner(&self->_lock);

    if (_clusterDataToPersist != nil) {
        // Use the "dirty" values, if we have them.
        MTRDeviceClusterData * data = _clusterDataToPersist[clusterPath];
        if (data != nil) {
            return data;
        }
    }

    if (_persistedClusterData != nil) {
        MTRDeviceClusterData * data = [_persistedClusterData objectForKey:clusterPath];
        if (data != nil) {
            return data;
        }
    }

    if (![_persistedClusters containsObject:clusterPath]) {
        // We are not expected to have this cluster, so no point in paging it in
        // loading it from storage.
        return nil;
    }

    NSAssert(_deviceController.controllerDataStore != nil,
        @"How can _persistedClusters have an entry if we have no persistence?");
    NSAssert(_persistedClusterData != nil,
        @"How can _persistedClusterData not exist if we have persisted clusters?");

    // Page in the stored value for the data.
    MTRDeviceClusterData * data = [_deviceController.controllerDataStore getStoredClusterDataForNodeID:_nodeID endpointID:clusterPath.endpoint clusterID:clusterPath.cluster];
    if (data != nil) {
        [_persistedClusterData setObject:data forKey:clusterPath];
    }

    return data;
}

- (NSSet<MTRClusterPath *> *)_knownClusters
{
    os_unfair_lock_assert_owner(&self->_lock);

    // We might have some clusters that have not been persisted at all yet, and
    // some that have been persisted but are still present in
    // _clusterDataToPersist because they have been modified since then.
    NSMutableSet<MTRClusterPath *> * clusterPaths = [_persistedClusters mutableCopy];
    if (_clusterDataToPersist != nil) {
        [clusterPaths unionSet:[NSSet setWithArray:[_clusterDataToPersist allKeys]]];
    }
    return clusterPaths;
}

- (NSDictionary<MTRClusterPath *, NSNumber *> *)_getCachedDataVersions
{
    NSMutableDictionary<MTRClusterPath *, NSNumber *> * dataVersions = [NSMutableDictionary dictionary];
    std::lock_guard lock(_lock);

    for (MTRClusterPath * path in [self _knownClusters]) {
        dataVersions[path] = [self _clusterDataForPath:path].dataVersion;
    }

    MTR_LOG_INFO("%@ _getCachedDataVersions dataVersions count: %lu", self, static_cast<unsigned long>(dataVersions.count));

    return dataVersions;
}

- (MTRDeviceDataValueDictionary _Nullable)_cachedAttributeValueForPath:(MTRAttributePath *)path
{
    os_unfair_lock_assert_owner(&self->_lock);

    // We need an actual MTRClusterPath, not a subsclass, to do _clusterDataForPath.
    auto * clusterPath = [MTRClusterPath clusterPathWithEndpointID:path.endpoint clusterID:path.cluster];

    MTRDeviceClusterData * clusterData = [self _clusterDataForPath:clusterPath];
    if (clusterData == nil) {
        return nil;
    }

    return clusterData.attributes[path.attribute];
}

- (void)_setCachedAttributeValue:(MTRDeviceDataValueDictionary _Nullable)value forPath:(MTRAttributePath *)path
{
    os_unfair_lock_assert_owner(&self->_lock);

    // We need an actual MTRClusterPath, not a subsclass, to do _clusterDataForPath.
    auto * clusterPath = [MTRClusterPath clusterPathWithEndpointID:path.endpoint clusterID:path.cluster];

    MTRDeviceClusterData * clusterData = [self _clusterDataForPath:clusterPath];
    if (clusterData == nil) {
        if (value == nil) {
            // Nothing to do.
            return;
        }

        clusterData = [[MTRDeviceClusterData alloc] init];
    }

    [clusterData storeValue:value forAttribute:path.attribute];

    if (_clusterDataToPersist == nil) {
        _clusterDataToPersist = [NSMutableDictionary dictionary];
    }
    _clusterDataToPersist[clusterPath] = clusterData;
}

- (void)_createDataVersionFilterListFromDictionary:(NSDictionary<MTRClusterPath *, NSNumber *> *)dataVersions dataVersionFilterList:(DataVersionFilter **)dataVersionFilterList count:(size_t *)count sizeReduction:(size_t)sizeReduction
{
    size_t maxDataVersionFilterSize = dataVersions.count;

    // Check if any filter list should be generated
    if (!dataVersions.count || (maxDataVersionFilterSize <= sizeReduction)) {
        *count = 0;
        *dataVersionFilterList = nullptr;
        return;
    }
    maxDataVersionFilterSize -= sizeReduction;

    DataVersionFilter * dataVersionFilterArray = new DataVersionFilter[maxDataVersionFilterSize];
    size_t i = 0;
    for (MTRClusterPath * path in dataVersions) {
        NSNumber * dataVersionNumber = dataVersions[path];
        if (dataVersionNumber) {
            dataVersionFilterArray[i++] = DataVersionFilter(static_cast<chip::EndpointId>(path.endpoint.unsignedShortValue), static_cast<chip::ClusterId>(path.cluster.unsignedLongValue), static_cast<chip::DataVersion>(dataVersionNumber.unsignedLongValue));
        }
        if (i == maxDataVersionFilterSize) {
            break;
        }
    }

    *dataVersionFilterList = dataVersionFilterArray;
    *count = maxDataVersionFilterSize;
}

- (void)_setupConnectivityMonitoring
{
    // Dispatch to own queue first to avoid deadlock with syncGetCompressedFabricID
    dispatch_async(self.queue, ^{
        // Get the required info before setting up the connectivity monitor
        NSNumber * compressedFabricID = [self->_deviceController syncGetCompressedFabricID];
        if (!compressedFabricID) {
            MTR_LOG_INFO("%@ could not get compressed fabricID", self);
            return;
        }

        // Now lock for _connectivityMonitor
        std::lock_guard lock(self->_lock);
        if (self->_connectivityMonitor) {
            // already monitoring
            return;
        }

        self->_connectivityMonitor = [[MTRDeviceConnectivityMonitor alloc] initWithCompressedFabricID:compressedFabricID nodeID:self.nodeID];
        [self->_connectivityMonitor startMonitoringWithHandler:^{
            [self->_deviceController asyncDispatchToMatterQueue:^{
                [self _triggerResubscribeWithReason:"read-through skipped while not subscribed" nodeLikelyReachable:YES];
            }
                                                   errorHandler:nil];
        } queue:self.queue];
    });
}

- (void)_stopConnectivityMonitoring
{
    os_unfair_lock_assert_owner(&_lock);

    if (_connectivityMonitor) {
        [_connectivityMonitor stopMonitoring];
        _connectivityMonitor = nil;
    }
}

// assume lock is held
- (void)_setupSubscription
{
    os_unfair_lock_assert_owner(&self->_lock);

#ifdef DEBUG
    id delegate = _weakDelegate.strongObject;
    Optional<System::Clock::Seconds32> maxIntervalOverride;
    if (delegate) {
        if ([delegate respondsToSelector:@selector(unitTestMaxIntervalOverrideForSubscription:)]) {
            NSNumber * delegateMin = [delegate unitTestMaxIntervalOverrideForSubscription:self];
            maxIntervalOverride.Emplace(delegateMin.unsignedIntValue);
        }
    }
#endif

    // for now just subscribe once
    if (!NeedToStartSubscriptionSetup(_internalDeviceState)) {
        return;
    }

    _internalDeviceState = MTRInternalDeviceStateSubscribing;

    // Set up a timer to mark as not reachable if it takes too long to set up a subscription
    MTRWeakReference<MTRDevice *> * weakSelf = [MTRWeakReference weakReferenceWithObject:self];
    dispatch_after(dispatch_time(DISPATCH_TIME_NOW, static_cast<int64_t>(kSecondsToWaitBeforeMarkingUnreachableAfterSettingUpSubscription) * static_cast<int64_t>(NSEC_PER_SEC)), self.queue, ^{
        MTRDevice * strongSelf = weakSelf.strongObject;
        if (strongSelf != nil) {
            std::lock_guard lock(strongSelf->_lock);
            [strongSelf _markDeviceAsUnreachableIfNeverSubscribed];
        }
    });

    [_deviceController
        getSessionForNode:_nodeID.unsignedLongLongValue
               completion:^(chip::Messaging::ExchangeManager * _Nullable exchangeManager,
                   const chip::Optional<chip::SessionHandle> & session, NSError * _Nullable error,
                   NSNumber * _Nullable retryDelay) {
                   if (error != nil) {
                       MTR_LOG_ERROR("%@ getSessionForNode error %@", self, error);
                       dispatch_async(self.queue, ^{
                           [self _handleSubscriptionError:error];
                           [self _handleSubscriptionReset:retryDelay];
                       });
                       return;
                   }

                   auto callback = std::make_unique<SubscriptionCallback>(
                       ^(NSArray * value) {
                           MTR_LOG_INFO("%@ got attribute report %@", self, value);
                           dispatch_async(self.queue, ^{
                               // OnAttributeData
                               [self _handleAttributeReport:value];
#ifdef DEBUG
                               self->_unitTestAttributesReportedSinceLastCheck += value.count;
#endif
                           });
                       },
                       ^(NSArray * value) {
                           MTR_LOG_INFO("%@ got event report %@", self, value);
                           dispatch_async(self.queue, ^{
                               // OnEventReport
                               [self _handleEventReport:value];
                           });
                       },
                       ^(NSError * error) {
                           MTR_LOG_ERROR("%@ got subscription error %@", self, error);
                           dispatch_async(self.queue, ^{
                               // OnError
                               [self _handleSubscriptionError:error];
                           });
                       },
                       ^(NSError * error, NSNumber * resubscriptionDelay) {
                           MTR_LOG_DEFAULT("%@ got resubscription error %@ delay %@", self, error, resubscriptionDelay);
                           dispatch_async(self.queue, ^{
                               // OnResubscriptionNeeded
                               [self _handleResubscriptionNeeded];
                           });
                       },
                       ^(void) {
                           MTR_LOG_DEFAULT("%@ got subscription established", self);
                           dispatch_async(self.queue, ^{
                               // OnSubscriptionEstablished
                               [self _handleSubscriptionEstablished];
                           });
                       },
                       ^(void) {
                           MTR_LOG_DEFAULT("%@ got subscription done", self);
                           // Drop our pointer to the ReadClient immediately, since
                           // it's about to be destroyed and we don't want to be
                           // holding a dangling pointer.
                           std::lock_guard lock(self->_lock);
                           self->_currentReadClient = nullptr;
                           self->_currentSubscriptionCallback = nullptr;

                           dispatch_async(self.queue, ^{
                               // OnDone
                               [self _handleSubscriptionReset:nil];
                           });
                       },
                       ^(void) {
                           MTR_LOG_DEFAULT("%@ got unsolicited message from publisher", self);
                           dispatch_async(self.queue, ^{
                               // OnUnsolicitedMessageFromPublisher
                               [self _handleUnsolicitedMessageFromPublisher];
                           });
                       },
                       ^(void) {
                           MTR_LOG_DEFAULT("%@ got report begin", self);
                           dispatch_async(self.queue, ^{
                               [self _handleReportBegin];
                           });
                       },
                       ^(void) {
                           MTR_LOG_DEFAULT("%@ got report end", self);
                           dispatch_async(self.queue, ^{
                               [self _handleReportEnd];
                           });
                       });

                   // Set up a cluster state cache.  We just want this for the logic it has for
                   // tracking data versions and event numbers so we minimize the amount of data we
                   // request on resubscribes, so tell it not to store data.
                   auto clusterStateCache = std::make_unique<ClusterStateCache>(*callback.get(),
                       /* highestReceivedEventNumber = */ NullOptional,
                       /* cacheData = */ false);
                   auto readClient = std::make_unique<ReadClient>(InteractionModelEngine::GetInstance(), exchangeManager,
                       clusterStateCache->GetBufferedCallback(), ReadClient::InteractionType::Subscribe);

                   // Subscribe with data version filter list and retry with smaller list if out of packet space
                   CHIP_ERROR err;
                   NSDictionary<MTRClusterPath *, NSNumber *> * dataVersions = [self _getCachedDataVersions];
                   size_t dataVersionFilterListSizeReduction = 0;
                   for (;;) {
                       // Wildcard endpoint, cluster, attribute, event.
                       auto attributePath = std::make_unique<AttributePathParams>();
                       auto eventPath = std::make_unique<EventPathParams>();
                       // We want to get event reports at the minInterval, not the maxInterval.
                       eventPath->mIsUrgentEvent = true;
                       ReadPrepareParams readParams(session.Value());

                       readParams.mMinIntervalFloorSeconds = 0;
                       // Select a max interval based on the device's claimed idle sleep interval.
                       auto idleSleepInterval = std::chrono::duration_cast<System::Clock::Seconds32>(
                           session.Value()->GetRemoteMRPConfig().mIdleRetransTimeout);

                       auto maxIntervalCeilingMin = System::Clock::Seconds32(MTR_DEVICE_SUBSCRIPTION_MAX_INTERVAL_MIN);
                       if (idleSleepInterval < maxIntervalCeilingMin) {
                           idleSleepInterval = maxIntervalCeilingMin;
                       }

                       auto maxIntervalCeilingMax = System::Clock::Seconds32(MTR_DEVICE_SUBSCRIPTION_MAX_INTERVAL_MAX);
                       if (idleSleepInterval > maxIntervalCeilingMax) {
                           idleSleepInterval = maxIntervalCeilingMax;
                       }
#ifdef DEBUG
                       if (maxIntervalOverride.HasValue()) {
                           idleSleepInterval = maxIntervalOverride.Value();
                       }
#endif
                       readParams.mMaxIntervalCeilingSeconds = static_cast<uint16_t>(idleSleepInterval.count());

                       readParams.mpAttributePathParamsList = attributePath.get();
                       readParams.mAttributePathParamsListSize = 1;
                       readParams.mpEventPathParamsList = eventPath.get();
                       readParams.mEventPathParamsListSize = 1;
                       readParams.mKeepSubscriptions = true;
                       readParams.mIsFabricFiltered = false;
                       size_t dataVersionFilterListSize = 0;
                       DataVersionFilter * dataVersionFilterList;
                       [self _createDataVersionFilterListFromDictionary:dataVersions dataVersionFilterList:&dataVersionFilterList count:&dataVersionFilterListSize sizeReduction:dataVersionFilterListSizeReduction];
                       readParams.mDataVersionFilterListSize = dataVersionFilterListSize;
                       readParams.mpDataVersionFilterList = dataVersionFilterList;
                       attributePath.release();
                       eventPath.release();

                       // TODO: Change from local filter list generation to rehydrating ClusterStateCache ot take advantage of existing filter list sorting algorithm

                       // SendAutoResubscribeRequest cleans up the params, even on failure.
                       err = readClient->SendAutoResubscribeRequest(std::move(readParams));
                       if (err == CHIP_NO_ERROR) {
                           break;
                       }

                       // If error is not a "no memory" issue, then break and go through regular resubscribe logic
                       if (err != CHIP_ERROR_NO_MEMORY) {
                           break;
                       }

                       // If "no memory" error is not caused by data version filter list, break as well
                       if (!dataVersionFilterListSize) {
                           break;
                       }

                       // Now "no memory" could mean subscribe request packet space ran out. Reduce size and try again immediately
                       dataVersionFilterListSizeReduction++;
                   }

                   if (err != CHIP_NO_ERROR) {
                       NSError * error = [MTRError errorForCHIPErrorCode:err logContext:self];
                       MTR_LOG_ERROR("%@ SendAutoResubscribeRequest error %@", self, error);
                       dispatch_async(self.queue, ^{
                           [self _handleSubscriptionError:error];
                           [self _handleSubscriptionReset:nil];
                       });

                       return;
                   }

                   MTR_LOG_DEFAULT("%@ Subscribe with data version list size %lu, reduced by %lu", self, (unsigned long) dataVersions.count, (unsigned long) dataVersionFilterListSizeReduction);

                   // Callback and ClusterStateCache and ReadClient will be deleted
                   // when OnDone is called.
                   os_unfair_lock_lock(&self->_lock);
                   self->_currentReadClient = readClient.get();
                   self->_currentSubscriptionCallback = callback.get();
                   os_unfair_lock_unlock(&self->_lock);
                   callback->AdoptReadClient(std::move(readClient));
                   callback->AdoptClusterStateCache(std::move(clusterStateCache));
                   callback.release();
               }];

    // Set up connectivity monitoring in case network becomes routable after any part of the subscription process goes into backoff retries.
    [self _setupConnectivityMonitoring];
}

#ifdef DEBUG
- (NSUInteger)unitTestAttributesReportedSinceLastCheck
{
    NSUInteger attributesReportedSinceLastCheck = _unitTestAttributesReportedSinceLastCheck;
    _unitTestAttributesReportedSinceLastCheck = 0;
    return attributesReportedSinceLastCheck;
}
#endif

#pragma mark Device Interactions

// Helper function to determine whether an attribute has "Changes Omitted" quality, which indicates that past the priming report in
// a subscription, this attribute is not expected to be reported when its value changes
//   * TODO: xml+codegen version to replace this hardcoded list.
static BOOL AttributeHasChangesOmittedQuality(MTRAttributePath * attributePath)
{
    switch (attributePath.cluster.unsignedLongValue) {
    case MTRClusterEthernetNetworkDiagnosticsID:
        switch (attributePath.attribute.unsignedLongValue) {
        case MTRClusterEthernetNetworkDiagnosticsAttributePacketRxCountID:
        case MTRClusterEthernetNetworkDiagnosticsAttributePacketTxCountID:
        case MTRClusterEthernetNetworkDiagnosticsAttributeTxErrCountID:
        case MTRClusterEthernetNetworkDiagnosticsAttributeCollisionCountID:
        case MTRClusterEthernetNetworkDiagnosticsAttributeOverrunCountID:
        case MTRClusterEthernetNetworkDiagnosticsAttributeCarrierDetectID:
        case MTRClusterEthernetNetworkDiagnosticsAttributeTimeSinceResetID:
            return YES;
        default:
            return NO;
        }
    case MTRClusterGeneralDiagnosticsID:
        switch (attributePath.attribute.unsignedLongValue) {
        case MTRClusterGeneralDiagnosticsAttributeUpTimeID:
        case MTRClusterGeneralDiagnosticsAttributeTotalOperationalHoursID:
            return YES;
        default:
            return NO;
        }
    case MTRClusterThreadNetworkDiagnosticsID:
        switch (attributePath.attribute.unsignedLongValue) {
        case MTRClusterThreadNetworkDiagnosticsAttributeOverrunCountID:
        case MTRClusterThreadNetworkDiagnosticsAttributeDetachedRoleCountID:
        case MTRClusterThreadNetworkDiagnosticsAttributeChildRoleCountID:
        case MTRClusterThreadNetworkDiagnosticsAttributeRouterRoleCountID:
        case MTRClusterThreadNetworkDiagnosticsAttributeLeaderRoleCountID:
        case MTRClusterThreadNetworkDiagnosticsAttributeAttachAttemptCountID:
        case MTRClusterThreadNetworkDiagnosticsAttributePartitionIdChangeCountID:
        case MTRClusterThreadNetworkDiagnosticsAttributeBetterPartitionAttachAttemptCountID:
        case MTRClusterThreadNetworkDiagnosticsAttributeParentChangeCountID:
        case MTRClusterThreadNetworkDiagnosticsAttributeTxTotalCountID:
        case MTRClusterThreadNetworkDiagnosticsAttributeTxUnicastCountID:
        case MTRClusterThreadNetworkDiagnosticsAttributeTxBroadcastCountID:
        case MTRClusterThreadNetworkDiagnosticsAttributeTxAckRequestedCountID:
        case MTRClusterThreadNetworkDiagnosticsAttributeTxAckedCountID:
        case MTRClusterThreadNetworkDiagnosticsAttributeTxNoAckRequestedCountID:
        case MTRClusterThreadNetworkDiagnosticsAttributeTxDataCountID:
        case MTRClusterThreadNetworkDiagnosticsAttributeTxDataPollCountID:
        case MTRClusterThreadNetworkDiagnosticsAttributeTxBeaconCountID:
        case MTRClusterThreadNetworkDiagnosticsAttributeTxBeaconRequestCountID:
        case MTRClusterThreadNetworkDiagnosticsAttributeTxOtherCountID:
        case MTRClusterThreadNetworkDiagnosticsAttributeTxRetryCountID:
        case MTRClusterThreadNetworkDiagnosticsAttributeTxDirectMaxRetryExpiryCountID:
        case MTRClusterThreadNetworkDiagnosticsAttributeTxIndirectMaxRetryExpiryCountID:
        case MTRClusterThreadNetworkDiagnosticsAttributeTxErrCcaCountID:
        case MTRClusterThreadNetworkDiagnosticsAttributeTxErrAbortCountID:
        case MTRClusterThreadNetworkDiagnosticsAttributeTxErrBusyChannelCountID:
        case MTRClusterThreadNetworkDiagnosticsAttributeRxTotalCountID:
        case MTRClusterThreadNetworkDiagnosticsAttributeRxUnicastCountID:
        case MTRClusterThreadNetworkDiagnosticsAttributeRxBroadcastCountID:
        case MTRClusterThreadNetworkDiagnosticsAttributeRxDataCountID:
        case MTRClusterThreadNetworkDiagnosticsAttributeRxDataPollCountID:
        case MTRClusterThreadNetworkDiagnosticsAttributeRxBeaconCountID:
        case MTRClusterThreadNetworkDiagnosticsAttributeRxBeaconRequestCountID:
        case MTRClusterThreadNetworkDiagnosticsAttributeRxOtherCountID:
        case MTRClusterThreadNetworkDiagnosticsAttributeRxAddressFilteredCountID:
        case MTRClusterThreadNetworkDiagnosticsAttributeRxDestAddrFilteredCountID:
        case MTRClusterThreadNetworkDiagnosticsAttributeRxDuplicatedCountID:
        case MTRClusterThreadNetworkDiagnosticsAttributeRxErrNoFrameCountID:
        case MTRClusterThreadNetworkDiagnosticsAttributeRxErrUnknownNeighborCountID:
        case MTRClusterThreadNetworkDiagnosticsAttributeRxErrInvalidSrcAddrCountID:
        case MTRClusterThreadNetworkDiagnosticsAttributeRxErrSecCountID:
        case MTRClusterThreadNetworkDiagnosticsAttributeRxErrFcsCountID:
        case MTRClusterThreadNetworkDiagnosticsAttributeRxErrOtherCountID:
            return YES;
        default:
            return NO;
        }
    case MTRClusterWiFiNetworkDiagnosticsID:
        switch (attributePath.attribute.unsignedLongValue) {
        case MTRClusterWiFiNetworkDiagnosticsAttributeRssiID:
        case MTRClusterWiFiNetworkDiagnosticsAttributeBeaconLostCountID:
        case MTRClusterWiFiNetworkDiagnosticsAttributeBeaconRxCountID:
        case MTRClusterWiFiNetworkDiagnosticsAttributePacketMulticastRxCountID:
        case MTRClusterWiFiNetworkDiagnosticsAttributePacketMulticastTxCountID:
        case MTRClusterWiFiNetworkDiagnosticsAttributePacketUnicastRxCountID:
        case MTRClusterWiFiNetworkDiagnosticsAttributePacketUnicastTxCountID:
        case MTRClusterWiFiNetworkDiagnosticsAttributeCurrentMaxRateID:
        case MTRClusterWiFiNetworkDiagnosticsAttributeOverrunCountID:
            return YES;
        default:
            return NO;
        }
    case MTRClusterOperationalCredentialsID:
        switch (attributePath.attribute.unsignedLongValue) {
        case MTRClusterOperationalCredentialsAttributeNOCsID:
        case MTRClusterOperationalCredentialsAttributeTrustedRootCertificatesID:
            return YES;
        default:
            return NO;
        }
    case MTRClusterPowerSourceID:
        switch (attributePath.attribute.unsignedLongValue) {
        case MTRClusterPowerSourceAttributeWiredAssessedInputVoltageID:
        case MTRClusterPowerSourceAttributeWiredAssessedInputFrequencyID:
        case MTRClusterPowerSourceAttributeWiredAssessedCurrentID:
        case MTRClusterPowerSourceAttributeBatVoltageID:
        case MTRClusterPowerSourceAttributeBatPercentRemainingID:
        case MTRClusterPowerSourceAttributeBatTimeRemainingID:
        case MTRClusterPowerSourceAttributeBatTimeToFullChargeID:
        case MTRClusterPowerSourceAttributeBatChargingCurrentID:
            return YES;
        default:
            return NO;
        }
    case MTRClusterTimeSynchronizationID:
        switch (attributePath.attribute.unsignedLongValue) {
        case MTRClusterTimeSynchronizationAttributeUTCTimeID:
        case MTRClusterTimeSynchronizationAttributeLocalTimeID:
            return YES;
        default:
            return NO;
        }
    default:
        return NO;
    }
}

- (NSDictionary<NSString *, id> * _Nullable)readAttributeWithEndpointID:(NSNumber *)endpointID
                                                              clusterID:(NSNumber *)clusterID
                                                            attributeID:(NSNumber *)attributeID
                                                                 params:(MTRReadParams * _Nullable)params
{
    MTRAttributePath * attributePath = [MTRAttributePath attributePathWithEndpointID:endpointID
                                                                           clusterID:clusterID
                                                                         attributeID:attributeID];

    BOOL attributeIsSpecified = MTRAttributeIsSpecified(clusterID.unsignedIntValue, attributeID.unsignedIntValue);
    BOOL hasChangesOmittedQuality;
    if (attributeIsSpecified) {
        hasChangesOmittedQuality = AttributeHasChangesOmittedQuality(attributePath);
    } else {
        if (params == nil) {
            hasChangesOmittedQuality = NO;
        } else {
            hasChangesOmittedQuality = !params.assumeUnknownAttributesReportable;
        }
    }

    // Return current known / expected value right away
    NSDictionary<NSString *, id> * attributeValueToReturn = [self _attributeValueDictionaryForAttributePath:attributePath];

    // Send read request to device if any of the following are true:
    // 1. Subscription not in a state we can expect reports
    // 2. The attribute has the Changes Omitted quality, so we won't get reports for it.
    // 3. The attribute is not in the spec, and the read params asks to assume
    //    an unknown attribute has the Changes Omitted quality.
    if (![self _subscriptionAbleToReport] || hasChangesOmittedQuality) {
        // Read requests container will be a mutable array of items, each being an array containing:
        //   [attribute request path, params]
        // Batching handler should only coalesce when params are equal.

        // For this single read API there's only 1 array item. Use NSNull to stand in for nil params for easy comparison.
        MTRAttributeRequestPath * readRequestPath = [MTRAttributeRequestPath requestPathWithEndpointID:endpointID
                                                                                             clusterID:clusterID
                                                                                           attributeID:attributeID];
        NSArray * readRequestData = @[ readRequestPath, params ?: [NSNull null] ];

        // But first, check if a duplicate read request is already queued and return
        if ([_asyncWorkQueue hasDuplicateForTypeID:MTRDeviceWorkItemDuplicateReadTypeID workItemData:readRequestData]) {
            return attributeValueToReturn;
        }

        NSMutableArray<NSArray *> * readRequests = [NSMutableArray arrayWithObject:readRequestData];

        // Create work item, set ready handler to perform task, then enqueue the work
        MTRAsyncWorkItem * workItem = [[MTRAsyncWorkItem alloc] initWithQueue:self.queue];
        uint64_t workItemID = workItem.uniqueID; // capture only the ID, not the work item
        NSNumber * nodeID = [self nodeID];

        [workItem setBatchingID:MTRDeviceWorkItemBatchingReadID data:readRequests handler:^(id opaqueDataCurrent, id opaqueDataNext) {
            mtr_hide(self); // don't capture self accidentally
            NSMutableArray<NSArray *> * readRequestsCurrent = opaqueDataCurrent;
            NSMutableArray<NSArray *> * readRequestsNext = opaqueDataNext;

            MTRBatchingOutcome outcome = MTRNotBatched;
            while (readRequestsNext.count) {
                // Can only read up to 9 paths at a time, per spec
                if (readRequestsCurrent.count >= 9) {
                    MTR_LOG_INFO("Batching read attribute work item [%llu]: cannot add more work, item is full [0x%016llX:%@:0x%llx:0x%llx]", workItemID, nodeID.unsignedLongLongValue, endpointID, clusterID.unsignedLongLongValue, attributeID.unsignedLongLongValue);
                    return outcome;
                }

                // if params don't match then they cannot be merged
                if (![readRequestsNext[0][MTRDeviceReadRequestFieldParamsIndex]
                        isEqual:readRequestsCurrent[0][MTRDeviceReadRequestFieldParamsIndex]]) {
                    MTR_LOG_INFO("Batching read attribute work item [%llu]: cannot add more work, parameter mismatch [0x%016llX:%@:0x%llx:0x%llx]", workItemID, nodeID.unsignedLongLongValue, endpointID, clusterID.unsignedLongLongValue, attributeID.unsignedLongLongValue);
                    return outcome;
                }

                // merge the next item's first request into the current item's list
                auto readItem = readRequestsNext.firstObject;
                [readRequestsNext removeObjectAtIndex:0];
                [readRequestsCurrent addObject:readItem];
                MTR_LOG_INFO("Batching read attribute work item [%llu]: added %@ (now %tu requests total) [0x%016llX:%@:0x%llx:0x%llx]",
                    workItemID, readItem, readRequestsCurrent.count, nodeID.unsignedLongLongValue, endpointID, clusterID.unsignedLongLongValue, attributeID.unsignedLongLongValue);
                outcome = MTRBatchedPartially;
            }
            NSCAssert(readRequestsNext.count == 0, @"should have batched everything or returned early");
            return MTRBatchedFully;
        }];
        [workItem setDuplicateTypeID:MTRDeviceWorkItemDuplicateReadTypeID handler:^(id opaqueItemData, BOOL * isDuplicate, BOOL * stop) {
            mtr_hide(self); // don't capture self accidentally
            for (NSArray * readItem in readRequests) {
                if ([readItem isEqual:opaqueItemData]) {
                    MTR_LOG_DEFAULT("Read attribute work item [%llu] report duplicate %@ [0x%016llX:%@:0x%llx:0x%llx]", workItemID, readItem, nodeID.unsignedLongLongValue, endpointID, clusterID.unsignedLongLongValue, attributeID.unsignedLongLongValue);
                    *isDuplicate = YES;
                    *stop = YES;
                    return;
                }
            }
            *stop = NO;
        }];
        [workItem setReadyHandler:^(MTRDevice * self, NSInteger retryCount, MTRAsyncWorkCompletionBlock completion) {
            // Sanity check
            if (readRequests.count == 0) {
                MTR_LOG_ERROR("Read attribute work item [%llu] contained no read requests", workItemID);
                completion(MTRAsyncWorkComplete);
                return;
            }

            // Build the attribute paths from the read requests
            NSMutableArray<MTRAttributeRequestPath *> * attributePaths = [NSMutableArray array];
            for (NSArray * readItem in readRequests) {
                NSAssert(readItem.count == 2, @"invalid read attribute item");
                [attributePaths addObject:readItem[MTRDeviceReadRequestFieldPathIndex]];
            }
            // If param is the NSNull stand-in, then just use nil
            id readParamObject = readRequests[0][MTRDeviceReadRequestFieldParamsIndex];
            MTRReadParams * readParams = (![readParamObject isEqual:[NSNull null]]) ? readParamObject : nil;

            MTRBaseDevice * baseDevice = [self newBaseDevice];
            [baseDevice
                readAttributePaths:attributePaths
                        eventPaths:nil
                            params:readParams
                includeDataVersion:YES
                             queue:self.queue
                        completion:^(NSArray<NSDictionary<NSString *, id> *> * _Nullable values, NSError * _Nullable error) {
                            if (values) {
                                // Since the format is the same data-value dictionary, this looks like an
                                // attribute report
                                MTR_LOG_INFO("Read attribute work item [%llu] result: %@  [0x%016llX:%@:0x%llX:0x%llX]", workItemID, values, nodeID.unsignedLongLongValue, endpointID, clusterID.unsignedLongLongValue, attributeID.unsignedLongLongValue);
                                [self _handleAttributeReport:values];
                            }

                            // TODO: better retry logic
                            if (error && (retryCount < 2)) {
                                MTR_LOG_ERROR("Read attribute work item [%llu] failed (will retry): %@   [0x%016llX:%@:0x%llx:0x%llx]", workItemID, error, nodeID.unsignedLongLongValue, endpointID, clusterID.unsignedLongLongValue, attributeID.unsignedLongLongValue);
                                completion(MTRAsyncWorkNeedsRetry);
                            } else {
                                if (error) {
                                    MTR_LOG_DEFAULT("Read attribute work item [%llu] failed (giving up): %@   [0x%016llX:%@:0x%llx:0x%llx]", workItemID, error, nodeID.unsignedLongLongValue, endpointID, clusterID.unsignedLongLongValue, attributeID.unsignedLongLongValue);
                                }
                                completion(MTRAsyncWorkComplete);
                            }
                        }];
        }];
        [_asyncWorkQueue enqueueWorkItem:workItem descriptionWithFormat:@"read %@ 0x%llx 0x%llx", endpointID, clusterID.unsignedLongLongValue, attributeID.unsignedLongLongValue];
    } else {
        [self _readThroughSkipped];
    }

    return attributeValueToReturn;
}

- (void)writeAttributeWithEndpointID:(NSNumber *)endpointID
                           clusterID:(NSNumber *)clusterID
                         attributeID:(NSNumber *)attributeID
                               value:(id)value
               expectedValueInterval:(NSNumber *)expectedValueInterval
                   timedWriteTimeout:(NSNumber * _Nullable)timeout
{
    if (timeout) {
        timeout = MTRClampedNumber(timeout, @(1), @(UINT16_MAX));
    }
    expectedValueInterval = MTRClampedNumber(expectedValueInterval, @(1), @(UINT32_MAX));
    MTRAttributePath * attributePath = [MTRAttributePath attributePathWithEndpointID:endpointID
                                                                           clusterID:clusterID

                                                                         attributeID:attributeID];

    BOOL useValueAsExpectedValue = YES;
#ifdef DEBUG
    os_unfair_lock_lock(&self->_lock);
    id delegate = _weakDelegate.strongObject;
    os_unfair_lock_unlock(&self->_lock);
    if ([delegate respondsToSelector:@selector(unitTestShouldSkipExpectedValuesForWrite:)]) {
        useValueAsExpectedValue = ![delegate unitTestShouldSkipExpectedValuesForWrite:self];
    }
#endif

    uint64_t expectedValueID = 0;
    if (useValueAsExpectedValue) {
        // Commit change into expected value cache
        NSDictionary * newExpectedValueDictionary = @{ MTRAttributePathKey : attributePath, MTRDataKey : value };
        [self setExpectedValues:@[ newExpectedValueDictionary ]
            expectedValueInterval:expectedValueInterval
                  expectedValueID:&expectedValueID];
    }

    MTRAsyncWorkItem * workItem = [[MTRAsyncWorkItem alloc] initWithQueue:self.queue];
    uint64_t workItemID = workItem.uniqueID; // capture only the ID, not the work item
    NSNumber * nodeID = _nodeID;

    // Write request data is an array of items (for now always length 1).  Each
    // item is an array containing:
    //
    //   [ attribute path, value, timedWriteTimeout, expectedValueID ]
    //
    // where expectedValueID is stored as NSNumber and NSNull represents nil timeouts
    auto * writeData = @[ attributePath, [value copy], timeout ?: [NSNull null], @(expectedValueID) ];

    NSMutableArray<NSArray *> * writeRequests = [NSMutableArray arrayWithObject:writeData];

    [workItem setBatchingID:MTRDeviceWorkItemBatchingWriteID data:writeRequests handler:^(id opaqueDataCurrent, id opaqueDataNext) {
        mtr_hide(self); // don't capture self accidentally
        NSMutableArray<NSArray *> * writeRequestsCurrent = opaqueDataCurrent;
        NSMutableArray<NSArray *> * writeRequestsNext = opaqueDataNext;

        if (writeRequestsCurrent.count != 1) {
            // Very unexpected!
            MTR_LOG_ERROR("Batching write attribute work item [%llu]: Unexpected write request count %tu", workItemID, writeRequestsCurrent.count);
            return MTRNotBatched;
        }

        MTRBatchingOutcome outcome = MTRNotBatched;
        while (writeRequestsNext.count) {
            // If paths don't match, we cannot replace the earlier write
            // with the later one.
            if (![writeRequestsNext[0][MTRDeviceWriteRequestFieldPathIndex]
                    isEqual:writeRequestsCurrent[0][MTRDeviceWriteRequestFieldPathIndex]]) {
                MTR_LOG_INFO("Batching write attribute work item [%llu]: cannot replace with next work item due to path mismatch", workItemID);
                return outcome;
            }

            // Replace our one request with the first one from the next item.
            auto writeItem = writeRequestsNext.firstObject;
            [writeRequestsNext removeObjectAtIndex:0];
            [writeRequestsCurrent replaceObjectAtIndex:0 withObject:writeItem];
            MTR_LOG_INFO("Batching write attribute work item [%llu]: replaced with new write value %@ [0x%016llX]",
                workItemID, writeItem, nodeID.unsignedLongLongValue);
            outcome = MTRBatchedPartially;
        }
        NSCAssert(writeRequestsNext.count == 0, @"should have batched everything or returned early");
        return MTRBatchedFully;
    }];
    // The write operation will install a duplicate check handler, to return NO for "isDuplicate". Since a write operation may
    // change values, only read requests after this should be considered for duplicate requests.
    [workItem setDuplicateTypeID:MTRDeviceWorkItemDuplicateReadTypeID handler:^(id opaqueItemData, BOOL * isDuplicate, BOOL * stop) {
        *isDuplicate = NO;
        *stop = YES;
    }];
    [workItem setReadyHandler:^(MTRDevice * self, NSInteger retryCount, MTRAsyncWorkCompletionBlock completion) {
        MTRBaseDevice * baseDevice = [self newBaseDevice];
        // Make sure to use writeRequests here, because that's what our batching
        // handler will modify as needed.
        NSCAssert(writeRequests.count == 1, @"Incorrect number of write requests: %tu", writeRequests.count);

        auto * request = writeRequests[0];
        MTRAttributePath * path = request[MTRDeviceWriteRequestFieldPathIndex];

        id timedWriteTimeout = request[MTRDeviceWriteRequestFieldTimeoutIndex];
        if (timedWriteTimeout == [NSNull null]) {
            timedWriteTimeout = nil;
        }

        [baseDevice
            writeAttributeWithEndpointID:path.endpoint
                               clusterID:path.cluster
                             attributeID:path.attribute
                                   value:request[MTRDeviceWriteRequestFieldValueIndex]
                       timedWriteTimeout:timedWriteTimeout
                                   queue:self.queue
                              completion:^(NSArray<NSDictionary<NSString *, id> *> * _Nullable values, NSError * _Nullable error) {
                                  if (error) {
                                      MTR_LOG_ERROR("Write attribute work item [%llu] failed: %@", workItemID, error);
                                      if (useValueAsExpectedValue) {
                                          NSNumber * expectedValueID = request[MTRDeviceWriteRequestFieldExpectedValueIDIndex];
                                          [self removeExpectedValueForAttributePath:attributePath expectedValueID:expectedValueID.unsignedLongLongValue];
                                      }
                                  }
                                  completion(MTRAsyncWorkComplete);
                              }];
    }];
    [_asyncWorkQueue enqueueWorkItem:workItem descriptionWithFormat:@"write %@ 0x%llx 0x%llx", endpointID, clusterID.unsignedLongLongValue, attributeID.unsignedLongLongValue];
}

- (void)invokeCommandWithEndpointID:(NSNumber *)endpointID
                          clusterID:(NSNumber *)clusterID
                          commandID:(NSNumber *)commandID
                      commandFields:(NSDictionary<NSString *, id> * _Nullable)commandFields
                     expectedValues:(NSArray<NSDictionary<NSString *, id> *> * _Nullable)expectedValues
              expectedValueInterval:(NSNumber * _Nullable)expectedValueInterval
                              queue:(dispatch_queue_t)queue
                         completion:(MTRDeviceResponseHandler)completion
{
    if (commandFields == nil) {
        commandFields = @{
            MTRTypeKey : MTRStructureValueType,
            MTRValueKey : @[],
        };
    }

    [self invokeCommandWithEndpointID:endpointID
                            clusterID:clusterID
                            commandID:commandID
                        commandFields:commandFields
                       expectedValues:expectedValues
                expectedValueInterval:expectedValueInterval
                   timedInvokeTimeout:nil
                                queue:queue
                           completion:completion];
}

- (void)invokeCommandWithEndpointID:(NSNumber *)endpointID
                          clusterID:(NSNumber *)clusterID
                          commandID:(NSNumber *)commandID
                      commandFields:(id)commandFields
                     expectedValues:(NSArray<NSDictionary<NSString *, id> *> * _Nullable)expectedValues
              expectedValueInterval:(NSNumber * _Nullable)expectedValueInterval
                 timedInvokeTimeout:(NSNumber * _Nullable)timeout
                              queue:(dispatch_queue_t)queue
                         completion:(MTRDeviceResponseHandler)completion
{
    // We don't have a way to communicate a non-default invoke timeout
    // here for now.
    // TODO: https://github.com/project-chip/connectedhomeip/issues/24563

    [self _invokeCommandWithEndpointID:endpointID
                             clusterID:clusterID
                             commandID:commandID
                         commandFields:commandFields
                        expectedValues:expectedValues
                 expectedValueInterval:expectedValueInterval
                    timedInvokeTimeout:timeout
           serverSideProcessingTimeout:nil
                                 queue:queue
                            completion:completion];
}

- (void)_invokeCommandWithEndpointID:(NSNumber *)endpointID
                           clusterID:(NSNumber *)clusterID
                           commandID:(NSNumber *)commandID
                       commandFields:(id)commandFields
                      expectedValues:(NSArray<NSDictionary<NSString *, id> *> * _Nullable)expectedValues
               expectedValueInterval:(NSNumber * _Nullable)expectedValueInterval
                  timedInvokeTimeout:(NSNumber * _Nullable)timeout
         serverSideProcessingTimeout:(NSNumber * _Nullable)serverSideProcessingTimeout
                               queue:(dispatch_queue_t)queue
                          completion:(MTRDeviceResponseHandler)completion
{
    if (!expectedValueInterval || ([expectedValueInterval compare:@(0)] == NSOrderedAscending)) {
        expectedValues = nil;
    } else {
        expectedValueInterval = MTRClampedNumber(expectedValueInterval, @(1), @(UINT32_MAX));
    }

    serverSideProcessingTimeout = [serverSideProcessingTimeout copy];
    timeout = [timeout copy];

    if (timeout == nil && MTRCommandNeedsTimedInvoke(clusterID, commandID)) {
        timeout = @(MTR_DEFAULT_TIMED_INTERACTION_TIMEOUT_MS);
    }

    NSDate * cutoffTime;
    if (timeout) {
        cutoffTime = [NSDate dateWithTimeIntervalSinceNow:(timeout.doubleValue / 1000)];
    }

    uint64_t expectedValueID = 0;
    NSMutableArray<MTRAttributePath *> * attributePaths = nil;
    if (expectedValues) {
        [self setExpectedValues:expectedValues expectedValueInterval:expectedValueInterval expectedValueID:&expectedValueID];
        attributePaths = [NSMutableArray array];
        for (NSDictionary<NSString *, id> * expectedValue in expectedValues) {
            [attributePaths addObject:expectedValue[MTRAttributePathKey]];
        }
    }
    MTRAsyncWorkItem * workItem = [[MTRAsyncWorkItem alloc] initWithQueue:self.queue];
    uint64_t workItemID = workItem.uniqueID; // capture only the ID, not the work item
    // The command operation will install a duplicate check handler, to return NO for "isDuplicate". Since a command operation may
    // change values, only read requests after this should be considered for duplicate requests.
    [workItem setDuplicateTypeID:MTRDeviceWorkItemDuplicateReadTypeID handler:^(id opaqueItemData, BOOL * isDuplicate, BOOL * stop) {
        *isDuplicate = NO;
        *stop = YES;
    }];
    [workItem setReadyHandler:^(MTRDevice * self, NSInteger retryCount, MTRAsyncWorkCompletionBlock workCompletion) {
        auto workDone = ^(NSArray<NSDictionary<NSString *, id> *> * _Nullable values, NSError * _Nullable error) {
            dispatch_async(queue, ^{
                completion(values, error);
            });
            if (error && expectedValues) {
                [self removeExpectedValuesForAttributePaths:attributePaths expectedValueID:expectedValueID];
            }
            workCompletion(MTRAsyncWorkComplete);
        };

        NSNumber * timedInvokeTimeout = nil;
        if (timeout) {
            auto * now = [NSDate now];
            if ([now compare:cutoffTime] == NSOrderedDescending) {
                // Our timed invoke timeout has expired already.  Command
                // was queued for too long.  Do not send it out.
                workDone(nil, [MTRError errorForIMStatusCode:Status::Timeout]);
                return;
            }

            // Recompute the actual timeout left, accounting for time spent
            // in our queuing and retries.
            timedInvokeTimeout = @([cutoffTime timeIntervalSinceDate:now] * 1000);
        }
        MTRBaseDevice * baseDevice = [self newBaseDevice];
        [baseDevice
            _invokeCommandWithEndpointID:endpointID
                               clusterID:clusterID
                               commandID:commandID
                           commandFields:commandFields
                      timedInvokeTimeout:timedInvokeTimeout
             serverSideProcessingTimeout:serverSideProcessingTimeout
                                   queue:self.queue
                              completion:^(NSArray<NSDictionary<NSString *, id> *> * _Nullable values, NSError * _Nullable error) {
                                  // Log the data at the INFO level (not usually persisted permanently),
                                  // but make sure we log the work completion at the DEFAULT level.
                                  MTR_LOG_INFO("Invoke work item [%llu] received command response: %@ error: %@", workItemID, values, error);
                                  // TODO: This 5-retry cap is very arbitrary.
                                  // TODO: Should there be some sort of backoff here?
                                  if (error != nil && error.domain == MTRInteractionErrorDomain && error.code == MTRInteractionErrorCodeBusy && retryCount < 5) {
                                      workCompletion(MTRAsyncWorkNeedsRetry);
                                      return;
                                  }

                                  workDone(values, error);
                              }];
    }];
    [_asyncWorkQueue enqueueWorkItem:workItem descriptionWithFormat:@"invoke %@ 0x%llx 0x%llx", endpointID, clusterID.unsignedLongLongValue, commandID.unsignedLongLongValue];
}

- (void)_invokeKnownCommandWithEndpointID:(NSNumber *)endpointID
                                clusterID:(NSNumber *)clusterID
                                commandID:(NSNumber *)commandID
                           commandPayload:(id)commandPayload
                           expectedValues:(NSArray<NSDictionary<NSString *, id> *> * _Nullable)expectedValues
                    expectedValueInterval:(NSNumber * _Nullable)expectedValueInterval
                       timedInvokeTimeout:(NSNumber * _Nullable)timeout
              serverSideProcessingTimeout:(NSNumber * _Nullable)serverSideProcessingTimeout
                            responseClass:(Class _Nullable)responseClass
                                    queue:(dispatch_queue_t)queue
                               completion:(void (^)(id _Nullable response, NSError * _Nullable error))completion
{
    if (![commandPayload respondsToSelector:@selector(_encodeAsDataValue:)]) {
        dispatch_async(queue, ^{
            completion(nil, [MTRError errorForCHIPErrorCode:CHIP_ERROR_INVALID_ARGUMENT]);
        });
        return;
    }

    NSError * encodingError;
    auto * commandFields = [commandPayload _encodeAsDataValue:&encodingError];
    if (commandFields == nil) {
        dispatch_async(queue, ^{
            completion(nil, encodingError);
        });
        return;
    }

    auto responseHandler = ^(NSArray<NSDictionary<NSString *, id> *> * _Nullable values, NSError * _Nullable error) {
        id _Nullable response = nil;
        if (error == nil) {
            if (values.count != 1) {
                error = [NSError errorWithDomain:MTRErrorDomain code:MTRErrorCodeSchemaMismatch userInfo:nil];
            } else if (responseClass != nil) {
                response = [[responseClass alloc] initWithResponseValue:values[0] error:&error];
            }
        }
        completion(response, error);
    };

    [self _invokeCommandWithEndpointID:endpointID
                             clusterID:clusterID
                             commandID:commandID
                         commandFields:commandFields
                        expectedValues:expectedValues
                 expectedValueInterval:expectedValueInterval
                    timedInvokeTimeout:timeout
           serverSideProcessingTimeout:serverSideProcessingTimeout
                                 queue:queue
                            completion:responseHandler];
}

- (void)openCommissioningWindowWithSetupPasscode:(NSNumber *)setupPasscode
                                   discriminator:(NSNumber *)discriminator
                                        duration:(NSNumber *)duration
                                           queue:(dispatch_queue_t)queue
                                      completion:(MTRDeviceOpenCommissioningWindowHandler)completion
{
    auto * baseDevice = [self newBaseDevice];
    [baseDevice openCommissioningWindowWithSetupPasscode:setupPasscode
                                           discriminator:discriminator
                                                duration:duration
                                                   queue:queue
                                              completion:completion];
}

- (void)openCommissioningWindowWithDiscriminator:(NSNumber *)discriminator
                                        duration:(NSNumber *)duration
                                           queue:(dispatch_queue_t)queue
                                      completion:(MTRDeviceOpenCommissioningWindowHandler)completion
{
    auto * baseDevice = [self newBaseDevice];
    [baseDevice openCommissioningWindowWithDiscriminator:discriminator duration:duration queue:queue completion:completion];
}

- (void)downloadLogOfType:(MTRDiagnosticLogType)type
                  timeout:(NSTimeInterval)timeout
                    queue:(dispatch_queue_t)queue
               completion:(void (^)(NSURL * _Nullable url, NSError * _Nullable error))completion
{
    auto * baseDevice = [self newBaseDevice];
    [baseDevice downloadLogOfType:type
                          timeout:timeout
                            queue:queue
                       completion:completion];
}

#pragma mark - Cache management

// assume lock is held
- (void)_checkExpiredExpectedValues
{
    os_unfair_lock_assert_owner(&self->_lock);

    // find expired attributes, and calculate next timer fire date
    NSDate * now = [NSDate date];
    NSDate * nextExpirationDate = nil;
    // Set of NSArray with 2 elements [path, value] - this is used in this method only
    NSMutableSet<NSArray *> * attributeInfoToRemove = [NSMutableSet set];
    for (MTRAttributePath * attributePath in _expectedValueCache) {
        NSArray * expectedValue = _expectedValueCache[attributePath];
        NSDate * attributeExpirationDate = expectedValue[MTRDeviceExpectedValueFieldExpirationTimeIndex];
        if (expectedValue) {
            if ([now compare:attributeExpirationDate] == NSOrderedDescending) {
                // expired - save [path, values] pair to attributeToRemove
                [attributeInfoToRemove addObject:@[ attributePath, expectedValue[MTRDeviceExpectedValueFieldValueIndex] ]];
            } else {
                // get the next expiration date
                if (!nextExpirationDate || [nextExpirationDate compare:attributeExpirationDate] == NSOrderedDescending) {
                    nextExpirationDate = attributeExpirationDate;
                }
            }
        }
    }

    // remove from expected value cache and report attributes as needed
    NSMutableArray * attributesToReport = [NSMutableArray array];
    NSMutableArray * attributePathsToReport = [NSMutableArray array];
    for (NSArray * attributeInfo in attributeInfoToRemove) {
        // compare with known value and mark for report if different
        MTRAttributePath * attributePath = attributeInfo[0];
        NSDictionary * attributeDataValue = attributeInfo[1];
        NSDictionary * cachedAttributeDataValue = [self _cachedAttributeValueForPath:attributePath];
        if (cachedAttributeDataValue
            && ![self _attributeDataValue:attributeDataValue isEqualToDataValue:cachedAttributeDataValue]) {
            [attributesToReport addObject:@{ MTRAttributePathKey : attributePath, MTRDataKey : cachedAttributeDataValue, MTRPreviousDataKey : attributeDataValue }];
            [attributePathsToReport addObject:attributePath];
        }

        _expectedValueCache[attributePath] = nil;
    }

    // log attribute paths
    MTR_LOG_INFO("%@ report from expired expected values %@", self, attributePathsToReport);
    [self _reportAttributes:attributesToReport];

// Have a reasonable minimum wait time for expiration timers
#define MTR_DEVICE_EXPIRATION_CHECK_TIMER_MINIMUM_WAIT_TIME (0.1)

    if (nextExpirationDate && _expectedValueCache.count && !self.expirationCheckScheduled) {
        NSTimeInterval waitTime = [nextExpirationDate timeIntervalSinceDate:now];
        if (waitTime < MTR_DEVICE_EXPIRATION_CHECK_TIMER_MINIMUM_WAIT_TIME) {
            waitTime = MTR_DEVICE_EXPIRATION_CHECK_TIMER_MINIMUM_WAIT_TIME;
        }
        MTRWeakReference<MTRDevice *> * weakSelf = [MTRWeakReference weakReferenceWithObject:self];
        dispatch_after(dispatch_time(DISPATCH_TIME_NOW, (int64_t) (waitTime * NSEC_PER_SEC)), self.queue, ^{
            MTRDevice * strongSelf = weakSelf.strongObject;
            [strongSelf _performScheduledExpirationCheck];
        });
    }
}

- (void)_performScheduledExpirationCheck
{
    std::lock_guard lock(_lock);

    self.expirationCheckScheduled = NO;
    [self _checkExpiredExpectedValues];
}

// Get attribute value dictionary for an attribute path from the right cache
- (NSDictionary<NSString *, id> *)_attributeValueDictionaryForAttributePath:(MTRAttributePath *)attributePath
{
    std::lock_guard lock(_lock);

    // First check expected value cache
    NSArray * expectedValue = _expectedValueCache[attributePath];
    if (expectedValue) {
        NSDate * now = [NSDate date];
        if ([now compare:expectedValue[MTRDeviceExpectedValueFieldExpirationTimeIndex]] == NSOrderedDescending) {
            // expired - purge and fall through
            _expectedValueCache[attributePath] = nil;
        } else {
            // not yet expired - return result
            return expectedValue[MTRDeviceExpectedValueFieldValueIndex];
        }
    }

    // Then check read cache
    NSDictionary<NSString *, id> * cachedAttributeValue = [self _cachedAttributeValueForPath:attributePath];
    if (cachedAttributeValue) {
        return cachedAttributeValue;
    } else {
        // TODO: when not found in cache, generated default values should be used
        MTR_LOG_INFO("%@ _attributeValueDictionaryForAttributePath: could not find cached attribute values for attribute %@", self,
            attributePath);
    }

    return nil;
}

- (BOOL)_attributeDataValue:(NSDictionary *)one isEqualToDataValue:(NSDictionary *)theOther
{
    // Sanity check for nil cases
    if (!one && !theOther) {
        MTR_LOG_ERROR("%@ attribute data-value comparison does not expect comparing two nil dictionaries", self);
        return YES;
    }
    if (!one || !theOther) {
        // Comparing against nil is expected, and should return NO quietly
        return NO;
    }

    // Attribute data-value dictionaries are equal if type and value are equal, and specifically, this should return true if values are both nil
    return [one[MTRTypeKey] isEqual:theOther[MTRTypeKey]] && ((one[MTRValueKey] == theOther[MTRValueKey]) || [one[MTRValueKey] isEqual:theOther[MTRValueKey]]);
}

// Utility to return data value dictionary without data version
- (NSDictionary *)_dataValueWithoutDataVersion:(NSDictionary *)attributeValue;
{
    // Sanity check for nil - return the same input to fail gracefully
    if (!attributeValue || !attributeValue[MTRTypeKey]) {
        return attributeValue;
    }

    if (attributeValue[MTRValueKey]) {
        return @{ MTRTypeKey : attributeValue[MTRTypeKey], MTRValueKey : attributeValue[MTRValueKey] };
    } else {
        return @{ MTRTypeKey : attributeValue[MTRTypeKey] };
    }
}

// Update cluster data version and also note the change, so at onReportEnd it can be persisted
- (void)_noteDataVersion:(NSNumber *)dataVersion forClusterPath:(MTRClusterPath *)clusterPath
{
    os_unfair_lock_assert_owner(&self->_lock);

    BOOL dataVersionChanged = NO;
    // Update data version used for subscription filtering
    MTRDeviceClusterData * clusterData = [self _clusterDataForPath:clusterPath];
    if (!clusterData) {
        clusterData = [[MTRDeviceClusterData alloc] initWithDataVersion:dataVersion attributes:nil];
        dataVersionChanged = YES;
    } else if (![clusterData.dataVersion isEqualToNumber:dataVersion]) {
        clusterData.dataVersion = dataVersion;
        dataVersionChanged = YES;
    }

    if (dataVersionChanged) {
        if (_clusterDataToPersist == nil) {
            _clusterDataToPersist = [NSMutableDictionary dictionary];
        }
        _clusterDataToPersist[clusterPath] = clusterData;
    }
}

<<<<<<< HEAD
// Assuming data store exists, note that the cluster should be persisted at onReportEnd
- (void)_noteChangeForClusterPath:(MTRClusterPath *)clusterPath
{
    os_unfair_lock_assert_owner(&self->_lock);

    if (!_clustersToPersist) {
        _clustersToPersist = [NSMutableSet set];
    }
    [_clustersToPersist addObject:clusterPath];
}

- (BOOL)_isAttributeAffectingDeviceConfigurationChanged:(MTRAttributePath *)attributePath
{
    // Check for attributes in the descriptor cluster that affect device configuration changed.
    if (attributePath.cluster.unsignedLongValue == MTRClusterIDTypeDescriptorID) {
        switch (attributePath.attribute.unsignedLongValue) {
        case MTRAttributeIDTypeClusterDescriptorAttributePartsListID:
        case MTRAttributeIDTypeClusterDescriptorAttributeServerListID:
        case MTRAttributeIDTypeClusterDescriptorAttributeDeviceTypeListID: {
            return YES;
        }
        }
    }

    // Check for global attributes that affect device configuration changed.
    switch (attributePath.attribute.unsignedLongValue) {
    case MTRAttributeIDTypeGlobalAttributeAcceptedCommandListID:
    case MTRAttributeIDTypeGlobalAttributeAttributeListID:
    case MTRAttributeIDTypeGlobalAttributeClusterRevisionID:
    case MTRAttributeIDTypeGlobalAttributeFeatureMapID:
        return YES;
    }
    return NO;
}

=======
>>>>>>> 4b58ad28
// assume lock is held
- (NSArray *)_getAttributesToReportWithReportedValues:(NSArray<NSDictionary<NSString *, id> *> *)reportedAttributeValues
{
    os_unfair_lock_assert_owner(&self->_lock);

    NSMutableArray * attributesToReport = [NSMutableArray array];
    NSMutableArray * attributePathsToReport = [NSMutableArray array];
    for (NSDictionary<NSString *, id> * attributeResponseValue in reportedAttributeValues) {
        MTRAttributePath * attributePath = attributeResponseValue[MTRAttributePathKey];
        NSDictionary * attributeDataValue = attributeResponseValue[MTRDataKey];
        NSError * attributeError = attributeResponseValue[MTRErrorKey];
        NSDictionary * previousValue;

        // sanity check either data value or error must exist
        if (!attributeDataValue && !attributeError) {
            MTR_LOG_INFO("%@ report %@ no data value or error: %@", self, attributePath, attributeResponseValue);
            continue;
        }

        // Additional signal to help mark events as being received during priming report in the event the device rebooted and we get a subscription resumption priming report without noticing it became unreachable first
        if (_receivingReport && AttributeHasChangesOmittedQuality(attributePath)) {
            _receivingPrimingReport = YES;
        }

        // check if value is different than cache, and report if needed
        BOOL shouldReportAttribute = NO;

        // if this is an error, report and purge cache
        if (attributeError) {
            shouldReportAttribute = YES;
            previousValue = [self _cachedAttributeValueForPath:attributePath];
            MTR_LOG_INFO("%@ report %@ error %@ purge expected value %@ read cache %@", self, attributePath, attributeError,
                _expectedValueCache[attributePath], previousValue);
            _expectedValueCache[attributePath] = nil;
            // TODO: Is this clearing business really what we want?
            [self _setCachedAttributeValue:nil forPath:attributePath];
        } else {
            // First separate data version and restore data value to a form without data version
            NSNumber * dataVersion = attributeDataValue[MTRDataVersionKey];
            MTRClusterPath * clusterPath = [MTRClusterPath clusterPathWithEndpointID:attributePath.endpoint clusterID:attributePath.cluster];
            if (dataVersion) {
                [self _noteDataVersion:dataVersion forClusterPath:clusterPath];

                // Remove data version from what we cache in memory
                attributeDataValue = [self _dataValueWithoutDataVersion:attributeDataValue];
            }

            previousValue = [self _cachedAttributeValueForPath:attributePath];
            BOOL readCacheValueChanged = ![self _attributeDataValue:attributeDataValue isEqualToDataValue:previousValue];
            // Now that we have grabbed previousValue, update our cache with the attribute value.
            if (readCacheValueChanged) {
                [self _setCachedAttributeValue:attributeDataValue forPath:attributePath];
            }

#ifdef DEBUG
            // Unit test only code.
            if (!readCacheValueChanged) {
                id delegate = _weakDelegate.strongObject;
                if (delegate) {
                    if ([delegate respondsToSelector:@selector(unitTestForceAttributeReportsIfMatchingCache:)]) {
                        readCacheValueChanged = [delegate unitTestForceAttributeReportsIfMatchingCache:self];
                    }
                }
            }
#endif // DEBUG

            NSArray * expectedValue = _expectedValueCache[attributePath];

            // Report the attribute if a read would get a changed value.  This happens
            // when our cached value changes and no expected value exists.
            if (readCacheValueChanged && !expectedValue) {
                shouldReportAttribute = YES;

                _deviceConfigurationChanged = [self _isAttributeAffectingDeviceConfigurationChanged:attributePath];
                if (_deviceConfigurationChanged) {
                    MTR_LOG_INFO("Device configuration changed due to changes in attribute %@", attributePath);
                }
            }

            if (!shouldReportAttribute) {
                // If an expected value exists, the attribute will not be reported at this time.
                // When the expected value interval expires, the correct value will be reported,
                // if needed.
                if (expectedValue) {
                    MTR_LOG_INFO("%@ report %@ value filtered - expected value still present", self, attributePath);
                } else {
                    MTR_LOG_INFO("%@ report %@ value filtered - same as read cache", self, attributePath);
                }
            }

            // If General Diagnostics UpTime attribute, update the estimated start time as needed.
            if ((attributePath.cluster.unsignedLongValue == MTRClusterGeneralDiagnosticsID)
                && (attributePath.attribute.unsignedLongValue == MTRClusterGeneralDiagnosticsAttributeUpTimeID)) {
                // verify that the uptime is indeed the data type we want
                if ([attributeDataValue[MTRTypeKey] isEqual:MTRUnsignedIntegerValueType]) {
                    NSNumber * upTimeNumber = attributeDataValue[MTRValueKey];
                    NSTimeInterval upTime = upTimeNumber.unsignedLongLongValue; // UpTime unit is defined as seconds in the spec
                    NSDate * potentialSystemStartTime = [NSDate dateWithTimeIntervalSinceNow:-upTime];
                    NSDate * oldSystemStartTime = _estimatedStartTime;
                    if (!_estimatedStartTime || ([potentialSystemStartTime compare:_estimatedStartTime] == NSOrderedAscending)) {
                        MTR_LOG_INFO("%@ General Diagnostics UpTime %.3lf: estimated start time %@ => %@", self, upTime,
                            oldSystemStartTime, potentialSystemStartTime);
                        _estimatedStartTime = potentialSystemStartTime;
                    }

                    // Save estimate in the subscription resumption case, for when StartUp event uses it
                    _estimatedStartTimeFromGeneralDiagnosticsUpTime = potentialSystemStartTime;
                }
            }
        }

        if (shouldReportAttribute) {
            if (previousValue) {
                NSMutableDictionary * mutableAttributeResponseValue = attributeResponseValue.mutableCopy;
                mutableAttributeResponseValue[MTRPreviousDataKey] = previousValue;
                [attributesToReport addObject:mutableAttributeResponseValue];
            } else {
                [attributesToReport addObject:attributeResponseValue];
            }
            [attributePathsToReport addObject:attributePath];
        }
    }

    MTR_LOG_INFO("%@ report from reported values %@", self, attributePathsToReport);

    return attributesToReport;
}

#ifdef DEBUG
- (NSUInteger)unitTestAttributeCount
{
    std::lock_guard lock(_lock);
    NSUInteger count = 0;
    for (MTRClusterPath * path in [self _knownClusters]) {
        count += [self _clusterDataForPath:path].attributes.count;
    }
    return count;
}
#endif

- (void)setPersistedClusterData:(NSDictionary<MTRClusterPath *, MTRDeviceClusterData *> *)clusterData
{
    MTR_LOG_INFO("%@ setPersistedClusterData count: %lu", self, static_cast<unsigned long>(clusterData.count));
    if (!clusterData.count) {
        return;
    }

    std::lock_guard lock(_lock);

    NSAssert(_persistedClusterData != nil, @"Why is controller setting persisted data when we shouldn't have it?");

    for (MTRClusterPath * clusterPath in clusterData) {
        // The caller has mutable references to MTRDeviceClusterData and
        // MTRClusterPath, but that should be OK, since we control all the
        // callers.  If that stops being OK, we'll need to copy the key and
        // value here.
        [_persistedClusters addObject:clusterPath];
        [_persistedClusterData setObject:clusterData[clusterPath] forKey:clusterPath];
    }

    // If cache is set from storage and is primed with initial configuration data, then assume the client had beeen informed in the past, and mark that the callback has been called
    if ([self _isCachePrimedWithInitialConfigurationData]) {
        _delegateDeviceCachePrimedCalled = YES;
    }
}

- (BOOL)deviceCachePrimed
{
    std::lock_guard lock(_lock);
    return [self _isCachePrimedWithInitialConfigurationData];
}

// If value is non-nil, associate with expectedValueID
// If value is nil, remove only if expectedValueID matches
// previousValue is an out parameter
- (void)_setExpectedValue:(NSDictionary<NSString *, id> *)expectedAttributeValue
             attributePath:(MTRAttributePath *)attributePath
            expirationTime:(NSDate *)expirationTime
         shouldReportValue:(BOOL *)shouldReportValue
    attributeValueToReport:(NSDictionary<NSString *, id> **)attributeValueToReport
           expectedValueID:(uint64_t)expectedValueID
             previousValue:(NSDictionary **)previousValue
{
    os_unfair_lock_assert_owner(&self->_lock);

    *shouldReportValue = NO;

    NSArray * previousExpectedValue = _expectedValueCache[attributePath];
    if (previousExpectedValue) {
        if (expectedAttributeValue
            && ![self _attributeDataValue:expectedAttributeValue
                       isEqualToDataValue:previousExpectedValue[MTRDeviceExpectedValueFieldValueIndex]]) {
            // Case where new expected value overrides previous expected value - report new expected value
            *shouldReportValue = YES;
            *attributeValueToReport = expectedAttributeValue;
            *previousValue = previousExpectedValue[MTRDeviceExpectedValueFieldValueIndex];
        } else if (!expectedAttributeValue) {
            // Remove previous expected value only if it's from the same setExpectedValues operation
            NSNumber * previousExpectedValueID = previousExpectedValue[MTRDeviceExpectedValueFieldIDIndex];
            if (previousExpectedValueID.unsignedLongLongValue == expectedValueID) {
                MTRDeviceDataValueDictionary cachedValue = [self _cachedAttributeValueForPath:attributePath];
                if (![self _attributeDataValue:previousExpectedValue[MTRDeviceExpectedValueFieldValueIndex]
                            isEqualToDataValue:cachedValue]) {
                    // Case of removing expected value that is different than read cache - report read cache value
                    *shouldReportValue = YES;
                    *attributeValueToReport = cachedValue;
                    *previousValue = previousExpectedValue[MTRDeviceExpectedValueFieldValueIndex];
                    _expectedValueCache[attributePath] = nil;
                }
            }
        }
    } else {
        MTRDeviceDataValueDictionary cachedValue = [self _cachedAttributeValueForPath:attributePath];
        if (expectedAttributeValue
            && ![self _attributeDataValue:expectedAttributeValue isEqualToDataValue:cachedValue]) {
            // Case where new expected value is different than read cache - report new expected value
            *shouldReportValue = YES;
            *attributeValueToReport = expectedAttributeValue;
            *previousValue = cachedValue;
        } else {
            *previousValue = nil;
        }

        // No need to report if new and previous expected value are both nil
    }

    if (expectedAttributeValue) {
        _expectedValueCache[attributePath] = @[ expirationTime, expectedAttributeValue, @(expectedValueID) ];
    }
}

// assume lock is held
- (NSArray *)_getAttributesToReportWithNewExpectedValues:(NSArray<NSDictionary<NSString *, id> *> *)expectedAttributeValues
                                          expirationTime:(NSDate *)expirationTime
                                         expectedValueID:(uint64_t *)expectedValueID
{
    os_unfair_lock_assert_owner(&self->_lock);
    uint64_t expectedValueIDToReturn = _expectedValueNextID++;

    NSMutableArray * attributesToReport = [NSMutableArray array];
    NSMutableArray * attributePathsToReport = [NSMutableArray array];
    for (NSDictionary<NSString *, id> * attributeResponseValue in expectedAttributeValues) {
        MTRAttributePath * attributePath = attributeResponseValue[MTRAttributePathKey];
        NSDictionary * attributeDataValue = attributeResponseValue[MTRDataKey];

        BOOL shouldReportValue = NO;
        NSDictionary<NSString *, id> * attributeValueToReport;
        NSDictionary<NSString *, id> * previousValue;
        [self _setExpectedValue:attributeDataValue
                     attributePath:attributePath
                    expirationTime:expirationTime
                 shouldReportValue:&shouldReportValue
            attributeValueToReport:&attributeValueToReport
                   expectedValueID:expectedValueIDToReturn
                     previousValue:&previousValue];

        if (shouldReportValue) {
            if (previousValue) {
                [attributesToReport addObject:@{ MTRAttributePathKey : attributePath, MTRDataKey : attributeValueToReport, MTRPreviousDataKey : previousValue }];
            } else {
                [attributesToReport addObject:@{ MTRAttributePathKey : attributePath, MTRDataKey : attributeValueToReport }];
            }
            [attributePathsToReport addObject:attributePath];
        }
    }
    if (expectedValueID) {
        *expectedValueID = expectedValueIDToReturn;
    }

    MTR_LOG_INFO("%@ report from new expected values %@", self, attributePathsToReport);

    return attributesToReport;
}

- (void)setExpectedValues:(NSArray<NSDictionary<NSString *, id> *> *)values expectedValueInterval:(NSNumber *)expectedValueInterval
{
    [self setExpectedValues:values expectedValueInterval:expectedValueInterval expectedValueID:nil];
}

// expectedValueID is an out-argument that returns an identifier to be used when removing expected values
- (void)setExpectedValues:(NSArray<NSDictionary<NSString *, id> *> *)values
    expectedValueInterval:(NSNumber *)expectedValueInterval
          expectedValueID:(uint64_t *)expectedValueID
{
    // since NSTimeInterval is in seconds, convert ms into seconds in double
    NSDate * expirationTime = [NSDate dateWithTimeIntervalSinceNow:expectedValueInterval.doubleValue / 1000];

    MTR_LOG_INFO(
        "%@ Setting expected values %@ with expiration time %f seconds from now", self, values, [expirationTime timeIntervalSinceNow]);

    std::lock_guard lock(_lock);

    // _getAttributesToReportWithNewExpectedValues will log attribute paths reported
    NSArray * attributesToReport = [self _getAttributesToReportWithNewExpectedValues:values
                                                                      expirationTime:expirationTime
                                                                     expectedValueID:expectedValueID];
    [self _reportAttributes:attributesToReport];

    [self _checkExpiredExpectedValues];
}

- (void)removeExpectedValuesForAttributePaths:(NSArray<MTRAttributePath *> *)attributePaths
                              expectedValueID:(uint64_t)expectedValueID
{
    std::lock_guard lock(_lock);

    for (MTRAttributePath * attributePath in attributePaths) {
        [self _removeExpectedValueForAttributePath:attributePath expectedValueID:expectedValueID];
    }
}

- (void)removeExpectedValueForAttributePath:(MTRAttributePath *)attributePath expectedValueID:(uint64_t)expectedValueID
{
    std::lock_guard lock(_lock);
    [self _removeExpectedValueForAttributePath:attributePath expectedValueID:expectedValueID];
}

- (void)_removeExpectedValueForAttributePath:(MTRAttributePath *)attributePath expectedValueID:(uint64_t)expectedValueID
{
    os_unfair_lock_assert_owner(&self->_lock);

    BOOL shouldReportValue;
    NSDictionary<NSString *, id> * attributeValueToReport;
    NSDictionary<NSString *, id> * previousValue;
    [self _setExpectedValue:nil
                 attributePath:attributePath
                expirationTime:nil
             shouldReportValue:&shouldReportValue
        attributeValueToReport:&attributeValueToReport
               expectedValueID:expectedValueID
                 previousValue:&previousValue];

    MTR_LOG_INFO("%@ remove expected value for path %@ should report %@", self, attributePath, shouldReportValue ? @"YES" : @"NO");

    if (shouldReportValue) {
        NSMutableDictionary * attribute = [NSMutableDictionary dictionaryWithObject:attributePath forKey:MTRAttributePathKey];
        if (attributeValueToReport) {
            attribute[MTRDataKey] = attributeValueToReport;
        }
        if (previousValue) {
            attribute[MTRPreviousDataKey] = previousValue;
        }
        [self _reportAttributes:@[ attribute ]];
    }
}

// This method checks if there is a need to inform delegate that the attribute cache has been "primed"
- (BOOL)_isCachePrimedWithInitialConfigurationData
{
    os_unfair_lock_assert_owner(&self->_lock);

    // Check if root node descriptor exists
    MTRDeviceDataValueDictionary rootDescriptorPartsListDataValue = [self _cachedAttributeValueForPath:[MTRAttributePath attributePathWithEndpointID:@(kRootEndpointId) clusterID:@(MTRClusterIDTypeDescriptorID) attributeID:@(MTRAttributeIDTypeClusterDescriptorAttributePartsListID)]];
    if (!rootDescriptorPartsListDataValue || ![MTRArrayValueType isEqualToString:rootDescriptorPartsListDataValue[MTRTypeKey]]) {
        return NO;
    }
    NSArray * partsList = rootDescriptorPartsListDataValue[MTRValueKey];
    if (![partsList isKindOfClass:[NSArray class]] || !partsList.count) {
        MTR_LOG_ERROR("%@ unexpected type %@ for parts list %@", self, [partsList class], partsList);
        return NO;
    }

    // Check if we have cached descriptor clusters for each listed endpoint
    for (NSDictionary * endpointDictionary in partsList) {
        NSDictionary * endpointDataValue = endpointDictionary[MTRDataKey];
        if (![endpointDataValue isKindOfClass:[NSDictionary class]]) {
            MTR_LOG_ERROR("%@ unexpected parts list dictionary %@ data value class %@", self, endpointDictionary, [endpointDataValue class]);
            continue;
        }
        if (![MTRUnsignedIntegerValueType isEqual:endpointDataValue[MTRTypeKey]]) {
            MTR_LOG_ERROR("%@ unexpected parts list data value %@ item type %@", self, endpointDataValue, endpointDataValue[MTRTypeKey]);
            continue;
        }
        NSNumber * endpoint = endpointDataValue[MTRValueKey];
        if (![endpoint isKindOfClass:[NSNumber class]]) {
            MTR_LOG_ERROR("%@ unexpected parts list item value class %@", self, [endpoint class]);
            continue;
        }
        MTRDeviceDataValueDictionary descriptorDeviceTypeListDataValue = [self _cachedAttributeValueForPath:[MTRAttributePath attributePathWithEndpointID:endpoint clusterID:@(MTRClusterIDTypeDescriptorID) attributeID:@(MTRAttributeIDTypeClusterDescriptorAttributeDeviceTypeListID)]];
        if (![MTRArrayValueType isEqualToString:descriptorDeviceTypeListDataValue[MTRTypeKey]] || !descriptorDeviceTypeListDataValue[MTRValueKey]) {
            return NO;
        }
    }

    return YES;
}

- (MTRBaseDevice *)newBaseDevice
{
    return [MTRBaseDevice deviceWithNodeID:self.nodeID controller:self.deviceController];
}

// Client Metadata Storage

- (NSArray *)supportedClientDataClasses
{
    return @[ [NSData class], [NSString class], [NSNumber class], [NSDictionary class], [NSArray class] ];
}

- (NSArray * _Nullable)clientDataKeys
{
    return [self.temporaryMetaDataCache allKeys];
}

- (id<NSSecureCoding> _Nullable)clientDataForKey:(NSString *)key
{
    if (key == nil)
        return nil;

    return [self.temporaryMetaDataCache objectForKey:[NSString stringWithFormat:@"%@:-1", key]];
}

- (void)setClientDataForKey:(NSString *)key value:(id<NSSecureCoding>)value
{
    // TODO: Check supported data types, and also if they conform to NSSecureCoding, when we store these
    // TODO: Need to add a delegate method, so when this value changes we call back to the client

    if (key == nil || value == nil)
        return;

    if (self.temporaryMetaDataCache == nil) {
        self.temporaryMetaDataCache = [NSMutableDictionary dictionary];
    }

    [self.temporaryMetaDataCache setObject:value forKey:[NSString stringWithFormat:@"%@:-1", key]];
}

- (void)removeClientDataForKey:(NSString *)key
{
    if (key == nil)
        return;

    [self.temporaryMetaDataCache removeObjectForKey:[NSString stringWithFormat:@"%@:-1", key]];
}

- (NSArray * _Nullable)clientDataKeysForEndpointID:(NSNumber *)endpointID
{
    if (endpointID == nil)
        return nil;
    // TODO: When hooked up to storage, enumerate this better

    return [self.temporaryMetaDataCache allKeys];
}

- (id<NSSecureCoding> _Nullable)clientDataForKey:(NSString *)key endpointID:(NSNumber *)endpointID
{
    if (key == nil || endpointID == nil)
        return nil;

    return [self.temporaryMetaDataCache objectForKey:[NSString stringWithFormat:@"%@:%@", key, endpointID]];
}

- (void)setClientDataForKey:(NSString *)key endpointID:(NSNumber *)endpointID value:(id<NSSecureCoding>)value
{
    if (key == nil || value == nil || endpointID == nil)
        return;

    if (self.temporaryMetaDataCache == nil) {
        self.temporaryMetaDataCache = [NSMutableDictionary dictionary];
    }

    [self.temporaryMetaDataCache setObject:value forKey:[NSString stringWithFormat:@"%@:%@", key, endpointID]];
}

- (void)removeClientDataForKey:(NSString *)key endpointID:(NSNumber *)endpointID
{
    if (key == nil || endpointID == nil)
        return;

    [self.temporaryMetaDataCache removeObjectForKey:[NSString stringWithFormat:@"%@:%@", key, endpointID]];
}

@end

@implementation MTRDevice (Deprecated)

+ (MTRDevice *)deviceWithNodeID:(uint64_t)nodeID deviceController:(MTRDeviceController *)deviceController
{
    return [self deviceWithNodeID:@(nodeID) controller:deviceController];
}

- (void)invokeCommandWithEndpointID:(NSNumber *)endpointID
                          clusterID:(NSNumber *)clusterID
                          commandID:(NSNumber *)commandID
                      commandFields:(id)commandFields
                     expectedValues:(NSArray<NSDictionary<NSString *, id> *> * _Nullable)expectedValues
              expectedValueInterval:(NSNumber * _Nullable)expectedValueInterval
                 timedInvokeTimeout:(NSNumber * _Nullable)timeout
                        clientQueue:(dispatch_queue_t)queue
                         completion:(MTRDeviceResponseHandler)completion
{
    [self invokeCommandWithEndpointID:endpointID
                            clusterID:clusterID
                            commandID:commandID
                        commandFields:commandFields
                       expectedValues:expectedValues
                expectedValueInterval:expectedValueInterval
                   timedInvokeTimeout:timeout
                                queue:queue
                           completion:completion];
}

@end

#pragma mark - SubscriptionCallback
namespace {
void SubscriptionCallback::OnEventData(const EventHeader & aEventHeader, TLV::TLVReader * apData, const StatusIB * apStatus)
{
    if (mEventReports == nil) {
        // Never got a OnReportBegin?  Not much to do other than tear things down.
        ReportError(CHIP_ERROR_INCORRECT_STATE);
        return;
    }

    MTREventPath * eventPath = [[MTREventPath alloc] initWithPath:aEventHeader.mPath];
    if (apStatus != nullptr) {
        [mEventReports addObject:@ { MTREventPathKey : eventPath, MTRErrorKey : [MTRError errorForIMStatus:*apStatus] }];
    } else if (apData == nullptr) {
        [mEventReports addObject:@ {
            MTREventPathKey : eventPath,
            MTRErrorKey : [MTRError errorForCHIPErrorCode:CHIP_ERROR_INVALID_ARGUMENT]
        }];
    } else {
        id value = MTRDecodeDataValueDictionaryFromCHIPTLV(apData);
        if (value == nil) {
            MTR_LOG_ERROR("Failed to decode event data for path %@", eventPath);
            [mEventReports addObject:@ {
                MTREventPathKey : eventPath,
                MTRErrorKey : [MTRError errorForCHIPErrorCode:CHIP_ERROR_DECODE_FAILED],
            }];
        } else {
            [mEventReports addObject:[MTRBaseDevice eventReportForHeader:aEventHeader andData:value]];
        }
    }

    QueueInterimReport();
}

void SubscriptionCallback::OnAttributeData(
    const ConcreteDataAttributePath & aPath, TLV::TLVReader * apData, const StatusIB & aStatus)
{
    if (aPath.IsListItemOperation()) {
        ReportError(CHIP_ERROR_INCORRECT_STATE);
        return;
    }

    if (mAttributeReports == nil) {
        // Never got a OnReportBegin?  Not much to do other than tear things down.
        ReportError(CHIP_ERROR_INCORRECT_STATE);
        return;
    }

    MTRAttributePath * attributePath = [[MTRAttributePath alloc] initWithPath:aPath];
    if (aStatus.mStatus != Status::Success) {
        [mAttributeReports addObject:@ { MTRAttributePathKey : attributePath, MTRErrorKey : [MTRError errorForIMStatus:aStatus] }];
    } else if (apData == nullptr) {
        [mAttributeReports addObject:@ {
            MTRAttributePathKey : attributePath,
            MTRErrorKey : [MTRError errorForCHIPErrorCode:CHIP_ERROR_INVALID_ARGUMENT]
        }];
    } else {
        NSNumber * dataVersionNumber = aPath.mDataVersion.HasValue() ? @(aPath.mDataVersion.Value()) : nil;
        NSDictionary * value = MTRDecodeDataValueDictionaryFromCHIPTLV(apData, dataVersionNumber);
        if (value == nil) {
            MTR_LOG_ERROR("Failed to decode attribute data for path %@", attributePath);
            [mAttributeReports addObject:@ {
                MTRAttributePathKey : attributePath,
                MTRErrorKey : [MTRError errorForCHIPErrorCode:CHIP_ERROR_DECODE_FAILED],
            }];
        } else {
            [mAttributeReports addObject:@ { MTRAttributePathKey : attributePath, MTRDataKey : value }];
        }
    }

    QueueInterimReport();
}
} // anonymous namespace<|MERGE_RESOLUTION|>--- conflicted
+++ resolved
@@ -2469,18 +2469,6 @@
     }
 }
 
-<<<<<<< HEAD
-// Assuming data store exists, note that the cluster should be persisted at onReportEnd
-- (void)_noteChangeForClusterPath:(MTRClusterPath *)clusterPath
-{
-    os_unfair_lock_assert_owner(&self->_lock);
-
-    if (!_clustersToPersist) {
-        _clustersToPersist = [NSMutableSet set];
-    }
-    [_clustersToPersist addObject:clusterPath];
-}
-
 - (BOOL)_isAttributeAffectingDeviceConfigurationChanged:(MTRAttributePath *)attributePath
 {
     // Check for attributes in the descriptor cluster that affect device configuration changed.
@@ -2505,8 +2493,6 @@
     return NO;
 }
 
-=======
->>>>>>> 4b58ad28
 // assume lock is held
 - (NSArray *)_getAttributesToReportWithReportedValues:(NSArray<NSDictionary<NSString *, id> *> *)reportedAttributeValues
 {
