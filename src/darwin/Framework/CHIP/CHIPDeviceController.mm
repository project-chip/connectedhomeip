/**
 *
 *    Copyright (c) 2020 Project CHIP Authors
 *
 *    Licensed under the Apache License, Version 2.0 (the "License");
 *    you may not use this file except in compliance with the License.
 *    You may obtain a copy of the License at
 *
 *        http://www.apache.org/licenses/LICENSE-2.0
 *
 *    Unless required by applicable law or agreed to in writing, software
 *    distributed under the License is distributed on an "AS IS" BASIS,
 *    WITHOUT WARRANTIES OR CONDITIONS OF ANY KIND, either express or implied.
 *    See the License for the specific language governing permissions and
 *    limitations under the License.
 */

#import <Foundation/Foundation.h>

#include <app/chip-zcl-zpro-codec.h>

#import "CHIPDeviceController.h"
#import "CHIPDevicePairingDelegateBridge.h"
#import "CHIPDeviceStatusDelegateBridge.h"
#import "CHIPDevice_Internal.h"
#import "CHIPError.h"
#import "CHIPLogging.h"
#import "CHIPPersistentStorageDelegateBridge.h"

#include <controller/CHIPDeviceController.h>
#include <inet/IPAddress.h>
#include <support/CHIPMem.h>
#include <system/SystemPacketBuffer.h>

static const char * const CHIP_SELECT_QUEUE = "com.zigbee.chip.select";

constexpr chip::NodeId kLocalDeviceId = chip::kTestControllerNodeId;

@implementation AddressInfo
- (instancetype)initWithIP:(NSString *)ip
{
    if (self = [super init]) {
        _ip = ip;
    }
    return self;
}
@end

@interface CHIPDeviceController ()

@property (nonatomic, readonly, strong, nonnull) NSRecursiveLock * lock;

// queue used to call select on the system and inet layer fds., remove this with NW Framework.
// primarily used to not block the work queue
@property (atomic, readonly) dispatch_queue_t chipSelectQueue;
/**
 *  The Controller delegate.
 *  Note: Getter is not thread safe.
 */
@property (readonly, weak, nonatomic) id<CHIPDeviceControllerDelegate> delegate;

/**
 * The delegate queue where delegate callbacks will run
 */
@property (readonly, nonatomic) dispatch_queue_t delegateQueue;
@property (readonly) chip::Controller::DeviceCommissioner * cppController;
@property (readonly) CHIPDevicePairingDelegateBridge * pairingDelegateBridge;
@property (readonly) CHIPDeviceStatusDelegateBridge * deviceStatusDelegateBridge;
@property (readonly) CHIPPersistentStorageDelegateBridge * persistentStorageDelegateBridge;

@end

@implementation CHIPDeviceController

+ (CHIPDeviceController *)sharedController
{
    static CHIPDeviceController * controller = nil;
    static dispatch_once_t onceToken;
    dispatch_once(&onceToken, ^{
        // initialize the device controller
        controller = [[CHIPDeviceController alloc] init];
    });
    return controller;
}

- (instancetype)init
{
    if (self = [super init]) {

        _lock = [[NSRecursiveLock alloc] init];

        _chipSelectQueue = dispatch_queue_create(CHIP_SELECT_QUEUE, DISPATCH_QUEUE_SERIAL);
        if (!_chipSelectQueue) {
            return nil;
        }

        if (CHIP_NO_ERROR != chip::Platform::MemoryInit()) {
            CHIP_LOG_ERROR("Error: Failed in memory init");
            return nil;
        }

        _deviceStatusDelegateBridge = new CHIPDeviceStatusDelegateBridge();
        if (!_deviceStatusDelegateBridge) {
            CHIP_LOG_ERROR("Error: couldn't create device status delegate bridge");
            return nil;
        }
        dispatch_queue_t callbackQueue = dispatch_queue_create("com.zigbee.chip.controller.callback", DISPATCH_QUEUE_SERIAL);
        _deviceStatusDelegateBridge->setDelegate(self, callbackQueue);

        _cppController = new chip::Controller::DeviceCommissioner();
        if (!_cppController) {
            CHIP_LOG_ERROR("Error: couldn't create c++ controller");
            return nil;
        }

        _pairingDelegateBridge = new CHIPDevicePairingDelegateBridge();
        if (!_pairingDelegateBridge) {
            CHIP_LOG_ERROR("Error: couldn't create pairing delegate");
            delete _cppController;
            _cppController = NULL;
            return nil;
        }

        _persistentStorageDelegateBridge = new CHIPPersistentStorageDelegateBridge();
        if (!_persistentStorageDelegateBridge) {
            CHIP_LOG_ERROR("Error: couldn't create persistent storage delegate");
            delete _cppController;
            _cppController = NULL;
            delete _pairingDelegateBridge;
            _pairingDelegateBridge = NULL;
            return nil;
        }

        if (CHIP_NO_ERROR != _cppController->Init(kLocalDeviceId, _persistentStorageDelegateBridge, _pairingDelegateBridge)) {
            CHIP_LOG_ERROR("Error: couldn't initialize c++ controller");
            delete _cppController;
            _cppController = NULL;
            delete _pairingDelegateBridge;
            _pairingDelegateBridge = NULL;
            delete _persistentStorageDelegateBridge;
            _persistentStorageDelegateBridge = NULL;
            return nil;
        }

        // Start the IO pump
        dispatch_async(_chipSelectQueue, ^() {
            self.cppController->ServiceEvents();
        });
    }
    return self;
}

// MARK: CHIPDeviceStatusDelegate
- (void)onMessageReceived:(NSData *)message
{
    CHIP_LOG_METHOD_ENTRY();

    id<CHIPDeviceControllerDelegate> strongDelegate = [self delegate];
    if (strongDelegate && [self delegateQueue]) {
        dispatch_async(self.delegateQueue, ^{
            [strongDelegate deviceControllerOnMessage:message];
        });
    }
}

- (BOOL)pairDevice:(uint64_t)deviceID
     discriminator:(uint16_t)discriminator
      setupPINCode:(uint32_t)setupPINCode
             error:(NSError * __autoreleasing *)error
{
    CHIP_ERROR err = CHIP_NO_ERROR;

    [self.lock lock];

    chip::RendezvousParameters params = chip::RendezvousParameters().SetSetupPINCode(setupPINCode).SetDiscriminator(discriminator);
    err = self.cppController->PairDevice(deviceID, params);
    [self.lock unlock];

    if (err != CHIP_NO_ERROR) {
        CHIP_LOG_ERROR("Error(%d): %@, failed in pairing the device", err, [CHIPError errorForCHIPErrorCode:err]);
        if (error) {
            *error = [CHIPError errorForCHIPErrorCode:err];
        }
        return NO;
    }

    return YES;
}

- (BOOL)unpairDevice:(uint64_t)deviceID error:(NSError * __autoreleasing *)error
{
    CHIP_ERROR err = CHIP_NO_ERROR;

    [self.lock lock];

    err = self.cppController->UnpairDevice(deviceID);
    [self.lock unlock];

    if (err != CHIP_NO_ERROR) {
        CHIP_LOG_ERROR("Error(%d): %@, failed in unpairing the device", err, [CHIPError errorForCHIPErrorCode:err]);
        if (error) {
            *error = [CHIPError errorForCHIPErrorCode:err];
        }
        return NO;
    }

    return YES;
}

- (BOOL)stopDevicePairing:(uint64_t)deviceID error:(NSError * __autoreleasing *)error
{
    CHIP_ERROR err = CHIP_NO_ERROR;

    [self.lock lock];
<<<<<<< HEAD
    size_t messageLen = [message length];
    const void * messageChars = [message bytes];

    chip::System::PacketBufferHandle buffer = chip::System::PacketBuffer::NewWithAvailableSize(messageLen);
    if (buffer.IsNull()) {
        err = CHIP_ERROR_NO_MEMORY;
    } else {
        buffer->SetDataLength(messageLen);

        memcpy(buffer->Start(), messageChars, messageLen);
        err = self.cppController->SendMessage((__bridge void *) self, buffer.Release(), kRemoteDeviceId);
    }
=======
    err = self.cppController->StopPairing(deviceID);
>>>>>>> 78e8776f
    [self.lock unlock];

    if (err != CHIP_NO_ERROR) {
        CHIP_LOG_ERROR("Error(%d): %@, failed in stopping the pairing process", err, [CHIPError errorForCHIPErrorCode:err]);
        if (error) {
            *error = [CHIPError errorForCHIPErrorCode:err];
        }
        return NO;
    }

<<<<<<< HEAD
- (BOOL)sendCHIPCommand:(uint32_t (^)(chip::System::PacketBuffer *, uint16_t))encodeCommandBlock
{
    CHIP_ERROR err = CHIP_NO_ERROR;
    [self.lock lock];
    // FIXME: This needs a better buffersizing setup!
    static const size_t bufferSize = 1024;
    chip::System::PacketBufferHandle buffer = chip::System::PacketBuffer::NewWithAvailableSize(bufferSize);
    if (buffer.IsNull()) {
        err = CHIP_ERROR_NO_MEMORY;
    } else {
        uint32_t dataLength = encodeCommandBlock(buffer.Get_NoRelease(), (uint16_t) bufferSize);
        buffer->SetDataLength(dataLength);

        err = self.cppController->SendMessage((__bridge void *) self, buffer.Release(), kRemoteDeviceId);
    }
    [self.lock unlock];
    if (err != CHIP_NO_ERROR) {
        CHIP_LOG_ERROR("Error(%d): %@, send failed", err, [CHIPError errorForCHIPErrorCode:err]);
        return NO;
    }
=======
>>>>>>> 78e8776f
    return YES;
}

- (CHIPDevice *)getPairedDevice:(uint64_t)deviceID error:(NSError * __autoreleasing *)error
{
    CHIP_ERROR err = CHIP_NO_ERROR;
    chip::Controller::Device * cppDevice = nil;

    [self.lock lock];
    err = self.cppController->GetDevice(deviceID, &cppDevice);
    [self.lock unlock];

    if (err != CHIP_NO_ERROR || !cppDevice) {
        CHIP_LOG_ERROR("Error(%d): %@, failed in getting device instance", err, [CHIPError errorForCHIPErrorCode:err]);
        if (error) {
            *error = [CHIPError errorForCHIPErrorCode:err];
        }
        return nil;
    }

    cppDevice->SetDelegate(_deviceStatusDelegateBridge);

    return [[CHIPDevice alloc] initWithDevice:cppDevice];
}

- (BOOL)disconnect:(NSError * __autoreleasing *)error
{
    return YES;
}

- (void)setDelegate:(id<CHIPDeviceControllerDelegate>)delegate queue:(dispatch_queue_t)queue
{
    [self.lock lock];
    if (delegate && queue) {
        self->_delegate = delegate;
        self->_delegateQueue = queue;
    } else {
        self->_delegate = nil;
        self->_delegateQueue = NULL;
    }
    [self.lock unlock];
}

- (void)setPairingDelegate:(id<CHIPDevicePairingDelegate>)delegate queue:(dispatch_queue_t)queue
{
    [self.lock lock];
    _pairingDelegateBridge->setDelegate(delegate, queue);
    [self.lock unlock];
}

- (void)setPersistentStorageDelegate:(id<CHIPPersistentStorageDelegate>)delegate queue:(dispatch_queue_t)queue
{
    [self.lock lock];
    _persistentStorageDelegateBridge->setFrameworkDelegate(delegate, queue);
    [self.lock unlock];
}

@end<|MERGE_RESOLUTION|>--- conflicted
+++ resolved
@@ -212,22 +212,7 @@
     CHIP_ERROR err = CHIP_NO_ERROR;
 
     [self.lock lock];
-<<<<<<< HEAD
-    size_t messageLen = [message length];
-    const void * messageChars = [message bytes];
-
-    chip::System::PacketBufferHandle buffer = chip::System::PacketBuffer::NewWithAvailableSize(messageLen);
-    if (buffer.IsNull()) {
-        err = CHIP_ERROR_NO_MEMORY;
-    } else {
-        buffer->SetDataLength(messageLen);
-
-        memcpy(buffer->Start(), messageChars, messageLen);
-        err = self.cppController->SendMessage((__bridge void *) self, buffer.Release(), kRemoteDeviceId);
-    }
-=======
     err = self.cppController->StopPairing(deviceID);
->>>>>>> 78e8776f
     [self.lock unlock];
 
     if (err != CHIP_NO_ERROR) {
@@ -238,29 +223,6 @@
         return NO;
     }
 
-<<<<<<< HEAD
-- (BOOL)sendCHIPCommand:(uint32_t (^)(chip::System::PacketBuffer *, uint16_t))encodeCommandBlock
-{
-    CHIP_ERROR err = CHIP_NO_ERROR;
-    [self.lock lock];
-    // FIXME: This needs a better buffersizing setup!
-    static const size_t bufferSize = 1024;
-    chip::System::PacketBufferHandle buffer = chip::System::PacketBuffer::NewWithAvailableSize(bufferSize);
-    if (buffer.IsNull()) {
-        err = CHIP_ERROR_NO_MEMORY;
-    } else {
-        uint32_t dataLength = encodeCommandBlock(buffer.Get_NoRelease(), (uint16_t) bufferSize);
-        buffer->SetDataLength(dataLength);
-
-        err = self.cppController->SendMessage((__bridge void *) self, buffer.Release(), kRemoteDeviceId);
-    }
-    [self.lock unlock];
-    if (err != CHIP_NO_ERROR) {
-        CHIP_LOG_ERROR("Error(%d): %@, send failed", err, [CHIPError errorForCHIPErrorCode:err]);
-        return NO;
-    }
-=======
->>>>>>> 78e8776f
     return YES;
 }
 
