/*
 *
 *    Copyright (c) 2022 Project CHIP Authors
 *    All rights reserved.
 *
 *    Licensed under the Apache License, Version 2.0 (the "License");
 *    you may not use this file except in compliance with the License.
 *    You may obtain a copy of the License at
 *
 *        http://www.apache.org/licenses/LICENSE-2.0
 *
 *    Unless required by applicable law or agreed to in writing, software
 *    distributed under the License is distributed on an "AS IS" BASIS,
 *    WITHOUT WARRANTIES OR CONDITIONS OF ANY KIND, either express or implied.
 *    See the License for the specific language governing permissions and
 *    limitations under the License.
 */
#import <Foundation/Foundation.h>

#include <access/SubjectDescriptor.h>
#include <app-common/zap-generated/att-storage.h>
#include <app-common/zap-generated/callback.h>
#include <app-common/zap-generated/cluster-objects.h>
#include <app-common/zap-generated/ids/Attributes.h>
#include <app-common/zap-generated/ids/Clusters.h>
#include <app-common/zap-generated/ids/Commands.h>
#include <app/AttributeAccessInterface.h>
#include <app/CommandHandler.h>
#include <app/ConcreteAttributePath.h>
#include <app/ConcreteCommandPath.h>
#include <app/MessageDef/AttributeReportIBs.h>
#include <app/MessageDef/StatusIB.h>
#include <app/WriteHandler.h>
#include <app/data-model/Decode.h>
#include <lib/core/CHIPError.h>
#include <lib/core/CHIPTLV.h>
#include <lib/core/DataModelTypes.h>
#include <lib/core/Optional.h>
#include <protocols/interaction_model/Constants.h>

/**
 * This file defines the APIs needed to handle interaction model dispatch.
 * These are the APIs normally defined in
 * src/app/util/ember-compatibility-functions.cpp and the generated
 * IMClusterCommandHandler.cpp but we want a different implementation of these
 * to enable more dynamic behavior, since not all framework consumers will be
 * implementing the same server clusters.
 */
using namespace chip;
using namespace chip::app;
using namespace chip::app::Clusters;

namespace {

// TODO: Maybe consider making this configurable?  See also
// CHIPControllerAccessControl.mm.
constexpr EndpointId kSupportedEndpoint = 0;

} // anonymous namespace

namespace chip {
namespace app {

    using Access::SubjectDescriptor;
    using Protocols::InteractionModel::Status;

    namespace {

        Status DetermineAttributeStatus(const ConcreteAttributePath & aPath, bool aIsWrite)
        {
            // We don't have any non-global attributes.
            using namespace Globals::Attributes;

            // TODO: Consider making this configurable for applications that are not
            // trying to be an OTA provider, though in practice it just affects which
            // error is returned.
            if (aPath.mEndpointId != kSupportedEndpoint) {
                return Status::UnsupportedEndpoint;
            }

            // TODO: Consider making this configurable for applications that are not
            // trying to be an OTA provider, though in practice it just affects which
            // error is returned.
            if (aPath.mClusterId != OtaSoftwareUpdateProvider::Id) {
                return Status::UnsupportedCluster;
            }

            switch (aPath.mAttributeId) {
            case AttributeList::Id:
                FALLTHROUGH;
            case AcceptedCommandList::Id:
                FALLTHROUGH;
            case GeneratedCommandList::Id:
                FALLTHROUGH;
                // When EventList is supported, include it here.
#if 0
    case EventList::Id:
        FALLTHROUGH;
#endif
            case FeatureMap::Id:
                FALLTHROUGH;
            case ClusterRevision::Id:
                // No permissions for this for read, and none of these are writable for
                // write.  The writable-or-not check happens before the ACL check.
                return aIsWrite ? Status::UnsupportedWrite : Status::UnsupportedAccess;
            default:
                // No other attributes.
                break;
            }

            return Status::UnsupportedAttribute;
        }

    } // anonymous namespace

    CHIP_ERROR ReadSingleClusterData(const SubjectDescriptor & aSubjectDescriptor, bool aIsFabricFiltered,
        const ConcreteReadAttributePath & aPath, AttributeReportIBs::Builder & aAttributeReports,
        AttributeValueEncoder::AttributeEncodeState * aEncoderState)
    {
        Status status = DetermineAttributeStatus(aPath, /* aIsWrite = */ false);
        return aAttributeReports.EncodeAttributeStatus(aPath, StatusIB(status));
    }

    Status ServerClusterCommandExists(const ConcreteCommandPath & aPath)
    {
        // TODO: Consider making this configurable for applications that are not
        // trying to be an OTA provider.
        using namespace OtaSoftwareUpdateProvider::Commands;

        if (aPath.mEndpointId != kSupportedEndpoint) {
            return Status::UnsupportedEndpoint;
        }

        if (aPath.mClusterId != OtaSoftwareUpdateProvider::Id) {
            return Status::UnsupportedCluster;
        }

        switch (aPath.mCommandId) {
        case QueryImage::Id:
            FALLTHROUGH;
        case ApplyUpdateRequest::Id:
            FALLTHROUGH;
        case NotifyUpdateApplied::Id:
            return Status::Success;
        }

        return Status::UnsupportedCommand;
    }

    bool IsClusterDataVersionEqual(const ConcreteClusterPath & aConcreteClusterPath, DataVersion aRequiredVersion)
    {
        // Will never be called anyway; we have no attributes.
        return false;
    }

<<<<<<< HEAD
    const EmberAfAttributeMetadata * GetAttributeMetadata(const ConcreteAttributePath & aConcreteClusterPath)
    {
        // Note: This test does not make use of the real attribute metadata.
        static EmberAfAttributeMetadata stub = { .defaultValue = EmberAfDefaultOrMinMaxAttributeValue(uint16_t(0)) };
        return &stub;
    }
=======
    bool IsDeviceTypeOnEndpoint(DeviceTypeId deviceType, EndpointId endpoint) { return false; }
>>>>>>> 913aca03

    CHIP_ERROR WriteSingleClusterData(const SubjectDescriptor & aSubjectDescriptor, const ConcreteDataAttributePath & aPath,
        TLV::TLVReader & aReader, WriteHandler * aWriteHandler)
    {
        Status status = DetermineAttributeStatus(aPath, /* aIsWrite = */ true);
        return aWriteHandler->AddStatus(aPath, status);
    }

    // No attribute access overrides on iOS for now.
    // TODO (#16806): This function can be moved to InteractionModelEngine.
    AttributeAccessInterface * GetAttributeAccessOverride(EndpointId endpointId, ClusterId clusterId) { return nullptr; }

    void DispatchSingleClusterCommand(const ConcreteCommandPath & aPath, TLV::TLVReader & aReader, CommandHandler * aCommandObj)
    {
        // This command passed ServerClusterCommandExists so we know it's one of our
        // supported commands.
        using namespace OtaSoftwareUpdateProvider::Commands;

        bool wasHandled = false;
        CHIP_ERROR err = CHIP_NO_ERROR;

        switch (aPath.mCommandId) {
        case QueryImage::Id: {
            QueryImage::DecodableType commandData;
            err = DataModel::Decode(aReader, commandData);
            if (err == CHIP_NO_ERROR) {
                wasHandled = emberAfOtaSoftwareUpdateProviderClusterQueryImageCallback(aCommandObj, aPath, commandData);
            }
            break;
        }
        case ApplyUpdateRequest::Id: {
            ApplyUpdateRequest::DecodableType commandData;
            err = DataModel::Decode(aReader, commandData);
            if (err == CHIP_NO_ERROR) {
                wasHandled = emberAfOtaSoftwareUpdateProviderClusterApplyUpdateRequestCallback(aCommandObj, aPath, commandData);
            }
            break;
        }
        case NotifyUpdateApplied::Id: {
            NotifyUpdateApplied::DecodableType commandData;
            err = DataModel::Decode(aReader, commandData);
            if (err == CHIP_NO_ERROR) {
                wasHandled = emberAfOtaSoftwareUpdateProviderClusterNotifyUpdateAppliedCallback(aCommandObj, aPath, commandData);
            }
            break;
        }
        default:
            break;
        }

        if (CHIP_NO_ERROR != err || !wasHandled) {
            aCommandObj->AddStatus(aPath, Status::InvalidCommand);
        }
    }

} // namespace app
} // namespace chip

/**
 * Called by the OTA provider cluster server to determine an index
 * into its array.
 */
uint16_t emberAfFindClusterServerEndpointIndex(EndpointId endpoint, ClusterId clusterId)
{
    if (endpoint == kSupportedEndpoint && clusterId == OtaSoftwareUpdateProvider::Id) {
        return 0;
    }

    return UINT16_MAX;
}

/**
 * Methods used by AttributePathExpandIterator, which need to exist
 * because it is part of libCHIP.  For AttributePathExpandIterator
 * purposes, for now, we just pretend like we have just our one
 * endpoint, the OTA Provider cluster, and no attributes (because we
 * would be erroring out from them anyway).
 */
uint16_t emberAfGetServerAttributeCount(EndpointId endpoint, ClusterId cluster) { return 0; }

uint16_t emberAfEndpointCount(void) { return 1; }

uint16_t emberAfIndexFromEndpoint(EndpointId endpoint)
{
    if (endpoint == kSupportedEndpoint) {
        return 0;
    }

    return UINT16_MAX;
}

EndpointId emberAfEndpointFromIndex(uint16_t index)
{
    // Index must be valid here, so 0.
    return kSupportedEndpoint;
}

Optional<ClusterId> emberAfGetNthClusterId(EndpointId endpoint, uint8_t n, bool server)
{
    if (endpoint == kSupportedEndpoint && n == 0 && server) {
        return MakeOptional(OtaSoftwareUpdateProvider::Id);
    }

    return NullOptional;
}

uint16_t emberAfGetServerAttributeIndexByAttributeId(EndpointId endpoint, ClusterId cluster, AttributeId attributeId)
{
    return UINT16_MAX;
}

uint8_t emberAfClusterCount(EndpointId endpoint, bool server)
{
    if (endpoint == kSupportedEndpoint && server) {
        return 1;
    }

    return 0;
}

Optional<AttributeId> emberAfGetServerAttributeIdByIndex(EndpointId endpoint, ClusterId cluster, uint16_t attributeIndex)
{
    return NullOptional;
}

uint8_t emberAfClusterIndex(EndpointId endpoint, ClusterId clusterId, EmberAfClusterMask mask)
{
    if (endpoint == kSupportedEndpoint && clusterId == OtaSoftwareUpdateProvider::Id && (mask & CLUSTER_MASK_SERVER)) {
        return 0;
    }

    return UINT8_MAX;
}

bool emberAfEndpointIndexIsEnabled(uint16_t index) { return index == 0; }<|MERGE_RESOLUTION|>--- conflicted
+++ resolved
@@ -153,16 +153,14 @@
         return false;
     }
 
-<<<<<<< HEAD
     const EmberAfAttributeMetadata * GetAttributeMetadata(const ConcreteAttributePath & aConcreteClusterPath)
     {
         // Note: This test does not make use of the real attribute metadata.
         static EmberAfAttributeMetadata stub = { .defaultValue = EmberAfDefaultOrMinMaxAttributeValue(uint16_t(0)) };
         return &stub;
     }
-=======
+
     bool IsDeviceTypeOnEndpoint(DeviceTypeId deviceType, EndpointId endpoint) { return false; }
->>>>>>> 913aca03
 
     CHIP_ERROR WriteSingleClusterData(const SubjectDescriptor & aSubjectDescriptor, const ConcreteDataAttributePath & aPath,
         TLV::TLVReader & aReader, WriteHandler * aWriteHandler)
