--- conflicted
+++ resolved
@@ -1471,92 +1471,11 @@
 
 public:
     static CHIP_ERROR OpenCommissioningWindow(Controller::DeviceController * controller, NodeId nodeID,
-        System::Clock::Seconds16 timeout, uint16_t discriminator, uint32_t setupPIN, ResultCallback callback);
+        System::Clock::Seconds16 timeout, uint16_t discriminator, const Optional<uint32_t> & setupPIN, ResultCallback callback);
 
 private:
     OpenCommissioningWindowHelper(Controller::DeviceController * controller, ResultCallback callback);
 
-<<<<<<< HEAD
-=======
-                   MTRReadClientContainer * container = [[MTRReadClientContainer alloc] init];
-                   container.deviceID = self.nodeID;
-                   container.pathParams = Platform::New<app::AttributePathParams>();
-                   if (endpointID) {
-                       container.pathParams->mEndpointId = static_cast<chip::EndpointId>([endpointID unsignedShortValue]);
-                   }
-                   if (clusterID) {
-                       container.pathParams->mClusterId = static_cast<chip::ClusterId>([clusterID unsignedLongValue]);
-                   }
-                   if (attributeID) {
-                       container.pathParams->mAttributeId = static_cast<chip::AttributeId>([attributeID unsignedLongValue]);
-                   }
-
-                   app::InteractionModelEngine * engine = app::InteractionModelEngine::GetInstance();
-                   CHIP_ERROR err = CHIP_NO_ERROR;
-
-                   chip::app::ReadPrepareParams readParams(session.Value());
-                   [params toReadPrepareParams:readParams];
-                   readParams.mpAttributePathParamsList = container.pathParams;
-                   readParams.mAttributePathParamsListSize = 1;
-
-                   auto onDone = [container](BufferedReadClientCallback<MTRDataValueDictionaryDecodableType> * callback) {
-                       [container onDone];
-                       // Make sure we delete callback last, because doing that actually destroys our
-                       // lambda, so we can't access captured values after that.
-                       chip::Platform::Delete(callback);
-                   };
-
-                   auto callback = chip::Platform::MakeUnique<BufferedReadClientCallback<MTRDataValueDictionaryDecodableType>>(
-                       container.pathParams->mClusterId, container.pathParams->mAttributeId, onReportCb, onFailureCb, onDone,
-                       onEstablishedCb);
-
-                   auto readClient = Platform::New<app::ReadClient>(
-                       engine, exchangeManager, callback->GetBufferedCallback(), chip::app::ReadClient::InteractionType::Subscribe);
-
-                   if (!params.resubscribeAutomatically) {
-                       err = readClient->SendRequest(readParams);
-                   } else {
-                       err = readClient->SendAutoResubscribeRequest(std::move(readParams));
-                   }
-
-                   if (err != CHIP_NO_ERROR) {
-                       if (reportHandler) {
-                           dispatch_async(queue, ^{
-                               reportHandler(nil, [MTRError errorForCHIPErrorCode:err]);
-                           });
-                       }
-                       Platform::Delete(readClient);
-                       Platform::Delete(container.pathParams);
-                       container.pathParams = nullptr;
-                       return;
-                   }
-
-                   // Read clients will be purged when deregistered.
-                   container.readClientPtr = readClient;
-                   AddReadClientContainer(container.deviceID, container);
-                   callback.release();
-               }];
-}
-
-- (void)deregisterReportHandlersWithQueue:(dispatch_queue_t)queue completion:(dispatch_block_t)completion
-{
-    // This method must only be used for MTRDeviceOverXPC. However, for unit testing purpose, the method purges all read clients.
-    MTR_LOG_DEBUG("Unexpected call to deregister report handlers");
-    PurgeReadClientContainers(self.deviceController, self.nodeID, queue, completion);
-}
-
-namespace {
-class OpenCommissioningWindowHelper {
-    typedef void (^ResultCallback)(CHIP_ERROR status, const SetupPayload &);
-
-public:
-    static CHIP_ERROR OpenCommissioningWindow(Controller::DeviceController * controller, NodeId nodeID,
-        System::Clock::Seconds16 timeout, uint16_t discriminator, const Optional<uint32_t> & setupPIN, ResultCallback callback);
-
-private:
-    OpenCommissioningWindowHelper(Controller::DeviceController * controller, ResultCallback callback);
-
->>>>>>> d85124e4
     static void OnOpenCommissioningWindowResponse(void * context, NodeId deviceId, CHIP_ERROR status, chip::SetupPayload payload);
 
     Controller::CommissioningWindowOpener mOpener;
