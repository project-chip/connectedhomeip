/*
 *
 *    Copyright (c) 2021 Project CHIP Authors
 *
 *    Licensed under the Apache License, Version 2.0 (the "License");
 *    you may not use this file except in compliance with the License.
 *    You may obtain a copy of the License at
 *
 *        http://www.apache.org/licenses/LICENSE-2.0
 *
 *    Unless required by applicable law or agreed to in writing, software
 *    distributed under the License is distributed on an "AS IS" BASIS,
 *    WITHOUT WARRANTIES OR CONDITIONS OF ANY KIND, either express or implied.
 *    See the License for the specific language governing permissions and
 *    limitations under the License.
 */

// THIS FILE IS GENERATED BY ZAP

// Prevent multiple inclusion
#pragma once

// Definitions for cluster: Power Configuration
#define ZCL_POWER_CONFIG_CLUSTER_ID (0x0001)

// Definitions for cluster: Device Temperature Configuration
#define ZCL_DEVICE_TEMP_CLUSTER_ID (0x0002)

// Definitions for cluster: Identify
#define ZCL_IDENTIFY_CLUSTER_ID (0x0003)

// Definitions for cluster: Groups
#define ZCL_GROUPS_CLUSTER_ID (0x0004)

// Definitions for cluster: Scenes
#define ZCL_SCENES_CLUSTER_ID (0x0005)

// Definitions for cluster: On/off
#define ZCL_ON_OFF_CLUSTER_ID (0x0006)

// Definitions for cluster: On/off Switch Configuration
#define ZCL_ON_OFF_SWITCH_CONFIG_CLUSTER_ID (0x0007)

// Definitions for cluster: Level Control
#define ZCL_LEVEL_CONTROL_CLUSTER_ID (0x0008)

// Definitions for cluster: Alarms
#define ZCL_ALARM_CLUSTER_ID (0x0009)

// Definitions for cluster: Time
#define ZCL_TIME_CLUSTER_ID (0x000A)

// Definitions for cluster: RSSI Location
#define ZCL_RSSI_LOCATION_CLUSTER_ID (0x000B)

// Definitions for cluster: Binary Input (Basic)
#define ZCL_BINARY_INPUT_BASIC_CLUSTER_ID (0x000F)

// Definitions for cluster: Commissioning
#define ZCL_COMMISSIONING_CLUSTER_ID (0x0015)

// Definitions for cluster: Partition
#define ZCL_PARTITION_CLUSTER_ID (0x0016)

// Definitions for cluster: Over the Air Bootloading
#define ZCL_OTA_BOOTLOAD_CLUSTER_ID (0x0019)

// Definitions for cluster: Power Profile
#define ZCL_POWER_PROFILE_CLUSTER_ID (0x001A)

// Definitions for cluster: Appliance Control
#define ZCL_APPLIANCE_CONTROL_CLUSTER_ID (0x001B)

// Definitions for cluster: Poll Control
#define ZCL_POLL_CONTROL_CLUSTER_ID (0x0020)

// Definitions for cluster: Green Power
#define ZCL_GREEN_POWER_CLUSTER_ID (0x0021)

// Definitions for cluster: Keep-Alive
#define ZCL_KEEPALIVE_CLUSTER_ID (0x0025)

<<<<<<< HEAD
// Definitions for cluster: Basic
#define ZCL_BASIC_CLUSTER_ID (0x0028)
=======
// Definitions for cluster: General Commissioning
#define ZCL_GENERAL_COMMISSIONING_CLUSTER_ID (0x0030)
>>>>>>> 9cd28c7f

// Definitions for cluster: Shade Configuration
#define ZCL_SHADE_CONFIG_CLUSTER_ID (0x0100)

// Definitions for cluster: Door Lock
#define ZCL_DOOR_LOCK_CLUSTER_ID (0x0101)

// Definitions for cluster: Window Covering
#define ZCL_WINDOW_COVERING_CLUSTER_ID (0x0102)

// Definitions for cluster: Barrier Control
#define ZCL_BARRIER_CONTROL_CLUSTER_ID (0x0103)

// Definitions for cluster: Pump Configuration and Control
#define ZCL_PUMP_CONFIG_CONTROL_CLUSTER_ID (0x0200)

// Definitions for cluster: Thermostat
#define ZCL_THERMOSTAT_CLUSTER_ID (0x0201)

// Definitions for cluster: Fan Control
#define ZCL_FAN_CONTROL_CLUSTER_ID (0x0202)

// Definitions for cluster: Dehumidification Control
#define ZCL_DEHUMID_CONTROL_CLUSTER_ID (0x0203)

// Definitions for cluster: Thermostat User Interface Configuration
#define ZCL_THERMOSTAT_UI_CONFIG_CLUSTER_ID (0x0204)

// Definitions for cluster: Color Control
#define ZCL_COLOR_CONTROL_CLUSTER_ID (0x0300)

// Definitions for cluster: Ballast Configuration
#define ZCL_BALLAST_CONFIGURATION_CLUSTER_ID (0x0301)

// Definitions for cluster: Illuminance Measurement
#define ZCL_ILLUM_MEASUREMENT_CLUSTER_ID (0x0400)

// Definitions for cluster: Illuminance Level Sensing
#define ZCL_ILLUM_LEVEL_SENSING_CLUSTER_ID (0x0401)

// Definitions for cluster: Temperature Measurement
#define ZCL_TEMP_MEASUREMENT_CLUSTER_ID (0x0402)

// Definitions for cluster: Pressure Measurement
#define ZCL_PRESSURE_MEASUREMENT_CLUSTER_ID (0x0403)

// Definitions for cluster: Flow Measurement
#define ZCL_FLOW_MEASUREMENT_CLUSTER_ID (0x0404)

// Definitions for cluster: Relative Humidity Measurement
#define ZCL_RELATIVE_HUMIDITY_MEASUREMENT_CLUSTER_ID (0x0405)

// Definitions for cluster: Occupancy Sensing
#define ZCL_OCCUPANCY_SENSING_CLUSTER_ID (0x0406)

// Definitions for cluster: Carbon Monoxide Concentration Measurement
#define ZCL_CARBON_MONOXIDE_CONCENTRATION_MEASUREMENT_CLUSTER_ID (0x040C)

// Definitions for cluster: Carbon Dioxide Concentration Measurement
#define ZCL_CARBON_DIOXIDE_CONCENTRATION_MEASUREMENT_CLUSTER_ID (0x040D)

// Definitions for cluster: Ethylene Concentration Measurement
#define ZCL_ETHYLENE_CONCENTRATION_MEASUREMENT_CLUSTER_ID (0x040E)

// Definitions for cluster: Ethylene Oxide Concentration Measurement
#define ZCL_ETHYLENE_OXIDE_CONCENTRATION_MEASUREMENT_CLUSTER_ID (0x040F)

// Definitions for cluster: Hydrogen Concentration Measurement
#define ZCL_HYDROGEN_CONCENTRATION_MEASUREMENT_CLUSTER_ID (0x0410)

// Definitions for cluster: Hydrogen Sulphide Concentration Measurement
#define ZCL_HYDROGEN_SULPHIDE_CONCENTRATION_MEASUREMENT_CLUSTER_ID (0x0411)

// Definitions for cluster: Nitric Oxide Concentration Measurement
#define ZCL_NITRIC_OXIDE_CONCENTRATION_MEASUREMENT_CLUSTER_ID (0x0412)

// Definitions for cluster: Nitrogen Dioxide Concentration Measurement
#define ZCL_NITROGEN_DIOXIDE_CONCENTRATION_MEASUREMENT_CLUSTER_ID (0x0413)

// Definitions for cluster: Oxygen Concentration Measurement
#define ZCL_OXYGEN_CONCENTRATION_MEASUREMENT_CLUSTER_ID (0x0414)

// Definitions for cluster: Ozone Concentration Measurement
#define ZCL_OZONE_CONCENTRATION_MEASUREMENT_CLUSTER_ID (0x0415)

// Definitions for cluster: Sulfur Dioxide Concentration Measurement
#define ZCL_SULFUR_DIOXIDE_CONCENTRATION_MEASUREMENT_CLUSTER_ID (0x0416)

// Definitions for cluster: Dissolved Oxygen Concentration Measurement
#define ZCL_DISSOLVED_OXYGEN_CONCENTRATION_MEASUREMENT_CLUSTER_ID (0x0417)

// Definitions for cluster: Bromate Concentration Measurement
#define ZCL_BROMATE_CONCENTRATION_MEASUREMENT_CLUSTER_ID (0x0418)

// Definitions for cluster: Chloramines Concentration Measurement
#define ZCL_CHLORAMINES_CONCENTRATION_MEASUREMENT_CLUSTER_ID (0x0419)

// Definitions for cluster: Chlorine Concentration Measurement
#define ZCL_CHLORINE_CONCENTRATION_MEASUREMENT_CLUSTER_ID (0x041A)

// Definitions for cluster: Fecal coliform and E. Coli Concentration Measurement
#define ZCL_FECAL_COLIFORM_AND_E_COLI_CONCENTRATION_MEASUREMENT_CLUSTER_ID (0x041B)

// Definitions for cluster: Fluoride Concentration Measurement
#define ZCL_FLUORIDE_CONCENTRATION_MEASUREMENT_CLUSTER_ID (0x041C)

// Definitions for cluster: Haloacetic Acids Concentration Measurement
#define ZCL_HALOACETIC_ACIDS_CONCENTRATION_MEASUREMENT_CLUSTER_ID (0x041D)

// Definitions for cluster: Total Trihalomethanes Concentration Measurement
#define ZCL_TOTAL_TRIHALOMETHANES_CONCENTRATION_MEASUREMENT_CLUSTER_ID (0x041E)

// Definitions for cluster: Total Coliform Bacteria Concentration Measurement
#define ZCL_TOTAL_COLIFORM_BACTERIA_CONCENTRATION_MEASUREMENT_CLUSTER_ID (0x041F)

// Definitions for cluster: Turbidity Concentration Measurement
#define ZCL_TURBIDITY_CONCENTRATION_MEASUREMENT_CLUSTER_ID (0x0420)

// Definitions for cluster: Copper Concentration Measurement
#define ZCL_COPPER_CONCENTRATION_MEASUREMENT_CLUSTER_ID (0x0421)

// Definitions for cluster: Lead Concentration Measurement
#define ZCL_LEAD_CONCENTRATION_MEASUREMENT_CLUSTER_ID (0x0422)

// Definitions for cluster: Manganese Concentration Measurement
#define ZCL_MANGANESE_CONCENTRATION_MEASUREMENT_CLUSTER_ID (0x0423)

// Definitions for cluster: Sulfate Concentration Measurement
#define ZCL_SULFATE_CONCENTRATION_MEASUREMENT_CLUSTER_ID (0x0424)

// Definitions for cluster: Bromodichloromethane Concentration Measurement
#define ZCL_BROMODICHLOROMETHANE_CONCENTRATION_MEASUREMENT_CLUSTER_ID (0x0425)

// Definitions for cluster: Bromoform Concentration Measurement
#define ZCL_BROMOFORM_CONCENTRATION_MEASUREMENT_CLUSTER_ID (0x0426)

// Definitions for cluster: Chlorodibromomethane Concentration Measurement
#define ZCL_CHLORODIBROMOMETHANE_CONCENTRATION_MEASUREMENT_CLUSTER_ID (0x0427)

// Definitions for cluster: Chloroform Concentration Measurement
#define ZCL_CHLOROFORM_CONCENTRATION_MEASUREMENT_CLUSTER_ID (0x0428)

// Definitions for cluster: Sodium Concentration Measurement
#define ZCL_SODIUM_CONCENTRATION_MEASUREMENT_CLUSTER_ID (0x0429)

// Definitions for cluster: IAS Zone
#define ZCL_IAS_ZONE_CLUSTER_ID (0x0500)

// Definitions for cluster: IAS ACE
#define ZCL_IAS_ACE_CLUSTER_ID (0x0501)

// Definitions for cluster: IAS WD
#define ZCL_IAS_WD_CLUSTER_ID (0x0502)

// Definitions for cluster: Application Basic
#define ZCL_APPLICATION_BASIC_CLUSTER_ID (0x050D)

// Definitions for cluster: Generic Tunnel
#define ZCL_GENERIC_TUNNEL_CLUSTER_ID (0x0600)

// Definitions for cluster: BACnet Protocol Tunnel
#define ZCL_BACNET_PROTOCOL_TUNNEL_CLUSTER_ID (0x0601)

// Definitions for cluster: 11073 Protocol Tunnel
#define ZCL_11073_PROTOCOL_TUNNEL_CLUSTER_ID (0x0614)

// Definitions for cluster: ISO 7816 Protocol Tunnel
#define ZCL_ISO7816_PROTOCOL_TUNNEL_CLUSTER_ID (0x0615)

// Definitions for cluster: Price
#define ZCL_PRICE_CLUSTER_ID (0x0700)

// Definitions for cluster: Demand Response and Load Control
#define ZCL_DEMAND_RESPONSE_LOAD_CONTROL_CLUSTER_ID (0x0701)

// Definitions for cluster: Simple Metering
#define ZCL_SIMPLE_METERING_CLUSTER_ID (0x0702)

// Definitions for cluster: Messaging
#define ZCL_MESSAGING_CLUSTER_ID (0x0703)

// Definitions for cluster: Tunneling
#define ZCL_TUNNELING_CLUSTER_ID (0x0704)

// Definitions for cluster: Prepayment
#define ZCL_PREPAYMENT_CLUSTER_ID (0x0705)

// Definitions for cluster: Energy Management
#define ZCL_ENERGY_MANAGEMENT_CLUSTER_ID (0x0706)

// Definitions for cluster: Calendar
#define ZCL_CALENDAR_CLUSTER_ID (0x0707)

// Definitions for cluster: Device Management
#define ZCL_DEVICE_MANAGEMENT_CLUSTER_ID (0x0708)

// Definitions for cluster: Events
#define ZCL_EVENTS_CLUSTER_ID (0x0709)

// Definitions for cluster: MDU Pairing
#define ZCL_MDU_PAIRING_CLUSTER_ID (0x070A)

// Definitions for cluster: Sub-GHz
#define ZCL_SUB_GHZ_CLUSTER_ID (0x070B)

// Definitions for cluster: Key Establishment
#define ZCL_KEY_ESTABLISHMENT_CLUSTER_ID (0x0800)

// Definitions for cluster: Information
#define ZCL_INFORMATION_CLUSTER_ID (0x0900)

// Definitions for cluster: Data Sharing
#define ZCL_DATA_SHARING_CLUSTER_ID (0x0901)

// Definitions for cluster: Gaming
#define ZCL_GAMING_CLUSTER_ID (0x0902)

// Definitions for cluster: Data Rate Control
#define ZCL_DATA_RATE_CONTROL_CLUSTER_ID (0x0903)

// Definitions for cluster: Voice over ZigBee
#define ZCL_VOICE_OVER_ZIGBEE_CLUSTER_ID (0x0904)

// Definitions for cluster: Chatting
#define ZCL_CHATTING_CLUSTER_ID (0x0905)

// Definitions for cluster: Payment
#define ZCL_PAYMENT_CLUSTER_ID (0x0A01)

// Definitions for cluster: Billing
#define ZCL_BILLING_CLUSTER_ID (0x0A02)

// Definitions for cluster: Appliance Identification
#define ZCL_APPLIANCE_IDENTIFICATION_CLUSTER_ID (0x0B00)

// Definitions for cluster: Meter Identification
#define ZCL_METER_IDENTIFICATION_CLUSTER_ID (0x0B01)

// Definitions for cluster: Appliance Events and Alert
#define ZCL_APPLIANCE_EVENTS_AND_ALERT_CLUSTER_ID (0x0B02)

// Definitions for cluster: Appliance Statistics
#define ZCL_APPLIANCE_STATISTICS_CLUSTER_ID (0x0B03)

// Definitions for cluster: Electrical Measurement
#define ZCL_ELECTRICAL_MEASUREMENT_CLUSTER_ID (0x0B04)

// Definitions for cluster: Diagnostics
#define ZCL_DIAGNOSTICS_CLUSTER_ID (0x0B05)

// Definitions for cluster: ZLL Commissioning
#define ZCL_ZLL_COMMISSIONING_CLUSTER_ID (0x1000)

// Definitions for cluster: Network Commissioning
#define ZCL_NETWORK_COMMISSIONING_CLUSTER_ID (0xAAAA)

// Definitions for cluster: Binding
#define ZCL_BINDING_CLUSTER_ID (0xF000)

// Definitions for cluster: Media Playback
#define ZCL_MEDIA_PLAYBACK_CLUSTER_ID (0xF001)

// Definitions for cluster: Content Launch
#define ZCL_CONTENT_LAUNCH_CLUSTER_ID (0xF002)

// Definitions for cluster: Sample Mfg Specific Cluster
#define ZCL_SAMPLE_MFG_SPECIFIC_CLUSTER_ID (0xFC00)

// Definitions for cluster: Sample Mfg Specific Cluster 2
#define ZCL_SAMPLE_MFG_SPECIFIC_CLUSTER_2_ID (0xFC00)

// Definitions for cluster: Configuration Cluster
#define ZCL_OTA_CONFIGURATION_CLUSTER_ID (0xFC01)

// Definitions for cluster: MFGLIB Cluster
#define ZCL_MFGLIB_CLUSTER_ID (0xFC02)

// Definitions for cluster: SL Works With All Hubs
#define ZCL_SL_WWAH_CLUSTER_ID (0xFC57)<|MERGE_RESOLUTION|>--- conflicted
+++ resolved
@@ -80,13 +80,11 @@
 // Definitions for cluster: Keep-Alive
 #define ZCL_KEEPALIVE_CLUSTER_ID (0x0025)
 
-<<<<<<< HEAD
 // Definitions for cluster: Basic
 #define ZCL_BASIC_CLUSTER_ID (0x0028)
-=======
+
 // Definitions for cluster: General Commissioning
 #define ZCL_GENERAL_COMMISSIONING_CLUSTER_ID (0x0030)
->>>>>>> 9cd28c7f
 
 // Definitions for cluster: Shade Configuration
 #define ZCL_SHADE_CONFIG_CLUSTER_ID (0x0100)
