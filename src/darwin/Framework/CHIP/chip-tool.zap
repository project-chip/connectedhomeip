--- conflicted
+++ resolved
@@ -1,11 +1,6 @@
 {
-<<<<<<< HEAD
-  "writeTime": "Sun Feb 07 2021 10:23:58 GMT+0800 (China Standard Time)",
-  "featureLevel": 6,
-=======
   "writeTime": "Mon Feb 15 2021 16:35:24 GMT+0100 (Central European Standard Time)",
   "featureLevel": 11,
->>>>>>> e76ed540
   "creator": "zap",
   "keyValuePairs": [
     {
@@ -27,15 +22,12 @@
       "path": "../../../../app/zap-templates/zcl/zcl.json",
       "version": "ZCL Test Data",
       "type": "zcl-properties"
-<<<<<<< HEAD
-=======
     },
     {
       "pathRelativity": "relativeToZap",
       "path": "../../../../app/zap-templates/app-templates.json",
       "version": "chip-v1",
       "type": "gen-templates-json"
->>>>>>> e76ed540
     }
   ],
   "endpointTypes": [
@@ -3276,10 +3268,6 @@
     {
       "endpointTypeName": "Anonymous Endpoint Type",
       "endpointTypeIndex": 0,
-<<<<<<< HEAD
-      "endpointTypeRef": 2,
-=======
->>>>>>> e76ed540
       "profileId": "0x0103",
       "endpointId": 1,
       "networkId": 0
