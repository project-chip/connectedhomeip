/*
 *
 *    Copyright (c) 2022 Project CHIP Authors
 *
 *    Licensed under the Apache License, Version 2.0 (the "License");
 *    you may not use this file except in compliance with the License.
 *    You may obtain a copy of the License at
 *
 *        http://www.apache.org/licenses/LICENSE-2.0
 *
 *    Unless required by applicable law or agreed to in writing, software
 *    distributed under the License is distributed on an "AS IS" BASIS,
 *    WITHOUT WARRANTIES OR CONDITIONS OF ANY KIND, either express or implied.
 *    See the License for the specific language governing permissions and
 *    limitations under the License.
 */

#import <Foundation/Foundation.h>

#import "MTRBaseClusters.h"
#import "MTRBaseDevice.h"

<<<<<<< HEAD
@interface MTRBaseClusterIdentify ()
@property (nonatomic, strong, readonly) MTRBaseDevice * device;
@end

@interface MTRBaseClusterGroups ()
@property (nonatomic, strong, readonly) MTRBaseDevice * device;
@end

@interface MTRBaseClusterScenes ()
@property (nonatomic, strong, readonly) MTRBaseDevice * device;
@end

@interface MTRBaseClusterOnOff ()
@property (nonatomic, strong, readonly) MTRBaseDevice * device;
@end

@interface MTRBaseClusterOnOffSwitchConfiguration ()
@property (nonatomic, strong, readonly) MTRBaseDevice * device;
@end

@interface MTRBaseClusterLevelControl ()
@property (nonatomic, strong, readonly) MTRBaseDevice * device;
@end

@interface MTRBaseClusterBinaryInputBasic ()
@property (nonatomic, strong, readonly) MTRBaseDevice * device;
@end

@interface MTRBaseClusterPulseWidthModulation ()
@property (nonatomic, strong, readonly) MTRBaseDevice * device;
@end

@interface MTRBaseClusterDescriptor ()
@property (nonatomic, strong, readonly) MTRBaseDevice * device;
@end

@interface MTRBaseClusterBinding ()
@property (nonatomic, strong, readonly) MTRBaseDevice * device;
@end

@interface MTRBaseClusterAccessControl ()
@property (nonatomic, strong, readonly) MTRBaseDevice * device;
@end

@interface MTRBaseClusterActions ()
@property (nonatomic, strong, readonly) MTRBaseDevice * device;
@end

@interface MTRBaseClusterBasicInformation ()
@property (nonatomic, strong, readonly) MTRBaseDevice * device;
@end

@interface MTRBaseClusterOTASoftwareUpdateProvider ()
@property (nonatomic, strong, readonly) MTRBaseDevice * device;
@end

@interface MTRBaseClusterOTASoftwareUpdateRequestor ()
@property (nonatomic, strong, readonly) MTRBaseDevice * device;
@end

@interface MTRBaseClusterLocalizationConfiguration ()
@property (nonatomic, strong, readonly) MTRBaseDevice * device;
@end

@interface MTRBaseClusterTimeFormatLocalization ()
@property (nonatomic, strong, readonly) MTRBaseDevice * device;
@end

@interface MTRBaseClusterUnitLocalization ()
@property (nonatomic, strong, readonly) MTRBaseDevice * device;
@end

@interface MTRBaseClusterPowerSourceConfiguration ()
@property (nonatomic, strong, readonly) MTRBaseDevice * device;
@end

@interface MTRBaseClusterPowerSource ()
@property (nonatomic, strong, readonly) MTRBaseDevice * device;
@end

@interface MTRBaseClusterGeneralCommissioning ()
@property (nonatomic, strong, readonly) MTRBaseDevice * device;
@end

@interface MTRBaseClusterNetworkCommissioning ()
@property (nonatomic, strong, readonly) MTRBaseDevice * device;
@end

@interface MTRBaseClusterDiagnosticLogs ()
@property (nonatomic, strong, readonly) MTRBaseDevice * device;
@end

@interface MTRBaseClusterGeneralDiagnostics ()
@property (nonatomic, strong, readonly) MTRBaseDevice * device;
@end

@interface MTRBaseClusterSoftwareDiagnostics ()
@property (nonatomic, strong, readonly) MTRBaseDevice * device;
@end

@interface MTRBaseClusterThreadNetworkDiagnostics ()
@property (nonatomic, strong, readonly) MTRBaseDevice * device;
@end

@interface MTRBaseClusterWiFiNetworkDiagnostics ()
@property (nonatomic, strong, readonly) MTRBaseDevice * device;
@end

@interface MTRBaseClusterEthernetNetworkDiagnostics ()
@property (nonatomic, strong, readonly) MTRBaseDevice * device;
@end

@interface MTRBaseClusterTimeSynchronization ()
@property (nonatomic, strong, readonly) MTRBaseDevice * device;
@end

@interface MTRBaseClusterBridgedDeviceBasicInformation ()
@property (nonatomic, strong, readonly) MTRBaseDevice * device;
@end

@interface MTRBaseClusterSwitch ()
@property (nonatomic, strong, readonly) MTRBaseDevice * device;
@end

@interface MTRBaseClusterAdministratorCommissioning ()
@property (nonatomic, strong, readonly) MTRBaseDevice * device;
@end

@interface MTRBaseClusterOperationalCredentials ()
@property (nonatomic, strong, readonly) MTRBaseDevice * device;
@end

@interface MTRBaseClusterGroupKeyManagement ()
@property (nonatomic, strong, readonly) MTRBaseDevice * device;
@end

@interface MTRBaseClusterFixedLabel ()
@property (nonatomic, strong, readonly) MTRBaseDevice * device;
@end

@interface MTRBaseClusterUserLabel ()
@property (nonatomic, strong, readonly) MTRBaseDevice * device;
@end

@interface MTRBaseClusterBooleanState ()
@property (nonatomic, strong, readonly) MTRBaseDevice * device;
@end

@interface MTRBaseClusterICDManagement ()
@property (nonatomic, strong, readonly) MTRBaseDevice * device;
@end

@interface MTRBaseClusterModeSelect ()
@property (nonatomic, strong, readonly) MTRBaseDevice * device;
@end

@interface MTRBaseClusterLaundryWasherMode ()
@property (nonatomic, strong, readonly) MTRBaseDevice * device;
@end

@interface MTRBaseClusterRefrigeratorAndTemperatureControlledCabinetMode ()
@property (nonatomic, strong, readonly) MTRBaseDevice * device;
@end

@interface MTRBaseClusterLaundryWasherControls ()
@property (nonatomic, strong, readonly) MTRBaseDevice * device;
@end

@interface MTRBaseClusterRVCRunMode ()
@property (nonatomic, strong, readonly) MTRBaseDevice * device;
@end

@interface MTRBaseClusterRVCCleanMode ()
@property (nonatomic, strong, readonly) MTRBaseDevice * device;
@end

@interface MTRBaseClusterTemperatureControl ()
@property (nonatomic, strong, readonly) MTRBaseDevice * device;
@end

@interface MTRBaseClusterRefrigeratorAlarm ()
@property (nonatomic, strong, readonly) MTRBaseDevice * device;
@end

@interface MTRBaseClusterDishwasherMode ()
@property (nonatomic, strong, readonly) MTRBaseDevice * device;
@end

@interface MTRBaseClusterAirQuality ()
@property (nonatomic, strong, readonly) MTRBaseDevice * device;
@end

@interface MTRBaseClusterSmokeCOAlarm ()
@property (nonatomic, strong, readonly) MTRBaseDevice * device;
@end

@interface MTRBaseClusterDishwasherAlarm ()
@property (nonatomic, strong, readonly) MTRBaseDevice * device;
@end

@interface MTRBaseClusterOperationalState ()
@property (nonatomic, strong, readonly) MTRBaseDevice * device;
@end

@interface MTRBaseClusterRVCOperationalState ()
@property (nonatomic, strong, readonly) MTRBaseDevice * device;
@end

@interface MTRBaseClusterHEPAFilterMonitoring ()
@property (nonatomic, strong, readonly) MTRBaseDevice * device;
@end

@interface MTRBaseClusterActivatedCarbonFilterMonitoring ()
@property (nonatomic, strong, readonly) MTRBaseDevice * device;
@end

@interface MTRBaseClusterBooleanSensorConfiguration ()
@property (nonatomic, strong, readonly) MTRBaseDevice * device;
@end

@interface MTRBaseClusterValveConfigurationAndControl ()
@property (nonatomic, strong, readonly) MTRBaseDevice * device;
@end

@interface MTRBaseClusterDoorLock ()
@property (nonatomic, strong, readonly) MTRBaseDevice * device;
@end

@interface MTRBaseClusterWindowCovering ()
@property (nonatomic, strong, readonly) MTRBaseDevice * device;
@end

@interface MTRBaseClusterBarrierControl ()
@property (nonatomic, strong, readonly) MTRBaseDevice * device;
@end

@interface MTRBaseClusterPumpConfigurationAndControl ()
@property (nonatomic, strong, readonly) MTRBaseDevice * device;
@end

@interface MTRBaseClusterThermostat ()
@property (nonatomic, strong, readonly) MTRBaseDevice * device;
@end

@interface MTRBaseClusterFanControl ()
@property (nonatomic, strong, readonly) MTRBaseDevice * device;
@end

@interface MTRBaseClusterThermostatUserInterfaceConfiguration ()
@property (nonatomic, strong, readonly) MTRBaseDevice * device;
@end

@interface MTRBaseClusterColorControl ()
@property (nonatomic, strong, readonly) MTRBaseDevice * device;
@end

@interface MTRBaseClusterBallastConfiguration ()
@property (nonatomic, strong, readonly) MTRBaseDevice * device;
@end

@interface MTRBaseClusterIlluminanceMeasurement ()
@property (nonatomic, strong, readonly) MTRBaseDevice * device;
@end

@interface MTRBaseClusterTemperatureMeasurement ()
@property (nonatomic, strong, readonly) MTRBaseDevice * device;
@end

@interface MTRBaseClusterPressureMeasurement ()
@property (nonatomic, strong, readonly) MTRBaseDevice * device;
@end

@interface MTRBaseClusterFlowMeasurement ()
@property (nonatomic, strong, readonly) MTRBaseDevice * device;
@end

@interface MTRBaseClusterRelativeHumidityMeasurement ()
@property (nonatomic, strong, readonly) MTRBaseDevice * device;
@end

@interface MTRBaseClusterOccupancySensing ()
@property (nonatomic, strong, readonly) MTRBaseDevice * device;
@end

@interface MTRBaseClusterCarbonMonoxideConcentrationMeasurement ()
@property (nonatomic, strong, readonly) MTRBaseDevice * device;
@end

@interface MTRBaseClusterCarbonDioxideConcentrationMeasurement ()
@property (nonatomic, strong, readonly) MTRBaseDevice * device;
@end

@interface MTRBaseClusterNitrogenDioxideConcentrationMeasurement ()
@property (nonatomic, strong, readonly) MTRBaseDevice * device;
@end

@interface MTRBaseClusterOzoneConcentrationMeasurement ()
@property (nonatomic, strong, readonly) MTRBaseDevice * device;
@end

@interface MTRBaseClusterPM25ConcentrationMeasurement ()
@property (nonatomic, strong, readonly) MTRBaseDevice * device;
@end

@interface MTRBaseClusterFormaldehydeConcentrationMeasurement ()
@property (nonatomic, strong, readonly) MTRBaseDevice * device;
@end

@interface MTRBaseClusterPM1ConcentrationMeasurement ()
@property (nonatomic, strong, readonly) MTRBaseDevice * device;
@end

@interface MTRBaseClusterPM10ConcentrationMeasurement ()
@property (nonatomic, strong, readonly) MTRBaseDevice * device;
@end

@interface MTRBaseClusterTotalVolatileOrganicCompoundsConcentrationMeasurement ()
@property (nonatomic, strong, readonly) MTRBaseDevice * device;
@end

@interface MTRBaseClusterRadonConcentrationMeasurement ()
@property (nonatomic, strong, readonly) MTRBaseDevice * device;
@end

@interface MTRBaseClusterWakeOnLAN ()
@property (nonatomic, strong, readonly) MTRBaseDevice * device;
@end

@interface MTRBaseClusterChannel ()
@property (nonatomic, strong, readonly) MTRBaseDevice * device;
@end

@interface MTRBaseClusterTargetNavigator ()
@property (nonatomic, strong, readonly) MTRBaseDevice * device;
@end

@interface MTRBaseClusterMediaPlayback ()
@property (nonatomic, strong, readonly) MTRBaseDevice * device;
@end

@interface MTRBaseClusterMediaInput ()
@property (nonatomic, strong, readonly) MTRBaseDevice * device;
@end

@interface MTRBaseClusterLowPower ()
@property (nonatomic, strong, readonly) MTRBaseDevice * device;
@end

@interface MTRBaseClusterKeypadInput ()
@property (nonatomic, strong, readonly) MTRBaseDevice * device;
@end

@interface MTRBaseClusterContentLauncher ()
@property (nonatomic, strong, readonly) MTRBaseDevice * device;
@end

@interface MTRBaseClusterAudioOutput ()
@property (nonatomic, strong, readonly) MTRBaseDevice * device;
@end

@interface MTRBaseClusterApplicationLauncher ()
@property (nonatomic, strong, readonly) MTRBaseDevice * device;
@end

@interface MTRBaseClusterApplicationBasic ()
@property (nonatomic, strong, readonly) MTRBaseDevice * device;
@end

@interface MTRBaseClusterAccountLogin ()
@property (nonatomic, strong, readonly) MTRBaseDevice * device;
@end

@interface MTRBaseClusterElectricalMeasurement ()
@property (nonatomic, strong, readonly) MTRBaseDevice * device;
@end

@interface MTRBaseClusterUnitTesting ()
@property (nonatomic, strong, readonly) MTRBaseDevice * device;
@end

@interface MTRBaseClusterSampleMEI ()
@property (nonatomic, strong, readonly) MTRBaseDevice * device;
@end
=======
// Nothing here for now, but leaving this file in place in case we need to add
// something.
>>>>>>> 23385444
<|MERGE_RESOLUTION|>--- conflicted
+++ resolved
@@ -20,391 +20,5 @@
 #import "MTRBaseClusters.h"
 #import "MTRBaseDevice.h"
 
-<<<<<<< HEAD
-@interface MTRBaseClusterIdentify ()
-@property (nonatomic, strong, readonly) MTRBaseDevice * device;
-@end
-
-@interface MTRBaseClusterGroups ()
-@property (nonatomic, strong, readonly) MTRBaseDevice * device;
-@end
-
-@interface MTRBaseClusterScenes ()
-@property (nonatomic, strong, readonly) MTRBaseDevice * device;
-@end
-
-@interface MTRBaseClusterOnOff ()
-@property (nonatomic, strong, readonly) MTRBaseDevice * device;
-@end
-
-@interface MTRBaseClusterOnOffSwitchConfiguration ()
-@property (nonatomic, strong, readonly) MTRBaseDevice * device;
-@end
-
-@interface MTRBaseClusterLevelControl ()
-@property (nonatomic, strong, readonly) MTRBaseDevice * device;
-@end
-
-@interface MTRBaseClusterBinaryInputBasic ()
-@property (nonatomic, strong, readonly) MTRBaseDevice * device;
-@end
-
-@interface MTRBaseClusterPulseWidthModulation ()
-@property (nonatomic, strong, readonly) MTRBaseDevice * device;
-@end
-
-@interface MTRBaseClusterDescriptor ()
-@property (nonatomic, strong, readonly) MTRBaseDevice * device;
-@end
-
-@interface MTRBaseClusterBinding ()
-@property (nonatomic, strong, readonly) MTRBaseDevice * device;
-@end
-
-@interface MTRBaseClusterAccessControl ()
-@property (nonatomic, strong, readonly) MTRBaseDevice * device;
-@end
-
-@interface MTRBaseClusterActions ()
-@property (nonatomic, strong, readonly) MTRBaseDevice * device;
-@end
-
-@interface MTRBaseClusterBasicInformation ()
-@property (nonatomic, strong, readonly) MTRBaseDevice * device;
-@end
-
-@interface MTRBaseClusterOTASoftwareUpdateProvider ()
-@property (nonatomic, strong, readonly) MTRBaseDevice * device;
-@end
-
-@interface MTRBaseClusterOTASoftwareUpdateRequestor ()
-@property (nonatomic, strong, readonly) MTRBaseDevice * device;
-@end
-
-@interface MTRBaseClusterLocalizationConfiguration ()
-@property (nonatomic, strong, readonly) MTRBaseDevice * device;
-@end
-
-@interface MTRBaseClusterTimeFormatLocalization ()
-@property (nonatomic, strong, readonly) MTRBaseDevice * device;
-@end
-
-@interface MTRBaseClusterUnitLocalization ()
-@property (nonatomic, strong, readonly) MTRBaseDevice * device;
-@end
-
-@interface MTRBaseClusterPowerSourceConfiguration ()
-@property (nonatomic, strong, readonly) MTRBaseDevice * device;
-@end
-
-@interface MTRBaseClusterPowerSource ()
-@property (nonatomic, strong, readonly) MTRBaseDevice * device;
-@end
-
-@interface MTRBaseClusterGeneralCommissioning ()
-@property (nonatomic, strong, readonly) MTRBaseDevice * device;
-@end
-
-@interface MTRBaseClusterNetworkCommissioning ()
-@property (nonatomic, strong, readonly) MTRBaseDevice * device;
-@end
-
-@interface MTRBaseClusterDiagnosticLogs ()
-@property (nonatomic, strong, readonly) MTRBaseDevice * device;
-@end
-
-@interface MTRBaseClusterGeneralDiagnostics ()
-@property (nonatomic, strong, readonly) MTRBaseDevice * device;
-@end
-
-@interface MTRBaseClusterSoftwareDiagnostics ()
-@property (nonatomic, strong, readonly) MTRBaseDevice * device;
-@end
-
-@interface MTRBaseClusterThreadNetworkDiagnostics ()
-@property (nonatomic, strong, readonly) MTRBaseDevice * device;
-@end
-
-@interface MTRBaseClusterWiFiNetworkDiagnostics ()
-@property (nonatomic, strong, readonly) MTRBaseDevice * device;
-@end
-
-@interface MTRBaseClusterEthernetNetworkDiagnostics ()
-@property (nonatomic, strong, readonly) MTRBaseDevice * device;
-@end
-
-@interface MTRBaseClusterTimeSynchronization ()
-@property (nonatomic, strong, readonly) MTRBaseDevice * device;
-@end
-
-@interface MTRBaseClusterBridgedDeviceBasicInformation ()
-@property (nonatomic, strong, readonly) MTRBaseDevice * device;
-@end
-
-@interface MTRBaseClusterSwitch ()
-@property (nonatomic, strong, readonly) MTRBaseDevice * device;
-@end
-
-@interface MTRBaseClusterAdministratorCommissioning ()
-@property (nonatomic, strong, readonly) MTRBaseDevice * device;
-@end
-
-@interface MTRBaseClusterOperationalCredentials ()
-@property (nonatomic, strong, readonly) MTRBaseDevice * device;
-@end
-
-@interface MTRBaseClusterGroupKeyManagement ()
-@property (nonatomic, strong, readonly) MTRBaseDevice * device;
-@end
-
-@interface MTRBaseClusterFixedLabel ()
-@property (nonatomic, strong, readonly) MTRBaseDevice * device;
-@end
-
-@interface MTRBaseClusterUserLabel ()
-@property (nonatomic, strong, readonly) MTRBaseDevice * device;
-@end
-
-@interface MTRBaseClusterBooleanState ()
-@property (nonatomic, strong, readonly) MTRBaseDevice * device;
-@end
-
-@interface MTRBaseClusterICDManagement ()
-@property (nonatomic, strong, readonly) MTRBaseDevice * device;
-@end
-
-@interface MTRBaseClusterModeSelect ()
-@property (nonatomic, strong, readonly) MTRBaseDevice * device;
-@end
-
-@interface MTRBaseClusterLaundryWasherMode ()
-@property (nonatomic, strong, readonly) MTRBaseDevice * device;
-@end
-
-@interface MTRBaseClusterRefrigeratorAndTemperatureControlledCabinetMode ()
-@property (nonatomic, strong, readonly) MTRBaseDevice * device;
-@end
-
-@interface MTRBaseClusterLaundryWasherControls ()
-@property (nonatomic, strong, readonly) MTRBaseDevice * device;
-@end
-
-@interface MTRBaseClusterRVCRunMode ()
-@property (nonatomic, strong, readonly) MTRBaseDevice * device;
-@end
-
-@interface MTRBaseClusterRVCCleanMode ()
-@property (nonatomic, strong, readonly) MTRBaseDevice * device;
-@end
-
-@interface MTRBaseClusterTemperatureControl ()
-@property (nonatomic, strong, readonly) MTRBaseDevice * device;
-@end
-
-@interface MTRBaseClusterRefrigeratorAlarm ()
-@property (nonatomic, strong, readonly) MTRBaseDevice * device;
-@end
-
-@interface MTRBaseClusterDishwasherMode ()
-@property (nonatomic, strong, readonly) MTRBaseDevice * device;
-@end
-
-@interface MTRBaseClusterAirQuality ()
-@property (nonatomic, strong, readonly) MTRBaseDevice * device;
-@end
-
-@interface MTRBaseClusterSmokeCOAlarm ()
-@property (nonatomic, strong, readonly) MTRBaseDevice * device;
-@end
-
-@interface MTRBaseClusterDishwasherAlarm ()
-@property (nonatomic, strong, readonly) MTRBaseDevice * device;
-@end
-
-@interface MTRBaseClusterOperationalState ()
-@property (nonatomic, strong, readonly) MTRBaseDevice * device;
-@end
-
-@interface MTRBaseClusterRVCOperationalState ()
-@property (nonatomic, strong, readonly) MTRBaseDevice * device;
-@end
-
-@interface MTRBaseClusterHEPAFilterMonitoring ()
-@property (nonatomic, strong, readonly) MTRBaseDevice * device;
-@end
-
-@interface MTRBaseClusterActivatedCarbonFilterMonitoring ()
-@property (nonatomic, strong, readonly) MTRBaseDevice * device;
-@end
-
-@interface MTRBaseClusterBooleanSensorConfiguration ()
-@property (nonatomic, strong, readonly) MTRBaseDevice * device;
-@end
-
-@interface MTRBaseClusterValveConfigurationAndControl ()
-@property (nonatomic, strong, readonly) MTRBaseDevice * device;
-@end
-
-@interface MTRBaseClusterDoorLock ()
-@property (nonatomic, strong, readonly) MTRBaseDevice * device;
-@end
-
-@interface MTRBaseClusterWindowCovering ()
-@property (nonatomic, strong, readonly) MTRBaseDevice * device;
-@end
-
-@interface MTRBaseClusterBarrierControl ()
-@property (nonatomic, strong, readonly) MTRBaseDevice * device;
-@end
-
-@interface MTRBaseClusterPumpConfigurationAndControl ()
-@property (nonatomic, strong, readonly) MTRBaseDevice * device;
-@end
-
-@interface MTRBaseClusterThermostat ()
-@property (nonatomic, strong, readonly) MTRBaseDevice * device;
-@end
-
-@interface MTRBaseClusterFanControl ()
-@property (nonatomic, strong, readonly) MTRBaseDevice * device;
-@end
-
-@interface MTRBaseClusterThermostatUserInterfaceConfiguration ()
-@property (nonatomic, strong, readonly) MTRBaseDevice * device;
-@end
-
-@interface MTRBaseClusterColorControl ()
-@property (nonatomic, strong, readonly) MTRBaseDevice * device;
-@end
-
-@interface MTRBaseClusterBallastConfiguration ()
-@property (nonatomic, strong, readonly) MTRBaseDevice * device;
-@end
-
-@interface MTRBaseClusterIlluminanceMeasurement ()
-@property (nonatomic, strong, readonly) MTRBaseDevice * device;
-@end
-
-@interface MTRBaseClusterTemperatureMeasurement ()
-@property (nonatomic, strong, readonly) MTRBaseDevice * device;
-@end
-
-@interface MTRBaseClusterPressureMeasurement ()
-@property (nonatomic, strong, readonly) MTRBaseDevice * device;
-@end
-
-@interface MTRBaseClusterFlowMeasurement ()
-@property (nonatomic, strong, readonly) MTRBaseDevice * device;
-@end
-
-@interface MTRBaseClusterRelativeHumidityMeasurement ()
-@property (nonatomic, strong, readonly) MTRBaseDevice * device;
-@end
-
-@interface MTRBaseClusterOccupancySensing ()
-@property (nonatomic, strong, readonly) MTRBaseDevice * device;
-@end
-
-@interface MTRBaseClusterCarbonMonoxideConcentrationMeasurement ()
-@property (nonatomic, strong, readonly) MTRBaseDevice * device;
-@end
-
-@interface MTRBaseClusterCarbonDioxideConcentrationMeasurement ()
-@property (nonatomic, strong, readonly) MTRBaseDevice * device;
-@end
-
-@interface MTRBaseClusterNitrogenDioxideConcentrationMeasurement ()
-@property (nonatomic, strong, readonly) MTRBaseDevice * device;
-@end
-
-@interface MTRBaseClusterOzoneConcentrationMeasurement ()
-@property (nonatomic, strong, readonly) MTRBaseDevice * device;
-@end
-
-@interface MTRBaseClusterPM25ConcentrationMeasurement ()
-@property (nonatomic, strong, readonly) MTRBaseDevice * device;
-@end
-
-@interface MTRBaseClusterFormaldehydeConcentrationMeasurement ()
-@property (nonatomic, strong, readonly) MTRBaseDevice * device;
-@end
-
-@interface MTRBaseClusterPM1ConcentrationMeasurement ()
-@property (nonatomic, strong, readonly) MTRBaseDevice * device;
-@end
-
-@interface MTRBaseClusterPM10ConcentrationMeasurement ()
-@property (nonatomic, strong, readonly) MTRBaseDevice * device;
-@end
-
-@interface MTRBaseClusterTotalVolatileOrganicCompoundsConcentrationMeasurement ()
-@property (nonatomic, strong, readonly) MTRBaseDevice * device;
-@end
-
-@interface MTRBaseClusterRadonConcentrationMeasurement ()
-@property (nonatomic, strong, readonly) MTRBaseDevice * device;
-@end
-
-@interface MTRBaseClusterWakeOnLAN ()
-@property (nonatomic, strong, readonly) MTRBaseDevice * device;
-@end
-
-@interface MTRBaseClusterChannel ()
-@property (nonatomic, strong, readonly) MTRBaseDevice * device;
-@end
-
-@interface MTRBaseClusterTargetNavigator ()
-@property (nonatomic, strong, readonly) MTRBaseDevice * device;
-@end
-
-@interface MTRBaseClusterMediaPlayback ()
-@property (nonatomic, strong, readonly) MTRBaseDevice * device;
-@end
-
-@interface MTRBaseClusterMediaInput ()
-@property (nonatomic, strong, readonly) MTRBaseDevice * device;
-@end
-
-@interface MTRBaseClusterLowPower ()
-@property (nonatomic, strong, readonly) MTRBaseDevice * device;
-@end
-
-@interface MTRBaseClusterKeypadInput ()
-@property (nonatomic, strong, readonly) MTRBaseDevice * device;
-@end
-
-@interface MTRBaseClusterContentLauncher ()
-@property (nonatomic, strong, readonly) MTRBaseDevice * device;
-@end
-
-@interface MTRBaseClusterAudioOutput ()
-@property (nonatomic, strong, readonly) MTRBaseDevice * device;
-@end
-
-@interface MTRBaseClusterApplicationLauncher ()
-@property (nonatomic, strong, readonly) MTRBaseDevice * device;
-@end
-
-@interface MTRBaseClusterApplicationBasic ()
-@property (nonatomic, strong, readonly) MTRBaseDevice * device;
-@end
-
-@interface MTRBaseClusterAccountLogin ()
-@property (nonatomic, strong, readonly) MTRBaseDevice * device;
-@end
-
-@interface MTRBaseClusterElectricalMeasurement ()
-@property (nonatomic, strong, readonly) MTRBaseDevice * device;
-@end
-
-@interface MTRBaseClusterUnitTesting ()
-@property (nonatomic, strong, readonly) MTRBaseDevice * device;
-@end
-
-@interface MTRBaseClusterSampleMEI ()
-@property (nonatomic, strong, readonly) MTRBaseDevice * device;
-@end
-=======
 // Nothing here for now, but leaving this file in place in case we need to add
-// something.
->>>>>>> 23385444
+// something.