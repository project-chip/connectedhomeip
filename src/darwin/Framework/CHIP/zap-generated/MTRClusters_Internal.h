--- conflicted
+++ resolved
@@ -201,36 +201,12 @@
 @property (nonatomic, readonly) MTRDevice * device;
 @end
 
-@interface MTRClusterLaundryWasherModeSelect ()
-@property (nonatomic, readonly) uint16_t endpoint;
-@property (nonatomic, readonly) MTRDevice * device;
-@end
-
-@interface MTRClusterRefrigeratorAndTemperatureControlledCabinetModeSelect ()
-@property (nonatomic, readonly) uint16_t endpoint;
-@property (nonatomic, readonly) MTRDevice * device;
-@end
-
-@interface MTRClusterRVCRunModeSelect ()
-@property (nonatomic, readonly) uint16_t endpoint;
-@property (nonatomic, readonly) MTRDevice * device;
-@end
-
-@interface MTRClusterRVCCleanModeSelect ()
-@property (nonatomic, readonly) uint16_t endpoint;
-@property (nonatomic, readonly) MTRDevice * device;
-@end
-
 @interface MTRClusterTemperatureControl ()
 @property (nonatomic, readonly) uint16_t endpoint;
 @property (nonatomic, readonly) MTRDevice * device;
 @end
 
-<<<<<<< HEAD
-@interface MTRClusterDishwasherModeSelect ()
-=======
 @interface MTRClusterRefrigeratorAlarm ()
->>>>>>> ae5b16d1
 @property (nonatomic, readonly) uint16_t endpoint;
 @property (nonatomic, readonly) MTRDevice * device;
 @end
