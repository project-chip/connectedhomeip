--- conflicted
+++ resolved
@@ -21,387 +21,5 @@
 #import "MTRDevice.h"
 #import "MTRDevice_Internal.h"
 
-<<<<<<< HEAD
-@interface MTRClusterIdentify ()
-@property (nonatomic, readonly) MTRDevice * device;
-@end
-
-@interface MTRClusterGroups ()
-@property (nonatomic, readonly) MTRDevice * device;
-@end
-
-@interface MTRClusterScenes ()
-@property (nonatomic, readonly) MTRDevice * device;
-@end
-
-@interface MTRClusterOnOff ()
-@property (nonatomic, readonly) MTRDevice * device;
-@end
-
-@interface MTRClusterOnOffSwitchConfiguration ()
-@property (nonatomic, readonly) MTRDevice * device;
-@end
-
-@interface MTRClusterLevelControl ()
-@property (nonatomic, readonly) MTRDevice * device;
-@end
-
-@interface MTRClusterBinaryInputBasic ()
-@property (nonatomic, readonly) MTRDevice * device;
-@end
-
-@interface MTRClusterPulseWidthModulation ()
-@property (nonatomic, readonly) MTRDevice * device;
-@end
-
-@interface MTRClusterDescriptor ()
-@property (nonatomic, readonly) MTRDevice * device;
-@end
-
-@interface MTRClusterBinding ()
-@property (nonatomic, readonly) MTRDevice * device;
-@end
-
-@interface MTRClusterAccessControl ()
-@property (nonatomic, readonly) MTRDevice * device;
-@end
-
-@interface MTRClusterActions ()
-@property (nonatomic, readonly) MTRDevice * device;
-@end
-
-@interface MTRClusterBasicInformation ()
-@property (nonatomic, readonly) MTRDevice * device;
-@end
-
-@interface MTRClusterOTASoftwareUpdateProvider ()
-@property (nonatomic, readonly) MTRDevice * device;
-@end
-
-@interface MTRClusterOTASoftwareUpdateRequestor ()
-@property (nonatomic, readonly) MTRDevice * device;
-@end
-
-@interface MTRClusterLocalizationConfiguration ()
-@property (nonatomic, readonly) MTRDevice * device;
-@end
-
-@interface MTRClusterTimeFormatLocalization ()
-@property (nonatomic, readonly) MTRDevice * device;
-@end
-
-@interface MTRClusterUnitLocalization ()
-@property (nonatomic, readonly) MTRDevice * device;
-@end
-
-@interface MTRClusterPowerSourceConfiguration ()
-@property (nonatomic, readonly) MTRDevice * device;
-@end
-
-@interface MTRClusterPowerSource ()
-@property (nonatomic, readonly) MTRDevice * device;
-@end
-
-@interface MTRClusterGeneralCommissioning ()
-@property (nonatomic, readonly) MTRDevice * device;
-@end
-
-@interface MTRClusterNetworkCommissioning ()
-@property (nonatomic, readonly) MTRDevice * device;
-@end
-
-@interface MTRClusterDiagnosticLogs ()
-@property (nonatomic, readonly) MTRDevice * device;
-@end
-
-@interface MTRClusterGeneralDiagnostics ()
-@property (nonatomic, readonly) MTRDevice * device;
-@end
-
-@interface MTRClusterSoftwareDiagnostics ()
-@property (nonatomic, readonly) MTRDevice * device;
-@end
-
-@interface MTRClusterThreadNetworkDiagnostics ()
-@property (nonatomic, readonly) MTRDevice * device;
-@end
-
-@interface MTRClusterWiFiNetworkDiagnostics ()
-@property (nonatomic, readonly) MTRDevice * device;
-@end
-
-@interface MTRClusterEthernetNetworkDiagnostics ()
-@property (nonatomic, readonly) MTRDevice * device;
-@end
-
-@interface MTRClusterTimeSynchronization ()
-@property (nonatomic, readonly) MTRDevice * device;
-@end
-
-@interface MTRClusterBridgedDeviceBasicInformation ()
-@property (nonatomic, readonly) MTRDevice * device;
-@end
-
-@interface MTRClusterSwitch ()
-@property (nonatomic, readonly) MTRDevice * device;
-@end
-
-@interface MTRClusterAdministratorCommissioning ()
-@property (nonatomic, readonly) MTRDevice * device;
-@end
-
-@interface MTRClusterOperationalCredentials ()
-@property (nonatomic, readonly) MTRDevice * device;
-@end
-
-@interface MTRClusterGroupKeyManagement ()
-@property (nonatomic, readonly) MTRDevice * device;
-@end
-
-@interface MTRClusterFixedLabel ()
-@property (nonatomic, readonly) MTRDevice * device;
-@end
-
-@interface MTRClusterUserLabel ()
-@property (nonatomic, readonly) MTRDevice * device;
-@end
-
-@interface MTRClusterBooleanState ()
-@property (nonatomic, readonly) MTRDevice * device;
-@end
-
-@interface MTRClusterICDManagement ()
-@property (nonatomic, readonly) MTRDevice * device;
-@end
-
-@interface MTRClusterModeSelect ()
-@property (nonatomic, readonly) MTRDevice * device;
-@end
-
-@interface MTRClusterLaundryWasherMode ()
-@property (nonatomic, readonly) MTRDevice * device;
-@end
-
-@interface MTRClusterRefrigeratorAndTemperatureControlledCabinetMode ()
-@property (nonatomic, readonly) MTRDevice * device;
-@end
-
-@interface MTRClusterLaundryWasherControls ()
-@property (nonatomic, readonly) MTRDevice * device;
-@end
-
-@interface MTRClusterRVCRunMode ()
-@property (nonatomic, readonly) MTRDevice * device;
-@end
-
-@interface MTRClusterRVCCleanMode ()
-@property (nonatomic, readonly) MTRDevice * device;
-@end
-
-@interface MTRClusterTemperatureControl ()
-@property (nonatomic, readonly) MTRDevice * device;
-@end
-
-@interface MTRClusterRefrigeratorAlarm ()
-@property (nonatomic, readonly) MTRDevice * device;
-@end
-
-@interface MTRClusterDishwasherMode ()
-@property (nonatomic, readonly) MTRDevice * device;
-@end
-
-@interface MTRClusterAirQuality ()
-@property (nonatomic, readonly) MTRDevice * device;
-@end
-
-@interface MTRClusterSmokeCOAlarm ()
-@property (nonatomic, readonly) MTRDevice * device;
-@end
-
-@interface MTRClusterDishwasherAlarm ()
-@property (nonatomic, readonly) MTRDevice * device;
-@end
-
-@interface MTRClusterMicrowaveOvenMode ()
-@property (nonatomic, readonly) MTRDevice * device;
-@end
-
-@interface MTRClusterOperationalState ()
-@property (nonatomic, readonly) MTRDevice * device;
-@end
-
-@interface MTRClusterRVCOperationalState ()
-@property (nonatomic, readonly) MTRDevice * device;
-@end
-
-@interface MTRClusterHEPAFilterMonitoring ()
-@property (nonatomic, readonly) MTRDevice * device;
-@end
-
-@interface MTRClusterActivatedCarbonFilterMonitoring ()
-@property (nonatomic, readonly) MTRDevice * device;
-@end
-
-@interface MTRClusterDoorLock ()
-@property (nonatomic, readonly) MTRDevice * device;
-@end
-
-@interface MTRClusterWindowCovering ()
-@property (nonatomic, readonly) MTRDevice * device;
-@end
-
-@interface MTRClusterBarrierControl ()
-@property (nonatomic, readonly) MTRDevice * device;
-@end
-
-@interface MTRClusterPumpConfigurationAndControl ()
-@property (nonatomic, readonly) MTRDevice * device;
-@end
-
-@interface MTRClusterThermostat ()
-@property (nonatomic, readonly) MTRDevice * device;
-@end
-
-@interface MTRClusterFanControl ()
-@property (nonatomic, readonly) MTRDevice * device;
-@end
-
-@interface MTRClusterThermostatUserInterfaceConfiguration ()
-@property (nonatomic, readonly) MTRDevice * device;
-@end
-
-@interface MTRClusterColorControl ()
-@property (nonatomic, readonly) MTRDevice * device;
-@end
-
-@interface MTRClusterBallastConfiguration ()
-@property (nonatomic, readonly) MTRDevice * device;
-@end
-
-@interface MTRClusterIlluminanceMeasurement ()
-@property (nonatomic, readonly) MTRDevice * device;
-@end
-
-@interface MTRClusterTemperatureMeasurement ()
-@property (nonatomic, readonly) MTRDevice * device;
-@end
-
-@interface MTRClusterPressureMeasurement ()
-@property (nonatomic, readonly) MTRDevice * device;
-@end
-
-@interface MTRClusterFlowMeasurement ()
-@property (nonatomic, readonly) MTRDevice * device;
-@end
-
-@interface MTRClusterRelativeHumidityMeasurement ()
-@property (nonatomic, readonly) MTRDevice * device;
-@end
-
-@interface MTRClusterOccupancySensing ()
-@property (nonatomic, readonly) MTRDevice * device;
-@end
-
-@interface MTRClusterCarbonMonoxideConcentrationMeasurement ()
-@property (nonatomic, readonly) MTRDevice * device;
-@end
-
-@interface MTRClusterCarbonDioxideConcentrationMeasurement ()
-@property (nonatomic, readonly) MTRDevice * device;
-@end
-
-@interface MTRClusterNitrogenDioxideConcentrationMeasurement ()
-@property (nonatomic, readonly) MTRDevice * device;
-@end
-
-@interface MTRClusterOzoneConcentrationMeasurement ()
-@property (nonatomic, readonly) MTRDevice * device;
-@end
-
-@interface MTRClusterPM25ConcentrationMeasurement ()
-@property (nonatomic, readonly) MTRDevice * device;
-@end
-
-@interface MTRClusterFormaldehydeConcentrationMeasurement ()
-@property (nonatomic, readonly) MTRDevice * device;
-@end
-
-@interface MTRClusterPM1ConcentrationMeasurement ()
-@property (nonatomic, readonly) MTRDevice * device;
-@end
-
-@interface MTRClusterPM10ConcentrationMeasurement ()
-@property (nonatomic, readonly) MTRDevice * device;
-@end
-
-@interface MTRClusterTotalVolatileOrganicCompoundsConcentrationMeasurement ()
-@property (nonatomic, readonly) MTRDevice * device;
-@end
-
-@interface MTRClusterRadonConcentrationMeasurement ()
-@property (nonatomic, readonly) MTRDevice * device;
-@end
-
-@interface MTRClusterWakeOnLAN ()
-@property (nonatomic, readonly) MTRDevice * device;
-@end
-
-@interface MTRClusterChannel ()
-@property (nonatomic, readonly) MTRDevice * device;
-@end
-
-@interface MTRClusterTargetNavigator ()
-@property (nonatomic, readonly) MTRDevice * device;
-@end
-
-@interface MTRClusterMediaPlayback ()
-@property (nonatomic, readonly) MTRDevice * device;
-@end
-
-@interface MTRClusterMediaInput ()
-@property (nonatomic, readonly) MTRDevice * device;
-@end
-
-@interface MTRClusterLowPower ()
-@property (nonatomic, readonly) MTRDevice * device;
-@end
-
-@interface MTRClusterKeypadInput ()
-@property (nonatomic, readonly) MTRDevice * device;
-@end
-
-@interface MTRClusterContentLauncher ()
-@property (nonatomic, readonly) MTRDevice * device;
-@end
-
-@interface MTRClusterAudioOutput ()
-@property (nonatomic, readonly) MTRDevice * device;
-@end
-
-@interface MTRClusterApplicationLauncher ()
-@property (nonatomic, readonly) MTRDevice * device;
-@end
-
-@interface MTRClusterApplicationBasic ()
-@property (nonatomic, readonly) MTRDevice * device;
-@end
-
-@interface MTRClusterAccountLogin ()
-@property (nonatomic, readonly) MTRDevice * device;
-@end
-
-@interface MTRClusterElectricalMeasurement ()
-@property (nonatomic, readonly) MTRDevice * device;
-@end
-
-@interface MTRClusterUnitTesting ()
-@property (nonatomic, readonly) MTRDevice * device;
-@end
-
-@interface MTRClusterSampleMEI ()
-@property (nonatomic, readonly) MTRDevice * device;
-@end
-=======
 // Nothing here for now, but leaving this file in place in case we need to add
-// something.
->>>>>>> 28de696c
+// something.