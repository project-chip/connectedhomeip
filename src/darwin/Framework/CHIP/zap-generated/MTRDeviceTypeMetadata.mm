--- conflicted
+++ resolved
@@ -55,11 +55,7 @@
     { 0x0000002C, DeviceTypeClass::Simple, "Matter Air Quality Sensor" },
     { 0x0000002D, DeviceTypeClass::Simple, "Matter Air Purifier" },
     { 0x00000041, DeviceTypeClass::Simple, "Matter Water Freeze Detector" },
-<<<<<<< HEAD
-    { 0x00000042, DeviceTypeClass::Simple, "Matter Valve" },
-=======
     { 0x00000042, DeviceTypeClass::Simple, "Matter Water Valve" },
->>>>>>> e241e320
     { 0x00000043, DeviceTypeClass::Simple, "Matter Water Leak Detector" },
     { 0x00000044, DeviceTypeClass::Simple, "Matter Rain Sensor" },
     { 0x00000070, DeviceTypeClass::Simple, "Matter Refrigerator" },
