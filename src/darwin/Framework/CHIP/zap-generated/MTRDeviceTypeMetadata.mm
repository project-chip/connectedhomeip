--- conflicted
+++ resolved
@@ -54,13 +54,8 @@
     { 0x0000002B, DeviceTypeClass::Simple, "Matter Fan" },
     { 0x0000002C, DeviceTypeClass::Simple, "Matter Air Quality Sensor" },
     { 0x0000002D, DeviceTypeClass::Simple, "Matter Air Purifier" },
-<<<<<<< HEAD
-    { 0x00000041, DeviceTypeClass::Simple, "Matter Boolean Sensor" },
+    { 0x00000041, DeviceTypeClass::Simple, "Matter Water Freeze Detector" },
     { 0x00000042, DeviceTypeClass::Simple, "Matter Water Valve" },
-=======
-    { 0x00000041, DeviceTypeClass::Simple, "Matter Water Freeze Detector" },
-    { 0x00000042, DeviceTypeClass::Simple, "Matter Valve" },
->>>>>>> e49c56da
     { 0x00000043, DeviceTypeClass::Simple, "Matter Water Leak Detector" },
     { 0x00000044, DeviceTypeClass::Simple, "Matter Rain Sensor" },
     { 0x00000070, DeviceTypeClass::Simple, "Matter Refrigerator" },
