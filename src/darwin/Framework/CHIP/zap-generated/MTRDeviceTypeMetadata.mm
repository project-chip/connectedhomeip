/*
 *
 *    Copyright (c) 2022 Project CHIP Authors
 *
 *    Licensed under the Apache License, Version 2.0 (the "License");
 *    you may not use this file except in compliance with the License.
 *    You may obtain a copy of the License at
 *
 *        http://www.apache.org/licenses/LICENSE-2.0
 *
 *    Unless required by applicable law or agreed to in writing, software
 *    distributed under the License is distributed on an "AS IS" BASIS,
 *    WITHOUT WARRANTIES OR CONDITIONS OF ANY KIND, either express or implied.
 *    See the License for the specific language governing permissions and
 *    limitations under the License.
 */

#import "MTRDeviceTypeMetadata.h"

using namespace chip;

namespace {
enum class DeviceTypeClass {
    Utility,
    Simple,
    Node, // Might not be a real class, but we have it for Root Node for now.
    // If new classes get added, plase audit MTRIsKnownUtilityDeviceType below.
};

struct DeviceTypeData {
    DeviceTypeId id;
    DeviceTypeClass deviceClass;
    const char * name;
};

constexpr DeviceTypeData knownDeviceTypes[] = {
    { 0x0000000A, DeviceTypeClass::Simple, "Matter Door Lock" },
    { 0x0000000B, DeviceTypeClass::Simple, "Matter Door Lock Controller" },
    { 0x0000000E, DeviceTypeClass::Utility, "Matter Aggregator" },
    { 0x0000000F, DeviceTypeClass::Simple, "Matter Generic Switch" },
    { 0x00000011, DeviceTypeClass::Utility, "Matter Power Source" },
    { 0x00000012, DeviceTypeClass::Utility, "Matter OTA Requestor" },
    { 0x00000013, DeviceTypeClass::Utility, "Matter Bridged Device" },
    { 0x00000014, DeviceTypeClass::Utility, "Matter OTA Provider" },
    { 0x00000015, DeviceTypeClass::Simple, "Matter Contact Sensor" },
    { 0x00000016, DeviceTypeClass::Node, "Matter Root Node" },
    { 0x00000022, DeviceTypeClass::Simple, "Matter Speaker" },
    { 0x00000023, DeviceTypeClass::Simple, "Matter Casting Video Player" },
    { 0x00000024, DeviceTypeClass::Simple, "Matter Content App" },
    { 0x00000027, DeviceTypeClass::Simple, "Matter Mode Select" },
    { 0x00000028, DeviceTypeClass::Simple, "Matter Basic Video Player" },
    { 0x00000029, DeviceTypeClass::Simple, "Matter Casting Video Client" },
    { 0x0000002A, DeviceTypeClass::Simple, "Matter Video Remote Control" },
    { 0x0000002B, DeviceTypeClass::Simple, "Matter Fan" },
    { 0x0000002C, DeviceTypeClass::Simple, "Matter Air Quality Sensor" },
    { 0x0000002D, DeviceTypeClass::Simple, "Matter Air Purifier" },
    { 0x00000041, DeviceTypeClass::Simple, "Matter Boolean Sensor" },
    { 0x00000042, DeviceTypeClass::Simple, "Matter Valve" },
    { 0x00000043, DeviceTypeClass::Simple, "Matter Water Leak Detector" },
    { 0x00000070, DeviceTypeClass::Simple, "Matter Refrigerator" },
    { 0x00000071, DeviceTypeClass::Simple, "Matter Temperature Controlled Cabinet" },
    { 0x00000072, DeviceTypeClass::Simple, "Matter Room Air Conditioner" },
    { 0x00000073, DeviceTypeClass::Simple, "Matter Laundry Washer" },
    { 0x00000074, DeviceTypeClass::Simple, "Matter Robotic Vacuum Cleaner" },
    { 0x00000075, DeviceTypeClass::Simple, "Matter Dishwasher" },
    { 0x00000076, DeviceTypeClass::Simple, "Matter Smoke CO Alarm" },
<<<<<<< HEAD
    { 0x00000079, DeviceTypeClass::Simple, "Matter Microwave Oven" },
=======
    { 0x00000078, DeviceTypeClass::Simple, "Matter Cooktop" },
    { 0x0000007B, DeviceTypeClass::Simple, "Matter Oven" },
    { 0x0000007C, DeviceTypeClass::Simple, "Matter Laundry Dryer" },
>>>>>>> 03efab5f
    { 0x00000100, DeviceTypeClass::Simple, "Matter On/Off Light" },
    { 0x00000101, DeviceTypeClass::Simple, "Matter Dimmable Light" },
    { 0x00000103, DeviceTypeClass::Simple, "Matter On/Off Light Switch" },
    { 0x00000104, DeviceTypeClass::Simple, "Matter Dimmer Switch" },
    { 0x00000105, DeviceTypeClass::Simple, "Matter Color Dimmer Switch" },
    { 0x00000106, DeviceTypeClass::Simple, "Matter Light Sensor" },
    { 0x00000107, DeviceTypeClass::Simple, "Matter Occupancy Sensor" },
    { 0x0000010A, DeviceTypeClass::Simple, "Matter On/Off Plug-in Unit" },
    { 0x0000010B, DeviceTypeClass::Simple, "Matter Dimmable Plug-in Unit" },
    { 0x0000010C, DeviceTypeClass::Simple, "Matter Color Temperature Light" },
    { 0x0000010D, DeviceTypeClass::Simple, "Matter Extended Color Light" },
    { 0x00000202, DeviceTypeClass::Simple, "Matter Window Covering" },
    { 0x00000203, DeviceTypeClass::Simple, "Matter Window Covering Controller" },
    { 0x00000300, DeviceTypeClass::Simple, "Matter Heating/Cooling Unit" },
    { 0x00000301, DeviceTypeClass::Simple, "Matter Thermostat" },
    { 0x00000302, DeviceTypeClass::Simple, "Matter Temperature Sensor" },
    { 0x00000303, DeviceTypeClass::Simple, "Matter Pump" },
    { 0x00000304, DeviceTypeClass::Simple, "Matter Pump Controller" },
    { 0x00000305, DeviceTypeClass::Simple, "Matter Pressure Sensor" },
    { 0x00000306, DeviceTypeClass::Simple, "Matter Flow Sensor" },
    { 0x00000307, DeviceTypeClass::Simple, "Matter Humidity Sensor" },
    { 0x00000840, DeviceTypeClass::Simple, "Matter Control Bridge" },
    { 0x00000850, DeviceTypeClass::Simple, "Matter On/Off Sensor" },
    { 0xFFF10010, DeviceTypeClass::Simple, "Matter Network Infrastructure Manager" },
};

static_assert(ExtractVendorFromMEI(0xFFF10001) != 0, "Must have class defined for \"Matter Orphan Clusters\" if it's a standard device type");
static_assert(ExtractVendorFromMEI(0xFFF10002) != 0, "Must have class defined for \"Matter Secondary Network Commissioning Device Type\" if it's a standard device type");
static_assert(ExtractVendorFromMEI(0xFFF10003) != 0, "Must have class defined for \"Matter All-clusters-app Server Example\" if it's a standard device type");

} // anonymous namespace

BOOL MTRIsKnownUtilityDeviceType(DeviceTypeId aDeviceTypeId)
{
    for (auto & deviceType : knownDeviceTypes) {
        if (deviceType.id == aDeviceTypeId) {
            return deviceType.deviceClass != DeviceTypeClass::Simple;
        }
    }
    return NO;
}<|MERGE_RESOLUTION|>--- conflicted
+++ resolved
@@ -64,13 +64,10 @@
     { 0x00000074, DeviceTypeClass::Simple, "Matter Robotic Vacuum Cleaner" },
     { 0x00000075, DeviceTypeClass::Simple, "Matter Dishwasher" },
     { 0x00000076, DeviceTypeClass::Simple, "Matter Smoke CO Alarm" },
-<<<<<<< HEAD
+    { 0x00000078, DeviceTypeClass::Simple, "Matter Cooktop" },
     { 0x00000079, DeviceTypeClass::Simple, "Matter Microwave Oven" },
-=======
-    { 0x00000078, DeviceTypeClass::Simple, "Matter Cooktop" },
     { 0x0000007B, DeviceTypeClass::Simple, "Matter Oven" },
     { 0x0000007C, DeviceTypeClass::Simple, "Matter Laundry Dryer" },
->>>>>>> 03efab5f
     { 0x00000100, DeviceTypeClass::Simple, "Matter On/Off Light" },
     { 0x00000101, DeviceTypeClass::Simple, "Matter Dimmable Light" },
     { 0x00000103, DeviceTypeClass::Simple, "Matter On/Off Light Switch" },
