--- conflicted
+++ resolved
@@ -1563,133 +1563,6 @@
     *aError = CHIP_ERROR_IM_MALFORMED_EVENT_PATH_IB;
     return nil;
 }
-<<<<<<< HEAD
-static id _Nullable DecodeEventPayloadForSmokeCOAlarmCluster(EventId aEventId, TLV::TLVReader & aReader, CHIP_ERROR * aError)
-{
-    using namespace Clusters::SmokeCoAlarm;
-    switch (aEventId) {
-    case Events::SmokeAlarm::Id: {
-        Events::SmokeAlarm::DecodableType cppValue;
-        *aError = DataModel::Decode(aReader, cppValue);
-        if (*aError != CHIP_NO_ERROR) {
-            return nil;
-        }
-
-        __auto_type * value = [MTRSmokeCOAlarmClusterSmokeAlarmEvent new];
-
-        return value;
-    }
-    case Events::COAlarm::Id: {
-        Events::COAlarm::DecodableType cppValue;
-        *aError = DataModel::Decode(aReader, cppValue);
-        if (*aError != CHIP_NO_ERROR) {
-            return nil;
-        }
-
-        __auto_type * value = [MTRSmokeCOAlarmClusterCOAlarmEvent new];
-
-        return value;
-    }
-    case Events::LowBattery::Id: {
-        Events::LowBattery::DecodableType cppValue;
-        *aError = DataModel::Decode(aReader, cppValue);
-        if (*aError != CHIP_NO_ERROR) {
-            return nil;
-        }
-
-        __auto_type * value = [MTRSmokeCOAlarmClusterLowBatteryEvent new];
-
-        return value;
-    }
-    case Events::HardwareFault::Id: {
-        Events::HardwareFault::DecodableType cppValue;
-        *aError = DataModel::Decode(aReader, cppValue);
-        if (*aError != CHIP_NO_ERROR) {
-            return nil;
-        }
-
-        __auto_type * value = [MTRSmokeCOAlarmClusterHardwareFaultEvent new];
-
-        return value;
-    }
-    case Events::EndOfService::Id: {
-        Events::EndOfService::DecodableType cppValue;
-        *aError = DataModel::Decode(aReader, cppValue);
-        if (*aError != CHIP_NO_ERROR) {
-            return nil;
-        }
-
-        __auto_type * value = [MTRSmokeCOAlarmClusterEndOfServiceEvent new];
-
-        return value;
-    }
-    case Events::SelfTestComplete::Id: {
-        Events::SelfTestComplete::DecodableType cppValue;
-        *aError = DataModel::Decode(aReader, cppValue);
-        if (*aError != CHIP_NO_ERROR) {
-            return nil;
-        }
-
-        __auto_type * value = [MTRSmokeCOAlarmClusterSelfTestCompleteEvent new];
-
-        return value;
-    }
-    case Events::AlarmMuted::Id: {
-        Events::AlarmMuted::DecodableType cppValue;
-        *aError = DataModel::Decode(aReader, cppValue);
-        if (*aError != CHIP_NO_ERROR) {
-            return nil;
-        }
-
-        __auto_type * value = [MTRSmokeCOAlarmClusterAlarmMutedEvent new];
-
-        return value;
-    }
-    case Events::MuteEnded::Id: {
-        Events::MuteEnded::DecodableType cppValue;
-        *aError = DataModel::Decode(aReader, cppValue);
-        if (*aError != CHIP_NO_ERROR) {
-            return nil;
-        }
-
-        __auto_type * value = [MTRSmokeCOAlarmClusterMuteEndedEvent new];
-
-        return value;
-    }
-    case Events::InterconnectSmokeAlarm::Id: {
-        Events::InterconnectSmokeAlarm::DecodableType cppValue;
-        *aError = DataModel::Decode(aReader, cppValue);
-        if (*aError != CHIP_NO_ERROR) {
-            return nil;
-        }
-
-        __auto_type * value = [MTRSmokeCOAlarmClusterInterconnectSmokeAlarmEvent new];
-
-        return value;
-    }
-    case Events::InterconnectCOAlarm::Id: {
-        Events::InterconnectCOAlarm::DecodableType cppValue;
-        *aError = DataModel::Decode(aReader, cppValue);
-        if (*aError != CHIP_NO_ERROR) {
-            return nil;
-        }
-
-        __auto_type * value = [MTRSmokeCOAlarmClusterInterconnectCOAlarmEvent new];
-
-        return value;
-    }
-    case Events::AllClear::Id: {
-        Events::AllClear::DecodableType cppValue;
-        *aError = DataModel::Decode(aReader, cppValue);
-        if (*aError != CHIP_NO_ERROR) {
-            return nil;
-        }
-
-        __auto_type * value = [MTRSmokeCOAlarmClusterAllClearEvent new];
-
-        return value;
-    }
-=======
 static id _Nullable DecodeEventPayloadForAirQualityCluster(EventId aEventId, TLV::TLVReader & aReader, CHIP_ERROR * aError)
 {
     using namespace Clusters::AirQuality;
@@ -1847,7 +1720,6 @@
 {
     using namespace Clusters::TonerCartridgeMonitoring;
     switch (aEventId) {
->>>>>>> fbd043fc
     default: {
         break;
     }
@@ -2884,10 +2756,6 @@
     case Clusters::ModeSelect::Id: {
         return DecodeEventPayloadForModeSelectCluster(aPath.mEventId, aReader, aError);
     }
-<<<<<<< HEAD
-    case Clusters::SmokeCoAlarm::Id: {
-        return DecodeEventPayloadForSmokeCOAlarmCluster(aPath.mEventId, aReader, aError);
-=======
     case Clusters::AirQuality::Id: {
         return DecodeEventPayloadForAirQualityCluster(aPath.mEventId, aReader, aError);
     }
@@ -2926,7 +2794,6 @@
     }
     case Clusters::TonerCartridgeMonitoring::Id: {
         return DecodeEventPayloadForTonerCartridgeMonitoringCluster(aPath.mEventId, aReader, aError);
->>>>>>> fbd043fc
     }
     case Clusters::DoorLock::Id: {
         return DecodeEventPayloadForDoorLockCluster(aPath.mEventId, aReader, aError);
