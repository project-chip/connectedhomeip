--- conflicted
+++ resolved
@@ -1551,12 +1551,6 @@
     *aError = CHIP_ERROR_IM_MALFORMED_EVENT_PATH_IB;
     return nil;
 }
-<<<<<<< HEAD
-static id _Nullable DecodeEventPayloadForLaundryWasherModeSelectCluster(
-    EventId aEventId, TLV::TLVReader & aReader, CHIP_ERROR * aError)
-{
-    using namespace Clusters::LaundryWasherModeSelect;
-=======
 static id _Nullable DecodeEventPayloadForTemperatureControlCluster(EventId aEventId, TLV::TLVReader & aReader, CHIP_ERROR * aError)
 {
     using namespace Clusters::TemperatureControl;
@@ -1718,60 +1712,41 @@
     EventId aEventId, TLV::TLVReader & aReader, CHIP_ERROR * aError)
 {
     using namespace Clusters::HepaFilterMonitoring;
->>>>>>> e75e729e
-    switch (aEventId) {
-    default: {
-        break;
-    }
-    }
-
-    *aError = CHIP_ERROR_IM_MALFORMED_EVENT_PATH_IB;
-    return nil;
-}
-<<<<<<< HEAD
-static id _Nullable DecodeEventPayloadForRefrigeratorAndTemperatureControlledCabinetCluster(
-    EventId aEventId, TLV::TLVReader & aReader, CHIP_ERROR * aError)
-{
-    using namespace Clusters::RefrigeratorAndTemperatureControlledCabinet;
-=======
+    switch (aEventId) {
+    default: {
+        break;
+    }
+    }
+
+    *aError = CHIP_ERROR_IM_MALFORMED_EVENT_PATH_IB;
+    return nil;
+}
 static id _Nullable DecodeEventPayloadForActivatedCarbonFilterMonitoringCluster(
     EventId aEventId, TLV::TLVReader & aReader, CHIP_ERROR * aError)
 {
     using namespace Clusters::ActivatedCarbonFilterMonitoring;
->>>>>>> e75e729e
-    switch (aEventId) {
-    default: {
-        break;
-    }
-    }
-
-    *aError = CHIP_ERROR_IM_MALFORMED_EVENT_PATH_IB;
-    return nil;
-}
-<<<<<<< HEAD
-static id _Nullable DecodeEventPayloadForRVCRunCluster(EventId aEventId, TLV::TLVReader & aReader, CHIP_ERROR * aError)
-{
-    using namespace Clusters::RvcRun;
-=======
+    switch (aEventId) {
+    default: {
+        break;
+    }
+    }
+
+    *aError = CHIP_ERROR_IM_MALFORMED_EVENT_PATH_IB;
+    return nil;
+}
 static id _Nullable DecodeEventPayloadForCeramicFilterMonitoringCluster(
     EventId aEventId, TLV::TLVReader & aReader, CHIP_ERROR * aError)
 {
     using namespace Clusters::CeramicFilterMonitoring;
->>>>>>> e75e729e
-    switch (aEventId) {
-    default: {
-        break;
-    }
-    }
-
-    *aError = CHIP_ERROR_IM_MALFORMED_EVENT_PATH_IB;
-    return nil;
-}
-<<<<<<< HEAD
-static id _Nullable DecodeEventPayloadForRVCCleanCluster(EventId aEventId, TLV::TLVReader & aReader, CHIP_ERROR * aError)
-{
-    using namespace Clusters::RvcClean;
-=======
+    switch (aEventId) {
+    default: {
+        break;
+    }
+    }
+
+    *aError = CHIP_ERROR_IM_MALFORMED_EVENT_PATH_IB;
+    return nil;
+}
 static id _Nullable DecodeEventPayloadForElectrostaticFilterMonitoringCluster(
     EventId aEventId, TLV::TLVReader & aReader, CHIP_ERROR * aError)
 {
@@ -1864,27 +1839,19 @@
     EventId aEventId, TLV::TLVReader & aReader, CHIP_ERROR * aError)
 {
     using namespace Clusters::InkCartridgeMonitoring;
->>>>>>> e75e729e
-    switch (aEventId) {
-    default: {
-        break;
-    }
-    }
-
-    *aError = CHIP_ERROR_IM_MALFORMED_EVENT_PATH_IB;
-    return nil;
-}
-<<<<<<< HEAD
-static id _Nullable DecodeEventPayloadForDishwasherModeSelectCluster(
-    EventId aEventId, TLV::TLVReader & aReader, CHIP_ERROR * aError)
-{
-    using namespace Clusters::DishwasherModeSelect;
-=======
+    switch (aEventId) {
+    default: {
+        break;
+    }
+    }
+
+    *aError = CHIP_ERROR_IM_MALFORMED_EVENT_PATH_IB;
+    return nil;
+}
 static id _Nullable DecodeEventPayloadForTonerCartridgeMonitoringCluster(
     EventId aEventId, TLV::TLVReader & aReader, CHIP_ERROR * aError)
 {
     using namespace Clusters::TonerCartridgeMonitoring;
->>>>>>> e75e729e
     switch (aEventId) {
     default: {
         break;
@@ -2919,22 +2886,6 @@
     case Clusters::ModeSelect::Id: {
         return DecodeEventPayloadForModeSelectCluster(aPath.mEventId, aReader, aError);
     }
-<<<<<<< HEAD
-    case Clusters::LaundryWasherModeSelect::Id: {
-        return DecodeEventPayloadForLaundryWasherModeSelectCluster(aPath.mEventId, aReader, aError);
-    }
-    case Clusters::RefrigeratorAndTemperatureControlledCabinet::Id: {
-        return DecodeEventPayloadForRefrigeratorAndTemperatureControlledCabinetCluster(aPath.mEventId, aReader, aError);
-    }
-    case Clusters::RvcRun::Id: {
-        return DecodeEventPayloadForRVCRunCluster(aPath.mEventId, aReader, aError);
-    }
-    case Clusters::RvcClean::Id: {
-        return DecodeEventPayloadForRVCCleanCluster(aPath.mEventId, aReader, aError);
-    }
-    case Clusters::DishwasherModeSelect::Id: {
-        return DecodeEventPayloadForDishwasherModeSelectCluster(aPath.mEventId, aReader, aError);
-=======
     case Clusters::TemperatureControl::Id: {
         return DecodeEventPayloadForTemperatureControlCluster(aPath.mEventId, aReader, aError);
     }
@@ -2979,7 +2930,6 @@
     }
     case Clusters::TonerCartridgeMonitoring::Id: {
         return DecodeEventPayloadForTonerCartridgeMonitoringCluster(aPath.mEventId, aReader, aError);
->>>>>>> e75e729e
     }
     case Clusters::DoorLock::Id: {
         return DecodeEventPayloadForDoorLockCluster(aPath.mEventId, aReader, aError);
