/*
 *
 *    Copyright (c) 2022 Project CHIP Authors
 *
 *    Licensed under the Apache License, Version 2.0 (the "License");
 *    you may not use this file except in compliance with the License.
 *    You may obtain a copy of the License at
 *
 *        http://www.apache.org/licenses/LICENSE-2.0
 *
 *    Unless required by applicable law or agreed to in writing, software
 *    distributed under the License is distributed on an "AS IS" BASIS,
 *    WITHOUT WARRANTIES OR CONDITIONS OF ANY KIND, either express or implied.
 *    See the License for the specific language governing permissions and
 *    limitations under the License.
 */

#import "MTREventTLVValueDecoder_Internal.h"

#import "MTRStructsObjc.h"
#import "NSDataSpanConversion.h"
#import "NSStringSpanConversion.h"

#include <app-common/zap-generated/cluster-objects.h>
#include <app-common/zap-generated/ids/Attributes.h>
#include <app-common/zap-generated/ids/Clusters.h>
#include <app-common/zap-generated/ids/Events.h>
#include <app/EventHeader.h>
#include <app/EventLoggingTypes.h>
#include <app/data-model/DecodableList.h>
#include <app/data-model/Decode.h>
#include <lib/support/TypeTraits.h>

using namespace chip;
using namespace chip::app;

static id _Nullable DecodeEventPayloadForIdentifyCluster(EventId aEventId, TLV::TLVReader & aReader, CHIP_ERROR * aError)
{
    using namespace Clusters::Identify;
    switch (aEventId) {
    default: {
        break;
    }
    }

    *aError = CHIP_ERROR_IM_MALFORMED_EVENT_PATH_IB;
    return nil;
}
static id _Nullable DecodeEventPayloadForGroupsCluster(EventId aEventId, TLV::TLVReader & aReader, CHIP_ERROR * aError)
{
    using namespace Clusters::Groups;
    switch (aEventId) {
    default: {
        break;
    }
    }

    *aError = CHIP_ERROR_IM_MALFORMED_EVENT_PATH_IB;
    return nil;
}
static id _Nullable DecodeEventPayloadForScenesCluster(EventId aEventId, TLV::TLVReader & aReader, CHIP_ERROR * aError)
{
    using namespace Clusters::Scenes;
    switch (aEventId) {
    default: {
        break;
    }
    }

    *aError = CHIP_ERROR_IM_MALFORMED_EVENT_PATH_IB;
    return nil;
}
static id _Nullable DecodeEventPayloadForOnOffCluster(EventId aEventId, TLV::TLVReader & aReader, CHIP_ERROR * aError)
{
    using namespace Clusters::OnOff;
    switch (aEventId) {
    default: {
        break;
    }
    }

    *aError = CHIP_ERROR_IM_MALFORMED_EVENT_PATH_IB;
    return nil;
}
static id _Nullable DecodeEventPayloadForOnOffSwitchConfigurationCluster(
    EventId aEventId, TLV::TLVReader & aReader, CHIP_ERROR * aError)
{
    using namespace Clusters::OnOffSwitchConfiguration;
    switch (aEventId) {
    default: {
        break;
    }
    }

    *aError = CHIP_ERROR_IM_MALFORMED_EVENT_PATH_IB;
    return nil;
}
static id _Nullable DecodeEventPayloadForLevelControlCluster(EventId aEventId, TLV::TLVReader & aReader, CHIP_ERROR * aError)
{
    using namespace Clusters::LevelControl;
    switch (aEventId) {
    default: {
        break;
    }
    }

    *aError = CHIP_ERROR_IM_MALFORMED_EVENT_PATH_IB;
    return nil;
}
static id _Nullable DecodeEventPayloadForBinaryInputBasicCluster(EventId aEventId, TLV::TLVReader & aReader, CHIP_ERROR * aError)
{
    using namespace Clusters::BinaryInputBasic;
    switch (aEventId) {
    default: {
        break;
    }
    }

    *aError = CHIP_ERROR_IM_MALFORMED_EVENT_PATH_IB;
    return nil;
}
static id _Nullable DecodeEventPayloadForDescriptorCluster(EventId aEventId, TLV::TLVReader & aReader, CHIP_ERROR * aError)
{
    using namespace Clusters::Descriptor;
    switch (aEventId) {
    default: {
        break;
    }
    }

    *aError = CHIP_ERROR_IM_MALFORMED_EVENT_PATH_IB;
    return nil;
}
static id _Nullable DecodeEventPayloadForBindingCluster(EventId aEventId, TLV::TLVReader & aReader, CHIP_ERROR * aError)
{
    using namespace Clusters::Binding;
    switch (aEventId) {
    default: {
        break;
    }
    }

    *aError = CHIP_ERROR_IM_MALFORMED_EVENT_PATH_IB;
    return nil;
}
static id _Nullable DecodeEventPayloadForAccessControlCluster(EventId aEventId, TLV::TLVReader & aReader, CHIP_ERROR * aError)
{
    using namespace Clusters::AccessControl;
    switch (aEventId) {
    case Events::AccessControlEntryChanged::Id: {
        Events::AccessControlEntryChanged::DecodableType cppValue;
        *aError = DataModel::Decode(aReader, cppValue);
        if (*aError != CHIP_NO_ERROR) {
            return nil;
        }

        __auto_type * value = [MTRAccessControlClusterAccessControlEntryChangedEvent new];

        do {
            NSNumber * _Nullable memberValue;
            if (cppValue.adminNodeID.IsNull()) {
                memberValue = nil;
            } else {
                memberValue = [NSNumber numberWithUnsignedLongLong:cppValue.adminNodeID.Value()];
            }
            value.adminNodeID = memberValue;
        } while (0);
        do {
            NSNumber * _Nullable memberValue;
            if (cppValue.adminPasscodeID.IsNull()) {
                memberValue = nil;
            } else {
                memberValue = [NSNumber numberWithUnsignedShort:cppValue.adminPasscodeID.Value()];
            }
            value.adminPasscodeID = memberValue;
        } while (0);
        do {
            NSNumber * _Nonnull memberValue;
            memberValue = [NSNumber numberWithUnsignedChar:chip::to_underlying(cppValue.changeType)];
            value.changeType = memberValue;
        } while (0);
        do {
            MTRAccessControlClusterAccessControlEntryStruct * _Nullable memberValue;
            if (cppValue.latestValue.IsNull()) {
                memberValue = nil;
            } else {
                memberValue = [MTRAccessControlClusterAccessControlEntryStruct new];
                memberValue.privilege =
                    [NSNumber numberWithUnsignedChar:chip::to_underlying(cppValue.latestValue.Value().privilege)];
                memberValue.authMode = [NSNumber numberWithUnsignedChar:chip::to_underlying(cppValue.latestValue.Value().authMode)];
                if (cppValue.latestValue.Value().subjects.IsNull()) {
                    memberValue.subjects = nil;
                } else {
                    { // Scope for our temporary variables
                        auto * array_3 = [NSMutableArray new];
                        auto iter_3 = cppValue.latestValue.Value().subjects.Value().begin();
                        while (iter_3.Next()) {
                            auto & entry_3 = iter_3.GetValue();
                            NSNumber * newElement_3;
                            newElement_3 = [NSNumber numberWithUnsignedLongLong:entry_3];
                            [array_3 addObject:newElement_3];
                        }
                        CHIP_ERROR err = iter_3.GetStatus();
                        if (err != CHIP_NO_ERROR) {
                            *aError = err;
                            return nil;
                        }
                        memberValue.subjects = array_3;
                    }
                }
                if (cppValue.latestValue.Value().targets.IsNull()) {
                    memberValue.targets = nil;
                } else {
                    { // Scope for our temporary variables
                        auto * array_3 = [NSMutableArray new];
                        auto iter_3 = cppValue.latestValue.Value().targets.Value().begin();
                        while (iter_3.Next()) {
                            auto & entry_3 = iter_3.GetValue();
                            MTRAccessControlClusterAccessControlTargetStruct * newElement_3;
                            newElement_3 = [MTRAccessControlClusterAccessControlTargetStruct new];
                            if (entry_3.cluster.IsNull()) {
                                newElement_3.cluster = nil;
                            } else {
                                newElement_3.cluster = [NSNumber numberWithUnsignedInt:entry_3.cluster.Value()];
                            }
                            if (entry_3.endpoint.IsNull()) {
                                newElement_3.endpoint = nil;
                            } else {
                                newElement_3.endpoint = [NSNumber numberWithUnsignedShort:entry_3.endpoint.Value()];
                            }
                            if (entry_3.deviceType.IsNull()) {
                                newElement_3.deviceType = nil;
                            } else {
                                newElement_3.deviceType = [NSNumber numberWithUnsignedInt:entry_3.deviceType.Value()];
                            }
                            [array_3 addObject:newElement_3];
                        }
                        CHIP_ERROR err = iter_3.GetStatus();
                        if (err != CHIP_NO_ERROR) {
                            *aError = err;
                            return nil;
                        }
                        memberValue.targets = array_3;
                    }
                }
                memberValue.fabricIndex = [NSNumber numberWithUnsignedChar:cppValue.latestValue.Value().fabricIndex];
            }
            value.latestValue = memberValue;
        } while (0);
        do {
            NSNumber * _Nonnull memberValue;
            memberValue = [NSNumber numberWithUnsignedChar:cppValue.fabricIndex];
            value.fabricIndex = memberValue;
        } while (0);

        return value;
    }
    case Events::AccessControlExtensionChanged::Id: {
        Events::AccessControlExtensionChanged::DecodableType cppValue;
        *aError = DataModel::Decode(aReader, cppValue);
        if (*aError != CHIP_NO_ERROR) {
            return nil;
        }

        __auto_type * value = [MTRAccessControlClusterAccessControlExtensionChangedEvent new];

        do {
            NSNumber * _Nullable memberValue;
            if (cppValue.adminNodeID.IsNull()) {
                memberValue = nil;
            } else {
                memberValue = [NSNumber numberWithUnsignedLongLong:cppValue.adminNodeID.Value()];
            }
            value.adminNodeID = memberValue;
        } while (0);
        do {
            NSNumber * _Nullable memberValue;
            if (cppValue.adminPasscodeID.IsNull()) {
                memberValue = nil;
            } else {
                memberValue = [NSNumber numberWithUnsignedShort:cppValue.adminPasscodeID.Value()];
            }
            value.adminPasscodeID = memberValue;
        } while (0);
        do {
            NSNumber * _Nonnull memberValue;
            memberValue = [NSNumber numberWithUnsignedChar:chip::to_underlying(cppValue.changeType)];
            value.changeType = memberValue;
        } while (0);
        do {
            MTRAccessControlClusterAccessControlExtensionStruct * _Nullable memberValue;
            if (cppValue.latestValue.IsNull()) {
                memberValue = nil;
            } else {
                memberValue = [MTRAccessControlClusterAccessControlExtensionStruct new];
                memberValue.data = AsData(cppValue.latestValue.Value().data);
                memberValue.fabricIndex = [NSNumber numberWithUnsignedChar:cppValue.latestValue.Value().fabricIndex];
            }
            value.latestValue = memberValue;
        } while (0);
        do {
            NSNumber * _Nonnull memberValue;
            memberValue = [NSNumber numberWithUnsignedChar:cppValue.fabricIndex];
            value.fabricIndex = memberValue;
        } while (0);

        return value;
    }
    default: {
        break;
    }
    }

    *aError = CHIP_ERROR_IM_MALFORMED_EVENT_PATH_IB;
    return nil;
}
static id _Nullable DecodeEventPayloadForActionsCluster(EventId aEventId, TLV::TLVReader & aReader, CHIP_ERROR * aError)
{
    using namespace Clusters::Actions;
    switch (aEventId) {
    case Events::StateChanged::Id: {
        Events::StateChanged::DecodableType cppValue;
        *aError = DataModel::Decode(aReader, cppValue);
        if (*aError != CHIP_NO_ERROR) {
            return nil;
        }

        __auto_type * value = [MTRActionsClusterStateChangedEvent new];

        do {
            NSNumber * _Nonnull memberValue;
            memberValue = [NSNumber numberWithUnsignedShort:cppValue.actionID];
            value.actionID = memberValue;
        } while (0);
        do {
            NSNumber * _Nonnull memberValue;
            memberValue = [NSNumber numberWithUnsignedInt:cppValue.invokeID];
            value.invokeID = memberValue;
        } while (0);
        do {
            NSNumber * _Nonnull memberValue;
            memberValue = [NSNumber numberWithUnsignedChar:chip::to_underlying(cppValue.newState)];
            value.newState = memberValue;
        } while (0);

        return value;
    }
    case Events::ActionFailed::Id: {
        Events::ActionFailed::DecodableType cppValue;
        *aError = DataModel::Decode(aReader, cppValue);
        if (*aError != CHIP_NO_ERROR) {
            return nil;
        }

        __auto_type * value = [MTRActionsClusterActionFailedEvent new];

        do {
            NSNumber * _Nonnull memberValue;
            memberValue = [NSNumber numberWithUnsignedShort:cppValue.actionID];
            value.actionID = memberValue;
        } while (0);
        do {
            NSNumber * _Nonnull memberValue;
            memberValue = [NSNumber numberWithUnsignedInt:cppValue.invokeID];
            value.invokeID = memberValue;
        } while (0);
        do {
            NSNumber * _Nonnull memberValue;
            memberValue = [NSNumber numberWithUnsignedChar:chip::to_underlying(cppValue.newState)];
            value.newState = memberValue;
        } while (0);
        do {
            NSNumber * _Nonnull memberValue;
            memberValue = [NSNumber numberWithUnsignedChar:chip::to_underlying(cppValue.error)];
            value.error = memberValue;
        } while (0);

        return value;
    }
    default: {
        break;
    }
    }

    *aError = CHIP_ERROR_IM_MALFORMED_EVENT_PATH_IB;
    return nil;
}
static id _Nullable DecodeEventPayloadForBasicInformationCluster(EventId aEventId, TLV::TLVReader & aReader, CHIP_ERROR * aError)
{
    using namespace Clusters::BasicInformation;
    switch (aEventId) {
    case Events::StartUp::Id: {
        Events::StartUp::DecodableType cppValue;
        *aError = DataModel::Decode(aReader, cppValue);
        if (*aError != CHIP_NO_ERROR) {
            return nil;
        }

        __auto_type * value = [MTRBasicInformationClusterStartUpEvent new];

        do {
            NSNumber * _Nonnull memberValue;
            memberValue = [NSNumber numberWithUnsignedInt:cppValue.softwareVersion];
            value.softwareVersion = memberValue;
        } while (0);

        return value;
    }
    case Events::ShutDown::Id: {
        Events::ShutDown::DecodableType cppValue;
        *aError = DataModel::Decode(aReader, cppValue);
        if (*aError != CHIP_NO_ERROR) {
            return nil;
        }

        __auto_type * value = [MTRBasicInformationClusterShutDownEvent new];

        return value;
    }
    case Events::Leave::Id: {
        Events::Leave::DecodableType cppValue;
        *aError = DataModel::Decode(aReader, cppValue);
        if (*aError != CHIP_NO_ERROR) {
            return nil;
        }

        __auto_type * value = [MTRBasicInformationClusterLeaveEvent new];

        do {
            NSNumber * _Nonnull memberValue;
            memberValue = [NSNumber numberWithUnsignedChar:cppValue.fabricIndex];
            value.fabricIndex = memberValue;
        } while (0);

        return value;
    }
    case Events::ReachableChanged::Id: {
        Events::ReachableChanged::DecodableType cppValue;
        *aError = DataModel::Decode(aReader, cppValue);
        if (*aError != CHIP_NO_ERROR) {
            return nil;
        }

        __auto_type * value = [MTRBasicInformationClusterReachableChangedEvent new];

        do {
            NSNumber * _Nonnull memberValue;
            memberValue = [NSNumber numberWithBool:cppValue.reachableNewValue];
            value.reachableNewValue = memberValue;
        } while (0);

        return value;
    }
    default: {
        break;
    }
    }

    *aError = CHIP_ERROR_IM_MALFORMED_EVENT_PATH_IB;
    return nil;
}
static id _Nullable DecodeEventPayloadForOTASoftwareUpdateProviderCluster(
    EventId aEventId, TLV::TLVReader & aReader, CHIP_ERROR * aError)
{
    using namespace Clusters::OtaSoftwareUpdateProvider;
    switch (aEventId) {
    default: {
        break;
    }
    }

    *aError = CHIP_ERROR_IM_MALFORMED_EVENT_PATH_IB;
    return nil;
}
static id _Nullable DecodeEventPayloadForOTASoftwareUpdateRequestorCluster(
    EventId aEventId, TLV::TLVReader & aReader, CHIP_ERROR * aError)
{
    using namespace Clusters::OtaSoftwareUpdateRequestor;
    switch (aEventId) {
    case Events::StateTransition::Id: {
        Events::StateTransition::DecodableType cppValue;
        *aError = DataModel::Decode(aReader, cppValue);
        if (*aError != CHIP_NO_ERROR) {
            return nil;
        }

        __auto_type * value = [MTROTASoftwareUpdateRequestorClusterStateTransitionEvent new];

        do {
            NSNumber * _Nonnull memberValue;
            memberValue = [NSNumber numberWithUnsignedChar:chip::to_underlying(cppValue.previousState)];
            value.previousState = memberValue;
        } while (0);
        do {
            NSNumber * _Nonnull memberValue;
            memberValue = [NSNumber numberWithUnsignedChar:chip::to_underlying(cppValue.newState)];
            value.newState = memberValue;
        } while (0);
        do {
            NSNumber * _Nonnull memberValue;
            memberValue = [NSNumber numberWithUnsignedChar:chip::to_underlying(cppValue.reason)];
            value.reason = memberValue;
        } while (0);
        do {
            NSNumber * _Nullable memberValue;
            if (cppValue.targetSoftwareVersion.IsNull()) {
                memberValue = nil;
            } else {
                memberValue = [NSNumber numberWithUnsignedInt:cppValue.targetSoftwareVersion.Value()];
            }
            value.targetSoftwareVersion = memberValue;
        } while (0);

        return value;
    }
    case Events::VersionApplied::Id: {
        Events::VersionApplied::DecodableType cppValue;
        *aError = DataModel::Decode(aReader, cppValue);
        if (*aError != CHIP_NO_ERROR) {
            return nil;
        }

        __auto_type * value = [MTROTASoftwareUpdateRequestorClusterVersionAppliedEvent new];

        do {
            NSNumber * _Nonnull memberValue;
            memberValue = [NSNumber numberWithUnsignedInt:cppValue.softwareVersion];
            value.softwareVersion = memberValue;
        } while (0);
        do {
            NSNumber * _Nonnull memberValue;
            memberValue = [NSNumber numberWithUnsignedShort:cppValue.productID];
            value.productID = memberValue;
        } while (0);

        return value;
    }
    case Events::DownloadError::Id: {
        Events::DownloadError::DecodableType cppValue;
        *aError = DataModel::Decode(aReader, cppValue);
        if (*aError != CHIP_NO_ERROR) {
            return nil;
        }

        __auto_type * value = [MTROTASoftwareUpdateRequestorClusterDownloadErrorEvent new];

        do {
            NSNumber * _Nonnull memberValue;
            memberValue = [NSNumber numberWithUnsignedInt:cppValue.softwareVersion];
            value.softwareVersion = memberValue;
        } while (0);
        do {
            NSNumber * _Nonnull memberValue;
            memberValue = [NSNumber numberWithUnsignedLongLong:cppValue.bytesDownloaded];
            value.bytesDownloaded = memberValue;
        } while (0);
        do {
            NSNumber * _Nullable memberValue;
            if (cppValue.progressPercent.IsNull()) {
                memberValue = nil;
            } else {
                memberValue = [NSNumber numberWithUnsignedChar:cppValue.progressPercent.Value()];
            }
            value.progressPercent = memberValue;
        } while (0);
        do {
            NSNumber * _Nullable memberValue;
            if (cppValue.platformCode.IsNull()) {
                memberValue = nil;
            } else {
                memberValue = [NSNumber numberWithLongLong:cppValue.platformCode.Value()];
            }
            value.platformCode = memberValue;
        } while (0);

        return value;
    }
    default: {
        break;
    }
    }

    *aError = CHIP_ERROR_IM_MALFORMED_EVENT_PATH_IB;
    return nil;
}
static id _Nullable DecodeEventPayloadForLocalizationConfigurationCluster(
    EventId aEventId, TLV::TLVReader & aReader, CHIP_ERROR * aError)
{
    using namespace Clusters::LocalizationConfiguration;
    switch (aEventId) {
    default: {
        break;
    }
    }

    *aError = CHIP_ERROR_IM_MALFORMED_EVENT_PATH_IB;
    return nil;
}
static id _Nullable DecodeEventPayloadForTimeFormatLocalizationCluster(
    EventId aEventId, TLV::TLVReader & aReader, CHIP_ERROR * aError)
{
    using namespace Clusters::TimeFormatLocalization;
    switch (aEventId) {
    default: {
        break;
    }
    }

    *aError = CHIP_ERROR_IM_MALFORMED_EVENT_PATH_IB;
    return nil;
}
static id _Nullable DecodeEventPayloadForUnitLocalizationCluster(EventId aEventId, TLV::TLVReader & aReader, CHIP_ERROR * aError)
{
    using namespace Clusters::UnitLocalization;
    switch (aEventId) {
    default: {
        break;
    }
    }

    *aError = CHIP_ERROR_IM_MALFORMED_EVENT_PATH_IB;
    return nil;
}
static id _Nullable DecodeEventPayloadForPowerSourceConfigurationCluster(
    EventId aEventId, TLV::TLVReader & aReader, CHIP_ERROR * aError)
{
    using namespace Clusters::PowerSourceConfiguration;
    switch (aEventId) {
    default: {
        break;
    }
    }

    *aError = CHIP_ERROR_IM_MALFORMED_EVENT_PATH_IB;
    return nil;
}
static id _Nullable DecodeEventPayloadForPowerSourceCluster(EventId aEventId, TLV::TLVReader & aReader, CHIP_ERROR * aError)
{
    using namespace Clusters::PowerSource;
    switch (aEventId) {
    case Events::WiredFaultChange::Id: {
        Events::WiredFaultChange::DecodableType cppValue;
        *aError = DataModel::Decode(aReader, cppValue);
        if (*aError != CHIP_NO_ERROR) {
            return nil;
        }

        __auto_type * value = [MTRPowerSourceClusterWiredFaultChangeEvent new];

        do {
            NSArray * _Nonnull memberValue;
            { // Scope for our temporary variables
                auto * array_0 = [NSMutableArray new];
                auto iter_0 = cppValue.current.begin();
                while (iter_0.Next()) {
                    auto & entry_0 = iter_0.GetValue();
                    NSNumber * newElement_0;
                    newElement_0 = [NSNumber numberWithUnsignedChar:chip::to_underlying(entry_0)];
                    [array_0 addObject:newElement_0];
                }
                CHIP_ERROR err = iter_0.GetStatus();
                if (err != CHIP_NO_ERROR) {
                    *aError = err;
                    return nil;
                }
                memberValue = array_0;
            }
            value.current = memberValue;
        } while (0);
        do {
            NSArray * _Nonnull memberValue;
            { // Scope for our temporary variables
                auto * array_0 = [NSMutableArray new];
                auto iter_0 = cppValue.previous.begin();
                while (iter_0.Next()) {
                    auto & entry_0 = iter_0.GetValue();
                    NSNumber * newElement_0;
                    newElement_0 = [NSNumber numberWithUnsignedChar:chip::to_underlying(entry_0)];
                    [array_0 addObject:newElement_0];
                }
                CHIP_ERROR err = iter_0.GetStatus();
                if (err != CHIP_NO_ERROR) {
                    *aError = err;
                    return nil;
                }
                memberValue = array_0;
            }
            value.previous = memberValue;
        } while (0);

        return value;
    }
    case Events::BatFaultChange::Id: {
        Events::BatFaultChange::DecodableType cppValue;
        *aError = DataModel::Decode(aReader, cppValue);
        if (*aError != CHIP_NO_ERROR) {
            return nil;
        }

        __auto_type * value = [MTRPowerSourceClusterBatFaultChangeEvent new];

        do {
            NSArray * _Nonnull memberValue;
            { // Scope for our temporary variables
                auto * array_0 = [NSMutableArray new];
                auto iter_0 = cppValue.current.begin();
                while (iter_0.Next()) {
                    auto & entry_0 = iter_0.GetValue();
                    NSNumber * newElement_0;
                    newElement_0 = [NSNumber numberWithUnsignedChar:chip::to_underlying(entry_0)];
                    [array_0 addObject:newElement_0];
                }
                CHIP_ERROR err = iter_0.GetStatus();
                if (err != CHIP_NO_ERROR) {
                    *aError = err;
                    return nil;
                }
                memberValue = array_0;
            }
            value.current = memberValue;
        } while (0);
        do {
            NSArray * _Nonnull memberValue;
            { // Scope for our temporary variables
                auto * array_0 = [NSMutableArray new];
                auto iter_0 = cppValue.previous.begin();
                while (iter_0.Next()) {
                    auto & entry_0 = iter_0.GetValue();
                    NSNumber * newElement_0;
                    newElement_0 = [NSNumber numberWithUnsignedChar:chip::to_underlying(entry_0)];
                    [array_0 addObject:newElement_0];
                }
                CHIP_ERROR err = iter_0.GetStatus();
                if (err != CHIP_NO_ERROR) {
                    *aError = err;
                    return nil;
                }
                memberValue = array_0;
            }
            value.previous = memberValue;
        } while (0);

        return value;
    }
    case Events::BatChargeFaultChange::Id: {
        Events::BatChargeFaultChange::DecodableType cppValue;
        *aError = DataModel::Decode(aReader, cppValue);
        if (*aError != CHIP_NO_ERROR) {
            return nil;
        }

        __auto_type * value = [MTRPowerSourceClusterBatChargeFaultChangeEvent new];

        do {
            NSArray * _Nonnull memberValue;
            { // Scope for our temporary variables
                auto * array_0 = [NSMutableArray new];
                auto iter_0 = cppValue.current.begin();
                while (iter_0.Next()) {
                    auto & entry_0 = iter_0.GetValue();
                    NSNumber * newElement_0;
                    newElement_0 = [NSNumber numberWithUnsignedChar:chip::to_underlying(entry_0)];
                    [array_0 addObject:newElement_0];
                }
                CHIP_ERROR err = iter_0.GetStatus();
                if (err != CHIP_NO_ERROR) {
                    *aError = err;
                    return nil;
                }
                memberValue = array_0;
            }
            value.current = memberValue;
        } while (0);
        do {
            NSArray * _Nonnull memberValue;
            { // Scope for our temporary variables
                auto * array_0 = [NSMutableArray new];
                auto iter_0 = cppValue.previous.begin();
                while (iter_0.Next()) {
                    auto & entry_0 = iter_0.GetValue();
                    NSNumber * newElement_0;
                    newElement_0 = [NSNumber numberWithUnsignedChar:chip::to_underlying(entry_0)];
                    [array_0 addObject:newElement_0];
                }
                CHIP_ERROR err = iter_0.GetStatus();
                if (err != CHIP_NO_ERROR) {
                    *aError = err;
                    return nil;
                }
                memberValue = array_0;
            }
            value.previous = memberValue;
        } while (0);

        return value;
    }
    default: {
        break;
    }
    }

    *aError = CHIP_ERROR_IM_MALFORMED_EVENT_PATH_IB;
    return nil;
}
static id _Nullable DecodeEventPayloadForGeneralCommissioningCluster(
    EventId aEventId, TLV::TLVReader & aReader, CHIP_ERROR * aError)
{
    using namespace Clusters::GeneralCommissioning;
    switch (aEventId) {
    default: {
        break;
    }
    }

    *aError = CHIP_ERROR_IM_MALFORMED_EVENT_PATH_IB;
    return nil;
}
static id _Nullable DecodeEventPayloadForNetworkCommissioningCluster(
    EventId aEventId, TLV::TLVReader & aReader, CHIP_ERROR * aError)
{
    using namespace Clusters::NetworkCommissioning;
    switch (aEventId) {
    default: {
        break;
    }
    }

    *aError = CHIP_ERROR_IM_MALFORMED_EVENT_PATH_IB;
    return nil;
}
static id _Nullable DecodeEventPayloadForDiagnosticLogsCluster(EventId aEventId, TLV::TLVReader & aReader, CHIP_ERROR * aError)
{
    using namespace Clusters::DiagnosticLogs;
    switch (aEventId) {
    default: {
        break;
    }
    }

    *aError = CHIP_ERROR_IM_MALFORMED_EVENT_PATH_IB;
    return nil;
}
static id _Nullable DecodeEventPayloadForGeneralDiagnosticsCluster(EventId aEventId, TLV::TLVReader & aReader, CHIP_ERROR * aError)
{
    using namespace Clusters::GeneralDiagnostics;
    switch (aEventId) {
    case Events::HardwareFaultChange::Id: {
        Events::HardwareFaultChange::DecodableType cppValue;
        *aError = DataModel::Decode(aReader, cppValue);
        if (*aError != CHIP_NO_ERROR) {
            return nil;
        }

        __auto_type * value = [MTRGeneralDiagnosticsClusterHardwareFaultChangeEvent new];

        do {
            NSArray * _Nonnull memberValue;
            { // Scope for our temporary variables
                auto * array_0 = [NSMutableArray new];
                auto iter_0 = cppValue.current.begin();
                while (iter_0.Next()) {
                    auto & entry_0 = iter_0.GetValue();
                    NSNumber * newElement_0;
                    newElement_0 = [NSNumber numberWithUnsignedChar:chip::to_underlying(entry_0)];
                    [array_0 addObject:newElement_0];
                }
                CHIP_ERROR err = iter_0.GetStatus();
                if (err != CHIP_NO_ERROR) {
                    *aError = err;
                    return nil;
                }
                memberValue = array_0;
            }
            value.current = memberValue;
        } while (0);
        do {
            NSArray * _Nonnull memberValue;
            { // Scope for our temporary variables
                auto * array_0 = [NSMutableArray new];
                auto iter_0 = cppValue.previous.begin();
                while (iter_0.Next()) {
                    auto & entry_0 = iter_0.GetValue();
                    NSNumber * newElement_0;
                    newElement_0 = [NSNumber numberWithUnsignedChar:chip::to_underlying(entry_0)];
                    [array_0 addObject:newElement_0];
                }
                CHIP_ERROR err = iter_0.GetStatus();
                if (err != CHIP_NO_ERROR) {
                    *aError = err;
                    return nil;
                }
                memberValue = array_0;
            }
            value.previous = memberValue;
        } while (0);

        return value;
    }
    case Events::RadioFaultChange::Id: {
        Events::RadioFaultChange::DecodableType cppValue;
        *aError = DataModel::Decode(aReader, cppValue);
        if (*aError != CHIP_NO_ERROR) {
            return nil;
        }

        __auto_type * value = [MTRGeneralDiagnosticsClusterRadioFaultChangeEvent new];

        do {
            NSArray * _Nonnull memberValue;
            { // Scope for our temporary variables
                auto * array_0 = [NSMutableArray new];
                auto iter_0 = cppValue.current.begin();
                while (iter_0.Next()) {
                    auto & entry_0 = iter_0.GetValue();
                    NSNumber * newElement_0;
                    newElement_0 = [NSNumber numberWithUnsignedChar:chip::to_underlying(entry_0)];
                    [array_0 addObject:newElement_0];
                }
                CHIP_ERROR err = iter_0.GetStatus();
                if (err != CHIP_NO_ERROR) {
                    *aError = err;
                    return nil;
                }
                memberValue = array_0;
            }
            value.current = memberValue;
        } while (0);
        do {
            NSArray * _Nonnull memberValue;
            { // Scope for our temporary variables
                auto * array_0 = [NSMutableArray new];
                auto iter_0 = cppValue.previous.begin();
                while (iter_0.Next()) {
                    auto & entry_0 = iter_0.GetValue();
                    NSNumber * newElement_0;
                    newElement_0 = [NSNumber numberWithUnsignedChar:chip::to_underlying(entry_0)];
                    [array_0 addObject:newElement_0];
                }
                CHIP_ERROR err = iter_0.GetStatus();
                if (err != CHIP_NO_ERROR) {
                    *aError = err;
                    return nil;
                }
                memberValue = array_0;
            }
            value.previous = memberValue;
        } while (0);

        return value;
    }
    case Events::NetworkFaultChange::Id: {
        Events::NetworkFaultChange::DecodableType cppValue;
        *aError = DataModel::Decode(aReader, cppValue);
        if (*aError != CHIP_NO_ERROR) {
            return nil;
        }

        __auto_type * value = [MTRGeneralDiagnosticsClusterNetworkFaultChangeEvent new];

        do {
            NSArray * _Nonnull memberValue;
            { // Scope for our temporary variables
                auto * array_0 = [NSMutableArray new];
                auto iter_0 = cppValue.current.begin();
                while (iter_0.Next()) {
                    auto & entry_0 = iter_0.GetValue();
                    NSNumber * newElement_0;
                    newElement_0 = [NSNumber numberWithUnsignedChar:chip::to_underlying(entry_0)];
                    [array_0 addObject:newElement_0];
                }
                CHIP_ERROR err = iter_0.GetStatus();
                if (err != CHIP_NO_ERROR) {
                    *aError = err;
                    return nil;
                }
                memberValue = array_0;
            }
            value.current = memberValue;
        } while (0);
        do {
            NSArray * _Nonnull memberValue;
            { // Scope for our temporary variables
                auto * array_0 = [NSMutableArray new];
                auto iter_0 = cppValue.previous.begin();
                while (iter_0.Next()) {
                    auto & entry_0 = iter_0.GetValue();
                    NSNumber * newElement_0;
                    newElement_0 = [NSNumber numberWithUnsignedChar:chip::to_underlying(entry_0)];
                    [array_0 addObject:newElement_0];
                }
                CHIP_ERROR err = iter_0.GetStatus();
                if (err != CHIP_NO_ERROR) {
                    *aError = err;
                    return nil;
                }
                memberValue = array_0;
            }
            value.previous = memberValue;
        } while (0);

        return value;
    }
    case Events::BootReason::Id: {
        Events::BootReason::DecodableType cppValue;
        *aError = DataModel::Decode(aReader, cppValue);
        if (*aError != CHIP_NO_ERROR) {
            return nil;
        }

        __auto_type * value = [MTRGeneralDiagnosticsClusterBootReasonEvent new];

        do {
            NSNumber * _Nonnull memberValue;
            memberValue = [NSNumber numberWithUnsignedChar:chip::to_underlying(cppValue.bootReason)];
            value.bootReason = memberValue;
        } while (0);

        return value;
    }
    default: {
        break;
    }
    }

    *aError = CHIP_ERROR_IM_MALFORMED_EVENT_PATH_IB;
    return nil;
}
static id _Nullable DecodeEventPayloadForSoftwareDiagnosticsCluster(EventId aEventId, TLV::TLVReader & aReader, CHIP_ERROR * aError)
{
    using namespace Clusters::SoftwareDiagnostics;
    switch (aEventId) {
    case Events::SoftwareFault::Id: {
        Events::SoftwareFault::DecodableType cppValue;
        *aError = DataModel::Decode(aReader, cppValue);
        if (*aError != CHIP_NO_ERROR) {
            return nil;
        }

        __auto_type * value = [MTRSoftwareDiagnosticsClusterSoftwareFaultEvent new];

        do {
            NSNumber * _Nonnull memberValue;
            memberValue = [NSNumber numberWithUnsignedLongLong:cppValue.id];
            value.id = memberValue;
        } while (0);
        do {
            NSString * _Nullable memberValue;
            if (cppValue.name.HasValue()) {
                memberValue = AsString(cppValue.name.Value());
                if (memberValue == nil) {
                    CHIP_ERROR err = CHIP_ERROR_INVALID_ARGUMENT;
                    *aError = err;
                    return nil;
                }
            } else {
                memberValue = nil;
            }
            value.name = memberValue;
        } while (0);
        do {
            NSData * _Nullable memberValue;
            if (cppValue.faultRecording.HasValue()) {
                memberValue = AsData(cppValue.faultRecording.Value());
            } else {
                memberValue = nil;
            }
            value.faultRecording = memberValue;
        } while (0);

        return value;
    }
    default: {
        break;
    }
    }

    *aError = CHIP_ERROR_IM_MALFORMED_EVENT_PATH_IB;
    return nil;
}
static id _Nullable DecodeEventPayloadForThreadNetworkDiagnosticsCluster(
    EventId aEventId, TLV::TLVReader & aReader, CHIP_ERROR * aError)
{
    using namespace Clusters::ThreadNetworkDiagnostics;
    switch (aEventId) {
    case Events::ConnectionStatus::Id: {
        Events::ConnectionStatus::DecodableType cppValue;
        *aError = DataModel::Decode(aReader, cppValue);
        if (*aError != CHIP_NO_ERROR) {
            return nil;
        }

        __auto_type * value = [MTRThreadNetworkDiagnosticsClusterConnectionStatusEvent new];

        do {
            NSNumber * _Nonnull memberValue;
            memberValue = [NSNumber numberWithUnsignedChar:chip::to_underlying(cppValue.connectionStatus)];
            value.connectionStatus = memberValue;
        } while (0);

        return value;
    }
    case Events::NetworkFaultChange::Id: {
        Events::NetworkFaultChange::DecodableType cppValue;
        *aError = DataModel::Decode(aReader, cppValue);
        if (*aError != CHIP_NO_ERROR) {
            return nil;
        }

        __auto_type * value = [MTRThreadNetworkDiagnosticsClusterNetworkFaultChangeEvent new];

        do {
            NSArray * _Nonnull memberValue;
            { // Scope for our temporary variables
                auto * array_0 = [NSMutableArray new];
                auto iter_0 = cppValue.current.begin();
                while (iter_0.Next()) {
                    auto & entry_0 = iter_0.GetValue();
                    NSNumber * newElement_0;
                    newElement_0 = [NSNumber numberWithUnsignedChar:chip::to_underlying(entry_0)];
                    [array_0 addObject:newElement_0];
                }
                CHIP_ERROR err = iter_0.GetStatus();
                if (err != CHIP_NO_ERROR) {
                    *aError = err;
                    return nil;
                }
                memberValue = array_0;
            }
            value.current = memberValue;
        } while (0);
        do {
            NSArray * _Nonnull memberValue;
            { // Scope for our temporary variables
                auto * array_0 = [NSMutableArray new];
                auto iter_0 = cppValue.previous.begin();
                while (iter_0.Next()) {
                    auto & entry_0 = iter_0.GetValue();
                    NSNumber * newElement_0;
                    newElement_0 = [NSNumber numberWithUnsignedChar:chip::to_underlying(entry_0)];
                    [array_0 addObject:newElement_0];
                }
                CHIP_ERROR err = iter_0.GetStatus();
                if (err != CHIP_NO_ERROR) {
                    *aError = err;
                    return nil;
                }
                memberValue = array_0;
            }
            value.previous = memberValue;
        } while (0);

        return value;
    }
    default: {
        break;
    }
    }

    *aError = CHIP_ERROR_IM_MALFORMED_EVENT_PATH_IB;
    return nil;
}
static id _Nullable DecodeEventPayloadForWiFiNetworkDiagnosticsCluster(
    EventId aEventId, TLV::TLVReader & aReader, CHIP_ERROR * aError)
{
    using namespace Clusters::WiFiNetworkDiagnostics;
    switch (aEventId) {
    case Events::Disconnection::Id: {
        Events::Disconnection::DecodableType cppValue;
        *aError = DataModel::Decode(aReader, cppValue);
        if (*aError != CHIP_NO_ERROR) {
            return nil;
        }

        __auto_type * value = [MTRWiFiNetworkDiagnosticsClusterDisconnectionEvent new];

        do {
            NSNumber * _Nonnull memberValue;
            memberValue = [NSNumber numberWithUnsignedShort:cppValue.reasonCode];
            value.reasonCode = memberValue;
        } while (0);

        return value;
    }
    case Events::AssociationFailure::Id: {
        Events::AssociationFailure::DecodableType cppValue;
        *aError = DataModel::Decode(aReader, cppValue);
        if (*aError != CHIP_NO_ERROR) {
            return nil;
        }

        __auto_type * value = [MTRWiFiNetworkDiagnosticsClusterAssociationFailureEvent new];

        do {
            NSNumber * _Nonnull memberValue;
            memberValue = [NSNumber numberWithUnsignedChar:chip::to_underlying(cppValue.associationFailure)];
            value.associationFailure = memberValue;
        } while (0);
        do {
            NSNumber * _Nonnull memberValue;
            memberValue = [NSNumber numberWithUnsignedShort:cppValue.status];
            value.status = memberValue;
        } while (0);

        return value;
    }
    case Events::ConnectionStatus::Id: {
        Events::ConnectionStatus::DecodableType cppValue;
        *aError = DataModel::Decode(aReader, cppValue);
        if (*aError != CHIP_NO_ERROR) {
            return nil;
        }

        __auto_type * value = [MTRWiFiNetworkDiagnosticsClusterConnectionStatusEvent new];

        do {
            NSNumber * _Nonnull memberValue;
            memberValue = [NSNumber numberWithUnsignedChar:chip::to_underlying(cppValue.connectionStatus)];
            value.connectionStatus = memberValue;
        } while (0);

        return value;
    }
    default: {
        break;
    }
    }

    *aError = CHIP_ERROR_IM_MALFORMED_EVENT_PATH_IB;
    return nil;
}
static id _Nullable DecodeEventPayloadForEthernetNetworkDiagnosticsCluster(
    EventId aEventId, TLV::TLVReader & aReader, CHIP_ERROR * aError)
{
    using namespace Clusters::EthernetNetworkDiagnostics;
    switch (aEventId) {
    default: {
        break;
    }
    }

    *aError = CHIP_ERROR_IM_MALFORMED_EVENT_PATH_IB;
    return nil;
}
static id _Nullable DecodeEventPayloadForBridgedDeviceBasicInformationCluster(
    EventId aEventId, TLV::TLVReader & aReader, CHIP_ERROR * aError)
{
    using namespace Clusters::BridgedDeviceBasicInformation;
    switch (aEventId) {
    case Events::StartUp::Id: {
        Events::StartUp::DecodableType cppValue;
        *aError = DataModel::Decode(aReader, cppValue);
        if (*aError != CHIP_NO_ERROR) {
            return nil;
        }

        __auto_type * value = [MTRBridgedDeviceBasicInformationClusterStartUpEvent new];

        do {
            NSNumber * _Nonnull memberValue;
            memberValue = [NSNumber numberWithUnsignedInt:cppValue.softwareVersion];
            value.softwareVersion = memberValue;
        } while (0);

        return value;
    }
    case Events::ShutDown::Id: {
        Events::ShutDown::DecodableType cppValue;
        *aError = DataModel::Decode(aReader, cppValue);
        if (*aError != CHIP_NO_ERROR) {
            return nil;
        }

        __auto_type * value = [MTRBridgedDeviceBasicInformationClusterShutDownEvent new];

        return value;
    }
    case Events::Leave::Id: {
        Events::Leave::DecodableType cppValue;
        *aError = DataModel::Decode(aReader, cppValue);
        if (*aError != CHIP_NO_ERROR) {
            return nil;
        }

        __auto_type * value = [MTRBridgedDeviceBasicInformationClusterLeaveEvent new];

        return value;
    }
    case Events::ReachableChanged::Id: {
        Events::ReachableChanged::DecodableType cppValue;
        *aError = DataModel::Decode(aReader, cppValue);
        if (*aError != CHIP_NO_ERROR) {
            return nil;
        }

        __auto_type * value = [MTRBridgedDeviceBasicInformationClusterReachableChangedEvent new];

        do {
            NSNumber * _Nonnull memberValue;
            memberValue = [NSNumber numberWithBool:cppValue.reachableNewValue];
            value.reachableNewValue = memberValue;
        } while (0);

        return value;
    }
    default: {
        break;
    }
    }

    *aError = CHIP_ERROR_IM_MALFORMED_EVENT_PATH_IB;
    return nil;
}
static id _Nullable DecodeEventPayloadForSwitchCluster(EventId aEventId, TLV::TLVReader & aReader, CHIP_ERROR * aError)
{
    using namespace Clusters::Switch;
    switch (aEventId) {
    case Events::SwitchLatched::Id: {
        Events::SwitchLatched::DecodableType cppValue;
        *aError = DataModel::Decode(aReader, cppValue);
        if (*aError != CHIP_NO_ERROR) {
            return nil;
        }

        __auto_type * value = [MTRSwitchClusterSwitchLatchedEvent new];

        do {
            NSNumber * _Nonnull memberValue;
            memberValue = [NSNumber numberWithUnsignedChar:cppValue.newPosition];
            value.newPosition = memberValue;
        } while (0);

        return value;
    }
    case Events::InitialPress::Id: {
        Events::InitialPress::DecodableType cppValue;
        *aError = DataModel::Decode(aReader, cppValue);
        if (*aError != CHIP_NO_ERROR) {
            return nil;
        }

        __auto_type * value = [MTRSwitchClusterInitialPressEvent new];

        do {
            NSNumber * _Nonnull memberValue;
            memberValue = [NSNumber numberWithUnsignedChar:cppValue.newPosition];
            value.newPosition = memberValue;
        } while (0);

        return value;
    }
    case Events::LongPress::Id: {
        Events::LongPress::DecodableType cppValue;
        *aError = DataModel::Decode(aReader, cppValue);
        if (*aError != CHIP_NO_ERROR) {
            return nil;
        }

        __auto_type * value = [MTRSwitchClusterLongPressEvent new];

        do {
            NSNumber * _Nonnull memberValue;
            memberValue = [NSNumber numberWithUnsignedChar:cppValue.newPosition];
            value.newPosition = memberValue;
        } while (0);

        return value;
    }
    case Events::ShortRelease::Id: {
        Events::ShortRelease::DecodableType cppValue;
        *aError = DataModel::Decode(aReader, cppValue);
        if (*aError != CHIP_NO_ERROR) {
            return nil;
        }

        __auto_type * value = [MTRSwitchClusterShortReleaseEvent new];

        do {
            NSNumber * _Nonnull memberValue;
            memberValue = [NSNumber numberWithUnsignedChar:cppValue.previousPosition];
            value.previousPosition = memberValue;
        } while (0);

        return value;
    }
    case Events::LongRelease::Id: {
        Events::LongRelease::DecodableType cppValue;
        *aError = DataModel::Decode(aReader, cppValue);
        if (*aError != CHIP_NO_ERROR) {
            return nil;
        }

        __auto_type * value = [MTRSwitchClusterLongReleaseEvent new];

        do {
            NSNumber * _Nonnull memberValue;
            memberValue = [NSNumber numberWithUnsignedChar:cppValue.previousPosition];
            value.previousPosition = memberValue;
        } while (0);

        return value;
    }
    case Events::MultiPressOngoing::Id: {
        Events::MultiPressOngoing::DecodableType cppValue;
        *aError = DataModel::Decode(aReader, cppValue);
        if (*aError != CHIP_NO_ERROR) {
            return nil;
        }

        __auto_type * value = [MTRSwitchClusterMultiPressOngoingEvent new];

        do {
            NSNumber * _Nonnull memberValue;
            memberValue = [NSNumber numberWithUnsignedChar:cppValue.newPosition];
            value.newPosition = memberValue;
        } while (0);
        do {
            NSNumber * _Nonnull memberValue;
            memberValue = [NSNumber numberWithUnsignedChar:cppValue.currentNumberOfPressesCounted];
            value.currentNumberOfPressesCounted = memberValue;
        } while (0);

        return value;
    }
    case Events::MultiPressComplete::Id: {
        Events::MultiPressComplete::DecodableType cppValue;
        *aError = DataModel::Decode(aReader, cppValue);
        if (*aError != CHIP_NO_ERROR) {
            return nil;
        }

        __auto_type * value = [MTRSwitchClusterMultiPressCompleteEvent new];

        do {
            NSNumber * _Nonnull memberValue;
            memberValue = [NSNumber numberWithUnsignedChar:cppValue.previousPosition];
            value.previousPosition = memberValue;
        } while (0);
        do {
            NSNumber * _Nonnull memberValue;
            memberValue = [NSNumber numberWithUnsignedChar:cppValue.totalNumberOfPressesCounted];
            value.totalNumberOfPressesCounted = memberValue;
        } while (0);

        return value;
    }
    default: {
        break;
    }
    }

    *aError = CHIP_ERROR_IM_MALFORMED_EVENT_PATH_IB;
    return nil;
}
static id _Nullable DecodeEventPayloadForAdministratorCommissioningCluster(
    EventId aEventId, TLV::TLVReader & aReader, CHIP_ERROR * aError)
{
    using namespace Clusters::AdministratorCommissioning;
    switch (aEventId) {
    default: {
        break;
    }
    }

    *aError = CHIP_ERROR_IM_MALFORMED_EVENT_PATH_IB;
    return nil;
}
static id _Nullable DecodeEventPayloadForOperationalCredentialsCluster(
    EventId aEventId, TLV::TLVReader & aReader, CHIP_ERROR * aError)
{
    using namespace Clusters::OperationalCredentials;
    switch (aEventId) {
    default: {
        break;
    }
    }

    *aError = CHIP_ERROR_IM_MALFORMED_EVENT_PATH_IB;
    return nil;
}
static id _Nullable DecodeEventPayloadForGroupKeyManagementCluster(EventId aEventId, TLV::TLVReader & aReader, CHIP_ERROR * aError)
{
    using namespace Clusters::GroupKeyManagement;
    switch (aEventId) {
    default: {
        break;
    }
    }

    *aError = CHIP_ERROR_IM_MALFORMED_EVENT_PATH_IB;
    return nil;
}
static id _Nullable DecodeEventPayloadForFixedLabelCluster(EventId aEventId, TLV::TLVReader & aReader, CHIP_ERROR * aError)
{
    using namespace Clusters::FixedLabel;
    switch (aEventId) {
    default: {
        break;
    }
    }

    *aError = CHIP_ERROR_IM_MALFORMED_EVENT_PATH_IB;
    return nil;
}
static id _Nullable DecodeEventPayloadForUserLabelCluster(EventId aEventId, TLV::TLVReader & aReader, CHIP_ERROR * aError)
{
    using namespace Clusters::UserLabel;
    switch (aEventId) {
    default: {
        break;
    }
    }

    *aError = CHIP_ERROR_IM_MALFORMED_EVENT_PATH_IB;
    return nil;
}
static id _Nullable DecodeEventPayloadForBooleanStateCluster(EventId aEventId, TLV::TLVReader & aReader, CHIP_ERROR * aError)
{
    using namespace Clusters::BooleanState;
    switch (aEventId) {
    case Events::StateChange::Id: {
        Events::StateChange::DecodableType cppValue;
        *aError = DataModel::Decode(aReader, cppValue);
        if (*aError != CHIP_NO_ERROR) {
            return nil;
        }

        __auto_type * value = [MTRBooleanStateClusterStateChangeEvent new];

        do {
            NSNumber * _Nonnull memberValue;
            memberValue = [NSNumber numberWithBool:cppValue.stateValue];
            value.stateValue = memberValue;
        } while (0);

        return value;
    }
    default: {
        break;
    }
    }

    *aError = CHIP_ERROR_IM_MALFORMED_EVENT_PATH_IB;
    return nil;
}
static id _Nullable DecodeEventPayloadForModeSelectCluster(EventId aEventId, TLV::TLVReader & aReader, CHIP_ERROR * aError)
{
    using namespace Clusters::ModeSelect;
    switch (aEventId) {
    default: {
        break;
    }
    }

    *aError = CHIP_ERROR_IM_MALFORMED_EVENT_PATH_IB;
    return nil;
}
static id _Nullable DecodeEventPayloadForTemperatureControlCluster(EventId aEventId, TLV::TLVReader & aReader, CHIP_ERROR * aError)
{
    using namespace Clusters::TemperatureControl;
    switch (aEventId) {
    default: {
        break;
    }
    }

    *aError = CHIP_ERROR_IM_MALFORMED_EVENT_PATH_IB;
    return nil;
}
static id _Nullable DecodeEventPayloadForRefrigeratorAlarmCluster(EventId aEventId, TLV::TLVReader & aReader, CHIP_ERROR * aError)
{
    using namespace Clusters::RefrigeratorAlarm;
    switch (aEventId) {
    case Events::Notify::Id: {
        Events::Notify::DecodableType cppValue;
        *aError = DataModel::Decode(aReader, cppValue);
        if (*aError != CHIP_NO_ERROR) {
            return nil;
        }

        __auto_type * value = [MTRRefrigeratorAlarmClusterNotifyEvent new];

        do {
            NSNumber * _Nonnull memberValue;
            memberValue = [NSNumber numberWithUnsignedInt:cppValue.active.Raw()];
            value.active = memberValue;
        } while (0);
        do {
            NSNumber * _Nonnull memberValue;
            memberValue = [NSNumber numberWithUnsignedInt:cppValue.inactive.Raw()];
            value.inactive = memberValue;
        } while (0);
        do {
            NSNumber * _Nonnull memberValue;
            memberValue = [NSNumber numberWithUnsignedInt:cppValue.state.Raw()];
            value.state = memberValue;
        } while (0);
        do {
            NSNumber * _Nonnull memberValue;
            memberValue = [NSNumber numberWithUnsignedInt:cppValue.mask.Raw()];
            value.mask = memberValue;
        } while (0);

        return value;
    }
    default: {
        break;
    }
    }

    *aError = CHIP_ERROR_IM_MALFORMED_EVENT_PATH_IB;
    return nil;
}
static id _Nullable DecodeEventPayloadForAirQualityCluster(EventId aEventId, TLV::TLVReader & aReader, CHIP_ERROR * aError)
{
    using namespace Clusters::AirQuality;
    switch (aEventId) {
    default: {
        break;
    }
    }

    *aError = CHIP_ERROR_IM_MALFORMED_EVENT_PATH_IB;
    return nil;
}
static id _Nullable DecodeEventPayloadForSmokeCOAlarmCluster(EventId aEventId, TLV::TLVReader & aReader, CHIP_ERROR * aError)
{
    using namespace Clusters::SmokeCoAlarm;
    switch (aEventId) {
    case Events::SmokeAlarm::Id: {
        Events::SmokeAlarm::DecodableType cppValue;
        *aError = DataModel::Decode(aReader, cppValue);
        if (*aError != CHIP_NO_ERROR) {
            return nil;
        }

        __auto_type * value = [MTRSmokeCOAlarmClusterSmokeAlarmEvent new];

        return value;
    }
    case Events::COAlarm::Id: {
        Events::COAlarm::DecodableType cppValue;
        *aError = DataModel::Decode(aReader, cppValue);
        if (*aError != CHIP_NO_ERROR) {
            return nil;
        }

        __auto_type * value = [MTRSmokeCOAlarmClusterCOAlarmEvent new];

        return value;
    }
    case Events::LowBattery::Id: {
        Events::LowBattery::DecodableType cppValue;
        *aError = DataModel::Decode(aReader, cppValue);
        if (*aError != CHIP_NO_ERROR) {
            return nil;
        }

        __auto_type * value = [MTRSmokeCOAlarmClusterLowBatteryEvent new];

        return value;
    }
    case Events::HardwareFault::Id: {
        Events::HardwareFault::DecodableType cppValue;
        *aError = DataModel::Decode(aReader, cppValue);
        if (*aError != CHIP_NO_ERROR) {
            return nil;
        }

        __auto_type * value = [MTRSmokeCOAlarmClusterHardwareFaultEvent new];

        return value;
    }
    case Events::EndOfService::Id: {
        Events::EndOfService::DecodableType cppValue;
        *aError = DataModel::Decode(aReader, cppValue);
        if (*aError != CHIP_NO_ERROR) {
            return nil;
        }

        __auto_type * value = [MTRSmokeCOAlarmClusterEndOfServiceEvent new];

        return value;
    }
    case Events::SelfTestComplete::Id: {
        Events::SelfTestComplete::DecodableType cppValue;
        *aError = DataModel::Decode(aReader, cppValue);
        if (*aError != CHIP_NO_ERROR) {
            return nil;
        }

        __auto_type * value = [MTRSmokeCOAlarmClusterSelfTestCompleteEvent new];

        return value;
    }
    case Events::AlarmMuted::Id: {
        Events::AlarmMuted::DecodableType cppValue;
        *aError = DataModel::Decode(aReader, cppValue);
        if (*aError != CHIP_NO_ERROR) {
            return nil;
        }

        __auto_type * value = [MTRSmokeCOAlarmClusterAlarmMutedEvent new];

        return value;
    }
    case Events::MuteEnded::Id: {
        Events::MuteEnded::DecodableType cppValue;
        *aError = DataModel::Decode(aReader, cppValue);
        if (*aError != CHIP_NO_ERROR) {
            return nil;
        }

        __auto_type * value = [MTRSmokeCOAlarmClusterMuteEndedEvent new];

        return value;
    }
    case Events::InterconnectSmokeAlarm::Id: {
        Events::InterconnectSmokeAlarm::DecodableType cppValue;
        *aError = DataModel::Decode(aReader, cppValue);
        if (*aError != CHIP_NO_ERROR) {
            return nil;
        }

        __auto_type * value = [MTRSmokeCOAlarmClusterInterconnectSmokeAlarmEvent new];

        return value;
    }
    case Events::InterconnectCOAlarm::Id: {
        Events::InterconnectCOAlarm::DecodableType cppValue;
        *aError = DataModel::Decode(aReader, cppValue);
        if (*aError != CHIP_NO_ERROR) {
            return nil;
        }

        __auto_type * value = [MTRSmokeCOAlarmClusterInterconnectCOAlarmEvent new];

        return value;
    }
    case Events::AllClear::Id: {
        Events::AllClear::DecodableType cppValue;
        *aError = DataModel::Decode(aReader, cppValue);
        if (*aError != CHIP_NO_ERROR) {
            return nil;
        }

        __auto_type * value = [MTRSmokeCOAlarmClusterAllClearEvent new];

        return value;
    }
    default: {
        break;
    }
    }

    *aError = CHIP_ERROR_IM_MALFORMED_EVENT_PATH_IB;
    return nil;
}
<<<<<<< HEAD
static id _Nullable DecodeEventPayloadForDishwasherAlarmCluster(EventId aEventId, TLV::TLVReader & aReader, CHIP_ERROR * aError)
{
    using namespace Clusters::DishwasherAlarm;
    switch (aEventId) {
    case Events::Notify::Id: {
        Events::Notify::DecodableType cppValue;
        *aError = DataModel::Decode(aReader, cppValue);
        if (*aError != CHIP_NO_ERROR) {
            return nil;
        }

        __auto_type * value = [MTRDishwasherAlarmClusterNotifyEvent new];

        do {
            NSNumber * _Nonnull memberValue;
            memberValue = [NSNumber numberWithUnsignedInt:cppValue.active.Raw()];
            value.active = memberValue;
        } while (0);
        do {
            NSNumber * _Nonnull memberValue;
            memberValue = [NSNumber numberWithUnsignedInt:cppValue.inactive.Raw()];
            value.inactive = memberValue;
        } while (0);
        do {
            NSNumber * _Nonnull memberValue;
            memberValue = [NSNumber numberWithUnsignedInt:cppValue.state.Raw()];
            value.state = memberValue;
        } while (0);
        do {
            NSNumber * _Nonnull memberValue;
            memberValue = [NSNumber numberWithUnsignedInt:cppValue.mask.Raw()];
            value.mask = memberValue;
        } while (0);

        return value;
    }
    default: {
        break;
    }
    }

    *aError = CHIP_ERROR_IM_MALFORMED_EVENT_PATH_IB;
    return nil;
}
static id _Nullable DecodeEventPayloadForHEPAFilterMonitoringCluster(
    EventId aEventId, TLV::TLVReader & aReader, CHIP_ERROR * aError)
=======
static id _Nullable DecodeEventPayloadForOperationalStateCluster(EventId aEventId, TLV::TLVReader & aReader, CHIP_ERROR * aError)
>>>>>>> 643f7aae
{
    using namespace Clusters::OperationalState;
    switch (aEventId) {
    case Events::OperationalError::Id: {
        Events::OperationalError::DecodableType cppValue;
        *aError = DataModel::Decode(aReader, cppValue);
        if (*aError != CHIP_NO_ERROR) {
            return nil;
        }

        __auto_type * value = [MTROperationalStateClusterOperationalErrorEvent new];

        do {
            MTROperationalStateClusterErrorStateStruct * _Nonnull memberValue;
            memberValue = [MTROperationalStateClusterErrorStateStruct new];
            memberValue.errorStateID = [NSNumber numberWithUnsignedChar:chip::to_underlying(cppValue.errorState.errorStateID)];
            if (cppValue.errorState.errorStateLabel.IsNull()) {
                memberValue.errorStateLabel = nil;
            } else {
                memberValue.errorStateLabel = AsString(cppValue.errorState.errorStateLabel.Value());
                if (memberValue.errorStateLabel == nil) {
                    CHIP_ERROR err = CHIP_ERROR_INVALID_ARGUMENT;
                    *aError = err;
                    return nil;
                }
            }
            if (cppValue.errorState.errorStateDetails.HasValue()) {
                memberValue.errorStateDetails = AsString(cppValue.errorState.errorStateDetails.Value());
                if (memberValue.errorStateDetails == nil) {
                    CHIP_ERROR err = CHIP_ERROR_INVALID_ARGUMENT;
                    *aError = err;
                    return nil;
                }
            } else {
                memberValue.errorStateDetails = nil;
            }
            value.errorState = memberValue;
        } while (0);

        return value;
    }
    case Events::OperationCompletion::Id: {
        Events::OperationCompletion::DecodableType cppValue;
        *aError = DataModel::Decode(aReader, cppValue);
        if (*aError != CHIP_NO_ERROR) {
            return nil;
        }

        __auto_type * value = [MTROperationalStateClusterOperationCompletionEvent new];

        do {
            NSNumber * _Nonnull memberValue;
            memberValue = [NSNumber numberWithUnsignedChar:chip::to_underlying(cppValue.completionErrorCode)];
            value.completionErrorCode = memberValue;
        } while (0);
        do {
            NSNumber * _Nullable memberValue;
            if (cppValue.totalOperationalTime.HasValue()) {
                if (cppValue.totalOperationalTime.Value().IsNull()) {
                    memberValue = nil;
                } else {
                    memberValue = [NSNumber numberWithUnsignedInt:cppValue.totalOperationalTime.Value().Value()];
                }
            } else {
                memberValue = nil;
            }
            value.totalOperationalTime = memberValue;
        } while (0);
        do {
            NSNumber * _Nullable memberValue;
            if (cppValue.pausedTime.HasValue()) {
                if (cppValue.pausedTime.Value().IsNull()) {
                    memberValue = nil;
                } else {
                    memberValue = [NSNumber numberWithUnsignedInt:cppValue.pausedTime.Value().Value()];
                }
            } else {
                memberValue = nil;
            }
            value.pausedTime = memberValue;
        } while (0);

        return value;
    }
    default: {
        break;
    }
    }

    *aError = CHIP_ERROR_IM_MALFORMED_EVENT_PATH_IB;
    return nil;
}
static id _Nullable DecodeEventPayloadForHEPAFilterMonitoringCluster(
    EventId aEventId, TLV::TLVReader & aReader, CHIP_ERROR * aError)
{
    using namespace Clusters::HepaFilterMonitoring;
    switch (aEventId) {
    default: {
        break;
    }
    }

    *aError = CHIP_ERROR_IM_MALFORMED_EVENT_PATH_IB;
    return nil;
}
static id _Nullable DecodeEventPayloadForActivatedCarbonFilterMonitoringCluster(
    EventId aEventId, TLV::TLVReader & aReader, CHIP_ERROR * aError)
{
    using namespace Clusters::ActivatedCarbonFilterMonitoring;
    switch (aEventId) {
    default: {
        break;
    }
    }

    *aError = CHIP_ERROR_IM_MALFORMED_EVENT_PATH_IB;
    return nil;
}
static id _Nullable DecodeEventPayloadForDoorLockCluster(EventId aEventId, TLV::TLVReader & aReader, CHIP_ERROR * aError)
{
    using namespace Clusters::DoorLock;
    switch (aEventId) {
    case Events::DoorLockAlarm::Id: {
        Events::DoorLockAlarm::DecodableType cppValue;
        *aError = DataModel::Decode(aReader, cppValue);
        if (*aError != CHIP_NO_ERROR) {
            return nil;
        }

        __auto_type * value = [MTRDoorLockClusterDoorLockAlarmEvent new];

        do {
            NSNumber * _Nonnull memberValue;
            memberValue = [NSNumber numberWithUnsignedChar:chip::to_underlying(cppValue.alarmCode)];
            value.alarmCode = memberValue;
        } while (0);

        return value;
    }
    case Events::DoorStateChange::Id: {
        Events::DoorStateChange::DecodableType cppValue;
        *aError = DataModel::Decode(aReader, cppValue);
        if (*aError != CHIP_NO_ERROR) {
            return nil;
        }

        __auto_type * value = [MTRDoorLockClusterDoorStateChangeEvent new];

        do {
            NSNumber * _Nonnull memberValue;
            memberValue = [NSNumber numberWithUnsignedChar:chip::to_underlying(cppValue.doorState)];
            value.doorState = memberValue;
        } while (0);

        return value;
    }
    case Events::LockOperation::Id: {
        Events::LockOperation::DecodableType cppValue;
        *aError = DataModel::Decode(aReader, cppValue);
        if (*aError != CHIP_NO_ERROR) {
            return nil;
        }

        __auto_type * value = [MTRDoorLockClusterLockOperationEvent new];

        do {
            NSNumber * _Nonnull memberValue;
            memberValue = [NSNumber numberWithUnsignedChar:chip::to_underlying(cppValue.lockOperationType)];
            value.lockOperationType = memberValue;
        } while (0);
        do {
            NSNumber * _Nonnull memberValue;
            memberValue = [NSNumber numberWithUnsignedChar:chip::to_underlying(cppValue.operationSource)];
            value.operationSource = memberValue;
        } while (0);
        do {
            NSNumber * _Nullable memberValue;
            if (cppValue.userIndex.IsNull()) {
                memberValue = nil;
            } else {
                memberValue = [NSNumber numberWithUnsignedShort:cppValue.userIndex.Value()];
            }
            value.userIndex = memberValue;
        } while (0);
        do {
            NSNumber * _Nullable memberValue;
            if (cppValue.fabricIndex.IsNull()) {
                memberValue = nil;
            } else {
                memberValue = [NSNumber numberWithUnsignedChar:cppValue.fabricIndex.Value()];
            }
            value.fabricIndex = memberValue;
        } while (0);
        do {
            NSNumber * _Nullable memberValue;
            if (cppValue.sourceNode.IsNull()) {
                memberValue = nil;
            } else {
                memberValue = [NSNumber numberWithUnsignedLongLong:cppValue.sourceNode.Value()];
            }
            value.sourceNode = memberValue;
        } while (0);
        do {
            NSArray * _Nullable memberValue;
            if (cppValue.credentials.HasValue()) {
                if (cppValue.credentials.Value().IsNull()) {
                    memberValue = nil;
                } else {
                    { // Scope for our temporary variables
                        auto * array_2 = [NSMutableArray new];
                        auto iter_2 = cppValue.credentials.Value().Value().begin();
                        while (iter_2.Next()) {
                            auto & entry_2 = iter_2.GetValue();
                            MTRDoorLockClusterCredentialStruct * newElement_2;
                            newElement_2 = [MTRDoorLockClusterCredentialStruct new];
                            newElement_2.credentialType =
                                [NSNumber numberWithUnsignedChar:chip::to_underlying(entry_2.credentialType)];
                            newElement_2.credentialIndex = [NSNumber numberWithUnsignedShort:entry_2.credentialIndex];
                            [array_2 addObject:newElement_2];
                        }
                        CHIP_ERROR err = iter_2.GetStatus();
                        if (err != CHIP_NO_ERROR) {
                            *aError = err;
                            return nil;
                        }
                        memberValue = array_2;
                    }
                }
            } else {
                memberValue = nil;
            }
            value.credentials = memberValue;
        } while (0);

        return value;
    }
    case Events::LockOperationError::Id: {
        Events::LockOperationError::DecodableType cppValue;
        *aError = DataModel::Decode(aReader, cppValue);
        if (*aError != CHIP_NO_ERROR) {
            return nil;
        }

        __auto_type * value = [MTRDoorLockClusterLockOperationErrorEvent new];

        do {
            NSNumber * _Nonnull memberValue;
            memberValue = [NSNumber numberWithUnsignedChar:chip::to_underlying(cppValue.lockOperationType)];
            value.lockOperationType = memberValue;
        } while (0);
        do {
            NSNumber * _Nonnull memberValue;
            memberValue = [NSNumber numberWithUnsignedChar:chip::to_underlying(cppValue.operationSource)];
            value.operationSource = memberValue;
        } while (0);
        do {
            NSNumber * _Nonnull memberValue;
            memberValue = [NSNumber numberWithUnsignedChar:chip::to_underlying(cppValue.operationError)];
            value.operationError = memberValue;
        } while (0);
        do {
            NSNumber * _Nullable memberValue;
            if (cppValue.userIndex.IsNull()) {
                memberValue = nil;
            } else {
                memberValue = [NSNumber numberWithUnsignedShort:cppValue.userIndex.Value()];
            }
            value.userIndex = memberValue;
        } while (0);
        do {
            NSNumber * _Nullable memberValue;
            if (cppValue.fabricIndex.IsNull()) {
                memberValue = nil;
            } else {
                memberValue = [NSNumber numberWithUnsignedChar:cppValue.fabricIndex.Value()];
            }
            value.fabricIndex = memberValue;
        } while (0);
        do {
            NSNumber * _Nullable memberValue;
            if (cppValue.sourceNode.IsNull()) {
                memberValue = nil;
            } else {
                memberValue = [NSNumber numberWithUnsignedLongLong:cppValue.sourceNode.Value()];
            }
            value.sourceNode = memberValue;
        } while (0);
        do {
            NSArray * _Nullable memberValue;
            if (cppValue.credentials.HasValue()) {
                if (cppValue.credentials.Value().IsNull()) {
                    memberValue = nil;
                } else {
                    { // Scope for our temporary variables
                        auto * array_2 = [NSMutableArray new];
                        auto iter_2 = cppValue.credentials.Value().Value().begin();
                        while (iter_2.Next()) {
                            auto & entry_2 = iter_2.GetValue();
                            MTRDoorLockClusterCredentialStruct * newElement_2;
                            newElement_2 = [MTRDoorLockClusterCredentialStruct new];
                            newElement_2.credentialType =
                                [NSNumber numberWithUnsignedChar:chip::to_underlying(entry_2.credentialType)];
                            newElement_2.credentialIndex = [NSNumber numberWithUnsignedShort:entry_2.credentialIndex];
                            [array_2 addObject:newElement_2];
                        }
                        CHIP_ERROR err = iter_2.GetStatus();
                        if (err != CHIP_NO_ERROR) {
                            *aError = err;
                            return nil;
                        }
                        memberValue = array_2;
                    }
                }
            } else {
                memberValue = nil;
            }
            value.credentials = memberValue;
        } while (0);

        return value;
    }
    case Events::LockUserChange::Id: {
        Events::LockUserChange::DecodableType cppValue;
        *aError = DataModel::Decode(aReader, cppValue);
        if (*aError != CHIP_NO_ERROR) {
            return nil;
        }

        __auto_type * value = [MTRDoorLockClusterLockUserChangeEvent new];

        do {
            NSNumber * _Nonnull memberValue;
            memberValue = [NSNumber numberWithUnsignedChar:chip::to_underlying(cppValue.lockDataType)];
            value.lockDataType = memberValue;
        } while (0);
        do {
            NSNumber * _Nonnull memberValue;
            memberValue = [NSNumber numberWithUnsignedChar:chip::to_underlying(cppValue.dataOperationType)];
            value.dataOperationType = memberValue;
        } while (0);
        do {
            NSNumber * _Nonnull memberValue;
            memberValue = [NSNumber numberWithUnsignedChar:chip::to_underlying(cppValue.operationSource)];
            value.operationSource = memberValue;
        } while (0);
        do {
            NSNumber * _Nullable memberValue;
            if (cppValue.userIndex.IsNull()) {
                memberValue = nil;
            } else {
                memberValue = [NSNumber numberWithUnsignedShort:cppValue.userIndex.Value()];
            }
            value.userIndex = memberValue;
        } while (0);
        do {
            NSNumber * _Nullable memberValue;
            if (cppValue.fabricIndex.IsNull()) {
                memberValue = nil;
            } else {
                memberValue = [NSNumber numberWithUnsignedChar:cppValue.fabricIndex.Value()];
            }
            value.fabricIndex = memberValue;
        } while (0);
        do {
            NSNumber * _Nullable memberValue;
            if (cppValue.sourceNode.IsNull()) {
                memberValue = nil;
            } else {
                memberValue = [NSNumber numberWithUnsignedLongLong:cppValue.sourceNode.Value()];
            }
            value.sourceNode = memberValue;
        } while (0);
        do {
            NSNumber * _Nullable memberValue;
            if (cppValue.dataIndex.IsNull()) {
                memberValue = nil;
            } else {
                memberValue = [NSNumber numberWithUnsignedShort:cppValue.dataIndex.Value()];
            }
            value.dataIndex = memberValue;
        } while (0);

        return value;
    }
    default: {
        break;
    }
    }

    *aError = CHIP_ERROR_IM_MALFORMED_EVENT_PATH_IB;
    return nil;
}
static id _Nullable DecodeEventPayloadForWindowCoveringCluster(EventId aEventId, TLV::TLVReader & aReader, CHIP_ERROR * aError)
{
    using namespace Clusters::WindowCovering;
    switch (aEventId) {
    default: {
        break;
    }
    }

    *aError = CHIP_ERROR_IM_MALFORMED_EVENT_PATH_IB;
    return nil;
}
static id _Nullable DecodeEventPayloadForBarrierControlCluster(EventId aEventId, TLV::TLVReader & aReader, CHIP_ERROR * aError)
{
    using namespace Clusters::BarrierControl;
    switch (aEventId) {
    default: {
        break;
    }
    }

    *aError = CHIP_ERROR_IM_MALFORMED_EVENT_PATH_IB;
    return nil;
}
static id _Nullable DecodeEventPayloadForPumpConfigurationAndControlCluster(
    EventId aEventId, TLV::TLVReader & aReader, CHIP_ERROR * aError)
{
    using namespace Clusters::PumpConfigurationAndControl;
    switch (aEventId) {
    case Events::SupplyVoltageLow::Id: {
        Events::SupplyVoltageLow::DecodableType cppValue;
        *aError = DataModel::Decode(aReader, cppValue);
        if (*aError != CHIP_NO_ERROR) {
            return nil;
        }

        __auto_type * value = [MTRPumpConfigurationAndControlClusterSupplyVoltageLowEvent new];

        return value;
    }
    case Events::SupplyVoltageHigh::Id: {
        Events::SupplyVoltageHigh::DecodableType cppValue;
        *aError = DataModel::Decode(aReader, cppValue);
        if (*aError != CHIP_NO_ERROR) {
            return nil;
        }

        __auto_type * value = [MTRPumpConfigurationAndControlClusterSupplyVoltageHighEvent new];

        return value;
    }
    case Events::PowerMissingPhase::Id: {
        Events::PowerMissingPhase::DecodableType cppValue;
        *aError = DataModel::Decode(aReader, cppValue);
        if (*aError != CHIP_NO_ERROR) {
            return nil;
        }

        __auto_type * value = [MTRPumpConfigurationAndControlClusterPowerMissingPhaseEvent new];

        return value;
    }
    case Events::SystemPressureLow::Id: {
        Events::SystemPressureLow::DecodableType cppValue;
        *aError = DataModel::Decode(aReader, cppValue);
        if (*aError != CHIP_NO_ERROR) {
            return nil;
        }

        __auto_type * value = [MTRPumpConfigurationAndControlClusterSystemPressureLowEvent new];

        return value;
    }
    case Events::SystemPressureHigh::Id: {
        Events::SystemPressureHigh::DecodableType cppValue;
        *aError = DataModel::Decode(aReader, cppValue);
        if (*aError != CHIP_NO_ERROR) {
            return nil;
        }

        __auto_type * value = [MTRPumpConfigurationAndControlClusterSystemPressureHighEvent new];

        return value;
    }
    case Events::DryRunning::Id: {
        Events::DryRunning::DecodableType cppValue;
        *aError = DataModel::Decode(aReader, cppValue);
        if (*aError != CHIP_NO_ERROR) {
            return nil;
        }

        __auto_type * value = [MTRPumpConfigurationAndControlClusterDryRunningEvent new];

        return value;
    }
    case Events::MotorTemperatureHigh::Id: {
        Events::MotorTemperatureHigh::DecodableType cppValue;
        *aError = DataModel::Decode(aReader, cppValue);
        if (*aError != CHIP_NO_ERROR) {
            return nil;
        }

        __auto_type * value = [MTRPumpConfigurationAndControlClusterMotorTemperatureHighEvent new];

        return value;
    }
    case Events::PumpMotorFatalFailure::Id: {
        Events::PumpMotorFatalFailure::DecodableType cppValue;
        *aError = DataModel::Decode(aReader, cppValue);
        if (*aError != CHIP_NO_ERROR) {
            return nil;
        }

        __auto_type * value = [MTRPumpConfigurationAndControlClusterPumpMotorFatalFailureEvent new];

        return value;
    }
    case Events::ElectronicTemperatureHigh::Id: {
        Events::ElectronicTemperatureHigh::DecodableType cppValue;
        *aError = DataModel::Decode(aReader, cppValue);
        if (*aError != CHIP_NO_ERROR) {
            return nil;
        }

        __auto_type * value = [MTRPumpConfigurationAndControlClusterElectronicTemperatureHighEvent new];

        return value;
    }
    case Events::PumpBlocked::Id: {
        Events::PumpBlocked::DecodableType cppValue;
        *aError = DataModel::Decode(aReader, cppValue);
        if (*aError != CHIP_NO_ERROR) {
            return nil;
        }

        __auto_type * value = [MTRPumpConfigurationAndControlClusterPumpBlockedEvent new];

        return value;
    }
    case Events::SensorFailure::Id: {
        Events::SensorFailure::DecodableType cppValue;
        *aError = DataModel::Decode(aReader, cppValue);
        if (*aError != CHIP_NO_ERROR) {
            return nil;
        }

        __auto_type * value = [MTRPumpConfigurationAndControlClusterSensorFailureEvent new];

        return value;
    }
    case Events::ElectronicNonFatalFailure::Id: {
        Events::ElectronicNonFatalFailure::DecodableType cppValue;
        *aError = DataModel::Decode(aReader, cppValue);
        if (*aError != CHIP_NO_ERROR) {
            return nil;
        }

        __auto_type * value = [MTRPumpConfigurationAndControlClusterElectronicNonFatalFailureEvent new];

        return value;
    }
    case Events::ElectronicFatalFailure::Id: {
        Events::ElectronicFatalFailure::DecodableType cppValue;
        *aError = DataModel::Decode(aReader, cppValue);
        if (*aError != CHIP_NO_ERROR) {
            return nil;
        }

        __auto_type * value = [MTRPumpConfigurationAndControlClusterElectronicFatalFailureEvent new];

        return value;
    }
    case Events::GeneralFault::Id: {
        Events::GeneralFault::DecodableType cppValue;
        *aError = DataModel::Decode(aReader, cppValue);
        if (*aError != CHIP_NO_ERROR) {
            return nil;
        }

        __auto_type * value = [MTRPumpConfigurationAndControlClusterGeneralFaultEvent new];

        return value;
    }
    case Events::Leakage::Id: {
        Events::Leakage::DecodableType cppValue;
        *aError = DataModel::Decode(aReader, cppValue);
        if (*aError != CHIP_NO_ERROR) {
            return nil;
        }

        __auto_type * value = [MTRPumpConfigurationAndControlClusterLeakageEvent new];

        return value;
    }
    case Events::AirDetection::Id: {
        Events::AirDetection::DecodableType cppValue;
        *aError = DataModel::Decode(aReader, cppValue);
        if (*aError != CHIP_NO_ERROR) {
            return nil;
        }

        __auto_type * value = [MTRPumpConfigurationAndControlClusterAirDetectionEvent new];

        return value;
    }
    case Events::TurbineOperation::Id: {
        Events::TurbineOperation::DecodableType cppValue;
        *aError = DataModel::Decode(aReader, cppValue);
        if (*aError != CHIP_NO_ERROR) {
            return nil;
        }

        __auto_type * value = [MTRPumpConfigurationAndControlClusterTurbineOperationEvent new];

        return value;
    }
    default: {
        break;
    }
    }

    *aError = CHIP_ERROR_IM_MALFORMED_EVENT_PATH_IB;
    return nil;
}
static id _Nullable DecodeEventPayloadForThermostatCluster(EventId aEventId, TLV::TLVReader & aReader, CHIP_ERROR * aError)
{
    using namespace Clusters::Thermostat;
    switch (aEventId) {
    default: {
        break;
    }
    }

    *aError = CHIP_ERROR_IM_MALFORMED_EVENT_PATH_IB;
    return nil;
}
static id _Nullable DecodeEventPayloadForFanControlCluster(EventId aEventId, TLV::TLVReader & aReader, CHIP_ERROR * aError)
{
    using namespace Clusters::FanControl;
    switch (aEventId) {
    default: {
        break;
    }
    }

    *aError = CHIP_ERROR_IM_MALFORMED_EVENT_PATH_IB;
    return nil;
}
static id _Nullable DecodeEventPayloadForThermostatUserInterfaceConfigurationCluster(
    EventId aEventId, TLV::TLVReader & aReader, CHIP_ERROR * aError)
{
    using namespace Clusters::ThermostatUserInterfaceConfiguration;
    switch (aEventId) {
    default: {
        break;
    }
    }

    *aError = CHIP_ERROR_IM_MALFORMED_EVENT_PATH_IB;
    return nil;
}
static id _Nullable DecodeEventPayloadForColorControlCluster(EventId aEventId, TLV::TLVReader & aReader, CHIP_ERROR * aError)
{
    using namespace Clusters::ColorControl;
    switch (aEventId) {
    default: {
        break;
    }
    }

    *aError = CHIP_ERROR_IM_MALFORMED_EVENT_PATH_IB;
    return nil;
}
static id _Nullable DecodeEventPayloadForBallastConfigurationCluster(
    EventId aEventId, TLV::TLVReader & aReader, CHIP_ERROR * aError)
{
    using namespace Clusters::BallastConfiguration;
    switch (aEventId) {
    default: {
        break;
    }
    }

    *aError = CHIP_ERROR_IM_MALFORMED_EVENT_PATH_IB;
    return nil;
}
static id _Nullable DecodeEventPayloadForIlluminanceMeasurementCluster(
    EventId aEventId, TLV::TLVReader & aReader, CHIP_ERROR * aError)
{
    using namespace Clusters::IlluminanceMeasurement;
    switch (aEventId) {
    default: {
        break;
    }
    }

    *aError = CHIP_ERROR_IM_MALFORMED_EVENT_PATH_IB;
    return nil;
}
static id _Nullable DecodeEventPayloadForTemperatureMeasurementCluster(
    EventId aEventId, TLV::TLVReader & aReader, CHIP_ERROR * aError)
{
    using namespace Clusters::TemperatureMeasurement;
    switch (aEventId) {
    default: {
        break;
    }
    }

    *aError = CHIP_ERROR_IM_MALFORMED_EVENT_PATH_IB;
    return nil;
}
static id _Nullable DecodeEventPayloadForPressureMeasurementCluster(EventId aEventId, TLV::TLVReader & aReader, CHIP_ERROR * aError)
{
    using namespace Clusters::PressureMeasurement;
    switch (aEventId) {
    default: {
        break;
    }
    }

    *aError = CHIP_ERROR_IM_MALFORMED_EVENT_PATH_IB;
    return nil;
}
static id _Nullable DecodeEventPayloadForFlowMeasurementCluster(EventId aEventId, TLV::TLVReader & aReader, CHIP_ERROR * aError)
{
    using namespace Clusters::FlowMeasurement;
    switch (aEventId) {
    default: {
        break;
    }
    }

    *aError = CHIP_ERROR_IM_MALFORMED_EVENT_PATH_IB;
    return nil;
}
static id _Nullable DecodeEventPayloadForRelativeHumidityMeasurementCluster(
    EventId aEventId, TLV::TLVReader & aReader, CHIP_ERROR * aError)
{
    using namespace Clusters::RelativeHumidityMeasurement;
    switch (aEventId) {
    default: {
        break;
    }
    }

    *aError = CHIP_ERROR_IM_MALFORMED_EVENT_PATH_IB;
    return nil;
}
static id _Nullable DecodeEventPayloadForOccupancySensingCluster(EventId aEventId, TLV::TLVReader & aReader, CHIP_ERROR * aError)
{
    using namespace Clusters::OccupancySensing;
    switch (aEventId) {
    default: {
        break;
    }
    }

    *aError = CHIP_ERROR_IM_MALFORMED_EVENT_PATH_IB;
    return nil;
}
static id _Nullable DecodeEventPayloadForCarbonMonoxideConcentrationMeasurementCluster(
    EventId aEventId, TLV::TLVReader & aReader, CHIP_ERROR * aError)
{
    using namespace Clusters::CarbonMonoxideConcentrationMeasurement;
    switch (aEventId) {
    default: {
        break;
    }
    }

    *aError = CHIP_ERROR_IM_MALFORMED_EVENT_PATH_IB;
    return nil;
}
static id _Nullable DecodeEventPayloadForCarbonDioxideConcentrationMeasurementCluster(
    EventId aEventId, TLV::TLVReader & aReader, CHIP_ERROR * aError)
{
    using namespace Clusters::CarbonDioxideConcentrationMeasurement;
    switch (aEventId) {
    default: {
        break;
    }
    }

    *aError = CHIP_ERROR_IM_MALFORMED_EVENT_PATH_IB;
    return nil;
}
static id _Nullable DecodeEventPayloadForNitrogenDioxideConcentrationMeasurementCluster(
    EventId aEventId, TLV::TLVReader & aReader, CHIP_ERROR * aError)
{
    using namespace Clusters::NitrogenDioxideConcentrationMeasurement;
    switch (aEventId) {
    default: {
        break;
    }
    }

    *aError = CHIP_ERROR_IM_MALFORMED_EVENT_PATH_IB;
    return nil;
}
static id _Nullable DecodeEventPayloadForOzoneConcentrationMeasurementCluster(
    EventId aEventId, TLV::TLVReader & aReader, CHIP_ERROR * aError)
{
    using namespace Clusters::OzoneConcentrationMeasurement;
    switch (aEventId) {
    default: {
        break;
    }
    }

    *aError = CHIP_ERROR_IM_MALFORMED_EVENT_PATH_IB;
    return nil;
}
static id _Nullable DecodeEventPayloadForPM25ConcentrationMeasurementCluster(
    EventId aEventId, TLV::TLVReader & aReader, CHIP_ERROR * aError)
{
    using namespace Clusters::Pm25ConcentrationMeasurement;
    switch (aEventId) {
    default: {
        break;
    }
    }

    *aError = CHIP_ERROR_IM_MALFORMED_EVENT_PATH_IB;
    return nil;
}
static id _Nullable DecodeEventPayloadForFormaldehydeConcentrationMeasurementCluster(
    EventId aEventId, TLV::TLVReader & aReader, CHIP_ERROR * aError)
{
    using namespace Clusters::FormaldehydeConcentrationMeasurement;
    switch (aEventId) {
    default: {
        break;
    }
    }

    *aError = CHIP_ERROR_IM_MALFORMED_EVENT_PATH_IB;
    return nil;
}
static id _Nullable DecodeEventPayloadForPM1ConcentrationMeasurementCluster(
    EventId aEventId, TLV::TLVReader & aReader, CHIP_ERROR * aError)
{
    using namespace Clusters::Pm1ConcentrationMeasurement;
    switch (aEventId) {
    default: {
        break;
    }
    }

    *aError = CHIP_ERROR_IM_MALFORMED_EVENT_PATH_IB;
    return nil;
}
static id _Nullable DecodeEventPayloadForPM10ConcentrationMeasurementCluster(
    EventId aEventId, TLV::TLVReader & aReader, CHIP_ERROR * aError)
{
    using namespace Clusters::Pm10ConcentrationMeasurement;
    switch (aEventId) {
    default: {
        break;
    }
    }

    *aError = CHIP_ERROR_IM_MALFORMED_EVENT_PATH_IB;
    return nil;
}
static id _Nullable DecodeEventPayloadForTotalVolatileOrganicCompoundsConcentrationMeasurementCluster(
    EventId aEventId, TLV::TLVReader & aReader, CHIP_ERROR * aError)
{
    using namespace Clusters::TotalVolatileOrganicCompoundsConcentrationMeasurement;
    switch (aEventId) {
    default: {
        break;
    }
    }

    *aError = CHIP_ERROR_IM_MALFORMED_EVENT_PATH_IB;
    return nil;
}
static id _Nullable DecodeEventPayloadForRadonConcentrationMeasurementCluster(
    EventId aEventId, TLV::TLVReader & aReader, CHIP_ERROR * aError)
{
    using namespace Clusters::RadonConcentrationMeasurement;
    switch (aEventId) {
    default: {
        break;
    }
    }

    *aError = CHIP_ERROR_IM_MALFORMED_EVENT_PATH_IB;
    return nil;
}
static id _Nullable DecodeEventPayloadForWakeOnLANCluster(EventId aEventId, TLV::TLVReader & aReader, CHIP_ERROR * aError)
{
    using namespace Clusters::WakeOnLan;
    switch (aEventId) {
    default: {
        break;
    }
    }

    *aError = CHIP_ERROR_IM_MALFORMED_EVENT_PATH_IB;
    return nil;
}
static id _Nullable DecodeEventPayloadForChannelCluster(EventId aEventId, TLV::TLVReader & aReader, CHIP_ERROR * aError)
{
    using namespace Clusters::Channel;
    switch (aEventId) {
    default: {
        break;
    }
    }

    *aError = CHIP_ERROR_IM_MALFORMED_EVENT_PATH_IB;
    return nil;
}
static id _Nullable DecodeEventPayloadForTargetNavigatorCluster(EventId aEventId, TLV::TLVReader & aReader, CHIP_ERROR * aError)
{
    using namespace Clusters::TargetNavigator;
    switch (aEventId) {
    default: {
        break;
    }
    }

    *aError = CHIP_ERROR_IM_MALFORMED_EVENT_PATH_IB;
    return nil;
}
static id _Nullable DecodeEventPayloadForMediaPlaybackCluster(EventId aEventId, TLV::TLVReader & aReader, CHIP_ERROR * aError)
{
    using namespace Clusters::MediaPlayback;
    switch (aEventId) {
    default: {
        break;
    }
    }

    *aError = CHIP_ERROR_IM_MALFORMED_EVENT_PATH_IB;
    return nil;
}
static id _Nullable DecodeEventPayloadForMediaInputCluster(EventId aEventId, TLV::TLVReader & aReader, CHIP_ERROR * aError)
{
    using namespace Clusters::MediaInput;
    switch (aEventId) {
    default: {
        break;
    }
    }

    *aError = CHIP_ERROR_IM_MALFORMED_EVENT_PATH_IB;
    return nil;
}
static id _Nullable DecodeEventPayloadForLowPowerCluster(EventId aEventId, TLV::TLVReader & aReader, CHIP_ERROR * aError)
{
    using namespace Clusters::LowPower;
    switch (aEventId) {
    default: {
        break;
    }
    }

    *aError = CHIP_ERROR_IM_MALFORMED_EVENT_PATH_IB;
    return nil;
}
static id _Nullable DecodeEventPayloadForKeypadInputCluster(EventId aEventId, TLV::TLVReader & aReader, CHIP_ERROR * aError)
{
    using namespace Clusters::KeypadInput;
    switch (aEventId) {
    default: {
        break;
    }
    }

    *aError = CHIP_ERROR_IM_MALFORMED_EVENT_PATH_IB;
    return nil;
}
static id _Nullable DecodeEventPayloadForContentLauncherCluster(EventId aEventId, TLV::TLVReader & aReader, CHIP_ERROR * aError)
{
    using namespace Clusters::ContentLauncher;
    switch (aEventId) {
    default: {
        break;
    }
    }

    *aError = CHIP_ERROR_IM_MALFORMED_EVENT_PATH_IB;
    return nil;
}
static id _Nullable DecodeEventPayloadForAudioOutputCluster(EventId aEventId, TLV::TLVReader & aReader, CHIP_ERROR * aError)
{
    using namespace Clusters::AudioOutput;
    switch (aEventId) {
    default: {
        break;
    }
    }

    *aError = CHIP_ERROR_IM_MALFORMED_EVENT_PATH_IB;
    return nil;
}
static id _Nullable DecodeEventPayloadForApplicationLauncherCluster(EventId aEventId, TLV::TLVReader & aReader, CHIP_ERROR * aError)
{
    using namespace Clusters::ApplicationLauncher;
    switch (aEventId) {
    default: {
        break;
    }
    }

    *aError = CHIP_ERROR_IM_MALFORMED_EVENT_PATH_IB;
    return nil;
}
static id _Nullable DecodeEventPayloadForApplicationBasicCluster(EventId aEventId, TLV::TLVReader & aReader, CHIP_ERROR * aError)
{
    using namespace Clusters::ApplicationBasic;
    switch (aEventId) {
    default: {
        break;
    }
    }

    *aError = CHIP_ERROR_IM_MALFORMED_EVENT_PATH_IB;
    return nil;
}
static id _Nullable DecodeEventPayloadForAccountLoginCluster(EventId aEventId, TLV::TLVReader & aReader, CHIP_ERROR * aError)
{
    using namespace Clusters::AccountLogin;
    switch (aEventId) {
    default: {
        break;
    }
    }

    *aError = CHIP_ERROR_IM_MALFORMED_EVENT_PATH_IB;
    return nil;
}
static id _Nullable DecodeEventPayloadForElectricalMeasurementCluster(
    EventId aEventId, TLV::TLVReader & aReader, CHIP_ERROR * aError)
{
    using namespace Clusters::ElectricalMeasurement;
    switch (aEventId) {
    default: {
        break;
    }
    }

    *aError = CHIP_ERROR_IM_MALFORMED_EVENT_PATH_IB;
    return nil;
}
static id _Nullable DecodeEventPayloadForUnitTestingCluster(EventId aEventId, TLV::TLVReader & aReader, CHIP_ERROR * aError)
{
    using namespace Clusters::UnitTesting;
    switch (aEventId) {
    case Events::TestEvent::Id: {
        Events::TestEvent::DecodableType cppValue;
        *aError = DataModel::Decode(aReader, cppValue);
        if (*aError != CHIP_NO_ERROR) {
            return nil;
        }

        __auto_type * value = [MTRUnitTestingClusterTestEventEvent new];

        do {
            NSNumber * _Nonnull memberValue;
            memberValue = [NSNumber numberWithUnsignedChar:cppValue.arg1];
            value.arg1 = memberValue;
        } while (0);
        do {
            NSNumber * _Nonnull memberValue;
            memberValue = [NSNumber numberWithUnsignedChar:chip::to_underlying(cppValue.arg2)];
            value.arg2 = memberValue;
        } while (0);
        do {
            NSNumber * _Nonnull memberValue;
            memberValue = [NSNumber numberWithBool:cppValue.arg3];
            value.arg3 = memberValue;
        } while (0);
        do {
            MTRUnitTestingClusterSimpleStruct * _Nonnull memberValue;
            memberValue = [MTRUnitTestingClusterSimpleStruct new];
            memberValue.a = [NSNumber numberWithUnsignedChar:cppValue.arg4.a];
            memberValue.b = [NSNumber numberWithBool:cppValue.arg4.b];
            memberValue.c = [NSNumber numberWithUnsignedChar:chip::to_underlying(cppValue.arg4.c)];
            memberValue.d = AsData(cppValue.arg4.d);
            memberValue.e = AsString(cppValue.arg4.e);
            if (memberValue.e == nil) {
                CHIP_ERROR err = CHIP_ERROR_INVALID_ARGUMENT;
                *aError = err;
                return nil;
            }
            memberValue.f = [NSNumber numberWithUnsignedChar:cppValue.arg4.f.Raw()];
            memberValue.g = [NSNumber numberWithFloat:cppValue.arg4.g];
            memberValue.h = [NSNumber numberWithDouble:cppValue.arg4.h];
            value.arg4 = memberValue;
        } while (0);
        do {
            NSArray * _Nonnull memberValue;
            { // Scope for our temporary variables
                auto * array_0 = [NSMutableArray new];
                auto iter_0 = cppValue.arg5.begin();
                while (iter_0.Next()) {
                    auto & entry_0 = iter_0.GetValue();
                    MTRUnitTestingClusterSimpleStruct * newElement_0;
                    newElement_0 = [MTRUnitTestingClusterSimpleStruct new];
                    newElement_0.a = [NSNumber numberWithUnsignedChar:entry_0.a];
                    newElement_0.b = [NSNumber numberWithBool:entry_0.b];
                    newElement_0.c = [NSNumber numberWithUnsignedChar:chip::to_underlying(entry_0.c)];
                    newElement_0.d = AsData(entry_0.d);
                    newElement_0.e = AsString(entry_0.e);
                    if (newElement_0.e == nil) {
                        CHIP_ERROR err = CHIP_ERROR_INVALID_ARGUMENT;
                        *aError = err;
                        return nil;
                    }
                    newElement_0.f = [NSNumber numberWithUnsignedChar:entry_0.f.Raw()];
                    newElement_0.g = [NSNumber numberWithFloat:entry_0.g];
                    newElement_0.h = [NSNumber numberWithDouble:entry_0.h];
                    [array_0 addObject:newElement_0];
                }
                CHIP_ERROR err = iter_0.GetStatus();
                if (err != CHIP_NO_ERROR) {
                    *aError = err;
                    return nil;
                }
                memberValue = array_0;
            }
            value.arg5 = memberValue;
        } while (0);
        do {
            NSArray * _Nonnull memberValue;
            { // Scope for our temporary variables
                auto * array_0 = [NSMutableArray new];
                auto iter_0 = cppValue.arg6.begin();
                while (iter_0.Next()) {
                    auto & entry_0 = iter_0.GetValue();
                    NSNumber * newElement_0;
                    newElement_0 = [NSNumber numberWithUnsignedChar:chip::to_underlying(entry_0)];
                    [array_0 addObject:newElement_0];
                }
                CHIP_ERROR err = iter_0.GetStatus();
                if (err != CHIP_NO_ERROR) {
                    *aError = err;
                    return nil;
                }
                memberValue = array_0;
            }
            value.arg6 = memberValue;
        } while (0);

        return value;
    }
    case Events::TestFabricScopedEvent::Id: {
        Events::TestFabricScopedEvent::DecodableType cppValue;
        *aError = DataModel::Decode(aReader, cppValue);
        if (*aError != CHIP_NO_ERROR) {
            return nil;
        }

        __auto_type * value = [MTRUnitTestingClusterTestFabricScopedEventEvent new];

        do {
            NSNumber * _Nonnull memberValue;
            memberValue = [NSNumber numberWithUnsignedChar:cppValue.fabricIndex];
            value.fabricIndex = memberValue;
        } while (0);

        return value;
    }
    default: {
        break;
    }
    }

    *aError = CHIP_ERROR_IM_MALFORMED_EVENT_PATH_IB;
    return nil;
}

id _Nullable MTRDecodeEventPayload(const ConcreteEventPath & aPath, TLV::TLVReader & aReader, CHIP_ERROR * aError)
{
    switch (aPath.mClusterId) {
    case Clusters::Identify::Id: {
        return DecodeEventPayloadForIdentifyCluster(aPath.mEventId, aReader, aError);
    }
    case Clusters::Groups::Id: {
        return DecodeEventPayloadForGroupsCluster(aPath.mEventId, aReader, aError);
    }
    case Clusters::Scenes::Id: {
        return DecodeEventPayloadForScenesCluster(aPath.mEventId, aReader, aError);
    }
    case Clusters::OnOff::Id: {
        return DecodeEventPayloadForOnOffCluster(aPath.mEventId, aReader, aError);
    }
    case Clusters::OnOffSwitchConfiguration::Id: {
        return DecodeEventPayloadForOnOffSwitchConfigurationCluster(aPath.mEventId, aReader, aError);
    }
    case Clusters::LevelControl::Id: {
        return DecodeEventPayloadForLevelControlCluster(aPath.mEventId, aReader, aError);
    }
    case Clusters::BinaryInputBasic::Id: {
        return DecodeEventPayloadForBinaryInputBasicCluster(aPath.mEventId, aReader, aError);
    }
    case Clusters::Descriptor::Id: {
        return DecodeEventPayloadForDescriptorCluster(aPath.mEventId, aReader, aError);
    }
    case Clusters::Binding::Id: {
        return DecodeEventPayloadForBindingCluster(aPath.mEventId, aReader, aError);
    }
    case Clusters::AccessControl::Id: {
        return DecodeEventPayloadForAccessControlCluster(aPath.mEventId, aReader, aError);
    }
    case Clusters::Actions::Id: {
        return DecodeEventPayloadForActionsCluster(aPath.mEventId, aReader, aError);
    }
    case Clusters::BasicInformation::Id: {
        return DecodeEventPayloadForBasicInformationCluster(aPath.mEventId, aReader, aError);
    }
    case Clusters::OtaSoftwareUpdateProvider::Id: {
        return DecodeEventPayloadForOTASoftwareUpdateProviderCluster(aPath.mEventId, aReader, aError);
    }
    case Clusters::OtaSoftwareUpdateRequestor::Id: {
        return DecodeEventPayloadForOTASoftwareUpdateRequestorCluster(aPath.mEventId, aReader, aError);
    }
    case Clusters::LocalizationConfiguration::Id: {
        return DecodeEventPayloadForLocalizationConfigurationCluster(aPath.mEventId, aReader, aError);
    }
    case Clusters::TimeFormatLocalization::Id: {
        return DecodeEventPayloadForTimeFormatLocalizationCluster(aPath.mEventId, aReader, aError);
    }
    case Clusters::UnitLocalization::Id: {
        return DecodeEventPayloadForUnitLocalizationCluster(aPath.mEventId, aReader, aError);
    }
    case Clusters::PowerSourceConfiguration::Id: {
        return DecodeEventPayloadForPowerSourceConfigurationCluster(aPath.mEventId, aReader, aError);
    }
    case Clusters::PowerSource::Id: {
        return DecodeEventPayloadForPowerSourceCluster(aPath.mEventId, aReader, aError);
    }
    case Clusters::GeneralCommissioning::Id: {
        return DecodeEventPayloadForGeneralCommissioningCluster(aPath.mEventId, aReader, aError);
    }
    case Clusters::NetworkCommissioning::Id: {
        return DecodeEventPayloadForNetworkCommissioningCluster(aPath.mEventId, aReader, aError);
    }
    case Clusters::DiagnosticLogs::Id: {
        return DecodeEventPayloadForDiagnosticLogsCluster(aPath.mEventId, aReader, aError);
    }
    case Clusters::GeneralDiagnostics::Id: {
        return DecodeEventPayloadForGeneralDiagnosticsCluster(aPath.mEventId, aReader, aError);
    }
    case Clusters::SoftwareDiagnostics::Id: {
        return DecodeEventPayloadForSoftwareDiagnosticsCluster(aPath.mEventId, aReader, aError);
    }
    case Clusters::ThreadNetworkDiagnostics::Id: {
        return DecodeEventPayloadForThreadNetworkDiagnosticsCluster(aPath.mEventId, aReader, aError);
    }
    case Clusters::WiFiNetworkDiagnostics::Id: {
        return DecodeEventPayloadForWiFiNetworkDiagnosticsCluster(aPath.mEventId, aReader, aError);
    }
    case Clusters::EthernetNetworkDiagnostics::Id: {
        return DecodeEventPayloadForEthernetNetworkDiagnosticsCluster(aPath.mEventId, aReader, aError);
    }
    case Clusters::BridgedDeviceBasicInformation::Id: {
        return DecodeEventPayloadForBridgedDeviceBasicInformationCluster(aPath.mEventId, aReader, aError);
    }
    case Clusters::Switch::Id: {
        return DecodeEventPayloadForSwitchCluster(aPath.mEventId, aReader, aError);
    }
    case Clusters::AdministratorCommissioning::Id: {
        return DecodeEventPayloadForAdministratorCommissioningCluster(aPath.mEventId, aReader, aError);
    }
    case Clusters::OperationalCredentials::Id: {
        return DecodeEventPayloadForOperationalCredentialsCluster(aPath.mEventId, aReader, aError);
    }
    case Clusters::GroupKeyManagement::Id: {
        return DecodeEventPayloadForGroupKeyManagementCluster(aPath.mEventId, aReader, aError);
    }
    case Clusters::FixedLabel::Id: {
        return DecodeEventPayloadForFixedLabelCluster(aPath.mEventId, aReader, aError);
    }
    case Clusters::UserLabel::Id: {
        return DecodeEventPayloadForUserLabelCluster(aPath.mEventId, aReader, aError);
    }
    case Clusters::BooleanState::Id: {
        return DecodeEventPayloadForBooleanStateCluster(aPath.mEventId, aReader, aError);
    }
    case Clusters::ModeSelect::Id: {
        return DecodeEventPayloadForModeSelectCluster(aPath.mEventId, aReader, aError);
    }
    case Clusters::TemperatureControl::Id: {
        return DecodeEventPayloadForTemperatureControlCluster(aPath.mEventId, aReader, aError);
    }
    case Clusters::RefrigeratorAlarm::Id: {
        return DecodeEventPayloadForRefrigeratorAlarmCluster(aPath.mEventId, aReader, aError);
    }
    case Clusters::AirQuality::Id: {
        return DecodeEventPayloadForAirQualityCluster(aPath.mEventId, aReader, aError);
    }
    case Clusters::SmokeCoAlarm::Id: {
        return DecodeEventPayloadForSmokeCOAlarmCluster(aPath.mEventId, aReader, aError);
    }
<<<<<<< HEAD
    case Clusters::DishwasherAlarm::Id: {
        return DecodeEventPayloadForDishwasherAlarmCluster(aPath.mEventId, aReader, aError);
=======
    case Clusters::OperationalState::Id: {
        return DecodeEventPayloadForOperationalStateCluster(aPath.mEventId, aReader, aError);
>>>>>>> 643f7aae
    }
    case Clusters::HepaFilterMonitoring::Id: {
        return DecodeEventPayloadForHEPAFilterMonitoringCluster(aPath.mEventId, aReader, aError);
    }
    case Clusters::ActivatedCarbonFilterMonitoring::Id: {
        return DecodeEventPayloadForActivatedCarbonFilterMonitoringCluster(aPath.mEventId, aReader, aError);
    }
    case Clusters::DoorLock::Id: {
        return DecodeEventPayloadForDoorLockCluster(aPath.mEventId, aReader, aError);
    }
    case Clusters::WindowCovering::Id: {
        return DecodeEventPayloadForWindowCoveringCluster(aPath.mEventId, aReader, aError);
    }
    case Clusters::BarrierControl::Id: {
        return DecodeEventPayloadForBarrierControlCluster(aPath.mEventId, aReader, aError);
    }
    case Clusters::PumpConfigurationAndControl::Id: {
        return DecodeEventPayloadForPumpConfigurationAndControlCluster(aPath.mEventId, aReader, aError);
    }
    case Clusters::Thermostat::Id: {
        return DecodeEventPayloadForThermostatCluster(aPath.mEventId, aReader, aError);
    }
    case Clusters::FanControl::Id: {
        return DecodeEventPayloadForFanControlCluster(aPath.mEventId, aReader, aError);
    }
    case Clusters::ThermostatUserInterfaceConfiguration::Id: {
        return DecodeEventPayloadForThermostatUserInterfaceConfigurationCluster(aPath.mEventId, aReader, aError);
    }
    case Clusters::ColorControl::Id: {
        return DecodeEventPayloadForColorControlCluster(aPath.mEventId, aReader, aError);
    }
    case Clusters::BallastConfiguration::Id: {
        return DecodeEventPayloadForBallastConfigurationCluster(aPath.mEventId, aReader, aError);
    }
    case Clusters::IlluminanceMeasurement::Id: {
        return DecodeEventPayloadForIlluminanceMeasurementCluster(aPath.mEventId, aReader, aError);
    }
    case Clusters::TemperatureMeasurement::Id: {
        return DecodeEventPayloadForTemperatureMeasurementCluster(aPath.mEventId, aReader, aError);
    }
    case Clusters::PressureMeasurement::Id: {
        return DecodeEventPayloadForPressureMeasurementCluster(aPath.mEventId, aReader, aError);
    }
    case Clusters::FlowMeasurement::Id: {
        return DecodeEventPayloadForFlowMeasurementCluster(aPath.mEventId, aReader, aError);
    }
    case Clusters::RelativeHumidityMeasurement::Id: {
        return DecodeEventPayloadForRelativeHumidityMeasurementCluster(aPath.mEventId, aReader, aError);
    }
    case Clusters::OccupancySensing::Id: {
        return DecodeEventPayloadForOccupancySensingCluster(aPath.mEventId, aReader, aError);
    }
    case Clusters::CarbonMonoxideConcentrationMeasurement::Id: {
        return DecodeEventPayloadForCarbonMonoxideConcentrationMeasurementCluster(aPath.mEventId, aReader, aError);
    }
    case Clusters::CarbonDioxideConcentrationMeasurement::Id: {
        return DecodeEventPayloadForCarbonDioxideConcentrationMeasurementCluster(aPath.mEventId, aReader, aError);
    }
    case Clusters::NitrogenDioxideConcentrationMeasurement::Id: {
        return DecodeEventPayloadForNitrogenDioxideConcentrationMeasurementCluster(aPath.mEventId, aReader, aError);
    }
    case Clusters::OzoneConcentrationMeasurement::Id: {
        return DecodeEventPayloadForOzoneConcentrationMeasurementCluster(aPath.mEventId, aReader, aError);
    }
    case Clusters::Pm25ConcentrationMeasurement::Id: {
        return DecodeEventPayloadForPM25ConcentrationMeasurementCluster(aPath.mEventId, aReader, aError);
    }
    case Clusters::FormaldehydeConcentrationMeasurement::Id: {
        return DecodeEventPayloadForFormaldehydeConcentrationMeasurementCluster(aPath.mEventId, aReader, aError);
    }
    case Clusters::Pm1ConcentrationMeasurement::Id: {
        return DecodeEventPayloadForPM1ConcentrationMeasurementCluster(aPath.mEventId, aReader, aError);
    }
    case Clusters::Pm10ConcentrationMeasurement::Id: {
        return DecodeEventPayloadForPM10ConcentrationMeasurementCluster(aPath.mEventId, aReader, aError);
    }
    case Clusters::TotalVolatileOrganicCompoundsConcentrationMeasurement::Id: {
        return DecodeEventPayloadForTotalVolatileOrganicCompoundsConcentrationMeasurementCluster(aPath.mEventId, aReader, aError);
    }
    case Clusters::RadonConcentrationMeasurement::Id: {
        return DecodeEventPayloadForRadonConcentrationMeasurementCluster(aPath.mEventId, aReader, aError);
    }
    case Clusters::WakeOnLan::Id: {
        return DecodeEventPayloadForWakeOnLANCluster(aPath.mEventId, aReader, aError);
    }
    case Clusters::Channel::Id: {
        return DecodeEventPayloadForChannelCluster(aPath.mEventId, aReader, aError);
    }
    case Clusters::TargetNavigator::Id: {
        return DecodeEventPayloadForTargetNavigatorCluster(aPath.mEventId, aReader, aError);
    }
    case Clusters::MediaPlayback::Id: {
        return DecodeEventPayloadForMediaPlaybackCluster(aPath.mEventId, aReader, aError);
    }
    case Clusters::MediaInput::Id: {
        return DecodeEventPayloadForMediaInputCluster(aPath.mEventId, aReader, aError);
    }
    case Clusters::LowPower::Id: {
        return DecodeEventPayloadForLowPowerCluster(aPath.mEventId, aReader, aError);
    }
    case Clusters::KeypadInput::Id: {
        return DecodeEventPayloadForKeypadInputCluster(aPath.mEventId, aReader, aError);
    }
    case Clusters::ContentLauncher::Id: {
        return DecodeEventPayloadForContentLauncherCluster(aPath.mEventId, aReader, aError);
    }
    case Clusters::AudioOutput::Id: {
        return DecodeEventPayloadForAudioOutputCluster(aPath.mEventId, aReader, aError);
    }
    case Clusters::ApplicationLauncher::Id: {
        return DecodeEventPayloadForApplicationLauncherCluster(aPath.mEventId, aReader, aError);
    }
    case Clusters::ApplicationBasic::Id: {
        return DecodeEventPayloadForApplicationBasicCluster(aPath.mEventId, aReader, aError);
    }
    case Clusters::AccountLogin::Id: {
        return DecodeEventPayloadForAccountLoginCluster(aPath.mEventId, aReader, aError);
    }
    case Clusters::ElectricalMeasurement::Id: {
        return DecodeEventPayloadForElectricalMeasurementCluster(aPath.mEventId, aReader, aError);
    }
    case Clusters::UnitTesting::Id: {
        return DecodeEventPayloadForUnitTestingCluster(aPath.mEventId, aReader, aError);
    }
    default: {
        break;
    }
    }
    *aError = CHIP_ERROR_IM_MALFORMED_EVENT_PATH_IB;
    return nil;
}<|MERGE_RESOLUTION|>--- conflicted
+++ resolved
@@ -1755,7 +1755,6 @@
     *aError = CHIP_ERROR_IM_MALFORMED_EVENT_PATH_IB;
     return nil;
 }
-<<<<<<< HEAD
 static id _Nullable DecodeEventPayloadForDishwasherAlarmCluster(EventId aEventId, TLV::TLVReader & aReader, CHIP_ERROR * aError)
 {
     using namespace Clusters::DishwasherAlarm;
@@ -1800,11 +1799,7 @@
     *aError = CHIP_ERROR_IM_MALFORMED_EVENT_PATH_IB;
     return nil;
 }
-static id _Nullable DecodeEventPayloadForHEPAFilterMonitoringCluster(
-    EventId aEventId, TLV::TLVReader & aReader, CHIP_ERROR * aError)
-=======
 static id _Nullable DecodeEventPayloadForOperationalStateCluster(EventId aEventId, TLV::TLVReader & aReader, CHIP_ERROR * aError)
->>>>>>> 643f7aae
 {
     using namespace Clusters::OperationalState;
     switch (aEventId) {
@@ -3096,13 +3091,11 @@
     case Clusters::SmokeCoAlarm::Id: {
         return DecodeEventPayloadForSmokeCOAlarmCluster(aPath.mEventId, aReader, aError);
     }
-<<<<<<< HEAD
     case Clusters::DishwasherAlarm::Id: {
         return DecodeEventPayloadForDishwasherAlarmCluster(aPath.mEventId, aReader, aError);
-=======
+    }
     case Clusters::OperationalState::Id: {
         return DecodeEventPayloadForOperationalStateCluster(aPath.mEventId, aReader, aError);
->>>>>>> 643f7aae
     }
     case Clusters::HepaFilterMonitoring::Id: {
         return DecodeEventPayloadForHEPAFilterMonitoringCluster(aPath.mEventId, aReader, aError);
