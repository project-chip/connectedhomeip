/*
 *
 *    Copyright (c) 2022 Project CHIP Authors
 *
 *    Licensed under the Apache License, Version 2.0 (the "License");
 *    you may not use this file except in compliance with the License.
 *    You may obtain a copy of the License at
 *
 *        http://www.apache.org/licenses/LICENSE-2.0
 *
 *    Unless required by applicable law or agreed to in writing, software
 *    distributed under the License is distributed on an "AS IS" BASIS,
 *    WITHOUT WARRANTIES OR CONDITIONS OF ANY KIND, either express or implied.
 *    See the License for the specific language governing permissions and
 *    limitations under the License.
 */

#import "MTREventTLVValueDecoder_Internal.h"

#import "MTRStructsObjc.h"

#include <app-common/zap-generated/cluster-objects.h>
#include <app-common/zap-generated/ids/Attributes.h>
#include <app-common/zap-generated/ids/Clusters.h>
#include <app-common/zap-generated/ids/Events.h>
#include <app/EventHeader.h>
#include <app/EventLoggingTypes.h>
#include <app/data-model/DecodableList.h>
#include <app/data-model/Decode.h>
#include <lib/support/TypeTraits.h>

using namespace chip;
using namespace chip::app;

static id _Nullable DecodeEventPayloadForIdentifyCluster(EventId aEventId, TLV::TLVReader & aReader, CHIP_ERROR * aError)
{
    using namespace Clusters::Identify;
    switch (aEventId) {
    default: {
        break;
    }
    }

    *aError = CHIP_ERROR_IM_MALFORMED_EVENT_PATH_IB;
    return nil;
}
static id _Nullable DecodeEventPayloadForGroupsCluster(EventId aEventId, TLV::TLVReader & aReader, CHIP_ERROR * aError)
{
    using namespace Clusters::Groups;
    switch (aEventId) {
    default: {
        break;
    }
    }

    *aError = CHIP_ERROR_IM_MALFORMED_EVENT_PATH_IB;
    return nil;
}
static id _Nullable DecodeEventPayloadForScenesCluster(EventId aEventId, TLV::TLVReader & aReader, CHIP_ERROR * aError)
{
    using namespace Clusters::Scenes;
    switch (aEventId) {
    default: {
        break;
    }
    }

    *aError = CHIP_ERROR_IM_MALFORMED_EVENT_PATH_IB;
    return nil;
}
static id _Nullable DecodeEventPayloadForOnOffCluster(EventId aEventId, TLV::TLVReader & aReader, CHIP_ERROR * aError)
{
    using namespace Clusters::OnOff;
    switch (aEventId) {
    default: {
        break;
    }
    }

    *aError = CHIP_ERROR_IM_MALFORMED_EVENT_PATH_IB;
    return nil;
}
static id _Nullable DecodeEventPayloadForOnOffSwitchConfigurationCluster(
    EventId aEventId, TLV::TLVReader & aReader, CHIP_ERROR * aError)
{
    using namespace Clusters::OnOffSwitchConfiguration;
    switch (aEventId) {
    default: {
        break;
    }
    }

    *aError = CHIP_ERROR_IM_MALFORMED_EVENT_PATH_IB;
    return nil;
}
static id _Nullable DecodeEventPayloadForLevelControlCluster(EventId aEventId, TLV::TLVReader & aReader, CHIP_ERROR * aError)
{
    using namespace Clusters::LevelControl;
    switch (aEventId) {
    default: {
        break;
    }
    }

    *aError = CHIP_ERROR_IM_MALFORMED_EVENT_PATH_IB;
    return nil;
}
static id _Nullable DecodeEventPayloadForBinaryInputBasicCluster(EventId aEventId, TLV::TLVReader & aReader, CHIP_ERROR * aError)
{
    using namespace Clusters::BinaryInputBasic;
    switch (aEventId) {
    default: {
        break;
    }
    }

    *aError = CHIP_ERROR_IM_MALFORMED_EVENT_PATH_IB;
    return nil;
}
static id _Nullable DecodeEventPayloadForDescriptorCluster(EventId aEventId, TLV::TLVReader & aReader, CHIP_ERROR * aError)
{
    using namespace Clusters::Descriptor;
    switch (aEventId) {
    default: {
        break;
    }
    }

    *aError = CHIP_ERROR_IM_MALFORMED_EVENT_PATH_IB;
    return nil;
}
static id _Nullable DecodeEventPayloadForBindingCluster(EventId aEventId, TLV::TLVReader & aReader, CHIP_ERROR * aError)
{
    using namespace Clusters::Binding;
    switch (aEventId) {
    default: {
        break;
    }
    }

    *aError = CHIP_ERROR_IM_MALFORMED_EVENT_PATH_IB;
    return nil;
}
static id _Nullable DecodeEventPayloadForAccessControlCluster(EventId aEventId, TLV::TLVReader & aReader, CHIP_ERROR * aError)
{
    using namespace Clusters::AccessControl;
    switch (aEventId) {
    case Events::AccessControlEntryChanged::Id: {
        Events::AccessControlEntryChanged::DecodableType cppValue;
        *aError = DataModel::Decode(aReader, cppValue);
        if (*aError != CHIP_NO_ERROR) {
            return nil;
        }

        __auto_type * value = [MTRAccessControlClusterAccessControlEntryChangedEvent new];

        do {
            NSNumber * _Nullable memberValue;
            if (cppValue.adminNodeID.IsNull()) {
                memberValue = nil;
            } else {
                memberValue = [NSNumber numberWithUnsignedLongLong:cppValue.adminNodeID.Value()];
            }
            value.adminNodeID = memberValue;
        } while (0);
        do {
            NSNumber * _Nullable memberValue;
            if (cppValue.adminPasscodeID.IsNull()) {
                memberValue = nil;
            } else {
                memberValue = [NSNumber numberWithUnsignedShort:cppValue.adminPasscodeID.Value()];
            }
            value.adminPasscodeID = memberValue;
        } while (0);
        do {
            NSNumber * _Nonnull memberValue;
            memberValue = [NSNumber numberWithUnsignedChar:chip::to_underlying(cppValue.changeType)];
            value.changeType = memberValue;
        } while (0);
        do {
            MTRAccessControlClusterAccessControlEntryStruct * _Nullable memberValue;
            if (cppValue.latestValue.IsNull()) {
                memberValue = nil;
            } else {
                memberValue = [MTRAccessControlClusterAccessControlEntryStruct new];
                memberValue.privilege =
                    [NSNumber numberWithUnsignedChar:chip::to_underlying(cppValue.latestValue.Value().privilege)];
                memberValue.authMode = [NSNumber numberWithUnsignedChar:chip::to_underlying(cppValue.latestValue.Value().authMode)];
                if (cppValue.latestValue.Value().subjects.IsNull()) {
                    memberValue.subjects = nil;
                } else {
                    { // Scope for our temporary variables
                        auto * array_3 = [NSMutableArray new];
                        auto iter_3 = cppValue.latestValue.Value().subjects.Value().begin();
                        while (iter_3.Next()) {
                            auto & entry_3 = iter_3.GetValue();
                            NSNumber * newElement_3;
                            newElement_3 = [NSNumber numberWithUnsignedLongLong:entry_3];
                            [array_3 addObject:newElement_3];
                        }
                        CHIP_ERROR err = iter_3.GetStatus();
                        if (err != CHIP_NO_ERROR) {
                            *aError = err;
                            return nil;
                        }
                        memberValue.subjects = array_3;
                    }
                }
                if (cppValue.latestValue.Value().targets.IsNull()) {
                    memberValue.targets = nil;
                } else {
                    { // Scope for our temporary variables
                        auto * array_3 = [NSMutableArray new];
                        auto iter_3 = cppValue.latestValue.Value().targets.Value().begin();
                        while (iter_3.Next()) {
                            auto & entry_3 = iter_3.GetValue();
                            MTRAccessControlClusterTarget * newElement_3;
                            newElement_3 = [MTRAccessControlClusterTarget new];
                            if (entry_3.cluster.IsNull()) {
                                newElement_3.cluster = nil;
                            } else {
                                newElement_3.cluster = [NSNumber numberWithUnsignedInt:entry_3.cluster.Value()];
                            }
                            if (entry_3.endpoint.IsNull()) {
                                newElement_3.endpoint = nil;
                            } else {
                                newElement_3.endpoint = [NSNumber numberWithUnsignedShort:entry_3.endpoint.Value()];
                            }
                            if (entry_3.deviceType.IsNull()) {
                                newElement_3.deviceType = nil;
                            } else {
                                newElement_3.deviceType = [NSNumber numberWithUnsignedInt:entry_3.deviceType.Value()];
                            }
                            [array_3 addObject:newElement_3];
                        }
                        CHIP_ERROR err = iter_3.GetStatus();
                        if (err != CHIP_NO_ERROR) {
                            *aError = err;
                            return nil;
                        }
                        memberValue.targets = array_3;
                    }
                }
                memberValue.fabricIndex = [NSNumber numberWithUnsignedChar:cppValue.latestValue.Value().fabricIndex];
            }
            value.latestValue = memberValue;
        } while (0);
        do {
            NSNumber * _Nonnull memberValue;
            memberValue = [NSNumber numberWithUnsignedChar:cppValue.fabricIndex];
            value.fabricIndex = memberValue;
        } while (0);

        return value;
    }
    case Events::AccessControlExtensionChanged::Id: {
        Events::AccessControlExtensionChanged::DecodableType cppValue;
        *aError = DataModel::Decode(aReader, cppValue);
        if (*aError != CHIP_NO_ERROR) {
            return nil;
        }

        __auto_type * value = [MTRAccessControlClusterAccessControlExtensionChangedEvent new];

        do {
            NSNumber * _Nullable memberValue;
            if (cppValue.adminNodeID.IsNull()) {
                memberValue = nil;
            } else {
                memberValue = [NSNumber numberWithUnsignedLongLong:cppValue.adminNodeID.Value()];
            }
            value.adminNodeID = memberValue;
        } while (0);
        do {
            NSNumber * _Nullable memberValue;
            if (cppValue.adminPasscodeID.IsNull()) {
                memberValue = nil;
            } else {
                memberValue = [NSNumber numberWithUnsignedShort:cppValue.adminPasscodeID.Value()];
            }
            value.adminPasscodeID = memberValue;
        } while (0);
        do {
            NSNumber * _Nonnull memberValue;
            memberValue = [NSNumber numberWithUnsignedChar:chip::to_underlying(cppValue.changeType)];
            value.changeType = memberValue;
        } while (0);
        do {
            MTRAccessControlClusterAccessControlExtensionStruct * _Nullable memberValue;
            if (cppValue.latestValue.IsNull()) {
                memberValue = nil;
            } else {
                memberValue = [MTRAccessControlClusterAccessControlExtensionStruct new];
                memberValue.data = [NSData dataWithBytes:cppValue.latestValue.Value().data.data()
                                                  length:cppValue.latestValue.Value().data.size()];
                memberValue.fabricIndex = [NSNumber numberWithUnsignedChar:cppValue.latestValue.Value().fabricIndex];
            }
            value.latestValue = memberValue;
        } while (0);
        do {
            NSNumber * _Nonnull memberValue;
            memberValue = [NSNumber numberWithUnsignedChar:cppValue.fabricIndex];
            value.fabricIndex = memberValue;
        } while (0);

        return value;
    }
    default: {
        break;
    }
    }

    *aError = CHIP_ERROR_IM_MALFORMED_EVENT_PATH_IB;
    return nil;
}
static id _Nullable DecodeEventPayloadForActionsCluster(EventId aEventId, TLV::TLVReader & aReader, CHIP_ERROR * aError)
{
    using namespace Clusters::Actions;
    switch (aEventId) {
    case Events::StateChanged::Id: {
        Events::StateChanged::DecodableType cppValue;
        *aError = DataModel::Decode(aReader, cppValue);
        if (*aError != CHIP_NO_ERROR) {
            return nil;
        }

        __auto_type * value = [MTRActionsClusterStateChangedEvent new];

        do {
            NSNumber * _Nonnull memberValue;
            memberValue = [NSNumber numberWithUnsignedShort:cppValue.actionID];
            value.actionID = memberValue;
        } while (0);
        do {
            NSNumber * _Nonnull memberValue;
            memberValue = [NSNumber numberWithUnsignedInt:cppValue.invokeID];
            value.invokeID = memberValue;
        } while (0);
        do {
            NSNumber * _Nonnull memberValue;
            memberValue = [NSNumber numberWithUnsignedChar:chip::to_underlying(cppValue.newState)];
            value.newState = memberValue;
        } while (0);

        return value;
    }
    case Events::ActionFailed::Id: {
        Events::ActionFailed::DecodableType cppValue;
        *aError = DataModel::Decode(aReader, cppValue);
        if (*aError != CHIP_NO_ERROR) {
            return nil;
        }

        __auto_type * value = [MTRActionsClusterActionFailedEvent new];

        do {
            NSNumber * _Nonnull memberValue;
            memberValue = [NSNumber numberWithUnsignedShort:cppValue.actionID];
            value.actionID = memberValue;
        } while (0);
        do {
            NSNumber * _Nonnull memberValue;
            memberValue = [NSNumber numberWithUnsignedInt:cppValue.invokeID];
            value.invokeID = memberValue;
        } while (0);
        do {
            NSNumber * _Nonnull memberValue;
            memberValue = [NSNumber numberWithUnsignedChar:chip::to_underlying(cppValue.newState)];
            value.newState = memberValue;
        } while (0);
        do {
            NSNumber * _Nonnull memberValue;
            memberValue = [NSNumber numberWithUnsignedChar:chip::to_underlying(cppValue.error)];
            value.error = memberValue;
        } while (0);

        return value;
    }
    default: {
        break;
    }
    }

    *aError = CHIP_ERROR_IM_MALFORMED_EVENT_PATH_IB;
    return nil;
}
static id _Nullable DecodeEventPayloadForBasicInformationCluster(EventId aEventId, TLV::TLVReader & aReader, CHIP_ERROR * aError)
{
    using namespace Clusters::BasicInformation;
    switch (aEventId) {
    case Events::StartUp::Id: {
        Events::StartUp::DecodableType cppValue;
        *aError = DataModel::Decode(aReader, cppValue);
        if (*aError != CHIP_NO_ERROR) {
            return nil;
        }

        __auto_type * value = [MTRBasicInformationClusterStartUpEvent new];

        do {
            NSNumber * _Nonnull memberValue;
            memberValue = [NSNumber numberWithUnsignedInt:cppValue.softwareVersion];
            value.softwareVersion = memberValue;
        } while (0);

        return value;
    }
    case Events::ShutDown::Id: {
        Events::ShutDown::DecodableType cppValue;
        *aError = DataModel::Decode(aReader, cppValue);
        if (*aError != CHIP_NO_ERROR) {
            return nil;
        }

        __auto_type * value = [MTRBasicInformationClusterShutDownEvent new];

        return value;
    }
    case Events::Leave::Id: {
        Events::Leave::DecodableType cppValue;
        *aError = DataModel::Decode(aReader, cppValue);
        if (*aError != CHIP_NO_ERROR) {
            return nil;
        }

        __auto_type * value = [MTRBasicInformationClusterLeaveEvent new];

        do {
            NSNumber * _Nonnull memberValue;
            memberValue = [NSNumber numberWithUnsignedChar:cppValue.fabricIndex];
            value.fabricIndex = memberValue;
        } while (0);

        return value;
    }
    case Events::ReachableChanged::Id: {
        Events::ReachableChanged::DecodableType cppValue;
        *aError = DataModel::Decode(aReader, cppValue);
        if (*aError != CHIP_NO_ERROR) {
            return nil;
        }

        __auto_type * value = [MTRBasicInformationClusterReachableChangedEvent new];

        do {
            NSNumber * _Nonnull memberValue;
            memberValue = [NSNumber numberWithBool:cppValue.reachableNewValue];
            value.reachableNewValue = memberValue;
        } while (0);

        return value;
    }
    default: {
        break;
    }
    }

    *aError = CHIP_ERROR_IM_MALFORMED_EVENT_PATH_IB;
    return nil;
}
static id _Nullable DecodeEventPayloadForOTASoftwareUpdateProviderCluster(
    EventId aEventId, TLV::TLVReader & aReader, CHIP_ERROR * aError)
{
    using namespace Clusters::OtaSoftwareUpdateProvider;
    switch (aEventId) {
    default: {
        break;
    }
    }

    *aError = CHIP_ERROR_IM_MALFORMED_EVENT_PATH_IB;
    return nil;
}
static id _Nullable DecodeEventPayloadForOTASoftwareUpdateRequestorCluster(
    EventId aEventId, TLV::TLVReader & aReader, CHIP_ERROR * aError)
{
    using namespace Clusters::OtaSoftwareUpdateRequestor;
    switch (aEventId) {
    case Events::StateTransition::Id: {
        Events::StateTransition::DecodableType cppValue;
        *aError = DataModel::Decode(aReader, cppValue);
        if (*aError != CHIP_NO_ERROR) {
            return nil;
        }

        __auto_type * value = [MTROTASoftwareUpdateRequestorClusterStateTransitionEvent new];

        do {
            NSNumber * _Nonnull memberValue;
            memberValue = [NSNumber numberWithUnsignedChar:chip::to_underlying(cppValue.previousState)];
            value.previousState = memberValue;
        } while (0);
        do {
            NSNumber * _Nonnull memberValue;
            memberValue = [NSNumber numberWithUnsignedChar:chip::to_underlying(cppValue.newState)];
            value.newState = memberValue;
        } while (0);
        do {
            NSNumber * _Nonnull memberValue;
            memberValue = [NSNumber numberWithUnsignedChar:chip::to_underlying(cppValue.reason)];
            value.reason = memberValue;
        } while (0);
        do {
            NSNumber * _Nullable memberValue;
            if (cppValue.targetSoftwareVersion.IsNull()) {
                memberValue = nil;
            } else {
                memberValue = [NSNumber numberWithUnsignedInt:cppValue.targetSoftwareVersion.Value()];
            }
            value.targetSoftwareVersion = memberValue;
        } while (0);

        return value;
    }
    case Events::VersionApplied::Id: {
        Events::VersionApplied::DecodableType cppValue;
        *aError = DataModel::Decode(aReader, cppValue);
        if (*aError != CHIP_NO_ERROR) {
            return nil;
        }

        __auto_type * value = [MTROTASoftwareUpdateRequestorClusterVersionAppliedEvent new];

        do {
            NSNumber * _Nonnull memberValue;
            memberValue = [NSNumber numberWithUnsignedInt:cppValue.softwareVersion];
            value.softwareVersion = memberValue;
        } while (0);
        do {
            NSNumber * _Nonnull memberValue;
            memberValue = [NSNumber numberWithUnsignedShort:cppValue.productID];
            value.productID = memberValue;
        } while (0);

        return value;
    }
    case Events::DownloadError::Id: {
        Events::DownloadError::DecodableType cppValue;
        *aError = DataModel::Decode(aReader, cppValue);
        if (*aError != CHIP_NO_ERROR) {
            return nil;
        }

        __auto_type * value = [MTROTASoftwareUpdateRequestorClusterDownloadErrorEvent new];

        do {
            NSNumber * _Nonnull memberValue;
            memberValue = [NSNumber numberWithUnsignedInt:cppValue.softwareVersion];
            value.softwareVersion = memberValue;
        } while (0);
        do {
            NSNumber * _Nonnull memberValue;
            memberValue = [NSNumber numberWithUnsignedLongLong:cppValue.bytesDownloaded];
            value.bytesDownloaded = memberValue;
        } while (0);
        do {
            NSNumber * _Nullable memberValue;
            if (cppValue.progressPercent.IsNull()) {
                memberValue = nil;
            } else {
                memberValue = [NSNumber numberWithUnsignedChar:cppValue.progressPercent.Value()];
            }
            value.progressPercent = memberValue;
        } while (0);
        do {
            NSNumber * _Nullable memberValue;
            if (cppValue.platformCode.IsNull()) {
                memberValue = nil;
            } else {
                memberValue = [NSNumber numberWithLongLong:cppValue.platformCode.Value()];
            }
            value.platformCode = memberValue;
        } while (0);

        return value;
    }
    default: {
        break;
    }
    }

    *aError = CHIP_ERROR_IM_MALFORMED_EVENT_PATH_IB;
    return nil;
}
static id _Nullable DecodeEventPayloadForLocalizationConfigurationCluster(
    EventId aEventId, TLV::TLVReader & aReader, CHIP_ERROR * aError)
{
    using namespace Clusters::LocalizationConfiguration;
    switch (aEventId) {
    default: {
        break;
    }
    }

    *aError = CHIP_ERROR_IM_MALFORMED_EVENT_PATH_IB;
    return nil;
}
static id _Nullable DecodeEventPayloadForTimeFormatLocalizationCluster(
    EventId aEventId, TLV::TLVReader & aReader, CHIP_ERROR * aError)
{
    using namespace Clusters::TimeFormatLocalization;
    switch (aEventId) {
    default: {
        break;
    }
    }

    *aError = CHIP_ERROR_IM_MALFORMED_EVENT_PATH_IB;
    return nil;
}
static id _Nullable DecodeEventPayloadForUnitLocalizationCluster(EventId aEventId, TLV::TLVReader & aReader, CHIP_ERROR * aError)
{
    using namespace Clusters::UnitLocalization;
    switch (aEventId) {
    default: {
        break;
    }
    }

    *aError = CHIP_ERROR_IM_MALFORMED_EVENT_PATH_IB;
    return nil;
}
static id _Nullable DecodeEventPayloadForPowerSourceConfigurationCluster(
    EventId aEventId, TLV::TLVReader & aReader, CHIP_ERROR * aError)
{
    using namespace Clusters::PowerSourceConfiguration;
    switch (aEventId) {
    default: {
        break;
    }
    }

    *aError = CHIP_ERROR_IM_MALFORMED_EVENT_PATH_IB;
    return nil;
}
static id _Nullable DecodeEventPayloadForPowerSourceCluster(EventId aEventId, TLV::TLVReader & aReader, CHIP_ERROR * aError)
{
    using namespace Clusters::PowerSource;
    switch (aEventId) {
    case Events::WiredFaultChange::Id: {
        Events::WiredFaultChange::DecodableType cppValue;
        *aError = DataModel::Decode(aReader, cppValue);
        if (*aError != CHIP_NO_ERROR) {
            return nil;
        }

        __auto_type * value = [MTRPowerSourceClusterWiredFaultChangeEvent new];

        do {
            NSArray * _Nonnull memberValue;
            { // Scope for our temporary variables
                auto * array_0 = [NSMutableArray new];
                auto iter_0 = cppValue.current.begin();
                while (iter_0.Next()) {
                    auto & entry_0 = iter_0.GetValue();
                    NSNumber * newElement_0;
                    newElement_0 = [NSNumber numberWithUnsignedChar:chip::to_underlying(entry_0)];
                    [array_0 addObject:newElement_0];
                }
                CHIP_ERROR err = iter_0.GetStatus();
                if (err != CHIP_NO_ERROR) {
                    *aError = err;
                    return nil;
                }
                memberValue = array_0;
            }
            value.current = memberValue;
        } while (0);
        do {
            NSArray * _Nonnull memberValue;
            { // Scope for our temporary variables
                auto * array_0 = [NSMutableArray new];
                auto iter_0 = cppValue.previous.begin();
                while (iter_0.Next()) {
                    auto & entry_0 = iter_0.GetValue();
                    NSNumber * newElement_0;
                    newElement_0 = [NSNumber numberWithUnsignedChar:chip::to_underlying(entry_0)];
                    [array_0 addObject:newElement_0];
                }
                CHIP_ERROR err = iter_0.GetStatus();
                if (err != CHIP_NO_ERROR) {
                    *aError = err;
                    return nil;
                }
                memberValue = array_0;
            }
            value.previous = memberValue;
        } while (0);

        return value;
    }
    case Events::BatFaultChange::Id: {
        Events::BatFaultChange::DecodableType cppValue;
        *aError = DataModel::Decode(aReader, cppValue);
        if (*aError != CHIP_NO_ERROR) {
            return nil;
        }

        __auto_type * value = [MTRPowerSourceClusterBatFaultChangeEvent new];

        do {
            NSArray * _Nonnull memberValue;
            { // Scope for our temporary variables
                auto * array_0 = [NSMutableArray new];
                auto iter_0 = cppValue.current.begin();
                while (iter_0.Next()) {
                    auto & entry_0 = iter_0.GetValue();
                    NSNumber * newElement_0;
                    newElement_0 = [NSNumber numberWithUnsignedChar:chip::to_underlying(entry_0)];
                    [array_0 addObject:newElement_0];
                }
                CHIP_ERROR err = iter_0.GetStatus();
                if (err != CHIP_NO_ERROR) {
                    *aError = err;
                    return nil;
                }
                memberValue = array_0;
            }
            value.current = memberValue;
        } while (0);
        do {
            NSArray * _Nonnull memberValue;
            { // Scope for our temporary variables
                auto * array_0 = [NSMutableArray new];
                auto iter_0 = cppValue.previous.begin();
                while (iter_0.Next()) {
                    auto & entry_0 = iter_0.GetValue();
                    NSNumber * newElement_0;
                    newElement_0 = [NSNumber numberWithUnsignedChar:chip::to_underlying(entry_0)];
                    [array_0 addObject:newElement_0];
                }
                CHIP_ERROR err = iter_0.GetStatus();
                if (err != CHIP_NO_ERROR) {
                    *aError = err;
                    return nil;
                }
                memberValue = array_0;
            }
            value.previous = memberValue;
        } while (0);

        return value;
    }
    case Events::BatChargeFaultChange::Id: {
        Events::BatChargeFaultChange::DecodableType cppValue;
        *aError = DataModel::Decode(aReader, cppValue);
        if (*aError != CHIP_NO_ERROR) {
            return nil;
        }

        __auto_type * value = [MTRPowerSourceClusterBatChargeFaultChangeEvent new];

        do {
            NSArray * _Nonnull memberValue;
            { // Scope for our temporary variables
                auto * array_0 = [NSMutableArray new];
                auto iter_0 = cppValue.current.begin();
                while (iter_0.Next()) {
                    auto & entry_0 = iter_0.GetValue();
                    NSNumber * newElement_0;
                    newElement_0 = [NSNumber numberWithUnsignedChar:chip::to_underlying(entry_0)];
                    [array_0 addObject:newElement_0];
                }
                CHIP_ERROR err = iter_0.GetStatus();
                if (err != CHIP_NO_ERROR) {
                    *aError = err;
                    return nil;
                }
                memberValue = array_0;
            }
            value.current = memberValue;
        } while (0);
        do {
            NSArray * _Nonnull memberValue;
            { // Scope for our temporary variables
                auto * array_0 = [NSMutableArray new];
                auto iter_0 = cppValue.previous.begin();
                while (iter_0.Next()) {
                    auto & entry_0 = iter_0.GetValue();
                    NSNumber * newElement_0;
                    newElement_0 = [NSNumber numberWithUnsignedChar:chip::to_underlying(entry_0)];
                    [array_0 addObject:newElement_0];
                }
                CHIP_ERROR err = iter_0.GetStatus();
                if (err != CHIP_NO_ERROR) {
                    *aError = err;
                    return nil;
                }
                memberValue = array_0;
            }
            value.previous = memberValue;
        } while (0);

        return value;
    }
    default: {
        break;
    }
    }

    *aError = CHIP_ERROR_IM_MALFORMED_EVENT_PATH_IB;
    return nil;
}
static id _Nullable DecodeEventPayloadForGeneralCommissioningCluster(
    EventId aEventId, TLV::TLVReader & aReader, CHIP_ERROR * aError)
{
    using namespace Clusters::GeneralCommissioning;
    switch (aEventId) {
    default: {
        break;
    }
    }

    *aError = CHIP_ERROR_IM_MALFORMED_EVENT_PATH_IB;
    return nil;
}
static id _Nullable DecodeEventPayloadForNetworkCommissioningCluster(
    EventId aEventId, TLV::TLVReader & aReader, CHIP_ERROR * aError)
{
    using namespace Clusters::NetworkCommissioning;
    switch (aEventId) {
    default: {
        break;
    }
    }

    *aError = CHIP_ERROR_IM_MALFORMED_EVENT_PATH_IB;
    return nil;
}
static id _Nullable DecodeEventPayloadForDiagnosticLogsCluster(EventId aEventId, TLV::TLVReader & aReader, CHIP_ERROR * aError)
{
    using namespace Clusters::DiagnosticLogs;
    switch (aEventId) {
    default: {
        break;
    }
    }

    *aError = CHIP_ERROR_IM_MALFORMED_EVENT_PATH_IB;
    return nil;
}
static id _Nullable DecodeEventPayloadForGeneralDiagnosticsCluster(EventId aEventId, TLV::TLVReader & aReader, CHIP_ERROR * aError)
{
    using namespace Clusters::GeneralDiagnostics;
    switch (aEventId) {
    case Events::HardwareFaultChange::Id: {
        Events::HardwareFaultChange::DecodableType cppValue;
        *aError = DataModel::Decode(aReader, cppValue);
        if (*aError != CHIP_NO_ERROR) {
            return nil;
        }

        __auto_type * value = [MTRGeneralDiagnosticsClusterHardwareFaultChangeEvent new];

        do {
            NSArray * _Nonnull memberValue;
            { // Scope for our temporary variables
                auto * array_0 = [NSMutableArray new];
                auto iter_0 = cppValue.current.begin();
                while (iter_0.Next()) {
                    auto & entry_0 = iter_0.GetValue();
                    NSNumber * newElement_0;
                    newElement_0 = [NSNumber numberWithUnsignedChar:chip::to_underlying(entry_0)];
                    [array_0 addObject:newElement_0];
                }
                CHIP_ERROR err = iter_0.GetStatus();
                if (err != CHIP_NO_ERROR) {
                    *aError = err;
                    return nil;
                }
                memberValue = array_0;
            }
            value.current = memberValue;
        } while (0);
        do {
            NSArray * _Nonnull memberValue;
            { // Scope for our temporary variables
                auto * array_0 = [NSMutableArray new];
                auto iter_0 = cppValue.previous.begin();
                while (iter_0.Next()) {
                    auto & entry_0 = iter_0.GetValue();
                    NSNumber * newElement_0;
                    newElement_0 = [NSNumber numberWithUnsignedChar:chip::to_underlying(entry_0)];
                    [array_0 addObject:newElement_0];
                }
                CHIP_ERROR err = iter_0.GetStatus();
                if (err != CHIP_NO_ERROR) {
                    *aError = err;
                    return nil;
                }
                memberValue = array_0;
            }
            value.previous = memberValue;
        } while (0);

        return value;
    }
    case Events::RadioFaultChange::Id: {
        Events::RadioFaultChange::DecodableType cppValue;
        *aError = DataModel::Decode(aReader, cppValue);
        if (*aError != CHIP_NO_ERROR) {
            return nil;
        }

        __auto_type * value = [MTRGeneralDiagnosticsClusterRadioFaultChangeEvent new];

        do {
            NSArray * _Nonnull memberValue;
            { // Scope for our temporary variables
                auto * array_0 = [NSMutableArray new];
                auto iter_0 = cppValue.current.begin();
                while (iter_0.Next()) {
                    auto & entry_0 = iter_0.GetValue();
                    NSNumber * newElement_0;
                    newElement_0 = [NSNumber numberWithUnsignedChar:chip::to_underlying(entry_0)];
                    [array_0 addObject:newElement_0];
                }
                CHIP_ERROR err = iter_0.GetStatus();
                if (err != CHIP_NO_ERROR) {
                    *aError = err;
                    return nil;
                }
                memberValue = array_0;
            }
            value.current = memberValue;
        } while (0);
        do {
            NSArray * _Nonnull memberValue;
            { // Scope for our temporary variables
                auto * array_0 = [NSMutableArray new];
                auto iter_0 = cppValue.previous.begin();
                while (iter_0.Next()) {
                    auto & entry_0 = iter_0.GetValue();
                    NSNumber * newElement_0;
                    newElement_0 = [NSNumber numberWithUnsignedChar:chip::to_underlying(entry_0)];
                    [array_0 addObject:newElement_0];
                }
                CHIP_ERROR err = iter_0.GetStatus();
                if (err != CHIP_NO_ERROR) {
                    *aError = err;
                    return nil;
                }
                memberValue = array_0;
            }
            value.previous = memberValue;
        } while (0);

        return value;
    }
    case Events::NetworkFaultChange::Id: {
        Events::NetworkFaultChange::DecodableType cppValue;
        *aError = DataModel::Decode(aReader, cppValue);
        if (*aError != CHIP_NO_ERROR) {
            return nil;
        }

        __auto_type * value = [MTRGeneralDiagnosticsClusterNetworkFaultChangeEvent new];

        do {
            NSArray * _Nonnull memberValue;
            { // Scope for our temporary variables
                auto * array_0 = [NSMutableArray new];
                auto iter_0 = cppValue.current.begin();
                while (iter_0.Next()) {
                    auto & entry_0 = iter_0.GetValue();
                    NSNumber * newElement_0;
                    newElement_0 = [NSNumber numberWithUnsignedChar:chip::to_underlying(entry_0)];
                    [array_0 addObject:newElement_0];
                }
                CHIP_ERROR err = iter_0.GetStatus();
                if (err != CHIP_NO_ERROR) {
                    *aError = err;
                    return nil;
                }
                memberValue = array_0;
            }
            value.current = memberValue;
        } while (0);
        do {
            NSArray * _Nonnull memberValue;
            { // Scope for our temporary variables
                auto * array_0 = [NSMutableArray new];
                auto iter_0 = cppValue.previous.begin();
                while (iter_0.Next()) {
                    auto & entry_0 = iter_0.GetValue();
                    NSNumber * newElement_0;
                    newElement_0 = [NSNumber numberWithUnsignedChar:chip::to_underlying(entry_0)];
                    [array_0 addObject:newElement_0];
                }
                CHIP_ERROR err = iter_0.GetStatus();
                if (err != CHIP_NO_ERROR) {
                    *aError = err;
                    return nil;
                }
                memberValue = array_0;
            }
            value.previous = memberValue;
        } while (0);

        return value;
    }
    case Events::BootReason::Id: {
        Events::BootReason::DecodableType cppValue;
        *aError = DataModel::Decode(aReader, cppValue);
        if (*aError != CHIP_NO_ERROR) {
            return nil;
        }

        __auto_type * value = [MTRGeneralDiagnosticsClusterBootReasonEvent new];

        do {
            NSNumber * _Nonnull memberValue;
            memberValue = [NSNumber numberWithUnsignedChar:chip::to_underlying(cppValue.bootReason)];
            value.bootReason = memberValue;
        } while (0);

        return value;
    }
    default: {
        break;
    }
    }

    *aError = CHIP_ERROR_IM_MALFORMED_EVENT_PATH_IB;
    return nil;
}
static id _Nullable DecodeEventPayloadForSoftwareDiagnosticsCluster(EventId aEventId, TLV::TLVReader & aReader, CHIP_ERROR * aError)
{
    using namespace Clusters::SoftwareDiagnostics;
    switch (aEventId) {
    case Events::SoftwareFault::Id: {
        Events::SoftwareFault::DecodableType cppValue;
        *aError = DataModel::Decode(aReader, cppValue);
        if (*aError != CHIP_NO_ERROR) {
            return nil;
        }

        __auto_type * value = [MTRSoftwareDiagnosticsClusterSoftwareFaultEvent new];

        do {
            NSNumber * _Nonnull memberValue;
            memberValue = [NSNumber numberWithUnsignedLongLong:cppValue.id];
            value.id = memberValue;
        } while (0);
        do {
            NSString * _Nullable memberValue;
            if (cppValue.name.HasValue()) {
                memberValue = [[NSString alloc] initWithBytes:cppValue.name.Value().data()
                                                       length:cppValue.name.Value().size()
                                                     encoding:NSUTF8StringEncoding];
            } else {
                memberValue = nil;
            }
            value.name = memberValue;
        } while (0);
        do {
            NSData * _Nullable memberValue;
            if (cppValue.faultRecording.HasValue()) {
                memberValue = [NSData dataWithBytes:cppValue.faultRecording.Value().data()
                                             length:cppValue.faultRecording.Value().size()];
            } else {
                memberValue = nil;
            }
            value.faultRecording = memberValue;
        } while (0);

        return value;
    }
    default: {
        break;
    }
    }

    *aError = CHIP_ERROR_IM_MALFORMED_EVENT_PATH_IB;
    return nil;
}
static id _Nullable DecodeEventPayloadForThreadNetworkDiagnosticsCluster(
    EventId aEventId, TLV::TLVReader & aReader, CHIP_ERROR * aError)
{
    using namespace Clusters::ThreadNetworkDiagnostics;
    switch (aEventId) {
    case Events::ConnectionStatus::Id: {
        Events::ConnectionStatus::DecodableType cppValue;
        *aError = DataModel::Decode(aReader, cppValue);
        if (*aError != CHIP_NO_ERROR) {
            return nil;
        }

        __auto_type * value = [MTRThreadNetworkDiagnosticsClusterConnectionStatusEvent new];

        do {
            NSNumber * _Nonnull memberValue;
            memberValue = [NSNumber numberWithUnsignedChar:chip::to_underlying(cppValue.connectionStatus)];
            value.connectionStatus = memberValue;
        } while (0);

        return value;
    }
    case Events::NetworkFaultChange::Id: {
        Events::NetworkFaultChange::DecodableType cppValue;
        *aError = DataModel::Decode(aReader, cppValue);
        if (*aError != CHIP_NO_ERROR) {
            return nil;
        }

        __auto_type * value = [MTRThreadNetworkDiagnosticsClusterNetworkFaultChangeEvent new];

        do {
            NSArray * _Nonnull memberValue;
            { // Scope for our temporary variables
                auto * array_0 = [NSMutableArray new];
                auto iter_0 = cppValue.current.begin();
                while (iter_0.Next()) {
                    auto & entry_0 = iter_0.GetValue();
                    NSNumber * newElement_0;
                    newElement_0 = [NSNumber numberWithUnsignedChar:chip::to_underlying(entry_0)];
                    [array_0 addObject:newElement_0];
                }
                CHIP_ERROR err = iter_0.GetStatus();
                if (err != CHIP_NO_ERROR) {
                    *aError = err;
                    return nil;
                }
                memberValue = array_0;
            }
            value.current = memberValue;
        } while (0);
        do {
            NSArray * _Nonnull memberValue;
            { // Scope for our temporary variables
                auto * array_0 = [NSMutableArray new];
                auto iter_0 = cppValue.previous.begin();
                while (iter_0.Next()) {
                    auto & entry_0 = iter_0.GetValue();
                    NSNumber * newElement_0;
                    newElement_0 = [NSNumber numberWithUnsignedChar:chip::to_underlying(entry_0)];
                    [array_0 addObject:newElement_0];
                }
                CHIP_ERROR err = iter_0.GetStatus();
                if (err != CHIP_NO_ERROR) {
                    *aError = err;
                    return nil;
                }
                memberValue = array_0;
            }
            value.previous = memberValue;
        } while (0);

        return value;
    }
    default: {
        break;
    }
    }

    *aError = CHIP_ERROR_IM_MALFORMED_EVENT_PATH_IB;
    return nil;
}
static id _Nullable DecodeEventPayloadForWiFiNetworkDiagnosticsCluster(
    EventId aEventId, TLV::TLVReader & aReader, CHIP_ERROR * aError)
{
    using namespace Clusters::WiFiNetworkDiagnostics;
    switch (aEventId) {
    case Events::Disconnection::Id: {
        Events::Disconnection::DecodableType cppValue;
        *aError = DataModel::Decode(aReader, cppValue);
        if (*aError != CHIP_NO_ERROR) {
            return nil;
        }

        __auto_type * value = [MTRWiFiNetworkDiagnosticsClusterDisconnectionEvent new];

        do {
            NSNumber * _Nonnull memberValue;
            memberValue = [NSNumber numberWithUnsignedShort:cppValue.reasonCode];
            value.reasonCode = memberValue;
        } while (0);

        return value;
    }
    case Events::AssociationFailure::Id: {
        Events::AssociationFailure::DecodableType cppValue;
        *aError = DataModel::Decode(aReader, cppValue);
        if (*aError != CHIP_NO_ERROR) {
            return nil;
        }

        __auto_type * value = [MTRWiFiNetworkDiagnosticsClusterAssociationFailureEvent new];

        do {
            NSNumber * _Nonnull memberValue;
            memberValue = [NSNumber numberWithUnsignedChar:chip::to_underlying(cppValue.associationFailure)];
            value.associationFailure = memberValue;
        } while (0);
        do {
            NSNumber * _Nonnull memberValue;
            memberValue = [NSNumber numberWithUnsignedShort:cppValue.status];
            value.status = memberValue;
        } while (0);

        return value;
    }
    case Events::ConnectionStatus::Id: {
        Events::ConnectionStatus::DecodableType cppValue;
        *aError = DataModel::Decode(aReader, cppValue);
        if (*aError != CHIP_NO_ERROR) {
            return nil;
        }

        __auto_type * value = [MTRWiFiNetworkDiagnosticsClusterConnectionStatusEvent new];

        do {
            NSNumber * _Nonnull memberValue;
            memberValue = [NSNumber numberWithUnsignedChar:chip::to_underlying(cppValue.connectionStatus)];
            value.connectionStatus = memberValue;
        } while (0);

        return value;
    }
    default: {
        break;
    }
    }

    *aError = CHIP_ERROR_IM_MALFORMED_EVENT_PATH_IB;
    return nil;
}
static id _Nullable DecodeEventPayloadForEthernetNetworkDiagnosticsCluster(
    EventId aEventId, TLV::TLVReader & aReader, CHIP_ERROR * aError)
{
    using namespace Clusters::EthernetNetworkDiagnostics;
    switch (aEventId) {
    default: {
        break;
    }
    }

    *aError = CHIP_ERROR_IM_MALFORMED_EVENT_PATH_IB;
    return nil;
}
static id _Nullable DecodeEventPayloadForBridgedDeviceBasicInformationCluster(
    EventId aEventId, TLV::TLVReader & aReader, CHIP_ERROR * aError)
{
    using namespace Clusters::BridgedDeviceBasicInformation;
    switch (aEventId) {
    case Events::StartUp::Id: {
        Events::StartUp::DecodableType cppValue;
        *aError = DataModel::Decode(aReader, cppValue);
        if (*aError != CHIP_NO_ERROR) {
            return nil;
        }

        __auto_type * value = [MTRBridgedDeviceBasicInformationClusterStartUpEvent new];

        do {
            NSNumber * _Nonnull memberValue;
            memberValue = [NSNumber numberWithUnsignedInt:cppValue.softwareVersion];
            value.softwareVersion = memberValue;
        } while (0);

        return value;
    }
    case Events::ShutDown::Id: {
        Events::ShutDown::DecodableType cppValue;
        *aError = DataModel::Decode(aReader, cppValue);
        if (*aError != CHIP_NO_ERROR) {
            return nil;
        }

        __auto_type * value = [MTRBridgedDeviceBasicInformationClusterShutDownEvent new];

        return value;
    }
    case Events::Leave::Id: {
        Events::Leave::DecodableType cppValue;
        *aError = DataModel::Decode(aReader, cppValue);
        if (*aError != CHIP_NO_ERROR) {
            return nil;
        }

        __auto_type * value = [MTRBridgedDeviceBasicInformationClusterLeaveEvent new];

        return value;
    }
    case Events::ReachableChanged::Id: {
        Events::ReachableChanged::DecodableType cppValue;
        *aError = DataModel::Decode(aReader, cppValue);
        if (*aError != CHIP_NO_ERROR) {
            return nil;
        }

        __auto_type * value = [MTRBridgedDeviceBasicInformationClusterReachableChangedEvent new];

        do {
            NSNumber * _Nonnull memberValue;
            memberValue = [NSNumber numberWithBool:cppValue.reachableNewValue];
            value.reachableNewValue = memberValue;
        } while (0);

        return value;
    }
    default: {
        break;
    }
    }

    *aError = CHIP_ERROR_IM_MALFORMED_EVENT_PATH_IB;
    return nil;
}
static id _Nullable DecodeEventPayloadForSwitchCluster(EventId aEventId, TLV::TLVReader & aReader, CHIP_ERROR * aError)
{
    using namespace Clusters::Switch;
    switch (aEventId) {
    case Events::SwitchLatched::Id: {
        Events::SwitchLatched::DecodableType cppValue;
        *aError = DataModel::Decode(aReader, cppValue);
        if (*aError != CHIP_NO_ERROR) {
            return nil;
        }

        __auto_type * value = [MTRSwitchClusterSwitchLatchedEvent new];

        do {
            NSNumber * _Nonnull memberValue;
            memberValue = [NSNumber numberWithUnsignedChar:cppValue.newPosition];
            value.newPosition = memberValue;
        } while (0);

        return value;
    }
    case Events::InitialPress::Id: {
        Events::InitialPress::DecodableType cppValue;
        *aError = DataModel::Decode(aReader, cppValue);
        if (*aError != CHIP_NO_ERROR) {
            return nil;
        }

        __auto_type * value = [MTRSwitchClusterInitialPressEvent new];

        do {
            NSNumber * _Nonnull memberValue;
            memberValue = [NSNumber numberWithUnsignedChar:cppValue.newPosition];
            value.newPosition = memberValue;
        } while (0);

        return value;
    }
    case Events::LongPress::Id: {
        Events::LongPress::DecodableType cppValue;
        *aError = DataModel::Decode(aReader, cppValue);
        if (*aError != CHIP_NO_ERROR) {
            return nil;
        }

        __auto_type * value = [MTRSwitchClusterLongPressEvent new];

        do {
            NSNumber * _Nonnull memberValue;
            memberValue = [NSNumber numberWithUnsignedChar:cppValue.newPosition];
            value.newPosition = memberValue;
        } while (0);

        return value;
    }
    case Events::ShortRelease::Id: {
        Events::ShortRelease::DecodableType cppValue;
        *aError = DataModel::Decode(aReader, cppValue);
        if (*aError != CHIP_NO_ERROR) {
            return nil;
        }

        __auto_type * value = [MTRSwitchClusterShortReleaseEvent new];

        do {
            NSNumber * _Nonnull memberValue;
            memberValue = [NSNumber numberWithUnsignedChar:cppValue.previousPosition];
            value.previousPosition = memberValue;
        } while (0);

        return value;
    }
    case Events::LongRelease::Id: {
        Events::LongRelease::DecodableType cppValue;
        *aError = DataModel::Decode(aReader, cppValue);
        if (*aError != CHIP_NO_ERROR) {
            return nil;
        }

        __auto_type * value = [MTRSwitchClusterLongReleaseEvent new];

        do {
            NSNumber * _Nonnull memberValue;
            memberValue = [NSNumber numberWithUnsignedChar:cppValue.previousPosition];
            value.previousPosition = memberValue;
        } while (0);

        return value;
    }
    case Events::MultiPressOngoing::Id: {
        Events::MultiPressOngoing::DecodableType cppValue;
        *aError = DataModel::Decode(aReader, cppValue);
        if (*aError != CHIP_NO_ERROR) {
            return nil;
        }

        __auto_type * value = [MTRSwitchClusterMultiPressOngoingEvent new];

        do {
            NSNumber * _Nonnull memberValue;
            memberValue = [NSNumber numberWithUnsignedChar:cppValue.newPosition];
            value.newPosition = memberValue;
        } while (0);
        do {
            NSNumber * _Nonnull memberValue;
            memberValue = [NSNumber numberWithUnsignedChar:cppValue.currentNumberOfPressesCounted];
            value.currentNumberOfPressesCounted = memberValue;
        } while (0);

        return value;
    }
    case Events::MultiPressComplete::Id: {
        Events::MultiPressComplete::DecodableType cppValue;
        *aError = DataModel::Decode(aReader, cppValue);
        if (*aError != CHIP_NO_ERROR) {
            return nil;
        }

        __auto_type * value = [MTRSwitchClusterMultiPressCompleteEvent new];

        do {
            NSNumber * _Nonnull memberValue;
            memberValue = [NSNumber numberWithUnsignedChar:cppValue.previousPosition];
            value.previousPosition = memberValue;
        } while (0);
        do {
            NSNumber * _Nonnull memberValue;
            memberValue = [NSNumber numberWithUnsignedChar:cppValue.totalNumberOfPressesCounted];
            value.totalNumberOfPressesCounted = memberValue;
        } while (0);

        return value;
    }
    default: {
        break;
    }
    }

    *aError = CHIP_ERROR_IM_MALFORMED_EVENT_PATH_IB;
    return nil;
}
static id _Nullable DecodeEventPayloadForAdministratorCommissioningCluster(
    EventId aEventId, TLV::TLVReader & aReader, CHIP_ERROR * aError)
{
    using namespace Clusters::AdministratorCommissioning;
    switch (aEventId) {
    default: {
        break;
    }
    }

    *aError = CHIP_ERROR_IM_MALFORMED_EVENT_PATH_IB;
    return nil;
}
static id _Nullable DecodeEventPayloadForOperationalCredentialsCluster(
    EventId aEventId, TLV::TLVReader & aReader, CHIP_ERROR * aError)
{
    using namespace Clusters::OperationalCredentials;
    switch (aEventId) {
    default: {
        break;
    }
    }

    *aError = CHIP_ERROR_IM_MALFORMED_EVENT_PATH_IB;
    return nil;
}
static id _Nullable DecodeEventPayloadForGroupKeyManagementCluster(EventId aEventId, TLV::TLVReader & aReader, CHIP_ERROR * aError)
{
    using namespace Clusters::GroupKeyManagement;
    switch (aEventId) {
    default: {
        break;
    }
    }

    *aError = CHIP_ERROR_IM_MALFORMED_EVENT_PATH_IB;
    return nil;
}
static id _Nullable DecodeEventPayloadForFixedLabelCluster(EventId aEventId, TLV::TLVReader & aReader, CHIP_ERROR * aError)
{
    using namespace Clusters::FixedLabel;
    switch (aEventId) {
    default: {
        break;
    }
    }

    *aError = CHIP_ERROR_IM_MALFORMED_EVENT_PATH_IB;
    return nil;
}
static id _Nullable DecodeEventPayloadForUserLabelCluster(EventId aEventId, TLV::TLVReader & aReader, CHIP_ERROR * aError)
{
    using namespace Clusters::UserLabel;
    switch (aEventId) {
    default: {
        break;
    }
    }

    *aError = CHIP_ERROR_IM_MALFORMED_EVENT_PATH_IB;
    return nil;
}
static id _Nullable DecodeEventPayloadForBooleanStateCluster(EventId aEventId, TLV::TLVReader & aReader, CHIP_ERROR * aError)
{
    using namespace Clusters::BooleanState;
    switch (aEventId) {
    case Events::StateChange::Id: {
        Events::StateChange::DecodableType cppValue;
        *aError = DataModel::Decode(aReader, cppValue);
        if (*aError != CHIP_NO_ERROR) {
            return nil;
        }

        __auto_type * value = [MTRBooleanStateClusterStateChangeEvent new];

        do {
            NSNumber * _Nonnull memberValue;
            memberValue = [NSNumber numberWithBool:cppValue.stateValue];
            value.stateValue = memberValue;
        } while (0);

        return value;
    }
    default: {
        break;
    }
    }

    *aError = CHIP_ERROR_IM_MALFORMED_EVENT_PATH_IB;
    return nil;
}
static id _Nullable DecodeEventPayloadForModeSelectCluster(EventId aEventId, TLV::TLVReader & aReader, CHIP_ERROR * aError)
{
    using namespace Clusters::ModeSelect;
    switch (aEventId) {
    default: {
        break;
    }
    }

    *aError = CHIP_ERROR_IM_MALFORMED_EVENT_PATH_IB;
    return nil;
}
<<<<<<< HEAD
static id _Nullable DecodeEventPayloadForAirQualityCluster(EventId aEventId, TLV::TLVReader & aReader, CHIP_ERROR * aError)
{
    using namespace Clusters::AirQuality;
=======
static id _Nullable DecodeEventPayloadForHEPAFilterMonitoringCluster(
    EventId aEventId, TLV::TLVReader & aReader, CHIP_ERROR * aError)
{
    using namespace Clusters::HepaFilterMonitoring;
    switch (aEventId) {
    default: {
        break;
    }
    }

    *aError = CHIP_ERROR_IM_MALFORMED_EVENT_PATH_IB;
    return nil;
}
static id _Nullable DecodeEventPayloadForActivatedCarbonFilterMonitoringCluster(
    EventId aEventId, TLV::TLVReader & aReader, CHIP_ERROR * aError)
{
    using namespace Clusters::ActivatedCarbonFilterMonitoring;
    switch (aEventId) {
    default: {
        break;
    }
    }

    *aError = CHIP_ERROR_IM_MALFORMED_EVENT_PATH_IB;
    return nil;
}
static id _Nullable DecodeEventPayloadForCeramicFilterMonitoringCluster(
    EventId aEventId, TLV::TLVReader & aReader, CHIP_ERROR * aError)
{
    using namespace Clusters::CeramicFilterMonitoring;
    switch (aEventId) {
    default: {
        break;
    }
    }

    *aError = CHIP_ERROR_IM_MALFORMED_EVENT_PATH_IB;
    return nil;
}
static id _Nullable DecodeEventPayloadForElectrostaticFilterMonitoringCluster(
    EventId aEventId, TLV::TLVReader & aReader, CHIP_ERROR * aError)
{
    using namespace Clusters::ElectrostaticFilterMonitoring;
    switch (aEventId) {
    default: {
        break;
    }
    }

    *aError = CHIP_ERROR_IM_MALFORMED_EVENT_PATH_IB;
    return nil;
}
static id _Nullable DecodeEventPayloadForUVFilterMonitoringCluster(EventId aEventId, TLV::TLVReader & aReader, CHIP_ERROR * aError)
{
    using namespace Clusters::UvFilterMonitoring;
    switch (aEventId) {
    default: {
        break;
    }
    }

    *aError = CHIP_ERROR_IM_MALFORMED_EVENT_PATH_IB;
    return nil;
}
static id _Nullable DecodeEventPayloadForIonizingFilterMonitoringCluster(
    EventId aEventId, TLV::TLVReader & aReader, CHIP_ERROR * aError)
{
    using namespace Clusters::IonizingFilterMonitoring;
    switch (aEventId) {
    default: {
        break;
    }
    }

    *aError = CHIP_ERROR_IM_MALFORMED_EVENT_PATH_IB;
    return nil;
}
static id _Nullable DecodeEventPayloadForZeoliteFilterMonitoringCluster(
    EventId aEventId, TLV::TLVReader & aReader, CHIP_ERROR * aError)
{
    using namespace Clusters::ZeoliteFilterMonitoring;
    switch (aEventId) {
    default: {
        break;
    }
    }

    *aError = CHIP_ERROR_IM_MALFORMED_EVENT_PATH_IB;
    return nil;
}
static id _Nullable DecodeEventPayloadForOzoneFilterMonitoringCluster(
    EventId aEventId, TLV::TLVReader & aReader, CHIP_ERROR * aError)
{
    using namespace Clusters::OzoneFilterMonitoring;
    switch (aEventId) {
    default: {
        break;
    }
    }

    *aError = CHIP_ERROR_IM_MALFORMED_EVENT_PATH_IB;
    return nil;
}
static id _Nullable DecodeEventPayloadForWaterTankMonitoringCluster(EventId aEventId, TLV::TLVReader & aReader, CHIP_ERROR * aError)
{
    using namespace Clusters::WaterTankMonitoring;
    switch (aEventId) {
    default: {
        break;
    }
    }

    *aError = CHIP_ERROR_IM_MALFORMED_EVENT_PATH_IB;
    return nil;
}
static id _Nullable DecodeEventPayloadForFuelTankMonitoringCluster(EventId aEventId, TLV::TLVReader & aReader, CHIP_ERROR * aError)
{
    using namespace Clusters::FuelTankMonitoring;
    switch (aEventId) {
    default: {
        break;
    }
    }

    *aError = CHIP_ERROR_IM_MALFORMED_EVENT_PATH_IB;
    return nil;
}
static id _Nullable DecodeEventPayloadForInkCartridgeMonitoringCluster(
    EventId aEventId, TLV::TLVReader & aReader, CHIP_ERROR * aError)
{
    using namespace Clusters::InkCartridgeMonitoring;
    switch (aEventId) {
    default: {
        break;
    }
    }

    *aError = CHIP_ERROR_IM_MALFORMED_EVENT_PATH_IB;
    return nil;
}
static id _Nullable DecodeEventPayloadForTonerCartridgeMonitoringCluster(
    EventId aEventId, TLV::TLVReader & aReader, CHIP_ERROR * aError)
{
    using namespace Clusters::TonerCartridgeMonitoring;
>>>>>>> 06921da8
    switch (aEventId) {
    default: {
        break;
    }
    }

    *aError = CHIP_ERROR_IM_MALFORMED_EVENT_PATH_IB;
    return nil;
}
static id _Nullable DecodeEventPayloadForDoorLockCluster(EventId aEventId, TLV::TLVReader & aReader, CHIP_ERROR * aError)
{
    using namespace Clusters::DoorLock;
    switch (aEventId) {
    case Events::DoorLockAlarm::Id: {
        Events::DoorLockAlarm::DecodableType cppValue;
        *aError = DataModel::Decode(aReader, cppValue);
        if (*aError != CHIP_NO_ERROR) {
            return nil;
        }

        __auto_type * value = [MTRDoorLockClusterDoorLockAlarmEvent new];

        do {
            NSNumber * _Nonnull memberValue;
            memberValue = [NSNumber numberWithUnsignedChar:chip::to_underlying(cppValue.alarmCode)];
            value.alarmCode = memberValue;
        } while (0);

        return value;
    }
    case Events::DoorStateChange::Id: {
        Events::DoorStateChange::DecodableType cppValue;
        *aError = DataModel::Decode(aReader, cppValue);
        if (*aError != CHIP_NO_ERROR) {
            return nil;
        }

        __auto_type * value = [MTRDoorLockClusterDoorStateChangeEvent new];

        do {
            NSNumber * _Nonnull memberValue;
            memberValue = [NSNumber numberWithUnsignedChar:chip::to_underlying(cppValue.doorState)];
            value.doorState = memberValue;
        } while (0);

        return value;
    }
    case Events::LockOperation::Id: {
        Events::LockOperation::DecodableType cppValue;
        *aError = DataModel::Decode(aReader, cppValue);
        if (*aError != CHIP_NO_ERROR) {
            return nil;
        }

        __auto_type * value = [MTRDoorLockClusterLockOperationEvent new];

        do {
            NSNumber * _Nonnull memberValue;
            memberValue = [NSNumber numberWithUnsignedChar:chip::to_underlying(cppValue.lockOperationType)];
            value.lockOperationType = memberValue;
        } while (0);
        do {
            NSNumber * _Nonnull memberValue;
            memberValue = [NSNumber numberWithUnsignedChar:chip::to_underlying(cppValue.operationSource)];
            value.operationSource = memberValue;
        } while (0);
        do {
            NSNumber * _Nullable memberValue;
            if (cppValue.userIndex.IsNull()) {
                memberValue = nil;
            } else {
                memberValue = [NSNumber numberWithUnsignedShort:cppValue.userIndex.Value()];
            }
            value.userIndex = memberValue;
        } while (0);
        do {
            NSNumber * _Nullable memberValue;
            if (cppValue.fabricIndex.IsNull()) {
                memberValue = nil;
            } else {
                memberValue = [NSNumber numberWithUnsignedChar:cppValue.fabricIndex.Value()];
            }
            value.fabricIndex = memberValue;
        } while (0);
        do {
            NSNumber * _Nullable memberValue;
            if (cppValue.sourceNode.IsNull()) {
                memberValue = nil;
            } else {
                memberValue = [NSNumber numberWithUnsignedLongLong:cppValue.sourceNode.Value()];
            }
            value.sourceNode = memberValue;
        } while (0);
        do {
            NSArray * _Nullable memberValue;
            if (cppValue.credentials.HasValue()) {
                if (cppValue.credentials.Value().IsNull()) {
                    memberValue = nil;
                } else {
                    { // Scope for our temporary variables
                        auto * array_2 = [NSMutableArray new];
                        auto iter_2 = cppValue.credentials.Value().Value().begin();
                        while (iter_2.Next()) {
                            auto & entry_2 = iter_2.GetValue();
                            MTRDoorLockClusterCredentialStruct * newElement_2;
                            newElement_2 = [MTRDoorLockClusterCredentialStruct new];
                            newElement_2.credentialType =
                                [NSNumber numberWithUnsignedChar:chip::to_underlying(entry_2.credentialType)];
                            newElement_2.credentialIndex = [NSNumber numberWithUnsignedShort:entry_2.credentialIndex];
                            [array_2 addObject:newElement_2];
                        }
                        CHIP_ERROR err = iter_2.GetStatus();
                        if (err != CHIP_NO_ERROR) {
                            *aError = err;
                            return nil;
                        }
                        memberValue = array_2;
                    }
                }
            } else {
                memberValue = nil;
            }
            value.credentials = memberValue;
        } while (0);

        return value;
    }
    case Events::LockOperationError::Id: {
        Events::LockOperationError::DecodableType cppValue;
        *aError = DataModel::Decode(aReader, cppValue);
        if (*aError != CHIP_NO_ERROR) {
            return nil;
        }

        __auto_type * value = [MTRDoorLockClusterLockOperationErrorEvent new];

        do {
            NSNumber * _Nonnull memberValue;
            memberValue = [NSNumber numberWithUnsignedChar:chip::to_underlying(cppValue.lockOperationType)];
            value.lockOperationType = memberValue;
        } while (0);
        do {
            NSNumber * _Nonnull memberValue;
            memberValue = [NSNumber numberWithUnsignedChar:chip::to_underlying(cppValue.operationSource)];
            value.operationSource = memberValue;
        } while (0);
        do {
            NSNumber * _Nonnull memberValue;
            memberValue = [NSNumber numberWithUnsignedChar:chip::to_underlying(cppValue.operationError)];
            value.operationError = memberValue;
        } while (0);
        do {
            NSNumber * _Nullable memberValue;
            if (cppValue.userIndex.IsNull()) {
                memberValue = nil;
            } else {
                memberValue = [NSNumber numberWithUnsignedShort:cppValue.userIndex.Value()];
            }
            value.userIndex = memberValue;
        } while (0);
        do {
            NSNumber * _Nullable memberValue;
            if (cppValue.fabricIndex.IsNull()) {
                memberValue = nil;
            } else {
                memberValue = [NSNumber numberWithUnsignedChar:cppValue.fabricIndex.Value()];
            }
            value.fabricIndex = memberValue;
        } while (0);
        do {
            NSNumber * _Nullable memberValue;
            if (cppValue.sourceNode.IsNull()) {
                memberValue = nil;
            } else {
                memberValue = [NSNumber numberWithUnsignedLongLong:cppValue.sourceNode.Value()];
            }
            value.sourceNode = memberValue;
        } while (0);
        do {
            NSArray * _Nullable memberValue;
            if (cppValue.credentials.HasValue()) {
                if (cppValue.credentials.Value().IsNull()) {
                    memberValue = nil;
                } else {
                    { // Scope for our temporary variables
                        auto * array_2 = [NSMutableArray new];
                        auto iter_2 = cppValue.credentials.Value().Value().begin();
                        while (iter_2.Next()) {
                            auto & entry_2 = iter_2.GetValue();
                            MTRDoorLockClusterCredentialStruct * newElement_2;
                            newElement_2 = [MTRDoorLockClusterCredentialStruct new];
                            newElement_2.credentialType =
                                [NSNumber numberWithUnsignedChar:chip::to_underlying(entry_2.credentialType)];
                            newElement_2.credentialIndex = [NSNumber numberWithUnsignedShort:entry_2.credentialIndex];
                            [array_2 addObject:newElement_2];
                        }
                        CHIP_ERROR err = iter_2.GetStatus();
                        if (err != CHIP_NO_ERROR) {
                            *aError = err;
                            return nil;
                        }
                        memberValue = array_2;
                    }
                }
            } else {
                memberValue = nil;
            }
            value.credentials = memberValue;
        } while (0);

        return value;
    }
    case Events::LockUserChange::Id: {
        Events::LockUserChange::DecodableType cppValue;
        *aError = DataModel::Decode(aReader, cppValue);
        if (*aError != CHIP_NO_ERROR) {
            return nil;
        }

        __auto_type * value = [MTRDoorLockClusterLockUserChangeEvent new];

        do {
            NSNumber * _Nonnull memberValue;
            memberValue = [NSNumber numberWithUnsignedChar:chip::to_underlying(cppValue.lockDataType)];
            value.lockDataType = memberValue;
        } while (0);
        do {
            NSNumber * _Nonnull memberValue;
            memberValue = [NSNumber numberWithUnsignedChar:chip::to_underlying(cppValue.dataOperationType)];
            value.dataOperationType = memberValue;
        } while (0);
        do {
            NSNumber * _Nonnull memberValue;
            memberValue = [NSNumber numberWithUnsignedChar:chip::to_underlying(cppValue.operationSource)];
            value.operationSource = memberValue;
        } while (0);
        do {
            NSNumber * _Nullable memberValue;
            if (cppValue.userIndex.IsNull()) {
                memberValue = nil;
            } else {
                memberValue = [NSNumber numberWithUnsignedShort:cppValue.userIndex.Value()];
            }
            value.userIndex = memberValue;
        } while (0);
        do {
            NSNumber * _Nullable memberValue;
            if (cppValue.fabricIndex.IsNull()) {
                memberValue = nil;
            } else {
                memberValue = [NSNumber numberWithUnsignedChar:cppValue.fabricIndex.Value()];
            }
            value.fabricIndex = memberValue;
        } while (0);
        do {
            NSNumber * _Nullable memberValue;
            if (cppValue.sourceNode.IsNull()) {
                memberValue = nil;
            } else {
                memberValue = [NSNumber numberWithUnsignedLongLong:cppValue.sourceNode.Value()];
            }
            value.sourceNode = memberValue;
        } while (0);
        do {
            NSNumber * _Nullable memberValue;
            if (cppValue.dataIndex.IsNull()) {
                memberValue = nil;
            } else {
                memberValue = [NSNumber numberWithUnsignedShort:cppValue.dataIndex.Value()];
            }
            value.dataIndex = memberValue;
        } while (0);

        return value;
    }
    default: {
        break;
    }
    }

    *aError = CHIP_ERROR_IM_MALFORMED_EVENT_PATH_IB;
    return nil;
}
static id _Nullable DecodeEventPayloadForWindowCoveringCluster(EventId aEventId, TLV::TLVReader & aReader, CHIP_ERROR * aError)
{
    using namespace Clusters::WindowCovering;
    switch (aEventId) {
    default: {
        break;
    }
    }

    *aError = CHIP_ERROR_IM_MALFORMED_EVENT_PATH_IB;
    return nil;
}
static id _Nullable DecodeEventPayloadForBarrierControlCluster(EventId aEventId, TLV::TLVReader & aReader, CHIP_ERROR * aError)
{
    using namespace Clusters::BarrierControl;
    switch (aEventId) {
    default: {
        break;
    }
    }

    *aError = CHIP_ERROR_IM_MALFORMED_EVENT_PATH_IB;
    return nil;
}
static id _Nullable DecodeEventPayloadForPumpConfigurationAndControlCluster(
    EventId aEventId, TLV::TLVReader & aReader, CHIP_ERROR * aError)
{
    using namespace Clusters::PumpConfigurationAndControl;
    switch (aEventId) {
    case Events::SupplyVoltageLow::Id: {
        Events::SupplyVoltageLow::DecodableType cppValue;
        *aError = DataModel::Decode(aReader, cppValue);
        if (*aError != CHIP_NO_ERROR) {
            return nil;
        }

        __auto_type * value = [MTRPumpConfigurationAndControlClusterSupplyVoltageLowEvent new];

        return value;
    }
    case Events::SupplyVoltageHigh::Id: {
        Events::SupplyVoltageHigh::DecodableType cppValue;
        *aError = DataModel::Decode(aReader, cppValue);
        if (*aError != CHIP_NO_ERROR) {
            return nil;
        }

        __auto_type * value = [MTRPumpConfigurationAndControlClusterSupplyVoltageHighEvent new];

        return value;
    }
    case Events::PowerMissingPhase::Id: {
        Events::PowerMissingPhase::DecodableType cppValue;
        *aError = DataModel::Decode(aReader, cppValue);
        if (*aError != CHIP_NO_ERROR) {
            return nil;
        }

        __auto_type * value = [MTRPumpConfigurationAndControlClusterPowerMissingPhaseEvent new];

        return value;
    }
    case Events::SystemPressureLow::Id: {
        Events::SystemPressureLow::DecodableType cppValue;
        *aError = DataModel::Decode(aReader, cppValue);
        if (*aError != CHIP_NO_ERROR) {
            return nil;
        }

        __auto_type * value = [MTRPumpConfigurationAndControlClusterSystemPressureLowEvent new];

        return value;
    }
    case Events::SystemPressureHigh::Id: {
        Events::SystemPressureHigh::DecodableType cppValue;
        *aError = DataModel::Decode(aReader, cppValue);
        if (*aError != CHIP_NO_ERROR) {
            return nil;
        }

        __auto_type * value = [MTRPumpConfigurationAndControlClusterSystemPressureHighEvent new];

        return value;
    }
    case Events::DryRunning::Id: {
        Events::DryRunning::DecodableType cppValue;
        *aError = DataModel::Decode(aReader, cppValue);
        if (*aError != CHIP_NO_ERROR) {
            return nil;
        }

        __auto_type * value = [MTRPumpConfigurationAndControlClusterDryRunningEvent new];

        return value;
    }
    case Events::MotorTemperatureHigh::Id: {
        Events::MotorTemperatureHigh::DecodableType cppValue;
        *aError = DataModel::Decode(aReader, cppValue);
        if (*aError != CHIP_NO_ERROR) {
            return nil;
        }

        __auto_type * value = [MTRPumpConfigurationAndControlClusterMotorTemperatureHighEvent new];

        return value;
    }
    case Events::PumpMotorFatalFailure::Id: {
        Events::PumpMotorFatalFailure::DecodableType cppValue;
        *aError = DataModel::Decode(aReader, cppValue);
        if (*aError != CHIP_NO_ERROR) {
            return nil;
        }

        __auto_type * value = [MTRPumpConfigurationAndControlClusterPumpMotorFatalFailureEvent new];

        return value;
    }
    case Events::ElectronicTemperatureHigh::Id: {
        Events::ElectronicTemperatureHigh::DecodableType cppValue;
        *aError = DataModel::Decode(aReader, cppValue);
        if (*aError != CHIP_NO_ERROR) {
            return nil;
        }

        __auto_type * value = [MTRPumpConfigurationAndControlClusterElectronicTemperatureHighEvent new];

        return value;
    }
    case Events::PumpBlocked::Id: {
        Events::PumpBlocked::DecodableType cppValue;
        *aError = DataModel::Decode(aReader, cppValue);
        if (*aError != CHIP_NO_ERROR) {
            return nil;
        }

        __auto_type * value = [MTRPumpConfigurationAndControlClusterPumpBlockedEvent new];

        return value;
    }
    case Events::SensorFailure::Id: {
        Events::SensorFailure::DecodableType cppValue;
        *aError = DataModel::Decode(aReader, cppValue);
        if (*aError != CHIP_NO_ERROR) {
            return nil;
        }

        __auto_type * value = [MTRPumpConfigurationAndControlClusterSensorFailureEvent new];

        return value;
    }
    case Events::ElectronicNonFatalFailure::Id: {
        Events::ElectronicNonFatalFailure::DecodableType cppValue;
        *aError = DataModel::Decode(aReader, cppValue);
        if (*aError != CHIP_NO_ERROR) {
            return nil;
        }

        __auto_type * value = [MTRPumpConfigurationAndControlClusterElectronicNonFatalFailureEvent new];

        return value;
    }
    case Events::ElectronicFatalFailure::Id: {
        Events::ElectronicFatalFailure::DecodableType cppValue;
        *aError = DataModel::Decode(aReader, cppValue);
        if (*aError != CHIP_NO_ERROR) {
            return nil;
        }

        __auto_type * value = [MTRPumpConfigurationAndControlClusterElectronicFatalFailureEvent new];

        return value;
    }
    case Events::GeneralFault::Id: {
        Events::GeneralFault::DecodableType cppValue;
        *aError = DataModel::Decode(aReader, cppValue);
        if (*aError != CHIP_NO_ERROR) {
            return nil;
        }

        __auto_type * value = [MTRPumpConfigurationAndControlClusterGeneralFaultEvent new];

        return value;
    }
    case Events::Leakage::Id: {
        Events::Leakage::DecodableType cppValue;
        *aError = DataModel::Decode(aReader, cppValue);
        if (*aError != CHIP_NO_ERROR) {
            return nil;
        }

        __auto_type * value = [MTRPumpConfigurationAndControlClusterLeakageEvent new];

        return value;
    }
    case Events::AirDetection::Id: {
        Events::AirDetection::DecodableType cppValue;
        *aError = DataModel::Decode(aReader, cppValue);
        if (*aError != CHIP_NO_ERROR) {
            return nil;
        }

        __auto_type * value = [MTRPumpConfigurationAndControlClusterAirDetectionEvent new];

        return value;
    }
    case Events::TurbineOperation::Id: {
        Events::TurbineOperation::DecodableType cppValue;
        *aError = DataModel::Decode(aReader, cppValue);
        if (*aError != CHIP_NO_ERROR) {
            return nil;
        }

        __auto_type * value = [MTRPumpConfigurationAndControlClusterTurbineOperationEvent new];

        return value;
    }
    default: {
        break;
    }
    }

    *aError = CHIP_ERROR_IM_MALFORMED_EVENT_PATH_IB;
    return nil;
}
static id _Nullable DecodeEventPayloadForThermostatCluster(EventId aEventId, TLV::TLVReader & aReader, CHIP_ERROR * aError)
{
    using namespace Clusters::Thermostat;
    switch (aEventId) {
    default: {
        break;
    }
    }

    *aError = CHIP_ERROR_IM_MALFORMED_EVENT_PATH_IB;
    return nil;
}
static id _Nullable DecodeEventPayloadForFanControlCluster(EventId aEventId, TLV::TLVReader & aReader, CHIP_ERROR * aError)
{
    using namespace Clusters::FanControl;
    switch (aEventId) {
    default: {
        break;
    }
    }

    *aError = CHIP_ERROR_IM_MALFORMED_EVENT_PATH_IB;
    return nil;
}
static id _Nullable DecodeEventPayloadForThermostatUserInterfaceConfigurationCluster(
    EventId aEventId, TLV::TLVReader & aReader, CHIP_ERROR * aError)
{
    using namespace Clusters::ThermostatUserInterfaceConfiguration;
    switch (aEventId) {
    default: {
        break;
    }
    }

    *aError = CHIP_ERROR_IM_MALFORMED_EVENT_PATH_IB;
    return nil;
}
static id _Nullable DecodeEventPayloadForColorControlCluster(EventId aEventId, TLV::TLVReader & aReader, CHIP_ERROR * aError)
{
    using namespace Clusters::ColorControl;
    switch (aEventId) {
    default: {
        break;
    }
    }

    *aError = CHIP_ERROR_IM_MALFORMED_EVENT_PATH_IB;
    return nil;
}
static id _Nullable DecodeEventPayloadForBallastConfigurationCluster(
    EventId aEventId, TLV::TLVReader & aReader, CHIP_ERROR * aError)
{
    using namespace Clusters::BallastConfiguration;
    switch (aEventId) {
    default: {
        break;
    }
    }

    *aError = CHIP_ERROR_IM_MALFORMED_EVENT_PATH_IB;
    return nil;
}
static id _Nullable DecodeEventPayloadForIlluminanceMeasurementCluster(
    EventId aEventId, TLV::TLVReader & aReader, CHIP_ERROR * aError)
{
    using namespace Clusters::IlluminanceMeasurement;
    switch (aEventId) {
    default: {
        break;
    }
    }

    *aError = CHIP_ERROR_IM_MALFORMED_EVENT_PATH_IB;
    return nil;
}
static id _Nullable DecodeEventPayloadForTemperatureMeasurementCluster(
    EventId aEventId, TLV::TLVReader & aReader, CHIP_ERROR * aError)
{
    using namespace Clusters::TemperatureMeasurement;
    switch (aEventId) {
    default: {
        break;
    }
    }

    *aError = CHIP_ERROR_IM_MALFORMED_EVENT_PATH_IB;
    return nil;
}
static id _Nullable DecodeEventPayloadForPressureMeasurementCluster(EventId aEventId, TLV::TLVReader & aReader, CHIP_ERROR * aError)
{
    using namespace Clusters::PressureMeasurement;
    switch (aEventId) {
    default: {
        break;
    }
    }

    *aError = CHIP_ERROR_IM_MALFORMED_EVENT_PATH_IB;
    return nil;
}
static id _Nullable DecodeEventPayloadForFlowMeasurementCluster(EventId aEventId, TLV::TLVReader & aReader, CHIP_ERROR * aError)
{
    using namespace Clusters::FlowMeasurement;
    switch (aEventId) {
    default: {
        break;
    }
    }

    *aError = CHIP_ERROR_IM_MALFORMED_EVENT_PATH_IB;
    return nil;
}
static id _Nullable DecodeEventPayloadForRelativeHumidityMeasurementCluster(
    EventId aEventId, TLV::TLVReader & aReader, CHIP_ERROR * aError)
{
    using namespace Clusters::RelativeHumidityMeasurement;
    switch (aEventId) {
    default: {
        break;
    }
    }

    *aError = CHIP_ERROR_IM_MALFORMED_EVENT_PATH_IB;
    return nil;
}
static id _Nullable DecodeEventPayloadForOccupancySensingCluster(EventId aEventId, TLV::TLVReader & aReader, CHIP_ERROR * aError)
{
    using namespace Clusters::OccupancySensing;
    switch (aEventId) {
    default: {
        break;
    }
    }

    *aError = CHIP_ERROR_IM_MALFORMED_EVENT_PATH_IB;
    return nil;
}
static id _Nullable DecodeEventPayloadForWakeOnLANCluster(EventId aEventId, TLV::TLVReader & aReader, CHIP_ERROR * aError)
{
    using namespace Clusters::WakeOnLan;
    switch (aEventId) {
    default: {
        break;
    }
    }

    *aError = CHIP_ERROR_IM_MALFORMED_EVENT_PATH_IB;
    return nil;
}
static id _Nullable DecodeEventPayloadForChannelCluster(EventId aEventId, TLV::TLVReader & aReader, CHIP_ERROR * aError)
{
    using namespace Clusters::Channel;
    switch (aEventId) {
    default: {
        break;
    }
    }

    *aError = CHIP_ERROR_IM_MALFORMED_EVENT_PATH_IB;
    return nil;
}
static id _Nullable DecodeEventPayloadForTargetNavigatorCluster(EventId aEventId, TLV::TLVReader & aReader, CHIP_ERROR * aError)
{
    using namespace Clusters::TargetNavigator;
    switch (aEventId) {
    default: {
        break;
    }
    }

    *aError = CHIP_ERROR_IM_MALFORMED_EVENT_PATH_IB;
    return nil;
}
static id _Nullable DecodeEventPayloadForMediaPlaybackCluster(EventId aEventId, TLV::TLVReader & aReader, CHIP_ERROR * aError)
{
    using namespace Clusters::MediaPlayback;
    switch (aEventId) {
    default: {
        break;
    }
    }

    *aError = CHIP_ERROR_IM_MALFORMED_EVENT_PATH_IB;
    return nil;
}
static id _Nullable DecodeEventPayloadForMediaInputCluster(EventId aEventId, TLV::TLVReader & aReader, CHIP_ERROR * aError)
{
    using namespace Clusters::MediaInput;
    switch (aEventId) {
    default: {
        break;
    }
    }

    *aError = CHIP_ERROR_IM_MALFORMED_EVENT_PATH_IB;
    return nil;
}
static id _Nullable DecodeEventPayloadForLowPowerCluster(EventId aEventId, TLV::TLVReader & aReader, CHIP_ERROR * aError)
{
    using namespace Clusters::LowPower;
    switch (aEventId) {
    default: {
        break;
    }
    }

    *aError = CHIP_ERROR_IM_MALFORMED_EVENT_PATH_IB;
    return nil;
}
static id _Nullable DecodeEventPayloadForKeypadInputCluster(EventId aEventId, TLV::TLVReader & aReader, CHIP_ERROR * aError)
{
    using namespace Clusters::KeypadInput;
    switch (aEventId) {
    default: {
        break;
    }
    }

    *aError = CHIP_ERROR_IM_MALFORMED_EVENT_PATH_IB;
    return nil;
}
static id _Nullable DecodeEventPayloadForContentLauncherCluster(EventId aEventId, TLV::TLVReader & aReader, CHIP_ERROR * aError)
{
    using namespace Clusters::ContentLauncher;
    switch (aEventId) {
    default: {
        break;
    }
    }

    *aError = CHIP_ERROR_IM_MALFORMED_EVENT_PATH_IB;
    return nil;
}
static id _Nullable DecodeEventPayloadForAudioOutputCluster(EventId aEventId, TLV::TLVReader & aReader, CHIP_ERROR * aError)
{
    using namespace Clusters::AudioOutput;
    switch (aEventId) {
    default: {
        break;
    }
    }

    *aError = CHIP_ERROR_IM_MALFORMED_EVENT_PATH_IB;
    return nil;
}
static id _Nullable DecodeEventPayloadForApplicationLauncherCluster(EventId aEventId, TLV::TLVReader & aReader, CHIP_ERROR * aError)
{
    using namespace Clusters::ApplicationLauncher;
    switch (aEventId) {
    default: {
        break;
    }
    }

    *aError = CHIP_ERROR_IM_MALFORMED_EVENT_PATH_IB;
    return nil;
}
static id _Nullable DecodeEventPayloadForApplicationBasicCluster(EventId aEventId, TLV::TLVReader & aReader, CHIP_ERROR * aError)
{
    using namespace Clusters::ApplicationBasic;
    switch (aEventId) {
    default: {
        break;
    }
    }

    *aError = CHIP_ERROR_IM_MALFORMED_EVENT_PATH_IB;
    return nil;
}
static id _Nullable DecodeEventPayloadForAccountLoginCluster(EventId aEventId, TLV::TLVReader & aReader, CHIP_ERROR * aError)
{
    using namespace Clusters::AccountLogin;
    switch (aEventId) {
    default: {
        break;
    }
    }

    *aError = CHIP_ERROR_IM_MALFORMED_EVENT_PATH_IB;
    return nil;
}
static id _Nullable DecodeEventPayloadForElectricalMeasurementCluster(
    EventId aEventId, TLV::TLVReader & aReader, CHIP_ERROR * aError)
{
    using namespace Clusters::ElectricalMeasurement;
    switch (aEventId) {
    default: {
        break;
    }
    }

    *aError = CHIP_ERROR_IM_MALFORMED_EVENT_PATH_IB;
    return nil;
}
static id _Nullable DecodeEventPayloadForUnitTestingCluster(EventId aEventId, TLV::TLVReader & aReader, CHIP_ERROR * aError)
{
    using namespace Clusters::UnitTesting;
    switch (aEventId) {
    case Events::TestEvent::Id: {
        Events::TestEvent::DecodableType cppValue;
        *aError = DataModel::Decode(aReader, cppValue);
        if (*aError != CHIP_NO_ERROR) {
            return nil;
        }

        __auto_type * value = [MTRUnitTestingClusterTestEventEvent new];

        do {
            NSNumber * _Nonnull memberValue;
            memberValue = [NSNumber numberWithUnsignedChar:cppValue.arg1];
            value.arg1 = memberValue;
        } while (0);
        do {
            NSNumber * _Nonnull memberValue;
            memberValue = [NSNumber numberWithUnsignedChar:chip::to_underlying(cppValue.arg2)];
            value.arg2 = memberValue;
        } while (0);
        do {
            NSNumber * _Nonnull memberValue;
            memberValue = [NSNumber numberWithBool:cppValue.arg3];
            value.arg3 = memberValue;
        } while (0);
        do {
            MTRUnitTestingClusterSimpleStruct * _Nonnull memberValue;
            memberValue = [MTRUnitTestingClusterSimpleStruct new];
            memberValue.a = [NSNumber numberWithUnsignedChar:cppValue.arg4.a];
            memberValue.b = [NSNumber numberWithBool:cppValue.arg4.b];
            memberValue.c = [NSNumber numberWithUnsignedChar:chip::to_underlying(cppValue.arg4.c)];
            memberValue.d = [NSData dataWithBytes:cppValue.arg4.d.data() length:cppValue.arg4.d.size()];
            memberValue.e = [[NSString alloc] initWithBytes:cppValue.arg4.e.data()
                                                     length:cppValue.arg4.e.size()
                                                   encoding:NSUTF8StringEncoding];
            memberValue.f = [NSNumber numberWithUnsignedChar:cppValue.arg4.f.Raw()];
            memberValue.g = [NSNumber numberWithFloat:cppValue.arg4.g];
            memberValue.h = [NSNumber numberWithDouble:cppValue.arg4.h];
            value.arg4 = memberValue;
        } while (0);
        do {
            NSArray * _Nonnull memberValue;
            { // Scope for our temporary variables
                auto * array_0 = [NSMutableArray new];
                auto iter_0 = cppValue.arg5.begin();
                while (iter_0.Next()) {
                    auto & entry_0 = iter_0.GetValue();
                    MTRUnitTestingClusterSimpleStruct * newElement_0;
                    newElement_0 = [MTRUnitTestingClusterSimpleStruct new];
                    newElement_0.a = [NSNumber numberWithUnsignedChar:entry_0.a];
                    newElement_0.b = [NSNumber numberWithBool:entry_0.b];
                    newElement_0.c = [NSNumber numberWithUnsignedChar:chip::to_underlying(entry_0.c)];
                    newElement_0.d = [NSData dataWithBytes:entry_0.d.data() length:entry_0.d.size()];
                    newElement_0.e = [[NSString alloc] initWithBytes:entry_0.e.data()
                                                              length:entry_0.e.size()
                                                            encoding:NSUTF8StringEncoding];
                    newElement_0.f = [NSNumber numberWithUnsignedChar:entry_0.f.Raw()];
                    newElement_0.g = [NSNumber numberWithFloat:entry_0.g];
                    newElement_0.h = [NSNumber numberWithDouble:entry_0.h];
                    [array_0 addObject:newElement_0];
                }
                CHIP_ERROR err = iter_0.GetStatus();
                if (err != CHIP_NO_ERROR) {
                    *aError = err;
                    return nil;
                }
                memberValue = array_0;
            }
            value.arg5 = memberValue;
        } while (0);
        do {
            NSArray * _Nonnull memberValue;
            { // Scope for our temporary variables
                auto * array_0 = [NSMutableArray new];
                auto iter_0 = cppValue.arg6.begin();
                while (iter_0.Next()) {
                    auto & entry_0 = iter_0.GetValue();
                    NSNumber * newElement_0;
                    newElement_0 = [NSNumber numberWithUnsignedChar:chip::to_underlying(entry_0)];
                    [array_0 addObject:newElement_0];
                }
                CHIP_ERROR err = iter_0.GetStatus();
                if (err != CHIP_NO_ERROR) {
                    *aError = err;
                    return nil;
                }
                memberValue = array_0;
            }
            value.arg6 = memberValue;
        } while (0);

        return value;
    }
    case Events::TestFabricScopedEvent::Id: {
        Events::TestFabricScopedEvent::DecodableType cppValue;
        *aError = DataModel::Decode(aReader, cppValue);
        if (*aError != CHIP_NO_ERROR) {
            return nil;
        }

        __auto_type * value = [MTRUnitTestingClusterTestFabricScopedEventEvent new];

        do {
            NSNumber * _Nonnull memberValue;
            memberValue = [NSNumber numberWithUnsignedChar:cppValue.fabricIndex];
            value.fabricIndex = memberValue;
        } while (0);

        return value;
    }
    default: {
        break;
    }
    }

    *aError = CHIP_ERROR_IM_MALFORMED_EVENT_PATH_IB;
    return nil;
}

id _Nullable MTRDecodeEventPayload(const ConcreteEventPath & aPath, TLV::TLVReader & aReader, CHIP_ERROR * aError)
{
    switch (aPath.mClusterId) {
    case Clusters::Identify::Id: {
        return DecodeEventPayloadForIdentifyCluster(aPath.mEventId, aReader, aError);
    }
    case Clusters::Groups::Id: {
        return DecodeEventPayloadForGroupsCluster(aPath.mEventId, aReader, aError);
    }
    case Clusters::Scenes::Id: {
        return DecodeEventPayloadForScenesCluster(aPath.mEventId, aReader, aError);
    }
    case Clusters::OnOff::Id: {
        return DecodeEventPayloadForOnOffCluster(aPath.mEventId, aReader, aError);
    }
    case Clusters::OnOffSwitchConfiguration::Id: {
        return DecodeEventPayloadForOnOffSwitchConfigurationCluster(aPath.mEventId, aReader, aError);
    }
    case Clusters::LevelControl::Id: {
        return DecodeEventPayloadForLevelControlCluster(aPath.mEventId, aReader, aError);
    }
    case Clusters::BinaryInputBasic::Id: {
        return DecodeEventPayloadForBinaryInputBasicCluster(aPath.mEventId, aReader, aError);
    }
    case Clusters::Descriptor::Id: {
        return DecodeEventPayloadForDescriptorCluster(aPath.mEventId, aReader, aError);
    }
    case Clusters::Binding::Id: {
        return DecodeEventPayloadForBindingCluster(aPath.mEventId, aReader, aError);
    }
    case Clusters::AccessControl::Id: {
        return DecodeEventPayloadForAccessControlCluster(aPath.mEventId, aReader, aError);
    }
    case Clusters::Actions::Id: {
        return DecodeEventPayloadForActionsCluster(aPath.mEventId, aReader, aError);
    }
    case Clusters::BasicInformation::Id: {
        return DecodeEventPayloadForBasicInformationCluster(aPath.mEventId, aReader, aError);
    }
    case Clusters::OtaSoftwareUpdateProvider::Id: {
        return DecodeEventPayloadForOTASoftwareUpdateProviderCluster(aPath.mEventId, aReader, aError);
    }
    case Clusters::OtaSoftwareUpdateRequestor::Id: {
        return DecodeEventPayloadForOTASoftwareUpdateRequestorCluster(aPath.mEventId, aReader, aError);
    }
    case Clusters::LocalizationConfiguration::Id: {
        return DecodeEventPayloadForLocalizationConfigurationCluster(aPath.mEventId, aReader, aError);
    }
    case Clusters::TimeFormatLocalization::Id: {
        return DecodeEventPayloadForTimeFormatLocalizationCluster(aPath.mEventId, aReader, aError);
    }
    case Clusters::UnitLocalization::Id: {
        return DecodeEventPayloadForUnitLocalizationCluster(aPath.mEventId, aReader, aError);
    }
    case Clusters::PowerSourceConfiguration::Id: {
        return DecodeEventPayloadForPowerSourceConfigurationCluster(aPath.mEventId, aReader, aError);
    }
    case Clusters::PowerSource::Id: {
        return DecodeEventPayloadForPowerSourceCluster(aPath.mEventId, aReader, aError);
    }
    case Clusters::GeneralCommissioning::Id: {
        return DecodeEventPayloadForGeneralCommissioningCluster(aPath.mEventId, aReader, aError);
    }
    case Clusters::NetworkCommissioning::Id: {
        return DecodeEventPayloadForNetworkCommissioningCluster(aPath.mEventId, aReader, aError);
    }
    case Clusters::DiagnosticLogs::Id: {
        return DecodeEventPayloadForDiagnosticLogsCluster(aPath.mEventId, aReader, aError);
    }
    case Clusters::GeneralDiagnostics::Id: {
        return DecodeEventPayloadForGeneralDiagnosticsCluster(aPath.mEventId, aReader, aError);
    }
    case Clusters::SoftwareDiagnostics::Id: {
        return DecodeEventPayloadForSoftwareDiagnosticsCluster(aPath.mEventId, aReader, aError);
    }
    case Clusters::ThreadNetworkDiagnostics::Id: {
        return DecodeEventPayloadForThreadNetworkDiagnosticsCluster(aPath.mEventId, aReader, aError);
    }
    case Clusters::WiFiNetworkDiagnostics::Id: {
        return DecodeEventPayloadForWiFiNetworkDiagnosticsCluster(aPath.mEventId, aReader, aError);
    }
    case Clusters::EthernetNetworkDiagnostics::Id: {
        return DecodeEventPayloadForEthernetNetworkDiagnosticsCluster(aPath.mEventId, aReader, aError);
    }
    case Clusters::BridgedDeviceBasicInformation::Id: {
        return DecodeEventPayloadForBridgedDeviceBasicInformationCluster(aPath.mEventId, aReader, aError);
    }
    case Clusters::Switch::Id: {
        return DecodeEventPayloadForSwitchCluster(aPath.mEventId, aReader, aError);
    }
    case Clusters::AdministratorCommissioning::Id: {
        return DecodeEventPayloadForAdministratorCommissioningCluster(aPath.mEventId, aReader, aError);
    }
    case Clusters::OperationalCredentials::Id: {
        return DecodeEventPayloadForOperationalCredentialsCluster(aPath.mEventId, aReader, aError);
    }
    case Clusters::GroupKeyManagement::Id: {
        return DecodeEventPayloadForGroupKeyManagementCluster(aPath.mEventId, aReader, aError);
    }
    case Clusters::FixedLabel::Id: {
        return DecodeEventPayloadForFixedLabelCluster(aPath.mEventId, aReader, aError);
    }
    case Clusters::UserLabel::Id: {
        return DecodeEventPayloadForUserLabelCluster(aPath.mEventId, aReader, aError);
    }
    case Clusters::BooleanState::Id: {
        return DecodeEventPayloadForBooleanStateCluster(aPath.mEventId, aReader, aError);
    }
    case Clusters::ModeSelect::Id: {
        return DecodeEventPayloadForModeSelectCluster(aPath.mEventId, aReader, aError);
    }
<<<<<<< HEAD
    case Clusters::AirQuality::Id: {
        return DecodeEventPayloadForAirQualityCluster(aPath.mEventId, aReader, aError);
=======
    case Clusters::HepaFilterMonitoring::Id: {
        return DecodeEventPayloadForHEPAFilterMonitoringCluster(aPath.mEventId, aReader, aError);
    }
    case Clusters::ActivatedCarbonFilterMonitoring::Id: {
        return DecodeEventPayloadForActivatedCarbonFilterMonitoringCluster(aPath.mEventId, aReader, aError);
    }
    case Clusters::CeramicFilterMonitoring::Id: {
        return DecodeEventPayloadForCeramicFilterMonitoringCluster(aPath.mEventId, aReader, aError);
    }
    case Clusters::ElectrostaticFilterMonitoring::Id: {
        return DecodeEventPayloadForElectrostaticFilterMonitoringCluster(aPath.mEventId, aReader, aError);
    }
    case Clusters::UvFilterMonitoring::Id: {
        return DecodeEventPayloadForUVFilterMonitoringCluster(aPath.mEventId, aReader, aError);
    }
    case Clusters::IonizingFilterMonitoring::Id: {
        return DecodeEventPayloadForIonizingFilterMonitoringCluster(aPath.mEventId, aReader, aError);
    }
    case Clusters::ZeoliteFilterMonitoring::Id: {
        return DecodeEventPayloadForZeoliteFilterMonitoringCluster(aPath.mEventId, aReader, aError);
    }
    case Clusters::OzoneFilterMonitoring::Id: {
        return DecodeEventPayloadForOzoneFilterMonitoringCluster(aPath.mEventId, aReader, aError);
    }
    case Clusters::WaterTankMonitoring::Id: {
        return DecodeEventPayloadForWaterTankMonitoringCluster(aPath.mEventId, aReader, aError);
    }
    case Clusters::FuelTankMonitoring::Id: {
        return DecodeEventPayloadForFuelTankMonitoringCluster(aPath.mEventId, aReader, aError);
    }
    case Clusters::InkCartridgeMonitoring::Id: {
        return DecodeEventPayloadForInkCartridgeMonitoringCluster(aPath.mEventId, aReader, aError);
    }
    case Clusters::TonerCartridgeMonitoring::Id: {
        return DecodeEventPayloadForTonerCartridgeMonitoringCluster(aPath.mEventId, aReader, aError);
>>>>>>> 06921da8
    }
    case Clusters::DoorLock::Id: {
        return DecodeEventPayloadForDoorLockCluster(aPath.mEventId, aReader, aError);
    }
    case Clusters::WindowCovering::Id: {
        return DecodeEventPayloadForWindowCoveringCluster(aPath.mEventId, aReader, aError);
    }
    case Clusters::BarrierControl::Id: {
        return DecodeEventPayloadForBarrierControlCluster(aPath.mEventId, aReader, aError);
    }
    case Clusters::PumpConfigurationAndControl::Id: {
        return DecodeEventPayloadForPumpConfigurationAndControlCluster(aPath.mEventId, aReader, aError);
    }
    case Clusters::Thermostat::Id: {
        return DecodeEventPayloadForThermostatCluster(aPath.mEventId, aReader, aError);
    }
    case Clusters::FanControl::Id: {
        return DecodeEventPayloadForFanControlCluster(aPath.mEventId, aReader, aError);
    }
    case Clusters::ThermostatUserInterfaceConfiguration::Id: {
        return DecodeEventPayloadForThermostatUserInterfaceConfigurationCluster(aPath.mEventId, aReader, aError);
    }
    case Clusters::ColorControl::Id: {
        return DecodeEventPayloadForColorControlCluster(aPath.mEventId, aReader, aError);
    }
    case Clusters::BallastConfiguration::Id: {
        return DecodeEventPayloadForBallastConfigurationCluster(aPath.mEventId, aReader, aError);
    }
    case Clusters::IlluminanceMeasurement::Id: {
        return DecodeEventPayloadForIlluminanceMeasurementCluster(aPath.mEventId, aReader, aError);
    }
    case Clusters::TemperatureMeasurement::Id: {
        return DecodeEventPayloadForTemperatureMeasurementCluster(aPath.mEventId, aReader, aError);
    }
    case Clusters::PressureMeasurement::Id: {
        return DecodeEventPayloadForPressureMeasurementCluster(aPath.mEventId, aReader, aError);
    }
    case Clusters::FlowMeasurement::Id: {
        return DecodeEventPayloadForFlowMeasurementCluster(aPath.mEventId, aReader, aError);
    }
    case Clusters::RelativeHumidityMeasurement::Id: {
        return DecodeEventPayloadForRelativeHumidityMeasurementCluster(aPath.mEventId, aReader, aError);
    }
    case Clusters::OccupancySensing::Id: {
        return DecodeEventPayloadForOccupancySensingCluster(aPath.mEventId, aReader, aError);
    }
    case Clusters::WakeOnLan::Id: {
        return DecodeEventPayloadForWakeOnLANCluster(aPath.mEventId, aReader, aError);
    }
    case Clusters::Channel::Id: {
        return DecodeEventPayloadForChannelCluster(aPath.mEventId, aReader, aError);
    }
    case Clusters::TargetNavigator::Id: {
        return DecodeEventPayloadForTargetNavigatorCluster(aPath.mEventId, aReader, aError);
    }
    case Clusters::MediaPlayback::Id: {
        return DecodeEventPayloadForMediaPlaybackCluster(aPath.mEventId, aReader, aError);
    }
    case Clusters::MediaInput::Id: {
        return DecodeEventPayloadForMediaInputCluster(aPath.mEventId, aReader, aError);
    }
    case Clusters::LowPower::Id: {
        return DecodeEventPayloadForLowPowerCluster(aPath.mEventId, aReader, aError);
    }
    case Clusters::KeypadInput::Id: {
        return DecodeEventPayloadForKeypadInputCluster(aPath.mEventId, aReader, aError);
    }
    case Clusters::ContentLauncher::Id: {
        return DecodeEventPayloadForContentLauncherCluster(aPath.mEventId, aReader, aError);
    }
    case Clusters::AudioOutput::Id: {
        return DecodeEventPayloadForAudioOutputCluster(aPath.mEventId, aReader, aError);
    }
    case Clusters::ApplicationLauncher::Id: {
        return DecodeEventPayloadForApplicationLauncherCluster(aPath.mEventId, aReader, aError);
    }
    case Clusters::ApplicationBasic::Id: {
        return DecodeEventPayloadForApplicationBasicCluster(aPath.mEventId, aReader, aError);
    }
    case Clusters::AccountLogin::Id: {
        return DecodeEventPayloadForAccountLoginCluster(aPath.mEventId, aReader, aError);
    }
    case Clusters::ElectricalMeasurement::Id: {
        return DecodeEventPayloadForElectricalMeasurementCluster(aPath.mEventId, aReader, aError);
    }
    case Clusters::UnitTesting::Id: {
        return DecodeEventPayloadForUnitTestingCluster(aPath.mEventId, aReader, aError);
    }
    default: {
        break;
    }
    }
    *aError = CHIP_ERROR_IM_MALFORMED_EVENT_PATH_IB;
    return nil;
}<|MERGE_RESOLUTION|>--- conflicted
+++ resolved
@@ -1551,11 +1551,18 @@
     *aError = CHIP_ERROR_IM_MALFORMED_EVENT_PATH_IB;
     return nil;
 }
-<<<<<<< HEAD
 static id _Nullable DecodeEventPayloadForAirQualityCluster(EventId aEventId, TLV::TLVReader & aReader, CHIP_ERROR * aError)
 {
     using namespace Clusters::AirQuality;
-=======
+    switch (aEventId) {
+    default: {
+        break;
+    }
+    }
+
+    *aError = CHIP_ERROR_IM_MALFORMED_EVENT_PATH_IB;
+    return nil;
+}
 static id _Nullable DecodeEventPayloadForHEPAFilterMonitoringCluster(
     EventId aEventId, TLV::TLVReader & aReader, CHIP_ERROR * aError)
 {
@@ -1700,7 +1707,6 @@
     EventId aEventId, TLV::TLVReader & aReader, CHIP_ERROR * aError)
 {
     using namespace Clusters::TonerCartridgeMonitoring;
->>>>>>> 06921da8
     switch (aEventId) {
     default: {
         break;
@@ -2735,10 +2741,9 @@
     case Clusters::ModeSelect::Id: {
         return DecodeEventPayloadForModeSelectCluster(aPath.mEventId, aReader, aError);
     }
-<<<<<<< HEAD
     case Clusters::AirQuality::Id: {
         return DecodeEventPayloadForAirQualityCluster(aPath.mEventId, aReader, aError);
-=======
+    }
     case Clusters::HepaFilterMonitoring::Id: {
         return DecodeEventPayloadForHEPAFilterMonitoringCluster(aPath.mEventId, aReader, aError);
     }
@@ -2774,7 +2779,6 @@
     }
     case Clusters::TonerCartridgeMonitoring::Id: {
         return DecodeEventPayloadForTonerCartridgeMonitoringCluster(aPath.mEventId, aReader, aError);
->>>>>>> 06921da8
     }
     case Clusters::DoorLock::Id: {
         return DecodeEventPayloadForDoorLockCluster(aPath.mEventId, aReader, aError);
