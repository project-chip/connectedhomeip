/*
 *
 *    Copyright (c) 2022 Project CHIP Authors
 *
 *    Licensed under the Apache License, Version 2.0 (the "License");
 *    you may not use this file except in compliance with the License.
 *    You may obtain a copy of the License at
 *
 *        http://www.apache.org/licenses/LICENSE-2.0
 *
 *    Unless required by applicable law or agreed to in writing, software
 *    distributed under the License is distributed on an "AS IS" BASIS,
 *    WITHOUT WARRANTIES OR CONDITIONS OF ANY KIND, either express or implied.
 *    See the License for the specific language governing permissions and
 *    limitations under the License.
 */

#import "MTREventTLVValueDecoder_Internal.h"

#import "MTRStructsObjc.h"
#import "NSDataSpanConversion.h"
#import "NSStringSpanConversion.h"

#include <app-common/zap-generated/cluster-objects.h>
#include <app-common/zap-generated/ids/Attributes.h>
#include <app-common/zap-generated/ids/Clusters.h>
#include <app-common/zap-generated/ids/Events.h>
#include <app/EventHeader.h>
#include <app/EventLoggingTypes.h>
#include <app/data-model/DecodableList.h>
#include <app/data-model/Decode.h>
#include <lib/support/TypeTraits.h>

using namespace chip;
using namespace chip::app;

static id _Nullable DecodeEventPayloadForIdentifyCluster(EventId aEventId, TLV::TLVReader & aReader, CHIP_ERROR * aError)
{
    using namespace Clusters::Identify;
    switch (aEventId) {
    default: {
        break;
    }
    }

    *aError = CHIP_ERROR_IM_MALFORMED_EVENT_PATH_IB;
    return nil;
}
static id _Nullable DecodeEventPayloadForGroupsCluster(EventId aEventId, TLV::TLVReader & aReader, CHIP_ERROR * aError)
{
    using namespace Clusters::Groups;
    switch (aEventId) {
    default: {
        break;
    }
    }

    *aError = CHIP_ERROR_IM_MALFORMED_EVENT_PATH_IB;
    return nil;
}
static id _Nullable DecodeEventPayloadForOnOffCluster(EventId aEventId, TLV::TLVReader & aReader, CHIP_ERROR * aError)
{
    using namespace Clusters::OnOff;
    switch (aEventId) {
    default: {
        break;
    }
    }

    *aError = CHIP_ERROR_IM_MALFORMED_EVENT_PATH_IB;
    return nil;
}
static id _Nullable DecodeEventPayloadForLevelControlCluster(EventId aEventId, TLV::TLVReader & aReader, CHIP_ERROR * aError)
{
    using namespace Clusters::LevelControl;
    switch (aEventId) {
    default: {
        break;
    }
    }

    *aError = CHIP_ERROR_IM_MALFORMED_EVENT_PATH_IB;
    return nil;
}
static id _Nullable DecodeEventPayloadForPulseWidthModulationCluster(EventId aEventId, TLV::TLVReader & aReader, CHIP_ERROR * aError)
{
    using namespace Clusters::PulseWidthModulation;
    switch (aEventId) {
    default: {
        break;
    }
    }

    *aError = CHIP_ERROR_IM_MALFORMED_EVENT_PATH_IB;
    return nil;
}
static id _Nullable DecodeEventPayloadForDescriptorCluster(EventId aEventId, TLV::TLVReader & aReader, CHIP_ERROR * aError)
{
    using namespace Clusters::Descriptor;
    switch (aEventId) {
    default: {
        break;
    }
    }

    *aError = CHIP_ERROR_IM_MALFORMED_EVENT_PATH_IB;
    return nil;
}
static id _Nullable DecodeEventPayloadForBindingCluster(EventId aEventId, TLV::TLVReader & aReader, CHIP_ERROR * aError)
{
    using namespace Clusters::Binding;
    switch (aEventId) {
    default: {
        break;
    }
    }

    *aError = CHIP_ERROR_IM_MALFORMED_EVENT_PATH_IB;
    return nil;
}
static id _Nullable DecodeEventPayloadForAccessControlCluster(EventId aEventId, TLV::TLVReader & aReader, CHIP_ERROR * aError)
{
    using namespace Clusters::AccessControl;
    switch (aEventId) {
    case Events::AccessControlEntryChanged::Id: {
        Events::AccessControlEntryChanged::DecodableType cppValue;
        *aError = DataModel::Decode(aReader, cppValue);
        if (*aError != CHIP_NO_ERROR) {
            return nil;
        }

        __auto_type * value = [MTRAccessControlClusterAccessControlEntryChangedEvent new];

        do {
            NSNumber * _Nullable memberValue;
            if (cppValue.adminNodeID.IsNull()) {
                memberValue = nil;
            } else {
                memberValue = [NSNumber numberWithUnsignedLongLong:cppValue.adminNodeID.Value()];
            }
            value.adminNodeID = memberValue;
        } while (0);
        do {
            NSNumber * _Nullable memberValue;
            if (cppValue.adminPasscodeID.IsNull()) {
                memberValue = nil;
            } else {
                memberValue = [NSNumber numberWithUnsignedShort:cppValue.adminPasscodeID.Value()];
            }
            value.adminPasscodeID = memberValue;
        } while (0);
        do {
            NSNumber * _Nonnull memberValue;
            memberValue = [NSNumber numberWithUnsignedChar:chip::to_underlying(cppValue.changeType)];
            value.changeType = memberValue;
        } while (0);
        do {
            MTRAccessControlClusterAccessControlEntryStruct * _Nullable memberValue;
            if (cppValue.latestValue.IsNull()) {
                memberValue = nil;
            } else {
                memberValue = [MTRAccessControlClusterAccessControlEntryStruct new];
                memberValue.privilege = [NSNumber numberWithUnsignedChar:chip::to_underlying(cppValue.latestValue.Value().privilege)];
                memberValue.authMode = [NSNumber numberWithUnsignedChar:chip::to_underlying(cppValue.latestValue.Value().authMode)];
                if (cppValue.latestValue.Value().subjects.IsNull()) {
                    memberValue.subjects = nil;
                } else {
                    { // Scope for our temporary variables
                        auto * array_3 = [NSMutableArray new];
                        auto iter_3 = cppValue.latestValue.Value().subjects.Value().begin();
                        while (iter_3.Next()) {
                            auto & entry_3 = iter_3.GetValue();
                            NSNumber * newElement_3;
                            newElement_3 = [NSNumber numberWithUnsignedLongLong:entry_3];
                            [array_3 addObject:newElement_3];
                        }
                        CHIP_ERROR err = iter_3.GetStatus();
                        if (err != CHIP_NO_ERROR) {
                            *aError = err;
                            return nil;
                        }
                        memberValue.subjects = array_3;
                    }
                }
                if (cppValue.latestValue.Value().targets.IsNull()) {
                    memberValue.targets = nil;
                } else {
                    { // Scope for our temporary variables
                        auto * array_3 = [NSMutableArray new];
                        auto iter_3 = cppValue.latestValue.Value().targets.Value().begin();
                        while (iter_3.Next()) {
                            auto & entry_3 = iter_3.GetValue();
                            MTRAccessControlClusterAccessControlTargetStruct * newElement_3;
                            newElement_3 = [MTRAccessControlClusterAccessControlTargetStruct new];
                            if (entry_3.cluster.IsNull()) {
                                newElement_3.cluster = nil;
                            } else {
                                newElement_3.cluster = [NSNumber numberWithUnsignedInt:entry_3.cluster.Value()];
                            }
                            if (entry_3.endpoint.IsNull()) {
                                newElement_3.endpoint = nil;
                            } else {
                                newElement_3.endpoint = [NSNumber numberWithUnsignedShort:entry_3.endpoint.Value()];
                            }
                            if (entry_3.deviceType.IsNull()) {
                                newElement_3.deviceType = nil;
                            } else {
                                newElement_3.deviceType = [NSNumber numberWithUnsignedInt:entry_3.deviceType.Value()];
                            }
                            [array_3 addObject:newElement_3];
                        }
                        CHIP_ERROR err = iter_3.GetStatus();
                        if (err != CHIP_NO_ERROR) {
                            *aError = err;
                            return nil;
                        }
                        memberValue.targets = array_3;
                    }
                }
                memberValue.fabricIndex = [NSNumber numberWithUnsignedChar:cppValue.latestValue.Value().fabricIndex];
            }
            value.latestValue = memberValue;
        } while (0);
        do {
            NSNumber * _Nonnull memberValue;
            memberValue = [NSNumber numberWithUnsignedChar:cppValue.fabricIndex];
            value.fabricIndex = memberValue;
        } while (0);

        return value;
    }
    case Events::AccessControlExtensionChanged::Id: {
        Events::AccessControlExtensionChanged::DecodableType cppValue;
        *aError = DataModel::Decode(aReader, cppValue);
        if (*aError != CHIP_NO_ERROR) {
            return nil;
        }

        __auto_type * value = [MTRAccessControlClusterAccessControlExtensionChangedEvent new];

        do {
            NSNumber * _Nullable memberValue;
            if (cppValue.adminNodeID.IsNull()) {
                memberValue = nil;
            } else {
                memberValue = [NSNumber numberWithUnsignedLongLong:cppValue.adminNodeID.Value()];
            }
            value.adminNodeID = memberValue;
        } while (0);
        do {
            NSNumber * _Nullable memberValue;
            if (cppValue.adminPasscodeID.IsNull()) {
                memberValue = nil;
            } else {
                memberValue = [NSNumber numberWithUnsignedShort:cppValue.adminPasscodeID.Value()];
            }
            value.adminPasscodeID = memberValue;
        } while (0);
        do {
            NSNumber * _Nonnull memberValue;
            memberValue = [NSNumber numberWithUnsignedChar:chip::to_underlying(cppValue.changeType)];
            value.changeType = memberValue;
        } while (0);
        do {
            MTRAccessControlClusterAccessControlExtensionStruct * _Nullable memberValue;
            if (cppValue.latestValue.IsNull()) {
                memberValue = nil;
            } else {
                memberValue = [MTRAccessControlClusterAccessControlExtensionStruct new];
                memberValue.data = AsData(cppValue.latestValue.Value().data);
                memberValue.fabricIndex = [NSNumber numberWithUnsignedChar:cppValue.latestValue.Value().fabricIndex];
            }
            value.latestValue = memberValue;
        } while (0);
        do {
            NSNumber * _Nonnull memberValue;
            memberValue = [NSNumber numberWithUnsignedChar:cppValue.fabricIndex];
            value.fabricIndex = memberValue;
        } while (0);

        return value;
    }
    case Events::FabricRestrictionReviewUpdate::Id: {
        Events::FabricRestrictionReviewUpdate::DecodableType cppValue;
        *aError = DataModel::Decode(aReader, cppValue);
        if (*aError != CHIP_NO_ERROR) {
            return nil;
        }

        __auto_type * value = [MTRAccessControlClusterFabricRestrictionReviewUpdateEvent new];

        do {
            NSNumber * _Nonnull memberValue;
            memberValue = [NSNumber numberWithUnsignedLongLong:cppValue.token];
            value.token = memberValue;
        } while (0);
        do {
            NSString * _Nullable memberValue;
            if (cppValue.instruction.HasValue()) {
                memberValue = AsString(cppValue.instruction.Value());
                if (memberValue == nil) {
                    CHIP_ERROR err = CHIP_ERROR_INVALID_ARGUMENT;
                    *aError = err;
                    return nil;
                }
            } else {
                memberValue = nil;
            }
            value.instruction = memberValue;
        } while (0);
        do {
            NSString * _Nullable memberValue;
            if (cppValue.ARLRequestFlowUrl.HasValue()) {
                memberValue = AsString(cppValue.ARLRequestFlowUrl.Value());
                if (memberValue == nil) {
                    CHIP_ERROR err = CHIP_ERROR_INVALID_ARGUMENT;
                    *aError = err;
                    return nil;
                }
            } else {
                memberValue = nil;
            }
            value.arlRequestFlowUrl = memberValue;
        } while (0);
        do {
            NSNumber * _Nonnull memberValue;
            memberValue = [NSNumber numberWithUnsignedChar:cppValue.fabricIndex];
            value.fabricIndex = memberValue;
        } while (0);

        return value;
    }
    default: {
        break;
    }
    }

    *aError = CHIP_ERROR_IM_MALFORMED_EVENT_PATH_IB;
    return nil;
}
static id _Nullable DecodeEventPayloadForActionsCluster(EventId aEventId, TLV::TLVReader & aReader, CHIP_ERROR * aError)
{
    using namespace Clusters::Actions;
    switch (aEventId) {
    case Events::StateChanged::Id: {
        Events::StateChanged::DecodableType cppValue;
        *aError = DataModel::Decode(aReader, cppValue);
        if (*aError != CHIP_NO_ERROR) {
            return nil;
        }

        __auto_type * value = [MTRActionsClusterStateChangedEvent new];

        do {
            NSNumber * _Nonnull memberValue;
            memberValue = [NSNumber numberWithUnsignedShort:cppValue.actionID];
            value.actionID = memberValue;
        } while (0);
        do {
            NSNumber * _Nonnull memberValue;
            memberValue = [NSNumber numberWithUnsignedInt:cppValue.invokeID];
            value.invokeID = memberValue;
        } while (0);
        do {
            NSNumber * _Nonnull memberValue;
            memberValue = [NSNumber numberWithUnsignedChar:chip::to_underlying(cppValue.newState)];
            value.newState = memberValue;
        } while (0);

        return value;
    }
    case Events::ActionFailed::Id: {
        Events::ActionFailed::DecodableType cppValue;
        *aError = DataModel::Decode(aReader, cppValue);
        if (*aError != CHIP_NO_ERROR) {
            return nil;
        }

        __auto_type * value = [MTRActionsClusterActionFailedEvent new];

        do {
            NSNumber * _Nonnull memberValue;
            memberValue = [NSNumber numberWithUnsignedShort:cppValue.actionID];
            value.actionID = memberValue;
        } while (0);
        do {
            NSNumber * _Nonnull memberValue;
            memberValue = [NSNumber numberWithUnsignedInt:cppValue.invokeID];
            value.invokeID = memberValue;
        } while (0);
        do {
            NSNumber * _Nonnull memberValue;
            memberValue = [NSNumber numberWithUnsignedChar:chip::to_underlying(cppValue.newState)];
            value.newState = memberValue;
        } while (0);
        do {
            NSNumber * _Nonnull memberValue;
            memberValue = [NSNumber numberWithUnsignedChar:chip::to_underlying(cppValue.error)];
            value.error = memberValue;
        } while (0);

        return value;
    }
    default: {
        break;
    }
    }

    *aError = CHIP_ERROR_IM_MALFORMED_EVENT_PATH_IB;
    return nil;
}
static id _Nullable DecodeEventPayloadForBasicInformationCluster(EventId aEventId, TLV::TLVReader & aReader, CHIP_ERROR * aError)
{
    using namespace Clusters::BasicInformation;
    switch (aEventId) {
    case Events::StartUp::Id: {
        Events::StartUp::DecodableType cppValue;
        *aError = DataModel::Decode(aReader, cppValue);
        if (*aError != CHIP_NO_ERROR) {
            return nil;
        }

        __auto_type * value = [MTRBasicInformationClusterStartUpEvent new];

        do {
            NSNumber * _Nonnull memberValue;
            memberValue = [NSNumber numberWithUnsignedInt:cppValue.softwareVersion];
            value.softwareVersion = memberValue;
        } while (0);

        return value;
    }
    case Events::ShutDown::Id: {
        Events::ShutDown::DecodableType cppValue;
        *aError = DataModel::Decode(aReader, cppValue);
        if (*aError != CHIP_NO_ERROR) {
            return nil;
        }

        __auto_type * value = [MTRBasicInformationClusterShutDownEvent new];

        return value;
    }
    case Events::Leave::Id: {
        Events::Leave::DecodableType cppValue;
        *aError = DataModel::Decode(aReader, cppValue);
        if (*aError != CHIP_NO_ERROR) {
            return nil;
        }

        __auto_type * value = [MTRBasicInformationClusterLeaveEvent new];

        do {
            NSNumber * _Nonnull memberValue;
            memberValue = [NSNumber numberWithUnsignedChar:cppValue.fabricIndex];
            value.fabricIndex = memberValue;
        } while (0);

        return value;
    }
    case Events::ReachableChanged::Id: {
        Events::ReachableChanged::DecodableType cppValue;
        *aError = DataModel::Decode(aReader, cppValue);
        if (*aError != CHIP_NO_ERROR) {
            return nil;
        }

        __auto_type * value = [MTRBasicInformationClusterReachableChangedEvent new];

        do {
            NSNumber * _Nonnull memberValue;
            memberValue = [NSNumber numberWithBool:cppValue.reachableNewValue];
            value.reachableNewValue = memberValue;
        } while (0);

        return value;
    }
    default: {
        break;
    }
    }

    *aError = CHIP_ERROR_IM_MALFORMED_EVENT_PATH_IB;
    return nil;
}
static id _Nullable DecodeEventPayloadForOTASoftwareUpdateProviderCluster(EventId aEventId, TLV::TLVReader & aReader, CHIP_ERROR * aError)
{
    using namespace Clusters::OtaSoftwareUpdateProvider;
    switch (aEventId) {
    default: {
        break;
    }
    }

    *aError = CHIP_ERROR_IM_MALFORMED_EVENT_PATH_IB;
    return nil;
}
static id _Nullable DecodeEventPayloadForOTASoftwareUpdateRequestorCluster(EventId aEventId, TLV::TLVReader & aReader, CHIP_ERROR * aError)
{
    using namespace Clusters::OtaSoftwareUpdateRequestor;
    switch (aEventId) {
    case Events::StateTransition::Id: {
        Events::StateTransition::DecodableType cppValue;
        *aError = DataModel::Decode(aReader, cppValue);
        if (*aError != CHIP_NO_ERROR) {
            return nil;
        }

        __auto_type * value = [MTROTASoftwareUpdateRequestorClusterStateTransitionEvent new];

        do {
            NSNumber * _Nonnull memberValue;
            memberValue = [NSNumber numberWithUnsignedChar:chip::to_underlying(cppValue.previousState)];
            value.previousState = memberValue;
        } while (0);
        do {
            NSNumber * _Nonnull memberValue;
            memberValue = [NSNumber numberWithUnsignedChar:chip::to_underlying(cppValue.newState)];
            value.newState = memberValue;
        } while (0);
        do {
            NSNumber * _Nonnull memberValue;
            memberValue = [NSNumber numberWithUnsignedChar:chip::to_underlying(cppValue.reason)];
            value.reason = memberValue;
        } while (0);
        do {
            NSNumber * _Nullable memberValue;
            if (cppValue.targetSoftwareVersion.IsNull()) {
                memberValue = nil;
            } else {
                memberValue = [NSNumber numberWithUnsignedInt:cppValue.targetSoftwareVersion.Value()];
            }
            value.targetSoftwareVersion = memberValue;
        } while (0);

        return value;
    }
    case Events::VersionApplied::Id: {
        Events::VersionApplied::DecodableType cppValue;
        *aError = DataModel::Decode(aReader, cppValue);
        if (*aError != CHIP_NO_ERROR) {
            return nil;
        }

        __auto_type * value = [MTROTASoftwareUpdateRequestorClusterVersionAppliedEvent new];

        do {
            NSNumber * _Nonnull memberValue;
            memberValue = [NSNumber numberWithUnsignedInt:cppValue.softwareVersion];
            value.softwareVersion = memberValue;
        } while (0);
        do {
            NSNumber * _Nonnull memberValue;
            memberValue = [NSNumber numberWithUnsignedShort:cppValue.productID];
            value.productID = memberValue;
        } while (0);

        return value;
    }
    case Events::DownloadError::Id: {
        Events::DownloadError::DecodableType cppValue;
        *aError = DataModel::Decode(aReader, cppValue);
        if (*aError != CHIP_NO_ERROR) {
            return nil;
        }

        __auto_type * value = [MTROTASoftwareUpdateRequestorClusterDownloadErrorEvent new];

        do {
            NSNumber * _Nonnull memberValue;
            memberValue = [NSNumber numberWithUnsignedInt:cppValue.softwareVersion];
            value.softwareVersion = memberValue;
        } while (0);
        do {
            NSNumber * _Nonnull memberValue;
            memberValue = [NSNumber numberWithUnsignedLongLong:cppValue.bytesDownloaded];
            value.bytesDownloaded = memberValue;
        } while (0);
        do {
            NSNumber * _Nullable memberValue;
            if (cppValue.progressPercent.IsNull()) {
                memberValue = nil;
            } else {
                memberValue = [NSNumber numberWithUnsignedChar:cppValue.progressPercent.Value()];
            }
            value.progressPercent = memberValue;
        } while (0);
        do {
            NSNumber * _Nullable memberValue;
            if (cppValue.platformCode.IsNull()) {
                memberValue = nil;
            } else {
                memberValue = [NSNumber numberWithLongLong:cppValue.platformCode.Value()];
            }
            value.platformCode = memberValue;
        } while (0);

        return value;
    }
    default: {
        break;
    }
    }

    *aError = CHIP_ERROR_IM_MALFORMED_EVENT_PATH_IB;
    return nil;
}
static id _Nullable DecodeEventPayloadForLocalizationConfigurationCluster(EventId aEventId, TLV::TLVReader & aReader, CHIP_ERROR * aError)
{
    using namespace Clusters::LocalizationConfiguration;
    switch (aEventId) {
    default: {
        break;
    }
    }

    *aError = CHIP_ERROR_IM_MALFORMED_EVENT_PATH_IB;
    return nil;
}
static id _Nullable DecodeEventPayloadForTimeFormatLocalizationCluster(EventId aEventId, TLV::TLVReader & aReader, CHIP_ERROR * aError)
{
    using namespace Clusters::TimeFormatLocalization;
    switch (aEventId) {
    default: {
        break;
    }
    }

    *aError = CHIP_ERROR_IM_MALFORMED_EVENT_PATH_IB;
    return nil;
}
static id _Nullable DecodeEventPayloadForUnitLocalizationCluster(EventId aEventId, TLV::TLVReader & aReader, CHIP_ERROR * aError)
{
    using namespace Clusters::UnitLocalization;
    switch (aEventId) {
    default: {
        break;
    }
    }

    *aError = CHIP_ERROR_IM_MALFORMED_EVENT_PATH_IB;
    return nil;
}
static id _Nullable DecodeEventPayloadForPowerSourceConfigurationCluster(EventId aEventId, TLV::TLVReader & aReader, CHIP_ERROR * aError)
{
    using namespace Clusters::PowerSourceConfiguration;
    switch (aEventId) {
    default: {
        break;
    }
    }

    *aError = CHIP_ERROR_IM_MALFORMED_EVENT_PATH_IB;
    return nil;
}
static id _Nullable DecodeEventPayloadForPowerSourceCluster(EventId aEventId, TLV::TLVReader & aReader, CHIP_ERROR * aError)
{
    using namespace Clusters::PowerSource;
    switch (aEventId) {
    case Events::WiredFaultChange::Id: {
        Events::WiredFaultChange::DecodableType cppValue;
        *aError = DataModel::Decode(aReader, cppValue);
        if (*aError != CHIP_NO_ERROR) {
            return nil;
        }

        __auto_type * value = [MTRPowerSourceClusterWiredFaultChangeEvent new];

        do {
            NSArray * _Nonnull memberValue;
            { // Scope for our temporary variables
                auto * array_0 = [NSMutableArray new];
                auto iter_0 = cppValue.current.begin();
                while (iter_0.Next()) {
                    auto & entry_0 = iter_0.GetValue();
                    NSNumber * newElement_0;
                    newElement_0 = [NSNumber numberWithUnsignedChar:chip::to_underlying(entry_0)];
                    [array_0 addObject:newElement_0];
                }
                CHIP_ERROR err = iter_0.GetStatus();
                if (err != CHIP_NO_ERROR) {
                    *aError = err;
                    return nil;
                }
                memberValue = array_0;
            }
            value.current = memberValue;
        } while (0);
        do {
            NSArray * _Nonnull memberValue;
            { // Scope for our temporary variables
                auto * array_0 = [NSMutableArray new];
                auto iter_0 = cppValue.previous.begin();
                while (iter_0.Next()) {
                    auto & entry_0 = iter_0.GetValue();
                    NSNumber * newElement_0;
                    newElement_0 = [NSNumber numberWithUnsignedChar:chip::to_underlying(entry_0)];
                    [array_0 addObject:newElement_0];
                }
                CHIP_ERROR err = iter_0.GetStatus();
                if (err != CHIP_NO_ERROR) {
                    *aError = err;
                    return nil;
                }
                memberValue = array_0;
            }
            value.previous = memberValue;
        } while (0);

        return value;
    }
    case Events::BatFaultChange::Id: {
        Events::BatFaultChange::DecodableType cppValue;
        *aError = DataModel::Decode(aReader, cppValue);
        if (*aError != CHIP_NO_ERROR) {
            return nil;
        }

        __auto_type * value = [MTRPowerSourceClusterBatFaultChangeEvent new];

        do {
            NSArray * _Nonnull memberValue;
            { // Scope for our temporary variables
                auto * array_0 = [NSMutableArray new];
                auto iter_0 = cppValue.current.begin();
                while (iter_0.Next()) {
                    auto & entry_0 = iter_0.GetValue();
                    NSNumber * newElement_0;
                    newElement_0 = [NSNumber numberWithUnsignedChar:chip::to_underlying(entry_0)];
                    [array_0 addObject:newElement_0];
                }
                CHIP_ERROR err = iter_0.GetStatus();
                if (err != CHIP_NO_ERROR) {
                    *aError = err;
                    return nil;
                }
                memberValue = array_0;
            }
            value.current = memberValue;
        } while (0);
        do {
            NSArray * _Nonnull memberValue;
            { // Scope for our temporary variables
                auto * array_0 = [NSMutableArray new];
                auto iter_0 = cppValue.previous.begin();
                while (iter_0.Next()) {
                    auto & entry_0 = iter_0.GetValue();
                    NSNumber * newElement_0;
                    newElement_0 = [NSNumber numberWithUnsignedChar:chip::to_underlying(entry_0)];
                    [array_0 addObject:newElement_0];
                }
                CHIP_ERROR err = iter_0.GetStatus();
                if (err != CHIP_NO_ERROR) {
                    *aError = err;
                    return nil;
                }
                memberValue = array_0;
            }
            value.previous = memberValue;
        } while (0);

        return value;
    }
    case Events::BatChargeFaultChange::Id: {
        Events::BatChargeFaultChange::DecodableType cppValue;
        *aError = DataModel::Decode(aReader, cppValue);
        if (*aError != CHIP_NO_ERROR) {
            return nil;
        }

        __auto_type * value = [MTRPowerSourceClusterBatChargeFaultChangeEvent new];

        do {
            NSArray * _Nonnull memberValue;
            { // Scope for our temporary variables
                auto * array_0 = [NSMutableArray new];
                auto iter_0 = cppValue.current.begin();
                while (iter_0.Next()) {
                    auto & entry_0 = iter_0.GetValue();
                    NSNumber * newElement_0;
                    newElement_0 = [NSNumber numberWithUnsignedChar:chip::to_underlying(entry_0)];
                    [array_0 addObject:newElement_0];
                }
                CHIP_ERROR err = iter_0.GetStatus();
                if (err != CHIP_NO_ERROR) {
                    *aError = err;
                    return nil;
                }
                memberValue = array_0;
            }
            value.current = memberValue;
        } while (0);
        do {
            NSArray * _Nonnull memberValue;
            { // Scope for our temporary variables
                auto * array_0 = [NSMutableArray new];
                auto iter_0 = cppValue.previous.begin();
                while (iter_0.Next()) {
                    auto & entry_0 = iter_0.GetValue();
                    NSNumber * newElement_0;
                    newElement_0 = [NSNumber numberWithUnsignedChar:chip::to_underlying(entry_0)];
                    [array_0 addObject:newElement_0];
                }
                CHIP_ERROR err = iter_0.GetStatus();
                if (err != CHIP_NO_ERROR) {
                    *aError = err;
                    return nil;
                }
                memberValue = array_0;
            }
            value.previous = memberValue;
        } while (0);

        return value;
    }
    default: {
        break;
    }
    }

    *aError = CHIP_ERROR_IM_MALFORMED_EVENT_PATH_IB;
    return nil;
}
static id _Nullable DecodeEventPayloadForGeneralCommissioningCluster(EventId aEventId, TLV::TLVReader & aReader, CHIP_ERROR * aError)
{
    using namespace Clusters::GeneralCommissioning;
    switch (aEventId) {
    default: {
        break;
    }
    }

    *aError = CHIP_ERROR_IM_MALFORMED_EVENT_PATH_IB;
    return nil;
}
static id _Nullable DecodeEventPayloadForNetworkCommissioningCluster(EventId aEventId, TLV::TLVReader & aReader, CHIP_ERROR * aError)
{
    using namespace Clusters::NetworkCommissioning;
    switch (aEventId) {
    default: {
        break;
    }
    }

    *aError = CHIP_ERROR_IM_MALFORMED_EVENT_PATH_IB;
    return nil;
}
static id _Nullable DecodeEventPayloadForDiagnosticLogsCluster(EventId aEventId, TLV::TLVReader & aReader, CHIP_ERROR * aError)
{
    using namespace Clusters::DiagnosticLogs;
    switch (aEventId) {
    default: {
        break;
    }
    }

    *aError = CHIP_ERROR_IM_MALFORMED_EVENT_PATH_IB;
    return nil;
}
static id _Nullable DecodeEventPayloadForGeneralDiagnosticsCluster(EventId aEventId, TLV::TLVReader & aReader, CHIP_ERROR * aError)
{
    using namespace Clusters::GeneralDiagnostics;
    switch (aEventId) {
    case Events::HardwareFaultChange::Id: {
        Events::HardwareFaultChange::DecodableType cppValue;
        *aError = DataModel::Decode(aReader, cppValue);
        if (*aError != CHIP_NO_ERROR) {
            return nil;
        }

        __auto_type * value = [MTRGeneralDiagnosticsClusterHardwareFaultChangeEvent new];

        do {
            NSArray * _Nonnull memberValue;
            { // Scope for our temporary variables
                auto * array_0 = [NSMutableArray new];
                auto iter_0 = cppValue.current.begin();
                while (iter_0.Next()) {
                    auto & entry_0 = iter_0.GetValue();
                    NSNumber * newElement_0;
                    newElement_0 = [NSNumber numberWithUnsignedChar:chip::to_underlying(entry_0)];
                    [array_0 addObject:newElement_0];
                }
                CHIP_ERROR err = iter_0.GetStatus();
                if (err != CHIP_NO_ERROR) {
                    *aError = err;
                    return nil;
                }
                memberValue = array_0;
            }
            value.current = memberValue;
        } while (0);
        do {
            NSArray * _Nonnull memberValue;
            { // Scope for our temporary variables
                auto * array_0 = [NSMutableArray new];
                auto iter_0 = cppValue.previous.begin();
                while (iter_0.Next()) {
                    auto & entry_0 = iter_0.GetValue();
                    NSNumber * newElement_0;
                    newElement_0 = [NSNumber numberWithUnsignedChar:chip::to_underlying(entry_0)];
                    [array_0 addObject:newElement_0];
                }
                CHIP_ERROR err = iter_0.GetStatus();
                if (err != CHIP_NO_ERROR) {
                    *aError = err;
                    return nil;
                }
                memberValue = array_0;
            }
            value.previous = memberValue;
        } while (0);

        return value;
    }
    case Events::RadioFaultChange::Id: {
        Events::RadioFaultChange::DecodableType cppValue;
        *aError = DataModel::Decode(aReader, cppValue);
        if (*aError != CHIP_NO_ERROR) {
            return nil;
        }

        __auto_type * value = [MTRGeneralDiagnosticsClusterRadioFaultChangeEvent new];

        do {
            NSArray * _Nonnull memberValue;
            { // Scope for our temporary variables
                auto * array_0 = [NSMutableArray new];
                auto iter_0 = cppValue.current.begin();
                while (iter_0.Next()) {
                    auto & entry_0 = iter_0.GetValue();
                    NSNumber * newElement_0;
                    newElement_0 = [NSNumber numberWithUnsignedChar:chip::to_underlying(entry_0)];
                    [array_0 addObject:newElement_0];
                }
                CHIP_ERROR err = iter_0.GetStatus();
                if (err != CHIP_NO_ERROR) {
                    *aError = err;
                    return nil;
                }
                memberValue = array_0;
            }
            value.current = memberValue;
        } while (0);
        do {
            NSArray * _Nonnull memberValue;
            { // Scope for our temporary variables
                auto * array_0 = [NSMutableArray new];
                auto iter_0 = cppValue.previous.begin();
                while (iter_0.Next()) {
                    auto & entry_0 = iter_0.GetValue();
                    NSNumber * newElement_0;
                    newElement_0 = [NSNumber numberWithUnsignedChar:chip::to_underlying(entry_0)];
                    [array_0 addObject:newElement_0];
                }
                CHIP_ERROR err = iter_0.GetStatus();
                if (err != CHIP_NO_ERROR) {
                    *aError = err;
                    return nil;
                }
                memberValue = array_0;
            }
            value.previous = memberValue;
        } while (0);

        return value;
    }
    case Events::NetworkFaultChange::Id: {
        Events::NetworkFaultChange::DecodableType cppValue;
        *aError = DataModel::Decode(aReader, cppValue);
        if (*aError != CHIP_NO_ERROR) {
            return nil;
        }

        __auto_type * value = [MTRGeneralDiagnosticsClusterNetworkFaultChangeEvent new];

        do {
            NSArray * _Nonnull memberValue;
            { // Scope for our temporary variables
                auto * array_0 = [NSMutableArray new];
                auto iter_0 = cppValue.current.begin();
                while (iter_0.Next()) {
                    auto & entry_0 = iter_0.GetValue();
                    NSNumber * newElement_0;
                    newElement_0 = [NSNumber numberWithUnsignedChar:chip::to_underlying(entry_0)];
                    [array_0 addObject:newElement_0];
                }
                CHIP_ERROR err = iter_0.GetStatus();
                if (err != CHIP_NO_ERROR) {
                    *aError = err;
                    return nil;
                }
                memberValue = array_0;
            }
            value.current = memberValue;
        } while (0);
        do {
            NSArray * _Nonnull memberValue;
            { // Scope for our temporary variables
                auto * array_0 = [NSMutableArray new];
                auto iter_0 = cppValue.previous.begin();
                while (iter_0.Next()) {
                    auto & entry_0 = iter_0.GetValue();
                    NSNumber * newElement_0;
                    newElement_0 = [NSNumber numberWithUnsignedChar:chip::to_underlying(entry_0)];
                    [array_0 addObject:newElement_0];
                }
                CHIP_ERROR err = iter_0.GetStatus();
                if (err != CHIP_NO_ERROR) {
                    *aError = err;
                    return nil;
                }
                memberValue = array_0;
            }
            value.previous = memberValue;
        } while (0);

        return value;
    }
    case Events::BootReason::Id: {
        Events::BootReason::DecodableType cppValue;
        *aError = DataModel::Decode(aReader, cppValue);
        if (*aError != CHIP_NO_ERROR) {
            return nil;
        }

        __auto_type * value = [MTRGeneralDiagnosticsClusterBootReasonEvent new];

        do {
            NSNumber * _Nonnull memberValue;
            memberValue = [NSNumber numberWithUnsignedChar:chip::to_underlying(cppValue.bootReason)];
            value.bootReason = memberValue;
        } while (0);

        return value;
    }
    default: {
        break;
    }
    }

    *aError = CHIP_ERROR_IM_MALFORMED_EVENT_PATH_IB;
    return nil;
}
static id _Nullable DecodeEventPayloadForSoftwareDiagnosticsCluster(EventId aEventId, TLV::TLVReader & aReader, CHIP_ERROR * aError)
{
    using namespace Clusters::SoftwareDiagnostics;
    switch (aEventId) {
    case Events::SoftwareFault::Id: {
        Events::SoftwareFault::DecodableType cppValue;
        *aError = DataModel::Decode(aReader, cppValue);
        if (*aError != CHIP_NO_ERROR) {
            return nil;
        }

        __auto_type * value = [MTRSoftwareDiagnosticsClusterSoftwareFaultEvent new];

        do {
            NSNumber * _Nonnull memberValue;
            memberValue = [NSNumber numberWithUnsignedLongLong:cppValue.id];
            value.id = memberValue;
        } while (0);
        do {
            NSString * _Nullable memberValue;
            if (cppValue.name.HasValue()) {
                memberValue = AsString(cppValue.name.Value());
                if (memberValue == nil) {
                    CHIP_ERROR err = CHIP_ERROR_INVALID_ARGUMENT;
                    *aError = err;
                    return nil;
                }
            } else {
                memberValue = nil;
            }
            value.name = memberValue;
        } while (0);
        do {
            NSData * _Nullable memberValue;
            if (cppValue.faultRecording.HasValue()) {
                memberValue = AsData(cppValue.faultRecording.Value());
            } else {
                memberValue = nil;
            }
            value.faultRecording = memberValue;
        } while (0);

        return value;
    }
    default: {
        break;
    }
    }

    *aError = CHIP_ERROR_IM_MALFORMED_EVENT_PATH_IB;
    return nil;
}
static id _Nullable DecodeEventPayloadForThreadNetworkDiagnosticsCluster(EventId aEventId, TLV::TLVReader & aReader, CHIP_ERROR * aError)
{
    using namespace Clusters::ThreadNetworkDiagnostics;
    switch (aEventId) {
    case Events::ConnectionStatus::Id: {
        Events::ConnectionStatus::DecodableType cppValue;
        *aError = DataModel::Decode(aReader, cppValue);
        if (*aError != CHIP_NO_ERROR) {
            return nil;
        }

        __auto_type * value = [MTRThreadNetworkDiagnosticsClusterConnectionStatusEvent new];

        do {
            NSNumber * _Nonnull memberValue;
            memberValue = [NSNumber numberWithUnsignedChar:chip::to_underlying(cppValue.connectionStatus)];
            value.connectionStatus = memberValue;
        } while (0);

        return value;
    }
    case Events::NetworkFaultChange::Id: {
        Events::NetworkFaultChange::DecodableType cppValue;
        *aError = DataModel::Decode(aReader, cppValue);
        if (*aError != CHIP_NO_ERROR) {
            return nil;
        }

        __auto_type * value = [MTRThreadNetworkDiagnosticsClusterNetworkFaultChangeEvent new];

        do {
            NSArray * _Nonnull memberValue;
            { // Scope for our temporary variables
                auto * array_0 = [NSMutableArray new];
                auto iter_0 = cppValue.current.begin();
                while (iter_0.Next()) {
                    auto & entry_0 = iter_0.GetValue();
                    NSNumber * newElement_0;
                    newElement_0 = [NSNumber numberWithUnsignedChar:chip::to_underlying(entry_0)];
                    [array_0 addObject:newElement_0];
                }
                CHIP_ERROR err = iter_0.GetStatus();
                if (err != CHIP_NO_ERROR) {
                    *aError = err;
                    return nil;
                }
                memberValue = array_0;
            }
            value.current = memberValue;
        } while (0);
        do {
            NSArray * _Nonnull memberValue;
            { // Scope for our temporary variables
                auto * array_0 = [NSMutableArray new];
                auto iter_0 = cppValue.previous.begin();
                while (iter_0.Next()) {
                    auto & entry_0 = iter_0.GetValue();
                    NSNumber * newElement_0;
                    newElement_0 = [NSNumber numberWithUnsignedChar:chip::to_underlying(entry_0)];
                    [array_0 addObject:newElement_0];
                }
                CHIP_ERROR err = iter_0.GetStatus();
                if (err != CHIP_NO_ERROR) {
                    *aError = err;
                    return nil;
                }
                memberValue = array_0;
            }
            value.previous = memberValue;
        } while (0);

        return value;
    }
    default: {
        break;
    }
    }

    *aError = CHIP_ERROR_IM_MALFORMED_EVENT_PATH_IB;
    return nil;
}
static id _Nullable DecodeEventPayloadForWiFiNetworkDiagnosticsCluster(EventId aEventId, TLV::TLVReader & aReader, CHIP_ERROR * aError)
{
    using namespace Clusters::WiFiNetworkDiagnostics;
    switch (aEventId) {
    case Events::Disconnection::Id: {
        Events::Disconnection::DecodableType cppValue;
        *aError = DataModel::Decode(aReader, cppValue);
        if (*aError != CHIP_NO_ERROR) {
            return nil;
        }

        __auto_type * value = [MTRWiFiNetworkDiagnosticsClusterDisconnectionEvent new];

        do {
            NSNumber * _Nonnull memberValue;
            memberValue = [NSNumber numberWithUnsignedShort:cppValue.reasonCode];
            value.reasonCode = memberValue;
        } while (0);

        return value;
    }
    case Events::AssociationFailure::Id: {
        Events::AssociationFailure::DecodableType cppValue;
        *aError = DataModel::Decode(aReader, cppValue);
        if (*aError != CHIP_NO_ERROR) {
            return nil;
        }

        __auto_type * value = [MTRWiFiNetworkDiagnosticsClusterAssociationFailureEvent new];

        do {
            NSNumber * _Nonnull memberValue;
            memberValue = [NSNumber numberWithUnsignedChar:chip::to_underlying(cppValue.associationFailureCause)];
            value.associationFailureCause = memberValue;
        } while (0);
        do {
            NSNumber * _Nonnull memberValue;
            memberValue = [NSNumber numberWithUnsignedShort:cppValue.status];
            value.status = memberValue;
        } while (0);

        return value;
    }
    case Events::ConnectionStatus::Id: {
        Events::ConnectionStatus::DecodableType cppValue;
        *aError = DataModel::Decode(aReader, cppValue);
        if (*aError != CHIP_NO_ERROR) {
            return nil;
        }

        __auto_type * value = [MTRWiFiNetworkDiagnosticsClusterConnectionStatusEvent new];

        do {
            NSNumber * _Nonnull memberValue;
            memberValue = [NSNumber numberWithUnsignedChar:chip::to_underlying(cppValue.connectionStatus)];
            value.connectionStatus = memberValue;
        } while (0);

        return value;
    }
    default: {
        break;
    }
    }

    *aError = CHIP_ERROR_IM_MALFORMED_EVENT_PATH_IB;
    return nil;
}
static id _Nullable DecodeEventPayloadForEthernetNetworkDiagnosticsCluster(EventId aEventId, TLV::TLVReader & aReader, CHIP_ERROR * aError)
{
    using namespace Clusters::EthernetNetworkDiagnostics;
    switch (aEventId) {
    default: {
        break;
    }
    }

    *aError = CHIP_ERROR_IM_MALFORMED_EVENT_PATH_IB;
    return nil;
}
static id _Nullable DecodeEventPayloadForTimeSynchronizationCluster(EventId aEventId, TLV::TLVReader & aReader, CHIP_ERROR * aError)
{
    using namespace Clusters::TimeSynchronization;
    switch (aEventId) {
    case Events::DSTTableEmpty::Id: {
        Events::DSTTableEmpty::DecodableType cppValue;
        *aError = DataModel::Decode(aReader, cppValue);
        if (*aError != CHIP_NO_ERROR) {
            return nil;
        }

        __auto_type * value = [MTRTimeSynchronizationClusterDSTTableEmptyEvent new];

        return value;
    }
    case Events::DSTStatus::Id: {
        Events::DSTStatus::DecodableType cppValue;
        *aError = DataModel::Decode(aReader, cppValue);
        if (*aError != CHIP_NO_ERROR) {
            return nil;
        }

        __auto_type * value = [MTRTimeSynchronizationClusterDSTStatusEvent new];

        do {
            NSNumber * _Nonnull memberValue;
            memberValue = [NSNumber numberWithBool:cppValue.DSTOffsetActive];
            value.dstOffsetActive = memberValue;
        } while (0);

        return value;
    }
    case Events::TimeZoneStatus::Id: {
        Events::TimeZoneStatus::DecodableType cppValue;
        *aError = DataModel::Decode(aReader, cppValue);
        if (*aError != CHIP_NO_ERROR) {
            return nil;
        }

        __auto_type * value = [MTRTimeSynchronizationClusterTimeZoneStatusEvent new];

        do {
            NSNumber * _Nonnull memberValue;
            memberValue = [NSNumber numberWithInt:cppValue.offset];
            value.offset = memberValue;
        } while (0);
        do {
            NSString * _Nullable memberValue;
            if (cppValue.name.HasValue()) {
                memberValue = AsString(cppValue.name.Value());
                if (memberValue == nil) {
                    CHIP_ERROR err = CHIP_ERROR_INVALID_ARGUMENT;
                    *aError = err;
                    return nil;
                }
            } else {
                memberValue = nil;
            }
            value.name = memberValue;
        } while (0);

        return value;
    }
    case Events::TimeFailure::Id: {
        Events::TimeFailure::DecodableType cppValue;
        *aError = DataModel::Decode(aReader, cppValue);
        if (*aError != CHIP_NO_ERROR) {
            return nil;
        }

        __auto_type * value = [MTRTimeSynchronizationClusterTimeFailureEvent new];

        return value;
    }
    case Events::MissingTrustedTimeSource::Id: {
        Events::MissingTrustedTimeSource::DecodableType cppValue;
        *aError = DataModel::Decode(aReader, cppValue);
        if (*aError != CHIP_NO_ERROR) {
            return nil;
        }

        __auto_type * value = [MTRTimeSynchronizationClusterMissingTrustedTimeSourceEvent new];

        return value;
    }
    default: {
        break;
    }
    }

    *aError = CHIP_ERROR_IM_MALFORMED_EVENT_PATH_IB;
    return nil;
}
static id _Nullable DecodeEventPayloadForBridgedDeviceBasicInformationCluster(EventId aEventId, TLV::TLVReader & aReader, CHIP_ERROR * aError)
{
    using namespace Clusters::BridgedDeviceBasicInformation;
    switch (aEventId) {
    case Events::StartUp::Id: {
        Events::StartUp::DecodableType cppValue;
        *aError = DataModel::Decode(aReader, cppValue);
        if (*aError != CHIP_NO_ERROR) {
            return nil;
        }

        __auto_type * value = [MTRBridgedDeviceBasicInformationClusterStartUpEvent new];

        do {
            NSNumber * _Nonnull memberValue;
            memberValue = [NSNumber numberWithUnsignedInt:cppValue.softwareVersion];
            value.softwareVersion = memberValue;
        } while (0);

        return value;
    }
    case Events::ShutDown::Id: {
        Events::ShutDown::DecodableType cppValue;
        *aError = DataModel::Decode(aReader, cppValue);
        if (*aError != CHIP_NO_ERROR) {
            return nil;
        }

        __auto_type * value = [MTRBridgedDeviceBasicInformationClusterShutDownEvent new];

        return value;
    }
    case Events::Leave::Id: {
        Events::Leave::DecodableType cppValue;
        *aError = DataModel::Decode(aReader, cppValue);
        if (*aError != CHIP_NO_ERROR) {
            return nil;
        }

        __auto_type * value = [MTRBridgedDeviceBasicInformationClusterLeaveEvent new];

        return value;
    }
    case Events::ReachableChanged::Id: {
        Events::ReachableChanged::DecodableType cppValue;
        *aError = DataModel::Decode(aReader, cppValue);
        if (*aError != CHIP_NO_ERROR) {
            return nil;
        }

        __auto_type * value = [MTRBridgedDeviceBasicInformationClusterReachableChangedEvent new];

        do {
            NSNumber * _Nonnull memberValue;
            memberValue = [NSNumber numberWithBool:cppValue.reachableNewValue];
            value.reachableNewValue = memberValue;
        } while (0);

        return value;
    }
    case Events::ActiveChanged::Id: {
        Events::ActiveChanged::DecodableType cppValue;
        *aError = DataModel::Decode(aReader, cppValue);
        if (*aError != CHIP_NO_ERROR) {
            return nil;
        }

        __auto_type * value = [MTRBridgedDeviceBasicInformationClusterActiveChangedEvent new];

        do {
            NSNumber * _Nonnull memberValue;
            memberValue = [NSNumber numberWithUnsignedInt:cppValue.promisedActiveDuration];
            value.promisedActiveDuration = memberValue;
        } while (0);

        return value;
    }
    default: {
        break;
    }
    }

    *aError = CHIP_ERROR_IM_MALFORMED_EVENT_PATH_IB;
    return nil;
}
static id _Nullable DecodeEventPayloadForSwitchCluster(EventId aEventId, TLV::TLVReader & aReader, CHIP_ERROR * aError)
{
    using namespace Clusters::Switch;
    switch (aEventId) {
    case Events::SwitchLatched::Id: {
        Events::SwitchLatched::DecodableType cppValue;
        *aError = DataModel::Decode(aReader, cppValue);
        if (*aError != CHIP_NO_ERROR) {
            return nil;
        }

        __auto_type * value = [MTRSwitchClusterSwitchLatchedEvent new];

        do {
            NSNumber * _Nonnull memberValue;
            memberValue = [NSNumber numberWithUnsignedChar:cppValue.newPosition];
            value.newPosition = memberValue;
        } while (0);

        return value;
    }
    case Events::InitialPress::Id: {
        Events::InitialPress::DecodableType cppValue;
        *aError = DataModel::Decode(aReader, cppValue);
        if (*aError != CHIP_NO_ERROR) {
            return nil;
        }

        __auto_type * value = [MTRSwitchClusterInitialPressEvent new];

        do {
            NSNumber * _Nonnull memberValue;
            memberValue = [NSNumber numberWithUnsignedChar:cppValue.newPosition];
            value.newPosition = memberValue;
        } while (0);

        return value;
    }
    case Events::LongPress::Id: {
        Events::LongPress::DecodableType cppValue;
        *aError = DataModel::Decode(aReader, cppValue);
        if (*aError != CHIP_NO_ERROR) {
            return nil;
        }

        __auto_type * value = [MTRSwitchClusterLongPressEvent new];

        do {
            NSNumber * _Nonnull memberValue;
            memberValue = [NSNumber numberWithUnsignedChar:cppValue.newPosition];
            value.newPosition = memberValue;
        } while (0);

        return value;
    }
    case Events::ShortRelease::Id: {
        Events::ShortRelease::DecodableType cppValue;
        *aError = DataModel::Decode(aReader, cppValue);
        if (*aError != CHIP_NO_ERROR) {
            return nil;
        }

        __auto_type * value = [MTRSwitchClusterShortReleaseEvent new];

        do {
            NSNumber * _Nonnull memberValue;
            memberValue = [NSNumber numberWithUnsignedChar:cppValue.previousPosition];
            value.previousPosition = memberValue;
        } while (0);

        return value;
    }
    case Events::LongRelease::Id: {
        Events::LongRelease::DecodableType cppValue;
        *aError = DataModel::Decode(aReader, cppValue);
        if (*aError != CHIP_NO_ERROR) {
            return nil;
        }

        __auto_type * value = [MTRSwitchClusterLongReleaseEvent new];

        do {
            NSNumber * _Nonnull memberValue;
            memberValue = [NSNumber numberWithUnsignedChar:cppValue.previousPosition];
            value.previousPosition = memberValue;
        } while (0);

        return value;
    }
    case Events::MultiPressOngoing::Id: {
        Events::MultiPressOngoing::DecodableType cppValue;
        *aError = DataModel::Decode(aReader, cppValue);
        if (*aError != CHIP_NO_ERROR) {
            return nil;
        }

        __auto_type * value = [MTRSwitchClusterMultiPressOngoingEvent new];

        do {
            NSNumber * _Nonnull memberValue;
            memberValue = [NSNumber numberWithUnsignedChar:cppValue.newPosition];
            value.newPosition = memberValue;
        } while (0);
        do {
            NSNumber * _Nonnull memberValue;
            memberValue = [NSNumber numberWithUnsignedChar:cppValue.currentNumberOfPressesCounted];
            value.currentNumberOfPressesCounted = memberValue;
        } while (0);

        return value;
    }
    case Events::MultiPressComplete::Id: {
        Events::MultiPressComplete::DecodableType cppValue;
        *aError = DataModel::Decode(aReader, cppValue);
        if (*aError != CHIP_NO_ERROR) {
            return nil;
        }

        __auto_type * value = [MTRSwitchClusterMultiPressCompleteEvent new];

        do {
            NSNumber * _Nonnull memberValue;
            memberValue = [NSNumber numberWithUnsignedChar:cppValue.previousPosition];
            value.previousPosition = memberValue;
        } while (0);
        do {
            NSNumber * _Nonnull memberValue;
            memberValue = [NSNumber numberWithUnsignedChar:cppValue.totalNumberOfPressesCounted];
            value.totalNumberOfPressesCounted = memberValue;
        } while (0);

        return value;
    }
    default: {
        break;
    }
    }

    *aError = CHIP_ERROR_IM_MALFORMED_EVENT_PATH_IB;
    return nil;
}
static id _Nullable DecodeEventPayloadForAdministratorCommissioningCluster(EventId aEventId, TLV::TLVReader & aReader, CHIP_ERROR * aError)
{
    using namespace Clusters::AdministratorCommissioning;
    switch (aEventId) {
    default: {
        break;
    }
    }

    *aError = CHIP_ERROR_IM_MALFORMED_EVENT_PATH_IB;
    return nil;
}
static id _Nullable DecodeEventPayloadForOperationalCredentialsCluster(EventId aEventId, TLV::TLVReader & aReader, CHIP_ERROR * aError)
{
    using namespace Clusters::OperationalCredentials;
    switch (aEventId) {
    default: {
        break;
    }
    }

    *aError = CHIP_ERROR_IM_MALFORMED_EVENT_PATH_IB;
    return nil;
}
static id _Nullable DecodeEventPayloadForGroupKeyManagementCluster(EventId aEventId, TLV::TLVReader & aReader, CHIP_ERROR * aError)
{
    using namespace Clusters::GroupKeyManagement;
    switch (aEventId) {
    default: {
        break;
    }
    }

    *aError = CHIP_ERROR_IM_MALFORMED_EVENT_PATH_IB;
    return nil;
}
static id _Nullable DecodeEventPayloadForFixedLabelCluster(EventId aEventId, TLV::TLVReader & aReader, CHIP_ERROR * aError)
{
    using namespace Clusters::FixedLabel;
    switch (aEventId) {
    default: {
        break;
    }
    }

    *aError = CHIP_ERROR_IM_MALFORMED_EVENT_PATH_IB;
    return nil;
}
static id _Nullable DecodeEventPayloadForUserLabelCluster(EventId aEventId, TLV::TLVReader & aReader, CHIP_ERROR * aError)
{
    using namespace Clusters::UserLabel;
    switch (aEventId) {
    default: {
        break;
    }
    }

    *aError = CHIP_ERROR_IM_MALFORMED_EVENT_PATH_IB;
    return nil;
}
static id _Nullable DecodeEventPayloadForBooleanStateCluster(EventId aEventId, TLV::TLVReader & aReader, CHIP_ERROR * aError)
{
    using namespace Clusters::BooleanState;
    switch (aEventId) {
    case Events::StateChange::Id: {
        Events::StateChange::DecodableType cppValue;
        *aError = DataModel::Decode(aReader, cppValue);
        if (*aError != CHIP_NO_ERROR) {
            return nil;
        }

        __auto_type * value = [MTRBooleanStateClusterStateChangeEvent new];

        do {
            NSNumber * _Nonnull memberValue;
            memberValue = [NSNumber numberWithBool:cppValue.stateValue];
            value.stateValue = memberValue;
        } while (0);

        return value;
    }
    default: {
        break;
    }
    }

    *aError = CHIP_ERROR_IM_MALFORMED_EVENT_PATH_IB;
    return nil;
}
static id _Nullable DecodeEventPayloadForICDManagementCluster(EventId aEventId, TLV::TLVReader & aReader, CHIP_ERROR * aError)
{
    using namespace Clusters::IcdManagement;
    switch (aEventId) {
    default: {
        break;
    }
    }

    *aError = CHIP_ERROR_IM_MALFORMED_EVENT_PATH_IB;
    return nil;
}
static id _Nullable DecodeEventPayloadForTimerCluster(EventId aEventId, TLV::TLVReader & aReader, CHIP_ERROR * aError)
{
    using namespace Clusters::Timer;
    switch (aEventId) {
    default: {
        break;
    }
    }

    *aError = CHIP_ERROR_IM_MALFORMED_EVENT_PATH_IB;
    return nil;
}
static id _Nullable DecodeEventPayloadForOvenCavityOperationalStateCluster(EventId aEventId, TLV::TLVReader & aReader, CHIP_ERROR * aError)
{
    using namespace Clusters::OvenCavityOperationalState;
    switch (aEventId) {
    case Events::OperationalError::Id: {
        Events::OperationalError::DecodableType cppValue;
        *aError = DataModel::Decode(aReader, cppValue);
        if (*aError != CHIP_NO_ERROR) {
            return nil;
        }

        __auto_type * value = [MTROvenCavityOperationalStateClusterOperationalErrorEvent new];

        do {
            MTROvenCavityOperationalStateClusterErrorStateStruct * _Nonnull memberValue;
            memberValue = [MTROvenCavityOperationalStateClusterErrorStateStruct new];
            memberValue.errorStateID = [NSNumber numberWithUnsignedChar:cppValue.errorState.errorStateID];
            if (cppValue.errorState.errorStateLabel.HasValue()) {
                memberValue.errorStateLabel = AsString(cppValue.errorState.errorStateLabel.Value());
                if (memberValue.errorStateLabel == nil) {
                    CHIP_ERROR err = CHIP_ERROR_INVALID_ARGUMENT;
                    *aError = err;
                    return nil;
                }
            } else {
                memberValue.errorStateLabel = nil;
            }
            if (cppValue.errorState.errorStateDetails.HasValue()) {
                memberValue.errorStateDetails = AsString(cppValue.errorState.errorStateDetails.Value());
                if (memberValue.errorStateDetails == nil) {
                    CHIP_ERROR err = CHIP_ERROR_INVALID_ARGUMENT;
                    *aError = err;
                    return nil;
                }
            } else {
                memberValue.errorStateDetails = nil;
            }
            value.errorState = memberValue;
        } while (0);

        return value;
    }
    case Events::OperationCompletion::Id: {
        Events::OperationCompletion::DecodableType cppValue;
        *aError = DataModel::Decode(aReader, cppValue);
        if (*aError != CHIP_NO_ERROR) {
            return nil;
        }

        __auto_type * value = [MTROvenCavityOperationalStateClusterOperationCompletionEvent new];

        do {
            NSNumber * _Nonnull memberValue;
            memberValue = [NSNumber numberWithUnsignedChar:cppValue.completionErrorCode];
            value.completionErrorCode = memberValue;
        } while (0);
        do {
            NSNumber * _Nullable memberValue;
            if (cppValue.totalOperationalTime.HasValue()) {
                if (cppValue.totalOperationalTime.Value().IsNull()) {
                    memberValue = nil;
                } else {
                    memberValue = [NSNumber numberWithUnsignedInt:cppValue.totalOperationalTime.Value().Value()];
                }
            } else {
                memberValue = nil;
            }
            value.totalOperationalTime = memberValue;
        } while (0);
        do {
            NSNumber * _Nullable memberValue;
            if (cppValue.pausedTime.HasValue()) {
                if (cppValue.pausedTime.Value().IsNull()) {
                    memberValue = nil;
                } else {
                    memberValue = [NSNumber numberWithUnsignedInt:cppValue.pausedTime.Value().Value()];
                }
            } else {
                memberValue = nil;
            }
            value.pausedTime = memberValue;
        } while (0);

        return value;
    }
    default: {
        break;
    }
    }

    *aError = CHIP_ERROR_IM_MALFORMED_EVENT_PATH_IB;
    return nil;
}
static id _Nullable DecodeEventPayloadForOvenModeCluster(EventId aEventId, TLV::TLVReader & aReader, CHIP_ERROR * aError)
{
    using namespace Clusters::OvenMode;
    switch (aEventId) {
    default: {
        break;
    }
    }

    *aError = CHIP_ERROR_IM_MALFORMED_EVENT_PATH_IB;
    return nil;
}
static id _Nullable DecodeEventPayloadForLaundryDryerControlsCluster(EventId aEventId, TLV::TLVReader & aReader, CHIP_ERROR * aError)
{
    using namespace Clusters::LaundryDryerControls;
    switch (aEventId) {
    default: {
        break;
    }
    }

    *aError = CHIP_ERROR_IM_MALFORMED_EVENT_PATH_IB;
    return nil;
}
static id _Nullable DecodeEventPayloadForModeSelectCluster(EventId aEventId, TLV::TLVReader & aReader, CHIP_ERROR * aError)
{
    using namespace Clusters::ModeSelect;
    switch (aEventId) {
    default: {
        break;
    }
    }

    *aError = CHIP_ERROR_IM_MALFORMED_EVENT_PATH_IB;
    return nil;
}
static id _Nullable DecodeEventPayloadForLaundryWasherModeCluster(EventId aEventId, TLV::TLVReader & aReader, CHIP_ERROR * aError)
{
    using namespace Clusters::LaundryWasherMode;
    switch (aEventId) {
    default: {
        break;
    }
    }

    *aError = CHIP_ERROR_IM_MALFORMED_EVENT_PATH_IB;
    return nil;
}
static id _Nullable DecodeEventPayloadForRefrigeratorAndTemperatureControlledCabinetModeCluster(EventId aEventId, TLV::TLVReader & aReader, CHIP_ERROR * aError)
{
    using namespace Clusters::RefrigeratorAndTemperatureControlledCabinetMode;
    switch (aEventId) {
    default: {
        break;
    }
    }

    *aError = CHIP_ERROR_IM_MALFORMED_EVENT_PATH_IB;
    return nil;
}
static id _Nullable DecodeEventPayloadForLaundryWasherControlsCluster(EventId aEventId, TLV::TLVReader & aReader, CHIP_ERROR * aError)
{
    using namespace Clusters::LaundryWasherControls;
    switch (aEventId) {
    default: {
        break;
    }
    }

    *aError = CHIP_ERROR_IM_MALFORMED_EVENT_PATH_IB;
    return nil;
}
static id _Nullable DecodeEventPayloadForRVCRunModeCluster(EventId aEventId, TLV::TLVReader & aReader, CHIP_ERROR * aError)
{
    using namespace Clusters::RvcRunMode;
    switch (aEventId) {
    default: {
        break;
    }
    }

    *aError = CHIP_ERROR_IM_MALFORMED_EVENT_PATH_IB;
    return nil;
}
static id _Nullable DecodeEventPayloadForRVCCleanModeCluster(EventId aEventId, TLV::TLVReader & aReader, CHIP_ERROR * aError)
{
    using namespace Clusters::RvcCleanMode;
    switch (aEventId) {
    default: {
        break;
    }
    }

    *aError = CHIP_ERROR_IM_MALFORMED_EVENT_PATH_IB;
    return nil;
}
static id _Nullable DecodeEventPayloadForTemperatureControlCluster(EventId aEventId, TLV::TLVReader & aReader, CHIP_ERROR * aError)
{
    using namespace Clusters::TemperatureControl;
    switch (aEventId) {
    default: {
        break;
    }
    }

    *aError = CHIP_ERROR_IM_MALFORMED_EVENT_PATH_IB;
    return nil;
}
static id _Nullable DecodeEventPayloadForRefrigeratorAlarmCluster(EventId aEventId, TLV::TLVReader & aReader, CHIP_ERROR * aError)
{
    using namespace Clusters::RefrigeratorAlarm;
    switch (aEventId) {
    case Events::Notify::Id: {
        Events::Notify::DecodableType cppValue;
        *aError = DataModel::Decode(aReader, cppValue);
        if (*aError != CHIP_NO_ERROR) {
            return nil;
        }

        __auto_type * value = [MTRRefrigeratorAlarmClusterNotifyEvent new];

        do {
            NSNumber * _Nonnull memberValue;
            memberValue = [NSNumber numberWithUnsignedInt:cppValue.active.Raw()];
            value.active = memberValue;
        } while (0);
        do {
            NSNumber * _Nonnull memberValue;
            memberValue = [NSNumber numberWithUnsignedInt:cppValue.inactive.Raw()];
            value.inactive = memberValue;
        } while (0);
        do {
            NSNumber * _Nonnull memberValue;
            memberValue = [NSNumber numberWithUnsignedInt:cppValue.state.Raw()];
            value.state = memberValue;
        } while (0);
        do {
            NSNumber * _Nonnull memberValue;
            memberValue = [NSNumber numberWithUnsignedInt:cppValue.mask.Raw()];
            value.mask = memberValue;
        } while (0);

        return value;
    }
    default: {
        break;
    }
    }

    *aError = CHIP_ERROR_IM_MALFORMED_EVENT_PATH_IB;
    return nil;
}
static id _Nullable DecodeEventPayloadForDishwasherModeCluster(EventId aEventId, TLV::TLVReader & aReader, CHIP_ERROR * aError)
{
    using namespace Clusters::DishwasherMode;
    switch (aEventId) {
    default: {
        break;
    }
    }

    *aError = CHIP_ERROR_IM_MALFORMED_EVENT_PATH_IB;
    return nil;
}
static id _Nullable DecodeEventPayloadForAirQualityCluster(EventId aEventId, TLV::TLVReader & aReader, CHIP_ERROR * aError)
{
    using namespace Clusters::AirQuality;
    switch (aEventId) {
    default: {
        break;
    }
    }

    *aError = CHIP_ERROR_IM_MALFORMED_EVENT_PATH_IB;
    return nil;
}
static id _Nullable DecodeEventPayloadForSmokeCOAlarmCluster(EventId aEventId, TLV::TLVReader & aReader, CHIP_ERROR * aError)
{
    using namespace Clusters::SmokeCoAlarm;
    switch (aEventId) {
    case Events::SmokeAlarm::Id: {
        Events::SmokeAlarm::DecodableType cppValue;
        *aError = DataModel::Decode(aReader, cppValue);
        if (*aError != CHIP_NO_ERROR) {
            return nil;
        }

        __auto_type * value = [MTRSmokeCOAlarmClusterSmokeAlarmEvent new];

        do {
            NSNumber * _Nonnull memberValue;
            memberValue = [NSNumber numberWithUnsignedChar:chip::to_underlying(cppValue.alarmSeverityLevel)];
            value.alarmSeverityLevel = memberValue;
        } while (0);

        return value;
    }
    case Events::COAlarm::Id: {
        Events::COAlarm::DecodableType cppValue;
        *aError = DataModel::Decode(aReader, cppValue);
        if (*aError != CHIP_NO_ERROR) {
            return nil;
        }

        __auto_type * value = [MTRSmokeCOAlarmClusterCOAlarmEvent new];

        do {
            NSNumber * _Nonnull memberValue;
            memberValue = [NSNumber numberWithUnsignedChar:chip::to_underlying(cppValue.alarmSeverityLevel)];
            value.alarmSeverityLevel = memberValue;
        } while (0);

        return value;
    }
    case Events::LowBattery::Id: {
        Events::LowBattery::DecodableType cppValue;
        *aError = DataModel::Decode(aReader, cppValue);
        if (*aError != CHIP_NO_ERROR) {
            return nil;
        }

        __auto_type * value = [MTRSmokeCOAlarmClusterLowBatteryEvent new];

        do {
            NSNumber * _Nonnull memberValue;
            memberValue = [NSNumber numberWithUnsignedChar:chip::to_underlying(cppValue.alarmSeverityLevel)];
            value.alarmSeverityLevel = memberValue;
        } while (0);

        return value;
    }
    case Events::HardwareFault::Id: {
        Events::HardwareFault::DecodableType cppValue;
        *aError = DataModel::Decode(aReader, cppValue);
        if (*aError != CHIP_NO_ERROR) {
            return nil;
        }

        __auto_type * value = [MTRSmokeCOAlarmClusterHardwareFaultEvent new];

        return value;
    }
    case Events::EndOfService::Id: {
        Events::EndOfService::DecodableType cppValue;
        *aError = DataModel::Decode(aReader, cppValue);
        if (*aError != CHIP_NO_ERROR) {
            return nil;
        }

        __auto_type * value = [MTRSmokeCOAlarmClusterEndOfServiceEvent new];

        return value;
    }
    case Events::SelfTestComplete::Id: {
        Events::SelfTestComplete::DecodableType cppValue;
        *aError = DataModel::Decode(aReader, cppValue);
        if (*aError != CHIP_NO_ERROR) {
            return nil;
        }

        __auto_type * value = [MTRSmokeCOAlarmClusterSelfTestCompleteEvent new];

        return value;
    }
    case Events::AlarmMuted::Id: {
        Events::AlarmMuted::DecodableType cppValue;
        *aError = DataModel::Decode(aReader, cppValue);
        if (*aError != CHIP_NO_ERROR) {
            return nil;
        }

        __auto_type * value = [MTRSmokeCOAlarmClusterAlarmMutedEvent new];

        return value;
    }
    case Events::MuteEnded::Id: {
        Events::MuteEnded::DecodableType cppValue;
        *aError = DataModel::Decode(aReader, cppValue);
        if (*aError != CHIP_NO_ERROR) {
            return nil;
        }

        __auto_type * value = [MTRSmokeCOAlarmClusterMuteEndedEvent new];

        return value;
    }
    case Events::InterconnectSmokeAlarm::Id: {
        Events::InterconnectSmokeAlarm::DecodableType cppValue;
        *aError = DataModel::Decode(aReader, cppValue);
        if (*aError != CHIP_NO_ERROR) {
            return nil;
        }

        __auto_type * value = [MTRSmokeCOAlarmClusterInterconnectSmokeAlarmEvent new];

        do {
            NSNumber * _Nonnull memberValue;
            memberValue = [NSNumber numberWithUnsignedChar:chip::to_underlying(cppValue.alarmSeverityLevel)];
            value.alarmSeverityLevel = memberValue;
        } while (0);

        return value;
    }
    case Events::InterconnectCOAlarm::Id: {
        Events::InterconnectCOAlarm::DecodableType cppValue;
        *aError = DataModel::Decode(aReader, cppValue);
        if (*aError != CHIP_NO_ERROR) {
            return nil;
        }

        __auto_type * value = [MTRSmokeCOAlarmClusterInterconnectCOAlarmEvent new];

        do {
            NSNumber * _Nonnull memberValue;
            memberValue = [NSNumber numberWithUnsignedChar:chip::to_underlying(cppValue.alarmSeverityLevel)];
            value.alarmSeverityLevel = memberValue;
        } while (0);

        return value;
    }
    case Events::AllClear::Id: {
        Events::AllClear::DecodableType cppValue;
        *aError = DataModel::Decode(aReader, cppValue);
        if (*aError != CHIP_NO_ERROR) {
            return nil;
        }

        __auto_type * value = [MTRSmokeCOAlarmClusterAllClearEvent new];

        return value;
    }
    default: {
        break;
    }
    }

    *aError = CHIP_ERROR_IM_MALFORMED_EVENT_PATH_IB;
    return nil;
}
static id _Nullable DecodeEventPayloadForDishwasherAlarmCluster(EventId aEventId, TLV::TLVReader & aReader, CHIP_ERROR * aError)
{
    using namespace Clusters::DishwasherAlarm;
    switch (aEventId) {
    case Events::Notify::Id: {
        Events::Notify::DecodableType cppValue;
        *aError = DataModel::Decode(aReader, cppValue);
        if (*aError != CHIP_NO_ERROR) {
            return nil;
        }

        __auto_type * value = [MTRDishwasherAlarmClusterNotifyEvent new];

        do {
            NSNumber * _Nonnull memberValue;
            memberValue = [NSNumber numberWithUnsignedInt:cppValue.active.Raw()];
            value.active = memberValue;
        } while (0);
        do {
            NSNumber * _Nonnull memberValue;
            memberValue = [NSNumber numberWithUnsignedInt:cppValue.inactive.Raw()];
            value.inactive = memberValue;
        } while (0);
        do {
            NSNumber * _Nonnull memberValue;
            memberValue = [NSNumber numberWithUnsignedInt:cppValue.state.Raw()];
            value.state = memberValue;
        } while (0);
        do {
            NSNumber * _Nonnull memberValue;
            memberValue = [NSNumber numberWithUnsignedInt:cppValue.mask.Raw()];
            value.mask = memberValue;
        } while (0);

        return value;
    }
    default: {
        break;
    }
    }

    *aError = CHIP_ERROR_IM_MALFORMED_EVENT_PATH_IB;
    return nil;
}
static id _Nullable DecodeEventPayloadForMicrowaveOvenModeCluster(EventId aEventId, TLV::TLVReader & aReader, CHIP_ERROR * aError)
{
    using namespace Clusters::MicrowaveOvenMode;
    switch (aEventId) {
    default: {
        break;
    }
    }

    *aError = CHIP_ERROR_IM_MALFORMED_EVENT_PATH_IB;
    return nil;
}
static id _Nullable DecodeEventPayloadForMicrowaveOvenControlCluster(EventId aEventId, TLV::TLVReader & aReader, CHIP_ERROR * aError)
{
    using namespace Clusters::MicrowaveOvenControl;
    switch (aEventId) {
    default: {
        break;
    }
    }

    *aError = CHIP_ERROR_IM_MALFORMED_EVENT_PATH_IB;
    return nil;
}
static id _Nullable DecodeEventPayloadForOperationalStateCluster(EventId aEventId, TLV::TLVReader & aReader, CHIP_ERROR * aError)
{
    using namespace Clusters::OperationalState;
    switch (aEventId) {
    case Events::OperationalError::Id: {
        Events::OperationalError::DecodableType cppValue;
        *aError = DataModel::Decode(aReader, cppValue);
        if (*aError != CHIP_NO_ERROR) {
            return nil;
        }

        __auto_type * value = [MTROperationalStateClusterOperationalErrorEvent new];

        do {
            MTROperationalStateClusterErrorStateStruct * _Nonnull memberValue;
            memberValue = [MTROperationalStateClusterErrorStateStruct new];
            memberValue.errorStateID = [NSNumber numberWithUnsignedChar:cppValue.errorState.errorStateID];
            if (cppValue.errorState.errorStateLabel.HasValue()) {
                memberValue.errorStateLabel = AsString(cppValue.errorState.errorStateLabel.Value());
                if (memberValue.errorStateLabel == nil) {
                    CHIP_ERROR err = CHIP_ERROR_INVALID_ARGUMENT;
                    *aError = err;
                    return nil;
                }
            } else {
                memberValue.errorStateLabel = nil;
            }
            if (cppValue.errorState.errorStateDetails.HasValue()) {
                memberValue.errorStateDetails = AsString(cppValue.errorState.errorStateDetails.Value());
                if (memberValue.errorStateDetails == nil) {
                    CHIP_ERROR err = CHIP_ERROR_INVALID_ARGUMENT;
                    *aError = err;
                    return nil;
                }
            } else {
                memberValue.errorStateDetails = nil;
            }
            value.errorState = memberValue;
        } while (0);

        return value;
    }
    case Events::OperationCompletion::Id: {
        Events::OperationCompletion::DecodableType cppValue;
        *aError = DataModel::Decode(aReader, cppValue);
        if (*aError != CHIP_NO_ERROR) {
            return nil;
        }

        __auto_type * value = [MTROperationalStateClusterOperationCompletionEvent new];

        do {
            NSNumber * _Nonnull memberValue;
            memberValue = [NSNumber numberWithUnsignedChar:cppValue.completionErrorCode];
            value.completionErrorCode = memberValue;
        } while (0);
        do {
            NSNumber * _Nullable memberValue;
            if (cppValue.totalOperationalTime.HasValue()) {
                if (cppValue.totalOperationalTime.Value().IsNull()) {
                    memberValue = nil;
                } else {
                    memberValue = [NSNumber numberWithUnsignedInt:cppValue.totalOperationalTime.Value().Value()];
                }
            } else {
                memberValue = nil;
            }
            value.totalOperationalTime = memberValue;
        } while (0);
        do {
            NSNumber * _Nullable memberValue;
            if (cppValue.pausedTime.HasValue()) {
                if (cppValue.pausedTime.Value().IsNull()) {
                    memberValue = nil;
                } else {
                    memberValue = [NSNumber numberWithUnsignedInt:cppValue.pausedTime.Value().Value()];
                }
            } else {
                memberValue = nil;
            }
            value.pausedTime = memberValue;
        } while (0);

        return value;
    }
    default: {
        break;
    }
    }

    *aError = CHIP_ERROR_IM_MALFORMED_EVENT_PATH_IB;
    return nil;
}
static id _Nullable DecodeEventPayloadForRVCOperationalStateCluster(EventId aEventId, TLV::TLVReader & aReader, CHIP_ERROR * aError)
{
    using namespace Clusters::RvcOperationalState;
    switch (aEventId) {
    case Events::OperationalError::Id: {
        Events::OperationalError::DecodableType cppValue;
        *aError = DataModel::Decode(aReader, cppValue);
        if (*aError != CHIP_NO_ERROR) {
            return nil;
        }

        __auto_type * value = [MTRRVCOperationalStateClusterOperationalErrorEvent new];

        do {
            MTRRVCOperationalStateClusterErrorStateStruct * _Nonnull memberValue;
            memberValue = [MTRRVCOperationalStateClusterErrorStateStruct new];
            memberValue.errorStateID = [NSNumber numberWithUnsignedChar:cppValue.errorState.errorStateID];
            if (cppValue.errorState.errorStateLabel.HasValue()) {
                memberValue.errorStateLabel = AsString(cppValue.errorState.errorStateLabel.Value());
                if (memberValue.errorStateLabel == nil) {
                    CHIP_ERROR err = CHIP_ERROR_INVALID_ARGUMENT;
                    *aError = err;
                    return nil;
                }
            } else {
                memberValue.errorStateLabel = nil;
            }
            if (cppValue.errorState.errorStateDetails.HasValue()) {
                memberValue.errorStateDetails = AsString(cppValue.errorState.errorStateDetails.Value());
                if (memberValue.errorStateDetails == nil) {
                    CHIP_ERROR err = CHIP_ERROR_INVALID_ARGUMENT;
                    *aError = err;
                    return nil;
                }
            } else {
                memberValue.errorStateDetails = nil;
            }
            value.errorState = memberValue;
        } while (0);

        return value;
    }
    case Events::OperationCompletion::Id: {
        Events::OperationCompletion::DecodableType cppValue;
        *aError = DataModel::Decode(aReader, cppValue);
        if (*aError != CHIP_NO_ERROR) {
            return nil;
        }

        __auto_type * value = [MTRRVCOperationalStateClusterOperationCompletionEvent new];

        do {
            NSNumber * _Nonnull memberValue;
            memberValue = [NSNumber numberWithUnsignedChar:cppValue.completionErrorCode];
            value.completionErrorCode = memberValue;
        } while (0);
        do {
            NSNumber * _Nullable memberValue;
            if (cppValue.totalOperationalTime.HasValue()) {
                if (cppValue.totalOperationalTime.Value().IsNull()) {
                    memberValue = nil;
                } else {
                    memberValue = [NSNumber numberWithUnsignedInt:cppValue.totalOperationalTime.Value().Value()];
                }
            } else {
                memberValue = nil;
            }
            value.totalOperationalTime = memberValue;
        } while (0);
        do {
            NSNumber * _Nullable memberValue;
            if (cppValue.pausedTime.HasValue()) {
                if (cppValue.pausedTime.Value().IsNull()) {
                    memberValue = nil;
                } else {
                    memberValue = [NSNumber numberWithUnsignedInt:cppValue.pausedTime.Value().Value()];
                }
            } else {
                memberValue = nil;
            }
            value.pausedTime = memberValue;
        } while (0);

        return value;
    }
    default: {
        break;
    }
    }

    *aError = CHIP_ERROR_IM_MALFORMED_EVENT_PATH_IB;
    return nil;
}
static id _Nullable DecodeEventPayloadForScenesManagementCluster(EventId aEventId, TLV::TLVReader & aReader, CHIP_ERROR * aError)
{
    using namespace Clusters::ScenesManagement;
    switch (aEventId) {
    default: {
        break;
    }
    }

    *aError = CHIP_ERROR_IM_MALFORMED_EVENT_PATH_IB;
    return nil;
}
static id _Nullable DecodeEventPayloadForHEPAFilterMonitoringCluster(EventId aEventId, TLV::TLVReader & aReader, CHIP_ERROR * aError)
{
    using namespace Clusters::HepaFilterMonitoring;
    switch (aEventId) {
    default: {
        break;
    }
    }

    *aError = CHIP_ERROR_IM_MALFORMED_EVENT_PATH_IB;
    return nil;
}
static id _Nullable DecodeEventPayloadForActivatedCarbonFilterMonitoringCluster(EventId aEventId, TLV::TLVReader & aReader, CHIP_ERROR * aError)
{
    using namespace Clusters::ActivatedCarbonFilterMonitoring;
    switch (aEventId) {
    default: {
        break;
    }
    }

    *aError = CHIP_ERROR_IM_MALFORMED_EVENT_PATH_IB;
    return nil;
}
static id _Nullable DecodeEventPayloadForBooleanStateConfigurationCluster(EventId aEventId, TLV::TLVReader & aReader, CHIP_ERROR * aError)
{
    using namespace Clusters::BooleanStateConfiguration;
    switch (aEventId) {
    case Events::AlarmsStateChanged::Id: {
        Events::AlarmsStateChanged::DecodableType cppValue;
        *aError = DataModel::Decode(aReader, cppValue);
        if (*aError != CHIP_NO_ERROR) {
            return nil;
        }

        __auto_type * value = [MTRBooleanStateConfigurationClusterAlarmsStateChangedEvent new];

        do {
            NSNumber * _Nonnull memberValue;
            memberValue = [NSNumber numberWithUnsignedChar:cppValue.alarmsActive.Raw()];
            value.alarmsActive = memberValue;
        } while (0);
        do {
            NSNumber * _Nullable memberValue;
            if (cppValue.alarmsSuppressed.HasValue()) {
                memberValue = [NSNumber numberWithUnsignedChar:cppValue.alarmsSuppressed.Value().Raw()];
            } else {
                memberValue = nil;
            }
            value.alarmsSuppressed = memberValue;
        } while (0);

        return value;
    }
    case Events::SensorFault::Id: {
        Events::SensorFault::DecodableType cppValue;
        *aError = DataModel::Decode(aReader, cppValue);
        if (*aError != CHIP_NO_ERROR) {
            return nil;
        }

        __auto_type * value = [MTRBooleanStateConfigurationClusterSensorFaultEvent new];

        do {
            NSNumber * _Nonnull memberValue;
            memberValue = [NSNumber numberWithUnsignedShort:cppValue.sensorFault.Raw()];
            value.sensorFault = memberValue;
        } while (0);

        return value;
    }
    default: {
        break;
    }
    }

    *aError = CHIP_ERROR_IM_MALFORMED_EVENT_PATH_IB;
    return nil;
}
static id _Nullable DecodeEventPayloadForValveConfigurationAndControlCluster(EventId aEventId, TLV::TLVReader & aReader, CHIP_ERROR * aError)
{
    using namespace Clusters::ValveConfigurationAndControl;
    switch (aEventId) {
    case Events::ValveStateChanged::Id: {
        Events::ValveStateChanged::DecodableType cppValue;
        *aError = DataModel::Decode(aReader, cppValue);
        if (*aError != CHIP_NO_ERROR) {
            return nil;
        }

        __auto_type * value = [MTRValveConfigurationAndControlClusterValveStateChangedEvent new];

        do {
            NSNumber * _Nonnull memberValue;
            memberValue = [NSNumber numberWithUnsignedChar:chip::to_underlying(cppValue.valveState)];
            value.valveState = memberValue;
        } while (0);
        do {
            NSNumber * _Nullable memberValue;
            if (cppValue.valveLevel.HasValue()) {
                memberValue = [NSNumber numberWithUnsignedChar:cppValue.valveLevel.Value()];
            } else {
                memberValue = nil;
            }
            value.valveLevel = memberValue;
        } while (0);

        return value;
    }
    case Events::ValveFault::Id: {
        Events::ValveFault::DecodableType cppValue;
        *aError = DataModel::Decode(aReader, cppValue);
        if (*aError != CHIP_NO_ERROR) {
            return nil;
        }

        __auto_type * value = [MTRValveConfigurationAndControlClusterValveFaultEvent new];

        do {
            NSNumber * _Nonnull memberValue;
            memberValue = [NSNumber numberWithUnsignedShort:cppValue.valveFault.Raw()];
            value.valveFault = memberValue;
        } while (0);

        return value;
    }
    default: {
        break;
    }
    }

    *aError = CHIP_ERROR_IM_MALFORMED_EVENT_PATH_IB;
    return nil;
}
static id _Nullable DecodeEventPayloadForElectricalPowerMeasurementCluster(EventId aEventId, TLV::TLVReader & aReader, CHIP_ERROR * aError)
{
    using namespace Clusters::ElectricalPowerMeasurement;
    switch (aEventId) {
    case Events::MeasurementPeriodRanges::Id: {
        Events::MeasurementPeriodRanges::DecodableType cppValue;
        *aError = DataModel::Decode(aReader, cppValue);
        if (*aError != CHIP_NO_ERROR) {
            return nil;
        }

        __auto_type * value = [MTRElectricalPowerMeasurementClusterMeasurementPeriodRangesEvent new];

        do {
            NSArray * _Nonnull memberValue;
            { // Scope for our temporary variables
                auto * array_0 = [NSMutableArray new];
                auto iter_0 = cppValue.ranges.begin();
                while (iter_0.Next()) {
                    auto & entry_0 = iter_0.GetValue();
                    MTRElectricalPowerMeasurementClusterMeasurementRangeStruct * newElement_0;
                    newElement_0 = [MTRElectricalPowerMeasurementClusterMeasurementRangeStruct new];
                    newElement_0.measurementType = [NSNumber numberWithUnsignedShort:chip::to_underlying(entry_0.measurementType)];
                    newElement_0.min = [NSNumber numberWithLongLong:entry_0.min];
                    newElement_0.max = [NSNumber numberWithLongLong:entry_0.max];
                    if (entry_0.startTimestamp.HasValue()) {
                        newElement_0.startTimestamp = [NSNumber numberWithUnsignedInt:entry_0.startTimestamp.Value()];
                    } else {
                        newElement_0.startTimestamp = nil;
                    }
                    if (entry_0.endTimestamp.HasValue()) {
                        newElement_0.endTimestamp = [NSNumber numberWithUnsignedInt:entry_0.endTimestamp.Value()];
                    } else {
                        newElement_0.endTimestamp = nil;
                    }
                    if (entry_0.minTimestamp.HasValue()) {
                        newElement_0.minTimestamp = [NSNumber numberWithUnsignedInt:entry_0.minTimestamp.Value()];
                    } else {
                        newElement_0.minTimestamp = nil;
                    }
                    if (entry_0.maxTimestamp.HasValue()) {
                        newElement_0.maxTimestamp = [NSNumber numberWithUnsignedInt:entry_0.maxTimestamp.Value()];
                    } else {
                        newElement_0.maxTimestamp = nil;
                    }
                    if (entry_0.startSystime.HasValue()) {
                        newElement_0.startSystime = [NSNumber numberWithUnsignedLongLong:entry_0.startSystime.Value()];
                    } else {
                        newElement_0.startSystime = nil;
                    }
                    if (entry_0.endSystime.HasValue()) {
                        newElement_0.endSystime = [NSNumber numberWithUnsignedLongLong:entry_0.endSystime.Value()];
                    } else {
                        newElement_0.endSystime = nil;
                    }
                    if (entry_0.minSystime.HasValue()) {
                        newElement_0.minSystime = [NSNumber numberWithUnsignedLongLong:entry_0.minSystime.Value()];
                    } else {
                        newElement_0.minSystime = nil;
                    }
                    if (entry_0.maxSystime.HasValue()) {
                        newElement_0.maxSystime = [NSNumber numberWithUnsignedLongLong:entry_0.maxSystime.Value()];
                    } else {
                        newElement_0.maxSystime = nil;
                    }
                    [array_0 addObject:newElement_0];
                }
                CHIP_ERROR err = iter_0.GetStatus();
                if (err != CHIP_NO_ERROR) {
                    *aError = err;
                    return nil;
                }
                memberValue = array_0;
            }
            value.ranges = memberValue;
        } while (0);

        return value;
    }
    default: {
        break;
    }
    }

    *aError = CHIP_ERROR_IM_MALFORMED_EVENT_PATH_IB;
    return nil;
}
static id _Nullable DecodeEventPayloadForElectricalEnergyMeasurementCluster(EventId aEventId, TLV::TLVReader & aReader, CHIP_ERROR * aError)
{
    using namespace Clusters::ElectricalEnergyMeasurement;
    switch (aEventId) {
    case Events::CumulativeEnergyMeasured::Id: {
        Events::CumulativeEnergyMeasured::DecodableType cppValue;
        *aError = DataModel::Decode(aReader, cppValue);
        if (*aError != CHIP_NO_ERROR) {
            return nil;
        }

        __auto_type * value = [MTRElectricalEnergyMeasurementClusterCumulativeEnergyMeasuredEvent new];

        do {
            MTRElectricalEnergyMeasurementClusterEnergyMeasurementStruct * _Nullable memberValue;
            if (cppValue.energyImported.HasValue()) {
                memberValue = [MTRElectricalEnergyMeasurementClusterEnergyMeasurementStruct new];
                memberValue.energy = [NSNumber numberWithLongLong:cppValue.energyImported.Value().energy];
                if (cppValue.energyImported.Value().startTimestamp.HasValue()) {
                    memberValue.startTimestamp = [NSNumber numberWithUnsignedInt:cppValue.energyImported.Value().startTimestamp.Value()];
                } else {
                    memberValue.startTimestamp = nil;
                }
                if (cppValue.energyImported.Value().endTimestamp.HasValue()) {
                    memberValue.endTimestamp = [NSNumber numberWithUnsignedInt:cppValue.energyImported.Value().endTimestamp.Value()];
                } else {
                    memberValue.endTimestamp = nil;
                }
                if (cppValue.energyImported.Value().startSystime.HasValue()) {
                    memberValue.startSystime = [NSNumber numberWithUnsignedLongLong:cppValue.energyImported.Value().startSystime.Value()];
                } else {
                    memberValue.startSystime = nil;
                }
                if (cppValue.energyImported.Value().endSystime.HasValue()) {
                    memberValue.endSystime = [NSNumber numberWithUnsignedLongLong:cppValue.energyImported.Value().endSystime.Value()];
                } else {
                    memberValue.endSystime = nil;
                }
            } else {
                memberValue = nil;
            }
            value.energyImported = memberValue;
        } while (0);
        do {
            MTRElectricalEnergyMeasurementClusterEnergyMeasurementStruct * _Nullable memberValue;
            if (cppValue.energyExported.HasValue()) {
                memberValue = [MTRElectricalEnergyMeasurementClusterEnergyMeasurementStruct new];
                memberValue.energy = [NSNumber numberWithLongLong:cppValue.energyExported.Value().energy];
                if (cppValue.energyExported.Value().startTimestamp.HasValue()) {
                    memberValue.startTimestamp = [NSNumber numberWithUnsignedInt:cppValue.energyExported.Value().startTimestamp.Value()];
                } else {
                    memberValue.startTimestamp = nil;
                }
                if (cppValue.energyExported.Value().endTimestamp.HasValue()) {
                    memberValue.endTimestamp = [NSNumber numberWithUnsignedInt:cppValue.energyExported.Value().endTimestamp.Value()];
                } else {
                    memberValue.endTimestamp = nil;
                }
                if (cppValue.energyExported.Value().startSystime.HasValue()) {
                    memberValue.startSystime = [NSNumber numberWithUnsignedLongLong:cppValue.energyExported.Value().startSystime.Value()];
                } else {
                    memberValue.startSystime = nil;
                }
                if (cppValue.energyExported.Value().endSystime.HasValue()) {
                    memberValue.endSystime = [NSNumber numberWithUnsignedLongLong:cppValue.energyExported.Value().endSystime.Value()];
                } else {
                    memberValue.endSystime = nil;
                }
            } else {
                memberValue = nil;
            }
            value.energyExported = memberValue;
        } while (0);

        return value;
    }
    case Events::PeriodicEnergyMeasured::Id: {
        Events::PeriodicEnergyMeasured::DecodableType cppValue;
        *aError = DataModel::Decode(aReader, cppValue);
        if (*aError != CHIP_NO_ERROR) {
            return nil;
        }

        __auto_type * value = [MTRElectricalEnergyMeasurementClusterPeriodicEnergyMeasuredEvent new];

        do {
            MTRElectricalEnergyMeasurementClusterEnergyMeasurementStruct * _Nullable memberValue;
            if (cppValue.energyImported.HasValue()) {
                memberValue = [MTRElectricalEnergyMeasurementClusterEnergyMeasurementStruct new];
                memberValue.energy = [NSNumber numberWithLongLong:cppValue.energyImported.Value().energy];
                if (cppValue.energyImported.Value().startTimestamp.HasValue()) {
                    memberValue.startTimestamp = [NSNumber numberWithUnsignedInt:cppValue.energyImported.Value().startTimestamp.Value()];
                } else {
                    memberValue.startTimestamp = nil;
                }
                if (cppValue.energyImported.Value().endTimestamp.HasValue()) {
                    memberValue.endTimestamp = [NSNumber numberWithUnsignedInt:cppValue.energyImported.Value().endTimestamp.Value()];
                } else {
                    memberValue.endTimestamp = nil;
                }
                if (cppValue.energyImported.Value().startSystime.HasValue()) {
                    memberValue.startSystime = [NSNumber numberWithUnsignedLongLong:cppValue.energyImported.Value().startSystime.Value()];
                } else {
                    memberValue.startSystime = nil;
                }
                if (cppValue.energyImported.Value().endSystime.HasValue()) {
                    memberValue.endSystime = [NSNumber numberWithUnsignedLongLong:cppValue.energyImported.Value().endSystime.Value()];
                } else {
                    memberValue.endSystime = nil;
                }
            } else {
                memberValue = nil;
            }
            value.energyImported = memberValue;
        } while (0);
        do {
            MTRElectricalEnergyMeasurementClusterEnergyMeasurementStruct * _Nullable memberValue;
            if (cppValue.energyExported.HasValue()) {
                memberValue = [MTRElectricalEnergyMeasurementClusterEnergyMeasurementStruct new];
                memberValue.energy = [NSNumber numberWithLongLong:cppValue.energyExported.Value().energy];
                if (cppValue.energyExported.Value().startTimestamp.HasValue()) {
                    memberValue.startTimestamp = [NSNumber numberWithUnsignedInt:cppValue.energyExported.Value().startTimestamp.Value()];
                } else {
                    memberValue.startTimestamp = nil;
                }
                if (cppValue.energyExported.Value().endTimestamp.HasValue()) {
                    memberValue.endTimestamp = [NSNumber numberWithUnsignedInt:cppValue.energyExported.Value().endTimestamp.Value()];
                } else {
                    memberValue.endTimestamp = nil;
                }
                if (cppValue.energyExported.Value().startSystime.HasValue()) {
                    memberValue.startSystime = [NSNumber numberWithUnsignedLongLong:cppValue.energyExported.Value().startSystime.Value()];
                } else {
                    memberValue.startSystime = nil;
                }
                if (cppValue.energyExported.Value().endSystime.HasValue()) {
                    memberValue.endSystime = [NSNumber numberWithUnsignedLongLong:cppValue.energyExported.Value().endSystime.Value()];
                } else {
                    memberValue.endSystime = nil;
                }
            } else {
                memberValue = nil;
            }
            value.energyExported = memberValue;
        } while (0);

        return value;
    }
    default: {
        break;
    }
    }

    *aError = CHIP_ERROR_IM_MALFORMED_EVENT_PATH_IB;
    return nil;
}
static id _Nullable DecodeEventPayloadForWaterHeaterManagementCluster(EventId aEventId, TLV::TLVReader & aReader, CHIP_ERROR * aError)
{
    using namespace Clusters::WaterHeaterManagement;
    switch (aEventId) {
    case Events::BoostStarted::Id: {
        Events::BoostStarted::DecodableType cppValue;
        *aError = DataModel::Decode(aReader, cppValue);
        if (*aError != CHIP_NO_ERROR) {
            return nil;
        }

        __auto_type * value = [MTRWaterHeaterManagementClusterBoostStartedEvent new];

        do {
            MTRWaterHeaterManagementClusterWaterHeaterBoostInfoStruct * _Nonnull memberValue;
            memberValue = [MTRWaterHeaterManagementClusterWaterHeaterBoostInfoStruct new];
            memberValue.duration = [NSNumber numberWithUnsignedInt:cppValue.boostInfo.duration];
            if (cppValue.boostInfo.oneShot.HasValue()) {
                memberValue.oneShot = [NSNumber numberWithBool:cppValue.boostInfo.oneShot.Value()];
            } else {
                memberValue.oneShot = nil;
            }
            if (cppValue.boostInfo.emergencyBoost.HasValue()) {
                memberValue.emergencyBoost = [NSNumber numberWithBool:cppValue.boostInfo.emergencyBoost.Value()];
            } else {
                memberValue.emergencyBoost = nil;
            }
            if (cppValue.boostInfo.temporarySetpoint.HasValue()) {
                memberValue.temporarySetpoint = [NSNumber numberWithShort:cppValue.boostInfo.temporarySetpoint.Value()];
            } else {
                memberValue.temporarySetpoint = nil;
            }
            if (cppValue.boostInfo.targetPercentage.HasValue()) {
                memberValue.targetPercentage = [NSNumber numberWithUnsignedChar:cppValue.boostInfo.targetPercentage.Value()];
            } else {
                memberValue.targetPercentage = nil;
            }
            if (cppValue.boostInfo.targetReheat.HasValue()) {
                memberValue.targetReheat = [NSNumber numberWithUnsignedChar:cppValue.boostInfo.targetReheat.Value()];
            } else {
                memberValue.targetReheat = nil;
            }
            value.boostInfo = memberValue;
        } while (0);

        return value;
    }
    case Events::BoostEnded::Id: {
        Events::BoostEnded::DecodableType cppValue;
        *aError = DataModel::Decode(aReader, cppValue);
        if (*aError != CHIP_NO_ERROR) {
            return nil;
        }

        __auto_type * value = [MTRWaterHeaterManagementClusterBoostEndedEvent new];

        return value;
    }
    default: {
        break;
    }
    }

    *aError = CHIP_ERROR_IM_MALFORMED_EVENT_PATH_IB;
    return nil;
}
static id _Nullable DecodeEventPayloadForCommodityPriceCluster(EventId aEventId, TLV::TLVReader & aReader, CHIP_ERROR * aError)
{
    using namespace Clusters::CommodityPrice;
    switch (aEventId) {
    case Events::PriceChange::Id: {
        Events::PriceChange::DecodableType cppValue;
        *aError = DataModel::Decode(aReader, cppValue);
        if (*aError != CHIP_NO_ERROR) {
            return nil;
        }

        __auto_type * value = [MTRCommodityPriceClusterPriceChangeEvent new];

        do {
            MTRCommodityPriceClusterCommodityPriceStruct * _Nonnull memberValue;
            memberValue = [MTRCommodityPriceClusterCommodityPriceStruct new];
            memberValue.periodStart = [NSNumber numberWithUnsignedInt:cppValue.currentPrice.periodStart];
            if (cppValue.currentPrice.periodEnd.IsNull()) {
                memberValue.periodEnd = nil;
            } else {
                memberValue.periodEnd = [NSNumber numberWithUnsignedInt:cppValue.currentPrice.periodEnd.Value()];
            }
            memberValue.price = [MTRDataTypePriceStruct new];
            memberValue.price.amount = [NSNumber numberWithLongLong:cppValue.currentPrice.price.amount];
            memberValue.price.currency = [MTRDataTypeCurrencyStruct new];
            memberValue.price.currency.currency = [NSNumber numberWithUnsignedShort:cppValue.currentPrice.price.currency.currency];
            memberValue.price.currency.decimalPoints = [NSNumber numberWithUnsignedChar:cppValue.currentPrice.price.currency.decimalPoints];
            if (cppValue.currentPrice.description.HasValue()) {
                memberValue.descriptionString = AsString(cppValue.currentPrice.description.Value());
                if (memberValue.descriptionString == nil) {
                    CHIP_ERROR err = CHIP_ERROR_INVALID_ARGUMENT;
                    *aError = err;
                    return nil;
                }
            } else {
                memberValue.descriptionString = nil;
            }
            if (cppValue.currentPrice.components.HasValue()) {
                { // Scope for our temporary variables
                    auto * array_2 = [NSMutableArray new];
                    auto iter_2 = cppValue.currentPrice.components.Value().begin();
                    while (iter_2.Next()) {
                        auto & entry_2 = iter_2.GetValue();
                        MTRCommodityPriceClusterCommodityPriceComponentStruct * newElement_2;
                        newElement_2 = [MTRCommodityPriceClusterCommodityPriceComponentStruct new];
                        newElement_2.price = [NSNumber numberWithLongLong:entry_2.price];
                        newElement_2.source = [NSNumber numberWithUnsignedChar:chip::to_underlying(entry_2.source)];
                        if (entry_2.description.HasValue()) {
                            newElement_2.descriptionString = AsString(entry_2.description.Value());
                            if (newElement_2.descriptionString == nil) {
                                CHIP_ERROR err = CHIP_ERROR_INVALID_ARGUMENT;
                                *aError = err;
                                return nil;
                            }
                        } else {
                            newElement_2.descriptionString = nil;
                        }
                        if (entry_2.tariffComponentID.HasValue()) {
                            newElement_2.tariffComponentID = [NSNumber numberWithUnsignedInt:entry_2.tariffComponentID.Value()];
                        } else {
                            newElement_2.tariffComponentID = nil;
                        }
                        [array_2 addObject:newElement_2];
                    }
                    CHIP_ERROR err = iter_2.GetStatus();
                    if (err != CHIP_NO_ERROR) {
                        *aError = err;
                        return nil;
                    }
                    memberValue.components = array_2;
                }
            } else {
                memberValue.components = nil;
            }
            value.currentPrice = memberValue;
        } while (0);

        return value;
    }
    case Events::ForecastChange::Id: {
        Events::ForecastChange::DecodableType cppValue;
        *aError = DataModel::Decode(aReader, cppValue);
        if (*aError != CHIP_NO_ERROR) {
            return nil;
        }

        __auto_type * value = [MTRCommodityPriceClusterForecastChangeEvent new];

        do {
            NSArray * _Nonnull memberValue;
            { // Scope for our temporary variables
                auto * array_0 = [NSMutableArray new];
                auto iter_0 = cppValue.priceForecast.begin();
                while (iter_0.Next()) {
                    auto & entry_0 = iter_0.GetValue();
                    MTRCommodityPriceClusterCommodityPriceStruct * newElement_0;
                    newElement_0 = [MTRCommodityPriceClusterCommodityPriceStruct new];
                    newElement_0.periodStart = [NSNumber numberWithUnsignedInt:entry_0.periodStart];
                    if (entry_0.periodEnd.IsNull()) {
                        newElement_0.periodEnd = nil;
                    } else {
                        newElement_0.periodEnd = [NSNumber numberWithUnsignedInt:entry_0.periodEnd.Value()];
                    }
                    newElement_0.price = [MTRDataTypePriceStruct new];
                    newElement_0.price.amount = [NSNumber numberWithLongLong:entry_0.price.amount];
                    newElement_0.price.currency = [MTRDataTypeCurrencyStruct new];
                    newElement_0.price.currency.currency = [NSNumber numberWithUnsignedShort:entry_0.price.currency.currency];
                    newElement_0.price.currency.decimalPoints = [NSNumber numberWithUnsignedChar:entry_0.price.currency.decimalPoints];
                    if (entry_0.description.HasValue()) {
                        newElement_0.descriptionString = AsString(entry_0.description.Value());
                        if (newElement_0.descriptionString == nil) {
                            CHIP_ERROR err = CHIP_ERROR_INVALID_ARGUMENT;
                            *aError = err;
                            return nil;
                        }
                    } else {
                        newElement_0.descriptionString = nil;
                    }
                    if (entry_0.components.HasValue()) {
                        { // Scope for our temporary variables
                            auto * array_3 = [NSMutableArray new];
                            auto iter_3 = entry_0.components.Value().begin();
                            while (iter_3.Next()) {
                                auto & entry_3 = iter_3.GetValue();
                                MTRCommodityPriceClusterCommodityPriceComponentStruct * newElement_3;
                                newElement_3 = [MTRCommodityPriceClusterCommodityPriceComponentStruct new];
                                newElement_3.price = [NSNumber numberWithLongLong:entry_3.price];
                                newElement_3.source = [NSNumber numberWithUnsignedChar:chip::to_underlying(entry_3.source)];
                                if (entry_3.description.HasValue()) {
                                    newElement_3.descriptionString = AsString(entry_3.description.Value());
                                    if (newElement_3.descriptionString == nil) {
                                        CHIP_ERROR err = CHIP_ERROR_INVALID_ARGUMENT;
                                        *aError = err;
                                        return nil;
                                    }
                                } else {
                                    newElement_3.descriptionString = nil;
                                }
                                if (entry_3.tariffComponentID.HasValue()) {
                                    newElement_3.tariffComponentID = [NSNumber numberWithUnsignedInt:entry_3.tariffComponentID.Value()];
                                } else {
                                    newElement_3.tariffComponentID = nil;
                                }
                                [array_3 addObject:newElement_3];
                            }
                            CHIP_ERROR err = iter_3.GetStatus();
                            if (err != CHIP_NO_ERROR) {
                                *aError = err;
                                return nil;
                            }
                            newElement_0.components = array_3;
                        }
                    } else {
                        newElement_0.components = nil;
                    }
                    [array_0 addObject:newElement_0];
                }
                CHIP_ERROR err = iter_0.GetStatus();
                if (err != CHIP_NO_ERROR) {
                    *aError = err;
                    return nil;
                }
                memberValue = array_0;
            }
            value.priceForecast = memberValue;
        } while (0);

        return value;
    }
    default: {
        break;
    }
    }

    *aError = CHIP_ERROR_IM_MALFORMED_EVENT_PATH_IB;
    return nil;
}
static id _Nullable DecodeEventPayloadForDemandResponseLoadControlCluster(EventId aEventId, TLV::TLVReader & aReader, CHIP_ERROR * aError)
{
    using namespace Clusters::DemandResponseLoadControl;
    switch (aEventId) {
    case Events::LoadControlEventStatusChange::Id: {
        Events::LoadControlEventStatusChange::DecodableType cppValue;
        *aError = DataModel::Decode(aReader, cppValue);
        if (*aError != CHIP_NO_ERROR) {
            return nil;
        }

        __auto_type * value = [MTRDemandResponseLoadControlClusterLoadControlEventStatusChangeEvent new];

        do {
            NSData * _Nonnull memberValue;
            memberValue = AsData(cppValue.eventID);
            value.eventID = memberValue;
        } while (0);
        do {
            NSNumber * _Nullable memberValue;
            if (cppValue.transitionIndex.IsNull()) {
                memberValue = nil;
            } else {
                memberValue = [NSNumber numberWithUnsignedChar:cppValue.transitionIndex.Value()];
            }
            value.transitionIndex = memberValue;
        } while (0);
        do {
            NSNumber * _Nonnull memberValue;
            memberValue = [NSNumber numberWithUnsignedChar:chip::to_underlying(cppValue.status)];
            value.status = memberValue;
        } while (0);
        do {
            NSNumber * _Nonnull memberValue;
            memberValue = [NSNumber numberWithUnsignedChar:chip::to_underlying(cppValue.criticality)];
            value.criticality = memberValue;
        } while (0);
        do {
            NSNumber * _Nonnull memberValue;
            memberValue = [NSNumber numberWithUnsignedShort:cppValue.control.Raw()];
            value.control = memberValue;
        } while (0);
        do {
            MTRDemandResponseLoadControlClusterTemperatureControlStruct * _Nullable memberValue;
            if (cppValue.temperatureControl.HasValue()) {
                if (cppValue.temperatureControl.Value().IsNull()) {
                    memberValue = nil;
                } else {
                    memberValue = [MTRDemandResponseLoadControlClusterTemperatureControlStruct new];
                    if (cppValue.temperatureControl.Value().Value().coolingTempOffset.HasValue()) {
                        if (cppValue.temperatureControl.Value().Value().coolingTempOffset.Value().IsNull()) {
                            memberValue.coolingTempOffset = nil;
                        } else {
                            memberValue.coolingTempOffset = [NSNumber numberWithUnsignedShort:cppValue.temperatureControl.Value().Value().coolingTempOffset.Value().Value()];
                        }
                    } else {
                        memberValue.coolingTempOffset = nil;
                    }
                    if (cppValue.temperatureControl.Value().Value().heatingtTempOffset.HasValue()) {
                        if (cppValue.temperatureControl.Value().Value().heatingtTempOffset.Value().IsNull()) {
                            memberValue.heatingtTempOffset = nil;
                        } else {
                            memberValue.heatingtTempOffset = [NSNumber numberWithUnsignedShort:cppValue.temperatureControl.Value().Value().heatingtTempOffset.Value().Value()];
                        }
                    } else {
                        memberValue.heatingtTempOffset = nil;
                    }
                    if (cppValue.temperatureControl.Value().Value().coolingTempSetpoint.HasValue()) {
                        if (cppValue.temperatureControl.Value().Value().coolingTempSetpoint.Value().IsNull()) {
                            memberValue.coolingTempSetpoint = nil;
                        } else {
                            memberValue.coolingTempSetpoint = [NSNumber numberWithShort:cppValue.temperatureControl.Value().Value().coolingTempSetpoint.Value().Value()];
                        }
                    } else {
                        memberValue.coolingTempSetpoint = nil;
                    }
                    if (cppValue.temperatureControl.Value().Value().heatingTempSetpoint.HasValue()) {
                        if (cppValue.temperatureControl.Value().Value().heatingTempSetpoint.Value().IsNull()) {
                            memberValue.heatingTempSetpoint = nil;
                        } else {
                            memberValue.heatingTempSetpoint = [NSNumber numberWithShort:cppValue.temperatureControl.Value().Value().heatingTempSetpoint.Value().Value()];
                        }
                    } else {
                        memberValue.heatingTempSetpoint = nil;
                    }
                }
            } else {
                memberValue = nil;
            }
            value.temperatureControl = memberValue;
        } while (0);
        do {
            MTRDemandResponseLoadControlClusterAverageLoadControlStruct * _Nullable memberValue;
            if (cppValue.averageLoadControl.HasValue()) {
                if (cppValue.averageLoadControl.Value().IsNull()) {
                    memberValue = nil;
                } else {
                    memberValue = [MTRDemandResponseLoadControlClusterAverageLoadControlStruct new];
                    memberValue.loadAdjustment = [NSNumber numberWithChar:cppValue.averageLoadControl.Value().Value().loadAdjustment];
                }
            } else {
                memberValue = nil;
            }
            value.averageLoadControl = memberValue;
        } while (0);
        do {
            MTRDemandResponseLoadControlClusterDutyCycleControlStruct * _Nullable memberValue;
            if (cppValue.dutyCycleControl.HasValue()) {
                if (cppValue.dutyCycleControl.Value().IsNull()) {
                    memberValue = nil;
                } else {
                    memberValue = [MTRDemandResponseLoadControlClusterDutyCycleControlStruct new];
                    memberValue.dutyCycle = [NSNumber numberWithUnsignedChar:cppValue.dutyCycleControl.Value().Value().dutyCycle];
                }
            } else {
                memberValue = nil;
            }
            value.dutyCycleControl = memberValue;
        } while (0);
        do {
            MTRDemandResponseLoadControlClusterPowerSavingsControlStruct * _Nullable memberValue;
            if (cppValue.powerSavingsControl.HasValue()) {
                if (cppValue.powerSavingsControl.Value().IsNull()) {
                    memberValue = nil;
                } else {
                    memberValue = [MTRDemandResponseLoadControlClusterPowerSavingsControlStruct new];
                    memberValue.powerSavings = [NSNumber numberWithUnsignedChar:cppValue.powerSavingsControl.Value().Value().powerSavings];
                }
            } else {
                memberValue = nil;
            }
            value.powerSavingsControl = memberValue;
        } while (0);
        do {
            MTRDemandResponseLoadControlClusterHeatingSourceControlStruct * _Nullable memberValue;
            if (cppValue.heatingSourceControl.HasValue()) {
                if (cppValue.heatingSourceControl.Value().IsNull()) {
                    memberValue = nil;
                } else {
                    memberValue = [MTRDemandResponseLoadControlClusterHeatingSourceControlStruct new];
                    memberValue.heatingSource = [NSNumber numberWithUnsignedChar:chip::to_underlying(cppValue.heatingSourceControl.Value().Value().heatingSource)];
                }
            } else {
                memberValue = nil;
            }
            value.heatingSourceControl = memberValue;
        } while (0);

        return value;
    }
    default: {
        break;
    }
    }

    *aError = CHIP_ERROR_IM_MALFORMED_EVENT_PATH_IB;
    return nil;
}
static id _Nullable DecodeEventPayloadForMessagesCluster(EventId aEventId, TLV::TLVReader & aReader, CHIP_ERROR * aError)
{
    using namespace Clusters::Messages;
    switch (aEventId) {
    case Events::MessageQueued::Id: {
        Events::MessageQueued::DecodableType cppValue;
        *aError = DataModel::Decode(aReader, cppValue);
        if (*aError != CHIP_NO_ERROR) {
            return nil;
        }

        __auto_type * value = [MTRMessagesClusterMessageQueuedEvent new];

        do {
            NSData * _Nonnull memberValue;
            memberValue = AsData(cppValue.messageID);
            value.messageID = memberValue;
        } while (0);

        return value;
    }
    case Events::MessagePresented::Id: {
        Events::MessagePresented::DecodableType cppValue;
        *aError = DataModel::Decode(aReader, cppValue);
        if (*aError != CHIP_NO_ERROR) {
            return nil;
        }

        __auto_type * value = [MTRMessagesClusterMessagePresentedEvent new];

        do {
            NSData * _Nonnull memberValue;
            memberValue = AsData(cppValue.messageID);
            value.messageID = memberValue;
        } while (0);

        return value;
    }
    case Events::MessageComplete::Id: {
        Events::MessageComplete::DecodableType cppValue;
        *aError = DataModel::Decode(aReader, cppValue);
        if (*aError != CHIP_NO_ERROR) {
            return nil;
        }

        __auto_type * value = [MTRMessagesClusterMessageCompleteEvent new];

        do {
            NSData * _Nonnull memberValue;
            memberValue = AsData(cppValue.messageID);
            value.messageID = memberValue;
        } while (0);
        do {
            NSNumber * _Nullable memberValue;
            if (cppValue.responseID.HasValue()) {
                if (cppValue.responseID.Value().IsNull()) {
                    memberValue = nil;
                } else {
                    memberValue = [NSNumber numberWithUnsignedInt:cppValue.responseID.Value().Value()];
                }
            } else {
                memberValue = nil;
            }
            value.responseID = memberValue;
        } while (0);
        do {
            NSString * _Nullable memberValue;
            if (cppValue.reply.HasValue()) {
                if (cppValue.reply.Value().IsNull()) {
                    memberValue = nil;
                } else {
                    memberValue = AsString(cppValue.reply.Value().Value());
                    if (memberValue == nil) {
                        CHIP_ERROR err = CHIP_ERROR_INVALID_ARGUMENT;
                        *aError = err;
                        return nil;
                    }
                }
            } else {
                memberValue = nil;
            }
            value.reply = memberValue;
        } while (0);
        do {
            NSNumber * _Nullable memberValue;
            if (cppValue.futureMessagesPreference.IsNull()) {
                memberValue = nil;
            } else {
                memberValue = [NSNumber numberWithUnsignedChar:chip::to_underlying(cppValue.futureMessagesPreference.Value())];
            }
            value.futureMessagesPreference = memberValue;
        } while (0);

        return value;
    }
    default: {
        break;
    }
    }

    *aError = CHIP_ERROR_IM_MALFORMED_EVENT_PATH_IB;
    return nil;
}
static id _Nullable DecodeEventPayloadForDeviceEnergyManagementCluster(EventId aEventId, TLV::TLVReader & aReader, CHIP_ERROR * aError)
{
    using namespace Clusters::DeviceEnergyManagement;
    switch (aEventId) {
    case Events::PowerAdjustStart::Id: {
        Events::PowerAdjustStart::DecodableType cppValue;
        *aError = DataModel::Decode(aReader, cppValue);
        if (*aError != CHIP_NO_ERROR) {
            return nil;
        }

        __auto_type * value = [MTRDeviceEnergyManagementClusterPowerAdjustStartEvent new];

        return value;
    }
    case Events::PowerAdjustEnd::Id: {
        Events::PowerAdjustEnd::DecodableType cppValue;
        *aError = DataModel::Decode(aReader, cppValue);
        if (*aError != CHIP_NO_ERROR) {
            return nil;
        }

        __auto_type * value = [MTRDeviceEnergyManagementClusterPowerAdjustEndEvent new];

        do {
            NSNumber * _Nonnull memberValue;
            memberValue = [NSNumber numberWithUnsignedChar:chip::to_underlying(cppValue.cause)];
            value.cause = memberValue;
        } while (0);
        do {
            NSNumber * _Nonnull memberValue;
            memberValue = [NSNumber numberWithUnsignedInt:cppValue.duration];
            value.duration = memberValue;
        } while (0);
        do {
            NSNumber * _Nonnull memberValue;
            memberValue = [NSNumber numberWithLongLong:cppValue.energyUse];
            value.energyUse = memberValue;
        } while (0);

        return value;
    }
    case Events::Paused::Id: {
        Events::Paused::DecodableType cppValue;
        *aError = DataModel::Decode(aReader, cppValue);
        if (*aError != CHIP_NO_ERROR) {
            return nil;
        }

        __auto_type * value = [MTRDeviceEnergyManagementClusterPausedEvent new];

        return value;
    }
    case Events::Resumed::Id: {
        Events::Resumed::DecodableType cppValue;
        *aError = DataModel::Decode(aReader, cppValue);
        if (*aError != CHIP_NO_ERROR) {
            return nil;
        }

        __auto_type * value = [MTRDeviceEnergyManagementClusterResumedEvent new];

        do {
            NSNumber * _Nonnull memberValue;
            memberValue = [NSNumber numberWithUnsignedChar:chip::to_underlying(cppValue.cause)];
            value.cause = memberValue;
        } while (0);

        return value;
    }
    default: {
        break;
    }
    }

    *aError = CHIP_ERROR_IM_MALFORMED_EVENT_PATH_IB;
    return nil;
}
static id _Nullable DecodeEventPayloadForEnergyEVSECluster(EventId aEventId, TLV::TLVReader & aReader, CHIP_ERROR * aError)
{
    using namespace Clusters::EnergyEvse;
    switch (aEventId) {
    case Events::EVConnected::Id: {
        Events::EVConnected::DecodableType cppValue;
        *aError = DataModel::Decode(aReader, cppValue);
        if (*aError != CHIP_NO_ERROR) {
            return nil;
        }

        __auto_type * value = [MTREnergyEVSEClusterEVConnectedEvent new];

        do {
            NSNumber * _Nonnull memberValue;
            memberValue = [NSNumber numberWithUnsignedInt:cppValue.sessionID];
            value.sessionID = memberValue;
        } while (0);

        return value;
    }
    case Events::EVNotDetected::Id: {
        Events::EVNotDetected::DecodableType cppValue;
        *aError = DataModel::Decode(aReader, cppValue);
        if (*aError != CHIP_NO_ERROR) {
            return nil;
        }

        __auto_type * value = [MTREnergyEVSEClusterEVNotDetectedEvent new];

        do {
            NSNumber * _Nonnull memberValue;
            memberValue = [NSNumber numberWithUnsignedInt:cppValue.sessionID];
            value.sessionID = memberValue;
        } while (0);
        do {
            NSNumber * _Nonnull memberValue;
            memberValue = [NSNumber numberWithUnsignedChar:chip::to_underlying(cppValue.state)];
            value.state = memberValue;
        } while (0);
        do {
            NSNumber * _Nonnull memberValue;
            memberValue = [NSNumber numberWithUnsignedInt:cppValue.sessionDuration];
            value.sessionDuration = memberValue;
        } while (0);
        do {
            NSNumber * _Nonnull memberValue;
            memberValue = [NSNumber numberWithLongLong:cppValue.sessionEnergyCharged];
            value.sessionEnergyCharged = memberValue;
        } while (0);
        do {
            NSNumber * _Nullable memberValue;
            if (cppValue.sessionEnergyDischarged.HasValue()) {
                memberValue = [NSNumber numberWithLongLong:cppValue.sessionEnergyDischarged.Value()];
            } else {
                memberValue = nil;
            }
            value.sessionEnergyDischarged = memberValue;
        } while (0);

        return value;
    }
    case Events::EnergyTransferStarted::Id: {
        Events::EnergyTransferStarted::DecodableType cppValue;
        *aError = DataModel::Decode(aReader, cppValue);
        if (*aError != CHIP_NO_ERROR) {
            return nil;
        }

        __auto_type * value = [MTREnergyEVSEClusterEnergyTransferStartedEvent new];

        do {
            NSNumber * _Nonnull memberValue;
            memberValue = [NSNumber numberWithUnsignedInt:cppValue.sessionID];
            value.sessionID = memberValue;
        } while (0);
        do {
            NSNumber * _Nonnull memberValue;
            memberValue = [NSNumber numberWithUnsignedChar:chip::to_underlying(cppValue.state)];
            value.state = memberValue;
        } while (0);
        do {
            NSNumber * _Nonnull memberValue;
            memberValue = [NSNumber numberWithLongLong:cppValue.maximumCurrent];
            value.maximumCurrent = memberValue;
        } while (0);
        do {
            NSNumber * _Nullable memberValue;
            if (cppValue.maximumDischargeCurrent.HasValue()) {
                memberValue = [NSNumber numberWithLongLong:cppValue.maximumDischargeCurrent.Value()];
            } else {
                memberValue = nil;
            }
            value.maximumDischargeCurrent = memberValue;
        } while (0);

        return value;
    }
    case Events::EnergyTransferStopped::Id: {
        Events::EnergyTransferStopped::DecodableType cppValue;
        *aError = DataModel::Decode(aReader, cppValue);
        if (*aError != CHIP_NO_ERROR) {
            return nil;
        }

        __auto_type * value = [MTREnergyEVSEClusterEnergyTransferStoppedEvent new];

        do {
            NSNumber * _Nonnull memberValue;
            memberValue = [NSNumber numberWithUnsignedInt:cppValue.sessionID];
            value.sessionID = memberValue;
        } while (0);
        do {
            NSNumber * _Nonnull memberValue;
            memberValue = [NSNumber numberWithUnsignedChar:chip::to_underlying(cppValue.state)];
            value.state = memberValue;
        } while (0);
        do {
            NSNumber * _Nonnull memberValue;
            memberValue = [NSNumber numberWithUnsignedChar:chip::to_underlying(cppValue.reason)];
            value.reason = memberValue;
        } while (0);
        do {
            NSNumber * _Nonnull memberValue;
            memberValue = [NSNumber numberWithLongLong:cppValue.energyTransferred];
            value.energyTransferred = memberValue;
        } while (0);
        do {
            NSNumber * _Nullable memberValue;
            if (cppValue.energyDischarged.HasValue()) {
                memberValue = [NSNumber numberWithLongLong:cppValue.energyDischarged.Value()];
            } else {
                memberValue = nil;
            }
            value.energyDischarged = memberValue;
        } while (0);

        return value;
    }
    case Events::Fault::Id: {
        Events::Fault::DecodableType cppValue;
        *aError = DataModel::Decode(aReader, cppValue);
        if (*aError != CHIP_NO_ERROR) {
            return nil;
        }

        __auto_type * value = [MTREnergyEVSEClusterFaultEvent new];

        do {
            NSNumber * _Nullable memberValue;
            if (cppValue.sessionID.IsNull()) {
                memberValue = nil;
            } else {
                memberValue = [NSNumber numberWithUnsignedInt:cppValue.sessionID.Value()];
            }
            value.sessionID = memberValue;
        } while (0);
        do {
            NSNumber * _Nonnull memberValue;
            memberValue = [NSNumber numberWithUnsignedChar:chip::to_underlying(cppValue.state)];
            value.state = memberValue;
        } while (0);
        do {
            NSNumber * _Nonnull memberValue;
            memberValue = [NSNumber numberWithUnsignedChar:chip::to_underlying(cppValue.faultStatePreviousState)];
            value.faultStatePreviousState = memberValue;
        } while (0);
        do {
            NSNumber * _Nonnull memberValue;
            memberValue = [NSNumber numberWithUnsignedChar:chip::to_underlying(cppValue.faultStateCurrentState)];
            value.faultStateCurrentState = memberValue;
        } while (0);

        return value;
    }
    case Events::Rfid::Id: {
        Events::Rfid::DecodableType cppValue;
        *aError = DataModel::Decode(aReader, cppValue);
        if (*aError != CHIP_NO_ERROR) {
            return nil;
        }

        __auto_type * value = [MTREnergyEVSEClusterRFIDEvent new];

        do {
            NSData * _Nonnull memberValue;
            memberValue = AsData(cppValue.uid);
            value.uid = memberValue;
        } while (0);

        return value;
    }
    default: {
        break;
    }
    }

    *aError = CHIP_ERROR_IM_MALFORMED_EVENT_PATH_IB;
    return nil;
}
static id _Nullable DecodeEventPayloadForEnergyPreferenceCluster(EventId aEventId, TLV::TLVReader & aReader, CHIP_ERROR * aError)
{
    using namespace Clusters::EnergyPreference;
    switch (aEventId) {
    default: {
        break;
    }
    }

    *aError = CHIP_ERROR_IM_MALFORMED_EVENT_PATH_IB;
    return nil;
}
static id _Nullable DecodeEventPayloadForPowerTopologyCluster(EventId aEventId, TLV::TLVReader & aReader, CHIP_ERROR * aError)
{
    using namespace Clusters::PowerTopology;
    switch (aEventId) {
    default: {
        break;
    }
    }

    *aError = CHIP_ERROR_IM_MALFORMED_EVENT_PATH_IB;
    return nil;
}
static id _Nullable DecodeEventPayloadForEnergyEVSEModeCluster(EventId aEventId, TLV::TLVReader & aReader, CHIP_ERROR * aError)
{
    using namespace Clusters::EnergyEvseMode;
    switch (aEventId) {
    default: {
        break;
    }
    }

    *aError = CHIP_ERROR_IM_MALFORMED_EVENT_PATH_IB;
    return nil;
}
static id _Nullable DecodeEventPayloadForWaterHeaterModeCluster(EventId aEventId, TLV::TLVReader & aReader, CHIP_ERROR * aError)
{
    using namespace Clusters::WaterHeaterMode;
    switch (aEventId) {
    default: {
        break;
    }
    }

    *aError = CHIP_ERROR_IM_MALFORMED_EVENT_PATH_IB;
    return nil;
}
static id _Nullable DecodeEventPayloadForDeviceEnergyManagementModeCluster(EventId aEventId, TLV::TLVReader & aReader, CHIP_ERROR * aError)
{
    using namespace Clusters::DeviceEnergyManagementMode;
    switch (aEventId) {
    default: {
        break;
    }
    }

    *aError = CHIP_ERROR_IM_MALFORMED_EVENT_PATH_IB;
    return nil;
}
static id _Nullable DecodeEventPayloadForDoorLockCluster(EventId aEventId, TLV::TLVReader & aReader, CHIP_ERROR * aError)
{
    using namespace Clusters::DoorLock;
    switch (aEventId) {
    case Events::DoorLockAlarm::Id: {
        Events::DoorLockAlarm::DecodableType cppValue;
        *aError = DataModel::Decode(aReader, cppValue);
        if (*aError != CHIP_NO_ERROR) {
            return nil;
        }

        __auto_type * value = [MTRDoorLockClusterDoorLockAlarmEvent new];

        do {
            NSNumber * _Nonnull memberValue;
            memberValue = [NSNumber numberWithUnsignedChar:chip::to_underlying(cppValue.alarmCode)];
            value.alarmCode = memberValue;
        } while (0);

        return value;
    }
    case Events::DoorStateChange::Id: {
        Events::DoorStateChange::DecodableType cppValue;
        *aError = DataModel::Decode(aReader, cppValue);
        if (*aError != CHIP_NO_ERROR) {
            return nil;
        }

        __auto_type * value = [MTRDoorLockClusterDoorStateChangeEvent new];

        do {
            NSNumber * _Nonnull memberValue;
            memberValue = [NSNumber numberWithUnsignedChar:chip::to_underlying(cppValue.doorState)];
            value.doorState = memberValue;
        } while (0);

        return value;
    }
    case Events::LockOperation::Id: {
        Events::LockOperation::DecodableType cppValue;
        *aError = DataModel::Decode(aReader, cppValue);
        if (*aError != CHIP_NO_ERROR) {
            return nil;
        }

        __auto_type * value = [MTRDoorLockClusterLockOperationEvent new];

        do {
            NSNumber * _Nonnull memberValue;
            memberValue = [NSNumber numberWithUnsignedChar:chip::to_underlying(cppValue.lockOperationType)];
            value.lockOperationType = memberValue;
        } while (0);
        do {
            NSNumber * _Nonnull memberValue;
            memberValue = [NSNumber numberWithUnsignedChar:chip::to_underlying(cppValue.operationSource)];
            value.operationSource = memberValue;
        } while (0);
        do {
            NSNumber * _Nullable memberValue;
            if (cppValue.userIndex.IsNull()) {
                memberValue = nil;
            } else {
                memberValue = [NSNumber numberWithUnsignedShort:cppValue.userIndex.Value()];
            }
            value.userIndex = memberValue;
        } while (0);
        do {
            NSNumber * _Nullable memberValue;
            if (cppValue.fabricIndex.IsNull()) {
                memberValue = nil;
            } else {
                memberValue = [NSNumber numberWithUnsignedChar:cppValue.fabricIndex.Value()];
            }
            value.fabricIndex = memberValue;
        } while (0);
        do {
            NSNumber * _Nullable memberValue;
            if (cppValue.sourceNode.IsNull()) {
                memberValue = nil;
            } else {
                memberValue = [NSNumber numberWithUnsignedLongLong:cppValue.sourceNode.Value()];
            }
            value.sourceNode = memberValue;
        } while (0);
        do {
            NSArray * _Nullable memberValue;
            if (cppValue.credentials.HasValue()) {
                if (cppValue.credentials.Value().IsNull()) {
                    memberValue = nil;
                } else {
                    { // Scope for our temporary variables
                        auto * array_2 = [NSMutableArray new];
                        auto iter_2 = cppValue.credentials.Value().Value().begin();
                        while (iter_2.Next()) {
                            auto & entry_2 = iter_2.GetValue();
                            MTRDoorLockClusterCredentialStruct * newElement_2;
                            newElement_2 = [MTRDoorLockClusterCredentialStruct new];
                            newElement_2.credentialType = [NSNumber numberWithUnsignedChar:chip::to_underlying(entry_2.credentialType)];
                            newElement_2.credentialIndex = [NSNumber numberWithUnsignedShort:entry_2.credentialIndex];
                            [array_2 addObject:newElement_2];
                        }
                        CHIP_ERROR err = iter_2.GetStatus();
                        if (err != CHIP_NO_ERROR) {
                            *aError = err;
                            return nil;
                        }
                        memberValue = array_2;
                    }
                }
            } else {
                memberValue = nil;
            }
            value.credentials = memberValue;
        } while (0);

        return value;
    }
    case Events::LockOperationError::Id: {
        Events::LockOperationError::DecodableType cppValue;
        *aError = DataModel::Decode(aReader, cppValue);
        if (*aError != CHIP_NO_ERROR) {
            return nil;
        }

        __auto_type * value = [MTRDoorLockClusterLockOperationErrorEvent new];

        do {
            NSNumber * _Nonnull memberValue;
            memberValue = [NSNumber numberWithUnsignedChar:chip::to_underlying(cppValue.lockOperationType)];
            value.lockOperationType = memberValue;
        } while (0);
        do {
            NSNumber * _Nonnull memberValue;
            memberValue = [NSNumber numberWithUnsignedChar:chip::to_underlying(cppValue.operationSource)];
            value.operationSource = memberValue;
        } while (0);
        do {
            NSNumber * _Nonnull memberValue;
            memberValue = [NSNumber numberWithUnsignedChar:chip::to_underlying(cppValue.operationError)];
            value.operationError = memberValue;
        } while (0);
        do {
            NSNumber * _Nullable memberValue;
            if (cppValue.userIndex.IsNull()) {
                memberValue = nil;
            } else {
                memberValue = [NSNumber numberWithUnsignedShort:cppValue.userIndex.Value()];
            }
            value.userIndex = memberValue;
        } while (0);
        do {
            NSNumber * _Nullable memberValue;
            if (cppValue.fabricIndex.IsNull()) {
                memberValue = nil;
            } else {
                memberValue = [NSNumber numberWithUnsignedChar:cppValue.fabricIndex.Value()];
            }
            value.fabricIndex = memberValue;
        } while (0);
        do {
            NSNumber * _Nullable memberValue;
            if (cppValue.sourceNode.IsNull()) {
                memberValue = nil;
            } else {
                memberValue = [NSNumber numberWithUnsignedLongLong:cppValue.sourceNode.Value()];
            }
            value.sourceNode = memberValue;
        } while (0);
        do {
            NSArray * _Nullable memberValue;
            if (cppValue.credentials.HasValue()) {
                if (cppValue.credentials.Value().IsNull()) {
                    memberValue = nil;
                } else {
                    { // Scope for our temporary variables
                        auto * array_2 = [NSMutableArray new];
                        auto iter_2 = cppValue.credentials.Value().Value().begin();
                        while (iter_2.Next()) {
                            auto & entry_2 = iter_2.GetValue();
                            MTRDoorLockClusterCredentialStruct * newElement_2;
                            newElement_2 = [MTRDoorLockClusterCredentialStruct new];
                            newElement_2.credentialType = [NSNumber numberWithUnsignedChar:chip::to_underlying(entry_2.credentialType)];
                            newElement_2.credentialIndex = [NSNumber numberWithUnsignedShort:entry_2.credentialIndex];
                            [array_2 addObject:newElement_2];
                        }
                        CHIP_ERROR err = iter_2.GetStatus();
                        if (err != CHIP_NO_ERROR) {
                            *aError = err;
                            return nil;
                        }
                        memberValue = array_2;
                    }
                }
            } else {
                memberValue = nil;
            }
            value.credentials = memberValue;
        } while (0);

        return value;
    }
    case Events::LockUserChange::Id: {
        Events::LockUserChange::DecodableType cppValue;
        *aError = DataModel::Decode(aReader, cppValue);
        if (*aError != CHIP_NO_ERROR) {
            return nil;
        }

        __auto_type * value = [MTRDoorLockClusterLockUserChangeEvent new];

        do {
            NSNumber * _Nonnull memberValue;
            memberValue = [NSNumber numberWithUnsignedChar:chip::to_underlying(cppValue.lockDataType)];
            value.lockDataType = memberValue;
        } while (0);
        do {
            NSNumber * _Nonnull memberValue;
            memberValue = [NSNumber numberWithUnsignedChar:chip::to_underlying(cppValue.dataOperationType)];
            value.dataOperationType = memberValue;
        } while (0);
        do {
            NSNumber * _Nonnull memberValue;
            memberValue = [NSNumber numberWithUnsignedChar:chip::to_underlying(cppValue.operationSource)];
            value.operationSource = memberValue;
        } while (0);
        do {
            NSNumber * _Nullable memberValue;
            if (cppValue.userIndex.IsNull()) {
                memberValue = nil;
            } else {
                memberValue = [NSNumber numberWithUnsignedShort:cppValue.userIndex.Value()];
            }
            value.userIndex = memberValue;
        } while (0);
        do {
            NSNumber * _Nullable memberValue;
            if (cppValue.fabricIndex.IsNull()) {
                memberValue = nil;
            } else {
                memberValue = [NSNumber numberWithUnsignedChar:cppValue.fabricIndex.Value()];
            }
            value.fabricIndex = memberValue;
        } while (0);
        do {
            NSNumber * _Nullable memberValue;
            if (cppValue.sourceNode.IsNull()) {
                memberValue = nil;
            } else {
                memberValue = [NSNumber numberWithUnsignedLongLong:cppValue.sourceNode.Value()];
            }
            value.sourceNode = memberValue;
        } while (0);
        do {
            NSNumber * _Nullable memberValue;
            if (cppValue.dataIndex.IsNull()) {
                memberValue = nil;
            } else {
                memberValue = [NSNumber numberWithUnsignedShort:cppValue.dataIndex.Value()];
            }
            value.dataIndex = memberValue;
        } while (0);

        return value;
    }
    default: {
        break;
    }
    }

    *aError = CHIP_ERROR_IM_MALFORMED_EVENT_PATH_IB;
    return nil;
}
static id _Nullable DecodeEventPayloadForWindowCoveringCluster(EventId aEventId, TLV::TLVReader & aReader, CHIP_ERROR * aError)
{
    using namespace Clusters::WindowCovering;
    switch (aEventId) {
    default: {
        break;
    }
    }

    *aError = CHIP_ERROR_IM_MALFORMED_EVENT_PATH_IB;
    return nil;
}
static id _Nullable DecodeEventPayloadForClosureControlCluster(EventId aEventId, TLV::TLVReader & aReader, CHIP_ERROR * aError)
{
    using namespace Clusters::ClosureControl;
    switch (aEventId) {
    default: {
        break;
    }
    }

    *aError = CHIP_ERROR_IM_MALFORMED_EVENT_PATH_IB;
    return nil;
}
static id _Nullable DecodeEventPayloadForServiceAreaCluster(EventId aEventId, TLV::TLVReader & aReader, CHIP_ERROR * aError)
{
    using namespace Clusters::ServiceArea;
    switch (aEventId) {
    default: {
        break;
    }
    }

    *aError = CHIP_ERROR_IM_MALFORMED_EVENT_PATH_IB;
    return nil;
}
static id _Nullable DecodeEventPayloadForPumpConfigurationAndControlCluster(EventId aEventId, TLV::TLVReader & aReader, CHIP_ERROR * aError)
{
    using namespace Clusters::PumpConfigurationAndControl;
    switch (aEventId) {
    case Events::SupplyVoltageLow::Id: {
        Events::SupplyVoltageLow::DecodableType cppValue;
        *aError = DataModel::Decode(aReader, cppValue);
        if (*aError != CHIP_NO_ERROR) {
            return nil;
        }

        __auto_type * value = [MTRPumpConfigurationAndControlClusterSupplyVoltageLowEvent new];

        return value;
    }
    case Events::SupplyVoltageHigh::Id: {
        Events::SupplyVoltageHigh::DecodableType cppValue;
        *aError = DataModel::Decode(aReader, cppValue);
        if (*aError != CHIP_NO_ERROR) {
            return nil;
        }

        __auto_type * value = [MTRPumpConfigurationAndControlClusterSupplyVoltageHighEvent new];

        return value;
    }
    case Events::PowerMissingPhase::Id: {
        Events::PowerMissingPhase::DecodableType cppValue;
        *aError = DataModel::Decode(aReader, cppValue);
        if (*aError != CHIP_NO_ERROR) {
            return nil;
        }

        __auto_type * value = [MTRPumpConfigurationAndControlClusterPowerMissingPhaseEvent new];

        return value;
    }
    case Events::SystemPressureLow::Id: {
        Events::SystemPressureLow::DecodableType cppValue;
        *aError = DataModel::Decode(aReader, cppValue);
        if (*aError != CHIP_NO_ERROR) {
            return nil;
        }

        __auto_type * value = [MTRPumpConfigurationAndControlClusterSystemPressureLowEvent new];

        return value;
    }
    case Events::SystemPressureHigh::Id: {
        Events::SystemPressureHigh::DecodableType cppValue;
        *aError = DataModel::Decode(aReader, cppValue);
        if (*aError != CHIP_NO_ERROR) {
            return nil;
        }

        __auto_type * value = [MTRPumpConfigurationAndControlClusterSystemPressureHighEvent new];

        return value;
    }
    case Events::DryRunning::Id: {
        Events::DryRunning::DecodableType cppValue;
        *aError = DataModel::Decode(aReader, cppValue);
        if (*aError != CHIP_NO_ERROR) {
            return nil;
        }

        __auto_type * value = [MTRPumpConfigurationAndControlClusterDryRunningEvent new];

        return value;
    }
    case Events::MotorTemperatureHigh::Id: {
        Events::MotorTemperatureHigh::DecodableType cppValue;
        *aError = DataModel::Decode(aReader, cppValue);
        if (*aError != CHIP_NO_ERROR) {
            return nil;
        }

        __auto_type * value = [MTRPumpConfigurationAndControlClusterMotorTemperatureHighEvent new];

        return value;
    }
    case Events::PumpMotorFatalFailure::Id: {
        Events::PumpMotorFatalFailure::DecodableType cppValue;
        *aError = DataModel::Decode(aReader, cppValue);
        if (*aError != CHIP_NO_ERROR) {
            return nil;
        }

        __auto_type * value = [MTRPumpConfigurationAndControlClusterPumpMotorFatalFailureEvent new];

        return value;
    }
    case Events::ElectronicTemperatureHigh::Id: {
        Events::ElectronicTemperatureHigh::DecodableType cppValue;
        *aError = DataModel::Decode(aReader, cppValue);
        if (*aError != CHIP_NO_ERROR) {
            return nil;
        }

        __auto_type * value = [MTRPumpConfigurationAndControlClusterElectronicTemperatureHighEvent new];

        return value;
    }
    case Events::PumpBlocked::Id: {
        Events::PumpBlocked::DecodableType cppValue;
        *aError = DataModel::Decode(aReader, cppValue);
        if (*aError != CHIP_NO_ERROR) {
            return nil;
        }

        __auto_type * value = [MTRPumpConfigurationAndControlClusterPumpBlockedEvent new];

        return value;
    }
    case Events::SensorFailure::Id: {
        Events::SensorFailure::DecodableType cppValue;
        *aError = DataModel::Decode(aReader, cppValue);
        if (*aError != CHIP_NO_ERROR) {
            return nil;
        }

        __auto_type * value = [MTRPumpConfigurationAndControlClusterSensorFailureEvent new];

        return value;
    }
    case Events::ElectronicNonFatalFailure::Id: {
        Events::ElectronicNonFatalFailure::DecodableType cppValue;
        *aError = DataModel::Decode(aReader, cppValue);
        if (*aError != CHIP_NO_ERROR) {
            return nil;
        }

        __auto_type * value = [MTRPumpConfigurationAndControlClusterElectronicNonFatalFailureEvent new];

        return value;
    }
    case Events::ElectronicFatalFailure::Id: {
        Events::ElectronicFatalFailure::DecodableType cppValue;
        *aError = DataModel::Decode(aReader, cppValue);
        if (*aError != CHIP_NO_ERROR) {
            return nil;
        }

        __auto_type * value = [MTRPumpConfigurationAndControlClusterElectronicFatalFailureEvent new];

        return value;
    }
    case Events::GeneralFault::Id: {
        Events::GeneralFault::DecodableType cppValue;
        *aError = DataModel::Decode(aReader, cppValue);
        if (*aError != CHIP_NO_ERROR) {
            return nil;
        }

        __auto_type * value = [MTRPumpConfigurationAndControlClusterGeneralFaultEvent new];

        return value;
    }
    case Events::Leakage::Id: {
        Events::Leakage::DecodableType cppValue;
        *aError = DataModel::Decode(aReader, cppValue);
        if (*aError != CHIP_NO_ERROR) {
            return nil;
        }

        __auto_type * value = [MTRPumpConfigurationAndControlClusterLeakageEvent new];

        return value;
    }
    case Events::AirDetection::Id: {
        Events::AirDetection::DecodableType cppValue;
        *aError = DataModel::Decode(aReader, cppValue);
        if (*aError != CHIP_NO_ERROR) {
            return nil;
        }

        __auto_type * value = [MTRPumpConfigurationAndControlClusterAirDetectionEvent new];

        return value;
    }
    case Events::TurbineOperation::Id: {
        Events::TurbineOperation::DecodableType cppValue;
        *aError = DataModel::Decode(aReader, cppValue);
        if (*aError != CHIP_NO_ERROR) {
            return nil;
        }

        __auto_type * value = [MTRPumpConfigurationAndControlClusterTurbineOperationEvent new];

        return value;
    }
    default: {
        break;
    }
    }

    *aError = CHIP_ERROR_IM_MALFORMED_EVENT_PATH_IB;
    return nil;
}
static id _Nullable DecodeEventPayloadForThermostatCluster(EventId aEventId, TLV::TLVReader & aReader, CHIP_ERROR * aError)
{
    using namespace Clusters::Thermostat;
    switch (aEventId) {
    default: {
        break;
    }
    }

    *aError = CHIP_ERROR_IM_MALFORMED_EVENT_PATH_IB;
    return nil;
}
static id _Nullable DecodeEventPayloadForFanControlCluster(EventId aEventId, TLV::TLVReader & aReader, CHIP_ERROR * aError)
{
    using namespace Clusters::FanControl;
    switch (aEventId) {
    default: {
        break;
    }
    }

    *aError = CHIP_ERROR_IM_MALFORMED_EVENT_PATH_IB;
    return nil;
}
static id _Nullable DecodeEventPayloadForThermostatUserInterfaceConfigurationCluster(EventId aEventId, TLV::TLVReader & aReader, CHIP_ERROR * aError)
{
    using namespace Clusters::ThermostatUserInterfaceConfiguration;
    switch (aEventId) {
    default: {
        break;
    }
    }

    *aError = CHIP_ERROR_IM_MALFORMED_EVENT_PATH_IB;
    return nil;
}
static id _Nullable DecodeEventPayloadForColorControlCluster(EventId aEventId, TLV::TLVReader & aReader, CHIP_ERROR * aError)
{
    using namespace Clusters::ColorControl;
    switch (aEventId) {
    default: {
        break;
    }
    }

    *aError = CHIP_ERROR_IM_MALFORMED_EVENT_PATH_IB;
    return nil;
}
static id _Nullable DecodeEventPayloadForBallastConfigurationCluster(EventId aEventId, TLV::TLVReader & aReader, CHIP_ERROR * aError)
{
    using namespace Clusters::BallastConfiguration;
    switch (aEventId) {
    default: {
        break;
    }
    }

    *aError = CHIP_ERROR_IM_MALFORMED_EVENT_PATH_IB;
    return nil;
}
static id _Nullable DecodeEventPayloadForIlluminanceMeasurementCluster(EventId aEventId, TLV::TLVReader & aReader, CHIP_ERROR * aError)
{
    using namespace Clusters::IlluminanceMeasurement;
    switch (aEventId) {
    default: {
        break;
    }
    }

    *aError = CHIP_ERROR_IM_MALFORMED_EVENT_PATH_IB;
    return nil;
}
static id _Nullable DecodeEventPayloadForTemperatureMeasurementCluster(EventId aEventId, TLV::TLVReader & aReader, CHIP_ERROR * aError)
{
    using namespace Clusters::TemperatureMeasurement;
    switch (aEventId) {
    default: {
        break;
    }
    }

    *aError = CHIP_ERROR_IM_MALFORMED_EVENT_PATH_IB;
    return nil;
}
static id _Nullable DecodeEventPayloadForPressureMeasurementCluster(EventId aEventId, TLV::TLVReader & aReader, CHIP_ERROR * aError)
{
    using namespace Clusters::PressureMeasurement;
    switch (aEventId) {
    default: {
        break;
    }
    }

    *aError = CHIP_ERROR_IM_MALFORMED_EVENT_PATH_IB;
    return nil;
}
static id _Nullable DecodeEventPayloadForFlowMeasurementCluster(EventId aEventId, TLV::TLVReader & aReader, CHIP_ERROR * aError)
{
    using namespace Clusters::FlowMeasurement;
    switch (aEventId) {
    default: {
        break;
    }
    }

    *aError = CHIP_ERROR_IM_MALFORMED_EVENT_PATH_IB;
    return nil;
}
static id _Nullable DecodeEventPayloadForRelativeHumidityMeasurementCluster(EventId aEventId, TLV::TLVReader & aReader, CHIP_ERROR * aError)
{
    using namespace Clusters::RelativeHumidityMeasurement;
    switch (aEventId) {
    default: {
        break;
    }
    }

    *aError = CHIP_ERROR_IM_MALFORMED_EVENT_PATH_IB;
    return nil;
}
static id _Nullable DecodeEventPayloadForOccupancySensingCluster(EventId aEventId, TLV::TLVReader & aReader, CHIP_ERROR * aError)
{
    using namespace Clusters::OccupancySensing;
    switch (aEventId) {
    case Events::OccupancyChanged::Id: {
        Events::OccupancyChanged::DecodableType cppValue;
        *aError = DataModel::Decode(aReader, cppValue);
        if (*aError != CHIP_NO_ERROR) {
            return nil;
        }

        __auto_type * value = [MTROccupancySensingClusterOccupancyChangedEvent new];

        do {
            NSNumber * _Nonnull memberValue;
            memberValue = [NSNumber numberWithUnsignedChar:cppValue.occupancy.Raw()];
            value.occupancy = memberValue;
        } while (0);

        return value;
    }
    default: {
        break;
    }
    }

    *aError = CHIP_ERROR_IM_MALFORMED_EVENT_PATH_IB;
    return nil;
}
static id _Nullable DecodeEventPayloadForCarbonMonoxideConcentrationMeasurementCluster(EventId aEventId, TLV::TLVReader & aReader, CHIP_ERROR * aError)
{
    using namespace Clusters::CarbonMonoxideConcentrationMeasurement;
    switch (aEventId) {
    default: {
        break;
    }
    }

    *aError = CHIP_ERROR_IM_MALFORMED_EVENT_PATH_IB;
    return nil;
}
static id _Nullable DecodeEventPayloadForCarbonDioxideConcentrationMeasurementCluster(EventId aEventId, TLV::TLVReader & aReader, CHIP_ERROR * aError)
{
    using namespace Clusters::CarbonDioxideConcentrationMeasurement;
    switch (aEventId) {
    default: {
        break;
    }
    }

    *aError = CHIP_ERROR_IM_MALFORMED_EVENT_PATH_IB;
    return nil;
}
static id _Nullable DecodeEventPayloadForNitrogenDioxideConcentrationMeasurementCluster(EventId aEventId, TLV::TLVReader & aReader, CHIP_ERROR * aError)
{
    using namespace Clusters::NitrogenDioxideConcentrationMeasurement;
    switch (aEventId) {
    default: {
        break;
    }
    }

    *aError = CHIP_ERROR_IM_MALFORMED_EVENT_PATH_IB;
    return nil;
}
static id _Nullable DecodeEventPayloadForOzoneConcentrationMeasurementCluster(EventId aEventId, TLV::TLVReader & aReader, CHIP_ERROR * aError)
{
    using namespace Clusters::OzoneConcentrationMeasurement;
    switch (aEventId) {
    default: {
        break;
    }
    }

    *aError = CHIP_ERROR_IM_MALFORMED_EVENT_PATH_IB;
    return nil;
}
static id _Nullable DecodeEventPayloadForPM25ConcentrationMeasurementCluster(EventId aEventId, TLV::TLVReader & aReader, CHIP_ERROR * aError)
{
    using namespace Clusters::Pm25ConcentrationMeasurement;
    switch (aEventId) {
    default: {
        break;
    }
    }

    *aError = CHIP_ERROR_IM_MALFORMED_EVENT_PATH_IB;
    return nil;
}
static id _Nullable DecodeEventPayloadForFormaldehydeConcentrationMeasurementCluster(EventId aEventId, TLV::TLVReader & aReader, CHIP_ERROR * aError)
{
    using namespace Clusters::FormaldehydeConcentrationMeasurement;
    switch (aEventId) {
    default: {
        break;
    }
    }

    *aError = CHIP_ERROR_IM_MALFORMED_EVENT_PATH_IB;
    return nil;
}
static id _Nullable DecodeEventPayloadForPM1ConcentrationMeasurementCluster(EventId aEventId, TLV::TLVReader & aReader, CHIP_ERROR * aError)
{
    using namespace Clusters::Pm1ConcentrationMeasurement;
    switch (aEventId) {
    default: {
        break;
    }
    }

    *aError = CHIP_ERROR_IM_MALFORMED_EVENT_PATH_IB;
    return nil;
}
static id _Nullable DecodeEventPayloadForPM10ConcentrationMeasurementCluster(EventId aEventId, TLV::TLVReader & aReader, CHIP_ERROR * aError)
{
    using namespace Clusters::Pm10ConcentrationMeasurement;
    switch (aEventId) {
    default: {
        break;
    }
    }

    *aError = CHIP_ERROR_IM_MALFORMED_EVENT_PATH_IB;
    return nil;
}
static id _Nullable DecodeEventPayloadForTotalVolatileOrganicCompoundsConcentrationMeasurementCluster(EventId aEventId, TLV::TLVReader & aReader, CHIP_ERROR * aError)
{
    using namespace Clusters::TotalVolatileOrganicCompoundsConcentrationMeasurement;
    switch (aEventId) {
    default: {
        break;
    }
    }

    *aError = CHIP_ERROR_IM_MALFORMED_EVENT_PATH_IB;
    return nil;
}
static id _Nullable DecodeEventPayloadForRadonConcentrationMeasurementCluster(EventId aEventId, TLV::TLVReader & aReader, CHIP_ERROR * aError)
{
    using namespace Clusters::RadonConcentrationMeasurement;
    switch (aEventId) {
    default: {
        break;
    }
    }

    *aError = CHIP_ERROR_IM_MALFORMED_EVENT_PATH_IB;
    return nil;
}
static id _Nullable DecodeEventPayloadForWiFiNetworkManagementCluster(EventId aEventId, TLV::TLVReader & aReader, CHIP_ERROR * aError)
{
    using namespace Clusters::WiFiNetworkManagement;
    switch (aEventId) {
    default: {
        break;
    }
    }

    *aError = CHIP_ERROR_IM_MALFORMED_EVENT_PATH_IB;
    return nil;
}
static id _Nullable DecodeEventPayloadForThreadBorderRouterManagementCluster(EventId aEventId, TLV::TLVReader & aReader, CHIP_ERROR * aError)
{
    using namespace Clusters::ThreadBorderRouterManagement;
    switch (aEventId) {
    default: {
        break;
    }
    }

    *aError = CHIP_ERROR_IM_MALFORMED_EVENT_PATH_IB;
    return nil;
}
static id _Nullable DecodeEventPayloadForThreadNetworkDirectoryCluster(EventId aEventId, TLV::TLVReader & aReader, CHIP_ERROR * aError)
{
    using namespace Clusters::ThreadNetworkDirectory;
    switch (aEventId) {
    default: {
        break;
    }
    }

    *aError = CHIP_ERROR_IM_MALFORMED_EVENT_PATH_IB;
    return nil;
}
static id _Nullable DecodeEventPayloadForWakeOnLANCluster(EventId aEventId, TLV::TLVReader & aReader, CHIP_ERROR * aError)
{
    using namespace Clusters::WakeOnLan;
    switch (aEventId) {
    default: {
        break;
    }
    }

    *aError = CHIP_ERROR_IM_MALFORMED_EVENT_PATH_IB;
    return nil;
}
static id _Nullable DecodeEventPayloadForChannelCluster(EventId aEventId, TLV::TLVReader & aReader, CHIP_ERROR * aError)
{
    using namespace Clusters::Channel;
    switch (aEventId) {
    default: {
        break;
    }
    }

    *aError = CHIP_ERROR_IM_MALFORMED_EVENT_PATH_IB;
    return nil;
}
static id _Nullable DecodeEventPayloadForTargetNavigatorCluster(EventId aEventId, TLV::TLVReader & aReader, CHIP_ERROR * aError)
{
    using namespace Clusters::TargetNavigator;
    switch (aEventId) {
    case Events::TargetUpdated::Id: {
        Events::TargetUpdated::DecodableType cppValue;
        *aError = DataModel::Decode(aReader, cppValue);
        if (*aError != CHIP_NO_ERROR) {
            return nil;
        }

        __auto_type * value = [MTRTargetNavigatorClusterTargetUpdatedEvent new];

        do {
            NSArray * _Nonnull memberValue;
            { // Scope for our temporary variables
                auto * array_0 = [NSMutableArray new];
                auto iter_0 = cppValue.targetList.begin();
                while (iter_0.Next()) {
                    auto & entry_0 = iter_0.GetValue();
                    MTRTargetNavigatorClusterTargetInfoStruct * newElement_0;
                    newElement_0 = [MTRTargetNavigatorClusterTargetInfoStruct new];
                    newElement_0.identifier = [NSNumber numberWithUnsignedChar:entry_0.identifier];
                    newElement_0.name = AsString(entry_0.name);
                    if (newElement_0.name == nil) {
                        CHIP_ERROR err = CHIP_ERROR_INVALID_ARGUMENT;
                        *aError = err;
                        return nil;
                    }
                    [array_0 addObject:newElement_0];
                }
                CHIP_ERROR err = iter_0.GetStatus();
                if (err != CHIP_NO_ERROR) {
                    *aError = err;
                    return nil;
                }
                memberValue = array_0;
            }
            value.targetList = memberValue;
        } while (0);
        do {
            NSNumber * _Nonnull memberValue;
            memberValue = [NSNumber numberWithUnsignedChar:cppValue.currentTarget];
            value.currentTarget = memberValue;
        } while (0);
        do {
            NSData * _Nonnull memberValue;
            memberValue = AsData(cppValue.data);
            value.data = memberValue;
        } while (0);

        return value;
    }
    default: {
        break;
    }
    }

    *aError = CHIP_ERROR_IM_MALFORMED_EVENT_PATH_IB;
    return nil;
}
static id _Nullable DecodeEventPayloadForMediaPlaybackCluster(EventId aEventId, TLV::TLVReader & aReader, CHIP_ERROR * aError)
{
    using namespace Clusters::MediaPlayback;
    switch (aEventId) {
    case Events::StateChanged::Id: {
        Events::StateChanged::DecodableType cppValue;
        *aError = DataModel::Decode(aReader, cppValue);
        if (*aError != CHIP_NO_ERROR) {
            return nil;
        }

        __auto_type * value = [MTRMediaPlaybackClusterStateChangedEvent new];

        do {
            NSNumber * _Nonnull memberValue;
            memberValue = [NSNumber numberWithUnsignedChar:chip::to_underlying(cppValue.currentState)];
            value.currentState = memberValue;
        } while (0);
        do {
            NSNumber * _Nonnull memberValue;
            memberValue = [NSNumber numberWithUnsignedLongLong:cppValue.startTime];
            value.startTime = memberValue;
        } while (0);
        do {
            NSNumber * _Nonnull memberValue;
            memberValue = [NSNumber numberWithUnsignedLongLong:cppValue.duration];
            value.duration = memberValue;
        } while (0);
        do {
            MTRMediaPlaybackClusterPlaybackPositionStruct * _Nonnull memberValue;
            memberValue = [MTRMediaPlaybackClusterPlaybackPositionStruct new];
            memberValue.updatedAt = [NSNumber numberWithUnsignedLongLong:cppValue.sampledPosition.updatedAt];
            if (cppValue.sampledPosition.position.IsNull()) {
                memberValue.position = nil;
            } else {
                memberValue.position = [NSNumber numberWithUnsignedLongLong:cppValue.sampledPosition.position.Value()];
            }
            value.sampledPosition = memberValue;
        } while (0);
        do {
            NSNumber * _Nonnull memberValue;
            memberValue = [NSNumber numberWithFloat:cppValue.playbackSpeed];
            value.playbackSpeed = memberValue;
        } while (0);
        do {
            NSNumber * _Nonnull memberValue;
            memberValue = [NSNumber numberWithUnsignedLongLong:cppValue.seekRangeEnd];
            value.seekRangeEnd = memberValue;
        } while (0);
        do {
            NSNumber * _Nonnull memberValue;
            memberValue = [NSNumber numberWithUnsignedLongLong:cppValue.seekRangeStart];
            value.seekRangeStart = memberValue;
        } while (0);
        do {
            NSData * _Nullable memberValue;
            if (cppValue.data.HasValue()) {
                memberValue = AsData(cppValue.data.Value());
            } else {
                memberValue = nil;
            }
            value.data = memberValue;
        } while (0);
        do {
            NSNumber * _Nonnull memberValue;
            memberValue = [NSNumber numberWithBool:cppValue.audioAdvanceUnmuted];
            value.audioAdvanceUnmuted = memberValue;
        } while (0);

        return value;
    }
    default: {
        break;
    }
    }

    *aError = CHIP_ERROR_IM_MALFORMED_EVENT_PATH_IB;
    return nil;
}
static id _Nullable DecodeEventPayloadForMediaInputCluster(EventId aEventId, TLV::TLVReader & aReader, CHIP_ERROR * aError)
{
    using namespace Clusters::MediaInput;
    switch (aEventId) {
    default: {
        break;
    }
    }

    *aError = CHIP_ERROR_IM_MALFORMED_EVENT_PATH_IB;
    return nil;
}
static id _Nullable DecodeEventPayloadForLowPowerCluster(EventId aEventId, TLV::TLVReader & aReader, CHIP_ERROR * aError)
{
    using namespace Clusters::LowPower;
    switch (aEventId) {
    default: {
        break;
    }
    }

    *aError = CHIP_ERROR_IM_MALFORMED_EVENT_PATH_IB;
    return nil;
}
static id _Nullable DecodeEventPayloadForKeypadInputCluster(EventId aEventId, TLV::TLVReader & aReader, CHIP_ERROR * aError)
{
    using namespace Clusters::KeypadInput;
    switch (aEventId) {
    default: {
        break;
    }
    }

    *aError = CHIP_ERROR_IM_MALFORMED_EVENT_PATH_IB;
    return nil;
}
static id _Nullable DecodeEventPayloadForContentLauncherCluster(EventId aEventId, TLV::TLVReader & aReader, CHIP_ERROR * aError)
{
    using namespace Clusters::ContentLauncher;
    switch (aEventId) {
    default: {
        break;
    }
    }

    *aError = CHIP_ERROR_IM_MALFORMED_EVENT_PATH_IB;
    return nil;
}
static id _Nullable DecodeEventPayloadForAudioOutputCluster(EventId aEventId, TLV::TLVReader & aReader, CHIP_ERROR * aError)
{
    using namespace Clusters::AudioOutput;
    switch (aEventId) {
    default: {
        break;
    }
    }

    *aError = CHIP_ERROR_IM_MALFORMED_EVENT_PATH_IB;
    return nil;
}
static id _Nullable DecodeEventPayloadForApplicationLauncherCluster(EventId aEventId, TLV::TLVReader & aReader, CHIP_ERROR * aError)
{
    using namespace Clusters::ApplicationLauncher;
    switch (aEventId) {
    default: {
        break;
    }
    }

    *aError = CHIP_ERROR_IM_MALFORMED_EVENT_PATH_IB;
    return nil;
}
static id _Nullable DecodeEventPayloadForApplicationBasicCluster(EventId aEventId, TLV::TLVReader & aReader, CHIP_ERROR * aError)
{
    using namespace Clusters::ApplicationBasic;
    switch (aEventId) {
    default: {
        break;
    }
    }

    *aError = CHIP_ERROR_IM_MALFORMED_EVENT_PATH_IB;
    return nil;
}
static id _Nullable DecodeEventPayloadForAccountLoginCluster(EventId aEventId, TLV::TLVReader & aReader, CHIP_ERROR * aError)
{
    using namespace Clusters::AccountLogin;
    switch (aEventId) {
    case Events::LoggedOut::Id: {
        Events::LoggedOut::DecodableType cppValue;
        *aError = DataModel::Decode(aReader, cppValue);
        if (*aError != CHIP_NO_ERROR) {
            return nil;
        }

        __auto_type * value = [MTRAccountLoginClusterLoggedOutEvent new];

        do {
            NSNumber * _Nullable memberValue;
            if (cppValue.node.HasValue()) {
                memberValue = [NSNumber numberWithUnsignedLongLong:cppValue.node.Value()];
            } else {
                memberValue = nil;
            }
            value.node = memberValue;
        } while (0);

        return value;
    }
    default: {
        break;
    }
    }

    *aError = CHIP_ERROR_IM_MALFORMED_EVENT_PATH_IB;
    return nil;
}
static id _Nullable DecodeEventPayloadForContentControlCluster(EventId aEventId, TLV::TLVReader & aReader, CHIP_ERROR * aError)
{
    using namespace Clusters::ContentControl;
    switch (aEventId) {
    case Events::RemainingScreenTimeExpired::Id: {
        Events::RemainingScreenTimeExpired::DecodableType cppValue;
        *aError = DataModel::Decode(aReader, cppValue);
        if (*aError != CHIP_NO_ERROR) {
            return nil;
        }

        __auto_type * value = [MTRContentControlClusterRemainingScreenTimeExpiredEvent new];

        return value;
    }
    default: {
        break;
    }
    }

    *aError = CHIP_ERROR_IM_MALFORMED_EVENT_PATH_IB;
    return nil;
}
static id _Nullable DecodeEventPayloadForContentAppObserverCluster(EventId aEventId, TLV::TLVReader & aReader, CHIP_ERROR * aError)
{
    using namespace Clusters::ContentAppObserver;
    switch (aEventId) {
    default: {
        break;
    }
    }

    *aError = CHIP_ERROR_IM_MALFORMED_EVENT_PATH_IB;
    return nil;
}
static id _Nullable DecodeEventPayloadForZoneManagementCluster(EventId aEventId, TLV::TLVReader & aReader, CHIP_ERROR * aError)
{
    using namespace Clusters::ZoneManagement;
    switch (aEventId) {
    case Events::ZoneTriggered::Id: {
        Events::ZoneTriggered::DecodableType cppValue;
        *aError = DataModel::Decode(aReader, cppValue);
        if (*aError != CHIP_NO_ERROR) {
            return nil;
        }

        __auto_type * value = [MTRZoneManagementClusterZoneTriggeredEvent new];

        do {
            NSArray * _Nonnull memberValue;
            { // Scope for our temporary variables
                auto * array_0 = [NSMutableArray new];
                auto iter_0 = cppValue.zones.begin();
                while (iter_0.Next()) {
                    auto & entry_0 = iter_0.GetValue();
                    NSNumber * newElement_0;
                    newElement_0 = [NSNumber numberWithUnsignedShort:entry_0];
                    [array_0 addObject:newElement_0];
                }
                CHIP_ERROR err = iter_0.GetStatus();
                if (err != CHIP_NO_ERROR) {
                    *aError = err;
                    return nil;
                }
                memberValue = array_0;
            }
            value.zones = memberValue;
        } while (0);
        do {
            NSNumber * _Nonnull memberValue;
            memberValue = [NSNumber numberWithUnsignedChar:chip::to_underlying(cppValue.reason)];
            value.reason = memberValue;
        } while (0);

        return value;
    }
    case Events::ZoneStopped::Id: {
        Events::ZoneStopped::DecodableType cppValue;
        *aError = DataModel::Decode(aReader, cppValue);
        if (*aError != CHIP_NO_ERROR) {
            return nil;
        }

        __auto_type * value = [MTRZoneManagementClusterZoneStoppedEvent new];

        do {
            NSArray * _Nonnull memberValue;
            { // Scope for our temporary variables
                auto * array_0 = [NSMutableArray new];
                auto iter_0 = cppValue.zones.begin();
                while (iter_0.Next()) {
                    auto & entry_0 = iter_0.GetValue();
                    NSNumber * newElement_0;
                    newElement_0 = [NSNumber numberWithUnsignedShort:entry_0];
                    [array_0 addObject:newElement_0];
                }
                CHIP_ERROR err = iter_0.GetStatus();
                if (err != CHIP_NO_ERROR) {
                    *aError = err;
                    return nil;
                }
                memberValue = array_0;
            }
            value.zones = memberValue;
        } while (0);
        do {
            NSNumber * _Nonnull memberValue;
            memberValue = [NSNumber numberWithUnsignedChar:chip::to_underlying(cppValue.reason)];
            value.reason = memberValue;
        } while (0);

        return value;
    }
    default: {
        break;
    }
    }

    *aError = CHIP_ERROR_IM_MALFORMED_EVENT_PATH_IB;
    return nil;
}
static id _Nullable DecodeEventPayloadForCameraAVStreamManagementCluster(EventId aEventId, TLV::TLVReader & aReader, CHIP_ERROR * aError)
{
    using namespace Clusters::CameraAvStreamManagement;
    switch (aEventId) {
    default: {
        break;
    }
    }

    *aError = CHIP_ERROR_IM_MALFORMED_EVENT_PATH_IB;
    return nil;
}
static id _Nullable DecodeEventPayloadForCameraAVSettingsUserLevelManagementCluster(EventId aEventId, TLV::TLVReader & aReader, CHIP_ERROR * aError)
{
    using namespace Clusters::CameraAvSettingsUserLevelManagement;
    switch (aEventId) {
    default: {
        break;
    }
    }

    *aError = CHIP_ERROR_IM_MALFORMED_EVENT_PATH_IB;
    return nil;
}
static id _Nullable DecodeEventPayloadForWebRTCTransportProviderCluster(EventId aEventId, TLV::TLVReader & aReader, CHIP_ERROR * aError)
{
    using namespace Clusters::WebRTCTransportProvider;
    switch (aEventId) {
    default: {
        break;
    }
    }

    *aError = CHIP_ERROR_IM_MALFORMED_EVENT_PATH_IB;
    return nil;
}
static id _Nullable DecodeEventPayloadForWebRTCTransportRequestorCluster(EventId aEventId, TLV::TLVReader & aReader, CHIP_ERROR * aError)
{
    using namespace Clusters::WebRTCTransportRequestor;
    switch (aEventId) {
    default: {
        break;
    }
    }

    *aError = CHIP_ERROR_IM_MALFORMED_EVENT_PATH_IB;
    return nil;
}
static id _Nullable DecodeEventPayloadForPushAVStreamTransportCluster(EventId aEventId, TLV::TLVReader & aReader, CHIP_ERROR * aError)
{
    using namespace Clusters::PushAvStreamTransport;
    switch (aEventId) {
    case Events::PushTransportBegin::Id: {
        Events::PushTransportBegin::DecodableType cppValue;
        *aError = DataModel::Decode(aReader, cppValue);
        if (*aError != CHIP_NO_ERROR) {
            return nil;
        }

        __auto_type * value = [MTRPushAVStreamTransportClusterPushTransportBeginEvent new];

        do {
            NSNumber * _Nonnull memberValue;
            memberValue = [NSNumber numberWithUnsignedShort:cppValue.connectionID];
            value.connectionID = memberValue;
        } while (0);
        do {
            NSNumber * _Nonnull memberValue;
            memberValue = [NSNumber numberWithUnsignedChar:chip::to_underlying(cppValue.triggerType)];
            value.triggerType = memberValue;
        } while (0);
        do {
            NSNumber * _Nullable memberValue;
            if (cppValue.activationReason.HasValue()) {
                memberValue = [NSNumber numberWithUnsignedChar:chip::to_underlying(cppValue.activationReason.Value())];
            } else {
                memberValue = nil;
            }
            value.activationReason = memberValue;
        } while (0);

        return value;
    }
    case Events::PushTransportEnd::Id: {
        Events::PushTransportEnd::DecodableType cppValue;
        *aError = DataModel::Decode(aReader, cppValue);
        if (*aError != CHIP_NO_ERROR) {
            return nil;
        }

        __auto_type * value = [MTRPushAVStreamTransportClusterPushTransportEndEvent new];

        do {
            NSNumber * _Nonnull memberValue;
            memberValue = [NSNumber numberWithUnsignedShort:cppValue.connectionID];
            value.connectionID = memberValue;
        } while (0);
        do {
            NSNumber * _Nonnull memberValue;
            memberValue = [NSNumber numberWithUnsignedChar:chip::to_underlying(cppValue.triggerType)];
            value.triggerType = memberValue;
        } while (0);
        do {
            NSNumber * _Nullable memberValue;
            if (cppValue.activationReason.HasValue()) {
                memberValue = [NSNumber numberWithUnsignedChar:chip::to_underlying(cppValue.activationReason.Value())];
            } else {
                memberValue = nil;
            }
            value.activationReason = memberValue;
        } while (0);

        return value;
    }
    default: {
        break;
    }
    }

    *aError = CHIP_ERROR_IM_MALFORMED_EVENT_PATH_IB;
    return nil;
}
static id _Nullable DecodeEventPayloadForChimeCluster(EventId aEventId, TLV::TLVReader & aReader, CHIP_ERROR * aError)
{
    using namespace Clusters::Chime;
    switch (aEventId) {
    default: {
        break;
    }
    }

    *aError = CHIP_ERROR_IM_MALFORMED_EVENT_PATH_IB;
    return nil;
}
static id _Nullable DecodeEventPayloadForCommodityTariffCluster(EventId aEventId, TLV::TLVReader & aReader, CHIP_ERROR * aError)
{
    using namespace Clusters::CommodityTariff;
    switch (aEventId) {
    default: {
        break;
    }
    }

    *aError = CHIP_ERROR_IM_MALFORMED_EVENT_PATH_IB;
    return nil;
}
static id _Nullable DecodeEventPayloadForEcosystemInformationCluster(EventId aEventId, TLV::TLVReader & aReader, CHIP_ERROR * aError)
{
    using namespace Clusters::EcosystemInformation;
    switch (aEventId) {
    default: {
        break;
    }
    }

    *aError = CHIP_ERROR_IM_MALFORMED_EVENT_PATH_IB;
    return nil;
}
static id _Nullable DecodeEventPayloadForCommissionerControlCluster(EventId aEventId, TLV::TLVReader & aReader, CHIP_ERROR * aError)
{
    using namespace Clusters::CommissionerControl;
    switch (aEventId) {
    case Events::CommissioningRequestResult::Id: {
        Events::CommissioningRequestResult::DecodableType cppValue;
        *aError = DataModel::Decode(aReader, cppValue);
        if (*aError != CHIP_NO_ERROR) {
            return nil;
        }

        __auto_type * value = [MTRCommissionerControlClusterCommissioningRequestResultEvent new];

        do {
            NSNumber * _Nonnull memberValue;
            memberValue = [NSNumber numberWithUnsignedLongLong:cppValue.requestID];
            value.requestID = memberValue;
        } while (0);
        do {
            NSNumber * _Nonnull memberValue;
            memberValue = [NSNumber numberWithUnsignedLongLong:cppValue.clientNodeID];
            value.clientNodeID = memberValue;
        } while (0);
        do {
            NSNumber * _Nonnull memberValue;
            memberValue = [NSNumber numberWithUnsignedChar:cppValue.statusCode];
            value.statusCode = memberValue;
        } while (0);
        do {
            NSNumber * _Nonnull memberValue;
            memberValue = [NSNumber numberWithUnsignedChar:cppValue.fabricIndex];
            value.fabricIndex = memberValue;
        } while (0);

        return value;
    }
    default: {
        break;
    }
    }

    *aError = CHIP_ERROR_IM_MALFORMED_EVENT_PATH_IB;
    return nil;
}
static id _Nullable DecodeEventPayloadForTLSCertificateManagementCluster(EventId aEventId, TLV::TLVReader & aReader, CHIP_ERROR * aError)
{
    using namespace Clusters::TlsCertificateManagement;
    switch (aEventId) {
    default: {
        break;
    }
    }

    *aError = CHIP_ERROR_IM_MALFORMED_EVENT_PATH_IB;
    return nil;
}
<<<<<<< HEAD
static id _Nullable DecodeEventPayloadForMeterIdentificationCluster(EventId aEventId, TLV::TLVReader & aReader, CHIP_ERROR * aError)
{
    using namespace Clusters::MeterIdentification;
    switch (aEventId) {
    default: {
        break;
    }
    }

    *aError = CHIP_ERROR_IM_MALFORMED_EVENT_PATH_IB;
    return nil;
}
static id _Nullable DecodeEventPayloadForCommodityMeteringCluster(EventId aEventId, TLV::TLVReader & aReader, CHIP_ERROR * aError)
{
    using namespace Clusters::CommodityMetering;
=======
static id _Nullable DecodeEventPayloadForTLSClientManagementCluster(EventId aEventId, TLV::TLVReader & aReader, CHIP_ERROR * aError)
{
    using namespace Clusters::TlsClientManagement;
>>>>>>> 4d9b4235
    switch (aEventId) {
    default: {
        break;
    }
    }

    *aError = CHIP_ERROR_IM_MALFORMED_EVENT_PATH_IB;
    return nil;
}
static id _Nullable DecodeEventPayloadForUnitTestingCluster(EventId aEventId, TLV::TLVReader & aReader, CHIP_ERROR * aError)
{
    using namespace Clusters::UnitTesting;
    switch (aEventId) {
    case Events::TestEvent::Id: {
        Events::TestEvent::DecodableType cppValue;
        *aError = DataModel::Decode(aReader, cppValue);
        if (*aError != CHIP_NO_ERROR) {
            return nil;
        }

        __auto_type * value = [MTRUnitTestingClusterTestEventEvent new];

        do {
            NSNumber * _Nonnull memberValue;
            memberValue = [NSNumber numberWithUnsignedChar:cppValue.arg1];
            value.arg1 = memberValue;
        } while (0);
        do {
            NSNumber * _Nonnull memberValue;
            memberValue = [NSNumber numberWithUnsignedChar:chip::to_underlying(cppValue.arg2)];
            value.arg2 = memberValue;
        } while (0);
        do {
            NSNumber * _Nonnull memberValue;
            memberValue = [NSNumber numberWithBool:cppValue.arg3];
            value.arg3 = memberValue;
        } while (0);
        do {
            MTRUnitTestingClusterSimpleStruct * _Nonnull memberValue;
            memberValue = [MTRUnitTestingClusterSimpleStruct new];
            memberValue.a = [NSNumber numberWithUnsignedChar:cppValue.arg4.a];
            memberValue.b = [NSNumber numberWithBool:cppValue.arg4.b];
            memberValue.c = [NSNumber numberWithUnsignedChar:chip::to_underlying(cppValue.arg4.c)];
            memberValue.d = AsData(cppValue.arg4.d);
            memberValue.e = AsString(cppValue.arg4.e);
            if (memberValue.e == nil) {
                CHIP_ERROR err = CHIP_ERROR_INVALID_ARGUMENT;
                *aError = err;
                return nil;
            }
            memberValue.f = [NSNumber numberWithUnsignedChar:cppValue.arg4.f.Raw()];
            memberValue.g = [NSNumber numberWithFloat:cppValue.arg4.g];
            memberValue.h = [NSNumber numberWithDouble:cppValue.arg4.h];
            if (cppValue.arg4.i.HasValue()) {
                memberValue.i = [NSNumber numberWithUnsignedChar:chip::to_underlying(cppValue.arg4.i.Value())];
            } else {
                memberValue.i = nil;
            }
            value.arg4 = memberValue;
        } while (0);
        do {
            NSArray * _Nonnull memberValue;
            { // Scope for our temporary variables
                auto * array_0 = [NSMutableArray new];
                auto iter_0 = cppValue.arg5.begin();
                while (iter_0.Next()) {
                    auto & entry_0 = iter_0.GetValue();
                    MTRUnitTestingClusterSimpleStruct * newElement_0;
                    newElement_0 = [MTRUnitTestingClusterSimpleStruct new];
                    newElement_0.a = [NSNumber numberWithUnsignedChar:entry_0.a];
                    newElement_0.b = [NSNumber numberWithBool:entry_0.b];
                    newElement_0.c = [NSNumber numberWithUnsignedChar:chip::to_underlying(entry_0.c)];
                    newElement_0.d = AsData(entry_0.d);
                    newElement_0.e = AsString(entry_0.e);
                    if (newElement_0.e == nil) {
                        CHIP_ERROR err = CHIP_ERROR_INVALID_ARGUMENT;
                        *aError = err;
                        return nil;
                    }
                    newElement_0.f = [NSNumber numberWithUnsignedChar:entry_0.f.Raw()];
                    newElement_0.g = [NSNumber numberWithFloat:entry_0.g];
                    newElement_0.h = [NSNumber numberWithDouble:entry_0.h];
                    if (entry_0.i.HasValue()) {
                        newElement_0.i = [NSNumber numberWithUnsignedChar:chip::to_underlying(entry_0.i.Value())];
                    } else {
                        newElement_0.i = nil;
                    }
                    [array_0 addObject:newElement_0];
                }
                CHIP_ERROR err = iter_0.GetStatus();
                if (err != CHIP_NO_ERROR) {
                    *aError = err;
                    return nil;
                }
                memberValue = array_0;
            }
            value.arg5 = memberValue;
        } while (0);
        do {
            NSArray * _Nonnull memberValue;
            { // Scope for our temporary variables
                auto * array_0 = [NSMutableArray new];
                auto iter_0 = cppValue.arg6.begin();
                while (iter_0.Next()) {
                    auto & entry_0 = iter_0.GetValue();
                    NSNumber * newElement_0;
                    newElement_0 = [NSNumber numberWithUnsignedChar:chip::to_underlying(entry_0)];
                    [array_0 addObject:newElement_0];
                }
                CHIP_ERROR err = iter_0.GetStatus();
                if (err != CHIP_NO_ERROR) {
                    *aError = err;
                    return nil;
                }
                memberValue = array_0;
            }
            value.arg6 = memberValue;
        } while (0);

        return value;
    }
    case Events::TestFabricScopedEvent::Id: {
        Events::TestFabricScopedEvent::DecodableType cppValue;
        *aError = DataModel::Decode(aReader, cppValue);
        if (*aError != CHIP_NO_ERROR) {
            return nil;
        }

        __auto_type * value = [MTRUnitTestingClusterTestFabricScopedEventEvent new];

        do {
            NSNumber * _Nonnull memberValue;
            memberValue = [NSNumber numberWithUnsignedChar:cppValue.fabricIndex];
            value.fabricIndex = memberValue;
        } while (0);

        return value;
    }
    case Events::TestDifferentVendorMeiEvent::Id: {
        Events::TestDifferentVendorMeiEvent::DecodableType cppValue;
        *aError = DataModel::Decode(aReader, cppValue);
        if (*aError != CHIP_NO_ERROR) {
            return nil;
        }

        __auto_type * value = [MTRUnitTestingClusterTestDifferentVendorMeiEventEvent new];

        do {
            NSNumber * _Nonnull memberValue;
            memberValue = [NSNumber numberWithUnsignedChar:cppValue.arg1];
            value.arg1 = memberValue;
        } while (0);

        return value;
    }
    default: {
        break;
    }
    }

    *aError = CHIP_ERROR_IM_MALFORMED_EVENT_PATH_IB;
    return nil;
}
static id _Nullable DecodeEventPayloadForSampleMEICluster(EventId aEventId, TLV::TLVReader & aReader, CHIP_ERROR * aError)
{
    using namespace Clusters::SampleMei;
    switch (aEventId) {
    case Events::PingCountEvent::Id: {
        Events::PingCountEvent::DecodableType cppValue;
        *aError = DataModel::Decode(aReader, cppValue);
        if (*aError != CHIP_NO_ERROR) {
            return nil;
        }

        __auto_type * value = [MTRSampleMEIClusterPingCountEventEvent new];

        do {
            NSNumber * _Nonnull memberValue;
            memberValue = [NSNumber numberWithUnsignedInt:cppValue.count];
            value.count = memberValue;
        } while (0);
        do {
            NSNumber * _Nonnull memberValue;
            memberValue = [NSNumber numberWithUnsignedChar:cppValue.fabricIndex];
            value.fabricIndex = memberValue;
        } while (0);

        return value;
    }
    default: {
        break;
    }
    }

    *aError = CHIP_ERROR_IM_MALFORMED_EVENT_PATH_IB;
    return nil;
}

id _Nullable MTRDecodeEventPayload(const ConcreteEventPath & aPath, TLV::TLVReader & aReader, CHIP_ERROR * aError)
{
    switch (aPath.mClusterId) {
    case Clusters::Identify::Id: {
        return DecodeEventPayloadForIdentifyCluster(aPath.mEventId, aReader, aError);
    }
    case Clusters::Groups::Id: {
        return DecodeEventPayloadForGroupsCluster(aPath.mEventId, aReader, aError);
    }
    case Clusters::OnOff::Id: {
        return DecodeEventPayloadForOnOffCluster(aPath.mEventId, aReader, aError);
    }
    case Clusters::LevelControl::Id: {
        return DecodeEventPayloadForLevelControlCluster(aPath.mEventId, aReader, aError);
    }
    case Clusters::PulseWidthModulation::Id: {
        return DecodeEventPayloadForPulseWidthModulationCluster(aPath.mEventId, aReader, aError);
    }
    case Clusters::Descriptor::Id: {
        return DecodeEventPayloadForDescriptorCluster(aPath.mEventId, aReader, aError);
    }
    case Clusters::Binding::Id: {
        return DecodeEventPayloadForBindingCluster(aPath.mEventId, aReader, aError);
    }
    case Clusters::AccessControl::Id: {
        return DecodeEventPayloadForAccessControlCluster(aPath.mEventId, aReader, aError);
    }
    case Clusters::Actions::Id: {
        return DecodeEventPayloadForActionsCluster(aPath.mEventId, aReader, aError);
    }
    case Clusters::BasicInformation::Id: {
        return DecodeEventPayloadForBasicInformationCluster(aPath.mEventId, aReader, aError);
    }
    case Clusters::OtaSoftwareUpdateProvider::Id: {
        return DecodeEventPayloadForOTASoftwareUpdateProviderCluster(aPath.mEventId, aReader, aError);
    }
    case Clusters::OtaSoftwareUpdateRequestor::Id: {
        return DecodeEventPayloadForOTASoftwareUpdateRequestorCluster(aPath.mEventId, aReader, aError);
    }
    case Clusters::LocalizationConfiguration::Id: {
        return DecodeEventPayloadForLocalizationConfigurationCluster(aPath.mEventId, aReader, aError);
    }
    case Clusters::TimeFormatLocalization::Id: {
        return DecodeEventPayloadForTimeFormatLocalizationCluster(aPath.mEventId, aReader, aError);
    }
    case Clusters::UnitLocalization::Id: {
        return DecodeEventPayloadForUnitLocalizationCluster(aPath.mEventId, aReader, aError);
    }
    case Clusters::PowerSourceConfiguration::Id: {
        return DecodeEventPayloadForPowerSourceConfigurationCluster(aPath.mEventId, aReader, aError);
    }
    case Clusters::PowerSource::Id: {
        return DecodeEventPayloadForPowerSourceCluster(aPath.mEventId, aReader, aError);
    }
    case Clusters::GeneralCommissioning::Id: {
        return DecodeEventPayloadForGeneralCommissioningCluster(aPath.mEventId, aReader, aError);
    }
    case Clusters::NetworkCommissioning::Id: {
        return DecodeEventPayloadForNetworkCommissioningCluster(aPath.mEventId, aReader, aError);
    }
    case Clusters::DiagnosticLogs::Id: {
        return DecodeEventPayloadForDiagnosticLogsCluster(aPath.mEventId, aReader, aError);
    }
    case Clusters::GeneralDiagnostics::Id: {
        return DecodeEventPayloadForGeneralDiagnosticsCluster(aPath.mEventId, aReader, aError);
    }
    case Clusters::SoftwareDiagnostics::Id: {
        return DecodeEventPayloadForSoftwareDiagnosticsCluster(aPath.mEventId, aReader, aError);
    }
    case Clusters::ThreadNetworkDiagnostics::Id: {
        return DecodeEventPayloadForThreadNetworkDiagnosticsCluster(aPath.mEventId, aReader, aError);
    }
    case Clusters::WiFiNetworkDiagnostics::Id: {
        return DecodeEventPayloadForWiFiNetworkDiagnosticsCluster(aPath.mEventId, aReader, aError);
    }
    case Clusters::EthernetNetworkDiagnostics::Id: {
        return DecodeEventPayloadForEthernetNetworkDiagnosticsCluster(aPath.mEventId, aReader, aError);
    }
    case Clusters::TimeSynchronization::Id: {
        return DecodeEventPayloadForTimeSynchronizationCluster(aPath.mEventId, aReader, aError);
    }
    case Clusters::BridgedDeviceBasicInformation::Id: {
        return DecodeEventPayloadForBridgedDeviceBasicInformationCluster(aPath.mEventId, aReader, aError);
    }
    case Clusters::Switch::Id: {
        return DecodeEventPayloadForSwitchCluster(aPath.mEventId, aReader, aError);
    }
    case Clusters::AdministratorCommissioning::Id: {
        return DecodeEventPayloadForAdministratorCommissioningCluster(aPath.mEventId, aReader, aError);
    }
    case Clusters::OperationalCredentials::Id: {
        return DecodeEventPayloadForOperationalCredentialsCluster(aPath.mEventId, aReader, aError);
    }
    case Clusters::GroupKeyManagement::Id: {
        return DecodeEventPayloadForGroupKeyManagementCluster(aPath.mEventId, aReader, aError);
    }
    case Clusters::FixedLabel::Id: {
        return DecodeEventPayloadForFixedLabelCluster(aPath.mEventId, aReader, aError);
    }
    case Clusters::UserLabel::Id: {
        return DecodeEventPayloadForUserLabelCluster(aPath.mEventId, aReader, aError);
    }
    case Clusters::BooleanState::Id: {
        return DecodeEventPayloadForBooleanStateCluster(aPath.mEventId, aReader, aError);
    }
    case Clusters::IcdManagement::Id: {
        return DecodeEventPayloadForICDManagementCluster(aPath.mEventId, aReader, aError);
    }
    case Clusters::Timer::Id: {
        return DecodeEventPayloadForTimerCluster(aPath.mEventId, aReader, aError);
    }
    case Clusters::OvenCavityOperationalState::Id: {
        return DecodeEventPayloadForOvenCavityOperationalStateCluster(aPath.mEventId, aReader, aError);
    }
    case Clusters::OvenMode::Id: {
        return DecodeEventPayloadForOvenModeCluster(aPath.mEventId, aReader, aError);
    }
    case Clusters::LaundryDryerControls::Id: {
        return DecodeEventPayloadForLaundryDryerControlsCluster(aPath.mEventId, aReader, aError);
    }
    case Clusters::ModeSelect::Id: {
        return DecodeEventPayloadForModeSelectCluster(aPath.mEventId, aReader, aError);
    }
    case Clusters::LaundryWasherMode::Id: {
        return DecodeEventPayloadForLaundryWasherModeCluster(aPath.mEventId, aReader, aError);
    }
    case Clusters::RefrigeratorAndTemperatureControlledCabinetMode::Id: {
        return DecodeEventPayloadForRefrigeratorAndTemperatureControlledCabinetModeCluster(aPath.mEventId, aReader, aError);
    }
    case Clusters::LaundryWasherControls::Id: {
        return DecodeEventPayloadForLaundryWasherControlsCluster(aPath.mEventId, aReader, aError);
    }
    case Clusters::RvcRunMode::Id: {
        return DecodeEventPayloadForRVCRunModeCluster(aPath.mEventId, aReader, aError);
    }
    case Clusters::RvcCleanMode::Id: {
        return DecodeEventPayloadForRVCCleanModeCluster(aPath.mEventId, aReader, aError);
    }
    case Clusters::TemperatureControl::Id: {
        return DecodeEventPayloadForTemperatureControlCluster(aPath.mEventId, aReader, aError);
    }
    case Clusters::RefrigeratorAlarm::Id: {
        return DecodeEventPayloadForRefrigeratorAlarmCluster(aPath.mEventId, aReader, aError);
    }
    case Clusters::DishwasherMode::Id: {
        return DecodeEventPayloadForDishwasherModeCluster(aPath.mEventId, aReader, aError);
    }
    case Clusters::AirQuality::Id: {
        return DecodeEventPayloadForAirQualityCluster(aPath.mEventId, aReader, aError);
    }
    case Clusters::SmokeCoAlarm::Id: {
        return DecodeEventPayloadForSmokeCOAlarmCluster(aPath.mEventId, aReader, aError);
    }
    case Clusters::DishwasherAlarm::Id: {
        return DecodeEventPayloadForDishwasherAlarmCluster(aPath.mEventId, aReader, aError);
    }
    case Clusters::MicrowaveOvenMode::Id: {
        return DecodeEventPayloadForMicrowaveOvenModeCluster(aPath.mEventId, aReader, aError);
    }
    case Clusters::MicrowaveOvenControl::Id: {
        return DecodeEventPayloadForMicrowaveOvenControlCluster(aPath.mEventId, aReader, aError);
    }
    case Clusters::OperationalState::Id: {
        return DecodeEventPayloadForOperationalStateCluster(aPath.mEventId, aReader, aError);
    }
    case Clusters::RvcOperationalState::Id: {
        return DecodeEventPayloadForRVCOperationalStateCluster(aPath.mEventId, aReader, aError);
    }
    case Clusters::ScenesManagement::Id: {
        return DecodeEventPayloadForScenesManagementCluster(aPath.mEventId, aReader, aError);
    }
    case Clusters::HepaFilterMonitoring::Id: {
        return DecodeEventPayloadForHEPAFilterMonitoringCluster(aPath.mEventId, aReader, aError);
    }
    case Clusters::ActivatedCarbonFilterMonitoring::Id: {
        return DecodeEventPayloadForActivatedCarbonFilterMonitoringCluster(aPath.mEventId, aReader, aError);
    }
    case Clusters::BooleanStateConfiguration::Id: {
        return DecodeEventPayloadForBooleanStateConfigurationCluster(aPath.mEventId, aReader, aError);
    }
    case Clusters::ValveConfigurationAndControl::Id: {
        return DecodeEventPayloadForValveConfigurationAndControlCluster(aPath.mEventId, aReader, aError);
    }
    case Clusters::ElectricalPowerMeasurement::Id: {
        return DecodeEventPayloadForElectricalPowerMeasurementCluster(aPath.mEventId, aReader, aError);
    }
    case Clusters::ElectricalEnergyMeasurement::Id: {
        return DecodeEventPayloadForElectricalEnergyMeasurementCluster(aPath.mEventId, aReader, aError);
    }
    case Clusters::WaterHeaterManagement::Id: {
        return DecodeEventPayloadForWaterHeaterManagementCluster(aPath.mEventId, aReader, aError);
    }
    case Clusters::CommodityPrice::Id: {
        return DecodeEventPayloadForCommodityPriceCluster(aPath.mEventId, aReader, aError);
    }
    case Clusters::DemandResponseLoadControl::Id: {
        return DecodeEventPayloadForDemandResponseLoadControlCluster(aPath.mEventId, aReader, aError);
    }
    case Clusters::Messages::Id: {
        return DecodeEventPayloadForMessagesCluster(aPath.mEventId, aReader, aError);
    }
    case Clusters::DeviceEnergyManagement::Id: {
        return DecodeEventPayloadForDeviceEnergyManagementCluster(aPath.mEventId, aReader, aError);
    }
    case Clusters::EnergyEvse::Id: {
        return DecodeEventPayloadForEnergyEVSECluster(aPath.mEventId, aReader, aError);
    }
    case Clusters::EnergyPreference::Id: {
        return DecodeEventPayloadForEnergyPreferenceCluster(aPath.mEventId, aReader, aError);
    }
    case Clusters::PowerTopology::Id: {
        return DecodeEventPayloadForPowerTopologyCluster(aPath.mEventId, aReader, aError);
    }
    case Clusters::EnergyEvseMode::Id: {
        return DecodeEventPayloadForEnergyEVSEModeCluster(aPath.mEventId, aReader, aError);
    }
    case Clusters::WaterHeaterMode::Id: {
        return DecodeEventPayloadForWaterHeaterModeCluster(aPath.mEventId, aReader, aError);
    }
    case Clusters::DeviceEnergyManagementMode::Id: {
        return DecodeEventPayloadForDeviceEnergyManagementModeCluster(aPath.mEventId, aReader, aError);
    }
    case Clusters::DoorLock::Id: {
        return DecodeEventPayloadForDoorLockCluster(aPath.mEventId, aReader, aError);
    }
    case Clusters::WindowCovering::Id: {
        return DecodeEventPayloadForWindowCoveringCluster(aPath.mEventId, aReader, aError);
    }
    case Clusters::ClosureControl::Id: {
        return DecodeEventPayloadForClosureControlCluster(aPath.mEventId, aReader, aError);
    }
    case Clusters::ServiceArea::Id: {
        return DecodeEventPayloadForServiceAreaCluster(aPath.mEventId, aReader, aError);
    }
    case Clusters::PumpConfigurationAndControl::Id: {
        return DecodeEventPayloadForPumpConfigurationAndControlCluster(aPath.mEventId, aReader, aError);
    }
    case Clusters::Thermostat::Id: {
        return DecodeEventPayloadForThermostatCluster(aPath.mEventId, aReader, aError);
    }
    case Clusters::FanControl::Id: {
        return DecodeEventPayloadForFanControlCluster(aPath.mEventId, aReader, aError);
    }
    case Clusters::ThermostatUserInterfaceConfiguration::Id: {
        return DecodeEventPayloadForThermostatUserInterfaceConfigurationCluster(aPath.mEventId, aReader, aError);
    }
    case Clusters::ColorControl::Id: {
        return DecodeEventPayloadForColorControlCluster(aPath.mEventId, aReader, aError);
    }
    case Clusters::BallastConfiguration::Id: {
        return DecodeEventPayloadForBallastConfigurationCluster(aPath.mEventId, aReader, aError);
    }
    case Clusters::IlluminanceMeasurement::Id: {
        return DecodeEventPayloadForIlluminanceMeasurementCluster(aPath.mEventId, aReader, aError);
    }
    case Clusters::TemperatureMeasurement::Id: {
        return DecodeEventPayloadForTemperatureMeasurementCluster(aPath.mEventId, aReader, aError);
    }
    case Clusters::PressureMeasurement::Id: {
        return DecodeEventPayloadForPressureMeasurementCluster(aPath.mEventId, aReader, aError);
    }
    case Clusters::FlowMeasurement::Id: {
        return DecodeEventPayloadForFlowMeasurementCluster(aPath.mEventId, aReader, aError);
    }
    case Clusters::RelativeHumidityMeasurement::Id: {
        return DecodeEventPayloadForRelativeHumidityMeasurementCluster(aPath.mEventId, aReader, aError);
    }
    case Clusters::OccupancySensing::Id: {
        return DecodeEventPayloadForOccupancySensingCluster(aPath.mEventId, aReader, aError);
    }
    case Clusters::CarbonMonoxideConcentrationMeasurement::Id: {
        return DecodeEventPayloadForCarbonMonoxideConcentrationMeasurementCluster(aPath.mEventId, aReader, aError);
    }
    case Clusters::CarbonDioxideConcentrationMeasurement::Id: {
        return DecodeEventPayloadForCarbonDioxideConcentrationMeasurementCluster(aPath.mEventId, aReader, aError);
    }
    case Clusters::NitrogenDioxideConcentrationMeasurement::Id: {
        return DecodeEventPayloadForNitrogenDioxideConcentrationMeasurementCluster(aPath.mEventId, aReader, aError);
    }
    case Clusters::OzoneConcentrationMeasurement::Id: {
        return DecodeEventPayloadForOzoneConcentrationMeasurementCluster(aPath.mEventId, aReader, aError);
    }
    case Clusters::Pm25ConcentrationMeasurement::Id: {
        return DecodeEventPayloadForPM25ConcentrationMeasurementCluster(aPath.mEventId, aReader, aError);
    }
    case Clusters::FormaldehydeConcentrationMeasurement::Id: {
        return DecodeEventPayloadForFormaldehydeConcentrationMeasurementCluster(aPath.mEventId, aReader, aError);
    }
    case Clusters::Pm1ConcentrationMeasurement::Id: {
        return DecodeEventPayloadForPM1ConcentrationMeasurementCluster(aPath.mEventId, aReader, aError);
    }
    case Clusters::Pm10ConcentrationMeasurement::Id: {
        return DecodeEventPayloadForPM10ConcentrationMeasurementCluster(aPath.mEventId, aReader, aError);
    }
    case Clusters::TotalVolatileOrganicCompoundsConcentrationMeasurement::Id: {
        return DecodeEventPayloadForTotalVolatileOrganicCompoundsConcentrationMeasurementCluster(aPath.mEventId, aReader, aError);
    }
    case Clusters::RadonConcentrationMeasurement::Id: {
        return DecodeEventPayloadForRadonConcentrationMeasurementCluster(aPath.mEventId, aReader, aError);
    }
    case Clusters::WiFiNetworkManagement::Id: {
        return DecodeEventPayloadForWiFiNetworkManagementCluster(aPath.mEventId, aReader, aError);
    }
    case Clusters::ThreadBorderRouterManagement::Id: {
        return DecodeEventPayloadForThreadBorderRouterManagementCluster(aPath.mEventId, aReader, aError);
    }
    case Clusters::ThreadNetworkDirectory::Id: {
        return DecodeEventPayloadForThreadNetworkDirectoryCluster(aPath.mEventId, aReader, aError);
    }
    case Clusters::WakeOnLan::Id: {
        return DecodeEventPayloadForWakeOnLANCluster(aPath.mEventId, aReader, aError);
    }
    case Clusters::Channel::Id: {
        return DecodeEventPayloadForChannelCluster(aPath.mEventId, aReader, aError);
    }
    case Clusters::TargetNavigator::Id: {
        return DecodeEventPayloadForTargetNavigatorCluster(aPath.mEventId, aReader, aError);
    }
    case Clusters::MediaPlayback::Id: {
        return DecodeEventPayloadForMediaPlaybackCluster(aPath.mEventId, aReader, aError);
    }
    case Clusters::MediaInput::Id: {
        return DecodeEventPayloadForMediaInputCluster(aPath.mEventId, aReader, aError);
    }
    case Clusters::LowPower::Id: {
        return DecodeEventPayloadForLowPowerCluster(aPath.mEventId, aReader, aError);
    }
    case Clusters::KeypadInput::Id: {
        return DecodeEventPayloadForKeypadInputCluster(aPath.mEventId, aReader, aError);
    }
    case Clusters::ContentLauncher::Id: {
        return DecodeEventPayloadForContentLauncherCluster(aPath.mEventId, aReader, aError);
    }
    case Clusters::AudioOutput::Id: {
        return DecodeEventPayloadForAudioOutputCluster(aPath.mEventId, aReader, aError);
    }
    case Clusters::ApplicationLauncher::Id: {
        return DecodeEventPayloadForApplicationLauncherCluster(aPath.mEventId, aReader, aError);
    }
    case Clusters::ApplicationBasic::Id: {
        return DecodeEventPayloadForApplicationBasicCluster(aPath.mEventId, aReader, aError);
    }
    case Clusters::AccountLogin::Id: {
        return DecodeEventPayloadForAccountLoginCluster(aPath.mEventId, aReader, aError);
    }
    case Clusters::ContentControl::Id: {
        return DecodeEventPayloadForContentControlCluster(aPath.mEventId, aReader, aError);
    }
    case Clusters::ContentAppObserver::Id: {
        return DecodeEventPayloadForContentAppObserverCluster(aPath.mEventId, aReader, aError);
    }
    case Clusters::ZoneManagement::Id: {
        return DecodeEventPayloadForZoneManagementCluster(aPath.mEventId, aReader, aError);
    }
    case Clusters::CameraAvStreamManagement::Id: {
        return DecodeEventPayloadForCameraAVStreamManagementCluster(aPath.mEventId, aReader, aError);
    }
    case Clusters::CameraAvSettingsUserLevelManagement::Id: {
        return DecodeEventPayloadForCameraAVSettingsUserLevelManagementCluster(aPath.mEventId, aReader, aError);
    }
    case Clusters::WebRTCTransportProvider::Id: {
        return DecodeEventPayloadForWebRTCTransportProviderCluster(aPath.mEventId, aReader, aError);
    }
    case Clusters::WebRTCTransportRequestor::Id: {
        return DecodeEventPayloadForWebRTCTransportRequestorCluster(aPath.mEventId, aReader, aError);
    }
    case Clusters::PushAvStreamTransport::Id: {
        return DecodeEventPayloadForPushAVStreamTransportCluster(aPath.mEventId, aReader, aError);
    }
    case Clusters::Chime::Id: {
        return DecodeEventPayloadForChimeCluster(aPath.mEventId, aReader, aError);
    }
    case Clusters::CommodityTariff::Id: {
        return DecodeEventPayloadForCommodityTariffCluster(aPath.mEventId, aReader, aError);
    }
    case Clusters::EcosystemInformation::Id: {
        return DecodeEventPayloadForEcosystemInformationCluster(aPath.mEventId, aReader, aError);
    }
    case Clusters::CommissionerControl::Id: {
        return DecodeEventPayloadForCommissionerControlCluster(aPath.mEventId, aReader, aError);
    }
    case Clusters::TlsCertificateManagement::Id: {
        return DecodeEventPayloadForTLSCertificateManagementCluster(aPath.mEventId, aReader, aError);
    }
<<<<<<< HEAD
    case Clusters::MeterIdentification::Id: {
        return DecodeEventPayloadForMeterIdentificationCluster(aPath.mEventId, aReader, aError);
    }
    case Clusters::CommodityMetering::Id: {
        return DecodeEventPayloadForCommodityMeteringCluster(aPath.mEventId, aReader, aError);
=======
    case Clusters::TlsClientManagement::Id: {
        return DecodeEventPayloadForTLSClientManagementCluster(aPath.mEventId, aReader, aError);
>>>>>>> 4d9b4235
    }
    case Clusters::UnitTesting::Id: {
        return DecodeEventPayloadForUnitTestingCluster(aPath.mEventId, aReader, aError);
    }
    case Clusters::SampleMei::Id: {
        return DecodeEventPayloadForSampleMEICluster(aPath.mEventId, aReader, aError);
    }
    default: {
        break;
    }
    }
    *aError = CHIP_ERROR_IM_MALFORMED_EVENT_PATH_IB;
    return nil;
}<|MERGE_RESOLUTION|>--- conflicted
+++ resolved
@@ -2828,183 +2828,6 @@
     *aError = CHIP_ERROR_IM_MALFORMED_EVENT_PATH_IB;
     return nil;
 }
-static id _Nullable DecodeEventPayloadForCommodityPriceCluster(EventId aEventId, TLV::TLVReader & aReader, CHIP_ERROR * aError)
-{
-    using namespace Clusters::CommodityPrice;
-    switch (aEventId) {
-    case Events::PriceChange::Id: {
-        Events::PriceChange::DecodableType cppValue;
-        *aError = DataModel::Decode(aReader, cppValue);
-        if (*aError != CHIP_NO_ERROR) {
-            return nil;
-        }
-
-        __auto_type * value = [MTRCommodityPriceClusterPriceChangeEvent new];
-
-        do {
-            MTRCommodityPriceClusterCommodityPriceStruct * _Nonnull memberValue;
-            memberValue = [MTRCommodityPriceClusterCommodityPriceStruct new];
-            memberValue.periodStart = [NSNumber numberWithUnsignedInt:cppValue.currentPrice.periodStart];
-            if (cppValue.currentPrice.periodEnd.IsNull()) {
-                memberValue.periodEnd = nil;
-            } else {
-                memberValue.periodEnd = [NSNumber numberWithUnsignedInt:cppValue.currentPrice.periodEnd.Value()];
-            }
-            memberValue.price = [MTRDataTypePriceStruct new];
-            memberValue.price.amount = [NSNumber numberWithLongLong:cppValue.currentPrice.price.amount];
-            memberValue.price.currency = [MTRDataTypeCurrencyStruct new];
-            memberValue.price.currency.currency = [NSNumber numberWithUnsignedShort:cppValue.currentPrice.price.currency.currency];
-            memberValue.price.currency.decimalPoints = [NSNumber numberWithUnsignedChar:cppValue.currentPrice.price.currency.decimalPoints];
-            if (cppValue.currentPrice.description.HasValue()) {
-                memberValue.descriptionString = AsString(cppValue.currentPrice.description.Value());
-                if (memberValue.descriptionString == nil) {
-                    CHIP_ERROR err = CHIP_ERROR_INVALID_ARGUMENT;
-                    *aError = err;
-                    return nil;
-                }
-            } else {
-                memberValue.descriptionString = nil;
-            }
-            if (cppValue.currentPrice.components.HasValue()) {
-                { // Scope for our temporary variables
-                    auto * array_2 = [NSMutableArray new];
-                    auto iter_2 = cppValue.currentPrice.components.Value().begin();
-                    while (iter_2.Next()) {
-                        auto & entry_2 = iter_2.GetValue();
-                        MTRCommodityPriceClusterCommodityPriceComponentStruct * newElement_2;
-                        newElement_2 = [MTRCommodityPriceClusterCommodityPriceComponentStruct new];
-                        newElement_2.price = [NSNumber numberWithLongLong:entry_2.price];
-                        newElement_2.source = [NSNumber numberWithUnsignedChar:chip::to_underlying(entry_2.source)];
-                        if (entry_2.description.HasValue()) {
-                            newElement_2.descriptionString = AsString(entry_2.description.Value());
-                            if (newElement_2.descriptionString == nil) {
-                                CHIP_ERROR err = CHIP_ERROR_INVALID_ARGUMENT;
-                                *aError = err;
-                                return nil;
-                            }
-                        } else {
-                            newElement_2.descriptionString = nil;
-                        }
-                        if (entry_2.tariffComponentID.HasValue()) {
-                            newElement_2.tariffComponentID = [NSNumber numberWithUnsignedInt:entry_2.tariffComponentID.Value()];
-                        } else {
-                            newElement_2.tariffComponentID = nil;
-                        }
-                        [array_2 addObject:newElement_2];
-                    }
-                    CHIP_ERROR err = iter_2.GetStatus();
-                    if (err != CHIP_NO_ERROR) {
-                        *aError = err;
-                        return nil;
-                    }
-                    memberValue.components = array_2;
-                }
-            } else {
-                memberValue.components = nil;
-            }
-            value.currentPrice = memberValue;
-        } while (0);
-
-        return value;
-    }
-    case Events::ForecastChange::Id: {
-        Events::ForecastChange::DecodableType cppValue;
-        *aError = DataModel::Decode(aReader, cppValue);
-        if (*aError != CHIP_NO_ERROR) {
-            return nil;
-        }
-
-        __auto_type * value = [MTRCommodityPriceClusterForecastChangeEvent new];
-
-        do {
-            NSArray * _Nonnull memberValue;
-            { // Scope for our temporary variables
-                auto * array_0 = [NSMutableArray new];
-                auto iter_0 = cppValue.priceForecast.begin();
-                while (iter_0.Next()) {
-                    auto & entry_0 = iter_0.GetValue();
-                    MTRCommodityPriceClusterCommodityPriceStruct * newElement_0;
-                    newElement_0 = [MTRCommodityPriceClusterCommodityPriceStruct new];
-                    newElement_0.periodStart = [NSNumber numberWithUnsignedInt:entry_0.periodStart];
-                    if (entry_0.periodEnd.IsNull()) {
-                        newElement_0.periodEnd = nil;
-                    } else {
-                        newElement_0.periodEnd = [NSNumber numberWithUnsignedInt:entry_0.periodEnd.Value()];
-                    }
-                    newElement_0.price = [MTRDataTypePriceStruct new];
-                    newElement_0.price.amount = [NSNumber numberWithLongLong:entry_0.price.amount];
-                    newElement_0.price.currency = [MTRDataTypeCurrencyStruct new];
-                    newElement_0.price.currency.currency = [NSNumber numberWithUnsignedShort:entry_0.price.currency.currency];
-                    newElement_0.price.currency.decimalPoints = [NSNumber numberWithUnsignedChar:entry_0.price.currency.decimalPoints];
-                    if (entry_0.description.HasValue()) {
-                        newElement_0.descriptionString = AsString(entry_0.description.Value());
-                        if (newElement_0.descriptionString == nil) {
-                            CHIP_ERROR err = CHIP_ERROR_INVALID_ARGUMENT;
-                            *aError = err;
-                            return nil;
-                        }
-                    } else {
-                        newElement_0.descriptionString = nil;
-                    }
-                    if (entry_0.components.HasValue()) {
-                        { // Scope for our temporary variables
-                            auto * array_3 = [NSMutableArray new];
-                            auto iter_3 = entry_0.components.Value().begin();
-                            while (iter_3.Next()) {
-                                auto & entry_3 = iter_3.GetValue();
-                                MTRCommodityPriceClusterCommodityPriceComponentStruct * newElement_3;
-                                newElement_3 = [MTRCommodityPriceClusterCommodityPriceComponentStruct new];
-                                newElement_3.price = [NSNumber numberWithLongLong:entry_3.price];
-                                newElement_3.source = [NSNumber numberWithUnsignedChar:chip::to_underlying(entry_3.source)];
-                                if (entry_3.description.HasValue()) {
-                                    newElement_3.descriptionString = AsString(entry_3.description.Value());
-                                    if (newElement_3.descriptionString == nil) {
-                                        CHIP_ERROR err = CHIP_ERROR_INVALID_ARGUMENT;
-                                        *aError = err;
-                                        return nil;
-                                    }
-                                } else {
-                                    newElement_3.descriptionString = nil;
-                                }
-                                if (entry_3.tariffComponentID.HasValue()) {
-                                    newElement_3.tariffComponentID = [NSNumber numberWithUnsignedInt:entry_3.tariffComponentID.Value()];
-                                } else {
-                                    newElement_3.tariffComponentID = nil;
-                                }
-                                [array_3 addObject:newElement_3];
-                            }
-                            CHIP_ERROR err = iter_3.GetStatus();
-                            if (err != CHIP_NO_ERROR) {
-                                *aError = err;
-                                return nil;
-                            }
-                            newElement_0.components = array_3;
-                        }
-                    } else {
-                        newElement_0.components = nil;
-                    }
-                    [array_0 addObject:newElement_0];
-                }
-                CHIP_ERROR err = iter_0.GetStatus();
-                if (err != CHIP_NO_ERROR) {
-                    *aError = err;
-                    return nil;
-                }
-                memberValue = array_0;
-            }
-            value.priceForecast = memberValue;
-        } while (0);
-
-        return value;
-    }
-    default: {
-        break;
-    }
-    }
-
-    *aError = CHIP_ERROR_IM_MALFORMED_EVENT_PATH_IB;
-    return nil;
-}
 static id _Nullable DecodeEventPayloadForDemandResponseLoadControlCluster(EventId aEventId, TLV::TLVReader & aReader, CHIP_ERROR * aError)
 {
     using namespace Clusters::DemandResponseLoadControl;
@@ -4952,18 +4775,6 @@
     *aError = CHIP_ERROR_IM_MALFORMED_EVENT_PATH_IB;
     return nil;
 }
-static id _Nullable DecodeEventPayloadForCommodityTariffCluster(EventId aEventId, TLV::TLVReader & aReader, CHIP_ERROR * aError)
-{
-    using namespace Clusters::CommodityTariff;
-    switch (aEventId) {
-    default: {
-        break;
-    }
-    }
-
-    *aError = CHIP_ERROR_IM_MALFORMED_EVENT_PATH_IB;
-    return nil;
-}
 static id _Nullable DecodeEventPayloadForEcosystemInformationCluster(EventId aEventId, TLV::TLVReader & aReader, CHIP_ERROR * aError)
 {
     using namespace Clusters::EcosystemInformation;
@@ -5032,27 +4843,9 @@
     *aError = CHIP_ERROR_IM_MALFORMED_EVENT_PATH_IB;
     return nil;
 }
-<<<<<<< HEAD
-static id _Nullable DecodeEventPayloadForMeterIdentificationCluster(EventId aEventId, TLV::TLVReader & aReader, CHIP_ERROR * aError)
-{
-    using namespace Clusters::MeterIdentification;
-    switch (aEventId) {
-    default: {
-        break;
-    }
-    }
-
-    *aError = CHIP_ERROR_IM_MALFORMED_EVENT_PATH_IB;
-    return nil;
-}
-static id _Nullable DecodeEventPayloadForCommodityMeteringCluster(EventId aEventId, TLV::TLVReader & aReader, CHIP_ERROR * aError)
-{
-    using namespace Clusters::CommodityMetering;
-=======
 static id _Nullable DecodeEventPayloadForTLSClientManagementCluster(EventId aEventId, TLV::TLVReader & aReader, CHIP_ERROR * aError)
 {
     using namespace Clusters::TlsClientManagement;
->>>>>>> 4d9b4235
     switch (aEventId) {
     default: {
         break;
@@ -5443,9 +5236,6 @@
     case Clusters::WaterHeaterManagement::Id: {
         return DecodeEventPayloadForWaterHeaterManagementCluster(aPath.mEventId, aReader, aError);
     }
-    case Clusters::CommodityPrice::Id: {
-        return DecodeEventPayloadForCommodityPriceCluster(aPath.mEventId, aReader, aError);
-    }
     case Clusters::DemandResponseLoadControl::Id: {
         return DecodeEventPayloadForDemandResponseLoadControlCluster(aPath.mEventId, aReader, aError);
     }
@@ -5623,9 +5413,6 @@
     case Clusters::Chime::Id: {
         return DecodeEventPayloadForChimeCluster(aPath.mEventId, aReader, aError);
     }
-    case Clusters::CommodityTariff::Id: {
-        return DecodeEventPayloadForCommodityTariffCluster(aPath.mEventId, aReader, aError);
-    }
     case Clusters::EcosystemInformation::Id: {
         return DecodeEventPayloadForEcosystemInformationCluster(aPath.mEventId, aReader, aError);
     }
@@ -5635,16 +5422,8 @@
     case Clusters::TlsCertificateManagement::Id: {
         return DecodeEventPayloadForTLSCertificateManagementCluster(aPath.mEventId, aReader, aError);
     }
-<<<<<<< HEAD
-    case Clusters::MeterIdentification::Id: {
-        return DecodeEventPayloadForMeterIdentificationCluster(aPath.mEventId, aReader, aError);
-    }
-    case Clusters::CommodityMetering::Id: {
-        return DecodeEventPayloadForCommodityMeteringCluster(aPath.mEventId, aReader, aError);
-=======
     case Clusters::TlsClientManagement::Id: {
         return DecodeEventPayloadForTLSClientManagementCluster(aPath.mEventId, aReader, aError);
->>>>>>> 4d9b4235
     }
     case Clusters::UnitTesting::Id: {
         return DecodeEventPayloadForUnitTestingCluster(aPath.mEventId, aReader, aError);
