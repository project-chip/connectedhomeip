/*
 *
 *    Copyright (c) 2022 Project CHIP Authors
 *
 *    Licensed under the Apache License, Version 2.0 (the "License");
 *    you may not use this file except in compliance with the License.
 *    You may obtain a copy of the License at
 *
 *        http://www.apache.org/licenses/LICENSE-2.0
 *
 *    Unless required by applicable law or agreed to in writing, software
 *    distributed under the License is distributed on an "AS IS" BASIS,
 *    WITHOUT WARRANTIES OR CONDITIONS OF ANY KIND, either express or implied.
 *    See the License for the specific language governing permissions and
 *    limitations under the License.
 */

#import "MTRCommandPayloadsObjc.h"
#import "MTRBackwardsCompatShims.h"
#import "MTRBaseDevice_Internal.h"
#import "MTRCommandPayloads_Internal.h"
#import "MTRError_Internal.h"
#import "MTRLogging_Internal.h"
#import "NSDataSpanConversion.h"
#import "NSStringSpanConversion.h"

#include <app/data-model/Decode.h>
#include <lib/core/TLV.h>

NS_ASSUME_NONNULL_BEGIN

@implementation MTRIdentifyClusterIdentifyParams
- (instancetype)init
{
    if (self = [super init]) {

        _identifyTime = @(0);
        _timedInvokeTimeoutMs = nil;
        _serverSideProcessingTimeout = nil;
    }
    return self;
}

- (id)copyWithZone:(NSZone * _Nullable)zone;
{
    auto other = [[MTRIdentifyClusterIdentifyParams alloc] init];

    other.identifyTime = self.identifyTime;
    other.timedInvokeTimeoutMs = self.timedInvokeTimeoutMs;
    other.serverSideProcessingTimeout = self.serverSideProcessingTimeout;

    return other;
}

- (NSString *)description
{
    NSString * descriptionString =
        [NSString stringWithFormat:@"<%@: identifyTime:%@; >", NSStringFromClass([self class]), _identifyTime];
    return descriptionString;
}

@end
@implementation MTRIdentifyClusterTriggerEffectParams
- (instancetype)init
{
    if (self = [super init]) {

        _effectIdentifier = @(0);

        _effectVariant = @(0);
        _timedInvokeTimeoutMs = nil;
        _serverSideProcessingTimeout = nil;
    }
    return self;
}

- (id)copyWithZone:(NSZone * _Nullable)zone;
{
    auto other = [[MTRIdentifyClusterTriggerEffectParams alloc] init];

    other.effectIdentifier = self.effectIdentifier;
    other.effectVariant = self.effectVariant;
    other.timedInvokeTimeoutMs = self.timedInvokeTimeoutMs;
    other.serverSideProcessingTimeout = self.serverSideProcessingTimeout;

    return other;
}

- (NSString *)description
{
    NSString * descriptionString = [NSString stringWithFormat:@"<%@: effectIdentifier:%@; effectVariant:%@; >",
                                             NSStringFromClass([self class]), _effectIdentifier, _effectVariant];
    return descriptionString;
}

@end
@implementation MTRGroupsClusterAddGroupParams
- (instancetype)init
{
    if (self = [super init]) {

        _groupID = @(0);

        _groupName = @"";
        _timedInvokeTimeoutMs = nil;
        _serverSideProcessingTimeout = nil;
    }
    return self;
}

- (id)copyWithZone:(NSZone * _Nullable)zone;
{
    auto other = [[MTRGroupsClusterAddGroupParams alloc] init];

    other.groupID = self.groupID;
    other.groupName = self.groupName;
    other.timedInvokeTimeoutMs = self.timedInvokeTimeoutMs;
    other.serverSideProcessingTimeout = self.serverSideProcessingTimeout;

    return other;
}

- (NSString *)description
{
    NSString * descriptionString =
        [NSString stringWithFormat:@"<%@: groupID:%@; groupName:%@; >", NSStringFromClass([self class]), _groupID, _groupName];
    return descriptionString;
}

@end

@implementation MTRGroupsClusterAddGroupParams (Deprecated)

- (void)setGroupId:(NSNumber * _Nonnull)groupId
{
    self.groupID = groupId;
}

- (NSNumber * _Nonnull)groupId
{
    return self.groupID;
}
@end
@implementation MTRGroupsClusterAddGroupResponseParams
- (instancetype)init
{
    if (self = [super init]) {

        _status = @(0);

        _groupID = @(0);
        _timedInvokeTimeoutMs = nil;
    }
    return self;
}

- (id)copyWithZone:(NSZone * _Nullable)zone;
{
    auto other = [[MTRGroupsClusterAddGroupResponseParams alloc] init];

    other.status = self.status;
    other.groupID = self.groupID;
    other.timedInvokeTimeoutMs = self.timedInvokeTimeoutMs;

    return other;
}

- (NSString *)description
{
    NSString * descriptionString =
        [NSString stringWithFormat:@"<%@: status:%@; groupID:%@; >", NSStringFromClass([self class]), _status, _groupID];
    return descriptionString;
}

- (nullable instancetype)initWithResponseValue:(NSDictionary<NSString *, id> *)responseValue
                                         error:(NSError * __autoreleasing *)error
{
    if (!(self = [super init])) {
        return nil;
    }

    using DecodableType = chip::app::Clusters::Groups::Commands::AddGroupResponse::DecodableType;
    chip::System::PacketBufferHandle buffer = [MTRBaseDevice _responseDataForCommand:responseValue
                                                                           clusterID:DecodableType::GetClusterId()
                                                                           commandID:DecodableType::GetCommandId()
                                                                               error:error];
    if (buffer.IsNull()) {
        return nil;
    }

    chip::TLV::TLVReader reader;
    reader.Init(buffer->Start(), buffer->DataLength());

    CHIP_ERROR err = reader.Next(chip::TLV::AnonymousTag());
    if (err == CHIP_NO_ERROR) {
        DecodableType decodedStruct;
        err = chip::app::DataModel::Decode(reader, decodedStruct);
        if (err == CHIP_NO_ERROR) {
            err = [self _setFieldsFromDecodableStruct:decodedStruct];
            if (err == CHIP_NO_ERROR) {
                return self;
            }
        }
    }

    NSString * errorStr = [NSString stringWithFormat:@"Command payload decoding failed: %s", err.AsString()];
    MTR_LOG_ERROR("%s", errorStr.UTF8String);
    if (error != nil) {
        NSDictionary * userInfo = @{ NSLocalizedFailureReasonErrorKey : NSLocalizedString(errorStr, nil) };
        *error = [NSError errorWithDomain:MTRErrorDomain code:MTRErrorCodeSchemaMismatch userInfo:userInfo];
    }
    return nil;
}

@end

@implementation MTRGroupsClusterAddGroupResponseParams (InternalMethods)

- (CHIP_ERROR)_setFieldsFromDecodableStruct:
    (const chip::app::Clusters::Groups::Commands::AddGroupResponse::DecodableType &)decodableStruct
{
    {
        self.status = [NSNumber numberWithUnsignedChar:decodableStruct.status];
    }
    {
        self.groupID = [NSNumber numberWithUnsignedShort:decodableStruct.groupID];
    }
    return CHIP_NO_ERROR;
}
@end

@implementation MTRGroupsClusterAddGroupResponseParams (Deprecated)

- (void)setGroupId:(NSNumber * _Nonnull)groupId
{
    self.groupID = groupId;
}

- (NSNumber * _Nonnull)groupId
{
    return self.groupID;
}
@end
@implementation MTRGroupsClusterViewGroupParams
- (instancetype)init
{
    if (self = [super init]) {

        _groupID = @(0);
        _timedInvokeTimeoutMs = nil;
        _serverSideProcessingTimeout = nil;
    }
    return self;
}

- (id)copyWithZone:(NSZone * _Nullable)zone;
{
    auto other = [[MTRGroupsClusterViewGroupParams alloc] init];

    other.groupID = self.groupID;
    other.timedInvokeTimeoutMs = self.timedInvokeTimeoutMs;
    other.serverSideProcessingTimeout = self.serverSideProcessingTimeout;

    return other;
}

- (NSString *)description
{
    NSString * descriptionString = [NSString stringWithFormat:@"<%@: groupID:%@; >", NSStringFromClass([self class]), _groupID];
    return descriptionString;
}

@end

@implementation MTRGroupsClusterViewGroupParams (Deprecated)

- (void)setGroupId:(NSNumber * _Nonnull)groupId
{
    self.groupID = groupId;
}

- (NSNumber * _Nonnull)groupId
{
    return self.groupID;
}
@end
@implementation MTRGroupsClusterViewGroupResponseParams
- (instancetype)init
{
    if (self = [super init]) {

        _status = @(0);

        _groupID = @(0);

        _groupName = @"";
        _timedInvokeTimeoutMs = nil;
    }
    return self;
}

- (id)copyWithZone:(NSZone * _Nullable)zone;
{
    auto other = [[MTRGroupsClusterViewGroupResponseParams alloc] init];

    other.status = self.status;
    other.groupID = self.groupID;
    other.groupName = self.groupName;
    other.timedInvokeTimeoutMs = self.timedInvokeTimeoutMs;

    return other;
}

- (NSString *)description
{
    NSString * descriptionString = [NSString stringWithFormat:@"<%@: status:%@; groupID:%@; groupName:%@; >",
                                             NSStringFromClass([self class]), _status, _groupID, _groupName];
    return descriptionString;
}

- (nullable instancetype)initWithResponseValue:(NSDictionary<NSString *, id> *)responseValue
                                         error:(NSError * __autoreleasing *)error
{
    if (!(self = [super init])) {
        return nil;
    }

    using DecodableType = chip::app::Clusters::Groups::Commands::ViewGroupResponse::DecodableType;
    chip::System::PacketBufferHandle buffer = [MTRBaseDevice _responseDataForCommand:responseValue
                                                                           clusterID:DecodableType::GetClusterId()
                                                                           commandID:DecodableType::GetCommandId()
                                                                               error:error];
    if (buffer.IsNull()) {
        return nil;
    }

    chip::TLV::TLVReader reader;
    reader.Init(buffer->Start(), buffer->DataLength());

    CHIP_ERROR err = reader.Next(chip::TLV::AnonymousTag());
    if (err == CHIP_NO_ERROR) {
        DecodableType decodedStruct;
        err = chip::app::DataModel::Decode(reader, decodedStruct);
        if (err == CHIP_NO_ERROR) {
            err = [self _setFieldsFromDecodableStruct:decodedStruct];
            if (err == CHIP_NO_ERROR) {
                return self;
            }
        }
    }

    NSString * errorStr = [NSString stringWithFormat:@"Command payload decoding failed: %s", err.AsString()];
    MTR_LOG_ERROR("%s", errorStr.UTF8String);
    if (error != nil) {
        NSDictionary * userInfo = @{ NSLocalizedFailureReasonErrorKey : NSLocalizedString(errorStr, nil) };
        *error = [NSError errorWithDomain:MTRErrorDomain code:MTRErrorCodeSchemaMismatch userInfo:userInfo];
    }
    return nil;
}

@end

@implementation MTRGroupsClusterViewGroupResponseParams (InternalMethods)

- (CHIP_ERROR)_setFieldsFromDecodableStruct:
    (const chip::app::Clusters::Groups::Commands::ViewGroupResponse::DecodableType &)decodableStruct
{
    {
        self.status = [NSNumber numberWithUnsignedChar:decodableStruct.status];
    }
    {
        self.groupID = [NSNumber numberWithUnsignedShort:decodableStruct.groupID];
    }
    {
        self.groupName = AsString(decodableStruct.groupName);
        if (self.groupName == nil) {
            CHIP_ERROR err = CHIP_ERROR_INVALID_ARGUMENT;
            return err;
        }
    }
    return CHIP_NO_ERROR;
}
@end

@implementation MTRGroupsClusterViewGroupResponseParams (Deprecated)

- (void)setGroupId:(NSNumber * _Nonnull)groupId
{
    self.groupID = groupId;
}

- (NSNumber * _Nonnull)groupId
{
    return self.groupID;
}
@end
@implementation MTRGroupsClusterGetGroupMembershipParams
- (instancetype)init
{
    if (self = [super init]) {

        _groupList = [NSArray array];
        _timedInvokeTimeoutMs = nil;
        _serverSideProcessingTimeout = nil;
    }
    return self;
}

- (id)copyWithZone:(NSZone * _Nullable)zone;
{
    auto other = [[MTRGroupsClusterGetGroupMembershipParams alloc] init];

    other.groupList = self.groupList;
    other.timedInvokeTimeoutMs = self.timedInvokeTimeoutMs;
    other.serverSideProcessingTimeout = self.serverSideProcessingTimeout;

    return other;
}

- (NSString *)description
{
    NSString * descriptionString = [NSString stringWithFormat:@"<%@: groupList:%@; >", NSStringFromClass([self class]), _groupList];
    return descriptionString;
}

@end
@implementation MTRGroupsClusterGetGroupMembershipResponseParams
- (instancetype)init
{
    if (self = [super init]) {

        _capacity = nil;

        _groupList = [NSArray array];
        _timedInvokeTimeoutMs = nil;
    }
    return self;
}

- (id)copyWithZone:(NSZone * _Nullable)zone;
{
    auto other = [[MTRGroupsClusterGetGroupMembershipResponseParams alloc] init];

    other.capacity = self.capacity;
    other.groupList = self.groupList;
    other.timedInvokeTimeoutMs = self.timedInvokeTimeoutMs;

    return other;
}

- (NSString *)description
{
    NSString * descriptionString =
        [NSString stringWithFormat:@"<%@: capacity:%@; groupList:%@; >", NSStringFromClass([self class]), _capacity, _groupList];
    return descriptionString;
}

- (nullable instancetype)initWithResponseValue:(NSDictionary<NSString *, id> *)responseValue
                                         error:(NSError * __autoreleasing *)error
{
    if (!(self = [super init])) {
        return nil;
    }

    using DecodableType = chip::app::Clusters::Groups::Commands::GetGroupMembershipResponse::DecodableType;
    chip::System::PacketBufferHandle buffer = [MTRBaseDevice _responseDataForCommand:responseValue
                                                                           clusterID:DecodableType::GetClusterId()
                                                                           commandID:DecodableType::GetCommandId()
                                                                               error:error];
    if (buffer.IsNull()) {
        return nil;
    }

    chip::TLV::TLVReader reader;
    reader.Init(buffer->Start(), buffer->DataLength());

    CHIP_ERROR err = reader.Next(chip::TLV::AnonymousTag());
    if (err == CHIP_NO_ERROR) {
        DecodableType decodedStruct;
        err = chip::app::DataModel::Decode(reader, decodedStruct);
        if (err == CHIP_NO_ERROR) {
            err = [self _setFieldsFromDecodableStruct:decodedStruct];
            if (err == CHIP_NO_ERROR) {
                return self;
            }
        }
    }

    NSString * errorStr = [NSString stringWithFormat:@"Command payload decoding failed: %s", err.AsString()];
    MTR_LOG_ERROR("%s", errorStr.UTF8String);
    if (error != nil) {
        NSDictionary * userInfo = @{ NSLocalizedFailureReasonErrorKey : NSLocalizedString(errorStr, nil) };
        *error = [NSError errorWithDomain:MTRErrorDomain code:MTRErrorCodeSchemaMismatch userInfo:userInfo];
    }
    return nil;
}

@end

@implementation MTRGroupsClusterGetGroupMembershipResponseParams (InternalMethods)

- (CHIP_ERROR)_setFieldsFromDecodableStruct:
    (const chip::app::Clusters::Groups::Commands::GetGroupMembershipResponse::DecodableType &)decodableStruct
{
    {
        if (decodableStruct.capacity.IsNull()) {
            self.capacity = nil;
        } else {
            self.capacity = [NSNumber numberWithUnsignedChar:decodableStruct.capacity.Value()];
        }
    }
    {
        { // Scope for our temporary variables
            auto * array_0 = [NSMutableArray new];
            auto iter_0 = decodableStruct.groupList.begin();
            while (iter_0.Next()) {
                auto & entry_0 = iter_0.GetValue();
                NSNumber * newElement_0;
                newElement_0 = [NSNumber numberWithUnsignedShort:entry_0];
                [array_0 addObject:newElement_0];
            }
            CHIP_ERROR err = iter_0.GetStatus();
            if (err != CHIP_NO_ERROR) {
                return err;
            }
            self.groupList = array_0;
        }
    }
    return CHIP_NO_ERROR;
}
@end
@implementation MTRGroupsClusterRemoveGroupParams
- (instancetype)init
{
    if (self = [super init]) {

        _groupID = @(0);
        _timedInvokeTimeoutMs = nil;
        _serverSideProcessingTimeout = nil;
    }
    return self;
}

- (id)copyWithZone:(NSZone * _Nullable)zone;
{
    auto other = [[MTRGroupsClusterRemoveGroupParams alloc] init];

    other.groupID = self.groupID;
    other.timedInvokeTimeoutMs = self.timedInvokeTimeoutMs;
    other.serverSideProcessingTimeout = self.serverSideProcessingTimeout;

    return other;
}

- (NSString *)description
{
    NSString * descriptionString = [NSString stringWithFormat:@"<%@: groupID:%@; >", NSStringFromClass([self class]), _groupID];
    return descriptionString;
}

@end

@implementation MTRGroupsClusterRemoveGroupParams (Deprecated)

- (void)setGroupId:(NSNumber * _Nonnull)groupId
{
    self.groupID = groupId;
}

- (NSNumber * _Nonnull)groupId
{
    return self.groupID;
}
@end
@implementation MTRGroupsClusterRemoveGroupResponseParams
- (instancetype)init
{
    if (self = [super init]) {

        _status = @(0);

        _groupID = @(0);
        _timedInvokeTimeoutMs = nil;
    }
    return self;
}

- (id)copyWithZone:(NSZone * _Nullable)zone;
{
    auto other = [[MTRGroupsClusterRemoveGroupResponseParams alloc] init];

    other.status = self.status;
    other.groupID = self.groupID;
    other.timedInvokeTimeoutMs = self.timedInvokeTimeoutMs;

    return other;
}

- (NSString *)description
{
    NSString * descriptionString =
        [NSString stringWithFormat:@"<%@: status:%@; groupID:%@; >", NSStringFromClass([self class]), _status, _groupID];
    return descriptionString;
}

- (nullable instancetype)initWithResponseValue:(NSDictionary<NSString *, id> *)responseValue
                                         error:(NSError * __autoreleasing *)error
{
    if (!(self = [super init])) {
        return nil;
    }

    using DecodableType = chip::app::Clusters::Groups::Commands::RemoveGroupResponse::DecodableType;
    chip::System::PacketBufferHandle buffer = [MTRBaseDevice _responseDataForCommand:responseValue
                                                                           clusterID:DecodableType::GetClusterId()
                                                                           commandID:DecodableType::GetCommandId()
                                                                               error:error];
    if (buffer.IsNull()) {
        return nil;
    }

    chip::TLV::TLVReader reader;
    reader.Init(buffer->Start(), buffer->DataLength());

    CHIP_ERROR err = reader.Next(chip::TLV::AnonymousTag());
    if (err == CHIP_NO_ERROR) {
        DecodableType decodedStruct;
        err = chip::app::DataModel::Decode(reader, decodedStruct);
        if (err == CHIP_NO_ERROR) {
            err = [self _setFieldsFromDecodableStruct:decodedStruct];
            if (err == CHIP_NO_ERROR) {
                return self;
            }
        }
    }

    NSString * errorStr = [NSString stringWithFormat:@"Command payload decoding failed: %s", err.AsString()];
    MTR_LOG_ERROR("%s", errorStr.UTF8String);
    if (error != nil) {
        NSDictionary * userInfo = @{ NSLocalizedFailureReasonErrorKey : NSLocalizedString(errorStr, nil) };
        *error = [NSError errorWithDomain:MTRErrorDomain code:MTRErrorCodeSchemaMismatch userInfo:userInfo];
    }
    return nil;
}

@end

@implementation MTRGroupsClusterRemoveGroupResponseParams (InternalMethods)

- (CHIP_ERROR)_setFieldsFromDecodableStruct:
    (const chip::app::Clusters::Groups::Commands::RemoveGroupResponse::DecodableType &)decodableStruct
{
    {
        self.status = [NSNumber numberWithUnsignedChar:decodableStruct.status];
    }
    {
        self.groupID = [NSNumber numberWithUnsignedShort:decodableStruct.groupID];
    }
    return CHIP_NO_ERROR;
}
@end

@implementation MTRGroupsClusterRemoveGroupResponseParams (Deprecated)

- (void)setGroupId:(NSNumber * _Nonnull)groupId
{
    self.groupID = groupId;
}

- (NSNumber * _Nonnull)groupId
{
    return self.groupID;
}
@end
@implementation MTRGroupsClusterRemoveAllGroupsParams
- (instancetype)init
{
    if (self = [super init]) {
        _timedInvokeTimeoutMs = nil;
        _serverSideProcessingTimeout = nil;
    }
    return self;
}

- (id)copyWithZone:(NSZone * _Nullable)zone;
{
    auto other = [[MTRGroupsClusterRemoveAllGroupsParams alloc] init];

    other.timedInvokeTimeoutMs = self.timedInvokeTimeoutMs;
    other.serverSideProcessingTimeout = self.serverSideProcessingTimeout;

    return other;
}

- (NSString *)description
{
    NSString * descriptionString = [NSString stringWithFormat:@"<%@: >", NSStringFromClass([self class])];
    return descriptionString;
}

@end
@implementation MTRGroupsClusterAddGroupIfIdentifyingParams
- (instancetype)init
{
    if (self = [super init]) {

        _groupID = @(0);

        _groupName = @"";
        _timedInvokeTimeoutMs = nil;
        _serverSideProcessingTimeout = nil;
    }
    return self;
}

- (id)copyWithZone:(NSZone * _Nullable)zone;
{
    auto other = [[MTRGroupsClusterAddGroupIfIdentifyingParams alloc] init];

    other.groupID = self.groupID;
    other.groupName = self.groupName;
    other.timedInvokeTimeoutMs = self.timedInvokeTimeoutMs;
    other.serverSideProcessingTimeout = self.serverSideProcessingTimeout;

    return other;
}

- (NSString *)description
{
    NSString * descriptionString =
        [NSString stringWithFormat:@"<%@: groupID:%@; groupName:%@; >", NSStringFromClass([self class]), _groupID, _groupName];
    return descriptionString;
}

@end

@implementation MTRGroupsClusterAddGroupIfIdentifyingParams (Deprecated)

- (void)setGroupId:(NSNumber * _Nonnull)groupId
{
    self.groupID = groupId;
}

- (NSNumber * _Nonnull)groupId
{
    return self.groupID;
}
@end
@implementation MTRScenesClusterAddSceneParams
- (instancetype)init
{
    if (self = [super init]) {

        _groupID = @(0);

        _sceneID = @(0);

        _transitionTime = @(0);

        _sceneName = @"";

        _extensionFieldSets = [NSArray array];
        _timedInvokeTimeoutMs = nil;
        _serverSideProcessingTimeout = nil;
    }
    return self;
}

- (id)copyWithZone:(NSZone * _Nullable)zone;
{
    auto other = [[MTRScenesClusterAddSceneParams alloc] init];

    other.groupID = self.groupID;
    other.sceneID = self.sceneID;
    other.transitionTime = self.transitionTime;
    other.sceneName = self.sceneName;
    other.extensionFieldSets = self.extensionFieldSets;
    other.timedInvokeTimeoutMs = self.timedInvokeTimeoutMs;
    other.serverSideProcessingTimeout = self.serverSideProcessingTimeout;

    return other;
}

- (NSString *)description
{
    NSString * descriptionString =
        [NSString stringWithFormat:@"<%@: groupID:%@; sceneID:%@; transitionTime:%@; sceneName:%@; extensionFieldSets:%@; >",
                  NSStringFromClass([self class]), _groupID, _sceneID, _transitionTime, _sceneName, _extensionFieldSets];
    return descriptionString;
}

@end

@implementation MTRScenesClusterAddSceneParams (Deprecated)

- (void)setGroupId:(NSNumber * _Nonnull)groupId
{
    self.groupID = groupId;
}

- (NSNumber * _Nonnull)groupId
{
    return self.groupID;
}

- (void)setSceneId:(NSNumber * _Nonnull)sceneId
{
    self.sceneID = sceneId;
}

- (NSNumber * _Nonnull)sceneId
{
    return self.sceneID;
}
@end
@implementation MTRScenesClusterAddSceneResponseParams
- (instancetype)init
{
    if (self = [super init]) {

        _status = @(0);

        _groupID = @(0);

        _sceneID = @(0);
        _timedInvokeTimeoutMs = nil;
    }
    return self;
}

- (id)copyWithZone:(NSZone * _Nullable)zone;
{
    auto other = [[MTRScenesClusterAddSceneResponseParams alloc] init];

    other.status = self.status;
    other.groupID = self.groupID;
    other.sceneID = self.sceneID;
    other.timedInvokeTimeoutMs = self.timedInvokeTimeoutMs;

    return other;
}

- (NSString *)description
{
    NSString * descriptionString = [NSString stringWithFormat:@"<%@: status:%@; groupID:%@; sceneID:%@; >",
                                             NSStringFromClass([self class]), _status, _groupID, _sceneID];
    return descriptionString;
}

- (nullable instancetype)initWithResponseValue:(NSDictionary<NSString *, id> *)responseValue
                                         error:(NSError * __autoreleasing *)error
{
    if (!(self = [super init])) {
        return nil;
    }

    using DecodableType = chip::app::Clusters::Scenes::Commands::AddSceneResponse::DecodableType;
    chip::System::PacketBufferHandle buffer = [MTRBaseDevice _responseDataForCommand:responseValue
                                                                           clusterID:DecodableType::GetClusterId()
                                                                           commandID:DecodableType::GetCommandId()
                                                                               error:error];
    if (buffer.IsNull()) {
        return nil;
    }

    chip::TLV::TLVReader reader;
    reader.Init(buffer->Start(), buffer->DataLength());

    CHIP_ERROR err = reader.Next(chip::TLV::AnonymousTag());
    if (err == CHIP_NO_ERROR) {
        DecodableType decodedStruct;
        err = chip::app::DataModel::Decode(reader, decodedStruct);
        if (err == CHIP_NO_ERROR) {
            err = [self _setFieldsFromDecodableStruct:decodedStruct];
            if (err == CHIP_NO_ERROR) {
                return self;
            }
        }
    }

    NSString * errorStr = [NSString stringWithFormat:@"Command payload decoding failed: %s", err.AsString()];
    MTR_LOG_ERROR("%s", errorStr.UTF8String);
    if (error != nil) {
        NSDictionary * userInfo = @{ NSLocalizedFailureReasonErrorKey : NSLocalizedString(errorStr, nil) };
        *error = [NSError errorWithDomain:MTRErrorDomain code:MTRErrorCodeSchemaMismatch userInfo:userInfo];
    }
    return nil;
}

@end

@implementation MTRScenesClusterAddSceneResponseParams (InternalMethods)

- (CHIP_ERROR)_setFieldsFromDecodableStruct:
    (const chip::app::Clusters::Scenes::Commands::AddSceneResponse::DecodableType &)decodableStruct
{
    {
        self.status = [NSNumber numberWithUnsignedChar:decodableStruct.status];
    }
    {
        self.groupID = [NSNumber numberWithUnsignedShort:decodableStruct.groupID];
    }
    {
        self.sceneID = [NSNumber numberWithUnsignedChar:decodableStruct.sceneID];
    }
    return CHIP_NO_ERROR;
}
@end

@implementation MTRScenesClusterAddSceneResponseParams (Deprecated)

- (void)setGroupId:(NSNumber * _Nonnull)groupId
{
    self.groupID = groupId;
}

- (NSNumber * _Nonnull)groupId
{
    return self.groupID;
}

- (void)setSceneId:(NSNumber * _Nonnull)sceneId
{
    self.sceneID = sceneId;
}

- (NSNumber * _Nonnull)sceneId
{
    return self.sceneID;
}
@end
@implementation MTRScenesClusterViewSceneParams
- (instancetype)init
{
    if (self = [super init]) {

        _groupID = @(0);

        _sceneID = @(0);
        _timedInvokeTimeoutMs = nil;
        _serverSideProcessingTimeout = nil;
    }
    return self;
}

- (id)copyWithZone:(NSZone * _Nullable)zone;
{
    auto other = [[MTRScenesClusterViewSceneParams alloc] init];

    other.groupID = self.groupID;
    other.sceneID = self.sceneID;
    other.timedInvokeTimeoutMs = self.timedInvokeTimeoutMs;
    other.serverSideProcessingTimeout = self.serverSideProcessingTimeout;

    return other;
}

- (NSString *)description
{
    NSString * descriptionString =
        [NSString stringWithFormat:@"<%@: groupID:%@; sceneID:%@; >", NSStringFromClass([self class]), _groupID, _sceneID];
    return descriptionString;
}

@end

@implementation MTRScenesClusterViewSceneParams (Deprecated)

- (void)setGroupId:(NSNumber * _Nonnull)groupId
{
    self.groupID = groupId;
}

- (NSNumber * _Nonnull)groupId
{
    return self.groupID;
}

- (void)setSceneId:(NSNumber * _Nonnull)sceneId
{
    self.sceneID = sceneId;
}

- (NSNumber * _Nonnull)sceneId
{
    return self.sceneID;
}
@end
@implementation MTRScenesClusterViewSceneResponseParams
- (instancetype)init
{
    if (self = [super init]) {

        _status = @(0);

        _groupID = @(0);

        _sceneID = @(0);

        _transitionTime = nil;

        _sceneName = nil;

        _extensionFieldSets = nil;
        _timedInvokeTimeoutMs = nil;
    }
    return self;
}

- (id)copyWithZone:(NSZone * _Nullable)zone;
{
    auto other = [[MTRScenesClusterViewSceneResponseParams alloc] init];

    other.status = self.status;
    other.groupID = self.groupID;
    other.sceneID = self.sceneID;
    other.transitionTime = self.transitionTime;
    other.sceneName = self.sceneName;
    other.extensionFieldSets = self.extensionFieldSets;
    other.timedInvokeTimeoutMs = self.timedInvokeTimeoutMs;

    return other;
}

- (NSString *)description
{
    NSString * descriptionString = [NSString
        stringWithFormat:@"<%@: status:%@; groupID:%@; sceneID:%@; transitionTime:%@; sceneName:%@; extensionFieldSets:%@; >",
        NSStringFromClass([self class]), _status, _groupID, _sceneID, _transitionTime, _sceneName, _extensionFieldSets];
    return descriptionString;
}

- (nullable instancetype)initWithResponseValue:(NSDictionary<NSString *, id> *)responseValue
                                         error:(NSError * __autoreleasing *)error
{
    if (!(self = [super init])) {
        return nil;
    }

    using DecodableType = chip::app::Clusters::Scenes::Commands::ViewSceneResponse::DecodableType;
    chip::System::PacketBufferHandle buffer = [MTRBaseDevice _responseDataForCommand:responseValue
                                                                           clusterID:DecodableType::GetClusterId()
                                                                           commandID:DecodableType::GetCommandId()
                                                                               error:error];
    if (buffer.IsNull()) {
        return nil;
    }

    chip::TLV::TLVReader reader;
    reader.Init(buffer->Start(), buffer->DataLength());

    CHIP_ERROR err = reader.Next(chip::TLV::AnonymousTag());
    if (err == CHIP_NO_ERROR) {
        DecodableType decodedStruct;
        err = chip::app::DataModel::Decode(reader, decodedStruct);
        if (err == CHIP_NO_ERROR) {
            err = [self _setFieldsFromDecodableStruct:decodedStruct];
            if (err == CHIP_NO_ERROR) {
                return self;
            }
        }
    }

    NSString * errorStr = [NSString stringWithFormat:@"Command payload decoding failed: %s", err.AsString()];
    MTR_LOG_ERROR("%s", errorStr.UTF8String);
    if (error != nil) {
        NSDictionary * userInfo = @{ NSLocalizedFailureReasonErrorKey : NSLocalizedString(errorStr, nil) };
        *error = [NSError errorWithDomain:MTRErrorDomain code:MTRErrorCodeSchemaMismatch userInfo:userInfo];
    }
    return nil;
}

@end

@implementation MTRScenesClusterViewSceneResponseParams (InternalMethods)

- (CHIP_ERROR)_setFieldsFromDecodableStruct:
    (const chip::app::Clusters::Scenes::Commands::ViewSceneResponse::DecodableType &)decodableStruct
{
    {
        self.status = [NSNumber numberWithUnsignedChar:decodableStruct.status];
    }
    {
        self.groupID = [NSNumber numberWithUnsignedShort:decodableStruct.groupID];
    }
    {
        self.sceneID = [NSNumber numberWithUnsignedChar:decodableStruct.sceneID];
    }
    {
        if (decodableStruct.transitionTime.HasValue()) {
            self.transitionTime = [NSNumber numberWithUnsignedShort:decodableStruct.transitionTime.Value()];
        } else {
            self.transitionTime = nil;
        }
    }
    {
        if (decodableStruct.sceneName.HasValue()) {
            self.sceneName = AsString(decodableStruct.sceneName.Value());
            if (self.sceneName == nil) {
                CHIP_ERROR err = CHIP_ERROR_INVALID_ARGUMENT;
                return err;
            }
        } else {
            self.sceneName = nil;
        }
    }
    {
        if (decodableStruct.extensionFieldSets.HasValue()) {
            { // Scope for our temporary variables
                auto * array_1 = [NSMutableArray new];
                auto iter_1 = decodableStruct.extensionFieldSets.Value().begin();
                while (iter_1.Next()) {
                    auto & entry_1 = iter_1.GetValue();
                    MTRScenesClusterExtensionFieldSet * newElement_1;
                    newElement_1 = [MTRScenesClusterExtensionFieldSet new];
                    newElement_1.clusterID = [NSNumber numberWithUnsignedInt:entry_1.clusterID];
                    { // Scope for our temporary variables
                        auto * array_3 = [NSMutableArray new];
                        auto iter_3 = entry_1.attributeValueList.begin();
                        while (iter_3.Next()) {
                            auto & entry_3 = iter_3.GetValue();
                            MTRScenesClusterAttributeValuePair * newElement_3;
                            newElement_3 = [MTRScenesClusterAttributeValuePair new];
                            if (entry_3.attributeID.HasValue()) {
                                newElement_3.attributeID = [NSNumber numberWithUnsignedInt:entry_3.attributeID.Value()];
                            } else {
                                newElement_3.attributeID = nil;
                            }
                            newElement_3.attributeValue = [NSNumber numberWithUnsignedInt:entry_3.attributeValue];
                            [array_3 addObject:newElement_3];
                        }
                        CHIP_ERROR err = iter_3.GetStatus();
                        if (err != CHIP_NO_ERROR) {
                            return err;
                        }
                        newElement_1.attributeValueList = array_3;
                    }
                    [array_1 addObject:newElement_1];
                }
                CHIP_ERROR err = iter_1.GetStatus();
                if (err != CHIP_NO_ERROR) {
                    return err;
                }
                self.extensionFieldSets = array_1;
            }
        } else {
            self.extensionFieldSets = nil;
        }
    }
    return CHIP_NO_ERROR;
}
@end

@implementation MTRScenesClusterViewSceneResponseParams (Deprecated)

- (void)setGroupId:(NSNumber * _Nonnull)groupId
{
    self.groupID = groupId;
}

- (NSNumber * _Nonnull)groupId
{
    return self.groupID;
}

- (void)setSceneId:(NSNumber * _Nonnull)sceneId
{
    self.sceneID = sceneId;
}

- (NSNumber * _Nonnull)sceneId
{
    return self.sceneID;
}
@end
@implementation MTRScenesClusterRemoveSceneParams
- (instancetype)init
{
    if (self = [super init]) {

        _groupID = @(0);

        _sceneID = @(0);
        _timedInvokeTimeoutMs = nil;
        _serverSideProcessingTimeout = nil;
    }
    return self;
}

- (id)copyWithZone:(NSZone * _Nullable)zone;
{
    auto other = [[MTRScenesClusterRemoveSceneParams alloc] init];

    other.groupID = self.groupID;
    other.sceneID = self.sceneID;
    other.timedInvokeTimeoutMs = self.timedInvokeTimeoutMs;
    other.serverSideProcessingTimeout = self.serverSideProcessingTimeout;

    return other;
}

- (NSString *)description
{
    NSString * descriptionString =
        [NSString stringWithFormat:@"<%@: groupID:%@; sceneID:%@; >", NSStringFromClass([self class]), _groupID, _sceneID];
    return descriptionString;
}

@end

@implementation MTRScenesClusterRemoveSceneParams (Deprecated)

- (void)setGroupId:(NSNumber * _Nonnull)groupId
{
    self.groupID = groupId;
}

- (NSNumber * _Nonnull)groupId
{
    return self.groupID;
}

- (void)setSceneId:(NSNumber * _Nonnull)sceneId
{
    self.sceneID = sceneId;
}

- (NSNumber * _Nonnull)sceneId
{
    return self.sceneID;
}
@end
@implementation MTRScenesClusterRemoveSceneResponseParams
- (instancetype)init
{
    if (self = [super init]) {

        _status = @(0);

        _groupID = @(0);

        _sceneID = @(0);
        _timedInvokeTimeoutMs = nil;
    }
    return self;
}

- (id)copyWithZone:(NSZone * _Nullable)zone;
{
    auto other = [[MTRScenesClusterRemoveSceneResponseParams alloc] init];

    other.status = self.status;
    other.groupID = self.groupID;
    other.sceneID = self.sceneID;
    other.timedInvokeTimeoutMs = self.timedInvokeTimeoutMs;

    return other;
}

- (NSString *)description
{
    NSString * descriptionString = [NSString stringWithFormat:@"<%@: status:%@; groupID:%@; sceneID:%@; >",
                                             NSStringFromClass([self class]), _status, _groupID, _sceneID];
    return descriptionString;
}

- (nullable instancetype)initWithResponseValue:(NSDictionary<NSString *, id> *)responseValue
                                         error:(NSError * __autoreleasing *)error
{
    if (!(self = [super init])) {
        return nil;
    }

    using DecodableType = chip::app::Clusters::Scenes::Commands::RemoveSceneResponse::DecodableType;
    chip::System::PacketBufferHandle buffer = [MTRBaseDevice _responseDataForCommand:responseValue
                                                                           clusterID:DecodableType::GetClusterId()
                                                                           commandID:DecodableType::GetCommandId()
                                                                               error:error];
    if (buffer.IsNull()) {
        return nil;
    }

    chip::TLV::TLVReader reader;
    reader.Init(buffer->Start(), buffer->DataLength());

    CHIP_ERROR err = reader.Next(chip::TLV::AnonymousTag());
    if (err == CHIP_NO_ERROR) {
        DecodableType decodedStruct;
        err = chip::app::DataModel::Decode(reader, decodedStruct);
        if (err == CHIP_NO_ERROR) {
            err = [self _setFieldsFromDecodableStruct:decodedStruct];
            if (err == CHIP_NO_ERROR) {
                return self;
            }
        }
    }

    NSString * errorStr = [NSString stringWithFormat:@"Command payload decoding failed: %s", err.AsString()];
    MTR_LOG_ERROR("%s", errorStr.UTF8String);
    if (error != nil) {
        NSDictionary * userInfo = @{ NSLocalizedFailureReasonErrorKey : NSLocalizedString(errorStr, nil) };
        *error = [NSError errorWithDomain:MTRErrorDomain code:MTRErrorCodeSchemaMismatch userInfo:userInfo];
    }
    return nil;
}

@end

@implementation MTRScenesClusterRemoveSceneResponseParams (InternalMethods)

- (CHIP_ERROR)_setFieldsFromDecodableStruct:
    (const chip::app::Clusters::Scenes::Commands::RemoveSceneResponse::DecodableType &)decodableStruct
{
    {
        self.status = [NSNumber numberWithUnsignedChar:decodableStruct.status];
    }
    {
        self.groupID = [NSNumber numberWithUnsignedShort:decodableStruct.groupID];
    }
    {
        self.sceneID = [NSNumber numberWithUnsignedChar:decodableStruct.sceneID];
    }
    return CHIP_NO_ERROR;
}
@end

@implementation MTRScenesClusterRemoveSceneResponseParams (Deprecated)

- (void)setGroupId:(NSNumber * _Nonnull)groupId
{
    self.groupID = groupId;
}

- (NSNumber * _Nonnull)groupId
{
    return self.groupID;
}

- (void)setSceneId:(NSNumber * _Nonnull)sceneId
{
    self.sceneID = sceneId;
}

- (NSNumber * _Nonnull)sceneId
{
    return self.sceneID;
}
@end
@implementation MTRScenesClusterRemoveAllScenesParams
- (instancetype)init
{
    if (self = [super init]) {

        _groupID = @(0);
        _timedInvokeTimeoutMs = nil;
        _serverSideProcessingTimeout = nil;
    }
    return self;
}

- (id)copyWithZone:(NSZone * _Nullable)zone;
{
    auto other = [[MTRScenesClusterRemoveAllScenesParams alloc] init];

    other.groupID = self.groupID;
    other.timedInvokeTimeoutMs = self.timedInvokeTimeoutMs;
    other.serverSideProcessingTimeout = self.serverSideProcessingTimeout;

    return other;
}

- (NSString *)description
{
    NSString * descriptionString = [NSString stringWithFormat:@"<%@: groupID:%@; >", NSStringFromClass([self class]), _groupID];
    return descriptionString;
}

@end

@implementation MTRScenesClusterRemoveAllScenesParams (Deprecated)

- (void)setGroupId:(NSNumber * _Nonnull)groupId
{
    self.groupID = groupId;
}

- (NSNumber * _Nonnull)groupId
{
    return self.groupID;
}
@end
@implementation MTRScenesClusterRemoveAllScenesResponseParams
- (instancetype)init
{
    if (self = [super init]) {

        _status = @(0);

        _groupID = @(0);
        _timedInvokeTimeoutMs = nil;
    }
    return self;
}

- (id)copyWithZone:(NSZone * _Nullable)zone;
{
    auto other = [[MTRScenesClusterRemoveAllScenesResponseParams alloc] init];

    other.status = self.status;
    other.groupID = self.groupID;
    other.timedInvokeTimeoutMs = self.timedInvokeTimeoutMs;

    return other;
}

- (NSString *)description
{
    NSString * descriptionString =
        [NSString stringWithFormat:@"<%@: status:%@; groupID:%@; >", NSStringFromClass([self class]), _status, _groupID];
    return descriptionString;
}

- (nullable instancetype)initWithResponseValue:(NSDictionary<NSString *, id> *)responseValue
                                         error:(NSError * __autoreleasing *)error
{
    if (!(self = [super init])) {
        return nil;
    }

    using DecodableType = chip::app::Clusters::Scenes::Commands::RemoveAllScenesResponse::DecodableType;
    chip::System::PacketBufferHandle buffer = [MTRBaseDevice _responseDataForCommand:responseValue
                                                                           clusterID:DecodableType::GetClusterId()
                                                                           commandID:DecodableType::GetCommandId()
                                                                               error:error];
    if (buffer.IsNull()) {
        return nil;
    }

    chip::TLV::TLVReader reader;
    reader.Init(buffer->Start(), buffer->DataLength());

    CHIP_ERROR err = reader.Next(chip::TLV::AnonymousTag());
    if (err == CHIP_NO_ERROR) {
        DecodableType decodedStruct;
        err = chip::app::DataModel::Decode(reader, decodedStruct);
        if (err == CHIP_NO_ERROR) {
            err = [self _setFieldsFromDecodableStruct:decodedStruct];
            if (err == CHIP_NO_ERROR) {
                return self;
            }
        }
    }

    NSString * errorStr = [NSString stringWithFormat:@"Command payload decoding failed: %s", err.AsString()];
    MTR_LOG_ERROR("%s", errorStr.UTF8String);
    if (error != nil) {
        NSDictionary * userInfo = @{ NSLocalizedFailureReasonErrorKey : NSLocalizedString(errorStr, nil) };
        *error = [NSError errorWithDomain:MTRErrorDomain code:MTRErrorCodeSchemaMismatch userInfo:userInfo];
    }
    return nil;
}

@end

@implementation MTRScenesClusterRemoveAllScenesResponseParams (InternalMethods)

- (CHIP_ERROR)_setFieldsFromDecodableStruct:
    (const chip::app::Clusters::Scenes::Commands::RemoveAllScenesResponse::DecodableType &)decodableStruct
{
    {
        self.status = [NSNumber numberWithUnsignedChar:decodableStruct.status];
    }
    {
        self.groupID = [NSNumber numberWithUnsignedShort:decodableStruct.groupID];
    }
    return CHIP_NO_ERROR;
}
@end

@implementation MTRScenesClusterRemoveAllScenesResponseParams (Deprecated)

- (void)setGroupId:(NSNumber * _Nonnull)groupId
{
    self.groupID = groupId;
}

- (NSNumber * _Nonnull)groupId
{
    return self.groupID;
}
@end
@implementation MTRScenesClusterStoreSceneParams
- (instancetype)init
{
    if (self = [super init]) {

        _groupID = @(0);

        _sceneID = @(0);
        _timedInvokeTimeoutMs = nil;
        _serverSideProcessingTimeout = nil;
    }
    return self;
}

- (id)copyWithZone:(NSZone * _Nullable)zone;
{
    auto other = [[MTRScenesClusterStoreSceneParams alloc] init];

    other.groupID = self.groupID;
    other.sceneID = self.sceneID;
    other.timedInvokeTimeoutMs = self.timedInvokeTimeoutMs;
    other.serverSideProcessingTimeout = self.serverSideProcessingTimeout;

    return other;
}

- (NSString *)description
{
    NSString * descriptionString =
        [NSString stringWithFormat:@"<%@: groupID:%@; sceneID:%@; >", NSStringFromClass([self class]), _groupID, _sceneID];
    return descriptionString;
}

@end

@implementation MTRScenesClusterStoreSceneParams (Deprecated)

- (void)setGroupId:(NSNumber * _Nonnull)groupId
{
    self.groupID = groupId;
}

- (NSNumber * _Nonnull)groupId
{
    return self.groupID;
}

- (void)setSceneId:(NSNumber * _Nonnull)sceneId
{
    self.sceneID = sceneId;
}

- (NSNumber * _Nonnull)sceneId
{
    return self.sceneID;
}
@end
@implementation MTRScenesClusterStoreSceneResponseParams
- (instancetype)init
{
    if (self = [super init]) {

        _status = @(0);

        _groupID = @(0);

        _sceneID = @(0);
        _timedInvokeTimeoutMs = nil;
    }
    return self;
}

- (id)copyWithZone:(NSZone * _Nullable)zone;
{
    auto other = [[MTRScenesClusterStoreSceneResponseParams alloc] init];

    other.status = self.status;
    other.groupID = self.groupID;
    other.sceneID = self.sceneID;
    other.timedInvokeTimeoutMs = self.timedInvokeTimeoutMs;

    return other;
}

- (NSString *)description
{
    NSString * descriptionString = [NSString stringWithFormat:@"<%@: status:%@; groupID:%@; sceneID:%@; >",
                                             NSStringFromClass([self class]), _status, _groupID, _sceneID];
    return descriptionString;
}

- (nullable instancetype)initWithResponseValue:(NSDictionary<NSString *, id> *)responseValue
                                         error:(NSError * __autoreleasing *)error
{
    if (!(self = [super init])) {
        return nil;
    }

    using DecodableType = chip::app::Clusters::Scenes::Commands::StoreSceneResponse::DecodableType;
    chip::System::PacketBufferHandle buffer = [MTRBaseDevice _responseDataForCommand:responseValue
                                                                           clusterID:DecodableType::GetClusterId()
                                                                           commandID:DecodableType::GetCommandId()
                                                                               error:error];
    if (buffer.IsNull()) {
        return nil;
    }

    chip::TLV::TLVReader reader;
    reader.Init(buffer->Start(), buffer->DataLength());

    CHIP_ERROR err = reader.Next(chip::TLV::AnonymousTag());
    if (err == CHIP_NO_ERROR) {
        DecodableType decodedStruct;
        err = chip::app::DataModel::Decode(reader, decodedStruct);
        if (err == CHIP_NO_ERROR) {
            err = [self _setFieldsFromDecodableStruct:decodedStruct];
            if (err == CHIP_NO_ERROR) {
                return self;
            }
        }
    }

    NSString * errorStr = [NSString stringWithFormat:@"Command payload decoding failed: %s", err.AsString()];
    MTR_LOG_ERROR("%s", errorStr.UTF8String);
    if (error != nil) {
        NSDictionary * userInfo = @{ NSLocalizedFailureReasonErrorKey : NSLocalizedString(errorStr, nil) };
        *error = [NSError errorWithDomain:MTRErrorDomain code:MTRErrorCodeSchemaMismatch userInfo:userInfo];
    }
    return nil;
}

@end

@implementation MTRScenesClusterStoreSceneResponseParams (InternalMethods)

- (CHIP_ERROR)_setFieldsFromDecodableStruct:
    (const chip::app::Clusters::Scenes::Commands::StoreSceneResponse::DecodableType &)decodableStruct
{
    {
        self.status = [NSNumber numberWithUnsignedChar:decodableStruct.status];
    }
    {
        self.groupID = [NSNumber numberWithUnsignedShort:decodableStruct.groupID];
    }
    {
        self.sceneID = [NSNumber numberWithUnsignedChar:decodableStruct.sceneID];
    }
    return CHIP_NO_ERROR;
}
@end

@implementation MTRScenesClusterStoreSceneResponseParams (Deprecated)

- (void)setGroupId:(NSNumber * _Nonnull)groupId
{
    self.groupID = groupId;
}

- (NSNumber * _Nonnull)groupId
{
    return self.groupID;
}

- (void)setSceneId:(NSNumber * _Nonnull)sceneId
{
    self.sceneID = sceneId;
}

- (NSNumber * _Nonnull)sceneId
{
    return self.sceneID;
}
@end
@implementation MTRScenesClusterRecallSceneParams
- (instancetype)init
{
    if (self = [super init]) {

        _groupID = @(0);

        _sceneID = @(0);

        _transitionTime = nil;
        _timedInvokeTimeoutMs = nil;
        _serverSideProcessingTimeout = nil;
    }
    return self;
}

- (id)copyWithZone:(NSZone * _Nullable)zone;
{
    auto other = [[MTRScenesClusterRecallSceneParams alloc] init];

    other.groupID = self.groupID;
    other.sceneID = self.sceneID;
    other.transitionTime = self.transitionTime;
    other.timedInvokeTimeoutMs = self.timedInvokeTimeoutMs;
    other.serverSideProcessingTimeout = self.serverSideProcessingTimeout;

    return other;
}

- (NSString *)description
{
    NSString * descriptionString = [NSString stringWithFormat:@"<%@: groupID:%@; sceneID:%@; transitionTime:%@; >",
                                             NSStringFromClass([self class]), _groupID, _sceneID, _transitionTime];
    return descriptionString;
}

@end

@implementation MTRScenesClusterRecallSceneParams (Deprecated)

- (void)setGroupId:(NSNumber * _Nonnull)groupId
{
    self.groupID = groupId;
}

- (NSNumber * _Nonnull)groupId
{
    return self.groupID;
}

- (void)setSceneId:(NSNumber * _Nonnull)sceneId
{
    self.sceneID = sceneId;
}

- (NSNumber * _Nonnull)sceneId
{
    return self.sceneID;
}
@end
@implementation MTRScenesClusterGetSceneMembershipParams
- (instancetype)init
{
    if (self = [super init]) {

        _groupID = @(0);
        _timedInvokeTimeoutMs = nil;
        _serverSideProcessingTimeout = nil;
    }
    return self;
}

- (id)copyWithZone:(NSZone * _Nullable)zone;
{
    auto other = [[MTRScenesClusterGetSceneMembershipParams alloc] init];

    other.groupID = self.groupID;
    other.timedInvokeTimeoutMs = self.timedInvokeTimeoutMs;
    other.serverSideProcessingTimeout = self.serverSideProcessingTimeout;

    return other;
}

- (NSString *)description
{
    NSString * descriptionString = [NSString stringWithFormat:@"<%@: groupID:%@; >", NSStringFromClass([self class]), _groupID];
    return descriptionString;
}

@end

@implementation MTRScenesClusterGetSceneMembershipParams (Deprecated)

- (void)setGroupId:(NSNumber * _Nonnull)groupId
{
    self.groupID = groupId;
}

- (NSNumber * _Nonnull)groupId
{
    return self.groupID;
}
@end
@implementation MTRScenesClusterGetSceneMembershipResponseParams
- (instancetype)init
{
    if (self = [super init]) {

        _status = @(0);

        _capacity = nil;

        _groupID = @(0);

        _sceneList = nil;
        _timedInvokeTimeoutMs = nil;
    }
    return self;
}

- (id)copyWithZone:(NSZone * _Nullable)zone;
{
    auto other = [[MTRScenesClusterGetSceneMembershipResponseParams alloc] init];

    other.status = self.status;
    other.capacity = self.capacity;
    other.groupID = self.groupID;
    other.sceneList = self.sceneList;
    other.timedInvokeTimeoutMs = self.timedInvokeTimeoutMs;

    return other;
}

- (NSString *)description
{
    NSString * descriptionString = [NSString stringWithFormat:@"<%@: status:%@; capacity:%@; groupID:%@; sceneList:%@; >",
                                             NSStringFromClass([self class]), _status, _capacity, _groupID, _sceneList];
    return descriptionString;
}

- (nullable instancetype)initWithResponseValue:(NSDictionary<NSString *, id> *)responseValue
                                         error:(NSError * __autoreleasing *)error
{
    if (!(self = [super init])) {
        return nil;
    }

    using DecodableType = chip::app::Clusters::Scenes::Commands::GetSceneMembershipResponse::DecodableType;
    chip::System::PacketBufferHandle buffer = [MTRBaseDevice _responseDataForCommand:responseValue
                                                                           clusterID:DecodableType::GetClusterId()
                                                                           commandID:DecodableType::GetCommandId()
                                                                               error:error];
    if (buffer.IsNull()) {
        return nil;
    }

    chip::TLV::TLVReader reader;
    reader.Init(buffer->Start(), buffer->DataLength());

    CHIP_ERROR err = reader.Next(chip::TLV::AnonymousTag());
    if (err == CHIP_NO_ERROR) {
        DecodableType decodedStruct;
        err = chip::app::DataModel::Decode(reader, decodedStruct);
        if (err == CHIP_NO_ERROR) {
            err = [self _setFieldsFromDecodableStruct:decodedStruct];
            if (err == CHIP_NO_ERROR) {
                return self;
            }
        }
    }

    NSString * errorStr = [NSString stringWithFormat:@"Command payload decoding failed: %s", err.AsString()];
    MTR_LOG_ERROR("%s", errorStr.UTF8String);
    if (error != nil) {
        NSDictionary * userInfo = @{ NSLocalizedFailureReasonErrorKey : NSLocalizedString(errorStr, nil) };
        *error = [NSError errorWithDomain:MTRErrorDomain code:MTRErrorCodeSchemaMismatch userInfo:userInfo];
    }
    return nil;
}

@end

@implementation MTRScenesClusterGetSceneMembershipResponseParams (InternalMethods)

- (CHIP_ERROR)_setFieldsFromDecodableStruct:
    (const chip::app::Clusters::Scenes::Commands::GetSceneMembershipResponse::DecodableType &)decodableStruct
{
    {
        self.status = [NSNumber numberWithUnsignedChar:decodableStruct.status];
    }
    {
        if (decodableStruct.capacity.IsNull()) {
            self.capacity = nil;
        } else {
            self.capacity = [NSNumber numberWithUnsignedChar:decodableStruct.capacity.Value()];
        }
    }
    {
        self.groupID = [NSNumber numberWithUnsignedShort:decodableStruct.groupID];
    }
    {
        if (decodableStruct.sceneList.HasValue()) {
            { // Scope for our temporary variables
                auto * array_1 = [NSMutableArray new];
                auto iter_1 = decodableStruct.sceneList.Value().begin();
                while (iter_1.Next()) {
                    auto & entry_1 = iter_1.GetValue();
                    NSNumber * newElement_1;
                    newElement_1 = [NSNumber numberWithUnsignedChar:entry_1];
                    [array_1 addObject:newElement_1];
                }
                CHIP_ERROR err = iter_1.GetStatus();
                if (err != CHIP_NO_ERROR) {
                    return err;
                }
                self.sceneList = array_1;
            }
        } else {
            self.sceneList = nil;
        }
    }
    return CHIP_NO_ERROR;
}
@end

@implementation MTRScenesClusterGetSceneMembershipResponseParams (Deprecated)

- (void)setGroupId:(NSNumber * _Nonnull)groupId
{
    self.groupID = groupId;
}

- (NSNumber * _Nonnull)groupId
{
    return self.groupID;
}
@end
@implementation MTRScenesClusterEnhancedAddSceneParams
- (instancetype)init
{
    if (self = [super init]) {

        _groupID = @(0);

        _sceneID = @(0);

        _transitionTime = @(0);

        _sceneName = @"";

        _extensionFieldSets = [NSArray array];
        _timedInvokeTimeoutMs = nil;
        _serverSideProcessingTimeout = nil;
    }
    return self;
}

- (id)copyWithZone:(NSZone * _Nullable)zone;
{
    auto other = [[MTRScenesClusterEnhancedAddSceneParams alloc] init];

    other.groupID = self.groupID;
    other.sceneID = self.sceneID;
    other.transitionTime = self.transitionTime;
    other.sceneName = self.sceneName;
    other.extensionFieldSets = self.extensionFieldSets;
    other.timedInvokeTimeoutMs = self.timedInvokeTimeoutMs;
    other.serverSideProcessingTimeout = self.serverSideProcessingTimeout;

    return other;
}

- (NSString *)description
{
    NSString * descriptionString =
        [NSString stringWithFormat:@"<%@: groupID:%@; sceneID:%@; transitionTime:%@; sceneName:%@; extensionFieldSets:%@; >",
                  NSStringFromClass([self class]), _groupID, _sceneID, _transitionTime, _sceneName, _extensionFieldSets];
    return descriptionString;
}

@end

@implementation MTRScenesClusterEnhancedAddSceneParams (Deprecated)

- (void)setGroupId:(NSNumber * _Nonnull)groupId
{
    self.groupID = groupId;
}

- (NSNumber * _Nonnull)groupId
{
    return self.groupID;
}

- (void)setSceneId:(NSNumber * _Nonnull)sceneId
{
    self.sceneID = sceneId;
}

- (NSNumber * _Nonnull)sceneId
{
    return self.sceneID;
}
@end
@implementation MTRScenesClusterEnhancedAddSceneResponseParams
- (instancetype)init
{
    if (self = [super init]) {

        _status = @(0);

        _groupID = @(0);

        _sceneID = @(0);
        _timedInvokeTimeoutMs = nil;
    }
    return self;
}

- (id)copyWithZone:(NSZone * _Nullable)zone;
{
    auto other = [[MTRScenesClusterEnhancedAddSceneResponseParams alloc] init];

    other.status = self.status;
    other.groupID = self.groupID;
    other.sceneID = self.sceneID;
    other.timedInvokeTimeoutMs = self.timedInvokeTimeoutMs;

    return other;
}

- (NSString *)description
{
    NSString * descriptionString = [NSString stringWithFormat:@"<%@: status:%@; groupID:%@; sceneID:%@; >",
                                             NSStringFromClass([self class]), _status, _groupID, _sceneID];
    return descriptionString;
}

- (nullable instancetype)initWithResponseValue:(NSDictionary<NSString *, id> *)responseValue
                                         error:(NSError * __autoreleasing *)error
{
    if (!(self = [super init])) {
        return nil;
    }

    using DecodableType = chip::app::Clusters::Scenes::Commands::EnhancedAddSceneResponse::DecodableType;
    chip::System::PacketBufferHandle buffer = [MTRBaseDevice _responseDataForCommand:responseValue
                                                                           clusterID:DecodableType::GetClusterId()
                                                                           commandID:DecodableType::GetCommandId()
                                                                               error:error];
    if (buffer.IsNull()) {
        return nil;
    }

    chip::TLV::TLVReader reader;
    reader.Init(buffer->Start(), buffer->DataLength());

    CHIP_ERROR err = reader.Next(chip::TLV::AnonymousTag());
    if (err == CHIP_NO_ERROR) {
        DecodableType decodedStruct;
        err = chip::app::DataModel::Decode(reader, decodedStruct);
        if (err == CHIP_NO_ERROR) {
            err = [self _setFieldsFromDecodableStruct:decodedStruct];
            if (err == CHIP_NO_ERROR) {
                return self;
            }
        }
    }

    NSString * errorStr = [NSString stringWithFormat:@"Command payload decoding failed: %s", err.AsString()];
    MTR_LOG_ERROR("%s", errorStr.UTF8String);
    if (error != nil) {
        NSDictionary * userInfo = @{ NSLocalizedFailureReasonErrorKey : NSLocalizedString(errorStr, nil) };
        *error = [NSError errorWithDomain:MTRErrorDomain code:MTRErrorCodeSchemaMismatch userInfo:userInfo];
    }
    return nil;
}

@end

@implementation MTRScenesClusterEnhancedAddSceneResponseParams (InternalMethods)

- (CHIP_ERROR)_setFieldsFromDecodableStruct:
    (const chip::app::Clusters::Scenes::Commands::EnhancedAddSceneResponse::DecodableType &)decodableStruct
{
    {
        self.status = [NSNumber numberWithUnsignedChar:decodableStruct.status];
    }
    {
        self.groupID = [NSNumber numberWithUnsignedShort:decodableStruct.groupID];
    }
    {
        self.sceneID = [NSNumber numberWithUnsignedChar:decodableStruct.sceneID];
    }
    return CHIP_NO_ERROR;
}
@end

@implementation MTRScenesClusterEnhancedAddSceneResponseParams (Deprecated)

- (void)setGroupId:(NSNumber * _Nonnull)groupId
{
    self.groupID = groupId;
}

- (NSNumber * _Nonnull)groupId
{
    return self.groupID;
}

- (void)setSceneId:(NSNumber * _Nonnull)sceneId
{
    self.sceneID = sceneId;
}

- (NSNumber * _Nonnull)sceneId
{
    return self.sceneID;
}
@end
@implementation MTRScenesClusterEnhancedViewSceneParams
- (instancetype)init
{
    if (self = [super init]) {

        _groupID = @(0);

        _sceneID = @(0);
        _timedInvokeTimeoutMs = nil;
        _serverSideProcessingTimeout = nil;
    }
    return self;
}

- (id)copyWithZone:(NSZone * _Nullable)zone;
{
    auto other = [[MTRScenesClusterEnhancedViewSceneParams alloc] init];

    other.groupID = self.groupID;
    other.sceneID = self.sceneID;
    other.timedInvokeTimeoutMs = self.timedInvokeTimeoutMs;
    other.serverSideProcessingTimeout = self.serverSideProcessingTimeout;

    return other;
}

- (NSString *)description
{
    NSString * descriptionString =
        [NSString stringWithFormat:@"<%@: groupID:%@; sceneID:%@; >", NSStringFromClass([self class]), _groupID, _sceneID];
    return descriptionString;
}

@end

@implementation MTRScenesClusterEnhancedViewSceneParams (Deprecated)

- (void)setGroupId:(NSNumber * _Nonnull)groupId
{
    self.groupID = groupId;
}

- (NSNumber * _Nonnull)groupId
{
    return self.groupID;
}

- (void)setSceneId:(NSNumber * _Nonnull)sceneId
{
    self.sceneID = sceneId;
}

- (NSNumber * _Nonnull)sceneId
{
    return self.sceneID;
}
@end
@implementation MTRScenesClusterEnhancedViewSceneResponseParams
- (instancetype)init
{
    if (self = [super init]) {

        _status = @(0);

        _groupID = @(0);

        _sceneID = @(0);

        _transitionTime = nil;

        _sceneName = nil;

        _extensionFieldSets = nil;
        _timedInvokeTimeoutMs = nil;
    }
    return self;
}

- (id)copyWithZone:(NSZone * _Nullable)zone;
{
    auto other = [[MTRScenesClusterEnhancedViewSceneResponseParams alloc] init];

    other.status = self.status;
    other.groupID = self.groupID;
    other.sceneID = self.sceneID;
    other.transitionTime = self.transitionTime;
    other.sceneName = self.sceneName;
    other.extensionFieldSets = self.extensionFieldSets;
    other.timedInvokeTimeoutMs = self.timedInvokeTimeoutMs;

    return other;
}

- (NSString *)description
{
    NSString * descriptionString = [NSString
        stringWithFormat:@"<%@: status:%@; groupID:%@; sceneID:%@; transitionTime:%@; sceneName:%@; extensionFieldSets:%@; >",
        NSStringFromClass([self class]), _status, _groupID, _sceneID, _transitionTime, _sceneName, _extensionFieldSets];
    return descriptionString;
}

- (nullable instancetype)initWithResponseValue:(NSDictionary<NSString *, id> *)responseValue
                                         error:(NSError * __autoreleasing *)error
{
    if (!(self = [super init])) {
        return nil;
    }

    using DecodableType = chip::app::Clusters::Scenes::Commands::EnhancedViewSceneResponse::DecodableType;
    chip::System::PacketBufferHandle buffer = [MTRBaseDevice _responseDataForCommand:responseValue
                                                                           clusterID:DecodableType::GetClusterId()
                                                                           commandID:DecodableType::GetCommandId()
                                                                               error:error];
    if (buffer.IsNull()) {
        return nil;
    }

    chip::TLV::TLVReader reader;
    reader.Init(buffer->Start(), buffer->DataLength());

    CHIP_ERROR err = reader.Next(chip::TLV::AnonymousTag());
    if (err == CHIP_NO_ERROR) {
        DecodableType decodedStruct;
        err = chip::app::DataModel::Decode(reader, decodedStruct);
        if (err == CHIP_NO_ERROR) {
            err = [self _setFieldsFromDecodableStruct:decodedStruct];
            if (err == CHIP_NO_ERROR) {
                return self;
            }
        }
    }

    NSString * errorStr = [NSString stringWithFormat:@"Command payload decoding failed: %s", err.AsString()];
    MTR_LOG_ERROR("%s", errorStr.UTF8String);
    if (error != nil) {
        NSDictionary * userInfo = @{ NSLocalizedFailureReasonErrorKey : NSLocalizedString(errorStr, nil) };
        *error = [NSError errorWithDomain:MTRErrorDomain code:MTRErrorCodeSchemaMismatch userInfo:userInfo];
    }
    return nil;
}

@end

@implementation MTRScenesClusterEnhancedViewSceneResponseParams (InternalMethods)

- (CHIP_ERROR)_setFieldsFromDecodableStruct:
    (const chip::app::Clusters::Scenes::Commands::EnhancedViewSceneResponse::DecodableType &)decodableStruct
{
    {
        self.status = [NSNumber numberWithUnsignedChar:decodableStruct.status];
    }
    {
        self.groupID = [NSNumber numberWithUnsignedShort:decodableStruct.groupID];
    }
    {
        self.sceneID = [NSNumber numberWithUnsignedChar:decodableStruct.sceneID];
    }
    {
        if (decodableStruct.transitionTime.HasValue()) {
            self.transitionTime = [NSNumber numberWithUnsignedShort:decodableStruct.transitionTime.Value()];
        } else {
            self.transitionTime = nil;
        }
    }
    {
        if (decodableStruct.sceneName.HasValue()) {
            self.sceneName = AsString(decodableStruct.sceneName.Value());
            if (self.sceneName == nil) {
                CHIP_ERROR err = CHIP_ERROR_INVALID_ARGUMENT;
                return err;
            }
        } else {
            self.sceneName = nil;
        }
    }
    {
        if (decodableStruct.extensionFieldSets.HasValue()) {
            { // Scope for our temporary variables
                auto * array_1 = [NSMutableArray new];
                auto iter_1 = decodableStruct.extensionFieldSets.Value().begin();
                while (iter_1.Next()) {
                    auto & entry_1 = iter_1.GetValue();
                    MTRScenesClusterExtensionFieldSet * newElement_1;
                    newElement_1 = [MTRScenesClusterExtensionFieldSet new];
                    newElement_1.clusterID = [NSNumber numberWithUnsignedInt:entry_1.clusterID];
                    { // Scope for our temporary variables
                        auto * array_3 = [NSMutableArray new];
                        auto iter_3 = entry_1.attributeValueList.begin();
                        while (iter_3.Next()) {
                            auto & entry_3 = iter_3.GetValue();
                            MTRScenesClusterAttributeValuePair * newElement_3;
                            newElement_3 = [MTRScenesClusterAttributeValuePair new];
                            if (entry_3.attributeID.HasValue()) {
                                newElement_3.attributeID = [NSNumber numberWithUnsignedInt:entry_3.attributeID.Value()];
                            } else {
                                newElement_3.attributeID = nil;
                            }
                            newElement_3.attributeValue = [NSNumber numberWithUnsignedInt:entry_3.attributeValue];
                            [array_3 addObject:newElement_3];
                        }
                        CHIP_ERROR err = iter_3.GetStatus();
                        if (err != CHIP_NO_ERROR) {
                            return err;
                        }
                        newElement_1.attributeValueList = array_3;
                    }
                    [array_1 addObject:newElement_1];
                }
                CHIP_ERROR err = iter_1.GetStatus();
                if (err != CHIP_NO_ERROR) {
                    return err;
                }
                self.extensionFieldSets = array_1;
            }
        } else {
            self.extensionFieldSets = nil;
        }
    }
    return CHIP_NO_ERROR;
}
@end

@implementation MTRScenesClusterEnhancedViewSceneResponseParams (Deprecated)

- (void)setGroupId:(NSNumber * _Nonnull)groupId
{
    self.groupID = groupId;
}

- (NSNumber * _Nonnull)groupId
{
    return self.groupID;
}

- (void)setSceneId:(NSNumber * _Nonnull)sceneId
{
    self.sceneID = sceneId;
}

- (NSNumber * _Nonnull)sceneId
{
    return self.sceneID;
}
@end
@implementation MTRScenesClusterCopySceneParams
- (instancetype)init
{
    if (self = [super init]) {

        _mode = @(0);

        _groupIdentifierFrom = @(0);

        _sceneIdentifierFrom = @(0);

        _groupIdentifierTo = @(0);

        _sceneIdentifierTo = @(0);
        _timedInvokeTimeoutMs = nil;
        _serverSideProcessingTimeout = nil;
    }
    return self;
}

- (id)copyWithZone:(NSZone * _Nullable)zone;
{
    auto other = [[MTRScenesClusterCopySceneParams alloc] init];

    other.mode = self.mode;
    other.groupIdentifierFrom = self.groupIdentifierFrom;
    other.sceneIdentifierFrom = self.sceneIdentifierFrom;
    other.groupIdentifierTo = self.groupIdentifierTo;
    other.sceneIdentifierTo = self.sceneIdentifierTo;
    other.timedInvokeTimeoutMs = self.timedInvokeTimeoutMs;
    other.serverSideProcessingTimeout = self.serverSideProcessingTimeout;

    return other;
}

- (NSString *)description
{
    NSString * descriptionString = [NSString
        stringWithFormat:
            @"<%@: mode:%@; groupIdentifierFrom:%@; sceneIdentifierFrom:%@; groupIdentifierTo:%@; sceneIdentifierTo:%@; >",
        NSStringFromClass([self class]), _mode, _groupIdentifierFrom, _sceneIdentifierFrom, _groupIdentifierTo, _sceneIdentifierTo];
    return descriptionString;
}

@end

@implementation MTRScenesClusterCopySceneParams (Deprecated)

- (void)setGroupIdFrom:(NSNumber * _Nonnull)groupIdFrom
{
    self.groupIdentifierFrom = groupIdFrom;
}

- (NSNumber * _Nonnull)groupIdFrom
{
    return self.groupIdentifierFrom;
}

- (void)setSceneIdFrom:(NSNumber * _Nonnull)sceneIdFrom
{
    self.sceneIdentifierFrom = sceneIdFrom;
}

- (NSNumber * _Nonnull)sceneIdFrom
{
    return self.sceneIdentifierFrom;
}

- (void)setGroupIdTo:(NSNumber * _Nonnull)groupIdTo
{
    self.groupIdentifierTo = groupIdTo;
}

- (NSNumber * _Nonnull)groupIdTo
{
    return self.groupIdentifierTo;
}

- (void)setSceneIdTo:(NSNumber * _Nonnull)sceneIdTo
{
    self.sceneIdentifierTo = sceneIdTo;
}

- (NSNumber * _Nonnull)sceneIdTo
{
    return self.sceneIdentifierTo;
}
@end
@implementation MTRScenesClusterCopySceneResponseParams
- (instancetype)init
{
    if (self = [super init]) {

        _status = @(0);

        _groupIdentifierFrom = @(0);

        _sceneIdentifierFrom = @(0);
        _timedInvokeTimeoutMs = nil;
    }
    return self;
}

- (id)copyWithZone:(NSZone * _Nullable)zone;
{
    auto other = [[MTRScenesClusterCopySceneResponseParams alloc] init];

    other.status = self.status;
    other.groupIdentifierFrom = self.groupIdentifierFrom;
    other.sceneIdentifierFrom = self.sceneIdentifierFrom;
    other.timedInvokeTimeoutMs = self.timedInvokeTimeoutMs;

    return other;
}

- (NSString *)description
{
    NSString * descriptionString = [NSString stringWithFormat:@"<%@: status:%@; groupIdentifierFrom:%@; sceneIdentifierFrom:%@; >",
                                             NSStringFromClass([self class]), _status, _groupIdentifierFrom, _sceneIdentifierFrom];
    return descriptionString;
}

- (nullable instancetype)initWithResponseValue:(NSDictionary<NSString *, id> *)responseValue
                                         error:(NSError * __autoreleasing *)error
{
    if (!(self = [super init])) {
        return nil;
    }

    using DecodableType = chip::app::Clusters::Scenes::Commands::CopySceneResponse::DecodableType;
    chip::System::PacketBufferHandle buffer = [MTRBaseDevice _responseDataForCommand:responseValue
                                                                           clusterID:DecodableType::GetClusterId()
                                                                           commandID:DecodableType::GetCommandId()
                                                                               error:error];
    if (buffer.IsNull()) {
        return nil;
    }

    chip::TLV::TLVReader reader;
    reader.Init(buffer->Start(), buffer->DataLength());

    CHIP_ERROR err = reader.Next(chip::TLV::AnonymousTag());
    if (err == CHIP_NO_ERROR) {
        DecodableType decodedStruct;
        err = chip::app::DataModel::Decode(reader, decodedStruct);
        if (err == CHIP_NO_ERROR) {
            err = [self _setFieldsFromDecodableStruct:decodedStruct];
            if (err == CHIP_NO_ERROR) {
                return self;
            }
        }
    }

    NSString * errorStr = [NSString stringWithFormat:@"Command payload decoding failed: %s", err.AsString()];
    MTR_LOG_ERROR("%s", errorStr.UTF8String);
    if (error != nil) {
        NSDictionary * userInfo = @{ NSLocalizedFailureReasonErrorKey : NSLocalizedString(errorStr, nil) };
        *error = [NSError errorWithDomain:MTRErrorDomain code:MTRErrorCodeSchemaMismatch userInfo:userInfo];
    }
    return nil;
}

@end

@implementation MTRScenesClusterCopySceneResponseParams (InternalMethods)

- (CHIP_ERROR)_setFieldsFromDecodableStruct:
    (const chip::app::Clusters::Scenes::Commands::CopySceneResponse::DecodableType &)decodableStruct
{
    {
        self.status = [NSNumber numberWithUnsignedChar:decodableStruct.status];
    }
    {
        self.groupIdentifierFrom = [NSNumber numberWithUnsignedShort:decodableStruct.groupIdentifierFrom];
    }
    {
        self.sceneIdentifierFrom = [NSNumber numberWithUnsignedChar:decodableStruct.sceneIdentifierFrom];
    }
    return CHIP_NO_ERROR;
}
@end

@implementation MTRScenesClusterCopySceneResponseParams (Deprecated)

- (void)setGroupIdFrom:(NSNumber * _Nonnull)groupIdFrom
{
    self.groupIdentifierFrom = groupIdFrom;
}

- (NSNumber * _Nonnull)groupIdFrom
{
    return self.groupIdentifierFrom;
}

- (void)setSceneIdFrom:(NSNumber * _Nonnull)sceneIdFrom
{
    self.sceneIdentifierFrom = sceneIdFrom;
}

- (NSNumber * _Nonnull)sceneIdFrom
{
    return self.sceneIdentifierFrom;
}
@end
@implementation MTROnOffClusterOffParams
- (instancetype)init
{
    if (self = [super init]) {
        _timedInvokeTimeoutMs = nil;
        _serverSideProcessingTimeout = nil;
    }
    return self;
}

- (id)copyWithZone:(NSZone * _Nullable)zone;
{
    auto other = [[MTROnOffClusterOffParams alloc] init];

    other.timedInvokeTimeoutMs = self.timedInvokeTimeoutMs;
    other.serverSideProcessingTimeout = self.serverSideProcessingTimeout;

    return other;
}

- (NSString *)description
{
    NSString * descriptionString = [NSString stringWithFormat:@"<%@: >", NSStringFromClass([self class])];
    return descriptionString;
}

@end
@implementation MTROnOffClusterOnParams
- (instancetype)init
{
    if (self = [super init]) {
        _timedInvokeTimeoutMs = nil;
        _serverSideProcessingTimeout = nil;
    }
    return self;
}

- (id)copyWithZone:(NSZone * _Nullable)zone;
{
    auto other = [[MTROnOffClusterOnParams alloc] init];

    other.timedInvokeTimeoutMs = self.timedInvokeTimeoutMs;
    other.serverSideProcessingTimeout = self.serverSideProcessingTimeout;

    return other;
}

- (NSString *)description
{
    NSString * descriptionString = [NSString stringWithFormat:@"<%@: >", NSStringFromClass([self class])];
    return descriptionString;
}

@end
@implementation MTROnOffClusterToggleParams
- (instancetype)init
{
    if (self = [super init]) {
        _timedInvokeTimeoutMs = nil;
        _serverSideProcessingTimeout = nil;
    }
    return self;
}

- (id)copyWithZone:(NSZone * _Nullable)zone;
{
    auto other = [[MTROnOffClusterToggleParams alloc] init];

    other.timedInvokeTimeoutMs = self.timedInvokeTimeoutMs;
    other.serverSideProcessingTimeout = self.serverSideProcessingTimeout;

    return other;
}

- (NSString *)description
{
    NSString * descriptionString = [NSString stringWithFormat:@"<%@: >", NSStringFromClass([self class])];
    return descriptionString;
}

@end
@implementation MTROnOffClusterOffWithEffectParams
- (instancetype)init
{
    if (self = [super init]) {

        _effectIdentifier = @(0);

        _effectVariant = @(0);
        _timedInvokeTimeoutMs = nil;
        _serverSideProcessingTimeout = nil;
    }
    return self;
}

- (id)copyWithZone:(NSZone * _Nullable)zone;
{
    auto other = [[MTROnOffClusterOffWithEffectParams alloc] init];

    other.effectIdentifier = self.effectIdentifier;
    other.effectVariant = self.effectVariant;
    other.timedInvokeTimeoutMs = self.timedInvokeTimeoutMs;
    other.serverSideProcessingTimeout = self.serverSideProcessingTimeout;

    return other;
}

- (NSString *)description
{
    NSString * descriptionString = [NSString stringWithFormat:@"<%@: effectIdentifier:%@; effectVariant:%@; >",
                                             NSStringFromClass([self class]), _effectIdentifier, _effectVariant];
    return descriptionString;
}

@end

@implementation MTROnOffClusterOffWithEffectParams (Deprecated)

- (void)setEffectId:(NSNumber * _Nonnull)effectId
{
    self.effectIdentifier = effectId;
}

- (NSNumber * _Nonnull)effectId
{
    return self.effectIdentifier;
}
@end
@implementation MTROnOffClusterOnWithRecallGlobalSceneParams
- (instancetype)init
{
    if (self = [super init]) {
        _timedInvokeTimeoutMs = nil;
        _serverSideProcessingTimeout = nil;
    }
    return self;
}

- (id)copyWithZone:(NSZone * _Nullable)zone;
{
    auto other = [[MTROnOffClusterOnWithRecallGlobalSceneParams alloc] init];

    other.timedInvokeTimeoutMs = self.timedInvokeTimeoutMs;
    other.serverSideProcessingTimeout = self.serverSideProcessingTimeout;

    return other;
}

- (NSString *)description
{
    NSString * descriptionString = [NSString stringWithFormat:@"<%@: >", NSStringFromClass([self class])];
    return descriptionString;
}

@end
@implementation MTROnOffClusterOnWithTimedOffParams
- (instancetype)init
{
    if (self = [super init]) {

        _onOffControl = @(0);

        _onTime = @(0);

        _offWaitTime = @(0);
        _timedInvokeTimeoutMs = nil;
        _serverSideProcessingTimeout = nil;
    }
    return self;
}

- (id)copyWithZone:(NSZone * _Nullable)zone;
{
    auto other = [[MTROnOffClusterOnWithTimedOffParams alloc] init];

    other.onOffControl = self.onOffControl;
    other.onTime = self.onTime;
    other.offWaitTime = self.offWaitTime;
    other.timedInvokeTimeoutMs = self.timedInvokeTimeoutMs;
    other.serverSideProcessingTimeout = self.serverSideProcessingTimeout;

    return other;
}

- (NSString *)description
{
    NSString * descriptionString = [NSString stringWithFormat:@"<%@: onOffControl:%@; onTime:%@; offWaitTime:%@; >",
                                             NSStringFromClass([self class]), _onOffControl, _onTime, _offWaitTime];
    return descriptionString;
}

@end
@implementation MTRLevelControlClusterMoveToLevelParams
- (instancetype)init
{
    if (self = [super init]) {

        _level = @(0);

        _transitionTime = nil;

        _optionsMask = @(0);

        _optionsOverride = @(0);
        _timedInvokeTimeoutMs = nil;
        _serverSideProcessingTimeout = nil;
    }
    return self;
}

- (id)copyWithZone:(NSZone * _Nullable)zone;
{
    auto other = [[MTRLevelControlClusterMoveToLevelParams alloc] init];

    other.level = self.level;
    other.transitionTime = self.transitionTime;
    other.optionsMask = self.optionsMask;
    other.optionsOverride = self.optionsOverride;
    other.timedInvokeTimeoutMs = self.timedInvokeTimeoutMs;
    other.serverSideProcessingTimeout = self.serverSideProcessingTimeout;

    return other;
}

- (NSString *)description
{
    NSString * descriptionString =
        [NSString stringWithFormat:@"<%@: level:%@; transitionTime:%@; optionsMask:%@; optionsOverride:%@; >",
                  NSStringFromClass([self class]), _level, _transitionTime, _optionsMask, _optionsOverride];
    return descriptionString;
}

@end
@implementation MTRLevelControlClusterMoveParams
- (instancetype)init
{
    if (self = [super init]) {

        _moveMode = @(0);

        _rate = nil;

        _optionsMask = @(0);

        _optionsOverride = @(0);
        _timedInvokeTimeoutMs = nil;
        _serverSideProcessingTimeout = nil;
    }
    return self;
}

- (id)copyWithZone:(NSZone * _Nullable)zone;
{
    auto other = [[MTRLevelControlClusterMoveParams alloc] init];

    other.moveMode = self.moveMode;
    other.rate = self.rate;
    other.optionsMask = self.optionsMask;
    other.optionsOverride = self.optionsOverride;
    other.timedInvokeTimeoutMs = self.timedInvokeTimeoutMs;
    other.serverSideProcessingTimeout = self.serverSideProcessingTimeout;

    return other;
}

- (NSString *)description
{
    NSString * descriptionString = [NSString stringWithFormat:@"<%@: moveMode:%@; rate:%@; optionsMask:%@; optionsOverride:%@; >",
                                             NSStringFromClass([self class]), _moveMode, _rate, _optionsMask, _optionsOverride];
    return descriptionString;
}

@end
@implementation MTRLevelControlClusterStepParams
- (instancetype)init
{
    if (self = [super init]) {

        _stepMode = @(0);

        _stepSize = @(0);

        _transitionTime = nil;

        _optionsMask = @(0);

        _optionsOverride = @(0);
        _timedInvokeTimeoutMs = nil;
        _serverSideProcessingTimeout = nil;
    }
    return self;
}

- (id)copyWithZone:(NSZone * _Nullable)zone;
{
    auto other = [[MTRLevelControlClusterStepParams alloc] init];

    other.stepMode = self.stepMode;
    other.stepSize = self.stepSize;
    other.transitionTime = self.transitionTime;
    other.optionsMask = self.optionsMask;
    other.optionsOverride = self.optionsOverride;
    other.timedInvokeTimeoutMs = self.timedInvokeTimeoutMs;
    other.serverSideProcessingTimeout = self.serverSideProcessingTimeout;

    return other;
}

- (NSString *)description
{
    NSString * descriptionString =
        [NSString stringWithFormat:@"<%@: stepMode:%@; stepSize:%@; transitionTime:%@; optionsMask:%@; optionsOverride:%@; >",
                  NSStringFromClass([self class]), _stepMode, _stepSize, _transitionTime, _optionsMask, _optionsOverride];
    return descriptionString;
}

@end
@implementation MTRLevelControlClusterStopParams
- (instancetype)init
{
    if (self = [super init]) {

        _optionsMask = @(0);

        _optionsOverride = @(0);
        _timedInvokeTimeoutMs = nil;
        _serverSideProcessingTimeout = nil;
    }
    return self;
}

- (id)copyWithZone:(NSZone * _Nullable)zone;
{
    auto other = [[MTRLevelControlClusterStopParams alloc] init];

    other.optionsMask = self.optionsMask;
    other.optionsOverride = self.optionsOverride;
    other.timedInvokeTimeoutMs = self.timedInvokeTimeoutMs;
    other.serverSideProcessingTimeout = self.serverSideProcessingTimeout;

    return other;
}

- (NSString *)description
{
    NSString * descriptionString = [NSString stringWithFormat:@"<%@: optionsMask:%@; optionsOverride:%@; >",
                                             NSStringFromClass([self class]), _optionsMask, _optionsOverride];
    return descriptionString;
}

@end
@implementation MTRLevelControlClusterMoveToLevelWithOnOffParams
- (instancetype)init
{
    if (self = [super init]) {

        _level = @(0);

        _transitionTime = nil;

        _optionsMask = @(0);

        _optionsOverride = @(0);
        _timedInvokeTimeoutMs = nil;
        _serverSideProcessingTimeout = nil;
    }
    return self;
}

- (id)copyWithZone:(NSZone * _Nullable)zone;
{
    auto other = [[MTRLevelControlClusterMoveToLevelWithOnOffParams alloc] init];

    other.level = self.level;
    other.transitionTime = self.transitionTime;
    other.optionsMask = self.optionsMask;
    other.optionsOverride = self.optionsOverride;
    other.timedInvokeTimeoutMs = self.timedInvokeTimeoutMs;
    other.serverSideProcessingTimeout = self.serverSideProcessingTimeout;

    return other;
}

- (NSString *)description
{
    NSString * descriptionString =
        [NSString stringWithFormat:@"<%@: level:%@; transitionTime:%@; optionsMask:%@; optionsOverride:%@; >",
                  NSStringFromClass([self class]), _level, _transitionTime, _optionsMask, _optionsOverride];
    return descriptionString;
}

@end
@implementation MTRLevelControlClusterMoveWithOnOffParams
- (instancetype)init
{
    if (self = [super init]) {

        _moveMode = @(0);

        _rate = nil;

        _optionsMask = @(0);

        _optionsOverride = @(0);
        _timedInvokeTimeoutMs = nil;
        _serverSideProcessingTimeout = nil;
    }
    return self;
}

- (id)copyWithZone:(NSZone * _Nullable)zone;
{
    auto other = [[MTRLevelControlClusterMoveWithOnOffParams alloc] init];

    other.moveMode = self.moveMode;
    other.rate = self.rate;
    other.optionsMask = self.optionsMask;
    other.optionsOverride = self.optionsOverride;
    other.timedInvokeTimeoutMs = self.timedInvokeTimeoutMs;
    other.serverSideProcessingTimeout = self.serverSideProcessingTimeout;

    return other;
}

- (NSString *)description
{
    NSString * descriptionString = [NSString stringWithFormat:@"<%@: moveMode:%@; rate:%@; optionsMask:%@; optionsOverride:%@; >",
                                             NSStringFromClass([self class]), _moveMode, _rate, _optionsMask, _optionsOverride];
    return descriptionString;
}

@end
@implementation MTRLevelControlClusterStepWithOnOffParams
- (instancetype)init
{
    if (self = [super init]) {

        _stepMode = @(0);

        _stepSize = @(0);

        _transitionTime = nil;

        _optionsMask = @(0);

        _optionsOverride = @(0);
        _timedInvokeTimeoutMs = nil;
        _serverSideProcessingTimeout = nil;
    }
    return self;
}

- (id)copyWithZone:(NSZone * _Nullable)zone;
{
    auto other = [[MTRLevelControlClusterStepWithOnOffParams alloc] init];

    other.stepMode = self.stepMode;
    other.stepSize = self.stepSize;
    other.transitionTime = self.transitionTime;
    other.optionsMask = self.optionsMask;
    other.optionsOverride = self.optionsOverride;
    other.timedInvokeTimeoutMs = self.timedInvokeTimeoutMs;
    other.serverSideProcessingTimeout = self.serverSideProcessingTimeout;

    return other;
}

- (NSString *)description
{
    NSString * descriptionString =
        [NSString stringWithFormat:@"<%@: stepMode:%@; stepSize:%@; transitionTime:%@; optionsMask:%@; optionsOverride:%@; >",
                  NSStringFromClass([self class]), _stepMode, _stepSize, _transitionTime, _optionsMask, _optionsOverride];
    return descriptionString;
}

@end
@implementation MTRLevelControlClusterStopWithOnOffParams
- (instancetype)init
{
    if (self = [super init]) {

        _optionsMask = @(0);

        _optionsOverride = @(0);
        _timedInvokeTimeoutMs = nil;
        _serverSideProcessingTimeout = nil;
    }
    return self;
}

- (id)copyWithZone:(NSZone * _Nullable)zone;
{
    auto other = [[MTRLevelControlClusterStopWithOnOffParams alloc] init];

    other.optionsMask = self.optionsMask;
    other.optionsOverride = self.optionsOverride;
    other.timedInvokeTimeoutMs = self.timedInvokeTimeoutMs;
    other.serverSideProcessingTimeout = self.serverSideProcessingTimeout;

    return other;
}

- (NSString *)description
{
    NSString * descriptionString = [NSString stringWithFormat:@"<%@: optionsMask:%@; optionsOverride:%@; >",
                                             NSStringFromClass([self class]), _optionsMask, _optionsOverride];
    return descriptionString;
}

@end
@implementation MTRLevelControlClusterMoveToClosestFrequencyParams
- (instancetype)init
{
    if (self = [super init]) {

        _frequency = @(0);
        _timedInvokeTimeoutMs = nil;
        _serverSideProcessingTimeout = nil;
    }
    return self;
}

- (id)copyWithZone:(NSZone * _Nullable)zone;
{
    auto other = [[MTRLevelControlClusterMoveToClosestFrequencyParams alloc] init];

    other.frequency = self.frequency;
    other.timedInvokeTimeoutMs = self.timedInvokeTimeoutMs;
    other.serverSideProcessingTimeout = self.serverSideProcessingTimeout;

    return other;
}

- (NSString *)description
{
    NSString * descriptionString = [NSString stringWithFormat:@"<%@: frequency:%@; >", NSStringFromClass([self class]), _frequency];
    return descriptionString;
}

@end
@implementation MTRActionsClusterInstantActionParams
- (instancetype)init
{
    if (self = [super init]) {

        _actionID = @(0);

        _invokeID = nil;
        _timedInvokeTimeoutMs = nil;
        _serverSideProcessingTimeout = nil;
    }
    return self;
}

- (id)copyWithZone:(NSZone * _Nullable)zone;
{
    auto other = [[MTRActionsClusterInstantActionParams alloc] init];

    other.actionID = self.actionID;
    other.invokeID = self.invokeID;
    other.timedInvokeTimeoutMs = self.timedInvokeTimeoutMs;
    other.serverSideProcessingTimeout = self.serverSideProcessingTimeout;

    return other;
}

- (NSString *)description
{
    NSString * descriptionString =
        [NSString stringWithFormat:@"<%@: actionID:%@; invokeID:%@; >", NSStringFromClass([self class]), _actionID, _invokeID];
    return descriptionString;
}

@end
@implementation MTRActionsClusterInstantActionWithTransitionParams
- (instancetype)init
{
    if (self = [super init]) {

        _actionID = @(0);

        _invokeID = nil;

        _transitionTime = @(0);
        _timedInvokeTimeoutMs = nil;
        _serverSideProcessingTimeout = nil;
    }
    return self;
}

- (id)copyWithZone:(NSZone * _Nullable)zone;
{
    auto other = [[MTRActionsClusterInstantActionWithTransitionParams alloc] init];

    other.actionID = self.actionID;
    other.invokeID = self.invokeID;
    other.transitionTime = self.transitionTime;
    other.timedInvokeTimeoutMs = self.timedInvokeTimeoutMs;
    other.serverSideProcessingTimeout = self.serverSideProcessingTimeout;

    return other;
}

- (NSString *)description
{
    NSString * descriptionString = [NSString stringWithFormat:@"<%@: actionID:%@; invokeID:%@; transitionTime:%@; >",
                                             NSStringFromClass([self class]), _actionID, _invokeID, _transitionTime];
    return descriptionString;
}

@end
@implementation MTRActionsClusterStartActionParams
- (instancetype)init
{
    if (self = [super init]) {

        _actionID = @(0);

        _invokeID = nil;
        _timedInvokeTimeoutMs = nil;
        _serverSideProcessingTimeout = nil;
    }
    return self;
}

- (id)copyWithZone:(NSZone * _Nullable)zone;
{
    auto other = [[MTRActionsClusterStartActionParams alloc] init];

    other.actionID = self.actionID;
    other.invokeID = self.invokeID;
    other.timedInvokeTimeoutMs = self.timedInvokeTimeoutMs;
    other.serverSideProcessingTimeout = self.serverSideProcessingTimeout;

    return other;
}

- (NSString *)description
{
    NSString * descriptionString =
        [NSString stringWithFormat:@"<%@: actionID:%@; invokeID:%@; >", NSStringFromClass([self class]), _actionID, _invokeID];
    return descriptionString;
}

@end
@implementation MTRActionsClusterStartActionWithDurationParams
- (instancetype)init
{
    if (self = [super init]) {

        _actionID = @(0);

        _invokeID = nil;

        _duration = @(0);
        _timedInvokeTimeoutMs = nil;
        _serverSideProcessingTimeout = nil;
    }
    return self;
}

- (id)copyWithZone:(NSZone * _Nullable)zone;
{
    auto other = [[MTRActionsClusterStartActionWithDurationParams alloc] init];

    other.actionID = self.actionID;
    other.invokeID = self.invokeID;
    other.duration = self.duration;
    other.timedInvokeTimeoutMs = self.timedInvokeTimeoutMs;
    other.serverSideProcessingTimeout = self.serverSideProcessingTimeout;

    return other;
}

- (NSString *)description
{
    NSString * descriptionString = [NSString stringWithFormat:@"<%@: actionID:%@; invokeID:%@; duration:%@; >",
                                             NSStringFromClass([self class]), _actionID, _invokeID, _duration];
    return descriptionString;
}

@end
@implementation MTRActionsClusterStopActionParams
- (instancetype)init
{
    if (self = [super init]) {

        _actionID = @(0);

        _invokeID = nil;
        _timedInvokeTimeoutMs = nil;
        _serverSideProcessingTimeout = nil;
    }
    return self;
}

- (id)copyWithZone:(NSZone * _Nullable)zone;
{
    auto other = [[MTRActionsClusterStopActionParams alloc] init];

    other.actionID = self.actionID;
    other.invokeID = self.invokeID;
    other.timedInvokeTimeoutMs = self.timedInvokeTimeoutMs;
    other.serverSideProcessingTimeout = self.serverSideProcessingTimeout;

    return other;
}

- (NSString *)description
{
    NSString * descriptionString =
        [NSString stringWithFormat:@"<%@: actionID:%@; invokeID:%@; >", NSStringFromClass([self class]), _actionID, _invokeID];
    return descriptionString;
}

@end
@implementation MTRActionsClusterPauseActionParams
- (instancetype)init
{
    if (self = [super init]) {

        _actionID = @(0);

        _invokeID = nil;
        _timedInvokeTimeoutMs = nil;
        _serverSideProcessingTimeout = nil;
    }
    return self;
}

- (id)copyWithZone:(NSZone * _Nullable)zone;
{
    auto other = [[MTRActionsClusterPauseActionParams alloc] init];

    other.actionID = self.actionID;
    other.invokeID = self.invokeID;
    other.timedInvokeTimeoutMs = self.timedInvokeTimeoutMs;
    other.serverSideProcessingTimeout = self.serverSideProcessingTimeout;

    return other;
}

- (NSString *)description
{
    NSString * descriptionString =
        [NSString stringWithFormat:@"<%@: actionID:%@; invokeID:%@; >", NSStringFromClass([self class]), _actionID, _invokeID];
    return descriptionString;
}

@end
@implementation MTRActionsClusterPauseActionWithDurationParams
- (instancetype)init
{
    if (self = [super init]) {

        _actionID = @(0);

        _invokeID = nil;

        _duration = @(0);
        _timedInvokeTimeoutMs = nil;
        _serverSideProcessingTimeout = nil;
    }
    return self;
}

- (id)copyWithZone:(NSZone * _Nullable)zone;
{
    auto other = [[MTRActionsClusterPauseActionWithDurationParams alloc] init];

    other.actionID = self.actionID;
    other.invokeID = self.invokeID;
    other.duration = self.duration;
    other.timedInvokeTimeoutMs = self.timedInvokeTimeoutMs;
    other.serverSideProcessingTimeout = self.serverSideProcessingTimeout;

    return other;
}

- (NSString *)description
{
    NSString * descriptionString = [NSString stringWithFormat:@"<%@: actionID:%@; invokeID:%@; duration:%@; >",
                                             NSStringFromClass([self class]), _actionID, _invokeID, _duration];
    return descriptionString;
}

@end
@implementation MTRActionsClusterResumeActionParams
- (instancetype)init
{
    if (self = [super init]) {

        _actionID = @(0);

        _invokeID = nil;
        _timedInvokeTimeoutMs = nil;
        _serverSideProcessingTimeout = nil;
    }
    return self;
}

- (id)copyWithZone:(NSZone * _Nullable)zone;
{
    auto other = [[MTRActionsClusterResumeActionParams alloc] init];

    other.actionID = self.actionID;
    other.invokeID = self.invokeID;
    other.timedInvokeTimeoutMs = self.timedInvokeTimeoutMs;
    other.serverSideProcessingTimeout = self.serverSideProcessingTimeout;

    return other;
}

- (NSString *)description
{
    NSString * descriptionString =
        [NSString stringWithFormat:@"<%@: actionID:%@; invokeID:%@; >", NSStringFromClass([self class]), _actionID, _invokeID];
    return descriptionString;
}

@end
@implementation MTRActionsClusterEnableActionParams
- (instancetype)init
{
    if (self = [super init]) {

        _actionID = @(0);

        _invokeID = nil;
        _timedInvokeTimeoutMs = nil;
        _serverSideProcessingTimeout = nil;
    }
    return self;
}

- (id)copyWithZone:(NSZone * _Nullable)zone;
{
    auto other = [[MTRActionsClusterEnableActionParams alloc] init];

    other.actionID = self.actionID;
    other.invokeID = self.invokeID;
    other.timedInvokeTimeoutMs = self.timedInvokeTimeoutMs;
    other.serverSideProcessingTimeout = self.serverSideProcessingTimeout;

    return other;
}

- (NSString *)description
{
    NSString * descriptionString =
        [NSString stringWithFormat:@"<%@: actionID:%@; invokeID:%@; >", NSStringFromClass([self class]), _actionID, _invokeID];
    return descriptionString;
}

@end
@implementation MTRActionsClusterEnableActionWithDurationParams
- (instancetype)init
{
    if (self = [super init]) {

        _actionID = @(0);

        _invokeID = nil;

        _duration = @(0);
        _timedInvokeTimeoutMs = nil;
        _serverSideProcessingTimeout = nil;
    }
    return self;
}

- (id)copyWithZone:(NSZone * _Nullable)zone;
{
    auto other = [[MTRActionsClusterEnableActionWithDurationParams alloc] init];

    other.actionID = self.actionID;
    other.invokeID = self.invokeID;
    other.duration = self.duration;
    other.timedInvokeTimeoutMs = self.timedInvokeTimeoutMs;
    other.serverSideProcessingTimeout = self.serverSideProcessingTimeout;

    return other;
}

- (NSString *)description
{
    NSString * descriptionString = [NSString stringWithFormat:@"<%@: actionID:%@; invokeID:%@; duration:%@; >",
                                             NSStringFromClass([self class]), _actionID, _invokeID, _duration];
    return descriptionString;
}

@end
@implementation MTRActionsClusterDisableActionParams
- (instancetype)init
{
    if (self = [super init]) {

        _actionID = @(0);

        _invokeID = nil;
        _timedInvokeTimeoutMs = nil;
        _serverSideProcessingTimeout = nil;
    }
    return self;
}

- (id)copyWithZone:(NSZone * _Nullable)zone;
{
    auto other = [[MTRActionsClusterDisableActionParams alloc] init];

    other.actionID = self.actionID;
    other.invokeID = self.invokeID;
    other.timedInvokeTimeoutMs = self.timedInvokeTimeoutMs;
    other.serverSideProcessingTimeout = self.serverSideProcessingTimeout;

    return other;
}

- (NSString *)description
{
    NSString * descriptionString =
        [NSString stringWithFormat:@"<%@: actionID:%@; invokeID:%@; >", NSStringFromClass([self class]), _actionID, _invokeID];
    return descriptionString;
}

@end
@implementation MTRActionsClusterDisableActionWithDurationParams
- (instancetype)init
{
    if (self = [super init]) {

        _actionID = @(0);

        _invokeID = nil;

        _duration = @(0);
        _timedInvokeTimeoutMs = nil;
        _serverSideProcessingTimeout = nil;
    }
    return self;
}

- (id)copyWithZone:(NSZone * _Nullable)zone;
{
    auto other = [[MTRActionsClusterDisableActionWithDurationParams alloc] init];

    other.actionID = self.actionID;
    other.invokeID = self.invokeID;
    other.duration = self.duration;
    other.timedInvokeTimeoutMs = self.timedInvokeTimeoutMs;
    other.serverSideProcessingTimeout = self.serverSideProcessingTimeout;

    return other;
}

- (NSString *)description
{
    NSString * descriptionString = [NSString stringWithFormat:@"<%@: actionID:%@; invokeID:%@; duration:%@; >",
                                             NSStringFromClass([self class]), _actionID, _invokeID, _duration];
    return descriptionString;
}

@end
@implementation MTRBasicClusterMfgSpecificPingParams
- (instancetype)init
{
    if (self = [super init]) {
        _timedInvokeTimeoutMs = nil;
        _serverSideProcessingTimeout = nil;
    }
    return self;
}

- (id)copyWithZone:(NSZone * _Nullable)zone;
{
    auto other = [[MTRBasicClusterMfgSpecificPingParams alloc] init];

    other.timedInvokeTimeoutMs = self.timedInvokeTimeoutMs;
    other.serverSideProcessingTimeout = self.serverSideProcessingTimeout;

    return other;
}

- (NSString *)description
{
    NSString * descriptionString = [NSString stringWithFormat:@"<%@: >", NSStringFromClass([self class])];
    return descriptionString;
}

@end
@implementation MTROTASoftwareUpdateProviderClusterQueryImageParams
- (instancetype)init
{
    if (self = [super init]) {

        _vendorID = @(0);

        _productID = @(0);

        _softwareVersion = @(0);

        _protocolsSupported = [NSArray array];

        _hardwareVersion = nil;

        _location = nil;

        _requestorCanConsent = nil;

        _metadataForProvider = nil;
        _timedInvokeTimeoutMs = nil;
        _serverSideProcessingTimeout = nil;
    }
    return self;
}

- (id)copyWithZone:(NSZone * _Nullable)zone;
{
    auto other = [[MTROTASoftwareUpdateProviderClusterQueryImageParams alloc] init];

    other.vendorID = self.vendorID;
    other.productID = self.productID;
    other.softwareVersion = self.softwareVersion;
    other.protocolsSupported = self.protocolsSupported;
    other.hardwareVersion = self.hardwareVersion;
    other.location = self.location;
    other.requestorCanConsent = self.requestorCanConsent;
    other.metadataForProvider = self.metadataForProvider;
    other.timedInvokeTimeoutMs = self.timedInvokeTimeoutMs;
    other.serverSideProcessingTimeout = self.serverSideProcessingTimeout;

    return other;
}

- (NSString *)description
{
    NSString * descriptionString =
        [NSString stringWithFormat:@"<%@: vendorID:%@; productID:%@; softwareVersion:%@; protocolsSupported:%@; "
                                   @"hardwareVersion:%@; location:%@; requestorCanConsent:%@; metadataForProvider:%@; >",
                  NSStringFromClass([self class]), _vendorID, _productID, _softwareVersion, _protocolsSupported, _hardwareVersion,
                  _location, _requestorCanConsent, [_metadataForProvider base64EncodedStringWithOptions:0]];
    return descriptionString;
}

@end

@implementation MTROtaSoftwareUpdateProviderClusterQueryImageParams
@end

@implementation MTROTASoftwareUpdateProviderClusterQueryImageParams (Deprecated)

- (void)setVendorId:(NSNumber * _Nonnull)vendorId
{
    self.vendorID = vendorId;
}

- (NSNumber * _Nonnull)vendorId
{
    return self.vendorID;
}

- (void)setProductId:(NSNumber * _Nonnull)productId
{
    self.productID = productId;
}

- (NSNumber * _Nonnull)productId
{
    return self.productID;
}
@end
@implementation MTROTASoftwareUpdateProviderClusterQueryImageResponseParams
- (instancetype)init
{
    if (self = [super init]) {

        _status = @(0);

        _delayedActionTime = nil;

        _imageURI = nil;

        _softwareVersion = nil;

        _softwareVersionString = nil;

        _updateToken = nil;

        _userConsentNeeded = nil;

        _metadataForRequestor = nil;
        _timedInvokeTimeoutMs = nil;
    }
    return self;
}

- (id)copyWithZone:(NSZone * _Nullable)zone;
{
    auto other = [[MTROTASoftwareUpdateProviderClusterQueryImageResponseParams alloc] init];

    other.status = self.status;
    other.delayedActionTime = self.delayedActionTime;
    other.imageURI = self.imageURI;
    other.softwareVersion = self.softwareVersion;
    other.softwareVersionString = self.softwareVersionString;
    other.updateToken = self.updateToken;
    other.userConsentNeeded = self.userConsentNeeded;
    other.metadataForRequestor = self.metadataForRequestor;
    other.timedInvokeTimeoutMs = self.timedInvokeTimeoutMs;

    return other;
}

- (NSString *)description
{
    NSString * descriptionString =
        [NSString stringWithFormat:@"<%@: status:%@; delayedActionTime:%@; imageURI:%@; softwareVersion:%@; "
                                   @"softwareVersionString:%@; updateToken:%@; userConsentNeeded:%@; metadataForRequestor:%@; >",
                  NSStringFromClass([self class]), _status, _delayedActionTime, _imageURI, _softwareVersion, _softwareVersionString,
                  [_updateToken base64EncodedStringWithOptions:0], _userConsentNeeded,
                  [_metadataForRequestor base64EncodedStringWithOptions:0]];
    return descriptionString;
}

- (nullable instancetype)initWithResponseValue:(NSDictionary<NSString *, id> *)responseValue
                                         error:(NSError * __autoreleasing *)error
{
    if (!(self = [super init])) {
        return nil;
    }

    using DecodableType = chip::app::Clusters::OtaSoftwareUpdateProvider::Commands::QueryImageResponse::DecodableType;
    chip::System::PacketBufferHandle buffer = [MTRBaseDevice _responseDataForCommand:responseValue
                                                                           clusterID:DecodableType::GetClusterId()
                                                                           commandID:DecodableType::GetCommandId()
                                                                               error:error];
    if (buffer.IsNull()) {
        return nil;
    }

    chip::TLV::TLVReader reader;
    reader.Init(buffer->Start(), buffer->DataLength());

    CHIP_ERROR err = reader.Next(chip::TLV::AnonymousTag());
    if (err == CHIP_NO_ERROR) {
        DecodableType decodedStruct;
        err = chip::app::DataModel::Decode(reader, decodedStruct);
        if (err == CHIP_NO_ERROR) {
            err = [self _setFieldsFromDecodableStruct:decodedStruct];
            if (err == CHIP_NO_ERROR) {
                return self;
            }
        }
    }

    NSString * errorStr = [NSString stringWithFormat:@"Command payload decoding failed: %s", err.AsString()];
    MTR_LOG_ERROR("%s", errorStr.UTF8String);
    if (error != nil) {
        NSDictionary * userInfo = @{ NSLocalizedFailureReasonErrorKey : NSLocalizedString(errorStr, nil) };
        *error = [NSError errorWithDomain:MTRErrorDomain code:MTRErrorCodeSchemaMismatch userInfo:userInfo];
    }
    return nil;
}

@end

@implementation MTROTASoftwareUpdateProviderClusterQueryImageResponseParams (InternalMethods)

- (CHIP_ERROR)_setFieldsFromDecodableStruct:
    (const chip::app::Clusters::OtaSoftwareUpdateProvider::Commands::QueryImageResponse::DecodableType &)decodableStruct
{
    {
        self.status = [NSNumber numberWithUnsignedChar:chip::to_underlying(decodableStruct.status)];
    }
    {
        if (decodableStruct.delayedActionTime.HasValue()) {
            self.delayedActionTime = [NSNumber numberWithUnsignedInt:decodableStruct.delayedActionTime.Value()];
        } else {
            self.delayedActionTime = nil;
        }
    }
    {
        if (decodableStruct.imageURI.HasValue()) {
            self.imageURI = AsString(decodableStruct.imageURI.Value());
            if (self.imageURI == nil) {
                CHIP_ERROR err = CHIP_ERROR_INVALID_ARGUMENT;
                return err;
            }
        } else {
            self.imageURI = nil;
        }
    }
    {
        if (decodableStruct.softwareVersion.HasValue()) {
            self.softwareVersion = [NSNumber numberWithUnsignedInt:decodableStruct.softwareVersion.Value()];
        } else {
            self.softwareVersion = nil;
        }
    }
    {
        if (decodableStruct.softwareVersionString.HasValue()) {
            self.softwareVersionString = AsString(decodableStruct.softwareVersionString.Value());
            if (self.softwareVersionString == nil) {
                CHIP_ERROR err = CHIP_ERROR_INVALID_ARGUMENT;
                return err;
            }
        } else {
            self.softwareVersionString = nil;
        }
    }
    {
        if (decodableStruct.updateToken.HasValue()) {
            self.updateToken = AsData(decodableStruct.updateToken.Value());
        } else {
            self.updateToken = nil;
        }
    }
    {
        if (decodableStruct.userConsentNeeded.HasValue()) {
            self.userConsentNeeded = [NSNumber numberWithBool:decodableStruct.userConsentNeeded.Value()];
        } else {
            self.userConsentNeeded = nil;
        }
    }
    {
        if (decodableStruct.metadataForRequestor.HasValue()) {
            self.metadataForRequestor = AsData(decodableStruct.metadataForRequestor.Value());
        } else {
            self.metadataForRequestor = nil;
        }
    }
    return CHIP_NO_ERROR;
}
@end

@implementation MTROtaSoftwareUpdateProviderClusterQueryImageResponseParams
@end
@implementation MTROTASoftwareUpdateProviderClusterApplyUpdateRequestParams
- (instancetype)init
{
    if (self = [super init]) {

        _updateToken = [NSData data];

        _newVersion = @(0);
        _timedInvokeTimeoutMs = nil;
        _serverSideProcessingTimeout = nil;
    }
    return self;
}

- (id)copyWithZone:(NSZone * _Nullable)zone;
{
    auto other = [[MTROTASoftwareUpdateProviderClusterApplyUpdateRequestParams alloc] init];

    other.updateToken = self.updateToken;
    other.newVersion = self.newVersion;
    other.timedInvokeTimeoutMs = self.timedInvokeTimeoutMs;
    other.serverSideProcessingTimeout = self.serverSideProcessingTimeout;

    return other;
}

- (NSString *)description
{
    NSString * descriptionString =
        [NSString stringWithFormat:@"<%@: updateToken:%@; newVersion:%@; >", NSStringFromClass([self class]),
                  [_updateToken base64EncodedStringWithOptions:0], _newVersion];
    return descriptionString;
}

@end

@implementation MTROtaSoftwareUpdateProviderClusterApplyUpdateRequestParams
@end
@implementation MTROTASoftwareUpdateProviderClusterApplyUpdateResponseParams
- (instancetype)init
{
    if (self = [super init]) {

        _action = @(0);

        _delayedActionTime = @(0);
        _timedInvokeTimeoutMs = nil;
    }
    return self;
}

- (id)copyWithZone:(NSZone * _Nullable)zone;
{
    auto other = [[MTROTASoftwareUpdateProviderClusterApplyUpdateResponseParams alloc] init];

    other.action = self.action;
    other.delayedActionTime = self.delayedActionTime;
    other.timedInvokeTimeoutMs = self.timedInvokeTimeoutMs;

    return other;
}

- (NSString *)description
{
    NSString * descriptionString = [NSString
        stringWithFormat:@"<%@: action:%@; delayedActionTime:%@; >", NSStringFromClass([self class]), _action, _delayedActionTime];
    return descriptionString;
}

- (nullable instancetype)initWithResponseValue:(NSDictionary<NSString *, id> *)responseValue
                                         error:(NSError * __autoreleasing *)error
{
    if (!(self = [super init])) {
        return nil;
    }

    using DecodableType = chip::app::Clusters::OtaSoftwareUpdateProvider::Commands::ApplyUpdateResponse::DecodableType;
    chip::System::PacketBufferHandle buffer = [MTRBaseDevice _responseDataForCommand:responseValue
                                                                           clusterID:DecodableType::GetClusterId()
                                                                           commandID:DecodableType::GetCommandId()
                                                                               error:error];
    if (buffer.IsNull()) {
        return nil;
    }

    chip::TLV::TLVReader reader;
    reader.Init(buffer->Start(), buffer->DataLength());

    CHIP_ERROR err = reader.Next(chip::TLV::AnonymousTag());
    if (err == CHIP_NO_ERROR) {
        DecodableType decodedStruct;
        err = chip::app::DataModel::Decode(reader, decodedStruct);
        if (err == CHIP_NO_ERROR) {
            err = [self _setFieldsFromDecodableStruct:decodedStruct];
            if (err == CHIP_NO_ERROR) {
                return self;
            }
        }
    }

    NSString * errorStr = [NSString stringWithFormat:@"Command payload decoding failed: %s", err.AsString()];
    MTR_LOG_ERROR("%s", errorStr.UTF8String);
    if (error != nil) {
        NSDictionary * userInfo = @{ NSLocalizedFailureReasonErrorKey : NSLocalizedString(errorStr, nil) };
        *error = [NSError errorWithDomain:MTRErrorDomain code:MTRErrorCodeSchemaMismatch userInfo:userInfo];
    }
    return nil;
}

@end

@implementation MTROTASoftwareUpdateProviderClusterApplyUpdateResponseParams (InternalMethods)

- (CHIP_ERROR)_setFieldsFromDecodableStruct:
    (const chip::app::Clusters::OtaSoftwareUpdateProvider::Commands::ApplyUpdateResponse::DecodableType &)decodableStruct
{
    {
        self.action = [NSNumber numberWithUnsignedChar:chip::to_underlying(decodableStruct.action)];
    }
    {
        self.delayedActionTime = [NSNumber numberWithUnsignedInt:decodableStruct.delayedActionTime];
    }
    return CHIP_NO_ERROR;
}
@end

@implementation MTROtaSoftwareUpdateProviderClusterApplyUpdateResponseParams
@end
@implementation MTROTASoftwareUpdateProviderClusterNotifyUpdateAppliedParams
- (instancetype)init
{
    if (self = [super init]) {

        _updateToken = [NSData data];

        _softwareVersion = @(0);
        _timedInvokeTimeoutMs = nil;
        _serverSideProcessingTimeout = nil;
    }
    return self;
}

- (id)copyWithZone:(NSZone * _Nullable)zone;
{
    auto other = [[MTROTASoftwareUpdateProviderClusterNotifyUpdateAppliedParams alloc] init];

    other.updateToken = self.updateToken;
    other.softwareVersion = self.softwareVersion;
    other.timedInvokeTimeoutMs = self.timedInvokeTimeoutMs;
    other.serverSideProcessingTimeout = self.serverSideProcessingTimeout;

    return other;
}

- (NSString *)description
{
    NSString * descriptionString =
        [NSString stringWithFormat:@"<%@: updateToken:%@; softwareVersion:%@; >", NSStringFromClass([self class]),
                  [_updateToken base64EncodedStringWithOptions:0], _softwareVersion];
    return descriptionString;
}

@end

@implementation MTROtaSoftwareUpdateProviderClusterNotifyUpdateAppliedParams
@end
@implementation MTROTASoftwareUpdateRequestorClusterAnnounceOTAProviderParams
- (instancetype)init
{
    if (self = [super init]) {

        _providerNodeID = @(0);

        _vendorID = @(0);

        _announcementReason = @(0);

        _metadataForNode = nil;

        _endpoint = @(0);
        _timedInvokeTimeoutMs = nil;
        _serverSideProcessingTimeout = nil;
    }
    return self;
}

- (id)copyWithZone:(NSZone * _Nullable)zone;
{
    auto other = [[MTROTASoftwareUpdateRequestorClusterAnnounceOTAProviderParams alloc] init];

    other.providerNodeID = self.providerNodeID;
    other.vendorID = self.vendorID;
    other.announcementReason = self.announcementReason;
    other.metadataForNode = self.metadataForNode;
    other.endpoint = self.endpoint;
    other.timedInvokeTimeoutMs = self.timedInvokeTimeoutMs;
    other.serverSideProcessingTimeout = self.serverSideProcessingTimeout;

    return other;
}

- (NSString *)description
{
    NSString * descriptionString = [NSString
        stringWithFormat:@"<%@: providerNodeID:%@; vendorID:%@; announcementReason:%@; metadataForNode:%@; endpoint:%@; >",
        NSStringFromClass([self class]), _providerNodeID, _vendorID, _announcementReason,
        [_metadataForNode base64EncodedStringWithOptions:0], _endpoint];
    return descriptionString;
}

@end

@implementation MTROtaSoftwareUpdateRequestorClusterAnnounceOtaProviderParams
@end

@implementation MTROTASoftwareUpdateRequestorClusterAnnounceOTAProviderParams (Deprecated)

- (void)setProviderNodeId:(NSNumber * _Nonnull)providerNodeId
{
    self.providerNodeID = providerNodeId;
}

- (NSNumber * _Nonnull)providerNodeId
{
    return self.providerNodeID;
}

- (void)setVendorId:(NSNumber * _Nonnull)vendorId
{
    self.vendorID = vendorId;
}

- (NSNumber * _Nonnull)vendorId
{
    return self.vendorID;
}
@end
@implementation MTRGeneralCommissioningClusterArmFailSafeParams
- (instancetype)init
{
    if (self = [super init]) {

        _expiryLengthSeconds = @(0);

        _breadcrumb = @(0);
        _timedInvokeTimeoutMs = nil;
        _serverSideProcessingTimeout = nil;
    }
    return self;
}

- (id)copyWithZone:(NSZone * _Nullable)zone;
{
    auto other = [[MTRGeneralCommissioningClusterArmFailSafeParams alloc] init];

    other.expiryLengthSeconds = self.expiryLengthSeconds;
    other.breadcrumb = self.breadcrumb;
    other.timedInvokeTimeoutMs = self.timedInvokeTimeoutMs;
    other.serverSideProcessingTimeout = self.serverSideProcessingTimeout;

    return other;
}

- (NSString *)description
{
    NSString * descriptionString = [NSString stringWithFormat:@"<%@: expiryLengthSeconds:%@; breadcrumb:%@; >",
                                             NSStringFromClass([self class]), _expiryLengthSeconds, _breadcrumb];
    return descriptionString;
}

@end
@implementation MTRGeneralCommissioningClusterArmFailSafeResponseParams
- (instancetype)init
{
    if (self = [super init]) {

        _errorCode = @(0);

        _debugText = @"";
        _timedInvokeTimeoutMs = nil;
    }
    return self;
}

- (id)copyWithZone:(NSZone * _Nullable)zone;
{
    auto other = [[MTRGeneralCommissioningClusterArmFailSafeResponseParams alloc] init];

    other.errorCode = self.errorCode;
    other.debugText = self.debugText;
    other.timedInvokeTimeoutMs = self.timedInvokeTimeoutMs;

    return other;
}

- (NSString *)description
{
    NSString * descriptionString =
        [NSString stringWithFormat:@"<%@: errorCode:%@; debugText:%@; >", NSStringFromClass([self class]), _errorCode, _debugText];
    return descriptionString;
}

- (nullable instancetype)initWithResponseValue:(NSDictionary<NSString *, id> *)responseValue
                                         error:(NSError * __autoreleasing *)error
{
    if (!(self = [super init])) {
        return nil;
    }

    using DecodableType = chip::app::Clusters::GeneralCommissioning::Commands::ArmFailSafeResponse::DecodableType;
    chip::System::PacketBufferHandle buffer = [MTRBaseDevice _responseDataForCommand:responseValue
                                                                           clusterID:DecodableType::GetClusterId()
                                                                           commandID:DecodableType::GetCommandId()
                                                                               error:error];
    if (buffer.IsNull()) {
        return nil;
    }

    chip::TLV::TLVReader reader;
    reader.Init(buffer->Start(), buffer->DataLength());

    CHIP_ERROR err = reader.Next(chip::TLV::AnonymousTag());
    if (err == CHIP_NO_ERROR) {
        DecodableType decodedStruct;
        err = chip::app::DataModel::Decode(reader, decodedStruct);
        if (err == CHIP_NO_ERROR) {
            err = [self _setFieldsFromDecodableStruct:decodedStruct];
            if (err == CHIP_NO_ERROR) {
                return self;
            }
        }
    }

    NSString * errorStr = [NSString stringWithFormat:@"Command payload decoding failed: %s", err.AsString()];
    MTR_LOG_ERROR("%s", errorStr.UTF8String);
    if (error != nil) {
        NSDictionary * userInfo = @{ NSLocalizedFailureReasonErrorKey : NSLocalizedString(errorStr, nil) };
        *error = [NSError errorWithDomain:MTRErrorDomain code:MTRErrorCodeSchemaMismatch userInfo:userInfo];
    }
    return nil;
}

@end

@implementation MTRGeneralCommissioningClusterArmFailSafeResponseParams (InternalMethods)

- (CHIP_ERROR)_setFieldsFromDecodableStruct:
    (const chip::app::Clusters::GeneralCommissioning::Commands::ArmFailSafeResponse::DecodableType &)decodableStruct
{
    {
        self.errorCode = [NSNumber numberWithUnsignedChar:chip::to_underlying(decodableStruct.errorCode)];
    }
    {
        self.debugText = AsString(decodableStruct.debugText);
        if (self.debugText == nil) {
            CHIP_ERROR err = CHIP_ERROR_INVALID_ARGUMENT;
            return err;
        }
    }
    return CHIP_NO_ERROR;
}
@end
@implementation MTRGeneralCommissioningClusterSetRegulatoryConfigParams
- (instancetype)init
{
    if (self = [super init]) {

        _newRegulatoryConfig = @(0);

        _countryCode = @"";

        _breadcrumb = @(0);
        _timedInvokeTimeoutMs = nil;
        _serverSideProcessingTimeout = nil;
    }
    return self;
}

- (id)copyWithZone:(NSZone * _Nullable)zone;
{
    auto other = [[MTRGeneralCommissioningClusterSetRegulatoryConfigParams alloc] init];

    other.newRegulatoryConfig = self.newRegulatoryConfig;
    other.countryCode = self.countryCode;
    other.breadcrumb = self.breadcrumb;
    other.timedInvokeTimeoutMs = self.timedInvokeTimeoutMs;
    other.serverSideProcessingTimeout = self.serverSideProcessingTimeout;

    return other;
}

- (NSString *)description
{
    NSString * descriptionString = [NSString stringWithFormat:@"<%@: newRegulatoryConfig:%@; countryCode:%@; breadcrumb:%@; >",
                                             NSStringFromClass([self class]), _newRegulatoryConfig, _countryCode, _breadcrumb];
    return descriptionString;
}

@end
@implementation MTRGeneralCommissioningClusterSetRegulatoryConfigResponseParams
- (instancetype)init
{
    if (self = [super init]) {

        _errorCode = @(0);

        _debugText = @"";
        _timedInvokeTimeoutMs = nil;
    }
    return self;
}

- (id)copyWithZone:(NSZone * _Nullable)zone;
{
    auto other = [[MTRGeneralCommissioningClusterSetRegulatoryConfigResponseParams alloc] init];

    other.errorCode = self.errorCode;
    other.debugText = self.debugText;
    other.timedInvokeTimeoutMs = self.timedInvokeTimeoutMs;

    return other;
}

- (NSString *)description
{
    NSString * descriptionString =
        [NSString stringWithFormat:@"<%@: errorCode:%@; debugText:%@; >", NSStringFromClass([self class]), _errorCode, _debugText];
    return descriptionString;
}

- (nullable instancetype)initWithResponseValue:(NSDictionary<NSString *, id> *)responseValue
                                         error:(NSError * __autoreleasing *)error
{
    if (!(self = [super init])) {
        return nil;
    }

    using DecodableType = chip::app::Clusters::GeneralCommissioning::Commands::SetRegulatoryConfigResponse::DecodableType;
    chip::System::PacketBufferHandle buffer = [MTRBaseDevice _responseDataForCommand:responseValue
                                                                           clusterID:DecodableType::GetClusterId()
                                                                           commandID:DecodableType::GetCommandId()
                                                                               error:error];
    if (buffer.IsNull()) {
        return nil;
    }

    chip::TLV::TLVReader reader;
    reader.Init(buffer->Start(), buffer->DataLength());

    CHIP_ERROR err = reader.Next(chip::TLV::AnonymousTag());
    if (err == CHIP_NO_ERROR) {
        DecodableType decodedStruct;
        err = chip::app::DataModel::Decode(reader, decodedStruct);
        if (err == CHIP_NO_ERROR) {
            err = [self _setFieldsFromDecodableStruct:decodedStruct];
            if (err == CHIP_NO_ERROR) {
                return self;
            }
        }
    }

    NSString * errorStr = [NSString stringWithFormat:@"Command payload decoding failed: %s", err.AsString()];
    MTR_LOG_ERROR("%s", errorStr.UTF8String);
    if (error != nil) {
        NSDictionary * userInfo = @{ NSLocalizedFailureReasonErrorKey : NSLocalizedString(errorStr, nil) };
        *error = [NSError errorWithDomain:MTRErrorDomain code:MTRErrorCodeSchemaMismatch userInfo:userInfo];
    }
    return nil;
}

@end

@implementation MTRGeneralCommissioningClusterSetRegulatoryConfigResponseParams (InternalMethods)

- (CHIP_ERROR)_setFieldsFromDecodableStruct:
    (const chip::app::Clusters::GeneralCommissioning::Commands::SetRegulatoryConfigResponse::DecodableType &)decodableStruct
{
    {
        self.errorCode = [NSNumber numberWithUnsignedChar:chip::to_underlying(decodableStruct.errorCode)];
    }
    {
        self.debugText = AsString(decodableStruct.debugText);
        if (self.debugText == nil) {
            CHIP_ERROR err = CHIP_ERROR_INVALID_ARGUMENT;
            return err;
        }
    }
    return CHIP_NO_ERROR;
}
@end
@implementation MTRGeneralCommissioningClusterCommissioningCompleteParams
- (instancetype)init
{
    if (self = [super init]) {
        _timedInvokeTimeoutMs = nil;
        _serverSideProcessingTimeout = nil;
    }
    return self;
}

- (id)copyWithZone:(NSZone * _Nullable)zone;
{
    auto other = [[MTRGeneralCommissioningClusterCommissioningCompleteParams alloc] init];

    other.timedInvokeTimeoutMs = self.timedInvokeTimeoutMs;
    other.serverSideProcessingTimeout = self.serverSideProcessingTimeout;

    return other;
}

- (NSString *)description
{
    NSString * descriptionString = [NSString stringWithFormat:@"<%@: >", NSStringFromClass([self class])];
    return descriptionString;
}

@end
@implementation MTRGeneralCommissioningClusterCommissioningCompleteResponseParams
- (instancetype)init
{
    if (self = [super init]) {

        _errorCode = @(0);

        _debugText = @"";
        _timedInvokeTimeoutMs = nil;
    }
    return self;
}

- (id)copyWithZone:(NSZone * _Nullable)zone;
{
    auto other = [[MTRGeneralCommissioningClusterCommissioningCompleteResponseParams alloc] init];

    other.errorCode = self.errorCode;
    other.debugText = self.debugText;
    other.timedInvokeTimeoutMs = self.timedInvokeTimeoutMs;

    return other;
}

- (NSString *)description
{
    NSString * descriptionString =
        [NSString stringWithFormat:@"<%@: errorCode:%@; debugText:%@; >", NSStringFromClass([self class]), _errorCode, _debugText];
    return descriptionString;
}

- (nullable instancetype)initWithResponseValue:(NSDictionary<NSString *, id> *)responseValue
                                         error:(NSError * __autoreleasing *)error
{
    if (!(self = [super init])) {
        return nil;
    }

    using DecodableType = chip::app::Clusters::GeneralCommissioning::Commands::CommissioningCompleteResponse::DecodableType;
    chip::System::PacketBufferHandle buffer = [MTRBaseDevice _responseDataForCommand:responseValue
                                                                           clusterID:DecodableType::GetClusterId()
                                                                           commandID:DecodableType::GetCommandId()
                                                                               error:error];
    if (buffer.IsNull()) {
        return nil;
    }

    chip::TLV::TLVReader reader;
    reader.Init(buffer->Start(), buffer->DataLength());

    CHIP_ERROR err = reader.Next(chip::TLV::AnonymousTag());
    if (err == CHIP_NO_ERROR) {
        DecodableType decodedStruct;
        err = chip::app::DataModel::Decode(reader, decodedStruct);
        if (err == CHIP_NO_ERROR) {
            err = [self _setFieldsFromDecodableStruct:decodedStruct];
            if (err == CHIP_NO_ERROR) {
                return self;
            }
        }
    }

    NSString * errorStr = [NSString stringWithFormat:@"Command payload decoding failed: %s", err.AsString()];
    MTR_LOG_ERROR("%s", errorStr.UTF8String);
    if (error != nil) {
        NSDictionary * userInfo = @{ NSLocalizedFailureReasonErrorKey : NSLocalizedString(errorStr, nil) };
        *error = [NSError errorWithDomain:MTRErrorDomain code:MTRErrorCodeSchemaMismatch userInfo:userInfo];
    }
    return nil;
}

@end

@implementation MTRGeneralCommissioningClusterCommissioningCompleteResponseParams (InternalMethods)

- (CHIP_ERROR)_setFieldsFromDecodableStruct:
    (const chip::app::Clusters::GeneralCommissioning::Commands::CommissioningCompleteResponse::DecodableType &)decodableStruct
{
    {
        self.errorCode = [NSNumber numberWithUnsignedChar:chip::to_underlying(decodableStruct.errorCode)];
    }
    {
        self.debugText = AsString(decodableStruct.debugText);
        if (self.debugText == nil) {
            CHIP_ERROR err = CHIP_ERROR_INVALID_ARGUMENT;
            return err;
        }
    }
    return CHIP_NO_ERROR;
}
@end
@implementation MTRNetworkCommissioningClusterScanNetworksParams
- (instancetype)init
{
    if (self = [super init]) {

        _ssid = nil;

        _breadcrumb = nil;
        _timedInvokeTimeoutMs = nil;
        _serverSideProcessingTimeout = nil;
    }
    return self;
}

- (id)copyWithZone:(NSZone * _Nullable)zone;
{
    auto other = [[MTRNetworkCommissioningClusterScanNetworksParams alloc] init];

    other.ssid = self.ssid;
    other.breadcrumb = self.breadcrumb;
    other.timedInvokeTimeoutMs = self.timedInvokeTimeoutMs;
    other.serverSideProcessingTimeout = self.serverSideProcessingTimeout;

    return other;
}

- (NSString *)description
{
    NSString * descriptionString = [NSString stringWithFormat:@"<%@: ssid:%@; breadcrumb:%@; >", NSStringFromClass([self class]),
                                             [_ssid base64EncodedStringWithOptions:0], _breadcrumb];
    return descriptionString;
}

@end
@implementation MTRNetworkCommissioningClusterScanNetworksResponseParams
- (instancetype)init
{
    if (self = [super init]) {

        _networkingStatus = @(0);

        _debugText = nil;

        _wiFiScanResults = nil;

        _threadScanResults = nil;
        _timedInvokeTimeoutMs = nil;
    }
    return self;
}

- (id)copyWithZone:(NSZone * _Nullable)zone;
{
    auto other = [[MTRNetworkCommissioningClusterScanNetworksResponseParams alloc] init];

    other.networkingStatus = self.networkingStatus;
    other.debugText = self.debugText;
    other.wiFiScanResults = self.wiFiScanResults;
    other.threadScanResults = self.threadScanResults;
    other.timedInvokeTimeoutMs = self.timedInvokeTimeoutMs;

    return other;
}

- (NSString *)description
{
    NSString * descriptionString =
        [NSString stringWithFormat:@"<%@: networkingStatus:%@; debugText:%@; wiFiScanResults:%@; threadScanResults:%@; >",
                  NSStringFromClass([self class]), _networkingStatus, _debugText, _wiFiScanResults, _threadScanResults];
    return descriptionString;
}

- (nullable instancetype)initWithResponseValue:(NSDictionary<NSString *, id> *)responseValue
                                         error:(NSError * __autoreleasing *)error
{
    if (!(self = [super init])) {
        return nil;
    }

    using DecodableType = chip::app::Clusters::NetworkCommissioning::Commands::ScanNetworksResponse::DecodableType;
    chip::System::PacketBufferHandle buffer = [MTRBaseDevice _responseDataForCommand:responseValue
                                                                           clusterID:DecodableType::GetClusterId()
                                                                           commandID:DecodableType::GetCommandId()
                                                                               error:error];
    if (buffer.IsNull()) {
        return nil;
    }

    chip::TLV::TLVReader reader;
    reader.Init(buffer->Start(), buffer->DataLength());

    CHIP_ERROR err = reader.Next(chip::TLV::AnonymousTag());
    if (err == CHIP_NO_ERROR) {
        DecodableType decodedStruct;
        err = chip::app::DataModel::Decode(reader, decodedStruct);
        if (err == CHIP_NO_ERROR) {
            err = [self _setFieldsFromDecodableStruct:decodedStruct];
            if (err == CHIP_NO_ERROR) {
                return self;
            }
        }
    }

    NSString * errorStr = [NSString stringWithFormat:@"Command payload decoding failed: %s", err.AsString()];
    MTR_LOG_ERROR("%s", errorStr.UTF8String);
    if (error != nil) {
        NSDictionary * userInfo = @{ NSLocalizedFailureReasonErrorKey : NSLocalizedString(errorStr, nil) };
        *error = [NSError errorWithDomain:MTRErrorDomain code:MTRErrorCodeSchemaMismatch userInfo:userInfo];
    }
    return nil;
}

@end

@implementation MTRNetworkCommissioningClusterScanNetworksResponseParams (InternalMethods)

- (CHIP_ERROR)_setFieldsFromDecodableStruct:
    (const chip::app::Clusters::NetworkCommissioning::Commands::ScanNetworksResponse::DecodableType &)decodableStruct
{
    {
        self.networkingStatus = [NSNumber numberWithUnsignedChar:chip::to_underlying(decodableStruct.networkingStatus)];
    }
    {
        if (decodableStruct.debugText.HasValue()) {
            self.debugText = AsString(decodableStruct.debugText.Value());
            if (self.debugText == nil) {
                CHIP_ERROR err = CHIP_ERROR_INVALID_ARGUMENT;
                return err;
            }
        } else {
            self.debugText = nil;
        }
    }
    {
        if (decodableStruct.wiFiScanResults.HasValue()) {
            { // Scope for our temporary variables
                auto * array_1 = [NSMutableArray new];
                auto iter_1 = decodableStruct.wiFiScanResults.Value().begin();
                while (iter_1.Next()) {
                    auto & entry_1 = iter_1.GetValue();
                    MTRNetworkCommissioningClusterWiFiInterfaceScanResultStruct * newElement_1;
                    newElement_1 = [MTRNetworkCommissioningClusterWiFiInterfaceScanResultStruct new];
                    newElement_1.security = [NSNumber numberWithUnsignedChar:entry_1.security.Raw()];
                    newElement_1.ssid = AsData(entry_1.ssid);
                    newElement_1.bssid = AsData(entry_1.bssid);
                    newElement_1.channel = [NSNumber numberWithUnsignedShort:entry_1.channel];
                    newElement_1.wiFiBand = [NSNumber numberWithUnsignedChar:chip::to_underlying(entry_1.wiFiBand)];
                    newElement_1.rssi = [NSNumber numberWithChar:entry_1.rssi];
                    [array_1 addObject:newElement_1];
                }
                CHIP_ERROR err = iter_1.GetStatus();
                if (err != CHIP_NO_ERROR) {
                    return err;
                }
                self.wiFiScanResults = array_1;
            }
        } else {
            self.wiFiScanResults = nil;
        }
    }
    {
        if (decodableStruct.threadScanResults.HasValue()) {
            { // Scope for our temporary variables
                auto * array_1 = [NSMutableArray new];
                auto iter_1 = decodableStruct.threadScanResults.Value().begin();
                while (iter_1.Next()) {
                    auto & entry_1 = iter_1.GetValue();
                    MTRNetworkCommissioningClusterThreadInterfaceScanResultStruct * newElement_1;
                    newElement_1 = [MTRNetworkCommissioningClusterThreadInterfaceScanResultStruct new];
                    newElement_1.panId = [NSNumber numberWithUnsignedShort:entry_1.panId];
                    newElement_1.extendedPanId = [NSNumber numberWithUnsignedLongLong:entry_1.extendedPanId];
                    newElement_1.networkName = AsString(entry_1.networkName);
                    if (newElement_1.networkName == nil) {
                        CHIP_ERROR err = CHIP_ERROR_INVALID_ARGUMENT;
                        return err;
                    }
                    newElement_1.channel = [NSNumber numberWithUnsignedShort:entry_1.channel];
                    newElement_1.version = [NSNumber numberWithUnsignedChar:entry_1.version];
                    newElement_1.extendedAddress = AsData(entry_1.extendedAddress);
                    newElement_1.rssi = [NSNumber numberWithChar:entry_1.rssi];
                    newElement_1.lqi = [NSNumber numberWithUnsignedChar:entry_1.lqi];
                    [array_1 addObject:newElement_1];
                }
                CHIP_ERROR err = iter_1.GetStatus();
                if (err != CHIP_NO_ERROR) {
                    return err;
                }
                self.threadScanResults = array_1;
            }
        } else {
            self.threadScanResults = nil;
        }
    }
    return CHIP_NO_ERROR;
}
@end
@implementation MTRNetworkCommissioningClusterAddOrUpdateWiFiNetworkParams
- (instancetype)init
{
    if (self = [super init]) {

        _ssid = [NSData data];

        _credentials = [NSData data];

        _breadcrumb = nil;
        _timedInvokeTimeoutMs = nil;
        _serverSideProcessingTimeout = nil;
    }
    return self;
}

- (id)copyWithZone:(NSZone * _Nullable)zone;
{
    auto other = [[MTRNetworkCommissioningClusterAddOrUpdateWiFiNetworkParams alloc] init];

    other.ssid = self.ssid;
    other.credentials = self.credentials;
    other.breadcrumb = self.breadcrumb;
    other.timedInvokeTimeoutMs = self.timedInvokeTimeoutMs;
    other.serverSideProcessingTimeout = self.serverSideProcessingTimeout;

    return other;
}

- (NSString *)description
{
    NSString * descriptionString =
        [NSString stringWithFormat:@"<%@: ssid:%@; credentials:%@; breadcrumb:%@; >", NSStringFromClass([self class]),
                  [_ssid base64EncodedStringWithOptions:0], [_credentials base64EncodedStringWithOptions:0], _breadcrumb];
    return descriptionString;
}

@end
@implementation MTRNetworkCommissioningClusterAddOrUpdateThreadNetworkParams
- (instancetype)init
{
    if (self = [super init]) {

        _operationalDataset = [NSData data];

        _breadcrumb = nil;
        _timedInvokeTimeoutMs = nil;
        _serverSideProcessingTimeout = nil;
    }
    return self;
}

- (id)copyWithZone:(NSZone * _Nullable)zone;
{
    auto other = [[MTRNetworkCommissioningClusterAddOrUpdateThreadNetworkParams alloc] init];

    other.operationalDataset = self.operationalDataset;
    other.breadcrumb = self.breadcrumb;
    other.timedInvokeTimeoutMs = self.timedInvokeTimeoutMs;
    other.serverSideProcessingTimeout = self.serverSideProcessingTimeout;

    return other;
}

- (NSString *)description
{
    NSString * descriptionString =
        [NSString stringWithFormat:@"<%@: operationalDataset:%@; breadcrumb:%@; >", NSStringFromClass([self class]),
                  [_operationalDataset base64EncodedStringWithOptions:0], _breadcrumb];
    return descriptionString;
}

@end
@implementation MTRNetworkCommissioningClusterRemoveNetworkParams
- (instancetype)init
{
    if (self = [super init]) {

        _networkID = [NSData data];

        _breadcrumb = nil;
        _timedInvokeTimeoutMs = nil;
        _serverSideProcessingTimeout = nil;
    }
    return self;
}

- (id)copyWithZone:(NSZone * _Nullable)zone;
{
    auto other = [[MTRNetworkCommissioningClusterRemoveNetworkParams alloc] init];

    other.networkID = self.networkID;
    other.breadcrumb = self.breadcrumb;
    other.timedInvokeTimeoutMs = self.timedInvokeTimeoutMs;
    other.serverSideProcessingTimeout = self.serverSideProcessingTimeout;

    return other;
}

- (NSString *)description
{
    NSString * descriptionString =
        [NSString stringWithFormat:@"<%@: networkID:%@; breadcrumb:%@; >", NSStringFromClass([self class]),
                  [_networkID base64EncodedStringWithOptions:0], _breadcrumb];
    return descriptionString;
}

@end
@implementation MTRNetworkCommissioningClusterNetworkConfigResponseParams
- (instancetype)init
{
    if (self = [super init]) {

        _networkingStatus = @(0);

        _debugText = nil;

        _networkIndex = nil;
        _timedInvokeTimeoutMs = nil;
    }
    return self;
}

- (id)copyWithZone:(NSZone * _Nullable)zone;
{
    auto other = [[MTRNetworkCommissioningClusterNetworkConfigResponseParams alloc] init];

    other.networkingStatus = self.networkingStatus;
    other.debugText = self.debugText;
    other.networkIndex = self.networkIndex;
    other.timedInvokeTimeoutMs = self.timedInvokeTimeoutMs;

    return other;
}

- (NSString *)description
{
    NSString * descriptionString = [NSString stringWithFormat:@"<%@: networkingStatus:%@; debugText:%@; networkIndex:%@; >",
                                             NSStringFromClass([self class]), _networkingStatus, _debugText, _networkIndex];
    return descriptionString;
}

- (nullable instancetype)initWithResponseValue:(NSDictionary<NSString *, id> *)responseValue
                                         error:(NSError * __autoreleasing *)error
{
    if (!(self = [super init])) {
        return nil;
    }

    using DecodableType = chip::app::Clusters::NetworkCommissioning::Commands::NetworkConfigResponse::DecodableType;
    chip::System::PacketBufferHandle buffer = [MTRBaseDevice _responseDataForCommand:responseValue
                                                                           clusterID:DecodableType::GetClusterId()
                                                                           commandID:DecodableType::GetCommandId()
                                                                               error:error];
    if (buffer.IsNull()) {
        return nil;
    }

    chip::TLV::TLVReader reader;
    reader.Init(buffer->Start(), buffer->DataLength());

    CHIP_ERROR err = reader.Next(chip::TLV::AnonymousTag());
    if (err == CHIP_NO_ERROR) {
        DecodableType decodedStruct;
        err = chip::app::DataModel::Decode(reader, decodedStruct);
        if (err == CHIP_NO_ERROR) {
            err = [self _setFieldsFromDecodableStruct:decodedStruct];
            if (err == CHIP_NO_ERROR) {
                return self;
            }
        }
    }

    NSString * errorStr = [NSString stringWithFormat:@"Command payload decoding failed: %s", err.AsString()];
    MTR_LOG_ERROR("%s", errorStr.UTF8String);
    if (error != nil) {
        NSDictionary * userInfo = @{ NSLocalizedFailureReasonErrorKey : NSLocalizedString(errorStr, nil) };
        *error = [NSError errorWithDomain:MTRErrorDomain code:MTRErrorCodeSchemaMismatch userInfo:userInfo];
    }
    return nil;
}

@end

@implementation MTRNetworkCommissioningClusterNetworkConfigResponseParams (InternalMethods)

- (CHIP_ERROR)_setFieldsFromDecodableStruct:
    (const chip::app::Clusters::NetworkCommissioning::Commands::NetworkConfigResponse::DecodableType &)decodableStruct
{
    {
        self.networkingStatus = [NSNumber numberWithUnsignedChar:chip::to_underlying(decodableStruct.networkingStatus)];
    }
    {
        if (decodableStruct.debugText.HasValue()) {
            self.debugText = AsString(decodableStruct.debugText.Value());
            if (self.debugText == nil) {
                CHIP_ERROR err = CHIP_ERROR_INVALID_ARGUMENT;
                return err;
            }
        } else {
            self.debugText = nil;
        }
    }
    {
        if (decodableStruct.networkIndex.HasValue()) {
            self.networkIndex = [NSNumber numberWithUnsignedChar:decodableStruct.networkIndex.Value()];
        } else {
            self.networkIndex = nil;
        }
    }
    return CHIP_NO_ERROR;
}
@end
@implementation MTRNetworkCommissioningClusterConnectNetworkParams
- (instancetype)init
{
    if (self = [super init]) {

        _networkID = [NSData data];

        _breadcrumb = nil;
        _timedInvokeTimeoutMs = nil;
        _serverSideProcessingTimeout = nil;
    }
    return self;
}

- (id)copyWithZone:(NSZone * _Nullable)zone;
{
    auto other = [[MTRNetworkCommissioningClusterConnectNetworkParams alloc] init];

    other.networkID = self.networkID;
    other.breadcrumb = self.breadcrumb;
    other.timedInvokeTimeoutMs = self.timedInvokeTimeoutMs;
    other.serverSideProcessingTimeout = self.serverSideProcessingTimeout;

    return other;
}

- (NSString *)description
{
    NSString * descriptionString =
        [NSString stringWithFormat:@"<%@: networkID:%@; breadcrumb:%@; >", NSStringFromClass([self class]),
                  [_networkID base64EncodedStringWithOptions:0], _breadcrumb];
    return descriptionString;
}

@end
@implementation MTRNetworkCommissioningClusterConnectNetworkResponseParams
- (instancetype)init
{
    if (self = [super init]) {

        _networkingStatus = @(0);

        _debugText = nil;

        _errorValue = nil;
        _timedInvokeTimeoutMs = nil;
    }
    return self;
}

- (id)copyWithZone:(NSZone * _Nullable)zone;
{
    auto other = [[MTRNetworkCommissioningClusterConnectNetworkResponseParams alloc] init];

    other.networkingStatus = self.networkingStatus;
    other.debugText = self.debugText;
    other.errorValue = self.errorValue;
    other.timedInvokeTimeoutMs = self.timedInvokeTimeoutMs;

    return other;
}

- (NSString *)description
{
    NSString * descriptionString = [NSString stringWithFormat:@"<%@: networkingStatus:%@; debugText:%@; errorValue:%@; >",
                                             NSStringFromClass([self class]), _networkingStatus, _debugText, _errorValue];
    return descriptionString;
}

- (nullable instancetype)initWithResponseValue:(NSDictionary<NSString *, id> *)responseValue
                                         error:(NSError * __autoreleasing *)error
{
    if (!(self = [super init])) {
        return nil;
    }

    using DecodableType = chip::app::Clusters::NetworkCommissioning::Commands::ConnectNetworkResponse::DecodableType;
    chip::System::PacketBufferHandle buffer = [MTRBaseDevice _responseDataForCommand:responseValue
                                                                           clusterID:DecodableType::GetClusterId()
                                                                           commandID:DecodableType::GetCommandId()
                                                                               error:error];
    if (buffer.IsNull()) {
        return nil;
    }

    chip::TLV::TLVReader reader;
    reader.Init(buffer->Start(), buffer->DataLength());

    CHIP_ERROR err = reader.Next(chip::TLV::AnonymousTag());
    if (err == CHIP_NO_ERROR) {
        DecodableType decodedStruct;
        err = chip::app::DataModel::Decode(reader, decodedStruct);
        if (err == CHIP_NO_ERROR) {
            err = [self _setFieldsFromDecodableStruct:decodedStruct];
            if (err == CHIP_NO_ERROR) {
                return self;
            }
        }
    }

    NSString * errorStr = [NSString stringWithFormat:@"Command payload decoding failed: %s", err.AsString()];
    MTR_LOG_ERROR("%s", errorStr.UTF8String);
    if (error != nil) {
        NSDictionary * userInfo = @{ NSLocalizedFailureReasonErrorKey : NSLocalizedString(errorStr, nil) };
        *error = [NSError errorWithDomain:MTRErrorDomain code:MTRErrorCodeSchemaMismatch userInfo:userInfo];
    }
    return nil;
}

@end

@implementation MTRNetworkCommissioningClusterConnectNetworkResponseParams (InternalMethods)

- (CHIP_ERROR)_setFieldsFromDecodableStruct:
    (const chip::app::Clusters::NetworkCommissioning::Commands::ConnectNetworkResponse::DecodableType &)decodableStruct
{
    {
        self.networkingStatus = [NSNumber numberWithUnsignedChar:chip::to_underlying(decodableStruct.networkingStatus)];
    }
    {
        if (decodableStruct.debugText.HasValue()) {
            self.debugText = AsString(decodableStruct.debugText.Value());
            if (self.debugText == nil) {
                CHIP_ERROR err = CHIP_ERROR_INVALID_ARGUMENT;
                return err;
            }
        } else {
            self.debugText = nil;
        }
    }
    {
        if (decodableStruct.errorValue.IsNull()) {
            self.errorValue = nil;
        } else {
            self.errorValue = [NSNumber numberWithInt:decodableStruct.errorValue.Value()];
        }
    }
    return CHIP_NO_ERROR;
}
@end
@implementation MTRNetworkCommissioningClusterReorderNetworkParams
- (instancetype)init
{
    if (self = [super init]) {

        _networkID = [NSData data];

        _networkIndex = @(0);

        _breadcrumb = nil;
        _timedInvokeTimeoutMs = nil;
        _serverSideProcessingTimeout = nil;
    }
    return self;
}

- (id)copyWithZone:(NSZone * _Nullable)zone;
{
    auto other = [[MTRNetworkCommissioningClusterReorderNetworkParams alloc] init];

    other.networkID = self.networkID;
    other.networkIndex = self.networkIndex;
    other.breadcrumb = self.breadcrumb;
    other.timedInvokeTimeoutMs = self.timedInvokeTimeoutMs;
    other.serverSideProcessingTimeout = self.serverSideProcessingTimeout;

    return other;
}

- (NSString *)description
{
    NSString * descriptionString =
        [NSString stringWithFormat:@"<%@: networkID:%@; networkIndex:%@; breadcrumb:%@; >", NSStringFromClass([self class]),
                  [_networkID base64EncodedStringWithOptions:0], _networkIndex, _breadcrumb];
    return descriptionString;
}

@end
@implementation MTRDiagnosticLogsClusterRetrieveLogsRequestParams
- (instancetype)init
{
    if (self = [super init]) {

        _intent = @(0);

        _requestedProtocol = @(0);

        _transferFileDesignator = nil;
        _timedInvokeTimeoutMs = nil;
        _serverSideProcessingTimeout = nil;
    }
    return self;
}

- (id)copyWithZone:(NSZone * _Nullable)zone;
{
    auto other = [[MTRDiagnosticLogsClusterRetrieveLogsRequestParams alloc] init];

    other.intent = self.intent;
    other.requestedProtocol = self.requestedProtocol;
    other.transferFileDesignator = self.transferFileDesignator;
    other.timedInvokeTimeoutMs = self.timedInvokeTimeoutMs;
    other.serverSideProcessingTimeout = self.serverSideProcessingTimeout;

    return other;
}

- (NSString *)description
{
    NSString * descriptionString = [NSString stringWithFormat:@"<%@: intent:%@; requestedProtocol:%@; transferFileDesignator:%@; >",
                                             NSStringFromClass([self class]), _intent, _requestedProtocol, _transferFileDesignator];
    return descriptionString;
}

@end
@implementation MTRDiagnosticLogsClusterRetrieveLogsResponseParams
- (instancetype)init
{
    if (self = [super init]) {

        _status = @(0);

        _logContent = [NSData data];

        _utcTimeStamp = nil;

        _timeSinceBoot = nil;
        _timedInvokeTimeoutMs = nil;
    }
    return self;
}

- (id)copyWithZone:(NSZone * _Nullable)zone;
{
    auto other = [[MTRDiagnosticLogsClusterRetrieveLogsResponseParams alloc] init];

    other.status = self.status;
    other.logContent = self.logContent;
    other.utcTimeStamp = self.utcTimeStamp;
    other.timeSinceBoot = self.timeSinceBoot;
    other.timedInvokeTimeoutMs = self.timedInvokeTimeoutMs;

    return other;
}

- (NSString *)description
{
    NSString * descriptionString = [NSString
        stringWithFormat:@"<%@: status:%@; logContent:%@; utcTimeStamp:%@; timeSinceBoot:%@; >", NSStringFromClass([self class]),
        _status, [_logContent base64EncodedStringWithOptions:0], _utcTimeStamp, _timeSinceBoot];
    return descriptionString;
}

- (nullable instancetype)initWithResponseValue:(NSDictionary<NSString *, id> *)responseValue
                                         error:(NSError * __autoreleasing *)error
{
    if (!(self = [super init])) {
        return nil;
    }

    using DecodableType = chip::app::Clusters::DiagnosticLogs::Commands::RetrieveLogsResponse::DecodableType;
    chip::System::PacketBufferHandle buffer = [MTRBaseDevice _responseDataForCommand:responseValue
                                                                           clusterID:DecodableType::GetClusterId()
                                                                           commandID:DecodableType::GetCommandId()
                                                                               error:error];
    if (buffer.IsNull()) {
        return nil;
    }

    chip::TLV::TLVReader reader;
    reader.Init(buffer->Start(), buffer->DataLength());

    CHIP_ERROR err = reader.Next(chip::TLV::AnonymousTag());
    if (err == CHIP_NO_ERROR) {
        DecodableType decodedStruct;
        err = chip::app::DataModel::Decode(reader, decodedStruct);
        if (err == CHIP_NO_ERROR) {
            err = [self _setFieldsFromDecodableStruct:decodedStruct];
            if (err == CHIP_NO_ERROR) {
                return self;
            }
        }
    }

    NSString * errorStr = [NSString stringWithFormat:@"Command payload decoding failed: %s", err.AsString()];
    MTR_LOG_ERROR("%s", errorStr.UTF8String);
    if (error != nil) {
        NSDictionary * userInfo = @{ NSLocalizedFailureReasonErrorKey : NSLocalizedString(errorStr, nil) };
        *error = [NSError errorWithDomain:MTRErrorDomain code:MTRErrorCodeSchemaMismatch userInfo:userInfo];
    }
    return nil;
}

@end

@implementation MTRDiagnosticLogsClusterRetrieveLogsResponseParams (InternalMethods)

- (CHIP_ERROR)_setFieldsFromDecodableStruct:
    (const chip::app::Clusters::DiagnosticLogs::Commands::RetrieveLogsResponse::DecodableType &)decodableStruct
{
    {
        self.status = [NSNumber numberWithUnsignedChar:chip::to_underlying(decodableStruct.status)];
    }
    {
        self.logContent = AsData(decodableStruct.logContent);
    }
    {
        if (decodableStruct.UTCTimeStamp.HasValue()) {
            self.utcTimeStamp = [NSNumber numberWithUnsignedLongLong:decodableStruct.UTCTimeStamp.Value()];
        } else {
            self.utcTimeStamp = nil;
        }
    }
    {
        if (decodableStruct.timeSinceBoot.HasValue()) {
            self.timeSinceBoot = [NSNumber numberWithUnsignedLongLong:decodableStruct.timeSinceBoot.Value()];
        } else {
            self.timeSinceBoot = nil;
        }
    }
    return CHIP_NO_ERROR;
}
@end

@implementation MTRDiagnosticLogsClusterRetrieveLogsResponseParams (Deprecated)

- (void)setContent:(NSData * _Nonnull)content
{
    self.logContent = content;
}

- (NSData * _Nonnull)content
{
    return self.logContent;
}

- (void)setTimeStamp:(NSNumber * _Nullable)timeStamp
{
    self.utcTimeStamp = timeStamp;
}

- (NSNumber * _Nullable)timeStamp
{
    return self.utcTimeStamp;
}
@end
@implementation MTRGeneralDiagnosticsClusterTestEventTriggerParams
- (instancetype)init
{
    if (self = [super init]) {

        _enableKey = [NSData data];

        _eventTrigger = @(0);
        _timedInvokeTimeoutMs = nil;
        _serverSideProcessingTimeout = nil;
    }
    return self;
}

- (id)copyWithZone:(NSZone * _Nullable)zone;
{
    auto other = [[MTRGeneralDiagnosticsClusterTestEventTriggerParams alloc] init];

    other.enableKey = self.enableKey;
    other.eventTrigger = self.eventTrigger;
    other.timedInvokeTimeoutMs = self.timedInvokeTimeoutMs;
    other.serverSideProcessingTimeout = self.serverSideProcessingTimeout;

    return other;
}

- (NSString *)description
{
    NSString * descriptionString =
        [NSString stringWithFormat:@"<%@: enableKey:%@; eventTrigger:%@; >", NSStringFromClass([self class]),
                  [_enableKey base64EncodedStringWithOptions:0], _eventTrigger];
    return descriptionString;
}

@end
@implementation MTRSoftwareDiagnosticsClusterResetWatermarksParams
- (instancetype)init
{
    if (self = [super init]) {
        _timedInvokeTimeoutMs = nil;
        _serverSideProcessingTimeout = nil;
    }
    return self;
}

- (id)copyWithZone:(NSZone * _Nullable)zone;
{
    auto other = [[MTRSoftwareDiagnosticsClusterResetWatermarksParams alloc] init];

    other.timedInvokeTimeoutMs = self.timedInvokeTimeoutMs;
    other.serverSideProcessingTimeout = self.serverSideProcessingTimeout;

    return other;
}

- (NSString *)description
{
    NSString * descriptionString = [NSString stringWithFormat:@"<%@: >", NSStringFromClass([self class])];
    return descriptionString;
}

@end
@implementation MTRThreadNetworkDiagnosticsClusterResetCountsParams
- (instancetype)init
{
    if (self = [super init]) {
        _timedInvokeTimeoutMs = nil;
        _serverSideProcessingTimeout = nil;
    }
    return self;
}

- (id)copyWithZone:(NSZone * _Nullable)zone;
{
    auto other = [[MTRThreadNetworkDiagnosticsClusterResetCountsParams alloc] init];

    other.timedInvokeTimeoutMs = self.timedInvokeTimeoutMs;
    other.serverSideProcessingTimeout = self.serverSideProcessingTimeout;

    return other;
}

- (NSString *)description
{
    NSString * descriptionString = [NSString stringWithFormat:@"<%@: >", NSStringFromClass([self class])];
    return descriptionString;
}

@end
@implementation MTRWiFiNetworkDiagnosticsClusterResetCountsParams
- (instancetype)init
{
    if (self = [super init]) {
        _timedInvokeTimeoutMs = nil;
        _serverSideProcessingTimeout = nil;
    }
    return self;
}

- (id)copyWithZone:(NSZone * _Nullable)zone;
{
    auto other = [[MTRWiFiNetworkDiagnosticsClusterResetCountsParams alloc] init];

    other.timedInvokeTimeoutMs = self.timedInvokeTimeoutMs;
    other.serverSideProcessingTimeout = self.serverSideProcessingTimeout;

    return other;
}

- (NSString *)description
{
    NSString * descriptionString = [NSString stringWithFormat:@"<%@: >", NSStringFromClass([self class])];
    return descriptionString;
}

@end
@implementation MTREthernetNetworkDiagnosticsClusterResetCountsParams
- (instancetype)init
{
    if (self = [super init]) {
        _timedInvokeTimeoutMs = nil;
        _serverSideProcessingTimeout = nil;
    }
    return self;
}

- (id)copyWithZone:(NSZone * _Nullable)zone;
{
    auto other = [[MTREthernetNetworkDiagnosticsClusterResetCountsParams alloc] init];

    other.timedInvokeTimeoutMs = self.timedInvokeTimeoutMs;
    other.serverSideProcessingTimeout = self.serverSideProcessingTimeout;

    return other;
}

- (NSString *)description
{
    NSString * descriptionString = [NSString stringWithFormat:@"<%@: >", NSStringFromClass([self class])];
    return descriptionString;
}

@end
@implementation MTRTimeSynchronizationClusterSetUtcTimeParams
- (instancetype)init
{
    if (self = [super init]) {

        _utcTime = @(0);

        _granularity = @(0);

        _timeSource = nil;
        _timedInvokeTimeoutMs = nil;
        _serverSideProcessingTimeout = nil;
    }
    return self;
}

- (id)copyWithZone:(NSZone * _Nullable)zone;
{
    auto other = [[MTRTimeSynchronizationClusterSetUtcTimeParams alloc] init];

    other.utcTime = self.utcTime;
    other.granularity = self.granularity;
    other.timeSource = self.timeSource;
    other.timedInvokeTimeoutMs = self.timedInvokeTimeoutMs;
    other.serverSideProcessingTimeout = self.serverSideProcessingTimeout;

    return other;
}

- (NSString *)description
{
    NSString * descriptionString = [NSString stringWithFormat:@"<%@: utcTime:%@; granularity:%@; timeSource:%@; >",
                                             NSStringFromClass([self class]), _utcTime, _granularity, _timeSource];
    return descriptionString;
}

@end
@implementation MTRAdministratorCommissioningClusterOpenCommissioningWindowParams
- (instancetype)init
{
    if (self = [super init]) {

        _commissioningTimeout = @(0);

        _pakePasscodeVerifier = [NSData data];

        _discriminator = @(0);

        _iterations = @(0);

        _salt = [NSData data];
        _timedInvokeTimeoutMs = nil;
        _serverSideProcessingTimeout = nil;
    }
    return self;
}

- (id)copyWithZone:(NSZone * _Nullable)zone;
{
    auto other = [[MTRAdministratorCommissioningClusterOpenCommissioningWindowParams alloc] init];

    other.commissioningTimeout = self.commissioningTimeout;
    other.pakePasscodeVerifier = self.pakePasscodeVerifier;
    other.discriminator = self.discriminator;
    other.iterations = self.iterations;
    other.salt = self.salt;
    other.timedInvokeTimeoutMs = self.timedInvokeTimeoutMs;
    other.serverSideProcessingTimeout = self.serverSideProcessingTimeout;

    return other;
}

- (NSString *)description
{
    NSString * descriptionString = [NSString
        stringWithFormat:@"<%@: commissioningTimeout:%@; pakePasscodeVerifier:%@; discriminator:%@; iterations:%@; salt:%@; >",
        NSStringFromClass([self class]), _commissioningTimeout, [_pakePasscodeVerifier base64EncodedStringWithOptions:0],
        _discriminator, _iterations, [_salt base64EncodedStringWithOptions:0]];
    return descriptionString;
}

@end

@implementation MTRAdministratorCommissioningClusterOpenCommissioningWindowParams (Deprecated)

- (void)setPakeVerifier:(NSData * _Nonnull)pakeVerifier
{
    self.pakePasscodeVerifier = pakeVerifier;
}

- (NSData * _Nonnull)pakeVerifier
{
    return self.pakePasscodeVerifier;
}
@end
@implementation MTRAdministratorCommissioningClusterOpenBasicCommissioningWindowParams
- (instancetype)init
{
    if (self = [super init]) {

        _commissioningTimeout = @(0);
        _timedInvokeTimeoutMs = nil;
        _serverSideProcessingTimeout = nil;
    }
    return self;
}

- (id)copyWithZone:(NSZone * _Nullable)zone;
{
    auto other = [[MTRAdministratorCommissioningClusterOpenBasicCommissioningWindowParams alloc] init];

    other.commissioningTimeout = self.commissioningTimeout;
    other.timedInvokeTimeoutMs = self.timedInvokeTimeoutMs;
    other.serverSideProcessingTimeout = self.serverSideProcessingTimeout;

    return other;
}

- (NSString *)description
{
    NSString * descriptionString =
        [NSString stringWithFormat:@"<%@: commissioningTimeout:%@; >", NSStringFromClass([self class]), _commissioningTimeout];
    return descriptionString;
}

@end
@implementation MTRAdministratorCommissioningClusterRevokeCommissioningParams
- (instancetype)init
{
    if (self = [super init]) {
        _timedInvokeTimeoutMs = nil;
        _serverSideProcessingTimeout = nil;
    }
    return self;
}

- (id)copyWithZone:(NSZone * _Nullable)zone;
{
    auto other = [[MTRAdministratorCommissioningClusterRevokeCommissioningParams alloc] init];

    other.timedInvokeTimeoutMs = self.timedInvokeTimeoutMs;
    other.serverSideProcessingTimeout = self.serverSideProcessingTimeout;

    return other;
}

- (NSString *)description
{
    NSString * descriptionString = [NSString stringWithFormat:@"<%@: >", NSStringFromClass([self class])];
    return descriptionString;
}

@end
@implementation MTROperationalCredentialsClusterAttestationRequestParams
- (instancetype)init
{
    if (self = [super init]) {

        _attestationNonce = [NSData data];
        _timedInvokeTimeoutMs = nil;
        _serverSideProcessingTimeout = nil;
    }
    return self;
}

- (id)copyWithZone:(NSZone * _Nullable)zone;
{
    auto other = [[MTROperationalCredentialsClusterAttestationRequestParams alloc] init];

    other.attestationNonce = self.attestationNonce;
    other.timedInvokeTimeoutMs = self.timedInvokeTimeoutMs;
    other.serverSideProcessingTimeout = self.serverSideProcessingTimeout;

    return other;
}

- (NSString *)description
{
    NSString * descriptionString = [NSString stringWithFormat:@"<%@: attestationNonce:%@; >", NSStringFromClass([self class]),
                                             [_attestationNonce base64EncodedStringWithOptions:0]];
    return descriptionString;
}

@end
@implementation MTROperationalCredentialsClusterAttestationResponseParams
- (instancetype)init
{
    if (self = [super init]) {

        _attestationElements = [NSData data];

        _attestationSignature = [NSData data];
        _timedInvokeTimeoutMs = nil;
    }
    return self;
}

- (id)copyWithZone:(NSZone * _Nullable)zone;
{
    auto other = [[MTROperationalCredentialsClusterAttestationResponseParams alloc] init];

    other.attestationElements = self.attestationElements;
    other.attestationSignature = self.attestationSignature;
    other.timedInvokeTimeoutMs = self.timedInvokeTimeoutMs;

    return other;
}

- (NSString *)description
{
    NSString * descriptionString = [NSString
        stringWithFormat:@"<%@: attestationElements:%@; attestationSignature:%@; >", NSStringFromClass([self class]),
        [_attestationElements base64EncodedStringWithOptions:0], [_attestationSignature base64EncodedStringWithOptions:0]];
    return descriptionString;
}

- (nullable instancetype)initWithResponseValue:(NSDictionary<NSString *, id> *)responseValue
                                         error:(NSError * __autoreleasing *)error
{
    if (!(self = [super init])) {
        return nil;
    }

    using DecodableType = chip::app::Clusters::OperationalCredentials::Commands::AttestationResponse::DecodableType;
    chip::System::PacketBufferHandle buffer = [MTRBaseDevice _responseDataForCommand:responseValue
                                                                           clusterID:DecodableType::GetClusterId()
                                                                           commandID:DecodableType::GetCommandId()
                                                                               error:error];
    if (buffer.IsNull()) {
        return nil;
    }

    chip::TLV::TLVReader reader;
    reader.Init(buffer->Start(), buffer->DataLength());

    CHIP_ERROR err = reader.Next(chip::TLV::AnonymousTag());
    if (err == CHIP_NO_ERROR) {
        DecodableType decodedStruct;
        err = chip::app::DataModel::Decode(reader, decodedStruct);
        if (err == CHIP_NO_ERROR) {
            err = [self _setFieldsFromDecodableStruct:decodedStruct];
            if (err == CHIP_NO_ERROR) {
                return self;
            }
        }
    }

    NSString * errorStr = [NSString stringWithFormat:@"Command payload decoding failed: %s", err.AsString()];
    MTR_LOG_ERROR("%s", errorStr.UTF8String);
    if (error != nil) {
        NSDictionary * userInfo = @{ NSLocalizedFailureReasonErrorKey : NSLocalizedString(errorStr, nil) };
        *error = [NSError errorWithDomain:MTRErrorDomain code:MTRErrorCodeSchemaMismatch userInfo:userInfo];
    }
    return nil;
}

@end

@implementation MTROperationalCredentialsClusterAttestationResponseParams (InternalMethods)

- (CHIP_ERROR)_setFieldsFromDecodableStruct:
    (const chip::app::Clusters::OperationalCredentials::Commands::AttestationResponse::DecodableType &)decodableStruct
{
    {
        self.attestationElements = AsData(decodableStruct.attestationElements);
    }
    {
        self.attestationSignature = AsData(decodableStruct.attestationSignature);
    }
    return CHIP_NO_ERROR;
}
@end

@implementation MTROperationalCredentialsClusterAttestationResponseParams (Deprecated)

- (void)setSignature:(NSData * _Nonnull)signature
{
    self.attestationSignature = signature;
}

- (NSData * _Nonnull)signature
{
    return self.attestationSignature;
}
@end
@implementation MTROperationalCredentialsClusterCertificateChainRequestParams
- (instancetype)init
{
    if (self = [super init]) {

        _certificateType = @(0);
        _timedInvokeTimeoutMs = nil;
        _serverSideProcessingTimeout = nil;
    }
    return self;
}

- (id)copyWithZone:(NSZone * _Nullable)zone;
{
    auto other = [[MTROperationalCredentialsClusterCertificateChainRequestParams alloc] init];

    other.certificateType = self.certificateType;
    other.timedInvokeTimeoutMs = self.timedInvokeTimeoutMs;
    other.serverSideProcessingTimeout = self.serverSideProcessingTimeout;

    return other;
}

- (NSString *)description
{
    NSString * descriptionString =
        [NSString stringWithFormat:@"<%@: certificateType:%@; >", NSStringFromClass([self class]), _certificateType];
    return descriptionString;
}

@end
@implementation MTROperationalCredentialsClusterCertificateChainResponseParams
- (instancetype)init
{
    if (self = [super init]) {

        _certificate = [NSData data];
        _timedInvokeTimeoutMs = nil;
    }
    return self;
}

- (id)copyWithZone:(NSZone * _Nullable)zone;
{
    auto other = [[MTROperationalCredentialsClusterCertificateChainResponseParams alloc] init];

    other.certificate = self.certificate;
    other.timedInvokeTimeoutMs = self.timedInvokeTimeoutMs;

    return other;
}

- (NSString *)description
{
    NSString * descriptionString = [NSString stringWithFormat:@"<%@: certificate:%@; >", NSStringFromClass([self class]),
                                             [_certificate base64EncodedStringWithOptions:0]];
    return descriptionString;
}

- (nullable instancetype)initWithResponseValue:(NSDictionary<NSString *, id> *)responseValue
                                         error:(NSError * __autoreleasing *)error
{
    if (!(self = [super init])) {
        return nil;
    }

    using DecodableType = chip::app::Clusters::OperationalCredentials::Commands::CertificateChainResponse::DecodableType;
    chip::System::PacketBufferHandle buffer = [MTRBaseDevice _responseDataForCommand:responseValue
                                                                           clusterID:DecodableType::GetClusterId()
                                                                           commandID:DecodableType::GetCommandId()
                                                                               error:error];
    if (buffer.IsNull()) {
        return nil;
    }

    chip::TLV::TLVReader reader;
    reader.Init(buffer->Start(), buffer->DataLength());

    CHIP_ERROR err = reader.Next(chip::TLV::AnonymousTag());
    if (err == CHIP_NO_ERROR) {
        DecodableType decodedStruct;
        err = chip::app::DataModel::Decode(reader, decodedStruct);
        if (err == CHIP_NO_ERROR) {
            err = [self _setFieldsFromDecodableStruct:decodedStruct];
            if (err == CHIP_NO_ERROR) {
                return self;
            }
        }
    }

    NSString * errorStr = [NSString stringWithFormat:@"Command payload decoding failed: %s", err.AsString()];
    MTR_LOG_ERROR("%s", errorStr.UTF8String);
    if (error != nil) {
        NSDictionary * userInfo = @{ NSLocalizedFailureReasonErrorKey : NSLocalizedString(errorStr, nil) };
        *error = [NSError errorWithDomain:MTRErrorDomain code:MTRErrorCodeSchemaMismatch userInfo:userInfo];
    }
    return nil;
}

@end

@implementation MTROperationalCredentialsClusterCertificateChainResponseParams (InternalMethods)

- (CHIP_ERROR)_setFieldsFromDecodableStruct:
    (const chip::app::Clusters::OperationalCredentials::Commands::CertificateChainResponse::DecodableType &)decodableStruct
{
    {
        self.certificate = AsData(decodableStruct.certificate);
    }
    return CHIP_NO_ERROR;
}
@end
@implementation MTROperationalCredentialsClusterCSRRequestParams
- (instancetype)init
{
    if (self = [super init]) {

        _csrNonce = [NSData data];

        _isForUpdateNOC = nil;
        _timedInvokeTimeoutMs = nil;
        _serverSideProcessingTimeout = nil;
    }
    return self;
}

- (id)copyWithZone:(NSZone * _Nullable)zone;
{
    auto other = [[MTROperationalCredentialsClusterCSRRequestParams alloc] init];

    other.csrNonce = self.csrNonce;
    other.isForUpdateNOC = self.isForUpdateNOC;
    other.timedInvokeTimeoutMs = self.timedInvokeTimeoutMs;
    other.serverSideProcessingTimeout = self.serverSideProcessingTimeout;

    return other;
}

- (NSString *)description
{
    NSString * descriptionString =
        [NSString stringWithFormat:@"<%@: csrNonce:%@; isForUpdateNOC:%@; >", NSStringFromClass([self class]),
                  [_csrNonce base64EncodedStringWithOptions:0], _isForUpdateNOC];
    return descriptionString;
}

@end
@implementation MTROperationalCredentialsClusterCSRResponseParams
- (instancetype)init
{
    if (self = [super init]) {

        _nocsrElements = [NSData data];

        _attestationSignature = [NSData data];
        _timedInvokeTimeoutMs = nil;
    }
    return self;
}

- (id)copyWithZone:(NSZone * _Nullable)zone;
{
    auto other = [[MTROperationalCredentialsClusterCSRResponseParams alloc] init];

    other.nocsrElements = self.nocsrElements;
    other.attestationSignature = self.attestationSignature;
    other.timedInvokeTimeoutMs = self.timedInvokeTimeoutMs;

    return other;
}

- (NSString *)description
{
    NSString * descriptionString =
        [NSString stringWithFormat:@"<%@: nocsrElements:%@; attestationSignature:%@; >", NSStringFromClass([self class]),
                  [_nocsrElements base64EncodedStringWithOptions:0], [_attestationSignature base64EncodedStringWithOptions:0]];
    return descriptionString;
}

- (nullable instancetype)initWithResponseValue:(NSDictionary<NSString *, id> *)responseValue
                                         error:(NSError * __autoreleasing *)error
{
    if (!(self = [super init])) {
        return nil;
    }

    using DecodableType = chip::app::Clusters::OperationalCredentials::Commands::CSRResponse::DecodableType;
    chip::System::PacketBufferHandle buffer = [MTRBaseDevice _responseDataForCommand:responseValue
                                                                           clusterID:DecodableType::GetClusterId()
                                                                           commandID:DecodableType::GetCommandId()
                                                                               error:error];
    if (buffer.IsNull()) {
        return nil;
    }

    chip::TLV::TLVReader reader;
    reader.Init(buffer->Start(), buffer->DataLength());

    CHIP_ERROR err = reader.Next(chip::TLV::AnonymousTag());
    if (err == CHIP_NO_ERROR) {
        DecodableType decodedStruct;
        err = chip::app::DataModel::Decode(reader, decodedStruct);
        if (err == CHIP_NO_ERROR) {
            err = [self _setFieldsFromDecodableStruct:decodedStruct];
            if (err == CHIP_NO_ERROR) {
                return self;
            }
        }
    }

    NSString * errorStr = [NSString stringWithFormat:@"Command payload decoding failed: %s", err.AsString()];
    MTR_LOG_ERROR("%s", errorStr.UTF8String);
    if (error != nil) {
        NSDictionary * userInfo = @{ NSLocalizedFailureReasonErrorKey : NSLocalizedString(errorStr, nil) };
        *error = [NSError errorWithDomain:MTRErrorDomain code:MTRErrorCodeSchemaMismatch userInfo:userInfo];
    }
    return nil;
}

@end

@implementation MTROperationalCredentialsClusterCSRResponseParams (InternalMethods)

- (CHIP_ERROR)_setFieldsFromDecodableStruct:
    (const chip::app::Clusters::OperationalCredentials::Commands::CSRResponse::DecodableType &)decodableStruct
{
    {
        self.nocsrElements = AsData(decodableStruct.NOCSRElements);
    }
    {
        self.attestationSignature = AsData(decodableStruct.attestationSignature);
    }
    return CHIP_NO_ERROR;
}
@end
@implementation MTROperationalCredentialsClusterAddNOCParams
- (instancetype)init
{
    if (self = [super init]) {

        _nocValue = [NSData data];

        _icacValue = nil;

        _ipkValue = [NSData data];

        _caseAdminSubject = @(0);

        _adminVendorId = @(0);
        _timedInvokeTimeoutMs = nil;
        _serverSideProcessingTimeout = nil;
    }
    return self;
}

- (id)copyWithZone:(NSZone * _Nullable)zone;
{
    auto other = [[MTROperationalCredentialsClusterAddNOCParams alloc] init];

    other.nocValue = self.nocValue;
    other.icacValue = self.icacValue;
    other.ipkValue = self.ipkValue;
    other.caseAdminSubject = self.caseAdminSubject;
    other.adminVendorId = self.adminVendorId;
    other.timedInvokeTimeoutMs = self.timedInvokeTimeoutMs;
    other.serverSideProcessingTimeout = self.serverSideProcessingTimeout;

    return other;
}

- (NSString *)description
{
    NSString * descriptionString =
        [NSString stringWithFormat:@"<%@: nocValue:%@; icacValue:%@; ipkValue:%@; caseAdminSubject:%@; adminVendorId:%@; >",
                  NSStringFromClass([self class]), [_nocValue base64EncodedStringWithOptions:0],
                  [_icacValue base64EncodedStringWithOptions:0], [_ipkValue base64EncodedStringWithOptions:0], _caseAdminSubject,
                  _adminVendorId];
    return descriptionString;
}

@end
@implementation MTROperationalCredentialsClusterUpdateNOCParams
- (instancetype)init
{
    if (self = [super init]) {

        _nocValue = [NSData data];

        _icacValue = nil;
        _timedInvokeTimeoutMs = nil;
        _serverSideProcessingTimeout = nil;
    }
    return self;
}

- (id)copyWithZone:(NSZone * _Nullable)zone;
{
    auto other = [[MTROperationalCredentialsClusterUpdateNOCParams alloc] init];

    other.nocValue = self.nocValue;
    other.icacValue = self.icacValue;
    other.timedInvokeTimeoutMs = self.timedInvokeTimeoutMs;
    other.serverSideProcessingTimeout = self.serverSideProcessingTimeout;

    return other;
}

- (NSString *)description
{
    NSString * descriptionString =
        [NSString stringWithFormat:@"<%@: nocValue:%@; icacValue:%@; >", NSStringFromClass([self class]),
                  [_nocValue base64EncodedStringWithOptions:0], [_icacValue base64EncodedStringWithOptions:0]];
    return descriptionString;
}

@end
@implementation MTROperationalCredentialsClusterNOCResponseParams
- (instancetype)init
{
    if (self = [super init]) {

        _statusCode = @(0);

        _fabricIndex = nil;

        _debugText = nil;
        _timedInvokeTimeoutMs = nil;
    }
    return self;
}

- (id)copyWithZone:(NSZone * _Nullable)zone;
{
    auto other = [[MTROperationalCredentialsClusterNOCResponseParams alloc] init];

    other.statusCode = self.statusCode;
    other.fabricIndex = self.fabricIndex;
    other.debugText = self.debugText;
    other.timedInvokeTimeoutMs = self.timedInvokeTimeoutMs;

    return other;
}

- (NSString *)description
{
    NSString * descriptionString = [NSString stringWithFormat:@"<%@: statusCode:%@; fabricIndex:%@; debugText:%@; >",
                                             NSStringFromClass([self class]), _statusCode, _fabricIndex, _debugText];
    return descriptionString;
}

- (nullable instancetype)initWithResponseValue:(NSDictionary<NSString *, id> *)responseValue
                                         error:(NSError * __autoreleasing *)error
{
    if (!(self = [super init])) {
        return nil;
    }

    using DecodableType = chip::app::Clusters::OperationalCredentials::Commands::NOCResponse::DecodableType;
    chip::System::PacketBufferHandle buffer = [MTRBaseDevice _responseDataForCommand:responseValue
                                                                           clusterID:DecodableType::GetClusterId()
                                                                           commandID:DecodableType::GetCommandId()
                                                                               error:error];
    if (buffer.IsNull()) {
        return nil;
    }

    chip::TLV::TLVReader reader;
    reader.Init(buffer->Start(), buffer->DataLength());

    CHIP_ERROR err = reader.Next(chip::TLV::AnonymousTag());
    if (err == CHIP_NO_ERROR) {
        DecodableType decodedStruct;
        err = chip::app::DataModel::Decode(reader, decodedStruct);
        if (err == CHIP_NO_ERROR) {
            err = [self _setFieldsFromDecodableStruct:decodedStruct];
            if (err == CHIP_NO_ERROR) {
                return self;
            }
        }
    }

    NSString * errorStr = [NSString stringWithFormat:@"Command payload decoding failed: %s", err.AsString()];
    MTR_LOG_ERROR("%s", errorStr.UTF8String);
    if (error != nil) {
        NSDictionary * userInfo = @{ NSLocalizedFailureReasonErrorKey : NSLocalizedString(errorStr, nil) };
        *error = [NSError errorWithDomain:MTRErrorDomain code:MTRErrorCodeSchemaMismatch userInfo:userInfo];
    }
    return nil;
}

@end

@implementation MTROperationalCredentialsClusterNOCResponseParams (InternalMethods)

- (CHIP_ERROR)_setFieldsFromDecodableStruct:
    (const chip::app::Clusters::OperationalCredentials::Commands::NOCResponse::DecodableType &)decodableStruct
{
    {
        self.statusCode = [NSNumber numberWithUnsignedChar:chip::to_underlying(decodableStruct.statusCode)];
    }
    {
        if (decodableStruct.fabricIndex.HasValue()) {
            self.fabricIndex = [NSNumber numberWithUnsignedChar:decodableStruct.fabricIndex.Value()];
        } else {
            self.fabricIndex = nil;
        }
    }
    {
        if (decodableStruct.debugText.HasValue()) {
            self.debugText = AsString(decodableStruct.debugText.Value());
            if (self.debugText == nil) {
                CHIP_ERROR err = CHIP_ERROR_INVALID_ARGUMENT;
                return err;
            }
        } else {
            self.debugText = nil;
        }
    }
    return CHIP_NO_ERROR;
}
@end
@implementation MTROperationalCredentialsClusterUpdateFabricLabelParams
- (instancetype)init
{
    if (self = [super init]) {

        _label = @"";
        _timedInvokeTimeoutMs = nil;
        _serverSideProcessingTimeout = nil;
    }
    return self;
}

- (id)copyWithZone:(NSZone * _Nullable)zone;
{
    auto other = [[MTROperationalCredentialsClusterUpdateFabricLabelParams alloc] init];

    other.label = self.label;
    other.timedInvokeTimeoutMs = self.timedInvokeTimeoutMs;
    other.serverSideProcessingTimeout = self.serverSideProcessingTimeout;

    return other;
}

- (NSString *)description
{
    NSString * descriptionString = [NSString stringWithFormat:@"<%@: label:%@; >", NSStringFromClass([self class]), _label];
    return descriptionString;
}

@end
@implementation MTROperationalCredentialsClusterRemoveFabricParams
- (instancetype)init
{
    if (self = [super init]) {

        _fabricIndex = @(0);
        _timedInvokeTimeoutMs = nil;
        _serverSideProcessingTimeout = nil;
    }
    return self;
}

- (id)copyWithZone:(NSZone * _Nullable)zone;
{
    auto other = [[MTROperationalCredentialsClusterRemoveFabricParams alloc] init];

    other.fabricIndex = self.fabricIndex;
    other.timedInvokeTimeoutMs = self.timedInvokeTimeoutMs;
    other.serverSideProcessingTimeout = self.serverSideProcessingTimeout;

    return other;
}

- (NSString *)description
{
    NSString * descriptionString =
        [NSString stringWithFormat:@"<%@: fabricIndex:%@; >", NSStringFromClass([self class]), _fabricIndex];
    return descriptionString;
}

@end
@implementation MTROperationalCredentialsClusterAddTrustedRootCertificateParams
- (instancetype)init
{
    if (self = [super init]) {

        _rootCACertificate = [NSData data];
        _timedInvokeTimeoutMs = nil;
        _serverSideProcessingTimeout = nil;
    }
    return self;
}

- (id)copyWithZone:(NSZone * _Nullable)zone;
{
    auto other = [[MTROperationalCredentialsClusterAddTrustedRootCertificateParams alloc] init];

    other.rootCACertificate = self.rootCACertificate;
    other.timedInvokeTimeoutMs = self.timedInvokeTimeoutMs;
    other.serverSideProcessingTimeout = self.serverSideProcessingTimeout;

    return other;
}

- (NSString *)description
{
    NSString * descriptionString = [NSString stringWithFormat:@"<%@: rootCACertificate:%@; >", NSStringFromClass([self class]),
                                             [_rootCACertificate base64EncodedStringWithOptions:0]];
    return descriptionString;
}

@end

@implementation MTROperationalCredentialsClusterAddTrustedRootCertificateParams (Deprecated)

- (void)setRootCertificate:(NSData * _Nonnull)rootCertificate
{
    self.rootCACertificate = rootCertificate;
}

- (NSData * _Nonnull)rootCertificate
{
    return self.rootCACertificate;
}
@end
@implementation MTRGroupKeyManagementClusterKeySetWriteParams
- (instancetype)init
{
    if (self = [super init]) {

        _groupKeySet = [MTRGroupKeyManagementClusterGroupKeySetStruct new];
        _timedInvokeTimeoutMs = nil;
        _serverSideProcessingTimeout = nil;
    }
    return self;
}

- (id)copyWithZone:(NSZone * _Nullable)zone;
{
    auto other = [[MTRGroupKeyManagementClusterKeySetWriteParams alloc] init];

    other.groupKeySet = self.groupKeySet;
    other.timedInvokeTimeoutMs = self.timedInvokeTimeoutMs;
    other.serverSideProcessingTimeout = self.serverSideProcessingTimeout;

    return other;
}

- (NSString *)description
{
    NSString * descriptionString =
        [NSString stringWithFormat:@"<%@: groupKeySet:%@; >", NSStringFromClass([self class]), _groupKeySet];
    return descriptionString;
}

@end
@implementation MTRGroupKeyManagementClusterKeySetReadParams
- (instancetype)init
{
    if (self = [super init]) {

        _groupKeySetID = @(0);
        _timedInvokeTimeoutMs = nil;
        _serverSideProcessingTimeout = nil;
    }
    return self;
}

- (id)copyWithZone:(NSZone * _Nullable)zone;
{
    auto other = [[MTRGroupKeyManagementClusterKeySetReadParams alloc] init];

    other.groupKeySetID = self.groupKeySetID;
    other.timedInvokeTimeoutMs = self.timedInvokeTimeoutMs;
    other.serverSideProcessingTimeout = self.serverSideProcessingTimeout;

    return other;
}

- (NSString *)description
{
    NSString * descriptionString =
        [NSString stringWithFormat:@"<%@: groupKeySetID:%@; >", NSStringFromClass([self class]), _groupKeySetID];
    return descriptionString;
}

@end
@implementation MTRGroupKeyManagementClusterKeySetReadResponseParams
- (instancetype)init
{
    if (self = [super init]) {

        _groupKeySet = [MTRGroupKeyManagementClusterGroupKeySetStruct new];
        _timedInvokeTimeoutMs = nil;
    }
    return self;
}

- (id)copyWithZone:(NSZone * _Nullable)zone;
{
    auto other = [[MTRGroupKeyManagementClusterKeySetReadResponseParams alloc] init];

    other.groupKeySet = self.groupKeySet;
    other.timedInvokeTimeoutMs = self.timedInvokeTimeoutMs;

    return other;
}

- (NSString *)description
{
    NSString * descriptionString =
        [NSString stringWithFormat:@"<%@: groupKeySet:%@; >", NSStringFromClass([self class]), _groupKeySet];
    return descriptionString;
}

- (nullable instancetype)initWithResponseValue:(NSDictionary<NSString *, id> *)responseValue
                                         error:(NSError * __autoreleasing *)error
{
    if (!(self = [super init])) {
        return nil;
    }

    using DecodableType = chip::app::Clusters::GroupKeyManagement::Commands::KeySetReadResponse::DecodableType;
    chip::System::PacketBufferHandle buffer = [MTRBaseDevice _responseDataForCommand:responseValue
                                                                           clusterID:DecodableType::GetClusterId()
                                                                           commandID:DecodableType::GetCommandId()
                                                                               error:error];
    if (buffer.IsNull()) {
        return nil;
    }

    chip::TLV::TLVReader reader;
    reader.Init(buffer->Start(), buffer->DataLength());

    CHIP_ERROR err = reader.Next(chip::TLV::AnonymousTag());
    if (err == CHIP_NO_ERROR) {
        DecodableType decodedStruct;
        err = chip::app::DataModel::Decode(reader, decodedStruct);
        if (err == CHIP_NO_ERROR) {
            err = [self _setFieldsFromDecodableStruct:decodedStruct];
            if (err == CHIP_NO_ERROR) {
                return self;
            }
        }
    }

    NSString * errorStr = [NSString stringWithFormat:@"Command payload decoding failed: %s", err.AsString()];
    MTR_LOG_ERROR("%s", errorStr.UTF8String);
    if (error != nil) {
        NSDictionary * userInfo = @{ NSLocalizedFailureReasonErrorKey : NSLocalizedString(errorStr, nil) };
        *error = [NSError errorWithDomain:MTRErrorDomain code:MTRErrorCodeSchemaMismatch userInfo:userInfo];
    }
    return nil;
}

@end

@implementation MTRGroupKeyManagementClusterKeySetReadResponseParams (InternalMethods)

- (CHIP_ERROR)_setFieldsFromDecodableStruct:
    (const chip::app::Clusters::GroupKeyManagement::Commands::KeySetReadResponse::DecodableType &)decodableStruct
{
    {
        self.groupKeySet = [MTRGroupKeyManagementClusterGroupKeySetStruct new];
        self.groupKeySet.groupKeySetID = [NSNumber numberWithUnsignedShort:decodableStruct.groupKeySet.groupKeySetID];
        self.groupKeySet.groupKeySecurityPolicy =
            [NSNumber numberWithUnsignedChar:chip::to_underlying(decodableStruct.groupKeySet.groupKeySecurityPolicy)];
        if (decodableStruct.groupKeySet.epochKey0.IsNull()) {
            self.groupKeySet.epochKey0 = nil;
        } else {
            self.groupKeySet.epochKey0 = AsData(decodableStruct.groupKeySet.epochKey0.Value());
        }
        if (decodableStruct.groupKeySet.epochStartTime0.IsNull()) {
            self.groupKeySet.epochStartTime0 = nil;
        } else {
            self.groupKeySet.epochStartTime0 =
                [NSNumber numberWithUnsignedLongLong:decodableStruct.groupKeySet.epochStartTime0.Value()];
        }
        if (decodableStruct.groupKeySet.epochKey1.IsNull()) {
            self.groupKeySet.epochKey1 = nil;
        } else {
            self.groupKeySet.epochKey1 = AsData(decodableStruct.groupKeySet.epochKey1.Value());
        }
        if (decodableStruct.groupKeySet.epochStartTime1.IsNull()) {
            self.groupKeySet.epochStartTime1 = nil;
        } else {
            self.groupKeySet.epochStartTime1 =
                [NSNumber numberWithUnsignedLongLong:decodableStruct.groupKeySet.epochStartTime1.Value()];
        }
        if (decodableStruct.groupKeySet.epochKey2.IsNull()) {
            self.groupKeySet.epochKey2 = nil;
        } else {
            self.groupKeySet.epochKey2 = AsData(decodableStruct.groupKeySet.epochKey2.Value());
        }
        if (decodableStruct.groupKeySet.epochStartTime2.IsNull()) {
            self.groupKeySet.epochStartTime2 = nil;
        } else {
            self.groupKeySet.epochStartTime2 =
                [NSNumber numberWithUnsignedLongLong:decodableStruct.groupKeySet.epochStartTime2.Value()];
        }
    }
    return CHIP_NO_ERROR;
}
@end
@implementation MTRGroupKeyManagementClusterKeySetRemoveParams
- (instancetype)init
{
    if (self = [super init]) {

        _groupKeySetID = @(0);
        _timedInvokeTimeoutMs = nil;
        _serverSideProcessingTimeout = nil;
    }
    return self;
}

- (id)copyWithZone:(NSZone * _Nullable)zone;
{
    auto other = [[MTRGroupKeyManagementClusterKeySetRemoveParams alloc] init];

    other.groupKeySetID = self.groupKeySetID;
    other.timedInvokeTimeoutMs = self.timedInvokeTimeoutMs;
    other.serverSideProcessingTimeout = self.serverSideProcessingTimeout;

    return other;
}

- (NSString *)description
{
    NSString * descriptionString =
        [NSString stringWithFormat:@"<%@: groupKeySetID:%@; >", NSStringFromClass([self class]), _groupKeySetID];
    return descriptionString;
}

@end
@implementation MTRGroupKeyManagementClusterKeySetReadAllIndicesParams
- (instancetype)init
{
    if (self = [super init]) {
        _timedInvokeTimeoutMs = nil;
        _serverSideProcessingTimeout = nil;
    }
    return self;
}

- (id)copyWithZone:(NSZone * _Nullable)zone;
{
    auto other = [[MTRGroupKeyManagementClusterKeySetReadAllIndicesParams alloc] init];

    other.timedInvokeTimeoutMs = self.timedInvokeTimeoutMs;
    other.serverSideProcessingTimeout = self.serverSideProcessingTimeout;

    return other;
}

- (NSString *)description
{
    NSString * descriptionString = [NSString stringWithFormat:@"<%@: >", NSStringFromClass([self class])];
    return descriptionString;
}

@end
@implementation MTRGroupKeyManagementClusterKeySetReadAllIndicesResponseParams
- (instancetype)init
{
    if (self = [super init]) {

        _groupKeySetIDs = [NSArray array];
        _timedInvokeTimeoutMs = nil;
    }
    return self;
}

- (id)copyWithZone:(NSZone * _Nullable)zone;
{
    auto other = [[MTRGroupKeyManagementClusterKeySetReadAllIndicesResponseParams alloc] init];

    other.groupKeySetIDs = self.groupKeySetIDs;
    other.timedInvokeTimeoutMs = self.timedInvokeTimeoutMs;

    return other;
}

- (NSString *)description
{
    NSString * descriptionString =
        [NSString stringWithFormat:@"<%@: groupKeySetIDs:%@; >", NSStringFromClass([self class]), _groupKeySetIDs];
    return descriptionString;
}

- (nullable instancetype)initWithResponseValue:(NSDictionary<NSString *, id> *)responseValue
                                         error:(NSError * __autoreleasing *)error
{
    if (!(self = [super init])) {
        return nil;
    }

    using DecodableType = chip::app::Clusters::GroupKeyManagement::Commands::KeySetReadAllIndicesResponse::DecodableType;
    chip::System::PacketBufferHandle buffer = [MTRBaseDevice _responseDataForCommand:responseValue
                                                                           clusterID:DecodableType::GetClusterId()
                                                                           commandID:DecodableType::GetCommandId()
                                                                               error:error];
    if (buffer.IsNull()) {
        return nil;
    }

    chip::TLV::TLVReader reader;
    reader.Init(buffer->Start(), buffer->DataLength());

    CHIP_ERROR err = reader.Next(chip::TLV::AnonymousTag());
    if (err == CHIP_NO_ERROR) {
        DecodableType decodedStruct;
        err = chip::app::DataModel::Decode(reader, decodedStruct);
        if (err == CHIP_NO_ERROR) {
            err = [self _setFieldsFromDecodableStruct:decodedStruct];
            if (err == CHIP_NO_ERROR) {
                return self;
            }
        }
    }

    NSString * errorStr = [NSString stringWithFormat:@"Command payload decoding failed: %s", err.AsString()];
    MTR_LOG_ERROR("%s", errorStr.UTF8String);
    if (error != nil) {
        NSDictionary * userInfo = @{ NSLocalizedFailureReasonErrorKey : NSLocalizedString(errorStr, nil) };
        *error = [NSError errorWithDomain:MTRErrorDomain code:MTRErrorCodeSchemaMismatch userInfo:userInfo];
    }
    return nil;
}

@end

@implementation MTRGroupKeyManagementClusterKeySetReadAllIndicesResponseParams (InternalMethods)

- (CHIP_ERROR)_setFieldsFromDecodableStruct:
    (const chip::app::Clusters::GroupKeyManagement::Commands::KeySetReadAllIndicesResponse::DecodableType &)decodableStruct
{
    {
        { // Scope for our temporary variables
            auto * array_0 = [NSMutableArray new];
            auto iter_0 = decodableStruct.groupKeySetIDs.begin();
            while (iter_0.Next()) {
                auto & entry_0 = iter_0.GetValue();
                NSNumber * newElement_0;
                newElement_0 = [NSNumber numberWithUnsignedShort:entry_0];
                [array_0 addObject:newElement_0];
            }
            CHIP_ERROR err = iter_0.GetStatus();
            if (err != CHIP_NO_ERROR) {
                return err;
            }
            self.groupKeySetIDs = array_0;
        }
    }
    return CHIP_NO_ERROR;
}
@end
@implementation MTRModeSelectClusterChangeToModeParams
- (instancetype)init
{
    if (self = [super init]) {

        _newMode = @(0);
        _timedInvokeTimeoutMs = nil;
        _serverSideProcessingTimeout = nil;
    }
    return self;
}

- (id)copyWithZone:(NSZone * _Nullable)zone;
{
    auto other = [[MTRModeSelectClusterChangeToModeParams alloc] init];

    other.newMode = self.newMode;
    other.timedInvokeTimeoutMs = self.timedInvokeTimeoutMs;
    other.serverSideProcessingTimeout = self.serverSideProcessingTimeout;

    return other;
}

- (NSString *)description
{
    NSString * descriptionString = [NSString stringWithFormat:@"<%@: newMode:%@; >", NSStringFromClass([self class]), _newMode];
    return descriptionString;
}

@end
@implementation MTRTemperatureControlClusterSetTemperatureParams
- (instancetype)init
{
    if (self = [super init]) {

        _targetTemperature = nil;

        _targetTemperatureLevel = nil;
        _timedInvokeTimeoutMs = nil;
        _serverSideProcessingTimeout = nil;
    }
    return self;
}

- (id)copyWithZone:(NSZone * _Nullable)zone;
{
    auto other = [[MTRTemperatureControlClusterSetTemperatureParams alloc] init];

    other.targetTemperature = self.targetTemperature;
    other.targetTemperatureLevel = self.targetTemperatureLevel;
    other.timedInvokeTimeoutMs = self.timedInvokeTimeoutMs;
    other.serverSideProcessingTimeout = self.serverSideProcessingTimeout;

    return other;
}

- (NSString *)description
{
    NSString * descriptionString = [NSString stringWithFormat:@"<%@: targetTemperature:%@; targetTemperatureLevel:%@; >",
                                             NSStringFromClass([self class]), _targetTemperature, _targetTemperatureLevel];
    return descriptionString;
}

@end
@implementation MTRSmokeCOAlarmClusterSelfTestRequestParams
- (instancetype)init
{
    if (self = [super init]) {
        _timedInvokeTimeoutMs = nil;
        _serverSideProcessingTimeout = nil;
    }
    return self;
}

- (id)copyWithZone:(NSZone * _Nullable)zone;
{
    auto other = [[MTRSmokeCOAlarmClusterSelfTestRequestParams alloc] init];

    other.timedInvokeTimeoutMs = self.timedInvokeTimeoutMs;
    other.serverSideProcessingTimeout = self.serverSideProcessingTimeout;

    return other;
}

- (NSString *)description
{
    NSString * descriptionString = [NSString stringWithFormat:@"<%@: >", NSStringFromClass([self class])];
    return descriptionString;
}

@end
<<<<<<< HEAD
@implementation MTRDishwasherAlarmClusterResetParams
- (instancetype)init
{
    if (self = [super init]) {

        _alarms = @(0);

        _mask = nil;
        _timedInvokeTimeoutMs = nil;
        _serverSideProcessingTimeout = nil;
    }
    return self;
}

- (id)copyWithZone:(NSZone * _Nullable)zone;
{
    auto other = [[MTRDishwasherAlarmClusterResetParams alloc] init];

    other.alarms = self.alarms;
    other.mask = self.mask;
    other.timedInvokeTimeoutMs = self.timedInvokeTimeoutMs;
    other.serverSideProcessingTimeout = self.serverSideProcessingTimeout;

    return other;
}

- (NSString *)description
{
    NSString * descriptionString =
        [NSString stringWithFormat:@"<%@: alarms:%@; mask:%@; >", NSStringFromClass([self class]), _alarms, _mask];
    return descriptionString;
}

@end
@implementation MTRHEPAFilterMonitoringClusterResetConditionParams
=======
@implementation MTROperationalStateClusterPauseParams
>>>>>>> 643f7aae
- (instancetype)init
{
    if (self = [super init]) {
        _timedInvokeTimeoutMs = nil;
        _serverSideProcessingTimeout = nil;
    }
    return self;
}

- (id)copyWithZone:(NSZone * _Nullable)zone;
{
    auto other = [[MTROperationalStateClusterPauseParams alloc] init];

    other.timedInvokeTimeoutMs = self.timedInvokeTimeoutMs;
    other.serverSideProcessingTimeout = self.serverSideProcessingTimeout;

    return other;
}

- (NSString *)description
{
    NSString * descriptionString = [NSString stringWithFormat:@"<%@: >", NSStringFromClass([self class])];
    return descriptionString;
}

@end
@implementation MTROperationalStateClusterStopParams
- (instancetype)init
{
    if (self = [super init]) {
        _timedInvokeTimeoutMs = nil;
        _serverSideProcessingTimeout = nil;
    }
    return self;
}

- (id)copyWithZone:(NSZone * _Nullable)zone;
{
    auto other = [[MTROperationalStateClusterStopParams alloc] init];

    other.timedInvokeTimeoutMs = self.timedInvokeTimeoutMs;
    other.serverSideProcessingTimeout = self.serverSideProcessingTimeout;

    return other;
}

- (NSString *)description
{
    NSString * descriptionString = [NSString stringWithFormat:@"<%@: >", NSStringFromClass([self class])];
    return descriptionString;
}

@end
@implementation MTROperationalStateClusterStartParams
- (instancetype)init
{
    if (self = [super init]) {
        _timedInvokeTimeoutMs = nil;
        _serverSideProcessingTimeout = nil;
    }
    return self;
}

- (id)copyWithZone:(NSZone * _Nullable)zone;
{
    auto other = [[MTROperationalStateClusterStartParams alloc] init];

    other.timedInvokeTimeoutMs = self.timedInvokeTimeoutMs;
    other.serverSideProcessingTimeout = self.serverSideProcessingTimeout;

    return other;
}

- (NSString *)description
{
    NSString * descriptionString = [NSString stringWithFormat:@"<%@: >", NSStringFromClass([self class])];
    return descriptionString;
}

@end
@implementation MTROperationalStateClusterResumeParams
- (instancetype)init
{
    if (self = [super init]) {
        _timedInvokeTimeoutMs = nil;
        _serverSideProcessingTimeout = nil;
    }
    return self;
}

- (id)copyWithZone:(NSZone * _Nullable)zone;
{
    auto other = [[MTROperationalStateClusterResumeParams alloc] init];

    other.timedInvokeTimeoutMs = self.timedInvokeTimeoutMs;
    other.serverSideProcessingTimeout = self.serverSideProcessingTimeout;

    return other;
}

- (NSString *)description
{
    NSString * descriptionString = [NSString stringWithFormat:@"<%@: >", NSStringFromClass([self class])];
    return descriptionString;
}

@end
@implementation MTROperationalStateClusterOperationalCommandResponseParams
- (instancetype)init
{
    if (self = [super init]) {

        _commandResponseState = [MTROperationalStateClusterErrorStateStruct new];
    }
    return self;
}

- (id)copyWithZone:(NSZone * _Nullable)zone;
{
    auto other = [[MTROperationalStateClusterOperationalCommandResponseParams alloc] init];

    other.commandResponseState = self.commandResponseState;

    return other;
}

- (NSString *)description
{
    NSString * descriptionString =
        [NSString stringWithFormat:@"<%@: commandResponseState:%@; >", NSStringFromClass([self class]), _commandResponseState];
    return descriptionString;
}

- (nullable instancetype)initWithResponseValue:(NSDictionary<NSString *, id> *)responseValue
                                         error:(NSError * __autoreleasing *)error
{
    if (!(self = [super init])) {
        return nil;
    }

    using DecodableType = chip::app::Clusters::OperationalState::Commands::OperationalCommandResponse::DecodableType;
    chip::System::PacketBufferHandle buffer = [MTRBaseDevice _responseDataForCommand:responseValue
                                                                           clusterID:DecodableType::GetClusterId()
                                                                           commandID:DecodableType::GetCommandId()
                                                                               error:error];
    if (buffer.IsNull()) {
        return nil;
    }

    chip::TLV::TLVReader reader;
    reader.Init(buffer->Start(), buffer->DataLength());

    CHIP_ERROR err = reader.Next(chip::TLV::AnonymousTag());
    if (err == CHIP_NO_ERROR) {
        DecodableType decodedStruct;
        err = chip::app::DataModel::Decode(reader, decodedStruct);
        if (err == CHIP_NO_ERROR) {
            err = [self _setFieldsFromDecodableStruct:decodedStruct];
            if (err == CHIP_NO_ERROR) {
                return self;
            }
        }
    }

    NSString * errorStr = [NSString stringWithFormat:@"Command payload decoding failed: %s", err.AsString()];
    MTR_LOG_ERROR("%s", errorStr.UTF8String);
    if (error != nil) {
        NSDictionary * userInfo = @{ NSLocalizedFailureReasonErrorKey : NSLocalizedString(errorStr, nil) };
        *error = [NSError errorWithDomain:MTRErrorDomain code:MTRErrorCodeSchemaMismatch userInfo:userInfo];
    }
    return nil;
}

@end

@implementation MTROperationalStateClusterOperationalCommandResponseParams (InternalMethods)

- (CHIP_ERROR)_setFieldsFromDecodableStruct:
    (const chip::app::Clusters::OperationalState::Commands::OperationalCommandResponse::DecodableType &)decodableStruct
{
    {
        self.commandResponseState = [MTROperationalStateClusterErrorStateStruct new];
        self.commandResponseState.errorStateID =
            [NSNumber numberWithUnsignedChar:chip::to_underlying(decodableStruct.commandResponseState.errorStateID)];
        if (decodableStruct.commandResponseState.errorStateLabel.IsNull()) {
            self.commandResponseState.errorStateLabel = nil;
        } else {
            self.commandResponseState.errorStateLabel = AsString(decodableStruct.commandResponseState.errorStateLabel.Value());
            if (self.commandResponseState.errorStateLabel == nil) {
                CHIP_ERROR err = CHIP_ERROR_INVALID_ARGUMENT;
                return err;
            }
        }
        if (decodableStruct.commandResponseState.errorStateDetails.HasValue()) {
            self.commandResponseState.errorStateDetails = AsString(decodableStruct.commandResponseState.errorStateDetails.Value());
            if (self.commandResponseState.errorStateDetails == nil) {
                CHIP_ERROR err = CHIP_ERROR_INVALID_ARGUMENT;
                return err;
            }
        } else {
            self.commandResponseState.errorStateDetails = nil;
        }
    }
    return CHIP_NO_ERROR;
}
@end
@implementation MTRHEPAFilterMonitoringClusterResetConditionParams
- (instancetype)init
{
    if (self = [super init]) {
        _timedInvokeTimeoutMs = nil;
        _serverSideProcessingTimeout = nil;
    }
    return self;
}

- (id)copyWithZone:(NSZone * _Nullable)zone;
{
    auto other = [[MTRHEPAFilterMonitoringClusterResetConditionParams alloc] init];

    other.timedInvokeTimeoutMs = self.timedInvokeTimeoutMs;
    other.serverSideProcessingTimeout = self.serverSideProcessingTimeout;

    return other;
}

- (NSString *)description
{
    NSString * descriptionString = [NSString stringWithFormat:@"<%@: >", NSStringFromClass([self class])];
    return descriptionString;
}

@end
@implementation MTRActivatedCarbonFilterMonitoringClusterResetConditionParams
- (instancetype)init
{
    if (self = [super init]) {
        _timedInvokeTimeoutMs = nil;
        _serverSideProcessingTimeout = nil;
    }
    return self;
}

- (id)copyWithZone:(NSZone * _Nullable)zone;
{
    auto other = [[MTRActivatedCarbonFilterMonitoringClusterResetConditionParams alloc] init];

    other.timedInvokeTimeoutMs = self.timedInvokeTimeoutMs;
    other.serverSideProcessingTimeout = self.serverSideProcessingTimeout;

    return other;
}

- (NSString *)description
{
    NSString * descriptionString = [NSString stringWithFormat:@"<%@: >", NSStringFromClass([self class])];
    return descriptionString;
}

@end
@implementation MTRDoorLockClusterLockDoorParams
- (instancetype)init
{
    if (self = [super init]) {

        _pinCode = nil;
        _timedInvokeTimeoutMs = nil;
        _serverSideProcessingTimeout = nil;
    }
    return self;
}

- (id)copyWithZone:(NSZone * _Nullable)zone;
{
    auto other = [[MTRDoorLockClusterLockDoorParams alloc] init];

    other.pinCode = self.pinCode;
    other.timedInvokeTimeoutMs = self.timedInvokeTimeoutMs;
    other.serverSideProcessingTimeout = self.serverSideProcessingTimeout;

    return other;
}

- (NSString *)description
{
    NSString * descriptionString = [NSString
        stringWithFormat:@"<%@: pinCode:%@; >", NSStringFromClass([self class]), [_pinCode base64EncodedStringWithOptions:0]];
    return descriptionString;
}

@end
@implementation MTRDoorLockClusterUnlockDoorParams
- (instancetype)init
{
    if (self = [super init]) {

        _pinCode = nil;
        _timedInvokeTimeoutMs = nil;
        _serverSideProcessingTimeout = nil;
    }
    return self;
}

- (id)copyWithZone:(NSZone * _Nullable)zone;
{
    auto other = [[MTRDoorLockClusterUnlockDoorParams alloc] init];

    other.pinCode = self.pinCode;
    other.timedInvokeTimeoutMs = self.timedInvokeTimeoutMs;
    other.serverSideProcessingTimeout = self.serverSideProcessingTimeout;

    return other;
}

- (NSString *)description
{
    NSString * descriptionString = [NSString
        stringWithFormat:@"<%@: pinCode:%@; >", NSStringFromClass([self class]), [_pinCode base64EncodedStringWithOptions:0]];
    return descriptionString;
}

@end
@implementation MTRDoorLockClusterUnlockWithTimeoutParams
- (instancetype)init
{
    if (self = [super init]) {

        _timeout = @(0);

        _pinCode = nil;
        _timedInvokeTimeoutMs = nil;
        _serverSideProcessingTimeout = nil;
    }
    return self;
}

- (id)copyWithZone:(NSZone * _Nullable)zone;
{
    auto other = [[MTRDoorLockClusterUnlockWithTimeoutParams alloc] init];

    other.timeout = self.timeout;
    other.pinCode = self.pinCode;
    other.timedInvokeTimeoutMs = self.timedInvokeTimeoutMs;
    other.serverSideProcessingTimeout = self.serverSideProcessingTimeout;

    return other;
}

- (NSString *)description
{
    NSString * descriptionString = [NSString stringWithFormat:@"<%@: timeout:%@; pinCode:%@; >", NSStringFromClass([self class]),
                                             _timeout, [_pinCode base64EncodedStringWithOptions:0]];
    return descriptionString;
}

@end
@implementation MTRDoorLockClusterSetWeekDayScheduleParams
- (instancetype)init
{
    if (self = [super init]) {

        _weekDayIndex = @(0);

        _userIndex = @(0);

        _daysMask = @(0);

        _startHour = @(0);

        _startMinute = @(0);

        _endHour = @(0);

        _endMinute = @(0);
        _timedInvokeTimeoutMs = nil;
        _serverSideProcessingTimeout = nil;
    }
    return self;
}

- (id)copyWithZone:(NSZone * _Nullable)zone;
{
    auto other = [[MTRDoorLockClusterSetWeekDayScheduleParams alloc] init];

    other.weekDayIndex = self.weekDayIndex;
    other.userIndex = self.userIndex;
    other.daysMask = self.daysMask;
    other.startHour = self.startHour;
    other.startMinute = self.startMinute;
    other.endHour = self.endHour;
    other.endMinute = self.endMinute;
    other.timedInvokeTimeoutMs = self.timedInvokeTimeoutMs;
    other.serverSideProcessingTimeout = self.serverSideProcessingTimeout;

    return other;
}

- (NSString *)description
{
    NSString * descriptionString = [NSString
        stringWithFormat:
            @"<%@: weekDayIndex:%@; userIndex:%@; daysMask:%@; startHour:%@; startMinute:%@; endHour:%@; endMinute:%@; >",
        NSStringFromClass([self class]), _weekDayIndex, _userIndex, _daysMask, _startHour, _startMinute, _endHour, _endMinute];
    return descriptionString;
}

@end
@implementation MTRDoorLockClusterGetWeekDayScheduleParams
- (instancetype)init
{
    if (self = [super init]) {

        _weekDayIndex = @(0);

        _userIndex = @(0);
        _timedInvokeTimeoutMs = nil;
        _serverSideProcessingTimeout = nil;
    }
    return self;
}

- (id)copyWithZone:(NSZone * _Nullable)zone;
{
    auto other = [[MTRDoorLockClusterGetWeekDayScheduleParams alloc] init];

    other.weekDayIndex = self.weekDayIndex;
    other.userIndex = self.userIndex;
    other.timedInvokeTimeoutMs = self.timedInvokeTimeoutMs;
    other.serverSideProcessingTimeout = self.serverSideProcessingTimeout;

    return other;
}

- (NSString *)description
{
    NSString * descriptionString = [NSString
        stringWithFormat:@"<%@: weekDayIndex:%@; userIndex:%@; >", NSStringFromClass([self class]), _weekDayIndex, _userIndex];
    return descriptionString;
}

@end
@implementation MTRDoorLockClusterGetWeekDayScheduleResponseParams
- (instancetype)init
{
    if (self = [super init]) {

        _weekDayIndex = @(0);

        _userIndex = @(0);

        _status = @(0);

        _daysMask = nil;

        _startHour = nil;

        _startMinute = nil;

        _endHour = nil;

        _endMinute = nil;
        _timedInvokeTimeoutMs = nil;
    }
    return self;
}

- (id)copyWithZone:(NSZone * _Nullable)zone;
{
    auto other = [[MTRDoorLockClusterGetWeekDayScheduleResponseParams alloc] init];

    other.weekDayIndex = self.weekDayIndex;
    other.userIndex = self.userIndex;
    other.status = self.status;
    other.daysMask = self.daysMask;
    other.startHour = self.startHour;
    other.startMinute = self.startMinute;
    other.endHour = self.endHour;
    other.endMinute = self.endMinute;
    other.timedInvokeTimeoutMs = self.timedInvokeTimeoutMs;

    return other;
}

- (NSString *)description
{
    NSString * descriptionString = [NSString stringWithFormat:@"<%@: weekDayIndex:%@; userIndex:%@; status:%@; daysMask:%@; "
                                                              @"startHour:%@; startMinute:%@; endHour:%@; endMinute:%@; >",
                                             NSStringFromClass([self class]), _weekDayIndex, _userIndex, _status, _daysMask,
                                             _startHour, _startMinute, _endHour, _endMinute];
    return descriptionString;
}

- (nullable instancetype)initWithResponseValue:(NSDictionary<NSString *, id> *)responseValue
                                         error:(NSError * __autoreleasing *)error
{
    if (!(self = [super init])) {
        return nil;
    }

    using DecodableType = chip::app::Clusters::DoorLock::Commands::GetWeekDayScheduleResponse::DecodableType;
    chip::System::PacketBufferHandle buffer = [MTRBaseDevice _responseDataForCommand:responseValue
                                                                           clusterID:DecodableType::GetClusterId()
                                                                           commandID:DecodableType::GetCommandId()
                                                                               error:error];
    if (buffer.IsNull()) {
        return nil;
    }

    chip::TLV::TLVReader reader;
    reader.Init(buffer->Start(), buffer->DataLength());

    CHIP_ERROR err = reader.Next(chip::TLV::AnonymousTag());
    if (err == CHIP_NO_ERROR) {
        DecodableType decodedStruct;
        err = chip::app::DataModel::Decode(reader, decodedStruct);
        if (err == CHIP_NO_ERROR) {
            err = [self _setFieldsFromDecodableStruct:decodedStruct];
            if (err == CHIP_NO_ERROR) {
                return self;
            }
        }
    }

    NSString * errorStr = [NSString stringWithFormat:@"Command payload decoding failed: %s", err.AsString()];
    MTR_LOG_ERROR("%s", errorStr.UTF8String);
    if (error != nil) {
        NSDictionary * userInfo = @{ NSLocalizedFailureReasonErrorKey : NSLocalizedString(errorStr, nil) };
        *error = [NSError errorWithDomain:MTRErrorDomain code:MTRErrorCodeSchemaMismatch userInfo:userInfo];
    }
    return nil;
}

@end

@implementation MTRDoorLockClusterGetWeekDayScheduleResponseParams (InternalMethods)

- (CHIP_ERROR)_setFieldsFromDecodableStruct:
    (const chip::app::Clusters::DoorLock::Commands::GetWeekDayScheduleResponse::DecodableType &)decodableStruct
{
    {
        self.weekDayIndex = [NSNumber numberWithUnsignedChar:decodableStruct.weekDayIndex];
    }
    {
        self.userIndex = [NSNumber numberWithUnsignedShort:decodableStruct.userIndex];
    }
    {
        self.status = [NSNumber numberWithUnsignedChar:chip::to_underlying(decodableStruct.status)];
    }
    {
        if (decodableStruct.daysMask.HasValue()) {
            self.daysMask = [NSNumber numberWithUnsignedChar:decodableStruct.daysMask.Value().Raw()];
        } else {
            self.daysMask = nil;
        }
    }
    {
        if (decodableStruct.startHour.HasValue()) {
            self.startHour = [NSNumber numberWithUnsignedChar:decodableStruct.startHour.Value()];
        } else {
            self.startHour = nil;
        }
    }
    {
        if (decodableStruct.startMinute.HasValue()) {
            self.startMinute = [NSNumber numberWithUnsignedChar:decodableStruct.startMinute.Value()];
        } else {
            self.startMinute = nil;
        }
    }
    {
        if (decodableStruct.endHour.HasValue()) {
            self.endHour = [NSNumber numberWithUnsignedChar:decodableStruct.endHour.Value()];
        } else {
            self.endHour = nil;
        }
    }
    {
        if (decodableStruct.endMinute.HasValue()) {
            self.endMinute = [NSNumber numberWithUnsignedChar:decodableStruct.endMinute.Value()];
        } else {
            self.endMinute = nil;
        }
    }
    return CHIP_NO_ERROR;
}
@end
@implementation MTRDoorLockClusterClearWeekDayScheduleParams
- (instancetype)init
{
    if (self = [super init]) {

        _weekDayIndex = @(0);

        _userIndex = @(0);
        _timedInvokeTimeoutMs = nil;
        _serverSideProcessingTimeout = nil;
    }
    return self;
}

- (id)copyWithZone:(NSZone * _Nullable)zone;
{
    auto other = [[MTRDoorLockClusterClearWeekDayScheduleParams alloc] init];

    other.weekDayIndex = self.weekDayIndex;
    other.userIndex = self.userIndex;
    other.timedInvokeTimeoutMs = self.timedInvokeTimeoutMs;
    other.serverSideProcessingTimeout = self.serverSideProcessingTimeout;

    return other;
}

- (NSString *)description
{
    NSString * descriptionString = [NSString
        stringWithFormat:@"<%@: weekDayIndex:%@; userIndex:%@; >", NSStringFromClass([self class]), _weekDayIndex, _userIndex];
    return descriptionString;
}

@end
@implementation MTRDoorLockClusterSetYearDayScheduleParams
- (instancetype)init
{
    if (self = [super init]) {

        _yearDayIndex = @(0);

        _userIndex = @(0);

        _localStartTime = @(0);

        _localEndTime = @(0);
        _timedInvokeTimeoutMs = nil;
        _serverSideProcessingTimeout = nil;
    }
    return self;
}

- (id)copyWithZone:(NSZone * _Nullable)zone;
{
    auto other = [[MTRDoorLockClusterSetYearDayScheduleParams alloc] init];

    other.yearDayIndex = self.yearDayIndex;
    other.userIndex = self.userIndex;
    other.localStartTime = self.localStartTime;
    other.localEndTime = self.localEndTime;
    other.timedInvokeTimeoutMs = self.timedInvokeTimeoutMs;
    other.serverSideProcessingTimeout = self.serverSideProcessingTimeout;

    return other;
}

- (NSString *)description
{
    NSString * descriptionString =
        [NSString stringWithFormat:@"<%@: yearDayIndex:%@; userIndex:%@; localStartTime:%@; localEndTime:%@; >",
                  NSStringFromClass([self class]), _yearDayIndex, _userIndex, _localStartTime, _localEndTime];
    return descriptionString;
}

@end
@implementation MTRDoorLockClusterGetYearDayScheduleParams
- (instancetype)init
{
    if (self = [super init]) {

        _yearDayIndex = @(0);

        _userIndex = @(0);
        _timedInvokeTimeoutMs = nil;
        _serverSideProcessingTimeout = nil;
    }
    return self;
}

- (id)copyWithZone:(NSZone * _Nullable)zone;
{
    auto other = [[MTRDoorLockClusterGetYearDayScheduleParams alloc] init];

    other.yearDayIndex = self.yearDayIndex;
    other.userIndex = self.userIndex;
    other.timedInvokeTimeoutMs = self.timedInvokeTimeoutMs;
    other.serverSideProcessingTimeout = self.serverSideProcessingTimeout;

    return other;
}

- (NSString *)description
{
    NSString * descriptionString = [NSString
        stringWithFormat:@"<%@: yearDayIndex:%@; userIndex:%@; >", NSStringFromClass([self class]), _yearDayIndex, _userIndex];
    return descriptionString;
}

@end
@implementation MTRDoorLockClusterGetYearDayScheduleResponseParams
- (instancetype)init
{
    if (self = [super init]) {

        _yearDayIndex = @(0);

        _userIndex = @(0);

        _status = @(0);

        _localStartTime = nil;

        _localEndTime = nil;
        _timedInvokeTimeoutMs = nil;
    }
    return self;
}

- (id)copyWithZone:(NSZone * _Nullable)zone;
{
    auto other = [[MTRDoorLockClusterGetYearDayScheduleResponseParams alloc] init];

    other.yearDayIndex = self.yearDayIndex;
    other.userIndex = self.userIndex;
    other.status = self.status;
    other.localStartTime = self.localStartTime;
    other.localEndTime = self.localEndTime;
    other.timedInvokeTimeoutMs = self.timedInvokeTimeoutMs;

    return other;
}

- (NSString *)description
{
    NSString * descriptionString =
        [NSString stringWithFormat:@"<%@: yearDayIndex:%@; userIndex:%@; status:%@; localStartTime:%@; localEndTime:%@; >",
                  NSStringFromClass([self class]), _yearDayIndex, _userIndex, _status, _localStartTime, _localEndTime];
    return descriptionString;
}

- (nullable instancetype)initWithResponseValue:(NSDictionary<NSString *, id> *)responseValue
                                         error:(NSError * __autoreleasing *)error
{
    if (!(self = [super init])) {
        return nil;
    }

    using DecodableType = chip::app::Clusters::DoorLock::Commands::GetYearDayScheduleResponse::DecodableType;
    chip::System::PacketBufferHandle buffer = [MTRBaseDevice _responseDataForCommand:responseValue
                                                                           clusterID:DecodableType::GetClusterId()
                                                                           commandID:DecodableType::GetCommandId()
                                                                               error:error];
    if (buffer.IsNull()) {
        return nil;
    }

    chip::TLV::TLVReader reader;
    reader.Init(buffer->Start(), buffer->DataLength());

    CHIP_ERROR err = reader.Next(chip::TLV::AnonymousTag());
    if (err == CHIP_NO_ERROR) {
        DecodableType decodedStruct;
        err = chip::app::DataModel::Decode(reader, decodedStruct);
        if (err == CHIP_NO_ERROR) {
            err = [self _setFieldsFromDecodableStruct:decodedStruct];
            if (err == CHIP_NO_ERROR) {
                return self;
            }
        }
    }

    NSString * errorStr = [NSString stringWithFormat:@"Command payload decoding failed: %s", err.AsString()];
    MTR_LOG_ERROR("%s", errorStr.UTF8String);
    if (error != nil) {
        NSDictionary * userInfo = @{ NSLocalizedFailureReasonErrorKey : NSLocalizedString(errorStr, nil) };
        *error = [NSError errorWithDomain:MTRErrorDomain code:MTRErrorCodeSchemaMismatch userInfo:userInfo];
    }
    return nil;
}

@end

@implementation MTRDoorLockClusterGetYearDayScheduleResponseParams (InternalMethods)

- (CHIP_ERROR)_setFieldsFromDecodableStruct:
    (const chip::app::Clusters::DoorLock::Commands::GetYearDayScheduleResponse::DecodableType &)decodableStruct
{
    {
        self.yearDayIndex = [NSNumber numberWithUnsignedChar:decodableStruct.yearDayIndex];
    }
    {
        self.userIndex = [NSNumber numberWithUnsignedShort:decodableStruct.userIndex];
    }
    {
        self.status = [NSNumber numberWithUnsignedChar:chip::to_underlying(decodableStruct.status)];
    }
    {
        if (decodableStruct.localStartTime.HasValue()) {
            self.localStartTime = [NSNumber numberWithUnsignedInt:decodableStruct.localStartTime.Value()];
        } else {
            self.localStartTime = nil;
        }
    }
    {
        if (decodableStruct.localEndTime.HasValue()) {
            self.localEndTime = [NSNumber numberWithUnsignedInt:decodableStruct.localEndTime.Value()];
        } else {
            self.localEndTime = nil;
        }
    }
    return CHIP_NO_ERROR;
}
@end
@implementation MTRDoorLockClusterClearYearDayScheduleParams
- (instancetype)init
{
    if (self = [super init]) {

        _yearDayIndex = @(0);

        _userIndex = @(0);
        _timedInvokeTimeoutMs = nil;
        _serverSideProcessingTimeout = nil;
    }
    return self;
}

- (id)copyWithZone:(NSZone * _Nullable)zone;
{
    auto other = [[MTRDoorLockClusterClearYearDayScheduleParams alloc] init];

    other.yearDayIndex = self.yearDayIndex;
    other.userIndex = self.userIndex;
    other.timedInvokeTimeoutMs = self.timedInvokeTimeoutMs;
    other.serverSideProcessingTimeout = self.serverSideProcessingTimeout;

    return other;
}

- (NSString *)description
{
    NSString * descriptionString = [NSString
        stringWithFormat:@"<%@: yearDayIndex:%@; userIndex:%@; >", NSStringFromClass([self class]), _yearDayIndex, _userIndex];
    return descriptionString;
}

@end
@implementation MTRDoorLockClusterSetHolidayScheduleParams
- (instancetype)init
{
    if (self = [super init]) {

        _holidayIndex = @(0);

        _localStartTime = @(0);

        _localEndTime = @(0);

        _operatingMode = @(0);
        _timedInvokeTimeoutMs = nil;
        _serverSideProcessingTimeout = nil;
    }
    return self;
}

- (id)copyWithZone:(NSZone * _Nullable)zone;
{
    auto other = [[MTRDoorLockClusterSetHolidayScheduleParams alloc] init];

    other.holidayIndex = self.holidayIndex;
    other.localStartTime = self.localStartTime;
    other.localEndTime = self.localEndTime;
    other.operatingMode = self.operatingMode;
    other.timedInvokeTimeoutMs = self.timedInvokeTimeoutMs;
    other.serverSideProcessingTimeout = self.serverSideProcessingTimeout;

    return other;
}

- (NSString *)description
{
    NSString * descriptionString =
        [NSString stringWithFormat:@"<%@: holidayIndex:%@; localStartTime:%@; localEndTime:%@; operatingMode:%@; >",
                  NSStringFromClass([self class]), _holidayIndex, _localStartTime, _localEndTime, _operatingMode];
    return descriptionString;
}

@end
@implementation MTRDoorLockClusterGetHolidayScheduleParams
- (instancetype)init
{
    if (self = [super init]) {

        _holidayIndex = @(0);
        _timedInvokeTimeoutMs = nil;
        _serverSideProcessingTimeout = nil;
    }
    return self;
}

- (id)copyWithZone:(NSZone * _Nullable)zone;
{
    auto other = [[MTRDoorLockClusterGetHolidayScheduleParams alloc] init];

    other.holidayIndex = self.holidayIndex;
    other.timedInvokeTimeoutMs = self.timedInvokeTimeoutMs;
    other.serverSideProcessingTimeout = self.serverSideProcessingTimeout;

    return other;
}

- (NSString *)description
{
    NSString * descriptionString =
        [NSString stringWithFormat:@"<%@: holidayIndex:%@; >", NSStringFromClass([self class]), _holidayIndex];
    return descriptionString;
}

@end
@implementation MTRDoorLockClusterGetHolidayScheduleResponseParams
- (instancetype)init
{
    if (self = [super init]) {

        _holidayIndex = @(0);

        _status = @(0);

        _localStartTime = nil;

        _localEndTime = nil;

        _operatingMode = nil;
        _timedInvokeTimeoutMs = nil;
    }
    return self;
}

- (id)copyWithZone:(NSZone * _Nullable)zone;
{
    auto other = [[MTRDoorLockClusterGetHolidayScheduleResponseParams alloc] init];

    other.holidayIndex = self.holidayIndex;
    other.status = self.status;
    other.localStartTime = self.localStartTime;
    other.localEndTime = self.localEndTime;
    other.operatingMode = self.operatingMode;
    other.timedInvokeTimeoutMs = self.timedInvokeTimeoutMs;

    return other;
}

- (NSString *)description
{
    NSString * descriptionString =
        [NSString stringWithFormat:@"<%@: holidayIndex:%@; status:%@; localStartTime:%@; localEndTime:%@; operatingMode:%@; >",
                  NSStringFromClass([self class]), _holidayIndex, _status, _localStartTime, _localEndTime, _operatingMode];
    return descriptionString;
}

- (nullable instancetype)initWithResponseValue:(NSDictionary<NSString *, id> *)responseValue
                                         error:(NSError * __autoreleasing *)error
{
    if (!(self = [super init])) {
        return nil;
    }

    using DecodableType = chip::app::Clusters::DoorLock::Commands::GetHolidayScheduleResponse::DecodableType;
    chip::System::PacketBufferHandle buffer = [MTRBaseDevice _responseDataForCommand:responseValue
                                                                           clusterID:DecodableType::GetClusterId()
                                                                           commandID:DecodableType::GetCommandId()
                                                                               error:error];
    if (buffer.IsNull()) {
        return nil;
    }

    chip::TLV::TLVReader reader;
    reader.Init(buffer->Start(), buffer->DataLength());

    CHIP_ERROR err = reader.Next(chip::TLV::AnonymousTag());
    if (err == CHIP_NO_ERROR) {
        DecodableType decodedStruct;
        err = chip::app::DataModel::Decode(reader, decodedStruct);
        if (err == CHIP_NO_ERROR) {
            err = [self _setFieldsFromDecodableStruct:decodedStruct];
            if (err == CHIP_NO_ERROR) {
                return self;
            }
        }
    }

    NSString * errorStr = [NSString stringWithFormat:@"Command payload decoding failed: %s", err.AsString()];
    MTR_LOG_ERROR("%s", errorStr.UTF8String);
    if (error != nil) {
        NSDictionary * userInfo = @{ NSLocalizedFailureReasonErrorKey : NSLocalizedString(errorStr, nil) };
        *error = [NSError errorWithDomain:MTRErrorDomain code:MTRErrorCodeSchemaMismatch userInfo:userInfo];
    }
    return nil;
}

@end

@implementation MTRDoorLockClusterGetHolidayScheduleResponseParams (InternalMethods)

- (CHIP_ERROR)_setFieldsFromDecodableStruct:
    (const chip::app::Clusters::DoorLock::Commands::GetHolidayScheduleResponse::DecodableType &)decodableStruct
{
    {
        self.holidayIndex = [NSNumber numberWithUnsignedChar:decodableStruct.holidayIndex];
    }
    {
        self.status = [NSNumber numberWithUnsignedChar:chip::to_underlying(decodableStruct.status)];
    }
    {
        if (decodableStruct.localStartTime.HasValue()) {
            self.localStartTime = [NSNumber numberWithUnsignedInt:decodableStruct.localStartTime.Value()];
        } else {
            self.localStartTime = nil;
        }
    }
    {
        if (decodableStruct.localEndTime.HasValue()) {
            self.localEndTime = [NSNumber numberWithUnsignedInt:decodableStruct.localEndTime.Value()];
        } else {
            self.localEndTime = nil;
        }
    }
    {
        if (decodableStruct.operatingMode.HasValue()) {
            self.operatingMode = [NSNumber numberWithUnsignedChar:chip::to_underlying(decodableStruct.operatingMode.Value())];
        } else {
            self.operatingMode = nil;
        }
    }
    return CHIP_NO_ERROR;
}
@end
@implementation MTRDoorLockClusterClearHolidayScheduleParams
- (instancetype)init
{
    if (self = [super init]) {

        _holidayIndex = @(0);
        _timedInvokeTimeoutMs = nil;
        _serverSideProcessingTimeout = nil;
    }
    return self;
}

- (id)copyWithZone:(NSZone * _Nullable)zone;
{
    auto other = [[MTRDoorLockClusterClearHolidayScheduleParams alloc] init];

    other.holidayIndex = self.holidayIndex;
    other.timedInvokeTimeoutMs = self.timedInvokeTimeoutMs;
    other.serverSideProcessingTimeout = self.serverSideProcessingTimeout;

    return other;
}

- (NSString *)description
{
    NSString * descriptionString =
        [NSString stringWithFormat:@"<%@: holidayIndex:%@; >", NSStringFromClass([self class]), _holidayIndex];
    return descriptionString;
}

@end
@implementation MTRDoorLockClusterSetUserParams
- (instancetype)init
{
    if (self = [super init]) {

        _operationType = @(0);

        _userIndex = @(0);

        _userName = nil;

        _userUniqueID = nil;

        _userStatus = nil;

        _userType = nil;

        _credentialRule = nil;
        _timedInvokeTimeoutMs = nil;
        _serverSideProcessingTimeout = nil;
    }
    return self;
}

- (id)copyWithZone:(NSZone * _Nullable)zone;
{
    auto other = [[MTRDoorLockClusterSetUserParams alloc] init];

    other.operationType = self.operationType;
    other.userIndex = self.userIndex;
    other.userName = self.userName;
    other.userUniqueID = self.userUniqueID;
    other.userStatus = self.userStatus;
    other.userType = self.userType;
    other.credentialRule = self.credentialRule;
    other.timedInvokeTimeoutMs = self.timedInvokeTimeoutMs;
    other.serverSideProcessingTimeout = self.serverSideProcessingTimeout;

    return other;
}

- (NSString *)description
{
    NSString * descriptionString = [NSString
        stringWithFormat:
            @"<%@: operationType:%@; userIndex:%@; userName:%@; userUniqueID:%@; userStatus:%@; userType:%@; credentialRule:%@; >",
        NSStringFromClass([self class]), _operationType, _userIndex, _userName, _userUniqueID, _userStatus, _userType,
        _credentialRule];
    return descriptionString;
}

@end

@implementation MTRDoorLockClusterSetUserParams (Deprecated)

- (void)setUserUniqueId:(NSNumber * _Nullable)userUniqueId
{
    self.userUniqueID = userUniqueId;
}

- (NSNumber * _Nullable)userUniqueId
{
    return self.userUniqueID;
}
@end
@implementation MTRDoorLockClusterGetUserParams
- (instancetype)init
{
    if (self = [super init]) {

        _userIndex = @(0);
        _timedInvokeTimeoutMs = nil;
        _serverSideProcessingTimeout = nil;
    }
    return self;
}

- (id)copyWithZone:(NSZone * _Nullable)zone;
{
    auto other = [[MTRDoorLockClusterGetUserParams alloc] init];

    other.userIndex = self.userIndex;
    other.timedInvokeTimeoutMs = self.timedInvokeTimeoutMs;
    other.serverSideProcessingTimeout = self.serverSideProcessingTimeout;

    return other;
}

- (NSString *)description
{
    NSString * descriptionString = [NSString stringWithFormat:@"<%@: userIndex:%@; >", NSStringFromClass([self class]), _userIndex];
    return descriptionString;
}

@end
@implementation MTRDoorLockClusterGetUserResponseParams
- (instancetype)init
{
    if (self = [super init]) {

        _userIndex = @(0);

        _userName = nil;

        _userUniqueID = nil;

        _userStatus = nil;

        _userType = nil;

        _credentialRule = nil;

        _credentials = nil;

        _creatorFabricIndex = nil;

        _lastModifiedFabricIndex = nil;

        _nextUserIndex = nil;
        _timedInvokeTimeoutMs = nil;
    }
    return self;
}

- (id)copyWithZone:(NSZone * _Nullable)zone;
{
    auto other = [[MTRDoorLockClusterGetUserResponseParams alloc] init];

    other.userIndex = self.userIndex;
    other.userName = self.userName;
    other.userUniqueID = self.userUniqueID;
    other.userStatus = self.userStatus;
    other.userType = self.userType;
    other.credentialRule = self.credentialRule;
    other.credentials = self.credentials;
    other.creatorFabricIndex = self.creatorFabricIndex;
    other.lastModifiedFabricIndex = self.lastModifiedFabricIndex;
    other.nextUserIndex = self.nextUserIndex;
    other.timedInvokeTimeoutMs = self.timedInvokeTimeoutMs;

    return other;
}

- (NSString *)description
{
    NSString * descriptionString = [NSString
        stringWithFormat:@"<%@: userIndex:%@; userName:%@; userUniqueID:%@; userStatus:%@; userType:%@; credentialRule:%@; "
                         @"credentials:%@; creatorFabricIndex:%@; lastModifiedFabricIndex:%@; nextUserIndex:%@; >",
        NSStringFromClass([self class]), _userIndex, _userName, _userUniqueID, _userStatus, _userType, _credentialRule,
        _credentials, _creatorFabricIndex, _lastModifiedFabricIndex, _nextUserIndex];
    return descriptionString;
}

- (nullable instancetype)initWithResponseValue:(NSDictionary<NSString *, id> *)responseValue
                                         error:(NSError * __autoreleasing *)error
{
    if (!(self = [super init])) {
        return nil;
    }

    using DecodableType = chip::app::Clusters::DoorLock::Commands::GetUserResponse::DecodableType;
    chip::System::PacketBufferHandle buffer = [MTRBaseDevice _responseDataForCommand:responseValue
                                                                           clusterID:DecodableType::GetClusterId()
                                                                           commandID:DecodableType::GetCommandId()
                                                                               error:error];
    if (buffer.IsNull()) {
        return nil;
    }

    chip::TLV::TLVReader reader;
    reader.Init(buffer->Start(), buffer->DataLength());

    CHIP_ERROR err = reader.Next(chip::TLV::AnonymousTag());
    if (err == CHIP_NO_ERROR) {
        DecodableType decodedStruct;
        err = chip::app::DataModel::Decode(reader, decodedStruct);
        if (err == CHIP_NO_ERROR) {
            err = [self _setFieldsFromDecodableStruct:decodedStruct];
            if (err == CHIP_NO_ERROR) {
                return self;
            }
        }
    }

    NSString * errorStr = [NSString stringWithFormat:@"Command payload decoding failed: %s", err.AsString()];
    MTR_LOG_ERROR("%s", errorStr.UTF8String);
    if (error != nil) {
        NSDictionary * userInfo = @{ NSLocalizedFailureReasonErrorKey : NSLocalizedString(errorStr, nil) };
        *error = [NSError errorWithDomain:MTRErrorDomain code:MTRErrorCodeSchemaMismatch userInfo:userInfo];
    }
    return nil;
}

@end

@implementation MTRDoorLockClusterGetUserResponseParams (InternalMethods)

- (CHIP_ERROR)_setFieldsFromDecodableStruct:
    (const chip::app::Clusters::DoorLock::Commands::GetUserResponse::DecodableType &)decodableStruct
{
    {
        self.userIndex = [NSNumber numberWithUnsignedShort:decodableStruct.userIndex];
    }
    {
        if (decodableStruct.userName.IsNull()) {
            self.userName = nil;
        } else {
            self.userName = AsString(decodableStruct.userName.Value());
            if (self.userName == nil) {
                CHIP_ERROR err = CHIP_ERROR_INVALID_ARGUMENT;
                return err;
            }
        }
    }
    {
        if (decodableStruct.userUniqueID.IsNull()) {
            self.userUniqueID = nil;
        } else {
            self.userUniqueID = [NSNumber numberWithUnsignedInt:decodableStruct.userUniqueID.Value()];
        }
    }
    {
        if (decodableStruct.userStatus.IsNull()) {
            self.userStatus = nil;
        } else {
            self.userStatus = [NSNumber numberWithUnsignedChar:chip::to_underlying(decodableStruct.userStatus.Value())];
        }
    }
    {
        if (decodableStruct.userType.IsNull()) {
            self.userType = nil;
        } else {
            self.userType = [NSNumber numberWithUnsignedChar:chip::to_underlying(decodableStruct.userType.Value())];
        }
    }
    {
        if (decodableStruct.credentialRule.IsNull()) {
            self.credentialRule = nil;
        } else {
            self.credentialRule = [NSNumber numberWithUnsignedChar:chip::to_underlying(decodableStruct.credentialRule.Value())];
        }
    }
    {
        if (decodableStruct.credentials.IsNull()) {
            self.credentials = nil;
        } else {
            { // Scope for our temporary variables
                auto * array_1 = [NSMutableArray new];
                auto iter_1 = decodableStruct.credentials.Value().begin();
                while (iter_1.Next()) {
                    auto & entry_1 = iter_1.GetValue();
                    MTRDoorLockClusterCredentialStruct * newElement_1;
                    newElement_1 = [MTRDoorLockClusterCredentialStruct new];
                    newElement_1.credentialType = [NSNumber numberWithUnsignedChar:chip::to_underlying(entry_1.credentialType)];
                    newElement_1.credentialIndex = [NSNumber numberWithUnsignedShort:entry_1.credentialIndex];
                    [array_1 addObject:newElement_1];
                }
                CHIP_ERROR err = iter_1.GetStatus();
                if (err != CHIP_NO_ERROR) {
                    return err;
                }
                self.credentials = array_1;
            }
        }
    }
    {
        if (decodableStruct.creatorFabricIndex.IsNull()) {
            self.creatorFabricIndex = nil;
        } else {
            self.creatorFabricIndex = [NSNumber numberWithUnsignedChar:decodableStruct.creatorFabricIndex.Value()];
        }
    }
    {
        if (decodableStruct.lastModifiedFabricIndex.IsNull()) {
            self.lastModifiedFabricIndex = nil;
        } else {
            self.lastModifiedFabricIndex = [NSNumber numberWithUnsignedChar:decodableStruct.lastModifiedFabricIndex.Value()];
        }
    }
    {
        if (decodableStruct.nextUserIndex.IsNull()) {
            self.nextUserIndex = nil;
        } else {
            self.nextUserIndex = [NSNumber numberWithUnsignedShort:decodableStruct.nextUserIndex.Value()];
        }
    }
    return CHIP_NO_ERROR;
}
@end

@implementation MTRDoorLockClusterGetUserResponseParams (Deprecated)

- (void)setUserUniqueId:(NSNumber * _Nullable)userUniqueId
{
    self.userUniqueID = userUniqueId;
}

- (NSNumber * _Nullable)userUniqueId
{
    return self.userUniqueID;
}
@end
@implementation MTRDoorLockClusterClearUserParams
- (instancetype)init
{
    if (self = [super init]) {

        _userIndex = @(0);
        _timedInvokeTimeoutMs = nil;
        _serverSideProcessingTimeout = nil;
    }
    return self;
}

- (id)copyWithZone:(NSZone * _Nullable)zone;
{
    auto other = [[MTRDoorLockClusterClearUserParams alloc] init];

    other.userIndex = self.userIndex;
    other.timedInvokeTimeoutMs = self.timedInvokeTimeoutMs;
    other.serverSideProcessingTimeout = self.serverSideProcessingTimeout;

    return other;
}

- (NSString *)description
{
    NSString * descriptionString = [NSString stringWithFormat:@"<%@: userIndex:%@; >", NSStringFromClass([self class]), _userIndex];
    return descriptionString;
}

@end
@implementation MTRDoorLockClusterSetCredentialParams
- (instancetype)init
{
    if (self = [super init]) {

        _operationType = @(0);

        _credential = [MTRDoorLockClusterCredentialStruct new];

        _credentialData = [NSData data];

        _userIndex = nil;

        _userStatus = nil;

        _userType = nil;
        _timedInvokeTimeoutMs = nil;
        _serverSideProcessingTimeout = nil;
    }
    return self;
}

- (id)copyWithZone:(NSZone * _Nullable)zone;
{
    auto other = [[MTRDoorLockClusterSetCredentialParams alloc] init];

    other.operationType = self.operationType;
    other.credential = self.credential;
    other.credentialData = self.credentialData;
    other.userIndex = self.userIndex;
    other.userStatus = self.userStatus;
    other.userType = self.userType;
    other.timedInvokeTimeoutMs = self.timedInvokeTimeoutMs;
    other.serverSideProcessingTimeout = self.serverSideProcessingTimeout;

    return other;
}

- (NSString *)description
{
    NSString * descriptionString = [NSString
        stringWithFormat:@"<%@: operationType:%@; credential:%@; credentialData:%@; userIndex:%@; userStatus:%@; userType:%@; >",
        NSStringFromClass([self class]), _operationType, _credential, [_credentialData base64EncodedStringWithOptions:0],
        _userIndex, _userStatus, _userType];
    return descriptionString;
}

@end
@implementation MTRDoorLockClusterSetCredentialResponseParams
- (instancetype)init
{
    if (self = [super init]) {

        _status = @(0);

        _userIndex = nil;

        _nextCredentialIndex = nil;
        _timedInvokeTimeoutMs = nil;
    }
    return self;
}

- (id)copyWithZone:(NSZone * _Nullable)zone;
{
    auto other = [[MTRDoorLockClusterSetCredentialResponseParams alloc] init];

    other.status = self.status;
    other.userIndex = self.userIndex;
    other.nextCredentialIndex = self.nextCredentialIndex;
    other.timedInvokeTimeoutMs = self.timedInvokeTimeoutMs;

    return other;
}

- (NSString *)description
{
    NSString * descriptionString = [NSString stringWithFormat:@"<%@: status:%@; userIndex:%@; nextCredentialIndex:%@; >",
                                             NSStringFromClass([self class]), _status, _userIndex, _nextCredentialIndex];
    return descriptionString;
}

- (nullable instancetype)initWithResponseValue:(NSDictionary<NSString *, id> *)responseValue
                                         error:(NSError * __autoreleasing *)error
{
    if (!(self = [super init])) {
        return nil;
    }

    using DecodableType = chip::app::Clusters::DoorLock::Commands::SetCredentialResponse::DecodableType;
    chip::System::PacketBufferHandle buffer = [MTRBaseDevice _responseDataForCommand:responseValue
                                                                           clusterID:DecodableType::GetClusterId()
                                                                           commandID:DecodableType::GetCommandId()
                                                                               error:error];
    if (buffer.IsNull()) {
        return nil;
    }

    chip::TLV::TLVReader reader;
    reader.Init(buffer->Start(), buffer->DataLength());

    CHIP_ERROR err = reader.Next(chip::TLV::AnonymousTag());
    if (err == CHIP_NO_ERROR) {
        DecodableType decodedStruct;
        err = chip::app::DataModel::Decode(reader, decodedStruct);
        if (err == CHIP_NO_ERROR) {
            err = [self _setFieldsFromDecodableStruct:decodedStruct];
            if (err == CHIP_NO_ERROR) {
                return self;
            }
        }
    }

    NSString * errorStr = [NSString stringWithFormat:@"Command payload decoding failed: %s", err.AsString()];
    MTR_LOG_ERROR("%s", errorStr.UTF8String);
    if (error != nil) {
        NSDictionary * userInfo = @{ NSLocalizedFailureReasonErrorKey : NSLocalizedString(errorStr, nil) };
        *error = [NSError errorWithDomain:MTRErrorDomain code:MTRErrorCodeSchemaMismatch userInfo:userInfo];
    }
    return nil;
}

@end

@implementation MTRDoorLockClusterSetCredentialResponseParams (InternalMethods)

- (CHIP_ERROR)_setFieldsFromDecodableStruct:
    (const chip::app::Clusters::DoorLock::Commands::SetCredentialResponse::DecodableType &)decodableStruct
{
    {
        self.status = [NSNumber numberWithUnsignedChar:chip::to_underlying(decodableStruct.status)];
    }
    {
        if (decodableStruct.userIndex.IsNull()) {
            self.userIndex = nil;
        } else {
            self.userIndex = [NSNumber numberWithUnsignedShort:decodableStruct.userIndex.Value()];
        }
    }
    {
        if (decodableStruct.nextCredentialIndex.IsNull()) {
            self.nextCredentialIndex = nil;
        } else {
            self.nextCredentialIndex = [NSNumber numberWithUnsignedShort:decodableStruct.nextCredentialIndex.Value()];
        }
    }
    return CHIP_NO_ERROR;
}
@end
@implementation MTRDoorLockClusterGetCredentialStatusParams
- (instancetype)init
{
    if (self = [super init]) {

        _credential = [MTRDoorLockClusterCredentialStruct new];
        _timedInvokeTimeoutMs = nil;
        _serverSideProcessingTimeout = nil;
    }
    return self;
}

- (id)copyWithZone:(NSZone * _Nullable)zone;
{
    auto other = [[MTRDoorLockClusterGetCredentialStatusParams alloc] init];

    other.credential = self.credential;
    other.timedInvokeTimeoutMs = self.timedInvokeTimeoutMs;
    other.serverSideProcessingTimeout = self.serverSideProcessingTimeout;

    return other;
}

- (NSString *)description
{
    NSString * descriptionString =
        [NSString stringWithFormat:@"<%@: credential:%@; >", NSStringFromClass([self class]), _credential];
    return descriptionString;
}

@end
@implementation MTRDoorLockClusterGetCredentialStatusResponseParams
- (instancetype)init
{
    if (self = [super init]) {

        _credentialExists = @(0);

        _userIndex = nil;

        _creatorFabricIndex = nil;

        _lastModifiedFabricIndex = nil;

        _nextCredentialIndex = nil;
        _timedInvokeTimeoutMs = nil;
    }
    return self;
}

- (id)copyWithZone:(NSZone * _Nullable)zone;
{
    auto other = [[MTRDoorLockClusterGetCredentialStatusResponseParams alloc] init];

    other.credentialExists = self.credentialExists;
    other.userIndex = self.userIndex;
    other.creatorFabricIndex = self.creatorFabricIndex;
    other.lastModifiedFabricIndex = self.lastModifiedFabricIndex;
    other.nextCredentialIndex = self.nextCredentialIndex;
    other.timedInvokeTimeoutMs = self.timedInvokeTimeoutMs;

    return other;
}

- (NSString *)description
{
    NSString * descriptionString = [NSString
        stringWithFormat:
            @"<%@: credentialExists:%@; userIndex:%@; creatorFabricIndex:%@; lastModifiedFabricIndex:%@; nextCredentialIndex:%@; >",
        NSStringFromClass([self class]), _credentialExists, _userIndex, _creatorFabricIndex, _lastModifiedFabricIndex,
        _nextCredentialIndex];
    return descriptionString;
}

- (nullable instancetype)initWithResponseValue:(NSDictionary<NSString *, id> *)responseValue
                                         error:(NSError * __autoreleasing *)error
{
    if (!(self = [super init])) {
        return nil;
    }

    using DecodableType = chip::app::Clusters::DoorLock::Commands::GetCredentialStatusResponse::DecodableType;
    chip::System::PacketBufferHandle buffer = [MTRBaseDevice _responseDataForCommand:responseValue
                                                                           clusterID:DecodableType::GetClusterId()
                                                                           commandID:DecodableType::GetCommandId()
                                                                               error:error];
    if (buffer.IsNull()) {
        return nil;
    }

    chip::TLV::TLVReader reader;
    reader.Init(buffer->Start(), buffer->DataLength());

    CHIP_ERROR err = reader.Next(chip::TLV::AnonymousTag());
    if (err == CHIP_NO_ERROR) {
        DecodableType decodedStruct;
        err = chip::app::DataModel::Decode(reader, decodedStruct);
        if (err == CHIP_NO_ERROR) {
            err = [self _setFieldsFromDecodableStruct:decodedStruct];
            if (err == CHIP_NO_ERROR) {
                return self;
            }
        }
    }

    NSString * errorStr = [NSString stringWithFormat:@"Command payload decoding failed: %s", err.AsString()];
    MTR_LOG_ERROR("%s", errorStr.UTF8String);
    if (error != nil) {
        NSDictionary * userInfo = @{ NSLocalizedFailureReasonErrorKey : NSLocalizedString(errorStr, nil) };
        *error = [NSError errorWithDomain:MTRErrorDomain code:MTRErrorCodeSchemaMismatch userInfo:userInfo];
    }
    return nil;
}

@end

@implementation MTRDoorLockClusterGetCredentialStatusResponseParams (InternalMethods)

- (CHIP_ERROR)_setFieldsFromDecodableStruct:
    (const chip::app::Clusters::DoorLock::Commands::GetCredentialStatusResponse::DecodableType &)decodableStruct
{
    {
        self.credentialExists = [NSNumber numberWithBool:decodableStruct.credentialExists];
    }
    {
        if (decodableStruct.userIndex.IsNull()) {
            self.userIndex = nil;
        } else {
            self.userIndex = [NSNumber numberWithUnsignedShort:decodableStruct.userIndex.Value()];
        }
    }
    {
        if (decodableStruct.creatorFabricIndex.IsNull()) {
            self.creatorFabricIndex = nil;
        } else {
            self.creatorFabricIndex = [NSNumber numberWithUnsignedChar:decodableStruct.creatorFabricIndex.Value()];
        }
    }
    {
        if (decodableStruct.lastModifiedFabricIndex.IsNull()) {
            self.lastModifiedFabricIndex = nil;
        } else {
            self.lastModifiedFabricIndex = [NSNumber numberWithUnsignedChar:decodableStruct.lastModifiedFabricIndex.Value()];
        }
    }
    {
        if (decodableStruct.nextCredentialIndex.IsNull()) {
            self.nextCredentialIndex = nil;
        } else {
            self.nextCredentialIndex = [NSNumber numberWithUnsignedShort:decodableStruct.nextCredentialIndex.Value()];
        }
    }
    return CHIP_NO_ERROR;
}
@end
@implementation MTRDoorLockClusterClearCredentialParams
- (instancetype)init
{
    if (self = [super init]) {

        _credential = nil;
        _timedInvokeTimeoutMs = nil;
        _serverSideProcessingTimeout = nil;
    }
    return self;
}

- (id)copyWithZone:(NSZone * _Nullable)zone;
{
    auto other = [[MTRDoorLockClusterClearCredentialParams alloc] init];

    other.credential = self.credential;
    other.timedInvokeTimeoutMs = self.timedInvokeTimeoutMs;
    other.serverSideProcessingTimeout = self.serverSideProcessingTimeout;

    return other;
}

- (NSString *)description
{
    NSString * descriptionString =
        [NSString stringWithFormat:@"<%@: credential:%@; >", NSStringFromClass([self class]), _credential];
    return descriptionString;
}

@end
@implementation MTRDoorLockClusterUnboltDoorParams
- (instancetype)init
{
    if (self = [super init]) {

        _pinCode = nil;
        _timedInvokeTimeoutMs = nil;
        _serverSideProcessingTimeout = nil;
    }
    return self;
}

- (id)copyWithZone:(NSZone * _Nullable)zone;
{
    auto other = [[MTRDoorLockClusterUnboltDoorParams alloc] init];

    other.pinCode = self.pinCode;
    other.timedInvokeTimeoutMs = self.timedInvokeTimeoutMs;
    other.serverSideProcessingTimeout = self.serverSideProcessingTimeout;

    return other;
}

- (NSString *)description
{
    NSString * descriptionString = [NSString
        stringWithFormat:@"<%@: pinCode:%@; >", NSStringFromClass([self class]), [_pinCode base64EncodedStringWithOptions:0]];
    return descriptionString;
}

@end
@implementation MTRWindowCoveringClusterUpOrOpenParams
- (instancetype)init
{
    if (self = [super init]) {
        _timedInvokeTimeoutMs = nil;
        _serverSideProcessingTimeout = nil;
    }
    return self;
}

- (id)copyWithZone:(NSZone * _Nullable)zone;
{
    auto other = [[MTRWindowCoveringClusterUpOrOpenParams alloc] init];

    other.timedInvokeTimeoutMs = self.timedInvokeTimeoutMs;
    other.serverSideProcessingTimeout = self.serverSideProcessingTimeout;

    return other;
}

- (NSString *)description
{
    NSString * descriptionString = [NSString stringWithFormat:@"<%@: >", NSStringFromClass([self class])];
    return descriptionString;
}

@end
@implementation MTRWindowCoveringClusterDownOrCloseParams
- (instancetype)init
{
    if (self = [super init]) {
        _timedInvokeTimeoutMs = nil;
        _serverSideProcessingTimeout = nil;
    }
    return self;
}

- (id)copyWithZone:(NSZone * _Nullable)zone;
{
    auto other = [[MTRWindowCoveringClusterDownOrCloseParams alloc] init];

    other.timedInvokeTimeoutMs = self.timedInvokeTimeoutMs;
    other.serverSideProcessingTimeout = self.serverSideProcessingTimeout;

    return other;
}

- (NSString *)description
{
    NSString * descriptionString = [NSString stringWithFormat:@"<%@: >", NSStringFromClass([self class])];
    return descriptionString;
}

@end
@implementation MTRWindowCoveringClusterStopMotionParams
- (instancetype)init
{
    if (self = [super init]) {
        _timedInvokeTimeoutMs = nil;
        _serverSideProcessingTimeout = nil;
    }
    return self;
}

- (id)copyWithZone:(NSZone * _Nullable)zone;
{
    auto other = [[MTRWindowCoveringClusterStopMotionParams alloc] init];

    other.timedInvokeTimeoutMs = self.timedInvokeTimeoutMs;
    other.serverSideProcessingTimeout = self.serverSideProcessingTimeout;

    return other;
}

- (NSString *)description
{
    NSString * descriptionString = [NSString stringWithFormat:@"<%@: >", NSStringFromClass([self class])];
    return descriptionString;
}

@end
@implementation MTRWindowCoveringClusterGoToLiftValueParams
- (instancetype)init
{
    if (self = [super init]) {

        _liftValue = @(0);
        _timedInvokeTimeoutMs = nil;
        _serverSideProcessingTimeout = nil;
    }
    return self;
}

- (id)copyWithZone:(NSZone * _Nullable)zone;
{
    auto other = [[MTRWindowCoveringClusterGoToLiftValueParams alloc] init];

    other.liftValue = self.liftValue;
    other.timedInvokeTimeoutMs = self.timedInvokeTimeoutMs;
    other.serverSideProcessingTimeout = self.serverSideProcessingTimeout;

    return other;
}

- (NSString *)description
{
    NSString * descriptionString = [NSString stringWithFormat:@"<%@: liftValue:%@; >", NSStringFromClass([self class]), _liftValue];
    return descriptionString;
}

@end
@implementation MTRWindowCoveringClusterGoToLiftPercentageParams
- (instancetype)init
{
    if (self = [super init]) {

        _liftPercent100thsValue = @(0);
        _timedInvokeTimeoutMs = nil;
        _serverSideProcessingTimeout = nil;
    }
    return self;
}

- (id)copyWithZone:(NSZone * _Nullable)zone;
{
    auto other = [[MTRWindowCoveringClusterGoToLiftPercentageParams alloc] init];

    other.liftPercent100thsValue = self.liftPercent100thsValue;
    other.timedInvokeTimeoutMs = self.timedInvokeTimeoutMs;
    other.serverSideProcessingTimeout = self.serverSideProcessingTimeout;

    return other;
}

- (NSString *)description
{
    NSString * descriptionString =
        [NSString stringWithFormat:@"<%@: liftPercent100thsValue:%@; >", NSStringFromClass([self class]), _liftPercent100thsValue];
    return descriptionString;
}

@end
@implementation MTRWindowCoveringClusterGoToTiltValueParams
- (instancetype)init
{
    if (self = [super init]) {

        _tiltValue = @(0);
        _timedInvokeTimeoutMs = nil;
        _serverSideProcessingTimeout = nil;
    }
    return self;
}

- (id)copyWithZone:(NSZone * _Nullable)zone;
{
    auto other = [[MTRWindowCoveringClusterGoToTiltValueParams alloc] init];

    other.tiltValue = self.tiltValue;
    other.timedInvokeTimeoutMs = self.timedInvokeTimeoutMs;
    other.serverSideProcessingTimeout = self.serverSideProcessingTimeout;

    return other;
}

- (NSString *)description
{
    NSString * descriptionString = [NSString stringWithFormat:@"<%@: tiltValue:%@; >", NSStringFromClass([self class]), _tiltValue];
    return descriptionString;
}

@end
@implementation MTRWindowCoveringClusterGoToTiltPercentageParams
- (instancetype)init
{
    if (self = [super init]) {

        _tiltPercent100thsValue = @(0);
        _timedInvokeTimeoutMs = nil;
        _serverSideProcessingTimeout = nil;
    }
    return self;
}

- (id)copyWithZone:(NSZone * _Nullable)zone;
{
    auto other = [[MTRWindowCoveringClusterGoToTiltPercentageParams alloc] init];

    other.tiltPercent100thsValue = self.tiltPercent100thsValue;
    other.timedInvokeTimeoutMs = self.timedInvokeTimeoutMs;
    other.serverSideProcessingTimeout = self.serverSideProcessingTimeout;

    return other;
}

- (NSString *)description
{
    NSString * descriptionString =
        [NSString stringWithFormat:@"<%@: tiltPercent100thsValue:%@; >", NSStringFromClass([self class]), _tiltPercent100thsValue];
    return descriptionString;
}

@end
@implementation MTRBarrierControlClusterBarrierControlGoToPercentParams
- (instancetype)init
{
    if (self = [super init]) {

        _percentOpen = @(0);
        _timedInvokeTimeoutMs = nil;
        _serverSideProcessingTimeout = nil;
    }
    return self;
}

- (id)copyWithZone:(NSZone * _Nullable)zone;
{
    auto other = [[MTRBarrierControlClusterBarrierControlGoToPercentParams alloc] init];

    other.percentOpen = self.percentOpen;
    other.timedInvokeTimeoutMs = self.timedInvokeTimeoutMs;
    other.serverSideProcessingTimeout = self.serverSideProcessingTimeout;

    return other;
}

- (NSString *)description
{
    NSString * descriptionString =
        [NSString stringWithFormat:@"<%@: percentOpen:%@; >", NSStringFromClass([self class]), _percentOpen];
    return descriptionString;
}

@end
@implementation MTRBarrierControlClusterBarrierControlStopParams
- (instancetype)init
{
    if (self = [super init]) {
        _timedInvokeTimeoutMs = nil;
        _serverSideProcessingTimeout = nil;
    }
    return self;
}

- (id)copyWithZone:(NSZone * _Nullable)zone;
{
    auto other = [[MTRBarrierControlClusterBarrierControlStopParams alloc] init];

    other.timedInvokeTimeoutMs = self.timedInvokeTimeoutMs;
    other.serverSideProcessingTimeout = self.serverSideProcessingTimeout;

    return other;
}

- (NSString *)description
{
    NSString * descriptionString = [NSString stringWithFormat:@"<%@: >", NSStringFromClass([self class])];
    return descriptionString;
}

@end
@implementation MTRThermostatClusterSetpointRaiseLowerParams
- (instancetype)init
{
    if (self = [super init]) {

        _mode = @(0);

        _amount = @(0);
        _timedInvokeTimeoutMs = nil;
        _serverSideProcessingTimeout = nil;
    }
    return self;
}

- (id)copyWithZone:(NSZone * _Nullable)zone;
{
    auto other = [[MTRThermostatClusterSetpointRaiseLowerParams alloc] init];

    other.mode = self.mode;
    other.amount = self.amount;
    other.timedInvokeTimeoutMs = self.timedInvokeTimeoutMs;
    other.serverSideProcessingTimeout = self.serverSideProcessingTimeout;

    return other;
}

- (NSString *)description
{
    NSString * descriptionString =
        [NSString stringWithFormat:@"<%@: mode:%@; amount:%@; >", NSStringFromClass([self class]), _mode, _amount];
    return descriptionString;
}

@end
@implementation MTRThermostatClusterGetWeeklyScheduleResponseParams
- (instancetype)init
{
    if (self = [super init]) {

        _numberOfTransitionsForSequence = @(0);

        _dayOfWeekForSequence = @(0);

        _modeForSequence = @(0);

        _transitions = [NSArray array];
        _timedInvokeTimeoutMs = nil;
    }
    return self;
}

- (id)copyWithZone:(NSZone * _Nullable)zone;
{
    auto other = [[MTRThermostatClusterGetWeeklyScheduleResponseParams alloc] init];

    other.numberOfTransitionsForSequence = self.numberOfTransitionsForSequence;
    other.dayOfWeekForSequence = self.dayOfWeekForSequence;
    other.modeForSequence = self.modeForSequence;
    other.transitions = self.transitions;
    other.timedInvokeTimeoutMs = self.timedInvokeTimeoutMs;

    return other;
}

- (NSString *)description
{
    NSString * descriptionString = [NSString
        stringWithFormat:@"<%@: numberOfTransitionsForSequence:%@; dayOfWeekForSequence:%@; modeForSequence:%@; transitions:%@; >",
        NSStringFromClass([self class]), _numberOfTransitionsForSequence, _dayOfWeekForSequence, _modeForSequence, _transitions];
    return descriptionString;
}

- (nullable instancetype)initWithResponseValue:(NSDictionary<NSString *, id> *)responseValue
                                         error:(NSError * __autoreleasing *)error
{
    if (!(self = [super init])) {
        return nil;
    }

    using DecodableType = chip::app::Clusters::Thermostat::Commands::GetWeeklyScheduleResponse::DecodableType;
    chip::System::PacketBufferHandle buffer = [MTRBaseDevice _responseDataForCommand:responseValue
                                                                           clusterID:DecodableType::GetClusterId()
                                                                           commandID:DecodableType::GetCommandId()
                                                                               error:error];
    if (buffer.IsNull()) {
        return nil;
    }

    chip::TLV::TLVReader reader;
    reader.Init(buffer->Start(), buffer->DataLength());

    CHIP_ERROR err = reader.Next(chip::TLV::AnonymousTag());
    if (err == CHIP_NO_ERROR) {
        DecodableType decodedStruct;
        err = chip::app::DataModel::Decode(reader, decodedStruct);
        if (err == CHIP_NO_ERROR) {
            err = [self _setFieldsFromDecodableStruct:decodedStruct];
            if (err == CHIP_NO_ERROR) {
                return self;
            }
        }
    }

    NSString * errorStr = [NSString stringWithFormat:@"Command payload decoding failed: %s", err.AsString()];
    MTR_LOG_ERROR("%s", errorStr.UTF8String);
    if (error != nil) {
        NSDictionary * userInfo = @{ NSLocalizedFailureReasonErrorKey : NSLocalizedString(errorStr, nil) };
        *error = [NSError errorWithDomain:MTRErrorDomain code:MTRErrorCodeSchemaMismatch userInfo:userInfo];
    }
    return nil;
}

@end

@implementation MTRThermostatClusterGetWeeklyScheduleResponseParams (InternalMethods)

- (CHIP_ERROR)_setFieldsFromDecodableStruct:
    (const chip::app::Clusters::Thermostat::Commands::GetWeeklyScheduleResponse::DecodableType &)decodableStruct
{
    {
        self.numberOfTransitionsForSequence = [NSNumber numberWithUnsignedChar:decodableStruct.numberOfTransitionsForSequence];
    }
    {
        self.dayOfWeekForSequence = [NSNumber numberWithUnsignedChar:decodableStruct.dayOfWeekForSequence.Raw()];
    }
    {
        self.modeForSequence = [NSNumber numberWithUnsignedChar:decodableStruct.modeForSequence.Raw()];
    }
    {
        { // Scope for our temporary variables
            auto * array_0 = [NSMutableArray new];
            auto iter_0 = decodableStruct.transitions.begin();
            while (iter_0.Next()) {
                auto & entry_0 = iter_0.GetValue();
                MTRThermostatClusterThermostatScheduleTransition * newElement_0;
                newElement_0 = [MTRThermostatClusterThermostatScheduleTransition new];
                newElement_0.transitionTime = [NSNumber numberWithUnsignedShort:entry_0.transitionTime];
                if (entry_0.heatSetpoint.IsNull()) {
                    newElement_0.heatSetpoint = nil;
                } else {
                    newElement_0.heatSetpoint = [NSNumber numberWithShort:entry_0.heatSetpoint.Value()];
                }
                if (entry_0.coolSetpoint.IsNull()) {
                    newElement_0.coolSetpoint = nil;
                } else {
                    newElement_0.coolSetpoint = [NSNumber numberWithShort:entry_0.coolSetpoint.Value()];
                }
                [array_0 addObject:newElement_0];
            }
            CHIP_ERROR err = iter_0.GetStatus();
            if (err != CHIP_NO_ERROR) {
                return err;
            }
            self.transitions = array_0;
        }
    }
    return CHIP_NO_ERROR;
}
@end
@implementation MTRThermostatClusterSetWeeklyScheduleParams
- (instancetype)init
{
    if (self = [super init]) {

        _numberOfTransitionsForSequence = @(0);

        _dayOfWeekForSequence = @(0);

        _modeForSequence = @(0);

        _transitions = [NSArray array];
        _timedInvokeTimeoutMs = nil;
        _serverSideProcessingTimeout = nil;
    }
    return self;
}

- (id)copyWithZone:(NSZone * _Nullable)zone;
{
    auto other = [[MTRThermostatClusterSetWeeklyScheduleParams alloc] init];

    other.numberOfTransitionsForSequence = self.numberOfTransitionsForSequence;
    other.dayOfWeekForSequence = self.dayOfWeekForSequence;
    other.modeForSequence = self.modeForSequence;
    other.transitions = self.transitions;
    other.timedInvokeTimeoutMs = self.timedInvokeTimeoutMs;
    other.serverSideProcessingTimeout = self.serverSideProcessingTimeout;

    return other;
}

- (NSString *)description
{
    NSString * descriptionString = [NSString
        stringWithFormat:@"<%@: numberOfTransitionsForSequence:%@; dayOfWeekForSequence:%@; modeForSequence:%@; transitions:%@; >",
        NSStringFromClass([self class]), _numberOfTransitionsForSequence, _dayOfWeekForSequence, _modeForSequence, _transitions];
    return descriptionString;
}

@end
@implementation MTRThermostatClusterGetWeeklyScheduleParams
- (instancetype)init
{
    if (self = [super init]) {

        _daysToReturn = @(0);

        _modeToReturn = @(0);
        _timedInvokeTimeoutMs = nil;
        _serverSideProcessingTimeout = nil;
    }
    return self;
}

- (id)copyWithZone:(NSZone * _Nullable)zone;
{
    auto other = [[MTRThermostatClusterGetWeeklyScheduleParams alloc] init];

    other.daysToReturn = self.daysToReturn;
    other.modeToReturn = self.modeToReturn;
    other.timedInvokeTimeoutMs = self.timedInvokeTimeoutMs;
    other.serverSideProcessingTimeout = self.serverSideProcessingTimeout;

    return other;
}

- (NSString *)description
{
    NSString * descriptionString = [NSString stringWithFormat:@"<%@: daysToReturn:%@; modeToReturn:%@; >",
                                             NSStringFromClass([self class]), _daysToReturn, _modeToReturn];
    return descriptionString;
}

@end
@implementation MTRThermostatClusterClearWeeklyScheduleParams
- (instancetype)init
{
    if (self = [super init]) {
        _timedInvokeTimeoutMs = nil;
        _serverSideProcessingTimeout = nil;
    }
    return self;
}

- (id)copyWithZone:(NSZone * _Nullable)zone;
{
    auto other = [[MTRThermostatClusterClearWeeklyScheduleParams alloc] init];

    other.timedInvokeTimeoutMs = self.timedInvokeTimeoutMs;
    other.serverSideProcessingTimeout = self.serverSideProcessingTimeout;

    return other;
}

- (NSString *)description
{
    NSString * descriptionString = [NSString stringWithFormat:@"<%@: >", NSStringFromClass([self class])];
    return descriptionString;
}

@end
@implementation MTRFanControlClusterStepParams
- (instancetype)init
{
    if (self = [super init]) {

        _direction = @(0);

        _wrap = nil;

        _lowestOff = nil;
        _timedInvokeTimeoutMs = nil;
        _serverSideProcessingTimeout = nil;
    }
    return self;
}

- (id)copyWithZone:(NSZone * _Nullable)zone;
{
    auto other = [[MTRFanControlClusterStepParams alloc] init];

    other.direction = self.direction;
    other.wrap = self.wrap;
    other.lowestOff = self.lowestOff;
    other.timedInvokeTimeoutMs = self.timedInvokeTimeoutMs;
    other.serverSideProcessingTimeout = self.serverSideProcessingTimeout;

    return other;
}

- (NSString *)description
{
    NSString * descriptionString = [NSString stringWithFormat:@"<%@: direction:%@; wrap:%@; lowestOff:%@; >",
                                             NSStringFromClass([self class]), _direction, _wrap, _lowestOff];
    return descriptionString;
}

@end
@implementation MTRColorControlClusterMoveToHueParams
- (instancetype)init
{
    if (self = [super init]) {

        _hue = @(0);

        _direction = @(0);

        _transitionTime = @(0);

        _optionsMask = @(0);

        _optionsOverride = @(0);
        _timedInvokeTimeoutMs = nil;
        _serverSideProcessingTimeout = nil;
    }
    return self;
}

- (id)copyWithZone:(NSZone * _Nullable)zone;
{
    auto other = [[MTRColorControlClusterMoveToHueParams alloc] init];

    other.hue = self.hue;
    other.direction = self.direction;
    other.transitionTime = self.transitionTime;
    other.optionsMask = self.optionsMask;
    other.optionsOverride = self.optionsOverride;
    other.timedInvokeTimeoutMs = self.timedInvokeTimeoutMs;
    other.serverSideProcessingTimeout = self.serverSideProcessingTimeout;

    return other;
}

- (NSString *)description
{
    NSString * descriptionString =
        [NSString stringWithFormat:@"<%@: hue:%@; direction:%@; transitionTime:%@; optionsMask:%@; optionsOverride:%@; >",
                  NSStringFromClass([self class]), _hue, _direction, _transitionTime, _optionsMask, _optionsOverride];
    return descriptionString;
}

@end
@implementation MTRColorControlClusterMoveHueParams
- (instancetype)init
{
    if (self = [super init]) {

        _moveMode = @(0);

        _rate = @(0);

        _optionsMask = @(0);

        _optionsOverride = @(0);
        _timedInvokeTimeoutMs = nil;
        _serverSideProcessingTimeout = nil;
    }
    return self;
}

- (id)copyWithZone:(NSZone * _Nullable)zone;
{
    auto other = [[MTRColorControlClusterMoveHueParams alloc] init];

    other.moveMode = self.moveMode;
    other.rate = self.rate;
    other.optionsMask = self.optionsMask;
    other.optionsOverride = self.optionsOverride;
    other.timedInvokeTimeoutMs = self.timedInvokeTimeoutMs;
    other.serverSideProcessingTimeout = self.serverSideProcessingTimeout;

    return other;
}

- (NSString *)description
{
    NSString * descriptionString = [NSString stringWithFormat:@"<%@: moveMode:%@; rate:%@; optionsMask:%@; optionsOverride:%@; >",
                                             NSStringFromClass([self class]), _moveMode, _rate, _optionsMask, _optionsOverride];
    return descriptionString;
}

@end
@implementation MTRColorControlClusterStepHueParams
- (instancetype)init
{
    if (self = [super init]) {

        _stepMode = @(0);

        _stepSize = @(0);

        _transitionTime = @(0);

        _optionsMask = @(0);

        _optionsOverride = @(0);
        _timedInvokeTimeoutMs = nil;
        _serverSideProcessingTimeout = nil;
    }
    return self;
}

- (id)copyWithZone:(NSZone * _Nullable)zone;
{
    auto other = [[MTRColorControlClusterStepHueParams alloc] init];

    other.stepMode = self.stepMode;
    other.stepSize = self.stepSize;
    other.transitionTime = self.transitionTime;
    other.optionsMask = self.optionsMask;
    other.optionsOverride = self.optionsOverride;
    other.timedInvokeTimeoutMs = self.timedInvokeTimeoutMs;
    other.serverSideProcessingTimeout = self.serverSideProcessingTimeout;

    return other;
}

- (NSString *)description
{
    NSString * descriptionString =
        [NSString stringWithFormat:@"<%@: stepMode:%@; stepSize:%@; transitionTime:%@; optionsMask:%@; optionsOverride:%@; >",
                  NSStringFromClass([self class]), _stepMode, _stepSize, _transitionTime, _optionsMask, _optionsOverride];
    return descriptionString;
}

@end
@implementation MTRColorControlClusterMoveToSaturationParams
- (instancetype)init
{
    if (self = [super init]) {

        _saturation = @(0);

        _transitionTime = @(0);

        _optionsMask = @(0);

        _optionsOverride = @(0);
        _timedInvokeTimeoutMs = nil;
        _serverSideProcessingTimeout = nil;
    }
    return self;
}

- (id)copyWithZone:(NSZone * _Nullable)zone;
{
    auto other = [[MTRColorControlClusterMoveToSaturationParams alloc] init];

    other.saturation = self.saturation;
    other.transitionTime = self.transitionTime;
    other.optionsMask = self.optionsMask;
    other.optionsOverride = self.optionsOverride;
    other.timedInvokeTimeoutMs = self.timedInvokeTimeoutMs;
    other.serverSideProcessingTimeout = self.serverSideProcessingTimeout;

    return other;
}

- (NSString *)description
{
    NSString * descriptionString =
        [NSString stringWithFormat:@"<%@: saturation:%@; transitionTime:%@; optionsMask:%@; optionsOverride:%@; >",
                  NSStringFromClass([self class]), _saturation, _transitionTime, _optionsMask, _optionsOverride];
    return descriptionString;
}

@end
@implementation MTRColorControlClusterMoveSaturationParams
- (instancetype)init
{
    if (self = [super init]) {

        _moveMode = @(0);

        _rate = @(0);

        _optionsMask = @(0);

        _optionsOverride = @(0);
        _timedInvokeTimeoutMs = nil;
        _serverSideProcessingTimeout = nil;
    }
    return self;
}

- (id)copyWithZone:(NSZone * _Nullable)zone;
{
    auto other = [[MTRColorControlClusterMoveSaturationParams alloc] init];

    other.moveMode = self.moveMode;
    other.rate = self.rate;
    other.optionsMask = self.optionsMask;
    other.optionsOverride = self.optionsOverride;
    other.timedInvokeTimeoutMs = self.timedInvokeTimeoutMs;
    other.serverSideProcessingTimeout = self.serverSideProcessingTimeout;

    return other;
}

- (NSString *)description
{
    NSString * descriptionString = [NSString stringWithFormat:@"<%@: moveMode:%@; rate:%@; optionsMask:%@; optionsOverride:%@; >",
                                             NSStringFromClass([self class]), _moveMode, _rate, _optionsMask, _optionsOverride];
    return descriptionString;
}

@end
@implementation MTRColorControlClusterStepSaturationParams
- (instancetype)init
{
    if (self = [super init]) {

        _stepMode = @(0);

        _stepSize = @(0);

        _transitionTime = @(0);

        _optionsMask = @(0);

        _optionsOverride = @(0);
        _timedInvokeTimeoutMs = nil;
        _serverSideProcessingTimeout = nil;
    }
    return self;
}

- (id)copyWithZone:(NSZone * _Nullable)zone;
{
    auto other = [[MTRColorControlClusterStepSaturationParams alloc] init];

    other.stepMode = self.stepMode;
    other.stepSize = self.stepSize;
    other.transitionTime = self.transitionTime;
    other.optionsMask = self.optionsMask;
    other.optionsOverride = self.optionsOverride;
    other.timedInvokeTimeoutMs = self.timedInvokeTimeoutMs;
    other.serverSideProcessingTimeout = self.serverSideProcessingTimeout;

    return other;
}

- (NSString *)description
{
    NSString * descriptionString =
        [NSString stringWithFormat:@"<%@: stepMode:%@; stepSize:%@; transitionTime:%@; optionsMask:%@; optionsOverride:%@; >",
                  NSStringFromClass([self class]), _stepMode, _stepSize, _transitionTime, _optionsMask, _optionsOverride];
    return descriptionString;
}

@end
@implementation MTRColorControlClusterMoveToHueAndSaturationParams
- (instancetype)init
{
    if (self = [super init]) {

        _hue = @(0);

        _saturation = @(0);

        _transitionTime = @(0);

        _optionsMask = @(0);

        _optionsOverride = @(0);
        _timedInvokeTimeoutMs = nil;
        _serverSideProcessingTimeout = nil;
    }
    return self;
}

- (id)copyWithZone:(NSZone * _Nullable)zone;
{
    auto other = [[MTRColorControlClusterMoveToHueAndSaturationParams alloc] init];

    other.hue = self.hue;
    other.saturation = self.saturation;
    other.transitionTime = self.transitionTime;
    other.optionsMask = self.optionsMask;
    other.optionsOverride = self.optionsOverride;
    other.timedInvokeTimeoutMs = self.timedInvokeTimeoutMs;
    other.serverSideProcessingTimeout = self.serverSideProcessingTimeout;

    return other;
}

- (NSString *)description
{
    NSString * descriptionString =
        [NSString stringWithFormat:@"<%@: hue:%@; saturation:%@; transitionTime:%@; optionsMask:%@; optionsOverride:%@; >",
                  NSStringFromClass([self class]), _hue, _saturation, _transitionTime, _optionsMask, _optionsOverride];
    return descriptionString;
}

@end
@implementation MTRColorControlClusterMoveToColorParams
- (instancetype)init
{
    if (self = [super init]) {

        _colorX = @(0);

        _colorY = @(0);

        _transitionTime = @(0);

        _optionsMask = @(0);

        _optionsOverride = @(0);
        _timedInvokeTimeoutMs = nil;
        _serverSideProcessingTimeout = nil;
    }
    return self;
}

- (id)copyWithZone:(NSZone * _Nullable)zone;
{
    auto other = [[MTRColorControlClusterMoveToColorParams alloc] init];

    other.colorX = self.colorX;
    other.colorY = self.colorY;
    other.transitionTime = self.transitionTime;
    other.optionsMask = self.optionsMask;
    other.optionsOverride = self.optionsOverride;
    other.timedInvokeTimeoutMs = self.timedInvokeTimeoutMs;
    other.serverSideProcessingTimeout = self.serverSideProcessingTimeout;

    return other;
}

- (NSString *)description
{
    NSString * descriptionString =
        [NSString stringWithFormat:@"<%@: colorX:%@; colorY:%@; transitionTime:%@; optionsMask:%@; optionsOverride:%@; >",
                  NSStringFromClass([self class]), _colorX, _colorY, _transitionTime, _optionsMask, _optionsOverride];
    return descriptionString;
}

@end
@implementation MTRColorControlClusterMoveColorParams
- (instancetype)init
{
    if (self = [super init]) {

        _rateX = @(0);

        _rateY = @(0);

        _optionsMask = @(0);

        _optionsOverride = @(0);
        _timedInvokeTimeoutMs = nil;
        _serverSideProcessingTimeout = nil;
    }
    return self;
}

- (id)copyWithZone:(NSZone * _Nullable)zone;
{
    auto other = [[MTRColorControlClusterMoveColorParams alloc] init];

    other.rateX = self.rateX;
    other.rateY = self.rateY;
    other.optionsMask = self.optionsMask;
    other.optionsOverride = self.optionsOverride;
    other.timedInvokeTimeoutMs = self.timedInvokeTimeoutMs;
    other.serverSideProcessingTimeout = self.serverSideProcessingTimeout;

    return other;
}

- (NSString *)description
{
    NSString * descriptionString = [NSString stringWithFormat:@"<%@: rateX:%@; rateY:%@; optionsMask:%@; optionsOverride:%@; >",
                                             NSStringFromClass([self class]), _rateX, _rateY, _optionsMask, _optionsOverride];
    return descriptionString;
}

@end
@implementation MTRColorControlClusterStepColorParams
- (instancetype)init
{
    if (self = [super init]) {

        _stepX = @(0);

        _stepY = @(0);

        _transitionTime = @(0);

        _optionsMask = @(0);

        _optionsOverride = @(0);
        _timedInvokeTimeoutMs = nil;
        _serverSideProcessingTimeout = nil;
    }
    return self;
}

- (id)copyWithZone:(NSZone * _Nullable)zone;
{
    auto other = [[MTRColorControlClusterStepColorParams alloc] init];

    other.stepX = self.stepX;
    other.stepY = self.stepY;
    other.transitionTime = self.transitionTime;
    other.optionsMask = self.optionsMask;
    other.optionsOverride = self.optionsOverride;
    other.timedInvokeTimeoutMs = self.timedInvokeTimeoutMs;
    other.serverSideProcessingTimeout = self.serverSideProcessingTimeout;

    return other;
}

- (NSString *)description
{
    NSString * descriptionString =
        [NSString stringWithFormat:@"<%@: stepX:%@; stepY:%@; transitionTime:%@; optionsMask:%@; optionsOverride:%@; >",
                  NSStringFromClass([self class]), _stepX, _stepY, _transitionTime, _optionsMask, _optionsOverride];
    return descriptionString;
}

@end
@implementation MTRColorControlClusterMoveToColorTemperatureParams
- (instancetype)init
{
    if (self = [super init]) {

        _colorTemperatureMireds = @(0);

        _transitionTime = @(0);

        _optionsMask = @(0);

        _optionsOverride = @(0);
        _timedInvokeTimeoutMs = nil;
        _serverSideProcessingTimeout = nil;
    }
    return self;
}

- (id)copyWithZone:(NSZone * _Nullable)zone;
{
    auto other = [[MTRColorControlClusterMoveToColorTemperatureParams alloc] init];

    other.colorTemperatureMireds = self.colorTemperatureMireds;
    other.transitionTime = self.transitionTime;
    other.optionsMask = self.optionsMask;
    other.optionsOverride = self.optionsOverride;
    other.timedInvokeTimeoutMs = self.timedInvokeTimeoutMs;
    other.serverSideProcessingTimeout = self.serverSideProcessingTimeout;

    return other;
}

- (NSString *)description
{
    NSString * descriptionString =
        [NSString stringWithFormat:@"<%@: colorTemperatureMireds:%@; transitionTime:%@; optionsMask:%@; optionsOverride:%@; >",
                  NSStringFromClass([self class]), _colorTemperatureMireds, _transitionTime, _optionsMask, _optionsOverride];
    return descriptionString;
}

@end

@implementation MTRColorControlClusterMoveToColorTemperatureParams (Deprecated)

- (void)setColorTemperature:(NSNumber * _Nonnull)colorTemperature
{
    self.colorTemperatureMireds = colorTemperature;
}

- (NSNumber * _Nonnull)colorTemperature
{
    return self.colorTemperatureMireds;
}
@end
@implementation MTRColorControlClusterEnhancedMoveToHueParams
- (instancetype)init
{
    if (self = [super init]) {

        _enhancedHue = @(0);

        _direction = @(0);

        _transitionTime = @(0);

        _optionsMask = @(0);

        _optionsOverride = @(0);
        _timedInvokeTimeoutMs = nil;
        _serverSideProcessingTimeout = nil;
    }
    return self;
}

- (id)copyWithZone:(NSZone * _Nullable)zone;
{
    auto other = [[MTRColorControlClusterEnhancedMoveToHueParams alloc] init];

    other.enhancedHue = self.enhancedHue;
    other.direction = self.direction;
    other.transitionTime = self.transitionTime;
    other.optionsMask = self.optionsMask;
    other.optionsOverride = self.optionsOverride;
    other.timedInvokeTimeoutMs = self.timedInvokeTimeoutMs;
    other.serverSideProcessingTimeout = self.serverSideProcessingTimeout;

    return other;
}

- (NSString *)description
{
    NSString * descriptionString =
        [NSString stringWithFormat:@"<%@: enhancedHue:%@; direction:%@; transitionTime:%@; optionsMask:%@; optionsOverride:%@; >",
                  NSStringFromClass([self class]), _enhancedHue, _direction, _transitionTime, _optionsMask, _optionsOverride];
    return descriptionString;
}

@end
@implementation MTRColorControlClusterEnhancedMoveHueParams
- (instancetype)init
{
    if (self = [super init]) {

        _moveMode = @(0);

        _rate = @(0);

        _optionsMask = @(0);

        _optionsOverride = @(0);
        _timedInvokeTimeoutMs = nil;
        _serverSideProcessingTimeout = nil;
    }
    return self;
}

- (id)copyWithZone:(NSZone * _Nullable)zone;
{
    auto other = [[MTRColorControlClusterEnhancedMoveHueParams alloc] init];

    other.moveMode = self.moveMode;
    other.rate = self.rate;
    other.optionsMask = self.optionsMask;
    other.optionsOverride = self.optionsOverride;
    other.timedInvokeTimeoutMs = self.timedInvokeTimeoutMs;
    other.serverSideProcessingTimeout = self.serverSideProcessingTimeout;

    return other;
}

- (NSString *)description
{
    NSString * descriptionString = [NSString stringWithFormat:@"<%@: moveMode:%@; rate:%@; optionsMask:%@; optionsOverride:%@; >",
                                             NSStringFromClass([self class]), _moveMode, _rate, _optionsMask, _optionsOverride];
    return descriptionString;
}

@end
@implementation MTRColorControlClusterEnhancedStepHueParams
- (instancetype)init
{
    if (self = [super init]) {

        _stepMode = @(0);

        _stepSize = @(0);

        _transitionTime = @(0);

        _optionsMask = @(0);

        _optionsOverride = @(0);
        _timedInvokeTimeoutMs = nil;
        _serverSideProcessingTimeout = nil;
    }
    return self;
}

- (id)copyWithZone:(NSZone * _Nullable)zone;
{
    auto other = [[MTRColorControlClusterEnhancedStepHueParams alloc] init];

    other.stepMode = self.stepMode;
    other.stepSize = self.stepSize;
    other.transitionTime = self.transitionTime;
    other.optionsMask = self.optionsMask;
    other.optionsOverride = self.optionsOverride;
    other.timedInvokeTimeoutMs = self.timedInvokeTimeoutMs;
    other.serverSideProcessingTimeout = self.serverSideProcessingTimeout;

    return other;
}

- (NSString *)description
{
    NSString * descriptionString =
        [NSString stringWithFormat:@"<%@: stepMode:%@; stepSize:%@; transitionTime:%@; optionsMask:%@; optionsOverride:%@; >",
                  NSStringFromClass([self class]), _stepMode, _stepSize, _transitionTime, _optionsMask, _optionsOverride];
    return descriptionString;
}

@end
@implementation MTRColorControlClusterEnhancedMoveToHueAndSaturationParams
- (instancetype)init
{
    if (self = [super init]) {

        _enhancedHue = @(0);

        _saturation = @(0);

        _transitionTime = @(0);

        _optionsMask = @(0);

        _optionsOverride = @(0);
        _timedInvokeTimeoutMs = nil;
        _serverSideProcessingTimeout = nil;
    }
    return self;
}

- (id)copyWithZone:(NSZone * _Nullable)zone;
{
    auto other = [[MTRColorControlClusterEnhancedMoveToHueAndSaturationParams alloc] init];

    other.enhancedHue = self.enhancedHue;
    other.saturation = self.saturation;
    other.transitionTime = self.transitionTime;
    other.optionsMask = self.optionsMask;
    other.optionsOverride = self.optionsOverride;
    other.timedInvokeTimeoutMs = self.timedInvokeTimeoutMs;
    other.serverSideProcessingTimeout = self.serverSideProcessingTimeout;

    return other;
}

- (NSString *)description
{
    NSString * descriptionString =
        [NSString stringWithFormat:@"<%@: enhancedHue:%@; saturation:%@; transitionTime:%@; optionsMask:%@; optionsOverride:%@; >",
                  NSStringFromClass([self class]), _enhancedHue, _saturation, _transitionTime, _optionsMask, _optionsOverride];
    return descriptionString;
}

@end
@implementation MTRColorControlClusterColorLoopSetParams
- (instancetype)init
{
    if (self = [super init]) {

        _updateFlags = @(0);

        _action = @(0);

        _direction = @(0);

        _time = @(0);

        _startHue = @(0);

        _optionsMask = @(0);

        _optionsOverride = @(0);
        _timedInvokeTimeoutMs = nil;
        _serverSideProcessingTimeout = nil;
    }
    return self;
}

- (id)copyWithZone:(NSZone * _Nullable)zone;
{
    auto other = [[MTRColorControlClusterColorLoopSetParams alloc] init];

    other.updateFlags = self.updateFlags;
    other.action = self.action;
    other.direction = self.direction;
    other.time = self.time;
    other.startHue = self.startHue;
    other.optionsMask = self.optionsMask;
    other.optionsOverride = self.optionsOverride;
    other.timedInvokeTimeoutMs = self.timedInvokeTimeoutMs;
    other.serverSideProcessingTimeout = self.serverSideProcessingTimeout;

    return other;
}

- (NSString *)description
{
    NSString * descriptionString = [NSString
        stringWithFormat:
            @"<%@: updateFlags:%@; action:%@; direction:%@; time:%@; startHue:%@; optionsMask:%@; optionsOverride:%@; >",
        NSStringFromClass([self class]), _updateFlags, _action, _direction, _time, _startHue, _optionsMask, _optionsOverride];
    return descriptionString;
}

@end
@implementation MTRColorControlClusterStopMoveStepParams
- (instancetype)init
{
    if (self = [super init]) {

        _optionsMask = @(0);

        _optionsOverride = @(0);
        _timedInvokeTimeoutMs = nil;
        _serverSideProcessingTimeout = nil;
    }
    return self;
}

- (id)copyWithZone:(NSZone * _Nullable)zone;
{
    auto other = [[MTRColorControlClusterStopMoveStepParams alloc] init];

    other.optionsMask = self.optionsMask;
    other.optionsOverride = self.optionsOverride;
    other.timedInvokeTimeoutMs = self.timedInvokeTimeoutMs;
    other.serverSideProcessingTimeout = self.serverSideProcessingTimeout;

    return other;
}

- (NSString *)description
{
    NSString * descriptionString = [NSString stringWithFormat:@"<%@: optionsMask:%@; optionsOverride:%@; >",
                                             NSStringFromClass([self class]), _optionsMask, _optionsOverride];
    return descriptionString;
}

@end
@implementation MTRColorControlClusterMoveColorTemperatureParams
- (instancetype)init
{
    if (self = [super init]) {

        _moveMode = @(0);

        _rate = @(0);

        _colorTemperatureMinimumMireds = @(0);

        _colorTemperatureMaximumMireds = @(0);

        _optionsMask = @(0);

        _optionsOverride = @(0);
        _timedInvokeTimeoutMs = nil;
        _serverSideProcessingTimeout = nil;
    }
    return self;
}

- (id)copyWithZone:(NSZone * _Nullable)zone;
{
    auto other = [[MTRColorControlClusterMoveColorTemperatureParams alloc] init];

    other.moveMode = self.moveMode;
    other.rate = self.rate;
    other.colorTemperatureMinimumMireds = self.colorTemperatureMinimumMireds;
    other.colorTemperatureMaximumMireds = self.colorTemperatureMaximumMireds;
    other.optionsMask = self.optionsMask;
    other.optionsOverride = self.optionsOverride;
    other.timedInvokeTimeoutMs = self.timedInvokeTimeoutMs;
    other.serverSideProcessingTimeout = self.serverSideProcessingTimeout;

    return other;
}

- (NSString *)description
{
    NSString * descriptionString =
        [NSString stringWithFormat:@"<%@: moveMode:%@; rate:%@; colorTemperatureMinimumMireds:%@; "
                                   @"colorTemperatureMaximumMireds:%@; optionsMask:%@; optionsOverride:%@; >",
                  NSStringFromClass([self class]), _moveMode, _rate, _colorTemperatureMinimumMireds, _colorTemperatureMaximumMireds,
                  _optionsMask, _optionsOverride];
    return descriptionString;
}

@end
@implementation MTRColorControlClusterStepColorTemperatureParams
- (instancetype)init
{
    if (self = [super init]) {

        _stepMode = @(0);

        _stepSize = @(0);

        _transitionTime = @(0);

        _colorTemperatureMinimumMireds = @(0);

        _colorTemperatureMaximumMireds = @(0);

        _optionsMask = @(0);

        _optionsOverride = @(0);
        _timedInvokeTimeoutMs = nil;
        _serverSideProcessingTimeout = nil;
    }
    return self;
}

- (id)copyWithZone:(NSZone * _Nullable)zone;
{
    auto other = [[MTRColorControlClusterStepColorTemperatureParams alloc] init];

    other.stepMode = self.stepMode;
    other.stepSize = self.stepSize;
    other.transitionTime = self.transitionTime;
    other.colorTemperatureMinimumMireds = self.colorTemperatureMinimumMireds;
    other.colorTemperatureMaximumMireds = self.colorTemperatureMaximumMireds;
    other.optionsMask = self.optionsMask;
    other.optionsOverride = self.optionsOverride;
    other.timedInvokeTimeoutMs = self.timedInvokeTimeoutMs;
    other.serverSideProcessingTimeout = self.serverSideProcessingTimeout;

    return other;
}

- (NSString *)description
{
    NSString * descriptionString =
        [NSString stringWithFormat:@"<%@: stepMode:%@; stepSize:%@; transitionTime:%@; colorTemperatureMinimumMireds:%@; "
                                   @"colorTemperatureMaximumMireds:%@; optionsMask:%@; optionsOverride:%@; >",
                  NSStringFromClass([self class]), _stepMode, _stepSize, _transitionTime, _colorTemperatureMinimumMireds,
                  _colorTemperatureMaximumMireds, _optionsMask, _optionsOverride];
    return descriptionString;
}

@end
@implementation MTRChannelClusterChangeChannelParams
- (instancetype)init
{
    if (self = [super init]) {

        _match = @"";
        _timedInvokeTimeoutMs = nil;
        _serverSideProcessingTimeout = nil;
    }
    return self;
}

- (id)copyWithZone:(NSZone * _Nullable)zone;
{
    auto other = [[MTRChannelClusterChangeChannelParams alloc] init];

    other.match = self.match;
    other.timedInvokeTimeoutMs = self.timedInvokeTimeoutMs;
    other.serverSideProcessingTimeout = self.serverSideProcessingTimeout;

    return other;
}

- (NSString *)description
{
    NSString * descriptionString = [NSString stringWithFormat:@"<%@: match:%@; >", NSStringFromClass([self class]), _match];
    return descriptionString;
}

@end
@implementation MTRChannelClusterChangeChannelResponseParams
- (instancetype)init
{
    if (self = [super init]) {

        _status = @(0);

        _data = nil;
        _timedInvokeTimeoutMs = nil;
    }
    return self;
}

- (id)copyWithZone:(NSZone * _Nullable)zone;
{
    auto other = [[MTRChannelClusterChangeChannelResponseParams alloc] init];

    other.status = self.status;
    other.data = self.data;
    other.timedInvokeTimeoutMs = self.timedInvokeTimeoutMs;

    return other;
}

- (NSString *)description
{
    NSString * descriptionString =
        [NSString stringWithFormat:@"<%@: status:%@; data:%@; >", NSStringFromClass([self class]), _status, _data];
    return descriptionString;
}

- (nullable instancetype)initWithResponseValue:(NSDictionary<NSString *, id> *)responseValue
                                         error:(NSError * __autoreleasing *)error
{
    if (!(self = [super init])) {
        return nil;
    }

    using DecodableType = chip::app::Clusters::Channel::Commands::ChangeChannelResponse::DecodableType;
    chip::System::PacketBufferHandle buffer = [MTRBaseDevice _responseDataForCommand:responseValue
                                                                           clusterID:DecodableType::GetClusterId()
                                                                           commandID:DecodableType::GetCommandId()
                                                                               error:error];
    if (buffer.IsNull()) {
        return nil;
    }

    chip::TLV::TLVReader reader;
    reader.Init(buffer->Start(), buffer->DataLength());

    CHIP_ERROR err = reader.Next(chip::TLV::AnonymousTag());
    if (err == CHIP_NO_ERROR) {
        DecodableType decodedStruct;
        err = chip::app::DataModel::Decode(reader, decodedStruct);
        if (err == CHIP_NO_ERROR) {
            err = [self _setFieldsFromDecodableStruct:decodedStruct];
            if (err == CHIP_NO_ERROR) {
                return self;
            }
        }
    }

    NSString * errorStr = [NSString stringWithFormat:@"Command payload decoding failed: %s", err.AsString()];
    MTR_LOG_ERROR("%s", errorStr.UTF8String);
    if (error != nil) {
        NSDictionary * userInfo = @{ NSLocalizedFailureReasonErrorKey : NSLocalizedString(errorStr, nil) };
        *error = [NSError errorWithDomain:MTRErrorDomain code:MTRErrorCodeSchemaMismatch userInfo:userInfo];
    }
    return nil;
}

@end

@implementation MTRChannelClusterChangeChannelResponseParams (InternalMethods)

- (CHIP_ERROR)_setFieldsFromDecodableStruct:
    (const chip::app::Clusters::Channel::Commands::ChangeChannelResponse::DecodableType &)decodableStruct
{
    {
        self.status = [NSNumber numberWithUnsignedChar:chip::to_underlying(decodableStruct.status)];
    }
    {
        if (decodableStruct.data.HasValue()) {
            self.data = AsString(decodableStruct.data.Value());
            if (self.data == nil) {
                CHIP_ERROR err = CHIP_ERROR_INVALID_ARGUMENT;
                return err;
            }
        } else {
            self.data = nil;
        }
    }
    return CHIP_NO_ERROR;
}
@end
@implementation MTRChannelClusterChangeChannelByNumberParams
- (instancetype)init
{
    if (self = [super init]) {

        _majorNumber = @(0);

        _minorNumber = @(0);
        _timedInvokeTimeoutMs = nil;
        _serverSideProcessingTimeout = nil;
    }
    return self;
}

- (id)copyWithZone:(NSZone * _Nullable)zone;
{
    auto other = [[MTRChannelClusterChangeChannelByNumberParams alloc] init];

    other.majorNumber = self.majorNumber;
    other.minorNumber = self.minorNumber;
    other.timedInvokeTimeoutMs = self.timedInvokeTimeoutMs;
    other.serverSideProcessingTimeout = self.serverSideProcessingTimeout;

    return other;
}

- (NSString *)description
{
    NSString * descriptionString = [NSString
        stringWithFormat:@"<%@: majorNumber:%@; minorNumber:%@; >", NSStringFromClass([self class]), _majorNumber, _minorNumber];
    return descriptionString;
}

@end
@implementation MTRChannelClusterSkipChannelParams
- (instancetype)init
{
    if (self = [super init]) {

        _count = @(0);
        _timedInvokeTimeoutMs = nil;
        _serverSideProcessingTimeout = nil;
    }
    return self;
}

- (id)copyWithZone:(NSZone * _Nullable)zone;
{
    auto other = [[MTRChannelClusterSkipChannelParams alloc] init];

    other.count = self.count;
    other.timedInvokeTimeoutMs = self.timedInvokeTimeoutMs;
    other.serverSideProcessingTimeout = self.serverSideProcessingTimeout;

    return other;
}

- (NSString *)description
{
    NSString * descriptionString = [NSString stringWithFormat:@"<%@: count:%@; >", NSStringFromClass([self class]), _count];
    return descriptionString;
}

@end
@implementation MTRTargetNavigatorClusterNavigateTargetParams
- (instancetype)init
{
    if (self = [super init]) {

        _target = @(0);

        _data = nil;
        _timedInvokeTimeoutMs = nil;
        _serverSideProcessingTimeout = nil;
    }
    return self;
}

- (id)copyWithZone:(NSZone * _Nullable)zone;
{
    auto other = [[MTRTargetNavigatorClusterNavigateTargetParams alloc] init];

    other.target = self.target;
    other.data = self.data;
    other.timedInvokeTimeoutMs = self.timedInvokeTimeoutMs;
    other.serverSideProcessingTimeout = self.serverSideProcessingTimeout;

    return other;
}

- (NSString *)description
{
    NSString * descriptionString =
        [NSString stringWithFormat:@"<%@: target:%@; data:%@; >", NSStringFromClass([self class]), _target, _data];
    return descriptionString;
}

@end
@implementation MTRTargetNavigatorClusterNavigateTargetResponseParams
- (instancetype)init
{
    if (self = [super init]) {

        _status = @(0);

        _data = nil;
        _timedInvokeTimeoutMs = nil;
    }
    return self;
}

- (id)copyWithZone:(NSZone * _Nullable)zone;
{
    auto other = [[MTRTargetNavigatorClusterNavigateTargetResponseParams alloc] init];

    other.status = self.status;
    other.data = self.data;
    other.timedInvokeTimeoutMs = self.timedInvokeTimeoutMs;

    return other;
}

- (NSString *)description
{
    NSString * descriptionString =
        [NSString stringWithFormat:@"<%@: status:%@; data:%@; >", NSStringFromClass([self class]), _status, _data];
    return descriptionString;
}

- (nullable instancetype)initWithResponseValue:(NSDictionary<NSString *, id> *)responseValue
                                         error:(NSError * __autoreleasing *)error
{
    if (!(self = [super init])) {
        return nil;
    }

    using DecodableType = chip::app::Clusters::TargetNavigator::Commands::NavigateTargetResponse::DecodableType;
    chip::System::PacketBufferHandle buffer = [MTRBaseDevice _responseDataForCommand:responseValue
                                                                           clusterID:DecodableType::GetClusterId()
                                                                           commandID:DecodableType::GetCommandId()
                                                                               error:error];
    if (buffer.IsNull()) {
        return nil;
    }

    chip::TLV::TLVReader reader;
    reader.Init(buffer->Start(), buffer->DataLength());

    CHIP_ERROR err = reader.Next(chip::TLV::AnonymousTag());
    if (err == CHIP_NO_ERROR) {
        DecodableType decodedStruct;
        err = chip::app::DataModel::Decode(reader, decodedStruct);
        if (err == CHIP_NO_ERROR) {
            err = [self _setFieldsFromDecodableStruct:decodedStruct];
            if (err == CHIP_NO_ERROR) {
                return self;
            }
        }
    }

    NSString * errorStr = [NSString stringWithFormat:@"Command payload decoding failed: %s", err.AsString()];
    MTR_LOG_ERROR("%s", errorStr.UTF8String);
    if (error != nil) {
        NSDictionary * userInfo = @{ NSLocalizedFailureReasonErrorKey : NSLocalizedString(errorStr, nil) };
        *error = [NSError errorWithDomain:MTRErrorDomain code:MTRErrorCodeSchemaMismatch userInfo:userInfo];
    }
    return nil;
}

@end

@implementation MTRTargetNavigatorClusterNavigateTargetResponseParams (InternalMethods)

- (CHIP_ERROR)_setFieldsFromDecodableStruct:
    (const chip::app::Clusters::TargetNavigator::Commands::NavigateTargetResponse::DecodableType &)decodableStruct
{
    {
        self.status = [NSNumber numberWithUnsignedChar:chip::to_underlying(decodableStruct.status)];
    }
    {
        if (decodableStruct.data.HasValue()) {
            self.data = AsString(decodableStruct.data.Value());
            if (self.data == nil) {
                CHIP_ERROR err = CHIP_ERROR_INVALID_ARGUMENT;
                return err;
            }
        } else {
            self.data = nil;
        }
    }
    return CHIP_NO_ERROR;
}
@end
@implementation MTRMediaPlaybackClusterPlayParams
- (instancetype)init
{
    if (self = [super init]) {
        _timedInvokeTimeoutMs = nil;
        _serverSideProcessingTimeout = nil;
    }
    return self;
}

- (id)copyWithZone:(NSZone * _Nullable)zone;
{
    auto other = [[MTRMediaPlaybackClusterPlayParams alloc] init];

    other.timedInvokeTimeoutMs = self.timedInvokeTimeoutMs;
    other.serverSideProcessingTimeout = self.serverSideProcessingTimeout;

    return other;
}

- (NSString *)description
{
    NSString * descriptionString = [NSString stringWithFormat:@"<%@: >", NSStringFromClass([self class])];
    return descriptionString;
}

@end
@implementation MTRMediaPlaybackClusterPauseParams
- (instancetype)init
{
    if (self = [super init]) {
        _timedInvokeTimeoutMs = nil;
        _serverSideProcessingTimeout = nil;
    }
    return self;
}

- (id)copyWithZone:(NSZone * _Nullable)zone;
{
    auto other = [[MTRMediaPlaybackClusterPauseParams alloc] init];

    other.timedInvokeTimeoutMs = self.timedInvokeTimeoutMs;
    other.serverSideProcessingTimeout = self.serverSideProcessingTimeout;

    return other;
}

- (NSString *)description
{
    NSString * descriptionString = [NSString stringWithFormat:@"<%@: >", NSStringFromClass([self class])];
    return descriptionString;
}

@end
@implementation MTRMediaPlaybackClusterStopParams
- (instancetype)init
{
    if (self = [super init]) {
        _timedInvokeTimeoutMs = nil;
        _serverSideProcessingTimeout = nil;
    }
    return self;
}

- (id)copyWithZone:(NSZone * _Nullable)zone;
{
    auto other = [[MTRMediaPlaybackClusterStopParams alloc] init];

    other.timedInvokeTimeoutMs = self.timedInvokeTimeoutMs;
    other.serverSideProcessingTimeout = self.serverSideProcessingTimeout;

    return other;
}

- (NSString *)description
{
    NSString * descriptionString = [NSString stringWithFormat:@"<%@: >", NSStringFromClass([self class])];
    return descriptionString;
}

@end

@implementation MTRMediaPlaybackClusterStopPlaybackParams
@end
@implementation MTRMediaPlaybackClusterStartOverParams
- (instancetype)init
{
    if (self = [super init]) {
        _timedInvokeTimeoutMs = nil;
        _serverSideProcessingTimeout = nil;
    }
    return self;
}

- (id)copyWithZone:(NSZone * _Nullable)zone;
{
    auto other = [[MTRMediaPlaybackClusterStartOverParams alloc] init];

    other.timedInvokeTimeoutMs = self.timedInvokeTimeoutMs;
    other.serverSideProcessingTimeout = self.serverSideProcessingTimeout;

    return other;
}

- (NSString *)description
{
    NSString * descriptionString = [NSString stringWithFormat:@"<%@: >", NSStringFromClass([self class])];
    return descriptionString;
}

@end
@implementation MTRMediaPlaybackClusterPreviousParams
- (instancetype)init
{
    if (self = [super init]) {
        _timedInvokeTimeoutMs = nil;
        _serverSideProcessingTimeout = nil;
    }
    return self;
}

- (id)copyWithZone:(NSZone * _Nullable)zone;
{
    auto other = [[MTRMediaPlaybackClusterPreviousParams alloc] init];

    other.timedInvokeTimeoutMs = self.timedInvokeTimeoutMs;
    other.serverSideProcessingTimeout = self.serverSideProcessingTimeout;

    return other;
}

- (NSString *)description
{
    NSString * descriptionString = [NSString stringWithFormat:@"<%@: >", NSStringFromClass([self class])];
    return descriptionString;
}

@end
@implementation MTRMediaPlaybackClusterNextParams
- (instancetype)init
{
    if (self = [super init]) {
        _timedInvokeTimeoutMs = nil;
        _serverSideProcessingTimeout = nil;
    }
    return self;
}

- (id)copyWithZone:(NSZone * _Nullable)zone;
{
    auto other = [[MTRMediaPlaybackClusterNextParams alloc] init];

    other.timedInvokeTimeoutMs = self.timedInvokeTimeoutMs;
    other.serverSideProcessingTimeout = self.serverSideProcessingTimeout;

    return other;
}

- (NSString *)description
{
    NSString * descriptionString = [NSString stringWithFormat:@"<%@: >", NSStringFromClass([self class])];
    return descriptionString;
}

@end
@implementation MTRMediaPlaybackClusterRewindParams
- (instancetype)init
{
    if (self = [super init]) {
        _timedInvokeTimeoutMs = nil;
        _serverSideProcessingTimeout = nil;
    }
    return self;
}

- (id)copyWithZone:(NSZone * _Nullable)zone;
{
    auto other = [[MTRMediaPlaybackClusterRewindParams alloc] init];

    other.timedInvokeTimeoutMs = self.timedInvokeTimeoutMs;
    other.serverSideProcessingTimeout = self.serverSideProcessingTimeout;

    return other;
}

- (NSString *)description
{
    NSString * descriptionString = [NSString stringWithFormat:@"<%@: >", NSStringFromClass([self class])];
    return descriptionString;
}

@end
@implementation MTRMediaPlaybackClusterFastForwardParams
- (instancetype)init
{
    if (self = [super init]) {
        _timedInvokeTimeoutMs = nil;
        _serverSideProcessingTimeout = nil;
    }
    return self;
}

- (id)copyWithZone:(NSZone * _Nullable)zone;
{
    auto other = [[MTRMediaPlaybackClusterFastForwardParams alloc] init];

    other.timedInvokeTimeoutMs = self.timedInvokeTimeoutMs;
    other.serverSideProcessingTimeout = self.serverSideProcessingTimeout;

    return other;
}

- (NSString *)description
{
    NSString * descriptionString = [NSString stringWithFormat:@"<%@: >", NSStringFromClass([self class])];
    return descriptionString;
}

@end
@implementation MTRMediaPlaybackClusterSkipForwardParams
- (instancetype)init
{
    if (self = [super init]) {

        _deltaPositionMilliseconds = @(0);
        _timedInvokeTimeoutMs = nil;
        _serverSideProcessingTimeout = nil;
    }
    return self;
}

- (id)copyWithZone:(NSZone * _Nullable)zone;
{
    auto other = [[MTRMediaPlaybackClusterSkipForwardParams alloc] init];

    other.deltaPositionMilliseconds = self.deltaPositionMilliseconds;
    other.timedInvokeTimeoutMs = self.timedInvokeTimeoutMs;
    other.serverSideProcessingTimeout = self.serverSideProcessingTimeout;

    return other;
}

- (NSString *)description
{
    NSString * descriptionString = [NSString
        stringWithFormat:@"<%@: deltaPositionMilliseconds:%@; >", NSStringFromClass([self class]), _deltaPositionMilliseconds];
    return descriptionString;
}

@end
@implementation MTRMediaPlaybackClusterSkipBackwardParams
- (instancetype)init
{
    if (self = [super init]) {

        _deltaPositionMilliseconds = @(0);
        _timedInvokeTimeoutMs = nil;
        _serverSideProcessingTimeout = nil;
    }
    return self;
}

- (id)copyWithZone:(NSZone * _Nullable)zone;
{
    auto other = [[MTRMediaPlaybackClusterSkipBackwardParams alloc] init];

    other.deltaPositionMilliseconds = self.deltaPositionMilliseconds;
    other.timedInvokeTimeoutMs = self.timedInvokeTimeoutMs;
    other.serverSideProcessingTimeout = self.serverSideProcessingTimeout;

    return other;
}

- (NSString *)description
{
    NSString * descriptionString = [NSString
        stringWithFormat:@"<%@: deltaPositionMilliseconds:%@; >", NSStringFromClass([self class]), _deltaPositionMilliseconds];
    return descriptionString;
}

@end
@implementation MTRMediaPlaybackClusterPlaybackResponseParams
- (instancetype)init
{
    if (self = [super init]) {

        _status = @(0);

        _data = nil;
        _timedInvokeTimeoutMs = nil;
    }
    return self;
}

- (id)copyWithZone:(NSZone * _Nullable)zone;
{
    auto other = [[MTRMediaPlaybackClusterPlaybackResponseParams alloc] init];

    other.status = self.status;
    other.data = self.data;
    other.timedInvokeTimeoutMs = self.timedInvokeTimeoutMs;

    return other;
}

- (NSString *)description
{
    NSString * descriptionString =
        [NSString stringWithFormat:@"<%@: status:%@; data:%@; >", NSStringFromClass([self class]), _status, _data];
    return descriptionString;
}

- (nullable instancetype)initWithResponseValue:(NSDictionary<NSString *, id> *)responseValue
                                         error:(NSError * __autoreleasing *)error
{
    if (!(self = [super init])) {
        return nil;
    }

    using DecodableType = chip::app::Clusters::MediaPlayback::Commands::PlaybackResponse::DecodableType;
    chip::System::PacketBufferHandle buffer = [MTRBaseDevice _responseDataForCommand:responseValue
                                                                           clusterID:DecodableType::GetClusterId()
                                                                           commandID:DecodableType::GetCommandId()
                                                                               error:error];
    if (buffer.IsNull()) {
        return nil;
    }

    chip::TLV::TLVReader reader;
    reader.Init(buffer->Start(), buffer->DataLength());

    CHIP_ERROR err = reader.Next(chip::TLV::AnonymousTag());
    if (err == CHIP_NO_ERROR) {
        DecodableType decodedStruct;
        err = chip::app::DataModel::Decode(reader, decodedStruct);
        if (err == CHIP_NO_ERROR) {
            err = [self _setFieldsFromDecodableStruct:decodedStruct];
            if (err == CHIP_NO_ERROR) {
                return self;
            }
        }
    }

    NSString * errorStr = [NSString stringWithFormat:@"Command payload decoding failed: %s", err.AsString()];
    MTR_LOG_ERROR("%s", errorStr.UTF8String);
    if (error != nil) {
        NSDictionary * userInfo = @{ NSLocalizedFailureReasonErrorKey : NSLocalizedString(errorStr, nil) };
        *error = [NSError errorWithDomain:MTRErrorDomain code:MTRErrorCodeSchemaMismatch userInfo:userInfo];
    }
    return nil;
}

@end

@implementation MTRMediaPlaybackClusterPlaybackResponseParams (InternalMethods)

- (CHIP_ERROR)_setFieldsFromDecodableStruct:
    (const chip::app::Clusters::MediaPlayback::Commands::PlaybackResponse::DecodableType &)decodableStruct
{
    {
        self.status = [NSNumber numberWithUnsignedChar:chip::to_underlying(decodableStruct.status)];
    }
    {
        if (decodableStruct.data.HasValue()) {
            self.data = AsString(decodableStruct.data.Value());
            if (self.data == nil) {
                CHIP_ERROR err = CHIP_ERROR_INVALID_ARGUMENT;
                return err;
            }
        } else {
            self.data = nil;
        }
    }
    return CHIP_NO_ERROR;
}
@end
@implementation MTRMediaPlaybackClusterSeekParams
- (instancetype)init
{
    if (self = [super init]) {

        _position = @(0);
        _timedInvokeTimeoutMs = nil;
        _serverSideProcessingTimeout = nil;
    }
    return self;
}

- (id)copyWithZone:(NSZone * _Nullable)zone;
{
    auto other = [[MTRMediaPlaybackClusterSeekParams alloc] init];

    other.position = self.position;
    other.timedInvokeTimeoutMs = self.timedInvokeTimeoutMs;
    other.serverSideProcessingTimeout = self.serverSideProcessingTimeout;

    return other;
}

- (NSString *)description
{
    NSString * descriptionString = [NSString stringWithFormat:@"<%@: position:%@; >", NSStringFromClass([self class]), _position];
    return descriptionString;
}

@end
@implementation MTRMediaInputClusterSelectInputParams
- (instancetype)init
{
    if (self = [super init]) {

        _index = @(0);
        _timedInvokeTimeoutMs = nil;
        _serverSideProcessingTimeout = nil;
    }
    return self;
}

- (id)copyWithZone:(NSZone * _Nullable)zone;
{
    auto other = [[MTRMediaInputClusterSelectInputParams alloc] init];

    other.index = self.index;
    other.timedInvokeTimeoutMs = self.timedInvokeTimeoutMs;
    other.serverSideProcessingTimeout = self.serverSideProcessingTimeout;

    return other;
}

- (NSString *)description
{
    NSString * descriptionString = [NSString stringWithFormat:@"<%@: index:%@; >", NSStringFromClass([self class]), _index];
    return descriptionString;
}

@end
@implementation MTRMediaInputClusterShowInputStatusParams
- (instancetype)init
{
    if (self = [super init]) {
        _timedInvokeTimeoutMs = nil;
        _serverSideProcessingTimeout = nil;
    }
    return self;
}

- (id)copyWithZone:(NSZone * _Nullable)zone;
{
    auto other = [[MTRMediaInputClusterShowInputStatusParams alloc] init];

    other.timedInvokeTimeoutMs = self.timedInvokeTimeoutMs;
    other.serverSideProcessingTimeout = self.serverSideProcessingTimeout;

    return other;
}

- (NSString *)description
{
    NSString * descriptionString = [NSString stringWithFormat:@"<%@: >", NSStringFromClass([self class])];
    return descriptionString;
}

@end
@implementation MTRMediaInputClusterHideInputStatusParams
- (instancetype)init
{
    if (self = [super init]) {
        _timedInvokeTimeoutMs = nil;
        _serverSideProcessingTimeout = nil;
    }
    return self;
}

- (id)copyWithZone:(NSZone * _Nullable)zone;
{
    auto other = [[MTRMediaInputClusterHideInputStatusParams alloc] init];

    other.timedInvokeTimeoutMs = self.timedInvokeTimeoutMs;
    other.serverSideProcessingTimeout = self.serverSideProcessingTimeout;

    return other;
}

- (NSString *)description
{
    NSString * descriptionString = [NSString stringWithFormat:@"<%@: >", NSStringFromClass([self class])];
    return descriptionString;
}

@end
@implementation MTRMediaInputClusterRenameInputParams
- (instancetype)init
{
    if (self = [super init]) {

        _index = @(0);

        _name = @"";
        _timedInvokeTimeoutMs = nil;
        _serverSideProcessingTimeout = nil;
    }
    return self;
}

- (id)copyWithZone:(NSZone * _Nullable)zone;
{
    auto other = [[MTRMediaInputClusterRenameInputParams alloc] init];

    other.index = self.index;
    other.name = self.name;
    other.timedInvokeTimeoutMs = self.timedInvokeTimeoutMs;
    other.serverSideProcessingTimeout = self.serverSideProcessingTimeout;

    return other;
}

- (NSString *)description
{
    NSString * descriptionString =
        [NSString stringWithFormat:@"<%@: index:%@; name:%@; >", NSStringFromClass([self class]), _index, _name];
    return descriptionString;
}

@end
@implementation MTRLowPowerClusterSleepParams
- (instancetype)init
{
    if (self = [super init]) {
        _timedInvokeTimeoutMs = nil;
        _serverSideProcessingTimeout = nil;
    }
    return self;
}

- (id)copyWithZone:(NSZone * _Nullable)zone;
{
    auto other = [[MTRLowPowerClusterSleepParams alloc] init];

    other.timedInvokeTimeoutMs = self.timedInvokeTimeoutMs;
    other.serverSideProcessingTimeout = self.serverSideProcessingTimeout;

    return other;
}

- (NSString *)description
{
    NSString * descriptionString = [NSString stringWithFormat:@"<%@: >", NSStringFromClass([self class])];
    return descriptionString;
}

@end
@implementation MTRKeypadInputClusterSendKeyParams
- (instancetype)init
{
    if (self = [super init]) {

        _keyCode = @(0);
        _timedInvokeTimeoutMs = nil;
        _serverSideProcessingTimeout = nil;
    }
    return self;
}

- (id)copyWithZone:(NSZone * _Nullable)zone;
{
    auto other = [[MTRKeypadInputClusterSendKeyParams alloc] init];

    other.keyCode = self.keyCode;
    other.timedInvokeTimeoutMs = self.timedInvokeTimeoutMs;
    other.serverSideProcessingTimeout = self.serverSideProcessingTimeout;

    return other;
}

- (NSString *)description
{
    NSString * descriptionString = [NSString stringWithFormat:@"<%@: keyCode:%@; >", NSStringFromClass([self class]), _keyCode];
    return descriptionString;
}

@end
@implementation MTRKeypadInputClusterSendKeyResponseParams
- (instancetype)init
{
    if (self = [super init]) {

        _status = @(0);
        _timedInvokeTimeoutMs = nil;
    }
    return self;
}

- (id)copyWithZone:(NSZone * _Nullable)zone;
{
    auto other = [[MTRKeypadInputClusterSendKeyResponseParams alloc] init];

    other.status = self.status;
    other.timedInvokeTimeoutMs = self.timedInvokeTimeoutMs;

    return other;
}

- (NSString *)description
{
    NSString * descriptionString = [NSString stringWithFormat:@"<%@: status:%@; >", NSStringFromClass([self class]), _status];
    return descriptionString;
}

- (nullable instancetype)initWithResponseValue:(NSDictionary<NSString *, id> *)responseValue
                                         error:(NSError * __autoreleasing *)error
{
    if (!(self = [super init])) {
        return nil;
    }

    using DecodableType = chip::app::Clusters::KeypadInput::Commands::SendKeyResponse::DecodableType;
    chip::System::PacketBufferHandle buffer = [MTRBaseDevice _responseDataForCommand:responseValue
                                                                           clusterID:DecodableType::GetClusterId()
                                                                           commandID:DecodableType::GetCommandId()
                                                                               error:error];
    if (buffer.IsNull()) {
        return nil;
    }

    chip::TLV::TLVReader reader;
    reader.Init(buffer->Start(), buffer->DataLength());

    CHIP_ERROR err = reader.Next(chip::TLV::AnonymousTag());
    if (err == CHIP_NO_ERROR) {
        DecodableType decodedStruct;
        err = chip::app::DataModel::Decode(reader, decodedStruct);
        if (err == CHIP_NO_ERROR) {
            err = [self _setFieldsFromDecodableStruct:decodedStruct];
            if (err == CHIP_NO_ERROR) {
                return self;
            }
        }
    }

    NSString * errorStr = [NSString stringWithFormat:@"Command payload decoding failed: %s", err.AsString()];
    MTR_LOG_ERROR("%s", errorStr.UTF8String);
    if (error != nil) {
        NSDictionary * userInfo = @{ NSLocalizedFailureReasonErrorKey : NSLocalizedString(errorStr, nil) };
        *error = [NSError errorWithDomain:MTRErrorDomain code:MTRErrorCodeSchemaMismatch userInfo:userInfo];
    }
    return nil;
}

@end

@implementation MTRKeypadInputClusterSendKeyResponseParams (InternalMethods)

- (CHIP_ERROR)_setFieldsFromDecodableStruct:
    (const chip::app::Clusters::KeypadInput::Commands::SendKeyResponse::DecodableType &)decodableStruct
{
    {
        self.status = [NSNumber numberWithUnsignedChar:chip::to_underlying(decodableStruct.status)];
    }
    return CHIP_NO_ERROR;
}
@end
@implementation MTRContentLauncherClusterLaunchContentParams
- (instancetype)init
{
    if (self = [super init]) {

        _search = [MTRContentLauncherClusterContentSearchStruct new];

        _autoPlay = @(0);

        _data = nil;
        _timedInvokeTimeoutMs = nil;
        _serverSideProcessingTimeout = nil;
    }
    return self;
}

- (id)copyWithZone:(NSZone * _Nullable)zone;
{
    auto other = [[MTRContentLauncherClusterLaunchContentParams alloc] init];

    other.search = self.search;
    other.autoPlay = self.autoPlay;
    other.data = self.data;
    other.timedInvokeTimeoutMs = self.timedInvokeTimeoutMs;
    other.serverSideProcessingTimeout = self.serverSideProcessingTimeout;

    return other;
}

- (NSString *)description
{
    NSString * descriptionString = [NSString
        stringWithFormat:@"<%@: search:%@; autoPlay:%@; data:%@; >", NSStringFromClass([self class]), _search, _autoPlay, _data];
    return descriptionString;
}

@end
@implementation MTRContentLauncherClusterLaunchURLParams
- (instancetype)init
{
    if (self = [super init]) {

        _contentURL = @"";

        _displayString = nil;

        _brandingInformation = nil;
        _timedInvokeTimeoutMs = nil;
        _serverSideProcessingTimeout = nil;
    }
    return self;
}

- (id)copyWithZone:(NSZone * _Nullable)zone;
{
    auto other = [[MTRContentLauncherClusterLaunchURLParams alloc] init];

    other.contentURL = self.contentURL;
    other.displayString = self.displayString;
    other.brandingInformation = self.brandingInformation;
    other.timedInvokeTimeoutMs = self.timedInvokeTimeoutMs;
    other.serverSideProcessingTimeout = self.serverSideProcessingTimeout;

    return other;
}

- (NSString *)description
{
    NSString * descriptionString = [NSString stringWithFormat:@"<%@: contentURL:%@; displayString:%@; brandingInformation:%@; >",
                                             NSStringFromClass([self class]), _contentURL, _displayString, _brandingInformation];
    return descriptionString;
}

@end
@implementation MTRContentLauncherClusterLauncherResponseParams
- (instancetype)init
{
    if (self = [super init]) {

        _status = @(0);

        _data = nil;
        _timedInvokeTimeoutMs = nil;
    }
    return self;
}

- (id)copyWithZone:(NSZone * _Nullable)zone;
{
    auto other = [[MTRContentLauncherClusterLauncherResponseParams alloc] init];

    other.status = self.status;
    other.data = self.data;
    other.timedInvokeTimeoutMs = self.timedInvokeTimeoutMs;

    return other;
}

- (NSString *)description
{
    NSString * descriptionString =
        [NSString stringWithFormat:@"<%@: status:%@; data:%@; >", NSStringFromClass([self class]), _status, _data];
    return descriptionString;
}

- (nullable instancetype)initWithResponseValue:(NSDictionary<NSString *, id> *)responseValue
                                         error:(NSError * __autoreleasing *)error
{
    if (!(self = [super init])) {
        return nil;
    }

    using DecodableType = chip::app::Clusters::ContentLauncher::Commands::LauncherResponse::DecodableType;
    chip::System::PacketBufferHandle buffer = [MTRBaseDevice _responseDataForCommand:responseValue
                                                                           clusterID:DecodableType::GetClusterId()
                                                                           commandID:DecodableType::GetCommandId()
                                                                               error:error];
    if (buffer.IsNull()) {
        return nil;
    }

    chip::TLV::TLVReader reader;
    reader.Init(buffer->Start(), buffer->DataLength());

    CHIP_ERROR err = reader.Next(chip::TLV::AnonymousTag());
    if (err == CHIP_NO_ERROR) {
        DecodableType decodedStruct;
        err = chip::app::DataModel::Decode(reader, decodedStruct);
        if (err == CHIP_NO_ERROR) {
            err = [self _setFieldsFromDecodableStruct:decodedStruct];
            if (err == CHIP_NO_ERROR) {
                return self;
            }
        }
    }

    NSString * errorStr = [NSString stringWithFormat:@"Command payload decoding failed: %s", err.AsString()];
    MTR_LOG_ERROR("%s", errorStr.UTF8String);
    if (error != nil) {
        NSDictionary * userInfo = @{ NSLocalizedFailureReasonErrorKey : NSLocalizedString(errorStr, nil) };
        *error = [NSError errorWithDomain:MTRErrorDomain code:MTRErrorCodeSchemaMismatch userInfo:userInfo];
    }
    return nil;
}

@end

@implementation MTRContentLauncherClusterLauncherResponseParams (InternalMethods)

- (CHIP_ERROR)_setFieldsFromDecodableStruct:
    (const chip::app::Clusters::ContentLauncher::Commands::LauncherResponse::DecodableType &)decodableStruct
{
    {
        self.status = [NSNumber numberWithUnsignedChar:chip::to_underlying(decodableStruct.status)];
    }
    {
        if (decodableStruct.data.HasValue()) {
            self.data = AsString(decodableStruct.data.Value());
            if (self.data == nil) {
                CHIP_ERROR err = CHIP_ERROR_INVALID_ARGUMENT;
                return err;
            }
        } else {
            self.data = nil;
        }
    }
    return CHIP_NO_ERROR;
}
@end

@implementation MTRContentLauncherClusterLaunchResponseParams
@end
@implementation MTRAudioOutputClusterSelectOutputParams
- (instancetype)init
{
    if (self = [super init]) {

        _index = @(0);
        _timedInvokeTimeoutMs = nil;
        _serverSideProcessingTimeout = nil;
    }
    return self;
}

- (id)copyWithZone:(NSZone * _Nullable)zone;
{
    auto other = [[MTRAudioOutputClusterSelectOutputParams alloc] init];

    other.index = self.index;
    other.timedInvokeTimeoutMs = self.timedInvokeTimeoutMs;
    other.serverSideProcessingTimeout = self.serverSideProcessingTimeout;

    return other;
}

- (NSString *)description
{
    NSString * descriptionString = [NSString stringWithFormat:@"<%@: index:%@; >", NSStringFromClass([self class]), _index];
    return descriptionString;
}

@end
@implementation MTRAudioOutputClusterRenameOutputParams
- (instancetype)init
{
    if (self = [super init]) {

        _index = @(0);

        _name = @"";
        _timedInvokeTimeoutMs = nil;
        _serverSideProcessingTimeout = nil;
    }
    return self;
}

- (id)copyWithZone:(NSZone * _Nullable)zone;
{
    auto other = [[MTRAudioOutputClusterRenameOutputParams alloc] init];

    other.index = self.index;
    other.name = self.name;
    other.timedInvokeTimeoutMs = self.timedInvokeTimeoutMs;
    other.serverSideProcessingTimeout = self.serverSideProcessingTimeout;

    return other;
}

- (NSString *)description
{
    NSString * descriptionString =
        [NSString stringWithFormat:@"<%@: index:%@; name:%@; >", NSStringFromClass([self class]), _index, _name];
    return descriptionString;
}

@end
@implementation MTRApplicationLauncherClusterLaunchAppParams
- (instancetype)init
{
    if (self = [super init]) {

        _application = nil;

        _data = nil;
        _timedInvokeTimeoutMs = nil;
        _serverSideProcessingTimeout = nil;
    }
    return self;
}

- (id)copyWithZone:(NSZone * _Nullable)zone;
{
    auto other = [[MTRApplicationLauncherClusterLaunchAppParams alloc] init];

    other.application = self.application;
    other.data = self.data;
    other.timedInvokeTimeoutMs = self.timedInvokeTimeoutMs;
    other.serverSideProcessingTimeout = self.serverSideProcessingTimeout;

    return other;
}

- (NSString *)description
{
    NSString * descriptionString = [NSString stringWithFormat:@"<%@: application:%@; data:%@; >", NSStringFromClass([self class]),
                                             _application, [_data base64EncodedStringWithOptions:0]];
    return descriptionString;
}

@end
@implementation MTRApplicationLauncherClusterStopAppParams
- (instancetype)init
{
    if (self = [super init]) {

        _application = nil;
        _timedInvokeTimeoutMs = nil;
        _serverSideProcessingTimeout = nil;
    }
    return self;
}

- (id)copyWithZone:(NSZone * _Nullable)zone;
{
    auto other = [[MTRApplicationLauncherClusterStopAppParams alloc] init];

    other.application = self.application;
    other.timedInvokeTimeoutMs = self.timedInvokeTimeoutMs;
    other.serverSideProcessingTimeout = self.serverSideProcessingTimeout;

    return other;
}

- (NSString *)description
{
    NSString * descriptionString =
        [NSString stringWithFormat:@"<%@: application:%@; >", NSStringFromClass([self class]), _application];
    return descriptionString;
}

@end
@implementation MTRApplicationLauncherClusterHideAppParams
- (instancetype)init
{
    if (self = [super init]) {

        _application = nil;
        _timedInvokeTimeoutMs = nil;
        _serverSideProcessingTimeout = nil;
    }
    return self;
}

- (id)copyWithZone:(NSZone * _Nullable)zone;
{
    auto other = [[MTRApplicationLauncherClusterHideAppParams alloc] init];

    other.application = self.application;
    other.timedInvokeTimeoutMs = self.timedInvokeTimeoutMs;
    other.serverSideProcessingTimeout = self.serverSideProcessingTimeout;

    return other;
}

- (NSString *)description
{
    NSString * descriptionString =
        [NSString stringWithFormat:@"<%@: application:%@; >", NSStringFromClass([self class]), _application];
    return descriptionString;
}

@end
@implementation MTRApplicationLauncherClusterLauncherResponseParams
- (instancetype)init
{
    if (self = [super init]) {

        _status = @(0);

        _data = nil;
        _timedInvokeTimeoutMs = nil;
    }
    return self;
}

- (id)copyWithZone:(NSZone * _Nullable)zone;
{
    auto other = [[MTRApplicationLauncherClusterLauncherResponseParams alloc] init];

    other.status = self.status;
    other.data = self.data;
    other.timedInvokeTimeoutMs = self.timedInvokeTimeoutMs;

    return other;
}

- (NSString *)description
{
    NSString * descriptionString = [NSString stringWithFormat:@"<%@: status:%@; data:%@; >", NSStringFromClass([self class]),
                                             _status, [_data base64EncodedStringWithOptions:0]];
    return descriptionString;
}

- (nullable instancetype)initWithResponseValue:(NSDictionary<NSString *, id> *)responseValue
                                         error:(NSError * __autoreleasing *)error
{
    if (!(self = [super init])) {
        return nil;
    }

    using DecodableType = chip::app::Clusters::ApplicationLauncher::Commands::LauncherResponse::DecodableType;
    chip::System::PacketBufferHandle buffer = [MTRBaseDevice _responseDataForCommand:responseValue
                                                                           clusterID:DecodableType::GetClusterId()
                                                                           commandID:DecodableType::GetCommandId()
                                                                               error:error];
    if (buffer.IsNull()) {
        return nil;
    }

    chip::TLV::TLVReader reader;
    reader.Init(buffer->Start(), buffer->DataLength());

    CHIP_ERROR err = reader.Next(chip::TLV::AnonymousTag());
    if (err == CHIP_NO_ERROR) {
        DecodableType decodedStruct;
        err = chip::app::DataModel::Decode(reader, decodedStruct);
        if (err == CHIP_NO_ERROR) {
            err = [self _setFieldsFromDecodableStruct:decodedStruct];
            if (err == CHIP_NO_ERROR) {
                return self;
            }
        }
    }

    NSString * errorStr = [NSString stringWithFormat:@"Command payload decoding failed: %s", err.AsString()];
    MTR_LOG_ERROR("%s", errorStr.UTF8String);
    if (error != nil) {
        NSDictionary * userInfo = @{ NSLocalizedFailureReasonErrorKey : NSLocalizedString(errorStr, nil) };
        *error = [NSError errorWithDomain:MTRErrorDomain code:MTRErrorCodeSchemaMismatch userInfo:userInfo];
    }
    return nil;
}

@end

@implementation MTRApplicationLauncherClusterLauncherResponseParams (InternalMethods)

- (CHIP_ERROR)_setFieldsFromDecodableStruct:
    (const chip::app::Clusters::ApplicationLauncher::Commands::LauncherResponse::DecodableType &)decodableStruct
{
    {
        self.status = [NSNumber numberWithUnsignedChar:chip::to_underlying(decodableStruct.status)];
    }
    {
        if (decodableStruct.data.HasValue()) {
            self.data = AsData(decodableStruct.data.Value());
        } else {
            self.data = nil;
        }
    }
    return CHIP_NO_ERROR;
}
@end
@implementation MTRAccountLoginClusterGetSetupPINParams
- (instancetype)init
{
    if (self = [super init]) {

        _tempAccountIdentifier = @"";
        _timedInvokeTimeoutMs = nil;
        _serverSideProcessingTimeout = nil;
    }
    return self;
}

- (id)copyWithZone:(NSZone * _Nullable)zone;
{
    auto other = [[MTRAccountLoginClusterGetSetupPINParams alloc] init];

    other.tempAccountIdentifier = self.tempAccountIdentifier;
    other.timedInvokeTimeoutMs = self.timedInvokeTimeoutMs;
    other.serverSideProcessingTimeout = self.serverSideProcessingTimeout;

    return other;
}

- (NSString *)description
{
    NSString * descriptionString =
        [NSString stringWithFormat:@"<%@: tempAccountIdentifier:%@; >", NSStringFromClass([self class]), _tempAccountIdentifier];
    return descriptionString;
}

@end
@implementation MTRAccountLoginClusterGetSetupPINResponseParams
- (instancetype)init
{
    if (self = [super init]) {

        _setupPIN = @"";
        _timedInvokeTimeoutMs = nil;
    }
    return self;
}

- (id)copyWithZone:(NSZone * _Nullable)zone;
{
    auto other = [[MTRAccountLoginClusterGetSetupPINResponseParams alloc] init];

    other.setupPIN = self.setupPIN;
    other.timedInvokeTimeoutMs = self.timedInvokeTimeoutMs;

    return other;
}

- (NSString *)description
{
    NSString * descriptionString = [NSString stringWithFormat:@"<%@: setupPIN:%@; >", NSStringFromClass([self class]), _setupPIN];
    return descriptionString;
}

- (nullable instancetype)initWithResponseValue:(NSDictionary<NSString *, id> *)responseValue
                                         error:(NSError * __autoreleasing *)error
{
    if (!(self = [super init])) {
        return nil;
    }

    using DecodableType = chip::app::Clusters::AccountLogin::Commands::GetSetupPINResponse::DecodableType;
    chip::System::PacketBufferHandle buffer = [MTRBaseDevice _responseDataForCommand:responseValue
                                                                           clusterID:DecodableType::GetClusterId()
                                                                           commandID:DecodableType::GetCommandId()
                                                                               error:error];
    if (buffer.IsNull()) {
        return nil;
    }

    chip::TLV::TLVReader reader;
    reader.Init(buffer->Start(), buffer->DataLength());

    CHIP_ERROR err = reader.Next(chip::TLV::AnonymousTag());
    if (err == CHIP_NO_ERROR) {
        DecodableType decodedStruct;
        err = chip::app::DataModel::Decode(reader, decodedStruct);
        if (err == CHIP_NO_ERROR) {
            err = [self _setFieldsFromDecodableStruct:decodedStruct];
            if (err == CHIP_NO_ERROR) {
                return self;
            }
        }
    }

    NSString * errorStr = [NSString stringWithFormat:@"Command payload decoding failed: %s", err.AsString()];
    MTR_LOG_ERROR("%s", errorStr.UTF8String);
    if (error != nil) {
        NSDictionary * userInfo = @{ NSLocalizedFailureReasonErrorKey : NSLocalizedString(errorStr, nil) };
        *error = [NSError errorWithDomain:MTRErrorDomain code:MTRErrorCodeSchemaMismatch userInfo:userInfo];
    }
    return nil;
}

@end

@implementation MTRAccountLoginClusterGetSetupPINResponseParams (InternalMethods)

- (CHIP_ERROR)_setFieldsFromDecodableStruct:
    (const chip::app::Clusters::AccountLogin::Commands::GetSetupPINResponse::DecodableType &)decodableStruct
{
    {
        self.setupPIN = AsString(decodableStruct.setupPIN);
        if (self.setupPIN == nil) {
            CHIP_ERROR err = CHIP_ERROR_INVALID_ARGUMENT;
            return err;
        }
    }
    return CHIP_NO_ERROR;
}
@end
@implementation MTRAccountLoginClusterLoginParams
- (instancetype)init
{
    if (self = [super init]) {

        _tempAccountIdentifier = @"";

        _setupPIN = @"";
        _timedInvokeTimeoutMs = nil;
        _serverSideProcessingTimeout = nil;
    }
    return self;
}

- (id)copyWithZone:(NSZone * _Nullable)zone;
{
    auto other = [[MTRAccountLoginClusterLoginParams alloc] init];

    other.tempAccountIdentifier = self.tempAccountIdentifier;
    other.setupPIN = self.setupPIN;
    other.timedInvokeTimeoutMs = self.timedInvokeTimeoutMs;
    other.serverSideProcessingTimeout = self.serverSideProcessingTimeout;

    return other;
}

- (NSString *)description
{
    NSString * descriptionString = [NSString stringWithFormat:@"<%@: tempAccountIdentifier:%@; setupPIN:%@; >",
                                             NSStringFromClass([self class]), _tempAccountIdentifier, _setupPIN];
    return descriptionString;
}

@end
@implementation MTRAccountLoginClusterLogoutParams
- (instancetype)init
{
    if (self = [super init]) {
        _timedInvokeTimeoutMs = nil;
        _serverSideProcessingTimeout = nil;
    }
    return self;
}

- (id)copyWithZone:(NSZone * _Nullable)zone;
{
    auto other = [[MTRAccountLoginClusterLogoutParams alloc] init];

    other.timedInvokeTimeoutMs = self.timedInvokeTimeoutMs;
    other.serverSideProcessingTimeout = self.serverSideProcessingTimeout;

    return other;
}

- (NSString *)description
{
    NSString * descriptionString = [NSString stringWithFormat:@"<%@: >", NSStringFromClass([self class])];
    return descriptionString;
}

@end
@implementation MTRElectricalMeasurementClusterGetProfileInfoResponseCommandParams
- (instancetype)init
{
    if (self = [super init]) {

        _profileCount = @(0);

        _profileIntervalPeriod = @(0);

        _maxNumberOfIntervals = @(0);

        _listOfAttributes = [NSArray array];
        _timedInvokeTimeoutMs = nil;
    }
    return self;
}

- (id)copyWithZone:(NSZone * _Nullable)zone;
{
    auto other = [[MTRElectricalMeasurementClusterGetProfileInfoResponseCommandParams alloc] init];

    other.profileCount = self.profileCount;
    other.profileIntervalPeriod = self.profileIntervalPeriod;
    other.maxNumberOfIntervals = self.maxNumberOfIntervals;
    other.listOfAttributes = self.listOfAttributes;
    other.timedInvokeTimeoutMs = self.timedInvokeTimeoutMs;

    return other;
}

- (NSString *)description
{
    NSString * descriptionString = [NSString
        stringWithFormat:@"<%@: profileCount:%@; profileIntervalPeriod:%@; maxNumberOfIntervals:%@; listOfAttributes:%@; >",
        NSStringFromClass([self class]), _profileCount, _profileIntervalPeriod, _maxNumberOfIntervals, _listOfAttributes];
    return descriptionString;
}

- (nullable instancetype)initWithResponseValue:(NSDictionary<NSString *, id> *)responseValue
                                         error:(NSError * __autoreleasing *)error
{
    if (!(self = [super init])) {
        return nil;
    }

    using DecodableType = chip::app::Clusters::ElectricalMeasurement::Commands::GetProfileInfoResponseCommand::DecodableType;
    chip::System::PacketBufferHandle buffer = [MTRBaseDevice _responseDataForCommand:responseValue
                                                                           clusterID:DecodableType::GetClusterId()
                                                                           commandID:DecodableType::GetCommandId()
                                                                               error:error];
    if (buffer.IsNull()) {
        return nil;
    }

    chip::TLV::TLVReader reader;
    reader.Init(buffer->Start(), buffer->DataLength());

    CHIP_ERROR err = reader.Next(chip::TLV::AnonymousTag());
    if (err == CHIP_NO_ERROR) {
        DecodableType decodedStruct;
        err = chip::app::DataModel::Decode(reader, decodedStruct);
        if (err == CHIP_NO_ERROR) {
            err = [self _setFieldsFromDecodableStruct:decodedStruct];
            if (err == CHIP_NO_ERROR) {
                return self;
            }
        }
    }

    NSString * errorStr = [NSString stringWithFormat:@"Command payload decoding failed: %s", err.AsString()];
    MTR_LOG_ERROR("%s", errorStr.UTF8String);
    if (error != nil) {
        NSDictionary * userInfo = @{ NSLocalizedFailureReasonErrorKey : NSLocalizedString(errorStr, nil) };
        *error = [NSError errorWithDomain:MTRErrorDomain code:MTRErrorCodeSchemaMismatch userInfo:userInfo];
    }
    return nil;
}

@end

@implementation MTRElectricalMeasurementClusterGetProfileInfoResponseCommandParams (InternalMethods)

- (CHIP_ERROR)_setFieldsFromDecodableStruct:
    (const chip::app::Clusters::ElectricalMeasurement::Commands::GetProfileInfoResponseCommand::DecodableType &)decodableStruct
{
    {
        self.profileCount = [NSNumber numberWithUnsignedChar:decodableStruct.profileCount];
    }
    {
        self.profileIntervalPeriod = [NSNumber numberWithUnsignedChar:decodableStruct.profileIntervalPeriod];
    }
    {
        self.maxNumberOfIntervals = [NSNumber numberWithUnsignedChar:decodableStruct.maxNumberOfIntervals];
    }
    {
        { // Scope for our temporary variables
            auto * array_0 = [NSMutableArray new];
            auto iter_0 = decodableStruct.listOfAttributes.begin();
            while (iter_0.Next()) {
                auto & entry_0 = iter_0.GetValue();
                NSNumber * newElement_0;
                newElement_0 = [NSNumber numberWithUnsignedShort:entry_0];
                [array_0 addObject:newElement_0];
            }
            CHIP_ERROR err = iter_0.GetStatus();
            if (err != CHIP_NO_ERROR) {
                return err;
            }
            self.listOfAttributes = array_0;
        }
    }
    return CHIP_NO_ERROR;
}
@end
@implementation MTRElectricalMeasurementClusterGetProfileInfoCommandParams
- (instancetype)init
{
    if (self = [super init]) {
        _timedInvokeTimeoutMs = nil;
        _serverSideProcessingTimeout = nil;
    }
    return self;
}

- (id)copyWithZone:(NSZone * _Nullable)zone;
{
    auto other = [[MTRElectricalMeasurementClusterGetProfileInfoCommandParams alloc] init];

    other.timedInvokeTimeoutMs = self.timedInvokeTimeoutMs;
    other.serverSideProcessingTimeout = self.serverSideProcessingTimeout;

    return other;
}

- (NSString *)description
{
    NSString * descriptionString = [NSString stringWithFormat:@"<%@: >", NSStringFromClass([self class])];
    return descriptionString;
}

@end
@implementation MTRElectricalMeasurementClusterGetMeasurementProfileResponseCommandParams
- (instancetype)init
{
    if (self = [super init]) {

        _startTime = @(0);

        _status = @(0);

        _profileIntervalPeriod = @(0);

        _numberOfIntervalsDelivered = @(0);

        _attributeId = @(0);

        _intervals = [NSArray array];
        _timedInvokeTimeoutMs = nil;
    }
    return self;
}

- (id)copyWithZone:(NSZone * _Nullable)zone;
{
    auto other = [[MTRElectricalMeasurementClusterGetMeasurementProfileResponseCommandParams alloc] init];

    other.startTime = self.startTime;
    other.status = self.status;
    other.profileIntervalPeriod = self.profileIntervalPeriod;
    other.numberOfIntervalsDelivered = self.numberOfIntervalsDelivered;
    other.attributeId = self.attributeId;
    other.intervals = self.intervals;
    other.timedInvokeTimeoutMs = self.timedInvokeTimeoutMs;

    return other;
}

- (NSString *)description
{
    NSString * descriptionString = [NSString stringWithFormat:@"<%@: startTime:%@; status:%@; profileIntervalPeriod:%@; "
                                                              @"numberOfIntervalsDelivered:%@; attributeId:%@; intervals:%@; >",
                                             NSStringFromClass([self class]), _startTime, _status, _profileIntervalPeriod,
                                             _numberOfIntervalsDelivered, _attributeId, _intervals];
    return descriptionString;
}

- (nullable instancetype)initWithResponseValue:(NSDictionary<NSString *, id> *)responseValue
                                         error:(NSError * __autoreleasing *)error
{
    if (!(self = [super init])) {
        return nil;
    }

    using DecodableType = chip::app::Clusters::ElectricalMeasurement::Commands::GetMeasurementProfileResponseCommand::DecodableType;
    chip::System::PacketBufferHandle buffer = [MTRBaseDevice _responseDataForCommand:responseValue
                                                                           clusterID:DecodableType::GetClusterId()
                                                                           commandID:DecodableType::GetCommandId()
                                                                               error:error];
    if (buffer.IsNull()) {
        return nil;
    }

    chip::TLV::TLVReader reader;
    reader.Init(buffer->Start(), buffer->DataLength());

    CHIP_ERROR err = reader.Next(chip::TLV::AnonymousTag());
    if (err == CHIP_NO_ERROR) {
        DecodableType decodedStruct;
        err = chip::app::DataModel::Decode(reader, decodedStruct);
        if (err == CHIP_NO_ERROR) {
            err = [self _setFieldsFromDecodableStruct:decodedStruct];
            if (err == CHIP_NO_ERROR) {
                return self;
            }
        }
    }

    NSString * errorStr = [NSString stringWithFormat:@"Command payload decoding failed: %s", err.AsString()];
    MTR_LOG_ERROR("%s", errorStr.UTF8String);
    if (error != nil) {
        NSDictionary * userInfo = @{ NSLocalizedFailureReasonErrorKey : NSLocalizedString(errorStr, nil) };
        *error = [NSError errorWithDomain:MTRErrorDomain code:MTRErrorCodeSchemaMismatch userInfo:userInfo];
    }
    return nil;
}

@end

@implementation MTRElectricalMeasurementClusterGetMeasurementProfileResponseCommandParams (InternalMethods)

- (CHIP_ERROR)_setFieldsFromDecodableStruct:
    (const chip::app::Clusters::ElectricalMeasurement::Commands::GetMeasurementProfileResponseCommand::DecodableType &)
        decodableStruct
{
    {
        self.startTime = [NSNumber numberWithUnsignedInt:decodableStruct.startTime];
    }
    {
        self.status = [NSNumber numberWithUnsignedChar:decodableStruct.status];
    }
    {
        self.profileIntervalPeriod = [NSNumber numberWithUnsignedChar:decodableStruct.profileIntervalPeriod];
    }
    {
        self.numberOfIntervalsDelivered = [NSNumber numberWithUnsignedChar:decodableStruct.numberOfIntervalsDelivered];
    }
    {
        self.attributeId = [NSNumber numberWithUnsignedShort:decodableStruct.attributeId];
    }
    {
        { // Scope for our temporary variables
            auto * array_0 = [NSMutableArray new];
            auto iter_0 = decodableStruct.intervals.begin();
            while (iter_0.Next()) {
                auto & entry_0 = iter_0.GetValue();
                NSNumber * newElement_0;
                newElement_0 = [NSNumber numberWithUnsignedChar:entry_0];
                [array_0 addObject:newElement_0];
            }
            CHIP_ERROR err = iter_0.GetStatus();
            if (err != CHIP_NO_ERROR) {
                return err;
            }
            self.intervals = array_0;
        }
    }
    return CHIP_NO_ERROR;
}
@end
@implementation MTRElectricalMeasurementClusterGetMeasurementProfileCommandParams
- (instancetype)init
{
    if (self = [super init]) {

        _attributeId = @(0);

        _startTime = @(0);

        _numberOfIntervals = @(0);
        _timedInvokeTimeoutMs = nil;
        _serverSideProcessingTimeout = nil;
    }
    return self;
}

- (id)copyWithZone:(NSZone * _Nullable)zone;
{
    auto other = [[MTRElectricalMeasurementClusterGetMeasurementProfileCommandParams alloc] init];

    other.attributeId = self.attributeId;
    other.startTime = self.startTime;
    other.numberOfIntervals = self.numberOfIntervals;
    other.timedInvokeTimeoutMs = self.timedInvokeTimeoutMs;
    other.serverSideProcessingTimeout = self.serverSideProcessingTimeout;

    return other;
}

- (NSString *)description
{
    NSString * descriptionString = [NSString stringWithFormat:@"<%@: attributeId:%@; startTime:%@; numberOfIntervals:%@; >",
                                             NSStringFromClass([self class]), _attributeId, _startTime, _numberOfIntervals];
    return descriptionString;
}

@end
@implementation MTRUnitTestingClusterTestParams
- (instancetype)init
{
    if (self = [super init]) {
        _timedInvokeTimeoutMs = nil;
        _serverSideProcessingTimeout = nil;
    }
    return self;
}

- (id)copyWithZone:(NSZone * _Nullable)zone;
{
    auto other = [[MTRUnitTestingClusterTestParams alloc] init];

    other.timedInvokeTimeoutMs = self.timedInvokeTimeoutMs;
    other.serverSideProcessingTimeout = self.serverSideProcessingTimeout;

    return other;
}

- (NSString *)description
{
    NSString * descriptionString = [NSString stringWithFormat:@"<%@: >", NSStringFromClass([self class])];
    return descriptionString;
}

@end

@implementation MTRTestClusterClusterTestParams
@end
@implementation MTRUnitTestingClusterTestSpecificResponseParams
- (instancetype)init
{
    if (self = [super init]) {

        _returnValue = @(0);
        _timedInvokeTimeoutMs = nil;
    }
    return self;
}

- (id)copyWithZone:(NSZone * _Nullable)zone;
{
    auto other = [[MTRUnitTestingClusterTestSpecificResponseParams alloc] init];

    other.returnValue = self.returnValue;
    other.timedInvokeTimeoutMs = self.timedInvokeTimeoutMs;

    return other;
}

- (NSString *)description
{
    NSString * descriptionString =
        [NSString stringWithFormat:@"<%@: returnValue:%@; >", NSStringFromClass([self class]), _returnValue];
    return descriptionString;
}

- (nullable instancetype)initWithResponseValue:(NSDictionary<NSString *, id> *)responseValue
                                         error:(NSError * __autoreleasing *)error
{
    if (!(self = [super init])) {
        return nil;
    }

    using DecodableType = chip::app::Clusters::UnitTesting::Commands::TestSpecificResponse::DecodableType;
    chip::System::PacketBufferHandle buffer = [MTRBaseDevice _responseDataForCommand:responseValue
                                                                           clusterID:DecodableType::GetClusterId()
                                                                           commandID:DecodableType::GetCommandId()
                                                                               error:error];
    if (buffer.IsNull()) {
        return nil;
    }

    chip::TLV::TLVReader reader;
    reader.Init(buffer->Start(), buffer->DataLength());

    CHIP_ERROR err = reader.Next(chip::TLV::AnonymousTag());
    if (err == CHIP_NO_ERROR) {
        DecodableType decodedStruct;
        err = chip::app::DataModel::Decode(reader, decodedStruct);
        if (err == CHIP_NO_ERROR) {
            err = [self _setFieldsFromDecodableStruct:decodedStruct];
            if (err == CHIP_NO_ERROR) {
                return self;
            }
        }
    }

    NSString * errorStr = [NSString stringWithFormat:@"Command payload decoding failed: %s", err.AsString()];
    MTR_LOG_ERROR("%s", errorStr.UTF8String);
    if (error != nil) {
        NSDictionary * userInfo = @{ NSLocalizedFailureReasonErrorKey : NSLocalizedString(errorStr, nil) };
        *error = [NSError errorWithDomain:MTRErrorDomain code:MTRErrorCodeSchemaMismatch userInfo:userInfo];
    }
    return nil;
}

@end

@implementation MTRUnitTestingClusterTestSpecificResponseParams (InternalMethods)

- (CHIP_ERROR)_setFieldsFromDecodableStruct:
    (const chip::app::Clusters::UnitTesting::Commands::TestSpecificResponse::DecodableType &)decodableStruct
{
    {
        self.returnValue = [NSNumber numberWithUnsignedChar:decodableStruct.returnValue];
    }
    return CHIP_NO_ERROR;
}
@end

@implementation MTRTestClusterClusterTestSpecificResponseParams
@end
@implementation MTRUnitTestingClusterTestNotHandledParams
- (instancetype)init
{
    if (self = [super init]) {
        _timedInvokeTimeoutMs = nil;
        _serverSideProcessingTimeout = nil;
    }
    return self;
}

- (id)copyWithZone:(NSZone * _Nullable)zone;
{
    auto other = [[MTRUnitTestingClusterTestNotHandledParams alloc] init];

    other.timedInvokeTimeoutMs = self.timedInvokeTimeoutMs;
    other.serverSideProcessingTimeout = self.serverSideProcessingTimeout;

    return other;
}

- (NSString *)description
{
    NSString * descriptionString = [NSString stringWithFormat:@"<%@: >", NSStringFromClass([self class])];
    return descriptionString;
}

@end

@implementation MTRTestClusterClusterTestNotHandledParams
@end
@implementation MTRUnitTestingClusterTestAddArgumentsResponseParams
- (instancetype)init
{
    if (self = [super init]) {

        _returnValue = @(0);
        _timedInvokeTimeoutMs = nil;
    }
    return self;
}

- (id)copyWithZone:(NSZone * _Nullable)zone;
{
    auto other = [[MTRUnitTestingClusterTestAddArgumentsResponseParams alloc] init];

    other.returnValue = self.returnValue;
    other.timedInvokeTimeoutMs = self.timedInvokeTimeoutMs;

    return other;
}

- (NSString *)description
{
    NSString * descriptionString =
        [NSString stringWithFormat:@"<%@: returnValue:%@; >", NSStringFromClass([self class]), _returnValue];
    return descriptionString;
}

- (nullable instancetype)initWithResponseValue:(NSDictionary<NSString *, id> *)responseValue
                                         error:(NSError * __autoreleasing *)error
{
    if (!(self = [super init])) {
        return nil;
    }

    using DecodableType = chip::app::Clusters::UnitTesting::Commands::TestAddArgumentsResponse::DecodableType;
    chip::System::PacketBufferHandle buffer = [MTRBaseDevice _responseDataForCommand:responseValue
                                                                           clusterID:DecodableType::GetClusterId()
                                                                           commandID:DecodableType::GetCommandId()
                                                                               error:error];
    if (buffer.IsNull()) {
        return nil;
    }

    chip::TLV::TLVReader reader;
    reader.Init(buffer->Start(), buffer->DataLength());

    CHIP_ERROR err = reader.Next(chip::TLV::AnonymousTag());
    if (err == CHIP_NO_ERROR) {
        DecodableType decodedStruct;
        err = chip::app::DataModel::Decode(reader, decodedStruct);
        if (err == CHIP_NO_ERROR) {
            err = [self _setFieldsFromDecodableStruct:decodedStruct];
            if (err == CHIP_NO_ERROR) {
                return self;
            }
        }
    }

    NSString * errorStr = [NSString stringWithFormat:@"Command payload decoding failed: %s", err.AsString()];
    MTR_LOG_ERROR("%s", errorStr.UTF8String);
    if (error != nil) {
        NSDictionary * userInfo = @{ NSLocalizedFailureReasonErrorKey : NSLocalizedString(errorStr, nil) };
        *error = [NSError errorWithDomain:MTRErrorDomain code:MTRErrorCodeSchemaMismatch userInfo:userInfo];
    }
    return nil;
}

@end

@implementation MTRUnitTestingClusterTestAddArgumentsResponseParams (InternalMethods)

- (CHIP_ERROR)_setFieldsFromDecodableStruct:
    (const chip::app::Clusters::UnitTesting::Commands::TestAddArgumentsResponse::DecodableType &)decodableStruct
{
    {
        self.returnValue = [NSNumber numberWithUnsignedChar:decodableStruct.returnValue];
    }
    return CHIP_NO_ERROR;
}
@end

@implementation MTRTestClusterClusterTestAddArgumentsResponseParams
@end
@implementation MTRUnitTestingClusterTestSpecificParams
- (instancetype)init
{
    if (self = [super init]) {
        _timedInvokeTimeoutMs = nil;
        _serverSideProcessingTimeout = nil;
    }
    return self;
}

- (id)copyWithZone:(NSZone * _Nullable)zone;
{
    auto other = [[MTRUnitTestingClusterTestSpecificParams alloc] init];

    other.timedInvokeTimeoutMs = self.timedInvokeTimeoutMs;
    other.serverSideProcessingTimeout = self.serverSideProcessingTimeout;

    return other;
}

- (NSString *)description
{
    NSString * descriptionString = [NSString stringWithFormat:@"<%@: >", NSStringFromClass([self class])];
    return descriptionString;
}

@end

@implementation MTRTestClusterClusterTestSpecificParams
@end
@implementation MTRUnitTestingClusterTestSimpleArgumentResponseParams
- (instancetype)init
{
    if (self = [super init]) {

        _returnValue = @(0);
        _timedInvokeTimeoutMs = nil;
    }
    return self;
}

- (id)copyWithZone:(NSZone * _Nullable)zone;
{
    auto other = [[MTRUnitTestingClusterTestSimpleArgumentResponseParams alloc] init];

    other.returnValue = self.returnValue;
    other.timedInvokeTimeoutMs = self.timedInvokeTimeoutMs;

    return other;
}

- (NSString *)description
{
    NSString * descriptionString =
        [NSString stringWithFormat:@"<%@: returnValue:%@; >", NSStringFromClass([self class]), _returnValue];
    return descriptionString;
}

- (nullable instancetype)initWithResponseValue:(NSDictionary<NSString *, id> *)responseValue
                                         error:(NSError * __autoreleasing *)error
{
    if (!(self = [super init])) {
        return nil;
    }

    using DecodableType = chip::app::Clusters::UnitTesting::Commands::TestSimpleArgumentResponse::DecodableType;
    chip::System::PacketBufferHandle buffer = [MTRBaseDevice _responseDataForCommand:responseValue
                                                                           clusterID:DecodableType::GetClusterId()
                                                                           commandID:DecodableType::GetCommandId()
                                                                               error:error];
    if (buffer.IsNull()) {
        return nil;
    }

    chip::TLV::TLVReader reader;
    reader.Init(buffer->Start(), buffer->DataLength());

    CHIP_ERROR err = reader.Next(chip::TLV::AnonymousTag());
    if (err == CHIP_NO_ERROR) {
        DecodableType decodedStruct;
        err = chip::app::DataModel::Decode(reader, decodedStruct);
        if (err == CHIP_NO_ERROR) {
            err = [self _setFieldsFromDecodableStruct:decodedStruct];
            if (err == CHIP_NO_ERROR) {
                return self;
            }
        }
    }

    NSString * errorStr = [NSString stringWithFormat:@"Command payload decoding failed: %s", err.AsString()];
    MTR_LOG_ERROR("%s", errorStr.UTF8String);
    if (error != nil) {
        NSDictionary * userInfo = @{ NSLocalizedFailureReasonErrorKey : NSLocalizedString(errorStr, nil) };
        *error = [NSError errorWithDomain:MTRErrorDomain code:MTRErrorCodeSchemaMismatch userInfo:userInfo];
    }
    return nil;
}

@end

@implementation MTRUnitTestingClusterTestSimpleArgumentResponseParams (InternalMethods)

- (CHIP_ERROR)_setFieldsFromDecodableStruct:
    (const chip::app::Clusters::UnitTesting::Commands::TestSimpleArgumentResponse::DecodableType &)decodableStruct
{
    {
        self.returnValue = [NSNumber numberWithBool:decodableStruct.returnValue];
    }
    return CHIP_NO_ERROR;
}
@end

@implementation MTRTestClusterClusterTestSimpleArgumentResponseParams
@end
@implementation MTRUnitTestingClusterTestUnknownCommandParams
- (instancetype)init
{
    if (self = [super init]) {
        _timedInvokeTimeoutMs = nil;
        _serverSideProcessingTimeout = nil;
    }
    return self;
}

- (id)copyWithZone:(NSZone * _Nullable)zone;
{
    auto other = [[MTRUnitTestingClusterTestUnknownCommandParams alloc] init];

    other.timedInvokeTimeoutMs = self.timedInvokeTimeoutMs;
    other.serverSideProcessingTimeout = self.serverSideProcessingTimeout;

    return other;
}

- (NSString *)description
{
    NSString * descriptionString = [NSString stringWithFormat:@"<%@: >", NSStringFromClass([self class])];
    return descriptionString;
}

@end

@implementation MTRTestClusterClusterTestUnknownCommandParams
@end
@implementation MTRUnitTestingClusterTestStructArrayArgumentResponseParams
- (instancetype)init
{
    if (self = [super init]) {

        _arg1 = [NSArray array];

        _arg2 = [NSArray array];

        _arg3 = [NSArray array];

        _arg4 = [NSArray array];

        _arg5 = @(0);

        _arg6 = @(0);
        _timedInvokeTimeoutMs = nil;
    }
    return self;
}

- (id)copyWithZone:(NSZone * _Nullable)zone;
{
    auto other = [[MTRUnitTestingClusterTestStructArrayArgumentResponseParams alloc] init];

    other.arg1 = self.arg1;
    other.arg2 = self.arg2;
    other.arg3 = self.arg3;
    other.arg4 = self.arg4;
    other.arg5 = self.arg5;
    other.arg6 = self.arg6;
    other.timedInvokeTimeoutMs = self.timedInvokeTimeoutMs;

    return other;
}

- (NSString *)description
{
    NSString * descriptionString = [NSString stringWithFormat:@"<%@: arg1:%@; arg2:%@; arg3:%@; arg4:%@; arg5:%@; arg6:%@; >",
                                             NSStringFromClass([self class]), _arg1, _arg2, _arg3, _arg4, _arg5, _arg6];
    return descriptionString;
}

- (nullable instancetype)initWithResponseValue:(NSDictionary<NSString *, id> *)responseValue
                                         error:(NSError * __autoreleasing *)error
{
    if (!(self = [super init])) {
        return nil;
    }

    using DecodableType = chip::app::Clusters::UnitTesting::Commands::TestStructArrayArgumentResponse::DecodableType;
    chip::System::PacketBufferHandle buffer = [MTRBaseDevice _responseDataForCommand:responseValue
                                                                           clusterID:DecodableType::GetClusterId()
                                                                           commandID:DecodableType::GetCommandId()
                                                                               error:error];
    if (buffer.IsNull()) {
        return nil;
    }

    chip::TLV::TLVReader reader;
    reader.Init(buffer->Start(), buffer->DataLength());

    CHIP_ERROR err = reader.Next(chip::TLV::AnonymousTag());
    if (err == CHIP_NO_ERROR) {
        DecodableType decodedStruct;
        err = chip::app::DataModel::Decode(reader, decodedStruct);
        if (err == CHIP_NO_ERROR) {
            err = [self _setFieldsFromDecodableStruct:decodedStruct];
            if (err == CHIP_NO_ERROR) {
                return self;
            }
        }
    }

    NSString * errorStr = [NSString stringWithFormat:@"Command payload decoding failed: %s", err.AsString()];
    MTR_LOG_ERROR("%s", errorStr.UTF8String);
    if (error != nil) {
        NSDictionary * userInfo = @{ NSLocalizedFailureReasonErrorKey : NSLocalizedString(errorStr, nil) };
        *error = [NSError errorWithDomain:MTRErrorDomain code:MTRErrorCodeSchemaMismatch userInfo:userInfo];
    }
    return nil;
}

@end

@implementation MTRUnitTestingClusterTestStructArrayArgumentResponseParams (InternalMethods)

- (CHIP_ERROR)_setFieldsFromDecodableStruct:
    (const chip::app::Clusters::UnitTesting::Commands::TestStructArrayArgumentResponse::DecodableType &)decodableStruct
{
    {
        { // Scope for our temporary variables
            auto * array_0 = [NSMutableArray new];
            auto iter_0 = decodableStruct.arg1.begin();
            while (iter_0.Next()) {
                auto & entry_0 = iter_0.GetValue();
                MTRUnitTestingClusterNestedStructList * newElement_0;
                newElement_0 = [MTRUnitTestingClusterNestedStructList new];
                newElement_0.a = [NSNumber numberWithUnsignedChar:entry_0.a];
                newElement_0.b = [NSNumber numberWithBool:entry_0.b];
                newElement_0.c = [MTRUnitTestingClusterSimpleStruct new];
                newElement_0.c.a = [NSNumber numberWithUnsignedChar:entry_0.c.a];
                newElement_0.c.b = [NSNumber numberWithBool:entry_0.c.b];
                newElement_0.c.c = [NSNumber numberWithUnsignedChar:chip::to_underlying(entry_0.c.c)];
                newElement_0.c.d = AsData(entry_0.c.d);
                newElement_0.c.e = AsString(entry_0.c.e);
                if (newElement_0.c.e == nil) {
                    CHIP_ERROR err = CHIP_ERROR_INVALID_ARGUMENT;
                    return err;
                }
                newElement_0.c.f = [NSNumber numberWithUnsignedChar:entry_0.c.f.Raw()];
                newElement_0.c.g = [NSNumber numberWithFloat:entry_0.c.g];
                newElement_0.c.h = [NSNumber numberWithDouble:entry_0.c.h];
                { // Scope for our temporary variables
                    auto * array_2 = [NSMutableArray new];
                    auto iter_2 = entry_0.d.begin();
                    while (iter_2.Next()) {
                        auto & entry_2 = iter_2.GetValue();
                        MTRUnitTestingClusterSimpleStruct * newElement_2;
                        newElement_2 = [MTRUnitTestingClusterSimpleStruct new];
                        newElement_2.a = [NSNumber numberWithUnsignedChar:entry_2.a];
                        newElement_2.b = [NSNumber numberWithBool:entry_2.b];
                        newElement_2.c = [NSNumber numberWithUnsignedChar:chip::to_underlying(entry_2.c)];
                        newElement_2.d = AsData(entry_2.d);
                        newElement_2.e = AsString(entry_2.e);
                        if (newElement_2.e == nil) {
                            CHIP_ERROR err = CHIP_ERROR_INVALID_ARGUMENT;
                            return err;
                        }
                        newElement_2.f = [NSNumber numberWithUnsignedChar:entry_2.f.Raw()];
                        newElement_2.g = [NSNumber numberWithFloat:entry_2.g];
                        newElement_2.h = [NSNumber numberWithDouble:entry_2.h];
                        [array_2 addObject:newElement_2];
                    }
                    CHIP_ERROR err = iter_2.GetStatus();
                    if (err != CHIP_NO_ERROR) {
                        return err;
                    }
                    newElement_0.d = array_2;
                }
                { // Scope for our temporary variables
                    auto * array_2 = [NSMutableArray new];
                    auto iter_2 = entry_0.e.begin();
                    while (iter_2.Next()) {
                        auto & entry_2 = iter_2.GetValue();
                        NSNumber * newElement_2;
                        newElement_2 = [NSNumber numberWithUnsignedInt:entry_2];
                        [array_2 addObject:newElement_2];
                    }
                    CHIP_ERROR err = iter_2.GetStatus();
                    if (err != CHIP_NO_ERROR) {
                        return err;
                    }
                    newElement_0.e = array_2;
                }
                { // Scope for our temporary variables
                    auto * array_2 = [NSMutableArray new];
                    auto iter_2 = entry_0.f.begin();
                    while (iter_2.Next()) {
                        auto & entry_2 = iter_2.GetValue();
                        NSData * newElement_2;
                        newElement_2 = AsData(entry_2);
                        [array_2 addObject:newElement_2];
                    }
                    CHIP_ERROR err = iter_2.GetStatus();
                    if (err != CHIP_NO_ERROR) {
                        return err;
                    }
                    newElement_0.f = array_2;
                }
                { // Scope for our temporary variables
                    auto * array_2 = [NSMutableArray new];
                    auto iter_2 = entry_0.g.begin();
                    while (iter_2.Next()) {
                        auto & entry_2 = iter_2.GetValue();
                        NSNumber * newElement_2;
                        newElement_2 = [NSNumber numberWithUnsignedChar:entry_2];
                        [array_2 addObject:newElement_2];
                    }
                    CHIP_ERROR err = iter_2.GetStatus();
                    if (err != CHIP_NO_ERROR) {
                        return err;
                    }
                    newElement_0.g = array_2;
                }
                [array_0 addObject:newElement_0];
            }
            CHIP_ERROR err = iter_0.GetStatus();
            if (err != CHIP_NO_ERROR) {
                return err;
            }
            self.arg1 = array_0;
        }
    }
    {
        { // Scope for our temporary variables
            auto * array_0 = [NSMutableArray new];
            auto iter_0 = decodableStruct.arg2.begin();
            while (iter_0.Next()) {
                auto & entry_0 = iter_0.GetValue();
                MTRUnitTestingClusterSimpleStruct * newElement_0;
                newElement_0 = [MTRUnitTestingClusterSimpleStruct new];
                newElement_0.a = [NSNumber numberWithUnsignedChar:entry_0.a];
                newElement_0.b = [NSNumber numberWithBool:entry_0.b];
                newElement_0.c = [NSNumber numberWithUnsignedChar:chip::to_underlying(entry_0.c)];
                newElement_0.d = AsData(entry_0.d);
                newElement_0.e = AsString(entry_0.e);
                if (newElement_0.e == nil) {
                    CHIP_ERROR err = CHIP_ERROR_INVALID_ARGUMENT;
                    return err;
                }
                newElement_0.f = [NSNumber numberWithUnsignedChar:entry_0.f.Raw()];
                newElement_0.g = [NSNumber numberWithFloat:entry_0.g];
                newElement_0.h = [NSNumber numberWithDouble:entry_0.h];
                [array_0 addObject:newElement_0];
            }
            CHIP_ERROR err = iter_0.GetStatus();
            if (err != CHIP_NO_ERROR) {
                return err;
            }
            self.arg2 = array_0;
        }
    }
    {
        { // Scope for our temporary variables
            auto * array_0 = [NSMutableArray new];
            auto iter_0 = decodableStruct.arg3.begin();
            while (iter_0.Next()) {
                auto & entry_0 = iter_0.GetValue();
                NSNumber * newElement_0;
                newElement_0 = [NSNumber numberWithUnsignedChar:chip::to_underlying(entry_0)];
                [array_0 addObject:newElement_0];
            }
            CHIP_ERROR err = iter_0.GetStatus();
            if (err != CHIP_NO_ERROR) {
                return err;
            }
            self.arg3 = array_0;
        }
    }
    {
        { // Scope for our temporary variables
            auto * array_0 = [NSMutableArray new];
            auto iter_0 = decodableStruct.arg4.begin();
            while (iter_0.Next()) {
                auto & entry_0 = iter_0.GetValue();
                NSNumber * newElement_0;
                newElement_0 = [NSNumber numberWithBool:entry_0];
                [array_0 addObject:newElement_0];
            }
            CHIP_ERROR err = iter_0.GetStatus();
            if (err != CHIP_NO_ERROR) {
                return err;
            }
            self.arg4 = array_0;
        }
    }
    {
        self.arg5 = [NSNumber numberWithUnsignedChar:chip::to_underlying(decodableStruct.arg5)];
    }
    {
        self.arg6 = [NSNumber numberWithBool:decodableStruct.arg6];
    }
    return CHIP_NO_ERROR;
}
@end

@implementation MTRTestClusterClusterTestStructArrayArgumentResponseParams
@end
@implementation MTRUnitTestingClusterTestAddArgumentsParams
- (instancetype)init
{
    if (self = [super init]) {

        _arg1 = @(0);

        _arg2 = @(0);
        _timedInvokeTimeoutMs = nil;
        _serverSideProcessingTimeout = nil;
    }
    return self;
}

- (id)copyWithZone:(NSZone * _Nullable)zone;
{
    auto other = [[MTRUnitTestingClusterTestAddArgumentsParams alloc] init];

    other.arg1 = self.arg1;
    other.arg2 = self.arg2;
    other.timedInvokeTimeoutMs = self.timedInvokeTimeoutMs;
    other.serverSideProcessingTimeout = self.serverSideProcessingTimeout;

    return other;
}

- (NSString *)description
{
    NSString * descriptionString =
        [NSString stringWithFormat:@"<%@: arg1:%@; arg2:%@; >", NSStringFromClass([self class]), _arg1, _arg2];
    return descriptionString;
}

@end

@implementation MTRTestClusterClusterTestAddArgumentsParams
@end
@implementation MTRUnitTestingClusterTestListInt8UReverseResponseParams
- (instancetype)init
{
    if (self = [super init]) {

        _arg1 = [NSArray array];
        _timedInvokeTimeoutMs = nil;
    }
    return self;
}

- (id)copyWithZone:(NSZone * _Nullable)zone;
{
    auto other = [[MTRUnitTestingClusterTestListInt8UReverseResponseParams alloc] init];

    other.arg1 = self.arg1;
    other.timedInvokeTimeoutMs = self.timedInvokeTimeoutMs;

    return other;
}

- (NSString *)description
{
    NSString * descriptionString = [NSString stringWithFormat:@"<%@: arg1:%@; >", NSStringFromClass([self class]), _arg1];
    return descriptionString;
}

- (nullable instancetype)initWithResponseValue:(NSDictionary<NSString *, id> *)responseValue
                                         error:(NSError * __autoreleasing *)error
{
    if (!(self = [super init])) {
        return nil;
    }

    using DecodableType = chip::app::Clusters::UnitTesting::Commands::TestListInt8UReverseResponse::DecodableType;
    chip::System::PacketBufferHandle buffer = [MTRBaseDevice _responseDataForCommand:responseValue
                                                                           clusterID:DecodableType::GetClusterId()
                                                                           commandID:DecodableType::GetCommandId()
                                                                               error:error];
    if (buffer.IsNull()) {
        return nil;
    }

    chip::TLV::TLVReader reader;
    reader.Init(buffer->Start(), buffer->DataLength());

    CHIP_ERROR err = reader.Next(chip::TLV::AnonymousTag());
    if (err == CHIP_NO_ERROR) {
        DecodableType decodedStruct;
        err = chip::app::DataModel::Decode(reader, decodedStruct);
        if (err == CHIP_NO_ERROR) {
            err = [self _setFieldsFromDecodableStruct:decodedStruct];
            if (err == CHIP_NO_ERROR) {
                return self;
            }
        }
    }

    NSString * errorStr = [NSString stringWithFormat:@"Command payload decoding failed: %s", err.AsString()];
    MTR_LOG_ERROR("%s", errorStr.UTF8String);
    if (error != nil) {
        NSDictionary * userInfo = @{ NSLocalizedFailureReasonErrorKey : NSLocalizedString(errorStr, nil) };
        *error = [NSError errorWithDomain:MTRErrorDomain code:MTRErrorCodeSchemaMismatch userInfo:userInfo];
    }
    return nil;
}

@end

@implementation MTRUnitTestingClusterTestListInt8UReverseResponseParams (InternalMethods)

- (CHIP_ERROR)_setFieldsFromDecodableStruct:
    (const chip::app::Clusters::UnitTesting::Commands::TestListInt8UReverseResponse::DecodableType &)decodableStruct
{
    {
        { // Scope for our temporary variables
            auto * array_0 = [NSMutableArray new];
            auto iter_0 = decodableStruct.arg1.begin();
            while (iter_0.Next()) {
                auto & entry_0 = iter_0.GetValue();
                NSNumber * newElement_0;
                newElement_0 = [NSNumber numberWithUnsignedChar:entry_0];
                [array_0 addObject:newElement_0];
            }
            CHIP_ERROR err = iter_0.GetStatus();
            if (err != CHIP_NO_ERROR) {
                return err;
            }
            self.arg1 = array_0;
        }
    }
    return CHIP_NO_ERROR;
}
@end

@implementation MTRTestClusterClusterTestListInt8UReverseResponseParams
@end
@implementation MTRUnitTestingClusterTestSimpleArgumentRequestParams
- (instancetype)init
{
    if (self = [super init]) {

        _arg1 = @(0);
        _timedInvokeTimeoutMs = nil;
        _serverSideProcessingTimeout = nil;
    }
    return self;
}

- (id)copyWithZone:(NSZone * _Nullable)zone;
{
    auto other = [[MTRUnitTestingClusterTestSimpleArgumentRequestParams alloc] init];

    other.arg1 = self.arg1;
    other.timedInvokeTimeoutMs = self.timedInvokeTimeoutMs;
    other.serverSideProcessingTimeout = self.serverSideProcessingTimeout;

    return other;
}

- (NSString *)description
{
    NSString * descriptionString = [NSString stringWithFormat:@"<%@: arg1:%@; >", NSStringFromClass([self class]), _arg1];
    return descriptionString;
}

@end

@implementation MTRTestClusterClusterTestSimpleArgumentRequestParams
@end
@implementation MTRUnitTestingClusterTestEnumsResponseParams
- (instancetype)init
{
    if (self = [super init]) {

        _arg1 = @(0);

        _arg2 = @(0);
        _timedInvokeTimeoutMs = nil;
    }
    return self;
}

- (id)copyWithZone:(NSZone * _Nullable)zone;
{
    auto other = [[MTRUnitTestingClusterTestEnumsResponseParams alloc] init];

    other.arg1 = self.arg1;
    other.arg2 = self.arg2;
    other.timedInvokeTimeoutMs = self.timedInvokeTimeoutMs;

    return other;
}

- (NSString *)description
{
    NSString * descriptionString =
        [NSString stringWithFormat:@"<%@: arg1:%@; arg2:%@; >", NSStringFromClass([self class]), _arg1, _arg2];
    return descriptionString;
}

- (nullable instancetype)initWithResponseValue:(NSDictionary<NSString *, id> *)responseValue
                                         error:(NSError * __autoreleasing *)error
{
    if (!(self = [super init])) {
        return nil;
    }

    using DecodableType = chip::app::Clusters::UnitTesting::Commands::TestEnumsResponse::DecodableType;
    chip::System::PacketBufferHandle buffer = [MTRBaseDevice _responseDataForCommand:responseValue
                                                                           clusterID:DecodableType::GetClusterId()
                                                                           commandID:DecodableType::GetCommandId()
                                                                               error:error];
    if (buffer.IsNull()) {
        return nil;
    }

    chip::TLV::TLVReader reader;
    reader.Init(buffer->Start(), buffer->DataLength());

    CHIP_ERROR err = reader.Next(chip::TLV::AnonymousTag());
    if (err == CHIP_NO_ERROR) {
        DecodableType decodedStruct;
        err = chip::app::DataModel::Decode(reader, decodedStruct);
        if (err == CHIP_NO_ERROR) {
            err = [self _setFieldsFromDecodableStruct:decodedStruct];
            if (err == CHIP_NO_ERROR) {
                return self;
            }
        }
    }

    NSString * errorStr = [NSString stringWithFormat:@"Command payload decoding failed: %s", err.AsString()];
    MTR_LOG_ERROR("%s", errorStr.UTF8String);
    if (error != nil) {
        NSDictionary * userInfo = @{ NSLocalizedFailureReasonErrorKey : NSLocalizedString(errorStr, nil) };
        *error = [NSError errorWithDomain:MTRErrorDomain code:MTRErrorCodeSchemaMismatch userInfo:userInfo];
    }
    return nil;
}

@end

@implementation MTRUnitTestingClusterTestEnumsResponseParams (InternalMethods)

- (CHIP_ERROR)_setFieldsFromDecodableStruct:
    (const chip::app::Clusters::UnitTesting::Commands::TestEnumsResponse::DecodableType &)decodableStruct
{
    {
        self.arg1 = [NSNumber numberWithUnsignedShort:chip::to_underlying(decodableStruct.arg1)];
    }
    {
        self.arg2 = [NSNumber numberWithUnsignedChar:chip::to_underlying(decodableStruct.arg2)];
    }
    return CHIP_NO_ERROR;
}
@end

@implementation MTRTestClusterClusterTestEnumsResponseParams
@end
@implementation MTRUnitTestingClusterTestStructArrayArgumentRequestParams
- (instancetype)init
{
    if (self = [super init]) {

        _arg1 = [NSArray array];

        _arg2 = [NSArray array];

        _arg3 = [NSArray array];

        _arg4 = [NSArray array];

        _arg5 = @(0);

        _arg6 = @(0);
        _timedInvokeTimeoutMs = nil;
        _serverSideProcessingTimeout = nil;
    }
    return self;
}

- (id)copyWithZone:(NSZone * _Nullable)zone;
{
    auto other = [[MTRUnitTestingClusterTestStructArrayArgumentRequestParams alloc] init];

    other.arg1 = self.arg1;
    other.arg2 = self.arg2;
    other.arg3 = self.arg3;
    other.arg4 = self.arg4;
    other.arg5 = self.arg5;
    other.arg6 = self.arg6;
    other.timedInvokeTimeoutMs = self.timedInvokeTimeoutMs;
    other.serverSideProcessingTimeout = self.serverSideProcessingTimeout;

    return other;
}

- (NSString *)description
{
    NSString * descriptionString = [NSString stringWithFormat:@"<%@: arg1:%@; arg2:%@; arg3:%@; arg4:%@; arg5:%@; arg6:%@; >",
                                             NSStringFromClass([self class]), _arg1, _arg2, _arg3, _arg4, _arg5, _arg6];
    return descriptionString;
}

@end

@implementation MTRTestClusterClusterTestStructArrayArgumentRequestParams
@end
@implementation MTRUnitTestingClusterTestNullableOptionalResponseParams
- (instancetype)init
{
    if (self = [super init]) {

        _wasPresent = @(0);

        _wasNull = nil;

        _value = nil;

        _originalValue = nil;
        _timedInvokeTimeoutMs = nil;
    }
    return self;
}

- (id)copyWithZone:(NSZone * _Nullable)zone;
{
    auto other = [[MTRUnitTestingClusterTestNullableOptionalResponseParams alloc] init];

    other.wasPresent = self.wasPresent;
    other.wasNull = self.wasNull;
    other.value = self.value;
    other.originalValue = self.originalValue;
    other.timedInvokeTimeoutMs = self.timedInvokeTimeoutMs;

    return other;
}

- (NSString *)description
{
    NSString * descriptionString = [NSString stringWithFormat:@"<%@: wasPresent:%@; wasNull:%@; value:%@; originalValue:%@; >",
                                             NSStringFromClass([self class]), _wasPresent, _wasNull, _value, _originalValue];
    return descriptionString;
}

- (nullable instancetype)initWithResponseValue:(NSDictionary<NSString *, id> *)responseValue
                                         error:(NSError * __autoreleasing *)error
{
    if (!(self = [super init])) {
        return nil;
    }

    using DecodableType = chip::app::Clusters::UnitTesting::Commands::TestNullableOptionalResponse::DecodableType;
    chip::System::PacketBufferHandle buffer = [MTRBaseDevice _responseDataForCommand:responseValue
                                                                           clusterID:DecodableType::GetClusterId()
                                                                           commandID:DecodableType::GetCommandId()
                                                                               error:error];
    if (buffer.IsNull()) {
        return nil;
    }

    chip::TLV::TLVReader reader;
    reader.Init(buffer->Start(), buffer->DataLength());

    CHIP_ERROR err = reader.Next(chip::TLV::AnonymousTag());
    if (err == CHIP_NO_ERROR) {
        DecodableType decodedStruct;
        err = chip::app::DataModel::Decode(reader, decodedStruct);
        if (err == CHIP_NO_ERROR) {
            err = [self _setFieldsFromDecodableStruct:decodedStruct];
            if (err == CHIP_NO_ERROR) {
                return self;
            }
        }
    }

    NSString * errorStr = [NSString stringWithFormat:@"Command payload decoding failed: %s", err.AsString()];
    MTR_LOG_ERROR("%s", errorStr.UTF8String);
    if (error != nil) {
        NSDictionary * userInfo = @{ NSLocalizedFailureReasonErrorKey : NSLocalizedString(errorStr, nil) };
        *error = [NSError errorWithDomain:MTRErrorDomain code:MTRErrorCodeSchemaMismatch userInfo:userInfo];
    }
    return nil;
}

@end

@implementation MTRUnitTestingClusterTestNullableOptionalResponseParams (InternalMethods)

- (CHIP_ERROR)_setFieldsFromDecodableStruct:
    (const chip::app::Clusters::UnitTesting::Commands::TestNullableOptionalResponse::DecodableType &)decodableStruct
{
    {
        self.wasPresent = [NSNumber numberWithBool:decodableStruct.wasPresent];
    }
    {
        if (decodableStruct.wasNull.HasValue()) {
            self.wasNull = [NSNumber numberWithBool:decodableStruct.wasNull.Value()];
        } else {
            self.wasNull = nil;
        }
    }
    {
        if (decodableStruct.value.HasValue()) {
            self.value = [NSNumber numberWithUnsignedChar:decodableStruct.value.Value()];
        } else {
            self.value = nil;
        }
    }
    {
        if (decodableStruct.originalValue.HasValue()) {
            if (decodableStruct.originalValue.Value().IsNull()) {
                self.originalValue = nil;
            } else {
                self.originalValue = [NSNumber numberWithUnsignedChar:decodableStruct.originalValue.Value().Value()];
            }
        } else {
            self.originalValue = nil;
        }
    }
    return CHIP_NO_ERROR;
}
@end

@implementation MTRTestClusterClusterTestNullableOptionalResponseParams
@end
@implementation MTRUnitTestingClusterTestStructArgumentRequestParams
- (instancetype)init
{
    if (self = [super init]) {

        _arg1 = [MTRUnitTestingClusterSimpleStruct new];
        _timedInvokeTimeoutMs = nil;
        _serverSideProcessingTimeout = nil;
    }
    return self;
}

- (id)copyWithZone:(NSZone * _Nullable)zone;
{
    auto other = [[MTRUnitTestingClusterTestStructArgumentRequestParams alloc] init];

    other.arg1 = self.arg1;
    other.timedInvokeTimeoutMs = self.timedInvokeTimeoutMs;
    other.serverSideProcessingTimeout = self.serverSideProcessingTimeout;

    return other;
}

- (NSString *)description
{
    NSString * descriptionString = [NSString stringWithFormat:@"<%@: arg1:%@; >", NSStringFromClass([self class]), _arg1];
    return descriptionString;
}

@end

@implementation MTRTestClusterClusterTestStructArgumentRequestParams
@end
@implementation MTRUnitTestingClusterTestComplexNullableOptionalResponseParams
- (instancetype)init
{
    if (self = [super init]) {

        _nullableIntWasNull = @(0);

        _nullableIntValue = nil;

        _optionalIntWasPresent = @(0);

        _optionalIntValue = nil;

        _nullableOptionalIntWasPresent = @(0);

        _nullableOptionalIntWasNull = nil;

        _nullableOptionalIntValue = nil;

        _nullableStringWasNull = @(0);

        _nullableStringValue = nil;

        _optionalStringWasPresent = @(0);

        _optionalStringValue = nil;

        _nullableOptionalStringWasPresent = @(0);

        _nullableOptionalStringWasNull = nil;

        _nullableOptionalStringValue = nil;

        _nullableStructWasNull = @(0);

        _nullableStructValue = nil;

        _optionalStructWasPresent = @(0);

        _optionalStructValue = nil;

        _nullableOptionalStructWasPresent = @(0);

        _nullableOptionalStructWasNull = nil;

        _nullableOptionalStructValue = nil;

        _nullableListWasNull = @(0);

        _nullableListValue = nil;

        _optionalListWasPresent = @(0);

        _optionalListValue = nil;

        _nullableOptionalListWasPresent = @(0);

        _nullableOptionalListWasNull = nil;

        _nullableOptionalListValue = nil;
        _timedInvokeTimeoutMs = nil;
    }
    return self;
}

- (id)copyWithZone:(NSZone * _Nullable)zone;
{
    auto other = [[MTRUnitTestingClusterTestComplexNullableOptionalResponseParams alloc] init];

    other.nullableIntWasNull = self.nullableIntWasNull;
    other.nullableIntValue = self.nullableIntValue;
    other.optionalIntWasPresent = self.optionalIntWasPresent;
    other.optionalIntValue = self.optionalIntValue;
    other.nullableOptionalIntWasPresent = self.nullableOptionalIntWasPresent;
    other.nullableOptionalIntWasNull = self.nullableOptionalIntWasNull;
    other.nullableOptionalIntValue = self.nullableOptionalIntValue;
    other.nullableStringWasNull = self.nullableStringWasNull;
    other.nullableStringValue = self.nullableStringValue;
    other.optionalStringWasPresent = self.optionalStringWasPresent;
    other.optionalStringValue = self.optionalStringValue;
    other.nullableOptionalStringWasPresent = self.nullableOptionalStringWasPresent;
    other.nullableOptionalStringWasNull = self.nullableOptionalStringWasNull;
    other.nullableOptionalStringValue = self.nullableOptionalStringValue;
    other.nullableStructWasNull = self.nullableStructWasNull;
    other.nullableStructValue = self.nullableStructValue;
    other.optionalStructWasPresent = self.optionalStructWasPresent;
    other.optionalStructValue = self.optionalStructValue;
    other.nullableOptionalStructWasPresent = self.nullableOptionalStructWasPresent;
    other.nullableOptionalStructWasNull = self.nullableOptionalStructWasNull;
    other.nullableOptionalStructValue = self.nullableOptionalStructValue;
    other.nullableListWasNull = self.nullableListWasNull;
    other.nullableListValue = self.nullableListValue;
    other.optionalListWasPresent = self.optionalListWasPresent;
    other.optionalListValue = self.optionalListValue;
    other.nullableOptionalListWasPresent = self.nullableOptionalListWasPresent;
    other.nullableOptionalListWasNull = self.nullableOptionalListWasNull;
    other.nullableOptionalListValue = self.nullableOptionalListValue;
    other.timedInvokeTimeoutMs = self.timedInvokeTimeoutMs;

    return other;
}

- (NSString *)description
{
    NSString * descriptionString = [NSString
        stringWithFormat:@"<%@: nullableIntWasNull:%@; nullableIntValue:%@; optionalIntWasPresent:%@; optionalIntValue:%@; "
                         @"nullableOptionalIntWasPresent:%@; nullableOptionalIntWasNull:%@; nullableOptionalIntValue:%@; "
                         @"nullableStringWasNull:%@; nullableStringValue:%@; optionalStringWasPresent:%@; optionalStringValue:%@; "
                         @"nullableOptionalStringWasPresent:%@; nullableOptionalStringWasNull:%@; nullableOptionalStringValue:%@; "
                         @"nullableStructWasNull:%@; nullableStructValue:%@; optionalStructWasPresent:%@; optionalStructValue:%@; "
                         @"nullableOptionalStructWasPresent:%@; nullableOptionalStructWasNull:%@; nullableOptionalStructValue:%@; "
                         @"nullableListWasNull:%@; nullableListValue:%@; optionalListWasPresent:%@; optionalListValue:%@; "
                         @"nullableOptionalListWasPresent:%@; nullableOptionalListWasNull:%@; nullableOptionalListValue:%@; >",
        NSStringFromClass([self class]), _nullableIntWasNull, _nullableIntValue, _optionalIntWasPresent, _optionalIntValue,
        _nullableOptionalIntWasPresent, _nullableOptionalIntWasNull, _nullableOptionalIntValue, _nullableStringWasNull,
        _nullableStringValue, _optionalStringWasPresent, _optionalStringValue, _nullableOptionalStringWasPresent,
        _nullableOptionalStringWasNull, _nullableOptionalStringValue, _nullableStructWasNull, _nullableStructValue,
        _optionalStructWasPresent, _optionalStructValue, _nullableOptionalStructWasPresent, _nullableOptionalStructWasNull,
        _nullableOptionalStructValue, _nullableListWasNull, _nullableListValue, _optionalListWasPresent, _optionalListValue,
        _nullableOptionalListWasPresent, _nullableOptionalListWasNull, _nullableOptionalListValue];
    return descriptionString;
}

- (nullable instancetype)initWithResponseValue:(NSDictionary<NSString *, id> *)responseValue
                                         error:(NSError * __autoreleasing *)error
{
    if (!(self = [super init])) {
        return nil;
    }

    using DecodableType = chip::app::Clusters::UnitTesting::Commands::TestComplexNullableOptionalResponse::DecodableType;
    chip::System::PacketBufferHandle buffer = [MTRBaseDevice _responseDataForCommand:responseValue
                                                                           clusterID:DecodableType::GetClusterId()
                                                                           commandID:DecodableType::GetCommandId()
                                                                               error:error];
    if (buffer.IsNull()) {
        return nil;
    }

    chip::TLV::TLVReader reader;
    reader.Init(buffer->Start(), buffer->DataLength());

    CHIP_ERROR err = reader.Next(chip::TLV::AnonymousTag());
    if (err == CHIP_NO_ERROR) {
        DecodableType decodedStruct;
        err = chip::app::DataModel::Decode(reader, decodedStruct);
        if (err == CHIP_NO_ERROR) {
            err = [self _setFieldsFromDecodableStruct:decodedStruct];
            if (err == CHIP_NO_ERROR) {
                return self;
            }
        }
    }

    NSString * errorStr = [NSString stringWithFormat:@"Command payload decoding failed: %s", err.AsString()];
    MTR_LOG_ERROR("%s", errorStr.UTF8String);
    if (error != nil) {
        NSDictionary * userInfo = @{ NSLocalizedFailureReasonErrorKey : NSLocalizedString(errorStr, nil) };
        *error = [NSError errorWithDomain:MTRErrorDomain code:MTRErrorCodeSchemaMismatch userInfo:userInfo];
    }
    return nil;
}

@end

@implementation MTRUnitTestingClusterTestComplexNullableOptionalResponseParams (InternalMethods)

- (CHIP_ERROR)_setFieldsFromDecodableStruct:
    (const chip::app::Clusters::UnitTesting::Commands::TestComplexNullableOptionalResponse::DecodableType &)decodableStruct
{
    {
        self.nullableIntWasNull = [NSNumber numberWithBool:decodableStruct.nullableIntWasNull];
    }
    {
        if (decodableStruct.nullableIntValue.HasValue()) {
            self.nullableIntValue = [NSNumber numberWithUnsignedShort:decodableStruct.nullableIntValue.Value()];
        } else {
            self.nullableIntValue = nil;
        }
    }
    {
        self.optionalIntWasPresent = [NSNumber numberWithBool:decodableStruct.optionalIntWasPresent];
    }
    {
        if (decodableStruct.optionalIntValue.HasValue()) {
            self.optionalIntValue = [NSNumber numberWithUnsignedShort:decodableStruct.optionalIntValue.Value()];
        } else {
            self.optionalIntValue = nil;
        }
    }
    {
        self.nullableOptionalIntWasPresent = [NSNumber numberWithBool:decodableStruct.nullableOptionalIntWasPresent];
    }
    {
        if (decodableStruct.nullableOptionalIntWasNull.HasValue()) {
            self.nullableOptionalIntWasNull = [NSNumber numberWithBool:decodableStruct.nullableOptionalIntWasNull.Value()];
        } else {
            self.nullableOptionalIntWasNull = nil;
        }
    }
    {
        if (decodableStruct.nullableOptionalIntValue.HasValue()) {
            self.nullableOptionalIntValue = [NSNumber numberWithUnsignedShort:decodableStruct.nullableOptionalIntValue.Value()];
        } else {
            self.nullableOptionalIntValue = nil;
        }
    }
    {
        self.nullableStringWasNull = [NSNumber numberWithBool:decodableStruct.nullableStringWasNull];
    }
    {
        if (decodableStruct.nullableStringValue.HasValue()) {
            self.nullableStringValue = AsString(decodableStruct.nullableStringValue.Value());
            if (self.nullableStringValue == nil) {
                CHIP_ERROR err = CHIP_ERROR_INVALID_ARGUMENT;
                return err;
            }
        } else {
            self.nullableStringValue = nil;
        }
    }
    {
        self.optionalStringWasPresent = [NSNumber numberWithBool:decodableStruct.optionalStringWasPresent];
    }
    {
        if (decodableStruct.optionalStringValue.HasValue()) {
            self.optionalStringValue = AsString(decodableStruct.optionalStringValue.Value());
            if (self.optionalStringValue == nil) {
                CHIP_ERROR err = CHIP_ERROR_INVALID_ARGUMENT;
                return err;
            }
        } else {
            self.optionalStringValue = nil;
        }
    }
    {
        self.nullableOptionalStringWasPresent = [NSNumber numberWithBool:decodableStruct.nullableOptionalStringWasPresent];
    }
    {
        if (decodableStruct.nullableOptionalStringWasNull.HasValue()) {
            self.nullableOptionalStringWasNull = [NSNumber numberWithBool:decodableStruct.nullableOptionalStringWasNull.Value()];
        } else {
            self.nullableOptionalStringWasNull = nil;
        }
    }
    {
        if (decodableStruct.nullableOptionalStringValue.HasValue()) {
            self.nullableOptionalStringValue = AsString(decodableStruct.nullableOptionalStringValue.Value());
            if (self.nullableOptionalStringValue == nil) {
                CHIP_ERROR err = CHIP_ERROR_INVALID_ARGUMENT;
                return err;
            }
        } else {
            self.nullableOptionalStringValue = nil;
        }
    }
    {
        self.nullableStructWasNull = [NSNumber numberWithBool:decodableStruct.nullableStructWasNull];
    }
    {
        if (decodableStruct.nullableStructValue.HasValue()) {
            self.nullableStructValue = [MTRUnitTestingClusterSimpleStruct new];
            self.nullableStructValue.a = [NSNumber numberWithUnsignedChar:decodableStruct.nullableStructValue.Value().a];
            self.nullableStructValue.b = [NSNumber numberWithBool:decodableStruct.nullableStructValue.Value().b];
            self.nullableStructValue.c =
                [NSNumber numberWithUnsignedChar:chip::to_underlying(decodableStruct.nullableStructValue.Value().c)];
            self.nullableStructValue.d = AsData(decodableStruct.nullableStructValue.Value().d);
            self.nullableStructValue.e = AsString(decodableStruct.nullableStructValue.Value().e);
            if (self.nullableStructValue.e == nil) {
                CHIP_ERROR err = CHIP_ERROR_INVALID_ARGUMENT;
                return err;
            }
            self.nullableStructValue.f = [NSNumber numberWithUnsignedChar:decodableStruct.nullableStructValue.Value().f.Raw()];
            self.nullableStructValue.g = [NSNumber numberWithFloat:decodableStruct.nullableStructValue.Value().g];
            self.nullableStructValue.h = [NSNumber numberWithDouble:decodableStruct.nullableStructValue.Value().h];
        } else {
            self.nullableStructValue = nil;
        }
    }
    {
        self.optionalStructWasPresent = [NSNumber numberWithBool:decodableStruct.optionalStructWasPresent];
    }
    {
        if (decodableStruct.optionalStructValue.HasValue()) {
            self.optionalStructValue = [MTRUnitTestingClusterSimpleStruct new];
            self.optionalStructValue.a = [NSNumber numberWithUnsignedChar:decodableStruct.optionalStructValue.Value().a];
            self.optionalStructValue.b = [NSNumber numberWithBool:decodableStruct.optionalStructValue.Value().b];
            self.optionalStructValue.c =
                [NSNumber numberWithUnsignedChar:chip::to_underlying(decodableStruct.optionalStructValue.Value().c)];
            self.optionalStructValue.d = AsData(decodableStruct.optionalStructValue.Value().d);
            self.optionalStructValue.e = AsString(decodableStruct.optionalStructValue.Value().e);
            if (self.optionalStructValue.e == nil) {
                CHIP_ERROR err = CHIP_ERROR_INVALID_ARGUMENT;
                return err;
            }
            self.optionalStructValue.f = [NSNumber numberWithUnsignedChar:decodableStruct.optionalStructValue.Value().f.Raw()];
            self.optionalStructValue.g = [NSNumber numberWithFloat:decodableStruct.optionalStructValue.Value().g];
            self.optionalStructValue.h = [NSNumber numberWithDouble:decodableStruct.optionalStructValue.Value().h];
        } else {
            self.optionalStructValue = nil;
        }
    }
    {
        self.nullableOptionalStructWasPresent = [NSNumber numberWithBool:decodableStruct.nullableOptionalStructWasPresent];
    }
    {
        if (decodableStruct.nullableOptionalStructWasNull.HasValue()) {
            self.nullableOptionalStructWasNull = [NSNumber numberWithBool:decodableStruct.nullableOptionalStructWasNull.Value()];
        } else {
            self.nullableOptionalStructWasNull = nil;
        }
    }
    {
        if (decodableStruct.nullableOptionalStructValue.HasValue()) {
            self.nullableOptionalStructValue = [MTRUnitTestingClusterSimpleStruct new];
            self.nullableOptionalStructValue.a =
                [NSNumber numberWithUnsignedChar:decodableStruct.nullableOptionalStructValue.Value().a];
            self.nullableOptionalStructValue.b = [NSNumber numberWithBool:decodableStruct.nullableOptionalStructValue.Value().b];
            self.nullableOptionalStructValue.c =
                [NSNumber numberWithUnsignedChar:chip::to_underlying(decodableStruct.nullableOptionalStructValue.Value().c)];
            self.nullableOptionalStructValue.d = AsData(decodableStruct.nullableOptionalStructValue.Value().d);
            self.nullableOptionalStructValue.e = AsString(decodableStruct.nullableOptionalStructValue.Value().e);
            if (self.nullableOptionalStructValue.e == nil) {
                CHIP_ERROR err = CHIP_ERROR_INVALID_ARGUMENT;
                return err;
            }
            self.nullableOptionalStructValue.f =
                [NSNumber numberWithUnsignedChar:decodableStruct.nullableOptionalStructValue.Value().f.Raw()];
            self.nullableOptionalStructValue.g = [NSNumber numberWithFloat:decodableStruct.nullableOptionalStructValue.Value().g];
            self.nullableOptionalStructValue.h = [NSNumber numberWithDouble:decodableStruct.nullableOptionalStructValue.Value().h];
        } else {
            self.nullableOptionalStructValue = nil;
        }
    }
    {
        self.nullableListWasNull = [NSNumber numberWithBool:decodableStruct.nullableListWasNull];
    }
    {
        if (decodableStruct.nullableListValue.HasValue()) {
            { // Scope for our temporary variables
                auto * array_1 = [NSMutableArray new];
                auto iter_1 = decodableStruct.nullableListValue.Value().begin();
                while (iter_1.Next()) {
                    auto & entry_1 = iter_1.GetValue();
                    NSNumber * newElement_1;
                    newElement_1 = [NSNumber numberWithUnsignedChar:chip::to_underlying(entry_1)];
                    [array_1 addObject:newElement_1];
                }
                CHIP_ERROR err = iter_1.GetStatus();
                if (err != CHIP_NO_ERROR) {
                    return err;
                }
                self.nullableListValue = array_1;
            }
        } else {
            self.nullableListValue = nil;
        }
    }
    {
        self.optionalListWasPresent = [NSNumber numberWithBool:decodableStruct.optionalListWasPresent];
    }
    {
        if (decodableStruct.optionalListValue.HasValue()) {
            { // Scope for our temporary variables
                auto * array_1 = [NSMutableArray new];
                auto iter_1 = decodableStruct.optionalListValue.Value().begin();
                while (iter_1.Next()) {
                    auto & entry_1 = iter_1.GetValue();
                    NSNumber * newElement_1;
                    newElement_1 = [NSNumber numberWithUnsignedChar:chip::to_underlying(entry_1)];
                    [array_1 addObject:newElement_1];
                }
                CHIP_ERROR err = iter_1.GetStatus();
                if (err != CHIP_NO_ERROR) {
                    return err;
                }
                self.optionalListValue = array_1;
            }
        } else {
            self.optionalListValue = nil;
        }
    }
    {
        self.nullableOptionalListWasPresent = [NSNumber numberWithBool:decodableStruct.nullableOptionalListWasPresent];
    }
    {
        if (decodableStruct.nullableOptionalListWasNull.HasValue()) {
            self.nullableOptionalListWasNull = [NSNumber numberWithBool:decodableStruct.nullableOptionalListWasNull.Value()];
        } else {
            self.nullableOptionalListWasNull = nil;
        }
    }
    {
        if (decodableStruct.nullableOptionalListValue.HasValue()) {
            { // Scope for our temporary variables
                auto * array_1 = [NSMutableArray new];
                auto iter_1 = decodableStruct.nullableOptionalListValue.Value().begin();
                while (iter_1.Next()) {
                    auto & entry_1 = iter_1.GetValue();
                    NSNumber * newElement_1;
                    newElement_1 = [NSNumber numberWithUnsignedChar:chip::to_underlying(entry_1)];
                    [array_1 addObject:newElement_1];
                }
                CHIP_ERROR err = iter_1.GetStatus();
                if (err != CHIP_NO_ERROR) {
                    return err;
                }
                self.nullableOptionalListValue = array_1;
            }
        } else {
            self.nullableOptionalListValue = nil;
        }
    }
    return CHIP_NO_ERROR;
}
@end

@implementation MTRTestClusterClusterTestComplexNullableOptionalResponseParams
@end
@implementation MTRUnitTestingClusterTestNestedStructArgumentRequestParams
- (instancetype)init
{
    if (self = [super init]) {

        _arg1 = [MTRUnitTestingClusterNestedStruct new];
        _timedInvokeTimeoutMs = nil;
        _serverSideProcessingTimeout = nil;
    }
    return self;
}

- (id)copyWithZone:(NSZone * _Nullable)zone;
{
    auto other = [[MTRUnitTestingClusterTestNestedStructArgumentRequestParams alloc] init];

    other.arg1 = self.arg1;
    other.timedInvokeTimeoutMs = self.timedInvokeTimeoutMs;
    other.serverSideProcessingTimeout = self.serverSideProcessingTimeout;

    return other;
}

- (NSString *)description
{
    NSString * descriptionString = [NSString stringWithFormat:@"<%@: arg1:%@; >", NSStringFromClass([self class]), _arg1];
    return descriptionString;
}

@end

@implementation MTRTestClusterClusterTestNestedStructArgumentRequestParams
@end
@implementation MTRUnitTestingClusterBooleanResponseParams
- (instancetype)init
{
    if (self = [super init]) {

        _value = @(0);
        _timedInvokeTimeoutMs = nil;
    }
    return self;
}

- (id)copyWithZone:(NSZone * _Nullable)zone;
{
    auto other = [[MTRUnitTestingClusterBooleanResponseParams alloc] init];

    other.value = self.value;
    other.timedInvokeTimeoutMs = self.timedInvokeTimeoutMs;

    return other;
}

- (NSString *)description
{
    NSString * descriptionString = [NSString stringWithFormat:@"<%@: value:%@; >", NSStringFromClass([self class]), _value];
    return descriptionString;
}

- (nullable instancetype)initWithResponseValue:(NSDictionary<NSString *, id> *)responseValue
                                         error:(NSError * __autoreleasing *)error
{
    if (!(self = [super init])) {
        return nil;
    }

    using DecodableType = chip::app::Clusters::UnitTesting::Commands::BooleanResponse::DecodableType;
    chip::System::PacketBufferHandle buffer = [MTRBaseDevice _responseDataForCommand:responseValue
                                                                           clusterID:DecodableType::GetClusterId()
                                                                           commandID:DecodableType::GetCommandId()
                                                                               error:error];
    if (buffer.IsNull()) {
        return nil;
    }

    chip::TLV::TLVReader reader;
    reader.Init(buffer->Start(), buffer->DataLength());

    CHIP_ERROR err = reader.Next(chip::TLV::AnonymousTag());
    if (err == CHIP_NO_ERROR) {
        DecodableType decodedStruct;
        err = chip::app::DataModel::Decode(reader, decodedStruct);
        if (err == CHIP_NO_ERROR) {
            err = [self _setFieldsFromDecodableStruct:decodedStruct];
            if (err == CHIP_NO_ERROR) {
                return self;
            }
        }
    }

    NSString * errorStr = [NSString stringWithFormat:@"Command payload decoding failed: %s", err.AsString()];
    MTR_LOG_ERROR("%s", errorStr.UTF8String);
    if (error != nil) {
        NSDictionary * userInfo = @{ NSLocalizedFailureReasonErrorKey : NSLocalizedString(errorStr, nil) };
        *error = [NSError errorWithDomain:MTRErrorDomain code:MTRErrorCodeSchemaMismatch userInfo:userInfo];
    }
    return nil;
}

@end

@implementation MTRUnitTestingClusterBooleanResponseParams (InternalMethods)

- (CHIP_ERROR)_setFieldsFromDecodableStruct:
    (const chip::app::Clusters::UnitTesting::Commands::BooleanResponse::DecodableType &)decodableStruct
{
    {
        self.value = [NSNumber numberWithBool:decodableStruct.value];
    }
    return CHIP_NO_ERROR;
}
@end

@implementation MTRTestClusterClusterBooleanResponseParams
@end
@implementation MTRUnitTestingClusterTestListStructArgumentRequestParams
- (instancetype)init
{
    if (self = [super init]) {

        _arg1 = [NSArray array];
        _timedInvokeTimeoutMs = nil;
        _serverSideProcessingTimeout = nil;
    }
    return self;
}

- (id)copyWithZone:(NSZone * _Nullable)zone;
{
    auto other = [[MTRUnitTestingClusterTestListStructArgumentRequestParams alloc] init];

    other.arg1 = self.arg1;
    other.timedInvokeTimeoutMs = self.timedInvokeTimeoutMs;
    other.serverSideProcessingTimeout = self.serverSideProcessingTimeout;

    return other;
}

- (NSString *)description
{
    NSString * descriptionString = [NSString stringWithFormat:@"<%@: arg1:%@; >", NSStringFromClass([self class]), _arg1];
    return descriptionString;
}

@end

@implementation MTRTestClusterClusterTestListStructArgumentRequestParams
@end
@implementation MTRUnitTestingClusterSimpleStructResponseParams
- (instancetype)init
{
    if (self = [super init]) {

        _arg1 = [MTRUnitTestingClusterSimpleStruct new];
        _timedInvokeTimeoutMs = nil;
    }
    return self;
}

- (id)copyWithZone:(NSZone * _Nullable)zone;
{
    auto other = [[MTRUnitTestingClusterSimpleStructResponseParams alloc] init];

    other.arg1 = self.arg1;
    other.timedInvokeTimeoutMs = self.timedInvokeTimeoutMs;

    return other;
}

- (NSString *)description
{
    NSString * descriptionString = [NSString stringWithFormat:@"<%@: arg1:%@; >", NSStringFromClass([self class]), _arg1];
    return descriptionString;
}

- (nullable instancetype)initWithResponseValue:(NSDictionary<NSString *, id> *)responseValue
                                         error:(NSError * __autoreleasing *)error
{
    if (!(self = [super init])) {
        return nil;
    }

    using DecodableType = chip::app::Clusters::UnitTesting::Commands::SimpleStructResponse::DecodableType;
    chip::System::PacketBufferHandle buffer = [MTRBaseDevice _responseDataForCommand:responseValue
                                                                           clusterID:DecodableType::GetClusterId()
                                                                           commandID:DecodableType::GetCommandId()
                                                                               error:error];
    if (buffer.IsNull()) {
        return nil;
    }

    chip::TLV::TLVReader reader;
    reader.Init(buffer->Start(), buffer->DataLength());

    CHIP_ERROR err = reader.Next(chip::TLV::AnonymousTag());
    if (err == CHIP_NO_ERROR) {
        DecodableType decodedStruct;
        err = chip::app::DataModel::Decode(reader, decodedStruct);
        if (err == CHIP_NO_ERROR) {
            err = [self _setFieldsFromDecodableStruct:decodedStruct];
            if (err == CHIP_NO_ERROR) {
                return self;
            }
        }
    }

    NSString * errorStr = [NSString stringWithFormat:@"Command payload decoding failed: %s", err.AsString()];
    MTR_LOG_ERROR("%s", errorStr.UTF8String);
    if (error != nil) {
        NSDictionary * userInfo = @{ NSLocalizedFailureReasonErrorKey : NSLocalizedString(errorStr, nil) };
        *error = [NSError errorWithDomain:MTRErrorDomain code:MTRErrorCodeSchemaMismatch userInfo:userInfo];
    }
    return nil;
}

@end

@implementation MTRUnitTestingClusterSimpleStructResponseParams (InternalMethods)

- (CHIP_ERROR)_setFieldsFromDecodableStruct:
    (const chip::app::Clusters::UnitTesting::Commands::SimpleStructResponse::DecodableType &)decodableStruct
{
    {
        self.arg1 = [MTRUnitTestingClusterSimpleStruct new];
        self.arg1.a = [NSNumber numberWithUnsignedChar:decodableStruct.arg1.a];
        self.arg1.b = [NSNumber numberWithBool:decodableStruct.arg1.b];
        self.arg1.c = [NSNumber numberWithUnsignedChar:chip::to_underlying(decodableStruct.arg1.c)];
        self.arg1.d = AsData(decodableStruct.arg1.d);
        self.arg1.e = AsString(decodableStruct.arg1.e);
        if (self.arg1.e == nil) {
            CHIP_ERROR err = CHIP_ERROR_INVALID_ARGUMENT;
            return err;
        }
        self.arg1.f = [NSNumber numberWithUnsignedChar:decodableStruct.arg1.f.Raw()];
        self.arg1.g = [NSNumber numberWithFloat:decodableStruct.arg1.g];
        self.arg1.h = [NSNumber numberWithDouble:decodableStruct.arg1.h];
    }
    return CHIP_NO_ERROR;
}
@end

@implementation MTRTestClusterClusterSimpleStructResponseParams
@end
@implementation MTRUnitTestingClusterTestListInt8UArgumentRequestParams
- (instancetype)init
{
    if (self = [super init]) {

        _arg1 = [NSArray array];
        _timedInvokeTimeoutMs = nil;
        _serverSideProcessingTimeout = nil;
    }
    return self;
}

- (id)copyWithZone:(NSZone * _Nullable)zone;
{
    auto other = [[MTRUnitTestingClusterTestListInt8UArgumentRequestParams alloc] init];

    other.arg1 = self.arg1;
    other.timedInvokeTimeoutMs = self.timedInvokeTimeoutMs;
    other.serverSideProcessingTimeout = self.serverSideProcessingTimeout;

    return other;
}

- (NSString *)description
{
    NSString * descriptionString = [NSString stringWithFormat:@"<%@: arg1:%@; >", NSStringFromClass([self class]), _arg1];
    return descriptionString;
}

@end

@implementation MTRTestClusterClusterTestListInt8UArgumentRequestParams
@end
@implementation MTRUnitTestingClusterTestEmitTestEventResponseParams
- (instancetype)init
{
    if (self = [super init]) {

        _value = @(0);
        _timedInvokeTimeoutMs = nil;
    }
    return self;
}

- (id)copyWithZone:(NSZone * _Nullable)zone;
{
    auto other = [[MTRUnitTestingClusterTestEmitTestEventResponseParams alloc] init];

    other.value = self.value;
    other.timedInvokeTimeoutMs = self.timedInvokeTimeoutMs;

    return other;
}

- (NSString *)description
{
    NSString * descriptionString = [NSString stringWithFormat:@"<%@: value:%@; >", NSStringFromClass([self class]), _value];
    return descriptionString;
}

- (nullable instancetype)initWithResponseValue:(NSDictionary<NSString *, id> *)responseValue
                                         error:(NSError * __autoreleasing *)error
{
    if (!(self = [super init])) {
        return nil;
    }

    using DecodableType = chip::app::Clusters::UnitTesting::Commands::TestEmitTestEventResponse::DecodableType;
    chip::System::PacketBufferHandle buffer = [MTRBaseDevice _responseDataForCommand:responseValue
                                                                           clusterID:DecodableType::GetClusterId()
                                                                           commandID:DecodableType::GetCommandId()
                                                                               error:error];
    if (buffer.IsNull()) {
        return nil;
    }

    chip::TLV::TLVReader reader;
    reader.Init(buffer->Start(), buffer->DataLength());

    CHIP_ERROR err = reader.Next(chip::TLV::AnonymousTag());
    if (err == CHIP_NO_ERROR) {
        DecodableType decodedStruct;
        err = chip::app::DataModel::Decode(reader, decodedStruct);
        if (err == CHIP_NO_ERROR) {
            err = [self _setFieldsFromDecodableStruct:decodedStruct];
            if (err == CHIP_NO_ERROR) {
                return self;
            }
        }
    }

    NSString * errorStr = [NSString stringWithFormat:@"Command payload decoding failed: %s", err.AsString()];
    MTR_LOG_ERROR("%s", errorStr.UTF8String);
    if (error != nil) {
        NSDictionary * userInfo = @{ NSLocalizedFailureReasonErrorKey : NSLocalizedString(errorStr, nil) };
        *error = [NSError errorWithDomain:MTRErrorDomain code:MTRErrorCodeSchemaMismatch userInfo:userInfo];
    }
    return nil;
}

@end

@implementation MTRUnitTestingClusterTestEmitTestEventResponseParams (InternalMethods)

- (CHIP_ERROR)_setFieldsFromDecodableStruct:
    (const chip::app::Clusters::UnitTesting::Commands::TestEmitTestEventResponse::DecodableType &)decodableStruct
{
    {
        self.value = [NSNumber numberWithUnsignedLongLong:decodableStruct.value];
    }
    return CHIP_NO_ERROR;
}
@end

@implementation MTRTestClusterClusterTestEmitTestEventResponseParams
@end
@implementation MTRUnitTestingClusterTestNestedStructListArgumentRequestParams
- (instancetype)init
{
    if (self = [super init]) {

        _arg1 = [MTRUnitTestingClusterNestedStructList new];
        _timedInvokeTimeoutMs = nil;
        _serverSideProcessingTimeout = nil;
    }
    return self;
}

- (id)copyWithZone:(NSZone * _Nullable)zone;
{
    auto other = [[MTRUnitTestingClusterTestNestedStructListArgumentRequestParams alloc] init];

    other.arg1 = self.arg1;
    other.timedInvokeTimeoutMs = self.timedInvokeTimeoutMs;
    other.serverSideProcessingTimeout = self.serverSideProcessingTimeout;

    return other;
}

- (NSString *)description
{
    NSString * descriptionString = [NSString stringWithFormat:@"<%@: arg1:%@; >", NSStringFromClass([self class]), _arg1];
    return descriptionString;
}

@end

@implementation MTRTestClusterClusterTestNestedStructListArgumentRequestParams
@end
@implementation MTRUnitTestingClusterTestEmitTestFabricScopedEventResponseParams
- (instancetype)init
{
    if (self = [super init]) {

        _value = @(0);
        _timedInvokeTimeoutMs = nil;
    }
    return self;
}

- (id)copyWithZone:(NSZone * _Nullable)zone;
{
    auto other = [[MTRUnitTestingClusterTestEmitTestFabricScopedEventResponseParams alloc] init];

    other.value = self.value;
    other.timedInvokeTimeoutMs = self.timedInvokeTimeoutMs;

    return other;
}

- (NSString *)description
{
    NSString * descriptionString = [NSString stringWithFormat:@"<%@: value:%@; >", NSStringFromClass([self class]), _value];
    return descriptionString;
}

- (nullable instancetype)initWithResponseValue:(NSDictionary<NSString *, id> *)responseValue
                                         error:(NSError * __autoreleasing *)error
{
    if (!(self = [super init])) {
        return nil;
    }

    using DecodableType = chip::app::Clusters::UnitTesting::Commands::TestEmitTestFabricScopedEventResponse::DecodableType;
    chip::System::PacketBufferHandle buffer = [MTRBaseDevice _responseDataForCommand:responseValue
                                                                           clusterID:DecodableType::GetClusterId()
                                                                           commandID:DecodableType::GetCommandId()
                                                                               error:error];
    if (buffer.IsNull()) {
        return nil;
    }

    chip::TLV::TLVReader reader;
    reader.Init(buffer->Start(), buffer->DataLength());

    CHIP_ERROR err = reader.Next(chip::TLV::AnonymousTag());
    if (err == CHIP_NO_ERROR) {
        DecodableType decodedStruct;
        err = chip::app::DataModel::Decode(reader, decodedStruct);
        if (err == CHIP_NO_ERROR) {
            err = [self _setFieldsFromDecodableStruct:decodedStruct];
            if (err == CHIP_NO_ERROR) {
                return self;
            }
        }
    }

    NSString * errorStr = [NSString stringWithFormat:@"Command payload decoding failed: %s", err.AsString()];
    MTR_LOG_ERROR("%s", errorStr.UTF8String);
    if (error != nil) {
        NSDictionary * userInfo = @{ NSLocalizedFailureReasonErrorKey : NSLocalizedString(errorStr, nil) };
        *error = [NSError errorWithDomain:MTRErrorDomain code:MTRErrorCodeSchemaMismatch userInfo:userInfo];
    }
    return nil;
}

@end

@implementation MTRUnitTestingClusterTestEmitTestFabricScopedEventResponseParams (InternalMethods)

- (CHIP_ERROR)_setFieldsFromDecodableStruct:
    (const chip::app::Clusters::UnitTesting::Commands::TestEmitTestFabricScopedEventResponse::DecodableType &)decodableStruct
{
    {
        self.value = [NSNumber numberWithUnsignedLongLong:decodableStruct.value];
    }
    return CHIP_NO_ERROR;
}
@end

@implementation MTRTestClusterClusterTestEmitTestFabricScopedEventResponseParams
@end
@implementation MTRUnitTestingClusterTestListNestedStructListArgumentRequestParams
- (instancetype)init
{
    if (self = [super init]) {

        _arg1 = [NSArray array];
        _timedInvokeTimeoutMs = nil;
        _serverSideProcessingTimeout = nil;
    }
    return self;
}

- (id)copyWithZone:(NSZone * _Nullable)zone;
{
    auto other = [[MTRUnitTestingClusterTestListNestedStructListArgumentRequestParams alloc] init];

    other.arg1 = self.arg1;
    other.timedInvokeTimeoutMs = self.timedInvokeTimeoutMs;
    other.serverSideProcessingTimeout = self.serverSideProcessingTimeout;

    return other;
}

- (NSString *)description
{
    NSString * descriptionString = [NSString stringWithFormat:@"<%@: arg1:%@; >", NSStringFromClass([self class]), _arg1];
    return descriptionString;
}

@end

@implementation MTRTestClusterClusterTestListNestedStructListArgumentRequestParams
@end
@implementation MTRUnitTestingClusterTestListInt8UReverseRequestParams
- (instancetype)init
{
    if (self = [super init]) {

        _arg1 = [NSArray array];
        _timedInvokeTimeoutMs = nil;
        _serverSideProcessingTimeout = nil;
    }
    return self;
}

- (id)copyWithZone:(NSZone * _Nullable)zone;
{
    auto other = [[MTRUnitTestingClusterTestListInt8UReverseRequestParams alloc] init];

    other.arg1 = self.arg1;
    other.timedInvokeTimeoutMs = self.timedInvokeTimeoutMs;
    other.serverSideProcessingTimeout = self.serverSideProcessingTimeout;

    return other;
}

- (NSString *)description
{
    NSString * descriptionString = [NSString stringWithFormat:@"<%@: arg1:%@; >", NSStringFromClass([self class]), _arg1];
    return descriptionString;
}

@end

@implementation MTRTestClusterClusterTestListInt8UReverseRequestParams
@end
@implementation MTRUnitTestingClusterTestEnumsRequestParams
- (instancetype)init
{
    if (self = [super init]) {

        _arg1 = @(0);

        _arg2 = @(0);
        _timedInvokeTimeoutMs = nil;
        _serverSideProcessingTimeout = nil;
    }
    return self;
}

- (id)copyWithZone:(NSZone * _Nullable)zone;
{
    auto other = [[MTRUnitTestingClusterTestEnumsRequestParams alloc] init];

    other.arg1 = self.arg1;
    other.arg2 = self.arg2;
    other.timedInvokeTimeoutMs = self.timedInvokeTimeoutMs;
    other.serverSideProcessingTimeout = self.serverSideProcessingTimeout;

    return other;
}

- (NSString *)description
{
    NSString * descriptionString =
        [NSString stringWithFormat:@"<%@: arg1:%@; arg2:%@; >", NSStringFromClass([self class]), _arg1, _arg2];
    return descriptionString;
}

@end

@implementation MTRTestClusterClusterTestEnumsRequestParams
@end
@implementation MTRUnitTestingClusterTestNullableOptionalRequestParams
- (instancetype)init
{
    if (self = [super init]) {

        _arg1 = nil;
        _timedInvokeTimeoutMs = nil;
        _serverSideProcessingTimeout = nil;
    }
    return self;
}

- (id)copyWithZone:(NSZone * _Nullable)zone;
{
    auto other = [[MTRUnitTestingClusterTestNullableOptionalRequestParams alloc] init];

    other.arg1 = self.arg1;
    other.timedInvokeTimeoutMs = self.timedInvokeTimeoutMs;
    other.serverSideProcessingTimeout = self.serverSideProcessingTimeout;

    return other;
}

- (NSString *)description
{
    NSString * descriptionString = [NSString stringWithFormat:@"<%@: arg1:%@; >", NSStringFromClass([self class]), _arg1];
    return descriptionString;
}

@end

@implementation MTRTestClusterClusterTestNullableOptionalRequestParams
@end
@implementation MTRUnitTestingClusterTestComplexNullableOptionalRequestParams
- (instancetype)init
{
    if (self = [super init]) {

        _nullableInt = nil;

        _optionalInt = nil;

        _nullableOptionalInt = nil;

        _nullableString = nil;

        _optionalString = nil;

        _nullableOptionalString = nil;

        _nullableStruct = nil;

        _optionalStruct = nil;

        _nullableOptionalStruct = nil;

        _nullableList = nil;

        _optionalList = nil;

        _nullableOptionalList = nil;
        _timedInvokeTimeoutMs = nil;
        _serverSideProcessingTimeout = nil;
    }
    return self;
}

- (id)copyWithZone:(NSZone * _Nullable)zone;
{
    auto other = [[MTRUnitTestingClusterTestComplexNullableOptionalRequestParams alloc] init];

    other.nullableInt = self.nullableInt;
    other.optionalInt = self.optionalInt;
    other.nullableOptionalInt = self.nullableOptionalInt;
    other.nullableString = self.nullableString;
    other.optionalString = self.optionalString;
    other.nullableOptionalString = self.nullableOptionalString;
    other.nullableStruct = self.nullableStruct;
    other.optionalStruct = self.optionalStruct;
    other.nullableOptionalStruct = self.nullableOptionalStruct;
    other.nullableList = self.nullableList;
    other.optionalList = self.optionalList;
    other.nullableOptionalList = self.nullableOptionalList;
    other.timedInvokeTimeoutMs = self.timedInvokeTimeoutMs;
    other.serverSideProcessingTimeout = self.serverSideProcessingTimeout;

    return other;
}

- (NSString *)description
{
    NSString * descriptionString =
        [NSString stringWithFormat:@"<%@: nullableInt:%@; optionalInt:%@; nullableOptionalInt:%@; nullableString:%@; "
                                   @"optionalString:%@; nullableOptionalString:%@; nullableStruct:%@; optionalStruct:%@; "
                                   @"nullableOptionalStruct:%@; nullableList:%@; optionalList:%@; nullableOptionalList:%@; >",
                  NSStringFromClass([self class]), _nullableInt, _optionalInt, _nullableOptionalInt, _nullableString,
                  _optionalString, _nullableOptionalString, _nullableStruct, _optionalStruct, _nullableOptionalStruct,
                  _nullableList, _optionalList, _nullableOptionalList];
    return descriptionString;
}

@end

@implementation MTRTestClusterClusterTestComplexNullableOptionalRequestParams
@end
@implementation MTRUnitTestingClusterSimpleStructEchoRequestParams
- (instancetype)init
{
    if (self = [super init]) {

        _arg1 = [MTRUnitTestingClusterSimpleStruct new];
        _timedInvokeTimeoutMs = nil;
        _serverSideProcessingTimeout = nil;
    }
    return self;
}

- (id)copyWithZone:(NSZone * _Nullable)zone;
{
    auto other = [[MTRUnitTestingClusterSimpleStructEchoRequestParams alloc] init];

    other.arg1 = self.arg1;
    other.timedInvokeTimeoutMs = self.timedInvokeTimeoutMs;
    other.serverSideProcessingTimeout = self.serverSideProcessingTimeout;

    return other;
}

- (NSString *)description
{
    NSString * descriptionString = [NSString stringWithFormat:@"<%@: arg1:%@; >", NSStringFromClass([self class]), _arg1];
    return descriptionString;
}

@end

@implementation MTRTestClusterClusterSimpleStructEchoRequestParams
@end
@implementation MTRUnitTestingClusterTimedInvokeRequestParams
- (instancetype)init
{
    if (self = [super init]) {
        _timedInvokeTimeoutMs = nil;
        _serverSideProcessingTimeout = nil;
    }
    return self;
}

- (id)copyWithZone:(NSZone * _Nullable)zone;
{
    auto other = [[MTRUnitTestingClusterTimedInvokeRequestParams alloc] init];

    other.timedInvokeTimeoutMs = self.timedInvokeTimeoutMs;
    other.serverSideProcessingTimeout = self.serverSideProcessingTimeout;

    return other;
}

- (NSString *)description
{
    NSString * descriptionString = [NSString stringWithFormat:@"<%@: >", NSStringFromClass([self class])];
    return descriptionString;
}

@end

@implementation MTRTestClusterClusterTimedInvokeRequestParams
@end
@implementation MTRUnitTestingClusterTestSimpleOptionalArgumentRequestParams
- (instancetype)init
{
    if (self = [super init]) {

        _arg1 = nil;
        _timedInvokeTimeoutMs = nil;
        _serverSideProcessingTimeout = nil;
    }
    return self;
}

- (id)copyWithZone:(NSZone * _Nullable)zone;
{
    auto other = [[MTRUnitTestingClusterTestSimpleOptionalArgumentRequestParams alloc] init];

    other.arg1 = self.arg1;
    other.timedInvokeTimeoutMs = self.timedInvokeTimeoutMs;
    other.serverSideProcessingTimeout = self.serverSideProcessingTimeout;

    return other;
}

- (NSString *)description
{
    NSString * descriptionString = [NSString stringWithFormat:@"<%@: arg1:%@; >", NSStringFromClass([self class]), _arg1];
    return descriptionString;
}

@end

@implementation MTRTestClusterClusterTestSimpleOptionalArgumentRequestParams
@end
@implementation MTRUnitTestingClusterTestEmitTestEventRequestParams
- (instancetype)init
{
    if (self = [super init]) {

        _arg1 = @(0);

        _arg2 = @(0);

        _arg3 = @(0);
        _timedInvokeTimeoutMs = nil;
        _serverSideProcessingTimeout = nil;
    }
    return self;
}

- (id)copyWithZone:(NSZone * _Nullable)zone;
{
    auto other = [[MTRUnitTestingClusterTestEmitTestEventRequestParams alloc] init];

    other.arg1 = self.arg1;
    other.arg2 = self.arg2;
    other.arg3 = self.arg3;
    other.timedInvokeTimeoutMs = self.timedInvokeTimeoutMs;
    other.serverSideProcessingTimeout = self.serverSideProcessingTimeout;

    return other;
}

- (NSString *)description
{
    NSString * descriptionString =
        [NSString stringWithFormat:@"<%@: arg1:%@; arg2:%@; arg3:%@; >", NSStringFromClass([self class]), _arg1, _arg2, _arg3];
    return descriptionString;
}

@end

@implementation MTRTestClusterClusterTestEmitTestEventRequestParams
@end
@implementation MTRUnitTestingClusterTestEmitTestFabricScopedEventRequestParams
- (instancetype)init
{
    if (self = [super init]) {

        _arg1 = @(0);
        _timedInvokeTimeoutMs = nil;
        _serverSideProcessingTimeout = nil;
    }
    return self;
}

- (id)copyWithZone:(NSZone * _Nullable)zone;
{
    auto other = [[MTRUnitTestingClusterTestEmitTestFabricScopedEventRequestParams alloc] init];

    other.arg1 = self.arg1;
    other.timedInvokeTimeoutMs = self.timedInvokeTimeoutMs;
    other.serverSideProcessingTimeout = self.serverSideProcessingTimeout;

    return other;
}

- (NSString *)description
{
    NSString * descriptionString = [NSString stringWithFormat:@"<%@: arg1:%@; >", NSStringFromClass([self class]), _arg1];
    return descriptionString;
}

@end

@implementation MTRTestClusterClusterTestEmitTestFabricScopedEventRequestParams
@end
@implementation MTRFaultInjectionClusterFailAtFaultParams
- (instancetype)init
{
    if (self = [super init]) {

        _type = @(0);

        _id = @(0);

        _numCallsToSkip = @(0);

        _numCallsToFail = @(0);

        _takeMutex = @(0);
        _timedInvokeTimeoutMs = nil;
        _serverSideProcessingTimeout = nil;
    }
    return self;
}

- (id)copyWithZone:(NSZone * _Nullable)zone;
{
    auto other = [[MTRFaultInjectionClusterFailAtFaultParams alloc] init];

    other.type = self.type;
    other.id = self.id;
    other.numCallsToSkip = self.numCallsToSkip;
    other.numCallsToFail = self.numCallsToFail;
    other.takeMutex = self.takeMutex;
    other.timedInvokeTimeoutMs = self.timedInvokeTimeoutMs;
    other.serverSideProcessingTimeout = self.serverSideProcessingTimeout;

    return other;
}

- (NSString *)description
{
    NSString * descriptionString =
        [NSString stringWithFormat:@"<%@: type:%@; id:%@; numCallsToSkip:%@; numCallsToFail:%@; takeMutex:%@; >",
                  NSStringFromClass([self class]), _type, _id, _numCallsToSkip, _numCallsToFail, _takeMutex];
    return descriptionString;
}

@end
@implementation MTRFaultInjectionClusterFailRandomlyAtFaultParams
- (instancetype)init
{
    if (self = [super init]) {

        _type = @(0);

        _id = @(0);

        _percentage = @(0);
        _timedInvokeTimeoutMs = nil;
        _serverSideProcessingTimeout = nil;
    }
    return self;
}

- (id)copyWithZone:(NSZone * _Nullable)zone;
{
    auto other = [[MTRFaultInjectionClusterFailRandomlyAtFaultParams alloc] init];

    other.type = self.type;
    other.id = self.id;
    other.percentage = self.percentage;
    other.timedInvokeTimeoutMs = self.timedInvokeTimeoutMs;
    other.serverSideProcessingTimeout = self.serverSideProcessingTimeout;

    return other;
}

- (NSString *)description
{
    NSString * descriptionString = [NSString
        stringWithFormat:@"<%@: type:%@; id:%@; percentage:%@; >", NSStringFromClass([self class]), _type, _id, _percentage];
    return descriptionString;
}

@end

NS_ASSUME_NONNULL_END<|MERGE_RESOLUTION|>--- conflicted
+++ resolved
@@ -6507,13 +6507,40 @@
 }
 
 @end
-<<<<<<< HEAD
 @implementation MTRDishwasherAlarmClusterResetParams
 - (instancetype)init
 {
     if (self = [super init]) {
 
         _alarms = @(0);
+        _timedInvokeTimeoutMs = nil;
+        _serverSideProcessingTimeout = nil;
+    }
+    return self;
+}
+
+- (id)copyWithZone:(NSZone * _Nullable)zone;
+{
+    auto other = [[MTRDishwasherAlarmClusterResetParams alloc] init];
+
+    other.alarms = self.alarms;
+    other.timedInvokeTimeoutMs = self.timedInvokeTimeoutMs;
+    other.serverSideProcessingTimeout = self.serverSideProcessingTimeout;
+
+    return other;
+}
+
+- (NSString *)description
+{
+    NSString * descriptionString = [NSString stringWithFormat:@"<%@: alarms:%@; >", NSStringFromClass([self class]), _alarms];
+    return descriptionString;
+}
+
+@end
+@implementation MTRDishwasherAlarmClusterModifyEnabledAlarmsParams
+- (instancetype)init
+{
+    if (self = [super init]) {
 
         _mask = nil;
         _timedInvokeTimeoutMs = nil;
@@ -6524,9 +6551,8 @@
 
 - (id)copyWithZone:(NSZone * _Nullable)zone;
 {
-    auto other = [[MTRDishwasherAlarmClusterResetParams alloc] init];
-
-    other.alarms = self.alarms;
+    auto other = [[MTRDishwasherAlarmClusterModifyEnabledAlarmsParams alloc] init];
+
     other.mask = self.mask;
     other.timedInvokeTimeoutMs = self.timedInvokeTimeoutMs;
     other.serverSideProcessingTimeout = self.serverSideProcessingTimeout;
@@ -6536,16 +6562,12 @@
 
 - (NSString *)description
 {
-    NSString * descriptionString =
-        [NSString stringWithFormat:@"<%@: alarms:%@; mask:%@; >", NSStringFromClass([self class]), _alarms, _mask];
-    return descriptionString;
-}
-
-@end
-@implementation MTRHEPAFilterMonitoringClusterResetConditionParams
-=======
+    NSString * descriptionString = [NSString stringWithFormat:@"<%@: mask:%@; >", NSStringFromClass([self class]), _mask];
+    return descriptionString;
+}
+
+@end
 @implementation MTROperationalStateClusterPauseParams
->>>>>>> 643f7aae
 - (instancetype)init
 {
     if (self = [super init]) {
