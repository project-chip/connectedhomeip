--- conflicted
+++ resolved
@@ -4600,25 +4600,18 @@
 }
 
 @end
-<<<<<<< HEAD
-@implementation MTRSmokeCOAlarmClusterSelfTestRequestParams
-=======
 @implementation MTRHEPAFilterMonitoringClusterResetConditionParams
->>>>>>> fbd043fc
-- (instancetype)init
-{
-    if (self = [super init]) {
-        _timedInvokeTimeoutMs = nil;
-        _serverSideProcessingTimeout = nil;
-    }
-    return self;
-}
-
-- (id)copyWithZone:(NSZone * _Nullable)zone;
-{
-<<<<<<< HEAD
-    auto other = [[MTRSmokeCOAlarmClusterSelfTestRequestParams alloc] init];
-=======
+- (instancetype)init
+{
+    if (self = [super init]) {
+        _timedInvokeTimeoutMs = nil;
+        _serverSideProcessingTimeout = nil;
+    }
+    return self;
+}
+
+- (id)copyWithZone:(NSZone * _Nullable)zone;
+{
     auto other = [[MTRHEPAFilterMonitoringClusterResetConditionParams alloc] init];
 
     other.timedInvokeTimeoutMs = self.timedInvokeTimeoutMs;
@@ -4917,7 +4910,6 @@
 - (id)copyWithZone:(NSZone * _Nullable)zone;
 {
     auto other = [[MTRTonerCartridgeMonitoringClusterResetConditionParams alloc] init];
->>>>>>> fbd043fc
 
     other.timedInvokeTimeoutMs = self.timedInvokeTimeoutMs;
     other.serverSideProcessingTimeout = self.serverSideProcessingTimeout;
