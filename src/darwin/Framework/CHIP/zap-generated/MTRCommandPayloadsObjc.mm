--- conflicted
+++ resolved
@@ -6459,6 +6459,33 @@
 }
 
 @end
+@implementation MTRSmokeCOAlarmClusterSelfTestRequestParams
+- (instancetype)init
+{
+    if (self = [super init]) {
+        _timedInvokeTimeoutMs = nil;
+        _serverSideProcessingTimeout = nil;
+    }
+    return self;
+}
+
+- (id)copyWithZone:(NSZone * _Nullable)zone;
+{
+    auto other = [[MTRSmokeCOAlarmClusterSelfTestRequestParams alloc] init];
+
+    other.timedInvokeTimeoutMs = self.timedInvokeTimeoutMs;
+    other.serverSideProcessingTimeout = self.serverSideProcessingTimeout;
+
+    return other;
+}
+
+- (NSString *)description
+{
+    NSString * descriptionString = [NSString stringWithFormat:@"<%@: >", NSStringFromClass([self class])];
+    return descriptionString;
+}
+
+@end
 @implementation MTRHEPAFilterMonitoringClusterResetConditionParams
 - (instancetype)init
 {
@@ -6540,38 +6567,7 @@
 }
 
 @end
-<<<<<<< HEAD
-@implementation MTRSmokeCOAlarmClusterSelfTestRequestParams
-- (instancetype)init
-{
-    if (self = [super init]) {
-        _timedInvokeTimeoutMs = nil;
-        _serverSideProcessingTimeout = nil;
-    }
-    return self;
-}
-
-- (id)copyWithZone:(NSZone * _Nullable)zone;
-{
-    auto other = [[MTRSmokeCOAlarmClusterSelfTestRequestParams alloc] init];
-
-    other.timedInvokeTimeoutMs = self.timedInvokeTimeoutMs;
-    other.serverSideProcessingTimeout = self.serverSideProcessingTimeout;
-
-    return other;
-}
-
-- (NSString *)description
-{
-    NSString * descriptionString = [NSString stringWithFormat:@"<%@: >", NSStringFromClass([self class])];
-    return descriptionString;
-}
-
-@end
-@implementation MTRHEPAFilterMonitoringClusterResetConditionParams
-=======
 @implementation MTRElectrostaticFilterMonitoringClusterResetConditionParams
->>>>>>> a295e016
 - (instancetype)init
 {
     if (self = [super init]) {
