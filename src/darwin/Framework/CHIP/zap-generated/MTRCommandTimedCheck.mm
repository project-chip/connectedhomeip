--- conflicted
+++ resolved
@@ -965,8 +965,6 @@
     }
     }
 }
-<<<<<<< HEAD
-=======
 static BOOL CommandNeedsTimedInvokeInThreadNetworkDirectoryCluster(AttributeId aAttributeId)
 {
     using namespace Clusters::ThreadNetworkDirectory;
@@ -985,7 +983,6 @@
     }
     }
 }
->>>>>>> 3cc96a14
 static BOOL CommandNeedsTimedInvokeInWakeOnLANCluster(AttributeId aAttributeId)
 {
     using namespace Clusters::WakeOnLan;
@@ -1452,12 +1449,9 @@
     case Clusters::WiFiNetworkManagement::Id: {
         return CommandNeedsTimedInvokeInWiFiNetworkManagementCluster(commandID);
     }
-<<<<<<< HEAD
-=======
     case Clusters::ThreadNetworkDirectory::Id: {
         return CommandNeedsTimedInvokeInThreadNetworkDirectoryCluster(commandID);
     }
->>>>>>> 3cc96a14
     case Clusters::WakeOnLan::Id: {
         return CommandNeedsTimedInvokeInWakeOnLANCluster(commandID);
     }
