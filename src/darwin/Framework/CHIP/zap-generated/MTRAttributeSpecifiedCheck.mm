--- conflicted
+++ resolved
@@ -5318,8 +5318,6 @@
     }
     }
 }
-<<<<<<< HEAD
-=======
 static BOOL AttributeIsSpecifiedInThreadNetworkDirectoryCluster(AttributeId aAttributeId)
 {
     using namespace Clusters::ThreadNetworkDirectory;
@@ -5356,7 +5354,6 @@
     }
     }
 }
->>>>>>> 3cc96a14
 static BOOL AttributeIsSpecifiedInWakeOnLANCluster(AttributeId aAttributeId)
 {
     using namespace Clusters::WakeOnLan;
@@ -6876,12 +6873,9 @@
     case Clusters::WiFiNetworkManagement::Id: {
         return AttributeIsSpecifiedInWiFiNetworkManagementCluster(aAttributeId);
     }
-<<<<<<< HEAD
-=======
     case Clusters::ThreadNetworkDirectory::Id: {
         return AttributeIsSpecifiedInThreadNetworkDirectoryCluster(aAttributeId);
     }
->>>>>>> 3cc96a14
     case Clusters::WakeOnLan::Id: {
         return AttributeIsSpecifiedInWakeOnLANCluster(aAttributeId);
     }
