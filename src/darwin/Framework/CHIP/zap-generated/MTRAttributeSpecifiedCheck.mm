--- conflicted
+++ resolved
@@ -1802,7 +1802,6 @@
     }
     }
 }
-<<<<<<< HEAD
 static BOOL AttributeIsSpecifiedInLaundryWasherModeSelectCluster(AttributeId aAttributeId)
 {
     using namespace Clusters::LaundryWasherModeSelect;
@@ -2010,8 +2009,6 @@
     }
     }
 }
-=======
->>>>>>> 1793a4ca
 static BOOL AttributeIsSpecifiedInTemperatureControlCluster(AttributeId aAttributeId)
 {
     using namespace Clusters::TemperatureControl;
@@ -7245,7 +7242,6 @@
     case Clusters::ModeSelect::Id: {
         return AttributeIsSpecifiedInModeSelectCluster(aAttributeId);
     }
-<<<<<<< HEAD
     case Clusters::LaundryWasherModeSelect::Id: {
         return AttributeIsSpecifiedInLaundryWasherModeSelectCluster(aAttributeId);
     }
@@ -7261,8 +7257,6 @@
     case Clusters::RvcCleanModeSelect::Id: {
         return AttributeIsSpecifiedInRVCCleanModeSelectCluster(aAttributeId);
     }
-=======
->>>>>>> 1793a4ca
     case Clusters::TemperatureControl::Id: {
         return AttributeIsSpecifiedInTemperatureControlCluster(aAttributeId);
     }
