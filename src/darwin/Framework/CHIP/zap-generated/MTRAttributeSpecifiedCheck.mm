/*
 *
 *    Copyright (c) 2022 Project CHIP Authors
 *
 *    Licensed under the Apache License, Version 2.0 (the "License");
 *    you may not use this file except in compliance with the License.
 *    You may obtain a copy of the License at
 *
 *        http://www.apache.org/licenses/LICENSE-2.0
 *
 *    Unless required by applicable law or agreed to in writing, software
 *    distributed under the License is distributed on an "AS IS" BASIS,
 *    WITHOUT WARRANTIES OR CONDITIONS OF ANY KIND, either express or implied.
 *    See the License for the specific language governing permissions and
 *    limitations under the License.
 */

#import "MTRAttributeSpecifiedCheck.h"

#include <app-common/zap-generated/ids/Attributes.h>
#include <app-common/zap-generated/ids/Clusters.h>

using namespace chip;
using namespace chip::app;

static BOOL AttributeIsSpecifiedInIdentifyCluster(AttributeId aAttributeId)
{
    using namespace Clusters::Identify;
    switch (aAttributeId) {
    case Attributes::IdentifyTime::Id: {
        return YES;
    }
    case Attributes::IdentifyType::Id: {
        return YES;
    }
    case Attributes::GeneratedCommandList::Id: {
        return YES;
    }
    case Attributes::AcceptedCommandList::Id: {
        return YES;
    }
    case Attributes::AttributeList::Id: {
        return YES;
    }
    case Attributes::FeatureMap::Id: {
        return YES;
    }
    case Attributes::ClusterRevision::Id: {
        return YES;
    }
    default: {
        return NO;
    }
    }
}
static BOOL AttributeIsSpecifiedInGroupsCluster(AttributeId aAttributeId)
{
    using namespace Clusters::Groups;
    switch (aAttributeId) {
    case Attributes::NameSupport::Id: {
        return YES;
    }
    case Attributes::GeneratedCommandList::Id: {
        return YES;
    }
    case Attributes::AcceptedCommandList::Id: {
        return YES;
    }
    case Attributes::AttributeList::Id: {
        return YES;
    }
    case Attributes::FeatureMap::Id: {
        return YES;
    }
    case Attributes::ClusterRevision::Id: {
        return YES;
    }
    default: {
        return NO;
    }
    }
}
static BOOL AttributeIsSpecifiedInScenesCluster(AttributeId aAttributeId)
{
    using namespace Clusters::Scenes;
    switch (aAttributeId) {
    case Attributes::SceneCount::Id: {
        return YES;
    }
    case Attributes::CurrentScene::Id: {
        return YES;
    }
    case Attributes::CurrentGroup::Id: {
        return YES;
    }
    case Attributes::SceneValid::Id: {
        return YES;
    }
    case Attributes::NameSupport::Id: {
        return YES;
    }
    case Attributes::LastConfiguredBy::Id: {
        return YES;
    }
    case Attributes::GeneratedCommandList::Id: {
        return YES;
    }
    case Attributes::AcceptedCommandList::Id: {
        return YES;
    }
    case Attributes::AttributeList::Id: {
        return YES;
    }
    case Attributes::FeatureMap::Id: {
        return YES;
    }
    case Attributes::ClusterRevision::Id: {
        return YES;
    }
    default: {
        return NO;
    }
    }
}
static BOOL AttributeIsSpecifiedInOnOffCluster(AttributeId aAttributeId)
{
    using namespace Clusters::OnOff;
    switch (aAttributeId) {
    case Attributes::OnOff::Id: {
        return YES;
    }
    case Attributes::GlobalSceneControl::Id: {
        return YES;
    }
    case Attributes::OnTime::Id: {
        return YES;
    }
    case Attributes::OffWaitTime::Id: {
        return YES;
    }
    case Attributes::StartUpOnOff::Id: {
        return YES;
    }
    case Attributes::GeneratedCommandList::Id: {
        return YES;
    }
    case Attributes::AcceptedCommandList::Id: {
        return YES;
    }
    case Attributes::AttributeList::Id: {
        return YES;
    }
    case Attributes::FeatureMap::Id: {
        return YES;
    }
    case Attributes::ClusterRevision::Id: {
        return YES;
    }
    default: {
        return NO;
    }
    }
}
static BOOL AttributeIsSpecifiedInOnOffSwitchConfigurationCluster(AttributeId aAttributeId)
{
    using namespace Clusters::OnOffSwitchConfiguration;
    switch (aAttributeId) {
    case Attributes::SwitchType::Id: {
        return YES;
    }
    case Attributes::SwitchActions::Id: {
        return YES;
    }
    case Attributes::GeneratedCommandList::Id: {
        return YES;
    }
    case Attributes::AcceptedCommandList::Id: {
        return YES;
    }
    case Attributes::AttributeList::Id: {
        return YES;
    }
    case Attributes::FeatureMap::Id: {
        return YES;
    }
    case Attributes::ClusterRevision::Id: {
        return YES;
    }
    default: {
        return NO;
    }
    }
}
static BOOL AttributeIsSpecifiedInLevelControlCluster(AttributeId aAttributeId)
{
    using namespace Clusters::LevelControl;
    switch (aAttributeId) {
    case Attributes::CurrentLevel::Id: {
        return YES;
    }
    case Attributes::RemainingTime::Id: {
        return YES;
    }
    case Attributes::MinLevel::Id: {
        return YES;
    }
    case Attributes::MaxLevel::Id: {
        return YES;
    }
    case Attributes::CurrentFrequency::Id: {
        return YES;
    }
    case Attributes::MinFrequency::Id: {
        return YES;
    }
    case Attributes::MaxFrequency::Id: {
        return YES;
    }
    case Attributes::Options::Id: {
        return YES;
    }
    case Attributes::OnOffTransitionTime::Id: {
        return YES;
    }
    case Attributes::OnLevel::Id: {
        return YES;
    }
    case Attributes::OnTransitionTime::Id: {
        return YES;
    }
    case Attributes::OffTransitionTime::Id: {
        return YES;
    }
    case Attributes::DefaultMoveRate::Id: {
        return YES;
    }
    case Attributes::StartUpCurrentLevel::Id: {
        return YES;
    }
    case Attributes::GeneratedCommandList::Id: {
        return YES;
    }
    case Attributes::AcceptedCommandList::Id: {
        return YES;
    }
    case Attributes::AttributeList::Id: {
        return YES;
    }
    case Attributes::FeatureMap::Id: {
        return YES;
    }
    case Attributes::ClusterRevision::Id: {
        return YES;
    }
    default: {
        return NO;
    }
    }
}
static BOOL AttributeIsSpecifiedInBinaryInputBasicCluster(AttributeId aAttributeId)
{
    using namespace Clusters::BinaryInputBasic;
    switch (aAttributeId) {
    case Attributes::ActiveText::Id: {
        return YES;
    }
    case Attributes::Description::Id: {
        return YES;
    }
    case Attributes::InactiveText::Id: {
        return YES;
    }
    case Attributes::OutOfService::Id: {
        return YES;
    }
    case Attributes::Polarity::Id: {
        return YES;
    }
    case Attributes::PresentValue::Id: {
        return YES;
    }
    case Attributes::Reliability::Id: {
        return YES;
    }
    case Attributes::StatusFlags::Id: {
        return YES;
    }
    case Attributes::ApplicationType::Id: {
        return YES;
    }
    case Attributes::GeneratedCommandList::Id: {
        return YES;
    }
    case Attributes::AcceptedCommandList::Id: {
        return YES;
    }
    case Attributes::AttributeList::Id: {
        return YES;
    }
    case Attributes::FeatureMap::Id: {
        return YES;
    }
    case Attributes::ClusterRevision::Id: {
        return YES;
    }
    default: {
        return NO;
    }
    }
}
static BOOL AttributeIsSpecifiedInDescriptorCluster(AttributeId aAttributeId)
{
    using namespace Clusters::Descriptor;
    switch (aAttributeId) {
    case Attributes::DeviceTypeList::Id: {
        return YES;
    }
    case Attributes::ServerList::Id: {
        return YES;
    }
    case Attributes::ClientList::Id: {
        return YES;
    }
    case Attributes::PartsList::Id: {
        return YES;
    }
    case Attributes::GeneratedCommandList::Id: {
        return YES;
    }
    case Attributes::AcceptedCommandList::Id: {
        return YES;
    }
    case Attributes::AttributeList::Id: {
        return YES;
    }
    case Attributes::FeatureMap::Id: {
        return YES;
    }
    case Attributes::ClusterRevision::Id: {
        return YES;
    }
    default: {
        return NO;
    }
    }
}
static BOOL AttributeIsSpecifiedInBindingCluster(AttributeId aAttributeId)
{
    using namespace Clusters::Binding;
    switch (aAttributeId) {
    case Attributes::Binding::Id: {
        return YES;
    }
    case Attributes::GeneratedCommandList::Id: {
        return YES;
    }
    case Attributes::AcceptedCommandList::Id: {
        return YES;
    }
    case Attributes::AttributeList::Id: {
        return YES;
    }
    case Attributes::FeatureMap::Id: {
        return YES;
    }
    case Attributes::ClusterRevision::Id: {
        return YES;
    }
    default: {
        return NO;
    }
    }
}
static BOOL AttributeIsSpecifiedInAccessControlCluster(AttributeId aAttributeId)
{
    using namespace Clusters::AccessControl;
    switch (aAttributeId) {
    case Attributes::Acl::Id: {
        return YES;
    }
    case Attributes::Extension::Id: {
        return YES;
    }
    case Attributes::SubjectsPerAccessControlEntry::Id: {
        return YES;
    }
    case Attributes::TargetsPerAccessControlEntry::Id: {
        return YES;
    }
    case Attributes::AccessControlEntriesPerFabric::Id: {
        return YES;
    }
    case Attributes::GeneratedCommandList::Id: {
        return YES;
    }
    case Attributes::AcceptedCommandList::Id: {
        return YES;
    }
    case Attributes::AttributeList::Id: {
        return YES;
    }
    case Attributes::FeatureMap::Id: {
        return YES;
    }
    case Attributes::ClusterRevision::Id: {
        return YES;
    }
    default: {
        return NO;
    }
    }
}
static BOOL AttributeIsSpecifiedInActionsCluster(AttributeId aAttributeId)
{
    using namespace Clusters::Actions;
    switch (aAttributeId) {
    case Attributes::ActionList::Id: {
        return YES;
    }
    case Attributes::EndpointLists::Id: {
        return YES;
    }
    case Attributes::SetupURL::Id: {
        return YES;
    }
    case Attributes::GeneratedCommandList::Id: {
        return YES;
    }
    case Attributes::AcceptedCommandList::Id: {
        return YES;
    }
    case Attributes::AttributeList::Id: {
        return YES;
    }
    case Attributes::FeatureMap::Id: {
        return YES;
    }
    case Attributes::ClusterRevision::Id: {
        return YES;
    }
    default: {
        return NO;
    }
    }
}
static BOOL AttributeIsSpecifiedInBasicInformationCluster(AttributeId aAttributeId)
{
    using namespace Clusters::BasicInformation;
    switch (aAttributeId) {
    case Attributes::DataModelRevision::Id: {
        return YES;
    }
    case Attributes::VendorName::Id: {
        return YES;
    }
    case Attributes::VendorID::Id: {
        return YES;
    }
    case Attributes::ProductName::Id: {
        return YES;
    }
    case Attributes::ProductID::Id: {
        return YES;
    }
    case Attributes::NodeLabel::Id: {
        return YES;
    }
    case Attributes::Location::Id: {
        return YES;
    }
    case Attributes::HardwareVersion::Id: {
        return YES;
    }
    case Attributes::HardwareVersionString::Id: {
        return YES;
    }
    case Attributes::SoftwareVersion::Id: {
        return YES;
    }
    case Attributes::SoftwareVersionString::Id: {
        return YES;
    }
    case Attributes::ManufacturingDate::Id: {
        return YES;
    }
    case Attributes::PartNumber::Id: {
        return YES;
    }
    case Attributes::ProductURL::Id: {
        return YES;
    }
    case Attributes::ProductLabel::Id: {
        return YES;
    }
    case Attributes::SerialNumber::Id: {
        return YES;
    }
    case Attributes::LocalConfigDisabled::Id: {
        return YES;
    }
    case Attributes::Reachable::Id: {
        return YES;
    }
    case Attributes::UniqueID::Id: {
        return YES;
    }
    case Attributes::CapabilityMinima::Id: {
        return YES;
    }
    case Attributes::ProductAppearance::Id: {
        return YES;
    }
    case Attributes::GeneratedCommandList::Id: {
        return YES;
    }
    case Attributes::AcceptedCommandList::Id: {
        return YES;
    }
    case Attributes::AttributeList::Id: {
        return YES;
    }
    case Attributes::FeatureMap::Id: {
        return YES;
    }
    case Attributes::ClusterRevision::Id: {
        return YES;
    }
    default: {
        return NO;
    }
    }
}
static BOOL AttributeIsSpecifiedInOTASoftwareUpdateProviderCluster(AttributeId aAttributeId)
{
    using namespace Clusters::OtaSoftwareUpdateProvider;
    switch (aAttributeId) {
    case Attributes::GeneratedCommandList::Id: {
        return YES;
    }
    case Attributes::AcceptedCommandList::Id: {
        return YES;
    }
    case Attributes::AttributeList::Id: {
        return YES;
    }
    case Attributes::FeatureMap::Id: {
        return YES;
    }
    case Attributes::ClusterRevision::Id: {
        return YES;
    }
    default: {
        return NO;
    }
    }
}
static BOOL AttributeIsSpecifiedInOTASoftwareUpdateRequestorCluster(AttributeId aAttributeId)
{
    using namespace Clusters::OtaSoftwareUpdateRequestor;
    switch (aAttributeId) {
    case Attributes::DefaultOTAProviders::Id: {
        return YES;
    }
    case Attributes::UpdatePossible::Id: {
        return YES;
    }
    case Attributes::UpdateState::Id: {
        return YES;
    }
    case Attributes::UpdateStateProgress::Id: {
        return YES;
    }
    case Attributes::GeneratedCommandList::Id: {
        return YES;
    }
    case Attributes::AcceptedCommandList::Id: {
        return YES;
    }
    case Attributes::AttributeList::Id: {
        return YES;
    }
    case Attributes::FeatureMap::Id: {
        return YES;
    }
    case Attributes::ClusterRevision::Id: {
        return YES;
    }
    default: {
        return NO;
    }
    }
}
static BOOL AttributeIsSpecifiedInLocalizationConfigurationCluster(AttributeId aAttributeId)
{
    using namespace Clusters::LocalizationConfiguration;
    switch (aAttributeId) {
    case Attributes::ActiveLocale::Id: {
        return YES;
    }
    case Attributes::SupportedLocales::Id: {
        return YES;
    }
    case Attributes::GeneratedCommandList::Id: {
        return YES;
    }
    case Attributes::AcceptedCommandList::Id: {
        return YES;
    }
    case Attributes::AttributeList::Id: {
        return YES;
    }
    case Attributes::FeatureMap::Id: {
        return YES;
    }
    case Attributes::ClusterRevision::Id: {
        return YES;
    }
    default: {
        return NO;
    }
    }
}
static BOOL AttributeIsSpecifiedInTimeFormatLocalizationCluster(AttributeId aAttributeId)
{
    using namespace Clusters::TimeFormatLocalization;
    switch (aAttributeId) {
    case Attributes::HourFormat::Id: {
        return YES;
    }
    case Attributes::ActiveCalendarType::Id: {
        return YES;
    }
    case Attributes::SupportedCalendarTypes::Id: {
        return YES;
    }
    case Attributes::GeneratedCommandList::Id: {
        return YES;
    }
    case Attributes::AcceptedCommandList::Id: {
        return YES;
    }
    case Attributes::AttributeList::Id: {
        return YES;
    }
    case Attributes::FeatureMap::Id: {
        return YES;
    }
    case Attributes::ClusterRevision::Id: {
        return YES;
    }
    default: {
        return NO;
    }
    }
}
static BOOL AttributeIsSpecifiedInUnitLocalizationCluster(AttributeId aAttributeId)
{
    using namespace Clusters::UnitLocalization;
    switch (aAttributeId) {
    case Attributes::TemperatureUnit::Id: {
        return YES;
    }
    case Attributes::GeneratedCommandList::Id: {
        return YES;
    }
    case Attributes::AcceptedCommandList::Id: {
        return YES;
    }
    case Attributes::AttributeList::Id: {
        return YES;
    }
    case Attributes::FeatureMap::Id: {
        return YES;
    }
    case Attributes::ClusterRevision::Id: {
        return YES;
    }
    default: {
        return NO;
    }
    }
}
static BOOL AttributeIsSpecifiedInPowerSourceConfigurationCluster(AttributeId aAttributeId)
{
    using namespace Clusters::PowerSourceConfiguration;
    switch (aAttributeId) {
    case Attributes::Sources::Id: {
        return YES;
    }
    case Attributes::GeneratedCommandList::Id: {
        return YES;
    }
    case Attributes::AcceptedCommandList::Id: {
        return YES;
    }
    case Attributes::AttributeList::Id: {
        return YES;
    }
    case Attributes::FeatureMap::Id: {
        return YES;
    }
    case Attributes::ClusterRevision::Id: {
        return YES;
    }
    default: {
        return NO;
    }
    }
}
static BOOL AttributeIsSpecifiedInPowerSourceCluster(AttributeId aAttributeId)
{
    using namespace Clusters::PowerSource;
    switch (aAttributeId) {
    case Attributes::Status::Id: {
        return YES;
    }
    case Attributes::Order::Id: {
        return YES;
    }
    case Attributes::Description::Id: {
        return YES;
    }
    case Attributes::WiredAssessedInputVoltage::Id: {
        return YES;
    }
    case Attributes::WiredAssessedInputFrequency::Id: {
        return YES;
    }
    case Attributes::WiredCurrentType::Id: {
        return YES;
    }
    case Attributes::WiredAssessedCurrent::Id: {
        return YES;
    }
    case Attributes::WiredNominalVoltage::Id: {
        return YES;
    }
    case Attributes::WiredMaximumCurrent::Id: {
        return YES;
    }
    case Attributes::WiredPresent::Id: {
        return YES;
    }
    case Attributes::ActiveWiredFaults::Id: {
        return YES;
    }
    case Attributes::BatVoltage::Id: {
        return YES;
    }
    case Attributes::BatPercentRemaining::Id: {
        return YES;
    }
    case Attributes::BatTimeRemaining::Id: {
        return YES;
    }
    case Attributes::BatChargeLevel::Id: {
        return YES;
    }
    case Attributes::BatReplacementNeeded::Id: {
        return YES;
    }
    case Attributes::BatReplaceability::Id: {
        return YES;
    }
    case Attributes::BatPresent::Id: {
        return YES;
    }
    case Attributes::ActiveBatFaults::Id: {
        return YES;
    }
    case Attributes::BatReplacementDescription::Id: {
        return YES;
    }
    case Attributes::BatCommonDesignation::Id: {
        return YES;
    }
    case Attributes::BatANSIDesignation::Id: {
        return YES;
    }
    case Attributes::BatIECDesignation::Id: {
        return YES;
    }
    case Attributes::BatApprovedChemistry::Id: {
        return YES;
    }
    case Attributes::BatCapacity::Id: {
        return YES;
    }
    case Attributes::BatQuantity::Id: {
        return YES;
    }
    case Attributes::BatChargeState::Id: {
        return YES;
    }
    case Attributes::BatTimeToFullCharge::Id: {
        return YES;
    }
    case Attributes::BatFunctionalWhileCharging::Id: {
        return YES;
    }
    case Attributes::BatChargingCurrent::Id: {
        return YES;
    }
    case Attributes::ActiveBatChargeFaults::Id: {
        return YES;
    }
    case Attributes::GeneratedCommandList::Id: {
        return YES;
    }
    case Attributes::AcceptedCommandList::Id: {
        return YES;
    }
    case Attributes::AttributeList::Id: {
        return YES;
    }
    case Attributes::FeatureMap::Id: {
        return YES;
    }
    case Attributes::ClusterRevision::Id: {
        return YES;
    }
    default: {
        return NO;
    }
    }
}
static BOOL AttributeIsSpecifiedInGeneralCommissioningCluster(AttributeId aAttributeId)
{
    using namespace Clusters::GeneralCommissioning;
    switch (aAttributeId) {
    case Attributes::Breadcrumb::Id: {
        return YES;
    }
    case Attributes::BasicCommissioningInfo::Id: {
        return YES;
    }
    case Attributes::RegulatoryConfig::Id: {
        return YES;
    }
    case Attributes::LocationCapability::Id: {
        return YES;
    }
    case Attributes::SupportsConcurrentConnection::Id: {
        return YES;
    }
    case Attributes::GeneratedCommandList::Id: {
        return YES;
    }
    case Attributes::AcceptedCommandList::Id: {
        return YES;
    }
    case Attributes::AttributeList::Id: {
        return YES;
    }
    case Attributes::FeatureMap::Id: {
        return YES;
    }
    case Attributes::ClusterRevision::Id: {
        return YES;
    }
    default: {
        return NO;
    }
    }
}
static BOOL AttributeIsSpecifiedInNetworkCommissioningCluster(AttributeId aAttributeId)
{
    using namespace Clusters::NetworkCommissioning;
    switch (aAttributeId) {
    case Attributes::MaxNetworks::Id: {
        return YES;
    }
    case Attributes::Networks::Id: {
        return YES;
    }
    case Attributes::ScanMaxTimeSeconds::Id: {
        return YES;
    }
    case Attributes::ConnectMaxTimeSeconds::Id: {
        return YES;
    }
    case Attributes::InterfaceEnabled::Id: {
        return YES;
    }
    case Attributes::LastNetworkingStatus::Id: {
        return YES;
    }
    case Attributes::LastNetworkID::Id: {
        return YES;
    }
    case Attributes::LastConnectErrorValue::Id: {
        return YES;
    }
    case Attributes::GeneratedCommandList::Id: {
        return YES;
    }
    case Attributes::AcceptedCommandList::Id: {
        return YES;
    }
    case Attributes::AttributeList::Id: {
        return YES;
    }
    case Attributes::FeatureMap::Id: {
        return YES;
    }
    case Attributes::ClusterRevision::Id: {
        return YES;
    }
    default: {
        return NO;
    }
    }
}
static BOOL AttributeIsSpecifiedInDiagnosticLogsCluster(AttributeId aAttributeId)
{
    using namespace Clusters::DiagnosticLogs;
    switch (aAttributeId) {
    case Attributes::GeneratedCommandList::Id: {
        return YES;
    }
    case Attributes::AcceptedCommandList::Id: {
        return YES;
    }
    case Attributes::AttributeList::Id: {
        return YES;
    }
    case Attributes::FeatureMap::Id: {
        return YES;
    }
    case Attributes::ClusterRevision::Id: {
        return YES;
    }
    default: {
        return NO;
    }
    }
}
static BOOL AttributeIsSpecifiedInGeneralDiagnosticsCluster(AttributeId aAttributeId)
{
    using namespace Clusters::GeneralDiagnostics;
    switch (aAttributeId) {
    case Attributes::NetworkInterfaces::Id: {
        return YES;
    }
    case Attributes::RebootCount::Id: {
        return YES;
    }
    case Attributes::UpTime::Id: {
        return YES;
    }
    case Attributes::TotalOperationalHours::Id: {
        return YES;
    }
    case Attributes::BootReason::Id: {
        return YES;
    }
    case Attributes::ActiveHardwareFaults::Id: {
        return YES;
    }
    case Attributes::ActiveRadioFaults::Id: {
        return YES;
    }
    case Attributes::ActiveNetworkFaults::Id: {
        return YES;
    }
    case Attributes::TestEventTriggersEnabled::Id: {
        return YES;
    }
    case Attributes::GeneratedCommandList::Id: {
        return YES;
    }
    case Attributes::AcceptedCommandList::Id: {
        return YES;
    }
    case Attributes::AttributeList::Id: {
        return YES;
    }
    case Attributes::FeatureMap::Id: {
        return YES;
    }
    case Attributes::ClusterRevision::Id: {
        return YES;
    }
    default: {
        return NO;
    }
    }
}
static BOOL AttributeIsSpecifiedInSoftwareDiagnosticsCluster(AttributeId aAttributeId)
{
    using namespace Clusters::SoftwareDiagnostics;
    switch (aAttributeId) {
    case Attributes::ThreadMetrics::Id: {
        return YES;
    }
    case Attributes::CurrentHeapFree::Id: {
        return YES;
    }
    case Attributes::CurrentHeapUsed::Id: {
        return YES;
    }
    case Attributes::CurrentHeapHighWatermark::Id: {
        return YES;
    }
    case Attributes::GeneratedCommandList::Id: {
        return YES;
    }
    case Attributes::AcceptedCommandList::Id: {
        return YES;
    }
    case Attributes::AttributeList::Id: {
        return YES;
    }
    case Attributes::FeatureMap::Id: {
        return YES;
    }
    case Attributes::ClusterRevision::Id: {
        return YES;
    }
    default: {
        return NO;
    }
    }
}
static BOOL AttributeIsSpecifiedInThreadNetworkDiagnosticsCluster(AttributeId aAttributeId)
{
    using namespace Clusters::ThreadNetworkDiagnostics;
    switch (aAttributeId) {
    case Attributes::Channel::Id: {
        return YES;
    }
    case Attributes::RoutingRole::Id: {
        return YES;
    }
    case Attributes::NetworkName::Id: {
        return YES;
    }
    case Attributes::PanId::Id: {
        return YES;
    }
    case Attributes::ExtendedPanId::Id: {
        return YES;
    }
    case Attributes::MeshLocalPrefix::Id: {
        return YES;
    }
    case Attributes::OverrunCount::Id: {
        return YES;
    }
    case Attributes::NeighborTable::Id: {
        return YES;
    }
    case Attributes::RouteTable::Id: {
        return YES;
    }
    case Attributes::PartitionId::Id: {
        return YES;
    }
    case Attributes::Weighting::Id: {
        return YES;
    }
    case Attributes::DataVersion::Id: {
        return YES;
    }
    case Attributes::StableDataVersion::Id: {
        return YES;
    }
    case Attributes::LeaderRouterId::Id: {
        return YES;
    }
    case Attributes::DetachedRoleCount::Id: {
        return YES;
    }
    case Attributes::ChildRoleCount::Id: {
        return YES;
    }
    case Attributes::RouterRoleCount::Id: {
        return YES;
    }
    case Attributes::LeaderRoleCount::Id: {
        return YES;
    }
    case Attributes::AttachAttemptCount::Id: {
        return YES;
    }
    case Attributes::PartitionIdChangeCount::Id: {
        return YES;
    }
    case Attributes::BetterPartitionAttachAttemptCount::Id: {
        return YES;
    }
    case Attributes::ParentChangeCount::Id: {
        return YES;
    }
    case Attributes::TxTotalCount::Id: {
        return YES;
    }
    case Attributes::TxUnicastCount::Id: {
        return YES;
    }
    case Attributes::TxBroadcastCount::Id: {
        return YES;
    }
    case Attributes::TxAckRequestedCount::Id: {
        return YES;
    }
    case Attributes::TxAckedCount::Id: {
        return YES;
    }
    case Attributes::TxNoAckRequestedCount::Id: {
        return YES;
    }
    case Attributes::TxDataCount::Id: {
        return YES;
    }
    case Attributes::TxDataPollCount::Id: {
        return YES;
    }
    case Attributes::TxBeaconCount::Id: {
        return YES;
    }
    case Attributes::TxBeaconRequestCount::Id: {
        return YES;
    }
    case Attributes::TxOtherCount::Id: {
        return YES;
    }
    case Attributes::TxRetryCount::Id: {
        return YES;
    }
    case Attributes::TxDirectMaxRetryExpiryCount::Id: {
        return YES;
    }
    case Attributes::TxIndirectMaxRetryExpiryCount::Id: {
        return YES;
    }
    case Attributes::TxErrCcaCount::Id: {
        return YES;
    }
    case Attributes::TxErrAbortCount::Id: {
        return YES;
    }
    case Attributes::TxErrBusyChannelCount::Id: {
        return YES;
    }
    case Attributes::RxTotalCount::Id: {
        return YES;
    }
    case Attributes::RxUnicastCount::Id: {
        return YES;
    }
    case Attributes::RxBroadcastCount::Id: {
        return YES;
    }
    case Attributes::RxDataCount::Id: {
        return YES;
    }
    case Attributes::RxDataPollCount::Id: {
        return YES;
    }
    case Attributes::RxBeaconCount::Id: {
        return YES;
    }
    case Attributes::RxBeaconRequestCount::Id: {
        return YES;
    }
    case Attributes::RxOtherCount::Id: {
        return YES;
    }
    case Attributes::RxAddressFilteredCount::Id: {
        return YES;
    }
    case Attributes::RxDestAddrFilteredCount::Id: {
        return YES;
    }
    case Attributes::RxDuplicatedCount::Id: {
        return YES;
    }
    case Attributes::RxErrNoFrameCount::Id: {
        return YES;
    }
    case Attributes::RxErrUnknownNeighborCount::Id: {
        return YES;
    }
    case Attributes::RxErrInvalidSrcAddrCount::Id: {
        return YES;
    }
    case Attributes::RxErrSecCount::Id: {
        return YES;
    }
    case Attributes::RxErrFcsCount::Id: {
        return YES;
    }
    case Attributes::RxErrOtherCount::Id: {
        return YES;
    }
    case Attributes::ActiveTimestamp::Id: {
        return YES;
    }
    case Attributes::PendingTimestamp::Id: {
        return YES;
    }
    case Attributes::Delay::Id: {
        return YES;
    }
    case Attributes::SecurityPolicy::Id: {
        return YES;
    }
    case Attributes::ChannelPage0Mask::Id: {
        return YES;
    }
    case Attributes::OperationalDatasetComponents::Id: {
        return YES;
    }
    case Attributes::ActiveNetworkFaultsList::Id: {
        return YES;
    }
    case Attributes::GeneratedCommandList::Id: {
        return YES;
    }
    case Attributes::AcceptedCommandList::Id: {
        return YES;
    }
    case Attributes::AttributeList::Id: {
        return YES;
    }
    case Attributes::FeatureMap::Id: {
        return YES;
    }
    case Attributes::ClusterRevision::Id: {
        return YES;
    }
    default: {
        return NO;
    }
    }
}
static BOOL AttributeIsSpecifiedInWiFiNetworkDiagnosticsCluster(AttributeId aAttributeId)
{
    using namespace Clusters::WiFiNetworkDiagnostics;
    switch (aAttributeId) {
    case Attributes::Bssid::Id: {
        return YES;
    }
    case Attributes::SecurityType::Id: {
        return YES;
    }
    case Attributes::WiFiVersion::Id: {
        return YES;
    }
    case Attributes::ChannelNumber::Id: {
        return YES;
    }
    case Attributes::Rssi::Id: {
        return YES;
    }
    case Attributes::BeaconLostCount::Id: {
        return YES;
    }
    case Attributes::BeaconRxCount::Id: {
        return YES;
    }
    case Attributes::PacketMulticastRxCount::Id: {
        return YES;
    }
    case Attributes::PacketMulticastTxCount::Id: {
        return YES;
    }
    case Attributes::PacketUnicastRxCount::Id: {
        return YES;
    }
    case Attributes::PacketUnicastTxCount::Id: {
        return YES;
    }
    case Attributes::CurrentMaxRate::Id: {
        return YES;
    }
    case Attributes::OverrunCount::Id: {
        return YES;
    }
    case Attributes::GeneratedCommandList::Id: {
        return YES;
    }
    case Attributes::AcceptedCommandList::Id: {
        return YES;
    }
    case Attributes::AttributeList::Id: {
        return YES;
    }
    case Attributes::FeatureMap::Id: {
        return YES;
    }
    case Attributes::ClusterRevision::Id: {
        return YES;
    }
    default: {
        return NO;
    }
    }
}
static BOOL AttributeIsSpecifiedInEthernetNetworkDiagnosticsCluster(AttributeId aAttributeId)
{
    using namespace Clusters::EthernetNetworkDiagnostics;
    switch (aAttributeId) {
    case Attributes::PHYRate::Id: {
        return YES;
    }
    case Attributes::FullDuplex::Id: {
        return YES;
    }
    case Attributes::PacketRxCount::Id: {
        return YES;
    }
    case Attributes::PacketTxCount::Id: {
        return YES;
    }
    case Attributes::TxErrCount::Id: {
        return YES;
    }
    case Attributes::CollisionCount::Id: {
        return YES;
    }
    case Attributes::OverrunCount::Id: {
        return YES;
    }
    case Attributes::CarrierDetect::Id: {
        return YES;
    }
    case Attributes::TimeSinceReset::Id: {
        return YES;
    }
    case Attributes::GeneratedCommandList::Id: {
        return YES;
    }
    case Attributes::AcceptedCommandList::Id: {
        return YES;
    }
    case Attributes::AttributeList::Id: {
        return YES;
    }
    case Attributes::FeatureMap::Id: {
        return YES;
    }
    case Attributes::ClusterRevision::Id: {
        return YES;
    }
    default: {
        return NO;
    }
    }
}
static BOOL AttributeIsSpecifiedInBridgedDeviceBasicInformationCluster(AttributeId aAttributeId)
{
    using namespace Clusters::BridgedDeviceBasicInformation;
    switch (aAttributeId) {
    case Attributes::VendorName::Id: {
        return YES;
    }
    case Attributes::VendorID::Id: {
        return YES;
    }
    case Attributes::ProductName::Id: {
        return YES;
    }
    case Attributes::NodeLabel::Id: {
        return YES;
    }
    case Attributes::HardwareVersion::Id: {
        return YES;
    }
    case Attributes::HardwareVersionString::Id: {
        return YES;
    }
    case Attributes::SoftwareVersion::Id: {
        return YES;
    }
    case Attributes::SoftwareVersionString::Id: {
        return YES;
    }
    case Attributes::ManufacturingDate::Id: {
        return YES;
    }
    case Attributes::PartNumber::Id: {
        return YES;
    }
    case Attributes::ProductURL::Id: {
        return YES;
    }
    case Attributes::ProductLabel::Id: {
        return YES;
    }
    case Attributes::SerialNumber::Id: {
        return YES;
    }
    case Attributes::Reachable::Id: {
        return YES;
    }
    case Attributes::UniqueID::Id: {
        return YES;
    }
    case Attributes::ProductAppearance::Id: {
        return YES;
    }
    case Attributes::GeneratedCommandList::Id: {
        return YES;
    }
    case Attributes::AcceptedCommandList::Id: {
        return YES;
    }
    case Attributes::AttributeList::Id: {
        return YES;
    }
    case Attributes::FeatureMap::Id: {
        return YES;
    }
    case Attributes::ClusterRevision::Id: {
        return YES;
    }
    default: {
        return NO;
    }
    }
}
static BOOL AttributeIsSpecifiedInSwitchCluster(AttributeId aAttributeId)
{
    using namespace Clusters::Switch;
    switch (aAttributeId) {
    case Attributes::NumberOfPositions::Id: {
        return YES;
    }
    case Attributes::CurrentPosition::Id: {
        return YES;
    }
    case Attributes::MultiPressMax::Id: {
        return YES;
    }
    case Attributes::GeneratedCommandList::Id: {
        return YES;
    }
    case Attributes::AcceptedCommandList::Id: {
        return YES;
    }
    case Attributes::AttributeList::Id: {
        return YES;
    }
    case Attributes::FeatureMap::Id: {
        return YES;
    }
    case Attributes::ClusterRevision::Id: {
        return YES;
    }
    default: {
        return NO;
    }
    }
}
static BOOL AttributeIsSpecifiedInAdministratorCommissioningCluster(AttributeId aAttributeId)
{
    using namespace Clusters::AdministratorCommissioning;
    switch (aAttributeId) {
    case Attributes::WindowStatus::Id: {
        return YES;
    }
    case Attributes::AdminFabricIndex::Id: {
        return YES;
    }
    case Attributes::AdminVendorId::Id: {
        return YES;
    }
    case Attributes::GeneratedCommandList::Id: {
        return YES;
    }
    case Attributes::AcceptedCommandList::Id: {
        return YES;
    }
    case Attributes::AttributeList::Id: {
        return YES;
    }
    case Attributes::FeatureMap::Id: {
        return YES;
    }
    case Attributes::ClusterRevision::Id: {
        return YES;
    }
    default: {
        return NO;
    }
    }
}
static BOOL AttributeIsSpecifiedInOperationalCredentialsCluster(AttributeId aAttributeId)
{
    using namespace Clusters::OperationalCredentials;
    switch (aAttributeId) {
    case Attributes::NOCs::Id: {
        return YES;
    }
    case Attributes::Fabrics::Id: {
        return YES;
    }
    case Attributes::SupportedFabrics::Id: {
        return YES;
    }
    case Attributes::CommissionedFabrics::Id: {
        return YES;
    }
    case Attributes::TrustedRootCertificates::Id: {
        return YES;
    }
    case Attributes::CurrentFabricIndex::Id: {
        return YES;
    }
    case Attributes::GeneratedCommandList::Id: {
        return YES;
    }
    case Attributes::AcceptedCommandList::Id: {
        return YES;
    }
    case Attributes::AttributeList::Id: {
        return YES;
    }
    case Attributes::FeatureMap::Id: {
        return YES;
    }
    case Attributes::ClusterRevision::Id: {
        return YES;
    }
    default: {
        return NO;
    }
    }
}
static BOOL AttributeIsSpecifiedInGroupKeyManagementCluster(AttributeId aAttributeId)
{
    using namespace Clusters::GroupKeyManagement;
    switch (aAttributeId) {
    case Attributes::GroupKeyMap::Id: {
        return YES;
    }
    case Attributes::GroupTable::Id: {
        return YES;
    }
    case Attributes::MaxGroupsPerFabric::Id: {
        return YES;
    }
    case Attributes::MaxGroupKeysPerFabric::Id: {
        return YES;
    }
    case Attributes::GeneratedCommandList::Id: {
        return YES;
    }
    case Attributes::AcceptedCommandList::Id: {
        return YES;
    }
    case Attributes::AttributeList::Id: {
        return YES;
    }
    case Attributes::FeatureMap::Id: {
        return YES;
    }
    case Attributes::ClusterRevision::Id: {
        return YES;
    }
    default: {
        return NO;
    }
    }
}
static BOOL AttributeIsSpecifiedInFixedLabelCluster(AttributeId aAttributeId)
{
    using namespace Clusters::FixedLabel;
    switch (aAttributeId) {
    case Attributes::LabelList::Id: {
        return YES;
    }
    case Attributes::GeneratedCommandList::Id: {
        return YES;
    }
    case Attributes::AcceptedCommandList::Id: {
        return YES;
    }
    case Attributes::AttributeList::Id: {
        return YES;
    }
    case Attributes::FeatureMap::Id: {
        return YES;
    }
    case Attributes::ClusterRevision::Id: {
        return YES;
    }
    default: {
        return NO;
    }
    }
}
static BOOL AttributeIsSpecifiedInUserLabelCluster(AttributeId aAttributeId)
{
    using namespace Clusters::UserLabel;
    switch (aAttributeId) {
    case Attributes::LabelList::Id: {
        return YES;
    }
    case Attributes::GeneratedCommandList::Id: {
        return YES;
    }
    case Attributes::AcceptedCommandList::Id: {
        return YES;
    }
    case Attributes::AttributeList::Id: {
        return YES;
    }
    case Attributes::FeatureMap::Id: {
        return YES;
    }
    case Attributes::ClusterRevision::Id: {
        return YES;
    }
    default: {
        return NO;
    }
    }
}
static BOOL AttributeIsSpecifiedInBooleanStateCluster(AttributeId aAttributeId)
{
    using namespace Clusters::BooleanState;
    switch (aAttributeId) {
    case Attributes::StateValue::Id: {
        return YES;
    }
    case Attributes::GeneratedCommandList::Id: {
        return YES;
    }
    case Attributes::AcceptedCommandList::Id: {
        return YES;
    }
    case Attributes::AttributeList::Id: {
        return YES;
    }
    case Attributes::FeatureMap::Id: {
        return YES;
    }
    case Attributes::ClusterRevision::Id: {
        return YES;
    }
    default: {
        return NO;
    }
    }
}
static BOOL AttributeIsSpecifiedInModeSelectCluster(AttributeId aAttributeId)
{
    using namespace Clusters::ModeSelect;
    switch (aAttributeId) {
    case Attributes::Description::Id: {
        return YES;
    }
    case Attributes::StandardNamespace::Id: {
        return YES;
    }
    case Attributes::SupportedModes::Id: {
        return YES;
    }
    case Attributes::CurrentMode::Id: {
        return YES;
    }
    case Attributes::StartUpMode::Id: {
        return YES;
    }
    case Attributes::OnMode::Id: {
        return YES;
    }
    case Attributes::GeneratedCommandList::Id: {
        return YES;
    }
    case Attributes::AcceptedCommandList::Id: {
        return YES;
    }
    case Attributes::AttributeList::Id: {
        return YES;
    }
    case Attributes::FeatureMap::Id: {
        return YES;
    }
    case Attributes::ClusterRevision::Id: {
        return YES;
    }
    default: {
        return NO;
    }
    }
}
static BOOL AttributeIsSpecifiedInDoorLockCluster(AttributeId aAttributeId)
{
    using namespace Clusters::DoorLock;
    switch (aAttributeId) {
    case Attributes::LockState::Id: {
        return YES;
    }
    case Attributes::LockType::Id: {
        return YES;
    }
    case Attributes::ActuatorEnabled::Id: {
        return YES;
    }
    case Attributes::DoorState::Id: {
        return YES;
    }
    case Attributes::DoorOpenEvents::Id: {
        return YES;
    }
    case Attributes::DoorClosedEvents::Id: {
        return YES;
    }
    case Attributes::OpenPeriod::Id: {
        return YES;
    }
    case Attributes::NumberOfTotalUsersSupported::Id: {
        return YES;
    }
    case Attributes::NumberOfPINUsersSupported::Id: {
        return YES;
    }
    case Attributes::NumberOfRFIDUsersSupported::Id: {
        return YES;
    }
    case Attributes::NumberOfWeekDaySchedulesSupportedPerUser::Id: {
        return YES;
    }
    case Attributes::NumberOfYearDaySchedulesSupportedPerUser::Id: {
        return YES;
    }
    case Attributes::NumberOfHolidaySchedulesSupported::Id: {
        return YES;
    }
    case Attributes::MaxPINCodeLength::Id: {
        return YES;
    }
    case Attributes::MinPINCodeLength::Id: {
        return YES;
    }
    case Attributes::MaxRFIDCodeLength::Id: {
        return YES;
    }
    case Attributes::MinRFIDCodeLength::Id: {
        return YES;
    }
    case Attributes::CredentialRulesSupport::Id: {
        return YES;
    }
    case Attributes::NumberOfCredentialsSupportedPerUser::Id: {
        return YES;
    }
    case Attributes::Language::Id: {
        return YES;
    }
    case Attributes::LEDSettings::Id: {
        return YES;
    }
    case Attributes::AutoRelockTime::Id: {
        return YES;
    }
    case Attributes::SoundVolume::Id: {
        return YES;
    }
    case Attributes::OperatingMode::Id: {
        return YES;
    }
    case Attributes::SupportedOperatingModes::Id: {
        return YES;
    }
    case Attributes::DefaultConfigurationRegister::Id: {
        return YES;
    }
    case Attributes::EnableLocalProgramming::Id: {
        return YES;
    }
    case Attributes::EnableOneTouchLocking::Id: {
        return YES;
    }
    case Attributes::EnableInsideStatusLED::Id: {
        return YES;
    }
    case Attributes::EnablePrivacyModeButton::Id: {
        return YES;
    }
    case Attributes::LocalProgrammingFeatures::Id: {
        return YES;
    }
    case Attributes::WrongCodeEntryLimit::Id: {
        return YES;
    }
    case Attributes::UserCodeTemporaryDisableTime::Id: {
        return YES;
    }
    case Attributes::SendPINOverTheAir::Id: {
        return YES;
    }
    case Attributes::RequirePINforRemoteOperation::Id: {
        return YES;
    }
    case Attributes::ExpiringUserTimeout::Id: {
        return YES;
    }
    case Attributes::GeneratedCommandList::Id: {
        return YES;
    }
    case Attributes::AcceptedCommandList::Id: {
        return YES;
    }
    case Attributes::AttributeList::Id: {
        return YES;
    }
    case Attributes::FeatureMap::Id: {
        return YES;
    }
    case Attributes::ClusterRevision::Id: {
        return YES;
    }
    default: {
        return NO;
    }
    }
}
static BOOL AttributeIsSpecifiedInWindowCoveringCluster(AttributeId aAttributeId)
{
    using namespace Clusters::WindowCovering;
    switch (aAttributeId) {
    case Attributes::Type::Id: {
        return YES;
    }
    case Attributes::PhysicalClosedLimitLift::Id: {
        return YES;
    }
    case Attributes::PhysicalClosedLimitTilt::Id: {
        return YES;
    }
    case Attributes::CurrentPositionLift::Id: {
        return YES;
    }
    case Attributes::CurrentPositionTilt::Id: {
        return YES;
    }
    case Attributes::NumberOfActuationsLift::Id: {
        return YES;
    }
    case Attributes::NumberOfActuationsTilt::Id: {
        return YES;
    }
    case Attributes::ConfigStatus::Id: {
        return YES;
    }
    case Attributes::CurrentPositionLiftPercentage::Id: {
        return YES;
    }
    case Attributes::CurrentPositionTiltPercentage::Id: {
        return YES;
    }
    case Attributes::OperationalStatus::Id: {
        return YES;
    }
    case Attributes::TargetPositionLiftPercent100ths::Id: {
        return YES;
    }
    case Attributes::TargetPositionTiltPercent100ths::Id: {
        return YES;
    }
    case Attributes::EndProductType::Id: {
        return YES;
    }
    case Attributes::CurrentPositionLiftPercent100ths::Id: {
        return YES;
    }
    case Attributes::CurrentPositionTiltPercent100ths::Id: {
        return YES;
    }
    case Attributes::InstalledOpenLimitLift::Id: {
        return YES;
    }
    case Attributes::InstalledClosedLimitLift::Id: {
        return YES;
    }
    case Attributes::InstalledOpenLimitTilt::Id: {
        return YES;
    }
<<<<<<< HEAD
    case Attributes::LastChangedTime::Id: {
        return YES;
    }
    case Attributes::GeneratedCommandList::Id: {
=======
    case Attributes::InstalledClosedLimitTilt::Id: {
>>>>>>> ffc026f4
        return YES;
    }
    case Attributes::Mode::Id: {
        return YES;
    }
    case Attributes::SafetyStatus::Id: {
        return YES;
    }
    case Attributes::GeneratedCommandList::Id: {
        return YES;
    }
    case Attributes::AcceptedCommandList::Id: {
        return YES;
    }
    case Attributes::AttributeList::Id: {
        return YES;
    }
    case Attributes::FeatureMap::Id: {
        return YES;
    }
    case Attributes::ClusterRevision::Id: {
        return YES;
    }
    default: {
        return NO;
    }
    }
}
static BOOL AttributeIsSpecifiedInBarrierControlCluster(AttributeId aAttributeId)
{
    using namespace Clusters::BarrierControl;
    switch (aAttributeId) {
    case Attributes::BarrierMovingState::Id: {
        return YES;
    }
    case Attributes::BarrierSafetyStatus::Id: {
        return YES;
    }
    case Attributes::BarrierCapabilities::Id: {
        return YES;
    }
    case Attributes::BarrierOpenEvents::Id: {
        return YES;
    }
<<<<<<< HEAD
    case Attributes::LastChangedTime::Id: {
        return YES;
    }
    case Attributes::GeneratedCommandList::Id: {
=======
    case Attributes::BarrierCloseEvents::Id: {
>>>>>>> ffc026f4
        return YES;
    }
    case Attributes::BarrierCommandOpenEvents::Id: {
        return YES;
    }
    case Attributes::BarrierCommandCloseEvents::Id: {
        return YES;
    }
    case Attributes::BarrierOpenPeriod::Id: {
        return YES;
    }
    case Attributes::BarrierClosePeriod::Id: {
        return YES;
    }
    case Attributes::BarrierPosition::Id: {
        return YES;
    }
    case Attributes::GeneratedCommandList::Id: {
        return YES;
    }
    case Attributes::AcceptedCommandList::Id: {
        return YES;
    }
    case Attributes::AttributeList::Id: {
        return YES;
    }
    case Attributes::FeatureMap::Id: {
        return YES;
    }
    case Attributes::ClusterRevision::Id: {
        return YES;
    }
    default: {
        return NO;
    }
    }
}
static BOOL AttributeIsSpecifiedInPumpConfigurationAndControlCluster(AttributeId aAttributeId)
{
    using namespace Clusters::PumpConfigurationAndControl;
    switch (aAttributeId) {
    case Attributes::MaxPressure::Id: {
        return YES;
    }
    case Attributes::MaxSpeed::Id: {
        return YES;
    }
    case Attributes::MaxFlow::Id: {
        return YES;
    }
    case Attributes::MinConstPressure::Id: {
        return YES;
    }
    case Attributes::MaxConstPressure::Id: {
        return YES;
    }
    case Attributes::MinCompPressure::Id: {
        return YES;
    }
    case Attributes::MaxCompPressure::Id: {
        return YES;
    }
    case Attributes::MinConstSpeed::Id: {
        return YES;
    }
    case Attributes::MaxConstSpeed::Id: {
        return YES;
    }
    case Attributes::MinConstFlow::Id: {
        return YES;
    }
    case Attributes::MaxConstFlow::Id: {
        return YES;
    }
    case Attributes::MinConstTemp::Id: {
        return YES;
    }
    case Attributes::MaxConstTemp::Id: {
        return YES;
    }
    case Attributes::PumpStatus::Id: {
        return YES;
    }
    case Attributes::EffectiveOperationMode::Id: {
        return YES;
    }
    case Attributes::EffectiveControlMode::Id: {
        return YES;
    }
    case Attributes::Capacity::Id: {
        return YES;
    }
    case Attributes::Speed::Id: {
        return YES;
    }
    case Attributes::LifetimeRunningHours::Id: {
        return YES;
    }
    case Attributes::Power::Id: {
        return YES;
    }
    case Attributes::LifetimeEnergyConsumed::Id: {
        return YES;
    }
    case Attributes::OperationMode::Id: {
        return YES;
    }
    case Attributes::ControlMode::Id: {
        return YES;
    }
    case Attributes::GeneratedCommandList::Id: {
        return YES;
    }
    case Attributes::AcceptedCommandList::Id: {
        return YES;
    }
    case Attributes::AttributeList::Id: {
        return YES;
    }
    case Attributes::FeatureMap::Id: {
        return YES;
    }
    case Attributes::ClusterRevision::Id: {
        return YES;
    }
    default: {
        return NO;
    }
    }
}
static BOOL AttributeIsSpecifiedInThermostatCluster(AttributeId aAttributeId)
{
    using namespace Clusters::Thermostat;
    switch (aAttributeId) {
    case Attributes::LocalTemperature::Id: {
        return YES;
    }
    case Attributes::OutdoorTemperature::Id: {
        return YES;
    }
    case Attributes::Occupancy::Id: {
        return YES;
    }
    case Attributes::AbsMinHeatSetpointLimit::Id: {
        return YES;
    }
    case Attributes::AbsMaxHeatSetpointLimit::Id: {
        return YES;
    }
    case Attributes::AbsMinCoolSetpointLimit::Id: {
        return YES;
    }
    case Attributes::AbsMaxCoolSetpointLimit::Id: {
        return YES;
    }
    case Attributes::PICoolingDemand::Id: {
        return YES;
    }
    case Attributes::PIHeatingDemand::Id: {
        return YES;
    }
    case Attributes::HVACSystemTypeConfiguration::Id: {
        return YES;
    }
    case Attributes::LocalTemperatureCalibration::Id: {
        return YES;
    }
    case Attributes::OccupiedCoolingSetpoint::Id: {
        return YES;
    }
    case Attributes::OccupiedHeatingSetpoint::Id: {
        return YES;
    }
    case Attributes::UnoccupiedCoolingSetpoint::Id: {
        return YES;
    }
    case Attributes::UnoccupiedHeatingSetpoint::Id: {
        return YES;
    }
    case Attributes::MinHeatSetpointLimit::Id: {
        return YES;
    }
    case Attributes::MaxHeatSetpointLimit::Id: {
        return YES;
    }
    case Attributes::MinCoolSetpointLimit::Id: {
        return YES;
    }
    case Attributes::MaxCoolSetpointLimit::Id: {
        return YES;
    }
    case Attributes::MinSetpointDeadBand::Id: {
        return YES;
    }
    case Attributes::RemoteSensing::Id: {
        return YES;
    }
    case Attributes::ControlSequenceOfOperation::Id: {
        return YES;
    }
    case Attributes::SystemMode::Id: {
        return YES;
    }
    case Attributes::ThermostatRunningMode::Id: {
        return YES;
    }
    case Attributes::StartOfWeek::Id: {
        return YES;
    }
    case Attributes::NumberOfWeeklyTransitions::Id: {
        return YES;
    }
    case Attributes::NumberOfDailyTransitions::Id: {
        return YES;
    }
    case Attributes::TemperatureSetpointHold::Id: {
        return YES;
    }
    case Attributes::TemperatureSetpointHoldDuration::Id: {
        return YES;
    }
    case Attributes::ThermostatProgrammingOperationMode::Id: {
        return YES;
    }
    case Attributes::ThermostatRunningState::Id: {
        return YES;
    }
    case Attributes::SetpointChangeSource::Id: {
        return YES;
    }
    case Attributes::SetpointChangeAmount::Id: {
        return YES;
    }
    case Attributes::SetpointChangeSourceTimestamp::Id: {
        return YES;
    }
    case Attributes::OccupiedSetback::Id: {
        return YES;
    }
    case Attributes::OccupiedSetbackMin::Id: {
        return YES;
    }
    case Attributes::OccupiedSetbackMax::Id: {
        return YES;
    }
    case Attributes::UnoccupiedSetback::Id: {
        return YES;
    }
    case Attributes::UnoccupiedSetbackMin::Id: {
        return YES;
    }
    case Attributes::UnoccupiedSetbackMax::Id: {
        return YES;
    }
    case Attributes::EmergencyHeatDelta::Id: {
        return YES;
    }
    case Attributes::ACType::Id: {
        return YES;
    }
    case Attributes::ACCapacity::Id: {
        return YES;
    }
    case Attributes::ACRefrigerantType::Id: {
        return YES;
    }
    case Attributes::ACCompressorType::Id: {
        return YES;
    }
    case Attributes::ACErrorCode::Id: {
        return YES;
    }
    case Attributes::ACLouverPosition::Id: {
        return YES;
    }
    case Attributes::ACCoilTemperature::Id: {
        return YES;
    }
    case Attributes::ACCapacityformat::Id: {
        return YES;
    }
    case Attributes::GeneratedCommandList::Id: {
        return YES;
    }
    case Attributes::AcceptedCommandList::Id: {
        return YES;
    }
    case Attributes::AttributeList::Id: {
        return YES;
    }
    case Attributes::FeatureMap::Id: {
        return YES;
    }
    case Attributes::ClusterRevision::Id: {
        return YES;
    }
    default: {
        return NO;
    }
    }
}
static BOOL AttributeIsSpecifiedInFanControlCluster(AttributeId aAttributeId)
{
    using namespace Clusters::FanControl;
    switch (aAttributeId) {
    case Attributes::FanMode::Id: {
        return YES;
    }
    case Attributes::FanModeSequence::Id: {
        return YES;
    }
    case Attributes::PercentSetting::Id: {
        return YES;
    }
    case Attributes::PercentCurrent::Id: {
        return YES;
    }
    case Attributes::SpeedMax::Id: {
        return YES;
    }
    case Attributes::SpeedSetting::Id: {
        return YES;
    }
    case Attributes::SpeedCurrent::Id: {
        return YES;
    }
    case Attributes::RockSupport::Id: {
        return YES;
    }
    case Attributes::RockSetting::Id: {
        return YES;
    }
    case Attributes::WindSupport::Id: {
        return YES;
    }
    case Attributes::WindSetting::Id: {
        return YES;
    }
    case Attributes::GeneratedCommandList::Id: {
        return YES;
    }
    case Attributes::AcceptedCommandList::Id: {
        return YES;
    }
    case Attributes::AttributeList::Id: {
        return YES;
    }
    case Attributes::FeatureMap::Id: {
        return YES;
    }
    case Attributes::ClusterRevision::Id: {
        return YES;
    }
    default: {
        return NO;
    }
    }
}
static BOOL AttributeIsSpecifiedInThermostatUserInterfaceConfigurationCluster(AttributeId aAttributeId)
{
    using namespace Clusters::ThermostatUserInterfaceConfiguration;
    switch (aAttributeId) {
    case Attributes::TemperatureDisplayMode::Id: {
        return YES;
    }
    case Attributes::KeypadLockout::Id: {
        return YES;
    }
    case Attributes::ScheduleProgrammingVisibility::Id: {
        return YES;
    }
    case Attributes::GeneratedCommandList::Id: {
        return YES;
    }
    case Attributes::AcceptedCommandList::Id: {
        return YES;
    }
    case Attributes::AttributeList::Id: {
        return YES;
    }
    case Attributes::FeatureMap::Id: {
        return YES;
    }
    case Attributes::ClusterRevision::Id: {
        return YES;
    }
    default: {
        return NO;
    }
    }
}
static BOOL AttributeIsSpecifiedInColorControlCluster(AttributeId aAttributeId)
{
    using namespace Clusters::ColorControl;
    switch (aAttributeId) {
    case Attributes::CurrentHue::Id: {
        return YES;
    }
    case Attributes::CurrentSaturation::Id: {
        return YES;
    }
    case Attributes::RemainingTime::Id: {
        return YES;
    }
    case Attributes::CurrentX::Id: {
        return YES;
    }
    case Attributes::CurrentY::Id: {
        return YES;
    }
    case Attributes::DriftCompensation::Id: {
        return YES;
    }
    case Attributes::CompensationText::Id: {
        return YES;
    }
    case Attributes::ColorTemperatureMireds::Id: {
        return YES;
    }
    case Attributes::ColorMode::Id: {
        return YES;
    }
    case Attributes::Options::Id: {
        return YES;
    }
    case Attributes::NumberOfPrimaries::Id: {
        return YES;
    }
    case Attributes::Primary1X::Id: {
        return YES;
    }
    case Attributes::Primary1Y::Id: {
        return YES;
    }
    case Attributes::Primary1Intensity::Id: {
        return YES;
    }
    case Attributes::Primary2X::Id: {
        return YES;
    }
    case Attributes::Primary2Y::Id: {
        return YES;
    }
    case Attributes::Primary2Intensity::Id: {
        return YES;
    }
    case Attributes::Primary3X::Id: {
        return YES;
    }
    case Attributes::Primary3Y::Id: {
        return YES;
    }
    case Attributes::Primary3Intensity::Id: {
        return YES;
    }
    case Attributes::Primary4X::Id: {
        return YES;
    }
    case Attributes::Primary4Y::Id: {
        return YES;
    }
    case Attributes::Primary4Intensity::Id: {
        return YES;
    }
    case Attributes::Primary5X::Id: {
        return YES;
    }
    case Attributes::Primary5Y::Id: {
        return YES;
    }
    case Attributes::Primary5Intensity::Id: {
        return YES;
    }
    case Attributes::Primary6X::Id: {
        return YES;
    }
    case Attributes::Primary6Y::Id: {
        return YES;
    }
    case Attributes::Primary6Intensity::Id: {
        return YES;
    }
    case Attributes::WhitePointX::Id: {
        return YES;
    }
    case Attributes::WhitePointY::Id: {
        return YES;
    }
    case Attributes::ColorPointRX::Id: {
        return YES;
    }
    case Attributes::ColorPointRY::Id: {
        return YES;
    }
    case Attributes::ColorPointRIntensity::Id: {
        return YES;
    }
    case Attributes::ColorPointGX::Id: {
        return YES;
    }
    case Attributes::ColorPointGY::Id: {
        return YES;
    }
    case Attributes::ColorPointGIntensity::Id: {
        return YES;
    }
    case Attributes::ColorPointBX::Id: {
        return YES;
    }
    case Attributes::ColorPointBY::Id: {
        return YES;
    }
    case Attributes::ColorPointBIntensity::Id: {
        return YES;
    }
    case Attributes::EnhancedCurrentHue::Id: {
        return YES;
    }
    case Attributes::EnhancedColorMode::Id: {
        return YES;
    }
    case Attributes::ColorLoopActive::Id: {
        return YES;
    }
    case Attributes::ColorLoopDirection::Id: {
        return YES;
    }
    case Attributes::ColorLoopTime::Id: {
        return YES;
    }
    case Attributes::ColorLoopStartEnhancedHue::Id: {
        return YES;
    }
    case Attributes::ColorLoopStoredEnhancedHue::Id: {
        return YES;
    }
    case Attributes::ColorCapabilities::Id: {
        return YES;
    }
    case Attributes::ColorTempPhysicalMinMireds::Id: {
        return YES;
    }
    case Attributes::ColorTempPhysicalMaxMireds::Id: {
        return YES;
    }
    case Attributes::CoupleColorTempToLevelMinMireds::Id: {
        return YES;
    }
    case Attributes::StartUpColorTemperatureMireds::Id: {
        return YES;
    }
    case Attributes::GeneratedCommandList::Id: {
        return YES;
    }
    case Attributes::AcceptedCommandList::Id: {
        return YES;
    }
    case Attributes::AttributeList::Id: {
        return YES;
    }
    case Attributes::FeatureMap::Id: {
        return YES;
    }
    case Attributes::ClusterRevision::Id: {
        return YES;
    }
    default: {
        return NO;
    }
    }
}
static BOOL AttributeIsSpecifiedInBallastConfigurationCluster(AttributeId aAttributeId)
{
    using namespace Clusters::BallastConfiguration;
    switch (aAttributeId) {
    case Attributes::PhysicalMinLevel::Id: {
        return YES;
    }
    case Attributes::PhysicalMaxLevel::Id: {
        return YES;
    }
    case Attributes::BallastStatus::Id: {
        return YES;
    }
    case Attributes::MinLevel::Id: {
        return YES;
    }
    case Attributes::MaxLevel::Id: {
        return YES;
    }
    case Attributes::IntrinsicBallastFactor::Id: {
        return YES;
    }
    case Attributes::BallastFactorAdjustment::Id: {
        return YES;
    }
    case Attributes::LampQuantity::Id: {
        return YES;
    }
    case Attributes::LampType::Id: {
        return YES;
    }
    case Attributes::LampManufacturer::Id: {
        return YES;
    }
    case Attributes::LampRatedHours::Id: {
        return YES;
    }
    case Attributes::LampBurnHours::Id: {
        return YES;
    }
    case Attributes::LampAlarmMode::Id: {
        return YES;
    }
    case Attributes::LampBurnHoursTripPoint::Id: {
        return YES;
    }
    case Attributes::GeneratedCommandList::Id: {
        return YES;
    }
    case Attributes::AcceptedCommandList::Id: {
        return YES;
    }
    case Attributes::AttributeList::Id: {
        return YES;
    }
    case Attributes::FeatureMap::Id: {
        return YES;
    }
    case Attributes::ClusterRevision::Id: {
        return YES;
    }
    default: {
        return NO;
    }
    }
}
static BOOL AttributeIsSpecifiedInIlluminanceMeasurementCluster(AttributeId aAttributeId)
{
    using namespace Clusters::IlluminanceMeasurement;
    switch (aAttributeId) {
    case Attributes::MeasuredValue::Id: {
        return YES;
    }
    case Attributes::MinMeasuredValue::Id: {
        return YES;
    }
    case Attributes::MaxMeasuredValue::Id: {
        return YES;
    }
    case Attributes::Tolerance::Id: {
        return YES;
    }
    case Attributes::LightSensorType::Id: {
        return YES;
    }
    case Attributes::GeneratedCommandList::Id: {
        return YES;
    }
    case Attributes::AcceptedCommandList::Id: {
        return YES;
    }
    case Attributes::AttributeList::Id: {
        return YES;
    }
    case Attributes::FeatureMap::Id: {
        return YES;
    }
    case Attributes::ClusterRevision::Id: {
        return YES;
    }
    default: {
        return NO;
    }
    }
}
static BOOL AttributeIsSpecifiedInTemperatureMeasurementCluster(AttributeId aAttributeId)
{
    using namespace Clusters::TemperatureMeasurement;
    switch (aAttributeId) {
    case Attributes::MeasuredValue::Id: {
        return YES;
    }
    case Attributes::MinMeasuredValue::Id: {
        return YES;
    }
    case Attributes::MaxMeasuredValue::Id: {
        return YES;
    }
    case Attributes::Tolerance::Id: {
        return YES;
    }
    case Attributes::GeneratedCommandList::Id: {
        return YES;
    }
    case Attributes::AcceptedCommandList::Id: {
        return YES;
    }
    case Attributes::AttributeList::Id: {
        return YES;
    }
    case Attributes::FeatureMap::Id: {
        return YES;
    }
    case Attributes::ClusterRevision::Id: {
        return YES;
    }
    default: {
        return NO;
    }
    }
}
static BOOL AttributeIsSpecifiedInPressureMeasurementCluster(AttributeId aAttributeId)
{
    using namespace Clusters::PressureMeasurement;
    switch (aAttributeId) {
    case Attributes::MeasuredValue::Id: {
        return YES;
    }
    case Attributes::MinMeasuredValue::Id: {
        return YES;
    }
    case Attributes::MaxMeasuredValue::Id: {
        return YES;
    }
    case Attributes::Tolerance::Id: {
        return YES;
    }
    case Attributes::ScaledValue::Id: {
        return YES;
    }
    case Attributes::MinScaledValue::Id: {
        return YES;
    }
    case Attributes::MaxScaledValue::Id: {
        return YES;
    }
    case Attributes::ScaledTolerance::Id: {
        return YES;
    }
    case Attributes::Scale::Id: {
        return YES;
    }
    case Attributes::GeneratedCommandList::Id: {
        return YES;
    }
    case Attributes::AcceptedCommandList::Id: {
        return YES;
    }
    case Attributes::AttributeList::Id: {
        return YES;
    }
    case Attributes::FeatureMap::Id: {
        return YES;
    }
    case Attributes::ClusterRevision::Id: {
        return YES;
    }
    default: {
        return NO;
    }
    }
}
static BOOL AttributeIsSpecifiedInFlowMeasurementCluster(AttributeId aAttributeId)
{
    using namespace Clusters::FlowMeasurement;
    switch (aAttributeId) {
    case Attributes::MeasuredValue::Id: {
        return YES;
    }
    case Attributes::MinMeasuredValue::Id: {
        return YES;
    }
    case Attributes::MaxMeasuredValue::Id: {
        return YES;
    }
    case Attributes::Tolerance::Id: {
        return YES;
    }
    case Attributes::GeneratedCommandList::Id: {
        return YES;
    }
    case Attributes::AcceptedCommandList::Id: {
        return YES;
    }
    case Attributes::AttributeList::Id: {
        return YES;
    }
    case Attributes::FeatureMap::Id: {
        return YES;
    }
    case Attributes::ClusterRevision::Id: {
        return YES;
    }
    default: {
        return NO;
    }
    }
}
static BOOL AttributeIsSpecifiedInRelativeHumidityMeasurementCluster(AttributeId aAttributeId)
{
    using namespace Clusters::RelativeHumidityMeasurement;
    switch (aAttributeId) {
    case Attributes::MeasuredValue::Id: {
        return YES;
    }
    case Attributes::MinMeasuredValue::Id: {
        return YES;
    }
    case Attributes::MaxMeasuredValue::Id: {
        return YES;
    }
    case Attributes::Tolerance::Id: {
        return YES;
    }
    case Attributes::GeneratedCommandList::Id: {
        return YES;
    }
    case Attributes::AcceptedCommandList::Id: {
        return YES;
    }
    case Attributes::AttributeList::Id: {
        return YES;
    }
    case Attributes::FeatureMap::Id: {
        return YES;
    }
    case Attributes::ClusterRevision::Id: {
        return YES;
    }
    default: {
        return NO;
    }
    }
}
static BOOL AttributeIsSpecifiedInOccupancySensingCluster(AttributeId aAttributeId)
{
    using namespace Clusters::OccupancySensing;
    switch (aAttributeId) {
    case Attributes::Occupancy::Id: {
        return YES;
    }
    case Attributes::OccupancySensorType::Id: {
        return YES;
    }
    case Attributes::OccupancySensorTypeBitmap::Id: {
        return YES;
    }
    case Attributes::PIROccupiedToUnoccupiedDelay::Id: {
        return YES;
    }
    case Attributes::PIRUnoccupiedToOccupiedDelay::Id: {
        return YES;
    }
    case Attributes::PIRUnoccupiedToOccupiedThreshold::Id: {
        return YES;
    }
    case Attributes::UltrasonicOccupiedToUnoccupiedDelay::Id: {
        return YES;
    }
    case Attributes::UltrasonicUnoccupiedToOccupiedDelay::Id: {
        return YES;
    }
    case Attributes::UltrasonicUnoccupiedToOccupiedThreshold::Id: {
        return YES;
    }
    case Attributes::PhysicalContactOccupiedToUnoccupiedDelay::Id: {
        return YES;
    }
    case Attributes::PhysicalContactUnoccupiedToOccupiedDelay::Id: {
        return YES;
    }
    case Attributes::PhysicalContactUnoccupiedToOccupiedThreshold::Id: {
        return YES;
    }
    case Attributes::GeneratedCommandList::Id: {
        return YES;
    }
    case Attributes::AcceptedCommandList::Id: {
        return YES;
    }
    case Attributes::AttributeList::Id: {
        return YES;
    }
    case Attributes::FeatureMap::Id: {
        return YES;
    }
    case Attributes::ClusterRevision::Id: {
        return YES;
    }
    default: {
        return NO;
    }
    }
}
static BOOL AttributeIsSpecifiedInWakeOnLANCluster(AttributeId aAttributeId)
{
    using namespace Clusters::WakeOnLan;
    switch (aAttributeId) {
    case Attributes::MACAddress::Id: {
        return YES;
    }
    case Attributes::GeneratedCommandList::Id: {
        return YES;
    }
    case Attributes::AcceptedCommandList::Id: {
        return YES;
    }
    case Attributes::AttributeList::Id: {
        return YES;
    }
    case Attributes::FeatureMap::Id: {
        return YES;
    }
    case Attributes::ClusterRevision::Id: {
        return YES;
    }
    default: {
        return NO;
    }
    }
}
static BOOL AttributeIsSpecifiedInChannelCluster(AttributeId aAttributeId)
{
    using namespace Clusters::Channel;
    switch (aAttributeId) {
    case Attributes::ChannelList::Id: {
        return YES;
    }
    case Attributes::Lineup::Id: {
        return YES;
    }
    case Attributes::CurrentChannel::Id: {
        return YES;
    }
    case Attributes::GeneratedCommandList::Id: {
        return YES;
    }
    case Attributes::AcceptedCommandList::Id: {
        return YES;
    }
    case Attributes::AttributeList::Id: {
        return YES;
    }
    case Attributes::FeatureMap::Id: {
        return YES;
    }
    case Attributes::ClusterRevision::Id: {
        return YES;
    }
    default: {
        return NO;
    }
    }
}
static BOOL AttributeIsSpecifiedInTargetNavigatorCluster(AttributeId aAttributeId)
{
    using namespace Clusters::TargetNavigator;
    switch (aAttributeId) {
    case Attributes::TargetList::Id: {
        return YES;
    }
    case Attributes::CurrentTarget::Id: {
        return YES;
    }
    case Attributes::GeneratedCommandList::Id: {
        return YES;
    }
    case Attributes::AcceptedCommandList::Id: {
        return YES;
    }
    case Attributes::AttributeList::Id: {
        return YES;
    }
    case Attributes::FeatureMap::Id: {
        return YES;
    }
    case Attributes::ClusterRevision::Id: {
        return YES;
    }
    default: {
        return NO;
    }
    }
}
static BOOL AttributeIsSpecifiedInMediaPlaybackCluster(AttributeId aAttributeId)
{
    using namespace Clusters::MediaPlayback;
    switch (aAttributeId) {
    case Attributes::CurrentState::Id: {
        return YES;
    }
    case Attributes::StartTime::Id: {
        return YES;
    }
    case Attributes::Duration::Id: {
        return YES;
    }
    case Attributes::SampledPosition::Id: {
        return YES;
    }
    case Attributes::PlaybackSpeed::Id: {
        return YES;
    }
    case Attributes::SeekRangeEnd::Id: {
        return YES;
    }
    case Attributes::SeekRangeStart::Id: {
        return YES;
    }
    case Attributes::GeneratedCommandList::Id: {
        return YES;
    }
    case Attributes::AcceptedCommandList::Id: {
        return YES;
    }
    case Attributes::AttributeList::Id: {
        return YES;
    }
    case Attributes::FeatureMap::Id: {
        return YES;
    }
    case Attributes::ClusterRevision::Id: {
        return YES;
    }
    default: {
        return NO;
    }
    }
}
static BOOL AttributeIsSpecifiedInMediaInputCluster(AttributeId aAttributeId)
{
    using namespace Clusters::MediaInput;
    switch (aAttributeId) {
    case Attributes::InputList::Id: {
        return YES;
    }
    case Attributes::CurrentInput::Id: {
        return YES;
    }
    case Attributes::GeneratedCommandList::Id: {
        return YES;
    }
    case Attributes::AcceptedCommandList::Id: {
        return YES;
    }
    case Attributes::AttributeList::Id: {
        return YES;
    }
    case Attributes::FeatureMap::Id: {
        return YES;
    }
    case Attributes::ClusterRevision::Id: {
        return YES;
    }
    default: {
        return NO;
    }
    }
}
static BOOL AttributeIsSpecifiedInLowPowerCluster(AttributeId aAttributeId)
{
    using namespace Clusters::LowPower;
    switch (aAttributeId) {
    case Attributes::GeneratedCommandList::Id: {
        return YES;
    }
    case Attributes::AcceptedCommandList::Id: {
        return YES;
    }
    case Attributes::AttributeList::Id: {
        return YES;
    }
    case Attributes::FeatureMap::Id: {
        return YES;
    }
    case Attributes::ClusterRevision::Id: {
        return YES;
    }
    default: {
        return NO;
    }
    }
}
static BOOL AttributeIsSpecifiedInKeypadInputCluster(AttributeId aAttributeId)
{
    using namespace Clusters::KeypadInput;
    switch (aAttributeId) {
    case Attributes::GeneratedCommandList::Id: {
        return YES;
    }
    case Attributes::AcceptedCommandList::Id: {
        return YES;
    }
    case Attributes::AttributeList::Id: {
        return YES;
    }
    case Attributes::FeatureMap::Id: {
        return YES;
    }
    case Attributes::ClusterRevision::Id: {
        return YES;
    }
    default: {
        return NO;
    }
    }
}
static BOOL AttributeIsSpecifiedInContentLauncherCluster(AttributeId aAttributeId)
{
    using namespace Clusters::ContentLauncher;
    switch (aAttributeId) {
    case Attributes::AcceptHeader::Id: {
        return YES;
    }
    case Attributes::SupportedStreamingProtocols::Id: {
        return YES;
    }
    case Attributes::GeneratedCommandList::Id: {
        return YES;
    }
    case Attributes::AcceptedCommandList::Id: {
        return YES;
    }
    case Attributes::AttributeList::Id: {
        return YES;
    }
    case Attributes::FeatureMap::Id: {
        return YES;
    }
    case Attributes::ClusterRevision::Id: {
        return YES;
    }
    default: {
        return NO;
    }
    }
}
static BOOL AttributeIsSpecifiedInAudioOutputCluster(AttributeId aAttributeId)
{
    using namespace Clusters::AudioOutput;
    switch (aAttributeId) {
    case Attributes::OutputList::Id: {
        return YES;
    }
    case Attributes::CurrentOutput::Id: {
        return YES;
    }
    case Attributes::GeneratedCommandList::Id: {
        return YES;
    }
    case Attributes::AcceptedCommandList::Id: {
        return YES;
    }
    case Attributes::AttributeList::Id: {
        return YES;
    }
    case Attributes::FeatureMap::Id: {
        return YES;
    }
    case Attributes::ClusterRevision::Id: {
        return YES;
    }
    default: {
        return NO;
    }
    }
}
static BOOL AttributeIsSpecifiedInApplicationLauncherCluster(AttributeId aAttributeId)
{
    using namespace Clusters::ApplicationLauncher;
    switch (aAttributeId) {
    case Attributes::CatalogList::Id: {
        return YES;
    }
    case Attributes::CurrentApp::Id: {
        return YES;
    }
    case Attributes::GeneratedCommandList::Id: {
        return YES;
    }
    case Attributes::AcceptedCommandList::Id: {
        return YES;
    }
    case Attributes::AttributeList::Id: {
        return YES;
    }
    case Attributes::FeatureMap::Id: {
        return YES;
    }
    case Attributes::ClusterRevision::Id: {
        return YES;
    }
    default: {
        return NO;
    }
    }
}
static BOOL AttributeIsSpecifiedInApplicationBasicCluster(AttributeId aAttributeId)
{
    using namespace Clusters::ApplicationBasic;
    switch (aAttributeId) {
    case Attributes::VendorName::Id: {
        return YES;
    }
    case Attributes::VendorID::Id: {
        return YES;
    }
    case Attributes::ApplicationName::Id: {
        return YES;
    }
    case Attributes::ProductID::Id: {
        return YES;
    }
    case Attributes::Application::Id: {
        return YES;
    }
    case Attributes::Status::Id: {
        return YES;
    }
    case Attributes::ApplicationVersion::Id: {
        return YES;
    }
    case Attributes::AllowedVendorList::Id: {
        return YES;
    }
    case Attributes::GeneratedCommandList::Id: {
        return YES;
    }
    case Attributes::AcceptedCommandList::Id: {
        return YES;
    }
    case Attributes::AttributeList::Id: {
        return YES;
    }
    case Attributes::FeatureMap::Id: {
        return YES;
    }
    case Attributes::ClusterRevision::Id: {
        return YES;
    }
    default: {
        return NO;
    }
    }
}
static BOOL AttributeIsSpecifiedInAccountLoginCluster(AttributeId aAttributeId)
{
    using namespace Clusters::AccountLogin;
    switch (aAttributeId) {
    case Attributes::GeneratedCommandList::Id: {
        return YES;
    }
    case Attributes::AcceptedCommandList::Id: {
        return YES;
    }
    case Attributes::AttributeList::Id: {
        return YES;
    }
    case Attributes::FeatureMap::Id: {
        return YES;
    }
    case Attributes::ClusterRevision::Id: {
        return YES;
    }
    default: {
        return NO;
    }
    }
}
static BOOL AttributeIsSpecifiedInElectricalMeasurementCluster(AttributeId aAttributeId)
{
    using namespace Clusters::ElectricalMeasurement;
    switch (aAttributeId) {
    case Attributes::MeasurementType::Id: {
        return YES;
    }
    case Attributes::DcVoltage::Id: {
        return YES;
    }
    case Attributes::DcVoltageMin::Id: {
        return YES;
    }
    case Attributes::DcVoltageMax::Id: {
        return YES;
    }
    case Attributes::DcCurrent::Id: {
        return YES;
    }
    case Attributes::DcCurrentMin::Id: {
        return YES;
    }
    case Attributes::DcCurrentMax::Id: {
        return YES;
    }
    case Attributes::DcPower::Id: {
        return YES;
    }
    case Attributes::DcPowerMin::Id: {
        return YES;
    }
    case Attributes::DcPowerMax::Id: {
        return YES;
    }
    case Attributes::DcVoltageMultiplier::Id: {
        return YES;
    }
    case Attributes::DcVoltageDivisor::Id: {
        return YES;
    }
    case Attributes::DcCurrentMultiplier::Id: {
        return YES;
    }
    case Attributes::DcCurrentDivisor::Id: {
        return YES;
    }
    case Attributes::DcPowerMultiplier::Id: {
        return YES;
    }
    case Attributes::DcPowerDivisor::Id: {
        return YES;
    }
    case Attributes::AcFrequency::Id: {
        return YES;
    }
    case Attributes::AcFrequencyMin::Id: {
        return YES;
    }
    case Attributes::AcFrequencyMax::Id: {
        return YES;
    }
    case Attributes::NeutralCurrent::Id: {
        return YES;
    }
    case Attributes::TotalActivePower::Id: {
        return YES;
    }
    case Attributes::TotalReactivePower::Id: {
        return YES;
    }
    case Attributes::TotalApparentPower::Id: {
        return YES;
    }
    case Attributes::Measured1stHarmonicCurrent::Id: {
        return YES;
    }
    case Attributes::Measured3rdHarmonicCurrent::Id: {
        return YES;
    }
    case Attributes::Measured5thHarmonicCurrent::Id: {
        return YES;
    }
    case Attributes::Measured7thHarmonicCurrent::Id: {
        return YES;
    }
    case Attributes::Measured9thHarmonicCurrent::Id: {
        return YES;
    }
    case Attributes::Measured11thHarmonicCurrent::Id: {
        return YES;
    }
    case Attributes::MeasuredPhase1stHarmonicCurrent::Id: {
        return YES;
    }
    case Attributes::MeasuredPhase3rdHarmonicCurrent::Id: {
        return YES;
    }
    case Attributes::MeasuredPhase5thHarmonicCurrent::Id: {
        return YES;
    }
    case Attributes::MeasuredPhase7thHarmonicCurrent::Id: {
        return YES;
    }
    case Attributes::MeasuredPhase9thHarmonicCurrent::Id: {
        return YES;
    }
    case Attributes::MeasuredPhase11thHarmonicCurrent::Id: {
        return YES;
    }
    case Attributes::AcFrequencyMultiplier::Id: {
        return YES;
    }
    case Attributes::AcFrequencyDivisor::Id: {
        return YES;
    }
    case Attributes::PowerMultiplier::Id: {
        return YES;
    }
    case Attributes::PowerDivisor::Id: {
        return YES;
    }
    case Attributes::HarmonicCurrentMultiplier::Id: {
        return YES;
    }
    case Attributes::PhaseHarmonicCurrentMultiplier::Id: {
        return YES;
    }
    case Attributes::InstantaneousVoltage::Id: {
        return YES;
    }
    case Attributes::InstantaneousLineCurrent::Id: {
        return YES;
    }
    case Attributes::InstantaneousActiveCurrent::Id: {
        return YES;
    }
    case Attributes::InstantaneousReactiveCurrent::Id: {
        return YES;
    }
    case Attributes::InstantaneousPower::Id: {
        return YES;
    }
    case Attributes::RmsVoltage::Id: {
        return YES;
    }
    case Attributes::RmsVoltageMin::Id: {
        return YES;
    }
    case Attributes::RmsVoltageMax::Id: {
        return YES;
    }
    case Attributes::RmsCurrent::Id: {
        return YES;
    }
    case Attributes::RmsCurrentMin::Id: {
        return YES;
    }
    case Attributes::RmsCurrentMax::Id: {
        return YES;
    }
    case Attributes::ActivePower::Id: {
        return YES;
    }
    case Attributes::ActivePowerMin::Id: {
        return YES;
    }
    case Attributes::ActivePowerMax::Id: {
        return YES;
    }
    case Attributes::ReactivePower::Id: {
        return YES;
    }
    case Attributes::ApparentPower::Id: {
        return YES;
    }
    case Attributes::PowerFactor::Id: {
        return YES;
    }
    case Attributes::AverageRmsVoltageMeasurementPeriod::Id: {
        return YES;
    }
    case Attributes::AverageRmsUnderVoltageCounter::Id: {
        return YES;
    }
    case Attributes::RmsExtremeOverVoltagePeriod::Id: {
        return YES;
    }
    case Attributes::RmsExtremeUnderVoltagePeriod::Id: {
        return YES;
    }
    case Attributes::RmsVoltageSagPeriod::Id: {
        return YES;
    }
    case Attributes::RmsVoltageSwellPeriod::Id: {
        return YES;
    }
    case Attributes::AcVoltageMultiplier::Id: {
        return YES;
    }
    case Attributes::AcVoltageDivisor::Id: {
        return YES;
    }
    case Attributes::AcCurrentMultiplier::Id: {
        return YES;
    }
    case Attributes::AcCurrentDivisor::Id: {
        return YES;
    }
    case Attributes::AcPowerMultiplier::Id: {
        return YES;
    }
    case Attributes::AcPowerDivisor::Id: {
        return YES;
    }
    case Attributes::OverloadAlarmsMask::Id: {
        return YES;
    }
    case Attributes::VoltageOverload::Id: {
        return YES;
    }
    case Attributes::CurrentOverload::Id: {
        return YES;
    }
    case Attributes::AcOverloadAlarmsMask::Id: {
        return YES;
    }
    case Attributes::AcVoltageOverload::Id: {
        return YES;
    }
    case Attributes::AcCurrentOverload::Id: {
        return YES;
    }
    case Attributes::AcActivePowerOverload::Id: {
        return YES;
    }
    case Attributes::AcReactivePowerOverload::Id: {
        return YES;
    }
    case Attributes::AverageRmsOverVoltage::Id: {
        return YES;
    }
    case Attributes::AverageRmsUnderVoltage::Id: {
        return YES;
    }
    case Attributes::RmsExtremeOverVoltage::Id: {
        return YES;
    }
    case Attributes::RmsExtremeUnderVoltage::Id: {
        return YES;
    }
    case Attributes::RmsVoltageSag::Id: {
        return YES;
    }
    case Attributes::RmsVoltageSwell::Id: {
        return YES;
    }
    case Attributes::LineCurrentPhaseB::Id: {
        return YES;
    }
    case Attributes::ActiveCurrentPhaseB::Id: {
        return YES;
    }
    case Attributes::ReactiveCurrentPhaseB::Id: {
        return YES;
    }
    case Attributes::RmsVoltagePhaseB::Id: {
        return YES;
    }
    case Attributes::RmsVoltageMinPhaseB::Id: {
        return YES;
    }
    case Attributes::RmsVoltageMaxPhaseB::Id: {
        return YES;
    }
    case Attributes::RmsCurrentPhaseB::Id: {
        return YES;
    }
    case Attributes::RmsCurrentMinPhaseB::Id: {
        return YES;
    }
    case Attributes::RmsCurrentMaxPhaseB::Id: {
        return YES;
    }
    case Attributes::ActivePowerPhaseB::Id: {
        return YES;
    }
    case Attributes::ActivePowerMinPhaseB::Id: {
        return YES;
    }
    case Attributes::ActivePowerMaxPhaseB::Id: {
        return YES;
    }
    case Attributes::ReactivePowerPhaseB::Id: {
        return YES;
    }
    case Attributes::ApparentPowerPhaseB::Id: {
        return YES;
    }
    case Attributes::PowerFactorPhaseB::Id: {
        return YES;
    }
    case Attributes::AverageRmsVoltageMeasurementPeriodPhaseB::Id: {
        return YES;
    }
    case Attributes::AverageRmsOverVoltageCounterPhaseB::Id: {
        return YES;
    }
    case Attributes::AverageRmsUnderVoltageCounterPhaseB::Id: {
        return YES;
    }
    case Attributes::RmsExtremeOverVoltagePeriodPhaseB::Id: {
        return YES;
    }
    case Attributes::RmsExtremeUnderVoltagePeriodPhaseB::Id: {
        return YES;
    }
    case Attributes::RmsVoltageSagPeriodPhaseB::Id: {
        return YES;
    }
    case Attributes::RmsVoltageSwellPeriodPhaseB::Id: {
        return YES;
    }
    case Attributes::LineCurrentPhaseC::Id: {
        return YES;
    }
    case Attributes::ActiveCurrentPhaseC::Id: {
        return YES;
    }
    case Attributes::ReactiveCurrentPhaseC::Id: {
        return YES;
    }
    case Attributes::RmsVoltagePhaseC::Id: {
        return YES;
    }
    case Attributes::RmsVoltageMinPhaseC::Id: {
        return YES;
    }
    case Attributes::RmsVoltageMaxPhaseC::Id: {
        return YES;
    }
    case Attributes::RmsCurrentPhaseC::Id: {
        return YES;
    }
    case Attributes::RmsCurrentMinPhaseC::Id: {
        return YES;
    }
    case Attributes::RmsCurrentMaxPhaseC::Id: {
        return YES;
    }
    case Attributes::ActivePowerPhaseC::Id: {
        return YES;
    }
    case Attributes::ActivePowerMinPhaseC::Id: {
        return YES;
    }
    case Attributes::ActivePowerMaxPhaseC::Id: {
        return YES;
    }
    case Attributes::ReactivePowerPhaseC::Id: {
        return YES;
    }
    case Attributes::ApparentPowerPhaseC::Id: {
        return YES;
    }
    case Attributes::PowerFactorPhaseC::Id: {
        return YES;
    }
    case Attributes::AverageRmsVoltageMeasurementPeriodPhaseC::Id: {
        return YES;
    }
    case Attributes::AverageRmsOverVoltageCounterPhaseC::Id: {
        return YES;
    }
    case Attributes::AverageRmsUnderVoltageCounterPhaseC::Id: {
        return YES;
    }
    case Attributes::RmsExtremeOverVoltagePeriodPhaseC::Id: {
        return YES;
    }
    case Attributes::RmsExtremeUnderVoltagePeriodPhaseC::Id: {
        return YES;
    }
    case Attributes::RmsVoltageSagPeriodPhaseC::Id: {
        return YES;
    }
    case Attributes::RmsVoltageSwellPeriodPhaseC::Id: {
        return YES;
    }
    case Attributes::GeneratedCommandList::Id: {
        return YES;
    }
    case Attributes::AcceptedCommandList::Id: {
        return YES;
    }
    case Attributes::AttributeList::Id: {
        return YES;
    }
    case Attributes::FeatureMap::Id: {
        return YES;
    }
    case Attributes::ClusterRevision::Id: {
        return YES;
    }
    default: {
        return NO;
    }
    }
}
static BOOL AttributeIsSpecifiedInUnitTestingCluster(AttributeId aAttributeId)
{
    using namespace Clusters::UnitTesting;
    switch (aAttributeId) {
    case Attributes::Boolean::Id: {
        return YES;
    }
    case Attributes::Bitmap8::Id: {
        return YES;
    }
    case Attributes::Bitmap16::Id: {
        return YES;
    }
    case Attributes::Bitmap32::Id: {
        return YES;
    }
    case Attributes::Bitmap64::Id: {
        return YES;
    }
    case Attributes::Int8u::Id: {
        return YES;
    }
    case Attributes::Int16u::Id: {
        return YES;
    }
    case Attributes::Int24u::Id: {
        return YES;
    }
    case Attributes::Int32u::Id: {
        return YES;
    }
    case Attributes::Int40u::Id: {
        return YES;
    }
    case Attributes::Int48u::Id: {
        return YES;
    }
    case Attributes::Int56u::Id: {
        return YES;
    }
    case Attributes::Int64u::Id: {
        return YES;
    }
    case Attributes::Int8s::Id: {
        return YES;
    }
    case Attributes::Int16s::Id: {
        return YES;
    }
    case Attributes::Int24s::Id: {
        return YES;
    }
    case Attributes::Int32s::Id: {
        return YES;
    }
    case Attributes::Int40s::Id: {
        return YES;
    }
    case Attributes::Int48s::Id: {
        return YES;
    }
    case Attributes::Int56s::Id: {
        return YES;
    }
    case Attributes::Int64s::Id: {
        return YES;
    }
    case Attributes::Enum8::Id: {
        return YES;
    }
    case Attributes::Enum16::Id: {
        return YES;
    }
    case Attributes::FloatSingle::Id: {
        return YES;
    }
    case Attributes::FloatDouble::Id: {
        return YES;
    }
    case Attributes::OctetString::Id: {
        return YES;
    }
    case Attributes::ListInt8u::Id: {
        return YES;
    }
    case Attributes::ListOctetString::Id: {
        return YES;
    }
    case Attributes::ListStructOctetString::Id: {
        return YES;
    }
    case Attributes::LongOctetString::Id: {
        return YES;
    }
    case Attributes::CharString::Id: {
        return YES;
    }
    case Attributes::LongCharString::Id: {
        return YES;
    }
    case Attributes::EpochUs::Id: {
        return YES;
    }
    case Attributes::EpochS::Id: {
        return YES;
    }
    case Attributes::VendorId::Id: {
        return YES;
    }
    case Attributes::ListNullablesAndOptionalsStruct::Id: {
        return YES;
    }
    case Attributes::EnumAttr::Id: {
        return YES;
    }
    case Attributes::StructAttr::Id: {
        return YES;
    }
    case Attributes::RangeRestrictedInt8u::Id: {
        return YES;
    }
    case Attributes::RangeRestrictedInt8s::Id: {
        return YES;
    }
    case Attributes::RangeRestrictedInt16u::Id: {
        return YES;
    }
    case Attributes::RangeRestrictedInt16s::Id: {
        return YES;
    }
    case Attributes::ListLongOctetString::Id: {
        return YES;
    }
    case Attributes::ListFabricScoped::Id: {
        return YES;
    }
    case Attributes::TimedWriteBoolean::Id: {
        return YES;
    }
    case Attributes::GeneralErrorBoolean::Id: {
        return YES;
    }
    case Attributes::ClusterErrorBoolean::Id: {
        return YES;
    }
    case Attributes::Unsupported::Id: {
        return YES;
    }
    case Attributes::NullableBoolean::Id: {
        return YES;
    }
    case Attributes::NullableBitmap8::Id: {
        return YES;
    }
    case Attributes::NullableBitmap16::Id: {
        return YES;
    }
    case Attributes::NullableBitmap32::Id: {
        return YES;
    }
    case Attributes::NullableBitmap64::Id: {
        return YES;
    }
    case Attributes::NullableInt8u::Id: {
        return YES;
    }
    case Attributes::NullableInt16u::Id: {
        return YES;
    }
    case Attributes::NullableInt24u::Id: {
        return YES;
    }
    case Attributes::NullableInt32u::Id: {
        return YES;
    }
    case Attributes::NullableInt40u::Id: {
        return YES;
    }
    case Attributes::NullableInt48u::Id: {
        return YES;
    }
    case Attributes::NullableInt56u::Id: {
        return YES;
    }
    case Attributes::NullableInt64u::Id: {
        return YES;
    }
    case Attributes::NullableInt8s::Id: {
        return YES;
    }
    case Attributes::NullableInt16s::Id: {
        return YES;
    }
    case Attributes::NullableInt24s::Id: {
        return YES;
    }
    case Attributes::NullableInt32s::Id: {
        return YES;
    }
    case Attributes::NullableInt40s::Id: {
        return YES;
    }
    case Attributes::NullableInt48s::Id: {
        return YES;
    }
    case Attributes::NullableInt56s::Id: {
        return YES;
    }
    case Attributes::NullableInt64s::Id: {
        return YES;
    }
    case Attributes::NullableEnum8::Id: {
        return YES;
    }
    case Attributes::NullableEnum16::Id: {
        return YES;
    }
    case Attributes::NullableFloatSingle::Id: {
        return YES;
    }
    case Attributes::NullableFloatDouble::Id: {
        return YES;
    }
    case Attributes::NullableOctetString::Id: {
        return YES;
    }
    case Attributes::NullableCharString::Id: {
        return YES;
    }
    case Attributes::NullableEnumAttr::Id: {
        return YES;
    }
    case Attributes::NullableStruct::Id: {
        return YES;
    }
    case Attributes::NullableRangeRestrictedInt8u::Id: {
        return YES;
    }
    case Attributes::NullableRangeRestrictedInt8s::Id: {
        return YES;
    }
    case Attributes::NullableRangeRestrictedInt16u::Id: {
        return YES;
    }
    case Attributes::NullableRangeRestrictedInt16s::Id: {
        return YES;
    }
    case Attributes::WriteOnlyInt8u::Id: {
        return YES;
    }
    case Attributes::GeneratedCommandList::Id: {
        return YES;
    }
    case Attributes::AcceptedCommandList::Id: {
        return YES;
    }
    case Attributes::AttributeList::Id: {
        return YES;
    }
    case Attributes::FeatureMap::Id: {
        return YES;
    }
    case Attributes::ClusterRevision::Id: {
        return YES;
    }
    default: {
        return NO;
    }
    }
}

BOOL MTRAttributeIsSpecified(ClusterId aClusterId, AttributeId aAttributeId)
{
    switch (aClusterId) {
    case Clusters::Identify::Id: {
        return AttributeIsSpecifiedInIdentifyCluster(aAttributeId);
    }
    case Clusters::Groups::Id: {
        return AttributeIsSpecifiedInGroupsCluster(aAttributeId);
    }
    case Clusters::Scenes::Id: {
        return AttributeIsSpecifiedInScenesCluster(aAttributeId);
    }
    case Clusters::OnOff::Id: {
        return AttributeIsSpecifiedInOnOffCluster(aAttributeId);
    }
    case Clusters::OnOffSwitchConfiguration::Id: {
        return AttributeIsSpecifiedInOnOffSwitchConfigurationCluster(aAttributeId);
    }
    case Clusters::LevelControl::Id: {
        return AttributeIsSpecifiedInLevelControlCluster(aAttributeId);
    }
    case Clusters::BinaryInputBasic::Id: {
        return AttributeIsSpecifiedInBinaryInputBasicCluster(aAttributeId);
    }
    case Clusters::Descriptor::Id: {
        return AttributeIsSpecifiedInDescriptorCluster(aAttributeId);
    }
    case Clusters::Binding::Id: {
        return AttributeIsSpecifiedInBindingCluster(aAttributeId);
    }
    case Clusters::AccessControl::Id: {
        return AttributeIsSpecifiedInAccessControlCluster(aAttributeId);
    }
    case Clusters::Actions::Id: {
        return AttributeIsSpecifiedInActionsCluster(aAttributeId);
    }
    case Clusters::BasicInformation::Id: {
        return AttributeIsSpecifiedInBasicInformationCluster(aAttributeId);
    }
    case Clusters::OtaSoftwareUpdateProvider::Id: {
        return AttributeIsSpecifiedInOTASoftwareUpdateProviderCluster(aAttributeId);
    }
    case Clusters::OtaSoftwareUpdateRequestor::Id: {
        return AttributeIsSpecifiedInOTASoftwareUpdateRequestorCluster(aAttributeId);
    }
    case Clusters::LocalizationConfiguration::Id: {
        return AttributeIsSpecifiedInLocalizationConfigurationCluster(aAttributeId);
    }
    case Clusters::TimeFormatLocalization::Id: {
        return AttributeIsSpecifiedInTimeFormatLocalizationCluster(aAttributeId);
    }
    case Clusters::UnitLocalization::Id: {
        return AttributeIsSpecifiedInUnitLocalizationCluster(aAttributeId);
    }
    case Clusters::PowerSourceConfiguration::Id: {
        return AttributeIsSpecifiedInPowerSourceConfigurationCluster(aAttributeId);
    }
    case Clusters::PowerSource::Id: {
        return AttributeIsSpecifiedInPowerSourceCluster(aAttributeId);
    }
    case Clusters::GeneralCommissioning::Id: {
        return AttributeIsSpecifiedInGeneralCommissioningCluster(aAttributeId);
    }
    case Clusters::NetworkCommissioning::Id: {
        return AttributeIsSpecifiedInNetworkCommissioningCluster(aAttributeId);
    }
    case Clusters::DiagnosticLogs::Id: {
        return AttributeIsSpecifiedInDiagnosticLogsCluster(aAttributeId);
    }
    case Clusters::GeneralDiagnostics::Id: {
        return AttributeIsSpecifiedInGeneralDiagnosticsCluster(aAttributeId);
    }
    case Clusters::SoftwareDiagnostics::Id: {
        return AttributeIsSpecifiedInSoftwareDiagnosticsCluster(aAttributeId);
    }
    case Clusters::ThreadNetworkDiagnostics::Id: {
        return AttributeIsSpecifiedInThreadNetworkDiagnosticsCluster(aAttributeId);
    }
    case Clusters::WiFiNetworkDiagnostics::Id: {
        return AttributeIsSpecifiedInWiFiNetworkDiagnosticsCluster(aAttributeId);
    }
    case Clusters::EthernetNetworkDiagnostics::Id: {
        return AttributeIsSpecifiedInEthernetNetworkDiagnosticsCluster(aAttributeId);
    }
    case Clusters::BridgedDeviceBasicInformation::Id: {
        return AttributeIsSpecifiedInBridgedDeviceBasicInformationCluster(aAttributeId);
    }
    case Clusters::Switch::Id: {
        return AttributeIsSpecifiedInSwitchCluster(aAttributeId);
    }
    case Clusters::AdministratorCommissioning::Id: {
        return AttributeIsSpecifiedInAdministratorCommissioningCluster(aAttributeId);
    }
    case Clusters::OperationalCredentials::Id: {
        return AttributeIsSpecifiedInOperationalCredentialsCluster(aAttributeId);
    }
    case Clusters::GroupKeyManagement::Id: {
        return AttributeIsSpecifiedInGroupKeyManagementCluster(aAttributeId);
    }
    case Clusters::FixedLabel::Id: {
        return AttributeIsSpecifiedInFixedLabelCluster(aAttributeId);
    }
    case Clusters::UserLabel::Id: {
        return AttributeIsSpecifiedInUserLabelCluster(aAttributeId);
    }
    case Clusters::BooleanState::Id: {
        return AttributeIsSpecifiedInBooleanStateCluster(aAttributeId);
    }
    case Clusters::ModeSelect::Id: {
        return AttributeIsSpecifiedInModeSelectCluster(aAttributeId);
    }
    case Clusters::DoorLock::Id: {
        return AttributeIsSpecifiedInDoorLockCluster(aAttributeId);
    }
    case Clusters::WindowCovering::Id: {
        return AttributeIsSpecifiedInWindowCoveringCluster(aAttributeId);
    }
    case Clusters::BarrierControl::Id: {
        return AttributeIsSpecifiedInBarrierControlCluster(aAttributeId);
    }
    case Clusters::PumpConfigurationAndControl::Id: {
        return AttributeIsSpecifiedInPumpConfigurationAndControlCluster(aAttributeId);
    }
    case Clusters::Thermostat::Id: {
        return AttributeIsSpecifiedInThermostatCluster(aAttributeId);
    }
    case Clusters::FanControl::Id: {
        return AttributeIsSpecifiedInFanControlCluster(aAttributeId);
    }
    case Clusters::ThermostatUserInterfaceConfiguration::Id: {
        return AttributeIsSpecifiedInThermostatUserInterfaceConfigurationCluster(aAttributeId);
    }
    case Clusters::ColorControl::Id: {
        return AttributeIsSpecifiedInColorControlCluster(aAttributeId);
    }
    case Clusters::BallastConfiguration::Id: {
        return AttributeIsSpecifiedInBallastConfigurationCluster(aAttributeId);
    }
    case Clusters::IlluminanceMeasurement::Id: {
        return AttributeIsSpecifiedInIlluminanceMeasurementCluster(aAttributeId);
    }
    case Clusters::TemperatureMeasurement::Id: {
        return AttributeIsSpecifiedInTemperatureMeasurementCluster(aAttributeId);
    }
    case Clusters::PressureMeasurement::Id: {
        return AttributeIsSpecifiedInPressureMeasurementCluster(aAttributeId);
    }
    case Clusters::FlowMeasurement::Id: {
        return AttributeIsSpecifiedInFlowMeasurementCluster(aAttributeId);
    }
    case Clusters::RelativeHumidityMeasurement::Id: {
        return AttributeIsSpecifiedInRelativeHumidityMeasurementCluster(aAttributeId);
    }
    case Clusters::OccupancySensing::Id: {
        return AttributeIsSpecifiedInOccupancySensingCluster(aAttributeId);
    }
    case Clusters::WakeOnLan::Id: {
        return AttributeIsSpecifiedInWakeOnLANCluster(aAttributeId);
    }
    case Clusters::Channel::Id: {
        return AttributeIsSpecifiedInChannelCluster(aAttributeId);
    }
    case Clusters::TargetNavigator::Id: {
        return AttributeIsSpecifiedInTargetNavigatorCluster(aAttributeId);
    }
    case Clusters::MediaPlayback::Id: {
        return AttributeIsSpecifiedInMediaPlaybackCluster(aAttributeId);
    }
    case Clusters::MediaInput::Id: {
        return AttributeIsSpecifiedInMediaInputCluster(aAttributeId);
    }
    case Clusters::LowPower::Id: {
        return AttributeIsSpecifiedInLowPowerCluster(aAttributeId);
    }
    case Clusters::KeypadInput::Id: {
        return AttributeIsSpecifiedInKeypadInputCluster(aAttributeId);
    }
    case Clusters::ContentLauncher::Id: {
        return AttributeIsSpecifiedInContentLauncherCluster(aAttributeId);
    }
    case Clusters::AudioOutput::Id: {
        return AttributeIsSpecifiedInAudioOutputCluster(aAttributeId);
    }
    case Clusters::ApplicationLauncher::Id: {
        return AttributeIsSpecifiedInApplicationLauncherCluster(aAttributeId);
    }
    case Clusters::ApplicationBasic::Id: {
        return AttributeIsSpecifiedInApplicationBasicCluster(aAttributeId);
    }
    case Clusters::AccountLogin::Id: {
        return AttributeIsSpecifiedInAccountLoginCluster(aAttributeId);
    }
    case Clusters::ElectricalMeasurement::Id: {
        return AttributeIsSpecifiedInElectricalMeasurementCluster(aAttributeId);
    }
    case Clusters::UnitTesting::Id: {
        return AttributeIsSpecifiedInUnitTestingCluster(aAttributeId);
    }
    default: {
        return NO;
    }
    }
}<|MERGE_RESOLUTION|>--- conflicted
+++ resolved
@@ -1881,14 +1881,7 @@
     case Attributes::InstalledOpenLimitTilt::Id: {
         return YES;
     }
-<<<<<<< HEAD
-    case Attributes::LastChangedTime::Id: {
-        return YES;
-    }
-    case Attributes::GeneratedCommandList::Id: {
-=======
     case Attributes::InstalledClosedLimitTilt::Id: {
->>>>>>> ffc026f4
         return YES;
     }
     case Attributes::Mode::Id: {
@@ -1933,14 +1926,7 @@
     case Attributes::BarrierOpenEvents::Id: {
         return YES;
     }
-<<<<<<< HEAD
-    case Attributes::LastChangedTime::Id: {
-        return YES;
-    }
-    case Attributes::GeneratedCommandList::Id: {
-=======
     case Attributes::BarrierCloseEvents::Id: {
->>>>>>> ffc026f4
         return YES;
     }
     case Attributes::BarrierCommandOpenEvents::Id: {
