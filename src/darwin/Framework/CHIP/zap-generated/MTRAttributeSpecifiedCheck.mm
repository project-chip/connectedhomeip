/*
 *
 *    Copyright (c) 2022 Project CHIP Authors
 *
 *    Licensed under the Apache License, Version 2.0 (the "License");
 *    you may not use this file except in compliance with the License.
 *    You may obtain a copy of the License at
 *
 *        http://www.apache.org/licenses/LICENSE-2.0
 *
 *    Unless required by applicable law or agreed to in writing, software
 *    distributed under the License is distributed on an "AS IS" BASIS,
 *    WITHOUT WARRANTIES OR CONDITIONS OF ANY KIND, either express or implied.
 *    See the License for the specific language governing permissions and
 *    limitations under the License.
 */

#import "MTRAttributeSpecifiedCheck.h"

#include <app-common/zap-generated/ids/Attributes.h>
#include <app-common/zap-generated/ids/Clusters.h>

using namespace chip;
using namespace chip::app;

static BOOL AttributeIsSpecifiedInIdentifyCluster(AttributeId aAttributeId)
{
    using namespace Clusters::Identify;
    switch (aAttributeId) {
    case Attributes::IdentifyTime::Id: {
        return YES;
    }
    case Attributes::IdentifyType::Id: {
        return YES;
    }
    case Attributes::GeneratedCommandList::Id: {
        return YES;
    }
    case Attributes::AcceptedCommandList::Id: {
        return YES;
    }
    case Attributes::EventList::Id: {
        return YES;
    }
    case Attributes::AttributeList::Id: {
        return YES;
    }
    case Attributes::FeatureMap::Id: {
        return YES;
    }
    case Attributes::ClusterRevision::Id: {
        return YES;
    }
    default: {
        return NO;
    }
    }
}
static BOOL AttributeIsSpecifiedInGroupsCluster(AttributeId aAttributeId)
{
    using namespace Clusters::Groups;
    switch (aAttributeId) {
    case Attributes::NameSupport::Id: {
        return YES;
    }
    case Attributes::GeneratedCommandList::Id: {
        return YES;
    }
    case Attributes::AcceptedCommandList::Id: {
        return YES;
    }
    case Attributes::EventList::Id: {
        return YES;
    }
    case Attributes::AttributeList::Id: {
        return YES;
    }
    case Attributes::FeatureMap::Id: {
        return YES;
    }
    case Attributes::ClusterRevision::Id: {
        return YES;
    }
    default: {
        return NO;
    }
    }
}
static BOOL AttributeIsSpecifiedInScenesCluster(AttributeId aAttributeId)
{
    using namespace Clusters::Scenes;
    switch (aAttributeId) {
    case Attributes::SceneCount::Id: {
        return YES;
    }
    case Attributes::CurrentScene::Id: {
        return YES;
    }
    case Attributes::CurrentGroup::Id: {
        return YES;
    }
    case Attributes::SceneValid::Id: {
        return YES;
    }
    case Attributes::NameSupport::Id: {
        return YES;
    }
    case Attributes::LastConfiguredBy::Id: {
        return YES;
    }
    case Attributes::SceneTableSize::Id: {
        return YES;
    }
    case Attributes::RemainingCapacity::Id: {
        return YES;
    }
    case Attributes::GeneratedCommandList::Id: {
        return YES;
    }
    case Attributes::AcceptedCommandList::Id: {
        return YES;
    }
    case Attributes::EventList::Id: {
        return YES;
    }
    case Attributes::AttributeList::Id: {
        return YES;
    }
    case Attributes::FeatureMap::Id: {
        return YES;
    }
    case Attributes::ClusterRevision::Id: {
        return YES;
    }
    default: {
        return NO;
    }
    }
}
static BOOL AttributeIsSpecifiedInOnOffCluster(AttributeId aAttributeId)
{
    using namespace Clusters::OnOff;
    switch (aAttributeId) {
    case Attributes::OnOff::Id: {
        return YES;
    }
    case Attributes::GlobalSceneControl::Id: {
        return YES;
    }
    case Attributes::OnTime::Id: {
        return YES;
    }
    case Attributes::OffWaitTime::Id: {
        return YES;
    }
    case Attributes::StartUpOnOff::Id: {
        return YES;
    }
    case Attributes::GeneratedCommandList::Id: {
        return YES;
    }
    case Attributes::AcceptedCommandList::Id: {
        return YES;
    }
    case Attributes::EventList::Id: {
        return YES;
    }
    case Attributes::AttributeList::Id: {
        return YES;
    }
    case Attributes::FeatureMap::Id: {
        return YES;
    }
    case Attributes::ClusterRevision::Id: {
        return YES;
    }
    default: {
        return NO;
    }
    }
}
static BOOL AttributeIsSpecifiedInOnOffSwitchConfigurationCluster(AttributeId aAttributeId)
{
    using namespace Clusters::OnOffSwitchConfiguration;
    switch (aAttributeId) {
    case Attributes::SwitchType::Id: {
        return YES;
    }
    case Attributes::SwitchActions::Id: {
        return YES;
    }
    case Attributes::GeneratedCommandList::Id: {
        return YES;
    }
    case Attributes::AcceptedCommandList::Id: {
        return YES;
    }
    case Attributes::EventList::Id: {
        return YES;
    }
    case Attributes::AttributeList::Id: {
        return YES;
    }
    case Attributes::FeatureMap::Id: {
        return YES;
    }
    case Attributes::ClusterRevision::Id: {
        return YES;
    }
    default: {
        return NO;
    }
    }
}
static BOOL AttributeIsSpecifiedInLevelControlCluster(AttributeId aAttributeId)
{
    using namespace Clusters::LevelControl;
    switch (aAttributeId) {
    case Attributes::CurrentLevel::Id: {
        return YES;
    }
    case Attributes::RemainingTime::Id: {
        return YES;
    }
    case Attributes::MinLevel::Id: {
        return YES;
    }
    case Attributes::MaxLevel::Id: {
        return YES;
    }
    case Attributes::CurrentFrequency::Id: {
        return YES;
    }
    case Attributes::MinFrequency::Id: {
        return YES;
    }
    case Attributes::MaxFrequency::Id: {
        return YES;
    }
    case Attributes::Options::Id: {
        return YES;
    }
    case Attributes::OnOffTransitionTime::Id: {
        return YES;
    }
    case Attributes::OnLevel::Id: {
        return YES;
    }
    case Attributes::OnTransitionTime::Id: {
        return YES;
    }
    case Attributes::OffTransitionTime::Id: {
        return YES;
    }
    case Attributes::DefaultMoveRate::Id: {
        return YES;
    }
    case Attributes::StartUpCurrentLevel::Id: {
        return YES;
    }
    case Attributes::GeneratedCommandList::Id: {
        return YES;
    }
    case Attributes::AcceptedCommandList::Id: {
        return YES;
    }
    case Attributes::EventList::Id: {
        return YES;
    }
    case Attributes::AttributeList::Id: {
        return YES;
    }
    case Attributes::FeatureMap::Id: {
        return YES;
    }
    case Attributes::ClusterRevision::Id: {
        return YES;
    }
    default: {
        return NO;
    }
    }
}
static BOOL AttributeIsSpecifiedInBinaryInputBasicCluster(AttributeId aAttributeId)
{
    using namespace Clusters::BinaryInputBasic;
    switch (aAttributeId) {
    case Attributes::ActiveText::Id: {
        return YES;
    }
    case Attributes::Description::Id: {
        return YES;
    }
    case Attributes::InactiveText::Id: {
        return YES;
    }
    case Attributes::OutOfService::Id: {
        return YES;
    }
    case Attributes::Polarity::Id: {
        return YES;
    }
    case Attributes::PresentValue::Id: {
        return YES;
    }
    case Attributes::Reliability::Id: {
        return YES;
    }
    case Attributes::StatusFlags::Id: {
        return YES;
    }
    case Attributes::ApplicationType::Id: {
        return YES;
    }
    case Attributes::GeneratedCommandList::Id: {
        return YES;
    }
    case Attributes::AcceptedCommandList::Id: {
        return YES;
    }
    case Attributes::EventList::Id: {
        return YES;
    }
    case Attributes::AttributeList::Id: {
        return YES;
    }
    case Attributes::FeatureMap::Id: {
        return YES;
    }
    case Attributes::ClusterRevision::Id: {
        return YES;
    }
    default: {
        return NO;
    }
    }
}
static BOOL AttributeIsSpecifiedInPulseWidthModulationCluster(AttributeId aAttributeId)
{
    using namespace Clusters::PulseWidthModulation;
    switch (aAttributeId) {
    case Attributes::GeneratedCommandList::Id: {
        return YES;
    }
    case Attributes::AcceptedCommandList::Id: {
        return YES;
    }
    case Attributes::EventList::Id: {
        return YES;
    }
    case Attributes::AttributeList::Id: {
        return YES;
    }
    case Attributes::FeatureMap::Id: {
        return YES;
    }
    case Attributes::ClusterRevision::Id: {
        return YES;
    }
    default: {
        return NO;
    }
    }
}
static BOOL AttributeIsSpecifiedInDescriptorCluster(AttributeId aAttributeId)
{
    using namespace Clusters::Descriptor;
    switch (aAttributeId) {
    case Attributes::DeviceTypeList::Id: {
        return YES;
    }
    case Attributes::ServerList::Id: {
        return YES;
    }
    case Attributes::ClientList::Id: {
        return YES;
    }
    case Attributes::PartsList::Id: {
        return YES;
    }
    case Attributes::TagList::Id: {
        return YES;
    }
    case Attributes::GeneratedCommandList::Id: {
        return YES;
    }
    case Attributes::AcceptedCommandList::Id: {
        return YES;
    }
    case Attributes::EventList::Id: {
        return YES;
    }
    case Attributes::AttributeList::Id: {
        return YES;
    }
    case Attributes::FeatureMap::Id: {
        return YES;
    }
    case Attributes::ClusterRevision::Id: {
        return YES;
    }
    default: {
        return NO;
    }
    }
}
static BOOL AttributeIsSpecifiedInBindingCluster(AttributeId aAttributeId)
{
    using namespace Clusters::Binding;
    switch (aAttributeId) {
    case Attributes::Binding::Id: {
        return YES;
    }
    case Attributes::GeneratedCommandList::Id: {
        return YES;
    }
    case Attributes::AcceptedCommandList::Id: {
        return YES;
    }
    case Attributes::EventList::Id: {
        return YES;
    }
    case Attributes::AttributeList::Id: {
        return YES;
    }
    case Attributes::FeatureMap::Id: {
        return YES;
    }
    case Attributes::ClusterRevision::Id: {
        return YES;
    }
    default: {
        return NO;
    }
    }
}
static BOOL AttributeIsSpecifiedInAccessControlCluster(AttributeId aAttributeId)
{
    using namespace Clusters::AccessControl;
    switch (aAttributeId) {
    case Attributes::Acl::Id: {
        return YES;
    }
    case Attributes::Extension::Id: {
        return YES;
    }
    case Attributes::SubjectsPerAccessControlEntry::Id: {
        return YES;
    }
    case Attributes::TargetsPerAccessControlEntry::Id: {
        return YES;
    }
    case Attributes::AccessControlEntriesPerFabric::Id: {
        return YES;
    }
    case Attributes::GeneratedCommandList::Id: {
        return YES;
    }
    case Attributes::AcceptedCommandList::Id: {
        return YES;
    }
    case Attributes::EventList::Id: {
        return YES;
    }
    case Attributes::AttributeList::Id: {
        return YES;
    }
    case Attributes::FeatureMap::Id: {
        return YES;
    }
    case Attributes::ClusterRevision::Id: {
        return YES;
    }
    default: {
        return NO;
    }
    }
}
static BOOL AttributeIsSpecifiedInActionsCluster(AttributeId aAttributeId)
{
    using namespace Clusters::Actions;
    switch (aAttributeId) {
    case Attributes::ActionList::Id: {
        return YES;
    }
    case Attributes::EndpointLists::Id: {
        return YES;
    }
    case Attributes::SetupURL::Id: {
        return YES;
    }
    case Attributes::GeneratedCommandList::Id: {
        return YES;
    }
    case Attributes::AcceptedCommandList::Id: {
        return YES;
    }
    case Attributes::EventList::Id: {
        return YES;
    }
    case Attributes::AttributeList::Id: {
        return YES;
    }
    case Attributes::FeatureMap::Id: {
        return YES;
    }
    case Attributes::ClusterRevision::Id: {
        return YES;
    }
    default: {
        return NO;
    }
    }
}
static BOOL AttributeIsSpecifiedInBasicInformationCluster(AttributeId aAttributeId)
{
    using namespace Clusters::BasicInformation;
    switch (aAttributeId) {
    case Attributes::DataModelRevision::Id: {
        return YES;
    }
    case Attributes::VendorName::Id: {
        return YES;
    }
    case Attributes::VendorID::Id: {
        return YES;
    }
    case Attributes::ProductName::Id: {
        return YES;
    }
    case Attributes::ProductID::Id: {
        return YES;
    }
    case Attributes::NodeLabel::Id: {
        return YES;
    }
    case Attributes::Location::Id: {
        return YES;
    }
    case Attributes::HardwareVersion::Id: {
        return YES;
    }
    case Attributes::HardwareVersionString::Id: {
        return YES;
    }
    case Attributes::SoftwareVersion::Id: {
        return YES;
    }
    case Attributes::SoftwareVersionString::Id: {
        return YES;
    }
    case Attributes::ManufacturingDate::Id: {
        return YES;
    }
    case Attributes::PartNumber::Id: {
        return YES;
    }
    case Attributes::ProductURL::Id: {
        return YES;
    }
    case Attributes::ProductLabel::Id: {
        return YES;
    }
    case Attributes::SerialNumber::Id: {
        return YES;
    }
    case Attributes::LocalConfigDisabled::Id: {
        return YES;
    }
    case Attributes::Reachable::Id: {
        return YES;
    }
    case Attributes::UniqueID::Id: {
        return YES;
    }
    case Attributes::CapabilityMinima::Id: {
        return YES;
    }
    case Attributes::ProductAppearance::Id: {
        return YES;
    }
    case Attributes::GeneratedCommandList::Id: {
        return YES;
    }
    case Attributes::AcceptedCommandList::Id: {
        return YES;
    }
    case Attributes::EventList::Id: {
        return YES;
    }
    case Attributes::AttributeList::Id: {
        return YES;
    }
    case Attributes::FeatureMap::Id: {
        return YES;
    }
    case Attributes::ClusterRevision::Id: {
        return YES;
    }
    default: {
        return NO;
    }
    }
}
static BOOL AttributeIsSpecifiedInOTASoftwareUpdateProviderCluster(AttributeId aAttributeId)
{
    using namespace Clusters::OtaSoftwareUpdateProvider;
    switch (aAttributeId) {
    case Attributes::GeneratedCommandList::Id: {
        return YES;
    }
    case Attributes::AcceptedCommandList::Id: {
        return YES;
    }
    case Attributes::EventList::Id: {
        return YES;
    }
    case Attributes::AttributeList::Id: {
        return YES;
    }
    case Attributes::FeatureMap::Id: {
        return YES;
    }
    case Attributes::ClusterRevision::Id: {
        return YES;
    }
    default: {
        return NO;
    }
    }
}
static BOOL AttributeIsSpecifiedInOTASoftwareUpdateRequestorCluster(AttributeId aAttributeId)
{
    using namespace Clusters::OtaSoftwareUpdateRequestor;
    switch (aAttributeId) {
    case Attributes::DefaultOTAProviders::Id: {
        return YES;
    }
    case Attributes::UpdatePossible::Id: {
        return YES;
    }
    case Attributes::UpdateState::Id: {
        return YES;
    }
    case Attributes::UpdateStateProgress::Id: {
        return YES;
    }
    case Attributes::GeneratedCommandList::Id: {
        return YES;
    }
    case Attributes::AcceptedCommandList::Id: {
        return YES;
    }
    case Attributes::EventList::Id: {
        return YES;
    }
    case Attributes::AttributeList::Id: {
        return YES;
    }
    case Attributes::FeatureMap::Id: {
        return YES;
    }
    case Attributes::ClusterRevision::Id: {
        return YES;
    }
    default: {
        return NO;
    }
    }
}
static BOOL AttributeIsSpecifiedInLocalizationConfigurationCluster(AttributeId aAttributeId)
{
    using namespace Clusters::LocalizationConfiguration;
    switch (aAttributeId) {
    case Attributes::ActiveLocale::Id: {
        return YES;
    }
    case Attributes::SupportedLocales::Id: {
        return YES;
    }
    case Attributes::GeneratedCommandList::Id: {
        return YES;
    }
    case Attributes::AcceptedCommandList::Id: {
        return YES;
    }
    case Attributes::EventList::Id: {
        return YES;
    }
    case Attributes::AttributeList::Id: {
        return YES;
    }
    case Attributes::FeatureMap::Id: {
        return YES;
    }
    case Attributes::ClusterRevision::Id: {
        return YES;
    }
    default: {
        return NO;
    }
    }
}
static BOOL AttributeIsSpecifiedInTimeFormatLocalizationCluster(AttributeId aAttributeId)
{
    using namespace Clusters::TimeFormatLocalization;
    switch (aAttributeId) {
    case Attributes::HourFormat::Id: {
        return YES;
    }
    case Attributes::ActiveCalendarType::Id: {
        return YES;
    }
    case Attributes::SupportedCalendarTypes::Id: {
        return YES;
    }
    case Attributes::GeneratedCommandList::Id: {
        return YES;
    }
    case Attributes::AcceptedCommandList::Id: {
        return YES;
    }
    case Attributes::EventList::Id: {
        return YES;
    }
    case Attributes::AttributeList::Id: {
        return YES;
    }
    case Attributes::FeatureMap::Id: {
        return YES;
    }
    case Attributes::ClusterRevision::Id: {
        return YES;
    }
    default: {
        return NO;
    }
    }
}
static BOOL AttributeIsSpecifiedInUnitLocalizationCluster(AttributeId aAttributeId)
{
    using namespace Clusters::UnitLocalization;
    switch (aAttributeId) {
    case Attributes::TemperatureUnit::Id: {
        return YES;
    }
    case Attributes::GeneratedCommandList::Id: {
        return YES;
    }
    case Attributes::AcceptedCommandList::Id: {
        return YES;
    }
    case Attributes::EventList::Id: {
        return YES;
    }
    case Attributes::AttributeList::Id: {
        return YES;
    }
    case Attributes::FeatureMap::Id: {
        return YES;
    }
    case Attributes::ClusterRevision::Id: {
        return YES;
    }
    default: {
        return NO;
    }
    }
}
static BOOL AttributeIsSpecifiedInPowerSourceConfigurationCluster(AttributeId aAttributeId)
{
    using namespace Clusters::PowerSourceConfiguration;
    switch (aAttributeId) {
    case Attributes::Sources::Id: {
        return YES;
    }
    case Attributes::GeneratedCommandList::Id: {
        return YES;
    }
    case Attributes::AcceptedCommandList::Id: {
        return YES;
    }
    case Attributes::EventList::Id: {
        return YES;
    }
    case Attributes::AttributeList::Id: {
        return YES;
    }
    case Attributes::FeatureMap::Id: {
        return YES;
    }
    case Attributes::ClusterRevision::Id: {
        return YES;
    }
    default: {
        return NO;
    }
    }
}
static BOOL AttributeIsSpecifiedInPowerSourceCluster(AttributeId aAttributeId)
{
    using namespace Clusters::PowerSource;
    switch (aAttributeId) {
    case Attributes::Status::Id: {
        return YES;
    }
    case Attributes::Order::Id: {
        return YES;
    }
    case Attributes::Description::Id: {
        return YES;
    }
    case Attributes::WiredAssessedInputVoltage::Id: {
        return YES;
    }
    case Attributes::WiredAssessedInputFrequency::Id: {
        return YES;
    }
    case Attributes::WiredCurrentType::Id: {
        return YES;
    }
    case Attributes::WiredAssessedCurrent::Id: {
        return YES;
    }
    case Attributes::WiredNominalVoltage::Id: {
        return YES;
    }
    case Attributes::WiredMaximumCurrent::Id: {
        return YES;
    }
    case Attributes::WiredPresent::Id: {
        return YES;
    }
    case Attributes::ActiveWiredFaults::Id: {
        return YES;
    }
    case Attributes::BatVoltage::Id: {
        return YES;
    }
    case Attributes::BatPercentRemaining::Id: {
        return YES;
    }
    case Attributes::BatTimeRemaining::Id: {
        return YES;
    }
    case Attributes::BatChargeLevel::Id: {
        return YES;
    }
    case Attributes::BatReplacementNeeded::Id: {
        return YES;
    }
    case Attributes::BatReplaceability::Id: {
        return YES;
    }
    case Attributes::BatPresent::Id: {
        return YES;
    }
    case Attributes::ActiveBatFaults::Id: {
        return YES;
    }
    case Attributes::BatReplacementDescription::Id: {
        return YES;
    }
    case Attributes::BatCommonDesignation::Id: {
        return YES;
    }
    case Attributes::BatANSIDesignation::Id: {
        return YES;
    }
    case Attributes::BatIECDesignation::Id: {
        return YES;
    }
    case Attributes::BatApprovedChemistry::Id: {
        return YES;
    }
    case Attributes::BatCapacity::Id: {
        return YES;
    }
    case Attributes::BatQuantity::Id: {
        return YES;
    }
    case Attributes::BatChargeState::Id: {
        return YES;
    }
    case Attributes::BatTimeToFullCharge::Id: {
        return YES;
    }
    case Attributes::BatFunctionalWhileCharging::Id: {
        return YES;
    }
    case Attributes::BatChargingCurrent::Id: {
        return YES;
    }
    case Attributes::ActiveBatChargeFaults::Id: {
        return YES;
    }
    case Attributes::EndpointList::Id: {
        return YES;
    }
    case Attributes::GeneratedCommandList::Id: {
        return YES;
    }
    case Attributes::AcceptedCommandList::Id: {
        return YES;
    }
    case Attributes::EventList::Id: {
        return YES;
    }
    case Attributes::AttributeList::Id: {
        return YES;
    }
    case Attributes::FeatureMap::Id: {
        return YES;
    }
    case Attributes::ClusterRevision::Id: {
        return YES;
    }
    default: {
        return NO;
    }
    }
}
static BOOL AttributeIsSpecifiedInGeneralCommissioningCluster(AttributeId aAttributeId)
{
    using namespace Clusters::GeneralCommissioning;
    switch (aAttributeId) {
    case Attributes::Breadcrumb::Id: {
        return YES;
    }
    case Attributes::BasicCommissioningInfo::Id: {
        return YES;
    }
    case Attributes::RegulatoryConfig::Id: {
        return YES;
    }
    case Attributes::LocationCapability::Id: {
        return YES;
    }
    case Attributes::SupportsConcurrentConnection::Id: {
        return YES;
    }
    case Attributes::GeneratedCommandList::Id: {
        return YES;
    }
    case Attributes::AcceptedCommandList::Id: {
        return YES;
    }
    case Attributes::EventList::Id: {
        return YES;
    }
    case Attributes::AttributeList::Id: {
        return YES;
    }
    case Attributes::FeatureMap::Id: {
        return YES;
    }
    case Attributes::ClusterRevision::Id: {
        return YES;
    }
    default: {
        return NO;
    }
    }
}
static BOOL AttributeIsSpecifiedInNetworkCommissioningCluster(AttributeId aAttributeId)
{
    using namespace Clusters::NetworkCommissioning;
    switch (aAttributeId) {
    case Attributes::MaxNetworks::Id: {
        return YES;
    }
    case Attributes::Networks::Id: {
        return YES;
    }
    case Attributes::ScanMaxTimeSeconds::Id: {
        return YES;
    }
    case Attributes::ConnectMaxTimeSeconds::Id: {
        return YES;
    }
    case Attributes::InterfaceEnabled::Id: {
        return YES;
    }
    case Attributes::LastNetworkingStatus::Id: {
        return YES;
    }
    case Attributes::LastNetworkID::Id: {
        return YES;
    }
    case Attributes::LastConnectErrorValue::Id: {
        return YES;
    }
    case Attributes::SupportedWiFiBands::Id: {
        return YES;
    }
    case Attributes::SupportedThreadFeatures::Id: {
        return YES;
    }
    case Attributes::ThreadVersion::Id: {
        return YES;
    }
    case Attributes::GeneratedCommandList::Id: {
        return YES;
    }
    case Attributes::AcceptedCommandList::Id: {
        return YES;
    }
    case Attributes::EventList::Id: {
        return YES;
    }
    case Attributes::AttributeList::Id: {
        return YES;
    }
    case Attributes::FeatureMap::Id: {
        return YES;
    }
    case Attributes::ClusterRevision::Id: {
        return YES;
    }
    default: {
        return NO;
    }
    }
}
static BOOL AttributeIsSpecifiedInDiagnosticLogsCluster(AttributeId aAttributeId)
{
    using namespace Clusters::DiagnosticLogs;
    switch (aAttributeId) {
    case Attributes::GeneratedCommandList::Id: {
        return YES;
    }
    case Attributes::AcceptedCommandList::Id: {
        return YES;
    }
    case Attributes::EventList::Id: {
        return YES;
    }
    case Attributes::AttributeList::Id: {
        return YES;
    }
    case Attributes::FeatureMap::Id: {
        return YES;
    }
    case Attributes::ClusterRevision::Id: {
        return YES;
    }
    default: {
        return NO;
    }
    }
}
static BOOL AttributeIsSpecifiedInGeneralDiagnosticsCluster(AttributeId aAttributeId)
{
    using namespace Clusters::GeneralDiagnostics;
    switch (aAttributeId) {
    case Attributes::NetworkInterfaces::Id: {
        return YES;
    }
    case Attributes::RebootCount::Id: {
        return YES;
    }
    case Attributes::UpTime::Id: {
        return YES;
    }
    case Attributes::TotalOperationalHours::Id: {
        return YES;
    }
    case Attributes::BootReason::Id: {
        return YES;
    }
    case Attributes::ActiveHardwareFaults::Id: {
        return YES;
    }
    case Attributes::ActiveRadioFaults::Id: {
        return YES;
    }
    case Attributes::ActiveNetworkFaults::Id: {
        return YES;
    }
    case Attributes::TestEventTriggersEnabled::Id: {
        return YES;
    }
    case Attributes::GeneratedCommandList::Id: {
        return YES;
    }
    case Attributes::AcceptedCommandList::Id: {
        return YES;
    }
    case Attributes::EventList::Id: {
        return YES;
    }
    case Attributes::AttributeList::Id: {
        return YES;
    }
    case Attributes::FeatureMap::Id: {
        return YES;
    }
    case Attributes::ClusterRevision::Id: {
        return YES;
    }
    default: {
        return NO;
    }
    }
}
static BOOL AttributeIsSpecifiedInSoftwareDiagnosticsCluster(AttributeId aAttributeId)
{
    using namespace Clusters::SoftwareDiagnostics;
    switch (aAttributeId) {
    case Attributes::ThreadMetrics::Id: {
        return YES;
    }
    case Attributes::CurrentHeapFree::Id: {
        return YES;
    }
    case Attributes::CurrentHeapUsed::Id: {
        return YES;
    }
    case Attributes::CurrentHeapHighWatermark::Id: {
        return YES;
    }
    case Attributes::GeneratedCommandList::Id: {
        return YES;
    }
    case Attributes::AcceptedCommandList::Id: {
        return YES;
    }
    case Attributes::EventList::Id: {
        return YES;
    }
    case Attributes::AttributeList::Id: {
        return YES;
    }
    case Attributes::FeatureMap::Id: {
        return YES;
    }
    case Attributes::ClusterRevision::Id: {
        return YES;
    }
    default: {
        return NO;
    }
    }
}
static BOOL AttributeIsSpecifiedInThreadNetworkDiagnosticsCluster(AttributeId aAttributeId)
{
    using namespace Clusters::ThreadNetworkDiagnostics;
    switch (aAttributeId) {
    case Attributes::Channel::Id: {
        return YES;
    }
    case Attributes::RoutingRole::Id: {
        return YES;
    }
    case Attributes::NetworkName::Id: {
        return YES;
    }
    case Attributes::PanId::Id: {
        return YES;
    }
    case Attributes::ExtendedPanId::Id: {
        return YES;
    }
    case Attributes::MeshLocalPrefix::Id: {
        return YES;
    }
    case Attributes::OverrunCount::Id: {
        return YES;
    }
    case Attributes::NeighborTable::Id: {
        return YES;
    }
    case Attributes::RouteTable::Id: {
        return YES;
    }
    case Attributes::PartitionId::Id: {
        return YES;
    }
    case Attributes::Weighting::Id: {
        return YES;
    }
    case Attributes::DataVersion::Id: {
        return YES;
    }
    case Attributes::StableDataVersion::Id: {
        return YES;
    }
    case Attributes::LeaderRouterId::Id: {
        return YES;
    }
    case Attributes::DetachedRoleCount::Id: {
        return YES;
    }
    case Attributes::ChildRoleCount::Id: {
        return YES;
    }
    case Attributes::RouterRoleCount::Id: {
        return YES;
    }
    case Attributes::LeaderRoleCount::Id: {
        return YES;
    }
    case Attributes::AttachAttemptCount::Id: {
        return YES;
    }
    case Attributes::PartitionIdChangeCount::Id: {
        return YES;
    }
    case Attributes::BetterPartitionAttachAttemptCount::Id: {
        return YES;
    }
    case Attributes::ParentChangeCount::Id: {
        return YES;
    }
    case Attributes::TxTotalCount::Id: {
        return YES;
    }
    case Attributes::TxUnicastCount::Id: {
        return YES;
    }
    case Attributes::TxBroadcastCount::Id: {
        return YES;
    }
    case Attributes::TxAckRequestedCount::Id: {
        return YES;
    }
    case Attributes::TxAckedCount::Id: {
        return YES;
    }
    case Attributes::TxNoAckRequestedCount::Id: {
        return YES;
    }
    case Attributes::TxDataCount::Id: {
        return YES;
    }
    case Attributes::TxDataPollCount::Id: {
        return YES;
    }
    case Attributes::TxBeaconCount::Id: {
        return YES;
    }
    case Attributes::TxBeaconRequestCount::Id: {
        return YES;
    }
    case Attributes::TxOtherCount::Id: {
        return YES;
    }
    case Attributes::TxRetryCount::Id: {
        return YES;
    }
    case Attributes::TxDirectMaxRetryExpiryCount::Id: {
        return YES;
    }
    case Attributes::TxIndirectMaxRetryExpiryCount::Id: {
        return YES;
    }
    case Attributes::TxErrCcaCount::Id: {
        return YES;
    }
    case Attributes::TxErrAbortCount::Id: {
        return YES;
    }
    case Attributes::TxErrBusyChannelCount::Id: {
        return YES;
    }
    case Attributes::RxTotalCount::Id: {
        return YES;
    }
    case Attributes::RxUnicastCount::Id: {
        return YES;
    }
    case Attributes::RxBroadcastCount::Id: {
        return YES;
    }
    case Attributes::RxDataCount::Id: {
        return YES;
    }
    case Attributes::RxDataPollCount::Id: {
        return YES;
    }
    case Attributes::RxBeaconCount::Id: {
        return YES;
    }
    case Attributes::RxBeaconRequestCount::Id: {
        return YES;
    }
    case Attributes::RxOtherCount::Id: {
        return YES;
    }
    case Attributes::RxAddressFilteredCount::Id: {
        return YES;
    }
    case Attributes::RxDestAddrFilteredCount::Id: {
        return YES;
    }
    case Attributes::RxDuplicatedCount::Id: {
        return YES;
    }
    case Attributes::RxErrNoFrameCount::Id: {
        return YES;
    }
    case Attributes::RxErrUnknownNeighborCount::Id: {
        return YES;
    }
    case Attributes::RxErrInvalidSrcAddrCount::Id: {
        return YES;
    }
    case Attributes::RxErrSecCount::Id: {
        return YES;
    }
    case Attributes::RxErrFcsCount::Id: {
        return YES;
    }
    case Attributes::RxErrOtherCount::Id: {
        return YES;
    }
    case Attributes::ActiveTimestamp::Id: {
        return YES;
    }
    case Attributes::PendingTimestamp::Id: {
        return YES;
    }
    case Attributes::Delay::Id: {
        return YES;
    }
    case Attributes::SecurityPolicy::Id: {
        return YES;
    }
    case Attributes::ChannelPage0Mask::Id: {
        return YES;
    }
    case Attributes::OperationalDatasetComponents::Id: {
        return YES;
    }
    case Attributes::ActiveNetworkFaultsList::Id: {
        return YES;
    }
    case Attributes::GeneratedCommandList::Id: {
        return YES;
    }
    case Attributes::AcceptedCommandList::Id: {
        return YES;
    }
    case Attributes::EventList::Id: {
        return YES;
    }
    case Attributes::AttributeList::Id: {
        return YES;
    }
    case Attributes::FeatureMap::Id: {
        return YES;
    }
    case Attributes::ClusterRevision::Id: {
        return YES;
    }
    default: {
        return NO;
    }
    }
}
static BOOL AttributeIsSpecifiedInWiFiNetworkDiagnosticsCluster(AttributeId aAttributeId)
{
    using namespace Clusters::WiFiNetworkDiagnostics;
    switch (aAttributeId) {
    case Attributes::Bssid::Id: {
        return YES;
    }
    case Attributes::SecurityType::Id: {
        return YES;
    }
    case Attributes::WiFiVersion::Id: {
        return YES;
    }
    case Attributes::ChannelNumber::Id: {
        return YES;
    }
    case Attributes::Rssi::Id: {
        return YES;
    }
    case Attributes::BeaconLostCount::Id: {
        return YES;
    }
    case Attributes::BeaconRxCount::Id: {
        return YES;
    }
    case Attributes::PacketMulticastRxCount::Id: {
        return YES;
    }
    case Attributes::PacketMulticastTxCount::Id: {
        return YES;
    }
    case Attributes::PacketUnicastRxCount::Id: {
        return YES;
    }
    case Attributes::PacketUnicastTxCount::Id: {
        return YES;
    }
    case Attributes::CurrentMaxRate::Id: {
        return YES;
    }
    case Attributes::OverrunCount::Id: {
        return YES;
    }
    case Attributes::GeneratedCommandList::Id: {
        return YES;
    }
    case Attributes::AcceptedCommandList::Id: {
        return YES;
    }
    case Attributes::EventList::Id: {
        return YES;
    }
    case Attributes::AttributeList::Id: {
        return YES;
    }
    case Attributes::FeatureMap::Id: {
        return YES;
    }
    case Attributes::ClusterRevision::Id: {
        return YES;
    }
    default: {
        return NO;
    }
    }
}
static BOOL AttributeIsSpecifiedInEthernetNetworkDiagnosticsCluster(AttributeId aAttributeId)
{
    using namespace Clusters::EthernetNetworkDiagnostics;
    switch (aAttributeId) {
    case Attributes::PHYRate::Id: {
        return YES;
    }
    case Attributes::FullDuplex::Id: {
        return YES;
    }
    case Attributes::PacketRxCount::Id: {
        return YES;
    }
    case Attributes::PacketTxCount::Id: {
        return YES;
    }
    case Attributes::TxErrCount::Id: {
        return YES;
    }
    case Attributes::CollisionCount::Id: {
        return YES;
    }
    case Attributes::OverrunCount::Id: {
        return YES;
    }
    case Attributes::CarrierDetect::Id: {
        return YES;
    }
    case Attributes::TimeSinceReset::Id: {
        return YES;
    }
    case Attributes::GeneratedCommandList::Id: {
        return YES;
    }
    case Attributes::AcceptedCommandList::Id: {
        return YES;
    }
    case Attributes::EventList::Id: {
        return YES;
    }
    case Attributes::AttributeList::Id: {
        return YES;
    }
    case Attributes::FeatureMap::Id: {
        return YES;
    }
    case Attributes::ClusterRevision::Id: {
        return YES;
    }
    default: {
        return NO;
    }
    }
}
static BOOL AttributeIsSpecifiedInTimeSynchronizationCluster(AttributeId aAttributeId)
{
    using namespace Clusters::TimeSynchronization;
    switch (aAttributeId) {
    case Attributes::UTCTime::Id: {
        return YES;
    }
    case Attributes::Granularity::Id: {
        return YES;
    }
    case Attributes::TimeSource::Id: {
        return YES;
    }
    case Attributes::TrustedTimeSource::Id: {
        return YES;
    }
    case Attributes::DefaultNTP::Id: {
        return YES;
    }
    case Attributes::TimeZone::Id: {
        return YES;
    }
    case Attributes::DSTOffset::Id: {
        return YES;
    }
    case Attributes::LocalTime::Id: {
        return YES;
    }
    case Attributes::TimeZoneDatabase::Id: {
        return YES;
    }
    case Attributes::NTPServerAvailable::Id: {
        return YES;
    }
    case Attributes::TimeZoneListMaxSize::Id: {
        return YES;
    }
    case Attributes::DSTOffsetListMaxSize::Id: {
        return YES;
    }
    case Attributes::SupportsDNSResolve::Id: {
        return YES;
    }
    case Attributes::GeneratedCommandList::Id: {
        return YES;
    }
    case Attributes::AcceptedCommandList::Id: {
        return YES;
    }
    case Attributes::EventList::Id: {
        return YES;
    }
    case Attributes::AttributeList::Id: {
        return YES;
    }
    case Attributes::FeatureMap::Id: {
        return YES;
    }
    case Attributes::ClusterRevision::Id: {
        return YES;
    }
    default: {
        return NO;
    }
    }
}
static BOOL AttributeIsSpecifiedInBridgedDeviceBasicInformationCluster(AttributeId aAttributeId)
{
    using namespace Clusters::BridgedDeviceBasicInformation;
    switch (aAttributeId) {
    case Attributes::VendorName::Id: {
        return YES;
    }
    case Attributes::VendorID::Id: {
        return YES;
    }
    case Attributes::ProductName::Id: {
        return YES;
    }
    case Attributes::NodeLabel::Id: {
        return YES;
    }
    case Attributes::HardwareVersion::Id: {
        return YES;
    }
    case Attributes::HardwareVersionString::Id: {
        return YES;
    }
    case Attributes::SoftwareVersion::Id: {
        return YES;
    }
    case Attributes::SoftwareVersionString::Id: {
        return YES;
    }
    case Attributes::ManufacturingDate::Id: {
        return YES;
    }
    case Attributes::PartNumber::Id: {
        return YES;
    }
    case Attributes::ProductURL::Id: {
        return YES;
    }
    case Attributes::ProductLabel::Id: {
        return YES;
    }
    case Attributes::SerialNumber::Id: {
        return YES;
    }
    case Attributes::Reachable::Id: {
        return YES;
    }
    case Attributes::UniqueID::Id: {
        return YES;
    }
    case Attributes::ProductAppearance::Id: {
        return YES;
    }
    case Attributes::GeneratedCommandList::Id: {
        return YES;
    }
    case Attributes::AcceptedCommandList::Id: {
        return YES;
    }
    case Attributes::EventList::Id: {
        return YES;
    }
    case Attributes::AttributeList::Id: {
        return YES;
    }
    case Attributes::FeatureMap::Id: {
        return YES;
    }
    case Attributes::ClusterRevision::Id: {
        return YES;
    }
    default: {
        return NO;
    }
    }
}
static BOOL AttributeIsSpecifiedInSwitchCluster(AttributeId aAttributeId)
{
    using namespace Clusters::Switch;
    switch (aAttributeId) {
    case Attributes::NumberOfPositions::Id: {
        return YES;
    }
    case Attributes::CurrentPosition::Id: {
        return YES;
    }
    case Attributes::MultiPressMax::Id: {
        return YES;
    }
    case Attributes::GeneratedCommandList::Id: {
        return YES;
    }
    case Attributes::AcceptedCommandList::Id: {
        return YES;
    }
    case Attributes::EventList::Id: {
        return YES;
    }
    case Attributes::AttributeList::Id: {
        return YES;
    }
    case Attributes::FeatureMap::Id: {
        return YES;
    }
    case Attributes::ClusterRevision::Id: {
        return YES;
    }
    default: {
        return NO;
    }
    }
}
static BOOL AttributeIsSpecifiedInAdministratorCommissioningCluster(AttributeId aAttributeId)
{
    using namespace Clusters::AdministratorCommissioning;
    switch (aAttributeId) {
    case Attributes::WindowStatus::Id: {
        return YES;
    }
    case Attributes::AdminFabricIndex::Id: {
        return YES;
    }
    case Attributes::AdminVendorId::Id: {
        return YES;
    }
    case Attributes::GeneratedCommandList::Id: {
        return YES;
    }
    case Attributes::AcceptedCommandList::Id: {
        return YES;
    }
    case Attributes::EventList::Id: {
        return YES;
    }
    case Attributes::AttributeList::Id: {
        return YES;
    }
    case Attributes::FeatureMap::Id: {
        return YES;
    }
    case Attributes::ClusterRevision::Id: {
        return YES;
    }
    default: {
        return NO;
    }
    }
}
static BOOL AttributeIsSpecifiedInOperationalCredentialsCluster(AttributeId aAttributeId)
{
    using namespace Clusters::OperationalCredentials;
    switch (aAttributeId) {
    case Attributes::NOCs::Id: {
        return YES;
    }
    case Attributes::Fabrics::Id: {
        return YES;
    }
    case Attributes::SupportedFabrics::Id: {
        return YES;
    }
    case Attributes::CommissionedFabrics::Id: {
        return YES;
    }
    case Attributes::TrustedRootCertificates::Id: {
        return YES;
    }
    case Attributes::CurrentFabricIndex::Id: {
        return YES;
    }
    case Attributes::GeneratedCommandList::Id: {
        return YES;
    }
    case Attributes::AcceptedCommandList::Id: {
        return YES;
    }
    case Attributes::EventList::Id: {
        return YES;
    }
    case Attributes::AttributeList::Id: {
        return YES;
    }
    case Attributes::FeatureMap::Id: {
        return YES;
    }
    case Attributes::ClusterRevision::Id: {
        return YES;
    }
    default: {
        return NO;
    }
    }
}
static BOOL AttributeIsSpecifiedInGroupKeyManagementCluster(AttributeId aAttributeId)
{
    using namespace Clusters::GroupKeyManagement;
    switch (aAttributeId) {
    case Attributes::GroupKeyMap::Id: {
        return YES;
    }
    case Attributes::GroupTable::Id: {
        return YES;
    }
    case Attributes::MaxGroupsPerFabric::Id: {
        return YES;
    }
    case Attributes::MaxGroupKeysPerFabric::Id: {
        return YES;
    }
    case Attributes::GeneratedCommandList::Id: {
        return YES;
    }
    case Attributes::AcceptedCommandList::Id: {
        return YES;
    }
    case Attributes::EventList::Id: {
        return YES;
    }
    case Attributes::AttributeList::Id: {
        return YES;
    }
    case Attributes::FeatureMap::Id: {
        return YES;
    }
    case Attributes::ClusterRevision::Id: {
        return YES;
    }
    default: {
        return NO;
    }
    }
}
static BOOL AttributeIsSpecifiedInFixedLabelCluster(AttributeId aAttributeId)
{
    using namespace Clusters::FixedLabel;
    switch (aAttributeId) {
    case Attributes::LabelList::Id: {
        return YES;
    }
    case Attributes::GeneratedCommandList::Id: {
        return YES;
    }
    case Attributes::AcceptedCommandList::Id: {
        return YES;
    }
    case Attributes::EventList::Id: {
        return YES;
    }
    case Attributes::AttributeList::Id: {
        return YES;
    }
    case Attributes::FeatureMap::Id: {
        return YES;
    }
    case Attributes::ClusterRevision::Id: {
        return YES;
    }
    default: {
        return NO;
    }
    }
}
static BOOL AttributeIsSpecifiedInUserLabelCluster(AttributeId aAttributeId)
{
    using namespace Clusters::UserLabel;
    switch (aAttributeId) {
    case Attributes::LabelList::Id: {
        return YES;
    }
    case Attributes::GeneratedCommandList::Id: {
        return YES;
    }
    case Attributes::AcceptedCommandList::Id: {
        return YES;
    }
    case Attributes::EventList::Id: {
        return YES;
    }
    case Attributes::AttributeList::Id: {
        return YES;
    }
    case Attributes::FeatureMap::Id: {
        return YES;
    }
    case Attributes::ClusterRevision::Id: {
        return YES;
    }
    default: {
        return NO;
    }
    }
}
static BOOL AttributeIsSpecifiedInBooleanStateCluster(AttributeId aAttributeId)
{
    using namespace Clusters::BooleanState;
    switch (aAttributeId) {
    case Attributes::StateValue::Id: {
        return YES;
    }
    case Attributes::GeneratedCommandList::Id: {
        return YES;
    }
    case Attributes::AcceptedCommandList::Id: {
        return YES;
    }
    case Attributes::EventList::Id: {
        return YES;
    }
    case Attributes::AttributeList::Id: {
        return YES;
    }
    case Attributes::FeatureMap::Id: {
        return YES;
    }
    case Attributes::ClusterRevision::Id: {
        return YES;
    }
    default: {
        return NO;
    }
    }
}
static BOOL AttributeIsSpecifiedInICDManagementCluster(AttributeId aAttributeId)
{
    using namespace Clusters::IcdManagement;
    switch (aAttributeId) {
    case Attributes::IdleModeDuration::Id: {
        return YES;
    }
    case Attributes::ActiveModeDuration::Id: {
        return YES;
    }
    case Attributes::ActiveModeThreshold::Id: {
        return YES;
    }
    case Attributes::RegisteredClients::Id: {
        return YES;
    }
    case Attributes::ICDCounter::Id: {
        return YES;
    }
    case Attributes::ClientsSupportedPerFabric::Id: {
        return YES;
    }
    case Attributes::UserActiveModeTriggerHint::Id: {
        return YES;
    }
    case Attributes::UserActiveModeTriggerInstruction::Id: {
        return YES;
    }
    case Attributes::GeneratedCommandList::Id: {
        return YES;
    }
    case Attributes::AcceptedCommandList::Id: {
        return YES;
    }
    case Attributes::EventList::Id: {
        return YES;
    }
    case Attributes::AttributeList::Id: {
        return YES;
    }
    case Attributes::FeatureMap::Id: {
        return YES;
    }
    case Attributes::ClusterRevision::Id: {
        return YES;
    }
    default: {
        return NO;
    }
    }
}
static BOOL AttributeIsSpecifiedInTimerCluster(AttributeId aAttributeId)
{
    using namespace Clusters::Timer;
    switch (aAttributeId) {
    case Attributes::SetTime::Id: {
        return YES;
    }
    case Attributes::TimeRemaining::Id: {
        return YES;
    }
    case Attributes::TimerState::Id: {
        return YES;
    }
    case Attributes::GeneratedCommandList::Id: {
        return YES;
    }
    case Attributes::AcceptedCommandList::Id: {
        return YES;
    }
    case Attributes::EventList::Id: {
        return YES;
    }
    case Attributes::AttributeList::Id: {
        return YES;
    }
    case Attributes::FeatureMap::Id: {
        return YES;
    }
    case Attributes::ClusterRevision::Id: {
        return YES;
    }
    default: {
        return NO;
    }
    }
}
static BOOL AttributeIsSpecifiedInModeSelectCluster(AttributeId aAttributeId)
{
    using namespace Clusters::ModeSelect;
    switch (aAttributeId) {
    case Attributes::Description::Id: {
        return YES;
    }
    case Attributes::StandardNamespace::Id: {
        return YES;
    }
    case Attributes::SupportedModes::Id: {
        return YES;
    }
    case Attributes::CurrentMode::Id: {
        return YES;
    }
    case Attributes::StartUpMode::Id: {
        return YES;
    }
    case Attributes::OnMode::Id: {
        return YES;
    }
    case Attributes::GeneratedCommandList::Id: {
        return YES;
    }
    case Attributes::AcceptedCommandList::Id: {
        return YES;
    }
    case Attributes::EventList::Id: {
        return YES;
    }
    case Attributes::AttributeList::Id: {
        return YES;
    }
    case Attributes::FeatureMap::Id: {
        return YES;
    }
    case Attributes::ClusterRevision::Id: {
        return YES;
    }
    default: {
        return NO;
    }
    }
}
static BOOL AttributeIsSpecifiedInLaundryWasherModeCluster(AttributeId aAttributeId)
{
    using namespace Clusters::LaundryWasherMode;
    switch (aAttributeId) {
    case Attributes::SupportedModes::Id: {
        return YES;
    }
    case Attributes::CurrentMode::Id: {
        return YES;
    }
    case Attributes::StartUpMode::Id: {
        return YES;
    }
    case Attributes::OnMode::Id: {
        return YES;
    }
    case Attributes::GeneratedCommandList::Id: {
        return YES;
    }
    case Attributes::AcceptedCommandList::Id: {
        return YES;
    }
    case Attributes::EventList::Id: {
        return YES;
    }
    case Attributes::AttributeList::Id: {
        return YES;
    }
    case Attributes::FeatureMap::Id: {
        return YES;
    }
    case Attributes::ClusterRevision::Id: {
        return YES;
    }
    default: {
        return NO;
    }
    }
}
static BOOL AttributeIsSpecifiedInRefrigeratorAndTemperatureControlledCabinetModeCluster(AttributeId aAttributeId)
{
    using namespace Clusters::RefrigeratorAndTemperatureControlledCabinetMode;
    switch (aAttributeId) {
    case Attributes::SupportedModes::Id: {
        return YES;
    }
    case Attributes::CurrentMode::Id: {
        return YES;
    }
    case Attributes::StartUpMode::Id: {
        return YES;
    }
    case Attributes::OnMode::Id: {
        return YES;
    }
    case Attributes::GeneratedCommandList::Id: {
        return YES;
    }
    case Attributes::AcceptedCommandList::Id: {
        return YES;
    }
    case Attributes::EventList::Id: {
        return YES;
    }
    case Attributes::AttributeList::Id: {
        return YES;
    }
    case Attributes::FeatureMap::Id: {
        return YES;
    }
    case Attributes::ClusterRevision::Id: {
        return YES;
    }
    default: {
        return NO;
    }
    }
}
static BOOL AttributeIsSpecifiedInLaundryWasherControlsCluster(AttributeId aAttributeId)
{
    using namespace Clusters::LaundryWasherControls;
    switch (aAttributeId) {
    case Attributes::SpinSpeeds::Id: {
        return YES;
    }
    case Attributes::SpinSpeedCurrent::Id: {
        return YES;
    }
    case Attributes::NumberOfRinses::Id: {
        return YES;
    }
    case Attributes::SupportedRinses::Id: {
        return YES;
    }
    case Attributes::GeneratedCommandList::Id: {
        return YES;
    }
    case Attributes::AcceptedCommandList::Id: {
        return YES;
    }
    case Attributes::EventList::Id: {
        return YES;
    }
    case Attributes::AttributeList::Id: {
        return YES;
    }
    case Attributes::FeatureMap::Id: {
        return YES;
    }
    case Attributes::ClusterRevision::Id: {
        return YES;
    }
    default: {
        return NO;
    }
    }
}
static BOOL AttributeIsSpecifiedInRVCRunModeCluster(AttributeId aAttributeId)
{
    using namespace Clusters::RvcRunMode;
    switch (aAttributeId) {
    case Attributes::SupportedModes::Id: {
        return YES;
    }
    case Attributes::CurrentMode::Id: {
        return YES;
    }
    case Attributes::OnMode::Id: {
        return YES;
    }
    case Attributes::GeneratedCommandList::Id: {
        return YES;
    }
    case Attributes::AcceptedCommandList::Id: {
        return YES;
    }
    case Attributes::EventList::Id: {
        return YES;
    }
    case Attributes::AttributeList::Id: {
        return YES;
    }
    case Attributes::FeatureMap::Id: {
        return YES;
    }
    case Attributes::ClusterRevision::Id: {
        return YES;
    }
    default: {
        return NO;
    }
    }
}
static BOOL AttributeIsSpecifiedInRVCCleanModeCluster(AttributeId aAttributeId)
{
    using namespace Clusters::RvcCleanMode;
    switch (aAttributeId) {
    case Attributes::SupportedModes::Id: {
        return YES;
    }
    case Attributes::CurrentMode::Id: {
        return YES;
    }
    case Attributes::OnMode::Id: {
        return YES;
    }
    case Attributes::GeneratedCommandList::Id: {
        return YES;
    }
    case Attributes::AcceptedCommandList::Id: {
        return YES;
    }
    case Attributes::EventList::Id: {
        return YES;
    }
    case Attributes::AttributeList::Id: {
        return YES;
    }
    case Attributes::FeatureMap::Id: {
        return YES;
    }
    case Attributes::ClusterRevision::Id: {
        return YES;
    }
    default: {
        return NO;
    }
    }
}
static BOOL AttributeIsSpecifiedInTemperatureControlCluster(AttributeId aAttributeId)
{
    using namespace Clusters::TemperatureControl;
    switch (aAttributeId) {
    case Attributes::TemperatureSetpoint::Id: {
        return YES;
    }
    case Attributes::MinTemperature::Id: {
        return YES;
    }
    case Attributes::MaxTemperature::Id: {
        return YES;
    }
    case Attributes::Step::Id: {
        return YES;
    }
    case Attributes::SelectedTemperatureLevel::Id: {
        return YES;
    }
    case Attributes::SupportedTemperatureLevels::Id: {
        return YES;
    }
    case Attributes::GeneratedCommandList::Id: {
        return YES;
    }
    case Attributes::AcceptedCommandList::Id: {
        return YES;
    }
    case Attributes::EventList::Id: {
        return YES;
    }
    case Attributes::AttributeList::Id: {
        return YES;
    }
    case Attributes::FeatureMap::Id: {
        return YES;
    }
    case Attributes::ClusterRevision::Id: {
        return YES;
    }
    default: {
        return NO;
    }
    }
}
static BOOL AttributeIsSpecifiedInRefrigeratorAlarmCluster(AttributeId aAttributeId)
{
    using namespace Clusters::RefrigeratorAlarm;
    switch (aAttributeId) {
    case Attributes::Mask::Id: {
        return YES;
    }
    case Attributes::State::Id: {
        return YES;
    }
    case Attributes::Supported::Id: {
        return YES;
    }
    case Attributes::GeneratedCommandList::Id: {
        return YES;
    }
    case Attributes::AcceptedCommandList::Id: {
        return YES;
    }
    case Attributes::EventList::Id: {
        return YES;
    }
    case Attributes::AttributeList::Id: {
        return YES;
    }
    case Attributes::FeatureMap::Id: {
        return YES;
    }
    case Attributes::ClusterRevision::Id: {
        return YES;
    }
    default: {
        return NO;
    }
    }
}
static BOOL AttributeIsSpecifiedInDishwasherModeCluster(AttributeId aAttributeId)
{
    using namespace Clusters::DishwasherMode;
    switch (aAttributeId) {
    case Attributes::SupportedModes::Id: {
        return YES;
    }
    case Attributes::CurrentMode::Id: {
        return YES;
    }
    case Attributes::StartUpMode::Id: {
        return YES;
    }
    case Attributes::OnMode::Id: {
        return YES;
    }
    case Attributes::GeneratedCommandList::Id: {
        return YES;
    }
    case Attributes::AcceptedCommandList::Id: {
        return YES;
    }
    case Attributes::EventList::Id: {
        return YES;
    }
    case Attributes::AttributeList::Id: {
        return YES;
    }
    case Attributes::FeatureMap::Id: {
        return YES;
    }
    case Attributes::ClusterRevision::Id: {
        return YES;
    }
    default: {
        return NO;
    }
    }
}
static BOOL AttributeIsSpecifiedInAirQualityCluster(AttributeId aAttributeId)
{
    using namespace Clusters::AirQuality;
    switch (aAttributeId) {
    case Attributes::AirQuality::Id: {
        return YES;
    }
    case Attributes::GeneratedCommandList::Id: {
        return YES;
    }
    case Attributes::AcceptedCommandList::Id: {
        return YES;
    }
    case Attributes::EventList::Id: {
        return YES;
    }
    case Attributes::AttributeList::Id: {
        return YES;
    }
    case Attributes::FeatureMap::Id: {
        return YES;
    }
    case Attributes::ClusterRevision::Id: {
        return YES;
    }
    default: {
        return NO;
    }
    }
}
static BOOL AttributeIsSpecifiedInSmokeCOAlarmCluster(AttributeId aAttributeId)
{
    using namespace Clusters::SmokeCoAlarm;
    switch (aAttributeId) {
    case Attributes::ExpressedState::Id: {
        return YES;
    }
    case Attributes::SmokeState::Id: {
        return YES;
    }
    case Attributes::COState::Id: {
        return YES;
    }
    case Attributes::BatteryAlert::Id: {
        return YES;
    }
    case Attributes::DeviceMuted::Id: {
        return YES;
    }
    case Attributes::TestInProgress::Id: {
        return YES;
    }
    case Attributes::HardwareFaultAlert::Id: {
        return YES;
    }
    case Attributes::EndOfServiceAlert::Id: {
        return YES;
    }
    case Attributes::InterconnectSmokeAlarm::Id: {
        return YES;
    }
    case Attributes::InterconnectCOAlarm::Id: {
        return YES;
    }
    case Attributes::ContaminationState::Id: {
        return YES;
    }
    case Attributes::SmokeSensitivityLevel::Id: {
        return YES;
    }
    case Attributes::ExpiryDate::Id: {
        return YES;
    }
    case Attributes::GeneratedCommandList::Id: {
        return YES;
    }
    case Attributes::AcceptedCommandList::Id: {
        return YES;
    }
    case Attributes::EventList::Id: {
        return YES;
    }
    case Attributes::AttributeList::Id: {
        return YES;
    }
    case Attributes::FeatureMap::Id: {
        return YES;
    }
    case Attributes::ClusterRevision::Id: {
        return YES;
    }
    default: {
        return NO;
    }
    }
}
static BOOL AttributeIsSpecifiedInDishwasherAlarmCluster(AttributeId aAttributeId)
{
    using namespace Clusters::DishwasherAlarm;
    switch (aAttributeId) {
    case Attributes::Mask::Id: {
        return YES;
    }
    case Attributes::Latch::Id: {
        return YES;
    }
    case Attributes::State::Id: {
        return YES;
    }
    case Attributes::Supported::Id: {
        return YES;
    }
    case Attributes::GeneratedCommandList::Id: {
        return YES;
    }
    case Attributes::AcceptedCommandList::Id: {
        return YES;
    }
    case Attributes::EventList::Id: {
        return YES;
    }
    case Attributes::AttributeList::Id: {
        return YES;
    }
    case Attributes::FeatureMap::Id: {
        return YES;
    }
    case Attributes::ClusterRevision::Id: {
        return YES;
    }
    default: {
        return NO;
    }
    }
}
static BOOL AttributeIsSpecifiedInMicrowaveOvenModeCluster(AttributeId aAttributeId)
{
    using namespace Clusters::MicrowaveOvenMode;
    switch (aAttributeId) {
    case Attributes::SupportedModes::Id: {
        return YES;
    }
    case Attributes::CurrentMode::Id: {
        return YES;
    }
    case Attributes::GeneratedCommandList::Id: {
        return YES;
    }
    case Attributes::AcceptedCommandList::Id: {
        return YES;
    }
    case Attributes::EventList::Id: {
        return YES;
    }
    case Attributes::AttributeList::Id: {
        return YES;
    }
    case Attributes::FeatureMap::Id: {
        return YES;
    }
    case Attributes::ClusterRevision::Id: {
        return YES;
    }
    default: {
        return NO;
    }
    }
}
static BOOL AttributeIsSpecifiedInMicrowaveOvenControlCluster(AttributeId aAttributeId)
{
    using namespace Clusters::MicrowaveOvenControl;
    switch (aAttributeId) {
    case Attributes::CookTime::Id: {
        return YES;
    }
    case Attributes::PowerSetting::Id: {
        return YES;
    }
    case Attributes::MinPower::Id: {
        return YES;
    }
    case Attributes::MaxPower::Id: {
        return YES;
    }
    case Attributes::PowerStep::Id: {
        return YES;
    }
    case Attributes::GeneratedCommandList::Id: {
        return YES;
    }
    case Attributes::AcceptedCommandList::Id: {
        return YES;
    }
    case Attributes::EventList::Id: {
        return YES;
    }
    case Attributes::AttributeList::Id: {
        return YES;
    }
    case Attributes::FeatureMap::Id: {
        return YES;
    }
    case Attributes::ClusterRevision::Id: {
        return YES;
    }
    default: {
        return NO;
    }
    }
}
static BOOL AttributeIsSpecifiedInOperationalStateCluster(AttributeId aAttributeId)
{
    using namespace Clusters::OperationalState;
    switch (aAttributeId) {
    case Attributes::PhaseList::Id: {
        return YES;
    }
    case Attributes::CurrentPhase::Id: {
        return YES;
    }
    case Attributes::CountdownTime::Id: {
        return YES;
    }
    case Attributes::OperationalStateList::Id: {
        return YES;
    }
    case Attributes::OperationalState::Id: {
        return YES;
    }
    case Attributes::OperationalError::Id: {
        return YES;
    }
    case Attributes::GeneratedCommandList::Id: {
        return YES;
    }
    case Attributes::AcceptedCommandList::Id: {
        return YES;
    }
    case Attributes::EventList::Id: {
        return YES;
    }
    case Attributes::AttributeList::Id: {
        return YES;
    }
    case Attributes::FeatureMap::Id: {
        return YES;
    }
    case Attributes::ClusterRevision::Id: {
        return YES;
    }
    default: {
        return NO;
    }
    }
}
static BOOL AttributeIsSpecifiedInRVCOperationalStateCluster(AttributeId aAttributeId)
{
    using namespace Clusters::RvcOperationalState;
    switch (aAttributeId) {
    case Attributes::PhaseList::Id: {
        return YES;
    }
    case Attributes::CurrentPhase::Id: {
        return YES;
    }
    case Attributes::CountdownTime::Id: {
        return YES;
    }
    case Attributes::OperationalStateList::Id: {
        return YES;
    }
    case Attributes::OperationalState::Id: {
        return YES;
    }
    case Attributes::OperationalError::Id: {
        return YES;
    }
    case Attributes::GeneratedCommandList::Id: {
        return YES;
    }
    case Attributes::AcceptedCommandList::Id: {
        return YES;
    }
    case Attributes::EventList::Id: {
        return YES;
    }
    case Attributes::AttributeList::Id: {
        return YES;
    }
    case Attributes::FeatureMap::Id: {
        return YES;
    }
    case Attributes::ClusterRevision::Id: {
        return YES;
    }
    default: {
        return NO;
    }
    }
}
static BOOL AttributeIsSpecifiedInHEPAFilterMonitoringCluster(AttributeId aAttributeId)
{
    using namespace Clusters::HepaFilterMonitoring;
    switch (aAttributeId) {
    case Attributes::Condition::Id: {
        return YES;
    }
    case Attributes::DegradationDirection::Id: {
        return YES;
    }
    case Attributes::ChangeIndication::Id: {
        return YES;
    }
    case Attributes::InPlaceIndicator::Id: {
        return YES;
    }
    case Attributes::LastChangedTime::Id: {
        return YES;
    }
    case Attributes::ReplacementProductList::Id: {
        return YES;
    }
    case Attributes::GeneratedCommandList::Id: {
        return YES;
    }
    case Attributes::AcceptedCommandList::Id: {
        return YES;
    }
    case Attributes::EventList::Id: {
        return YES;
    }
    case Attributes::AttributeList::Id: {
        return YES;
    }
    case Attributes::FeatureMap::Id: {
        return YES;
    }
    case Attributes::ClusterRevision::Id: {
        return YES;
    }
    default: {
        return NO;
    }
    }
}
static BOOL AttributeIsSpecifiedInActivatedCarbonFilterMonitoringCluster(AttributeId aAttributeId)
{
    using namespace Clusters::ActivatedCarbonFilterMonitoring;
    switch (aAttributeId) {
    case Attributes::Condition::Id: {
        return YES;
    }
    case Attributes::DegradationDirection::Id: {
        return YES;
    }
    case Attributes::ChangeIndication::Id: {
        return YES;
    }
    case Attributes::InPlaceIndicator::Id: {
        return YES;
    }
    case Attributes::LastChangedTime::Id: {
        return YES;
    }
    case Attributes::ReplacementProductList::Id: {
        return YES;
    }
    case Attributes::GeneratedCommandList::Id: {
        return YES;
    }
    case Attributes::AcceptedCommandList::Id: {
        return YES;
    }
    case Attributes::EventList::Id: {
        return YES;
    }
    case Attributes::AttributeList::Id: {
        return YES;
    }
    case Attributes::FeatureMap::Id: {
        return YES;
    }
    case Attributes::ClusterRevision::Id: {
        return YES;
    }
    default: {
        return NO;
    }
    }
}
<<<<<<< HEAD
static BOOL AttributeIsSpecifiedInBooleanSensorConfigurationCluster(AttributeId aAttributeId)
{
    using namespace Clusters::BooleanSensorConfiguration;
    switch (aAttributeId) {
    case Attributes::SensitivityLevel::Id: {
        return YES;
    }
    case Attributes::AlarmsActive::Id: {
        return YES;
    }
    case Attributes::AlarmsSuppressed::Id: {
        return YES;
    }
    case Attributes::AlarmsEnabled::Id: {
        return YES;
    }
    case Attributes::GeneratedCommandList::Id: {
        return YES;
    }
    case Attributes::AcceptedCommandList::Id: {
        return YES;
    }
    case Attributes::EventList::Id: {
        return YES;
    }
    case Attributes::AttributeList::Id: {
        return YES;
    }
    case Attributes::FeatureMap::Id: {
        return YES;
    }
    case Attributes::ClusterRevision::Id: {
        return YES;
    }
    default: {
        return NO;
    }
    }
}
static BOOL AttributeIsSpecifiedInValveConfigurationAndControlCluster(AttributeId aAttributeId)
{
    using namespace Clusters::ValveConfigurationAndControl;
    switch (aAttributeId) {
    case Attributes::OpenDuration::Id: {
        return YES;
    }
    case Attributes::AutoCloseTime::Id: {
        return YES;
    }
    case Attributes::RemainingDuration::Id: {
        return YES;
    }
    case Attributes::CurrentState::Id: {
        return YES;
    }
    case Attributes::TargetState::Id: {
        return YES;
    }
    case Attributes::StartUpState::Id: {
        return YES;
    }
    case Attributes::CurrentLevel::Id: {
        return YES;
    }
    case Attributes::TargetLevel::Id: {
        return YES;
    }
    case Attributes::OpenLevel::Id: {
        return YES;
    }
    case Attributes::ValveFault::Id: {
=======
static BOOL AttributeIsSpecifiedInDemandResponseLoadControlCluster(AttributeId aAttributeId)
{
    using namespace Clusters::DemandResponseLoadControl;
    switch (aAttributeId) {
    case Attributes::DeviceClass::Id: {
        return YES;
    }
    case Attributes::LoadControlPrograms::Id: {
        return YES;
    }
    case Attributes::NumberOfLoadControlPrograms::Id: {
        return YES;
    }
    case Attributes::Events::Id: {
        return YES;
    }
    case Attributes::ActiveEvents::Id: {
        return YES;
    }
    case Attributes::NumberOfEventsPerProgram::Id: {
        return YES;
    }
    case Attributes::NumberOfTransistions::Id: {
        return YES;
    }
    case Attributes::DefaultRandomStart::Id: {
        return YES;
    }
    case Attributes::DefaultRandomDuration::Id: {
>>>>>>> aeee1274
        return YES;
    }
    case Attributes::GeneratedCommandList::Id: {
        return YES;
    }
    case Attributes::AcceptedCommandList::Id: {
        return YES;
    }
    case Attributes::EventList::Id: {
        return YES;
    }
    case Attributes::AttributeList::Id: {
        return YES;
    }
    case Attributes::FeatureMap::Id: {
        return YES;
    }
    case Attributes::ClusterRevision::Id: {
        return YES;
    }
    default: {
        return NO;
    }
    }
}
static BOOL AttributeIsSpecifiedInDoorLockCluster(AttributeId aAttributeId)
{
    using namespace Clusters::DoorLock;
    switch (aAttributeId) {
    case Attributes::LockState::Id: {
        return YES;
    }
    case Attributes::LockType::Id: {
        return YES;
    }
    case Attributes::ActuatorEnabled::Id: {
        return YES;
    }
    case Attributes::DoorState::Id: {
        return YES;
    }
    case Attributes::DoorOpenEvents::Id: {
        return YES;
    }
    case Attributes::DoorClosedEvents::Id: {
        return YES;
    }
    case Attributes::OpenPeriod::Id: {
        return YES;
    }
    case Attributes::NumberOfTotalUsersSupported::Id: {
        return YES;
    }
    case Attributes::NumberOfPINUsersSupported::Id: {
        return YES;
    }
    case Attributes::NumberOfRFIDUsersSupported::Id: {
        return YES;
    }
    case Attributes::NumberOfWeekDaySchedulesSupportedPerUser::Id: {
        return YES;
    }
    case Attributes::NumberOfYearDaySchedulesSupportedPerUser::Id: {
        return YES;
    }
    case Attributes::NumberOfHolidaySchedulesSupported::Id: {
        return YES;
    }
    case Attributes::MaxPINCodeLength::Id: {
        return YES;
    }
    case Attributes::MinPINCodeLength::Id: {
        return YES;
    }
    case Attributes::MaxRFIDCodeLength::Id: {
        return YES;
    }
    case Attributes::MinRFIDCodeLength::Id: {
        return YES;
    }
    case Attributes::CredentialRulesSupport::Id: {
        return YES;
    }
    case Attributes::NumberOfCredentialsSupportedPerUser::Id: {
        return YES;
    }
    case Attributes::Language::Id: {
        return YES;
    }
    case Attributes::LEDSettings::Id: {
        return YES;
    }
    case Attributes::AutoRelockTime::Id: {
        return YES;
    }
    case Attributes::SoundVolume::Id: {
        return YES;
    }
    case Attributes::OperatingMode::Id: {
        return YES;
    }
    case Attributes::SupportedOperatingModes::Id: {
        return YES;
    }
    case Attributes::DefaultConfigurationRegister::Id: {
        return YES;
    }
    case Attributes::EnableLocalProgramming::Id: {
        return YES;
    }
    case Attributes::EnableOneTouchLocking::Id: {
        return YES;
    }
    case Attributes::EnableInsideStatusLED::Id: {
        return YES;
    }
    case Attributes::EnablePrivacyModeButton::Id: {
        return YES;
    }
    case Attributes::LocalProgrammingFeatures::Id: {
        return YES;
    }
    case Attributes::WrongCodeEntryLimit::Id: {
        return YES;
    }
    case Attributes::UserCodeTemporaryDisableTime::Id: {
        return YES;
    }
    case Attributes::SendPINOverTheAir::Id: {
        return YES;
    }
    case Attributes::RequirePINforRemoteOperation::Id: {
        return YES;
    }
    case Attributes::ExpiringUserTimeout::Id: {
        return YES;
    }
    case Attributes::GeneratedCommandList::Id: {
        return YES;
    }
    case Attributes::AcceptedCommandList::Id: {
        return YES;
    }
    case Attributes::EventList::Id: {
        return YES;
    }
    case Attributes::AttributeList::Id: {
        return YES;
    }
    case Attributes::FeatureMap::Id: {
        return YES;
    }
    case Attributes::ClusterRevision::Id: {
        return YES;
    }
    default: {
        return NO;
    }
    }
}
static BOOL AttributeIsSpecifiedInWindowCoveringCluster(AttributeId aAttributeId)
{
    using namespace Clusters::WindowCovering;
    switch (aAttributeId) {
    case Attributes::Type::Id: {
        return YES;
    }
    case Attributes::PhysicalClosedLimitLift::Id: {
        return YES;
    }
    case Attributes::PhysicalClosedLimitTilt::Id: {
        return YES;
    }
    case Attributes::CurrentPositionLift::Id: {
        return YES;
    }
    case Attributes::CurrentPositionTilt::Id: {
        return YES;
    }
    case Attributes::NumberOfActuationsLift::Id: {
        return YES;
    }
    case Attributes::NumberOfActuationsTilt::Id: {
        return YES;
    }
    case Attributes::ConfigStatus::Id: {
        return YES;
    }
    case Attributes::CurrentPositionLiftPercentage::Id: {
        return YES;
    }
    case Attributes::CurrentPositionTiltPercentage::Id: {
        return YES;
    }
    case Attributes::OperationalStatus::Id: {
        return YES;
    }
    case Attributes::TargetPositionLiftPercent100ths::Id: {
        return YES;
    }
    case Attributes::TargetPositionTiltPercent100ths::Id: {
        return YES;
    }
    case Attributes::EndProductType::Id: {
        return YES;
    }
    case Attributes::CurrentPositionLiftPercent100ths::Id: {
        return YES;
    }
    case Attributes::CurrentPositionTiltPercent100ths::Id: {
        return YES;
    }
    case Attributes::InstalledOpenLimitLift::Id: {
        return YES;
    }
    case Attributes::InstalledClosedLimitLift::Id: {
        return YES;
    }
    case Attributes::InstalledOpenLimitTilt::Id: {
        return YES;
    }
    case Attributes::InstalledClosedLimitTilt::Id: {
        return YES;
    }
    case Attributes::Mode::Id: {
        return YES;
    }
    case Attributes::SafetyStatus::Id: {
        return YES;
    }
    case Attributes::GeneratedCommandList::Id: {
        return YES;
    }
    case Attributes::AcceptedCommandList::Id: {
        return YES;
    }
    case Attributes::EventList::Id: {
        return YES;
    }
    case Attributes::AttributeList::Id: {
        return YES;
    }
    case Attributes::FeatureMap::Id: {
        return YES;
    }
    case Attributes::ClusterRevision::Id: {
        return YES;
    }
    default: {
        return NO;
    }
    }
}
static BOOL AttributeIsSpecifiedInBarrierControlCluster(AttributeId aAttributeId)
{
    using namespace Clusters::BarrierControl;
    switch (aAttributeId) {
    case Attributes::BarrierMovingState::Id: {
        return YES;
    }
    case Attributes::BarrierSafetyStatus::Id: {
        return YES;
    }
    case Attributes::BarrierCapabilities::Id: {
        return YES;
    }
    case Attributes::BarrierOpenEvents::Id: {
        return YES;
    }
    case Attributes::BarrierCloseEvents::Id: {
        return YES;
    }
    case Attributes::BarrierCommandOpenEvents::Id: {
        return YES;
    }
    case Attributes::BarrierCommandCloseEvents::Id: {
        return YES;
    }
    case Attributes::BarrierOpenPeriod::Id: {
        return YES;
    }
    case Attributes::BarrierClosePeriod::Id: {
        return YES;
    }
    case Attributes::BarrierPosition::Id: {
        return YES;
    }
    case Attributes::GeneratedCommandList::Id: {
        return YES;
    }
    case Attributes::AcceptedCommandList::Id: {
        return YES;
    }
    case Attributes::EventList::Id: {
        return YES;
    }
    case Attributes::AttributeList::Id: {
        return YES;
    }
    case Attributes::FeatureMap::Id: {
        return YES;
    }
    case Attributes::ClusterRevision::Id: {
        return YES;
    }
    default: {
        return NO;
    }
    }
}
static BOOL AttributeIsSpecifiedInPumpConfigurationAndControlCluster(AttributeId aAttributeId)
{
    using namespace Clusters::PumpConfigurationAndControl;
    switch (aAttributeId) {
    case Attributes::MaxPressure::Id: {
        return YES;
    }
    case Attributes::MaxSpeed::Id: {
        return YES;
    }
    case Attributes::MaxFlow::Id: {
        return YES;
    }
    case Attributes::MinConstPressure::Id: {
        return YES;
    }
    case Attributes::MaxConstPressure::Id: {
        return YES;
    }
    case Attributes::MinCompPressure::Id: {
        return YES;
    }
    case Attributes::MaxCompPressure::Id: {
        return YES;
    }
    case Attributes::MinConstSpeed::Id: {
        return YES;
    }
    case Attributes::MaxConstSpeed::Id: {
        return YES;
    }
    case Attributes::MinConstFlow::Id: {
        return YES;
    }
    case Attributes::MaxConstFlow::Id: {
        return YES;
    }
    case Attributes::MinConstTemp::Id: {
        return YES;
    }
    case Attributes::MaxConstTemp::Id: {
        return YES;
    }
    case Attributes::PumpStatus::Id: {
        return YES;
    }
    case Attributes::EffectiveOperationMode::Id: {
        return YES;
    }
    case Attributes::EffectiveControlMode::Id: {
        return YES;
    }
    case Attributes::Capacity::Id: {
        return YES;
    }
    case Attributes::Speed::Id: {
        return YES;
    }
    case Attributes::LifetimeRunningHours::Id: {
        return YES;
    }
    case Attributes::Power::Id: {
        return YES;
    }
    case Attributes::LifetimeEnergyConsumed::Id: {
        return YES;
    }
    case Attributes::OperationMode::Id: {
        return YES;
    }
    case Attributes::ControlMode::Id: {
        return YES;
    }
    case Attributes::GeneratedCommandList::Id: {
        return YES;
    }
    case Attributes::AcceptedCommandList::Id: {
        return YES;
    }
    case Attributes::EventList::Id: {
        return YES;
    }
    case Attributes::AttributeList::Id: {
        return YES;
    }
    case Attributes::FeatureMap::Id: {
        return YES;
    }
    case Attributes::ClusterRevision::Id: {
        return YES;
    }
    default: {
        return NO;
    }
    }
}
static BOOL AttributeIsSpecifiedInThermostatCluster(AttributeId aAttributeId)
{
    using namespace Clusters::Thermostat;
    switch (aAttributeId) {
    case Attributes::LocalTemperature::Id: {
        return YES;
    }
    case Attributes::OutdoorTemperature::Id: {
        return YES;
    }
    case Attributes::Occupancy::Id: {
        return YES;
    }
    case Attributes::AbsMinHeatSetpointLimit::Id: {
        return YES;
    }
    case Attributes::AbsMaxHeatSetpointLimit::Id: {
        return YES;
    }
    case Attributes::AbsMinCoolSetpointLimit::Id: {
        return YES;
    }
    case Attributes::AbsMaxCoolSetpointLimit::Id: {
        return YES;
    }
    case Attributes::PICoolingDemand::Id: {
        return YES;
    }
    case Attributes::PIHeatingDemand::Id: {
        return YES;
    }
    case Attributes::HVACSystemTypeConfiguration::Id: {
        return YES;
    }
    case Attributes::LocalTemperatureCalibration::Id: {
        return YES;
    }
    case Attributes::OccupiedCoolingSetpoint::Id: {
        return YES;
    }
    case Attributes::OccupiedHeatingSetpoint::Id: {
        return YES;
    }
    case Attributes::UnoccupiedCoolingSetpoint::Id: {
        return YES;
    }
    case Attributes::UnoccupiedHeatingSetpoint::Id: {
        return YES;
    }
    case Attributes::MinHeatSetpointLimit::Id: {
        return YES;
    }
    case Attributes::MaxHeatSetpointLimit::Id: {
        return YES;
    }
    case Attributes::MinCoolSetpointLimit::Id: {
        return YES;
    }
    case Attributes::MaxCoolSetpointLimit::Id: {
        return YES;
    }
    case Attributes::MinSetpointDeadBand::Id: {
        return YES;
    }
    case Attributes::RemoteSensing::Id: {
        return YES;
    }
    case Attributes::ControlSequenceOfOperation::Id: {
        return YES;
    }
    case Attributes::SystemMode::Id: {
        return YES;
    }
    case Attributes::ThermostatRunningMode::Id: {
        return YES;
    }
    case Attributes::StartOfWeek::Id: {
        return YES;
    }
    case Attributes::NumberOfWeeklyTransitions::Id: {
        return YES;
    }
    case Attributes::NumberOfDailyTransitions::Id: {
        return YES;
    }
    case Attributes::TemperatureSetpointHold::Id: {
        return YES;
    }
    case Attributes::TemperatureSetpointHoldDuration::Id: {
        return YES;
    }
    case Attributes::ThermostatProgrammingOperationMode::Id: {
        return YES;
    }
    case Attributes::ThermostatRunningState::Id: {
        return YES;
    }
    case Attributes::SetpointChangeSource::Id: {
        return YES;
    }
    case Attributes::SetpointChangeAmount::Id: {
        return YES;
    }
    case Attributes::SetpointChangeSourceTimestamp::Id: {
        return YES;
    }
    case Attributes::OccupiedSetback::Id: {
        return YES;
    }
    case Attributes::OccupiedSetbackMin::Id: {
        return YES;
    }
    case Attributes::OccupiedSetbackMax::Id: {
        return YES;
    }
    case Attributes::UnoccupiedSetback::Id: {
        return YES;
    }
    case Attributes::UnoccupiedSetbackMin::Id: {
        return YES;
    }
    case Attributes::UnoccupiedSetbackMax::Id: {
        return YES;
    }
    case Attributes::EmergencyHeatDelta::Id: {
        return YES;
    }
    case Attributes::ACType::Id: {
        return YES;
    }
    case Attributes::ACCapacity::Id: {
        return YES;
    }
    case Attributes::ACRefrigerantType::Id: {
        return YES;
    }
    case Attributes::ACCompressorType::Id: {
        return YES;
    }
    case Attributes::ACErrorCode::Id: {
        return YES;
    }
    case Attributes::ACLouverPosition::Id: {
        return YES;
    }
    case Attributes::ACCoilTemperature::Id: {
        return YES;
    }
    case Attributes::ACCapacityformat::Id: {
        return YES;
    }
    case Attributes::GeneratedCommandList::Id: {
        return YES;
    }
    case Attributes::AcceptedCommandList::Id: {
        return YES;
    }
    case Attributes::EventList::Id: {
        return YES;
    }
    case Attributes::AttributeList::Id: {
        return YES;
    }
    case Attributes::FeatureMap::Id: {
        return YES;
    }
    case Attributes::ClusterRevision::Id: {
        return YES;
    }
    default: {
        return NO;
    }
    }
}
static BOOL AttributeIsSpecifiedInFanControlCluster(AttributeId aAttributeId)
{
    using namespace Clusters::FanControl;
    switch (aAttributeId) {
    case Attributes::FanMode::Id: {
        return YES;
    }
    case Attributes::FanModeSequence::Id: {
        return YES;
    }
    case Attributes::PercentSetting::Id: {
        return YES;
    }
    case Attributes::PercentCurrent::Id: {
        return YES;
    }
    case Attributes::SpeedMax::Id: {
        return YES;
    }
    case Attributes::SpeedSetting::Id: {
        return YES;
    }
    case Attributes::SpeedCurrent::Id: {
        return YES;
    }
    case Attributes::RockSupport::Id: {
        return YES;
    }
    case Attributes::RockSetting::Id: {
        return YES;
    }
    case Attributes::WindSupport::Id: {
        return YES;
    }
    case Attributes::WindSetting::Id: {
        return YES;
    }
    case Attributes::AirflowDirection::Id: {
        return YES;
    }
    case Attributes::GeneratedCommandList::Id: {
        return YES;
    }
    case Attributes::AcceptedCommandList::Id: {
        return YES;
    }
    case Attributes::EventList::Id: {
        return YES;
    }
    case Attributes::AttributeList::Id: {
        return YES;
    }
    case Attributes::FeatureMap::Id: {
        return YES;
    }
    case Attributes::ClusterRevision::Id: {
        return YES;
    }
    default: {
        return NO;
    }
    }
}
static BOOL AttributeIsSpecifiedInThermostatUserInterfaceConfigurationCluster(AttributeId aAttributeId)
{
    using namespace Clusters::ThermostatUserInterfaceConfiguration;
    switch (aAttributeId) {
    case Attributes::TemperatureDisplayMode::Id: {
        return YES;
    }
    case Attributes::KeypadLockout::Id: {
        return YES;
    }
    case Attributes::ScheduleProgrammingVisibility::Id: {
        return YES;
    }
    case Attributes::GeneratedCommandList::Id: {
        return YES;
    }
    case Attributes::AcceptedCommandList::Id: {
        return YES;
    }
    case Attributes::EventList::Id: {
        return YES;
    }
    case Attributes::AttributeList::Id: {
        return YES;
    }
    case Attributes::FeatureMap::Id: {
        return YES;
    }
    case Attributes::ClusterRevision::Id: {
        return YES;
    }
    default: {
        return NO;
    }
    }
}
static BOOL AttributeIsSpecifiedInColorControlCluster(AttributeId aAttributeId)
{
    using namespace Clusters::ColorControl;
    switch (aAttributeId) {
    case Attributes::CurrentHue::Id: {
        return YES;
    }
    case Attributes::CurrentSaturation::Id: {
        return YES;
    }
    case Attributes::RemainingTime::Id: {
        return YES;
    }
    case Attributes::CurrentX::Id: {
        return YES;
    }
    case Attributes::CurrentY::Id: {
        return YES;
    }
    case Attributes::DriftCompensation::Id: {
        return YES;
    }
    case Attributes::CompensationText::Id: {
        return YES;
    }
    case Attributes::ColorTemperatureMireds::Id: {
        return YES;
    }
    case Attributes::ColorMode::Id: {
        return YES;
    }
    case Attributes::Options::Id: {
        return YES;
    }
    case Attributes::NumberOfPrimaries::Id: {
        return YES;
    }
    case Attributes::Primary1X::Id: {
        return YES;
    }
    case Attributes::Primary1Y::Id: {
        return YES;
    }
    case Attributes::Primary1Intensity::Id: {
        return YES;
    }
    case Attributes::Primary2X::Id: {
        return YES;
    }
    case Attributes::Primary2Y::Id: {
        return YES;
    }
    case Attributes::Primary2Intensity::Id: {
        return YES;
    }
    case Attributes::Primary3X::Id: {
        return YES;
    }
    case Attributes::Primary3Y::Id: {
        return YES;
    }
    case Attributes::Primary3Intensity::Id: {
        return YES;
    }
    case Attributes::Primary4X::Id: {
        return YES;
    }
    case Attributes::Primary4Y::Id: {
        return YES;
    }
    case Attributes::Primary4Intensity::Id: {
        return YES;
    }
    case Attributes::Primary5X::Id: {
        return YES;
    }
    case Attributes::Primary5Y::Id: {
        return YES;
    }
    case Attributes::Primary5Intensity::Id: {
        return YES;
    }
    case Attributes::Primary6X::Id: {
        return YES;
    }
    case Attributes::Primary6Y::Id: {
        return YES;
    }
    case Attributes::Primary6Intensity::Id: {
        return YES;
    }
    case Attributes::WhitePointX::Id: {
        return YES;
    }
    case Attributes::WhitePointY::Id: {
        return YES;
    }
    case Attributes::ColorPointRX::Id: {
        return YES;
    }
    case Attributes::ColorPointRY::Id: {
        return YES;
    }
    case Attributes::ColorPointRIntensity::Id: {
        return YES;
    }
    case Attributes::ColorPointGX::Id: {
        return YES;
    }
    case Attributes::ColorPointGY::Id: {
        return YES;
    }
    case Attributes::ColorPointGIntensity::Id: {
        return YES;
    }
    case Attributes::ColorPointBX::Id: {
        return YES;
    }
    case Attributes::ColorPointBY::Id: {
        return YES;
    }
    case Attributes::ColorPointBIntensity::Id: {
        return YES;
    }
    case Attributes::EnhancedCurrentHue::Id: {
        return YES;
    }
    case Attributes::EnhancedColorMode::Id: {
        return YES;
    }
    case Attributes::ColorLoopActive::Id: {
        return YES;
    }
    case Attributes::ColorLoopDirection::Id: {
        return YES;
    }
    case Attributes::ColorLoopTime::Id: {
        return YES;
    }
    case Attributes::ColorLoopStartEnhancedHue::Id: {
        return YES;
    }
    case Attributes::ColorLoopStoredEnhancedHue::Id: {
        return YES;
    }
    case Attributes::ColorCapabilities::Id: {
        return YES;
    }
    case Attributes::ColorTempPhysicalMinMireds::Id: {
        return YES;
    }
    case Attributes::ColorTempPhysicalMaxMireds::Id: {
        return YES;
    }
    case Attributes::CoupleColorTempToLevelMinMireds::Id: {
        return YES;
    }
    case Attributes::StartUpColorTemperatureMireds::Id: {
        return YES;
    }
    case Attributes::GeneratedCommandList::Id: {
        return YES;
    }
    case Attributes::AcceptedCommandList::Id: {
        return YES;
    }
    case Attributes::EventList::Id: {
        return YES;
    }
    case Attributes::AttributeList::Id: {
        return YES;
    }
    case Attributes::FeatureMap::Id: {
        return YES;
    }
    case Attributes::ClusterRevision::Id: {
        return YES;
    }
    default: {
        return NO;
    }
    }
}
static BOOL AttributeIsSpecifiedInBallastConfigurationCluster(AttributeId aAttributeId)
{
    using namespace Clusters::BallastConfiguration;
    switch (aAttributeId) {
    case Attributes::PhysicalMinLevel::Id: {
        return YES;
    }
    case Attributes::PhysicalMaxLevel::Id: {
        return YES;
    }
    case Attributes::BallastStatus::Id: {
        return YES;
    }
    case Attributes::MinLevel::Id: {
        return YES;
    }
    case Attributes::MaxLevel::Id: {
        return YES;
    }
    case Attributes::IntrinsicBallastFactor::Id: {
        return YES;
    }
    case Attributes::BallastFactorAdjustment::Id: {
        return YES;
    }
    case Attributes::LampQuantity::Id: {
        return YES;
    }
    case Attributes::LampType::Id: {
        return YES;
    }
    case Attributes::LampManufacturer::Id: {
        return YES;
    }
    case Attributes::LampRatedHours::Id: {
        return YES;
    }
    case Attributes::LampBurnHours::Id: {
        return YES;
    }
    case Attributes::LampAlarmMode::Id: {
        return YES;
    }
    case Attributes::LampBurnHoursTripPoint::Id: {
        return YES;
    }
    case Attributes::GeneratedCommandList::Id: {
        return YES;
    }
    case Attributes::AcceptedCommandList::Id: {
        return YES;
    }
    case Attributes::EventList::Id: {
        return YES;
    }
    case Attributes::AttributeList::Id: {
        return YES;
    }
    case Attributes::FeatureMap::Id: {
        return YES;
    }
    case Attributes::ClusterRevision::Id: {
        return YES;
    }
    default: {
        return NO;
    }
    }
}
static BOOL AttributeIsSpecifiedInIlluminanceMeasurementCluster(AttributeId aAttributeId)
{
    using namespace Clusters::IlluminanceMeasurement;
    switch (aAttributeId) {
    case Attributes::MeasuredValue::Id: {
        return YES;
    }
    case Attributes::MinMeasuredValue::Id: {
        return YES;
    }
    case Attributes::MaxMeasuredValue::Id: {
        return YES;
    }
    case Attributes::Tolerance::Id: {
        return YES;
    }
    case Attributes::LightSensorType::Id: {
        return YES;
    }
    case Attributes::GeneratedCommandList::Id: {
        return YES;
    }
    case Attributes::AcceptedCommandList::Id: {
        return YES;
    }
    case Attributes::EventList::Id: {
        return YES;
    }
    case Attributes::AttributeList::Id: {
        return YES;
    }
    case Attributes::FeatureMap::Id: {
        return YES;
    }
    case Attributes::ClusterRevision::Id: {
        return YES;
    }
    default: {
        return NO;
    }
    }
}
static BOOL AttributeIsSpecifiedInTemperatureMeasurementCluster(AttributeId aAttributeId)
{
    using namespace Clusters::TemperatureMeasurement;
    switch (aAttributeId) {
    case Attributes::MeasuredValue::Id: {
        return YES;
    }
    case Attributes::MinMeasuredValue::Id: {
        return YES;
    }
    case Attributes::MaxMeasuredValue::Id: {
        return YES;
    }
    case Attributes::Tolerance::Id: {
        return YES;
    }
    case Attributes::GeneratedCommandList::Id: {
        return YES;
    }
    case Attributes::AcceptedCommandList::Id: {
        return YES;
    }
    case Attributes::EventList::Id: {
        return YES;
    }
    case Attributes::AttributeList::Id: {
        return YES;
    }
    case Attributes::FeatureMap::Id: {
        return YES;
    }
    case Attributes::ClusterRevision::Id: {
        return YES;
    }
    default: {
        return NO;
    }
    }
}
static BOOL AttributeIsSpecifiedInPressureMeasurementCluster(AttributeId aAttributeId)
{
    using namespace Clusters::PressureMeasurement;
    switch (aAttributeId) {
    case Attributes::MeasuredValue::Id: {
        return YES;
    }
    case Attributes::MinMeasuredValue::Id: {
        return YES;
    }
    case Attributes::MaxMeasuredValue::Id: {
        return YES;
    }
    case Attributes::Tolerance::Id: {
        return YES;
    }
    case Attributes::ScaledValue::Id: {
        return YES;
    }
    case Attributes::MinScaledValue::Id: {
        return YES;
    }
    case Attributes::MaxScaledValue::Id: {
        return YES;
    }
    case Attributes::ScaledTolerance::Id: {
        return YES;
    }
    case Attributes::Scale::Id: {
        return YES;
    }
    case Attributes::GeneratedCommandList::Id: {
        return YES;
    }
    case Attributes::AcceptedCommandList::Id: {
        return YES;
    }
    case Attributes::EventList::Id: {
        return YES;
    }
    case Attributes::AttributeList::Id: {
        return YES;
    }
    case Attributes::FeatureMap::Id: {
        return YES;
    }
    case Attributes::ClusterRevision::Id: {
        return YES;
    }
    default: {
        return NO;
    }
    }
}
static BOOL AttributeIsSpecifiedInFlowMeasurementCluster(AttributeId aAttributeId)
{
    using namespace Clusters::FlowMeasurement;
    switch (aAttributeId) {
    case Attributes::MeasuredValue::Id: {
        return YES;
    }
    case Attributes::MinMeasuredValue::Id: {
        return YES;
    }
    case Attributes::MaxMeasuredValue::Id: {
        return YES;
    }
    case Attributes::Tolerance::Id: {
        return YES;
    }
    case Attributes::GeneratedCommandList::Id: {
        return YES;
    }
    case Attributes::AcceptedCommandList::Id: {
        return YES;
    }
    case Attributes::EventList::Id: {
        return YES;
    }
    case Attributes::AttributeList::Id: {
        return YES;
    }
    case Attributes::FeatureMap::Id: {
        return YES;
    }
    case Attributes::ClusterRevision::Id: {
        return YES;
    }
    default: {
        return NO;
    }
    }
}
static BOOL AttributeIsSpecifiedInRelativeHumidityMeasurementCluster(AttributeId aAttributeId)
{
    using namespace Clusters::RelativeHumidityMeasurement;
    switch (aAttributeId) {
    case Attributes::MeasuredValue::Id: {
        return YES;
    }
    case Attributes::MinMeasuredValue::Id: {
        return YES;
    }
    case Attributes::MaxMeasuredValue::Id: {
        return YES;
    }
    case Attributes::Tolerance::Id: {
        return YES;
    }
    case Attributes::GeneratedCommandList::Id: {
        return YES;
    }
    case Attributes::AcceptedCommandList::Id: {
        return YES;
    }
    case Attributes::EventList::Id: {
        return YES;
    }
    case Attributes::AttributeList::Id: {
        return YES;
    }
    case Attributes::FeatureMap::Id: {
        return YES;
    }
    case Attributes::ClusterRevision::Id: {
        return YES;
    }
    default: {
        return NO;
    }
    }
}
static BOOL AttributeIsSpecifiedInOccupancySensingCluster(AttributeId aAttributeId)
{
    using namespace Clusters::OccupancySensing;
    switch (aAttributeId) {
    case Attributes::Occupancy::Id: {
        return YES;
    }
    case Attributes::OccupancySensorType::Id: {
        return YES;
    }
    case Attributes::OccupancySensorTypeBitmap::Id: {
        return YES;
    }
    case Attributes::PIROccupiedToUnoccupiedDelay::Id: {
        return YES;
    }
    case Attributes::PIRUnoccupiedToOccupiedDelay::Id: {
        return YES;
    }
    case Attributes::PIRUnoccupiedToOccupiedThreshold::Id: {
        return YES;
    }
    case Attributes::UltrasonicOccupiedToUnoccupiedDelay::Id: {
        return YES;
    }
    case Attributes::UltrasonicUnoccupiedToOccupiedDelay::Id: {
        return YES;
    }
    case Attributes::UltrasonicUnoccupiedToOccupiedThreshold::Id: {
        return YES;
    }
    case Attributes::PhysicalContactOccupiedToUnoccupiedDelay::Id: {
        return YES;
    }
    case Attributes::PhysicalContactUnoccupiedToOccupiedDelay::Id: {
        return YES;
    }
    case Attributes::PhysicalContactUnoccupiedToOccupiedThreshold::Id: {
        return YES;
    }
    case Attributes::GeneratedCommandList::Id: {
        return YES;
    }
    case Attributes::AcceptedCommandList::Id: {
        return YES;
    }
    case Attributes::EventList::Id: {
        return YES;
    }
    case Attributes::AttributeList::Id: {
        return YES;
    }
    case Attributes::FeatureMap::Id: {
        return YES;
    }
    case Attributes::ClusterRevision::Id: {
        return YES;
    }
    default: {
        return NO;
    }
    }
}
static BOOL AttributeIsSpecifiedInCarbonMonoxideConcentrationMeasurementCluster(AttributeId aAttributeId)
{
    using namespace Clusters::CarbonMonoxideConcentrationMeasurement;
    switch (aAttributeId) {
    case Attributes::MeasuredValue::Id: {
        return YES;
    }
    case Attributes::MinMeasuredValue::Id: {
        return YES;
    }
    case Attributes::MaxMeasuredValue::Id: {
        return YES;
    }
    case Attributes::PeakMeasuredValue::Id: {
        return YES;
    }
    case Attributes::PeakMeasuredValueWindow::Id: {
        return YES;
    }
    case Attributes::AverageMeasuredValue::Id: {
        return YES;
    }
    case Attributes::AverageMeasuredValueWindow::Id: {
        return YES;
    }
    case Attributes::Uncertainty::Id: {
        return YES;
    }
    case Attributes::MeasurementUnit::Id: {
        return YES;
    }
    case Attributes::MeasurementMedium::Id: {
        return YES;
    }
    case Attributes::LevelValue::Id: {
        return YES;
    }
    case Attributes::GeneratedCommandList::Id: {
        return YES;
    }
    case Attributes::AcceptedCommandList::Id: {
        return YES;
    }
    case Attributes::EventList::Id: {
        return YES;
    }
    case Attributes::AttributeList::Id: {
        return YES;
    }
    case Attributes::FeatureMap::Id: {
        return YES;
    }
    case Attributes::ClusterRevision::Id: {
        return YES;
    }
    default: {
        return NO;
    }
    }
}
static BOOL AttributeIsSpecifiedInCarbonDioxideConcentrationMeasurementCluster(AttributeId aAttributeId)
{
    using namespace Clusters::CarbonDioxideConcentrationMeasurement;
    switch (aAttributeId) {
    case Attributes::MeasuredValue::Id: {
        return YES;
    }
    case Attributes::MinMeasuredValue::Id: {
        return YES;
    }
    case Attributes::MaxMeasuredValue::Id: {
        return YES;
    }
    case Attributes::PeakMeasuredValue::Id: {
        return YES;
    }
    case Attributes::PeakMeasuredValueWindow::Id: {
        return YES;
    }
    case Attributes::AverageMeasuredValue::Id: {
        return YES;
    }
    case Attributes::AverageMeasuredValueWindow::Id: {
        return YES;
    }
    case Attributes::Uncertainty::Id: {
        return YES;
    }
    case Attributes::MeasurementUnit::Id: {
        return YES;
    }
    case Attributes::MeasurementMedium::Id: {
        return YES;
    }
    case Attributes::LevelValue::Id: {
        return YES;
    }
    case Attributes::GeneratedCommandList::Id: {
        return YES;
    }
    case Attributes::AcceptedCommandList::Id: {
        return YES;
    }
    case Attributes::EventList::Id: {
        return YES;
    }
    case Attributes::AttributeList::Id: {
        return YES;
    }
    case Attributes::FeatureMap::Id: {
        return YES;
    }
    case Attributes::ClusterRevision::Id: {
        return YES;
    }
    default: {
        return NO;
    }
    }
}
static BOOL AttributeIsSpecifiedInNitrogenDioxideConcentrationMeasurementCluster(AttributeId aAttributeId)
{
    using namespace Clusters::NitrogenDioxideConcentrationMeasurement;
    switch (aAttributeId) {
    case Attributes::MeasuredValue::Id: {
        return YES;
    }
    case Attributes::MinMeasuredValue::Id: {
        return YES;
    }
    case Attributes::MaxMeasuredValue::Id: {
        return YES;
    }
    case Attributes::PeakMeasuredValue::Id: {
        return YES;
    }
    case Attributes::PeakMeasuredValueWindow::Id: {
        return YES;
    }
    case Attributes::AverageMeasuredValue::Id: {
        return YES;
    }
    case Attributes::AverageMeasuredValueWindow::Id: {
        return YES;
    }
    case Attributes::Uncertainty::Id: {
        return YES;
    }
    case Attributes::MeasurementUnit::Id: {
        return YES;
    }
    case Attributes::MeasurementMedium::Id: {
        return YES;
    }
    case Attributes::LevelValue::Id: {
        return YES;
    }
    case Attributes::GeneratedCommandList::Id: {
        return YES;
    }
    case Attributes::AcceptedCommandList::Id: {
        return YES;
    }
    case Attributes::EventList::Id: {
        return YES;
    }
    case Attributes::AttributeList::Id: {
        return YES;
    }
    case Attributes::FeatureMap::Id: {
        return YES;
    }
    case Attributes::ClusterRevision::Id: {
        return YES;
    }
    default: {
        return NO;
    }
    }
}
static BOOL AttributeIsSpecifiedInOzoneConcentrationMeasurementCluster(AttributeId aAttributeId)
{
    using namespace Clusters::OzoneConcentrationMeasurement;
    switch (aAttributeId) {
    case Attributes::MeasuredValue::Id: {
        return YES;
    }
    case Attributes::MinMeasuredValue::Id: {
        return YES;
    }
    case Attributes::MaxMeasuredValue::Id: {
        return YES;
    }
    case Attributes::PeakMeasuredValue::Id: {
        return YES;
    }
    case Attributes::PeakMeasuredValueWindow::Id: {
        return YES;
    }
    case Attributes::AverageMeasuredValue::Id: {
        return YES;
    }
    case Attributes::AverageMeasuredValueWindow::Id: {
        return YES;
    }
    case Attributes::Uncertainty::Id: {
        return YES;
    }
    case Attributes::MeasurementUnit::Id: {
        return YES;
    }
    case Attributes::MeasurementMedium::Id: {
        return YES;
    }
    case Attributes::LevelValue::Id: {
        return YES;
    }
    case Attributes::GeneratedCommandList::Id: {
        return YES;
    }
    case Attributes::AcceptedCommandList::Id: {
        return YES;
    }
    case Attributes::EventList::Id: {
        return YES;
    }
    case Attributes::AttributeList::Id: {
        return YES;
    }
    case Attributes::FeatureMap::Id: {
        return YES;
    }
    case Attributes::ClusterRevision::Id: {
        return YES;
    }
    default: {
        return NO;
    }
    }
}
static BOOL AttributeIsSpecifiedInPM25ConcentrationMeasurementCluster(AttributeId aAttributeId)
{
    using namespace Clusters::Pm25ConcentrationMeasurement;
    switch (aAttributeId) {
    case Attributes::MeasuredValue::Id: {
        return YES;
    }
    case Attributes::MinMeasuredValue::Id: {
        return YES;
    }
    case Attributes::MaxMeasuredValue::Id: {
        return YES;
    }
    case Attributes::PeakMeasuredValue::Id: {
        return YES;
    }
    case Attributes::PeakMeasuredValueWindow::Id: {
        return YES;
    }
    case Attributes::AverageMeasuredValue::Id: {
        return YES;
    }
    case Attributes::AverageMeasuredValueWindow::Id: {
        return YES;
    }
    case Attributes::Uncertainty::Id: {
        return YES;
    }
    case Attributes::MeasurementUnit::Id: {
        return YES;
    }
    case Attributes::MeasurementMedium::Id: {
        return YES;
    }
    case Attributes::LevelValue::Id: {
        return YES;
    }
    case Attributes::GeneratedCommandList::Id: {
        return YES;
    }
    case Attributes::AcceptedCommandList::Id: {
        return YES;
    }
    case Attributes::EventList::Id: {
        return YES;
    }
    case Attributes::AttributeList::Id: {
        return YES;
    }
    case Attributes::FeatureMap::Id: {
        return YES;
    }
    case Attributes::ClusterRevision::Id: {
        return YES;
    }
    default: {
        return NO;
    }
    }
}
static BOOL AttributeIsSpecifiedInFormaldehydeConcentrationMeasurementCluster(AttributeId aAttributeId)
{
    using namespace Clusters::FormaldehydeConcentrationMeasurement;
    switch (aAttributeId) {
    case Attributes::MeasuredValue::Id: {
        return YES;
    }
    case Attributes::MinMeasuredValue::Id: {
        return YES;
    }
    case Attributes::MaxMeasuredValue::Id: {
        return YES;
    }
    case Attributes::PeakMeasuredValue::Id: {
        return YES;
    }
    case Attributes::PeakMeasuredValueWindow::Id: {
        return YES;
    }
    case Attributes::AverageMeasuredValue::Id: {
        return YES;
    }
    case Attributes::AverageMeasuredValueWindow::Id: {
        return YES;
    }
    case Attributes::Uncertainty::Id: {
        return YES;
    }
    case Attributes::MeasurementUnit::Id: {
        return YES;
    }
    case Attributes::MeasurementMedium::Id: {
        return YES;
    }
    case Attributes::LevelValue::Id: {
        return YES;
    }
    case Attributes::GeneratedCommandList::Id: {
        return YES;
    }
    case Attributes::AcceptedCommandList::Id: {
        return YES;
    }
    case Attributes::EventList::Id: {
        return YES;
    }
    case Attributes::AttributeList::Id: {
        return YES;
    }
    case Attributes::FeatureMap::Id: {
        return YES;
    }
    case Attributes::ClusterRevision::Id: {
        return YES;
    }
    default: {
        return NO;
    }
    }
}
static BOOL AttributeIsSpecifiedInPM1ConcentrationMeasurementCluster(AttributeId aAttributeId)
{
    using namespace Clusters::Pm1ConcentrationMeasurement;
    switch (aAttributeId) {
    case Attributes::MeasuredValue::Id: {
        return YES;
    }
    case Attributes::MinMeasuredValue::Id: {
        return YES;
    }
    case Attributes::MaxMeasuredValue::Id: {
        return YES;
    }
    case Attributes::PeakMeasuredValue::Id: {
        return YES;
    }
    case Attributes::PeakMeasuredValueWindow::Id: {
        return YES;
    }
    case Attributes::AverageMeasuredValue::Id: {
        return YES;
    }
    case Attributes::AverageMeasuredValueWindow::Id: {
        return YES;
    }
    case Attributes::Uncertainty::Id: {
        return YES;
    }
    case Attributes::MeasurementUnit::Id: {
        return YES;
    }
    case Attributes::MeasurementMedium::Id: {
        return YES;
    }
    case Attributes::LevelValue::Id: {
        return YES;
    }
    case Attributes::GeneratedCommandList::Id: {
        return YES;
    }
    case Attributes::AcceptedCommandList::Id: {
        return YES;
    }
    case Attributes::EventList::Id: {
        return YES;
    }
    case Attributes::AttributeList::Id: {
        return YES;
    }
    case Attributes::FeatureMap::Id: {
        return YES;
    }
    case Attributes::ClusterRevision::Id: {
        return YES;
    }
    default: {
        return NO;
    }
    }
}
static BOOL AttributeIsSpecifiedInPM10ConcentrationMeasurementCluster(AttributeId aAttributeId)
{
    using namespace Clusters::Pm10ConcentrationMeasurement;
    switch (aAttributeId) {
    case Attributes::MeasuredValue::Id: {
        return YES;
    }
    case Attributes::MinMeasuredValue::Id: {
        return YES;
    }
    case Attributes::MaxMeasuredValue::Id: {
        return YES;
    }
    case Attributes::PeakMeasuredValue::Id: {
        return YES;
    }
    case Attributes::PeakMeasuredValueWindow::Id: {
        return YES;
    }
    case Attributes::AverageMeasuredValue::Id: {
        return YES;
    }
    case Attributes::AverageMeasuredValueWindow::Id: {
        return YES;
    }
    case Attributes::Uncertainty::Id: {
        return YES;
    }
    case Attributes::MeasurementUnit::Id: {
        return YES;
    }
    case Attributes::MeasurementMedium::Id: {
        return YES;
    }
    case Attributes::LevelValue::Id: {
        return YES;
    }
    case Attributes::GeneratedCommandList::Id: {
        return YES;
    }
    case Attributes::AcceptedCommandList::Id: {
        return YES;
    }
    case Attributes::EventList::Id: {
        return YES;
    }
    case Attributes::AttributeList::Id: {
        return YES;
    }
    case Attributes::FeatureMap::Id: {
        return YES;
    }
    case Attributes::ClusterRevision::Id: {
        return YES;
    }
    default: {
        return NO;
    }
    }
}
static BOOL AttributeIsSpecifiedInTotalVolatileOrganicCompoundsConcentrationMeasurementCluster(AttributeId aAttributeId)
{
    using namespace Clusters::TotalVolatileOrganicCompoundsConcentrationMeasurement;
    switch (aAttributeId) {
    case Attributes::MeasuredValue::Id: {
        return YES;
    }
    case Attributes::MinMeasuredValue::Id: {
        return YES;
    }
    case Attributes::MaxMeasuredValue::Id: {
        return YES;
    }
    case Attributes::PeakMeasuredValue::Id: {
        return YES;
    }
    case Attributes::PeakMeasuredValueWindow::Id: {
        return YES;
    }
    case Attributes::AverageMeasuredValue::Id: {
        return YES;
    }
    case Attributes::AverageMeasuredValueWindow::Id: {
        return YES;
    }
    case Attributes::Uncertainty::Id: {
        return YES;
    }
    case Attributes::MeasurementUnit::Id: {
        return YES;
    }
    case Attributes::MeasurementMedium::Id: {
        return YES;
    }
    case Attributes::LevelValue::Id: {
        return YES;
    }
    case Attributes::GeneratedCommandList::Id: {
        return YES;
    }
    case Attributes::AcceptedCommandList::Id: {
        return YES;
    }
    case Attributes::EventList::Id: {
        return YES;
    }
    case Attributes::AttributeList::Id: {
        return YES;
    }
    case Attributes::FeatureMap::Id: {
        return YES;
    }
    case Attributes::ClusterRevision::Id: {
        return YES;
    }
    default: {
        return NO;
    }
    }
}
static BOOL AttributeIsSpecifiedInRadonConcentrationMeasurementCluster(AttributeId aAttributeId)
{
    using namespace Clusters::RadonConcentrationMeasurement;
    switch (aAttributeId) {
    case Attributes::MeasuredValue::Id: {
        return YES;
    }
    case Attributes::MinMeasuredValue::Id: {
        return YES;
    }
    case Attributes::MaxMeasuredValue::Id: {
        return YES;
    }
    case Attributes::PeakMeasuredValue::Id: {
        return YES;
    }
    case Attributes::PeakMeasuredValueWindow::Id: {
        return YES;
    }
    case Attributes::AverageMeasuredValue::Id: {
        return YES;
    }
    case Attributes::AverageMeasuredValueWindow::Id: {
        return YES;
    }
    case Attributes::Uncertainty::Id: {
        return YES;
    }
    case Attributes::MeasurementUnit::Id: {
        return YES;
    }
    case Attributes::MeasurementMedium::Id: {
        return YES;
    }
    case Attributes::LevelValue::Id: {
        return YES;
    }
    case Attributes::GeneratedCommandList::Id: {
        return YES;
    }
    case Attributes::AcceptedCommandList::Id: {
        return YES;
    }
    case Attributes::EventList::Id: {
        return YES;
    }
    case Attributes::AttributeList::Id: {
        return YES;
    }
    case Attributes::FeatureMap::Id: {
        return YES;
    }
    case Attributes::ClusterRevision::Id: {
        return YES;
    }
    default: {
        return NO;
    }
    }
}
static BOOL AttributeIsSpecifiedInWakeOnLANCluster(AttributeId aAttributeId)
{
    using namespace Clusters::WakeOnLan;
    switch (aAttributeId) {
    case Attributes::MACAddress::Id: {
        return YES;
    }
    case Attributes::LinkLocalAddress::Id: {
        return YES;
    }
    case Attributes::GeneratedCommandList::Id: {
        return YES;
    }
    case Attributes::AcceptedCommandList::Id: {
        return YES;
    }
    case Attributes::EventList::Id: {
        return YES;
    }
    case Attributes::AttributeList::Id: {
        return YES;
    }
    case Attributes::FeatureMap::Id: {
        return YES;
    }
    case Attributes::ClusterRevision::Id: {
        return YES;
    }
    default: {
        return NO;
    }
    }
}
static BOOL AttributeIsSpecifiedInChannelCluster(AttributeId aAttributeId)
{
    using namespace Clusters::Channel;
    switch (aAttributeId) {
    case Attributes::ChannelList::Id: {
        return YES;
    }
    case Attributes::Lineup::Id: {
        return YES;
    }
    case Attributes::CurrentChannel::Id: {
        return YES;
    }
    case Attributes::GeneratedCommandList::Id: {
        return YES;
    }
    case Attributes::AcceptedCommandList::Id: {
        return YES;
    }
    case Attributes::EventList::Id: {
        return YES;
    }
    case Attributes::AttributeList::Id: {
        return YES;
    }
    case Attributes::FeatureMap::Id: {
        return YES;
    }
    case Attributes::ClusterRevision::Id: {
        return YES;
    }
    default: {
        return NO;
    }
    }
}
static BOOL AttributeIsSpecifiedInTargetNavigatorCluster(AttributeId aAttributeId)
{
    using namespace Clusters::TargetNavigator;
    switch (aAttributeId) {
    case Attributes::TargetList::Id: {
        return YES;
    }
    case Attributes::CurrentTarget::Id: {
        return YES;
    }
    case Attributes::GeneratedCommandList::Id: {
        return YES;
    }
    case Attributes::AcceptedCommandList::Id: {
        return YES;
    }
    case Attributes::EventList::Id: {
        return YES;
    }
    case Attributes::AttributeList::Id: {
        return YES;
    }
    case Attributes::FeatureMap::Id: {
        return YES;
    }
    case Attributes::ClusterRevision::Id: {
        return YES;
    }
    default: {
        return NO;
    }
    }
}
static BOOL AttributeIsSpecifiedInMediaPlaybackCluster(AttributeId aAttributeId)
{
    using namespace Clusters::MediaPlayback;
    switch (aAttributeId) {
    case Attributes::CurrentState::Id: {
        return YES;
    }
    case Attributes::StartTime::Id: {
        return YES;
    }
    case Attributes::Duration::Id: {
        return YES;
    }
    case Attributes::SampledPosition::Id: {
        return YES;
    }
    case Attributes::PlaybackSpeed::Id: {
        return YES;
    }
    case Attributes::SeekRangeEnd::Id: {
        return YES;
    }
    case Attributes::SeekRangeStart::Id: {
        return YES;
    }
    case Attributes::GeneratedCommandList::Id: {
        return YES;
    }
    case Attributes::AcceptedCommandList::Id: {
        return YES;
    }
    case Attributes::EventList::Id: {
        return YES;
    }
    case Attributes::AttributeList::Id: {
        return YES;
    }
    case Attributes::FeatureMap::Id: {
        return YES;
    }
    case Attributes::ClusterRevision::Id: {
        return YES;
    }
    default: {
        return NO;
    }
    }
}
static BOOL AttributeIsSpecifiedInMediaInputCluster(AttributeId aAttributeId)
{
    using namespace Clusters::MediaInput;
    switch (aAttributeId) {
    case Attributes::InputList::Id: {
        return YES;
    }
    case Attributes::CurrentInput::Id: {
        return YES;
    }
    case Attributes::GeneratedCommandList::Id: {
        return YES;
    }
    case Attributes::AcceptedCommandList::Id: {
        return YES;
    }
    case Attributes::EventList::Id: {
        return YES;
    }
    case Attributes::AttributeList::Id: {
        return YES;
    }
    case Attributes::FeatureMap::Id: {
        return YES;
    }
    case Attributes::ClusterRevision::Id: {
        return YES;
    }
    default: {
        return NO;
    }
    }
}
static BOOL AttributeIsSpecifiedInLowPowerCluster(AttributeId aAttributeId)
{
    using namespace Clusters::LowPower;
    switch (aAttributeId) {
    case Attributes::GeneratedCommandList::Id: {
        return YES;
    }
    case Attributes::AcceptedCommandList::Id: {
        return YES;
    }
    case Attributes::EventList::Id: {
        return YES;
    }
    case Attributes::AttributeList::Id: {
        return YES;
    }
    case Attributes::FeatureMap::Id: {
        return YES;
    }
    case Attributes::ClusterRevision::Id: {
        return YES;
    }
    default: {
        return NO;
    }
    }
}
static BOOL AttributeIsSpecifiedInKeypadInputCluster(AttributeId aAttributeId)
{
    using namespace Clusters::KeypadInput;
    switch (aAttributeId) {
    case Attributes::GeneratedCommandList::Id: {
        return YES;
    }
    case Attributes::AcceptedCommandList::Id: {
        return YES;
    }
    case Attributes::EventList::Id: {
        return YES;
    }
    case Attributes::AttributeList::Id: {
        return YES;
    }
    case Attributes::FeatureMap::Id: {
        return YES;
    }
    case Attributes::ClusterRevision::Id: {
        return YES;
    }
    default: {
        return NO;
    }
    }
}
static BOOL AttributeIsSpecifiedInContentLauncherCluster(AttributeId aAttributeId)
{
    using namespace Clusters::ContentLauncher;
    switch (aAttributeId) {
    case Attributes::AcceptHeader::Id: {
        return YES;
    }
    case Attributes::SupportedStreamingProtocols::Id: {
        return YES;
    }
    case Attributes::GeneratedCommandList::Id: {
        return YES;
    }
    case Attributes::AcceptedCommandList::Id: {
        return YES;
    }
    case Attributes::EventList::Id: {
        return YES;
    }
    case Attributes::AttributeList::Id: {
        return YES;
    }
    case Attributes::FeatureMap::Id: {
        return YES;
    }
    case Attributes::ClusterRevision::Id: {
        return YES;
    }
    default: {
        return NO;
    }
    }
}
static BOOL AttributeIsSpecifiedInAudioOutputCluster(AttributeId aAttributeId)
{
    using namespace Clusters::AudioOutput;
    switch (aAttributeId) {
    case Attributes::OutputList::Id: {
        return YES;
    }
    case Attributes::CurrentOutput::Id: {
        return YES;
    }
    case Attributes::GeneratedCommandList::Id: {
        return YES;
    }
    case Attributes::AcceptedCommandList::Id: {
        return YES;
    }
    case Attributes::EventList::Id: {
        return YES;
    }
    case Attributes::AttributeList::Id: {
        return YES;
    }
    case Attributes::FeatureMap::Id: {
        return YES;
    }
    case Attributes::ClusterRevision::Id: {
        return YES;
    }
    default: {
        return NO;
    }
    }
}
static BOOL AttributeIsSpecifiedInApplicationLauncherCluster(AttributeId aAttributeId)
{
    using namespace Clusters::ApplicationLauncher;
    switch (aAttributeId) {
    case Attributes::CatalogList::Id: {
        return YES;
    }
    case Attributes::CurrentApp::Id: {
        return YES;
    }
    case Attributes::GeneratedCommandList::Id: {
        return YES;
    }
    case Attributes::AcceptedCommandList::Id: {
        return YES;
    }
    case Attributes::EventList::Id: {
        return YES;
    }
    case Attributes::AttributeList::Id: {
        return YES;
    }
    case Attributes::FeatureMap::Id: {
        return YES;
    }
    case Attributes::ClusterRevision::Id: {
        return YES;
    }
    default: {
        return NO;
    }
    }
}
static BOOL AttributeIsSpecifiedInApplicationBasicCluster(AttributeId aAttributeId)
{
    using namespace Clusters::ApplicationBasic;
    switch (aAttributeId) {
    case Attributes::VendorName::Id: {
        return YES;
    }
    case Attributes::VendorID::Id: {
        return YES;
    }
    case Attributes::ApplicationName::Id: {
        return YES;
    }
    case Attributes::ProductID::Id: {
        return YES;
    }
    case Attributes::Application::Id: {
        return YES;
    }
    case Attributes::Status::Id: {
        return YES;
    }
    case Attributes::ApplicationVersion::Id: {
        return YES;
    }
    case Attributes::AllowedVendorList::Id: {
        return YES;
    }
    case Attributes::GeneratedCommandList::Id: {
        return YES;
    }
    case Attributes::AcceptedCommandList::Id: {
        return YES;
    }
    case Attributes::EventList::Id: {
        return YES;
    }
    case Attributes::AttributeList::Id: {
        return YES;
    }
    case Attributes::FeatureMap::Id: {
        return YES;
    }
    case Attributes::ClusterRevision::Id: {
        return YES;
    }
    default: {
        return NO;
    }
    }
}
static BOOL AttributeIsSpecifiedInAccountLoginCluster(AttributeId aAttributeId)
{
    using namespace Clusters::AccountLogin;
    switch (aAttributeId) {
    case Attributes::GeneratedCommandList::Id: {
        return YES;
    }
    case Attributes::AcceptedCommandList::Id: {
        return YES;
    }
    case Attributes::EventList::Id: {
        return YES;
    }
    case Attributes::AttributeList::Id: {
        return YES;
    }
    case Attributes::FeatureMap::Id: {
        return YES;
    }
    case Attributes::ClusterRevision::Id: {
        return YES;
    }
    default: {
        return NO;
    }
    }
}
static BOOL AttributeIsSpecifiedInElectricalMeasurementCluster(AttributeId aAttributeId)
{
    using namespace Clusters::ElectricalMeasurement;
    switch (aAttributeId) {
    case Attributes::MeasurementType::Id: {
        return YES;
    }
    case Attributes::DcVoltage::Id: {
        return YES;
    }
    case Attributes::DcVoltageMin::Id: {
        return YES;
    }
    case Attributes::DcVoltageMax::Id: {
        return YES;
    }
    case Attributes::DcCurrent::Id: {
        return YES;
    }
    case Attributes::DcCurrentMin::Id: {
        return YES;
    }
    case Attributes::DcCurrentMax::Id: {
        return YES;
    }
    case Attributes::DcPower::Id: {
        return YES;
    }
    case Attributes::DcPowerMin::Id: {
        return YES;
    }
    case Attributes::DcPowerMax::Id: {
        return YES;
    }
    case Attributes::DcVoltageMultiplier::Id: {
        return YES;
    }
    case Attributes::DcVoltageDivisor::Id: {
        return YES;
    }
    case Attributes::DcCurrentMultiplier::Id: {
        return YES;
    }
    case Attributes::DcCurrentDivisor::Id: {
        return YES;
    }
    case Attributes::DcPowerMultiplier::Id: {
        return YES;
    }
    case Attributes::DcPowerDivisor::Id: {
        return YES;
    }
    case Attributes::AcFrequency::Id: {
        return YES;
    }
    case Attributes::AcFrequencyMin::Id: {
        return YES;
    }
    case Attributes::AcFrequencyMax::Id: {
        return YES;
    }
    case Attributes::NeutralCurrent::Id: {
        return YES;
    }
    case Attributes::TotalActivePower::Id: {
        return YES;
    }
    case Attributes::TotalReactivePower::Id: {
        return YES;
    }
    case Attributes::TotalApparentPower::Id: {
        return YES;
    }
    case Attributes::Measured1stHarmonicCurrent::Id: {
        return YES;
    }
    case Attributes::Measured3rdHarmonicCurrent::Id: {
        return YES;
    }
    case Attributes::Measured5thHarmonicCurrent::Id: {
        return YES;
    }
    case Attributes::Measured7thHarmonicCurrent::Id: {
        return YES;
    }
    case Attributes::Measured9thHarmonicCurrent::Id: {
        return YES;
    }
    case Attributes::Measured11thHarmonicCurrent::Id: {
        return YES;
    }
    case Attributes::MeasuredPhase1stHarmonicCurrent::Id: {
        return YES;
    }
    case Attributes::MeasuredPhase3rdHarmonicCurrent::Id: {
        return YES;
    }
    case Attributes::MeasuredPhase5thHarmonicCurrent::Id: {
        return YES;
    }
    case Attributes::MeasuredPhase7thHarmonicCurrent::Id: {
        return YES;
    }
    case Attributes::MeasuredPhase9thHarmonicCurrent::Id: {
        return YES;
    }
    case Attributes::MeasuredPhase11thHarmonicCurrent::Id: {
        return YES;
    }
    case Attributes::AcFrequencyMultiplier::Id: {
        return YES;
    }
    case Attributes::AcFrequencyDivisor::Id: {
        return YES;
    }
    case Attributes::PowerMultiplier::Id: {
        return YES;
    }
    case Attributes::PowerDivisor::Id: {
        return YES;
    }
    case Attributes::HarmonicCurrentMultiplier::Id: {
        return YES;
    }
    case Attributes::PhaseHarmonicCurrentMultiplier::Id: {
        return YES;
    }
    case Attributes::InstantaneousVoltage::Id: {
        return YES;
    }
    case Attributes::InstantaneousLineCurrent::Id: {
        return YES;
    }
    case Attributes::InstantaneousActiveCurrent::Id: {
        return YES;
    }
    case Attributes::InstantaneousReactiveCurrent::Id: {
        return YES;
    }
    case Attributes::InstantaneousPower::Id: {
        return YES;
    }
    case Attributes::RmsVoltage::Id: {
        return YES;
    }
    case Attributes::RmsVoltageMin::Id: {
        return YES;
    }
    case Attributes::RmsVoltageMax::Id: {
        return YES;
    }
    case Attributes::RmsCurrent::Id: {
        return YES;
    }
    case Attributes::RmsCurrentMin::Id: {
        return YES;
    }
    case Attributes::RmsCurrentMax::Id: {
        return YES;
    }
    case Attributes::ActivePower::Id: {
        return YES;
    }
    case Attributes::ActivePowerMin::Id: {
        return YES;
    }
    case Attributes::ActivePowerMax::Id: {
        return YES;
    }
    case Attributes::ReactivePower::Id: {
        return YES;
    }
    case Attributes::ApparentPower::Id: {
        return YES;
    }
    case Attributes::PowerFactor::Id: {
        return YES;
    }
    case Attributes::AverageRmsVoltageMeasurementPeriod::Id: {
        return YES;
    }
    case Attributes::AverageRmsUnderVoltageCounter::Id: {
        return YES;
    }
    case Attributes::RmsExtremeOverVoltagePeriod::Id: {
        return YES;
    }
    case Attributes::RmsExtremeUnderVoltagePeriod::Id: {
        return YES;
    }
    case Attributes::RmsVoltageSagPeriod::Id: {
        return YES;
    }
    case Attributes::RmsVoltageSwellPeriod::Id: {
        return YES;
    }
    case Attributes::AcVoltageMultiplier::Id: {
        return YES;
    }
    case Attributes::AcVoltageDivisor::Id: {
        return YES;
    }
    case Attributes::AcCurrentMultiplier::Id: {
        return YES;
    }
    case Attributes::AcCurrentDivisor::Id: {
        return YES;
    }
    case Attributes::AcPowerMultiplier::Id: {
        return YES;
    }
    case Attributes::AcPowerDivisor::Id: {
        return YES;
    }
    case Attributes::OverloadAlarmsMask::Id: {
        return YES;
    }
    case Attributes::VoltageOverload::Id: {
        return YES;
    }
    case Attributes::CurrentOverload::Id: {
        return YES;
    }
    case Attributes::AcOverloadAlarmsMask::Id: {
        return YES;
    }
    case Attributes::AcVoltageOverload::Id: {
        return YES;
    }
    case Attributes::AcCurrentOverload::Id: {
        return YES;
    }
    case Attributes::AcActivePowerOverload::Id: {
        return YES;
    }
    case Attributes::AcReactivePowerOverload::Id: {
        return YES;
    }
    case Attributes::AverageRmsOverVoltage::Id: {
        return YES;
    }
    case Attributes::AverageRmsUnderVoltage::Id: {
        return YES;
    }
    case Attributes::RmsExtremeOverVoltage::Id: {
        return YES;
    }
    case Attributes::RmsExtremeUnderVoltage::Id: {
        return YES;
    }
    case Attributes::RmsVoltageSag::Id: {
        return YES;
    }
    case Attributes::RmsVoltageSwell::Id: {
        return YES;
    }
    case Attributes::LineCurrentPhaseB::Id: {
        return YES;
    }
    case Attributes::ActiveCurrentPhaseB::Id: {
        return YES;
    }
    case Attributes::ReactiveCurrentPhaseB::Id: {
        return YES;
    }
    case Attributes::RmsVoltagePhaseB::Id: {
        return YES;
    }
    case Attributes::RmsVoltageMinPhaseB::Id: {
        return YES;
    }
    case Attributes::RmsVoltageMaxPhaseB::Id: {
        return YES;
    }
    case Attributes::RmsCurrentPhaseB::Id: {
        return YES;
    }
    case Attributes::RmsCurrentMinPhaseB::Id: {
        return YES;
    }
    case Attributes::RmsCurrentMaxPhaseB::Id: {
        return YES;
    }
    case Attributes::ActivePowerPhaseB::Id: {
        return YES;
    }
    case Attributes::ActivePowerMinPhaseB::Id: {
        return YES;
    }
    case Attributes::ActivePowerMaxPhaseB::Id: {
        return YES;
    }
    case Attributes::ReactivePowerPhaseB::Id: {
        return YES;
    }
    case Attributes::ApparentPowerPhaseB::Id: {
        return YES;
    }
    case Attributes::PowerFactorPhaseB::Id: {
        return YES;
    }
    case Attributes::AverageRmsVoltageMeasurementPeriodPhaseB::Id: {
        return YES;
    }
    case Attributes::AverageRmsOverVoltageCounterPhaseB::Id: {
        return YES;
    }
    case Attributes::AverageRmsUnderVoltageCounterPhaseB::Id: {
        return YES;
    }
    case Attributes::RmsExtremeOverVoltagePeriodPhaseB::Id: {
        return YES;
    }
    case Attributes::RmsExtremeUnderVoltagePeriodPhaseB::Id: {
        return YES;
    }
    case Attributes::RmsVoltageSagPeriodPhaseB::Id: {
        return YES;
    }
    case Attributes::RmsVoltageSwellPeriodPhaseB::Id: {
        return YES;
    }
    case Attributes::LineCurrentPhaseC::Id: {
        return YES;
    }
    case Attributes::ActiveCurrentPhaseC::Id: {
        return YES;
    }
    case Attributes::ReactiveCurrentPhaseC::Id: {
        return YES;
    }
    case Attributes::RmsVoltagePhaseC::Id: {
        return YES;
    }
    case Attributes::RmsVoltageMinPhaseC::Id: {
        return YES;
    }
    case Attributes::RmsVoltageMaxPhaseC::Id: {
        return YES;
    }
    case Attributes::RmsCurrentPhaseC::Id: {
        return YES;
    }
    case Attributes::RmsCurrentMinPhaseC::Id: {
        return YES;
    }
    case Attributes::RmsCurrentMaxPhaseC::Id: {
        return YES;
    }
    case Attributes::ActivePowerPhaseC::Id: {
        return YES;
    }
    case Attributes::ActivePowerMinPhaseC::Id: {
        return YES;
    }
    case Attributes::ActivePowerMaxPhaseC::Id: {
        return YES;
    }
    case Attributes::ReactivePowerPhaseC::Id: {
        return YES;
    }
    case Attributes::ApparentPowerPhaseC::Id: {
        return YES;
    }
    case Attributes::PowerFactorPhaseC::Id: {
        return YES;
    }
    case Attributes::AverageRmsVoltageMeasurementPeriodPhaseC::Id: {
        return YES;
    }
    case Attributes::AverageRmsOverVoltageCounterPhaseC::Id: {
        return YES;
    }
    case Attributes::AverageRmsUnderVoltageCounterPhaseC::Id: {
        return YES;
    }
    case Attributes::RmsExtremeOverVoltagePeriodPhaseC::Id: {
        return YES;
    }
    case Attributes::RmsExtremeUnderVoltagePeriodPhaseC::Id: {
        return YES;
    }
    case Attributes::RmsVoltageSagPeriodPhaseC::Id: {
        return YES;
    }
    case Attributes::RmsVoltageSwellPeriodPhaseC::Id: {
        return YES;
    }
    case Attributes::GeneratedCommandList::Id: {
        return YES;
    }
    case Attributes::AcceptedCommandList::Id: {
        return YES;
    }
    case Attributes::EventList::Id: {
        return YES;
    }
    case Attributes::AttributeList::Id: {
        return YES;
    }
    case Attributes::FeatureMap::Id: {
        return YES;
    }
    case Attributes::ClusterRevision::Id: {
        return YES;
    }
    default: {
        return NO;
    }
    }
}
static BOOL AttributeIsSpecifiedInUnitTestingCluster(AttributeId aAttributeId)
{
    using namespace Clusters::UnitTesting;
    switch (aAttributeId) {
    case Attributes::Boolean::Id: {
        return YES;
    }
    case Attributes::Bitmap8::Id: {
        return YES;
    }
    case Attributes::Bitmap16::Id: {
        return YES;
    }
    case Attributes::Bitmap32::Id: {
        return YES;
    }
    case Attributes::Bitmap64::Id: {
        return YES;
    }
    case Attributes::Int8u::Id: {
        return YES;
    }
    case Attributes::Int16u::Id: {
        return YES;
    }
    case Attributes::Int24u::Id: {
        return YES;
    }
    case Attributes::Int32u::Id: {
        return YES;
    }
    case Attributes::Int40u::Id: {
        return YES;
    }
    case Attributes::Int48u::Id: {
        return YES;
    }
    case Attributes::Int56u::Id: {
        return YES;
    }
    case Attributes::Int64u::Id: {
        return YES;
    }
    case Attributes::Int8s::Id: {
        return YES;
    }
    case Attributes::Int16s::Id: {
        return YES;
    }
    case Attributes::Int24s::Id: {
        return YES;
    }
    case Attributes::Int32s::Id: {
        return YES;
    }
    case Attributes::Int40s::Id: {
        return YES;
    }
    case Attributes::Int48s::Id: {
        return YES;
    }
    case Attributes::Int56s::Id: {
        return YES;
    }
    case Attributes::Int64s::Id: {
        return YES;
    }
    case Attributes::Enum8::Id: {
        return YES;
    }
    case Attributes::Enum16::Id: {
        return YES;
    }
    case Attributes::FloatSingle::Id: {
        return YES;
    }
    case Attributes::FloatDouble::Id: {
        return YES;
    }
    case Attributes::OctetString::Id: {
        return YES;
    }
    case Attributes::ListInt8u::Id: {
        return YES;
    }
    case Attributes::ListOctetString::Id: {
        return YES;
    }
    case Attributes::ListStructOctetString::Id: {
        return YES;
    }
    case Attributes::LongOctetString::Id: {
        return YES;
    }
    case Attributes::CharString::Id: {
        return YES;
    }
    case Attributes::LongCharString::Id: {
        return YES;
    }
    case Attributes::EpochUs::Id: {
        return YES;
    }
    case Attributes::EpochS::Id: {
        return YES;
    }
    case Attributes::VendorId::Id: {
        return YES;
    }
    case Attributes::ListNullablesAndOptionalsStruct::Id: {
        return YES;
    }
    case Attributes::EnumAttr::Id: {
        return YES;
    }
    case Attributes::StructAttr::Id: {
        return YES;
    }
    case Attributes::RangeRestrictedInt8u::Id: {
        return YES;
    }
    case Attributes::RangeRestrictedInt8s::Id: {
        return YES;
    }
    case Attributes::RangeRestrictedInt16u::Id: {
        return YES;
    }
    case Attributes::RangeRestrictedInt16s::Id: {
        return YES;
    }
    case Attributes::ListLongOctetString::Id: {
        return YES;
    }
    case Attributes::ListFabricScoped::Id: {
        return YES;
    }
    case Attributes::TimedWriteBoolean::Id: {
        return YES;
    }
    case Attributes::GeneralErrorBoolean::Id: {
        return YES;
    }
    case Attributes::ClusterErrorBoolean::Id: {
        return YES;
    }
    case Attributes::Unsupported::Id: {
        return YES;
    }
    case Attributes::NullableBoolean::Id: {
        return YES;
    }
    case Attributes::NullableBitmap8::Id: {
        return YES;
    }
    case Attributes::NullableBitmap16::Id: {
        return YES;
    }
    case Attributes::NullableBitmap32::Id: {
        return YES;
    }
    case Attributes::NullableBitmap64::Id: {
        return YES;
    }
    case Attributes::NullableInt8u::Id: {
        return YES;
    }
    case Attributes::NullableInt16u::Id: {
        return YES;
    }
    case Attributes::NullableInt24u::Id: {
        return YES;
    }
    case Attributes::NullableInt32u::Id: {
        return YES;
    }
    case Attributes::NullableInt40u::Id: {
        return YES;
    }
    case Attributes::NullableInt48u::Id: {
        return YES;
    }
    case Attributes::NullableInt56u::Id: {
        return YES;
    }
    case Attributes::NullableInt64u::Id: {
        return YES;
    }
    case Attributes::NullableInt8s::Id: {
        return YES;
    }
    case Attributes::NullableInt16s::Id: {
        return YES;
    }
    case Attributes::NullableInt24s::Id: {
        return YES;
    }
    case Attributes::NullableInt32s::Id: {
        return YES;
    }
    case Attributes::NullableInt40s::Id: {
        return YES;
    }
    case Attributes::NullableInt48s::Id: {
        return YES;
    }
    case Attributes::NullableInt56s::Id: {
        return YES;
    }
    case Attributes::NullableInt64s::Id: {
        return YES;
    }
    case Attributes::NullableEnum8::Id: {
        return YES;
    }
    case Attributes::NullableEnum16::Id: {
        return YES;
    }
    case Attributes::NullableFloatSingle::Id: {
        return YES;
    }
    case Attributes::NullableFloatDouble::Id: {
        return YES;
    }
    case Attributes::NullableOctetString::Id: {
        return YES;
    }
    case Attributes::NullableCharString::Id: {
        return YES;
    }
    case Attributes::NullableEnumAttr::Id: {
        return YES;
    }
    case Attributes::NullableStruct::Id: {
        return YES;
    }
    case Attributes::NullableRangeRestrictedInt8u::Id: {
        return YES;
    }
    case Attributes::NullableRangeRestrictedInt8s::Id: {
        return YES;
    }
    case Attributes::NullableRangeRestrictedInt16u::Id: {
        return YES;
    }
    case Attributes::NullableRangeRestrictedInt16s::Id: {
        return YES;
    }
    case Attributes::WriteOnlyInt8u::Id: {
        return YES;
    }
    case Attributes::GeneratedCommandList::Id: {
        return YES;
    }
    case Attributes::AcceptedCommandList::Id: {
        return YES;
    }
    case Attributes::EventList::Id: {
        return YES;
    }
    case Attributes::AttributeList::Id: {
        return YES;
    }
    case Attributes::FeatureMap::Id: {
        return YES;
    }
    case Attributes::ClusterRevision::Id: {
        return YES;
    }
    default: {
        return NO;
    }
    }
}
static BOOL AttributeIsSpecifiedInSampleMEICluster(AttributeId aAttributeId)
{
    using namespace Clusters::SampleMei;
    switch (aAttributeId) {
    case Attributes::FlipFlop::Id: {
        return YES;
    }
    case Attributes::GeneratedCommandList::Id: {
        return YES;
    }
    case Attributes::AcceptedCommandList::Id: {
        return YES;
    }
    case Attributes::EventList::Id: {
        return YES;
    }
    case Attributes::AttributeList::Id: {
        return YES;
    }
    case Attributes::FeatureMap::Id: {
        return YES;
    }
    case Attributes::ClusterRevision::Id: {
        return YES;
    }
    default: {
        return NO;
    }
    }
}

BOOL MTRAttributeIsSpecified(ClusterId aClusterId, AttributeId aAttributeId)
{
    switch (aClusterId) {
    case Clusters::Identify::Id: {
        return AttributeIsSpecifiedInIdentifyCluster(aAttributeId);
    }
    case Clusters::Groups::Id: {
        return AttributeIsSpecifiedInGroupsCluster(aAttributeId);
    }
    case Clusters::Scenes::Id: {
        return AttributeIsSpecifiedInScenesCluster(aAttributeId);
    }
    case Clusters::OnOff::Id: {
        return AttributeIsSpecifiedInOnOffCluster(aAttributeId);
    }
    case Clusters::OnOffSwitchConfiguration::Id: {
        return AttributeIsSpecifiedInOnOffSwitchConfigurationCluster(aAttributeId);
    }
    case Clusters::LevelControl::Id: {
        return AttributeIsSpecifiedInLevelControlCluster(aAttributeId);
    }
    case Clusters::BinaryInputBasic::Id: {
        return AttributeIsSpecifiedInBinaryInputBasicCluster(aAttributeId);
    }
    case Clusters::PulseWidthModulation::Id: {
        return AttributeIsSpecifiedInPulseWidthModulationCluster(aAttributeId);
    }
    case Clusters::Descriptor::Id: {
        return AttributeIsSpecifiedInDescriptorCluster(aAttributeId);
    }
    case Clusters::Binding::Id: {
        return AttributeIsSpecifiedInBindingCluster(aAttributeId);
    }
    case Clusters::AccessControl::Id: {
        return AttributeIsSpecifiedInAccessControlCluster(aAttributeId);
    }
    case Clusters::Actions::Id: {
        return AttributeIsSpecifiedInActionsCluster(aAttributeId);
    }
    case Clusters::BasicInformation::Id: {
        return AttributeIsSpecifiedInBasicInformationCluster(aAttributeId);
    }
    case Clusters::OtaSoftwareUpdateProvider::Id: {
        return AttributeIsSpecifiedInOTASoftwareUpdateProviderCluster(aAttributeId);
    }
    case Clusters::OtaSoftwareUpdateRequestor::Id: {
        return AttributeIsSpecifiedInOTASoftwareUpdateRequestorCluster(aAttributeId);
    }
    case Clusters::LocalizationConfiguration::Id: {
        return AttributeIsSpecifiedInLocalizationConfigurationCluster(aAttributeId);
    }
    case Clusters::TimeFormatLocalization::Id: {
        return AttributeIsSpecifiedInTimeFormatLocalizationCluster(aAttributeId);
    }
    case Clusters::UnitLocalization::Id: {
        return AttributeIsSpecifiedInUnitLocalizationCluster(aAttributeId);
    }
    case Clusters::PowerSourceConfiguration::Id: {
        return AttributeIsSpecifiedInPowerSourceConfigurationCluster(aAttributeId);
    }
    case Clusters::PowerSource::Id: {
        return AttributeIsSpecifiedInPowerSourceCluster(aAttributeId);
    }
    case Clusters::GeneralCommissioning::Id: {
        return AttributeIsSpecifiedInGeneralCommissioningCluster(aAttributeId);
    }
    case Clusters::NetworkCommissioning::Id: {
        return AttributeIsSpecifiedInNetworkCommissioningCluster(aAttributeId);
    }
    case Clusters::DiagnosticLogs::Id: {
        return AttributeIsSpecifiedInDiagnosticLogsCluster(aAttributeId);
    }
    case Clusters::GeneralDiagnostics::Id: {
        return AttributeIsSpecifiedInGeneralDiagnosticsCluster(aAttributeId);
    }
    case Clusters::SoftwareDiagnostics::Id: {
        return AttributeIsSpecifiedInSoftwareDiagnosticsCluster(aAttributeId);
    }
    case Clusters::ThreadNetworkDiagnostics::Id: {
        return AttributeIsSpecifiedInThreadNetworkDiagnosticsCluster(aAttributeId);
    }
    case Clusters::WiFiNetworkDiagnostics::Id: {
        return AttributeIsSpecifiedInWiFiNetworkDiagnosticsCluster(aAttributeId);
    }
    case Clusters::EthernetNetworkDiagnostics::Id: {
        return AttributeIsSpecifiedInEthernetNetworkDiagnosticsCluster(aAttributeId);
    }
    case Clusters::TimeSynchronization::Id: {
        return AttributeIsSpecifiedInTimeSynchronizationCluster(aAttributeId);
    }
    case Clusters::BridgedDeviceBasicInformation::Id: {
        return AttributeIsSpecifiedInBridgedDeviceBasicInformationCluster(aAttributeId);
    }
    case Clusters::Switch::Id: {
        return AttributeIsSpecifiedInSwitchCluster(aAttributeId);
    }
    case Clusters::AdministratorCommissioning::Id: {
        return AttributeIsSpecifiedInAdministratorCommissioningCluster(aAttributeId);
    }
    case Clusters::OperationalCredentials::Id: {
        return AttributeIsSpecifiedInOperationalCredentialsCluster(aAttributeId);
    }
    case Clusters::GroupKeyManagement::Id: {
        return AttributeIsSpecifiedInGroupKeyManagementCluster(aAttributeId);
    }
    case Clusters::FixedLabel::Id: {
        return AttributeIsSpecifiedInFixedLabelCluster(aAttributeId);
    }
    case Clusters::UserLabel::Id: {
        return AttributeIsSpecifiedInUserLabelCluster(aAttributeId);
    }
    case Clusters::BooleanState::Id: {
        return AttributeIsSpecifiedInBooleanStateCluster(aAttributeId);
    }
    case Clusters::IcdManagement::Id: {
        return AttributeIsSpecifiedInICDManagementCluster(aAttributeId);
    }
    case Clusters::Timer::Id: {
        return AttributeIsSpecifiedInTimerCluster(aAttributeId);
    }
    case Clusters::ModeSelect::Id: {
        return AttributeIsSpecifiedInModeSelectCluster(aAttributeId);
    }
    case Clusters::LaundryWasherMode::Id: {
        return AttributeIsSpecifiedInLaundryWasherModeCluster(aAttributeId);
    }
    case Clusters::RefrigeratorAndTemperatureControlledCabinetMode::Id: {
        return AttributeIsSpecifiedInRefrigeratorAndTemperatureControlledCabinetModeCluster(aAttributeId);
    }
    case Clusters::LaundryWasherControls::Id: {
        return AttributeIsSpecifiedInLaundryWasherControlsCluster(aAttributeId);
    }
    case Clusters::RvcRunMode::Id: {
        return AttributeIsSpecifiedInRVCRunModeCluster(aAttributeId);
    }
    case Clusters::RvcCleanMode::Id: {
        return AttributeIsSpecifiedInRVCCleanModeCluster(aAttributeId);
    }
    case Clusters::TemperatureControl::Id: {
        return AttributeIsSpecifiedInTemperatureControlCluster(aAttributeId);
    }
    case Clusters::RefrigeratorAlarm::Id: {
        return AttributeIsSpecifiedInRefrigeratorAlarmCluster(aAttributeId);
    }
    case Clusters::DishwasherMode::Id: {
        return AttributeIsSpecifiedInDishwasherModeCluster(aAttributeId);
    }
    case Clusters::AirQuality::Id: {
        return AttributeIsSpecifiedInAirQualityCluster(aAttributeId);
    }
    case Clusters::SmokeCoAlarm::Id: {
        return AttributeIsSpecifiedInSmokeCOAlarmCluster(aAttributeId);
    }
    case Clusters::DishwasherAlarm::Id: {
        return AttributeIsSpecifiedInDishwasherAlarmCluster(aAttributeId);
    }
    case Clusters::MicrowaveOvenMode::Id: {
        return AttributeIsSpecifiedInMicrowaveOvenModeCluster(aAttributeId);
    }
    case Clusters::MicrowaveOvenControl::Id: {
        return AttributeIsSpecifiedInMicrowaveOvenControlCluster(aAttributeId);
    }
    case Clusters::OperationalState::Id: {
        return AttributeIsSpecifiedInOperationalStateCluster(aAttributeId);
    }
    case Clusters::RvcOperationalState::Id: {
        return AttributeIsSpecifiedInRVCOperationalStateCluster(aAttributeId);
    }
    case Clusters::HepaFilterMonitoring::Id: {
        return AttributeIsSpecifiedInHEPAFilterMonitoringCluster(aAttributeId);
    }
    case Clusters::ActivatedCarbonFilterMonitoring::Id: {
        return AttributeIsSpecifiedInActivatedCarbonFilterMonitoringCluster(aAttributeId);
    }
<<<<<<< HEAD
    case Clusters::BooleanSensorConfiguration::Id: {
        return AttributeIsSpecifiedInBooleanSensorConfigurationCluster(aAttributeId);
    }
    case Clusters::ValveConfigurationAndControl::Id: {
        return AttributeIsSpecifiedInValveConfigurationAndControlCluster(aAttributeId);
=======
    case Clusters::DemandResponseLoadControl::Id: {
        return AttributeIsSpecifiedInDemandResponseLoadControlCluster(aAttributeId);
>>>>>>> aeee1274
    }
    case Clusters::DoorLock::Id: {
        return AttributeIsSpecifiedInDoorLockCluster(aAttributeId);
    }
    case Clusters::WindowCovering::Id: {
        return AttributeIsSpecifiedInWindowCoveringCluster(aAttributeId);
    }
    case Clusters::BarrierControl::Id: {
        return AttributeIsSpecifiedInBarrierControlCluster(aAttributeId);
    }
    case Clusters::PumpConfigurationAndControl::Id: {
        return AttributeIsSpecifiedInPumpConfigurationAndControlCluster(aAttributeId);
    }
    case Clusters::Thermostat::Id: {
        return AttributeIsSpecifiedInThermostatCluster(aAttributeId);
    }
    case Clusters::FanControl::Id: {
        return AttributeIsSpecifiedInFanControlCluster(aAttributeId);
    }
    case Clusters::ThermostatUserInterfaceConfiguration::Id: {
        return AttributeIsSpecifiedInThermostatUserInterfaceConfigurationCluster(aAttributeId);
    }
    case Clusters::ColorControl::Id: {
        return AttributeIsSpecifiedInColorControlCluster(aAttributeId);
    }
    case Clusters::BallastConfiguration::Id: {
        return AttributeIsSpecifiedInBallastConfigurationCluster(aAttributeId);
    }
    case Clusters::IlluminanceMeasurement::Id: {
        return AttributeIsSpecifiedInIlluminanceMeasurementCluster(aAttributeId);
    }
    case Clusters::TemperatureMeasurement::Id: {
        return AttributeIsSpecifiedInTemperatureMeasurementCluster(aAttributeId);
    }
    case Clusters::PressureMeasurement::Id: {
        return AttributeIsSpecifiedInPressureMeasurementCluster(aAttributeId);
    }
    case Clusters::FlowMeasurement::Id: {
        return AttributeIsSpecifiedInFlowMeasurementCluster(aAttributeId);
    }
    case Clusters::RelativeHumidityMeasurement::Id: {
        return AttributeIsSpecifiedInRelativeHumidityMeasurementCluster(aAttributeId);
    }
    case Clusters::OccupancySensing::Id: {
        return AttributeIsSpecifiedInOccupancySensingCluster(aAttributeId);
    }
    case Clusters::CarbonMonoxideConcentrationMeasurement::Id: {
        return AttributeIsSpecifiedInCarbonMonoxideConcentrationMeasurementCluster(aAttributeId);
    }
    case Clusters::CarbonDioxideConcentrationMeasurement::Id: {
        return AttributeIsSpecifiedInCarbonDioxideConcentrationMeasurementCluster(aAttributeId);
    }
    case Clusters::NitrogenDioxideConcentrationMeasurement::Id: {
        return AttributeIsSpecifiedInNitrogenDioxideConcentrationMeasurementCluster(aAttributeId);
    }
    case Clusters::OzoneConcentrationMeasurement::Id: {
        return AttributeIsSpecifiedInOzoneConcentrationMeasurementCluster(aAttributeId);
    }
    case Clusters::Pm25ConcentrationMeasurement::Id: {
        return AttributeIsSpecifiedInPM25ConcentrationMeasurementCluster(aAttributeId);
    }
    case Clusters::FormaldehydeConcentrationMeasurement::Id: {
        return AttributeIsSpecifiedInFormaldehydeConcentrationMeasurementCluster(aAttributeId);
    }
    case Clusters::Pm1ConcentrationMeasurement::Id: {
        return AttributeIsSpecifiedInPM1ConcentrationMeasurementCluster(aAttributeId);
    }
    case Clusters::Pm10ConcentrationMeasurement::Id: {
        return AttributeIsSpecifiedInPM10ConcentrationMeasurementCluster(aAttributeId);
    }
    case Clusters::TotalVolatileOrganicCompoundsConcentrationMeasurement::Id: {
        return AttributeIsSpecifiedInTotalVolatileOrganicCompoundsConcentrationMeasurementCluster(aAttributeId);
    }
    case Clusters::RadonConcentrationMeasurement::Id: {
        return AttributeIsSpecifiedInRadonConcentrationMeasurementCluster(aAttributeId);
    }
    case Clusters::WakeOnLan::Id: {
        return AttributeIsSpecifiedInWakeOnLANCluster(aAttributeId);
    }
    case Clusters::Channel::Id: {
        return AttributeIsSpecifiedInChannelCluster(aAttributeId);
    }
    case Clusters::TargetNavigator::Id: {
        return AttributeIsSpecifiedInTargetNavigatorCluster(aAttributeId);
    }
    case Clusters::MediaPlayback::Id: {
        return AttributeIsSpecifiedInMediaPlaybackCluster(aAttributeId);
    }
    case Clusters::MediaInput::Id: {
        return AttributeIsSpecifiedInMediaInputCluster(aAttributeId);
    }
    case Clusters::LowPower::Id: {
        return AttributeIsSpecifiedInLowPowerCluster(aAttributeId);
    }
    case Clusters::KeypadInput::Id: {
        return AttributeIsSpecifiedInKeypadInputCluster(aAttributeId);
    }
    case Clusters::ContentLauncher::Id: {
        return AttributeIsSpecifiedInContentLauncherCluster(aAttributeId);
    }
    case Clusters::AudioOutput::Id: {
        return AttributeIsSpecifiedInAudioOutputCluster(aAttributeId);
    }
    case Clusters::ApplicationLauncher::Id: {
        return AttributeIsSpecifiedInApplicationLauncherCluster(aAttributeId);
    }
    case Clusters::ApplicationBasic::Id: {
        return AttributeIsSpecifiedInApplicationBasicCluster(aAttributeId);
    }
    case Clusters::AccountLogin::Id: {
        return AttributeIsSpecifiedInAccountLoginCluster(aAttributeId);
    }
    case Clusters::ElectricalMeasurement::Id: {
        return AttributeIsSpecifiedInElectricalMeasurementCluster(aAttributeId);
    }
    case Clusters::UnitTesting::Id: {
        return AttributeIsSpecifiedInUnitTestingCluster(aAttributeId);
    }
    case Clusters::SampleMei::Id: {
        return AttributeIsSpecifiedInSampleMEICluster(aAttributeId);
    }
    default: {
        return NO;
    }
    }
}<|MERGE_RESOLUTION|>--- conflicted
+++ resolved
@@ -2696,7 +2696,6 @@
     }
     }
 }
-<<<<<<< HEAD
 static BOOL AttributeIsSpecifiedInBooleanSensorConfigurationCluster(AttributeId aAttributeId)
 {
     using namespace Clusters::BooleanSensorConfiguration;
@@ -2768,7 +2767,31 @@
         return YES;
     }
     case Attributes::ValveFault::Id: {
-=======
+        return YES;
+    }
+    case Attributes::GeneratedCommandList::Id: {
+        return YES;
+    }
+    case Attributes::AcceptedCommandList::Id: {
+        return YES;
+    }
+    case Attributes::EventList::Id: {
+        return YES;
+    }
+    case Attributes::AttributeList::Id: {
+        return YES;
+    }
+    case Attributes::FeatureMap::Id: {
+        return YES;
+    }
+    case Attributes::ClusterRevision::Id: {
+        return YES;
+    }
+    default: {
+        return NO;
+    }
+    }
+}
 static BOOL AttributeIsSpecifiedInDemandResponseLoadControlCluster(AttributeId aAttributeId)
 {
     using namespace Clusters::DemandResponseLoadControl;
@@ -2798,7 +2821,6 @@
         return YES;
     }
     case Attributes::DefaultRandomDuration::Id: {
->>>>>>> aeee1274
         return YES;
     }
     case Attributes::GeneratedCommandList::Id: {
@@ -5909,16 +5931,14 @@
     case Clusters::ActivatedCarbonFilterMonitoring::Id: {
         return AttributeIsSpecifiedInActivatedCarbonFilterMonitoringCluster(aAttributeId);
     }
-<<<<<<< HEAD
     case Clusters::BooleanSensorConfiguration::Id: {
         return AttributeIsSpecifiedInBooleanSensorConfigurationCluster(aAttributeId);
     }
     case Clusters::ValveConfigurationAndControl::Id: {
         return AttributeIsSpecifiedInValveConfigurationAndControlCluster(aAttributeId);
-=======
+    }
     case Clusters::DemandResponseLoadControl::Id: {
         return AttributeIsSpecifiedInDemandResponseLoadControlCluster(aAttributeId);
->>>>>>> aeee1274
     }
     case Clusters::DoorLock::Id: {
         return AttributeIsSpecifiedInDoorLockCluster(aAttributeId);
