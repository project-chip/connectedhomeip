--- conflicted
+++ resolved
@@ -2937,58 +2937,6 @@
     }
     }
 }
-<<<<<<< HEAD
-=======
-static BOOL AttributeIsSpecifiedInDemandResponseLoadControlCluster(AttributeId aAttributeId)
-{
-    using namespace Clusters::DemandResponseLoadControl;
-    switch (aAttributeId) {
-    case Attributes::LoadControlPrograms::Id: {
-        return YES;
-    }
-    case Attributes::NumberOfLoadControlPrograms::Id: {
-        return YES;
-    }
-    case Attributes::Events::Id: {
-        return YES;
-    }
-    case Attributes::ActiveEvents::Id: {
-        return YES;
-    }
-    case Attributes::NumberOfEventsPerProgram::Id: {
-        return YES;
-    }
-    case Attributes::NumberOfTransitions::Id: {
-        return YES;
-    }
-    case Attributes::DefaultRandomStart::Id: {
-        return YES;
-    }
-    case Attributes::DefaultRandomDuration::Id: {
-        return YES;
-    }
-    case Attributes::GeneratedCommandList::Id: {
-        return YES;
-    }
-    case Attributes::AcceptedCommandList::Id: {
-        return YES;
-    }
-    case Attributes::AttributeList::Id: {
-        return YES;
-    }
-    case Attributes::FeatureMap::Id: {
-        return YES;
-    }
-    case Attributes::ClusterRevision::Id: {
-        return YES;
-    }
-    default: {
-        // Not a known DemandResponseLoadControl attribute.
-        return NO;
-    }
-    }
-}
->>>>>>> dc44c005
 static BOOL AttributeIsSpecifiedInMessagesCluster(AttributeId aAttributeId)
 {
     using namespace Clusters::Messages;
