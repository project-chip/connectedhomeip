--- conflicted
+++ resolved
@@ -19,69 +19,6 @@
 
 NS_ASSUME_NONNULL_BEGIN
 
-@implementation MTRDataTypeCurrencyStruct
-- (instancetype)init
-{
-    if (self = [super init]) {
-
-        _currency = @(0);
-
-        _decimalPoints = @(0);
-    }
-    return self;
-}
-
-- (id)copyWithZone:(NSZone * _Nullable)zone
-{
-    auto other = [[MTRDataTypeCurrencyStruct alloc] init];
-
-    other.currency = self.currency;
-    other.decimalPoints = self.decimalPoints;
-
-    return other;
-}
-
-- (NSString *)description
-{
-    NSString * descriptionString = [NSString stringWithFormat:@"<%@: currency:%@; decimalPoints:%@; >", NSStringFromClass([self class]), _currency, _decimalPoints];
-    return descriptionString;
-}
-
-@end
-
-@implementation MTRDataTypePowerThresholdStruct
-- (instancetype)init
-{
-    if (self = [super init]) {
-
-        _powerThreshold = nil;
-
-        _apparentPowerThreshold = nil;
-
-        _powerThresholdSource = nil;
-    }
-    return self;
-}
-
-- (id)copyWithZone:(NSZone * _Nullable)zone
-{
-    auto other = [[MTRDataTypePowerThresholdStruct alloc] init];
-
-    other.powerThreshold = self.powerThreshold;
-    other.apparentPowerThreshold = self.apparentPowerThreshold;
-    other.powerThresholdSource = self.powerThresholdSource;
-
-    return other;
-}
-
-- (NSString *)description
-{
-    NSString * descriptionString = [NSString stringWithFormat:@"<%@: powerThreshold:%@; apparentPowerThreshold:%@; powerThresholdSource:%@; >", NSStringFromClass([self class]), _powerThreshold, _apparentPowerThreshold, _powerThresholdSource];
-    return descriptionString;
-}
-
-@end
-
 @implementation MTRDataTypeTestGlobalStruct
 - (instancetype)init
 {
@@ -115,93 +52,6 @@
 
 @end
 
-@implementation MTRDataTypeMeasurementAccuracyRangeStruct
-- (instancetype)init
-{
-    if (self = [super init]) {
-
-        _rangeMin = @(0);
-
-        _rangeMax = @(0);
-
-        _percentMax = nil;
-
-        _percentMin = nil;
-
-        _percentTypical = nil;
-
-        _fixedMax = nil;
-
-        _fixedMin = nil;
-
-        _fixedTypical = nil;
-    }
-    return self;
-}
-
-- (id)copyWithZone:(NSZone * _Nullable)zone
-{
-    auto other = [[MTRDataTypeMeasurementAccuracyRangeStruct alloc] init];
-
-    other.rangeMin = self.rangeMin;
-    other.rangeMax = self.rangeMax;
-    other.percentMax = self.percentMax;
-    other.percentMin = self.percentMin;
-    other.percentTypical = self.percentTypical;
-    other.fixedMax = self.fixedMax;
-    other.fixedMin = self.fixedMin;
-    other.fixedTypical = self.fixedTypical;
-
-    return other;
-}
-
-- (NSString *)description
-{
-    NSString * descriptionString = [NSString stringWithFormat:@"<%@: rangeMin:%@; rangeMax:%@; percentMax:%@; percentMin:%@; percentTypical:%@; fixedMax:%@; fixedMin:%@; fixedTypical:%@; >", NSStringFromClass([self class]), _rangeMin, _rangeMax, _percentMax, _percentMin, _percentTypical, _fixedMax, _fixedMin, _fixedTypical];
-    return descriptionString;
-}
-
-@end
-
-@implementation MTRDataTypeMeasurementAccuracyStruct
-- (instancetype)init
-{
-    if (self = [super init]) {
-
-        _measurementType = @(0);
-
-        _measured = @(0);
-
-        _minMeasuredValue = @(0);
-
-        _maxMeasuredValue = @(0);
-
-        _accuracyRanges = [NSArray array];
-    }
-    return self;
-}
-
-- (id)copyWithZone:(NSZone * _Nullable)zone
-{
-    auto other = [[MTRDataTypeMeasurementAccuracyStruct alloc] init];
-
-    other.measurementType = self.measurementType;
-    other.measured = self.measured;
-    other.minMeasuredValue = self.minMeasuredValue;
-    other.maxMeasuredValue = self.maxMeasuredValue;
-    other.accuracyRanges = self.accuracyRanges;
-
-    return other;
-}
-
-- (NSString *)description
-{
-    NSString * descriptionString = [NSString stringWithFormat:@"<%@: measurementType:%@; measured:%@; minMeasuredValue:%@; maxMeasuredValue:%@; accuracyRanges:%@; >", NSStringFromClass([self class]), _measurementType, _measured, _minMeasuredValue, _maxMeasuredValue, _accuracyRanges];
-    return descriptionString;
-}
-
-@end
-
 @implementation MTRDataTypeLocationDescriptorStruct
 - (instancetype)init
 {
@@ -230,36 +80,6 @@
 - (NSString *)description
 {
     NSString * descriptionString = [NSString stringWithFormat:@"<%@: locationName:%@; floorNumber:%@; areaType:%@; >", NSStringFromClass([self class]), _locationName, _floorNumber, _areaType];
-    return descriptionString;
-}
-
-@end
-
-@implementation MTRDataTypePriceStruct
-- (instancetype)init
-{
-    if (self = [super init]) {
-
-        _amount = @(0);
-
-        _currency = [MTRDataTypeCurrencyStruct new];
-    }
-    return self;
-}
-
-- (id)copyWithZone:(NSZone * _Nullable)zone
-{
-    auto other = [[MTRDataTypePriceStruct alloc] init];
-
-    other.amount = self.amount;
-    other.currency = self.currency;
-
-    return other;
-}
-
-- (NSString *)description
-{
-    NSString * descriptionString = [NSString stringWithFormat:@"<%@: amount:%@; currency:%@; >", NSStringFromClass([self class]), _amount, _currency];
     return descriptionString;
 }
 
@@ -4765,6 +4585,93 @@
 
 @end
 
+@implementation MTRElectricalPowerMeasurementClusterMeasurementAccuracyRangeStruct
+- (instancetype)init
+{
+    if (self = [super init]) {
+
+        _rangeMin = @(0);
+
+        _rangeMax = @(0);
+
+        _percentMax = nil;
+
+        _percentMin = nil;
+
+        _percentTypical = nil;
+
+        _fixedMax = nil;
+
+        _fixedMin = nil;
+
+        _fixedTypical = nil;
+    }
+    return self;
+}
+
+- (id)copyWithZone:(NSZone * _Nullable)zone
+{
+    auto other = [[MTRElectricalPowerMeasurementClusterMeasurementAccuracyRangeStruct alloc] init];
+
+    other.rangeMin = self.rangeMin;
+    other.rangeMax = self.rangeMax;
+    other.percentMax = self.percentMax;
+    other.percentMin = self.percentMin;
+    other.percentTypical = self.percentTypical;
+    other.fixedMax = self.fixedMax;
+    other.fixedMin = self.fixedMin;
+    other.fixedTypical = self.fixedTypical;
+
+    return other;
+}
+
+- (NSString *)description
+{
+    NSString * descriptionString = [NSString stringWithFormat:@"<%@: rangeMin:%@; rangeMax:%@; percentMax:%@; percentMin:%@; percentTypical:%@; fixedMax:%@; fixedMin:%@; fixedTypical:%@; >", NSStringFromClass([self class]), _rangeMin, _rangeMax, _percentMax, _percentMin, _percentTypical, _fixedMax, _fixedMin, _fixedTypical];
+    return descriptionString;
+}
+
+@end
+
+@implementation MTRElectricalPowerMeasurementClusterMeasurementAccuracyStruct
+- (instancetype)init
+{
+    if (self = [super init]) {
+
+        _measurementType = @(0);
+
+        _measured = @(0);
+
+        _minMeasuredValue = @(0);
+
+        _maxMeasuredValue = @(0);
+
+        _accuracyRanges = [NSArray array];
+    }
+    return self;
+}
+
+- (id)copyWithZone:(NSZone * _Nullable)zone
+{
+    auto other = [[MTRElectricalPowerMeasurementClusterMeasurementAccuracyStruct alloc] init];
+
+    other.measurementType = self.measurementType;
+    other.measured = self.measured;
+    other.minMeasuredValue = self.minMeasuredValue;
+    other.maxMeasuredValue = self.maxMeasuredValue;
+    other.accuracyRanges = self.accuracyRanges;
+
+    return other;
+}
+
+- (NSString *)description
+{
+    NSString * descriptionString = [NSString stringWithFormat:@"<%@: measurementType:%@; measured:%@; minMeasuredValue:%@; maxMeasuredValue:%@; accuracyRanges:%@; >", NSStringFromClass([self class]), _measurementType, _measured, _minMeasuredValue, _maxMeasuredValue, _accuracyRanges];
+    return descriptionString;
+}
+
+@end
+
 @implementation MTRElectricalPowerMeasurementClusterHarmonicMeasurementStruct
 - (instancetype)init
 {
@@ -4879,6 +4786,93 @@
 
 @end
 
+@implementation MTRElectricalEnergyMeasurementClusterMeasurementAccuracyRangeStruct
+- (instancetype)init
+{
+    if (self = [super init]) {
+
+        _rangeMin = @(0);
+
+        _rangeMax = @(0);
+
+        _percentMax = nil;
+
+        _percentMin = nil;
+
+        _percentTypical = nil;
+
+        _fixedMax = nil;
+
+        _fixedMin = nil;
+
+        _fixedTypical = nil;
+    }
+    return self;
+}
+
+- (id)copyWithZone:(NSZone * _Nullable)zone
+{
+    auto other = [[MTRElectricalEnergyMeasurementClusterMeasurementAccuracyRangeStruct alloc] init];
+
+    other.rangeMin = self.rangeMin;
+    other.rangeMax = self.rangeMax;
+    other.percentMax = self.percentMax;
+    other.percentMin = self.percentMin;
+    other.percentTypical = self.percentTypical;
+    other.fixedMax = self.fixedMax;
+    other.fixedMin = self.fixedMin;
+    other.fixedTypical = self.fixedTypical;
+
+    return other;
+}
+
+- (NSString *)description
+{
+    NSString * descriptionString = [NSString stringWithFormat:@"<%@: rangeMin:%@; rangeMax:%@; percentMax:%@; percentMin:%@; percentTypical:%@; fixedMax:%@; fixedMin:%@; fixedTypical:%@; >", NSStringFromClass([self class]), _rangeMin, _rangeMax, _percentMax, _percentMin, _percentTypical, _fixedMax, _fixedMin, _fixedTypical];
+    return descriptionString;
+}
+
+@end
+
+@implementation MTRElectricalEnergyMeasurementClusterMeasurementAccuracyStruct
+- (instancetype)init
+{
+    if (self = [super init]) {
+
+        _measurementType = @(0);
+
+        _measured = @(0);
+
+        _minMeasuredValue = @(0);
+
+        _maxMeasuredValue = @(0);
+
+        _accuracyRanges = [NSArray array];
+    }
+    return self;
+}
+
+- (id)copyWithZone:(NSZone * _Nullable)zone
+{
+    auto other = [[MTRElectricalEnergyMeasurementClusterMeasurementAccuracyStruct alloc] init];
+
+    other.measurementType = self.measurementType;
+    other.measured = self.measured;
+    other.minMeasuredValue = self.minMeasuredValue;
+    other.maxMeasuredValue = self.maxMeasuredValue;
+    other.accuracyRanges = self.accuracyRanges;
+
+    return other;
+}
+
+- (NSString *)description
+{
+    NSString * descriptionString = [NSString stringWithFormat:@"<%@: measurementType:%@; measured:%@; minMeasuredValue:%@; maxMeasuredValue:%@; accuracyRanges:%@; >", NSStringFromClass([self class]), _measurementType, _measured, _minMeasuredValue, _maxMeasuredValue, _accuracyRanges];
+    return descriptionString;
+}
+
+@end
+
 @implementation MTRElectricalEnergyMeasurementClusterCumulativeEnergyResetStruct
 - (instancetype)init
 {
@@ -5101,135 +5095,6 @@
 - (NSString *)description
 {
     NSString * descriptionString = [NSString stringWithFormat:@"<%@: >", NSStringFromClass([self class])];
-    return descriptionString;
-}
-
-@end
-
-@implementation MTRCommodityPriceClusterCommodityPriceComponentStruct
-- (instancetype)init
-{
-    if (self = [super init]) {
-
-        _price = @(0);
-
-        _source = @(0);
-
-        _descriptionString = nil;
-
-        _tariffComponentID = nil;
-    }
-    return self;
-}
-
-- (id)copyWithZone:(NSZone * _Nullable)zone
-{
-    auto other = [[MTRCommodityPriceClusterCommodityPriceComponentStruct alloc] init];
-
-    other.price = self.price;
-    other.source = self.source;
-    other.descriptionString = self.descriptionString;
-    other.tariffComponentID = self.tariffComponentID;
-
-    return other;
-}
-
-- (NSString *)description
-{
-    NSString * descriptionString = [NSString stringWithFormat:@"<%@: price:%@; source:%@; descriptionString:%@; tariffComponentID:%@; >", NSStringFromClass([self class]), _price, _source, _descriptionString, _tariffComponentID];
-    return descriptionString;
-}
-
-@end
-
-@implementation MTRCommodityPriceClusterCommodityPriceStruct
-- (instancetype)init
-{
-    if (self = [super init]) {
-
-        _periodStart = @(0);
-
-        _periodEnd = nil;
-
-        _price = [MTRDataTypePriceStruct new];
-
-        _descriptionString = nil;
-
-        _components = nil;
-    }
-    return self;
-}
-
-- (id)copyWithZone:(NSZone * _Nullable)zone
-{
-    auto other = [[MTRCommodityPriceClusterCommodityPriceStruct alloc] init];
-
-    other.periodStart = self.periodStart;
-    other.periodEnd = self.periodEnd;
-    other.price = self.price;
-    other.descriptionString = self.descriptionString;
-    other.components = self.components;
-
-    return other;
-}
-
-- (NSString *)description
-{
-    NSString * descriptionString = [NSString stringWithFormat:@"<%@: periodStart:%@; periodEnd:%@; price:%@; descriptionString:%@; components:%@; >", NSStringFromClass([self class]), _periodStart, _periodEnd, _price, _descriptionString, _components];
-    return descriptionString;
-}
-
-@end
-
-@implementation MTRCommodityPriceClusterPriceChangeEvent
-- (instancetype)init
-{
-    if (self = [super init]) {
-
-        _currentPrice = [MTRCommodityPriceClusterCommodityPriceStruct new];
-    }
-    return self;
-}
-
-- (id)copyWithZone:(NSZone * _Nullable)zone
-{
-    auto other = [[MTRCommodityPriceClusterPriceChangeEvent alloc] init];
-
-    other.currentPrice = self.currentPrice;
-
-    return other;
-}
-
-- (NSString *)description
-{
-    NSString * descriptionString = [NSString stringWithFormat:@"<%@: currentPrice:%@; >", NSStringFromClass([self class]), _currentPrice];
-    return descriptionString;
-}
-
-@end
-
-@implementation MTRCommodityPriceClusterForecastChangeEvent
-- (instancetype)init
-{
-    if (self = [super init]) {
-
-        _priceForecast = [NSArray array];
-    }
-    return self;
-}
-
-- (id)copyWithZone:(NSZone * _Nullable)zone
-{
-    auto other = [[MTRCommodityPriceClusterForecastChangeEvent alloc] init];
-
-    other.priceForecast = self.priceForecast;
-
-    return other;
-}
-
-- (NSString *)description
-{
-    NSString * descriptionString = [NSString stringWithFormat:@"<%@: priceForecast:%@; >", NSStringFromClass([self class]), _priceForecast];
     return descriptionString;
 }
 
@@ -10190,354 +10055,6 @@
 
 @end
 
-@implementation MTRCommodityTariffClusterPeakPeriodStruct
-- (instancetype)init
-{
-    if (self = [super init]) {
-
-        _severity = @(0);
-
-        _peakPeriod = @(0);
-    }
-    return self;
-}
-
-- (id)copyWithZone:(NSZone * _Nullable)zone
-{
-    auto other = [[MTRCommodityTariffClusterPeakPeriodStruct alloc] init];
-
-    other.severity = self.severity;
-    other.peakPeriod = self.peakPeriod;
-
-    return other;
-}
-
-- (NSString *)description
-{
-    NSString * descriptionString = [NSString stringWithFormat:@"<%@: severity:%@; peakPeriod:%@; >", NSStringFromClass([self class]), _severity, _peakPeriod];
-    return descriptionString;
-}
-
-@end
-
-@implementation MTRCommodityTariffClusterAuxiliaryLoadSwitchSettingsStruct
-- (instancetype)init
-{
-    if (self = [super init]) {
-
-        _number = @(0);
-
-        _requiredState = @(0);
-    }
-    return self;
-}
-
-- (id)copyWithZone:(NSZone * _Nullable)zone
-{
-    auto other = [[MTRCommodityTariffClusterAuxiliaryLoadSwitchSettingsStruct alloc] init];
-
-    other.number = self.number;
-    other.requiredState = self.requiredState;
-
-    return other;
-}
-
-- (NSString *)description
-{
-    NSString * descriptionString = [NSString stringWithFormat:@"<%@: number:%@; requiredState:%@; >", NSStringFromClass([self class]), _number, _requiredState];
-    return descriptionString;
-}
-
-@end
-
-@implementation MTRCommodityTariffClusterTariffPriceStruct
-- (instancetype)init
-{
-    if (self = [super init]) {
-
-        _priceType = @(0);
-
-        _price = nil;
-
-        _priceLevel = nil;
-    }
-    return self;
-}
-
-- (id)copyWithZone:(NSZone * _Nullable)zone
-{
-    auto other = [[MTRCommodityTariffClusterTariffPriceStruct alloc] init];
-
-    other.priceType = self.priceType;
-    other.price = self.price;
-    other.priceLevel = self.priceLevel;
-
-    return other;
-}
-
-- (NSString *)description
-{
-    NSString * descriptionString = [NSString stringWithFormat:@"<%@: priceType:%@; price:%@; priceLevel:%@; >", NSStringFromClass([self class]), _priceType, _price, _priceLevel];
-    return descriptionString;
-}
-
-@end
-
-@implementation MTRCommodityTariffClusterTariffComponentStruct
-- (instancetype)init
-{
-    if (self = [super init]) {
-
-        _tariffComponentID = @(0);
-
-        _price = nil;
-
-        _friendlyCredit = nil;
-
-        _auxiliaryLoad = nil;
-
-        _peakPeriod = nil;
-
-        _powerThreshold = nil;
-
-        _threshold = nil;
-
-        _label = nil;
-
-        _predicted = nil;
-    }
-    return self;
-}
-
-- (id)copyWithZone:(NSZone * _Nullable)zone
-{
-    auto other = [[MTRCommodityTariffClusterTariffComponentStruct alloc] init];
-
-    other.tariffComponentID = self.tariffComponentID;
-    other.price = self.price;
-    other.friendlyCredit = self.friendlyCredit;
-    other.auxiliaryLoad = self.auxiliaryLoad;
-    other.peakPeriod = self.peakPeriod;
-    other.powerThreshold = self.powerThreshold;
-    other.threshold = self.threshold;
-    other.label = self.label;
-    other.predicted = self.predicted;
-
-    return other;
-}
-
-- (NSString *)description
-{
-    NSString * descriptionString = [NSString stringWithFormat:@"<%@: tariffComponentID:%@; price:%@; friendlyCredit:%@; auxiliaryLoad:%@; peakPeriod:%@; powerThreshold:%@; threshold:%@; label:%@; predicted:%@; >", NSStringFromClass([self class]), _tariffComponentID, _price, _friendlyCredit, _auxiliaryLoad, _peakPeriod, _powerThreshold, _threshold, _label, _predicted];
-    return descriptionString;
-}
-
-@end
-
-@implementation MTRCommodityTariffClusterCalendarPeriodStruct
-- (instancetype)init
-{
-    if (self = [super init]) {
-
-        _startDate = nil;
-
-        _dayPatternIDs = [NSArray array];
-    }
-    return self;
-}
-
-- (id)copyWithZone:(NSZone * _Nullable)zone
-{
-    auto other = [[MTRCommodityTariffClusterCalendarPeriodStruct alloc] init];
-
-    other.startDate = self.startDate;
-    other.dayPatternIDs = self.dayPatternIDs;
-
-    return other;
-}
-
-- (NSString *)description
-{
-    NSString * descriptionString = [NSString stringWithFormat:@"<%@: startDate:%@; dayPatternIDs:%@; >", NSStringFromClass([self class]), _startDate, _dayPatternIDs];
-    return descriptionString;
-}
-
-@end
-
-@implementation MTRCommodityTariffClusterDayEntryStruct
-- (instancetype)init
-{
-    if (self = [super init]) {
-
-        _dayEntryID = @(0);
-
-        _startTime = @(0);
-
-        _duration = nil;
-
-        _randomizationOffset = nil;
-
-        _randomizationType = nil;
-    }
-    return self;
-}
-
-- (id)copyWithZone:(NSZone * _Nullable)zone
-{
-    auto other = [[MTRCommodityTariffClusterDayEntryStruct alloc] init];
-
-    other.dayEntryID = self.dayEntryID;
-    other.startTime = self.startTime;
-    other.duration = self.duration;
-    other.randomizationOffset = self.randomizationOffset;
-    other.randomizationType = self.randomizationType;
-
-    return other;
-}
-
-- (NSString *)description
-{
-    NSString * descriptionString = [NSString stringWithFormat:@"<%@: dayEntryID:%@; startTime:%@; duration:%@; randomizationOffset:%@; randomizationType:%@; >", NSStringFromClass([self class]), _dayEntryID, _startTime, _duration, _randomizationOffset, _randomizationType];
-    return descriptionString;
-}
-
-@end
-
-@implementation MTRCommodityTariffClusterDayPatternStruct
-- (instancetype)init
-{
-    if (self = [super init]) {
-
-        _dayPatternID = @(0);
-
-        _daysOfWeek = @(0);
-
-        _dayEntryIDs = [NSArray array];
-    }
-    return self;
-}
-
-- (id)copyWithZone:(NSZone * _Nullable)zone
-{
-    auto other = [[MTRCommodityTariffClusterDayPatternStruct alloc] init];
-
-    other.dayPatternID = self.dayPatternID;
-    other.daysOfWeek = self.daysOfWeek;
-    other.dayEntryIDs = self.dayEntryIDs;
-
-    return other;
-}
-
-- (NSString *)description
-{
-    NSString * descriptionString = [NSString stringWithFormat:@"<%@: dayPatternID:%@; daysOfWeek:%@; dayEntryIDs:%@; >", NSStringFromClass([self class]), _dayPatternID, _daysOfWeek, _dayEntryIDs];
-    return descriptionString;
-}
-
-@end
-
-@implementation MTRCommodityTariffClusterDayStruct
-- (instancetype)init
-{
-    if (self = [super init]) {
-
-        _date = @(0);
-
-        _dayType = @(0);
-
-        _dayEntryIDs = [NSArray array];
-    }
-    return self;
-}
-
-- (id)copyWithZone:(NSZone * _Nullable)zone
-{
-    auto other = [[MTRCommodityTariffClusterDayStruct alloc] init];
-
-    other.date = self.date;
-    other.dayType = self.dayType;
-    other.dayEntryIDs = self.dayEntryIDs;
-
-    return other;
-}
-
-- (NSString *)description
-{
-    NSString * descriptionString = [NSString stringWithFormat:@"<%@: date:%@; dayType:%@; dayEntryIDs:%@; >", NSStringFromClass([self class]), _date, _dayType, _dayEntryIDs];
-    return descriptionString;
-}
-
-@end
-
-@implementation MTRCommodityTariffClusterTariffInformationStruct
-- (instancetype)init
-{
-    if (self = [super init]) {
-
-        _tariffLabel = nil;
-
-        _providerName = nil;
-
-        _currency = nil;
-
-        _blockMode = nil;
-    }
-    return self;
-}
-
-- (id)copyWithZone:(NSZone * _Nullable)zone
-{
-    auto other = [[MTRCommodityTariffClusterTariffInformationStruct alloc] init];
-
-    other.tariffLabel = self.tariffLabel;
-    other.providerName = self.providerName;
-    other.currency = self.currency;
-    other.blockMode = self.blockMode;
-
-    return other;
-}
-
-- (NSString *)description
-{
-    NSString * descriptionString = [NSString stringWithFormat:@"<%@: tariffLabel:%@; providerName:%@; currency:%@; blockMode:%@; >", NSStringFromClass([self class]), _tariffLabel, _providerName, _currency, _blockMode];
-    return descriptionString;
-}
-
-@end
-
-@implementation MTRCommodityTariffClusterTariffPeriodStruct
-- (instancetype)init
-{
-    if (self = [super init]) {
-
-        _label = nil;
-
-        _dayEntryIDs = [NSArray array];
-
-        _tariffComponentIDs = [NSArray array];
-    }
-    return self;
-}
-
-- (id)copyWithZone:(NSZone * _Nullable)zone
-{
-    auto other = [[MTRCommodityTariffClusterTariffPeriodStruct alloc] init];
-
-    other.label = self.label;
-    other.dayEntryIDs = self.dayEntryIDs;
-    other.tariffComponentIDs = self.tariffComponentIDs;
-
-    return other;
-}
-
-- (NSString *)description
-{
-    NSString * descriptionString = [NSString stringWithFormat:@"<%@: label:%@; dayEntryIDs:%@; tariffComponentIDs:%@; >", NSStringFromClass([self class]), _label, _dayEntryIDs, _tariffComponentIDs];
-    return descriptionString;
-}
-
-@end
-
 @implementation MTREcosystemInformationClusterDeviceTypeStruct
 - (instancetype)init
 {
@@ -10751,20 +10268,11 @@
 
 @end
 
-<<<<<<< HEAD
-@implementation MTRCommodityMeteringClusterMeteredQuantityStruct
-=======
 @implementation MTRTLSClientManagementClusterTLSEndpointStruct
->>>>>>> 4d9b4235
-- (instancetype)init
-{
-    if (self = [super init]) {
-
-<<<<<<< HEAD
-        _tariffComponentIDs = [NSArray array];
-
-        _quantity = @(0);
-=======
+- (instancetype)init
+{
+    if (self = [super init]) {
+
         _endpointID = @(0);
 
         _hostname = [NSData data];
@@ -10776,19 +10284,12 @@
         _ccdid = nil;
 
         _status = @(0);
->>>>>>> 4d9b4235
-    }
-    return self;
-}
-
-- (id)copyWithZone:(NSZone * _Nullable)zone
-{
-<<<<<<< HEAD
-    auto other = [[MTRCommodityMeteringClusterMeteredQuantityStruct alloc] init];
-
-    other.tariffComponentIDs = self.tariffComponentIDs;
-    other.quantity = self.quantity;
-=======
+    }
+    return self;
+}
+
+- (id)copyWithZone:(NSZone * _Nullable)zone
+{
     auto other = [[MTRTLSClientManagementClusterTLSEndpointStruct alloc] init];
 
     other.endpointID = self.endpointID;
@@ -10797,18 +10298,13 @@
     other.caid = self.caid;
     other.ccdid = self.ccdid;
     other.status = self.status;
->>>>>>> 4d9b4235
-
-    return other;
-}
-
-- (NSString *)description
-{
-<<<<<<< HEAD
-    NSString * descriptionString = [NSString stringWithFormat:@"<%@: tariffComponentIDs:%@; quantity:%@; >", NSStringFromClass([self class]), _tariffComponentIDs, _quantity];
-=======
+
+    return other;
+}
+
+- (NSString *)description
+{
     NSString * descriptionString = [NSString stringWithFormat:@"<%@: endpointID:%@; hostname:%@; port:%@; caid:%@; ccdid:%@; status:%@; >", NSStringFromClass([self class]), _endpointID, [_hostname base64EncodedStringWithOptions:0], _port, _caid, _ccdid, _status];
->>>>>>> 4d9b4235
     return descriptionString;
 }
 
