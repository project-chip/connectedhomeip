/*
 *
 *    Copyright (c) 2022 Project CHIP Authors
 *
 *    Licensed under the Apache License, Version 2.0 (the "License");
 *    you may not use this file except in compliance with the License.
 *    You may obtain a copy of the License at
 *
 *        http://www.apache.org/licenses/LICENSE-2.0
 *
 *    Unless required by applicable law or agreed to in writing, software
 *    distributed under the License is distributed on an "AS IS" BASIS,
 *    WITHOUT WARRANTIES OR CONDITIONS OF ANY KIND, either express or implied.
 *    See the License for the specific language governing permissions and
 *    limitations under the License.
 */

#import "MTRStructsObjc.h"

NS_ASSUME_NONNULL_BEGIN

@implementation MTRDataTypeCurrencyStruct
- (instancetype)init
{
    if (self = [super init]) {

        _currency = @(0);

        _decimalPoints = @(0);
    }
    return self;
}

- (id)copyWithZone:(NSZone * _Nullable)zone
{
    auto other = [[MTRDataTypeCurrencyStruct alloc] init];

    other.currency = self.currency;
    other.decimalPoints = self.decimalPoints;

    return other;
}

- (NSString *)description
{
    NSString * descriptionString = [NSString stringWithFormat:@"<%@: currency:%@; decimalPoints:%@; >", NSStringFromClass([self class]), _currency, _decimalPoints];
    return descriptionString;
}

@end

@implementation MTRDataTypePriceStruct
- (instancetype)init
{
    if (self = [super init]) {

        _amount = @(0);

        _currency = [MTRDataTypeCurrencyStruct new];
    }
    return self;
}

- (id)copyWithZone:(NSZone * _Nullable)zone
{
    auto other = [[MTRDataTypePriceStruct alloc] init];

    other.amount = self.amount;
    other.currency = self.currency;

    return other;
}

- (NSString *)description
{
    NSString * descriptionString = [NSString stringWithFormat:@"<%@: amount:%@; currency:%@; >", NSStringFromClass([self class]), _amount, _currency];
    return descriptionString;
}

@end

@implementation MTRDataTypeMeasurementAccuracyRangeStruct
- (instancetype)init
{
    if (self = [super init]) {

        _rangeMin = @(0);

        _rangeMax = @(0);

        _percentMax = nil;

        _percentMin = nil;

        _percentTypical = nil;

        _fixedMax = nil;

        _fixedMin = nil;

        _fixedTypical = nil;
    }
    return self;
}

- (id)copyWithZone:(NSZone * _Nullable)zone
{
    auto other = [[MTRDataTypeMeasurementAccuracyRangeStruct alloc] init];

    other.rangeMin = self.rangeMin;
    other.rangeMax = self.rangeMax;
    other.percentMax = self.percentMax;
    other.percentMin = self.percentMin;
    other.percentTypical = self.percentTypical;
    other.fixedMax = self.fixedMax;
    other.fixedMin = self.fixedMin;
    other.fixedTypical = self.fixedTypical;

    return other;
}

- (NSString *)description
{
    NSString * descriptionString = [NSString stringWithFormat:@"<%@: rangeMin:%@; rangeMax:%@; percentMax:%@; percentMin:%@; percentTypical:%@; fixedMax:%@; fixedMin:%@; fixedTypical:%@; >", NSStringFromClass([self class]), _rangeMin, _rangeMax, _percentMax, _percentMin, _percentTypical, _fixedMax, _fixedMin, _fixedTypical];
    return descriptionString;
}

@end

@implementation MTRDataTypeMeasurementAccuracyStruct
- (instancetype)init
{
    if (self = [super init]) {

        _measurementType = @(0);

        _measured = @(0);

        _minMeasuredValue = @(0);

        _maxMeasuredValue = @(0);

        _accuracyRanges = [NSArray array];
    }
    return self;
}

- (id)copyWithZone:(NSZone * _Nullable)zone
{
    auto other = [[MTRDataTypeMeasurementAccuracyStruct alloc] init];

    other.measurementType = self.measurementType;
    other.measured = self.measured;
    other.minMeasuredValue = self.minMeasuredValue;
    other.maxMeasuredValue = self.maxMeasuredValue;
    other.accuracyRanges = self.accuracyRanges;

    return other;
}

- (NSString *)description
{
    NSString * descriptionString = [NSString stringWithFormat:@"<%@: measurementType:%@; measured:%@; minMeasuredValue:%@; maxMeasuredValue:%@; accuracyRanges:%@; >", NSStringFromClass([self class]), _measurementType, _measured, _minMeasuredValue, _maxMeasuredValue, _accuracyRanges];
    return descriptionString;
}

@end

@implementation MTRDataTypeAtomicAttributeStatusStruct
- (instancetype)init
{
    if (self = [super init]) {

        _attributeID = @(0);

        _statusCode = @(0);
    }
    return self;
}

- (id)copyWithZone:(NSZone * _Nullable)zone
{
    auto other = [[MTRDataTypeAtomicAttributeStatusStruct alloc] init];

    other.attributeID = self.attributeID;
    other.statusCode = self.statusCode;

    return other;
}

- (NSString *)description
{
    NSString * descriptionString = [NSString stringWithFormat:@"<%@: attributeID:%@; statusCode:%@; >", NSStringFromClass([self class]), _attributeID, _statusCode];
    return descriptionString;
}

@end

@implementation MTRDataTypeICECandidateStruct
- (instancetype)init
{
    if (self = [super init]) {

        _candidate = @"";

        _sdpMid = nil;

        _sdpmLineIndex = nil;
    }
    return self;
}

- (id)copyWithZone:(NSZone * _Nullable)zone
{
    auto other = [[MTRDataTypeICECandidateStruct alloc] init];

    other.candidate = self.candidate;
    other.sdpMid = self.sdpMid;
    other.sdpmLineIndex = self.sdpmLineIndex;

    return other;
}

- (NSString *)description
{
    NSString * descriptionString = [NSString stringWithFormat:@"<%@: candidate:%@; sdpMid:%@; sdpmLineIndex:%@; >", NSStringFromClass([self class]), _candidate, _sdpMid, _sdpmLineIndex];
    return descriptionString;
}

@end

@implementation MTRDataTypeICEServerStruct
- (instancetype)init
{
    if (self = [super init]) {

        _urls = [NSArray array];

        _username = nil;

        _credential = nil;

        _caid = nil;
    }
    return self;
}

- (id)copyWithZone:(NSZone * _Nullable)zone
{
    auto other = [[MTRDataTypeICEServerStruct alloc] init];

    other.urls = self.urls;
    other.username = self.username;
    other.credential = self.credential;
    other.caid = self.caid;

    return other;
}

- (NSString *)description
{
    NSString * descriptionString = [NSString stringWithFormat:@"<%@: urls:%@; username:%@; credential:%@; caid:%@; >", NSStringFromClass([self class]), _urls, _username, _credential, _caid];
    return descriptionString;
}

@end

@implementation MTRDataTypeLocationDescriptorStruct
- (instancetype)init
{
    if (self = [super init]) {

        _locationName = @"";

        _floorNumber = nil;

        _areaType = nil;
    }
    return self;
}

- (id)copyWithZone:(NSZone * _Nullable)zone
{
    auto other = [[MTRDataTypeLocationDescriptorStruct alloc] init];

    other.locationName = self.locationName;
    other.floorNumber = self.floorNumber;
    other.areaType = self.areaType;

    return other;
}

- (NSString *)description
{
    NSString * descriptionString = [NSString stringWithFormat:@"<%@: locationName:%@; floorNumber:%@; areaType:%@; >", NSStringFromClass([self class]), _locationName, _floorNumber, _areaType];
    return descriptionString;
}

@end

@implementation MTRDataTypePowerThresholdStruct
- (instancetype)init
{
    if (self = [super init]) {

        _powerThreshold = nil;

        _apparentPowerThreshold = nil;

        _powerThresholdSource = nil;
    }
    return self;
}

- (id)copyWithZone:(NSZone * _Nullable)zone
{
    auto other = [[MTRDataTypePowerThresholdStruct alloc] init];

    other.powerThreshold = self.powerThreshold;
    other.apparentPowerThreshold = self.apparentPowerThreshold;
    other.powerThresholdSource = self.powerThresholdSource;

    return other;
}

- (NSString *)description
{
    NSString * descriptionString = [NSString stringWithFormat:@"<%@: powerThreshold:%@; apparentPowerThreshold:%@; powerThresholdSource:%@; >", NSStringFromClass([self class]), _powerThreshold, _apparentPowerThreshold, _powerThresholdSource];
    return descriptionString;
}

@end

@implementation MTRDataTypeTestGlobalStruct
- (instancetype)init
{
    if (self = [super init]) {

        _name = @"";

        _myBitmap = nil;

        _myEnum = nil;
    }
    return self;
}

- (id)copyWithZone:(NSZone * _Nullable)zone
{
    auto other = [[MTRDataTypeTestGlobalStruct alloc] init];

    other.name = self.name;
    other.myBitmap = self.myBitmap;
    other.myEnum = self.myEnum;

    return other;
}

- (NSString *)description
{
    NSString * descriptionString = [NSString stringWithFormat:@"<%@: name:%@; myBitmap:%@; myEnum:%@; >", NSStringFromClass([self class]), _name, _myBitmap, _myEnum];
    return descriptionString;
}

@end

@implementation MTRDataTypeViewportStruct
- (instancetype)init
{
    if (self = [super init]) {

        _x1 = @(0);

        _y1 = @(0);

        _x2 = @(0);

        _y2 = @(0);
    }
    return self;
}

- (id)copyWithZone:(NSZone * _Nullable)zone
{
    auto other = [[MTRDataTypeViewportStruct alloc] init];

    other.x1 = self.x1;
    other.y1 = self.y1;
    other.x2 = self.x2;
    other.y2 = self.y2;

    return other;
}

- (NSString *)description
{
    NSString * descriptionString = [NSString stringWithFormat:@"<%@: x1:%@; y1:%@; x2:%@; y2:%@; >", NSStringFromClass([self class]), _x1, _y1, _x2, _y2];
    return descriptionString;
}

@end

@implementation MTRDataTypeWebRTCSessionStruct
- (instancetype)init
{
    if (self = [super init]) {

        _id = @(0);

        _peerNodeID = @(0);

        _peerEndpointID = @(0);

        _streamUsage = @(0);

        _videoStreamID = nil;

        _audioStreamID = nil;

        _metadataEnabled = nil;

        _fabricIndex = @(0);
    }
    return self;
}

- (id)copyWithZone:(NSZone * _Nullable)zone
{
    auto other = [[MTRDataTypeWebRTCSessionStruct alloc] init];

    other.id = self.id;
    other.peerNodeID = self.peerNodeID;
    other.peerEndpointID = self.peerEndpointID;
    other.streamUsage = self.streamUsage;
    other.videoStreamID = self.videoStreamID;
    other.audioStreamID = self.audioStreamID;
    other.metadataEnabled = self.metadataEnabled;
    other.fabricIndex = self.fabricIndex;

    return other;
}

- (NSString *)description
{
    NSString * descriptionString = [NSString stringWithFormat:@"<%@: id:%@; peerNodeID:%@; peerEndpointID:%@; streamUsage:%@; videoStreamID:%@; audioStreamID:%@; metadataEnabled:%@; fabricIndex:%@; >", NSStringFromClass([self class]), _id, _peerNodeID, _peerEndpointID, _streamUsage, _videoStreamID, _audioStreamID, _metadataEnabled, _fabricIndex];
    return descriptionString;
}

@end

@implementation MTRDescriptorClusterDeviceTypeStruct
- (instancetype)init
{
    if (self = [super init]) {

        _deviceType = @(0);

        _revision = @(0);
    }
    return self;
}

- (id)copyWithZone:(NSZone * _Nullable)zone
{
    auto other = [[MTRDescriptorClusterDeviceTypeStruct alloc] init];

    other.deviceType = self.deviceType;
    other.revision = self.revision;

    return other;
}

- (NSString *)description
{
    NSString * descriptionString = [NSString stringWithFormat:@"<%@: deviceType:%@; revision:%@; >", NSStringFromClass([self class]), _deviceType, _revision];
    return descriptionString;
}

- (void)setType:(NSNumber * _Nonnull)type
{
    self.deviceType = type;
}

- (NSNumber * _Nonnull)type
{
    return self.deviceType;
}

@end

@implementation MTRDescriptorClusterDeviceType : MTRDescriptorClusterDeviceTypeStruct
@dynamic revision;
@end

@implementation MTRDescriptorClusterSemanticTagStruct
- (instancetype)init
{
    if (self = [super init]) {

        _mfgCode = nil;

        _namespaceID = @(0);

        _tag = @(0);

        _label = nil;
    }
    return self;
}

- (id)copyWithZone:(NSZone * _Nullable)zone
{
    auto other = [[MTRDescriptorClusterSemanticTagStruct alloc] init];

    other.mfgCode = self.mfgCode;
    other.namespaceID = self.namespaceID;
    other.tag = self.tag;
    other.label = self.label;

    return other;
}

- (NSString *)description
{
    NSString * descriptionString = [NSString stringWithFormat:@"<%@: mfgCode:%@; namespaceID:%@; tag:%@; label:%@; >", NSStringFromClass([self class]), _mfgCode, _namespaceID, _tag, _label];
    return descriptionString;
}

@end

@implementation MTRBindingClusterTargetStruct
- (instancetype)init
{
    if (self = [super init]) {

        _node = nil;

        _group = nil;

        _endpoint = nil;

        _cluster = nil;

        _fabricIndex = @(0);
    }
    return self;
}

- (id)copyWithZone:(NSZone * _Nullable)zone
{
    auto other = [[MTRBindingClusterTargetStruct alloc] init];

    other.node = self.node;
    other.group = self.group;
    other.endpoint = self.endpoint;
    other.cluster = self.cluster;
    other.fabricIndex = self.fabricIndex;

    return other;
}

- (NSString *)description
{
    NSString * descriptionString = [NSString stringWithFormat:@"<%@: node:%@; group:%@; endpoint:%@; cluster:%@; fabricIndex:%@; >", NSStringFromClass([self class]), _node, _group, _endpoint, _cluster, _fabricIndex];
    return descriptionString;
}

@end

@implementation MTRAccessControlClusterAccessRestrictionStruct
- (instancetype)init
{
    if (self = [super init]) {

        _type = @(0);

        _id = nil;
    }
    return self;
}

- (id)copyWithZone:(NSZone * _Nullable)zone
{
    auto other = [[MTRAccessControlClusterAccessRestrictionStruct alloc] init];

    other.type = self.type;
    other.id = self.id;

    return other;
}

- (NSString *)description
{
    NSString * descriptionString = [NSString stringWithFormat:@"<%@: type:%@; id:%@; >", NSStringFromClass([self class]), _type, _id];
    return descriptionString;
}

@end

@implementation MTRAccessControlClusterCommissioningAccessRestrictionEntryStruct
- (instancetype)init
{
    if (self = [super init]) {

        _endpoint = @(0);

        _cluster = @(0);

        _restrictions = [NSArray array];
    }
    return self;
}

- (id)copyWithZone:(NSZone * _Nullable)zone
{
    auto other = [[MTRAccessControlClusterCommissioningAccessRestrictionEntryStruct alloc] init];

    other.endpoint = self.endpoint;
    other.cluster = self.cluster;
    other.restrictions = self.restrictions;

    return other;
}

- (NSString *)description
{
    NSString * descriptionString = [NSString stringWithFormat:@"<%@: endpoint:%@; cluster:%@; restrictions:%@; >", NSStringFromClass([self class]), _endpoint, _cluster, _restrictions];
    return descriptionString;
}

@end

@implementation MTRAccessControlClusterAccessRestrictionEntryStruct
- (instancetype)init
{
    if (self = [super init]) {

        _endpoint = @(0);

        _cluster = @(0);

        _restrictions = [NSArray array];

        _fabricIndex = @(0);
    }
    return self;
}

- (id)copyWithZone:(NSZone * _Nullable)zone
{
    auto other = [[MTRAccessControlClusterAccessRestrictionEntryStruct alloc] init];

    other.endpoint = self.endpoint;
    other.cluster = self.cluster;
    other.restrictions = self.restrictions;
    other.fabricIndex = self.fabricIndex;

    return other;
}

- (NSString *)description
{
    NSString * descriptionString = [NSString stringWithFormat:@"<%@: endpoint:%@; cluster:%@; restrictions:%@; fabricIndex:%@; >", NSStringFromClass([self class]), _endpoint, _cluster, _restrictions, _fabricIndex];
    return descriptionString;
}

@end

@implementation MTRAccessControlClusterAccessControlTargetStruct
- (instancetype)init
{
    if (self = [super init]) {

        _cluster = nil;

        _endpoint = nil;

        _deviceType = nil;
    }
    return self;
}

- (id)copyWithZone:(NSZone * _Nullable)zone
{
    auto other = [[MTRAccessControlClusterAccessControlTargetStruct alloc] init];

    other.cluster = self.cluster;
    other.endpoint = self.endpoint;
    other.deviceType = self.deviceType;

    return other;
}

- (NSString *)description
{
    NSString * descriptionString = [NSString stringWithFormat:@"<%@: cluster:%@; endpoint:%@; deviceType:%@; >", NSStringFromClass([self class]), _cluster, _endpoint, _deviceType];
    return descriptionString;
}

@end

@implementation MTRAccessControlClusterTarget : MTRAccessControlClusterAccessControlTargetStruct
@dynamic cluster;
@dynamic endpoint;
@dynamic deviceType;
@end

@implementation MTRAccessControlClusterAccessControlEntryStruct
- (instancetype)init
{
    if (self = [super init]) {

        _privilege = @(0);

        _authMode = @(0);

        _subjects = nil;

        _targets = nil;

        _fabricIndex = @(0);
    }
    return self;
}

- (id)copyWithZone:(NSZone * _Nullable)zone
{
    auto other = [[MTRAccessControlClusterAccessControlEntryStruct alloc] init];

    other.privilege = self.privilege;
    other.authMode = self.authMode;
    other.subjects = self.subjects;
    other.targets = self.targets;
    other.fabricIndex = self.fabricIndex;

    return other;
}

- (NSString *)description
{
    NSString * descriptionString = [NSString stringWithFormat:@"<%@: privilege:%@; authMode:%@; subjects:%@; targets:%@; fabricIndex:%@; >", NSStringFromClass([self class]), _privilege, _authMode, _subjects, _targets, _fabricIndex];
    return descriptionString;
}

@end

@implementation MTRAccessControlClusterAccessControlEntry : MTRAccessControlClusterAccessControlEntryStruct
@dynamic privilege;
@dynamic authMode;
@dynamic subjects;
@dynamic targets;
@dynamic fabricIndex;
@end

@implementation MTRAccessControlClusterAccessControlExtensionStruct
- (instancetype)init
{
    if (self = [super init]) {

        _data = [NSData data];

        _fabricIndex = @(0);
    }
    return self;
}

- (id)copyWithZone:(NSZone * _Nullable)zone
{
    auto other = [[MTRAccessControlClusterAccessControlExtensionStruct alloc] init];

    other.data = self.data;
    other.fabricIndex = self.fabricIndex;

    return other;
}

- (NSString *)description
{
    NSString * descriptionString = [NSString stringWithFormat:@"<%@: data:%@; fabricIndex:%@; >", NSStringFromClass([self class]), [_data base64EncodedStringWithOptions:0], _fabricIndex];
    return descriptionString;
}

@end

@implementation MTRAccessControlClusterExtensionEntry : MTRAccessControlClusterAccessControlExtensionStruct
@dynamic data;
@dynamic fabricIndex;
@end

@implementation MTRAccessControlClusterAccessControlEntryChangedEvent
- (instancetype)init
{
    if (self = [super init]) {

        _adminNodeID = nil;

        _adminPasscodeID = nil;

        _changeType = @(0);

        _latestValue = nil;

        _fabricIndex = @(0);
    }
    return self;
}

- (id)copyWithZone:(NSZone * _Nullable)zone
{
    auto other = [[MTRAccessControlClusterAccessControlEntryChangedEvent alloc] init];

    other.adminNodeID = self.adminNodeID;
    other.adminPasscodeID = self.adminPasscodeID;
    other.changeType = self.changeType;
    other.latestValue = self.latestValue;
    other.fabricIndex = self.fabricIndex;

    return other;
}

- (NSString *)description
{
    NSString * descriptionString = [NSString stringWithFormat:@"<%@: adminNodeID:%@; adminPasscodeID:%@; changeType:%@; latestValue:%@; fabricIndex:%@; >", NSStringFromClass([self class]), _adminNodeID, _adminPasscodeID, _changeType, _latestValue, _fabricIndex];
    return descriptionString;
}

@end

@implementation MTRAccessControlClusterAccessControlExtensionChangedEvent
- (instancetype)init
{
    if (self = [super init]) {

        _adminNodeID = nil;

        _adminPasscodeID = nil;

        _changeType = @(0);

        _latestValue = nil;

        _fabricIndex = @(0);
    }
    return self;
}

- (id)copyWithZone:(NSZone * _Nullable)zone
{
    auto other = [[MTRAccessControlClusterAccessControlExtensionChangedEvent alloc] init];

    other.adminNodeID = self.adminNodeID;
    other.adminPasscodeID = self.adminPasscodeID;
    other.changeType = self.changeType;
    other.latestValue = self.latestValue;
    other.fabricIndex = self.fabricIndex;

    return other;
}

- (NSString *)description
{
    NSString * descriptionString = [NSString stringWithFormat:@"<%@: adminNodeID:%@; adminPasscodeID:%@; changeType:%@; latestValue:%@; fabricIndex:%@; >", NSStringFromClass([self class]), _adminNodeID, _adminPasscodeID, _changeType, _latestValue, _fabricIndex];
    return descriptionString;
}

@end

@implementation MTRAccessControlClusterFabricRestrictionReviewUpdateEvent
- (instancetype)init
{
    if (self = [super init]) {

        _token = @(0);

        _instruction = nil;

        _arlRequestFlowUrl = nil;

        _fabricIndex = @(0);
    }
    return self;
}

- (id)copyWithZone:(NSZone * _Nullable)zone
{
    auto other = [[MTRAccessControlClusterFabricRestrictionReviewUpdateEvent alloc] init];

    other.token = self.token;
    other.instruction = self.instruction;
    other.arlRequestFlowUrl = self.arlRequestFlowUrl;
    other.fabricIndex = self.fabricIndex;

    return other;
}

- (NSString *)description
{
    NSString * descriptionString = [NSString stringWithFormat:@"<%@: token:%@; instruction:%@; arlRequestFlowUrl:%@; fabricIndex:%@; >", NSStringFromClass([self class]), _token, _instruction, _arlRequestFlowUrl, _fabricIndex];
    return descriptionString;
}

@end

@implementation MTRActionsClusterActionStruct
- (instancetype)init
{
    if (self = [super init]) {

        _actionID = @(0);

        _name = @"";

        _type = @(0);

        _endpointListID = @(0);

        _supportedCommands = @(0);

        _state = @(0);
    }
    return self;
}

- (id)copyWithZone:(NSZone * _Nullable)zone
{
    auto other = [[MTRActionsClusterActionStruct alloc] init];

    other.actionID = self.actionID;
    other.name = self.name;
    other.type = self.type;
    other.endpointListID = self.endpointListID;
    other.supportedCommands = self.supportedCommands;
    other.state = self.state;

    return other;
}

- (NSString *)description
{
    NSString * descriptionString = [NSString stringWithFormat:@"<%@: actionID:%@; name:%@; type:%@; endpointListID:%@; supportedCommands:%@; state:%@; >", NSStringFromClass([self class]), _actionID, _name, _type, _endpointListID, _supportedCommands, _state];
    return descriptionString;
}

@end

@implementation MTRActionsClusterEndpointListStruct
- (instancetype)init
{
    if (self = [super init]) {

        _endpointListID = @(0);

        _name = @"";

        _type = @(0);

        _endpoints = [NSArray array];
    }
    return self;
}

- (id)copyWithZone:(NSZone * _Nullable)zone
{
    auto other = [[MTRActionsClusterEndpointListStruct alloc] init];

    other.endpointListID = self.endpointListID;
    other.name = self.name;
    other.type = self.type;
    other.endpoints = self.endpoints;

    return other;
}

- (NSString *)description
{
    NSString * descriptionString = [NSString stringWithFormat:@"<%@: endpointListID:%@; name:%@; type:%@; endpoints:%@; >", NSStringFromClass([self class]), _endpointListID, _name, _type, _endpoints];
    return descriptionString;
}

@end

@implementation MTRActionsClusterStateChangedEvent
- (instancetype)init
{
    if (self = [super init]) {

        _actionID = @(0);

        _invokeID = @(0);

        _newState = @(0);
    }
    return self;
}

- (id)copyWithZone:(NSZone * _Nullable)zone
{
    auto other = [[MTRActionsClusterStateChangedEvent alloc] init];

    other.actionID = self.actionID;
    other.invokeID = self.invokeID;
    other.newState = self.newState;

    return other;
}

- (NSString *)description
{
    NSString * descriptionString = [NSString stringWithFormat:@"<%@: actionID:%@; invokeID:%@; newState:%@; >", NSStringFromClass([self class]), _actionID, _invokeID, _newState];
    return descriptionString;
}

@end

@implementation MTRActionsClusterActionFailedEvent
- (instancetype)init
{
    if (self = [super init]) {

        _actionID = @(0);

        _invokeID = @(0);

        _newState = @(0);

        _error = @(0);
    }
    return self;
}

- (id)copyWithZone:(NSZone * _Nullable)zone
{
    auto other = [[MTRActionsClusterActionFailedEvent alloc] init];

    other.actionID = self.actionID;
    other.invokeID = self.invokeID;
    other.newState = self.newState;
    other.error = self.error;

    return other;
}

- (NSString *)description
{
    NSString * descriptionString = [NSString stringWithFormat:@"<%@: actionID:%@; invokeID:%@; newState:%@; error:%@; >", NSStringFromClass([self class]), _actionID, _invokeID, _newState, _error];
    return descriptionString;
}

@end

@implementation MTRBasicInformationClusterCapabilityMinimaStruct
- (instancetype)init
{
    if (self = [super init]) {

        _caseSessionsPerFabric = @(0);

        _subscriptionsPerFabric = @(0);
    }
    return self;
}

- (id)copyWithZone:(NSZone * _Nullable)zone
{
    auto other = [[MTRBasicInformationClusterCapabilityMinimaStruct alloc] init];

    other.caseSessionsPerFabric = self.caseSessionsPerFabric;
    other.subscriptionsPerFabric = self.subscriptionsPerFabric;

    return other;
}

- (NSString *)description
{
    NSString * descriptionString = [NSString stringWithFormat:@"<%@: caseSessionsPerFabric:%@; subscriptionsPerFabric:%@; >", NSStringFromClass([self class]), _caseSessionsPerFabric, _subscriptionsPerFabric];
    return descriptionString;
}

@end

@implementation MTRBasicClusterCapabilityMinimaStruct : MTRBasicInformationClusterCapabilityMinimaStruct
@dynamic caseSessionsPerFabric;
@dynamic subscriptionsPerFabric;
@end

@implementation MTRBasicInformationClusterProductAppearanceStruct
- (instancetype)init
{
    if (self = [super init]) {

        _finish = @(0);

        _primaryColor = nil;
    }
    return self;
}

- (id)copyWithZone:(NSZone * _Nullable)zone
{
    auto other = [[MTRBasicInformationClusterProductAppearanceStruct alloc] init];

    other.finish = self.finish;
    other.primaryColor = self.primaryColor;

    return other;
}

- (NSString *)description
{
    NSString * descriptionString = [NSString stringWithFormat:@"<%@: finish:%@; primaryColor:%@; >", NSStringFromClass([self class]), _finish, _primaryColor];
    return descriptionString;
}

@end

@implementation MTRBasicInformationClusterStartUpEvent
- (instancetype)init
{
    if (self = [super init]) {

        _softwareVersion = @(0);
    }
    return self;
}

- (id)copyWithZone:(NSZone * _Nullable)zone
{
    auto other = [[MTRBasicInformationClusterStartUpEvent alloc] init];

    other.softwareVersion = self.softwareVersion;

    return other;
}

- (NSString *)description
{
    NSString * descriptionString = [NSString stringWithFormat:@"<%@: softwareVersion:%@; >", NSStringFromClass([self class]), _softwareVersion];
    return descriptionString;
}

@end

@implementation MTRBasicClusterStartUpEvent : MTRBasicInformationClusterStartUpEvent
@dynamic softwareVersion;
@end

@implementation MTRBasicInformationClusterShutDownEvent
- (instancetype)init
{
    if (self = [super init]) {
    }
    return self;
}

- (id)copyWithZone:(NSZone * _Nullable)zone
{
    auto other = [[MTRBasicInformationClusterShutDownEvent alloc] init];

    return other;
}

- (NSString *)description
{
    NSString * descriptionString = [NSString stringWithFormat:@"<%@: >", NSStringFromClass([self class])];
    return descriptionString;
}

@end

@implementation MTRBasicClusterShutDownEvent : MTRBasicInformationClusterShutDownEvent
@end

@implementation MTRBasicInformationClusterLeaveEvent
- (instancetype)init
{
    if (self = [super init]) {

        _fabricIndex = @(0);
    }
    return self;
}

- (id)copyWithZone:(NSZone * _Nullable)zone
{
    auto other = [[MTRBasicInformationClusterLeaveEvent alloc] init];

    other.fabricIndex = self.fabricIndex;

    return other;
}

- (NSString *)description
{
    NSString * descriptionString = [NSString stringWithFormat:@"<%@: fabricIndex:%@; >", NSStringFromClass([self class]), _fabricIndex];
    return descriptionString;
}

@end

@implementation MTRBasicClusterLeaveEvent : MTRBasicInformationClusterLeaveEvent
@dynamic fabricIndex;
@end

@implementation MTRBasicInformationClusterReachableChangedEvent
- (instancetype)init
{
    if (self = [super init]) {

        _reachableNewValue = @(0);
    }
    return self;
}

- (id)copyWithZone:(NSZone * _Nullable)zone
{
    auto other = [[MTRBasicInformationClusterReachableChangedEvent alloc] init];

    other.reachableNewValue = self.reachableNewValue;

    return other;
}

- (NSString *)description
{
    NSString * descriptionString = [NSString stringWithFormat:@"<%@: reachableNewValue:%@; >", NSStringFromClass([self class]), _reachableNewValue];
    return descriptionString;
}

@end

@implementation MTRBasicClusterReachableChangedEvent : MTRBasicInformationClusterReachableChangedEvent
@dynamic reachableNewValue;
@end

@implementation MTROTASoftwareUpdateRequestorClusterProviderLocation
- (instancetype)init
{
    if (self = [super init]) {

        _providerNodeID = @(0);

        _endpoint = @(0);

        _fabricIndex = @(0);
    }
    return self;
}

- (id)copyWithZone:(NSZone * _Nullable)zone
{
    auto other = [[MTROTASoftwareUpdateRequestorClusterProviderLocation alloc] init];

    other.providerNodeID = self.providerNodeID;
    other.endpoint = self.endpoint;
    other.fabricIndex = self.fabricIndex;

    return other;
}

- (NSString *)description
{
    NSString * descriptionString = [NSString stringWithFormat:@"<%@: providerNodeID:%@; endpoint:%@; fabricIndex:%@; >", NSStringFromClass([self class]), _providerNodeID, _endpoint, _fabricIndex];
    return descriptionString;
}

@end

@implementation MTROtaSoftwareUpdateRequestorClusterProviderLocation : MTROTASoftwareUpdateRequestorClusterProviderLocation
@dynamic providerNodeID;
@dynamic endpoint;
@dynamic fabricIndex;
@end

@implementation MTROTASoftwareUpdateRequestorClusterStateTransitionEvent
- (instancetype)init
{
    if (self = [super init]) {

        _previousState = @(0);

        _newState = @(0);

        _reason = @(0);

        _targetSoftwareVersion = nil;
    }
    return self;
}

- (id)copyWithZone:(NSZone * _Nullable)zone
{
    auto other = [[MTROTASoftwareUpdateRequestorClusterStateTransitionEvent alloc] init];

    other.previousState = self.previousState;
    other.newState = self.newState;
    other.reason = self.reason;
    other.targetSoftwareVersion = self.targetSoftwareVersion;

    return other;
}

- (NSString *)description
{
    NSString * descriptionString = [NSString stringWithFormat:@"<%@: previousState:%@; newState:%@; reason:%@; targetSoftwareVersion:%@; >", NSStringFromClass([self class]), _previousState, _newState, _reason, _targetSoftwareVersion];
    return descriptionString;
}

@end

@implementation MTROtaSoftwareUpdateRequestorClusterStateTransitionEvent : MTROTASoftwareUpdateRequestorClusterStateTransitionEvent
@dynamic previousState;
@dynamic newState;
@dynamic reason;
@dynamic targetSoftwareVersion;
@end

@implementation MTROTASoftwareUpdateRequestorClusterVersionAppliedEvent
- (instancetype)init
{
    if (self = [super init]) {

        _softwareVersion = @(0);

        _productID = @(0);
    }
    return self;
}

- (id)copyWithZone:(NSZone * _Nullable)zone
{
    auto other = [[MTROTASoftwareUpdateRequestorClusterVersionAppliedEvent alloc] init];

    other.softwareVersion = self.softwareVersion;
    other.productID = self.productID;

    return other;
}

- (NSString *)description
{
    NSString * descriptionString = [NSString stringWithFormat:@"<%@: softwareVersion:%@; productID:%@; >", NSStringFromClass([self class]), _softwareVersion, _productID];
    return descriptionString;
}

@end

@implementation MTROtaSoftwareUpdateRequestorClusterVersionAppliedEvent : MTROTASoftwareUpdateRequestorClusterVersionAppliedEvent
@dynamic softwareVersion;
@dynamic productID;
@end

@implementation MTROTASoftwareUpdateRequestorClusterDownloadErrorEvent
- (instancetype)init
{
    if (self = [super init]) {

        _softwareVersion = @(0);

        _bytesDownloaded = @(0);

        _progressPercent = nil;

        _platformCode = nil;
    }
    return self;
}

- (id)copyWithZone:(NSZone * _Nullable)zone
{
    auto other = [[MTROTASoftwareUpdateRequestorClusterDownloadErrorEvent alloc] init];

    other.softwareVersion = self.softwareVersion;
    other.bytesDownloaded = self.bytesDownloaded;
    other.progressPercent = self.progressPercent;
    other.platformCode = self.platformCode;

    return other;
}

- (NSString *)description
{
    NSString * descriptionString = [NSString stringWithFormat:@"<%@: softwareVersion:%@; bytesDownloaded:%@; progressPercent:%@; platformCode:%@; >", NSStringFromClass([self class]), _softwareVersion, _bytesDownloaded, _progressPercent, _platformCode];
    return descriptionString;
}

@end

@implementation MTROtaSoftwareUpdateRequestorClusterDownloadErrorEvent : MTROTASoftwareUpdateRequestorClusterDownloadErrorEvent
@dynamic softwareVersion;
@dynamic bytesDownloaded;
@dynamic progressPercent;
@dynamic platformCode;
@end

@implementation MTRPowerSourceClusterBatChargeFaultChangeType
- (instancetype)init
{
    if (self = [super init]) {

        _current = [NSArray array];

        _previous = [NSArray array];
    }
    return self;
}

- (id)copyWithZone:(NSZone * _Nullable)zone
{
    auto other = [[MTRPowerSourceClusterBatChargeFaultChangeType alloc] init];

    other.current = self.current;
    other.previous = self.previous;

    return other;
}

- (NSString *)description
{
    NSString * descriptionString = [NSString stringWithFormat:@"<%@: current:%@; previous:%@; >", NSStringFromClass([self class]), _current, _previous];
    return descriptionString;
}

@end

@implementation MTRPowerSourceClusterBatFaultChangeType
- (instancetype)init
{
    if (self = [super init]) {

        _current = [NSArray array];

        _previous = [NSArray array];
    }
    return self;
}

- (id)copyWithZone:(NSZone * _Nullable)zone
{
    auto other = [[MTRPowerSourceClusterBatFaultChangeType alloc] init];

    other.current = self.current;
    other.previous = self.previous;

    return other;
}

- (NSString *)description
{
    NSString * descriptionString = [NSString stringWithFormat:@"<%@: current:%@; previous:%@; >", NSStringFromClass([self class]), _current, _previous];
    return descriptionString;
}

@end

@implementation MTRPowerSourceClusterWiredFaultChangeType
- (instancetype)init
{
    if (self = [super init]) {

        _current = [NSArray array];

        _previous = [NSArray array];
    }
    return self;
}

- (id)copyWithZone:(NSZone * _Nullable)zone
{
    auto other = [[MTRPowerSourceClusterWiredFaultChangeType alloc] init];

    other.current = self.current;
    other.previous = self.previous;

    return other;
}

- (NSString *)description
{
    NSString * descriptionString = [NSString stringWithFormat:@"<%@: current:%@; previous:%@; >", NSStringFromClass([self class]), _current, _previous];
    return descriptionString;
}

@end

@implementation MTRPowerSourceClusterWiredFaultChangeEvent
- (instancetype)init
{
    if (self = [super init]) {

        _current = [NSArray array];

        _previous = [NSArray array];
    }
    return self;
}

- (id)copyWithZone:(NSZone * _Nullable)zone
{
    auto other = [[MTRPowerSourceClusterWiredFaultChangeEvent alloc] init];

    other.current = self.current;
    other.previous = self.previous;

    return other;
}

- (NSString *)description
{
    NSString * descriptionString = [NSString stringWithFormat:@"<%@: current:%@; previous:%@; >", NSStringFromClass([self class]), _current, _previous];
    return descriptionString;
}

@end

@implementation MTRPowerSourceClusterBatFaultChangeEvent
- (instancetype)init
{
    if (self = [super init]) {

        _current = [NSArray array];

        _previous = [NSArray array];
    }
    return self;
}

- (id)copyWithZone:(NSZone * _Nullable)zone
{
    auto other = [[MTRPowerSourceClusterBatFaultChangeEvent alloc] init];

    other.current = self.current;
    other.previous = self.previous;

    return other;
}

- (NSString *)description
{
    NSString * descriptionString = [NSString stringWithFormat:@"<%@: current:%@; previous:%@; >", NSStringFromClass([self class]), _current, _previous];
    return descriptionString;
}

@end

@implementation MTRPowerSourceClusterBatChargeFaultChangeEvent
- (instancetype)init
{
    if (self = [super init]) {

        _current = [NSArray array];

        _previous = [NSArray array];
    }
    return self;
}

- (id)copyWithZone:(NSZone * _Nullable)zone
{
    auto other = [[MTRPowerSourceClusterBatChargeFaultChangeEvent alloc] init];

    other.current = self.current;
    other.previous = self.previous;

    return other;
}

- (NSString *)description
{
    NSString * descriptionString = [NSString stringWithFormat:@"<%@: current:%@; previous:%@; >", NSStringFromClass([self class]), _current, _previous];
    return descriptionString;
}

@end

@implementation MTRGeneralCommissioningClusterBasicCommissioningInfo
- (instancetype)init
{
    if (self = [super init]) {

        _failSafeExpiryLengthSeconds = @(0);

        _maxCumulativeFailsafeSeconds = @(0);
    }
    return self;
}

- (id)copyWithZone:(NSZone * _Nullable)zone
{
    auto other = [[MTRGeneralCommissioningClusterBasicCommissioningInfo alloc] init];

    other.failSafeExpiryLengthSeconds = self.failSafeExpiryLengthSeconds;
    other.maxCumulativeFailsafeSeconds = self.maxCumulativeFailsafeSeconds;

    return other;
}

- (NSString *)description
{
    NSString * descriptionString = [NSString stringWithFormat:@"<%@: failSafeExpiryLengthSeconds:%@; maxCumulativeFailsafeSeconds:%@; >", NSStringFromClass([self class]), _failSafeExpiryLengthSeconds, _maxCumulativeFailsafeSeconds];
    return descriptionString;
}

@end

@implementation MTRNetworkCommissioningClusterNetworkInfoStruct
- (instancetype)init
{
    if (self = [super init]) {

        _networkID = [NSData data];

        _connected = @(0);

        _networkIdentifier = nil;

        _clientIdentifier = nil;
    }
    return self;
}

- (id)copyWithZone:(NSZone * _Nullable)zone
{
    auto other = [[MTRNetworkCommissioningClusterNetworkInfoStruct alloc] init];

    other.networkID = self.networkID;
    other.connected = self.connected;
    other.networkIdentifier = self.networkIdentifier;
    other.clientIdentifier = self.clientIdentifier;

    return other;
}

- (NSString *)description
{
    NSString * descriptionString = [NSString stringWithFormat:@"<%@: networkID:%@; connected:%@; networkIdentifier:%@; clientIdentifier:%@; >", NSStringFromClass([self class]), [_networkID base64EncodedStringWithOptions:0], _connected, [_networkIdentifier base64EncodedStringWithOptions:0], [_clientIdentifier base64EncodedStringWithOptions:0]];
    return descriptionString;
}

@end

@implementation MTRNetworkCommissioningClusterNetworkInfo : MTRNetworkCommissioningClusterNetworkInfoStruct
@dynamic networkID;
@dynamic connected;
@end

@implementation MTRNetworkCommissioningClusterThreadInterfaceScanResultStruct
- (instancetype)init
{
    if (self = [super init]) {

        _panId = @(0);

        _extendedPanId = @(0);

        _networkName = @"";

        _channel = @(0);

        _version = @(0);

        _extendedAddress = [NSData data];

        _rssi = @(0);

        _lqi = @(0);
    }
    return self;
}

- (id)copyWithZone:(NSZone * _Nullable)zone
{
    auto other = [[MTRNetworkCommissioningClusterThreadInterfaceScanResultStruct alloc] init];

    other.panId = self.panId;
    other.extendedPanId = self.extendedPanId;
    other.networkName = self.networkName;
    other.channel = self.channel;
    other.version = self.version;
    other.extendedAddress = self.extendedAddress;
    other.rssi = self.rssi;
    other.lqi = self.lqi;

    return other;
}

- (NSString *)description
{
    NSString * descriptionString = [NSString stringWithFormat:@"<%@: panId:%@; extendedPanId:%@; networkName:%@; channel:%@; version:%@; extendedAddress:%@; rssi:%@; lqi:%@; >", NSStringFromClass([self class]), _panId, _extendedPanId, _networkName, _channel, _version, [_extendedAddress base64EncodedStringWithOptions:0], _rssi, _lqi];
    return descriptionString;
}

@end

@implementation MTRNetworkCommissioningClusterThreadInterfaceScanResult : MTRNetworkCommissioningClusterThreadInterfaceScanResultStruct
@dynamic panId;
@dynamic extendedPanId;
@dynamic networkName;
@dynamic channel;
@dynamic version;
@dynamic extendedAddress;
@dynamic rssi;
@dynamic lqi;
@end

@implementation MTRNetworkCommissioningClusterWiFiInterfaceScanResultStruct
- (instancetype)init
{
    if (self = [super init]) {

        _security = @(0);

        _ssid = [NSData data];

        _bssid = [NSData data];

        _channel = @(0);

        _wiFiBand = @(0);

        _rssi = @(0);
    }
    return self;
}

- (id)copyWithZone:(NSZone * _Nullable)zone
{
    auto other = [[MTRNetworkCommissioningClusterWiFiInterfaceScanResultStruct alloc] init];

    other.security = self.security;
    other.ssid = self.ssid;
    other.bssid = self.bssid;
    other.channel = self.channel;
    other.wiFiBand = self.wiFiBand;
    other.rssi = self.rssi;

    return other;
}

- (NSString *)description
{
    NSString * descriptionString = [NSString stringWithFormat:@"<%@: security:%@; ssid:%@; bssid:%@; channel:%@; wiFiBand:%@; rssi:%@; >", NSStringFromClass([self class]), _security, [_ssid base64EncodedStringWithOptions:0], [_bssid base64EncodedStringWithOptions:0], _channel, _wiFiBand, _rssi];
    return descriptionString;
}

@end

@implementation MTRNetworkCommissioningClusterWiFiInterfaceScanResult : MTRNetworkCommissioningClusterWiFiInterfaceScanResultStruct
@dynamic security;
@dynamic ssid;
@dynamic bssid;
@dynamic channel;
@dynamic wiFiBand;
@dynamic rssi;
@end

@implementation MTRGeneralDiagnosticsClusterNetworkInterface
- (instancetype)init
{
    if (self = [super init]) {

        _name = @"";

        _isOperational = @(0);

        _offPremiseServicesReachableIPv4 = nil;

        _offPremiseServicesReachableIPv6 = nil;

        _hardwareAddress = [NSData data];

        _iPv4Addresses = [NSArray array];

        _iPv6Addresses = [NSArray array];

        _type = @(0);
    }
    return self;
}

- (id)copyWithZone:(NSZone * _Nullable)zone
{
    auto other = [[MTRGeneralDiagnosticsClusterNetworkInterface alloc] init];

    other.name = self.name;
    other.isOperational = self.isOperational;
    other.offPremiseServicesReachableIPv4 = self.offPremiseServicesReachableIPv4;
    other.offPremiseServicesReachableIPv6 = self.offPremiseServicesReachableIPv6;
    other.hardwareAddress = self.hardwareAddress;
    other.iPv4Addresses = self.iPv4Addresses;
    other.iPv6Addresses = self.iPv6Addresses;
    other.type = self.type;

    return other;
}

- (NSString *)description
{
    NSString * descriptionString = [NSString stringWithFormat:@"<%@: name:%@; isOperational:%@; offPremiseServicesReachableIPv4:%@; offPremiseServicesReachableIPv6:%@; hardwareAddress:%@; iPv4Addresses:%@; iPv6Addresses:%@; type:%@; >", NSStringFromClass([self class]), _name, _isOperational, _offPremiseServicesReachableIPv4, _offPremiseServicesReachableIPv6, [_hardwareAddress base64EncodedStringWithOptions:0], _iPv4Addresses, _iPv6Addresses, _type];
    return descriptionString;
}

@end

@implementation MTRGeneralDiagnosticsClusterNetworkInterfaceType : MTRGeneralDiagnosticsClusterNetworkInterface
@dynamic name;
@dynamic isOperational;
@dynamic offPremiseServicesReachableIPv4;
@dynamic offPremiseServicesReachableIPv6;
@dynamic hardwareAddress;
@dynamic iPv4Addresses;
@dynamic iPv6Addresses;
@dynamic type;
@end

@implementation MTRGeneralDiagnosticsClusterHardwareFaultChangeEvent
- (instancetype)init
{
    if (self = [super init]) {

        _current = [NSArray array];

        _previous = [NSArray array];
    }
    return self;
}

- (id)copyWithZone:(NSZone * _Nullable)zone
{
    auto other = [[MTRGeneralDiagnosticsClusterHardwareFaultChangeEvent alloc] init];

    other.current = self.current;
    other.previous = self.previous;

    return other;
}

- (NSString *)description
{
    NSString * descriptionString = [NSString stringWithFormat:@"<%@: current:%@; previous:%@; >", NSStringFromClass([self class]), _current, _previous];
    return descriptionString;
}

@end

@implementation MTRGeneralDiagnosticsClusterRadioFaultChangeEvent
- (instancetype)init
{
    if (self = [super init]) {

        _current = [NSArray array];

        _previous = [NSArray array];
    }
    return self;
}

- (id)copyWithZone:(NSZone * _Nullable)zone
{
    auto other = [[MTRGeneralDiagnosticsClusterRadioFaultChangeEvent alloc] init];

    other.current = self.current;
    other.previous = self.previous;

    return other;
}

- (NSString *)description
{
    NSString * descriptionString = [NSString stringWithFormat:@"<%@: current:%@; previous:%@; >", NSStringFromClass([self class]), _current, _previous];
    return descriptionString;
}

@end

@implementation MTRGeneralDiagnosticsClusterNetworkFaultChangeEvent
- (instancetype)init
{
    if (self = [super init]) {

        _current = [NSArray array];

        _previous = [NSArray array];
    }
    return self;
}

- (id)copyWithZone:(NSZone * _Nullable)zone
{
    auto other = [[MTRGeneralDiagnosticsClusterNetworkFaultChangeEvent alloc] init];

    other.current = self.current;
    other.previous = self.previous;

    return other;
}

- (NSString *)description
{
    NSString * descriptionString = [NSString stringWithFormat:@"<%@: current:%@; previous:%@; >", NSStringFromClass([self class]), _current, _previous];
    return descriptionString;
}

@end

@implementation MTRGeneralDiagnosticsClusterBootReasonEvent
- (instancetype)init
{
    if (self = [super init]) {

        _bootReason = @(0);
    }
    return self;
}

- (id)copyWithZone:(NSZone * _Nullable)zone
{
    auto other = [[MTRGeneralDiagnosticsClusterBootReasonEvent alloc] init];

    other.bootReason = self.bootReason;

    return other;
}

- (NSString *)description
{
    NSString * descriptionString = [NSString stringWithFormat:@"<%@: bootReason:%@; >", NSStringFromClass([self class]), _bootReason];
    return descriptionString;
}

@end

@implementation MTRSoftwareDiagnosticsClusterThreadMetricsStruct
- (instancetype)init
{
    if (self = [super init]) {

        _id = @(0);

        _name = nil;

        _stackFreeCurrent = nil;

        _stackFreeMinimum = nil;

        _stackSize = nil;
    }
    return self;
}

- (id)copyWithZone:(NSZone * _Nullable)zone
{
    auto other = [[MTRSoftwareDiagnosticsClusterThreadMetricsStruct alloc] init];

    other.id = self.id;
    other.name = self.name;
    other.stackFreeCurrent = self.stackFreeCurrent;
    other.stackFreeMinimum = self.stackFreeMinimum;
    other.stackSize = self.stackSize;

    return other;
}

- (NSString *)description
{
    NSString * descriptionString = [NSString stringWithFormat:@"<%@: id:%@; name:%@; stackFreeCurrent:%@; stackFreeMinimum:%@; stackSize:%@; >", NSStringFromClass([self class]), _id, _name, _stackFreeCurrent, _stackFreeMinimum, _stackSize];
    return descriptionString;
}

@end

@implementation MTRSoftwareDiagnosticsClusterThreadMetrics : MTRSoftwareDiagnosticsClusterThreadMetricsStruct
@dynamic id;
@dynamic name;
@dynamic stackFreeCurrent;
@dynamic stackFreeMinimum;
@dynamic stackSize;
@end

@implementation MTRSoftwareDiagnosticsClusterSoftwareFaultEvent
- (instancetype)init
{
    if (self = [super init]) {

        _id = @(0);

        _name = nil;

        _faultRecording = nil;
    }
    return self;
}

- (id)copyWithZone:(NSZone * _Nullable)zone
{
    auto other = [[MTRSoftwareDiagnosticsClusterSoftwareFaultEvent alloc] init];

    other.id = self.id;
    other.name = self.name;
    other.faultRecording = self.faultRecording;

    return other;
}

- (NSString *)description
{
    NSString * descriptionString = [NSString stringWithFormat:@"<%@: id:%@; name:%@; faultRecording:%@; >", NSStringFromClass([self class]), _id, _name, [_faultRecording base64EncodedStringWithOptions:0]];
    return descriptionString;
}

@end

@implementation MTRThreadNetworkDiagnosticsClusterNeighborTableStruct
- (instancetype)init
{
    if (self = [super init]) {

        _extAddress = @(0);

        _age = @(0);

        _rloc16 = @(0);

        _linkFrameCounter = @(0);

        _mleFrameCounter = @(0);

        _lqi = @(0);

        _averageRssi = nil;

        _lastRssi = nil;

        _frameErrorRate = @(0);

        _messageErrorRate = @(0);

        _rxOnWhenIdle = @(0);

        _fullThreadDevice = @(0);

        _fullNetworkData = @(0);

        _isChild = @(0);
    }
    return self;
}

- (id)copyWithZone:(NSZone * _Nullable)zone
{
    auto other = [[MTRThreadNetworkDiagnosticsClusterNeighborTableStruct alloc] init];

    other.extAddress = self.extAddress;
    other.age = self.age;
    other.rloc16 = self.rloc16;
    other.linkFrameCounter = self.linkFrameCounter;
    other.mleFrameCounter = self.mleFrameCounter;
    other.lqi = self.lqi;
    other.averageRssi = self.averageRssi;
    other.lastRssi = self.lastRssi;
    other.frameErrorRate = self.frameErrorRate;
    other.messageErrorRate = self.messageErrorRate;
    other.rxOnWhenIdle = self.rxOnWhenIdle;
    other.fullThreadDevice = self.fullThreadDevice;
    other.fullNetworkData = self.fullNetworkData;
    other.isChild = self.isChild;

    return other;
}

- (NSString *)description
{
    NSString * descriptionString = [NSString stringWithFormat:@"<%@: extAddress:%@; age:%@; rloc16:%@; linkFrameCounter:%@; mleFrameCounter:%@; lqi:%@; averageRssi:%@; lastRssi:%@; frameErrorRate:%@; messageErrorRate:%@; rxOnWhenIdle:%@; fullThreadDevice:%@; fullNetworkData:%@; isChild:%@; >", NSStringFromClass([self class]), _extAddress, _age, _rloc16, _linkFrameCounter, _mleFrameCounter, _lqi, _averageRssi, _lastRssi, _frameErrorRate, _messageErrorRate, _rxOnWhenIdle, _fullThreadDevice, _fullNetworkData, _isChild];
    return descriptionString;
}

@end

@implementation MTRThreadNetworkDiagnosticsClusterNeighborTable : MTRThreadNetworkDiagnosticsClusterNeighborTableStruct
@dynamic extAddress;
@dynamic age;
@dynamic rloc16;
@dynamic linkFrameCounter;
@dynamic mleFrameCounter;
@dynamic lqi;
@dynamic averageRssi;
@dynamic lastRssi;
@dynamic frameErrorRate;
@dynamic messageErrorRate;
@dynamic rxOnWhenIdle;
@dynamic fullThreadDevice;
@dynamic fullNetworkData;
@dynamic isChild;
@end

@implementation MTRThreadNetworkDiagnosticsClusterOperationalDatasetComponents
- (instancetype)init
{
    if (self = [super init]) {

        _activeTimestampPresent = @(0);

        _pendingTimestampPresent = @(0);

        _masterKeyPresent = @(0);

        _networkNamePresent = @(0);

        _extendedPanIdPresent = @(0);

        _meshLocalPrefixPresent = @(0);

        _delayPresent = @(0);

        _panIdPresent = @(0);

        _channelPresent = @(0);

        _pskcPresent = @(0);

        _securityPolicyPresent = @(0);

        _channelMaskPresent = @(0);
    }
    return self;
}

- (id)copyWithZone:(NSZone * _Nullable)zone
{
    auto other = [[MTRThreadNetworkDiagnosticsClusterOperationalDatasetComponents alloc] init];

    other.activeTimestampPresent = self.activeTimestampPresent;
    other.pendingTimestampPresent = self.pendingTimestampPresent;
    other.masterKeyPresent = self.masterKeyPresent;
    other.networkNamePresent = self.networkNamePresent;
    other.extendedPanIdPresent = self.extendedPanIdPresent;
    other.meshLocalPrefixPresent = self.meshLocalPrefixPresent;
    other.delayPresent = self.delayPresent;
    other.panIdPresent = self.panIdPresent;
    other.channelPresent = self.channelPresent;
    other.pskcPresent = self.pskcPresent;
    other.securityPolicyPresent = self.securityPolicyPresent;
    other.channelMaskPresent = self.channelMaskPresent;

    return other;
}

- (NSString *)description
{
    NSString * descriptionString = [NSString stringWithFormat:@"<%@: activeTimestampPresent:%@; pendingTimestampPresent:%@; masterKeyPresent:%@; networkNamePresent:%@; extendedPanIdPresent:%@; meshLocalPrefixPresent:%@; delayPresent:%@; panIdPresent:%@; channelPresent:%@; pskcPresent:%@; securityPolicyPresent:%@; channelMaskPresent:%@; >", NSStringFromClass([self class]), _activeTimestampPresent, _pendingTimestampPresent, _masterKeyPresent, _networkNamePresent, _extendedPanIdPresent, _meshLocalPrefixPresent, _delayPresent, _panIdPresent, _channelPresent, _pskcPresent, _securityPolicyPresent, _channelMaskPresent];
    return descriptionString;
}

@end

@implementation MTRThreadNetworkDiagnosticsClusterRouteTableStruct
- (instancetype)init
{
    if (self = [super init]) {

        _extAddress = @(0);

        _rloc16 = @(0);

        _routerId = @(0);

        _nextHop = @(0);

        _pathCost = @(0);

        _lqiIn = @(0);

        _lqiOut = @(0);

        _age = @(0);

        _allocated = @(0);

        _linkEstablished = @(0);
    }
    return self;
}

- (id)copyWithZone:(NSZone * _Nullable)zone
{
    auto other = [[MTRThreadNetworkDiagnosticsClusterRouteTableStruct alloc] init];

    other.extAddress = self.extAddress;
    other.rloc16 = self.rloc16;
    other.routerId = self.routerId;
    other.nextHop = self.nextHop;
    other.pathCost = self.pathCost;
    other.lqiIn = self.lqiIn;
    other.lqiOut = self.lqiOut;
    other.age = self.age;
    other.allocated = self.allocated;
    other.linkEstablished = self.linkEstablished;

    return other;
}

- (NSString *)description
{
    NSString * descriptionString = [NSString stringWithFormat:@"<%@: extAddress:%@; rloc16:%@; routerId:%@; nextHop:%@; pathCost:%@; lqiIn:%@; lqiOut:%@; age:%@; allocated:%@; linkEstablished:%@; >", NSStringFromClass([self class]), _extAddress, _rloc16, _routerId, _nextHop, _pathCost, _lqiIn, _lqiOut, _age, _allocated, _linkEstablished];
    return descriptionString;
}

@end

@implementation MTRThreadNetworkDiagnosticsClusterRouteTable : MTRThreadNetworkDiagnosticsClusterRouteTableStruct
@dynamic extAddress;
@dynamic rloc16;
@dynamic routerId;
@dynamic nextHop;
@dynamic pathCost;
@dynamic lqiIn;
@dynamic lqiOut;
@dynamic age;
@dynamic allocated;
@dynamic linkEstablished;
@end

@implementation MTRThreadNetworkDiagnosticsClusterSecurityPolicy
- (instancetype)init
{
    if (self = [super init]) {

        _rotationTime = @(0);

        _flags = @(0);
    }
    return self;
}

- (id)copyWithZone:(NSZone * _Nullable)zone
{
    auto other = [[MTRThreadNetworkDiagnosticsClusterSecurityPolicy alloc] init];

    other.rotationTime = self.rotationTime;
    other.flags = self.flags;

    return other;
}

- (NSString *)description
{
    NSString * descriptionString = [NSString stringWithFormat:@"<%@: rotationTime:%@; flags:%@; >", NSStringFromClass([self class]), _rotationTime, _flags];
    return descriptionString;
}

@end

@implementation MTRThreadNetworkDiagnosticsClusterConnectionStatusEvent
- (instancetype)init
{
    if (self = [super init]) {

        _connectionStatus = @(0);
    }
    return self;
}

- (id)copyWithZone:(NSZone * _Nullable)zone
{
    auto other = [[MTRThreadNetworkDiagnosticsClusterConnectionStatusEvent alloc] init];

    other.connectionStatus = self.connectionStatus;

    return other;
}

- (NSString *)description
{
    NSString * descriptionString = [NSString stringWithFormat:@"<%@: connectionStatus:%@; >", NSStringFromClass([self class]), _connectionStatus];
    return descriptionString;
}

@end

@implementation MTRThreadNetworkDiagnosticsClusterNetworkFaultChangeEvent
- (instancetype)init
{
    if (self = [super init]) {

        _current = [NSArray array];

        _previous = [NSArray array];
    }
    return self;
}

- (id)copyWithZone:(NSZone * _Nullable)zone
{
    auto other = [[MTRThreadNetworkDiagnosticsClusterNetworkFaultChangeEvent alloc] init];

    other.current = self.current;
    other.previous = self.previous;

    return other;
}

- (NSString *)description
{
    NSString * descriptionString = [NSString stringWithFormat:@"<%@: current:%@; previous:%@; >", NSStringFromClass([self class]), _current, _previous];
    return descriptionString;
}

@end

@implementation MTRWiFiNetworkDiagnosticsClusterDisconnectionEvent
- (instancetype)init
{
    if (self = [super init]) {

        _reasonCode = @(0);
    }
    return self;
}

- (id)copyWithZone:(NSZone * _Nullable)zone
{
    auto other = [[MTRWiFiNetworkDiagnosticsClusterDisconnectionEvent alloc] init];

    other.reasonCode = self.reasonCode;

    return other;
}

- (NSString *)description
{
    NSString * descriptionString = [NSString stringWithFormat:@"<%@: reasonCode:%@; >", NSStringFromClass([self class]), _reasonCode];
    return descriptionString;
}

@end

@implementation MTRWiFiNetworkDiagnosticsClusterAssociationFailureEvent
- (instancetype)init
{
    if (self = [super init]) {

        _associationFailureCause = @(0);

        _status = @(0);
    }
    return self;
}

- (id)copyWithZone:(NSZone * _Nullable)zone
{
    auto other = [[MTRWiFiNetworkDiagnosticsClusterAssociationFailureEvent alloc] init];

    other.associationFailureCause = self.associationFailureCause;
    other.status = self.status;

    return other;
}

- (NSString *)description
{
    NSString * descriptionString = [NSString stringWithFormat:@"<%@: associationFailureCause:%@; status:%@; >", NSStringFromClass([self class]), _associationFailureCause, _status];
    return descriptionString;
}

- (void)setAssociationFailure:(NSNumber * _Nonnull)associationFailure
{
    self.associationFailureCause = associationFailure;
}

- (NSNumber * _Nonnull)associationFailure
{
    return self.associationFailureCause;
}
@end

@implementation MTRWiFiNetworkDiagnosticsClusterConnectionStatusEvent
- (instancetype)init
{
    if (self = [super init]) {

        _connectionStatus = @(0);
    }
    return self;
}

- (id)copyWithZone:(NSZone * _Nullable)zone
{
    auto other = [[MTRWiFiNetworkDiagnosticsClusterConnectionStatusEvent alloc] init];

    other.connectionStatus = self.connectionStatus;

    return other;
}

- (NSString *)description
{
    NSString * descriptionString = [NSString stringWithFormat:@"<%@: connectionStatus:%@; >", NSStringFromClass([self class]), _connectionStatus];
    return descriptionString;
}

@end

@implementation MTRTimeSynchronizationClusterDSTOffsetStruct
- (instancetype)init
{
    if (self = [super init]) {

        _offset = @(0);

        _validStarting = @(0);

        _validUntil = nil;
    }
    return self;
}

- (id)copyWithZone:(NSZone * _Nullable)zone
{
    auto other = [[MTRTimeSynchronizationClusterDSTOffsetStruct alloc] init];

    other.offset = self.offset;
    other.validStarting = self.validStarting;
    other.validUntil = self.validUntil;

    return other;
}

- (NSString *)description
{
    NSString * descriptionString = [NSString stringWithFormat:@"<%@: offset:%@; validStarting:%@; validUntil:%@; >", NSStringFromClass([self class]), _offset, _validStarting, _validUntil];
    return descriptionString;
}

@end

@implementation MTRTimeSynchronizationClusterDstOffsetType : MTRTimeSynchronizationClusterDSTOffsetStruct
@dynamic offset;
@dynamic validStarting;
@dynamic validUntil;
@end

@implementation MTRTimeSynchronizationClusterFabricScopedTrustedTimeSourceStruct
- (instancetype)init
{
    if (self = [super init]) {

        _nodeID = @(0);

        _endpoint = @(0);
    }
    return self;
}

- (id)copyWithZone:(NSZone * _Nullable)zone
{
    auto other = [[MTRTimeSynchronizationClusterFabricScopedTrustedTimeSourceStruct alloc] init];

    other.nodeID = self.nodeID;
    other.endpoint = self.endpoint;

    return other;
}

- (NSString *)description
{
    NSString * descriptionString = [NSString stringWithFormat:@"<%@: nodeID:%@; endpoint:%@; >", NSStringFromClass([self class]), _nodeID, _endpoint];
    return descriptionString;
}

@end

@implementation MTRTimeSynchronizationClusterTimeZoneStruct
- (instancetype)init
{
    if (self = [super init]) {

        _offset = @(0);

        _validAt = @(0);

        _name = nil;
    }
    return self;
}

- (id)copyWithZone:(NSZone * _Nullable)zone
{
    auto other = [[MTRTimeSynchronizationClusterTimeZoneStruct alloc] init];

    other.offset = self.offset;
    other.validAt = self.validAt;
    other.name = self.name;

    return other;
}

- (NSString *)description
{
    NSString * descriptionString = [NSString stringWithFormat:@"<%@: offset:%@; validAt:%@; name:%@; >", NSStringFromClass([self class]), _offset, _validAt, _name];
    return descriptionString;
}

@end

@implementation MTRTimeSynchronizationClusterTimeZoneType : MTRTimeSynchronizationClusterTimeZoneStruct
@dynamic offset;
@dynamic validAt;
@dynamic name;
@end

@implementation MTRTimeSynchronizationClusterTrustedTimeSourceStruct
- (instancetype)init
{
    if (self = [super init]) {

        _fabricIndex = @(0);

        _nodeID = @(0);

        _endpoint = @(0);
    }
    return self;
}

- (id)copyWithZone:(NSZone * _Nullable)zone
{
    auto other = [[MTRTimeSynchronizationClusterTrustedTimeSourceStruct alloc] init];

    other.fabricIndex = self.fabricIndex;
    other.nodeID = self.nodeID;
    other.endpoint = self.endpoint;

    return other;
}

- (NSString *)description
{
    NSString * descriptionString = [NSString stringWithFormat:@"<%@: fabricIndex:%@; nodeID:%@; endpoint:%@; >", NSStringFromClass([self class]), _fabricIndex, _nodeID, _endpoint];
    return descriptionString;
}

@end

@implementation MTRTimeSynchronizationClusterDSTTableEmptyEvent
- (instancetype)init
{
    if (self = [super init]) {
    }
    return self;
}

- (id)copyWithZone:(NSZone * _Nullable)zone
{
    auto other = [[MTRTimeSynchronizationClusterDSTTableEmptyEvent alloc] init];

    return other;
}

- (NSString *)description
{
    NSString * descriptionString = [NSString stringWithFormat:@"<%@: >", NSStringFromClass([self class])];
    return descriptionString;
}

@end

@implementation MTRTimeSynchronizationClusterDSTStatusEvent
- (instancetype)init
{
    if (self = [super init]) {

        _dstOffsetActive = @(0);
    }
    return self;
}

- (id)copyWithZone:(NSZone * _Nullable)zone
{
    auto other = [[MTRTimeSynchronizationClusterDSTStatusEvent alloc] init];

    other.dstOffsetActive = self.dstOffsetActive;

    return other;
}

- (NSString *)description
{
    NSString * descriptionString = [NSString stringWithFormat:@"<%@: dstOffsetActive:%@; >", NSStringFromClass([self class]), _dstOffsetActive];
    return descriptionString;
}

@end

@implementation MTRTimeSynchronizationClusterTimeZoneStatusEvent
- (instancetype)init
{
    if (self = [super init]) {

        _offset = @(0);

        _name = nil;
    }
    return self;
}

- (id)copyWithZone:(NSZone * _Nullable)zone
{
    auto other = [[MTRTimeSynchronizationClusterTimeZoneStatusEvent alloc] init];

    other.offset = self.offset;
    other.name = self.name;

    return other;
}

- (NSString *)description
{
    NSString * descriptionString = [NSString stringWithFormat:@"<%@: offset:%@; name:%@; >", NSStringFromClass([self class]), _offset, _name];
    return descriptionString;
}

@end

@implementation MTRTimeSynchronizationClusterTimeFailureEvent
- (instancetype)init
{
    if (self = [super init]) {
    }
    return self;
}

- (id)copyWithZone:(NSZone * _Nullable)zone
{
    auto other = [[MTRTimeSynchronizationClusterTimeFailureEvent alloc] init];

    return other;
}

- (NSString *)description
{
    NSString * descriptionString = [NSString stringWithFormat:@"<%@: >", NSStringFromClass([self class])];
    return descriptionString;
}

@end

@implementation MTRTimeSynchronizationClusterMissingTrustedTimeSourceEvent
- (instancetype)init
{
    if (self = [super init]) {
    }
    return self;
}

- (id)copyWithZone:(NSZone * _Nullable)zone
{
    auto other = [[MTRTimeSynchronizationClusterMissingTrustedTimeSourceEvent alloc] init];

    return other;
}

- (NSString *)description
{
    NSString * descriptionString = [NSString stringWithFormat:@"<%@: >", NSStringFromClass([self class])];
    return descriptionString;
}

@end

@implementation MTRBridgedDeviceBasicInformationClusterProductAppearanceStruct
- (instancetype)init
{
    if (self = [super init]) {

        _finish = @(0);

        _primaryColor = nil;
    }
    return self;
}

- (id)copyWithZone:(NSZone * _Nullable)zone
{
    auto other = [[MTRBridgedDeviceBasicInformationClusterProductAppearanceStruct alloc] init];

    other.finish = self.finish;
    other.primaryColor = self.primaryColor;

    return other;
}

- (NSString *)description
{
    NSString * descriptionString = [NSString stringWithFormat:@"<%@: finish:%@; primaryColor:%@; >", NSStringFromClass([self class]), _finish, _primaryColor];
    return descriptionString;
}

@end

@implementation MTRBridgedDeviceBasicInformationClusterStartUpEvent
- (instancetype)init
{
    if (self = [super init]) {

        _softwareVersion = @(0);
    }
    return self;
}

- (id)copyWithZone:(NSZone * _Nullable)zone
{
    auto other = [[MTRBridgedDeviceBasicInformationClusterStartUpEvent alloc] init];

    other.softwareVersion = self.softwareVersion;

    return other;
}

- (NSString *)description
{
    NSString * descriptionString = [NSString stringWithFormat:@"<%@: softwareVersion:%@; >", NSStringFromClass([self class]), _softwareVersion];
    return descriptionString;
}

@end

@implementation MTRBridgedDeviceBasicClusterStartUpEvent : MTRBridgedDeviceBasicInformationClusterStartUpEvent
@dynamic softwareVersion;
@end

@implementation MTRBridgedDeviceBasicInformationClusterShutDownEvent
- (instancetype)init
{
    if (self = [super init]) {
    }
    return self;
}

- (id)copyWithZone:(NSZone * _Nullable)zone
{
    auto other = [[MTRBridgedDeviceBasicInformationClusterShutDownEvent alloc] init];

    return other;
}

- (NSString *)description
{
    NSString * descriptionString = [NSString stringWithFormat:@"<%@: >", NSStringFromClass([self class])];
    return descriptionString;
}

@end

@implementation MTRBridgedDeviceBasicClusterShutDownEvent : MTRBridgedDeviceBasicInformationClusterShutDownEvent
@end

@implementation MTRBridgedDeviceBasicInformationClusterLeaveEvent
- (instancetype)init
{
    if (self = [super init]) {
    }
    return self;
}

- (id)copyWithZone:(NSZone * _Nullable)zone
{
    auto other = [[MTRBridgedDeviceBasicInformationClusterLeaveEvent alloc] init];

    return other;
}

- (NSString *)description
{
    NSString * descriptionString = [NSString stringWithFormat:@"<%@: >", NSStringFromClass([self class])];
    return descriptionString;
}

@end

@implementation MTRBridgedDeviceBasicClusterLeaveEvent : MTRBridgedDeviceBasicInformationClusterLeaveEvent
@end

@implementation MTRBridgedDeviceBasicInformationClusterReachableChangedEvent
- (instancetype)init
{
    if (self = [super init]) {

        _reachableNewValue = @(0);
    }
    return self;
}

- (id)copyWithZone:(NSZone * _Nullable)zone
{
    auto other = [[MTRBridgedDeviceBasicInformationClusterReachableChangedEvent alloc] init];

    other.reachableNewValue = self.reachableNewValue;

    return other;
}

- (NSString *)description
{
    NSString * descriptionString = [NSString stringWithFormat:@"<%@: reachableNewValue:%@; >", NSStringFromClass([self class]), _reachableNewValue];
    return descriptionString;
}

@end

@implementation MTRBridgedDeviceBasicClusterReachableChangedEvent : MTRBridgedDeviceBasicInformationClusterReachableChangedEvent
@dynamic reachableNewValue;
@end

@implementation MTRBridgedDeviceBasicInformationClusterActiveChangedEvent
- (instancetype)init
{
    if (self = [super init]) {

        _promisedActiveDuration = @(0);
    }
    return self;
}

- (id)copyWithZone:(NSZone * _Nullable)zone
{
    auto other = [[MTRBridgedDeviceBasicInformationClusterActiveChangedEvent alloc] init];

    other.promisedActiveDuration = self.promisedActiveDuration;

    return other;
}

- (NSString *)description
{
    NSString * descriptionString = [NSString stringWithFormat:@"<%@: promisedActiveDuration:%@; >", NSStringFromClass([self class]), _promisedActiveDuration];
    return descriptionString;
}

@end

@implementation MTRSwitchClusterSwitchLatchedEvent
- (instancetype)init
{
    if (self = [super init]) {

        _newPosition = @(0);
    }
    return self;
}

- (id)copyWithZone:(NSZone * _Nullable)zone
{
    auto other = [[MTRSwitchClusterSwitchLatchedEvent alloc] init];

    other.newPosition = self.newPosition;

    return other;
}

- (NSString *)description
{
    NSString * descriptionString = [NSString stringWithFormat:@"<%@: newPosition:%@; >", NSStringFromClass([self class]), _newPosition];
    return descriptionString;
}

@end

@implementation MTRSwitchClusterInitialPressEvent
- (instancetype)init
{
    if (self = [super init]) {

        _newPosition = @(0);
    }
    return self;
}

- (id)copyWithZone:(NSZone * _Nullable)zone
{
    auto other = [[MTRSwitchClusterInitialPressEvent alloc] init];

    other.newPosition = self.newPosition;

    return other;
}

- (NSString *)description
{
    NSString * descriptionString = [NSString stringWithFormat:@"<%@: newPosition:%@; >", NSStringFromClass([self class]), _newPosition];
    return descriptionString;
}

@end

@implementation MTRSwitchClusterLongPressEvent
- (instancetype)init
{
    if (self = [super init]) {

        _newPosition = @(0);
    }
    return self;
}

- (id)copyWithZone:(NSZone * _Nullable)zone
{
    auto other = [[MTRSwitchClusterLongPressEvent alloc] init];

    other.newPosition = self.newPosition;

    return other;
}

- (NSString *)description
{
    NSString * descriptionString = [NSString stringWithFormat:@"<%@: newPosition:%@; >", NSStringFromClass([self class]), _newPosition];
    return descriptionString;
}

@end

@implementation MTRSwitchClusterShortReleaseEvent
- (instancetype)init
{
    if (self = [super init]) {

        _previousPosition = @(0);
    }
    return self;
}

- (id)copyWithZone:(NSZone * _Nullable)zone
{
    auto other = [[MTRSwitchClusterShortReleaseEvent alloc] init];

    other.previousPosition = self.previousPosition;

    return other;
}

- (NSString *)description
{
    NSString * descriptionString = [NSString stringWithFormat:@"<%@: previousPosition:%@; >", NSStringFromClass([self class]), _previousPosition];
    return descriptionString;
}

@end

@implementation MTRSwitchClusterLongReleaseEvent
- (instancetype)init
{
    if (self = [super init]) {

        _previousPosition = @(0);
    }
    return self;
}

- (id)copyWithZone:(NSZone * _Nullable)zone
{
    auto other = [[MTRSwitchClusterLongReleaseEvent alloc] init];

    other.previousPosition = self.previousPosition;

    return other;
}

- (NSString *)description
{
    NSString * descriptionString = [NSString stringWithFormat:@"<%@: previousPosition:%@; >", NSStringFromClass([self class]), _previousPosition];
    return descriptionString;
}

@end

@implementation MTRSwitchClusterMultiPressOngoingEvent
- (instancetype)init
{
    if (self = [super init]) {

        _newPosition = @(0);

        _currentNumberOfPressesCounted = @(0);
    }
    return self;
}

- (id)copyWithZone:(NSZone * _Nullable)zone
{
    auto other = [[MTRSwitchClusterMultiPressOngoingEvent alloc] init];

    other.newPosition = self.newPosition;
    other.currentNumberOfPressesCounted = self.currentNumberOfPressesCounted;

    return other;
}

- (NSString *)description
{
    NSString * descriptionString = [NSString stringWithFormat:@"<%@: newPosition:%@; currentNumberOfPressesCounted:%@; >", NSStringFromClass([self class]), _newPosition, _currentNumberOfPressesCounted];
    return descriptionString;
}

@end

@implementation MTRSwitchClusterMultiPressCompleteEvent
- (instancetype)init
{
    if (self = [super init]) {

        _previousPosition = @(0);

        _totalNumberOfPressesCounted = @(0);
    }
    return self;
}

- (id)copyWithZone:(NSZone * _Nullable)zone
{
    auto other = [[MTRSwitchClusterMultiPressCompleteEvent alloc] init];

    other.previousPosition = self.previousPosition;
    other.totalNumberOfPressesCounted = self.totalNumberOfPressesCounted;

    return other;
}

- (NSString *)description
{
    NSString * descriptionString = [NSString stringWithFormat:@"<%@: previousPosition:%@; totalNumberOfPressesCounted:%@; >", NSStringFromClass([self class]), _previousPosition, _totalNumberOfPressesCounted];
    return descriptionString;
}

- (void)setNewPosition:(NSNumber * _Nonnull)newPosition
{
    self.previousPosition = newPosition;
}

- (NSNumber * _Nonnull)getNewPosition
{
    return self.previousPosition;
}
@end

@implementation MTROperationalCredentialsClusterFabricDescriptorStruct
- (instancetype)init
{
    if (self = [super init]) {

        _rootPublicKey = [NSData data];

        _vendorID = @(0);

        _fabricID = @(0);

        _nodeID = @(0);

        _label = @"";

        _vidVerificationStatement = nil;

        _fabricIndex = @(0);
    }
    return self;
}

- (id)copyWithZone:(NSZone * _Nullable)zone
{
    auto other = [[MTROperationalCredentialsClusterFabricDescriptorStruct alloc] init];

    other.rootPublicKey = self.rootPublicKey;
    other.vendorID = self.vendorID;
    other.fabricID = self.fabricID;
    other.nodeID = self.nodeID;
    other.label = self.label;
    other.vidVerificationStatement = self.vidVerificationStatement;
    other.fabricIndex = self.fabricIndex;

    return other;
}

- (NSString *)description
{
    NSString * descriptionString = [NSString stringWithFormat:@"<%@: rootPublicKey:%@; vendorID:%@; fabricID:%@; nodeID:%@; label:%@; vidVerificationStatement:%@; fabricIndex:%@; >", NSStringFromClass([self class]), [_rootPublicKey base64EncodedStringWithOptions:0], _vendorID, _fabricID, _nodeID, _label, [_vidVerificationStatement base64EncodedStringWithOptions:0], _fabricIndex];
    return descriptionString;
}

- (void)setVendorId:(NSNumber * _Nonnull)vendorId
{
    self.vendorID = vendorId;
}

- (NSNumber * _Nonnull)vendorId
{
    return self.vendorID;
}

- (void)setFabricId:(NSNumber * _Nonnull)fabricId
{
    self.fabricID = fabricId;
}

- (NSNumber * _Nonnull)fabricId
{
    return self.fabricID;
}

- (void)setNodeId:(NSNumber * _Nonnull)nodeId
{
    self.nodeID = nodeId;
}

- (NSNumber * _Nonnull)nodeId
{
    return self.nodeID;
}

@end

@implementation MTROperationalCredentialsClusterFabricDescriptor : MTROperationalCredentialsClusterFabricDescriptorStruct
@dynamic rootPublicKey;
@dynamic label;
@dynamic fabricIndex;
@end

@implementation MTROperationalCredentialsClusterNOCStruct
- (instancetype)init
{
    if (self = [super init]) {

        _noc = [NSData data];

        _icac = nil;

        _vvsc = nil;

        _fabricIndex = @(0);
    }
    return self;
}

- (id)copyWithZone:(NSZone * _Nullable)zone
{
    auto other = [[MTROperationalCredentialsClusterNOCStruct alloc] init];

    other.noc = self.noc;
    other.icac = self.icac;
    other.vvsc = self.vvsc;
    other.fabricIndex = self.fabricIndex;

    return other;
}

- (NSString *)description
{
    NSString * descriptionString = [NSString stringWithFormat:@"<%@: noc:%@; icac:%@; vvsc:%@; fabricIndex:%@; >", NSStringFromClass([self class]), [_noc base64EncodedStringWithOptions:0], [_icac base64EncodedStringWithOptions:0], [_vvsc base64EncodedStringWithOptions:0], _fabricIndex];
    return descriptionString;
}

@end

@implementation MTRGroupKeyManagementClusterGroupInfoMapStruct
- (instancetype)init
{
    if (self = [super init]) {

        _groupId = @(0);

        _endpoints = [NSArray array];

        _groupName = nil;

        _fabricIndex = @(0);
    }
    return self;
}

- (id)copyWithZone:(NSZone * _Nullable)zone
{
    auto other = [[MTRGroupKeyManagementClusterGroupInfoMapStruct alloc] init];

    other.groupId = self.groupId;
    other.endpoints = self.endpoints;
    other.groupName = self.groupName;
    other.fabricIndex = self.fabricIndex;

    return other;
}

- (NSString *)description
{
    NSString * descriptionString = [NSString stringWithFormat:@"<%@: groupId:%@; endpoints:%@; groupName:%@; fabricIndex:%@; >", NSStringFromClass([self class]), _groupId, _endpoints, _groupName, _fabricIndex];
    return descriptionString;
}

@end

@implementation MTRGroupKeyManagementClusterGroupKeyMapStruct
- (instancetype)init
{
    if (self = [super init]) {

        _groupId = @(0);

        _groupKeySetID = @(0);

        _fabricIndex = @(0);
    }
    return self;
}

- (id)copyWithZone:(NSZone * _Nullable)zone
{
    auto other = [[MTRGroupKeyManagementClusterGroupKeyMapStruct alloc] init];

    other.groupId = self.groupId;
    other.groupKeySetID = self.groupKeySetID;
    other.fabricIndex = self.fabricIndex;

    return other;
}

- (NSString *)description
{
    NSString * descriptionString = [NSString stringWithFormat:@"<%@: groupId:%@; groupKeySetID:%@; fabricIndex:%@; >", NSStringFromClass([self class]), _groupId, _groupKeySetID, _fabricIndex];
    return descriptionString;
}

@end

@implementation MTRGroupKeyManagementClusterGroupKeySetStruct
- (instancetype)init
{
    if (self = [super init]) {

        _groupKeySetID = @(0);

        _groupKeySecurityPolicy = @(0);

        _epochKey0 = nil;

        _epochStartTime0 = nil;

        _epochKey1 = nil;

        _epochStartTime1 = nil;

        _epochKey2 = nil;

        _epochStartTime2 = nil;
    }
    return self;
}

- (id)copyWithZone:(NSZone * _Nullable)zone
{
    auto other = [[MTRGroupKeyManagementClusterGroupKeySetStruct alloc] init];

    other.groupKeySetID = self.groupKeySetID;
    other.groupKeySecurityPolicy = self.groupKeySecurityPolicy;
    other.epochKey0 = self.epochKey0;
    other.epochStartTime0 = self.epochStartTime0;
    other.epochKey1 = self.epochKey1;
    other.epochStartTime1 = self.epochStartTime1;
    other.epochKey2 = self.epochKey2;
    other.epochStartTime2 = self.epochStartTime2;

    return other;
}

- (NSString *)description
{
    NSString * descriptionString = [NSString stringWithFormat:@"<%@: groupKeySetID:%@; groupKeySecurityPolicy:%@; epochKey0:%@; epochStartTime0:%@; epochKey1:%@; epochStartTime1:%@; epochKey2:%@; epochStartTime2:%@; >", NSStringFromClass([self class]), _groupKeySetID, _groupKeySecurityPolicy, [_epochKey0 base64EncodedStringWithOptions:0], _epochStartTime0, [_epochKey1 base64EncodedStringWithOptions:0], _epochStartTime1, [_epochKey2 base64EncodedStringWithOptions:0], _epochStartTime2];
    return descriptionString;
}

@end

@implementation MTRFixedLabelClusterLabelStruct
- (instancetype)init
{
    if (self = [super init]) {

        _label = @"";

        _value = @"";
    }
    return self;
}

- (id)copyWithZone:(NSZone * _Nullable)zone
{
    auto other = [[MTRFixedLabelClusterLabelStruct alloc] init];

    other.label = self.label;
    other.value = self.value;

    return other;
}

- (NSString *)description
{
    NSString * descriptionString = [NSString stringWithFormat:@"<%@: label:%@; value:%@; >", NSStringFromClass([self class]), _label, _value];
    return descriptionString;
}

@end

@implementation MTRUserLabelClusterLabelStruct
- (instancetype)init
{
    if (self = [super init]) {

        _label = @"";

        _value = @"";
    }
    return self;
}

- (id)copyWithZone:(NSZone * _Nullable)zone
{
    auto other = [[MTRUserLabelClusterLabelStruct alloc] init];

    other.label = self.label;
    other.value = self.value;

    return other;
}

- (NSString *)description
{
    NSString * descriptionString = [NSString stringWithFormat:@"<%@: label:%@; value:%@; >", NSStringFromClass([self class]), _label, _value];
    return descriptionString;
}

@end

@implementation MTRBooleanStateClusterStateChangeEvent
- (instancetype)init
{
    if (self = [super init]) {

        _stateValue = @(0);
    }
    return self;
}

- (id)copyWithZone:(NSZone * _Nullable)zone
{
    auto other = [[MTRBooleanStateClusterStateChangeEvent alloc] init];

    other.stateValue = self.stateValue;

    return other;
}

- (NSString *)description
{
    NSString * descriptionString = [NSString stringWithFormat:@"<%@: stateValue:%@; >", NSStringFromClass([self class]), _stateValue];
    return descriptionString;
}

@end

@implementation MTRICDManagementClusterMonitoringRegistrationStruct
- (instancetype)init
{
    if (self = [super init]) {

        _checkInNodeID = @(0);

        _monitoredSubject = @(0);

        _clientType = @(0);

        _fabricIndex = @(0);
    }
    return self;
}

- (id)copyWithZone:(NSZone * _Nullable)zone
{
    auto other = [[MTRICDManagementClusterMonitoringRegistrationStruct alloc] init];

    other.checkInNodeID = self.checkInNodeID;
    other.monitoredSubject = self.monitoredSubject;
    other.clientType = self.clientType;
    other.fabricIndex = self.fabricIndex;

    return other;
}

- (NSString *)description
{
    NSString * descriptionString = [NSString stringWithFormat:@"<%@: checkInNodeID:%@; monitoredSubject:%@; clientType:%@; fabricIndex:%@; >", NSStringFromClass([self class]), _checkInNodeID, _monitoredSubject, _clientType, _fabricIndex];
    return descriptionString;
}

@end

@implementation MTROvenCavityOperationalStateClusterErrorStateStruct
- (instancetype)init
{
    if (self = [super init]) {

        _errorStateID = @(0);

        _errorStateLabel = nil;

        _errorStateDetails = nil;
    }
    return self;
}

- (id)copyWithZone:(NSZone * _Nullable)zone
{
    auto other = [[MTROvenCavityOperationalStateClusterErrorStateStruct alloc] init];

    other.errorStateID = self.errorStateID;
    other.errorStateLabel = self.errorStateLabel;
    other.errorStateDetails = self.errorStateDetails;

    return other;
}

- (NSString *)description
{
    NSString * descriptionString = [NSString stringWithFormat:@"<%@: errorStateID:%@; errorStateLabel:%@; errorStateDetails:%@; >", NSStringFromClass([self class]), _errorStateID, _errorStateLabel, _errorStateDetails];
    return descriptionString;
}

@end

@implementation MTROvenCavityOperationalStateClusterOperationalStateStruct
- (instancetype)init
{
    if (self = [super init]) {

        _operationalStateID = @(0);

        _operationalStateLabel = nil;
    }
    return self;
}

- (id)copyWithZone:(NSZone * _Nullable)zone
{
    auto other = [[MTROvenCavityOperationalStateClusterOperationalStateStruct alloc] init];

    other.operationalStateID = self.operationalStateID;
    other.operationalStateLabel = self.operationalStateLabel;

    return other;
}

- (NSString *)description
{
    NSString * descriptionString = [NSString stringWithFormat:@"<%@: operationalStateID:%@; operationalStateLabel:%@; >", NSStringFromClass([self class]), _operationalStateID, _operationalStateLabel];
    return descriptionString;
}

@end

@implementation MTROvenCavityOperationalStateClusterOperationalErrorEvent
- (instancetype)init
{
    if (self = [super init]) {

        _errorState = [MTROvenCavityOperationalStateClusterErrorStateStruct new];
    }
    return self;
}

- (id)copyWithZone:(NSZone * _Nullable)zone
{
    auto other = [[MTROvenCavityOperationalStateClusterOperationalErrorEvent alloc] init];

    other.errorState = self.errorState;

    return other;
}

- (NSString *)description
{
    NSString * descriptionString = [NSString stringWithFormat:@"<%@: errorState:%@; >", NSStringFromClass([self class]), _errorState];
    return descriptionString;
}

@end

@implementation MTROvenCavityOperationalStateClusterOperationCompletionEvent
- (instancetype)init
{
    if (self = [super init]) {

        _completionErrorCode = @(0);

        _totalOperationalTime = nil;

        _pausedTime = nil;
    }
    return self;
}

- (id)copyWithZone:(NSZone * _Nullable)zone
{
    auto other = [[MTROvenCavityOperationalStateClusterOperationCompletionEvent alloc] init];

    other.completionErrorCode = self.completionErrorCode;
    other.totalOperationalTime = self.totalOperationalTime;
    other.pausedTime = self.pausedTime;

    return other;
}

- (NSString *)description
{
    NSString * descriptionString = [NSString stringWithFormat:@"<%@: completionErrorCode:%@; totalOperationalTime:%@; pausedTime:%@; >", NSStringFromClass([self class]), _completionErrorCode, _totalOperationalTime, _pausedTime];
    return descriptionString;
}

@end

@implementation MTROvenModeClusterModeTagStruct
- (instancetype)init
{
    if (self = [super init]) {

        _mfgCode = nil;

        _value = @(0);
    }
    return self;
}

- (id)copyWithZone:(NSZone * _Nullable)zone
{
    auto other = [[MTROvenModeClusterModeTagStruct alloc] init];

    other.mfgCode = self.mfgCode;
    other.value = self.value;

    return other;
}

- (NSString *)description
{
    NSString * descriptionString = [NSString stringWithFormat:@"<%@: mfgCode:%@; value:%@; >", NSStringFromClass([self class]), _mfgCode, _value];
    return descriptionString;
}

@end

@implementation MTROvenModeClusterModeOptionStruct
- (instancetype)init
{
    if (self = [super init]) {

        _label = @"";

        _mode = @(0);

        _modeTags = [NSArray array];
    }
    return self;
}

- (id)copyWithZone:(NSZone * _Nullable)zone
{
    auto other = [[MTROvenModeClusterModeOptionStruct alloc] init];

    other.label = self.label;
    other.mode = self.mode;
    other.modeTags = self.modeTags;

    return other;
}

- (NSString *)description
{
    NSString * descriptionString = [NSString stringWithFormat:@"<%@: label:%@; mode:%@; modeTags:%@; >", NSStringFromClass([self class]), _label, _mode, _modeTags];
    return descriptionString;
}

@end

@implementation MTRModeSelectClusterSemanticTagStruct
- (instancetype)init
{
    if (self = [super init]) {

        _mfgCode = @(0);

        _value = @(0);
    }
    return self;
}

- (id)copyWithZone:(NSZone * _Nullable)zone
{
    auto other = [[MTRModeSelectClusterSemanticTagStruct alloc] init];

    other.mfgCode = self.mfgCode;
    other.value = self.value;

    return other;
}

- (NSString *)description
{
    NSString * descriptionString = [NSString stringWithFormat:@"<%@: mfgCode:%@; value:%@; >", NSStringFromClass([self class]), _mfgCode, _value];
    return descriptionString;
}

@end

@implementation MTRModeSelectClusterSemanticTag : MTRModeSelectClusterSemanticTagStruct
@dynamic mfgCode;
@dynamic value;
@end

@implementation MTRModeSelectClusterModeOptionStruct
- (instancetype)init
{
    if (self = [super init]) {

        _label = @"";

        _mode = @(0);

        _semanticTags = [NSArray array];
    }
    return self;
}

- (id)copyWithZone:(NSZone * _Nullable)zone
{
    auto other = [[MTRModeSelectClusterModeOptionStruct alloc] init];

    other.label = self.label;
    other.mode = self.mode;
    other.semanticTags = self.semanticTags;

    return other;
}

- (NSString *)description
{
    NSString * descriptionString = [NSString stringWithFormat:@"<%@: label:%@; mode:%@; semanticTags:%@; >", NSStringFromClass([self class]), _label, _mode, _semanticTags];
    return descriptionString;
}

@end

@implementation MTRLaundryWasherModeClusterModeTagStruct
- (instancetype)init
{
    if (self = [super init]) {

        _mfgCode = nil;

        _value = @(0);
    }
    return self;
}

- (id)copyWithZone:(NSZone * _Nullable)zone
{
    auto other = [[MTRLaundryWasherModeClusterModeTagStruct alloc] init];

    other.mfgCode = self.mfgCode;
    other.value = self.value;

    return other;
}

- (NSString *)description
{
    NSString * descriptionString = [NSString stringWithFormat:@"<%@: mfgCode:%@; value:%@; >", NSStringFromClass([self class]), _mfgCode, _value];
    return descriptionString;
}

@end

@implementation MTRLaundryWasherModeClusterModeOptionStruct
- (instancetype)init
{
    if (self = [super init]) {

        _label = @"";

        _mode = @(0);

        _modeTags = [NSArray array];
    }
    return self;
}

- (id)copyWithZone:(NSZone * _Nullable)zone
{
    auto other = [[MTRLaundryWasherModeClusterModeOptionStruct alloc] init];

    other.label = self.label;
    other.mode = self.mode;
    other.modeTags = self.modeTags;

    return other;
}

- (NSString *)description
{
    NSString * descriptionString = [NSString stringWithFormat:@"<%@: label:%@; mode:%@; modeTags:%@; >", NSStringFromClass([self class]), _label, _mode, _modeTags];
    return descriptionString;
}

@end

@implementation MTRRefrigeratorAndTemperatureControlledCabinetModeClusterModeTagStruct
- (instancetype)init
{
    if (self = [super init]) {

        _mfgCode = nil;

        _value = @(0);
    }
    return self;
}

- (id)copyWithZone:(NSZone * _Nullable)zone
{
    auto other = [[MTRRefrigeratorAndTemperatureControlledCabinetModeClusterModeTagStruct alloc] init];

    other.mfgCode = self.mfgCode;
    other.value = self.value;

    return other;
}

- (NSString *)description
{
    NSString * descriptionString = [NSString stringWithFormat:@"<%@: mfgCode:%@; value:%@; >", NSStringFromClass([self class]), _mfgCode, _value];
    return descriptionString;
}

@end

@implementation MTRRefrigeratorAndTemperatureControlledCabinetModeClusterModeOptionStruct
- (instancetype)init
{
    if (self = [super init]) {

        _label = @"";

        _mode = @(0);

        _modeTags = [NSArray array];
    }
    return self;
}

- (id)copyWithZone:(NSZone * _Nullable)zone
{
    auto other = [[MTRRefrigeratorAndTemperatureControlledCabinetModeClusterModeOptionStruct alloc] init];

    other.label = self.label;
    other.mode = self.mode;
    other.modeTags = self.modeTags;

    return other;
}

- (NSString *)description
{
    NSString * descriptionString = [NSString stringWithFormat:@"<%@: label:%@; mode:%@; modeTags:%@; >", NSStringFromClass([self class]), _label, _mode, _modeTags];
    return descriptionString;
}

@end

@implementation MTRRVCRunModeClusterModeTagStruct
- (instancetype)init
{
    if (self = [super init]) {

        _mfgCode = nil;

        _value = @(0);
    }
    return self;
}

- (id)copyWithZone:(NSZone * _Nullable)zone
{
    auto other = [[MTRRVCRunModeClusterModeTagStruct alloc] init];

    other.mfgCode = self.mfgCode;
    other.value = self.value;

    return other;
}

- (NSString *)description
{
    NSString * descriptionString = [NSString stringWithFormat:@"<%@: mfgCode:%@; value:%@; >", NSStringFromClass([self class]), _mfgCode, _value];
    return descriptionString;
}

@end

@implementation MTRRVCRunModeClusterModeOptionStruct
- (instancetype)init
{
    if (self = [super init]) {

        _label = @"";

        _mode = @(0);

        _modeTags = [NSArray array];
    }
    return self;
}

- (id)copyWithZone:(NSZone * _Nullable)zone
{
    auto other = [[MTRRVCRunModeClusterModeOptionStruct alloc] init];

    other.label = self.label;
    other.mode = self.mode;
    other.modeTags = self.modeTags;

    return other;
}

- (NSString *)description
{
    NSString * descriptionString = [NSString stringWithFormat:@"<%@: label:%@; mode:%@; modeTags:%@; >", NSStringFromClass([self class]), _label, _mode, _modeTags];
    return descriptionString;
}

@end

@implementation MTRRVCCleanModeClusterModeTagStruct
- (instancetype)init
{
    if (self = [super init]) {

        _mfgCode = nil;

        _value = @(0);
    }
    return self;
}

- (id)copyWithZone:(NSZone * _Nullable)zone
{
    auto other = [[MTRRVCCleanModeClusterModeTagStruct alloc] init];

    other.mfgCode = self.mfgCode;
    other.value = self.value;

    return other;
}

- (NSString *)description
{
    NSString * descriptionString = [NSString stringWithFormat:@"<%@: mfgCode:%@; value:%@; >", NSStringFromClass([self class]), _mfgCode, _value];
    return descriptionString;
}

@end

@implementation MTRRVCCleanModeClusterModeOptionStruct
- (instancetype)init
{
    if (self = [super init]) {

        _label = @"";

        _mode = @(0);

        _modeTags = [NSArray array];
    }
    return self;
}

- (id)copyWithZone:(NSZone * _Nullable)zone
{
    auto other = [[MTRRVCCleanModeClusterModeOptionStruct alloc] init];

    other.label = self.label;
    other.mode = self.mode;
    other.modeTags = self.modeTags;

    return other;
}

- (NSString *)description
{
    NSString * descriptionString = [NSString stringWithFormat:@"<%@: label:%@; mode:%@; modeTags:%@; >", NSStringFromClass([self class]), _label, _mode, _modeTags];
    return descriptionString;
}

@end

@implementation MTRRefrigeratorAlarmClusterNotifyEvent
- (instancetype)init
{
    if (self = [super init]) {

        _active = @(0);

        _inactive = @(0);

        _state = @(0);

        _mask = @(0);
    }
    return self;
}

- (id)copyWithZone:(NSZone * _Nullable)zone
{
    auto other = [[MTRRefrigeratorAlarmClusterNotifyEvent alloc] init];

    other.active = self.active;
    other.inactive = self.inactive;
    other.state = self.state;
    other.mask = self.mask;

    return other;
}

- (NSString *)description
{
    NSString * descriptionString = [NSString stringWithFormat:@"<%@: active:%@; inactive:%@; state:%@; mask:%@; >", NSStringFromClass([self class]), _active, _inactive, _state, _mask];
    return descriptionString;
}

@end

@implementation MTRDishwasherModeClusterModeTagStruct
- (instancetype)init
{
    if (self = [super init]) {

        _mfgCode = nil;

        _value = @(0);
    }
    return self;
}

- (id)copyWithZone:(NSZone * _Nullable)zone
{
    auto other = [[MTRDishwasherModeClusterModeTagStruct alloc] init];

    other.mfgCode = self.mfgCode;
    other.value = self.value;

    return other;
}

- (NSString *)description
{
    NSString * descriptionString = [NSString stringWithFormat:@"<%@: mfgCode:%@; value:%@; >", NSStringFromClass([self class]), _mfgCode, _value];
    return descriptionString;
}

@end

@implementation MTRDishwasherModeClusterModeOptionStruct
- (instancetype)init
{
    if (self = [super init]) {

        _label = @"";

        _mode = @(0);

        _modeTags = [NSArray array];
    }
    return self;
}

- (id)copyWithZone:(NSZone * _Nullable)zone
{
    auto other = [[MTRDishwasherModeClusterModeOptionStruct alloc] init];

    other.label = self.label;
    other.mode = self.mode;
    other.modeTags = self.modeTags;

    return other;
}

- (NSString *)description
{
    NSString * descriptionString = [NSString stringWithFormat:@"<%@: label:%@; mode:%@; modeTags:%@; >", NSStringFromClass([self class]), _label, _mode, _modeTags];
    return descriptionString;
}

@end

@implementation MTRSmokeCOAlarmClusterSmokeAlarmEvent
- (instancetype)init
{
    if (self = [super init]) {

        _alarmSeverityLevel = @(0);
    }
    return self;
}

- (id)copyWithZone:(NSZone * _Nullable)zone
{
    auto other = [[MTRSmokeCOAlarmClusterSmokeAlarmEvent alloc] init];

    other.alarmSeverityLevel = self.alarmSeverityLevel;

    return other;
}

- (NSString *)description
{
    NSString * descriptionString = [NSString stringWithFormat:@"<%@: alarmSeverityLevel:%@; >", NSStringFromClass([self class]), _alarmSeverityLevel];
    return descriptionString;
}

@end

@implementation MTRSmokeCOAlarmClusterCOAlarmEvent
- (instancetype)init
{
    if (self = [super init]) {

        _alarmSeverityLevel = @(0);
    }
    return self;
}

- (id)copyWithZone:(NSZone * _Nullable)zone
{
    auto other = [[MTRSmokeCOAlarmClusterCOAlarmEvent alloc] init];

    other.alarmSeverityLevel = self.alarmSeverityLevel;

    return other;
}

- (NSString *)description
{
    NSString * descriptionString = [NSString stringWithFormat:@"<%@: alarmSeverityLevel:%@; >", NSStringFromClass([self class]), _alarmSeverityLevel];
    return descriptionString;
}

@end

@implementation MTRSmokeCOAlarmClusterLowBatteryEvent
- (instancetype)init
{
    if (self = [super init]) {

        _alarmSeverityLevel = @(0);
    }
    return self;
}

- (id)copyWithZone:(NSZone * _Nullable)zone
{
    auto other = [[MTRSmokeCOAlarmClusterLowBatteryEvent alloc] init];

    other.alarmSeverityLevel = self.alarmSeverityLevel;

    return other;
}

- (NSString *)description
{
    NSString * descriptionString = [NSString stringWithFormat:@"<%@: alarmSeverityLevel:%@; >", NSStringFromClass([self class]), _alarmSeverityLevel];
    return descriptionString;
}

@end

@implementation MTRSmokeCOAlarmClusterHardwareFaultEvent
- (instancetype)init
{
    if (self = [super init]) {
    }
    return self;
}

- (id)copyWithZone:(NSZone * _Nullable)zone
{
    auto other = [[MTRSmokeCOAlarmClusterHardwareFaultEvent alloc] init];

    return other;
}

- (NSString *)description
{
    NSString * descriptionString = [NSString stringWithFormat:@"<%@: >", NSStringFromClass([self class])];
    return descriptionString;
}

@end

@implementation MTRSmokeCOAlarmClusterEndOfServiceEvent
- (instancetype)init
{
    if (self = [super init]) {
    }
    return self;
}

- (id)copyWithZone:(NSZone * _Nullable)zone
{
    auto other = [[MTRSmokeCOAlarmClusterEndOfServiceEvent alloc] init];

    return other;
}

- (NSString *)description
{
    NSString * descriptionString = [NSString stringWithFormat:@"<%@: >", NSStringFromClass([self class])];
    return descriptionString;
}

@end

@implementation MTRSmokeCOAlarmClusterSelfTestCompleteEvent
- (instancetype)init
{
    if (self = [super init]) {
    }
    return self;
}

- (id)copyWithZone:(NSZone * _Nullable)zone
{
    auto other = [[MTRSmokeCOAlarmClusterSelfTestCompleteEvent alloc] init];

    return other;
}

- (NSString *)description
{
    NSString * descriptionString = [NSString stringWithFormat:@"<%@: >", NSStringFromClass([self class])];
    return descriptionString;
}

@end

@implementation MTRSmokeCOAlarmClusterAlarmMutedEvent
- (instancetype)init
{
    if (self = [super init]) {
    }
    return self;
}

- (id)copyWithZone:(NSZone * _Nullable)zone
{
    auto other = [[MTRSmokeCOAlarmClusterAlarmMutedEvent alloc] init];

    return other;
}

- (NSString *)description
{
    NSString * descriptionString = [NSString stringWithFormat:@"<%@: >", NSStringFromClass([self class])];
    return descriptionString;
}

@end

@implementation MTRSmokeCOAlarmClusterMuteEndedEvent
- (instancetype)init
{
    if (self = [super init]) {
    }
    return self;
}

- (id)copyWithZone:(NSZone * _Nullable)zone
{
    auto other = [[MTRSmokeCOAlarmClusterMuteEndedEvent alloc] init];

    return other;
}

- (NSString *)description
{
    NSString * descriptionString = [NSString stringWithFormat:@"<%@: >", NSStringFromClass([self class])];
    return descriptionString;
}

@end

@implementation MTRSmokeCOAlarmClusterInterconnectSmokeAlarmEvent
- (instancetype)init
{
    if (self = [super init]) {

        _alarmSeverityLevel = @(0);
    }
    return self;
}

- (id)copyWithZone:(NSZone * _Nullable)zone
{
    auto other = [[MTRSmokeCOAlarmClusterInterconnectSmokeAlarmEvent alloc] init];

    other.alarmSeverityLevel = self.alarmSeverityLevel;

    return other;
}

- (NSString *)description
{
    NSString * descriptionString = [NSString stringWithFormat:@"<%@: alarmSeverityLevel:%@; >", NSStringFromClass([self class]), _alarmSeverityLevel];
    return descriptionString;
}

@end

@implementation MTRSmokeCOAlarmClusterInterconnectCOAlarmEvent
- (instancetype)init
{
    if (self = [super init]) {

        _alarmSeverityLevel = @(0);
    }
    return self;
}

- (id)copyWithZone:(NSZone * _Nullable)zone
{
    auto other = [[MTRSmokeCOAlarmClusterInterconnectCOAlarmEvent alloc] init];

    other.alarmSeverityLevel = self.alarmSeverityLevel;

    return other;
}

- (NSString *)description
{
    NSString * descriptionString = [NSString stringWithFormat:@"<%@: alarmSeverityLevel:%@; >", NSStringFromClass([self class]), _alarmSeverityLevel];
    return descriptionString;
}

@end

@implementation MTRSmokeCOAlarmClusterAllClearEvent
- (instancetype)init
{
    if (self = [super init]) {
    }
    return self;
}

- (id)copyWithZone:(NSZone * _Nullable)zone
{
    auto other = [[MTRSmokeCOAlarmClusterAllClearEvent alloc] init];

    return other;
}

- (NSString *)description
{
    NSString * descriptionString = [NSString stringWithFormat:@"<%@: >", NSStringFromClass([self class])];
    return descriptionString;
}

@end

@implementation MTRDishwasherAlarmClusterNotifyEvent
- (instancetype)init
{
    if (self = [super init]) {

        _active = @(0);

        _inactive = @(0);

        _state = @(0);

        _mask = @(0);
    }
    return self;
}

- (id)copyWithZone:(NSZone * _Nullable)zone
{
    auto other = [[MTRDishwasherAlarmClusterNotifyEvent alloc] init];

    other.active = self.active;
    other.inactive = self.inactive;
    other.state = self.state;
    other.mask = self.mask;

    return other;
}

- (NSString *)description
{
    NSString * descriptionString = [NSString stringWithFormat:@"<%@: active:%@; inactive:%@; state:%@; mask:%@; >", NSStringFromClass([self class]), _active, _inactive, _state, _mask];
    return descriptionString;
}

@end

@implementation MTRMicrowaveOvenModeClusterModeTagStruct
- (instancetype)init
{
    if (self = [super init]) {

        _mfgCode = nil;

        _value = @(0);
    }
    return self;
}

- (id)copyWithZone:(NSZone * _Nullable)zone
{
    auto other = [[MTRMicrowaveOvenModeClusterModeTagStruct alloc] init];

    other.mfgCode = self.mfgCode;
    other.value = self.value;

    return other;
}

- (NSString *)description
{
    NSString * descriptionString = [NSString stringWithFormat:@"<%@: mfgCode:%@; value:%@; >", NSStringFromClass([self class]), _mfgCode, _value];
    return descriptionString;
}

@end

@implementation MTRMicrowaveOvenModeClusterModeOptionStruct
- (instancetype)init
{
    if (self = [super init]) {

        _label = @"";

        _mode = @(0);

        _modeTags = [NSArray array];
    }
    return self;
}

- (id)copyWithZone:(NSZone * _Nullable)zone
{
    auto other = [[MTRMicrowaveOvenModeClusterModeOptionStruct alloc] init];

    other.label = self.label;
    other.mode = self.mode;
    other.modeTags = self.modeTags;

    return other;
}

- (NSString *)description
{
    NSString * descriptionString = [NSString stringWithFormat:@"<%@: label:%@; mode:%@; modeTags:%@; >", NSStringFromClass([self class]), _label, _mode, _modeTags];
    return descriptionString;
}

@end

@implementation MTROperationalStateClusterErrorStateStruct
- (instancetype)init
{
    if (self = [super init]) {

        _errorStateID = @(0);

        _errorStateLabel = nil;

        _errorStateDetails = nil;
    }
    return self;
}

- (id)copyWithZone:(NSZone * _Nullable)zone
{
    auto other = [[MTROperationalStateClusterErrorStateStruct alloc] init];

    other.errorStateID = self.errorStateID;
    other.errorStateLabel = self.errorStateLabel;
    other.errorStateDetails = self.errorStateDetails;

    return other;
}

- (NSString *)description
{
    NSString * descriptionString = [NSString stringWithFormat:@"<%@: errorStateID:%@; errorStateLabel:%@; errorStateDetails:%@; >", NSStringFromClass([self class]), _errorStateID, _errorStateLabel, _errorStateDetails];
    return descriptionString;
}

@end

@implementation MTROperationalStateClusterOperationalStateStruct
- (instancetype)init
{
    if (self = [super init]) {

        _operationalStateID = @(0);

        _operationalStateLabel = nil;
    }
    return self;
}

- (id)copyWithZone:(NSZone * _Nullable)zone
{
    auto other = [[MTROperationalStateClusterOperationalStateStruct alloc] init];

    other.operationalStateID = self.operationalStateID;
    other.operationalStateLabel = self.operationalStateLabel;

    return other;
}

- (NSString *)description
{
    NSString * descriptionString = [NSString stringWithFormat:@"<%@: operationalStateID:%@; operationalStateLabel:%@; >", NSStringFromClass([self class]), _operationalStateID, _operationalStateLabel];
    return descriptionString;
}

@end

@implementation MTROperationalStateClusterOperationalErrorEvent
- (instancetype)init
{
    if (self = [super init]) {

        _errorState = [MTROperationalStateClusterErrorStateStruct new];
    }
    return self;
}

- (id)copyWithZone:(NSZone * _Nullable)zone
{
    auto other = [[MTROperationalStateClusterOperationalErrorEvent alloc] init];

    other.errorState = self.errorState;

    return other;
}

- (NSString *)description
{
    NSString * descriptionString = [NSString stringWithFormat:@"<%@: errorState:%@; >", NSStringFromClass([self class]), _errorState];
    return descriptionString;
}

@end

@implementation MTROperationalStateClusterOperationCompletionEvent
- (instancetype)init
{
    if (self = [super init]) {

        _completionErrorCode = @(0);

        _totalOperationalTime = nil;

        _pausedTime = nil;
    }
    return self;
}

- (id)copyWithZone:(NSZone * _Nullable)zone
{
    auto other = [[MTROperationalStateClusterOperationCompletionEvent alloc] init];

    other.completionErrorCode = self.completionErrorCode;
    other.totalOperationalTime = self.totalOperationalTime;
    other.pausedTime = self.pausedTime;

    return other;
}

- (NSString *)description
{
    NSString * descriptionString = [NSString stringWithFormat:@"<%@: completionErrorCode:%@; totalOperationalTime:%@; pausedTime:%@; >", NSStringFromClass([self class]), _completionErrorCode, _totalOperationalTime, _pausedTime];
    return descriptionString;
}

@end

@implementation MTRRVCOperationalStateClusterErrorStateStruct
- (instancetype)init
{
    if (self = [super init]) {

        _errorStateID = @(0);

        _errorStateLabel = nil;

        _errorStateDetails = nil;
    }
    return self;
}

- (id)copyWithZone:(NSZone * _Nullable)zone
{
    auto other = [[MTRRVCOperationalStateClusterErrorStateStruct alloc] init];

    other.errorStateID = self.errorStateID;
    other.errorStateLabel = self.errorStateLabel;
    other.errorStateDetails = self.errorStateDetails;

    return other;
}

- (NSString *)description
{
    NSString * descriptionString = [NSString stringWithFormat:@"<%@: errorStateID:%@; errorStateLabel:%@; errorStateDetails:%@; >", NSStringFromClass([self class]), _errorStateID, _errorStateLabel, _errorStateDetails];
    return descriptionString;
}

@end

@implementation MTRRVCOperationalStateClusterOperationalStateStruct
- (instancetype)init
{
    if (self = [super init]) {

        _operationalStateID = @(0);

        _operationalStateLabel = nil;
    }
    return self;
}

- (id)copyWithZone:(NSZone * _Nullable)zone
{
    auto other = [[MTRRVCOperationalStateClusterOperationalStateStruct alloc] init];

    other.operationalStateID = self.operationalStateID;
    other.operationalStateLabel = self.operationalStateLabel;

    return other;
}

- (NSString *)description
{
    NSString * descriptionString = [NSString stringWithFormat:@"<%@: operationalStateID:%@; operationalStateLabel:%@; >", NSStringFromClass([self class]), _operationalStateID, _operationalStateLabel];
    return descriptionString;
}

@end

@implementation MTRRVCOperationalStateClusterOperationalErrorEvent
- (instancetype)init
{
    if (self = [super init]) {

        _errorState = [MTRRVCOperationalStateClusterErrorStateStruct new];
    }
    return self;
}

- (id)copyWithZone:(NSZone * _Nullable)zone
{
    auto other = [[MTRRVCOperationalStateClusterOperationalErrorEvent alloc] init];

    other.errorState = self.errorState;

    return other;
}

- (NSString *)description
{
    NSString * descriptionString = [NSString stringWithFormat:@"<%@: errorState:%@; >", NSStringFromClass([self class]), _errorState];
    return descriptionString;
}

@end

@implementation MTRRVCOperationalStateClusterOperationCompletionEvent
- (instancetype)init
{
    if (self = [super init]) {

        _completionErrorCode = @(0);

        _totalOperationalTime = nil;

        _pausedTime = nil;
    }
    return self;
}

- (id)copyWithZone:(NSZone * _Nullable)zone
{
    auto other = [[MTRRVCOperationalStateClusterOperationCompletionEvent alloc] init];

    other.completionErrorCode = self.completionErrorCode;
    other.totalOperationalTime = self.totalOperationalTime;
    other.pausedTime = self.pausedTime;

    return other;
}

- (NSString *)description
{
    NSString * descriptionString = [NSString stringWithFormat:@"<%@: completionErrorCode:%@; totalOperationalTime:%@; pausedTime:%@; >", NSStringFromClass([self class]), _completionErrorCode, _totalOperationalTime, _pausedTime];
    return descriptionString;
}

@end

@implementation MTRScenesManagementClusterAttributeValuePairStruct
- (instancetype)init
{
    if (self = [super init]) {

        _attributeID = @(0);

        _valueUnsigned8 = nil;

        _valueSigned8 = nil;

        _valueUnsigned16 = nil;

        _valueSigned16 = nil;

        _valueUnsigned32 = nil;

        _valueSigned32 = nil;

        _valueUnsigned64 = nil;

        _valueSigned64 = nil;
    }
    return self;
}

- (id)copyWithZone:(NSZone * _Nullable)zone
{
    auto other = [[MTRScenesManagementClusterAttributeValuePairStruct alloc] init];

    other.attributeID = self.attributeID;
    other.valueUnsigned8 = self.valueUnsigned8;
    other.valueSigned8 = self.valueSigned8;
    other.valueUnsigned16 = self.valueUnsigned16;
    other.valueSigned16 = self.valueSigned16;
    other.valueUnsigned32 = self.valueUnsigned32;
    other.valueSigned32 = self.valueSigned32;
    other.valueUnsigned64 = self.valueUnsigned64;
    other.valueSigned64 = self.valueSigned64;

    return other;
}

- (NSString *)description
{
    NSString * descriptionString = [NSString stringWithFormat:@"<%@: attributeID:%@; valueUnsigned8:%@; valueSigned8:%@; valueUnsigned16:%@; valueSigned16:%@; valueUnsigned32:%@; valueSigned32:%@; valueUnsigned64:%@; valueSigned64:%@; >", NSStringFromClass([self class]), _attributeID, _valueUnsigned8, _valueSigned8, _valueUnsigned16, _valueSigned16, _valueUnsigned32, _valueSigned32, _valueUnsigned64, _valueSigned64];
    return descriptionString;
}

@end

@implementation MTRScenesManagementClusterExtensionFieldSetStruct
- (instancetype)init
{
    if (self = [super init]) {

        _clusterID = @(0);

        _attributeValueList = [NSArray array];
    }
    return self;
}

- (id)copyWithZone:(NSZone * _Nullable)zone
{
    auto other = [[MTRScenesManagementClusterExtensionFieldSetStruct alloc] init];

    other.clusterID = self.clusterID;
    other.attributeValueList = self.attributeValueList;

    return other;
}

- (NSString *)description
{
    NSString * descriptionString = [NSString stringWithFormat:@"<%@: clusterID:%@; attributeValueList:%@; >", NSStringFromClass([self class]), _clusterID, _attributeValueList];
    return descriptionString;
}

@end

@implementation MTRScenesManagementClusterSceneInfoStruct
- (instancetype)init
{
    if (self = [super init]) {

        _sceneCount = @(0);

        _currentScene = @(0);

        _currentGroup = @(0);

        _sceneValid = @(0);

        _remainingCapacity = @(0);

        _fabricIndex = @(0);
    }
    return self;
}

- (id)copyWithZone:(NSZone * _Nullable)zone
{
    auto other = [[MTRScenesManagementClusterSceneInfoStruct alloc] init];

    other.sceneCount = self.sceneCount;
    other.currentScene = self.currentScene;
    other.currentGroup = self.currentGroup;
    other.sceneValid = self.sceneValid;
    other.remainingCapacity = self.remainingCapacity;
    other.fabricIndex = self.fabricIndex;

    return other;
}

- (NSString *)description
{
    NSString * descriptionString = [NSString stringWithFormat:@"<%@: sceneCount:%@; currentScene:%@; currentGroup:%@; sceneValid:%@; remainingCapacity:%@; fabricIndex:%@; >", NSStringFromClass([self class]), _sceneCount, _currentScene, _currentGroup, _sceneValid, _remainingCapacity, _fabricIndex];
    return descriptionString;
}

@end

@implementation MTRHEPAFilterMonitoringClusterReplacementProductStruct
- (instancetype)init
{
    if (self = [super init]) {

        _productIdentifierType = @(0);

        _productIdentifierValue = @"";
    }
    return self;
}

- (id)copyWithZone:(NSZone * _Nullable)zone
{
    auto other = [[MTRHEPAFilterMonitoringClusterReplacementProductStruct alloc] init];

    other.productIdentifierType = self.productIdentifierType;
    other.productIdentifierValue = self.productIdentifierValue;

    return other;
}

- (NSString *)description
{
    NSString * descriptionString = [NSString stringWithFormat:@"<%@: productIdentifierType:%@; productIdentifierValue:%@; >", NSStringFromClass([self class]), _productIdentifierType, _productIdentifierValue];
    return descriptionString;
}

@end

@implementation MTRActivatedCarbonFilterMonitoringClusterReplacementProductStruct
- (instancetype)init
{
    if (self = [super init]) {

        _productIdentifierType = @(0);

        _productIdentifierValue = @"";
    }
    return self;
}

- (id)copyWithZone:(NSZone * _Nullable)zone
{
    auto other = [[MTRActivatedCarbonFilterMonitoringClusterReplacementProductStruct alloc] init];

    other.productIdentifierType = self.productIdentifierType;
    other.productIdentifierValue = self.productIdentifierValue;

    return other;
}

- (NSString *)description
{
    NSString * descriptionString = [NSString stringWithFormat:@"<%@: productIdentifierType:%@; productIdentifierValue:%@; >", NSStringFromClass([self class]), _productIdentifierType, _productIdentifierValue];
    return descriptionString;
}

@end

@implementation MTRBooleanStateConfigurationClusterAlarmsStateChangedEvent
- (instancetype)init
{
    if (self = [super init]) {

        _alarmsActive = @(0);

        _alarmsSuppressed = nil;
    }
    return self;
}

- (id)copyWithZone:(NSZone * _Nullable)zone
{
    auto other = [[MTRBooleanStateConfigurationClusterAlarmsStateChangedEvent alloc] init];

    other.alarmsActive = self.alarmsActive;
    other.alarmsSuppressed = self.alarmsSuppressed;

    return other;
}

- (NSString *)description
{
    NSString * descriptionString = [NSString stringWithFormat:@"<%@: alarmsActive:%@; alarmsSuppressed:%@; >", NSStringFromClass([self class]), _alarmsActive, _alarmsSuppressed];
    return descriptionString;
}

@end

@implementation MTRBooleanStateConfigurationClusterSensorFaultEvent
- (instancetype)init
{
    if (self = [super init]) {

        _sensorFault = @(0);
    }
    return self;
}

- (id)copyWithZone:(NSZone * _Nullable)zone
{
    auto other = [[MTRBooleanStateConfigurationClusterSensorFaultEvent alloc] init];

    other.sensorFault = self.sensorFault;

    return other;
}

- (NSString *)description
{
    NSString * descriptionString = [NSString stringWithFormat:@"<%@: sensorFault:%@; >", NSStringFromClass([self class]), _sensorFault];
    return descriptionString;
}

@end

@implementation MTRValveConfigurationAndControlClusterValveStateChangedEvent
- (instancetype)init
{
    if (self = [super init]) {

        _valveState = @(0);

        _valveLevel = nil;
    }
    return self;
}

- (id)copyWithZone:(NSZone * _Nullable)zone
{
    auto other = [[MTRValveConfigurationAndControlClusterValveStateChangedEvent alloc] init];

    other.valveState = self.valveState;
    other.valveLevel = self.valveLevel;

    return other;
}

- (NSString *)description
{
    NSString * descriptionString = [NSString stringWithFormat:@"<%@: valveState:%@; valveLevel:%@; >", NSStringFromClass([self class]), _valveState, _valveLevel];
    return descriptionString;
}

@end

@implementation MTRValveConfigurationAndControlClusterValveFaultEvent
- (instancetype)init
{
    if (self = [super init]) {

        _valveFault = @(0);
    }
    return self;
}

- (id)copyWithZone:(NSZone * _Nullable)zone
{
    auto other = [[MTRValveConfigurationAndControlClusterValveFaultEvent alloc] init];

    other.valveFault = self.valveFault;

    return other;
}

- (NSString *)description
{
    NSString * descriptionString = [NSString stringWithFormat:@"<%@: valveFault:%@; >", NSStringFromClass([self class]), _valveFault];
    return descriptionString;
}

@end

@implementation MTRElectricalPowerMeasurementClusterMeasurementAccuracyRangeStruct
- (instancetype)init
{
    if (self = [super init]) {

        _rangeMin = @(0);

        _rangeMax = @(0);

        _percentMax = nil;

        _percentMin = nil;

        _percentTypical = nil;

        _fixedMax = nil;

        _fixedMin = nil;

        _fixedTypical = nil;
    }
    return self;
}

- (id)copyWithZone:(NSZone * _Nullable)zone
{
    auto other = [[MTRElectricalPowerMeasurementClusterMeasurementAccuracyRangeStruct alloc] init];

    other.rangeMin = self.rangeMin;
    other.rangeMax = self.rangeMax;
    other.percentMax = self.percentMax;
    other.percentMin = self.percentMin;
    other.percentTypical = self.percentTypical;
    other.fixedMax = self.fixedMax;
    other.fixedMin = self.fixedMin;
    other.fixedTypical = self.fixedTypical;

    return other;
}

- (NSString *)description
{
    NSString * descriptionString = [NSString stringWithFormat:@"<%@: rangeMin:%@; rangeMax:%@; percentMax:%@; percentMin:%@; percentTypical:%@; fixedMax:%@; fixedMin:%@; fixedTypical:%@; >", NSStringFromClass([self class]), _rangeMin, _rangeMax, _percentMax, _percentMin, _percentTypical, _fixedMax, _fixedMin, _fixedTypical];
    return descriptionString;
}

@end

@implementation MTRElectricalPowerMeasurementClusterMeasurementAccuracyStruct
- (instancetype)init
{
    if (self = [super init]) {

        _measurementType = @(0);

        _measured = @(0);

        _minMeasuredValue = @(0);

        _maxMeasuredValue = @(0);

        _accuracyRanges = [NSArray array];
    }
    return self;
}

- (id)copyWithZone:(NSZone * _Nullable)zone
{
    auto other = [[MTRElectricalPowerMeasurementClusterMeasurementAccuracyStruct alloc] init];

    other.measurementType = self.measurementType;
    other.measured = self.measured;
    other.minMeasuredValue = self.minMeasuredValue;
    other.maxMeasuredValue = self.maxMeasuredValue;
    other.accuracyRanges = self.accuracyRanges;

    return other;
}

- (NSString *)description
{
    NSString * descriptionString = [NSString stringWithFormat:@"<%@: measurementType:%@; measured:%@; minMeasuredValue:%@; maxMeasuredValue:%@; accuracyRanges:%@; >", NSStringFromClass([self class]), _measurementType, _measured, _minMeasuredValue, _maxMeasuredValue, _accuracyRanges];
    return descriptionString;
}

@end

@implementation MTRElectricalPowerMeasurementClusterHarmonicMeasurementStruct
- (instancetype)init
{
    if (self = [super init]) {

        _order = @(0);

        _measurement = nil;
    }
    return self;
}

- (id)copyWithZone:(NSZone * _Nullable)zone
{
    auto other = [[MTRElectricalPowerMeasurementClusterHarmonicMeasurementStruct alloc] init];

    other.order = self.order;
    other.measurement = self.measurement;

    return other;
}

- (NSString *)description
{
    NSString * descriptionString = [NSString stringWithFormat:@"<%@: order:%@; measurement:%@; >", NSStringFromClass([self class]), _order, _measurement];
    return descriptionString;
}

@end

@implementation MTRElectricalPowerMeasurementClusterMeasurementRangeStruct
- (instancetype)init
{
    if (self = [super init]) {

        _measurementType = @(0);

        _min = @(0);

        _max = @(0);

        _startTimestamp = nil;

        _endTimestamp = nil;

        _minTimestamp = nil;

        _maxTimestamp = nil;

        _startSystime = nil;

        _endSystime = nil;

        _minSystime = nil;

        _maxSystime = nil;
    }
    return self;
}

- (id)copyWithZone:(NSZone * _Nullable)zone
{
    auto other = [[MTRElectricalPowerMeasurementClusterMeasurementRangeStruct alloc] init];

    other.measurementType = self.measurementType;
    other.min = self.min;
    other.max = self.max;
    other.startTimestamp = self.startTimestamp;
    other.endTimestamp = self.endTimestamp;
    other.minTimestamp = self.minTimestamp;
    other.maxTimestamp = self.maxTimestamp;
    other.startSystime = self.startSystime;
    other.endSystime = self.endSystime;
    other.minSystime = self.minSystime;
    other.maxSystime = self.maxSystime;

    return other;
}

- (NSString *)description
{
    NSString * descriptionString = [NSString stringWithFormat:@"<%@: measurementType:%@; min:%@; max:%@; startTimestamp:%@; endTimestamp:%@; minTimestamp:%@; maxTimestamp:%@; startSystime:%@; endSystime:%@; minSystime:%@; maxSystime:%@; >", NSStringFromClass([self class]), _measurementType, _min, _max, _startTimestamp, _endTimestamp, _minTimestamp, _maxTimestamp, _startSystime, _endSystime, _minSystime, _maxSystime];
    return descriptionString;
}

@end

@implementation MTRElectricalPowerMeasurementClusterMeasurementPeriodRangesEvent
- (instancetype)init
{
    if (self = [super init]) {

        _ranges = [NSArray array];
    }
    return self;
}

- (id)copyWithZone:(NSZone * _Nullable)zone
{
    auto other = [[MTRElectricalPowerMeasurementClusterMeasurementPeriodRangesEvent alloc] init];

    other.ranges = self.ranges;

    return other;
}

- (NSString *)description
{
    NSString * descriptionString = [NSString stringWithFormat:@"<%@: ranges:%@; >", NSStringFromClass([self class]), _ranges];
    return descriptionString;
}

@end

@implementation MTRElectricalEnergyMeasurementClusterMeasurementAccuracyRangeStruct
- (instancetype)init
{
    if (self = [super init]) {

        _rangeMin = @(0);

        _rangeMax = @(0);

        _percentMax = nil;

        _percentMin = nil;

        _percentTypical = nil;

        _fixedMax = nil;

        _fixedMin = nil;

        _fixedTypical = nil;
    }
    return self;
}

- (id)copyWithZone:(NSZone * _Nullable)zone
{
    auto other = [[MTRElectricalEnergyMeasurementClusterMeasurementAccuracyRangeStruct alloc] init];

    other.rangeMin = self.rangeMin;
    other.rangeMax = self.rangeMax;
    other.percentMax = self.percentMax;
    other.percentMin = self.percentMin;
    other.percentTypical = self.percentTypical;
    other.fixedMax = self.fixedMax;
    other.fixedMin = self.fixedMin;
    other.fixedTypical = self.fixedTypical;

    return other;
}

- (NSString *)description
{
    NSString * descriptionString = [NSString stringWithFormat:@"<%@: rangeMin:%@; rangeMax:%@; percentMax:%@; percentMin:%@; percentTypical:%@; fixedMax:%@; fixedMin:%@; fixedTypical:%@; >", NSStringFromClass([self class]), _rangeMin, _rangeMax, _percentMax, _percentMin, _percentTypical, _fixedMax, _fixedMin, _fixedTypical];
    return descriptionString;
}

@end

@implementation MTRElectricalEnergyMeasurementClusterMeasurementAccuracyStruct
- (instancetype)init
{
    if (self = [super init]) {

        _measurementType = @(0);

        _measured = @(0);

        _minMeasuredValue = @(0);

        _maxMeasuredValue = @(0);

        _accuracyRanges = [NSArray array];
    }
    return self;
}

- (id)copyWithZone:(NSZone * _Nullable)zone
{
    auto other = [[MTRElectricalEnergyMeasurementClusterMeasurementAccuracyStruct alloc] init];

    other.measurementType = self.measurementType;
    other.measured = self.measured;
    other.minMeasuredValue = self.minMeasuredValue;
    other.maxMeasuredValue = self.maxMeasuredValue;
    other.accuracyRanges = self.accuracyRanges;

    return other;
}

- (NSString *)description
{
    NSString * descriptionString = [NSString stringWithFormat:@"<%@: measurementType:%@; measured:%@; minMeasuredValue:%@; maxMeasuredValue:%@; accuracyRanges:%@; >", NSStringFromClass([self class]), _measurementType, _measured, _minMeasuredValue, _maxMeasuredValue, _accuracyRanges];
    return descriptionString;
}

@end

@implementation MTRElectricalEnergyMeasurementClusterCumulativeEnergyResetStruct
- (instancetype)init
{
    if (self = [super init]) {

        _importedResetTimestamp = nil;

        _exportedResetTimestamp = nil;

        _importedResetSystime = nil;

        _exportedResetSystime = nil;
    }
    return self;
}

- (id)copyWithZone:(NSZone * _Nullable)zone
{
    auto other = [[MTRElectricalEnergyMeasurementClusterCumulativeEnergyResetStruct alloc] init];

    other.importedResetTimestamp = self.importedResetTimestamp;
    other.exportedResetTimestamp = self.exportedResetTimestamp;
    other.importedResetSystime = self.importedResetSystime;
    other.exportedResetSystime = self.exportedResetSystime;

    return other;
}

- (NSString *)description
{
    NSString * descriptionString = [NSString stringWithFormat:@"<%@: importedResetTimestamp:%@; exportedResetTimestamp:%@; importedResetSystime:%@; exportedResetSystime:%@; >", NSStringFromClass([self class]), _importedResetTimestamp, _exportedResetTimestamp, _importedResetSystime, _exportedResetSystime];
    return descriptionString;
}

@end

@implementation MTRElectricalEnergyMeasurementClusterEnergyMeasurementStruct
- (instancetype)init
{
    if (self = [super init]) {

        _energy = @(0);

        _startTimestamp = nil;

        _endTimestamp = nil;

        _startSystime = nil;

        _endSystime = nil;

        _apparentEnergy = nil;

        _reactiveEnergy = nil;
    }
    return self;
}

- (id)copyWithZone:(NSZone * _Nullable)zone
{
    auto other = [[MTRElectricalEnergyMeasurementClusterEnergyMeasurementStruct alloc] init];

    other.energy = self.energy;
    other.startTimestamp = self.startTimestamp;
    other.endTimestamp = self.endTimestamp;
    other.startSystime = self.startSystime;
    other.endSystime = self.endSystime;
    other.apparentEnergy = self.apparentEnergy;
    other.reactiveEnergy = self.reactiveEnergy;

    return other;
}

- (NSString *)description
{
    NSString * descriptionString = [NSString stringWithFormat:@"<%@: energy:%@; startTimestamp:%@; endTimestamp:%@; startSystime:%@; endSystime:%@; apparentEnergy:%@; reactiveEnergy:%@; >", NSStringFromClass([self class]), _energy, _startTimestamp, _endTimestamp, _startSystime, _endSystime, _apparentEnergy, _reactiveEnergy];
    return descriptionString;
}

@end

@implementation MTRElectricalEnergyMeasurementClusterCumulativeEnergyMeasuredEvent
- (instancetype)init
{
    if (self = [super init]) {

        _energyImported = nil;

        _energyExported = nil;
    }
    return self;
}

- (id)copyWithZone:(NSZone * _Nullable)zone
{
    auto other = [[MTRElectricalEnergyMeasurementClusterCumulativeEnergyMeasuredEvent alloc] init];

    other.energyImported = self.energyImported;
    other.energyExported = self.energyExported;

    return other;
}

- (NSString *)description
{
    NSString * descriptionString = [NSString stringWithFormat:@"<%@: energyImported:%@; energyExported:%@; >", NSStringFromClass([self class]), _energyImported, _energyExported];
    return descriptionString;
}

@end

@implementation MTRElectricalEnergyMeasurementClusterPeriodicEnergyMeasuredEvent
- (instancetype)init
{
    if (self = [super init]) {

        _energyImported = nil;

        _energyExported = nil;
    }
    return self;
}

- (id)copyWithZone:(NSZone * _Nullable)zone
{
    auto other = [[MTRElectricalEnergyMeasurementClusterPeriodicEnergyMeasuredEvent alloc] init];

    other.energyImported = self.energyImported;
    other.energyExported = self.energyExported;

    return other;
}

- (NSString *)description
{
    NSString * descriptionString = [NSString stringWithFormat:@"<%@: energyImported:%@; energyExported:%@; >", NSStringFromClass([self class]), _energyImported, _energyExported];
    return descriptionString;
}

@end

@implementation MTRWaterHeaterManagementClusterWaterHeaterBoostInfoStruct
- (instancetype)init
{
    if (self = [super init]) {

        _duration = @(0);

        _oneShot = nil;

        _emergencyBoost = nil;

        _temporarySetpoint = nil;

        _targetPercentage = nil;

        _targetReheat = nil;
    }
    return self;
}

- (id)copyWithZone:(NSZone * _Nullable)zone
{
    auto other = [[MTRWaterHeaterManagementClusterWaterHeaterBoostInfoStruct alloc] init];

    other.duration = self.duration;
    other.oneShot = self.oneShot;
    other.emergencyBoost = self.emergencyBoost;
    other.temporarySetpoint = self.temporarySetpoint;
    other.targetPercentage = self.targetPercentage;
    other.targetReheat = self.targetReheat;

    return other;
}

- (NSString *)description
{
    NSString * descriptionString = [NSString stringWithFormat:@"<%@: duration:%@; oneShot:%@; emergencyBoost:%@; temporarySetpoint:%@; targetPercentage:%@; targetReheat:%@; >", NSStringFromClass([self class]), _duration, _oneShot, _emergencyBoost, _temporarySetpoint, _targetPercentage, _targetReheat];
    return descriptionString;
}

@end

@implementation MTRWaterHeaterManagementClusterBoostStartedEvent
- (instancetype)init
{
    if (self = [super init]) {

        _boostInfo = [MTRWaterHeaterManagementClusterWaterHeaterBoostInfoStruct new];
    }
    return self;
}

- (id)copyWithZone:(NSZone * _Nullable)zone
{
    auto other = [[MTRWaterHeaterManagementClusterBoostStartedEvent alloc] init];

    other.boostInfo = self.boostInfo;

    return other;
}

- (NSString *)description
{
    NSString * descriptionString = [NSString stringWithFormat:@"<%@: boostInfo:%@; >", NSStringFromClass([self class]), _boostInfo];
    return descriptionString;
}

@end

@implementation MTRWaterHeaterManagementClusterBoostEndedEvent
- (instancetype)init
{
    if (self = [super init]) {
    }
    return self;
}

- (id)copyWithZone:(NSZone * _Nullable)zone
{
    auto other = [[MTRWaterHeaterManagementClusterBoostEndedEvent alloc] init];

    return other;
}

- (NSString *)description
{
    NSString * descriptionString = [NSString stringWithFormat:@"<%@: >", NSStringFromClass([self class])];
    return descriptionString;
}

@end

@implementation MTRCommodityPriceClusterCommodityPriceComponentStruct
- (instancetype)init
{
    if (self = [super init]) {

        _price = @(0);

        _source = @(0);

        _descriptionString = nil;

        _tariffComponentID = nil;
    }
    return self;
}

- (id)copyWithZone:(NSZone * _Nullable)zone
{
    auto other = [[MTRCommodityPriceClusterCommodityPriceComponentStruct alloc] init];

    other.price = self.price;
    other.source = self.source;
    other.descriptionString = self.descriptionString;
    other.tariffComponentID = self.tariffComponentID;

    return other;
}

- (NSString *)description
{
    NSString * descriptionString = [NSString stringWithFormat:@"<%@: price:%@; source:%@; descriptionString:%@; tariffComponentID:%@; >", NSStringFromClass([self class]), _price, _source, _descriptionString, _tariffComponentID];
    return descriptionString;
}

@end

@implementation MTRCommodityPriceClusterCommodityPriceStruct
- (instancetype)init
{
    if (self = [super init]) {

        _periodStart = @(0);

        _periodEnd = nil;

        _price = nil;

        _priceLevel = nil;

        _descriptionString = nil;

        _components = nil;
    }
    return self;
}

- (id)copyWithZone:(NSZone * _Nullable)zone
{
    auto other = [[MTRCommodityPriceClusterCommodityPriceStruct alloc] init];

    other.periodStart = self.periodStart;
    other.periodEnd = self.periodEnd;
    other.price = self.price;
    other.priceLevel = self.priceLevel;
    other.descriptionString = self.descriptionString;
    other.components = self.components;

    return other;
}

- (NSString *)description
{
    NSString * descriptionString = [NSString stringWithFormat:@"<%@: periodStart:%@; periodEnd:%@; price:%@; priceLevel:%@; descriptionString:%@; components:%@; >", NSStringFromClass([self class]), _periodStart, _periodEnd, _price, _priceLevel, _descriptionString, _components];
    return descriptionString;
}

@end

@implementation MTRCommodityPriceClusterPriceChangeEvent
- (instancetype)init
{
    if (self = [super init]) {

        _currentPrice = nil;
    }
    return self;
}

- (id)copyWithZone:(NSZone * _Nullable)zone
{
    auto other = [[MTRCommodityPriceClusterPriceChangeEvent alloc] init];

    other.currentPrice = self.currentPrice;

    return other;
}

- (NSString *)description
{
    NSString * descriptionString = [NSString stringWithFormat:@"<%@: currentPrice:%@; >", NSStringFromClass([self class]), _currentPrice];
    return descriptionString;
}

@end

@implementation MTRMessagesClusterMessageResponseOptionStruct
- (instancetype)init
{
    if (self = [super init]) {

        _messageResponseID = nil;

        _label = nil;
    }
    return self;
}

- (id)copyWithZone:(NSZone * _Nullable)zone
{
    auto other = [[MTRMessagesClusterMessageResponseOptionStruct alloc] init];

    other.messageResponseID = self.messageResponseID;
    other.label = self.label;

    return other;
}

- (NSString *)description
{
    NSString * descriptionString = [NSString stringWithFormat:@"<%@: messageResponseID:%@; label:%@; >", NSStringFromClass([self class]), _messageResponseID, _label];
    return descriptionString;
}

@end

@implementation MTRMessagesClusterMessageStruct
- (instancetype)init
{
    if (self = [super init]) {

        _messageID = [NSData data];

        _priority = @(0);

        _messageControl = @(0);

        _startTime = nil;

        _duration = nil;

        _messageText = @"";

        _responses = nil;
    }
    return self;
}

- (id)copyWithZone:(NSZone * _Nullable)zone
{
    auto other = [[MTRMessagesClusterMessageStruct alloc] init];

    other.messageID = self.messageID;
    other.priority = self.priority;
    other.messageControl = self.messageControl;
    other.startTime = self.startTime;
    other.duration = self.duration;
    other.messageText = self.messageText;
    other.responses = self.responses;

    return other;
}

- (NSString *)description
{
    NSString * descriptionString = [NSString stringWithFormat:@"<%@: messageID:%@; priority:%@; messageControl:%@; startTime:%@; duration:%@; messageText:%@; responses:%@; >", NSStringFromClass([self class]), [_messageID base64EncodedStringWithOptions:0], _priority, _messageControl, _startTime, _duration, _messageText, _responses];
    return descriptionString;
}

@end

@implementation MTRMessagesClusterMessageQueuedEvent
- (instancetype)init
{
    if (self = [super init]) {

        _messageID = [NSData data];
    }
    return self;
}

- (id)copyWithZone:(NSZone * _Nullable)zone
{
    auto other = [[MTRMessagesClusterMessageQueuedEvent alloc] init];

    other.messageID = self.messageID;

    return other;
}

- (NSString *)description
{
    NSString * descriptionString = [NSString stringWithFormat:@"<%@: messageID:%@; >", NSStringFromClass([self class]), [_messageID base64EncodedStringWithOptions:0]];
    return descriptionString;
}

@end

@implementation MTRMessagesClusterMessagePresentedEvent
- (instancetype)init
{
    if (self = [super init]) {

        _messageID = [NSData data];
    }
    return self;
}

- (id)copyWithZone:(NSZone * _Nullable)zone
{
    auto other = [[MTRMessagesClusterMessagePresentedEvent alloc] init];

    other.messageID = self.messageID;

    return other;
}

- (NSString *)description
{
    NSString * descriptionString = [NSString stringWithFormat:@"<%@: messageID:%@; >", NSStringFromClass([self class]), [_messageID base64EncodedStringWithOptions:0]];
    return descriptionString;
}

@end

@implementation MTRMessagesClusterMessageCompleteEvent
- (instancetype)init
{
    if (self = [super init]) {

        _messageID = [NSData data];

        _responseID = nil;

        _reply = nil;

        _futureMessagesPreference = nil;
    }
    return self;
}

- (id)copyWithZone:(NSZone * _Nullable)zone
{
    auto other = [[MTRMessagesClusterMessageCompleteEvent alloc] init];

    other.messageID = self.messageID;
    other.responseID = self.responseID;
    other.reply = self.reply;
    other.futureMessagesPreference = self.futureMessagesPreference;

    return other;
}

- (NSString *)description
{
    NSString * descriptionString = [NSString stringWithFormat:@"<%@: messageID:%@; responseID:%@; reply:%@; futureMessagesPreference:%@; >", NSStringFromClass([self class]), [_messageID base64EncodedStringWithOptions:0], _responseID, _reply, _futureMessagesPreference];
    return descriptionString;
}

@end

@implementation MTRDeviceEnergyManagementClusterCostStruct
- (instancetype)init
{
    if (self = [super init]) {

        _costType = @(0);

        _value = @(0);

        _decimalPoints = @(0);

        _currency = nil;
    }
    return self;
}

- (id)copyWithZone:(NSZone * _Nullable)zone
{
    auto other = [[MTRDeviceEnergyManagementClusterCostStruct alloc] init];

    other.costType = self.costType;
    other.value = self.value;
    other.decimalPoints = self.decimalPoints;
    other.currency = self.currency;

    return other;
}

- (NSString *)description
{
    NSString * descriptionString = [NSString stringWithFormat:@"<%@: costType:%@; value:%@; decimalPoints:%@; currency:%@; >", NSStringFromClass([self class]), _costType, _value, _decimalPoints, _currency];
    return descriptionString;
}

@end

@implementation MTRDeviceEnergyManagementClusterPowerAdjustStruct
- (instancetype)init
{
    if (self = [super init]) {

        _minPower = @(0);

        _maxPower = @(0);

        _minDuration = @(0);

        _maxDuration = @(0);
    }
    return self;
}

- (id)copyWithZone:(NSZone * _Nullable)zone
{
    auto other = [[MTRDeviceEnergyManagementClusterPowerAdjustStruct alloc] init];

    other.minPower = self.minPower;
    other.maxPower = self.maxPower;
    other.minDuration = self.minDuration;
    other.maxDuration = self.maxDuration;

    return other;
}

- (NSString *)description
{
    NSString * descriptionString = [NSString stringWithFormat:@"<%@: minPower:%@; maxPower:%@; minDuration:%@; maxDuration:%@; >", NSStringFromClass([self class]), _minPower, _maxPower, _minDuration, _maxDuration];
    return descriptionString;
}

@end

@implementation MTRDeviceEnergyManagementClusterPowerAdjustCapabilityStruct
- (instancetype)init
{
    if (self = [super init]) {

        _powerAdjustCapability = nil;

        _cause = @(0);
    }
    return self;
}

- (id)copyWithZone:(NSZone * _Nullable)zone
{
    auto other = [[MTRDeviceEnergyManagementClusterPowerAdjustCapabilityStruct alloc] init];

    other.powerAdjustCapability = self.powerAdjustCapability;
    other.cause = self.cause;

    return other;
}

- (NSString *)description
{
    NSString * descriptionString = [NSString stringWithFormat:@"<%@: powerAdjustCapability:%@; cause:%@; >", NSStringFromClass([self class]), _powerAdjustCapability, _cause];
    return descriptionString;
}

@end

@implementation MTRDeviceEnergyManagementClusterSlotStruct
- (instancetype)init
{
    if (self = [super init]) {

        _minDuration = @(0);

        _maxDuration = @(0);

        _defaultDuration = @(0);

        _elapsedSlotTime = @(0);

        _remainingSlotTime = @(0);

        _slotIsPausable = nil;

        _minPauseDuration = nil;

        _maxPauseDuration = nil;

        _manufacturerESAState = nil;

        _nominalPower = nil;

        _minPower = nil;

        _maxPower = nil;

        _nominalEnergy = nil;

        _costs = nil;

        _minPowerAdjustment = nil;

        _maxPowerAdjustment = nil;

        _minDurationAdjustment = nil;

        _maxDurationAdjustment = nil;
    }
    return self;
}

- (id)copyWithZone:(NSZone * _Nullable)zone
{
    auto other = [[MTRDeviceEnergyManagementClusterSlotStruct alloc] init];

    other.minDuration = self.minDuration;
    other.maxDuration = self.maxDuration;
    other.defaultDuration = self.defaultDuration;
    other.elapsedSlotTime = self.elapsedSlotTime;
    other.remainingSlotTime = self.remainingSlotTime;
    other.slotIsPausable = self.slotIsPausable;
    other.minPauseDuration = self.minPauseDuration;
    other.maxPauseDuration = self.maxPauseDuration;
    other.manufacturerESAState = self.manufacturerESAState;
    other.nominalPower = self.nominalPower;
    other.minPower = self.minPower;
    other.maxPower = self.maxPower;
    other.nominalEnergy = self.nominalEnergy;
    other.costs = self.costs;
    other.minPowerAdjustment = self.minPowerAdjustment;
    other.maxPowerAdjustment = self.maxPowerAdjustment;
    other.minDurationAdjustment = self.minDurationAdjustment;
    other.maxDurationAdjustment = self.maxDurationAdjustment;

    return other;
}

- (NSString *)description
{
    NSString * descriptionString = [NSString stringWithFormat:@"<%@: minDuration:%@; maxDuration:%@; defaultDuration:%@; elapsedSlotTime:%@; remainingSlotTime:%@; slotIsPausable:%@; minPauseDuration:%@; maxPauseDuration:%@; manufacturerESAState:%@; nominalPower:%@; minPower:%@; maxPower:%@; nominalEnergy:%@; costs:%@; minPowerAdjustment:%@; maxPowerAdjustment:%@; minDurationAdjustment:%@; maxDurationAdjustment:%@; >", NSStringFromClass([self class]), _minDuration, _maxDuration, _defaultDuration, _elapsedSlotTime, _remainingSlotTime, _slotIsPausable, _minPauseDuration, _maxPauseDuration, _manufacturerESAState, _nominalPower, _minPower, _maxPower, _nominalEnergy, _costs, _minPowerAdjustment, _maxPowerAdjustment, _minDurationAdjustment, _maxDurationAdjustment];
    return descriptionString;
}

@end

@implementation MTRDeviceEnergyManagementClusterForecastStruct
- (instancetype)init
{
    if (self = [super init]) {

        _forecastID = @(0);

        _activeSlotNumber = nil;

        _startTime = @(0);

        _endTime = @(0);

        _earliestStartTime = nil;

        _latestEndTime = nil;

        _isPausable = @(0);

        _slots = [NSArray array];

        _forecastUpdateReason = @(0);
    }
    return self;
}

- (id)copyWithZone:(NSZone * _Nullable)zone
{
    auto other = [[MTRDeviceEnergyManagementClusterForecastStruct alloc] init];

    other.forecastID = self.forecastID;
    other.activeSlotNumber = self.activeSlotNumber;
    other.startTime = self.startTime;
    other.endTime = self.endTime;
    other.earliestStartTime = self.earliestStartTime;
    other.latestEndTime = self.latestEndTime;
    other.isPausable = self.isPausable;
    other.slots = self.slots;
    other.forecastUpdateReason = self.forecastUpdateReason;

    return other;
}

- (NSString *)description
{
    NSString * descriptionString = [NSString stringWithFormat:@"<%@: forecastID:%@; activeSlotNumber:%@; startTime:%@; endTime:%@; earliestStartTime:%@; latestEndTime:%@; isPausable:%@; slots:%@; forecastUpdateReason:%@; >", NSStringFromClass([self class]), _forecastID, _activeSlotNumber, _startTime, _endTime, _earliestStartTime, _latestEndTime, _isPausable, _slots, _forecastUpdateReason];
    return descriptionString;
}

@end

@implementation MTRDeviceEnergyManagementClusterConstraintsStruct
- (instancetype)init
{
    if (self = [super init]) {

        _startTime = @(0);

        _duration = @(0);

        _nominalPower = nil;

        _maximumEnergy = nil;

        _loadControl = nil;
    }
    return self;
}

- (id)copyWithZone:(NSZone * _Nullable)zone
{
    auto other = [[MTRDeviceEnergyManagementClusterConstraintsStruct alloc] init];

    other.startTime = self.startTime;
    other.duration = self.duration;
    other.nominalPower = self.nominalPower;
    other.maximumEnergy = self.maximumEnergy;
    other.loadControl = self.loadControl;

    return other;
}

- (NSString *)description
{
    NSString * descriptionString = [NSString stringWithFormat:@"<%@: startTime:%@; duration:%@; nominalPower:%@; maximumEnergy:%@; loadControl:%@; >", NSStringFromClass([self class]), _startTime, _duration, _nominalPower, _maximumEnergy, _loadControl];
    return descriptionString;
}

@end

@implementation MTRDeviceEnergyManagementClusterSlotAdjustmentStruct
- (instancetype)init
{
    if (self = [super init]) {

        _slotIndex = @(0);

        _nominalPower = nil;

        _duration = @(0);
    }
    return self;
}

- (id)copyWithZone:(NSZone * _Nullable)zone
{
    auto other = [[MTRDeviceEnergyManagementClusterSlotAdjustmentStruct alloc] init];

    other.slotIndex = self.slotIndex;
    other.nominalPower = self.nominalPower;
    other.duration = self.duration;

    return other;
}

- (NSString *)description
{
    NSString * descriptionString = [NSString stringWithFormat:@"<%@: slotIndex:%@; nominalPower:%@; duration:%@; >", NSStringFromClass([self class]), _slotIndex, _nominalPower, _duration];
    return descriptionString;
}

@end

@implementation MTRDeviceEnergyManagementClusterPowerAdjustStartEvent
- (instancetype)init
{
    if (self = [super init]) {
    }
    return self;
}

- (id)copyWithZone:(NSZone * _Nullable)zone
{
    auto other = [[MTRDeviceEnergyManagementClusterPowerAdjustStartEvent alloc] init];

    return other;
}

- (NSString *)description
{
    NSString * descriptionString = [NSString stringWithFormat:@"<%@: >", NSStringFromClass([self class])];
    return descriptionString;
}

@end

@implementation MTRDeviceEnergyManagementClusterPowerAdjustEndEvent
- (instancetype)init
{
    if (self = [super init]) {

        _cause = @(0);

        _duration = @(0);

        _energyUse = @(0);
    }
    return self;
}

- (id)copyWithZone:(NSZone * _Nullable)zone
{
    auto other = [[MTRDeviceEnergyManagementClusterPowerAdjustEndEvent alloc] init];

    other.cause = self.cause;
    other.duration = self.duration;
    other.energyUse = self.energyUse;

    return other;
}

- (NSString *)description
{
    NSString * descriptionString = [NSString stringWithFormat:@"<%@: cause:%@; duration:%@; energyUse:%@; >", NSStringFromClass([self class]), _cause, _duration, _energyUse];
    return descriptionString;
}

@end

@implementation MTRDeviceEnergyManagementClusterPausedEvent
- (instancetype)init
{
    if (self = [super init]) {
    }
    return self;
}

- (id)copyWithZone:(NSZone * _Nullable)zone
{
    auto other = [[MTRDeviceEnergyManagementClusterPausedEvent alloc] init];

    return other;
}

- (NSString *)description
{
    NSString * descriptionString = [NSString stringWithFormat:@"<%@: >", NSStringFromClass([self class])];
    return descriptionString;
}

@end

@implementation MTRDeviceEnergyManagementClusterResumedEvent
- (instancetype)init
{
    if (self = [super init]) {

        _cause = @(0);
    }
    return self;
}

- (id)copyWithZone:(NSZone * _Nullable)zone
{
    auto other = [[MTRDeviceEnergyManagementClusterResumedEvent alloc] init];

    other.cause = self.cause;

    return other;
}

- (NSString *)description
{
    NSString * descriptionString = [NSString stringWithFormat:@"<%@: cause:%@; >", NSStringFromClass([self class]), _cause];
    return descriptionString;
}

@end

@implementation MTREnergyEVSEClusterChargingTargetStruct
- (instancetype)init
{
    if (self = [super init]) {

        _targetTimeMinutesPastMidnight = @(0);

        _targetSoC = nil;

        _addedEnergy = nil;
    }
    return self;
}

- (id)copyWithZone:(NSZone * _Nullable)zone
{
    auto other = [[MTREnergyEVSEClusterChargingTargetStruct alloc] init];

    other.targetTimeMinutesPastMidnight = self.targetTimeMinutesPastMidnight;
    other.targetSoC = self.targetSoC;
    other.addedEnergy = self.addedEnergy;

    return other;
}

- (NSString *)description
{
    NSString * descriptionString = [NSString stringWithFormat:@"<%@: targetTimeMinutesPastMidnight:%@; targetSoC:%@; addedEnergy:%@; >", NSStringFromClass([self class]), _targetTimeMinutesPastMidnight, _targetSoC, _addedEnergy];
    return descriptionString;
}

@end

@implementation MTREnergyEVSEClusterChargingTargetScheduleStruct
- (instancetype)init
{
    if (self = [super init]) {

        _dayOfWeekForSequence = @(0);

        _chargingTargets = [NSArray array];
    }
    return self;
}

- (id)copyWithZone:(NSZone * _Nullable)zone
{
    auto other = [[MTREnergyEVSEClusterChargingTargetScheduleStruct alloc] init];

    other.dayOfWeekForSequence = self.dayOfWeekForSequence;
    other.chargingTargets = self.chargingTargets;

    return other;
}

- (NSString *)description
{
    NSString * descriptionString = [NSString stringWithFormat:@"<%@: dayOfWeekForSequence:%@; chargingTargets:%@; >", NSStringFromClass([self class]), _dayOfWeekForSequence, _chargingTargets];
    return descriptionString;
}

@end

@implementation MTREnergyEVSEClusterEVConnectedEvent
- (instancetype)init
{
    if (self = [super init]) {

        _sessionID = @(0);
    }
    return self;
}

- (id)copyWithZone:(NSZone * _Nullable)zone
{
    auto other = [[MTREnergyEVSEClusterEVConnectedEvent alloc] init];

    other.sessionID = self.sessionID;

    return other;
}

- (NSString *)description
{
    NSString * descriptionString = [NSString stringWithFormat:@"<%@: sessionID:%@; >", NSStringFromClass([self class]), _sessionID];
    return descriptionString;
}

@end

@implementation MTREnergyEVSEClusterEVNotDetectedEvent
- (instancetype)init
{
    if (self = [super init]) {

        _sessionID = @(0);

        _state = @(0);

        _sessionDuration = @(0);

        _sessionEnergyCharged = @(0);

        _sessionEnergyDischarged = nil;
    }
    return self;
}

- (id)copyWithZone:(NSZone * _Nullable)zone
{
    auto other = [[MTREnergyEVSEClusterEVNotDetectedEvent alloc] init];

    other.sessionID = self.sessionID;
    other.state = self.state;
    other.sessionDuration = self.sessionDuration;
    other.sessionEnergyCharged = self.sessionEnergyCharged;
    other.sessionEnergyDischarged = self.sessionEnergyDischarged;

    return other;
}

- (NSString *)description
{
    NSString * descriptionString = [NSString stringWithFormat:@"<%@: sessionID:%@; state:%@; sessionDuration:%@; sessionEnergyCharged:%@; sessionEnergyDischarged:%@; >", NSStringFromClass([self class]), _sessionID, _state, _sessionDuration, _sessionEnergyCharged, _sessionEnergyDischarged];
    return descriptionString;
}

@end

@implementation MTREnergyEVSEClusterEnergyTransferStartedEvent
- (instancetype)init
{
    if (self = [super init]) {

        _sessionID = @(0);

        _state = @(0);

        _maximumCurrent = @(0);

        _maximumDischargeCurrent = nil;
    }
    return self;
}

- (id)copyWithZone:(NSZone * _Nullable)zone
{
    auto other = [[MTREnergyEVSEClusterEnergyTransferStartedEvent alloc] init];

    other.sessionID = self.sessionID;
    other.state = self.state;
    other.maximumCurrent = self.maximumCurrent;
    other.maximumDischargeCurrent = self.maximumDischargeCurrent;

    return other;
}

- (NSString *)description
{
    NSString * descriptionString = [NSString stringWithFormat:@"<%@: sessionID:%@; state:%@; maximumCurrent:%@; maximumDischargeCurrent:%@; >", NSStringFromClass([self class]), _sessionID, _state, _maximumCurrent, _maximumDischargeCurrent];
    return descriptionString;
}

@end

@implementation MTREnergyEVSEClusterEnergyTransferStoppedEvent
- (instancetype)init
{
    if (self = [super init]) {

        _sessionID = @(0);

        _state = @(0);

        _reason = @(0);

        _energyTransferred = @(0);

        _energyDischarged = nil;
    }
    return self;
}

- (id)copyWithZone:(NSZone * _Nullable)zone
{
    auto other = [[MTREnergyEVSEClusterEnergyTransferStoppedEvent alloc] init];

    other.sessionID = self.sessionID;
    other.state = self.state;
    other.reason = self.reason;
    other.energyTransferred = self.energyTransferred;
    other.energyDischarged = self.energyDischarged;

    return other;
}

- (NSString *)description
{
    NSString * descriptionString = [NSString stringWithFormat:@"<%@: sessionID:%@; state:%@; reason:%@; energyTransferred:%@; energyDischarged:%@; >", NSStringFromClass([self class]), _sessionID, _state, _reason, _energyTransferred, _energyDischarged];
    return descriptionString;
}

@end

@implementation MTREnergyEVSEClusterFaultEvent
- (instancetype)init
{
    if (self = [super init]) {

        _sessionID = nil;

        _state = @(0);

        _faultStatePreviousState = @(0);

        _faultStateCurrentState = @(0);
    }
    return self;
}

- (id)copyWithZone:(NSZone * _Nullable)zone
{
    auto other = [[MTREnergyEVSEClusterFaultEvent alloc] init];

    other.sessionID = self.sessionID;
    other.state = self.state;
    other.faultStatePreviousState = self.faultStatePreviousState;
    other.faultStateCurrentState = self.faultStateCurrentState;

    return other;
}

- (NSString *)description
{
    NSString * descriptionString = [NSString stringWithFormat:@"<%@: sessionID:%@; state:%@; faultStatePreviousState:%@; faultStateCurrentState:%@; >", NSStringFromClass([self class]), _sessionID, _state, _faultStatePreviousState, _faultStateCurrentState];
    return descriptionString;
}

@end

@implementation MTREnergyEVSEClusterRFIDEvent
- (instancetype)init
{
    if (self = [super init]) {

        _uid = [NSData data];
    }
    return self;
}

- (id)copyWithZone:(NSZone * _Nullable)zone
{
    auto other = [[MTREnergyEVSEClusterRFIDEvent alloc] init];

    other.uid = self.uid;

    return other;
}

- (NSString *)description
{
    NSString * descriptionString = [NSString stringWithFormat:@"<%@: uid:%@; >", NSStringFromClass([self class]), [_uid base64EncodedStringWithOptions:0]];
    return descriptionString;
}

@end

@implementation MTREnergyPreferenceClusterBalanceStruct
- (instancetype)init
{
    if (self = [super init]) {

        _step = @(0);

        _label = nil;
    }
    return self;
}

- (id)copyWithZone:(NSZone * _Nullable)zone
{
    auto other = [[MTREnergyPreferenceClusterBalanceStruct alloc] init];

    other.step = self.step;
    other.label = self.label;

    return other;
}

- (NSString *)description
{
    NSString * descriptionString = [NSString stringWithFormat:@"<%@: step:%@; label:%@; >", NSStringFromClass([self class]), _step, _label];
    return descriptionString;
}

@end

@implementation MTREnergyEVSEModeClusterModeTagStruct
- (instancetype)init
{
    if (self = [super init]) {

        _mfgCode = nil;

        _value = @(0);
    }
    return self;
}

- (id)copyWithZone:(NSZone * _Nullable)zone
{
    auto other = [[MTREnergyEVSEModeClusterModeTagStruct alloc] init];

    other.mfgCode = self.mfgCode;
    other.value = self.value;

    return other;
}

- (NSString *)description
{
    NSString * descriptionString = [NSString stringWithFormat:@"<%@: mfgCode:%@; value:%@; >", NSStringFromClass([self class]), _mfgCode, _value];
    return descriptionString;
}

@end

@implementation MTREnergyEVSEModeClusterModeOptionStruct
- (instancetype)init
{
    if (self = [super init]) {

        _label = @"";

        _mode = @(0);

        _modeTags = [NSArray array];
    }
    return self;
}

- (id)copyWithZone:(NSZone * _Nullable)zone
{
    auto other = [[MTREnergyEVSEModeClusterModeOptionStruct alloc] init];

    other.label = self.label;
    other.mode = self.mode;
    other.modeTags = self.modeTags;

    return other;
}

- (NSString *)description
{
    NSString * descriptionString = [NSString stringWithFormat:@"<%@: label:%@; mode:%@; modeTags:%@; >", NSStringFromClass([self class]), _label, _mode, _modeTags];
    return descriptionString;
}

@end

@implementation MTRWaterHeaterModeClusterModeTagStruct
- (instancetype)init
{
    if (self = [super init]) {

        _mfgCode = nil;

        _value = @(0);
    }
    return self;
}

- (id)copyWithZone:(NSZone * _Nullable)zone
{
    auto other = [[MTRWaterHeaterModeClusterModeTagStruct alloc] init];

    other.mfgCode = self.mfgCode;
    other.value = self.value;

    return other;
}

- (NSString *)description
{
    NSString * descriptionString = [NSString stringWithFormat:@"<%@: mfgCode:%@; value:%@; >", NSStringFromClass([self class]), _mfgCode, _value];
    return descriptionString;
}

@end

@implementation MTRWaterHeaterModeClusterModeOptionStruct
- (instancetype)init
{
    if (self = [super init]) {

        _label = @"";

        _mode = @(0);

        _modeTags = [NSArray array];
    }
    return self;
}

- (id)copyWithZone:(NSZone * _Nullable)zone
{
    auto other = [[MTRWaterHeaterModeClusterModeOptionStruct alloc] init];

    other.label = self.label;
    other.mode = self.mode;
    other.modeTags = self.modeTags;

    return other;
}

- (NSString *)description
{
    NSString * descriptionString = [NSString stringWithFormat:@"<%@: label:%@; mode:%@; modeTags:%@; >", NSStringFromClass([self class]), _label, _mode, _modeTags];
    return descriptionString;
}

@end

@implementation MTRDeviceEnergyManagementModeClusterModeTagStruct
- (instancetype)init
{
    if (self = [super init]) {

        _mfgCode = nil;

        _value = @(0);
    }
    return self;
}

- (id)copyWithZone:(NSZone * _Nullable)zone
{
    auto other = [[MTRDeviceEnergyManagementModeClusterModeTagStruct alloc] init];

    other.mfgCode = self.mfgCode;
    other.value = self.value;

    return other;
}

- (NSString *)description
{
    NSString * descriptionString = [NSString stringWithFormat:@"<%@: mfgCode:%@; value:%@; >", NSStringFromClass([self class]), _mfgCode, _value];
    return descriptionString;
}

@end

@implementation MTRDeviceEnergyManagementModeClusterModeOptionStruct
- (instancetype)init
{
    if (self = [super init]) {

        _label = @"";

        _mode = @(0);

        _modeTags = [NSArray array];
    }
    return self;
}

- (id)copyWithZone:(NSZone * _Nullable)zone
{
    auto other = [[MTRDeviceEnergyManagementModeClusterModeOptionStruct alloc] init];

    other.label = self.label;
    other.mode = self.mode;
    other.modeTags = self.modeTags;

    return other;
}

- (NSString *)description
{
    NSString * descriptionString = [NSString stringWithFormat:@"<%@: label:%@; mode:%@; modeTags:%@; >", NSStringFromClass([self class]), _label, _mode, _modeTags];
    return descriptionString;
}

@end

@implementation MTRElectricalGridConditionsClusterElectricalGridConditionsStruct
- (instancetype)init
{
    if (self = [super init]) {

        _periodStart = @(0);

        _periodEnd = nil;

        _gridCarbonIntensity = @(0);

        _gridCarbonLevel = @(0);

        _localCarbonIntensity = @(0);

        _localCarbonLevel = @(0);
    }
    return self;
}

- (id)copyWithZone:(NSZone * _Nullable)zone
{
    auto other = [[MTRElectricalGridConditionsClusterElectricalGridConditionsStruct alloc] init];

    other.periodStart = self.periodStart;
    other.periodEnd = self.periodEnd;
    other.gridCarbonIntensity = self.gridCarbonIntensity;
    other.gridCarbonLevel = self.gridCarbonLevel;
    other.localCarbonIntensity = self.localCarbonIntensity;
    other.localCarbonLevel = self.localCarbonLevel;

    return other;
}

- (NSString *)description
{
    NSString * descriptionString = [NSString stringWithFormat:@"<%@: periodStart:%@; periodEnd:%@; gridCarbonIntensity:%@; gridCarbonLevel:%@; localCarbonIntensity:%@; localCarbonLevel:%@; >", NSStringFromClass([self class]), _periodStart, _periodEnd, _gridCarbonIntensity, _gridCarbonLevel, _localCarbonIntensity, _localCarbonLevel];
    return descriptionString;
}

@end

@implementation MTRElectricalGridConditionsClusterCurrentConditionsChangedEvent
- (instancetype)init
{
    if (self = [super init]) {

        _currentConditions = nil;
    }
    return self;
}

- (id)copyWithZone:(NSZone * _Nullable)zone
{
    auto other = [[MTRElectricalGridConditionsClusterCurrentConditionsChangedEvent alloc] init];

    other.currentConditions = self.currentConditions;

    return other;
}

- (NSString *)description
{
    NSString * descriptionString = [NSString stringWithFormat:@"<%@: currentConditions:%@; >", NSStringFromClass([self class]), _currentConditions];
    return descriptionString;
}

@end

@implementation MTRDoorLockClusterCredentialStruct
- (instancetype)init
{
    if (self = [super init]) {

        _credentialType = @(0);

        _credentialIndex = @(0);
    }
    return self;
}

- (id)copyWithZone:(NSZone * _Nullable)zone
{
    auto other = [[MTRDoorLockClusterCredentialStruct alloc] init];

    other.credentialType = self.credentialType;
    other.credentialIndex = self.credentialIndex;

    return other;
}

- (NSString *)description
{
    NSString * descriptionString = [NSString stringWithFormat:@"<%@: credentialType:%@; credentialIndex:%@; >", NSStringFromClass([self class]), _credentialType, _credentialIndex];
    return descriptionString;
}

@end

@implementation MTRDoorLockClusterDlCredential : MTRDoorLockClusterCredentialStruct
@dynamic credentialType;
@dynamic credentialIndex;
@end

@implementation MTRDoorLockClusterDoorLockAlarmEvent
- (instancetype)init
{
    if (self = [super init]) {

        _alarmCode = @(0);
    }
    return self;
}

- (id)copyWithZone:(NSZone * _Nullable)zone
{
    auto other = [[MTRDoorLockClusterDoorLockAlarmEvent alloc] init];

    other.alarmCode = self.alarmCode;

    return other;
}

- (NSString *)description
{
    NSString * descriptionString = [NSString stringWithFormat:@"<%@: alarmCode:%@; >", NSStringFromClass([self class]), _alarmCode];
    return descriptionString;
}

@end

@implementation MTRDoorLockClusterDoorStateChangeEvent
- (instancetype)init
{
    if (self = [super init]) {

        _doorState = @(0);
    }
    return self;
}

- (id)copyWithZone:(NSZone * _Nullable)zone
{
    auto other = [[MTRDoorLockClusterDoorStateChangeEvent alloc] init];

    other.doorState = self.doorState;

    return other;
}

- (NSString *)description
{
    NSString * descriptionString = [NSString stringWithFormat:@"<%@: doorState:%@; >", NSStringFromClass([self class]), _doorState];
    return descriptionString;
}

@end

@implementation MTRDoorLockClusterLockOperationEvent
- (instancetype)init
{
    if (self = [super init]) {

        _lockOperationType = @(0);

        _operationSource = @(0);

        _userIndex = nil;

        _fabricIndex = nil;

        _sourceNode = nil;

        _credentials = nil;
    }
    return self;
}

- (id)copyWithZone:(NSZone * _Nullable)zone
{
    auto other = [[MTRDoorLockClusterLockOperationEvent alloc] init];

    other.lockOperationType = self.lockOperationType;
    other.operationSource = self.operationSource;
    other.userIndex = self.userIndex;
    other.fabricIndex = self.fabricIndex;
    other.sourceNode = self.sourceNode;
    other.credentials = self.credentials;

    return other;
}

- (NSString *)description
{
    NSString * descriptionString = [NSString stringWithFormat:@"<%@: lockOperationType:%@; operationSource:%@; userIndex:%@; fabricIndex:%@; sourceNode:%@; credentials:%@; >", NSStringFromClass([self class]), _lockOperationType, _operationSource, _userIndex, _fabricIndex, _sourceNode, _credentials];
    return descriptionString;
}

@end

@implementation MTRDoorLockClusterLockOperationErrorEvent
- (instancetype)init
{
    if (self = [super init]) {

        _lockOperationType = @(0);

        _operationSource = @(0);

        _operationError = @(0);

        _userIndex = nil;

        _fabricIndex = nil;

        _sourceNode = nil;

        _credentials = nil;
    }
    return self;
}

- (id)copyWithZone:(NSZone * _Nullable)zone
{
    auto other = [[MTRDoorLockClusterLockOperationErrorEvent alloc] init];

    other.lockOperationType = self.lockOperationType;
    other.operationSource = self.operationSource;
    other.operationError = self.operationError;
    other.userIndex = self.userIndex;
    other.fabricIndex = self.fabricIndex;
    other.sourceNode = self.sourceNode;
    other.credentials = self.credentials;

    return other;
}

- (NSString *)description
{
    NSString * descriptionString = [NSString stringWithFormat:@"<%@: lockOperationType:%@; operationSource:%@; operationError:%@; userIndex:%@; fabricIndex:%@; sourceNode:%@; credentials:%@; >", NSStringFromClass([self class]), _lockOperationType, _operationSource, _operationError, _userIndex, _fabricIndex, _sourceNode, _credentials];
    return descriptionString;
}

@end

@implementation MTRDoorLockClusterLockUserChangeEvent
- (instancetype)init
{
    if (self = [super init]) {

        _lockDataType = @(0);

        _dataOperationType = @(0);

        _operationSource = @(0);

        _userIndex = nil;

        _fabricIndex = nil;

        _sourceNode = nil;

        _dataIndex = nil;
    }
    return self;
}

- (id)copyWithZone:(NSZone * _Nullable)zone
{
    auto other = [[MTRDoorLockClusterLockUserChangeEvent alloc] init];

    other.lockDataType = self.lockDataType;
    other.dataOperationType = self.dataOperationType;
    other.operationSource = self.operationSource;
    other.userIndex = self.userIndex;
    other.fabricIndex = self.fabricIndex;
    other.sourceNode = self.sourceNode;
    other.dataIndex = self.dataIndex;

    return other;
}

- (NSString *)description
{
    NSString * descriptionString = [NSString stringWithFormat:@"<%@: lockDataType:%@; dataOperationType:%@; operationSource:%@; userIndex:%@; fabricIndex:%@; sourceNode:%@; dataIndex:%@; >", NSStringFromClass([self class]), _lockDataType, _dataOperationType, _operationSource, _userIndex, _fabricIndex, _sourceNode, _dataIndex];
    return descriptionString;
}

@end

@implementation MTRClosureControlClusterOverallCurrentStateStruct
- (instancetype)init
{
    if (self = [super init]) {

        _position = nil;

        _latch = nil;

        _speed = nil;

        _secureState = nil;
    }
    return self;
}

- (id)copyWithZone:(NSZone * _Nullable)zone
{
    auto other = [[MTRClosureControlClusterOverallCurrentStateStruct alloc] init];

    other.position = self.position;
    other.latch = self.latch;
    other.speed = self.speed;
    other.secureState = self.secureState;

    return other;
}

- (NSString *)description
{
    NSString * descriptionString = [NSString stringWithFormat:@"<%@: position:%@; latch:%@; speed:%@; secureState:%@; >", NSStringFromClass([self class]), _position, _latch, _speed, _secureState];
    return descriptionString;
}

@end

@implementation MTRClosureControlClusterOverallTargetStateStruct
- (instancetype)init
{
    if (self = [super init]) {

        _position = nil;

        _latch = nil;

        _speed = nil;
    }
    return self;
}

- (id)copyWithZone:(NSZone * _Nullable)zone
{
    auto other = [[MTRClosureControlClusterOverallTargetStateStruct alloc] init];

    other.position = self.position;
    other.latch = self.latch;
    other.speed = self.speed;

    return other;
}

- (NSString *)description
{
    NSString * descriptionString = [NSString stringWithFormat:@"<%@: position:%@; latch:%@; speed:%@; >", NSStringFromClass([self class]), _position, _latch, _speed];
    return descriptionString;
}

@end

@implementation MTRClosureControlClusterOperationalErrorEvent
- (instancetype)init
{
    if (self = [super init]) {

        _errorState = [NSArray array];
    }
    return self;
}

- (id)copyWithZone:(NSZone * _Nullable)zone
{
    auto other = [[MTRClosureControlClusterOperationalErrorEvent alloc] init];

    other.errorState = self.errorState;

    return other;
}

- (NSString *)description
{
    NSString * descriptionString = [NSString stringWithFormat:@"<%@: errorState:%@; >", NSStringFromClass([self class]), _errorState];
    return descriptionString;
}

@end

@implementation MTRClosureControlClusterMovementCompletedEvent
- (instancetype)init
{
    if (self = [super init]) {
    }
    return self;
}

- (id)copyWithZone:(NSZone * _Nullable)zone
{
    auto other = [[MTRClosureControlClusterMovementCompletedEvent alloc] init];

    return other;
}

- (NSString *)description
{
    NSString * descriptionString = [NSString stringWithFormat:@"<%@: >", NSStringFromClass([self class])];
    return descriptionString;
}

@end

@implementation MTRClosureControlClusterEngageStateChangedEvent
- (instancetype)init
{
    if (self = [super init]) {

        _engageValue = @(0);
    }
    return self;
}

- (id)copyWithZone:(NSZone * _Nullable)zone
{
    auto other = [[MTRClosureControlClusterEngageStateChangedEvent alloc] init];

    other.engageValue = self.engageValue;

    return other;
}

- (NSString *)description
{
    NSString * descriptionString = [NSString stringWithFormat:@"<%@: engageValue:%@; >", NSStringFromClass([self class]), _engageValue];
    return descriptionString;
}

@end

@implementation MTRClosureControlClusterSecureStateChangedEvent
- (instancetype)init
{
    if (self = [super init]) {

        _secureValue = @(0);
    }
    return self;
}

- (id)copyWithZone:(NSZone * _Nullable)zone
{
    auto other = [[MTRClosureControlClusterSecureStateChangedEvent alloc] init];

    other.secureValue = self.secureValue;

    return other;
}

- (NSString *)description
{
    NSString * descriptionString = [NSString stringWithFormat:@"<%@: secureValue:%@; >", NSStringFromClass([self class]), _secureValue];
    return descriptionString;
}

@end

@implementation MTRClosureDimensionClusterDimensionStateStruct
- (instancetype)init
{
    if (self = [super init]) {

        _position = nil;

        _latch = nil;

        _speed = nil;
    }
    return self;
}

- (id)copyWithZone:(NSZone * _Nullable)zone
{
    auto other = [[MTRClosureDimensionClusterDimensionStateStruct alloc] init];

    other.position = self.position;
    other.latch = self.latch;
    other.speed = self.speed;

    return other;
}

- (NSString *)description
{
    NSString * descriptionString = [NSString stringWithFormat:@"<%@: position:%@; latch:%@; speed:%@; >", NSStringFromClass([self class]), _position, _latch, _speed];
    return descriptionString;
}

@end

@implementation MTRClosureDimensionClusterRangePercent100thsStruct
- (instancetype)init
{
    if (self = [super init]) {

        _min = @(0);

        _max = @(0);
    }
    return self;
}

- (id)copyWithZone:(NSZone * _Nullable)zone
{
    auto other = [[MTRClosureDimensionClusterRangePercent100thsStruct alloc] init];

    other.min = self.min;
    other.max = self.max;

    return other;
}

- (NSString *)description
{
    NSString * descriptionString = [NSString stringWithFormat:@"<%@: min:%@; max:%@; >", NSStringFromClass([self class]), _min, _max];
    return descriptionString;
}

@end

@implementation MTRClosureDimensionClusterUnitRangeStruct
- (instancetype)init
{
    if (self = [super init]) {

        _min = @(0);

        _max = @(0);
    }
    return self;
}

- (id)copyWithZone:(NSZone * _Nullable)zone
{
    auto other = [[MTRClosureDimensionClusterUnitRangeStruct alloc] init];

    other.min = self.min;
    other.max = self.max;

    return other;
}

- (NSString *)description
{
    NSString * descriptionString = [NSString stringWithFormat:@"<%@: min:%@; max:%@; >", NSStringFromClass([self class]), _min, _max];
    return descriptionString;
}

@end

@implementation MTRServiceAreaClusterLandmarkInfoStruct
- (instancetype)init
{
    if (self = [super init]) {

        _landmarkTag = @(0);

        _relativePositionTag = nil;
    }
    return self;
}

- (id)copyWithZone:(NSZone * _Nullable)zone
{
    auto other = [[MTRServiceAreaClusterLandmarkInfoStruct alloc] init];

    other.landmarkTag = self.landmarkTag;
    other.relativePositionTag = self.relativePositionTag;

    return other;
}

- (NSString *)description
{
    NSString * descriptionString = [NSString stringWithFormat:@"<%@: landmarkTag:%@; relativePositionTag:%@; >", NSStringFromClass([self class]), _landmarkTag, _relativePositionTag];
    return descriptionString;
}

@end

@implementation MTRServiceAreaClusterAreaInfoStruct
- (instancetype)init
{
    if (self = [super init]) {

        _locationInfo = nil;

        _landmarkInfo = nil;
    }
    return self;
}

- (id)copyWithZone:(NSZone * _Nullable)zone
{
    auto other = [[MTRServiceAreaClusterAreaInfoStruct alloc] init];

    other.locationInfo = self.locationInfo;
    other.landmarkInfo = self.landmarkInfo;

    return other;
}

- (NSString *)description
{
    NSString * descriptionString = [NSString stringWithFormat:@"<%@: locationInfo:%@; landmarkInfo:%@; >", NSStringFromClass([self class]), _locationInfo, _landmarkInfo];
    return descriptionString;
}

@end

@implementation MTRServiceAreaClusterAreaStruct
- (instancetype)init
{
    if (self = [super init]) {

        _areaID = @(0);

        _mapID = nil;

        _areaInfo = [MTRServiceAreaClusterAreaInfoStruct new];
    }
    return self;
}

- (id)copyWithZone:(NSZone * _Nullable)zone
{
    auto other = [[MTRServiceAreaClusterAreaStruct alloc] init];

    other.areaID = self.areaID;
    other.mapID = self.mapID;
    other.areaInfo = self.areaInfo;

    return other;
}

- (NSString *)description
{
    NSString * descriptionString = [NSString stringWithFormat:@"<%@: areaID:%@; mapID:%@; areaInfo:%@; >", NSStringFromClass([self class]), _areaID, _mapID, _areaInfo];
    return descriptionString;
}

@end

@implementation MTRServiceAreaClusterMapStruct
- (instancetype)init
{
    if (self = [super init]) {

        _mapID = @(0);

        _name = @"";
    }
    return self;
}

- (id)copyWithZone:(NSZone * _Nullable)zone
{
    auto other = [[MTRServiceAreaClusterMapStruct alloc] init];

    other.mapID = self.mapID;
    other.name = self.name;

    return other;
}

- (NSString *)description
{
    NSString * descriptionString = [NSString stringWithFormat:@"<%@: mapID:%@; name:%@; >", NSStringFromClass([self class]), _mapID, _name];
    return descriptionString;
}

@end

@implementation MTRServiceAreaClusterProgressStruct
- (instancetype)init
{
    if (self = [super init]) {

        _areaID = @(0);

        _status = @(0);

        _totalOperationalTime = nil;

        _estimatedTime = nil;
    }
    return self;
}

- (id)copyWithZone:(NSZone * _Nullable)zone
{
    auto other = [[MTRServiceAreaClusterProgressStruct alloc] init];

    other.areaID = self.areaID;
    other.status = self.status;
    other.totalOperationalTime = self.totalOperationalTime;
    other.estimatedTime = self.estimatedTime;

    return other;
}

- (NSString *)description
{
    NSString * descriptionString = [NSString stringWithFormat:@"<%@: areaID:%@; status:%@; totalOperationalTime:%@; estimatedTime:%@; >", NSStringFromClass([self class]), _areaID, _status, _totalOperationalTime, _estimatedTime];
    return descriptionString;
}

@end

@implementation MTRPumpConfigurationAndControlClusterSupplyVoltageLowEvent
- (instancetype)init
{
    if (self = [super init]) {
    }
    return self;
}

- (id)copyWithZone:(NSZone * _Nullable)zone
{
    auto other = [[MTRPumpConfigurationAndControlClusterSupplyVoltageLowEvent alloc] init];

    return other;
}

- (NSString *)description
{
    NSString * descriptionString = [NSString stringWithFormat:@"<%@: >", NSStringFromClass([self class])];
    return descriptionString;
}

@end

@implementation MTRPumpConfigurationAndControlClusterSupplyVoltageHighEvent
- (instancetype)init
{
    if (self = [super init]) {
    }
    return self;
}

- (id)copyWithZone:(NSZone * _Nullable)zone
{
    auto other = [[MTRPumpConfigurationAndControlClusterSupplyVoltageHighEvent alloc] init];

    return other;
}

- (NSString *)description
{
    NSString * descriptionString = [NSString stringWithFormat:@"<%@: >", NSStringFromClass([self class])];
    return descriptionString;
}

@end

@implementation MTRPumpConfigurationAndControlClusterPowerMissingPhaseEvent
- (instancetype)init
{
    if (self = [super init]) {
    }
    return self;
}

- (id)copyWithZone:(NSZone * _Nullable)zone
{
    auto other = [[MTRPumpConfigurationAndControlClusterPowerMissingPhaseEvent alloc] init];

    return other;
}

- (NSString *)description
{
    NSString * descriptionString = [NSString stringWithFormat:@"<%@: >", NSStringFromClass([self class])];
    return descriptionString;
}

@end

@implementation MTRPumpConfigurationAndControlClusterSystemPressureLowEvent
- (instancetype)init
{
    if (self = [super init]) {
    }
    return self;
}

- (id)copyWithZone:(NSZone * _Nullable)zone
{
    auto other = [[MTRPumpConfigurationAndControlClusterSystemPressureLowEvent alloc] init];

    return other;
}

- (NSString *)description
{
    NSString * descriptionString = [NSString stringWithFormat:@"<%@: >", NSStringFromClass([self class])];
    return descriptionString;
}

@end

@implementation MTRPumpConfigurationAndControlClusterSystemPressureHighEvent
- (instancetype)init
{
    if (self = [super init]) {
    }
    return self;
}

- (id)copyWithZone:(NSZone * _Nullable)zone
{
    auto other = [[MTRPumpConfigurationAndControlClusterSystemPressureHighEvent alloc] init];

    return other;
}

- (NSString *)description
{
    NSString * descriptionString = [NSString stringWithFormat:@"<%@: >", NSStringFromClass([self class])];
    return descriptionString;
}

@end

@implementation MTRPumpConfigurationAndControlClusterDryRunningEvent
- (instancetype)init
{
    if (self = [super init]) {
    }
    return self;
}

- (id)copyWithZone:(NSZone * _Nullable)zone
{
    auto other = [[MTRPumpConfigurationAndControlClusterDryRunningEvent alloc] init];

    return other;
}

- (NSString *)description
{
    NSString * descriptionString = [NSString stringWithFormat:@"<%@: >", NSStringFromClass([self class])];
    return descriptionString;
}

@end

@implementation MTRPumpConfigurationAndControlClusterMotorTemperatureHighEvent
- (instancetype)init
{
    if (self = [super init]) {
    }
    return self;
}

- (id)copyWithZone:(NSZone * _Nullable)zone
{
    auto other = [[MTRPumpConfigurationAndControlClusterMotorTemperatureHighEvent alloc] init];

    return other;
}

- (NSString *)description
{
    NSString * descriptionString = [NSString stringWithFormat:@"<%@: >", NSStringFromClass([self class])];
    return descriptionString;
}

@end

@implementation MTRPumpConfigurationAndControlClusterPumpMotorFatalFailureEvent
- (instancetype)init
{
    if (self = [super init]) {
    }
    return self;
}

- (id)copyWithZone:(NSZone * _Nullable)zone
{
    auto other = [[MTRPumpConfigurationAndControlClusterPumpMotorFatalFailureEvent alloc] init];

    return other;
}

- (NSString *)description
{
    NSString * descriptionString = [NSString stringWithFormat:@"<%@: >", NSStringFromClass([self class])];
    return descriptionString;
}

@end

@implementation MTRPumpConfigurationAndControlClusterElectronicTemperatureHighEvent
- (instancetype)init
{
    if (self = [super init]) {
    }
    return self;
}

- (id)copyWithZone:(NSZone * _Nullable)zone
{
    auto other = [[MTRPumpConfigurationAndControlClusterElectronicTemperatureHighEvent alloc] init];

    return other;
}

- (NSString *)description
{
    NSString * descriptionString = [NSString stringWithFormat:@"<%@: >", NSStringFromClass([self class])];
    return descriptionString;
}

@end

@implementation MTRPumpConfigurationAndControlClusterPumpBlockedEvent
- (instancetype)init
{
    if (self = [super init]) {
    }
    return self;
}

- (id)copyWithZone:(NSZone * _Nullable)zone
{
    auto other = [[MTRPumpConfigurationAndControlClusterPumpBlockedEvent alloc] init];

    return other;
}

- (NSString *)description
{
    NSString * descriptionString = [NSString stringWithFormat:@"<%@: >", NSStringFromClass([self class])];
    return descriptionString;
}

@end

@implementation MTRPumpConfigurationAndControlClusterSensorFailureEvent
- (instancetype)init
{
    if (self = [super init]) {
    }
    return self;
}

- (id)copyWithZone:(NSZone * _Nullable)zone
{
    auto other = [[MTRPumpConfigurationAndControlClusterSensorFailureEvent alloc] init];

    return other;
}

- (NSString *)description
{
    NSString * descriptionString = [NSString stringWithFormat:@"<%@: >", NSStringFromClass([self class])];
    return descriptionString;
}

@end

@implementation MTRPumpConfigurationAndControlClusterElectronicNonFatalFailureEvent
- (instancetype)init
{
    if (self = [super init]) {
    }
    return self;
}

- (id)copyWithZone:(NSZone * _Nullable)zone
{
    auto other = [[MTRPumpConfigurationAndControlClusterElectronicNonFatalFailureEvent alloc] init];

    return other;
}

- (NSString *)description
{
    NSString * descriptionString = [NSString stringWithFormat:@"<%@: >", NSStringFromClass([self class])];
    return descriptionString;
}

@end

@implementation MTRPumpConfigurationAndControlClusterElectronicFatalFailureEvent
- (instancetype)init
{
    if (self = [super init]) {
    }
    return self;
}

- (id)copyWithZone:(NSZone * _Nullable)zone
{
    auto other = [[MTRPumpConfigurationAndControlClusterElectronicFatalFailureEvent alloc] init];

    return other;
}

- (NSString *)description
{
    NSString * descriptionString = [NSString stringWithFormat:@"<%@: >", NSStringFromClass([self class])];
    return descriptionString;
}

@end

@implementation MTRPumpConfigurationAndControlClusterGeneralFaultEvent
- (instancetype)init
{
    if (self = [super init]) {
    }
    return self;
}

- (id)copyWithZone:(NSZone * _Nullable)zone
{
    auto other = [[MTRPumpConfigurationAndControlClusterGeneralFaultEvent alloc] init];

    return other;
}

- (NSString *)description
{
    NSString * descriptionString = [NSString stringWithFormat:@"<%@: >", NSStringFromClass([self class])];
    return descriptionString;
}

@end

@implementation MTRPumpConfigurationAndControlClusterLeakageEvent
- (instancetype)init
{
    if (self = [super init]) {
    }
    return self;
}

- (id)copyWithZone:(NSZone * _Nullable)zone
{
    auto other = [[MTRPumpConfigurationAndControlClusterLeakageEvent alloc] init];

    return other;
}

- (NSString *)description
{
    NSString * descriptionString = [NSString stringWithFormat:@"<%@: >", NSStringFromClass([self class])];
    return descriptionString;
}

@end

@implementation MTRPumpConfigurationAndControlClusterAirDetectionEvent
- (instancetype)init
{
    if (self = [super init]) {
    }
    return self;
}

- (id)copyWithZone:(NSZone * _Nullable)zone
{
    auto other = [[MTRPumpConfigurationAndControlClusterAirDetectionEvent alloc] init];

    return other;
}

- (NSString *)description
{
    NSString * descriptionString = [NSString stringWithFormat:@"<%@: >", NSStringFromClass([self class])];
    return descriptionString;
}

@end

@implementation MTRPumpConfigurationAndControlClusterTurbineOperationEvent
- (instancetype)init
{
    if (self = [super init]) {
    }
    return self;
}

- (id)copyWithZone:(NSZone * _Nullable)zone
{
    auto other = [[MTRPumpConfigurationAndControlClusterTurbineOperationEvent alloc] init];

    return other;
}

- (NSString *)description
{
    NSString * descriptionString = [NSString stringWithFormat:@"<%@: >", NSStringFromClass([self class])];
    return descriptionString;
}

@end

@implementation MTRThermostatClusterScheduleTransitionStruct
- (instancetype)init
{
    if (self = [super init]) {

        _dayOfWeek = @(0);

        _transitionTime = @(0);

        _presetHandle = nil;

        _systemMode = nil;

        _coolingSetpoint = nil;

        _heatingSetpoint = nil;
    }
    return self;
}

- (id)copyWithZone:(NSZone * _Nullable)zone
{
    auto other = [[MTRThermostatClusterScheduleTransitionStruct alloc] init];

    other.dayOfWeek = self.dayOfWeek;
    other.transitionTime = self.transitionTime;
    other.presetHandle = self.presetHandle;
    other.systemMode = self.systemMode;
    other.coolingSetpoint = self.coolingSetpoint;
    other.heatingSetpoint = self.heatingSetpoint;

    return other;
}

- (NSString *)description
{
    NSString * descriptionString = [NSString stringWithFormat:@"<%@: dayOfWeek:%@; transitionTime:%@; presetHandle:%@; systemMode:%@; coolingSetpoint:%@; heatingSetpoint:%@; >", NSStringFromClass([self class]), _dayOfWeek, _transitionTime, [_presetHandle base64EncodedStringWithOptions:0], _systemMode, _coolingSetpoint, _heatingSetpoint];
    return descriptionString;
}

@end

@implementation MTRThermostatClusterScheduleStruct
- (instancetype)init
{
    if (self = [super init]) {

        _scheduleHandle = nil;

        _systemMode = @(0);

        _name = nil;

        _presetHandle = nil;

        _transitions = [NSArray array];

        _builtIn = nil;
    }
    return self;
}

- (id)copyWithZone:(NSZone * _Nullable)zone
{
    auto other = [[MTRThermostatClusterScheduleStruct alloc] init];

    other.scheduleHandle = self.scheduleHandle;
    other.systemMode = self.systemMode;
    other.name = self.name;
    other.presetHandle = self.presetHandle;
    other.transitions = self.transitions;
    other.builtIn = self.builtIn;

    return other;
}

- (NSString *)description
{
    NSString * descriptionString = [NSString stringWithFormat:@"<%@: scheduleHandle:%@; systemMode:%@; name:%@; presetHandle:%@; transitions:%@; builtIn:%@; >", NSStringFromClass([self class]), [_scheduleHandle base64EncodedStringWithOptions:0], _systemMode, _name, [_presetHandle base64EncodedStringWithOptions:0], _transitions, _builtIn];
    return descriptionString;
}

@end

@implementation MTRThermostatClusterPresetStruct
- (instancetype)init
{
    if (self = [super init]) {

        _presetHandle = nil;

        _presetScenario = @(0);

        _name = nil;

        _coolingSetpoint = nil;

        _heatingSetpoint = nil;

        _builtIn = nil;
    }
    return self;
}

- (id)copyWithZone:(NSZone * _Nullable)zone
{
    auto other = [[MTRThermostatClusterPresetStruct alloc] init];

    other.presetHandle = self.presetHandle;
    other.presetScenario = self.presetScenario;
    other.name = self.name;
    other.coolingSetpoint = self.coolingSetpoint;
    other.heatingSetpoint = self.heatingSetpoint;
    other.builtIn = self.builtIn;

    return other;
}

- (NSString *)description
{
    NSString * descriptionString = [NSString stringWithFormat:@"<%@: presetHandle:%@; presetScenario:%@; name:%@; coolingSetpoint:%@; heatingSetpoint:%@; builtIn:%@; >", NSStringFromClass([self class]), [_presetHandle base64EncodedStringWithOptions:0], _presetScenario, _name, _coolingSetpoint, _heatingSetpoint, _builtIn];
    return descriptionString;
}

@end

@implementation MTRThermostatClusterPresetTypeStruct
- (instancetype)init
{
    if (self = [super init]) {

        _presetScenario = @(0);

        _numberOfPresets = @(0);

        _presetTypeFeatures = @(0);
    }
    return self;
}

- (id)copyWithZone:(NSZone * _Nullable)zone
{
    auto other = [[MTRThermostatClusterPresetTypeStruct alloc] init];

    other.presetScenario = self.presetScenario;
    other.numberOfPresets = self.numberOfPresets;
    other.presetTypeFeatures = self.presetTypeFeatures;

    return other;
}

- (NSString *)description
{
    NSString * descriptionString = [NSString stringWithFormat:@"<%@: presetScenario:%@; numberOfPresets:%@; presetTypeFeatures:%@; >", NSStringFromClass([self class]), _presetScenario, _numberOfPresets, _presetTypeFeatures];
    return descriptionString;
}

@end

@implementation MTRThermostatClusterScheduleTypeStruct
- (instancetype)init
{
    if (self = [super init]) {

        _systemMode = @(0);

        _numberOfSchedules = @(0);

        _scheduleTypeFeatures = @(0);
    }
    return self;
}

- (id)copyWithZone:(NSZone * _Nullable)zone
{
    auto other = [[MTRThermostatClusterScheduleTypeStruct alloc] init];

    other.systemMode = self.systemMode;
    other.numberOfSchedules = self.numberOfSchedules;
    other.scheduleTypeFeatures = self.scheduleTypeFeatures;

    return other;
}

- (NSString *)description
{
    NSString * descriptionString = [NSString stringWithFormat:@"<%@: systemMode:%@; numberOfSchedules:%@; scheduleTypeFeatures:%@; >", NSStringFromClass([self class]), _systemMode, _numberOfSchedules, _scheduleTypeFeatures];
    return descriptionString;
}

@end

@implementation MTRThermostatClusterThermostatSuggestionStruct
- (instancetype)init
{
    if (self = [super init]) {

        _uniqueID = @(0);

        _presetHandle = [NSData data];

        _effectiveTime = @(0);

        _expirationTime = @(0);
    }
    return self;
}

- (id)copyWithZone:(NSZone * _Nullable)zone
{
    auto other = [[MTRThermostatClusterThermostatSuggestionStruct alloc] init];

    other.uniqueID = self.uniqueID;
    other.presetHandle = self.presetHandle;
    other.effectiveTime = self.effectiveTime;
    other.expirationTime = self.expirationTime;

    return other;
}

- (NSString *)description
{
    NSString * descriptionString = [NSString stringWithFormat:@"<%@: uniqueID:%@; presetHandle:%@; effectiveTime:%@; expirationTime:%@; >", NSStringFromClass([self class]), _uniqueID, [_presetHandle base64EncodedStringWithOptions:0], _effectiveTime, _expirationTime];
    return descriptionString;
}

@end

@implementation MTRThermostatClusterWeeklyScheduleTransitionStruct
- (instancetype)init
{
    if (self = [super init]) {

        _transitionTime = @(0);

        _heatSetpoint = nil;

        _coolSetpoint = nil;
    }
    return self;
}

- (id)copyWithZone:(NSZone * _Nullable)zone
{
    auto other = [[MTRThermostatClusterWeeklyScheduleTransitionStruct alloc] init];

    other.transitionTime = self.transitionTime;
    other.heatSetpoint = self.heatSetpoint;
    other.coolSetpoint = self.coolSetpoint;

    return other;
}

- (NSString *)description
{
    NSString * descriptionString = [NSString stringWithFormat:@"<%@: transitionTime:%@; heatSetpoint:%@; coolSetpoint:%@; >", NSStringFromClass([self class]), _transitionTime, _heatSetpoint, _coolSetpoint];
    return descriptionString;
}

@end

@implementation MTRThermostatClusterThermostatScheduleTransition : MTRThermostatClusterWeeklyScheduleTransitionStruct
@dynamic transitionTime;
@dynamic heatSetpoint;
@dynamic coolSetpoint;
@end

@implementation MTROccupancySensingClusterHoldTimeLimitsStruct
- (instancetype)init
{
    if (self = [super init]) {

        _holdTimeMin = @(0);

        _holdTimeMax = @(0);

        _holdTimeDefault = @(0);
    }
    return self;
}

- (id)copyWithZone:(NSZone * _Nullable)zone
{
    auto other = [[MTROccupancySensingClusterHoldTimeLimitsStruct alloc] init];

    other.holdTimeMin = self.holdTimeMin;
    other.holdTimeMax = self.holdTimeMax;
    other.holdTimeDefault = self.holdTimeDefault;

    return other;
}

- (NSString *)description
{
    NSString * descriptionString = [NSString stringWithFormat:@"<%@: holdTimeMin:%@; holdTimeMax:%@; holdTimeDefault:%@; >", NSStringFromClass([self class]), _holdTimeMin, _holdTimeMax, _holdTimeDefault];
    return descriptionString;
}

@end

@implementation MTROccupancySensingClusterOccupancyChangedEvent
- (instancetype)init
{
    if (self = [super init]) {

        _occupancy = @(0);
    }
    return self;
}

- (id)copyWithZone:(NSZone * _Nullable)zone
{
    auto other = [[MTROccupancySensingClusterOccupancyChangedEvent alloc] init];

    other.occupancy = self.occupancy;

    return other;
}

- (NSString *)description
{
    NSString * descriptionString = [NSString stringWithFormat:@"<%@: occupancy:%@; >", NSStringFromClass([self class]), _occupancy];
    return descriptionString;
}

@end

@implementation MTRThreadNetworkDirectoryClusterThreadNetworkStruct
- (instancetype)init
{
    if (self = [super init]) {

        _extendedPanID = [NSData data];

        _networkName = @"";

        _channel = @(0);

        _activeTimestamp = @(0);
    }
    return self;
}

- (id)copyWithZone:(NSZone * _Nullable)zone
{
    auto other = [[MTRThreadNetworkDirectoryClusterThreadNetworkStruct alloc] init];

    other.extendedPanID = self.extendedPanID;
    other.networkName = self.networkName;
    other.channel = self.channel;
    other.activeTimestamp = self.activeTimestamp;

    return other;
}

- (NSString *)description
{
    NSString * descriptionString = [NSString stringWithFormat:@"<%@: extendedPanID:%@; networkName:%@; channel:%@; activeTimestamp:%@; >", NSStringFromClass([self class]), [_extendedPanID base64EncodedStringWithOptions:0], _networkName, _channel, _activeTimestamp];
    return descriptionString;
}

@end

@implementation MTRChannelClusterProgramCastStruct
- (instancetype)init
{
    if (self = [super init]) {

        _name = @"";

        _role = @"";
    }
    return self;
}

- (id)copyWithZone:(NSZone * _Nullable)zone
{
    auto other = [[MTRChannelClusterProgramCastStruct alloc] init];

    other.name = self.name;
    other.role = self.role;

    return other;
}

- (NSString *)description
{
    NSString * descriptionString = [NSString stringWithFormat:@"<%@: name:%@; role:%@; >", NSStringFromClass([self class]), _name, _role];
    return descriptionString;
}

@end

@implementation MTRChannelClusterProgramCategoryStruct
- (instancetype)init
{
    if (self = [super init]) {

        _category = @"";

        _subCategory = nil;
    }
    return self;
}

- (id)copyWithZone:(NSZone * _Nullable)zone
{
    auto other = [[MTRChannelClusterProgramCategoryStruct alloc] init];

    other.category = self.category;
    other.subCategory = self.subCategory;

    return other;
}

- (NSString *)description
{
    NSString * descriptionString = [NSString stringWithFormat:@"<%@: category:%@; subCategory:%@; >", NSStringFromClass([self class]), _category, _subCategory];
    return descriptionString;
}

@end

@implementation MTRChannelClusterSeriesInfoStruct
- (instancetype)init
{
    if (self = [super init]) {

        _season = @"";

        _episode = @"";
    }
    return self;
}

- (id)copyWithZone:(NSZone * _Nullable)zone
{
    auto other = [[MTRChannelClusterSeriesInfoStruct alloc] init];

    other.season = self.season;
    other.episode = self.episode;

    return other;
}

- (NSString *)description
{
    NSString * descriptionString = [NSString stringWithFormat:@"<%@: season:%@; episode:%@; >", NSStringFromClass([self class]), _season, _episode];
    return descriptionString;
}

@end

@implementation MTRChannelClusterChannelInfoStruct
- (instancetype)init
{
    if (self = [super init]) {

        _majorNumber = @(0);

        _minorNumber = @(0);

        _name = nil;

        _callSign = nil;

        _affiliateCallSign = nil;

        _identifier = nil;

        _type = nil;
    }
    return self;
}

- (id)copyWithZone:(NSZone * _Nullable)zone
{
    auto other = [[MTRChannelClusterChannelInfoStruct alloc] init];

    other.majorNumber = self.majorNumber;
    other.minorNumber = self.minorNumber;
    other.name = self.name;
    other.callSign = self.callSign;
    other.affiliateCallSign = self.affiliateCallSign;
    other.identifier = self.identifier;
    other.type = self.type;

    return other;
}

- (NSString *)description
{
    NSString * descriptionString = [NSString stringWithFormat:@"<%@: majorNumber:%@; minorNumber:%@; name:%@; callSign:%@; affiliateCallSign:%@; identifier:%@; type:%@; >", NSStringFromClass([self class]), _majorNumber, _minorNumber, _name, _callSign, _affiliateCallSign, _identifier, _type];
    return descriptionString;
}

@end

@implementation MTRChannelClusterChannelInfo : MTRChannelClusterChannelInfoStruct
@dynamic majorNumber;
@dynamic minorNumber;
@dynamic name;
@dynamic callSign;
@dynamic affiliateCallSign;
@end

@implementation MTRChannelClusterProgramStruct
- (instancetype)init
{
    if (self = [super init]) {

        _identifier = @"";

        _channel = [MTRChannelClusterChannelInfoStruct new];

        _startTime = @(0);

        _endTime = @(0);

        _title = @"";

        _subtitle = nil;

        _descriptionString = nil;

        _audioLanguages = nil;

        _ratings = nil;

        _thumbnailUrl = nil;

        _posterArtUrl = nil;

        _dvbiUrl = nil;

        _releaseDate = nil;

        _parentalGuidanceText = nil;

        _recordingFlag = nil;

        _seriesInfo = nil;

        _categoryList = nil;

        _castList = nil;

        _externalIDList = nil;
    }
    return self;
}

- (id)copyWithZone:(NSZone * _Nullable)zone
{
    auto other = [[MTRChannelClusterProgramStruct alloc] init];

    other.identifier = self.identifier;
    other.channel = self.channel;
    other.startTime = self.startTime;
    other.endTime = self.endTime;
    other.title = self.title;
    other.subtitle = self.subtitle;
    other.descriptionString = self.descriptionString;
    other.audioLanguages = self.audioLanguages;
    other.ratings = self.ratings;
    other.thumbnailUrl = self.thumbnailUrl;
    other.posterArtUrl = self.posterArtUrl;
    other.dvbiUrl = self.dvbiUrl;
    other.releaseDate = self.releaseDate;
    other.parentalGuidanceText = self.parentalGuidanceText;
    other.recordingFlag = self.recordingFlag;
    other.seriesInfo = self.seriesInfo;
    other.categoryList = self.categoryList;
    other.castList = self.castList;
    other.externalIDList = self.externalIDList;

    return other;
}

- (NSString *)description
{
    NSString * descriptionString = [NSString stringWithFormat:@"<%@: identifier:%@; channel:%@; startTime:%@; endTime:%@; title:%@; subtitle:%@; descriptionString:%@; audioLanguages:%@; ratings:%@; thumbnailUrl:%@; posterArtUrl:%@; dvbiUrl:%@; releaseDate:%@; parentalGuidanceText:%@; recordingFlag:%@; seriesInfo:%@; categoryList:%@; castList:%@; externalIDList:%@; >", NSStringFromClass([self class]), _identifier, _channel, _startTime, _endTime, _title, _subtitle, _descriptionString, _audioLanguages, _ratings, _thumbnailUrl, _posterArtUrl, _dvbiUrl, _releaseDate, _parentalGuidanceText, _recordingFlag, _seriesInfo, _categoryList, _castList, _externalIDList];
    return descriptionString;
}

@end

@implementation MTRChannelClusterPageTokenStruct
- (instancetype)init
{
    if (self = [super init]) {

        _limit = nil;

        _after = nil;

        _before = nil;
    }
    return self;
}

- (id)copyWithZone:(NSZone * _Nullable)zone
{
    auto other = [[MTRChannelClusterPageTokenStruct alloc] init];

    other.limit = self.limit;
    other.after = self.after;
    other.before = self.before;

    return other;
}

- (NSString *)description
{
    NSString * descriptionString = [NSString stringWithFormat:@"<%@: limit:%@; after:%@; before:%@; >", NSStringFromClass([self class]), _limit, _after, _before];
    return descriptionString;
}

@end

@implementation MTRChannelClusterChannelPagingStruct
- (instancetype)init
{
    if (self = [super init]) {

        _previousToken = nil;

        _nextToken = nil;
    }
    return self;
}

- (id)copyWithZone:(NSZone * _Nullable)zone
{
    auto other = [[MTRChannelClusterChannelPagingStruct alloc] init];

    other.previousToken = self.previousToken;
    other.nextToken = self.nextToken;

    return other;
}

- (NSString *)description
{
    NSString * descriptionString = [NSString stringWithFormat:@"<%@: previousToken:%@; nextToken:%@; >", NSStringFromClass([self class]), _previousToken, _nextToken];
    return descriptionString;
}

@end

@implementation MTRChannelClusterAdditionalInfoStruct
- (instancetype)init
{
    if (self = [super init]) {

        _name = @"";

        _value = @"";
    }
    return self;
}

- (id)copyWithZone:(NSZone * _Nullable)zone
{
    auto other = [[MTRChannelClusterAdditionalInfoStruct alloc] init];

    other.name = self.name;
    other.value = self.value;

    return other;
}

- (NSString *)description
{
    NSString * descriptionString = [NSString stringWithFormat:@"<%@: name:%@; value:%@; >", NSStringFromClass([self class]), _name, _value];
    return descriptionString;
}

@end

@implementation MTRChannelClusterLineupInfoStruct
- (instancetype)init
{
    if (self = [super init]) {

        _operatorName = @"";

        _lineupName = nil;

        _postalCode = nil;

        _lineupInfoType = @(0);
    }
    return self;
}

- (id)copyWithZone:(NSZone * _Nullable)zone
{
    auto other = [[MTRChannelClusterLineupInfoStruct alloc] init];

    other.operatorName = self.operatorName;
    other.lineupName = self.lineupName;
    other.postalCode = self.postalCode;
    other.lineupInfoType = self.lineupInfoType;

    return other;
}

- (NSString *)description
{
    NSString * descriptionString = [NSString stringWithFormat:@"<%@: operatorName:%@; lineupName:%@; postalCode:%@; lineupInfoType:%@; >", NSStringFromClass([self class]), _operatorName, _lineupName, _postalCode, _lineupInfoType];
    return descriptionString;
}

@end

@implementation MTRChannelClusterLineupInfo : MTRChannelClusterLineupInfoStruct
@dynamic operatorName;
@dynamic lineupName;
@dynamic postalCode;
@dynamic lineupInfoType;
@end

<<<<<<< HEAD
@implementation MTRTargetNavigatorClusterTargetInfoStruct
=======
@implementation MTRThermostatClusterSystemModeChangeEvent
- (instancetype)init
{
    if (self = [super init]) {

        _previousSystemMode = nil;

        _currentSystemMode = @(0);
    }
    return self;
}

- (id)copyWithZone:(NSZone * _Nullable)zone
{
    auto other = [[MTRThermostatClusterSystemModeChangeEvent alloc] init];

    other.previousSystemMode = self.previousSystemMode;
    other.currentSystemMode = self.currentSystemMode;

    return other;
}

- (NSString *)description
{
    NSString * descriptionString = [NSString stringWithFormat:@"<%@: previousSystemMode:%@; currentSystemMode:%@; >", NSStringFromClass([self class]), _previousSystemMode, _currentSystemMode];
    return descriptionString;
}

@end

@implementation MTRThermostatClusterLocalTemperatureChangeEvent
- (instancetype)init
{
    if (self = [super init]) {

        _currentLocalTemperature = nil;
    }
    return self;
}

- (id)copyWithZone:(NSZone * _Nullable)zone
{
    auto other = [[MTRThermostatClusterLocalTemperatureChangeEvent alloc] init];

    other.currentLocalTemperature = self.currentLocalTemperature;

    return other;
}

- (NSString *)description
{
    NSString * descriptionString = [NSString stringWithFormat:@"<%@: currentLocalTemperature:%@; >", NSStringFromClass([self class]), _currentLocalTemperature];
    return descriptionString;
}

@end

@implementation MTRThermostatClusterOccupancyChangeEvent
- (instancetype)init
{
    if (self = [super init]) {

        _previousOccupancy = nil;

        _currentOccupancy = @(0);
    }
    return self;
}

- (id)copyWithZone:(NSZone * _Nullable)zone
{
    auto other = [[MTRThermostatClusterOccupancyChangeEvent alloc] init];

    other.previousOccupancy = self.previousOccupancy;
    other.currentOccupancy = self.currentOccupancy;

    return other;
}

- (NSString *)description
{
    NSString * descriptionString = [NSString stringWithFormat:@"<%@: previousOccupancy:%@; currentOccupancy:%@; >", NSStringFromClass([self class]), _previousOccupancy, _currentOccupancy];
    return descriptionString;
}

@end

@implementation MTRThermostatClusterSetpointChangeEvent
- (instancetype)init
{
    if (self = [super init]) {

        _systemMode = @(0);

        _occupancy = nil;

        _previousSetpoint = nil;

        _currentSetpoint = @(0);
    }
    return self;
}

- (id)copyWithZone:(NSZone * _Nullable)zone
{
    auto other = [[MTRThermostatClusterSetpointChangeEvent alloc] init];

    other.systemMode = self.systemMode;
    other.occupancy = self.occupancy;
    other.previousSetpoint = self.previousSetpoint;
    other.currentSetpoint = self.currentSetpoint;

    return other;
}

- (NSString *)description
{
    NSString * descriptionString = [NSString stringWithFormat:@"<%@: systemMode:%@; occupancy:%@; previousSetpoint:%@; currentSetpoint:%@; >", NSStringFromClass([self class]), _systemMode, _occupancy, _previousSetpoint, _currentSetpoint];
    return descriptionString;
}

@end

@implementation MTRThermostatClusterRunningStateChangeEvent
- (instancetype)init
{
    if (self = [super init]) {

        _previousRunningState = nil;

        _currentRunningState = @(0);
    }
    return self;
}

- (id)copyWithZone:(NSZone * _Nullable)zone
{
    auto other = [[MTRThermostatClusterRunningStateChangeEvent alloc] init];

    other.previousRunningState = self.previousRunningState;
    other.currentRunningState = self.currentRunningState;

    return other;
}

- (NSString *)description
{
    NSString * descriptionString = [NSString stringWithFormat:@"<%@: previousRunningState:%@; currentRunningState:%@; >", NSStringFromClass([self class]), _previousRunningState, _currentRunningState];
    return descriptionString;
}

@end

@implementation MTRThermostatClusterRunningModeChangeEvent
- (instancetype)init
{
    if (self = [super init]) {

        _previousRunningMode = nil;

        _currentRunningMode = @(0);
    }
    return self;
}

- (id)copyWithZone:(NSZone * _Nullable)zone
{
    auto other = [[MTRThermostatClusterRunningModeChangeEvent alloc] init];

    other.previousRunningMode = self.previousRunningMode;
    other.currentRunningMode = self.currentRunningMode;

    return other;
}

- (NSString *)description
{
    NSString * descriptionString = [NSString stringWithFormat:@"<%@: previousRunningMode:%@; currentRunningMode:%@; >", NSStringFromClass([self class]), _previousRunningMode, _currentRunningMode];
    return descriptionString;
}

@end

@implementation MTRThermostatClusterActiveScheduleChangeEvent
- (instancetype)init
{
    if (self = [super init]) {

        _previousScheduleHandle = nil;

        _currentScheduleHandle = nil;
    }
    return self;
}

- (id)copyWithZone:(NSZone * _Nullable)zone
{
    auto other = [[MTRThermostatClusterActiveScheduleChangeEvent alloc] init];

    other.previousScheduleHandle = self.previousScheduleHandle;
    other.currentScheduleHandle = self.currentScheduleHandle;

    return other;
}

- (NSString *)description
{
    NSString * descriptionString = [NSString stringWithFormat:@"<%@: previousScheduleHandle:%@; currentScheduleHandle:%@; >", NSStringFromClass([self class]), [_previousScheduleHandle base64EncodedStringWithOptions:0], [_currentScheduleHandle base64EncodedStringWithOptions:0]];
    return descriptionString;
}

@end

@implementation MTRThermostatClusterActivePresetChangeEvent
- (instancetype)init
{
    if (self = [super init]) {

        _previousPresetHandle = nil;

        _currentPresetHandle = nil;
    }
    return self;
}

- (id)copyWithZone:(NSZone * _Nullable)zone
{
    auto other = [[MTRThermostatClusterActivePresetChangeEvent alloc] init];

    other.previousPresetHandle = self.previousPresetHandle;
    other.currentPresetHandle = self.currentPresetHandle;

    return other;
}

- (NSString *)description
{
    NSString * descriptionString = [NSString stringWithFormat:@"<%@: previousPresetHandle:%@; currentPresetHandle:%@; >", NSStringFromClass([self class]), [_previousPresetHandle base64EncodedStringWithOptions:0], [_currentPresetHandle base64EncodedStringWithOptions:0]];
    return descriptionString;
}

@end

@implementation MTROccupancySensingClusterHoldTimeLimitsStruct
>>>>>>> b37fe43f
- (instancetype)init
{
    if (self = [super init]) {

        _identifier = @(0);

        _name = @"";
    }
    return self;
}

- (id)copyWithZone:(NSZone * _Nullable)zone
{
    auto other = [[MTRTargetNavigatorClusterTargetInfoStruct alloc] init];

    other.identifier = self.identifier;
    other.name = self.name;

    return other;
}

- (NSString *)description
{
    NSString * descriptionString = [NSString stringWithFormat:@"<%@: identifier:%@; name:%@; >", NSStringFromClass([self class]), _identifier, _name];
    return descriptionString;
}

@end

@implementation MTRTargetNavigatorClusterTargetInfo : MTRTargetNavigatorClusterTargetInfoStruct
@dynamic identifier;
@dynamic name;
@end

@implementation MTRTargetNavigatorClusterTargetUpdatedEvent
- (instancetype)init
{
    if (self = [super init]) {

        _targetList = [NSArray array];

        _currentTarget = @(0);

        _data = [NSData data];
    }
    return self;
}

- (id)copyWithZone:(NSZone * _Nullable)zone
{
    auto other = [[MTRTargetNavigatorClusterTargetUpdatedEvent alloc] init];

    other.targetList = self.targetList;
    other.currentTarget = self.currentTarget;
    other.data = self.data;

    return other;
}

- (NSString *)description
{
    NSString * descriptionString = [NSString stringWithFormat:@"<%@: targetList:%@; currentTarget:%@; data:%@; >", NSStringFromClass([self class]), _targetList, _currentTarget, [_data base64EncodedStringWithOptions:0]];
    return descriptionString;
}

@end

@implementation MTRMediaPlaybackClusterTrackAttributesStruct
- (instancetype)init
{
    if (self = [super init]) {

        _languageCode = @"";

        _displayName = nil;
    }
    return self;
}

- (id)copyWithZone:(NSZone * _Nullable)zone
{
    auto other = [[MTRMediaPlaybackClusterTrackAttributesStruct alloc] init];

    other.languageCode = self.languageCode;
    other.displayName = self.displayName;

    return other;
}

- (NSString *)description
{
    NSString * descriptionString = [NSString stringWithFormat:@"<%@: languageCode:%@; displayName:%@; >", NSStringFromClass([self class]), _languageCode, _displayName];
    return descriptionString;
}

@end

@implementation MTRMediaPlaybackClusterTrackStruct
- (instancetype)init
{
    if (self = [super init]) {

        _id = @"";

        _trackAttributes = nil;
    }
    return self;
}

- (id)copyWithZone:(NSZone * _Nullable)zone
{
    auto other = [[MTRMediaPlaybackClusterTrackStruct alloc] init];

    other.id = self.id;
    other.trackAttributes = self.trackAttributes;

    return other;
}

- (NSString *)description
{
    NSString * descriptionString = [NSString stringWithFormat:@"<%@: id:%@; trackAttributes:%@; >", NSStringFromClass([self class]), _id, _trackAttributes];
    return descriptionString;
}

@end

@implementation MTRMediaPlaybackClusterPlaybackPositionStruct
- (instancetype)init
{
    if (self = [super init]) {

        _updatedAt = @(0);

        _position = nil;
    }
    return self;
}

- (id)copyWithZone:(NSZone * _Nullable)zone
{
    auto other = [[MTRMediaPlaybackClusterPlaybackPositionStruct alloc] init];

    other.updatedAt = self.updatedAt;
    other.position = self.position;

    return other;
}

- (NSString *)description
{
    NSString * descriptionString = [NSString stringWithFormat:@"<%@: updatedAt:%@; position:%@; >", NSStringFromClass([self class]), _updatedAt, _position];
    return descriptionString;
}

@end

@implementation MTRMediaPlaybackClusterPlaybackPosition : MTRMediaPlaybackClusterPlaybackPositionStruct
@dynamic updatedAt;
@dynamic position;
@end

@implementation MTRMediaPlaybackClusterStateChangedEvent
- (instancetype)init
{
    if (self = [super init]) {

        _currentState = @(0);

        _startTime = @(0);

        _duration = @(0);

        _sampledPosition = [MTRMediaPlaybackClusterPlaybackPositionStruct new];

        _playbackSpeed = @(0);

        _seekRangeEnd = @(0);

        _seekRangeStart = @(0);

        _data = nil;

        _audioAdvanceUnmuted = @(0);
    }
    return self;
}

- (id)copyWithZone:(NSZone * _Nullable)zone
{
    auto other = [[MTRMediaPlaybackClusterStateChangedEvent alloc] init];

    other.currentState = self.currentState;
    other.startTime = self.startTime;
    other.duration = self.duration;
    other.sampledPosition = self.sampledPosition;
    other.playbackSpeed = self.playbackSpeed;
    other.seekRangeEnd = self.seekRangeEnd;
    other.seekRangeStart = self.seekRangeStart;
    other.data = self.data;
    other.audioAdvanceUnmuted = self.audioAdvanceUnmuted;

    return other;
}

- (NSString *)description
{
    NSString * descriptionString = [NSString stringWithFormat:@"<%@: currentState:%@; startTime:%@; duration:%@; sampledPosition:%@; playbackSpeed:%@; seekRangeEnd:%@; seekRangeStart:%@; data:%@; audioAdvanceUnmuted:%@; >", NSStringFromClass([self class]), _currentState, _startTime, _duration, _sampledPosition, _playbackSpeed, _seekRangeEnd, _seekRangeStart, [_data base64EncodedStringWithOptions:0], _audioAdvanceUnmuted];
    return descriptionString;
}

@end

@implementation MTRMediaInputClusterInputInfoStruct
- (instancetype)init
{
    if (self = [super init]) {

        _index = @(0);

        _inputType = @(0);

        _name = @"";

        _descriptionString = @"";
    }
    return self;
}

- (id)copyWithZone:(NSZone * _Nullable)zone
{
    auto other = [[MTRMediaInputClusterInputInfoStruct alloc] init];

    other.index = self.index;
    other.inputType = self.inputType;
    other.name = self.name;
    other.descriptionString = self.descriptionString;

    return other;
}

- (NSString *)description
{
    NSString * descriptionString = [NSString stringWithFormat:@"<%@: index:%@; inputType:%@; name:%@; descriptionString:%@; >", NSStringFromClass([self class]), _index, _inputType, _name, _descriptionString];
    return descriptionString;
}

@end

@implementation MTRMediaInputClusterInputInfo : MTRMediaInputClusterInputInfoStruct
@dynamic index;
@dynamic inputType;
@dynamic name;
@dynamic descriptionString;
@end

@implementation MTRContentLauncherClusterDimensionStruct
- (instancetype)init
{
    if (self = [super init]) {

        _width = @(0);

        _height = @(0);

        _metric = @(0);
    }
    return self;
}

- (id)copyWithZone:(NSZone * _Nullable)zone
{
    auto other = [[MTRContentLauncherClusterDimensionStruct alloc] init];

    other.width = self.width;
    other.height = self.height;
    other.metric = self.metric;

    return other;
}

- (NSString *)description
{
    NSString * descriptionString = [NSString stringWithFormat:@"<%@: width:%@; height:%@; metric:%@; >", NSStringFromClass([self class]), _width, _height, _metric];
    return descriptionString;
}

@end

@implementation MTRContentLauncherClusterDimension : MTRContentLauncherClusterDimensionStruct
@dynamic width;
@dynamic height;
@dynamic metric;
@end

@implementation MTRContentLauncherClusterTrackPreferenceStruct
- (instancetype)init
{
    if (self = [super init]) {

        _languageCode = @"";

        _characteristics = nil;

        _audioOutputIndex = @(0);
    }
    return self;
}

- (id)copyWithZone:(NSZone * _Nullable)zone
{
    auto other = [[MTRContentLauncherClusterTrackPreferenceStruct alloc] init];

    other.languageCode = self.languageCode;
    other.characteristics = self.characteristics;
    other.audioOutputIndex = self.audioOutputIndex;

    return other;
}

- (NSString *)description
{
    NSString * descriptionString = [NSString stringWithFormat:@"<%@: languageCode:%@; characteristics:%@; audioOutputIndex:%@; >", NSStringFromClass([self class]), _languageCode, _characteristics, _audioOutputIndex];
    return descriptionString;
}

@end

@implementation MTRContentLauncherClusterPlaybackPreferencesStruct
- (instancetype)init
{
    if (self = [super init]) {

        _playbackPosition = @(0);

        _textTrack = [MTRContentLauncherClusterTrackPreferenceStruct new];

        _audioTracks = nil;
    }
    return self;
}

- (id)copyWithZone:(NSZone * _Nullable)zone
{
    auto other = [[MTRContentLauncherClusterPlaybackPreferencesStruct alloc] init];

    other.playbackPosition = self.playbackPosition;
    other.textTrack = self.textTrack;
    other.audioTracks = self.audioTracks;

    return other;
}

- (NSString *)description
{
    NSString * descriptionString = [NSString stringWithFormat:@"<%@: playbackPosition:%@; textTrack:%@; audioTracks:%@; >", NSStringFromClass([self class]), _playbackPosition, _textTrack, _audioTracks];
    return descriptionString;
}

@end

@implementation MTRContentLauncherClusterAdditionalInfoStruct
- (instancetype)init
{
    if (self = [super init]) {

        _name = @"";

        _value = @"";
    }
    return self;
}

- (id)copyWithZone:(NSZone * _Nullable)zone
{
    auto other = [[MTRContentLauncherClusterAdditionalInfoStruct alloc] init];

    other.name = self.name;
    other.value = self.value;

    return other;
}

- (NSString *)description
{
    NSString * descriptionString = [NSString stringWithFormat:@"<%@: name:%@; value:%@; >", NSStringFromClass([self class]), _name, _value];
    return descriptionString;
}

@end

@implementation MTRContentLauncherClusterAdditionalInfo : MTRContentLauncherClusterAdditionalInfoStruct
@dynamic name;
@dynamic value;
@end

@implementation MTRContentLauncherClusterParameterStruct
- (instancetype)init
{
    if (self = [super init]) {

        _type = @(0);

        _value = @"";

        _externalIDList = nil;
    }
    return self;
}

- (id)copyWithZone:(NSZone * _Nullable)zone
{
    auto other = [[MTRContentLauncherClusterParameterStruct alloc] init];

    other.type = self.type;
    other.value = self.value;
    other.externalIDList = self.externalIDList;

    return other;
}

- (NSString *)description
{
    NSString * descriptionString = [NSString stringWithFormat:@"<%@: type:%@; value:%@; externalIDList:%@; >", NSStringFromClass([self class]), _type, _value, _externalIDList];
    return descriptionString;
}

@end

@implementation MTRContentLauncherClusterParameter : MTRContentLauncherClusterParameterStruct
@dynamic type;
@dynamic value;
@dynamic externalIDList;
@end

@implementation MTRContentLauncherClusterContentSearchStruct
- (instancetype)init
{
    if (self = [super init]) {

        _parameterList = [NSArray array];
    }
    return self;
}

- (id)copyWithZone:(NSZone * _Nullable)zone
{
    auto other = [[MTRContentLauncherClusterContentSearchStruct alloc] init];

    other.parameterList = self.parameterList;

    return other;
}

- (NSString *)description
{
    NSString * descriptionString = [NSString stringWithFormat:@"<%@: parameterList:%@; >", NSStringFromClass([self class]), _parameterList];
    return descriptionString;
}

@end

@implementation MTRContentLauncherClusterContentSearch : MTRContentLauncherClusterContentSearchStruct
@dynamic parameterList;
@end

@implementation MTRContentLauncherClusterStyleInformationStruct
- (instancetype)init
{
    if (self = [super init]) {

        _imageURL = nil;

        _color = nil;

        _size = nil;
    }
    return self;
}

- (id)copyWithZone:(NSZone * _Nullable)zone
{
    auto other = [[MTRContentLauncherClusterStyleInformationStruct alloc] init];

    other.imageURL = self.imageURL;
    other.color = self.color;
    other.size = self.size;

    return other;
}

- (NSString *)description
{
    NSString * descriptionString = [NSString stringWithFormat:@"<%@: imageURL:%@; color:%@; size:%@; >", NSStringFromClass([self class]), _imageURL, _color, _size];
    return descriptionString;
}

- (void)setImageUrl:(NSString * _Nullable)imageUrl
{
    self.imageURL = imageUrl;
}

- (NSString * _Nullable)imageUrl
{
    return self.imageURL;
}

@end

@implementation MTRContentLauncherClusterStyleInformation : MTRContentLauncherClusterStyleInformationStruct
@dynamic color;
@dynamic size;
@end

@implementation MTRContentLauncherClusterBrandingInformationStruct
- (instancetype)init
{
    if (self = [super init]) {

        _providerName = @"";

        _background = nil;

        _logo = nil;

        _progressBar = nil;

        _splash = nil;

        _waterMark = nil;
    }
    return self;
}

- (id)copyWithZone:(NSZone * _Nullable)zone
{
    auto other = [[MTRContentLauncherClusterBrandingInformationStruct alloc] init];

    other.providerName = self.providerName;
    other.background = self.background;
    other.logo = self.logo;
    other.progressBar = self.progressBar;
    other.splash = self.splash;
    other.waterMark = self.waterMark;

    return other;
}

- (NSString *)description
{
    NSString * descriptionString = [NSString stringWithFormat:@"<%@: providerName:%@; background:%@; logo:%@; progressBar:%@; splash:%@; waterMark:%@; >", NSStringFromClass([self class]), _providerName, _background, _logo, _progressBar, _splash, _waterMark];
    return descriptionString;
}

@end

@implementation MTRContentLauncherClusterBrandingInformation : MTRContentLauncherClusterBrandingInformationStruct
@dynamic providerName;
@dynamic background;
@dynamic logo;
@dynamic progressBar;
@dynamic splash;
@dynamic waterMark;
@end

@implementation MTRAudioOutputClusterOutputInfoStruct
- (instancetype)init
{
    if (self = [super init]) {

        _index = @(0);

        _outputType = @(0);

        _name = @"";
    }
    return self;
}

- (id)copyWithZone:(NSZone * _Nullable)zone
{
    auto other = [[MTRAudioOutputClusterOutputInfoStruct alloc] init];

    other.index = self.index;
    other.outputType = self.outputType;
    other.name = self.name;

    return other;
}

- (NSString *)description
{
    NSString * descriptionString = [NSString stringWithFormat:@"<%@: index:%@; outputType:%@; name:%@; >", NSStringFromClass([self class]), _index, _outputType, _name];
    return descriptionString;
}

@end

@implementation MTRAudioOutputClusterOutputInfo : MTRAudioOutputClusterOutputInfoStruct
@dynamic index;
@dynamic outputType;
@dynamic name;
@end

@implementation MTRApplicationLauncherClusterApplicationStruct
- (instancetype)init
{
    if (self = [super init]) {

        _catalogVendorID = @(0);

        _applicationID = @"";
    }
    return self;
}

- (id)copyWithZone:(NSZone * _Nullable)zone
{
    auto other = [[MTRApplicationLauncherClusterApplicationStruct alloc] init];

    other.catalogVendorID = self.catalogVendorID;
    other.applicationID = self.applicationID;

    return other;
}

- (NSString *)description
{
    NSString * descriptionString = [NSString stringWithFormat:@"<%@: catalogVendorID:%@; applicationID:%@; >", NSStringFromClass([self class]), _catalogVendorID, _applicationID];
    return descriptionString;
}

- (void)setCatalogVendorId:(NSNumber * _Nonnull)catalogVendorId
{
    self.catalogVendorID = catalogVendorId;
}

- (NSNumber * _Nonnull)catalogVendorId
{
    return self.catalogVendorID;
}

- (void)setApplicationId:(NSString * _Nonnull)applicationId
{
    self.applicationID = applicationId;
}

- (NSString * _Nonnull)applicationId
{
    return self.applicationID;
}

@end

@implementation MTRApplicationLauncherClusterApplication : MTRApplicationLauncherClusterApplicationStruct
@end

@implementation MTRApplicationLauncherClusterApplicationEPStruct
- (instancetype)init
{
    if (self = [super init]) {

        _application = [MTRApplicationLauncherClusterApplicationStruct new];

        _endpoint = nil;
    }
    return self;
}

- (id)copyWithZone:(NSZone * _Nullable)zone
{
    auto other = [[MTRApplicationLauncherClusterApplicationEPStruct alloc] init];

    other.application = self.application;
    other.endpoint = self.endpoint;

    return other;
}

- (NSString *)description
{
    NSString * descriptionString = [NSString stringWithFormat:@"<%@: application:%@; endpoint:%@; >", NSStringFromClass([self class]), _application, _endpoint];
    return descriptionString;
}

@end

@implementation MTRApplicationLauncherClusterApplicationEP : MTRApplicationLauncherClusterApplicationEPStruct
@dynamic application;
@dynamic endpoint;
@end

@implementation MTRApplicationBasicClusterApplicationStruct
- (instancetype)init
{
    if (self = [super init]) {

        _catalogVendorID = @(0);

        _applicationID = @"";
    }
    return self;
}

- (id)copyWithZone:(NSZone * _Nullable)zone
{
    auto other = [[MTRApplicationBasicClusterApplicationStruct alloc] init];

    other.catalogVendorID = self.catalogVendorID;
    other.applicationID = self.applicationID;

    return other;
}

- (NSString *)description
{
    NSString * descriptionString = [NSString stringWithFormat:@"<%@: catalogVendorID:%@; applicationID:%@; >", NSStringFromClass([self class]), _catalogVendorID, _applicationID];
    return descriptionString;
}

- (void)setCatalogVendorId:(NSNumber * _Nonnull)catalogVendorId
{
    self.catalogVendorID = catalogVendorId;
}

- (NSNumber * _Nonnull)catalogVendorId
{
    return self.catalogVendorID;
}

- (void)setApplicationId:(NSString * _Nonnull)applicationId
{
    self.applicationID = applicationId;
}

- (NSString * _Nonnull)applicationId
{
    return self.applicationID;
}

@end

@implementation MTRApplicationBasicClusterApplicationBasicApplication : MTRApplicationBasicClusterApplicationStruct
@end

@implementation MTRAccountLoginClusterLoggedOutEvent
- (instancetype)init
{
    if (self = [super init]) {

        _node = nil;

        _fabricIndex = @(0);
    }
    return self;
}

- (id)copyWithZone:(NSZone * _Nullable)zone
{
    auto other = [[MTRAccountLoginClusterLoggedOutEvent alloc] init];

    other.node = self.node;
    other.fabricIndex = self.fabricIndex;

    return other;
}

- (NSString *)description
{
    NSString * descriptionString = [NSString stringWithFormat:@"<%@: node:%@; fabricIndex:%@; >", NSStringFromClass([self class]), _node, _fabricIndex];
    return descriptionString;
}

@end

@implementation MTRContentControlClusterRatingNameStruct
- (instancetype)init
{
    if (self = [super init]) {

        _ratingName = @"";

        _ratingNameDesc = nil;
    }
    return self;
}

- (id)copyWithZone:(NSZone * _Nullable)zone
{
    auto other = [[MTRContentControlClusterRatingNameStruct alloc] init];

    other.ratingName = self.ratingName;
    other.ratingNameDesc = self.ratingNameDesc;

    return other;
}

- (NSString *)description
{
    NSString * descriptionString = [NSString stringWithFormat:@"<%@: ratingName:%@; ratingNameDesc:%@; >", NSStringFromClass([self class]), _ratingName, _ratingNameDesc];
    return descriptionString;
}

@end

@implementation MTRContentControlClusterRemainingScreenTimeExpiredEvent
- (instancetype)init
{
    if (self = [super init]) {
    }
    return self;
}

- (id)copyWithZone:(NSZone * _Nullable)zone
{
    auto other = [[MTRContentControlClusterRemainingScreenTimeExpiredEvent alloc] init];

    return other;
}

- (NSString *)description
{
    NSString * descriptionString = [NSString stringWithFormat:@"<%@: >", NSStringFromClass([self class])];
    return descriptionString;
}

@end

@implementation MTRZoneManagementClusterTwoDCartesianVertexStruct
- (instancetype)init
{
    if (self = [super init]) {

        _x = @(0);

        _y = @(0);
    }
    return self;
}

- (id)copyWithZone:(NSZone * _Nullable)zone
{
    auto other = [[MTRZoneManagementClusterTwoDCartesianVertexStruct alloc] init];

    other.x = self.x;
    other.y = self.y;

    return other;
}

- (NSString *)description
{
    NSString * descriptionString = [NSString stringWithFormat:@"<%@: x:%@; y:%@; >", NSStringFromClass([self class]), _x, _y];
    return descriptionString;
}

@end

@implementation MTRZoneManagementClusterTwoDCartesianZoneStruct
- (instancetype)init
{
    if (self = [super init]) {

        _name = @"";

        _use = @(0);

        _vertices = [NSArray array];

        _color = nil;
    }
    return self;
}

- (id)copyWithZone:(NSZone * _Nullable)zone
{
    auto other = [[MTRZoneManagementClusterTwoDCartesianZoneStruct alloc] init];

    other.name = self.name;
    other.use = self.use;
    other.vertices = self.vertices;
    other.color = self.color;

    return other;
}

- (NSString *)description
{
    NSString * descriptionString = [NSString stringWithFormat:@"<%@: name:%@; use:%@; vertices:%@; color:%@; >", NSStringFromClass([self class]), _name, _use, _vertices, _color];
    return descriptionString;
}

@end

@implementation MTRZoneManagementClusterZoneInformationStruct
- (instancetype)init
{
    if (self = [super init]) {

        _zoneID = @(0);

        _zoneType = @(0);

        _zoneSource = @(0);

        _twoDCartesianZone = nil;
    }
    return self;
}

- (id)copyWithZone:(NSZone * _Nullable)zone
{
    auto other = [[MTRZoneManagementClusterZoneInformationStruct alloc] init];

    other.zoneID = self.zoneID;
    other.zoneType = self.zoneType;
    other.zoneSource = self.zoneSource;
    other.twoDCartesianZone = self.twoDCartesianZone;

    return other;
}

- (NSString *)description
{
    NSString * descriptionString = [NSString stringWithFormat:@"<%@: zoneID:%@; zoneType:%@; zoneSource:%@; twoDCartesianZone:%@; >", NSStringFromClass([self class]), _zoneID, _zoneType, _zoneSource, _twoDCartesianZone];
    return descriptionString;
}

@end

@implementation MTRZoneManagementClusterZoneTriggerControlStruct
- (instancetype)init
{
    if (self = [super init]) {

        _zoneID = @(0);

        _initialDuration = @(0);

        _augmentationDuration = @(0);

        _maxDuration = @(0);

        _blindDuration = @(0);

        _sensitivity = nil;
    }
    return self;
}

- (id)copyWithZone:(NSZone * _Nullable)zone
{
    auto other = [[MTRZoneManagementClusterZoneTriggerControlStruct alloc] init];

    other.zoneID = self.zoneID;
    other.initialDuration = self.initialDuration;
    other.augmentationDuration = self.augmentationDuration;
    other.maxDuration = self.maxDuration;
    other.blindDuration = self.blindDuration;
    other.sensitivity = self.sensitivity;

    return other;
}

- (NSString *)description
{
    NSString * descriptionString = [NSString stringWithFormat:@"<%@: zoneID:%@; initialDuration:%@; augmentationDuration:%@; maxDuration:%@; blindDuration:%@; sensitivity:%@; >", NSStringFromClass([self class]), _zoneID, _initialDuration, _augmentationDuration, _maxDuration, _blindDuration, _sensitivity];
    return descriptionString;
}

@end

@implementation MTRZoneManagementClusterZoneTriggeredEvent
- (instancetype)init
{
    if (self = [super init]) {

        _zone = @(0);

        _reason = @(0);
    }
    return self;
}

- (id)copyWithZone:(NSZone * _Nullable)zone
{
    auto other = [[MTRZoneManagementClusterZoneTriggeredEvent alloc] init];

    other.zone = self.zone;
    other.reason = self.reason;

    return other;
}

- (NSString *)description
{
    NSString * descriptionString = [NSString stringWithFormat:@"<%@: zone:%@; reason:%@; >", NSStringFromClass([self class]), _zone, _reason];
    return descriptionString;
}

@end

@implementation MTRZoneManagementClusterZoneStoppedEvent
- (instancetype)init
{
    if (self = [super init]) {

        _zone = @(0);

        _reason = @(0);
    }
    return self;
}

- (id)copyWithZone:(NSZone * _Nullable)zone
{
    auto other = [[MTRZoneManagementClusterZoneStoppedEvent alloc] init];

    other.zone = self.zone;
    other.reason = self.reason;

    return other;
}

- (NSString *)description
{
    NSString * descriptionString = [NSString stringWithFormat:@"<%@: zone:%@; reason:%@; >", NSStringFromClass([self class]), _zone, _reason];
    return descriptionString;
}

@end

@implementation MTRCameraAVStreamManagementClusterVideoResolutionStruct
- (instancetype)init
{
    if (self = [super init]) {

        _width = @(0);

        _height = @(0);
    }
    return self;
}

- (id)copyWithZone:(NSZone * _Nullable)zone
{
    auto other = [[MTRCameraAVStreamManagementClusterVideoResolutionStruct alloc] init];

    other.width = self.width;
    other.height = self.height;

    return other;
}

- (NSString *)description
{
    NSString * descriptionString = [NSString stringWithFormat:@"<%@: width:%@; height:%@; >", NSStringFromClass([self class]), _width, _height];
    return descriptionString;
}

@end

@implementation MTRCameraAVStreamManagementClusterVideoStreamStruct
- (instancetype)init
{
    if (self = [super init]) {

        _videoStreamID = @(0);

        _streamUsage = @(0);

        _videoCodec = @(0);

        _minFrameRate = @(0);

        _maxFrameRate = @(0);

        _minResolution = [MTRCameraAVStreamManagementClusterVideoResolutionStruct new];

        _maxResolution = [MTRCameraAVStreamManagementClusterVideoResolutionStruct new];

        _minBitRate = @(0);

        _maxBitRate = @(0);

        _minKeyFrameInterval = @(0);

        _maxKeyFrameInterval = @(0);

        _watermarkEnabled = nil;

        _osdEnabled = nil;

        _referenceCount = @(0);
    }
    return self;
}

- (id)copyWithZone:(NSZone * _Nullable)zone
{
    auto other = [[MTRCameraAVStreamManagementClusterVideoStreamStruct alloc] init];

    other.videoStreamID = self.videoStreamID;
    other.streamUsage = self.streamUsage;
    other.videoCodec = self.videoCodec;
    other.minFrameRate = self.minFrameRate;
    other.maxFrameRate = self.maxFrameRate;
    other.minResolution = self.minResolution;
    other.maxResolution = self.maxResolution;
    other.minBitRate = self.minBitRate;
    other.maxBitRate = self.maxBitRate;
    other.minKeyFrameInterval = self.minKeyFrameInterval;
    other.maxKeyFrameInterval = self.maxKeyFrameInterval;
    other.watermarkEnabled = self.watermarkEnabled;
    other.osdEnabled = self.osdEnabled;
    other.referenceCount = self.referenceCount;

    return other;
}

- (NSString *)description
{
    NSString * descriptionString = [NSString stringWithFormat:@"<%@: videoStreamID:%@; streamUsage:%@; videoCodec:%@; minFrameRate:%@; maxFrameRate:%@; minResolution:%@; maxResolution:%@; minBitRate:%@; maxBitRate:%@; minKeyFrameInterval:%@; maxKeyFrameInterval:%@; watermarkEnabled:%@; osdEnabled:%@; referenceCount:%@; >", NSStringFromClass([self class]), _videoStreamID, _streamUsage, _videoCodec, _minFrameRate, _maxFrameRate, _minResolution, _maxResolution, _minBitRate, _maxBitRate, _minKeyFrameInterval, _maxKeyFrameInterval, _watermarkEnabled, _osdEnabled, _referenceCount];
    return descriptionString;
}

@end

@implementation MTRCameraAVStreamManagementClusterSnapshotStreamStruct
- (instancetype)init
{
    if (self = [super init]) {

        _snapshotStreamID = @(0);

        _imageCodec = @(0);

        _frameRate = @(0);

        _minResolution = [MTRCameraAVStreamManagementClusterVideoResolutionStruct new];

        _maxResolution = [MTRCameraAVStreamManagementClusterVideoResolutionStruct new];

        _quality = @(0);

        _referenceCount = @(0);

        _encodedPixels = @(0);

        _hardwareEncoder = @(0);

        _watermarkEnabled = nil;

        _osdEnabled = nil;
    }
    return self;
}

- (id)copyWithZone:(NSZone * _Nullable)zone
{
    auto other = [[MTRCameraAVStreamManagementClusterSnapshotStreamStruct alloc] init];

    other.snapshotStreamID = self.snapshotStreamID;
    other.imageCodec = self.imageCodec;
    other.frameRate = self.frameRate;
    other.minResolution = self.minResolution;
    other.maxResolution = self.maxResolution;
    other.quality = self.quality;
    other.referenceCount = self.referenceCount;
    other.encodedPixels = self.encodedPixels;
    other.hardwareEncoder = self.hardwareEncoder;
    other.watermarkEnabled = self.watermarkEnabled;
    other.osdEnabled = self.osdEnabled;

    return other;
}

- (NSString *)description
{
    NSString * descriptionString = [NSString stringWithFormat:@"<%@: snapshotStreamID:%@; imageCodec:%@; frameRate:%@; minResolution:%@; maxResolution:%@; quality:%@; referenceCount:%@; encodedPixels:%@; hardwareEncoder:%@; watermarkEnabled:%@; osdEnabled:%@; >", NSStringFromClass([self class]), _snapshotStreamID, _imageCodec, _frameRate, _minResolution, _maxResolution, _quality, _referenceCount, _encodedPixels, _hardwareEncoder, _watermarkEnabled, _osdEnabled];
    return descriptionString;
}

@end

@implementation MTRCameraAVStreamManagementClusterSnapshotCapabilitiesStruct
- (instancetype)init
{
    if (self = [super init]) {

        _resolution = [MTRCameraAVStreamManagementClusterVideoResolutionStruct new];

        _maxFrameRate = @(0);

        _imageCodec = @(0);

        _requiresEncodedPixels = @(0);

        _requiresHardwareEncoder = nil;
    }
    return self;
}

- (id)copyWithZone:(NSZone * _Nullable)zone
{
    auto other = [[MTRCameraAVStreamManagementClusterSnapshotCapabilitiesStruct alloc] init];

    other.resolution = self.resolution;
    other.maxFrameRate = self.maxFrameRate;
    other.imageCodec = self.imageCodec;
    other.requiresEncodedPixels = self.requiresEncodedPixels;
    other.requiresHardwareEncoder = self.requiresHardwareEncoder;

    return other;
}

- (NSString *)description
{
    NSString * descriptionString = [NSString stringWithFormat:@"<%@: resolution:%@; maxFrameRate:%@; imageCodec:%@; requiresEncodedPixels:%@; requiresHardwareEncoder:%@; >", NSStringFromClass([self class]), _resolution, _maxFrameRate, _imageCodec, _requiresEncodedPixels, _requiresHardwareEncoder];
    return descriptionString;
}

@end

@implementation MTRCameraAVStreamManagementClusterRateDistortionTradeOffPointsStruct
- (instancetype)init
{
    if (self = [super init]) {

        _codec = @(0);

        _resolution = [MTRCameraAVStreamManagementClusterVideoResolutionStruct new];

        _minBitRate = @(0);
    }
    return self;
}

- (id)copyWithZone:(NSZone * _Nullable)zone
{
    auto other = [[MTRCameraAVStreamManagementClusterRateDistortionTradeOffPointsStruct alloc] init];

    other.codec = self.codec;
    other.resolution = self.resolution;
    other.minBitRate = self.minBitRate;

    return other;
}

- (NSString *)description
{
    NSString * descriptionString = [NSString stringWithFormat:@"<%@: codec:%@; resolution:%@; minBitRate:%@; >", NSStringFromClass([self class]), _codec, _resolution, _minBitRate];
    return descriptionString;
}

@end

@implementation MTRCameraAVStreamManagementClusterAudioCapabilitiesStruct
- (instancetype)init
{
    if (self = [super init]) {

        _maxNumberOfChannels = @(0);

        _supportedCodecs = [NSArray array];

        _supportedSampleRates = [NSArray array];

        _supportedBitDepths = [NSArray array];
    }
    return self;
}

- (id)copyWithZone:(NSZone * _Nullable)zone
{
    auto other = [[MTRCameraAVStreamManagementClusterAudioCapabilitiesStruct alloc] init];

    other.maxNumberOfChannels = self.maxNumberOfChannels;
    other.supportedCodecs = self.supportedCodecs;
    other.supportedSampleRates = self.supportedSampleRates;
    other.supportedBitDepths = self.supportedBitDepths;

    return other;
}

- (NSString *)description
{
    NSString * descriptionString = [NSString stringWithFormat:@"<%@: maxNumberOfChannels:%@; supportedCodecs:%@; supportedSampleRates:%@; supportedBitDepths:%@; >", NSStringFromClass([self class]), _maxNumberOfChannels, _supportedCodecs, _supportedSampleRates, _supportedBitDepths];
    return descriptionString;
}

@end

@implementation MTRCameraAVStreamManagementClusterAudioStreamStruct
- (instancetype)init
{
    if (self = [super init]) {

        _audioStreamID = @(0);

        _streamUsage = @(0);

        _audioCodec = @(0);

        _channelCount = @(0);

        _sampleRate = @(0);

        _bitRate = @(0);

        _bitDepth = @(0);

        _referenceCount = @(0);
    }
    return self;
}

- (id)copyWithZone:(NSZone * _Nullable)zone
{
    auto other = [[MTRCameraAVStreamManagementClusterAudioStreamStruct alloc] init];

    other.audioStreamID = self.audioStreamID;
    other.streamUsage = self.streamUsage;
    other.audioCodec = self.audioCodec;
    other.channelCount = self.channelCount;
    other.sampleRate = self.sampleRate;
    other.bitRate = self.bitRate;
    other.bitDepth = self.bitDepth;
    other.referenceCount = self.referenceCount;

    return other;
}

- (NSString *)description
{
    NSString * descriptionString = [NSString stringWithFormat:@"<%@: audioStreamID:%@; streamUsage:%@; audioCodec:%@; channelCount:%@; sampleRate:%@; bitRate:%@; bitDepth:%@; referenceCount:%@; >", NSStringFromClass([self class]), _audioStreamID, _streamUsage, _audioCodec, _channelCount, _sampleRate, _bitRate, _bitDepth, _referenceCount];
    return descriptionString;
}

@end

@implementation MTRCameraAVStreamManagementClusterVideoSensorParamsStruct
- (instancetype)init
{
    if (self = [super init]) {

        _sensorWidth = @(0);

        _sensorHeight = @(0);

        _maxFPS = @(0);

        _maxHDRFPS = nil;
    }
    return self;
}

- (id)copyWithZone:(NSZone * _Nullable)zone
{
    auto other = [[MTRCameraAVStreamManagementClusterVideoSensorParamsStruct alloc] init];

    other.sensorWidth = self.sensorWidth;
    other.sensorHeight = self.sensorHeight;
    other.maxFPS = self.maxFPS;
    other.maxHDRFPS = self.maxHDRFPS;

    return other;
}

- (NSString *)description
{
    NSString * descriptionString = [NSString stringWithFormat:@"<%@: sensorWidth:%@; sensorHeight:%@; maxFPS:%@; maxHDRFPS:%@; >", NSStringFromClass([self class]), _sensorWidth, _sensorHeight, _maxFPS, _maxHDRFPS];
    return descriptionString;
}

@end

@implementation MTRCameraAVSettingsUserLevelManagementClusterMPTZStruct
- (instancetype)init
{
    if (self = [super init]) {

        _pan = nil;

        _tilt = nil;

        _zoom = nil;
    }
    return self;
}

- (id)copyWithZone:(NSZone * _Nullable)zone
{
    auto other = [[MTRCameraAVSettingsUserLevelManagementClusterMPTZStruct alloc] init];

    other.pan = self.pan;
    other.tilt = self.tilt;
    other.zoom = self.zoom;

    return other;
}

- (NSString *)description
{
    NSString * descriptionString = [NSString stringWithFormat:@"<%@: pan:%@; tilt:%@; zoom:%@; >", NSStringFromClass([self class]), _pan, _tilt, _zoom];
    return descriptionString;
}

@end

@implementation MTRCameraAVSettingsUserLevelManagementClusterMPTZPresetStruct
- (instancetype)init
{
    if (self = [super init]) {

        _presetID = @(0);

        _name = @"";

        _settings = [MTRCameraAVSettingsUserLevelManagementClusterMPTZStruct new];
    }
    return self;
}

- (id)copyWithZone:(NSZone * _Nullable)zone
{
    auto other = [[MTRCameraAVSettingsUserLevelManagementClusterMPTZPresetStruct alloc] init];

    other.presetID = self.presetID;
    other.name = self.name;
    other.settings = self.settings;

    return other;
}

- (NSString *)description
{
    NSString * descriptionString = [NSString stringWithFormat:@"<%@: presetID:%@; name:%@; settings:%@; >", NSStringFromClass([self class]), _presetID, _name, _settings];
    return descriptionString;
}

@end

@implementation MTRCameraAVSettingsUserLevelManagementClusterDPTZStruct
- (instancetype)init
{
    if (self = [super init]) {

        _videoStreamID = @(0);

        _viewport = [MTRDataTypeViewportStruct new];
    }
    return self;
}

- (id)copyWithZone:(NSZone * _Nullable)zone
{
    auto other = [[MTRCameraAVSettingsUserLevelManagementClusterDPTZStruct alloc] init];

    other.videoStreamID = self.videoStreamID;
    other.viewport = self.viewport;

    return other;
}

- (NSString *)description
{
    NSString * descriptionString = [NSString stringWithFormat:@"<%@: videoStreamID:%@; viewport:%@; >", NSStringFromClass([self class]), _videoStreamID, _viewport];
    return descriptionString;
}

@end

@implementation MTRPushAVStreamTransportClusterTransportMotionTriggerTimeControlStruct
- (instancetype)init
{
    if (self = [super init]) {

        _initialDuration = @(0);

        _augmentationDuration = @(0);

        _maxDuration = @(0);

        _blindDuration = @(0);
    }
    return self;
}

- (id)copyWithZone:(NSZone * _Nullable)zone
{
    auto other = [[MTRPushAVStreamTransportClusterTransportMotionTriggerTimeControlStruct alloc] init];

    other.initialDuration = self.initialDuration;
    other.augmentationDuration = self.augmentationDuration;
    other.maxDuration = self.maxDuration;
    other.blindDuration = self.blindDuration;

    return other;
}

- (NSString *)description
{
    NSString * descriptionString = [NSString stringWithFormat:@"<%@: initialDuration:%@; augmentationDuration:%@; maxDuration:%@; blindDuration:%@; >", NSStringFromClass([self class]), _initialDuration, _augmentationDuration, _maxDuration, _blindDuration];
    return descriptionString;
}

@end

@implementation MTRPushAVStreamTransportClusterTransportZoneOptionsStruct
- (instancetype)init
{
    if (self = [super init]) {

        _zone = nil;

        _sensitivity = nil;
    }
    return self;
}

- (id)copyWithZone:(NSZone * _Nullable)zone
{
    auto other = [[MTRPushAVStreamTransportClusterTransportZoneOptionsStruct alloc] init];

    other.zone = self.zone;
    other.sensitivity = self.sensitivity;

    return other;
}

- (NSString *)description
{
    NSString * descriptionString = [NSString stringWithFormat:@"<%@: zone:%@; sensitivity:%@; >", NSStringFromClass([self class]), _zone, _sensitivity];
    return descriptionString;
}

@end

@implementation MTRPushAVStreamTransportClusterTransportTriggerOptionsStruct
- (instancetype)init
{
    if (self = [super init]) {

        _triggerType = @(0);

        _motionZones = nil;

        _motionSensitivity = nil;

        _motionTimeControl = nil;

        _maxPreRollLen = nil;
    }
    return self;
}

- (id)copyWithZone:(NSZone * _Nullable)zone
{
    auto other = [[MTRPushAVStreamTransportClusterTransportTriggerOptionsStruct alloc] init];

    other.triggerType = self.triggerType;
    other.motionZones = self.motionZones;
    other.motionSensitivity = self.motionSensitivity;
    other.motionTimeControl = self.motionTimeControl;
    other.maxPreRollLen = self.maxPreRollLen;

    return other;
}

- (NSString *)description
{
    NSString * descriptionString = [NSString stringWithFormat:@"<%@: triggerType:%@; motionZones:%@; motionSensitivity:%@; motionTimeControl:%@; maxPreRollLen:%@; >", NSStringFromClass([self class]), _triggerType, _motionZones, _motionSensitivity, _motionTimeControl, _maxPreRollLen];
    return descriptionString;
}

@end

@implementation MTRPushAVStreamTransportClusterCMAFContainerOptionsStruct
- (instancetype)init
{
    if (self = [super init]) {

        _chunkDuration = @(0);

        _cencKey = nil;

        _metadataEnabled = nil;

        _cencKeyID = nil;
    }
    return self;
}

- (id)copyWithZone:(NSZone * _Nullable)zone
{
    auto other = [[MTRPushAVStreamTransportClusterCMAFContainerOptionsStruct alloc] init];

    other.chunkDuration = self.chunkDuration;
    other.cencKey = self.cencKey;
    other.metadataEnabled = self.metadataEnabled;
    other.cencKeyID = self.cencKeyID;

    return other;
}

- (NSString *)description
{
    NSString * descriptionString = [NSString stringWithFormat:@"<%@: chunkDuration:%@; cencKey:%@; metadataEnabled:%@; cencKeyID:%@; >", NSStringFromClass([self class]), _chunkDuration, [_cencKey base64EncodedStringWithOptions:0], _metadataEnabled, [_cencKeyID base64EncodedStringWithOptions:0]];
    return descriptionString;
}

@end

@implementation MTRPushAVStreamTransportClusterContainerOptionsStruct
- (instancetype)init
{
    if (self = [super init]) {

        _containerType = @(0);

        _cmafContainerOptions = nil;
    }
    return self;
}

- (id)copyWithZone:(NSZone * _Nullable)zone
{
    auto other = [[MTRPushAVStreamTransportClusterContainerOptionsStruct alloc] init];

    other.containerType = self.containerType;
    other.cmafContainerOptions = self.cmafContainerOptions;

    return other;
}

- (NSString *)description
{
    NSString * descriptionString = [NSString stringWithFormat:@"<%@: containerType:%@; cmafContainerOptions:%@; >", NSStringFromClass([self class]), _containerType, _cmafContainerOptions];
    return descriptionString;
}

@end

@implementation MTRPushAVStreamTransportClusterTransportOptionsStruct
- (instancetype)init
{
    if (self = [super init]) {

        _streamUsage = @(0);

        _videoStreamID = nil;

        _audioStreamID = nil;

        _endpointID = @(0);

        _url = @"";

        _triggerOptions = [MTRPushAVStreamTransportClusterTransportTriggerOptionsStruct new];

        _ingestMethod = @(0);

        _containerOptions = [MTRPushAVStreamTransportClusterContainerOptionsStruct new];

        _expiryTime = nil;
    }
    return self;
}

- (id)copyWithZone:(NSZone * _Nullable)zone
{
    auto other = [[MTRPushAVStreamTransportClusterTransportOptionsStruct alloc] init];

    other.streamUsage = self.streamUsage;
    other.videoStreamID = self.videoStreamID;
    other.audioStreamID = self.audioStreamID;
    other.endpointID = self.endpointID;
    other.url = self.url;
    other.triggerOptions = self.triggerOptions;
    other.ingestMethod = self.ingestMethod;
    other.containerOptions = self.containerOptions;
    other.expiryTime = self.expiryTime;

    return other;
}

- (NSString *)description
{
    NSString * descriptionString = [NSString stringWithFormat:@"<%@: streamUsage:%@; videoStreamID:%@; audioStreamID:%@; endpointID:%@; url:%@; triggerOptions:%@; ingestMethod:%@; containerOptions:%@; expiryTime:%@; >", NSStringFromClass([self class]), _streamUsage, _videoStreamID, _audioStreamID, _endpointID, _url, _triggerOptions, _ingestMethod, _containerOptions, _expiryTime];
    return descriptionString;
}

@end

@implementation MTRPushAVStreamTransportClusterTransportConfigurationStruct
- (instancetype)init
{
    if (self = [super init]) {

        _connectionID = @(0);

        _transportStatus = @(0);

        _transportOptions = nil;

        _fabricIndex = @(0);
    }
    return self;
}

- (id)copyWithZone:(NSZone * _Nullable)zone
{
    auto other = [[MTRPushAVStreamTransportClusterTransportConfigurationStruct alloc] init];

    other.connectionID = self.connectionID;
    other.transportStatus = self.transportStatus;
    other.transportOptions = self.transportOptions;
    other.fabricIndex = self.fabricIndex;

    return other;
}

- (NSString *)description
{
    NSString * descriptionString = [NSString stringWithFormat:@"<%@: connectionID:%@; transportStatus:%@; transportOptions:%@; fabricIndex:%@; >", NSStringFromClass([self class]), _connectionID, _transportStatus, _transportOptions, _fabricIndex];
    return descriptionString;
}

@end

@implementation MTRPushAVStreamTransportClusterSupportedFormatStruct
- (instancetype)init
{
    if (self = [super init]) {

        _containerFormat = @(0);

        _ingestMethod = @(0);
    }
    return self;
}

- (id)copyWithZone:(NSZone * _Nullable)zone
{
    auto other = [[MTRPushAVStreamTransportClusterSupportedFormatStruct alloc] init];

    other.containerFormat = self.containerFormat;
    other.ingestMethod = self.ingestMethod;

    return other;
}

- (NSString *)description
{
    NSString * descriptionString = [NSString stringWithFormat:@"<%@: containerFormat:%@; ingestMethod:%@; >", NSStringFromClass([self class]), _containerFormat, _ingestMethod];
    return descriptionString;
}

@end

@implementation MTRPushAVStreamTransportClusterPushTransportBeginEvent
- (instancetype)init
{
    if (self = [super init]) {

        _connectionID = @(0);

        _triggerType = @(0);

        _activationReason = nil;
    }
    return self;
}

- (id)copyWithZone:(NSZone * _Nullable)zone
{
    auto other = [[MTRPushAVStreamTransportClusterPushTransportBeginEvent alloc] init];

    other.connectionID = self.connectionID;
    other.triggerType = self.triggerType;
    other.activationReason = self.activationReason;

    return other;
}

- (NSString *)description
{
    NSString * descriptionString = [NSString stringWithFormat:@"<%@: connectionID:%@; triggerType:%@; activationReason:%@; >", NSStringFromClass([self class]), _connectionID, _triggerType, _activationReason];
    return descriptionString;
}

@end

@implementation MTRPushAVStreamTransportClusterPushTransportEndEvent
- (instancetype)init
{
    if (self = [super init]) {

        _connectionID = @(0);

        _triggerType = @(0);

        _activationReason = nil;
    }
    return self;
}

- (id)copyWithZone:(NSZone * _Nullable)zone
{
    auto other = [[MTRPushAVStreamTransportClusterPushTransportEndEvent alloc] init];

    other.connectionID = self.connectionID;
    other.triggerType = self.triggerType;
    other.activationReason = self.activationReason;

    return other;
}

- (NSString *)description
{
    NSString * descriptionString = [NSString stringWithFormat:@"<%@: connectionID:%@; triggerType:%@; activationReason:%@; >", NSStringFromClass([self class]), _connectionID, _triggerType, _activationReason];
    return descriptionString;
}

@end

@implementation MTRChimeClusterChimeSoundStruct
- (instancetype)init
{
    if (self = [super init]) {

        _chimeID = @(0);

        _name = @"";
    }
    return self;
}

- (id)copyWithZone:(NSZone * _Nullable)zone
{
    auto other = [[MTRChimeClusterChimeSoundStruct alloc] init];

    other.chimeID = self.chimeID;
    other.name = self.name;

    return other;
}

- (NSString *)description
{
    NSString * descriptionString = [NSString stringWithFormat:@"<%@: chimeID:%@; name:%@; >", NSStringFromClass([self class]), _chimeID, _name];
    return descriptionString;
}

@end

@implementation MTRCommodityTariffClusterPeakPeriodStruct
- (instancetype)init
{
    if (self = [super init]) {

        _severity = @(0);

        _peakPeriod = @(0);
    }
    return self;
}

- (id)copyWithZone:(NSZone * _Nullable)zone
{
    auto other = [[MTRCommodityTariffClusterPeakPeriodStruct alloc] init];

    other.severity = self.severity;
    other.peakPeriod = self.peakPeriod;

    return other;
}

- (NSString *)description
{
    NSString * descriptionString = [NSString stringWithFormat:@"<%@: severity:%@; peakPeriod:%@; >", NSStringFromClass([self class]), _severity, _peakPeriod];
    return descriptionString;
}

@end

@implementation MTRCommodityTariffClusterAuxiliaryLoadSwitchSettingsStruct
- (instancetype)init
{
    if (self = [super init]) {

        _number = @(0);

        _requiredState = @(0);
    }
    return self;
}

- (id)copyWithZone:(NSZone * _Nullable)zone
{
    auto other = [[MTRCommodityTariffClusterAuxiliaryLoadSwitchSettingsStruct alloc] init];

    other.number = self.number;
    other.requiredState = self.requiredState;

    return other;
}

- (NSString *)description
{
    NSString * descriptionString = [NSString stringWithFormat:@"<%@: number:%@; requiredState:%@; >", NSStringFromClass([self class]), _number, _requiredState];
    return descriptionString;
}

@end

@implementation MTRCommodityTariffClusterTariffPriceStruct
- (instancetype)init
{
    if (self = [super init]) {

        _priceType = @(0);

        _price = nil;

        _priceLevel = nil;
    }
    return self;
}

- (id)copyWithZone:(NSZone * _Nullable)zone
{
    auto other = [[MTRCommodityTariffClusterTariffPriceStruct alloc] init];

    other.priceType = self.priceType;
    other.price = self.price;
    other.priceLevel = self.priceLevel;

    return other;
}

- (NSString *)description
{
    NSString * descriptionString = [NSString stringWithFormat:@"<%@: priceType:%@; price:%@; priceLevel:%@; >", NSStringFromClass([self class]), _priceType, _price, _priceLevel];
    return descriptionString;
}

@end

@implementation MTRCommodityTariffClusterTariffComponentStruct
- (instancetype)init
{
    if (self = [super init]) {

        _tariffComponentID = @(0);

        _price = nil;

        _friendlyCredit = nil;

        _auxiliaryLoad = nil;

        _peakPeriod = nil;

        _powerThreshold = nil;

        _threshold = nil;

        _label = nil;

        _predicted = nil;
    }
    return self;
}

- (id)copyWithZone:(NSZone * _Nullable)zone
{
    auto other = [[MTRCommodityTariffClusterTariffComponentStruct alloc] init];

    other.tariffComponentID = self.tariffComponentID;
    other.price = self.price;
    other.friendlyCredit = self.friendlyCredit;
    other.auxiliaryLoad = self.auxiliaryLoad;
    other.peakPeriod = self.peakPeriod;
    other.powerThreshold = self.powerThreshold;
    other.threshold = self.threshold;
    other.label = self.label;
    other.predicted = self.predicted;

    return other;
}

- (NSString *)description
{
    NSString * descriptionString = [NSString stringWithFormat:@"<%@: tariffComponentID:%@; price:%@; friendlyCredit:%@; auxiliaryLoad:%@; peakPeriod:%@; powerThreshold:%@; threshold:%@; label:%@; predicted:%@; >", NSStringFromClass([self class]), _tariffComponentID, _price, _friendlyCredit, _auxiliaryLoad, _peakPeriod, _powerThreshold, _threshold, _label, _predicted];
    return descriptionString;
}

@end

@implementation MTRCommodityTariffClusterCalendarPeriodStruct
- (instancetype)init
{
    if (self = [super init]) {

        _startDate = nil;

        _dayPatternIDs = [NSArray array];
    }
    return self;
}

- (id)copyWithZone:(NSZone * _Nullable)zone
{
    auto other = [[MTRCommodityTariffClusterCalendarPeriodStruct alloc] init];

    other.startDate = self.startDate;
    other.dayPatternIDs = self.dayPatternIDs;

    return other;
}

- (NSString *)description
{
    NSString * descriptionString = [NSString stringWithFormat:@"<%@: startDate:%@; dayPatternIDs:%@; >", NSStringFromClass([self class]), _startDate, _dayPatternIDs];
    return descriptionString;
}

@end

@implementation MTRCommodityTariffClusterDayEntryStruct
- (instancetype)init
{
    if (self = [super init]) {

        _dayEntryID = @(0);

        _startTime = @(0);

        _duration = nil;

        _randomizationOffset = nil;

        _randomizationType = nil;
    }
    return self;
}

- (id)copyWithZone:(NSZone * _Nullable)zone
{
    auto other = [[MTRCommodityTariffClusterDayEntryStruct alloc] init];

    other.dayEntryID = self.dayEntryID;
    other.startTime = self.startTime;
    other.duration = self.duration;
    other.randomizationOffset = self.randomizationOffset;
    other.randomizationType = self.randomizationType;

    return other;
}

- (NSString *)description
{
    NSString * descriptionString = [NSString stringWithFormat:@"<%@: dayEntryID:%@; startTime:%@; duration:%@; randomizationOffset:%@; randomizationType:%@; >", NSStringFromClass([self class]), _dayEntryID, _startTime, _duration, _randomizationOffset, _randomizationType];
    return descriptionString;
}

@end

@implementation MTRCommodityTariffClusterDayPatternStruct
- (instancetype)init
{
    if (self = [super init]) {

        _dayPatternID = @(0);

        _daysOfWeek = @(0);

        _dayEntryIDs = [NSArray array];
    }
    return self;
}

- (id)copyWithZone:(NSZone * _Nullable)zone
{
    auto other = [[MTRCommodityTariffClusterDayPatternStruct alloc] init];

    other.dayPatternID = self.dayPatternID;
    other.daysOfWeek = self.daysOfWeek;
    other.dayEntryIDs = self.dayEntryIDs;

    return other;
}

- (NSString *)description
{
    NSString * descriptionString = [NSString stringWithFormat:@"<%@: dayPatternID:%@; daysOfWeek:%@; dayEntryIDs:%@; >", NSStringFromClass([self class]), _dayPatternID, _daysOfWeek, _dayEntryIDs];
    return descriptionString;
}

@end

@implementation MTRCommodityTariffClusterDayStruct
- (instancetype)init
{
    if (self = [super init]) {

        _date = @(0);

        _dayType = @(0);

        _dayEntryIDs = [NSArray array];
    }
    return self;
}

- (id)copyWithZone:(NSZone * _Nullable)zone
{
    auto other = [[MTRCommodityTariffClusterDayStruct alloc] init];

    other.date = self.date;
    other.dayType = self.dayType;
    other.dayEntryIDs = self.dayEntryIDs;

    return other;
}

- (NSString *)description
{
    NSString * descriptionString = [NSString stringWithFormat:@"<%@: date:%@; dayType:%@; dayEntryIDs:%@; >", NSStringFromClass([self class]), _date, _dayType, _dayEntryIDs];
    return descriptionString;
}

@end

@implementation MTRCommodityTariffClusterTariffInformationStruct
- (instancetype)init
{
    if (self = [super init]) {

        _tariffLabel = nil;

        _providerName = nil;

        _currency = nil;

        _blockMode = nil;
    }
    return self;
}

- (id)copyWithZone:(NSZone * _Nullable)zone
{
    auto other = [[MTRCommodityTariffClusterTariffInformationStruct alloc] init];

    other.tariffLabel = self.tariffLabel;
    other.providerName = self.providerName;
    other.currency = self.currency;
    other.blockMode = self.blockMode;

    return other;
}

- (NSString *)description
{
    NSString * descriptionString = [NSString stringWithFormat:@"<%@: tariffLabel:%@; providerName:%@; currency:%@; blockMode:%@; >", NSStringFromClass([self class]), _tariffLabel, _providerName, _currency, _blockMode];
    return descriptionString;
}

@end

@implementation MTRCommodityTariffClusterTariffPeriodStruct
- (instancetype)init
{
    if (self = [super init]) {

        _label = nil;

        _dayEntryIDs = [NSArray array];

        _tariffComponentIDs = [NSArray array];
    }
    return self;
}

- (id)copyWithZone:(NSZone * _Nullable)zone
{
    auto other = [[MTRCommodityTariffClusterTariffPeriodStruct alloc] init];

    other.label = self.label;
    other.dayEntryIDs = self.dayEntryIDs;
    other.tariffComponentIDs = self.tariffComponentIDs;

    return other;
}

- (NSString *)description
{
    NSString * descriptionString = [NSString stringWithFormat:@"<%@: label:%@; dayEntryIDs:%@; tariffComponentIDs:%@; >", NSStringFromClass([self class]), _label, _dayEntryIDs, _tariffComponentIDs];
    return descriptionString;
}

@end

@implementation MTREcosystemInformationClusterDeviceTypeStruct
- (instancetype)init
{
    if (self = [super init]) {

        _deviceType = @(0);

        _revision = @(0);
    }
    return self;
}

- (id)copyWithZone:(NSZone * _Nullable)zone
{
    auto other = [[MTREcosystemInformationClusterDeviceTypeStruct alloc] init];

    other.deviceType = self.deviceType;
    other.revision = self.revision;

    return other;
}

- (NSString *)description
{
    NSString * descriptionString = [NSString stringWithFormat:@"<%@: deviceType:%@; revision:%@; >", NSStringFromClass([self class]), _deviceType, _revision];
    return descriptionString;
}

@end

@implementation MTREcosystemInformationClusterEcosystemDeviceStruct
- (instancetype)init
{
    if (self = [super init]) {

        _deviceName = nil;

        _deviceNameLastEdit = nil;

        _bridgedEndpoint = @(0);

        _originalEndpoint = @(0);

        _deviceTypes = [NSArray array];

        _uniqueLocationIDs = [NSArray array];

        _uniqueLocationIDsLastEdit = @(0);

        _fabricIndex = @(0);
    }
    return self;
}

- (id)copyWithZone:(NSZone * _Nullable)zone
{
    auto other = [[MTREcosystemInformationClusterEcosystemDeviceStruct alloc] init];

    other.deviceName = self.deviceName;
    other.deviceNameLastEdit = self.deviceNameLastEdit;
    other.bridgedEndpoint = self.bridgedEndpoint;
    other.originalEndpoint = self.originalEndpoint;
    other.deviceTypes = self.deviceTypes;
    other.uniqueLocationIDs = self.uniqueLocationIDs;
    other.uniqueLocationIDsLastEdit = self.uniqueLocationIDsLastEdit;
    other.fabricIndex = self.fabricIndex;

    return other;
}

- (NSString *)description
{
    NSString * descriptionString = [NSString stringWithFormat:@"<%@: deviceName:%@; deviceNameLastEdit:%@; bridgedEndpoint:%@; originalEndpoint:%@; deviceTypes:%@; uniqueLocationIDs:%@; uniqueLocationIDsLastEdit:%@; fabricIndex:%@; >", NSStringFromClass([self class]), _deviceName, _deviceNameLastEdit, _bridgedEndpoint, _originalEndpoint, _deviceTypes, _uniqueLocationIDs, _uniqueLocationIDsLastEdit, _fabricIndex];
    return descriptionString;
}

@end

@implementation MTREcosystemInformationClusterEcosystemLocationStruct
- (instancetype)init
{
    if (self = [super init]) {

        _uniqueLocationID = @"";

        _locationDescriptor = [MTRDataTypeLocationDescriptorStruct new];

        _locationDescriptorLastEdit = @(0);

        _fabricIndex = @(0);
    }
    return self;
}

- (id)copyWithZone:(NSZone * _Nullable)zone
{
    auto other = [[MTREcosystemInformationClusterEcosystemLocationStruct alloc] init];

    other.uniqueLocationID = self.uniqueLocationID;
    other.locationDescriptor = self.locationDescriptor;
    other.locationDescriptorLastEdit = self.locationDescriptorLastEdit;
    other.fabricIndex = self.fabricIndex;

    return other;
}

- (NSString *)description
{
    NSString * descriptionString = [NSString stringWithFormat:@"<%@: uniqueLocationID:%@; locationDescriptor:%@; locationDescriptorLastEdit:%@; fabricIndex:%@; >", NSStringFromClass([self class]), _uniqueLocationID, _locationDescriptor, _locationDescriptorLastEdit, _fabricIndex];
    return descriptionString;
}

@end

@implementation MTRCommissionerControlClusterCommissioningRequestResultEvent
- (instancetype)init
{
    if (self = [super init]) {

        _requestID = @(0);

        _clientNodeID = @(0);

        _statusCode = @(0);

        _fabricIndex = @(0);
    }
    return self;
}

- (id)copyWithZone:(NSZone * _Nullable)zone
{
    auto other = [[MTRCommissionerControlClusterCommissioningRequestResultEvent alloc] init];

    other.requestID = self.requestID;
    other.clientNodeID = self.clientNodeID;
    other.statusCode = self.statusCode;
    other.fabricIndex = self.fabricIndex;

    return other;
}

- (NSString *)description
{
    NSString * descriptionString = [NSString stringWithFormat:@"<%@: requestID:%@; clientNodeID:%@; statusCode:%@; fabricIndex:%@; >", NSStringFromClass([self class]), _requestID, _clientNodeID, _statusCode, _fabricIndex];
    return descriptionString;
}

@end

@implementation MTRJointFabricDatastoreClusterDatastoreStatusEntryStruct
- (instancetype)init
{
    if (self = [super init]) {

        _state = @(0);

        _updateTimestamp = @(0);

        _failureCode = @(0);
    }
    return self;
}

- (id)copyWithZone:(NSZone * _Nullable)zone
{
    auto other = [[MTRJointFabricDatastoreClusterDatastoreStatusEntryStruct alloc] init];

    other.state = self.state;
    other.updateTimestamp = self.updateTimestamp;
    other.failureCode = self.failureCode;

    return other;
}

- (NSString *)description
{
    NSString * descriptionString = [NSString stringWithFormat:@"<%@: state:%@; updateTimestamp:%@; failureCode:%@; >", NSStringFromClass([self class]), _state, _updateTimestamp, _failureCode];
    return descriptionString;
}

@end

@implementation MTRJointFabricDatastoreClusterDatastoreNodeKeySetEntryStruct
- (instancetype)init
{
    if (self = [super init]) {

        _nodeID = @(0);

        _groupKeySetID = @(0);

        _statusEntry = [MTRJointFabricDatastoreClusterDatastoreStatusEntryStruct new];
    }
    return self;
}

- (id)copyWithZone:(NSZone * _Nullable)zone
{
    auto other = [[MTRJointFabricDatastoreClusterDatastoreNodeKeySetEntryStruct alloc] init];

    other.nodeID = self.nodeID;
    other.groupKeySetID = self.groupKeySetID;
    other.statusEntry = self.statusEntry;

    return other;
}

- (NSString *)description
{
    NSString * descriptionString = [NSString stringWithFormat:@"<%@: nodeID:%@; groupKeySetID:%@; statusEntry:%@; >", NSStringFromClass([self class]), _nodeID, _groupKeySetID, _statusEntry];
    return descriptionString;
}

@end

@implementation MTRJointFabricDatastoreClusterDatastoreNodeInformationEntryStruct
- (instancetype)init
{
    if (self = [super init]) {

        _nodeID = @(0);

        _friendlyName = @"";

        _commissioningStatusEntry = [MTRJointFabricDatastoreClusterDatastoreStatusEntryStruct new];
    }
    return self;
}

- (id)copyWithZone:(NSZone * _Nullable)zone
{
    auto other = [[MTRJointFabricDatastoreClusterDatastoreNodeInformationEntryStruct alloc] init];

    other.nodeID = self.nodeID;
    other.friendlyName = self.friendlyName;
    other.commissioningStatusEntry = self.commissioningStatusEntry;

    return other;
}

- (NSString *)description
{
    NSString * descriptionString = [NSString stringWithFormat:@"<%@: nodeID:%@; friendlyName:%@; commissioningStatusEntry:%@; >", NSStringFromClass([self class]), _nodeID, _friendlyName, _commissioningStatusEntry];
    return descriptionString;
}

@end

@implementation MTRJointFabricDatastoreClusterDatastoreEndpointGroupIDEntryStruct
- (instancetype)init
{
    if (self = [super init]) {

        _nodeID = @(0);

        _endpointID = @(0);

        _groupID = @(0);

        _statusEntry = [MTRJointFabricDatastoreClusterDatastoreStatusEntryStruct new];
    }
    return self;
}

- (id)copyWithZone:(NSZone * _Nullable)zone
{
    auto other = [[MTRJointFabricDatastoreClusterDatastoreEndpointGroupIDEntryStruct alloc] init];

    other.nodeID = self.nodeID;
    other.endpointID = self.endpointID;
    other.groupID = self.groupID;
    other.statusEntry = self.statusEntry;

    return other;
}

- (NSString *)description
{
    NSString * descriptionString = [NSString stringWithFormat:@"<%@: nodeID:%@; endpointID:%@; groupID:%@; statusEntry:%@; >", NSStringFromClass([self class]), _nodeID, _endpointID, _groupID, _statusEntry];
    return descriptionString;
}

@end

@implementation MTRJointFabricDatastoreClusterDatastoreEndpointEntryStruct
- (instancetype)init
{
    if (self = [super init]) {

        _endpointID = @(0);

        _nodeID = @(0);

        _friendlyName = @"";

        _statusEntry = [MTRJointFabricDatastoreClusterDatastoreStatusEntryStruct new];
    }
    return self;
}

- (id)copyWithZone:(NSZone * _Nullable)zone
{
    auto other = [[MTRJointFabricDatastoreClusterDatastoreEndpointEntryStruct alloc] init];

    other.endpointID = self.endpointID;
    other.nodeID = self.nodeID;
    other.friendlyName = self.friendlyName;
    other.statusEntry = self.statusEntry;

    return other;
}

- (NSString *)description
{
    NSString * descriptionString = [NSString stringWithFormat:@"<%@: endpointID:%@; nodeID:%@; friendlyName:%@; statusEntry:%@; >", NSStringFromClass([self class]), _endpointID, _nodeID, _friendlyName, _statusEntry];
    return descriptionString;
}

@end

@implementation MTRJointFabricDatastoreClusterDatastoreBindingTargetStruct
- (instancetype)init
{
    if (self = [super init]) {

        _node = nil;

        _group = nil;

        _endpoint = nil;

        _cluster = nil;
    }
    return self;
}

- (id)copyWithZone:(NSZone * _Nullable)zone
{
    auto other = [[MTRJointFabricDatastoreClusterDatastoreBindingTargetStruct alloc] init];

    other.node = self.node;
    other.group = self.group;
    other.endpoint = self.endpoint;
    other.cluster = self.cluster;

    return other;
}

- (NSString *)description
{
    NSString * descriptionString = [NSString stringWithFormat:@"<%@: node:%@; group:%@; endpoint:%@; cluster:%@; >", NSStringFromClass([self class]), _node, _group, _endpoint, _cluster];
    return descriptionString;
}

@end

@implementation MTRJointFabricDatastoreClusterDatastoreEndpointBindingEntryStruct
- (instancetype)init
{
    if (self = [super init]) {

        _nodeID = @(0);

        _endpointID = @(0);

        _listID = @(0);

        _binding = [MTRJointFabricDatastoreClusterDatastoreBindingTargetStruct new];

        _statusEntry = [MTRJointFabricDatastoreClusterDatastoreStatusEntryStruct new];
    }
    return self;
}

- (id)copyWithZone:(NSZone * _Nullable)zone
{
    auto other = [[MTRJointFabricDatastoreClusterDatastoreEndpointBindingEntryStruct alloc] init];

    other.nodeID = self.nodeID;
    other.endpointID = self.endpointID;
    other.listID = self.listID;
    other.binding = self.binding;
    other.statusEntry = self.statusEntry;

    return other;
}

- (NSString *)description
{
    NSString * descriptionString = [NSString stringWithFormat:@"<%@: nodeID:%@; endpointID:%@; listID:%@; binding:%@; statusEntry:%@; >", NSStringFromClass([self class]), _nodeID, _endpointID, _listID, _binding, _statusEntry];
    return descriptionString;
}

@end

@implementation MTRJointFabricDatastoreClusterDatastoreAccessControlTargetStruct
- (instancetype)init
{
    if (self = [super init]) {

        _cluster = nil;

        _endpoint = nil;

        _deviceType = nil;
    }
    return self;
}

- (id)copyWithZone:(NSZone * _Nullable)zone
{
    auto other = [[MTRJointFabricDatastoreClusterDatastoreAccessControlTargetStruct alloc] init];

    other.cluster = self.cluster;
    other.endpoint = self.endpoint;
    other.deviceType = self.deviceType;

    return other;
}

- (NSString *)description
{
    NSString * descriptionString = [NSString stringWithFormat:@"<%@: cluster:%@; endpoint:%@; deviceType:%@; >", NSStringFromClass([self class]), _cluster, _endpoint, _deviceType];
    return descriptionString;
}

@end

@implementation MTRJointFabricDatastoreClusterDatastoreAccessControlEntryStruct
- (instancetype)init
{
    if (self = [super init]) {

        _privilege = @(0);

        _authMode = @(0);

        _subjects = nil;

        _targets = nil;
    }
    return self;
}

- (id)copyWithZone:(NSZone * _Nullable)zone
{
    auto other = [[MTRJointFabricDatastoreClusterDatastoreAccessControlEntryStruct alloc] init];

    other.privilege = self.privilege;
    other.authMode = self.authMode;
    other.subjects = self.subjects;
    other.targets = self.targets;

    return other;
}

- (NSString *)description
{
    NSString * descriptionString = [NSString stringWithFormat:@"<%@: privilege:%@; authMode:%@; subjects:%@; targets:%@; >", NSStringFromClass([self class]), _privilege, _authMode, _subjects, _targets];
    return descriptionString;
}

@end

@implementation MTRJointFabricDatastoreClusterDatastoreACLEntryStruct
- (instancetype)init
{
    if (self = [super init]) {

        _nodeID = @(0);

        _listID = @(0);

        _aclEntry = [MTRJointFabricDatastoreClusterDatastoreAccessControlEntryStruct new];

        _statusEntry = [MTRJointFabricDatastoreClusterDatastoreStatusEntryStruct new];
    }
    return self;
}

- (id)copyWithZone:(NSZone * _Nullable)zone
{
    auto other = [[MTRJointFabricDatastoreClusterDatastoreACLEntryStruct alloc] init];

    other.nodeID = self.nodeID;
    other.listID = self.listID;
    other.aclEntry = self.aclEntry;
    other.statusEntry = self.statusEntry;

    return other;
}

- (NSString *)description
{
    NSString * descriptionString = [NSString stringWithFormat:@"<%@: nodeID:%@; listID:%@; aclEntry:%@; statusEntry:%@; >", NSStringFromClass([self class]), _nodeID, _listID, _aclEntry, _statusEntry];
    return descriptionString;
}

@end

@implementation MTRJointFabricDatastoreClusterDatastoreAdministratorInformationEntryStruct
- (instancetype)init
{
    if (self = [super init]) {

        _nodeID = @(0);

        _friendlyName = @"";

        _vendorID = @(0);

        _icac = [NSData data];
    }
    return self;
}

- (id)copyWithZone:(NSZone * _Nullable)zone
{
    auto other = [[MTRJointFabricDatastoreClusterDatastoreAdministratorInformationEntryStruct alloc] init];

    other.nodeID = self.nodeID;
    other.friendlyName = self.friendlyName;
    other.vendorID = self.vendorID;
    other.icac = self.icac;

    return other;
}

- (NSString *)description
{
    NSString * descriptionString = [NSString stringWithFormat:@"<%@: nodeID:%@; friendlyName:%@; vendorID:%@; icac:%@; >", NSStringFromClass([self class]), _nodeID, _friendlyName, _vendorID, [_icac base64EncodedStringWithOptions:0]];
    return descriptionString;
}

@end

@implementation MTRJointFabricDatastoreClusterDatastoreGroupInformationEntryStruct
- (instancetype)init
{
    if (self = [super init]) {

        _groupID = @(0);

        _friendlyName = @"";

        _groupKeySetID = nil;

        _groupCAT = nil;

        _groupCATVersion = nil;

        _groupPermission = @(0);
    }
    return self;
}

- (id)copyWithZone:(NSZone * _Nullable)zone
{
    auto other = [[MTRJointFabricDatastoreClusterDatastoreGroupInformationEntryStruct alloc] init];

    other.groupID = self.groupID;
    other.friendlyName = self.friendlyName;
    other.groupKeySetID = self.groupKeySetID;
    other.groupCAT = self.groupCAT;
    other.groupCATVersion = self.groupCATVersion;
    other.groupPermission = self.groupPermission;

    return other;
}

- (NSString *)description
{
    NSString * descriptionString = [NSString stringWithFormat:@"<%@: groupID:%@; friendlyName:%@; groupKeySetID:%@; groupCAT:%@; groupCATVersion:%@; groupPermission:%@; >", NSStringFromClass([self class]), _groupID, _friendlyName, _groupKeySetID, _groupCAT, _groupCATVersion, _groupPermission];
    return descriptionString;
}

@end

@implementation MTRJointFabricDatastoreClusterDatastoreGroupKeySetStruct
- (instancetype)init
{
    if (self = [super init]) {

        _groupKeySetID = @(0);

        _groupKeySecurityPolicy = @(0);

        _epochKey0 = nil;

        _epochStartTime0 = nil;

        _epochKey1 = nil;

        _epochStartTime1 = nil;

        _epochKey2 = nil;

        _epochStartTime2 = nil;

        _groupKeyMulticastPolicy = @(0);
    }
    return self;
}

- (id)copyWithZone:(NSZone * _Nullable)zone
{
    auto other = [[MTRJointFabricDatastoreClusterDatastoreGroupKeySetStruct alloc] init];

    other.groupKeySetID = self.groupKeySetID;
    other.groupKeySecurityPolicy = self.groupKeySecurityPolicy;
    other.epochKey0 = self.epochKey0;
    other.epochStartTime0 = self.epochStartTime0;
    other.epochKey1 = self.epochKey1;
    other.epochStartTime1 = self.epochStartTime1;
    other.epochKey2 = self.epochKey2;
    other.epochStartTime2 = self.epochStartTime2;
    other.groupKeyMulticastPolicy = self.groupKeyMulticastPolicy;

    return other;
}

- (NSString *)description
{
    NSString * descriptionString = [NSString stringWithFormat:@"<%@: groupKeySetID:%@; groupKeySecurityPolicy:%@; epochKey0:%@; epochStartTime0:%@; epochKey1:%@; epochStartTime1:%@; epochKey2:%@; epochStartTime2:%@; groupKeyMulticastPolicy:%@; >", NSStringFromClass([self class]), _groupKeySetID, _groupKeySecurityPolicy, [_epochKey0 base64EncodedStringWithOptions:0], _epochStartTime0, [_epochKey1 base64EncodedStringWithOptions:0], _epochStartTime1, [_epochKey2 base64EncodedStringWithOptions:0], _epochStartTime2, _groupKeyMulticastPolicy];
    return descriptionString;
}

@end

@implementation MTRTLSCertificateManagementClusterTLSCertStruct
- (instancetype)init
{
    if (self = [super init]) {

        _caid = @(0);

        _certificate = nil;

        _fabricIndex = @(0);
    }
    return self;
}

- (id)copyWithZone:(NSZone * _Nullable)zone
{
    auto other = [[MTRTLSCertificateManagementClusterTLSCertStruct alloc] init];

    other.caid = self.caid;
    other.certificate = self.certificate;
    other.fabricIndex = self.fabricIndex;

    return other;
}

- (NSString *)description
{
    NSString * descriptionString = [NSString stringWithFormat:@"<%@: caid:%@; certificate:%@; fabricIndex:%@; >", NSStringFromClass([self class]), _caid, [_certificate base64EncodedStringWithOptions:0], _fabricIndex];
    return descriptionString;
}

@end

@implementation MTRTLSCertificateManagementClusterTLSClientCertificateDetailStruct
- (instancetype)init
{
    if (self = [super init]) {

        _ccdid = @(0);

        _clientCertificate = nil;

        _intermediateCertificates = nil;

        _fabricIndex = @(0);
    }
    return self;
}

- (id)copyWithZone:(NSZone * _Nullable)zone
{
    auto other = [[MTRTLSCertificateManagementClusterTLSClientCertificateDetailStruct alloc] init];

    other.ccdid = self.ccdid;
    other.clientCertificate = self.clientCertificate;
    other.intermediateCertificates = self.intermediateCertificates;
    other.fabricIndex = self.fabricIndex;

    return other;
}

- (NSString *)description
{
    NSString * descriptionString = [NSString stringWithFormat:@"<%@: ccdid:%@; clientCertificate:%@; intermediateCertificates:%@; fabricIndex:%@; >", NSStringFromClass([self class]), _ccdid, [_clientCertificate base64EncodedStringWithOptions:0], _intermediateCertificates, _fabricIndex];
    return descriptionString;
}

@end

@implementation MTRTLSClientManagementClusterTLSEndpointStruct
- (instancetype)init
{
    if (self = [super init]) {

        _endpointID = @(0);

        _hostname = [NSData data];

        _port = @(0);

        _caid = @(0);

        _ccdid = nil;

        _status = @(0);

        _fabricIndex = @(0);
    }
    return self;
}

- (id)copyWithZone:(NSZone * _Nullable)zone
{
    auto other = [[MTRTLSClientManagementClusterTLSEndpointStruct alloc] init];

    other.endpointID = self.endpointID;
    other.hostname = self.hostname;
    other.port = self.port;
    other.caid = self.caid;
    other.ccdid = self.ccdid;
    other.status = self.status;
    other.fabricIndex = self.fabricIndex;

    return other;
}

- (NSString *)description
{
    NSString * descriptionString = [NSString stringWithFormat:@"<%@: endpointID:%@; hostname:%@; port:%@; caid:%@; ccdid:%@; status:%@; fabricIndex:%@; >", NSStringFromClass([self class]), _endpointID, [_hostname base64EncodedStringWithOptions:0], _port, _caid, _ccdid, _status, _fabricIndex];
    return descriptionString;
}

@end

@implementation MTRCommodityMeteringClusterMeteredQuantityStruct
- (instancetype)init
{
    if (self = [super init]) {

        _tariffComponentIDs = [NSArray array];

        _quantity = @(0);
    }
    return self;
}

- (id)copyWithZone:(NSZone * _Nullable)zone
{
    auto other = [[MTRCommodityMeteringClusterMeteredQuantityStruct alloc] init];

    other.tariffComponentIDs = self.tariffComponentIDs;
    other.quantity = self.quantity;

    return other;
}

- (NSString *)description
{
    NSString * descriptionString = [NSString stringWithFormat:@"<%@: tariffComponentIDs:%@; quantity:%@; >", NSStringFromClass([self class]), _tariffComponentIDs, _quantity];
    return descriptionString;
}

@end

@implementation MTRUnitTestingClusterSimpleStruct
- (instancetype)init
{
    if (self = [super init]) {

        _a = @(0);

        _b = @(0);

        _c = @(0);

        _d = [NSData data];

        _e = @"";

        _f = @(0);

        _g = @(0);

        _h = @(0);

        _i = nil;
    }
    return self;
}

- (id)copyWithZone:(NSZone * _Nullable)zone
{
    auto other = [[MTRUnitTestingClusterSimpleStruct alloc] init];

    other.a = self.a;
    other.b = self.b;
    other.c = self.c;
    other.d = self.d;
    other.e = self.e;
    other.f = self.f;
    other.g = self.g;
    other.h = self.h;
    other.i = self.i;

    return other;
}

- (NSString *)description
{
    NSString * descriptionString = [NSString stringWithFormat:@"<%@: a:%@; b:%@; c:%@; d:%@; e:%@; f:%@; g:%@; h:%@; i:%@; >", NSStringFromClass([self class]), _a, _b, _c, [_d base64EncodedStringWithOptions:0], _e, _f, _g, _h, _i];
    return descriptionString;
}

@end

@implementation MTRTestClusterClusterSimpleStruct : MTRUnitTestingClusterSimpleStruct
@dynamic a;
@dynamic b;
@dynamic c;
@dynamic d;
@dynamic e;
@dynamic f;
@dynamic g;
@dynamic h;
@end

@implementation MTRUnitTestingClusterTestFabricScoped
- (instancetype)init
{
    if (self = [super init]) {

        _fabricSensitiveInt8u = @(0);

        _optionalFabricSensitiveInt8u = nil;

        _nullableFabricSensitiveInt8u = nil;

        _nullableOptionalFabricSensitiveInt8u = nil;

        _fabricSensitiveCharString = @"";

        _fabricSensitiveStruct = [MTRUnitTestingClusterSimpleStruct new];

        _fabricSensitiveInt8uList = [NSArray array];

        _fabricIndex = @(0);
    }
    return self;
}

- (id)copyWithZone:(NSZone * _Nullable)zone
{
    auto other = [[MTRUnitTestingClusterTestFabricScoped alloc] init];

    other.fabricSensitiveInt8u = self.fabricSensitiveInt8u;
    other.optionalFabricSensitiveInt8u = self.optionalFabricSensitiveInt8u;
    other.nullableFabricSensitiveInt8u = self.nullableFabricSensitiveInt8u;
    other.nullableOptionalFabricSensitiveInt8u = self.nullableOptionalFabricSensitiveInt8u;
    other.fabricSensitiveCharString = self.fabricSensitiveCharString;
    other.fabricSensitiveStruct = self.fabricSensitiveStruct;
    other.fabricSensitiveInt8uList = self.fabricSensitiveInt8uList;
    other.fabricIndex = self.fabricIndex;

    return other;
}

- (NSString *)description
{
    NSString * descriptionString = [NSString stringWithFormat:@"<%@: fabricSensitiveInt8u:%@; optionalFabricSensitiveInt8u:%@; nullableFabricSensitiveInt8u:%@; nullableOptionalFabricSensitiveInt8u:%@; fabricSensitiveCharString:%@; fabricSensitiveStruct:%@; fabricSensitiveInt8uList:%@; fabricIndex:%@; >", NSStringFromClass([self class]), _fabricSensitiveInt8u, _optionalFabricSensitiveInt8u, _nullableFabricSensitiveInt8u, _nullableOptionalFabricSensitiveInt8u, _fabricSensitiveCharString, _fabricSensitiveStruct, _fabricSensitiveInt8uList, _fabricIndex];
    return descriptionString;
}

@end

@implementation MTRTestClusterClusterTestFabricScoped : MTRUnitTestingClusterTestFabricScoped
@dynamic fabricSensitiveInt8u;
@dynamic optionalFabricSensitiveInt8u;
@dynamic nullableFabricSensitiveInt8u;
@dynamic nullableOptionalFabricSensitiveInt8u;
@dynamic fabricSensitiveCharString;
@dynamic fabricSensitiveStruct;
@dynamic fabricSensitiveInt8uList;
@dynamic fabricIndex;
@end

@implementation MTRUnitTestingClusterNullablesAndOptionalsStruct
- (instancetype)init
{
    if (self = [super init]) {

        _nullableInt = nil;

        _optionalInt = nil;

        _nullableOptionalInt = nil;

        _nullableString = nil;

        _optionalString = nil;

        _nullableOptionalString = nil;

        _nullableStruct = nil;

        _optionalStruct = nil;

        _nullableOptionalStruct = nil;

        _nullableList = nil;

        _optionalList = nil;

        _nullableOptionalList = nil;
    }
    return self;
}

- (id)copyWithZone:(NSZone * _Nullable)zone
{
    auto other = [[MTRUnitTestingClusterNullablesAndOptionalsStruct alloc] init];

    other.nullableInt = self.nullableInt;
    other.optionalInt = self.optionalInt;
    other.nullableOptionalInt = self.nullableOptionalInt;
    other.nullableString = self.nullableString;
    other.optionalString = self.optionalString;
    other.nullableOptionalString = self.nullableOptionalString;
    other.nullableStruct = self.nullableStruct;
    other.optionalStruct = self.optionalStruct;
    other.nullableOptionalStruct = self.nullableOptionalStruct;
    other.nullableList = self.nullableList;
    other.optionalList = self.optionalList;
    other.nullableOptionalList = self.nullableOptionalList;

    return other;
}

- (NSString *)description
{
    NSString * descriptionString = [NSString stringWithFormat:@"<%@: nullableInt:%@; optionalInt:%@; nullableOptionalInt:%@; nullableString:%@; optionalString:%@; nullableOptionalString:%@; nullableStruct:%@; optionalStruct:%@; nullableOptionalStruct:%@; nullableList:%@; optionalList:%@; nullableOptionalList:%@; >", NSStringFromClass([self class]), _nullableInt, _optionalInt, _nullableOptionalInt, _nullableString, _optionalString, _nullableOptionalString, _nullableStruct, _optionalStruct, _nullableOptionalStruct, _nullableList, _optionalList, _nullableOptionalList];
    return descriptionString;
}

@end

@implementation MTRTestClusterClusterNullablesAndOptionalsStruct : MTRUnitTestingClusterNullablesAndOptionalsStruct
@dynamic nullableInt;
@dynamic optionalInt;
@dynamic nullableOptionalInt;
@dynamic nullableString;
@dynamic optionalString;
@dynamic nullableOptionalString;
@dynamic nullableStruct;
@dynamic optionalStruct;
@dynamic nullableOptionalStruct;
@dynamic nullableList;
@dynamic optionalList;
@dynamic nullableOptionalList;
@end

@implementation MTRUnitTestingClusterNestedStruct
- (instancetype)init
{
    if (self = [super init]) {

        _a = @(0);

        _b = @(0);

        _c = [MTRUnitTestingClusterSimpleStruct new];

        _d = nil;
    }
    return self;
}

- (id)copyWithZone:(NSZone * _Nullable)zone
{
    auto other = [[MTRUnitTestingClusterNestedStruct alloc] init];

    other.a = self.a;
    other.b = self.b;
    other.c = self.c;
    other.d = self.d;

    return other;
}

- (NSString *)description
{
    NSString * descriptionString = [NSString stringWithFormat:@"<%@: a:%@; b:%@; c:%@; d:%@; >", NSStringFromClass([self class]), _a, _b, _c, _d];
    return descriptionString;
}

@end

@implementation MTRTestClusterClusterNestedStruct : MTRUnitTestingClusterNestedStruct
@dynamic a;
@dynamic b;
@dynamic c;
@end

@implementation MTRUnitTestingClusterNestedStructList
- (instancetype)init
{
    if (self = [super init]) {

        _a = @(0);

        _b = @(0);

        _c = [MTRUnitTestingClusterSimpleStruct new];

        _d = [NSArray array];

        _e = [NSArray array];

        _f = [NSArray array];

        _g = [NSArray array];
    }
    return self;
}

- (id)copyWithZone:(NSZone * _Nullable)zone
{
    auto other = [[MTRUnitTestingClusterNestedStructList alloc] init];

    other.a = self.a;
    other.b = self.b;
    other.c = self.c;
    other.d = self.d;
    other.e = self.e;
    other.f = self.f;
    other.g = self.g;

    return other;
}

- (NSString *)description
{
    NSString * descriptionString = [NSString stringWithFormat:@"<%@: a:%@; b:%@; c:%@; d:%@; e:%@; f:%@; g:%@; >", NSStringFromClass([self class]), _a, _b, _c, _d, _e, _f, _g];
    return descriptionString;
}

@end

@implementation MTRTestClusterClusterNestedStructList : MTRUnitTestingClusterNestedStructList
@dynamic a;
@dynamic b;
@dynamic c;
@dynamic d;
@dynamic e;
@dynamic f;
@dynamic g;
@end

@implementation MTRUnitTestingClusterDoubleNestedStructList
- (instancetype)init
{
    if (self = [super init]) {

        _a = [NSArray array];
    }
    return self;
}

- (id)copyWithZone:(NSZone * _Nullable)zone
{
    auto other = [[MTRUnitTestingClusterDoubleNestedStructList alloc] init];

    other.a = self.a;

    return other;
}

- (NSString *)description
{
    NSString * descriptionString = [NSString stringWithFormat:@"<%@: a:%@; >", NSStringFromClass([self class]), _a];
    return descriptionString;
}

@end

@implementation MTRTestClusterClusterDoubleNestedStructList : MTRUnitTestingClusterDoubleNestedStructList
@dynamic a;
@end

@implementation MTRUnitTestingClusterTestListStructOctet
- (instancetype)init
{
    if (self = [super init]) {

        _member1 = @(0);

        _member2 = [NSData data];
    }
    return self;
}

- (id)copyWithZone:(NSZone * _Nullable)zone
{
    auto other = [[MTRUnitTestingClusterTestListStructOctet alloc] init];

    other.member1 = self.member1;
    other.member2 = self.member2;

    return other;
}

- (NSString *)description
{
    NSString * descriptionString = [NSString stringWithFormat:@"<%@: member1:%@; member2:%@; >", NSStringFromClass([self class]), _member1, [_member2 base64EncodedStringWithOptions:0]];
    return descriptionString;
}

@end

@implementation MTRTestClusterClusterTestListStructOctet : MTRUnitTestingClusterTestListStructOctet
@dynamic member1;
@dynamic member2;
@end

@implementation MTRUnitTestingClusterTestEventEvent
- (instancetype)init
{
    if (self = [super init]) {

        _arg1 = @(0);

        _arg2 = @(0);

        _arg3 = @(0);

        _arg4 = [MTRUnitTestingClusterSimpleStruct new];

        _arg5 = [NSArray array];

        _arg6 = [NSArray array];
    }
    return self;
}

- (id)copyWithZone:(NSZone * _Nullable)zone
{
    auto other = [[MTRUnitTestingClusterTestEventEvent alloc] init];

    other.arg1 = self.arg1;
    other.arg2 = self.arg2;
    other.arg3 = self.arg3;
    other.arg4 = self.arg4;
    other.arg5 = self.arg5;
    other.arg6 = self.arg6;

    return other;
}

- (NSString *)description
{
    NSString * descriptionString = [NSString stringWithFormat:@"<%@: arg1:%@; arg2:%@; arg3:%@; arg4:%@; arg5:%@; arg6:%@; >", NSStringFromClass([self class]), _arg1, _arg2, _arg3, _arg4, _arg5, _arg6];
    return descriptionString;
}

@end

@implementation MTRTestClusterClusterTestEventEvent : MTRUnitTestingClusterTestEventEvent
@dynamic arg1;
@dynamic arg2;
@dynamic arg3;
@dynamic arg4;
@dynamic arg5;
@dynamic arg6;
@end

@implementation MTRUnitTestingClusterTestFabricScopedEventEvent
- (instancetype)init
{
    if (self = [super init]) {

        _fabricIndex = @(0);
    }
    return self;
}

- (id)copyWithZone:(NSZone * _Nullable)zone
{
    auto other = [[MTRUnitTestingClusterTestFabricScopedEventEvent alloc] init];

    other.fabricIndex = self.fabricIndex;

    return other;
}

- (NSString *)description
{
    NSString * descriptionString = [NSString stringWithFormat:@"<%@: fabricIndex:%@; >", NSStringFromClass([self class]), _fabricIndex];
    return descriptionString;
}

@end

@implementation MTRTestClusterClusterTestFabricScopedEventEvent : MTRUnitTestingClusterTestFabricScopedEventEvent
@dynamic fabricIndex;
@end

@implementation MTRUnitTestingClusterTestDifferentVendorMeiEventEvent
- (instancetype)init
{
    if (self = [super init]) {

        _arg1 = @(0);
    }
    return self;
}

- (id)copyWithZone:(NSZone * _Nullable)zone
{
    auto other = [[MTRUnitTestingClusterTestDifferentVendorMeiEventEvent alloc] init];

    other.arg1 = self.arg1;

    return other;
}

- (NSString *)description
{
    NSString * descriptionString = [NSString stringWithFormat:@"<%@: arg1:%@; >", NSStringFromClass([self class]), _arg1];
    return descriptionString;
}

@end

@implementation MTRSampleMEIClusterPingCountEventEvent
- (instancetype)init
{
    if (self = [super init]) {

        _count = @(0);

        _fabricIndex = @(0);
    }
    return self;
}

- (id)copyWithZone:(NSZone * _Nullable)zone
{
    auto other = [[MTRSampleMEIClusterPingCountEventEvent alloc] init];

    other.count = self.count;
    other.fabricIndex = self.fabricIndex;

    return other;
}

- (NSString *)description
{
    NSString * descriptionString = [NSString stringWithFormat:@"<%@: count:%@; fabricIndex:%@; >", NSStringFromClass([self class]), _count, _fabricIndex];
    return descriptionString;
}

@end

NS_ASSUME_NONNULL_END<|MERGE_RESOLUTION|>--- conflicted
+++ resolved
@@ -7975,6 +7975,249 @@
 @dynamic transitionTime;
 @dynamic heatSetpoint;
 @dynamic coolSetpoint;
+@end
+
+@implementation MTRThermostatClusterSystemModeChangeEvent
+- (instancetype)init
+{
+    if (self = [super init]) {
+
+        _previousSystemMode = nil;
+
+        _currentSystemMode = @(0);
+    }
+    return self;
+}
+
+- (id)copyWithZone:(NSZone * _Nullable)zone
+{
+    auto other = [[MTRThermostatClusterSystemModeChangeEvent alloc] init];
+
+    other.previousSystemMode = self.previousSystemMode;
+    other.currentSystemMode = self.currentSystemMode;
+
+    return other;
+}
+
+- (NSString *)description
+{
+    NSString * descriptionString = [NSString stringWithFormat:@"<%@: previousSystemMode:%@; currentSystemMode:%@; >", NSStringFromClass([self class]), _previousSystemMode, _currentSystemMode];
+    return descriptionString;
+}
+
+@end
+
+@implementation MTRThermostatClusterLocalTemperatureChangeEvent
+- (instancetype)init
+{
+    if (self = [super init]) {
+
+        _currentLocalTemperature = nil;
+    }
+    return self;
+}
+
+- (id)copyWithZone:(NSZone * _Nullable)zone
+{
+    auto other = [[MTRThermostatClusterLocalTemperatureChangeEvent alloc] init];
+
+    other.currentLocalTemperature = self.currentLocalTemperature;
+
+    return other;
+}
+
+- (NSString *)description
+{
+    NSString * descriptionString = [NSString stringWithFormat:@"<%@: currentLocalTemperature:%@; >", NSStringFromClass([self class]), _currentLocalTemperature];
+    return descriptionString;
+}
+
+@end
+
+@implementation MTRThermostatClusterOccupancyChangeEvent
+- (instancetype)init
+{
+    if (self = [super init]) {
+
+        _previousOccupancy = nil;
+
+        _currentOccupancy = @(0);
+    }
+    return self;
+}
+
+- (id)copyWithZone:(NSZone * _Nullable)zone
+{
+    auto other = [[MTRThermostatClusterOccupancyChangeEvent alloc] init];
+
+    other.previousOccupancy = self.previousOccupancy;
+    other.currentOccupancy = self.currentOccupancy;
+
+    return other;
+}
+
+- (NSString *)description
+{
+    NSString * descriptionString = [NSString stringWithFormat:@"<%@: previousOccupancy:%@; currentOccupancy:%@; >", NSStringFromClass([self class]), _previousOccupancy, _currentOccupancy];
+    return descriptionString;
+}
+
+@end
+
+@implementation MTRThermostatClusterSetpointChangeEvent
+- (instancetype)init
+{
+    if (self = [super init]) {
+
+        _systemMode = @(0);
+
+        _occupancy = nil;
+
+        _previousSetpoint = nil;
+
+        _currentSetpoint = @(0);
+    }
+    return self;
+}
+
+- (id)copyWithZone:(NSZone * _Nullable)zone
+{
+    auto other = [[MTRThermostatClusterSetpointChangeEvent alloc] init];
+
+    other.systemMode = self.systemMode;
+    other.occupancy = self.occupancy;
+    other.previousSetpoint = self.previousSetpoint;
+    other.currentSetpoint = self.currentSetpoint;
+
+    return other;
+}
+
+- (NSString *)description
+{
+    NSString * descriptionString = [NSString stringWithFormat:@"<%@: systemMode:%@; occupancy:%@; previousSetpoint:%@; currentSetpoint:%@; >", NSStringFromClass([self class]), _systemMode, _occupancy, _previousSetpoint, _currentSetpoint];
+    return descriptionString;
+}
+
+@end
+
+@implementation MTRThermostatClusterRunningStateChangeEvent
+- (instancetype)init
+{
+    if (self = [super init]) {
+
+        _previousRunningState = nil;
+
+        _currentRunningState = @(0);
+    }
+    return self;
+}
+
+- (id)copyWithZone:(NSZone * _Nullable)zone
+{
+    auto other = [[MTRThermostatClusterRunningStateChangeEvent alloc] init];
+
+    other.previousRunningState = self.previousRunningState;
+    other.currentRunningState = self.currentRunningState;
+
+    return other;
+}
+
+- (NSString *)description
+{
+    NSString * descriptionString = [NSString stringWithFormat:@"<%@: previousRunningState:%@; currentRunningState:%@; >", NSStringFromClass([self class]), _previousRunningState, _currentRunningState];
+    return descriptionString;
+}
+
+@end
+
+@implementation MTRThermostatClusterRunningModeChangeEvent
+- (instancetype)init
+{
+    if (self = [super init]) {
+
+        _previousRunningMode = nil;
+
+        _currentRunningMode = @(0);
+    }
+    return self;
+}
+
+- (id)copyWithZone:(NSZone * _Nullable)zone
+{
+    auto other = [[MTRThermostatClusterRunningModeChangeEvent alloc] init];
+
+    other.previousRunningMode = self.previousRunningMode;
+    other.currentRunningMode = self.currentRunningMode;
+
+    return other;
+}
+
+- (NSString *)description
+{
+    NSString * descriptionString = [NSString stringWithFormat:@"<%@: previousRunningMode:%@; currentRunningMode:%@; >", NSStringFromClass([self class]), _previousRunningMode, _currentRunningMode];
+    return descriptionString;
+}
+
+@end
+
+@implementation MTRThermostatClusterActiveScheduleChangeEvent
+- (instancetype)init
+{
+    if (self = [super init]) {
+
+        _previousScheduleHandle = nil;
+
+        _currentScheduleHandle = nil;
+    }
+    return self;
+}
+
+- (id)copyWithZone:(NSZone * _Nullable)zone
+{
+    auto other = [[MTRThermostatClusterActiveScheduleChangeEvent alloc] init];
+
+    other.previousScheduleHandle = self.previousScheduleHandle;
+    other.currentScheduleHandle = self.currentScheduleHandle;
+
+    return other;
+}
+
+- (NSString *)description
+{
+    NSString * descriptionString = [NSString stringWithFormat:@"<%@: previousScheduleHandle:%@; currentScheduleHandle:%@; >", NSStringFromClass([self class]), [_previousScheduleHandle base64EncodedStringWithOptions:0], [_currentScheduleHandle base64EncodedStringWithOptions:0]];
+    return descriptionString;
+}
+
+@end
+
+@implementation MTRThermostatClusterActivePresetChangeEvent
+- (instancetype)init
+{
+    if (self = [super init]) {
+
+        _previousPresetHandle = nil;
+
+        _currentPresetHandle = nil;
+    }
+    return self;
+}
+
+- (id)copyWithZone:(NSZone * _Nullable)zone
+{
+    auto other = [[MTRThermostatClusterActivePresetChangeEvent alloc] init];
+
+    other.previousPresetHandle = self.previousPresetHandle;
+    other.currentPresetHandle = self.currentPresetHandle;
+
+    return other;
+}
+
+- (NSString *)description
+{
+    NSString * descriptionString = [NSString stringWithFormat:@"<%@: previousPresetHandle:%@; currentPresetHandle:%@; >", NSStringFromClass([self class]), [_previousPresetHandle base64EncodedStringWithOptions:0], [_currentPresetHandle base64EncodedStringWithOptions:0]];
+    return descriptionString;
+}
+
 @end
 
 @implementation MTROccupancySensingClusterHoldTimeLimitsStruct
@@ -8433,254 +8676,7 @@
 @dynamic lineupInfoType;
 @end
 
-<<<<<<< HEAD
 @implementation MTRTargetNavigatorClusterTargetInfoStruct
-=======
-@implementation MTRThermostatClusterSystemModeChangeEvent
-- (instancetype)init
-{
-    if (self = [super init]) {
-
-        _previousSystemMode = nil;
-
-        _currentSystemMode = @(0);
-    }
-    return self;
-}
-
-- (id)copyWithZone:(NSZone * _Nullable)zone
-{
-    auto other = [[MTRThermostatClusterSystemModeChangeEvent alloc] init];
-
-    other.previousSystemMode = self.previousSystemMode;
-    other.currentSystemMode = self.currentSystemMode;
-
-    return other;
-}
-
-- (NSString *)description
-{
-    NSString * descriptionString = [NSString stringWithFormat:@"<%@: previousSystemMode:%@; currentSystemMode:%@; >", NSStringFromClass([self class]), _previousSystemMode, _currentSystemMode];
-    return descriptionString;
-}
-
-@end
-
-@implementation MTRThermostatClusterLocalTemperatureChangeEvent
-- (instancetype)init
-{
-    if (self = [super init]) {
-
-        _currentLocalTemperature = nil;
-    }
-    return self;
-}
-
-- (id)copyWithZone:(NSZone * _Nullable)zone
-{
-    auto other = [[MTRThermostatClusterLocalTemperatureChangeEvent alloc] init];
-
-    other.currentLocalTemperature = self.currentLocalTemperature;
-
-    return other;
-}
-
-- (NSString *)description
-{
-    NSString * descriptionString = [NSString stringWithFormat:@"<%@: currentLocalTemperature:%@; >", NSStringFromClass([self class]), _currentLocalTemperature];
-    return descriptionString;
-}
-
-@end
-
-@implementation MTRThermostatClusterOccupancyChangeEvent
-- (instancetype)init
-{
-    if (self = [super init]) {
-
-        _previousOccupancy = nil;
-
-        _currentOccupancy = @(0);
-    }
-    return self;
-}
-
-- (id)copyWithZone:(NSZone * _Nullable)zone
-{
-    auto other = [[MTRThermostatClusterOccupancyChangeEvent alloc] init];
-
-    other.previousOccupancy = self.previousOccupancy;
-    other.currentOccupancy = self.currentOccupancy;
-
-    return other;
-}
-
-- (NSString *)description
-{
-    NSString * descriptionString = [NSString stringWithFormat:@"<%@: previousOccupancy:%@; currentOccupancy:%@; >", NSStringFromClass([self class]), _previousOccupancy, _currentOccupancy];
-    return descriptionString;
-}
-
-@end
-
-@implementation MTRThermostatClusterSetpointChangeEvent
-- (instancetype)init
-{
-    if (self = [super init]) {
-
-        _systemMode = @(0);
-
-        _occupancy = nil;
-
-        _previousSetpoint = nil;
-
-        _currentSetpoint = @(0);
-    }
-    return self;
-}
-
-- (id)copyWithZone:(NSZone * _Nullable)zone
-{
-    auto other = [[MTRThermostatClusterSetpointChangeEvent alloc] init];
-
-    other.systemMode = self.systemMode;
-    other.occupancy = self.occupancy;
-    other.previousSetpoint = self.previousSetpoint;
-    other.currentSetpoint = self.currentSetpoint;
-
-    return other;
-}
-
-- (NSString *)description
-{
-    NSString * descriptionString = [NSString stringWithFormat:@"<%@: systemMode:%@; occupancy:%@; previousSetpoint:%@; currentSetpoint:%@; >", NSStringFromClass([self class]), _systemMode, _occupancy, _previousSetpoint, _currentSetpoint];
-    return descriptionString;
-}
-
-@end
-
-@implementation MTRThermostatClusterRunningStateChangeEvent
-- (instancetype)init
-{
-    if (self = [super init]) {
-
-        _previousRunningState = nil;
-
-        _currentRunningState = @(0);
-    }
-    return self;
-}
-
-- (id)copyWithZone:(NSZone * _Nullable)zone
-{
-    auto other = [[MTRThermostatClusterRunningStateChangeEvent alloc] init];
-
-    other.previousRunningState = self.previousRunningState;
-    other.currentRunningState = self.currentRunningState;
-
-    return other;
-}
-
-- (NSString *)description
-{
-    NSString * descriptionString = [NSString stringWithFormat:@"<%@: previousRunningState:%@; currentRunningState:%@; >", NSStringFromClass([self class]), _previousRunningState, _currentRunningState];
-    return descriptionString;
-}
-
-@end
-
-@implementation MTRThermostatClusterRunningModeChangeEvent
-- (instancetype)init
-{
-    if (self = [super init]) {
-
-        _previousRunningMode = nil;
-
-        _currentRunningMode = @(0);
-    }
-    return self;
-}
-
-- (id)copyWithZone:(NSZone * _Nullable)zone
-{
-    auto other = [[MTRThermostatClusterRunningModeChangeEvent alloc] init];
-
-    other.previousRunningMode = self.previousRunningMode;
-    other.currentRunningMode = self.currentRunningMode;
-
-    return other;
-}
-
-- (NSString *)description
-{
-    NSString * descriptionString = [NSString stringWithFormat:@"<%@: previousRunningMode:%@; currentRunningMode:%@; >", NSStringFromClass([self class]), _previousRunningMode, _currentRunningMode];
-    return descriptionString;
-}
-
-@end
-
-@implementation MTRThermostatClusterActiveScheduleChangeEvent
-- (instancetype)init
-{
-    if (self = [super init]) {
-
-        _previousScheduleHandle = nil;
-
-        _currentScheduleHandle = nil;
-    }
-    return self;
-}
-
-- (id)copyWithZone:(NSZone * _Nullable)zone
-{
-    auto other = [[MTRThermostatClusterActiveScheduleChangeEvent alloc] init];
-
-    other.previousScheduleHandle = self.previousScheduleHandle;
-    other.currentScheduleHandle = self.currentScheduleHandle;
-
-    return other;
-}
-
-- (NSString *)description
-{
-    NSString * descriptionString = [NSString stringWithFormat:@"<%@: previousScheduleHandle:%@; currentScheduleHandle:%@; >", NSStringFromClass([self class]), [_previousScheduleHandle base64EncodedStringWithOptions:0], [_currentScheduleHandle base64EncodedStringWithOptions:0]];
-    return descriptionString;
-}
-
-@end
-
-@implementation MTRThermostatClusterActivePresetChangeEvent
-- (instancetype)init
-{
-    if (self = [super init]) {
-
-        _previousPresetHandle = nil;
-
-        _currentPresetHandle = nil;
-    }
-    return self;
-}
-
-- (id)copyWithZone:(NSZone * _Nullable)zone
-{
-    auto other = [[MTRThermostatClusterActivePresetChangeEvent alloc] init];
-
-    other.previousPresetHandle = self.previousPresetHandle;
-    other.currentPresetHandle = self.currentPresetHandle;
-
-    return other;
-}
-
-- (NSString *)description
-{
-    NSString * descriptionString = [NSString stringWithFormat:@"<%@: previousPresetHandle:%@; currentPresetHandle:%@; >", NSStringFromClass([self class]), [_previousPresetHandle base64EncodedStringWithOptions:0], [_currentPresetHandle base64EncodedStringWithOptions:0]];
-    return descriptionString;
-}
-
-@end
-
-@implementation MTROccupancySensingClusterHoldTimeLimitsStruct
->>>>>>> b37fe43f
 - (instancetype)init
 {
     if (self = [super init]) {
