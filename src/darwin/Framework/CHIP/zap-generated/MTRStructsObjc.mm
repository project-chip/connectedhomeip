--- conflicted
+++ resolved
@@ -5293,354 +5293,6 @@
 - (NSString *)description
 {
     NSString * descriptionString = [NSString stringWithFormat:@"<%@: currentPrice:%@; >", NSStringFromClass([self class]), _currentPrice];
-    return descriptionString;
-}
-
-@end
-
-<<<<<<< HEAD
-@implementation MTRCommodityPriceClusterForecastChangeEvent
-=======
-@implementation MTRDemandResponseLoadControlClusterHeatingSourceControlStruct
->>>>>>> dc44c005
-- (instancetype)init
-{
-    if (self = [super init]) {
-
-<<<<<<< HEAD
-        _priceForecast = nil;
-=======
-        _heatingSource = @(0);
->>>>>>> dc44c005
-    }
-    return self;
-}
-
-- (id)copyWithZone:(NSZone * _Nullable)zone
-{
-<<<<<<< HEAD
-    auto other = [[MTRCommodityPriceClusterForecastChangeEvent alloc] init];
-
-    other.priceForecast = self.priceForecast;
-=======
-    auto other = [[MTRDemandResponseLoadControlClusterHeatingSourceControlStruct alloc] init];
-
-    other.heatingSource = self.heatingSource;
->>>>>>> dc44c005
-
-    return other;
-}
-
-- (NSString *)description
-{
-<<<<<<< HEAD
-    NSString * descriptionString = [NSString stringWithFormat:@"<%@: priceForecast:%@; >", NSStringFromClass([self class]), _priceForecast];
-=======
-    NSString * descriptionString = [NSString stringWithFormat:@"<%@: heatingSource:%@; >", NSStringFromClass([self class]), _heatingSource];
-    return descriptionString;
-}
-
-@end
-
-@implementation MTRDemandResponseLoadControlClusterPowerSavingsControlStruct
-- (instancetype)init
-{
-    if (self = [super init]) {
-
-        _powerSavings = @(0);
-    }
-    return self;
-}
-
-- (id)copyWithZone:(NSZone * _Nullable)zone
-{
-    auto other = [[MTRDemandResponseLoadControlClusterPowerSavingsControlStruct alloc] init];
-
-    other.powerSavings = self.powerSavings;
-
-    return other;
-}
-
-- (NSString *)description
-{
-    NSString * descriptionString = [NSString stringWithFormat:@"<%@: powerSavings:%@; >", NSStringFromClass([self class]), _powerSavings];
-    return descriptionString;
-}
-
-@end
-
-@implementation MTRDemandResponseLoadControlClusterDutyCycleControlStruct
-- (instancetype)init
-{
-    if (self = [super init]) {
-
-        _dutyCycle = @(0);
-    }
-    return self;
-}
-
-- (id)copyWithZone:(NSZone * _Nullable)zone
-{
-    auto other = [[MTRDemandResponseLoadControlClusterDutyCycleControlStruct alloc] init];
-
-    other.dutyCycle = self.dutyCycle;
-
-    return other;
-}
-
-- (NSString *)description
-{
-    NSString * descriptionString = [NSString stringWithFormat:@"<%@: dutyCycle:%@; >", NSStringFromClass([self class]), _dutyCycle];
-    return descriptionString;
-}
-
-@end
-
-@implementation MTRDemandResponseLoadControlClusterAverageLoadControlStruct
-- (instancetype)init
-{
-    if (self = [super init]) {
-
-        _loadAdjustment = @(0);
-    }
-    return self;
-}
-
-- (id)copyWithZone:(NSZone * _Nullable)zone
-{
-    auto other = [[MTRDemandResponseLoadControlClusterAverageLoadControlStruct alloc] init];
-
-    other.loadAdjustment = self.loadAdjustment;
-
-    return other;
-}
-
-- (NSString *)description
-{
-    NSString * descriptionString = [NSString stringWithFormat:@"<%@: loadAdjustment:%@; >", NSStringFromClass([self class]), _loadAdjustment];
-    return descriptionString;
-}
-
-@end
-
-@implementation MTRDemandResponseLoadControlClusterTemperatureControlStruct
-- (instancetype)init
-{
-    if (self = [super init]) {
-
-        _coolingTempOffset = nil;
-
-        _heatingtTempOffset = nil;
-
-        _coolingTempSetpoint = nil;
-
-        _heatingTempSetpoint = nil;
-    }
-    return self;
-}
-
-- (id)copyWithZone:(NSZone * _Nullable)zone
-{
-    auto other = [[MTRDemandResponseLoadControlClusterTemperatureControlStruct alloc] init];
-
-    other.coolingTempOffset = self.coolingTempOffset;
-    other.heatingtTempOffset = self.heatingtTempOffset;
-    other.coolingTempSetpoint = self.coolingTempSetpoint;
-    other.heatingTempSetpoint = self.heatingTempSetpoint;
-
-    return other;
-}
-
-- (NSString *)description
-{
-    NSString * descriptionString = [NSString stringWithFormat:@"<%@: coolingTempOffset:%@; heatingtTempOffset:%@; coolingTempSetpoint:%@; heatingTempSetpoint:%@; >", NSStringFromClass([self class]), _coolingTempOffset, _heatingtTempOffset, _coolingTempSetpoint, _heatingTempSetpoint];
-    return descriptionString;
-}
-
-@end
-
-@implementation MTRDemandResponseLoadControlClusterLoadControlEventTransitionStruct
-- (instancetype)init
-{
-    if (self = [super init]) {
-
-        _duration = @(0);
-
-        _control = @(0);
-
-        _temperatureControl = nil;
-
-        _averageLoadControl = nil;
-
-        _dutyCycleControl = nil;
-
-        _powerSavingsControl = nil;
-
-        _heatingSourceControl = nil;
-    }
-    return self;
-}
-
-- (id)copyWithZone:(NSZone * _Nullable)zone
-{
-    auto other = [[MTRDemandResponseLoadControlClusterLoadControlEventTransitionStruct alloc] init];
-
-    other.duration = self.duration;
-    other.control = self.control;
-    other.temperatureControl = self.temperatureControl;
-    other.averageLoadControl = self.averageLoadControl;
-    other.dutyCycleControl = self.dutyCycleControl;
-    other.powerSavingsControl = self.powerSavingsControl;
-    other.heatingSourceControl = self.heatingSourceControl;
-
-    return other;
-}
-
-- (NSString *)description
-{
-    NSString * descriptionString = [NSString stringWithFormat:@"<%@: duration:%@; control:%@; temperatureControl:%@; averageLoadControl:%@; dutyCycleControl:%@; powerSavingsControl:%@; heatingSourceControl:%@; >", NSStringFromClass([self class]), _duration, _control, _temperatureControl, _averageLoadControl, _dutyCycleControl, _powerSavingsControl, _heatingSourceControl];
-    return descriptionString;
-}
-
-@end
-
-@implementation MTRDemandResponseLoadControlClusterLoadControlEventStruct
-- (instancetype)init
-{
-    if (self = [super init]) {
-
-        _eventID = [NSData data];
-
-        _programID = nil;
-
-        _control = @(0);
-
-        _deviceClass = @(0);
-
-        _enrollmentGroup = nil;
-
-        _criticality = @(0);
-
-        _startTime = nil;
-
-        _transitions = [NSArray array];
-    }
-    return self;
-}
-
-- (id)copyWithZone:(NSZone * _Nullable)zone
-{
-    auto other = [[MTRDemandResponseLoadControlClusterLoadControlEventStruct alloc] init];
-
-    other.eventID = self.eventID;
-    other.programID = self.programID;
-    other.control = self.control;
-    other.deviceClass = self.deviceClass;
-    other.enrollmentGroup = self.enrollmentGroup;
-    other.criticality = self.criticality;
-    other.startTime = self.startTime;
-    other.transitions = self.transitions;
-
-    return other;
-}
-
-- (NSString *)description
-{
-    NSString * descriptionString = [NSString stringWithFormat:@"<%@: eventID:%@; programID:%@; control:%@; deviceClass:%@; enrollmentGroup:%@; criticality:%@; startTime:%@; transitions:%@; >", NSStringFromClass([self class]), [_eventID base64EncodedStringWithOptions:0], [_programID base64EncodedStringWithOptions:0], _control, _deviceClass, _enrollmentGroup, _criticality, _startTime, _transitions];
-    return descriptionString;
-}
-
-@end
-
-@implementation MTRDemandResponseLoadControlClusterLoadControlProgramStruct
-- (instancetype)init
-{
-    if (self = [super init]) {
-
-        _programID = [NSData data];
-
-        _name = @"";
-
-        _enrollmentGroup = nil;
-
-        _randomStartMinutes = nil;
-
-        _randomDurationMinutes = nil;
-    }
-    return self;
-}
-
-- (id)copyWithZone:(NSZone * _Nullable)zone
-{
-    auto other = [[MTRDemandResponseLoadControlClusterLoadControlProgramStruct alloc] init];
-
-    other.programID = self.programID;
-    other.name = self.name;
-    other.enrollmentGroup = self.enrollmentGroup;
-    other.randomStartMinutes = self.randomStartMinutes;
-    other.randomDurationMinutes = self.randomDurationMinutes;
-
-    return other;
-}
-
-- (NSString *)description
-{
-    NSString * descriptionString = [NSString stringWithFormat:@"<%@: programID:%@; name:%@; enrollmentGroup:%@; randomStartMinutes:%@; randomDurationMinutes:%@; >", NSStringFromClass([self class]), [_programID base64EncodedStringWithOptions:0], _name, _enrollmentGroup, _randomStartMinutes, _randomDurationMinutes];
-    return descriptionString;
-}
-
-@end
-
-@implementation MTRDemandResponseLoadControlClusterLoadControlEventStatusChangeEvent
-- (instancetype)init
-{
-    if (self = [super init]) {
-
-        _eventID = [NSData data];
-
-        _transitionIndex = nil;
-
-        _status = @(0);
-
-        _criticality = @(0);
-
-        _control = @(0);
-
-        _temperatureControl = nil;
-
-        _averageLoadControl = nil;
-
-        _dutyCycleControl = nil;
-
-        _powerSavingsControl = nil;
-
-        _heatingSourceControl = nil;
-    }
-    return self;
-}
-
-- (id)copyWithZone:(NSZone * _Nullable)zone
-{
-    auto other = [[MTRDemandResponseLoadControlClusterLoadControlEventStatusChangeEvent alloc] init];
-
-    other.eventID = self.eventID;
-    other.transitionIndex = self.transitionIndex;
-    other.status = self.status;
-    other.criticality = self.criticality;
-    other.control = self.control;
-    other.temperatureControl = self.temperatureControl;
-    other.averageLoadControl = self.averageLoadControl;
-    other.dutyCycleControl = self.dutyCycleControl;
-    other.powerSavingsControl = self.powerSavingsControl;
-    other.heatingSourceControl = self.heatingSourceControl;
-
-    return other;
-}
-
-- (NSString *)description
-{
-    NSString * descriptionString = [NSString stringWithFormat:@"<%@: eventID:%@; transitionIndex:%@; status:%@; criticality:%@; control:%@; temperatureControl:%@; averageLoadControl:%@; dutyCycleControl:%@; powerSavingsControl:%@; heatingSourceControl:%@; >", NSStringFromClass([self class]), [_eventID base64EncodedStringWithOptions:0], _transitionIndex, _status, _criticality, _control, _temperatureControl, _averageLoadControl, _dutyCycleControl, _powerSavingsControl, _heatingSourceControl];
->>>>>>> dc44c005
     return descriptionString;
 }
 
