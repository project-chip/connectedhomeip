--- conflicted
+++ resolved
@@ -3975,20 +3975,118 @@
 
 @end
 
-<<<<<<< HEAD
 @implementation MTRBooleanSensorConfigurationClusterAlarmsStateChangedEvent
-=======
+- (instancetype)init
+{
+    if (self = [super init]) {
+
+        _alarmsActive = @(0);
+
+        _alarmsSuppressed = nil;
+    }
+    return self;
+}
+
+- (id)copyWithZone:(NSZone * _Nullable)zone
+{
+    auto other = [[MTRBooleanSensorConfigurationClusterAlarmsStateChangedEvent alloc] init];
+
+    other.alarmsActive = self.alarmsActive;
+    other.alarmsSuppressed = self.alarmsSuppressed;
+
+    return other;
+}
+
+- (NSString *)description
+{
+    NSString * descriptionString = [NSString stringWithFormat:@"<%@: alarmsActive:%@; alarmsSuppressed:%@; >", NSStringFromClass([self class]), _alarmsActive, _alarmsSuppressed];
+    return descriptionString;
+}
+
+@end
+
+@implementation MTRBooleanSensorConfigurationClusterSensorFaultEvent
+- (instancetype)init
+{
+    if (self = [super init]) {
+    }
+    return self;
+}
+
+- (id)copyWithZone:(NSZone * _Nullable)zone
+{
+    auto other = [[MTRBooleanSensorConfigurationClusterSensorFaultEvent alloc] init];
+
+    return other;
+}
+
+- (NSString *)description
+{
+    NSString * descriptionString = [NSString stringWithFormat:@"<%@: >", NSStringFromClass([self class])];
+    return descriptionString;
+}
+
+@end
+
+@implementation MTRValveConfigurationAndControlClusterValveStateChangedEvent
+- (instancetype)init
+{
+    if (self = [super init]) {
+
+        _valveState = @(0);
+    }
+    return self;
+}
+
+- (id)copyWithZone:(NSZone * _Nullable)zone
+{
+    auto other = [[MTRValveConfigurationAndControlClusterValveStateChangedEvent alloc] init];
+
+    other.valveState = self.valveState;
+
+    return other;
+}
+
+- (NSString *)description
+{
+    NSString * descriptionString = [NSString stringWithFormat:@"<%@: valveState:%@; >", NSStringFromClass([self class]), _valveState];
+    return descriptionString;
+}
+
+@end
+
+@implementation MTRValveConfigurationAndControlClusterValveFaultEvent
+- (instancetype)init
+{
+    if (self = [super init]) {
+
+        _valveFault = @(0);
+    }
+    return self;
+}
+
+- (id)copyWithZone:(NSZone * _Nullable)zone
+{
+    auto other = [[MTRValveConfigurationAndControlClusterValveFaultEvent alloc] init];
+
+    other.valveFault = self.valveFault;
+
+    return other;
+}
+
+- (NSString *)description
+{
+    NSString * descriptionString = [NSString stringWithFormat:@"<%@: valveFault:%@; >", NSStringFromClass([self class]), _valveFault];
+    return descriptionString;
+}
+
+@end
+
 @implementation MTRDemandResponseLoadControlClusterHeatingSourceControlStruct
->>>>>>> aeee1274
-- (instancetype)init
-{
-    if (self = [super init]) {
-
-<<<<<<< HEAD
-        _alarmsActive = @(0);
-
-        _alarmsSuppressed = nil;
-=======
+- (instancetype)init
+{
+    if (self = [super init]) {
+
         _heatingSource = @(0);
     }
     return self;
@@ -4146,19 +4244,12 @@
         _powerSavingsControl = nil;
 
         _heatingSourceControl = nil;
->>>>>>> aeee1274
-    }
-    return self;
-}
-
-- (id)copyWithZone:(NSZone * _Nullable)zone
-{
-<<<<<<< HEAD
-    auto other = [[MTRBooleanSensorConfigurationClusterAlarmsStateChangedEvent alloc] init];
-
-    other.alarmsActive = self.alarmsActive;
-    other.alarmsSuppressed = self.alarmsSuppressed;
-=======
+    }
+    return self;
+}
+
+- (id)copyWithZone:(NSZone * _Nullable)zone
+{
     auto other = [[MTRDemandResponseLoadControlClusterLoadControlEventTransitionStruct alloc] init];
 
     other.duration = self.duration;
@@ -4168,29 +4259,18 @@
     other.dutyCycleControl = self.dutyCycleControl;
     other.powerSavingsControl = self.powerSavingsControl;
     other.heatingSourceControl = self.heatingSourceControl;
->>>>>>> aeee1274
-
-    return other;
-}
-
-- (NSString *)description
-{
-<<<<<<< HEAD
-    NSString * descriptionString = [NSString stringWithFormat:@"<%@: alarmsActive:%@; alarmsSuppressed:%@; >", NSStringFromClass([self class]), _alarmsActive, _alarmsSuppressed];
-=======
+
+    return other;
+}
+
+- (NSString *)description
+{
     NSString * descriptionString = [NSString stringWithFormat:@"<%@: duration:%@; control:%@; temperatureControl:%@; averageLoadControl:%@; dutyCycleControl:%@; powerSavingsControl:%@; heatingSourceControl:%@; >", NSStringFromClass([self class]), _duration, _control, _temperatureControl, _averageLoadControl, _dutyCycleControl, _powerSavingsControl, _heatingSourceControl];
->>>>>>> aeee1274
-    return descriptionString;
-}
-
-@end
-
-<<<<<<< HEAD
-@implementation MTRBooleanSensorConfigurationClusterSensorFaultEvent
-- (instancetype)init
-{
-    if (self = [super init]) {
-=======
+    return descriptionString;
+}
+
+@end
+
 @implementation MTRDemandResponseLoadControlClusterLoadControlEventStruct
 - (instancetype)init
 {
@@ -4211,16 +4291,12 @@
         _startTime = nil;
 
         _transitions = [NSArray array];
->>>>>>> aeee1274
-    }
-    return self;
-}
-
-- (id)copyWithZone:(NSZone * _Nullable)zone
-{
-<<<<<<< HEAD
-    auto other = [[MTRBooleanSensorConfigurationClusterSensorFaultEvent alloc] init];
-=======
+    }
+    return self;
+}
+
+- (id)copyWithZone:(NSZone * _Nullable)zone
+{
     auto other = [[MTRDemandResponseLoadControlClusterLoadControlEventStruct alloc] init];
 
     other.eventID = self.eventID;
@@ -4231,35 +4307,23 @@
     other.criticality = self.criticality;
     other.startTime = self.startTime;
     other.transitions = self.transitions;
->>>>>>> aeee1274
-
-    return other;
-}
-
-- (NSString *)description
-{
-<<<<<<< HEAD
-    NSString * descriptionString = [NSString stringWithFormat:@"<%@: >", NSStringFromClass([self class])];
-=======
+
+    return other;
+}
+
+- (NSString *)description
+{
     NSString * descriptionString = [NSString stringWithFormat:@"<%@: eventID:%@; programID:%@; control:%@; deviceClass:%@; enrollmentGroup:%@; criticality:%@; startTime:%@; transitions:%@; >", NSStringFromClass([self class]), [_eventID base64EncodedStringWithOptions:0], [_programID base64EncodedStringWithOptions:0], _control, _deviceClass, _enrollmentGroup, _criticality, _startTime, _transitions];
->>>>>>> aeee1274
-    return descriptionString;
-}
-
-@end
-
-<<<<<<< HEAD
-@implementation MTRValveConfigurationAndControlClusterValveStateChangedEvent
-=======
+    return descriptionString;
+}
+
+@end
+
 @implementation MTRDemandResponseLoadControlClusterLoadControlProgramStruct
->>>>>>> aeee1274
-- (instancetype)init
-{
-    if (self = [super init]) {
-
-<<<<<<< HEAD
-        _valveState = @(0);
-=======
+- (instancetype)init
+{
+    if (self = [super init]) {
+
         _programID = [NSData data];
 
         _name = @"";
@@ -4269,18 +4333,12 @@
         _randomStartMinutes = nil;
 
         _randomDurationMinutes = nil;
->>>>>>> aeee1274
-    }
-    return self;
-}
-
-- (id)copyWithZone:(NSZone * _Nullable)zone
-{
-<<<<<<< HEAD
-    auto other = [[MTRValveConfigurationAndControlClusterValveStateChangedEvent alloc] init];
-
-    other.valveState = self.valveState;
-=======
+    }
+    return self;
+}
+
+- (id)copyWithZone:(NSZone * _Nullable)zone
+{
     auto other = [[MTRDemandResponseLoadControlClusterLoadControlProgramStruct alloc] init];
 
     other.programID = self.programID;
@@ -4288,35 +4346,23 @@
     other.enrollmentGroup = self.enrollmentGroup;
     other.randomStartMinutes = self.randomStartMinutes;
     other.randomDurationMinutes = self.randomDurationMinutes;
->>>>>>> aeee1274
-
-    return other;
-}
-
-- (NSString *)description
-{
-<<<<<<< HEAD
-    NSString * descriptionString = [NSString stringWithFormat:@"<%@: valveState:%@; >", NSStringFromClass([self class]), _valveState];
-=======
+
+    return other;
+}
+
+- (NSString *)description
+{
     NSString * descriptionString = [NSString stringWithFormat:@"<%@: programID:%@; name:%@; enrollmentGroup:%@; randomStartMinutes:%@; randomDurationMinutes:%@; >", NSStringFromClass([self class]), [_programID base64EncodedStringWithOptions:0], _name, _enrollmentGroup, _randomStartMinutes, _randomDurationMinutes];
->>>>>>> aeee1274
-    return descriptionString;
-}
-
-@end
-
-<<<<<<< HEAD
-@implementation MTRValveConfigurationAndControlClusterValveFaultEvent
-=======
+    return descriptionString;
+}
+
+@end
+
 @implementation MTRDemandResponseLoadControlClusterLoadControlEventStatusChangeEvent
->>>>>>> aeee1274
-- (instancetype)init
-{
-    if (self = [super init]) {
-
-<<<<<<< HEAD
-        _valveFault = @(0);
-=======
+- (instancetype)init
+{
+    if (self = [super init]) {
+
         _eventID = [NSData data];
 
         _transitionIndex = nil;
@@ -4336,18 +4382,12 @@
         _powerSavingsControl = nil;
 
         _heatingSourceControl = nil;
->>>>>>> aeee1274
-    }
-    return self;
-}
-
-- (id)copyWithZone:(NSZone * _Nullable)zone
-{
-<<<<<<< HEAD
-    auto other = [[MTRValveConfigurationAndControlClusterValveFaultEvent alloc] init];
-
-    other.valveFault = self.valveFault;
-=======
+    }
+    return self;
+}
+
+- (id)copyWithZone:(NSZone * _Nullable)zone
+{
     auto other = [[MTRDemandResponseLoadControlClusterLoadControlEventStatusChangeEvent alloc] init];
 
     other.eventID = self.eventID;
@@ -4360,18 +4400,13 @@
     other.dutyCycleControl = self.dutyCycleControl;
     other.powerSavingsControl = self.powerSavingsControl;
     other.heatingSourceControl = self.heatingSourceControl;
->>>>>>> aeee1274
-
-    return other;
-}
-
-- (NSString *)description
-{
-<<<<<<< HEAD
-    NSString * descriptionString = [NSString stringWithFormat:@"<%@: valveFault:%@; >", NSStringFromClass([self class]), _valveFault];
-=======
+
+    return other;
+}
+
+- (NSString *)description
+{
     NSString * descriptionString = [NSString stringWithFormat:@"<%@: eventID:%@; transitionIndex:%@; status:%@; criticality:%@; control:%@; temperatureControl:%@; averageLoadControl:%@; dutyCycleControl:%@; powerSavingsControl:%@; heatingSourceControl:%@; >", NSStringFromClass([self class]), [_eventID base64EncodedStringWithOptions:0], _transitionIndex, _status, _criticality, _control, _temperatureControl, _averageLoadControl, _dutyCycleControl, _powerSavingsControl, _heatingSourceControl];
->>>>>>> aeee1274
     return descriptionString;
 }
 
