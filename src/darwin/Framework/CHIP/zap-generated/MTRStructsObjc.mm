/*
 *
 *    Copyright (c) 2022 Project CHIP Authors
 *
 *    Licensed under the Apache License, Version 2.0 (the "License");
 *    you may not use this file except in compliance with the License.
 *    You may obtain a copy of the License at
 *
 *        http://www.apache.org/licenses/LICENSE-2.0
 *
 *    Unless required by applicable law or agreed to in writing, software
 *    distributed under the License is distributed on an "AS IS" BASIS,
 *    WITHOUT WARRANTIES OR CONDITIONS OF ANY KIND, either express or implied.
 *    See the License for the specific language governing permissions and
 *    limitations under the License.
 */

#import "MTRStructsObjc.h"

NS_ASSUME_NONNULL_BEGIN

@implementation MTRScenesClusterAttributeValuePair
- (instancetype)init
{
    if (self = [super init]) {

        _attributeID = @(0);

        _attributeValue = @(0);
    }
    return self;
}

- (id)copyWithZone:(NSZone * _Nullable)zone
{
    auto other = [[MTRScenesClusterAttributeValuePair alloc] init];

    other.attributeID = self.attributeID;
    other.attributeValue = self.attributeValue;

    return other;
}

- (NSString *)description
{
    NSString * descriptionString = [NSString stringWithFormat:@"<%@: attributeID:%@; attributeValue:%@; >", NSStringFromClass([self class]), _attributeID, _attributeValue];
    return descriptionString;
}

- (void)setAttributeId:(NSNumber * _Nonnull)attributeId
{
    self.attributeID = attributeId;
}

- (NSNumber * _Nonnull)attributeId
{
    return self.attributeID;
}

@end

@implementation MTRScenesClusterExtensionFieldSet
- (instancetype)init
{
    if (self = [super init]) {

        _clusterID = @(0);

        _attributeValueList = [NSArray array];
    }
    return self;
}

- (id)copyWithZone:(NSZone * _Nullable)zone
{
    auto other = [[MTRScenesClusterExtensionFieldSet alloc] init];

    other.clusterID = self.clusterID;
    other.attributeValueList = self.attributeValueList;

    return other;
}

- (NSString *)description
{
    NSString * descriptionString = [NSString stringWithFormat:@"<%@: clusterID:%@; attributeValueList:%@; >", NSStringFromClass([self class]), _clusterID, _attributeValueList];
    return descriptionString;
}

- (void)setClusterId:(NSNumber * _Nonnull)clusterId
{
    self.clusterID = clusterId;
}

- (NSNumber * _Nonnull)clusterId
{
    return self.clusterID;
}

@end

@implementation MTRScenesClusterSceneInfoStruct
- (instancetype)init
{
    if (self = [super init]) {

        _sceneCount = @(0);

        _currentScene = @(0);

        _currentGroup = @(0);

        _sceneValid = @(0);

        _remainingCapacity = @(0);

        _fabricIndex = @(0);
    }
    return self;
}

- (id)copyWithZone:(NSZone * _Nullable)zone
{
    auto other = [[MTRScenesClusterSceneInfoStruct alloc] init];

    other.sceneCount = self.sceneCount;
    other.currentScene = self.currentScene;
    other.currentGroup = self.currentGroup;
    other.sceneValid = self.sceneValid;
    other.remainingCapacity = self.remainingCapacity;
    other.fabricIndex = self.fabricIndex;

    return other;
}

- (NSString *)description
{
    NSString * descriptionString = [NSString stringWithFormat:@"<%@: sceneCount:%@; currentScene:%@; currentGroup:%@; sceneValid:%@; remainingCapacity:%@; fabricIndex:%@; >", NSStringFromClass([self class]), _sceneCount, _currentScene, _currentGroup, _sceneValid, _remainingCapacity, _fabricIndex];
    return descriptionString;
}

@end

@implementation MTRDescriptorClusterDeviceTypeStruct
- (instancetype)init
{
    if (self = [super init]) {

        _deviceType = @(0);

        _revision = @(0);
    }
    return self;
}

- (id)copyWithZone:(NSZone * _Nullable)zone
{
    auto other = [[MTRDescriptorClusterDeviceTypeStruct alloc] init];

    other.deviceType = self.deviceType;
    other.revision = self.revision;

    return other;
}

- (NSString *)description
{
    NSString * descriptionString = [NSString stringWithFormat:@"<%@: deviceType:%@; revision:%@; >", NSStringFromClass([self class]), _deviceType, _revision];
    return descriptionString;
}

- (void)setType:(NSNumber * _Nonnull)type
{
    self.deviceType = type;
}

- (NSNumber * _Nonnull)type
{
    return self.deviceType;
}

@end

@implementation MTRDescriptorClusterDeviceType : MTRDescriptorClusterDeviceTypeStruct
@dynamic revision;
@end

@implementation MTRDescriptorClusterSemanticTagStruct
- (instancetype)init
{
    if (self = [super init]) {

        _mfgCode = nil;

        _namespaceID = @(0);

        _tag = @(0);

        _label = nil;
    }
    return self;
}

- (id)copyWithZone:(NSZone * _Nullable)zone
{
    auto other = [[MTRDescriptorClusterSemanticTagStruct alloc] init];

    other.mfgCode = self.mfgCode;
    other.namespaceID = self.namespaceID;
    other.tag = self.tag;
    other.label = self.label;

    return other;
}

- (NSString *)description
{
    NSString * descriptionString = [NSString stringWithFormat:@"<%@: mfgCode:%@; namespaceID:%@; tag:%@; label:%@; >", NSStringFromClass([self class]), _mfgCode, _namespaceID, _tag, _label];
    return descriptionString;
}

@end

@implementation MTRBindingClusterTargetStruct
- (instancetype)init
{
    if (self = [super init]) {

        _node = nil;

        _group = nil;

        _endpoint = nil;

        _cluster = nil;

        _fabricIndex = @(0);
    }
    return self;
}

- (id)copyWithZone:(NSZone * _Nullable)zone
{
    auto other = [[MTRBindingClusterTargetStruct alloc] init];

    other.node = self.node;
    other.group = self.group;
    other.endpoint = self.endpoint;
    other.cluster = self.cluster;
    other.fabricIndex = self.fabricIndex;

    return other;
}

- (NSString *)description
{
    NSString * descriptionString = [NSString stringWithFormat:@"<%@: node:%@; group:%@; endpoint:%@; cluster:%@; fabricIndex:%@; >", NSStringFromClass([self class]), _node, _group, _endpoint, _cluster, _fabricIndex];
    return descriptionString;
}

@end

@implementation MTRAccessControlClusterAccessControlTargetStruct
- (instancetype)init
{
    if (self = [super init]) {

        _cluster = nil;

        _endpoint = nil;

        _deviceType = nil;
    }
    return self;
}

- (id)copyWithZone:(NSZone * _Nullable)zone
{
    auto other = [[MTRAccessControlClusterAccessControlTargetStruct alloc] init];

    other.cluster = self.cluster;
    other.endpoint = self.endpoint;
    other.deviceType = self.deviceType;

    return other;
}

- (NSString *)description
{
    NSString * descriptionString = [NSString stringWithFormat:@"<%@: cluster:%@; endpoint:%@; deviceType:%@; >", NSStringFromClass([self class]), _cluster, _endpoint, _deviceType];
    return descriptionString;
}

@end

@implementation MTRAccessControlClusterTarget : MTRAccessControlClusterAccessControlTargetStruct
@dynamic cluster;
@dynamic endpoint;
@dynamic deviceType;
@end

@implementation MTRAccessControlClusterAccessControlEntryStruct
- (instancetype)init
{
    if (self = [super init]) {

        _privilege = @(0);

        _authMode = @(0);

        _subjects = nil;

        _targets = nil;

        _fabricIndex = @(0);
    }
    return self;
}

- (id)copyWithZone:(NSZone * _Nullable)zone
{
    auto other = [[MTRAccessControlClusterAccessControlEntryStruct alloc] init];

    other.privilege = self.privilege;
    other.authMode = self.authMode;
    other.subjects = self.subjects;
    other.targets = self.targets;
    other.fabricIndex = self.fabricIndex;

    return other;
}

- (NSString *)description
{
    NSString * descriptionString = [NSString stringWithFormat:@"<%@: privilege:%@; authMode:%@; subjects:%@; targets:%@; fabricIndex:%@; >", NSStringFromClass([self class]), _privilege, _authMode, _subjects, _targets, _fabricIndex];
    return descriptionString;
}

@end

@implementation MTRAccessControlClusterAccessControlEntry : MTRAccessControlClusterAccessControlEntryStruct
@dynamic privilege;
@dynamic authMode;
@dynamic subjects;
@dynamic targets;
@dynamic fabricIndex;
@end

@implementation MTRAccessControlClusterAccessControlExtensionStruct
- (instancetype)init
{
    if (self = [super init]) {

        _data = [NSData data];

        _fabricIndex = @(0);
    }
    return self;
}

- (id)copyWithZone:(NSZone * _Nullable)zone
{
    auto other = [[MTRAccessControlClusterAccessControlExtensionStruct alloc] init];

    other.data = self.data;
    other.fabricIndex = self.fabricIndex;

    return other;
}

- (NSString *)description
{
    NSString * descriptionString = [NSString stringWithFormat:@"<%@: data:%@; fabricIndex:%@; >", NSStringFromClass([self class]), [_data base64EncodedStringWithOptions:0], _fabricIndex];
    return descriptionString;
}

@end

@implementation MTRAccessControlClusterExtensionEntry : MTRAccessControlClusterAccessControlExtensionStruct
@dynamic data;
@dynamic fabricIndex;
@end

@implementation MTRAccessControlClusterAccessControlEntryChangedEvent
- (instancetype)init
{
    if (self = [super init]) {

        _adminNodeID = nil;

        _adminPasscodeID = nil;

        _changeType = @(0);

        _latestValue = nil;

        _fabricIndex = @(0);
    }
    return self;
}

- (id)copyWithZone:(NSZone * _Nullable)zone
{
    auto other = [[MTRAccessControlClusterAccessControlEntryChangedEvent alloc] init];

    other.adminNodeID = self.adminNodeID;
    other.adminPasscodeID = self.adminPasscodeID;
    other.changeType = self.changeType;
    other.latestValue = self.latestValue;
    other.fabricIndex = self.fabricIndex;

    return other;
}

- (NSString *)description
{
    NSString * descriptionString = [NSString stringWithFormat:@"<%@: adminNodeID:%@; adminPasscodeID:%@; changeType:%@; latestValue:%@; fabricIndex:%@; >", NSStringFromClass([self class]), _adminNodeID, _adminPasscodeID, _changeType, _latestValue, _fabricIndex];
    return descriptionString;
}

@end

@implementation MTRAccessControlClusterAccessControlExtensionChangedEvent
- (instancetype)init
{
    if (self = [super init]) {

        _adminNodeID = nil;

        _adminPasscodeID = nil;

        _changeType = @(0);

        _latestValue = nil;

        _fabricIndex = @(0);
    }
    return self;
}

- (id)copyWithZone:(NSZone * _Nullable)zone
{
    auto other = [[MTRAccessControlClusterAccessControlExtensionChangedEvent alloc] init];

    other.adminNodeID = self.adminNodeID;
    other.adminPasscodeID = self.adminPasscodeID;
    other.changeType = self.changeType;
    other.latestValue = self.latestValue;
    other.fabricIndex = self.fabricIndex;

    return other;
}

- (NSString *)description
{
    NSString * descriptionString = [NSString stringWithFormat:@"<%@: adminNodeID:%@; adminPasscodeID:%@; changeType:%@; latestValue:%@; fabricIndex:%@; >", NSStringFromClass([self class]), _adminNodeID, _adminPasscodeID, _changeType, _latestValue, _fabricIndex];
    return descriptionString;
}

@end

@implementation MTRActionsClusterActionStruct
- (instancetype)init
{
    if (self = [super init]) {

        _actionID = @(0);

        _name = @"";

        _type = @(0);

        _endpointListID = @(0);

        _supportedCommands = @(0);

        _state = @(0);
    }
    return self;
}

- (id)copyWithZone:(NSZone * _Nullable)zone
{
    auto other = [[MTRActionsClusterActionStruct alloc] init];

    other.actionID = self.actionID;
    other.name = self.name;
    other.type = self.type;
    other.endpointListID = self.endpointListID;
    other.supportedCommands = self.supportedCommands;
    other.state = self.state;

    return other;
}

- (NSString *)description
{
    NSString * descriptionString = [NSString stringWithFormat:@"<%@: actionID:%@; name:%@; type:%@; endpointListID:%@; supportedCommands:%@; state:%@; >", NSStringFromClass([self class]), _actionID, _name, _type, _endpointListID, _supportedCommands, _state];
    return descriptionString;
}

@end

@implementation MTRActionsClusterEndpointListStruct
- (instancetype)init
{
    if (self = [super init]) {

        _endpointListID = @(0);

        _name = @"";

        _type = @(0);

        _endpoints = [NSArray array];
    }
    return self;
}

- (id)copyWithZone:(NSZone * _Nullable)zone
{
    auto other = [[MTRActionsClusterEndpointListStruct alloc] init];

    other.endpointListID = self.endpointListID;
    other.name = self.name;
    other.type = self.type;
    other.endpoints = self.endpoints;

    return other;
}

- (NSString *)description
{
    NSString * descriptionString = [NSString stringWithFormat:@"<%@: endpointListID:%@; name:%@; type:%@; endpoints:%@; >", NSStringFromClass([self class]), _endpointListID, _name, _type, _endpoints];
    return descriptionString;
}

@end

@implementation MTRActionsClusterStateChangedEvent
- (instancetype)init
{
    if (self = [super init]) {

        _actionID = @(0);

        _invokeID = @(0);

        _newState = @(0);
    }
    return self;
}

- (id)copyWithZone:(NSZone * _Nullable)zone
{
    auto other = [[MTRActionsClusterStateChangedEvent alloc] init];

    other.actionID = self.actionID;
    other.invokeID = self.invokeID;
    other.newState = self.newState;

    return other;
}

- (NSString *)description
{
    NSString * descriptionString = [NSString stringWithFormat:@"<%@: actionID:%@; invokeID:%@; newState:%@; >", NSStringFromClass([self class]), _actionID, _invokeID, _newState];
    return descriptionString;
}

@end

@implementation MTRActionsClusterActionFailedEvent
- (instancetype)init
{
    if (self = [super init]) {

        _actionID = @(0);

        _invokeID = @(0);

        _newState = @(0);

        _error = @(0);
    }
    return self;
}

- (id)copyWithZone:(NSZone * _Nullable)zone
{
    auto other = [[MTRActionsClusterActionFailedEvent alloc] init];

    other.actionID = self.actionID;
    other.invokeID = self.invokeID;
    other.newState = self.newState;
    other.error = self.error;

    return other;
}

- (NSString *)description
{
    NSString * descriptionString = [NSString stringWithFormat:@"<%@: actionID:%@; invokeID:%@; newState:%@; error:%@; >", NSStringFromClass([self class]), _actionID, _invokeID, _newState, _error];
    return descriptionString;
}

@end

@implementation MTRBasicInformationClusterCapabilityMinimaStruct
- (instancetype)init
{
    if (self = [super init]) {

        _caseSessionsPerFabric = @(0);

        _subscriptionsPerFabric = @(0);
    }
    return self;
}

- (id)copyWithZone:(NSZone * _Nullable)zone
{
    auto other = [[MTRBasicInformationClusterCapabilityMinimaStruct alloc] init];

    other.caseSessionsPerFabric = self.caseSessionsPerFabric;
    other.subscriptionsPerFabric = self.subscriptionsPerFabric;

    return other;
}

- (NSString *)description
{
    NSString * descriptionString = [NSString stringWithFormat:@"<%@: caseSessionsPerFabric:%@; subscriptionsPerFabric:%@; >", NSStringFromClass([self class]), _caseSessionsPerFabric, _subscriptionsPerFabric];
    return descriptionString;
}

@end

@implementation MTRBasicClusterCapabilityMinimaStruct : MTRBasicInformationClusterCapabilityMinimaStruct
@dynamic caseSessionsPerFabric;
@dynamic subscriptionsPerFabric;
@end

@implementation MTRBasicInformationClusterProductAppearanceStruct
- (instancetype)init
{
    if (self = [super init]) {

        _finish = @(0);

        _primaryColor = nil;
    }
    return self;
}

- (id)copyWithZone:(NSZone * _Nullable)zone
{
    auto other = [[MTRBasicInformationClusterProductAppearanceStruct alloc] init];

    other.finish = self.finish;
    other.primaryColor = self.primaryColor;

    return other;
}

- (NSString *)description
{
    NSString * descriptionString = [NSString stringWithFormat:@"<%@: finish:%@; primaryColor:%@; >", NSStringFromClass([self class]), _finish, _primaryColor];
    return descriptionString;
}

@end

@implementation MTRBasicInformationClusterStartUpEvent
- (instancetype)init
{
    if (self = [super init]) {

        _softwareVersion = @(0);
    }
    return self;
}

- (id)copyWithZone:(NSZone * _Nullable)zone
{
    auto other = [[MTRBasicInformationClusterStartUpEvent alloc] init];

    other.softwareVersion = self.softwareVersion;

    return other;
}

- (NSString *)description
{
    NSString * descriptionString = [NSString stringWithFormat:@"<%@: softwareVersion:%@; >", NSStringFromClass([self class]), _softwareVersion];
    return descriptionString;
}

@end

@implementation MTRBasicClusterStartUpEvent : MTRBasicInformationClusterStartUpEvent
@dynamic softwareVersion;
@end

@implementation MTRBasicInformationClusterShutDownEvent
- (instancetype)init
{
    if (self = [super init]) {
    }
    return self;
}

- (id)copyWithZone:(NSZone * _Nullable)zone
{
    auto other = [[MTRBasicInformationClusterShutDownEvent alloc] init];

    return other;
}

- (NSString *)description
{
    NSString * descriptionString = [NSString stringWithFormat:@"<%@: >", NSStringFromClass([self class])];
    return descriptionString;
}

@end

@implementation MTRBasicClusterShutDownEvent : MTRBasicInformationClusterShutDownEvent
@end

@implementation MTRBasicInformationClusterLeaveEvent
- (instancetype)init
{
    if (self = [super init]) {

        _fabricIndex = @(0);
    }
    return self;
}

- (id)copyWithZone:(NSZone * _Nullable)zone
{
    auto other = [[MTRBasicInformationClusterLeaveEvent alloc] init];

    other.fabricIndex = self.fabricIndex;

    return other;
}

- (NSString *)description
{
    NSString * descriptionString = [NSString stringWithFormat:@"<%@: fabricIndex:%@; >", NSStringFromClass([self class]), _fabricIndex];
    return descriptionString;
}

@end

@implementation MTRBasicClusterLeaveEvent : MTRBasicInformationClusterLeaveEvent
@dynamic fabricIndex;
@end

@implementation MTRBasicInformationClusterReachableChangedEvent
- (instancetype)init
{
    if (self = [super init]) {

        _reachableNewValue = @(0);
    }
    return self;
}

- (id)copyWithZone:(NSZone * _Nullable)zone
{
    auto other = [[MTRBasicInformationClusterReachableChangedEvent alloc] init];

    other.reachableNewValue = self.reachableNewValue;

    return other;
}

- (NSString *)description
{
    NSString * descriptionString = [NSString stringWithFormat:@"<%@: reachableNewValue:%@; >", NSStringFromClass([self class]), _reachableNewValue];
    return descriptionString;
}

@end

@implementation MTRBasicClusterReachableChangedEvent : MTRBasicInformationClusterReachableChangedEvent
@dynamic reachableNewValue;
@end

@implementation MTROTASoftwareUpdateRequestorClusterProviderLocation
- (instancetype)init
{
    if (self = [super init]) {

        _providerNodeID = @(0);

        _endpoint = @(0);

        _fabricIndex = @(0);
    }
    return self;
}

- (id)copyWithZone:(NSZone * _Nullable)zone
{
    auto other = [[MTROTASoftwareUpdateRequestorClusterProviderLocation alloc] init];

    other.providerNodeID = self.providerNodeID;
    other.endpoint = self.endpoint;
    other.fabricIndex = self.fabricIndex;

    return other;
}

- (NSString *)description
{
    NSString * descriptionString = [NSString stringWithFormat:@"<%@: providerNodeID:%@; endpoint:%@; fabricIndex:%@; >", NSStringFromClass([self class]), _providerNodeID, _endpoint, _fabricIndex];
    return descriptionString;
}

@end

@implementation MTROtaSoftwareUpdateRequestorClusterProviderLocation : MTROTASoftwareUpdateRequestorClusterProviderLocation
@dynamic providerNodeID;
@dynamic endpoint;
@dynamic fabricIndex;
@end

@implementation MTROTASoftwareUpdateRequestorClusterStateTransitionEvent
- (instancetype)init
{
    if (self = [super init]) {

        _previousState = @(0);

        _newState = @(0);

        _reason = @(0);

        _targetSoftwareVersion = nil;
    }
    return self;
}

- (id)copyWithZone:(NSZone * _Nullable)zone
{
    auto other = [[MTROTASoftwareUpdateRequestorClusterStateTransitionEvent alloc] init];

    other.previousState = self.previousState;
    other.newState = self.newState;
    other.reason = self.reason;
    other.targetSoftwareVersion = self.targetSoftwareVersion;

    return other;
}

- (NSString *)description
{
    NSString * descriptionString = [NSString stringWithFormat:@"<%@: previousState:%@; newState:%@; reason:%@; targetSoftwareVersion:%@; >", NSStringFromClass([self class]), _previousState, _newState, _reason, _targetSoftwareVersion];
    return descriptionString;
}

@end

@implementation MTROtaSoftwareUpdateRequestorClusterStateTransitionEvent : MTROTASoftwareUpdateRequestorClusterStateTransitionEvent
@dynamic previousState;
@dynamic newState;
@dynamic reason;
@dynamic targetSoftwareVersion;
@end

@implementation MTROTASoftwareUpdateRequestorClusterVersionAppliedEvent
- (instancetype)init
{
    if (self = [super init]) {

        _softwareVersion = @(0);

        _productID = @(0);
    }
    return self;
}

- (id)copyWithZone:(NSZone * _Nullable)zone
{
    auto other = [[MTROTASoftwareUpdateRequestorClusterVersionAppliedEvent alloc] init];

    other.softwareVersion = self.softwareVersion;
    other.productID = self.productID;

    return other;
}

- (NSString *)description
{
    NSString * descriptionString = [NSString stringWithFormat:@"<%@: softwareVersion:%@; productID:%@; >", NSStringFromClass([self class]), _softwareVersion, _productID];
    return descriptionString;
}

@end

@implementation MTROtaSoftwareUpdateRequestorClusterVersionAppliedEvent : MTROTASoftwareUpdateRequestorClusterVersionAppliedEvent
@dynamic softwareVersion;
@dynamic productID;
@end

@implementation MTROTASoftwareUpdateRequestorClusterDownloadErrorEvent
- (instancetype)init
{
    if (self = [super init]) {

        _softwareVersion = @(0);

        _bytesDownloaded = @(0);

        _progressPercent = nil;

        _platformCode = nil;
    }
    return self;
}

- (id)copyWithZone:(NSZone * _Nullable)zone
{
    auto other = [[MTROTASoftwareUpdateRequestorClusterDownloadErrorEvent alloc] init];

    other.softwareVersion = self.softwareVersion;
    other.bytesDownloaded = self.bytesDownloaded;
    other.progressPercent = self.progressPercent;
    other.platformCode = self.platformCode;

    return other;
}

- (NSString *)description
{
    NSString * descriptionString = [NSString stringWithFormat:@"<%@: softwareVersion:%@; bytesDownloaded:%@; progressPercent:%@; platformCode:%@; >", NSStringFromClass([self class]), _softwareVersion, _bytesDownloaded, _progressPercent, _platformCode];
    return descriptionString;
}

@end

@implementation MTROtaSoftwareUpdateRequestorClusterDownloadErrorEvent : MTROTASoftwareUpdateRequestorClusterDownloadErrorEvent
@dynamic softwareVersion;
@dynamic bytesDownloaded;
@dynamic progressPercent;
@dynamic platformCode;
@end

@implementation MTRPowerSourceClusterBatChargeFaultChangeType
- (instancetype)init
{
    if (self = [super init]) {

        _current = [NSArray array];

        _previous = [NSArray array];
    }
    return self;
}

- (id)copyWithZone:(NSZone * _Nullable)zone
{
    auto other = [[MTRPowerSourceClusterBatChargeFaultChangeType alloc] init];

    other.current = self.current;
    other.previous = self.previous;

    return other;
}

- (NSString *)description
{
    NSString * descriptionString = [NSString stringWithFormat:@"<%@: current:%@; previous:%@; >", NSStringFromClass([self class]), _current, _previous];
    return descriptionString;
}

@end

@implementation MTRPowerSourceClusterBatFaultChangeType
- (instancetype)init
{
    if (self = [super init]) {

        _current = [NSArray array];

        _previous = [NSArray array];
    }
    return self;
}

- (id)copyWithZone:(NSZone * _Nullable)zone
{
    auto other = [[MTRPowerSourceClusterBatFaultChangeType alloc] init];

    other.current = self.current;
    other.previous = self.previous;

    return other;
}

- (NSString *)description
{
    NSString * descriptionString = [NSString stringWithFormat:@"<%@: current:%@; previous:%@; >", NSStringFromClass([self class]), _current, _previous];
    return descriptionString;
}

@end

@implementation MTRPowerSourceClusterWiredFaultChangeType
- (instancetype)init
{
    if (self = [super init]) {

        _current = [NSArray array];

        _previous = [NSArray array];
    }
    return self;
}

- (id)copyWithZone:(NSZone * _Nullable)zone
{
    auto other = [[MTRPowerSourceClusterWiredFaultChangeType alloc] init];

    other.current = self.current;
    other.previous = self.previous;

    return other;
}

- (NSString *)description
{
    NSString * descriptionString = [NSString stringWithFormat:@"<%@: current:%@; previous:%@; >", NSStringFromClass([self class]), _current, _previous];
    return descriptionString;
}

@end

@implementation MTRPowerSourceClusterWiredFaultChangeEvent
- (instancetype)init
{
    if (self = [super init]) {

        _current = [NSArray array];

        _previous = [NSArray array];
    }
    return self;
}

- (id)copyWithZone:(NSZone * _Nullable)zone
{
    auto other = [[MTRPowerSourceClusterWiredFaultChangeEvent alloc] init];

    other.current = self.current;
    other.previous = self.previous;

    return other;
}

- (NSString *)description
{
    NSString * descriptionString = [NSString stringWithFormat:@"<%@: current:%@; previous:%@; >", NSStringFromClass([self class]), _current, _previous];
    return descriptionString;
}

@end

@implementation MTRPowerSourceClusterBatFaultChangeEvent
- (instancetype)init
{
    if (self = [super init]) {

        _current = [NSArray array];

        _previous = [NSArray array];
    }
    return self;
}

- (id)copyWithZone:(NSZone * _Nullable)zone
{
    auto other = [[MTRPowerSourceClusterBatFaultChangeEvent alloc] init];

    other.current = self.current;
    other.previous = self.previous;

    return other;
}

- (NSString *)description
{
    NSString * descriptionString = [NSString stringWithFormat:@"<%@: current:%@; previous:%@; >", NSStringFromClass([self class]), _current, _previous];
    return descriptionString;
}

@end

@implementation MTRPowerSourceClusterBatChargeFaultChangeEvent
- (instancetype)init
{
    if (self = [super init]) {

        _current = [NSArray array];

        _previous = [NSArray array];
    }
    return self;
}

- (id)copyWithZone:(NSZone * _Nullable)zone
{
    auto other = [[MTRPowerSourceClusterBatChargeFaultChangeEvent alloc] init];

    other.current = self.current;
    other.previous = self.previous;

    return other;
}

- (NSString *)description
{
    NSString * descriptionString = [NSString stringWithFormat:@"<%@: current:%@; previous:%@; >", NSStringFromClass([self class]), _current, _previous];
    return descriptionString;
}

@end

@implementation MTRGeneralCommissioningClusterBasicCommissioningInfo
- (instancetype)init
{
    if (self = [super init]) {

        _failSafeExpiryLengthSeconds = @(0);

        _maxCumulativeFailsafeSeconds = @(0);
    }
    return self;
}

- (id)copyWithZone:(NSZone * _Nullable)zone
{
    auto other = [[MTRGeneralCommissioningClusterBasicCommissioningInfo alloc] init];

    other.failSafeExpiryLengthSeconds = self.failSafeExpiryLengthSeconds;
    other.maxCumulativeFailsafeSeconds = self.maxCumulativeFailsafeSeconds;

    return other;
}

- (NSString *)description
{
    NSString * descriptionString = [NSString stringWithFormat:@"<%@: failSafeExpiryLengthSeconds:%@; maxCumulativeFailsafeSeconds:%@; >", NSStringFromClass([self class]), _failSafeExpiryLengthSeconds, _maxCumulativeFailsafeSeconds];
    return descriptionString;
}

@end

@implementation MTRNetworkCommissioningClusterNetworkInfoStruct
- (instancetype)init
{
    if (self = [super init]) {

        _networkID = [NSData data];

        _connected = @(0);

        _networkIdentifier = nil;

        _clientIdentifier = nil;
    }
    return self;
}

- (id)copyWithZone:(NSZone * _Nullable)zone
{
    auto other = [[MTRNetworkCommissioningClusterNetworkInfoStruct alloc] init];

    other.networkID = self.networkID;
    other.connected = self.connected;
    other.networkIdentifier = self.networkIdentifier;
    other.clientIdentifier = self.clientIdentifier;

    return other;
}

- (NSString *)description
{
    NSString * descriptionString = [NSString stringWithFormat:@"<%@: networkID:%@; connected:%@; networkIdentifier:%@; clientIdentifier:%@; >", NSStringFromClass([self class]), [_networkID base64EncodedStringWithOptions:0], _connected, [_networkIdentifier base64EncodedStringWithOptions:0], [_clientIdentifier base64EncodedStringWithOptions:0]];
    return descriptionString;
}

@end

@implementation MTRNetworkCommissioningClusterNetworkInfo : MTRNetworkCommissioningClusterNetworkInfoStruct
@dynamic networkID;
@dynamic connected;
@end

@implementation MTRNetworkCommissioningClusterThreadInterfaceScanResultStruct
- (instancetype)init
{
    if (self = [super init]) {

        _panId = @(0);

        _extendedPanId = @(0);

        _networkName = @"";

        _channel = @(0);

        _version = @(0);

        _extendedAddress = [NSData data];

        _rssi = @(0);

        _lqi = @(0);
    }
    return self;
}

- (id)copyWithZone:(NSZone * _Nullable)zone
{
    auto other = [[MTRNetworkCommissioningClusterThreadInterfaceScanResultStruct alloc] init];

    other.panId = self.panId;
    other.extendedPanId = self.extendedPanId;
    other.networkName = self.networkName;
    other.channel = self.channel;
    other.version = self.version;
    other.extendedAddress = self.extendedAddress;
    other.rssi = self.rssi;
    other.lqi = self.lqi;

    return other;
}

- (NSString *)description
{
    NSString * descriptionString = [NSString stringWithFormat:@"<%@: panId:%@; extendedPanId:%@; networkName:%@; channel:%@; version:%@; extendedAddress:%@; rssi:%@; lqi:%@; >", NSStringFromClass([self class]), _panId, _extendedPanId, _networkName, _channel, _version, [_extendedAddress base64EncodedStringWithOptions:0], _rssi, _lqi];
    return descriptionString;
}

@end

@implementation MTRNetworkCommissioningClusterThreadInterfaceScanResult : MTRNetworkCommissioningClusterThreadInterfaceScanResultStruct
@dynamic panId;
@dynamic extendedPanId;
@dynamic networkName;
@dynamic channel;
@dynamic version;
@dynamic extendedAddress;
@dynamic rssi;
@dynamic lqi;
@end

@implementation MTRNetworkCommissioningClusterWiFiInterfaceScanResultStruct
- (instancetype)init
{
    if (self = [super init]) {

        _security = @(0);

        _ssid = [NSData data];

        _bssid = [NSData data];

        _channel = @(0);

        _wiFiBand = @(0);

        _rssi = @(0);
    }
    return self;
}

- (id)copyWithZone:(NSZone * _Nullable)zone
{
    auto other = [[MTRNetworkCommissioningClusterWiFiInterfaceScanResultStruct alloc] init];

    other.security = self.security;
    other.ssid = self.ssid;
    other.bssid = self.bssid;
    other.channel = self.channel;
    other.wiFiBand = self.wiFiBand;
    other.rssi = self.rssi;

    return other;
}

- (NSString *)description
{
    NSString * descriptionString = [NSString stringWithFormat:@"<%@: security:%@; ssid:%@; bssid:%@; channel:%@; wiFiBand:%@; rssi:%@; >", NSStringFromClass([self class]), _security, [_ssid base64EncodedStringWithOptions:0], [_bssid base64EncodedStringWithOptions:0], _channel, _wiFiBand, _rssi];
    return descriptionString;
}

@end

@implementation MTRNetworkCommissioningClusterWiFiInterfaceScanResult : MTRNetworkCommissioningClusterWiFiInterfaceScanResultStruct
@dynamic security;
@dynamic ssid;
@dynamic bssid;
@dynamic channel;
@dynamic wiFiBand;
@dynamic rssi;
@end

@implementation MTRGeneralDiagnosticsClusterNetworkInterface
- (instancetype)init
{
    if (self = [super init]) {

        _name = @"";

        _isOperational = @(0);

        _offPremiseServicesReachableIPv4 = nil;

        _offPremiseServicesReachableIPv6 = nil;

        _hardwareAddress = [NSData data];

        _iPv4Addresses = [NSArray array];

        _iPv6Addresses = [NSArray array];

        _type = @(0);
    }
    return self;
}

- (id)copyWithZone:(NSZone * _Nullable)zone
{
    auto other = [[MTRGeneralDiagnosticsClusterNetworkInterface alloc] init];

    other.name = self.name;
    other.isOperational = self.isOperational;
    other.offPremiseServicesReachableIPv4 = self.offPremiseServicesReachableIPv4;
    other.offPremiseServicesReachableIPv6 = self.offPremiseServicesReachableIPv6;
    other.hardwareAddress = self.hardwareAddress;
    other.iPv4Addresses = self.iPv4Addresses;
    other.iPv6Addresses = self.iPv6Addresses;
    other.type = self.type;

    return other;
}

- (NSString *)description
{
    NSString * descriptionString = [NSString stringWithFormat:@"<%@: name:%@; isOperational:%@; offPremiseServicesReachableIPv4:%@; offPremiseServicesReachableIPv6:%@; hardwareAddress:%@; iPv4Addresses:%@; iPv6Addresses:%@; type:%@; >", NSStringFromClass([self class]), _name, _isOperational, _offPremiseServicesReachableIPv4, _offPremiseServicesReachableIPv6, [_hardwareAddress base64EncodedStringWithOptions:0], _iPv4Addresses, _iPv6Addresses, _type];
    return descriptionString;
}

@end

@implementation MTRGeneralDiagnosticsClusterNetworkInterfaceType : MTRGeneralDiagnosticsClusterNetworkInterface
@dynamic name;
@dynamic isOperational;
@dynamic offPremiseServicesReachableIPv4;
@dynamic offPremiseServicesReachableIPv6;
@dynamic hardwareAddress;
@dynamic iPv4Addresses;
@dynamic iPv6Addresses;
@dynamic type;
@end

@implementation MTRGeneralDiagnosticsClusterHardwareFaultChangeEvent
- (instancetype)init
{
    if (self = [super init]) {

        _current = [NSArray array];

        _previous = [NSArray array];
    }
    return self;
}

- (id)copyWithZone:(NSZone * _Nullable)zone
{
    auto other = [[MTRGeneralDiagnosticsClusterHardwareFaultChangeEvent alloc] init];

    other.current = self.current;
    other.previous = self.previous;

    return other;
}

- (NSString *)description
{
    NSString * descriptionString = [NSString stringWithFormat:@"<%@: current:%@; previous:%@; >", NSStringFromClass([self class]), _current, _previous];
    return descriptionString;
}

@end

@implementation MTRGeneralDiagnosticsClusterRadioFaultChangeEvent
- (instancetype)init
{
    if (self = [super init]) {

        _current = [NSArray array];

        _previous = [NSArray array];
    }
    return self;
}

- (id)copyWithZone:(NSZone * _Nullable)zone
{
    auto other = [[MTRGeneralDiagnosticsClusterRadioFaultChangeEvent alloc] init];

    other.current = self.current;
    other.previous = self.previous;

    return other;
}

- (NSString *)description
{
    NSString * descriptionString = [NSString stringWithFormat:@"<%@: current:%@; previous:%@; >", NSStringFromClass([self class]), _current, _previous];
    return descriptionString;
}

@end

@implementation MTRGeneralDiagnosticsClusterNetworkFaultChangeEvent
- (instancetype)init
{
    if (self = [super init]) {

        _current = [NSArray array];

        _previous = [NSArray array];
    }
    return self;
}

- (id)copyWithZone:(NSZone * _Nullable)zone
{
    auto other = [[MTRGeneralDiagnosticsClusterNetworkFaultChangeEvent alloc] init];

    other.current = self.current;
    other.previous = self.previous;

    return other;
}

- (NSString *)description
{
    NSString * descriptionString = [NSString stringWithFormat:@"<%@: current:%@; previous:%@; >", NSStringFromClass([self class]), _current, _previous];
    return descriptionString;
}

@end

@implementation MTRGeneralDiagnosticsClusterBootReasonEvent
- (instancetype)init
{
    if (self = [super init]) {

        _bootReason = @(0);
    }
    return self;
}

- (id)copyWithZone:(NSZone * _Nullable)zone
{
    auto other = [[MTRGeneralDiagnosticsClusterBootReasonEvent alloc] init];

    other.bootReason = self.bootReason;

    return other;
}

- (NSString *)description
{
    NSString * descriptionString = [NSString stringWithFormat:@"<%@: bootReason:%@; >", NSStringFromClass([self class]), _bootReason];
    return descriptionString;
}

@end

@implementation MTRSoftwareDiagnosticsClusterThreadMetricsStruct
- (instancetype)init
{
    if (self = [super init]) {

        _id = @(0);

        _name = nil;

        _stackFreeCurrent = nil;

        _stackFreeMinimum = nil;

        _stackSize = nil;
    }
    return self;
}

- (id)copyWithZone:(NSZone * _Nullable)zone
{
    auto other = [[MTRSoftwareDiagnosticsClusterThreadMetricsStruct alloc] init];

    other.id = self.id;
    other.name = self.name;
    other.stackFreeCurrent = self.stackFreeCurrent;
    other.stackFreeMinimum = self.stackFreeMinimum;
    other.stackSize = self.stackSize;

    return other;
}

- (NSString *)description
{
    NSString * descriptionString = [NSString stringWithFormat:@"<%@: id:%@; name:%@; stackFreeCurrent:%@; stackFreeMinimum:%@; stackSize:%@; >", NSStringFromClass([self class]), _id, _name, _stackFreeCurrent, _stackFreeMinimum, _stackSize];
    return descriptionString;
}

@end

@implementation MTRSoftwareDiagnosticsClusterThreadMetrics : MTRSoftwareDiagnosticsClusterThreadMetricsStruct
@dynamic id;
@dynamic name;
@dynamic stackFreeCurrent;
@dynamic stackFreeMinimum;
@dynamic stackSize;
@end

@implementation MTRSoftwareDiagnosticsClusterSoftwareFaultEvent
- (instancetype)init
{
    if (self = [super init]) {

        _id = @(0);

        _name = nil;

        _faultRecording = nil;
    }
    return self;
}

- (id)copyWithZone:(NSZone * _Nullable)zone
{
    auto other = [[MTRSoftwareDiagnosticsClusterSoftwareFaultEvent alloc] init];

    other.id = self.id;
    other.name = self.name;
    other.faultRecording = self.faultRecording;

    return other;
}

- (NSString *)description
{
    NSString * descriptionString = [NSString stringWithFormat:@"<%@: id:%@; name:%@; faultRecording:%@; >", NSStringFromClass([self class]), _id, _name, [_faultRecording base64EncodedStringWithOptions:0]];
    return descriptionString;
}

@end

@implementation MTRThreadNetworkDiagnosticsClusterNeighborTableStruct
- (instancetype)init
{
    if (self = [super init]) {

        _extAddress = @(0);

        _age = @(0);

        _rloc16 = @(0);

        _linkFrameCounter = @(0);

        _mleFrameCounter = @(0);

        _lqi = @(0);

        _averageRssi = nil;

        _lastRssi = nil;

        _frameErrorRate = @(0);

        _messageErrorRate = @(0);

        _rxOnWhenIdle = @(0);

        _fullThreadDevice = @(0);

        _fullNetworkData = @(0);

        _isChild = @(0);
    }
    return self;
}

- (id)copyWithZone:(NSZone * _Nullable)zone
{
    auto other = [[MTRThreadNetworkDiagnosticsClusterNeighborTableStruct alloc] init];

    other.extAddress = self.extAddress;
    other.age = self.age;
    other.rloc16 = self.rloc16;
    other.linkFrameCounter = self.linkFrameCounter;
    other.mleFrameCounter = self.mleFrameCounter;
    other.lqi = self.lqi;
    other.averageRssi = self.averageRssi;
    other.lastRssi = self.lastRssi;
    other.frameErrorRate = self.frameErrorRate;
    other.messageErrorRate = self.messageErrorRate;
    other.rxOnWhenIdle = self.rxOnWhenIdle;
    other.fullThreadDevice = self.fullThreadDevice;
    other.fullNetworkData = self.fullNetworkData;
    other.isChild = self.isChild;

    return other;
}

- (NSString *)description
{
    NSString * descriptionString = [NSString stringWithFormat:@"<%@: extAddress:%@; age:%@; rloc16:%@; linkFrameCounter:%@; mleFrameCounter:%@; lqi:%@; averageRssi:%@; lastRssi:%@; frameErrorRate:%@; messageErrorRate:%@; rxOnWhenIdle:%@; fullThreadDevice:%@; fullNetworkData:%@; isChild:%@; >", NSStringFromClass([self class]), _extAddress, _age, _rloc16, _linkFrameCounter, _mleFrameCounter, _lqi, _averageRssi, _lastRssi, _frameErrorRate, _messageErrorRate, _rxOnWhenIdle, _fullThreadDevice, _fullNetworkData, _isChild];
    return descriptionString;
}

@end

@implementation MTRThreadNetworkDiagnosticsClusterNeighborTable : MTRThreadNetworkDiagnosticsClusterNeighborTableStruct
@dynamic extAddress;
@dynamic age;
@dynamic rloc16;
@dynamic linkFrameCounter;
@dynamic mleFrameCounter;
@dynamic lqi;
@dynamic averageRssi;
@dynamic lastRssi;
@dynamic frameErrorRate;
@dynamic messageErrorRate;
@dynamic rxOnWhenIdle;
@dynamic fullThreadDevice;
@dynamic fullNetworkData;
@dynamic isChild;
@end

@implementation MTRThreadNetworkDiagnosticsClusterOperationalDatasetComponents
- (instancetype)init
{
    if (self = [super init]) {

        _activeTimestampPresent = @(0);

        _pendingTimestampPresent = @(0);

        _masterKeyPresent = @(0);

        _networkNamePresent = @(0);

        _extendedPanIdPresent = @(0);

        _meshLocalPrefixPresent = @(0);

        _delayPresent = @(0);

        _panIdPresent = @(0);

        _channelPresent = @(0);

        _pskcPresent = @(0);

        _securityPolicyPresent = @(0);

        _channelMaskPresent = @(0);
    }
    return self;
}

- (id)copyWithZone:(NSZone * _Nullable)zone
{
    auto other = [[MTRThreadNetworkDiagnosticsClusterOperationalDatasetComponents alloc] init];

    other.activeTimestampPresent = self.activeTimestampPresent;
    other.pendingTimestampPresent = self.pendingTimestampPresent;
    other.masterKeyPresent = self.masterKeyPresent;
    other.networkNamePresent = self.networkNamePresent;
    other.extendedPanIdPresent = self.extendedPanIdPresent;
    other.meshLocalPrefixPresent = self.meshLocalPrefixPresent;
    other.delayPresent = self.delayPresent;
    other.panIdPresent = self.panIdPresent;
    other.channelPresent = self.channelPresent;
    other.pskcPresent = self.pskcPresent;
    other.securityPolicyPresent = self.securityPolicyPresent;
    other.channelMaskPresent = self.channelMaskPresent;

    return other;
}

- (NSString *)description
{
    NSString * descriptionString = [NSString stringWithFormat:@"<%@: activeTimestampPresent:%@; pendingTimestampPresent:%@; masterKeyPresent:%@; networkNamePresent:%@; extendedPanIdPresent:%@; meshLocalPrefixPresent:%@; delayPresent:%@; panIdPresent:%@; channelPresent:%@; pskcPresent:%@; securityPolicyPresent:%@; channelMaskPresent:%@; >", NSStringFromClass([self class]), _activeTimestampPresent, _pendingTimestampPresent, _masterKeyPresent, _networkNamePresent, _extendedPanIdPresent, _meshLocalPrefixPresent, _delayPresent, _panIdPresent, _channelPresent, _pskcPresent, _securityPolicyPresent, _channelMaskPresent];
    return descriptionString;
}

@end

@implementation MTRThreadNetworkDiagnosticsClusterRouteTableStruct
- (instancetype)init
{
    if (self = [super init]) {

        _extAddress = @(0);

        _rloc16 = @(0);

        _routerId = @(0);

        _nextHop = @(0);

        _pathCost = @(0);

        _lqiIn = @(0);

        _lqiOut = @(0);

        _age = @(0);

        _allocated = @(0);

        _linkEstablished = @(0);
    }
    return self;
}

- (id)copyWithZone:(NSZone * _Nullable)zone
{
    auto other = [[MTRThreadNetworkDiagnosticsClusterRouteTableStruct alloc] init];

    other.extAddress = self.extAddress;
    other.rloc16 = self.rloc16;
    other.routerId = self.routerId;
    other.nextHop = self.nextHop;
    other.pathCost = self.pathCost;
    other.lqiIn = self.lqiIn;
    other.lqiOut = self.lqiOut;
    other.age = self.age;
    other.allocated = self.allocated;
    other.linkEstablished = self.linkEstablished;

    return other;
}

- (NSString *)description
{
    NSString * descriptionString = [NSString stringWithFormat:@"<%@: extAddress:%@; rloc16:%@; routerId:%@; nextHop:%@; pathCost:%@; lqiIn:%@; lqiOut:%@; age:%@; allocated:%@; linkEstablished:%@; >", NSStringFromClass([self class]), _extAddress, _rloc16, _routerId, _nextHop, _pathCost, _lqiIn, _lqiOut, _age, _allocated, _linkEstablished];
    return descriptionString;
}

@end

@implementation MTRThreadNetworkDiagnosticsClusterRouteTable : MTRThreadNetworkDiagnosticsClusterRouteTableStruct
@dynamic extAddress;
@dynamic rloc16;
@dynamic routerId;
@dynamic nextHop;
@dynamic pathCost;
@dynamic lqiIn;
@dynamic lqiOut;
@dynamic age;
@dynamic allocated;
@dynamic linkEstablished;
@end

@implementation MTRThreadNetworkDiagnosticsClusterSecurityPolicy
- (instancetype)init
{
    if (self = [super init]) {

        _rotationTime = @(0);

        _flags = @(0);
    }
    return self;
}

- (id)copyWithZone:(NSZone * _Nullable)zone
{
    auto other = [[MTRThreadNetworkDiagnosticsClusterSecurityPolicy alloc] init];

    other.rotationTime = self.rotationTime;
    other.flags = self.flags;

    return other;
}

- (NSString *)description
{
    NSString * descriptionString = [NSString stringWithFormat:@"<%@: rotationTime:%@; flags:%@; >", NSStringFromClass([self class]), _rotationTime, _flags];
    return descriptionString;
}

@end

@implementation MTRThreadNetworkDiagnosticsClusterConnectionStatusEvent
- (instancetype)init
{
    if (self = [super init]) {

        _connectionStatus = @(0);
    }
    return self;
}

- (id)copyWithZone:(NSZone * _Nullable)zone
{
    auto other = [[MTRThreadNetworkDiagnosticsClusterConnectionStatusEvent alloc] init];

    other.connectionStatus = self.connectionStatus;

    return other;
}

- (NSString *)description
{
    NSString * descriptionString = [NSString stringWithFormat:@"<%@: connectionStatus:%@; >", NSStringFromClass([self class]), _connectionStatus];
    return descriptionString;
}

@end

@implementation MTRThreadNetworkDiagnosticsClusterNetworkFaultChangeEvent
- (instancetype)init
{
    if (self = [super init]) {

        _current = [NSArray array];

        _previous = [NSArray array];
    }
    return self;
}

- (id)copyWithZone:(NSZone * _Nullable)zone
{
    auto other = [[MTRThreadNetworkDiagnosticsClusterNetworkFaultChangeEvent alloc] init];

    other.current = self.current;
    other.previous = self.previous;

    return other;
}

- (NSString *)description
{
    NSString * descriptionString = [NSString stringWithFormat:@"<%@: current:%@; previous:%@; >", NSStringFromClass([self class]), _current, _previous];
    return descriptionString;
}

@end

@implementation MTRWiFiNetworkDiagnosticsClusterDisconnectionEvent
- (instancetype)init
{
    if (self = [super init]) {

        _reasonCode = @(0);
    }
    return self;
}

- (id)copyWithZone:(NSZone * _Nullable)zone
{
    auto other = [[MTRWiFiNetworkDiagnosticsClusterDisconnectionEvent alloc] init];

    other.reasonCode = self.reasonCode;

    return other;
}

- (NSString *)description
{
    NSString * descriptionString = [NSString stringWithFormat:@"<%@: reasonCode:%@; >", NSStringFromClass([self class]), _reasonCode];
    return descriptionString;
}

@end

@implementation MTRWiFiNetworkDiagnosticsClusterAssociationFailureEvent
- (instancetype)init
{
    if (self = [super init]) {

        _associationFailureCause = @(0);

        _status = @(0);
    }
    return self;
}

- (id)copyWithZone:(NSZone * _Nullable)zone
{
    auto other = [[MTRWiFiNetworkDiagnosticsClusterAssociationFailureEvent alloc] init];

    other.associationFailureCause = self.associationFailureCause;
    other.status = self.status;

    return other;
}

- (NSString *)description
{
    NSString * descriptionString = [NSString stringWithFormat:@"<%@: associationFailureCause:%@; status:%@; >", NSStringFromClass([self class]), _associationFailureCause, _status];
    return descriptionString;
}

- (void)setAssociationFailure:(NSNumber * _Nonnull)associationFailure
{
    self.associationFailureCause = associationFailure;
}

- (NSNumber * _Nonnull)associationFailure
{
    return self.associationFailureCause;
}
@end

@implementation MTRWiFiNetworkDiagnosticsClusterConnectionStatusEvent
- (instancetype)init
{
    if (self = [super init]) {

        _connectionStatus = @(0);
    }
    return self;
}

- (id)copyWithZone:(NSZone * _Nullable)zone
{
    auto other = [[MTRWiFiNetworkDiagnosticsClusterConnectionStatusEvent alloc] init];

    other.connectionStatus = self.connectionStatus;

    return other;
}

- (NSString *)description
{
    NSString * descriptionString = [NSString stringWithFormat:@"<%@: connectionStatus:%@; >", NSStringFromClass([self class]), _connectionStatus];
    return descriptionString;
}

@end

@implementation MTRTimeSynchronizationClusterDSTOffsetStruct
- (instancetype)init
{
    if (self = [super init]) {

        _offset = @(0);

        _validStarting = @(0);

        _validUntil = nil;
    }
    return self;
}

- (id)copyWithZone:(NSZone * _Nullable)zone
{
    auto other = [[MTRTimeSynchronizationClusterDSTOffsetStruct alloc] init];

    other.offset = self.offset;
    other.validStarting = self.validStarting;
    other.validUntil = self.validUntil;

    return other;
}

- (NSString *)description
{
    NSString * descriptionString = [NSString stringWithFormat:@"<%@: offset:%@; validStarting:%@; validUntil:%@; >", NSStringFromClass([self class]), _offset, _validStarting, _validUntil];
    return descriptionString;
}

@end

@implementation MTRTimeSynchronizationClusterDstOffsetType : MTRTimeSynchronizationClusterDSTOffsetStruct
@dynamic offset;
@dynamic validStarting;
@dynamic validUntil;
@end

@implementation MTRTimeSynchronizationClusterFabricScopedTrustedTimeSourceStruct
- (instancetype)init
{
    if (self = [super init]) {

        _nodeID = @(0);

        _endpoint = @(0);
    }
    return self;
}

- (id)copyWithZone:(NSZone * _Nullable)zone
{
    auto other = [[MTRTimeSynchronizationClusterFabricScopedTrustedTimeSourceStruct alloc] init];

    other.nodeID = self.nodeID;
    other.endpoint = self.endpoint;

    return other;
}

- (NSString *)description
{
    NSString * descriptionString = [NSString stringWithFormat:@"<%@: nodeID:%@; endpoint:%@; >", NSStringFromClass([self class]), _nodeID, _endpoint];
    return descriptionString;
}

@end

@implementation MTRTimeSynchronizationClusterTimeZoneStruct
- (instancetype)init
{
    if (self = [super init]) {

        _offset = @(0);

        _validAt = @(0);

        _name = nil;
    }
    return self;
}

- (id)copyWithZone:(NSZone * _Nullable)zone
{
    auto other = [[MTRTimeSynchronizationClusterTimeZoneStruct alloc] init];

    other.offset = self.offset;
    other.validAt = self.validAt;
    other.name = self.name;

    return other;
}

- (NSString *)description
{
    NSString * descriptionString = [NSString stringWithFormat:@"<%@: offset:%@; validAt:%@; name:%@; >", NSStringFromClass([self class]), _offset, _validAt, _name];
    return descriptionString;
}

@end

@implementation MTRTimeSynchronizationClusterTimeZoneType : MTRTimeSynchronizationClusterTimeZoneStruct
@dynamic offset;
@dynamic validAt;
@dynamic name;
@end

@implementation MTRTimeSynchronizationClusterTrustedTimeSourceStruct
- (instancetype)init
{
    if (self = [super init]) {

        _fabricIndex = @(0);

        _nodeID = @(0);

        _endpoint = @(0);
    }
    return self;
}

- (id)copyWithZone:(NSZone * _Nullable)zone
{
    auto other = [[MTRTimeSynchronizationClusterTrustedTimeSourceStruct alloc] init];

    other.fabricIndex = self.fabricIndex;
    other.nodeID = self.nodeID;
    other.endpoint = self.endpoint;

    return other;
}

- (NSString *)description
{
    NSString * descriptionString = [NSString stringWithFormat:@"<%@: fabricIndex:%@; nodeID:%@; endpoint:%@; >", NSStringFromClass([self class]), _fabricIndex, _nodeID, _endpoint];
    return descriptionString;
}

@end

@implementation MTRTimeSynchronizationClusterDSTTableEmptyEvent
- (instancetype)init
{
    if (self = [super init]) {
    }
    return self;
}

- (id)copyWithZone:(NSZone * _Nullable)zone
{
    auto other = [[MTRTimeSynchronizationClusterDSTTableEmptyEvent alloc] init];

    return other;
}

- (NSString *)description
{
    NSString * descriptionString = [NSString stringWithFormat:@"<%@: >", NSStringFromClass([self class])];
    return descriptionString;
}

@end

@implementation MTRTimeSynchronizationClusterDSTStatusEvent
- (instancetype)init
{
    if (self = [super init]) {

        _dstOffsetActive = @(0);
    }
    return self;
}

- (id)copyWithZone:(NSZone * _Nullable)zone
{
    auto other = [[MTRTimeSynchronizationClusterDSTStatusEvent alloc] init];

    other.dstOffsetActive = self.dstOffsetActive;

    return other;
}

- (NSString *)description
{
    NSString * descriptionString = [NSString stringWithFormat:@"<%@: dstOffsetActive:%@; >", NSStringFromClass([self class]), _dstOffsetActive];
    return descriptionString;
}

@end

@implementation MTRTimeSynchronizationClusterTimeZoneStatusEvent
- (instancetype)init
{
    if (self = [super init]) {

        _offset = @(0);

        _name = nil;
    }
    return self;
}

- (id)copyWithZone:(NSZone * _Nullable)zone
{
    auto other = [[MTRTimeSynchronizationClusterTimeZoneStatusEvent alloc] init];

    other.offset = self.offset;
    other.name = self.name;

    return other;
}

- (NSString *)description
{
    NSString * descriptionString = [NSString stringWithFormat:@"<%@: offset:%@; name:%@; >", NSStringFromClass([self class]), _offset, _name];
    return descriptionString;
}

@end

@implementation MTRTimeSynchronizationClusterTimeFailureEvent
- (instancetype)init
{
    if (self = [super init]) {
    }
    return self;
}

- (id)copyWithZone:(NSZone * _Nullable)zone
{
    auto other = [[MTRTimeSynchronizationClusterTimeFailureEvent alloc] init];

    return other;
}

- (NSString *)description
{
    NSString * descriptionString = [NSString stringWithFormat:@"<%@: >", NSStringFromClass([self class])];
    return descriptionString;
}

@end

@implementation MTRTimeSynchronizationClusterMissingTrustedTimeSourceEvent
- (instancetype)init
{
    if (self = [super init]) {
    }
    return self;
}

- (id)copyWithZone:(NSZone * _Nullable)zone
{
    auto other = [[MTRTimeSynchronizationClusterMissingTrustedTimeSourceEvent alloc] init];

    return other;
}

- (NSString *)description
{
    NSString * descriptionString = [NSString stringWithFormat:@"<%@: >", NSStringFromClass([self class])];
    return descriptionString;
}

@end

@implementation MTRBridgedDeviceBasicInformationClusterProductAppearanceStruct
- (instancetype)init
{
    if (self = [super init]) {

        _finish = @(0);

        _primaryColor = nil;
    }
    return self;
}

- (id)copyWithZone:(NSZone * _Nullable)zone
{
    auto other = [[MTRBridgedDeviceBasicInformationClusterProductAppearanceStruct alloc] init];

    other.finish = self.finish;
    other.primaryColor = self.primaryColor;

    return other;
}

- (NSString *)description
{
    NSString * descriptionString = [NSString stringWithFormat:@"<%@: finish:%@; primaryColor:%@; >", NSStringFromClass([self class]), _finish, _primaryColor];
    return descriptionString;
}

@end

@implementation MTRBridgedDeviceBasicInformationClusterStartUpEvent
- (instancetype)init
{
    if (self = [super init]) {

        _softwareVersion = @(0);
    }
    return self;
}

- (id)copyWithZone:(NSZone * _Nullable)zone
{
    auto other = [[MTRBridgedDeviceBasicInformationClusterStartUpEvent alloc] init];

    other.softwareVersion = self.softwareVersion;

    return other;
}

- (NSString *)description
{
    NSString * descriptionString = [NSString stringWithFormat:@"<%@: softwareVersion:%@; >", NSStringFromClass([self class]), _softwareVersion];
    return descriptionString;
}

@end

@implementation MTRBridgedDeviceBasicClusterStartUpEvent : MTRBridgedDeviceBasicInformationClusterStartUpEvent
@dynamic softwareVersion;
@end

@implementation MTRBridgedDeviceBasicInformationClusterShutDownEvent
- (instancetype)init
{
    if (self = [super init]) {
    }
    return self;
}

- (id)copyWithZone:(NSZone * _Nullable)zone
{
    auto other = [[MTRBridgedDeviceBasicInformationClusterShutDownEvent alloc] init];

    return other;
}

- (NSString *)description
{
    NSString * descriptionString = [NSString stringWithFormat:@"<%@: >", NSStringFromClass([self class])];
    return descriptionString;
}

@end

@implementation MTRBridgedDeviceBasicClusterShutDownEvent : MTRBridgedDeviceBasicInformationClusterShutDownEvent
@end

@implementation MTRBridgedDeviceBasicInformationClusterLeaveEvent
- (instancetype)init
{
    if (self = [super init]) {
    }
    return self;
}

- (id)copyWithZone:(NSZone * _Nullable)zone
{
    auto other = [[MTRBridgedDeviceBasicInformationClusterLeaveEvent alloc] init];

    return other;
}

- (NSString *)description
{
    NSString * descriptionString = [NSString stringWithFormat:@"<%@: >", NSStringFromClass([self class])];
    return descriptionString;
}

@end

@implementation MTRBridgedDeviceBasicClusterLeaveEvent : MTRBridgedDeviceBasicInformationClusterLeaveEvent
@end

@implementation MTRBridgedDeviceBasicInformationClusterReachableChangedEvent
- (instancetype)init
{
    if (self = [super init]) {

        _reachableNewValue = @(0);
    }
    return self;
}

- (id)copyWithZone:(NSZone * _Nullable)zone
{
    auto other = [[MTRBridgedDeviceBasicInformationClusterReachableChangedEvent alloc] init];

    other.reachableNewValue = self.reachableNewValue;

    return other;
}

- (NSString *)description
{
    NSString * descriptionString = [NSString stringWithFormat:@"<%@: reachableNewValue:%@; >", NSStringFromClass([self class]), _reachableNewValue];
    return descriptionString;
}

@end

@implementation MTRBridgedDeviceBasicClusterReachableChangedEvent : MTRBridgedDeviceBasicInformationClusterReachableChangedEvent
@dynamic reachableNewValue;
@end

@implementation MTRSwitchClusterSwitchLatchedEvent
- (instancetype)init
{
    if (self = [super init]) {

        _newPosition = @(0);
    }
    return self;
}

- (id)copyWithZone:(NSZone * _Nullable)zone
{
    auto other = [[MTRSwitchClusterSwitchLatchedEvent alloc] init];

    other.newPosition = self.newPosition;

    return other;
}

- (NSString *)description
{
    NSString * descriptionString = [NSString stringWithFormat:@"<%@: newPosition:%@; >", NSStringFromClass([self class]), _newPosition];
    return descriptionString;
}

@end

@implementation MTRSwitchClusterInitialPressEvent
- (instancetype)init
{
    if (self = [super init]) {

        _newPosition = @(0);
    }
    return self;
}

- (id)copyWithZone:(NSZone * _Nullable)zone
{
    auto other = [[MTRSwitchClusterInitialPressEvent alloc] init];

    other.newPosition = self.newPosition;

    return other;
}

- (NSString *)description
{
    NSString * descriptionString = [NSString stringWithFormat:@"<%@: newPosition:%@; >", NSStringFromClass([self class]), _newPosition];
    return descriptionString;
}

@end

@implementation MTRSwitchClusterLongPressEvent
- (instancetype)init
{
    if (self = [super init]) {

        _newPosition = @(0);
    }
    return self;
}

- (id)copyWithZone:(NSZone * _Nullable)zone
{
    auto other = [[MTRSwitchClusterLongPressEvent alloc] init];

    other.newPosition = self.newPosition;

    return other;
}

- (NSString *)description
{
    NSString * descriptionString = [NSString stringWithFormat:@"<%@: newPosition:%@; >", NSStringFromClass([self class]), _newPosition];
    return descriptionString;
}

@end

@implementation MTRSwitchClusterShortReleaseEvent
- (instancetype)init
{
    if (self = [super init]) {

        _previousPosition = @(0);
    }
    return self;
}

- (id)copyWithZone:(NSZone * _Nullable)zone
{
    auto other = [[MTRSwitchClusterShortReleaseEvent alloc] init];

    other.previousPosition = self.previousPosition;

    return other;
}

- (NSString *)description
{
    NSString * descriptionString = [NSString stringWithFormat:@"<%@: previousPosition:%@; >", NSStringFromClass([self class]), _previousPosition];
    return descriptionString;
}

@end

@implementation MTRSwitchClusterLongReleaseEvent
- (instancetype)init
{
    if (self = [super init]) {

        _previousPosition = @(0);
    }
    return self;
}

- (id)copyWithZone:(NSZone * _Nullable)zone
{
    auto other = [[MTRSwitchClusterLongReleaseEvent alloc] init];

    other.previousPosition = self.previousPosition;

    return other;
}

- (NSString *)description
{
    NSString * descriptionString = [NSString stringWithFormat:@"<%@: previousPosition:%@; >", NSStringFromClass([self class]), _previousPosition];
    return descriptionString;
}

@end

@implementation MTRSwitchClusterMultiPressOngoingEvent
- (instancetype)init
{
    if (self = [super init]) {

        _newPosition = @(0);

        _currentNumberOfPressesCounted = @(0);
    }
    return self;
}

- (id)copyWithZone:(NSZone * _Nullable)zone
{
    auto other = [[MTRSwitchClusterMultiPressOngoingEvent alloc] init];

    other.newPosition = self.newPosition;
    other.currentNumberOfPressesCounted = self.currentNumberOfPressesCounted;

    return other;
}

- (NSString *)description
{
    NSString * descriptionString = [NSString stringWithFormat:@"<%@: newPosition:%@; currentNumberOfPressesCounted:%@; >", NSStringFromClass([self class]), _newPosition, _currentNumberOfPressesCounted];
    return descriptionString;
}

@end

@implementation MTRSwitchClusterMultiPressCompleteEvent
- (instancetype)init
{
    if (self = [super init]) {

        _previousPosition = @(0);

        _totalNumberOfPressesCounted = @(0);
    }
    return self;
}

- (id)copyWithZone:(NSZone * _Nullable)zone
{
    auto other = [[MTRSwitchClusterMultiPressCompleteEvent alloc] init];

    other.previousPosition = self.previousPosition;
    other.totalNumberOfPressesCounted = self.totalNumberOfPressesCounted;

    return other;
}

- (NSString *)description
{
    NSString * descriptionString = [NSString stringWithFormat:@"<%@: previousPosition:%@; totalNumberOfPressesCounted:%@; >", NSStringFromClass([self class]), _previousPosition, _totalNumberOfPressesCounted];
    return descriptionString;
}

- (void)setNewPosition:(NSNumber * _Nonnull)newPosition
{
    self.previousPosition = newPosition;
}

- (NSNumber * _Nonnull)getNewPosition
{
    return self.previousPosition;
}
@end

@implementation MTROperationalCredentialsClusterFabricDescriptorStruct
- (instancetype)init
{
    if (self = [super init]) {

        _rootPublicKey = [NSData data];

        _vendorID = @(0);

        _fabricID = @(0);

        _nodeID = @(0);

        _label = @"";

        _fabricIndex = @(0);
    }
    return self;
}

- (id)copyWithZone:(NSZone * _Nullable)zone
{
    auto other = [[MTROperationalCredentialsClusterFabricDescriptorStruct alloc] init];

    other.rootPublicKey = self.rootPublicKey;
    other.vendorID = self.vendorID;
    other.fabricID = self.fabricID;
    other.nodeID = self.nodeID;
    other.label = self.label;
    other.fabricIndex = self.fabricIndex;

    return other;
}

- (NSString *)description
{
    NSString * descriptionString = [NSString stringWithFormat:@"<%@: rootPublicKey:%@; vendorID:%@; fabricID:%@; nodeID:%@; label:%@; fabricIndex:%@; >", NSStringFromClass([self class]), [_rootPublicKey base64EncodedStringWithOptions:0], _vendorID, _fabricID, _nodeID, _label, _fabricIndex];
    return descriptionString;
}

- (void)setVendorId:(NSNumber * _Nonnull)vendorId
{
    self.vendorID = vendorId;
}

- (NSNumber * _Nonnull)vendorId
{
    return self.vendorID;
}

- (void)setFabricId:(NSNumber * _Nonnull)fabricId
{
    self.fabricID = fabricId;
}

- (NSNumber * _Nonnull)fabricId
{
    return self.fabricID;
}

- (void)setNodeId:(NSNumber * _Nonnull)nodeId
{
    self.nodeID = nodeId;
}

- (NSNumber * _Nonnull)nodeId
{
    return self.nodeID;
}

@end

@implementation MTROperationalCredentialsClusterFabricDescriptor : MTROperationalCredentialsClusterFabricDescriptorStruct
@dynamic rootPublicKey;
@dynamic label;
@dynamic fabricIndex;
@end

@implementation MTROperationalCredentialsClusterNOCStruct
- (instancetype)init
{
    if (self = [super init]) {

        _noc = [NSData data];

        _icac = nil;

        _fabricIndex = @(0);
    }
    return self;
}

- (id)copyWithZone:(NSZone * _Nullable)zone
{
    auto other = [[MTROperationalCredentialsClusterNOCStruct alloc] init];

    other.noc = self.noc;
    other.icac = self.icac;
    other.fabricIndex = self.fabricIndex;

    return other;
}

- (NSString *)description
{
    NSString * descriptionString = [NSString stringWithFormat:@"<%@: noc:%@; icac:%@; fabricIndex:%@; >", NSStringFromClass([self class]), [_noc base64EncodedStringWithOptions:0], [_icac base64EncodedStringWithOptions:0], _fabricIndex];
    return descriptionString;
}

@end

@implementation MTRGroupKeyManagementClusterGroupInfoMapStruct
- (instancetype)init
{
    if (self = [super init]) {

        _groupId = @(0);

        _endpoints = [NSArray array];

        _groupName = nil;

        _fabricIndex = @(0);
    }
    return self;
}

- (id)copyWithZone:(NSZone * _Nullable)zone
{
    auto other = [[MTRGroupKeyManagementClusterGroupInfoMapStruct alloc] init];

    other.groupId = self.groupId;
    other.endpoints = self.endpoints;
    other.groupName = self.groupName;
    other.fabricIndex = self.fabricIndex;

    return other;
}

- (NSString *)description
{
    NSString * descriptionString = [NSString stringWithFormat:@"<%@: groupId:%@; endpoints:%@; groupName:%@; fabricIndex:%@; >", NSStringFromClass([self class]), _groupId, _endpoints, _groupName, _fabricIndex];
    return descriptionString;
}

@end

@implementation MTRGroupKeyManagementClusterGroupKeyMapStruct
- (instancetype)init
{
    if (self = [super init]) {

        _groupId = @(0);

        _groupKeySetID = @(0);

        _fabricIndex = @(0);
    }
    return self;
}

- (id)copyWithZone:(NSZone * _Nullable)zone
{
    auto other = [[MTRGroupKeyManagementClusterGroupKeyMapStruct alloc] init];

    other.groupId = self.groupId;
    other.groupKeySetID = self.groupKeySetID;
    other.fabricIndex = self.fabricIndex;

    return other;
}

- (NSString *)description
{
    NSString * descriptionString = [NSString stringWithFormat:@"<%@: groupId:%@; groupKeySetID:%@; fabricIndex:%@; >", NSStringFromClass([self class]), _groupId, _groupKeySetID, _fabricIndex];
    return descriptionString;
}

@end

@implementation MTRGroupKeyManagementClusterGroupKeySetStruct
- (instancetype)init
{
    if (self = [super init]) {

        _groupKeySetID = @(0);

        _groupKeySecurityPolicy = @(0);

        _epochKey0 = nil;

        _epochStartTime0 = nil;

        _epochKey1 = nil;

        _epochStartTime1 = nil;

        _epochKey2 = nil;

        _epochStartTime2 = nil;
    }
    return self;
}

- (id)copyWithZone:(NSZone * _Nullable)zone
{
    auto other = [[MTRGroupKeyManagementClusterGroupKeySetStruct alloc] init];

    other.groupKeySetID = self.groupKeySetID;
    other.groupKeySecurityPolicy = self.groupKeySecurityPolicy;
    other.epochKey0 = self.epochKey0;
    other.epochStartTime0 = self.epochStartTime0;
    other.epochKey1 = self.epochKey1;
    other.epochStartTime1 = self.epochStartTime1;
    other.epochKey2 = self.epochKey2;
    other.epochStartTime2 = self.epochStartTime2;

    return other;
}

- (NSString *)description
{
    NSString * descriptionString = [NSString stringWithFormat:@"<%@: groupKeySetID:%@; groupKeySecurityPolicy:%@; epochKey0:%@; epochStartTime0:%@; epochKey1:%@; epochStartTime1:%@; epochKey2:%@; epochStartTime2:%@; >", NSStringFromClass([self class]), _groupKeySetID, _groupKeySecurityPolicy, [_epochKey0 base64EncodedStringWithOptions:0], _epochStartTime0, [_epochKey1 base64EncodedStringWithOptions:0], _epochStartTime1, [_epochKey2 base64EncodedStringWithOptions:0], _epochStartTime2];
    return descriptionString;
}

@end

@implementation MTRFixedLabelClusterLabelStruct
- (instancetype)init
{
    if (self = [super init]) {

        _label = @"";

        _value = @"";
    }
    return self;
}

- (id)copyWithZone:(NSZone * _Nullable)zone
{
    auto other = [[MTRFixedLabelClusterLabelStruct alloc] init];

    other.label = self.label;
    other.value = self.value;

    return other;
}

- (NSString *)description
{
    NSString * descriptionString = [NSString stringWithFormat:@"<%@: label:%@; value:%@; >", NSStringFromClass([self class]), _label, _value];
    return descriptionString;
}

@end

@implementation MTRUserLabelClusterLabelStruct
- (instancetype)init
{
    if (self = [super init]) {

        _label = @"";

        _value = @"";
    }
    return self;
}

- (id)copyWithZone:(NSZone * _Nullable)zone
{
    auto other = [[MTRUserLabelClusterLabelStruct alloc] init];

    other.label = self.label;
    other.value = self.value;

    return other;
}

- (NSString *)description
{
    NSString * descriptionString = [NSString stringWithFormat:@"<%@: label:%@; value:%@; >", NSStringFromClass([self class]), _label, _value];
    return descriptionString;
}

@end

@implementation MTRBooleanStateClusterStateChangeEvent
- (instancetype)init
{
    if (self = [super init]) {

        _stateValue = @(0);
    }
    return self;
}

- (id)copyWithZone:(NSZone * _Nullable)zone
{
    auto other = [[MTRBooleanStateClusterStateChangeEvent alloc] init];

    other.stateValue = self.stateValue;

    return other;
}

- (NSString *)description
{
    NSString * descriptionString = [NSString stringWithFormat:@"<%@: stateValue:%@; >", NSStringFromClass([self class]), _stateValue];
    return descriptionString;
}

@end

@implementation MTRICDManagementClusterMonitoringRegistrationStruct
- (instancetype)init
{
    if (self = [super init]) {

        _checkInNodeID = @(0);

        _monitoredSubject = @(0);

        _fabricIndex = @(0);
    }
    return self;
}

- (id)copyWithZone:(NSZone * _Nullable)zone
{
    auto other = [[MTRICDManagementClusterMonitoringRegistrationStruct alloc] init];

    other.checkInNodeID = self.checkInNodeID;
    other.monitoredSubject = self.monitoredSubject;
    other.fabricIndex = self.fabricIndex;

    return other;
}

- (NSString *)description
{
    NSString * descriptionString = [NSString stringWithFormat:@"<%@: checkInNodeID:%@; monitoredSubject:%@; fabricIndex:%@; >", NSStringFromClass([self class]), _checkInNodeID, _monitoredSubject, _fabricIndex];
    return descriptionString;
}

@end

@implementation MTROvenCavityOperationalStateClusterErrorStateStruct
- (instancetype)init
{
    if (self = [super init]) {

        _errorStateID = @(0);

        _errorStateLabel = nil;

        _errorStateDetails = nil;
    }
    return self;
}

- (id)copyWithZone:(NSZone * _Nullable)zone
{
    auto other = [[MTROvenCavityOperationalStateClusterErrorStateStruct alloc] init];

    other.errorStateID = self.errorStateID;
    other.errorStateLabel = self.errorStateLabel;
    other.errorStateDetails = self.errorStateDetails;

    return other;
}

- (NSString *)description
{
    NSString * descriptionString = [NSString stringWithFormat:@"<%@: errorStateID:%@; errorStateLabel:%@; errorStateDetails:%@; >", NSStringFromClass([self class]), _errorStateID, _errorStateLabel, _errorStateDetails];
    return descriptionString;
}

@end

@implementation MTROvenCavityOperationalStateClusterOperationalStateStruct
- (instancetype)init
{
    if (self = [super init]) {

        _operationalStateID = @(0);

        _operationalStateLabel = nil;
    }
    return self;
}

- (id)copyWithZone:(NSZone * _Nullable)zone
{
    auto other = [[MTROvenCavityOperationalStateClusterOperationalStateStruct alloc] init];

    other.operationalStateID = self.operationalStateID;
    other.operationalStateLabel = self.operationalStateLabel;

    return other;
}

- (NSString *)description
{
    NSString * descriptionString = [NSString stringWithFormat:@"<%@: operationalStateID:%@; operationalStateLabel:%@; >", NSStringFromClass([self class]), _operationalStateID, _operationalStateLabel];
    return descriptionString;
}

@end

@implementation MTROvenCavityOperationalStateClusterOperationalErrorEvent
- (instancetype)init
{
    if (self = [super init]) {

        _errorState = [MTROvenCavityOperationalStateClusterErrorStateStruct new];
    }
    return self;
}

- (id)copyWithZone:(NSZone * _Nullable)zone
{
    auto other = [[MTROvenCavityOperationalStateClusterOperationalErrorEvent alloc] init];

    other.errorState = self.errorState;

    return other;
}

- (NSString *)description
{
    NSString * descriptionString = [NSString stringWithFormat:@"<%@: errorState:%@; >", NSStringFromClass([self class]), _errorState];
    return descriptionString;
}

@end

@implementation MTROvenCavityOperationalStateClusterOperationCompletionEvent
- (instancetype)init
{
    if (self = [super init]) {

        _completionErrorCode = @(0);

        _totalOperationalTime = nil;

        _pausedTime = nil;
    }
    return self;
}

- (id)copyWithZone:(NSZone * _Nullable)zone
{
    auto other = [[MTROvenCavityOperationalStateClusterOperationCompletionEvent alloc] init];

    other.completionErrorCode = self.completionErrorCode;
    other.totalOperationalTime = self.totalOperationalTime;
    other.pausedTime = self.pausedTime;

    return other;
}

- (NSString *)description
{
    NSString * descriptionString = [NSString stringWithFormat:@"<%@: completionErrorCode:%@; totalOperationalTime:%@; pausedTime:%@; >", NSStringFromClass([self class]), _completionErrorCode, _totalOperationalTime, _pausedTime];
    return descriptionString;
}

@end

@implementation MTROvenModeClusterModeTagStruct
- (instancetype)init
{
    if (self = [super init]) {

        _mfgCode = nil;

        _value = @(0);
    }
    return self;
}

- (id)copyWithZone:(NSZone * _Nullable)zone
{
    auto other = [[MTROvenModeClusterModeTagStruct alloc] init];

    other.mfgCode = self.mfgCode;
    other.value = self.value;

    return other;
}

- (NSString *)description
{
    NSString * descriptionString = [NSString stringWithFormat:@"<%@: mfgCode:%@; value:%@; >", NSStringFromClass([self class]), _mfgCode, _value];
    return descriptionString;
}

@end

@implementation MTROvenModeClusterModeOptionStruct
- (instancetype)init
{
    if (self = [super init]) {

        _label = @"";

        _mode = @(0);

        _modeTags = [NSArray array];
    }
    return self;
}

- (id)copyWithZone:(NSZone * _Nullable)zone
{
    auto other = [[MTROvenModeClusterModeOptionStruct alloc] init];

    other.label = self.label;
    other.mode = self.mode;
    other.modeTags = self.modeTags;

    return other;
}

- (NSString *)description
{
    NSString * descriptionString = [NSString stringWithFormat:@"<%@: label:%@; mode:%@; modeTags:%@; >", NSStringFromClass([self class]), _label, _mode, _modeTags];
    return descriptionString;
}

@end

@implementation MTRModeSelectClusterSemanticTagStruct
- (instancetype)init
{
    if (self = [super init]) {

        _mfgCode = @(0);

        _value = @(0);
    }
    return self;
}

- (id)copyWithZone:(NSZone * _Nullable)zone
{
    auto other = [[MTRModeSelectClusterSemanticTagStruct alloc] init];

    other.mfgCode = self.mfgCode;
    other.value = self.value;

    return other;
}

- (NSString *)description
{
    NSString * descriptionString = [NSString stringWithFormat:@"<%@: mfgCode:%@; value:%@; >", NSStringFromClass([self class]), _mfgCode, _value];
    return descriptionString;
}

@end

@implementation MTRModeSelectClusterSemanticTag : MTRModeSelectClusterSemanticTagStruct
@dynamic mfgCode;
@dynamic value;
@end

@implementation MTRModeSelectClusterModeOptionStruct
- (instancetype)init
{
    if (self = [super init]) {

        _label = @"";

        _mode = @(0);

        _semanticTags = [NSArray array];
    }
    return self;
}

- (id)copyWithZone:(NSZone * _Nullable)zone
{
    auto other = [[MTRModeSelectClusterModeOptionStruct alloc] init];

    other.label = self.label;
    other.mode = self.mode;
    other.semanticTags = self.semanticTags;

    return other;
}

- (NSString *)description
{
    NSString * descriptionString = [NSString stringWithFormat:@"<%@: label:%@; mode:%@; semanticTags:%@; >", NSStringFromClass([self class]), _label, _mode, _semanticTags];
    return descriptionString;
}

@end

@implementation MTRLaundryWasherModeClusterModeTagStruct
- (instancetype)init
{
    if (self = [super init]) {

        _mfgCode = nil;

        _value = @(0);
    }
    return self;
}

- (id)copyWithZone:(NSZone * _Nullable)zone
{
    auto other = [[MTRLaundryWasherModeClusterModeTagStruct alloc] init];

    other.mfgCode = self.mfgCode;
    other.value = self.value;

    return other;
}

- (NSString *)description
{
    NSString * descriptionString = [NSString stringWithFormat:@"<%@: mfgCode:%@; value:%@; >", NSStringFromClass([self class]), _mfgCode, _value];
    return descriptionString;
}

@end

@implementation MTRLaundryWasherModeClusterModeOptionStruct
- (instancetype)init
{
    if (self = [super init]) {

        _label = @"";

        _mode = @(0);

        _modeTags = [NSArray array];
    }
    return self;
}

- (id)copyWithZone:(NSZone * _Nullable)zone
{
    auto other = [[MTRLaundryWasherModeClusterModeOptionStruct alloc] init];

    other.label = self.label;
    other.mode = self.mode;
    other.modeTags = self.modeTags;

    return other;
}

- (NSString *)description
{
    NSString * descriptionString = [NSString stringWithFormat:@"<%@: label:%@; mode:%@; modeTags:%@; >", NSStringFromClass([self class]), _label, _mode, _modeTags];
    return descriptionString;
}

@end

@implementation MTRRefrigeratorAndTemperatureControlledCabinetModeClusterModeTagStruct
- (instancetype)init
{
    if (self = [super init]) {

        _mfgCode = nil;

        _value = @(0);
    }
    return self;
}

- (id)copyWithZone:(NSZone * _Nullable)zone
{
    auto other = [[MTRRefrigeratorAndTemperatureControlledCabinetModeClusterModeTagStruct alloc] init];

    other.mfgCode = self.mfgCode;
    other.value = self.value;

    return other;
}

- (NSString *)description
{
    NSString * descriptionString = [NSString stringWithFormat:@"<%@: mfgCode:%@; value:%@; >", NSStringFromClass([self class]), _mfgCode, _value];
    return descriptionString;
}

@end

@implementation MTRRefrigeratorAndTemperatureControlledCabinetModeClusterModeOptionStruct
- (instancetype)init
{
    if (self = [super init]) {

        _label = @"";

        _mode = @(0);

        _modeTags = [NSArray array];
    }
    return self;
}

- (id)copyWithZone:(NSZone * _Nullable)zone
{
    auto other = [[MTRRefrigeratorAndTemperatureControlledCabinetModeClusterModeOptionStruct alloc] init];

    other.label = self.label;
    other.mode = self.mode;
    other.modeTags = self.modeTags;

    return other;
}

- (NSString *)description
{
    NSString * descriptionString = [NSString stringWithFormat:@"<%@: label:%@; mode:%@; modeTags:%@; >", NSStringFromClass([self class]), _label, _mode, _modeTags];
    return descriptionString;
}

@end

@implementation MTRRVCRunModeClusterModeTagStruct
- (instancetype)init
{
    if (self = [super init]) {

        _mfgCode = nil;

        _value = @(0);
    }
    return self;
}

- (id)copyWithZone:(NSZone * _Nullable)zone
{
    auto other = [[MTRRVCRunModeClusterModeTagStruct alloc] init];

    other.mfgCode = self.mfgCode;
    other.value = self.value;

    return other;
}

- (NSString *)description
{
    NSString * descriptionString = [NSString stringWithFormat:@"<%@: mfgCode:%@; value:%@; >", NSStringFromClass([self class]), _mfgCode, _value];
    return descriptionString;
}

@end

@implementation MTRRVCRunModeClusterModeOptionStruct
- (instancetype)init
{
    if (self = [super init]) {

        _label = @"";

        _mode = @(0);

        _modeTags = [NSArray array];
    }
    return self;
}

- (id)copyWithZone:(NSZone * _Nullable)zone
{
    auto other = [[MTRRVCRunModeClusterModeOptionStruct alloc] init];

    other.label = self.label;
    other.mode = self.mode;
    other.modeTags = self.modeTags;

    return other;
}

- (NSString *)description
{
    NSString * descriptionString = [NSString stringWithFormat:@"<%@: label:%@; mode:%@; modeTags:%@; >", NSStringFromClass([self class]), _label, _mode, _modeTags];
    return descriptionString;
}

@end

@implementation MTRRVCCleanModeClusterModeTagStruct
- (instancetype)init
{
    if (self = [super init]) {

        _mfgCode = nil;

        _value = @(0);
    }
    return self;
}

- (id)copyWithZone:(NSZone * _Nullable)zone
{
    auto other = [[MTRRVCCleanModeClusterModeTagStruct alloc] init];

    other.mfgCode = self.mfgCode;
    other.value = self.value;

    return other;
}

- (NSString *)description
{
    NSString * descriptionString = [NSString stringWithFormat:@"<%@: mfgCode:%@; value:%@; >", NSStringFromClass([self class]), _mfgCode, _value];
    return descriptionString;
}

@end

@implementation MTRRVCCleanModeClusterModeOptionStruct
- (instancetype)init
{
    if (self = [super init]) {

        _label = @"";

        _mode = @(0);

        _modeTags = [NSArray array];
    }
    return self;
}

- (id)copyWithZone:(NSZone * _Nullable)zone
{
    auto other = [[MTRRVCCleanModeClusterModeOptionStruct alloc] init];

    other.label = self.label;
    other.mode = self.mode;
    other.modeTags = self.modeTags;

    return other;
}

- (NSString *)description
{
    NSString * descriptionString = [NSString stringWithFormat:@"<%@: label:%@; mode:%@; modeTags:%@; >", NSStringFromClass([self class]), _label, _mode, _modeTags];
    return descriptionString;
}

@end

@implementation MTRRefrigeratorAlarmClusterNotifyEvent
- (instancetype)init
{
    if (self = [super init]) {

        _active = @(0);

        _inactive = @(0);

        _state = @(0);

        _mask = @(0);
    }
    return self;
}

- (id)copyWithZone:(NSZone * _Nullable)zone
{
    auto other = [[MTRRefrigeratorAlarmClusterNotifyEvent alloc] init];

    other.active = self.active;
    other.inactive = self.inactive;
    other.state = self.state;
    other.mask = self.mask;

    return other;
}

- (NSString *)description
{
    NSString * descriptionString = [NSString stringWithFormat:@"<%@: active:%@; inactive:%@; state:%@; mask:%@; >", NSStringFromClass([self class]), _active, _inactive, _state, _mask];
    return descriptionString;
}

@end

@implementation MTRDishwasherModeClusterModeTagStruct
- (instancetype)init
{
    if (self = [super init]) {

        _mfgCode = nil;

        _value = @(0);
    }
    return self;
}

- (id)copyWithZone:(NSZone * _Nullable)zone
{
    auto other = [[MTRDishwasherModeClusterModeTagStruct alloc] init];

    other.mfgCode = self.mfgCode;
    other.value = self.value;

    return other;
}

- (NSString *)description
{
    NSString * descriptionString = [NSString stringWithFormat:@"<%@: mfgCode:%@; value:%@; >", NSStringFromClass([self class]), _mfgCode, _value];
    return descriptionString;
}

@end

@implementation MTRDishwasherModeClusterModeOptionStruct
- (instancetype)init
{
    if (self = [super init]) {

        _label = @"";

        _mode = @(0);

        _modeTags = [NSArray array];
    }
    return self;
}

- (id)copyWithZone:(NSZone * _Nullable)zone
{
    auto other = [[MTRDishwasherModeClusterModeOptionStruct alloc] init];

    other.label = self.label;
    other.mode = self.mode;
    other.modeTags = self.modeTags;

    return other;
}

- (NSString *)description
{
    NSString * descriptionString = [NSString stringWithFormat:@"<%@: label:%@; mode:%@; modeTags:%@; >", NSStringFromClass([self class]), _label, _mode, _modeTags];
    return descriptionString;
}

@end

@implementation MTRSmokeCOAlarmClusterSmokeAlarmEvent
- (instancetype)init
{
    if (self = [super init]) {

        _alarmSeverityLevel = @(0);
    }
    return self;
}

- (id)copyWithZone:(NSZone * _Nullable)zone
{
    auto other = [[MTRSmokeCOAlarmClusterSmokeAlarmEvent alloc] init];

    other.alarmSeverityLevel = self.alarmSeverityLevel;

    return other;
}

- (NSString *)description
{
    NSString * descriptionString = [NSString stringWithFormat:@"<%@: alarmSeverityLevel:%@; >", NSStringFromClass([self class]), _alarmSeverityLevel];
    return descriptionString;
}

@end

@implementation MTRSmokeCOAlarmClusterCOAlarmEvent
- (instancetype)init
{
    if (self = [super init]) {

        _alarmSeverityLevel = @(0);
    }
    return self;
}

- (id)copyWithZone:(NSZone * _Nullable)zone
{
    auto other = [[MTRSmokeCOAlarmClusterCOAlarmEvent alloc] init];

    other.alarmSeverityLevel = self.alarmSeverityLevel;

    return other;
}

- (NSString *)description
{
    NSString * descriptionString = [NSString stringWithFormat:@"<%@: alarmSeverityLevel:%@; >", NSStringFromClass([self class]), _alarmSeverityLevel];
    return descriptionString;
}

@end

@implementation MTRSmokeCOAlarmClusterLowBatteryEvent
- (instancetype)init
{
    if (self = [super init]) {

        _alarmSeverityLevel = @(0);
    }
    return self;
}

- (id)copyWithZone:(NSZone * _Nullable)zone
{
    auto other = [[MTRSmokeCOAlarmClusterLowBatteryEvent alloc] init];

    other.alarmSeverityLevel = self.alarmSeverityLevel;

    return other;
}

- (NSString *)description
{
    NSString * descriptionString = [NSString stringWithFormat:@"<%@: alarmSeverityLevel:%@; >", NSStringFromClass([self class]), _alarmSeverityLevel];
    return descriptionString;
}

@end

@implementation MTRSmokeCOAlarmClusterHardwareFaultEvent
- (instancetype)init
{
    if (self = [super init]) {
    }
    return self;
}

- (id)copyWithZone:(NSZone * _Nullable)zone
{
    auto other = [[MTRSmokeCOAlarmClusterHardwareFaultEvent alloc] init];

    return other;
}

- (NSString *)description
{
    NSString * descriptionString = [NSString stringWithFormat:@"<%@: >", NSStringFromClass([self class])];
    return descriptionString;
}

@end

@implementation MTRSmokeCOAlarmClusterEndOfServiceEvent
- (instancetype)init
{
    if (self = [super init]) {
    }
    return self;
}

- (id)copyWithZone:(NSZone * _Nullable)zone
{
    auto other = [[MTRSmokeCOAlarmClusterEndOfServiceEvent alloc] init];

    return other;
}

- (NSString *)description
{
    NSString * descriptionString = [NSString stringWithFormat:@"<%@: >", NSStringFromClass([self class])];
    return descriptionString;
}

@end

@implementation MTRSmokeCOAlarmClusterSelfTestCompleteEvent
- (instancetype)init
{
    if (self = [super init]) {
    }
    return self;
}

- (id)copyWithZone:(NSZone * _Nullable)zone
{
    auto other = [[MTRSmokeCOAlarmClusterSelfTestCompleteEvent alloc] init];

    return other;
}

- (NSString *)description
{
    NSString * descriptionString = [NSString stringWithFormat:@"<%@: >", NSStringFromClass([self class])];
    return descriptionString;
}

@end

@implementation MTRSmokeCOAlarmClusterAlarmMutedEvent
- (instancetype)init
{
    if (self = [super init]) {
    }
    return self;
}

- (id)copyWithZone:(NSZone * _Nullable)zone
{
    auto other = [[MTRSmokeCOAlarmClusterAlarmMutedEvent alloc] init];

    return other;
}

- (NSString *)description
{
    NSString * descriptionString = [NSString stringWithFormat:@"<%@: >", NSStringFromClass([self class])];
    return descriptionString;
}

@end

@implementation MTRSmokeCOAlarmClusterMuteEndedEvent
- (instancetype)init
{
    if (self = [super init]) {
    }
    return self;
}

- (id)copyWithZone:(NSZone * _Nullable)zone
{
    auto other = [[MTRSmokeCOAlarmClusterMuteEndedEvent alloc] init];

    return other;
}

- (NSString *)description
{
    NSString * descriptionString = [NSString stringWithFormat:@"<%@: >", NSStringFromClass([self class])];
    return descriptionString;
}

@end

@implementation MTRSmokeCOAlarmClusterInterconnectSmokeAlarmEvent
- (instancetype)init
{
    if (self = [super init]) {

        _alarmSeverityLevel = @(0);
    }
    return self;
}

- (id)copyWithZone:(NSZone * _Nullable)zone
{
    auto other = [[MTRSmokeCOAlarmClusterInterconnectSmokeAlarmEvent alloc] init];

    other.alarmSeverityLevel = self.alarmSeverityLevel;

    return other;
}

- (NSString *)description
{
    NSString * descriptionString = [NSString stringWithFormat:@"<%@: alarmSeverityLevel:%@; >", NSStringFromClass([self class]), _alarmSeverityLevel];
    return descriptionString;
}

@end

@implementation MTRSmokeCOAlarmClusterInterconnectCOAlarmEvent
- (instancetype)init
{
    if (self = [super init]) {

        _alarmSeverityLevel = @(0);
    }
    return self;
}

- (id)copyWithZone:(NSZone * _Nullable)zone
{
    auto other = [[MTRSmokeCOAlarmClusterInterconnectCOAlarmEvent alloc] init];

    other.alarmSeverityLevel = self.alarmSeverityLevel;

    return other;
}

- (NSString *)description
{
    NSString * descriptionString = [NSString stringWithFormat:@"<%@: alarmSeverityLevel:%@; >", NSStringFromClass([self class]), _alarmSeverityLevel];
    return descriptionString;
}

@end

@implementation MTRSmokeCOAlarmClusterAllClearEvent
- (instancetype)init
{
    if (self = [super init]) {
    }
    return self;
}

- (id)copyWithZone:(NSZone * _Nullable)zone
{
    auto other = [[MTRSmokeCOAlarmClusterAllClearEvent alloc] init];

    return other;
}

- (NSString *)description
{
    NSString * descriptionString = [NSString stringWithFormat:@"<%@: >", NSStringFromClass([self class])];
    return descriptionString;
}

@end

@implementation MTRDishwasherAlarmClusterNotifyEvent
- (instancetype)init
{
    if (self = [super init]) {

        _active = @(0);

        _inactive = @(0);

        _state = @(0);

        _mask = @(0);
    }
    return self;
}

- (id)copyWithZone:(NSZone * _Nullable)zone
{
    auto other = [[MTRDishwasherAlarmClusterNotifyEvent alloc] init];

    other.active = self.active;
    other.inactive = self.inactive;
    other.state = self.state;
    other.mask = self.mask;

    return other;
}

- (NSString *)description
{
    NSString * descriptionString = [NSString stringWithFormat:@"<%@: active:%@; inactive:%@; state:%@; mask:%@; >", NSStringFromClass([self class]), _active, _inactive, _state, _mask];
    return descriptionString;
}

@end

@implementation MTRMicrowaveOvenModeClusterModeTagStruct
- (instancetype)init
{
    if (self = [super init]) {

        _mfgCode = nil;

        _value = @(0);
    }
    return self;
}

- (id)copyWithZone:(NSZone * _Nullable)zone
{
    auto other = [[MTRMicrowaveOvenModeClusterModeTagStruct alloc] init];

    other.mfgCode = self.mfgCode;
    other.value = self.value;

    return other;
}

- (NSString *)description
{
    NSString * descriptionString = [NSString stringWithFormat:@"<%@: mfgCode:%@; value:%@; >", NSStringFromClass([self class]), _mfgCode, _value];
    return descriptionString;
}

@end

@implementation MTRMicrowaveOvenModeClusterModeOptionStruct
- (instancetype)init
{
    if (self = [super init]) {

        _label = @"";

        _mode = @(0);

        _modeTags = [NSArray array];
    }
    return self;
}

- (id)copyWithZone:(NSZone * _Nullable)zone
{
    auto other = [[MTRMicrowaveOvenModeClusterModeOptionStruct alloc] init];

    other.label = self.label;
    other.mode = self.mode;
    other.modeTags = self.modeTags;

    return other;
}

- (NSString *)description
{
    NSString * descriptionString = [NSString stringWithFormat:@"<%@: label:%@; mode:%@; modeTags:%@; >", NSStringFromClass([self class]), _label, _mode, _modeTags];
    return descriptionString;
}

@end

@implementation MTROperationalStateClusterErrorStateStruct
- (instancetype)init
{
    if (self = [super init]) {

        _errorStateID = @(0);

        _errorStateLabel = nil;

        _errorStateDetails = nil;
    }
    return self;
}

- (id)copyWithZone:(NSZone * _Nullable)zone
{
    auto other = [[MTROperationalStateClusterErrorStateStruct alloc] init];

    other.errorStateID = self.errorStateID;
    other.errorStateLabel = self.errorStateLabel;
    other.errorStateDetails = self.errorStateDetails;

    return other;
}

- (NSString *)description
{
    NSString * descriptionString = [NSString stringWithFormat:@"<%@: errorStateID:%@; errorStateLabel:%@; errorStateDetails:%@; >", NSStringFromClass([self class]), _errorStateID, _errorStateLabel, _errorStateDetails];
    return descriptionString;
}

@end

@implementation MTROperationalStateClusterOperationalStateStruct
- (instancetype)init
{
    if (self = [super init]) {

        _operationalStateID = @(0);

        _operationalStateLabel = nil;
    }
    return self;
}

- (id)copyWithZone:(NSZone * _Nullable)zone
{
    auto other = [[MTROperationalStateClusterOperationalStateStruct alloc] init];

    other.operationalStateID = self.operationalStateID;
    other.operationalStateLabel = self.operationalStateLabel;

    return other;
}

- (NSString *)description
{
    NSString * descriptionString = [NSString stringWithFormat:@"<%@: operationalStateID:%@; operationalStateLabel:%@; >", NSStringFromClass([self class]), _operationalStateID, _operationalStateLabel];
    return descriptionString;
}

@end

@implementation MTROperationalStateClusterOperationalErrorEvent
- (instancetype)init
{
    if (self = [super init]) {

        _errorState = [MTROperationalStateClusterErrorStateStruct new];
    }
    return self;
}

- (id)copyWithZone:(NSZone * _Nullable)zone
{
    auto other = [[MTROperationalStateClusterOperationalErrorEvent alloc] init];

    other.errorState = self.errorState;

    return other;
}

- (NSString *)description
{
    NSString * descriptionString = [NSString stringWithFormat:@"<%@: errorState:%@; >", NSStringFromClass([self class]), _errorState];
    return descriptionString;
}

@end

@implementation MTROperationalStateClusterOperationCompletionEvent
- (instancetype)init
{
    if (self = [super init]) {

        _completionErrorCode = @(0);

        _totalOperationalTime = nil;

        _pausedTime = nil;
    }
    return self;
}

- (id)copyWithZone:(NSZone * _Nullable)zone
{
    auto other = [[MTROperationalStateClusterOperationCompletionEvent alloc] init];

    other.completionErrorCode = self.completionErrorCode;
    other.totalOperationalTime = self.totalOperationalTime;
    other.pausedTime = self.pausedTime;

    return other;
}

- (NSString *)description
{
    NSString * descriptionString = [NSString stringWithFormat:@"<%@: completionErrorCode:%@; totalOperationalTime:%@; pausedTime:%@; >", NSStringFromClass([self class]), _completionErrorCode, _totalOperationalTime, _pausedTime];
    return descriptionString;
}

@end

@implementation MTRRVCOperationalStateClusterErrorStateStruct
- (instancetype)init
{
    if (self = [super init]) {

        _errorStateID = @(0);

        _errorStateLabel = nil;

        _errorStateDetails = nil;
    }
    return self;
}

- (id)copyWithZone:(NSZone * _Nullable)zone
{
    auto other = [[MTRRVCOperationalStateClusterErrorStateStruct alloc] init];

    other.errorStateID = self.errorStateID;
    other.errorStateLabel = self.errorStateLabel;
    other.errorStateDetails = self.errorStateDetails;

    return other;
}

- (NSString *)description
{
    NSString * descriptionString = [NSString stringWithFormat:@"<%@: errorStateID:%@; errorStateLabel:%@; errorStateDetails:%@; >", NSStringFromClass([self class]), _errorStateID, _errorStateLabel, _errorStateDetails];
    return descriptionString;
}

@end

@implementation MTRRVCOperationalStateClusterOperationalStateStruct
- (instancetype)init
{
    if (self = [super init]) {

        _operationalStateID = @(0);

        _operationalStateLabel = nil;
    }
    return self;
}

- (id)copyWithZone:(NSZone * _Nullable)zone
{
    auto other = [[MTRRVCOperationalStateClusterOperationalStateStruct alloc] init];

    other.operationalStateID = self.operationalStateID;
    other.operationalStateLabel = self.operationalStateLabel;

    return other;
}

- (NSString *)description
{
    NSString * descriptionString = [NSString stringWithFormat:@"<%@: operationalStateID:%@; operationalStateLabel:%@; >", NSStringFromClass([self class]), _operationalStateID, _operationalStateLabel];
    return descriptionString;
}

@end

@implementation MTRRVCOperationalStateClusterOperationalErrorEvent
- (instancetype)init
{
    if (self = [super init]) {

        _errorState = [MTRRVCOperationalStateClusterErrorStateStruct new];
    }
    return self;
}

- (id)copyWithZone:(NSZone * _Nullable)zone
{
    auto other = [[MTRRVCOperationalStateClusterOperationalErrorEvent alloc] init];

    other.errorState = self.errorState;

    return other;
}

- (NSString *)description
{
    NSString * descriptionString = [NSString stringWithFormat:@"<%@: errorState:%@; >", NSStringFromClass([self class]), _errorState];
    return descriptionString;
}

@end

@implementation MTRRVCOperationalStateClusterOperationCompletionEvent
- (instancetype)init
{
    if (self = [super init]) {

        _completionErrorCode = @(0);

        _totalOperationalTime = nil;

        _pausedTime = nil;
    }
    return self;
}

- (id)copyWithZone:(NSZone * _Nullable)zone
{
    auto other = [[MTRRVCOperationalStateClusterOperationCompletionEvent alloc] init];

    other.completionErrorCode = self.completionErrorCode;
    other.totalOperationalTime = self.totalOperationalTime;
    other.pausedTime = self.pausedTime;

    return other;
}

- (NSString *)description
{
    NSString * descriptionString = [NSString stringWithFormat:@"<%@: completionErrorCode:%@; totalOperationalTime:%@; pausedTime:%@; >", NSStringFromClass([self class]), _completionErrorCode, _totalOperationalTime, _pausedTime];
    return descriptionString;
}

@end

@implementation MTRHEPAFilterMonitoringClusterReplacementProductStruct
- (instancetype)init
{
    if (self = [super init]) {

        _productIdentifierType = @(0);

        _productIdentifierValue = @"";
    }
    return self;
}

- (id)copyWithZone:(NSZone * _Nullable)zone
{
    auto other = [[MTRHEPAFilterMonitoringClusterReplacementProductStruct alloc] init];

    other.productIdentifierType = self.productIdentifierType;
    other.productIdentifierValue = self.productIdentifierValue;

    return other;
}

- (NSString *)description
{
    NSString * descriptionString = [NSString stringWithFormat:@"<%@: productIdentifierType:%@; productIdentifierValue:%@; >", NSStringFromClass([self class]), _productIdentifierType, _productIdentifierValue];
    return descriptionString;
}

@end

@implementation MTRActivatedCarbonFilterMonitoringClusterReplacementProductStruct
- (instancetype)init
{
    if (self = [super init]) {

        _productIdentifierType = @(0);

        _productIdentifierValue = @"";
    }
    return self;
}

- (id)copyWithZone:(NSZone * _Nullable)zone
{
    auto other = [[MTRActivatedCarbonFilterMonitoringClusterReplacementProductStruct alloc] init];

    other.productIdentifierType = self.productIdentifierType;
    other.productIdentifierValue = self.productIdentifierValue;

    return other;
}

- (NSString *)description
{
    NSString * descriptionString = [NSString stringWithFormat:@"<%@: productIdentifierType:%@; productIdentifierValue:%@; >", NSStringFromClass([self class]), _productIdentifierType, _productIdentifierValue];
    return descriptionString;
}

@end

@implementation MTRBooleanSensorConfigurationClusterAlarmsStateChangedEvent
- (instancetype)init
{
    if (self = [super init]) {

        _alarmsActive = @(0);

        _alarmsSuppressed = nil;
    }
    return self;
}

- (id)copyWithZone:(NSZone * _Nullable)zone
{
    auto other = [[MTRBooleanSensorConfigurationClusterAlarmsStateChangedEvent alloc] init];

    other.alarmsActive = self.alarmsActive;
    other.alarmsSuppressed = self.alarmsSuppressed;

    return other;
}

- (NSString *)description
{
    NSString * descriptionString = [NSString stringWithFormat:@"<%@: alarmsActive:%@; alarmsSuppressed:%@; >", NSStringFromClass([self class]), _alarmsActive, _alarmsSuppressed];
    return descriptionString;
}

@end

@implementation MTRBooleanSensorConfigurationClusterSensorFaultEvent
- (instancetype)init
{
    if (self = [super init]) {
    }
    return self;
}

- (id)copyWithZone:(NSZone * _Nullable)zone
{
    auto other = [[MTRBooleanSensorConfigurationClusterSensorFaultEvent alloc] init];

    return other;
}

- (NSString *)description
{
    NSString * descriptionString = [NSString stringWithFormat:@"<%@: >", NSStringFromClass([self class])];
    return descriptionString;
}

@end

@implementation MTRValveConfigurationAndControlClusterValveStateChangedEvent
- (instancetype)init
{
    if (self = [super init]) {

        _valveState = @(0);
    }
    return self;
}

- (id)copyWithZone:(NSZone * _Nullable)zone
{
    auto other = [[MTRValveConfigurationAndControlClusterValveStateChangedEvent alloc] init];

    other.valveState = self.valveState;

    return other;
}

- (NSString *)description
{
    NSString * descriptionString = [NSString stringWithFormat:@"<%@: valveState:%@; >", NSStringFromClass([self class]), _valveState];
    return descriptionString;
}

@end

@implementation MTRValveConfigurationAndControlClusterValveFaultEvent
- (instancetype)init
{
    if (self = [super init]) {

        _valveFault = @(0);
    }
    return self;
}

- (id)copyWithZone:(NSZone * _Nullable)zone
{
    auto other = [[MTRValveConfigurationAndControlClusterValveFaultEvent alloc] init];

    other.valveFault = self.valveFault;

    return other;
}

- (NSString *)description
{
    NSString * descriptionString = [NSString stringWithFormat:@"<%@: valveFault:%@; >", NSStringFromClass([self class]), _valveFault];
    return descriptionString;
}

@end

@implementation MTRElectricalEnergyMeasurementClusterMeasurementAccuracyRangeStruct
- (instancetype)init
{
    if (self = [super init]) {

        _rangeMin = @(0);

        _rangeMax = @(0);

        _percentMax = nil;

        _percentMin = nil;

        _percentTypical = nil;

        _fixedMax = nil;

        _fixedMin = nil;

        _fixedTypical = nil;
    }
    return self;
}

- (id)copyWithZone:(NSZone * _Nullable)zone
{
    auto other = [[MTRElectricalEnergyMeasurementClusterMeasurementAccuracyRangeStruct alloc] init];

    other.rangeMin = self.rangeMin;
    other.rangeMax = self.rangeMax;
    other.percentMax = self.percentMax;
    other.percentMin = self.percentMin;
    other.percentTypical = self.percentTypical;
    other.fixedMax = self.fixedMax;
    other.fixedMin = self.fixedMin;
    other.fixedTypical = self.fixedTypical;

    return other;
}

- (NSString *)description
{
    NSString * descriptionString = [NSString stringWithFormat:@"<%@: rangeMin:%@; rangeMax:%@; percentMax:%@; percentMin:%@; percentTypical:%@; fixedMax:%@; fixedMin:%@; fixedTypical:%@; >", NSStringFromClass([self class]), _rangeMin, _rangeMax, _percentMax, _percentMin, _percentTypical, _fixedMax, _fixedMin, _fixedTypical];
    return descriptionString;
}

@end

@implementation MTRElectricalEnergyMeasurementClusterMeasurementAccuracyStruct
- (instancetype)init
{
    if (self = [super init]) {

        _measurementType = @(0);

        _measured = @(0);

        _minMeasuredValue = @(0);

        _maxMeasuredValue = @(0);

        _accuracyRanges = [NSArray array];
    }
    return self;
}

- (id)copyWithZone:(NSZone * _Nullable)zone
{
    auto other = [[MTRElectricalEnergyMeasurementClusterMeasurementAccuracyStruct alloc] init];

    other.measurementType = self.measurementType;
    other.measured = self.measured;
    other.minMeasuredValue = self.minMeasuredValue;
    other.maxMeasuredValue = self.maxMeasuredValue;
    other.accuracyRanges = self.accuracyRanges;

    return other;
}

- (NSString *)description
{
    NSString * descriptionString = [NSString stringWithFormat:@"<%@: measurementType:%@; measured:%@; minMeasuredValue:%@; maxMeasuredValue:%@; accuracyRanges:%@; >", NSStringFromClass([self class]), _measurementType, _measured, _minMeasuredValue, _maxMeasuredValue, _accuracyRanges];
    return descriptionString;
}

@end

@implementation MTRElectricalEnergyMeasurementClusterEnergyMeasurementStruct
- (instancetype)init
{
    if (self = [super init]) {

        _energy = @(0);

        _startTimestamp = nil;

        _endTimestamp = nil;

        _startSystime = nil;

        _endSystime = nil;
    }
    return self;
}

- (id)copyWithZone:(NSZone * _Nullable)zone
{
    auto other = [[MTRElectricalEnergyMeasurementClusterEnergyMeasurementStruct alloc] init];

    other.energy = self.energy;
    other.startTimestamp = self.startTimestamp;
    other.endTimestamp = self.endTimestamp;
    other.startSystime = self.startSystime;
    other.endSystime = self.endSystime;

    return other;
}

- (NSString *)description
{
    NSString * descriptionString = [NSString stringWithFormat:@"<%@: energy:%@; startTimestamp:%@; endTimestamp:%@; startSystime:%@; endSystime:%@; >", NSStringFromClass([self class]), _energy, _startTimestamp, _endTimestamp, _startSystime, _endSystime];
    return descriptionString;
}

@end

@implementation MTRElectricalEnergyMeasurementClusterCumulativeEnergyMeasuredEvent
- (instancetype)init
{
    if (self = [super init]) {

        _energyImported = nil;

        _energyExported = nil;
    }
    return self;
}

- (id)copyWithZone:(NSZone * _Nullable)zone
{
    auto other = [[MTRElectricalEnergyMeasurementClusterCumulativeEnergyMeasuredEvent alloc] init];

    other.energyImported = self.energyImported;
    other.energyExported = self.energyExported;

    return other;
}

- (NSString *)description
{
    NSString * descriptionString = [NSString stringWithFormat:@"<%@: energyImported:%@; energyExported:%@; >", NSStringFromClass([self class]), _energyImported, _energyExported];
    return descriptionString;
}

@end

@implementation MTRElectricalEnergyMeasurementClusterPeriodicEnergyMeasuredEvent
- (instancetype)init
{
    if (self = [super init]) {

        _energyImported = nil;

        _energyExported = nil;
    }
    return self;
}

- (id)copyWithZone:(NSZone * _Nullable)zone
{
    auto other = [[MTRElectricalEnergyMeasurementClusterPeriodicEnergyMeasuredEvent alloc] init];

    other.energyImported = self.energyImported;
    other.energyExported = self.energyExported;

    return other;
}

- (NSString *)description
{
    NSString * descriptionString = [NSString stringWithFormat:@"<%@: energyImported:%@; energyExported:%@; >", NSStringFromClass([self class]), _energyImported, _energyExported];
    return descriptionString;
}

@end

@implementation MTRDemandResponseLoadControlClusterHeatingSourceControlStruct
- (instancetype)init
{
    if (self = [super init]) {

        _heatingSource = @(0);
    }
    return self;
}

- (id)copyWithZone:(NSZone * _Nullable)zone
{
    auto other = [[MTRDemandResponseLoadControlClusterHeatingSourceControlStruct alloc] init];

    other.heatingSource = self.heatingSource;

    return other;
}

- (NSString *)description
{
    NSString * descriptionString = [NSString stringWithFormat:@"<%@: heatingSource:%@; >", NSStringFromClass([self class]), _heatingSource];
    return descriptionString;
}

@end

@implementation MTRDemandResponseLoadControlClusterPowerSavingsControlStruct
- (instancetype)init
{
    if (self = [super init]) {

        _powerSavings = @(0);
    }
    return self;
}

- (id)copyWithZone:(NSZone * _Nullable)zone
{
    auto other = [[MTRDemandResponseLoadControlClusterPowerSavingsControlStruct alloc] init];

    other.powerSavings = self.powerSavings;

    return other;
}

- (NSString *)description
{
    NSString * descriptionString = [NSString stringWithFormat:@"<%@: powerSavings:%@; >", NSStringFromClass([self class]), _powerSavings];
    return descriptionString;
}

@end

@implementation MTRDemandResponseLoadControlClusterDutyCycleControlStruct
- (instancetype)init
{
    if (self = [super init]) {

        _dutyCycle = @(0);
    }
    return self;
}

- (id)copyWithZone:(NSZone * _Nullable)zone
{
    auto other = [[MTRDemandResponseLoadControlClusterDutyCycleControlStruct alloc] init];

    other.dutyCycle = self.dutyCycle;

    return other;
}

- (NSString *)description
{
    NSString * descriptionString = [NSString stringWithFormat:@"<%@: dutyCycle:%@; >", NSStringFromClass([self class]), _dutyCycle];
    return descriptionString;
}

@end

@implementation MTRDemandResponseLoadControlClusterAverageLoadControlStruct
- (instancetype)init
{
    if (self = [super init]) {

        _loadAdjustment = @(0);
    }
    return self;
}

- (id)copyWithZone:(NSZone * _Nullable)zone
{
    auto other = [[MTRDemandResponseLoadControlClusterAverageLoadControlStruct alloc] init];

    other.loadAdjustment = self.loadAdjustment;

    return other;
}

- (NSString *)description
{
    NSString * descriptionString = [NSString stringWithFormat:@"<%@: loadAdjustment:%@; >", NSStringFromClass([self class]), _loadAdjustment];
    return descriptionString;
}

@end

@implementation MTRDemandResponseLoadControlClusterTemperatureControlStruct
- (instancetype)init
{
    if (self = [super init]) {

        _coolingTempOffset = nil;

        _heatingtTempOffset = nil;

        _coolingTempSetpoint = nil;

        _heatingTempSetpoint = nil;
    }
    return self;
}

- (id)copyWithZone:(NSZone * _Nullable)zone
{
    auto other = [[MTRDemandResponseLoadControlClusterTemperatureControlStruct alloc] init];

    other.coolingTempOffset = self.coolingTempOffset;
    other.heatingtTempOffset = self.heatingtTempOffset;
    other.coolingTempSetpoint = self.coolingTempSetpoint;
    other.heatingTempSetpoint = self.heatingTempSetpoint;

    return other;
}

- (NSString *)description
{
    NSString * descriptionString = [NSString stringWithFormat:@"<%@: coolingTempOffset:%@; heatingtTempOffset:%@; coolingTempSetpoint:%@; heatingTempSetpoint:%@; >", NSStringFromClass([self class]), _coolingTempOffset, _heatingtTempOffset, _coolingTempSetpoint, _heatingTempSetpoint];
    return descriptionString;
}

@end

@implementation MTRDemandResponseLoadControlClusterLoadControlEventTransitionStruct
- (instancetype)init
{
    if (self = [super init]) {

        _duration = @(0);

        _control = @(0);

        _temperatureControl = nil;

        _averageLoadControl = nil;

        _dutyCycleControl = nil;

        _powerSavingsControl = nil;

        _heatingSourceControl = nil;
    }
    return self;
}

- (id)copyWithZone:(NSZone * _Nullable)zone
{
    auto other = [[MTRDemandResponseLoadControlClusterLoadControlEventTransitionStruct alloc] init];

    other.duration = self.duration;
    other.control = self.control;
    other.temperatureControl = self.temperatureControl;
    other.averageLoadControl = self.averageLoadControl;
    other.dutyCycleControl = self.dutyCycleControl;
    other.powerSavingsControl = self.powerSavingsControl;
    other.heatingSourceControl = self.heatingSourceControl;

    return other;
}

- (NSString *)description
{
    NSString * descriptionString = [NSString stringWithFormat:@"<%@: duration:%@; control:%@; temperatureControl:%@; averageLoadControl:%@; dutyCycleControl:%@; powerSavingsControl:%@; heatingSourceControl:%@; >", NSStringFromClass([self class]), _duration, _control, _temperatureControl, _averageLoadControl, _dutyCycleControl, _powerSavingsControl, _heatingSourceControl];
    return descriptionString;
}

@end

@implementation MTRDemandResponseLoadControlClusterLoadControlEventStruct
- (instancetype)init
{
    if (self = [super init]) {

        _eventID = [NSData data];

        _programID = nil;

        _control = @(0);

        _deviceClass = @(0);

        _enrollmentGroup = nil;

        _criticality = @(0);

        _startTime = nil;

        _transitions = [NSArray array];
    }
    return self;
}

- (id)copyWithZone:(NSZone * _Nullable)zone
{
    auto other = [[MTRDemandResponseLoadControlClusterLoadControlEventStruct alloc] init];

    other.eventID = self.eventID;
    other.programID = self.programID;
    other.control = self.control;
    other.deviceClass = self.deviceClass;
    other.enrollmentGroup = self.enrollmentGroup;
    other.criticality = self.criticality;
    other.startTime = self.startTime;
    other.transitions = self.transitions;

    return other;
}

- (NSString *)description
{
    NSString * descriptionString = [NSString stringWithFormat:@"<%@: eventID:%@; programID:%@; control:%@; deviceClass:%@; enrollmentGroup:%@; criticality:%@; startTime:%@; transitions:%@; >", NSStringFromClass([self class]), [_eventID base64EncodedStringWithOptions:0], [_programID base64EncodedStringWithOptions:0], _control, _deviceClass, _enrollmentGroup, _criticality, _startTime, _transitions];
    return descriptionString;
}

@end

@implementation MTRDemandResponseLoadControlClusterLoadControlProgramStruct
- (instancetype)init
{
    if (self = [super init]) {

        _programID = [NSData data];

        _name = @"";

        _enrollmentGroup = nil;

        _randomStartMinutes = nil;

        _randomDurationMinutes = nil;
    }
    return self;
}

- (id)copyWithZone:(NSZone * _Nullable)zone
{
    auto other = [[MTRDemandResponseLoadControlClusterLoadControlProgramStruct alloc] init];

    other.programID = self.programID;
    other.name = self.name;
    other.enrollmentGroup = self.enrollmentGroup;
    other.randomStartMinutes = self.randomStartMinutes;
    other.randomDurationMinutes = self.randomDurationMinutes;

    return other;
}

- (NSString *)description
{
    NSString * descriptionString = [NSString stringWithFormat:@"<%@: programID:%@; name:%@; enrollmentGroup:%@; randomStartMinutes:%@; randomDurationMinutes:%@; >", NSStringFromClass([self class]), [_programID base64EncodedStringWithOptions:0], _name, _enrollmentGroup, _randomStartMinutes, _randomDurationMinutes];
    return descriptionString;
}

@end

@implementation MTRDemandResponseLoadControlClusterLoadControlEventStatusChangeEvent
- (instancetype)init
{
    if (self = [super init]) {

        _eventID = [NSData data];

        _transitionIndex = nil;

        _status = @(0);

        _criticality = @(0);

        _control = @(0);

        _temperatureControl = nil;

        _averageLoadControl = nil;

        _dutyCycleControl = nil;

        _powerSavingsControl = nil;

        _heatingSourceControl = nil;
    }
    return self;
}

- (id)copyWithZone:(NSZone * _Nullable)zone
{
    auto other = [[MTRDemandResponseLoadControlClusterLoadControlEventStatusChangeEvent alloc] init];

    other.eventID = self.eventID;
    other.transitionIndex = self.transitionIndex;
    other.status = self.status;
    other.criticality = self.criticality;
    other.control = self.control;
    other.temperatureControl = self.temperatureControl;
    other.averageLoadControl = self.averageLoadControl;
    other.dutyCycleControl = self.dutyCycleControl;
    other.powerSavingsControl = self.powerSavingsControl;
    other.heatingSourceControl = self.heatingSourceControl;

    return other;
}

- (NSString *)description
{
    NSString * descriptionString = [NSString stringWithFormat:@"<%@: eventID:%@; transitionIndex:%@; status:%@; criticality:%@; control:%@; temperatureControl:%@; averageLoadControl:%@; dutyCycleControl:%@; powerSavingsControl:%@; heatingSourceControl:%@; >", NSStringFromClass([self class]), [_eventID base64EncodedStringWithOptions:0], _transitionIndex, _status, _criticality, _control, _temperatureControl, _averageLoadControl, _dutyCycleControl, _powerSavingsControl, _heatingSourceControl];
    return descriptionString;
}

@end

@implementation MTRDeviceEnergyManagementClusterCostStruct
- (instancetype)init
{
    if (self = [super init]) {

        _costType = @(0);

        _value = @(0);

        _decimalPoints = @(0);

        _currency = nil;
    }
    return self;
}

- (id)copyWithZone:(NSZone * _Nullable)zone
{
    auto other = [[MTRDeviceEnergyManagementClusterCostStruct alloc] init];

    other.costType = self.costType;
    other.value = self.value;
    other.decimalPoints = self.decimalPoints;
    other.currency = self.currency;

    return other;
}

- (NSString *)description
{
    NSString * descriptionString = [NSString stringWithFormat:@"<%@: costType:%@; value:%@; decimalPoints:%@; currency:%@; >", NSStringFromClass([self class]), _costType, _value, _decimalPoints, _currency];
    return descriptionString;
}

@end

@implementation MTRDeviceEnergyManagementClusterSlotStruct
- (instancetype)init
{
    if (self = [super init]) {

        _minDuration = @(0);

        _maxDuration = @(0);

        _defaultDuration = @(0);

        _elapsedSlotTime = @(0);

        _remainingSlotTime = @(0);

        _slotIsPauseable = @(0);

        _minPauseDuration = @(0);

        _maxPauseDuration = @(0);

        _manufacturerESAState = nil;

        _nominalPower = nil;

        _minPower = nil;

        _maxPower = nil;

        _nominalEnergy = nil;

        _costs = nil;

        _minPowerAdjustment = nil;

        _maxPowerAdjustment = nil;

        _minDurationAdjustment = nil;

        _maxDurationAdjustment = nil;
    }
    return self;
}

- (id)copyWithZone:(NSZone * _Nullable)zone
{
    auto other = [[MTRDeviceEnergyManagementClusterSlotStruct alloc] init];

    other.minDuration = self.minDuration;
    other.maxDuration = self.maxDuration;
    other.defaultDuration = self.defaultDuration;
    other.elapsedSlotTime = self.elapsedSlotTime;
    other.remainingSlotTime = self.remainingSlotTime;
    other.slotIsPauseable = self.slotIsPauseable;
    other.minPauseDuration = self.minPauseDuration;
    other.maxPauseDuration = self.maxPauseDuration;
    other.manufacturerESAState = self.manufacturerESAState;
    other.nominalPower = self.nominalPower;
    other.minPower = self.minPower;
    other.maxPower = self.maxPower;
    other.nominalEnergy = self.nominalEnergy;
    other.costs = self.costs;
    other.minPowerAdjustment = self.minPowerAdjustment;
    other.maxPowerAdjustment = self.maxPowerAdjustment;
    other.minDurationAdjustment = self.minDurationAdjustment;
    other.maxDurationAdjustment = self.maxDurationAdjustment;

    return other;
}

- (NSString *)description
{
    NSString * descriptionString = [NSString stringWithFormat:@"<%@: minDuration:%@; maxDuration:%@; defaultDuration:%@; elapsedSlotTime:%@; remainingSlotTime:%@; slotIsPauseable:%@; minPauseDuration:%@; maxPauseDuration:%@; manufacturerESAState:%@; nominalPower:%@; minPower:%@; maxPower:%@; nominalEnergy:%@; costs:%@; minPowerAdjustment:%@; maxPowerAdjustment:%@; minDurationAdjustment:%@; maxDurationAdjustment:%@; >", NSStringFromClass([self class]), _minDuration, _maxDuration, _defaultDuration, _elapsedSlotTime, _remainingSlotTime, _slotIsPauseable, _minPauseDuration, _maxPauseDuration, _manufacturerESAState, _nominalPower, _minPower, _maxPower, _nominalEnergy, _costs, _minPowerAdjustment, _maxPowerAdjustment, _minDurationAdjustment, _maxDurationAdjustment];
    return descriptionString;
}

@end

@implementation MTRDeviceEnergyManagementClusterForecastStruct
- (instancetype)init
{
    if (self = [super init]) {

        _forecastId = @(0);

        _activeSlotNumber = nil;

        _startTime = @(0);

        _endTime = @(0);

        _earliestStartTime = nil;

        _latestEndTime = nil;

        _isPauseable = @(0);

        _slots = [NSArray array];
    }
    return self;
}

- (id)copyWithZone:(NSZone * _Nullable)zone
{
    auto other = [[MTRDeviceEnergyManagementClusterForecastStruct alloc] init];

    other.forecastId = self.forecastId;
    other.activeSlotNumber = self.activeSlotNumber;
    other.startTime = self.startTime;
    other.endTime = self.endTime;
    other.earliestStartTime = self.earliestStartTime;
    other.latestEndTime = self.latestEndTime;
    other.isPauseable = self.isPauseable;
    other.slots = self.slots;

    return other;
}

- (NSString *)description
{
    NSString * descriptionString = [NSString stringWithFormat:@"<%@: forecastId:%@; activeSlotNumber:%@; startTime:%@; endTime:%@; earliestStartTime:%@; latestEndTime:%@; isPauseable:%@; slots:%@; >", NSStringFromClass([self class]), _forecastId, _activeSlotNumber, _startTime, _endTime, _earliestStartTime, _latestEndTime, _isPauseable, _slots];
    return descriptionString;
}

@end

@implementation MTRDeviceEnergyManagementClusterConstraintsStruct
- (instancetype)init
{
    if (self = [super init]) {

        _startTime = @(0);

        _duration = @(0);

        _nominalPower = nil;

        _maximumEnergy = nil;

        _loadControl = nil;
    }
    return self;
}

- (id)copyWithZone:(NSZone * _Nullable)zone
{
    auto other = [[MTRDeviceEnergyManagementClusterConstraintsStruct alloc] init];

    other.startTime = self.startTime;
    other.duration = self.duration;
    other.nominalPower = self.nominalPower;
    other.maximumEnergy = self.maximumEnergy;
    other.loadControl = self.loadControl;

    return other;
}

- (NSString *)description
{
    NSString * descriptionString = [NSString stringWithFormat:@"<%@: startTime:%@; duration:%@; nominalPower:%@; maximumEnergy:%@; loadControl:%@; >", NSStringFromClass([self class]), _startTime, _duration, _nominalPower, _maximumEnergy, _loadControl];
    return descriptionString;
}

@end

@implementation MTRDeviceEnergyManagementClusterPowerAdjustStruct
- (instancetype)init
{
    if (self = [super init]) {

        _minPower = @(0);

        _maxPower = @(0);

        _minDuration = @(0);

        _maxDuration = @(0);
    }
    return self;
}

- (id)copyWithZone:(NSZone * _Nullable)zone
{
    auto other = [[MTRDeviceEnergyManagementClusterPowerAdjustStruct alloc] init];

    other.minPower = self.minPower;
    other.maxPower = self.maxPower;
    other.minDuration = self.minDuration;
    other.maxDuration = self.maxDuration;

    return other;
}

- (NSString *)description
{
    NSString * descriptionString = [NSString stringWithFormat:@"<%@: minPower:%@; maxPower:%@; minDuration:%@; maxDuration:%@; >", NSStringFromClass([self class]), _minPower, _maxPower, _minDuration, _maxDuration];
    return descriptionString;
}

@end

@implementation MTRDeviceEnergyManagementClusterSlotAdjustmentStruct
- (instancetype)init
{
    if (self = [super init]) {

        _slotIndex = @(0);

        _nominalPower = @(0);

        _duration = @(0);
    }
    return self;
}

- (id)copyWithZone:(NSZone * _Nullable)zone
{
    auto other = [[MTRDeviceEnergyManagementClusterSlotAdjustmentStruct alloc] init];

    other.slotIndex = self.slotIndex;
    other.nominalPower = self.nominalPower;
    other.duration = self.duration;

    return other;
}

- (NSString *)description
{
    NSString * descriptionString = [NSString stringWithFormat:@"<%@: slotIndex:%@; nominalPower:%@; duration:%@; >", NSStringFromClass([self class]), _slotIndex, _nominalPower, _duration];
    return descriptionString;
}

@end

@implementation MTRDeviceEnergyManagementClusterPowerAdjustStartEvent
- (instancetype)init
{
    if (self = [super init]) {
    }
    return self;
}

- (id)copyWithZone:(NSZone * _Nullable)zone
{
    auto other = [[MTRDeviceEnergyManagementClusterPowerAdjustStartEvent alloc] init];

    return other;
}

- (NSString *)description
{
    NSString * descriptionString = [NSString stringWithFormat:@"<%@: >", NSStringFromClass([self class])];
    return descriptionString;
}

@end

@implementation MTRDeviceEnergyManagementClusterPowerAdjustEndEvent
- (instancetype)init
{
    if (self = [super init]) {

        _cause = @(0);

        _duration = @(0);

        _energyUse = @(0);
    }
    return self;
}

- (id)copyWithZone:(NSZone * _Nullable)zone
{
    auto other = [[MTRDeviceEnergyManagementClusterPowerAdjustEndEvent alloc] init];

    other.cause = self.cause;
    other.duration = self.duration;
    other.energyUse = self.energyUse;

    return other;
}

- (NSString *)description
{
    NSString * descriptionString = [NSString stringWithFormat:@"<%@: cause:%@; duration:%@; energyUse:%@; >", NSStringFromClass([self class]), _cause, _duration, _energyUse];
    return descriptionString;
}

@end

@implementation MTRDeviceEnergyManagementClusterPausedEvent
- (instancetype)init
{
    if (self = [super init]) {
    }
    return self;
}

- (id)copyWithZone:(NSZone * _Nullable)zone
{
    auto other = [[MTRDeviceEnergyManagementClusterPausedEvent alloc] init];

    return other;
}

- (NSString *)description
{
    NSString * descriptionString = [NSString stringWithFormat:@"<%@: >", NSStringFromClass([self class])];
    return descriptionString;
}

@end

@implementation MTRDeviceEnergyManagementClusterResumedEvent
- (instancetype)init
{
    if (self = [super init]) {
    }
    return self;
}

- (id)copyWithZone:(NSZone * _Nullable)zone
{
    auto other = [[MTRDeviceEnergyManagementClusterResumedEvent alloc] init];

    return other;
}

- (NSString *)description
{
    NSString * descriptionString = [NSString stringWithFormat:@"<%@: >", NSStringFromClass([self class])];
    return descriptionString;
}

@end

@implementation MTREnergyEVSEClusterChargingTargetStruct
- (instancetype)init
{
    if (self = [super init]) {

        _targetTime = @(0);

        _targetSoC = nil;

        _addedEnergy = nil;
    }
    return self;
}

- (id)copyWithZone:(NSZone * _Nullable)zone
{
    auto other = [[MTREnergyEVSEClusterChargingTargetStruct alloc] init];

    other.targetTime = self.targetTime;
    other.targetSoC = self.targetSoC;
    other.addedEnergy = self.addedEnergy;

    return other;
}

- (NSString *)description
{
    NSString * descriptionString = [NSString stringWithFormat:@"<%@: targetTime:%@; targetSoC:%@; addedEnergy:%@; >", NSStringFromClass([self class]), _targetTime, _targetSoC, _addedEnergy];
    return descriptionString;
}

@end

@implementation MTREnergyEVSEClusterEVConnectedEvent
- (instancetype)init
{
    if (self = [super init]) {

        _sessionID = @(0);
    }
    return self;
}

- (id)copyWithZone:(NSZone * _Nullable)zone
{
    auto other = [[MTREnergyEVSEClusterEVConnectedEvent alloc] init];

    other.sessionID = self.sessionID;

    return other;
}

- (NSString *)description
{
    NSString * descriptionString = [NSString stringWithFormat:@"<%@: sessionID:%@; >", NSStringFromClass([self class]), _sessionID];
    return descriptionString;
}

@end

@implementation MTREnergyEVSEClusterEVNotDetectedEvent
- (instancetype)init
{
    if (self = [super init]) {

        _sessionID = @(0);

        _state = @(0);

        _sessionDuration = @(0);

        _sessionEnergyCharged = @(0);

        _sessionEnergyDischarged = nil;
    }
    return self;
}

- (id)copyWithZone:(NSZone * _Nullable)zone
{
    auto other = [[MTREnergyEVSEClusterEVNotDetectedEvent alloc] init];

    other.sessionID = self.sessionID;
    other.state = self.state;
    other.sessionDuration = self.sessionDuration;
    other.sessionEnergyCharged = self.sessionEnergyCharged;
    other.sessionEnergyDischarged = self.sessionEnergyDischarged;

    return other;
}

- (NSString *)description
{
    NSString * descriptionString = [NSString stringWithFormat:@"<%@: sessionID:%@; state:%@; sessionDuration:%@; sessionEnergyCharged:%@; sessionEnergyDischarged:%@; >", NSStringFromClass([self class]), _sessionID, _state, _sessionDuration, _sessionEnergyCharged, _sessionEnergyDischarged];
    return descriptionString;
}

@end

@implementation MTREnergyEVSEClusterEnergyTransferStartedEvent
- (instancetype)init
{
    if (self = [super init]) {

        _sessionID = @(0);

        _state = @(0);

        _maximumCurrent = @(0);
    }
    return self;
}

- (id)copyWithZone:(NSZone * _Nullable)zone
{
    auto other = [[MTREnergyEVSEClusterEnergyTransferStartedEvent alloc] init];

    other.sessionID = self.sessionID;
    other.state = self.state;
    other.maximumCurrent = self.maximumCurrent;

    return other;
}

- (NSString *)description
{
    NSString * descriptionString = [NSString stringWithFormat:@"<%@: sessionID:%@; state:%@; maximumCurrent:%@; >", NSStringFromClass([self class]), _sessionID, _state, _maximumCurrent];
    return descriptionString;
}

@end

@implementation MTREnergyEVSEClusterEnergyTransferStoppedEvent
- (instancetype)init
{
    if (self = [super init]) {

        _sessionID = @(0);

        _state = @(0);

        _reason = @(0);

        _energyTransferred = @(0);
    }
    return self;
}

- (id)copyWithZone:(NSZone * _Nullable)zone
{
    auto other = [[MTREnergyEVSEClusterEnergyTransferStoppedEvent alloc] init];

    other.sessionID = self.sessionID;
    other.state = self.state;
    other.reason = self.reason;
    other.energyTransferred = self.energyTransferred;

    return other;
}

- (NSString *)description
{
    NSString * descriptionString = [NSString stringWithFormat:@"<%@: sessionID:%@; state:%@; reason:%@; energyTransferred:%@; >", NSStringFromClass([self class]), _sessionID, _state, _reason, _energyTransferred];
    return descriptionString;
}

@end

@implementation MTREnergyEVSEClusterFaultEvent
- (instancetype)init
{
    if (self = [super init]) {

        _sessionID = @(0);

        _state = @(0);

        _faultStatePreviousState = @(0);

        _faultStateCurrentState = @(0);
    }
    return self;
}

- (id)copyWithZone:(NSZone * _Nullable)zone
{
    auto other = [[MTREnergyEVSEClusterFaultEvent alloc] init];

    other.sessionID = self.sessionID;
    other.state = self.state;
    other.faultStatePreviousState = self.faultStatePreviousState;
    other.faultStateCurrentState = self.faultStateCurrentState;

    return other;
}

- (NSString *)description
{
    NSString * descriptionString = [NSString stringWithFormat:@"<%@: sessionID:%@; state:%@; faultStatePreviousState:%@; faultStateCurrentState:%@; >", NSStringFromClass([self class]), _sessionID, _state, _faultStatePreviousState, _faultStateCurrentState];
    return descriptionString;
}

@end

@implementation MTREnergyEVSEClusterRFIDEvent
- (instancetype)init
{
    if (self = [super init]) {

        _uid = [NSData data];
    }
    return self;
}

- (id)copyWithZone:(NSZone * _Nullable)zone
{
    auto other = [[MTREnergyEVSEClusterRFIDEvent alloc] init];

    other.uid = self.uid;

    return other;
}

- (NSString *)description
{
    NSString * descriptionString = [NSString stringWithFormat:@"<%@: uid:%@; >", NSStringFromClass([self class]), [_uid base64EncodedStringWithOptions:0]];
    return descriptionString;
}

@end

@implementation MTRDoorLockClusterCredentialStruct
- (instancetype)init
{
    if (self = [super init]) {

        _credentialType = @(0);

        _credentialIndex = @(0);
    }
    return self;
}

- (id)copyWithZone:(NSZone * _Nullable)zone
{
    auto other = [[MTRDoorLockClusterCredentialStruct alloc] init];

    other.credentialType = self.credentialType;
    other.credentialIndex = self.credentialIndex;

    return other;
}

- (NSString *)description
{
    NSString * descriptionString = [NSString stringWithFormat:@"<%@: credentialType:%@; credentialIndex:%@; >", NSStringFromClass([self class]), _credentialType, _credentialIndex];
    return descriptionString;
}

@end

@implementation MTRDoorLockClusterDlCredential : MTRDoorLockClusterCredentialStruct
@dynamic credentialType;
@dynamic credentialIndex;
@end

@implementation MTRDoorLockClusterDoorLockAlarmEvent
- (instancetype)init
{
    if (self = [super init]) {

        _alarmCode = @(0);
    }
    return self;
}

- (id)copyWithZone:(NSZone * _Nullable)zone
{
    auto other = [[MTRDoorLockClusterDoorLockAlarmEvent alloc] init];

    other.alarmCode = self.alarmCode;

    return other;
}

- (NSString *)description
{
    NSString * descriptionString = [NSString stringWithFormat:@"<%@: alarmCode:%@; >", NSStringFromClass([self class]), _alarmCode];
    return descriptionString;
}

@end

@implementation MTRDoorLockClusterDoorStateChangeEvent
- (instancetype)init
{
    if (self = [super init]) {

        _doorState = @(0);
    }
    return self;
}

- (id)copyWithZone:(NSZone * _Nullable)zone
{
    auto other = [[MTRDoorLockClusterDoorStateChangeEvent alloc] init];

    other.doorState = self.doorState;

    return other;
}

- (NSString *)description
{
    NSString * descriptionString = [NSString stringWithFormat:@"<%@: doorState:%@; >", NSStringFromClass([self class]), _doorState];
    return descriptionString;
}

@end

@implementation MTRDoorLockClusterLockOperationEvent
- (instancetype)init
{
    if (self = [super init]) {

        _lockOperationType = @(0);

        _operationSource = @(0);

        _userIndex = nil;

        _fabricIndex = nil;

        _sourceNode = nil;

        _credentials = nil;
    }
    return self;
}

- (id)copyWithZone:(NSZone * _Nullable)zone
{
    auto other = [[MTRDoorLockClusterLockOperationEvent alloc] init];

    other.lockOperationType = self.lockOperationType;
    other.operationSource = self.operationSource;
    other.userIndex = self.userIndex;
    other.fabricIndex = self.fabricIndex;
    other.sourceNode = self.sourceNode;
    other.credentials = self.credentials;

    return other;
}

- (NSString *)description
{
    NSString * descriptionString = [NSString stringWithFormat:@"<%@: lockOperationType:%@; operationSource:%@; userIndex:%@; fabricIndex:%@; sourceNode:%@; credentials:%@; >", NSStringFromClass([self class]), _lockOperationType, _operationSource, _userIndex, _fabricIndex, _sourceNode, _credentials];
    return descriptionString;
}

@end

@implementation MTRDoorLockClusterLockOperationErrorEvent
- (instancetype)init
{
    if (self = [super init]) {

        _lockOperationType = @(0);

        _operationSource = @(0);

        _operationError = @(0);

        _userIndex = nil;

        _fabricIndex = nil;

        _sourceNode = nil;

        _credentials = nil;
    }
    return self;
}

- (id)copyWithZone:(NSZone * _Nullable)zone
{
    auto other = [[MTRDoorLockClusterLockOperationErrorEvent alloc] init];

    other.lockOperationType = self.lockOperationType;
    other.operationSource = self.operationSource;
    other.operationError = self.operationError;
    other.userIndex = self.userIndex;
    other.fabricIndex = self.fabricIndex;
    other.sourceNode = self.sourceNode;
    other.credentials = self.credentials;

    return other;
}

- (NSString *)description
{
    NSString * descriptionString = [NSString stringWithFormat:@"<%@: lockOperationType:%@; operationSource:%@; operationError:%@; userIndex:%@; fabricIndex:%@; sourceNode:%@; credentials:%@; >", NSStringFromClass([self class]), _lockOperationType, _operationSource, _operationError, _userIndex, _fabricIndex, _sourceNode, _credentials];
    return descriptionString;
}

@end

@implementation MTRDoorLockClusterLockUserChangeEvent
- (instancetype)init
{
    if (self = [super init]) {

        _lockDataType = @(0);

        _dataOperationType = @(0);

        _operationSource = @(0);

        _userIndex = nil;

        _fabricIndex = nil;

        _sourceNode = nil;

        _dataIndex = nil;
    }
    return self;
}

- (id)copyWithZone:(NSZone * _Nullable)zone
{
    auto other = [[MTRDoorLockClusterLockUserChangeEvent alloc] init];

    other.lockDataType = self.lockDataType;
    other.dataOperationType = self.dataOperationType;
    other.operationSource = self.operationSource;
    other.userIndex = self.userIndex;
    other.fabricIndex = self.fabricIndex;
    other.sourceNode = self.sourceNode;
    other.dataIndex = self.dataIndex;

    return other;
}

- (NSString *)description
{
    NSString * descriptionString = [NSString stringWithFormat:@"<%@: lockDataType:%@; dataOperationType:%@; operationSource:%@; userIndex:%@; fabricIndex:%@; sourceNode:%@; dataIndex:%@; >", NSStringFromClass([self class]), _lockDataType, _dataOperationType, _operationSource, _userIndex, _fabricIndex, _sourceNode, _dataIndex];
    return descriptionString;
}

@end

@implementation MTRPumpConfigurationAndControlClusterSupplyVoltageLowEvent
- (instancetype)init
{
    if (self = [super init]) {
    }
    return self;
}

- (id)copyWithZone:(NSZone * _Nullable)zone
{
    auto other = [[MTRPumpConfigurationAndControlClusterSupplyVoltageLowEvent alloc] init];

    return other;
}

- (NSString *)description
{
    NSString * descriptionString = [NSString stringWithFormat:@"<%@: >", NSStringFromClass([self class])];
    return descriptionString;
}

@end

@implementation MTRPumpConfigurationAndControlClusterSupplyVoltageHighEvent
- (instancetype)init
{
    if (self = [super init]) {
    }
    return self;
}

- (id)copyWithZone:(NSZone * _Nullable)zone
{
    auto other = [[MTRPumpConfigurationAndControlClusterSupplyVoltageHighEvent alloc] init];

    return other;
}

- (NSString *)description
{
    NSString * descriptionString = [NSString stringWithFormat:@"<%@: >", NSStringFromClass([self class])];
    return descriptionString;
}

@end

@implementation MTRPumpConfigurationAndControlClusterPowerMissingPhaseEvent
- (instancetype)init
{
    if (self = [super init]) {
    }
    return self;
}

- (id)copyWithZone:(NSZone * _Nullable)zone
{
    auto other = [[MTRPumpConfigurationAndControlClusterPowerMissingPhaseEvent alloc] init];

    return other;
}

- (NSString *)description
{
    NSString * descriptionString = [NSString stringWithFormat:@"<%@: >", NSStringFromClass([self class])];
    return descriptionString;
}

@end

@implementation MTRPumpConfigurationAndControlClusterSystemPressureLowEvent
- (instancetype)init
{
    if (self = [super init]) {
    }
    return self;
}

- (id)copyWithZone:(NSZone * _Nullable)zone
{
    auto other = [[MTRPumpConfigurationAndControlClusterSystemPressureLowEvent alloc] init];

    return other;
}

- (NSString *)description
{
    NSString * descriptionString = [NSString stringWithFormat:@"<%@: >", NSStringFromClass([self class])];
    return descriptionString;
}

@end

@implementation MTRPumpConfigurationAndControlClusterSystemPressureHighEvent
- (instancetype)init
{
    if (self = [super init]) {
    }
    return self;
}

- (id)copyWithZone:(NSZone * _Nullable)zone
{
    auto other = [[MTRPumpConfigurationAndControlClusterSystemPressureHighEvent alloc] init];

    return other;
}

- (NSString *)description
{
    NSString * descriptionString = [NSString stringWithFormat:@"<%@: >", NSStringFromClass([self class])];
    return descriptionString;
}

@end

@implementation MTRPumpConfigurationAndControlClusterDryRunningEvent
- (instancetype)init
{
    if (self = [super init]) {
    }
    return self;
}

- (id)copyWithZone:(NSZone * _Nullable)zone
{
    auto other = [[MTRPumpConfigurationAndControlClusterDryRunningEvent alloc] init];

    return other;
}

- (NSString *)description
{
    NSString * descriptionString = [NSString stringWithFormat:@"<%@: >", NSStringFromClass([self class])];
    return descriptionString;
}

@end

@implementation MTRPumpConfigurationAndControlClusterMotorTemperatureHighEvent
- (instancetype)init
{
    if (self = [super init]) {
    }
    return self;
}

- (id)copyWithZone:(NSZone * _Nullable)zone
{
    auto other = [[MTRPumpConfigurationAndControlClusterMotorTemperatureHighEvent alloc] init];

    return other;
}

- (NSString *)description
{
    NSString * descriptionString = [NSString stringWithFormat:@"<%@: >", NSStringFromClass([self class])];
    return descriptionString;
}

@end

@implementation MTRPumpConfigurationAndControlClusterPumpMotorFatalFailureEvent
- (instancetype)init
{
    if (self = [super init]) {
    }
    return self;
}

- (id)copyWithZone:(NSZone * _Nullable)zone
{
    auto other = [[MTRPumpConfigurationAndControlClusterPumpMotorFatalFailureEvent alloc] init];

    return other;
}

- (NSString *)description
{
    NSString * descriptionString = [NSString stringWithFormat:@"<%@: >", NSStringFromClass([self class])];
    return descriptionString;
}

@end

@implementation MTRPumpConfigurationAndControlClusterElectronicTemperatureHighEvent
- (instancetype)init
{
    if (self = [super init]) {
    }
    return self;
}

- (id)copyWithZone:(NSZone * _Nullable)zone
{
    auto other = [[MTRPumpConfigurationAndControlClusterElectronicTemperatureHighEvent alloc] init];

    return other;
}

- (NSString *)description
{
    NSString * descriptionString = [NSString stringWithFormat:@"<%@: >", NSStringFromClass([self class])];
    return descriptionString;
}

@end

@implementation MTRPumpConfigurationAndControlClusterPumpBlockedEvent
- (instancetype)init
{
    if (self = [super init]) {
    }
    return self;
}

- (id)copyWithZone:(NSZone * _Nullable)zone
{
    auto other = [[MTRPumpConfigurationAndControlClusterPumpBlockedEvent alloc] init];

    return other;
}

- (NSString *)description
{
    NSString * descriptionString = [NSString stringWithFormat:@"<%@: >", NSStringFromClass([self class])];
    return descriptionString;
}

@end

@implementation MTRPumpConfigurationAndControlClusterSensorFailureEvent
- (instancetype)init
{
    if (self = [super init]) {
    }
    return self;
}

- (id)copyWithZone:(NSZone * _Nullable)zone
{
    auto other = [[MTRPumpConfigurationAndControlClusterSensorFailureEvent alloc] init];

    return other;
}

- (NSString *)description
{
    NSString * descriptionString = [NSString stringWithFormat:@"<%@: >", NSStringFromClass([self class])];
    return descriptionString;
}

@end

@implementation MTRPumpConfigurationAndControlClusterElectronicNonFatalFailureEvent
- (instancetype)init
{
    if (self = [super init]) {
    }
    return self;
}

- (id)copyWithZone:(NSZone * _Nullable)zone
{
    auto other = [[MTRPumpConfigurationAndControlClusterElectronicNonFatalFailureEvent alloc] init];

    return other;
}

- (NSString *)description
{
    NSString * descriptionString = [NSString stringWithFormat:@"<%@: >", NSStringFromClass([self class])];
    return descriptionString;
}

@end

@implementation MTRPumpConfigurationAndControlClusterElectronicFatalFailureEvent
- (instancetype)init
{
    if (self = [super init]) {
    }
    return self;
}

- (id)copyWithZone:(NSZone * _Nullable)zone
{
    auto other = [[MTRPumpConfigurationAndControlClusterElectronicFatalFailureEvent alloc] init];

    return other;
}

- (NSString *)description
{
    NSString * descriptionString = [NSString stringWithFormat:@"<%@: >", NSStringFromClass([self class])];
    return descriptionString;
}

@end

@implementation MTRPumpConfigurationAndControlClusterGeneralFaultEvent
- (instancetype)init
{
    if (self = [super init]) {
    }
    return self;
}

- (id)copyWithZone:(NSZone * _Nullable)zone
{
    auto other = [[MTRPumpConfigurationAndControlClusterGeneralFaultEvent alloc] init];

    return other;
}

- (NSString *)description
{
    NSString * descriptionString = [NSString stringWithFormat:@"<%@: >", NSStringFromClass([self class])];
    return descriptionString;
}

@end

@implementation MTRPumpConfigurationAndControlClusterLeakageEvent
- (instancetype)init
{
    if (self = [super init]) {
    }
    return self;
}

- (id)copyWithZone:(NSZone * _Nullable)zone
{
    auto other = [[MTRPumpConfigurationAndControlClusterLeakageEvent alloc] init];

    return other;
}

- (NSString *)description
{
    NSString * descriptionString = [NSString stringWithFormat:@"<%@: >", NSStringFromClass([self class])];
    return descriptionString;
}

@end

@implementation MTRPumpConfigurationAndControlClusterAirDetectionEvent
- (instancetype)init
{
    if (self = [super init]) {
    }
    return self;
}

- (id)copyWithZone:(NSZone * _Nullable)zone
{
    auto other = [[MTRPumpConfigurationAndControlClusterAirDetectionEvent alloc] init];

    return other;
}

- (NSString *)description
{
    NSString * descriptionString = [NSString stringWithFormat:@"<%@: >", NSStringFromClass([self class])];
    return descriptionString;
}

@end

@implementation MTRPumpConfigurationAndControlClusterTurbineOperationEvent
- (instancetype)init
{
    if (self = [super init]) {
    }
    return self;
}

- (id)copyWithZone:(NSZone * _Nullable)zone
{
    auto other = [[MTRPumpConfigurationAndControlClusterTurbineOperationEvent alloc] init];

    return other;
}

- (NSString *)description
{
    NSString * descriptionString = [NSString stringWithFormat:@"<%@: >", NSStringFromClass([self class])];
    return descriptionString;
}

@end

@implementation MTRThermostatClusterScheduleTransitionStruct
- (instancetype)init
{
    if (self = [super init]) {

        _dayOfWeek = @(0);

        _transitionTime = @(0);

        _presetHandle = nil;

        _systemMode = nil;

        _coolingSetpoint = nil;

        _heatingSetpoint = nil;
    }
    return self;
}

- (id)copyWithZone:(NSZone * _Nullable)zone
{
    auto other = [[MTRThermostatClusterScheduleTransitionStruct alloc] init];

    other.dayOfWeek = self.dayOfWeek;
    other.transitionTime = self.transitionTime;
    other.presetHandle = self.presetHandle;
    other.systemMode = self.systemMode;
    other.coolingSetpoint = self.coolingSetpoint;
    other.heatingSetpoint = self.heatingSetpoint;

    return other;
}

- (NSString *)description
{
    NSString * descriptionString = [NSString stringWithFormat:@"<%@: dayOfWeek:%@; transitionTime:%@; presetHandle:%@; systemMode:%@; coolingSetpoint:%@; heatingSetpoint:%@; >", NSStringFromClass([self class]), _dayOfWeek, _transitionTime, [_presetHandle base64EncodedStringWithOptions:0], _systemMode, _coolingSetpoint, _heatingSetpoint];
    return descriptionString;
}

@end

@implementation MTRThermostatClusterScheduleStruct
- (instancetype)init
{
    if (self = [super init]) {

        _scheduleHandle = nil;

        _systemMode = @(0);

        _name = nil;

        _presetHandle = nil;

        _transitions = [NSArray array];

        _builtIn = nil;
    }
    return self;
}

- (id)copyWithZone:(NSZone * _Nullable)zone
{
    auto other = [[MTRThermostatClusterScheduleStruct alloc] init];

    other.scheduleHandle = self.scheduleHandle;
    other.systemMode = self.systemMode;
    other.name = self.name;
    other.presetHandle = self.presetHandle;
    other.transitions = self.transitions;
    other.builtIn = self.builtIn;

    return other;
}

- (NSString *)description
{
    NSString * descriptionString = [NSString stringWithFormat:@"<%@: scheduleHandle:%@; systemMode:%@; name:%@; presetHandle:%@; transitions:%@; builtIn:%@; >", NSStringFromClass([self class]), [_scheduleHandle base64EncodedStringWithOptions:0], _systemMode, _name, [_presetHandle base64EncodedStringWithOptions:0], _transitions, _builtIn];
    return descriptionString;
}

@end

@implementation MTRThermostatClusterPresetStruct
- (instancetype)init
{
    if (self = [super init]) {

        _presetHandle = nil;

        _presetScenario = @(0);

        _name = nil;

        _coolingSetpoint = nil;

        _heatingSetpoint = nil;

        _builtIn = nil;
    }
    return self;
}

- (id)copyWithZone:(NSZone * _Nullable)zone
{
    auto other = [[MTRThermostatClusterPresetStruct alloc] init];

    other.presetHandle = self.presetHandle;
    other.presetScenario = self.presetScenario;
    other.name = self.name;
    other.coolingSetpoint = self.coolingSetpoint;
    other.heatingSetpoint = self.heatingSetpoint;
    other.builtIn = self.builtIn;

    return other;
}

- (NSString *)description
{
    NSString * descriptionString = [NSString stringWithFormat:@"<%@: presetHandle:%@; presetScenario:%@; name:%@; coolingSetpoint:%@; heatingSetpoint:%@; builtIn:%@; >", NSStringFromClass([self class]), [_presetHandle base64EncodedStringWithOptions:0], _presetScenario, _name, _coolingSetpoint, _heatingSetpoint, _builtIn];
    return descriptionString;
}

@end

@implementation MTRThermostatClusterPresetTypeStruct
- (instancetype)init
{
    if (self = [super init]) {

        _presetScenario = @(0);

        _numberOfPresets = @(0);

        _presetTypeFeatures = @(0);
    }
    return self;
}

- (id)copyWithZone:(NSZone * _Nullable)zone
{
    auto other = [[MTRThermostatClusterPresetTypeStruct alloc] init];

    other.presetScenario = self.presetScenario;
    other.numberOfPresets = self.numberOfPresets;
    other.presetTypeFeatures = self.presetTypeFeatures;

    return other;
}

- (NSString *)description
{
    NSString * descriptionString = [NSString stringWithFormat:@"<%@: presetScenario:%@; numberOfPresets:%@; presetTypeFeatures:%@; >", NSStringFromClass([self class]), _presetScenario, _numberOfPresets, _presetTypeFeatures];
    return descriptionString;
}

@end

@implementation MTRThermostatClusterQueuedPresetStruct
- (instancetype)init
{
    if (self = [super init]) {

        _presetHandle = nil;

        _transitionTimestamp = nil;
    }
    return self;
}

- (id)copyWithZone:(NSZone * _Nullable)zone
{
    auto other = [[MTRThermostatClusterQueuedPresetStruct alloc] init];

    other.presetHandle = self.presetHandle;
    other.transitionTimestamp = self.transitionTimestamp;

    return other;
}

- (NSString *)description
{
    NSString * descriptionString = [NSString stringWithFormat:@"<%@: presetHandle:%@; transitionTimestamp:%@; >", NSStringFromClass([self class]), [_presetHandle base64EncodedStringWithOptions:0], _transitionTimestamp];
    return descriptionString;
}

@end

@implementation MTRThermostatClusterScheduleTypeStruct
- (instancetype)init
{
    if (self = [super init]) {

        _systemMode = @(0);

        _numberOfSchedules = @(0);

        _scheduleTypeFeatures = @(0);
    }
    return self;
}

- (id)copyWithZone:(NSZone * _Nullable)zone
{
    auto other = [[MTRThermostatClusterScheduleTypeStruct alloc] init];

    other.systemMode = self.systemMode;
    other.numberOfSchedules = self.numberOfSchedules;
    other.scheduleTypeFeatures = self.scheduleTypeFeatures;

    return other;
}

- (NSString *)description
{
    NSString * descriptionString = [NSString stringWithFormat:@"<%@: systemMode:%@; numberOfSchedules:%@; scheduleTypeFeatures:%@; >", NSStringFromClass([self class]), _systemMode, _numberOfSchedules, _scheduleTypeFeatures];
    return descriptionString;
}

@end

@implementation MTRThermostatClusterWeeklyScheduleTransitionStruct
- (instancetype)init
{
    if (self = [super init]) {

        _transitionTime = @(0);

        _heatSetpoint = nil;

        _coolSetpoint = nil;
    }
    return self;
}

- (id)copyWithZone:(NSZone * _Nullable)zone
{
    auto other = [[MTRThermostatClusterWeeklyScheduleTransitionStruct alloc] init];

    other.transitionTime = self.transitionTime;
    other.heatSetpoint = self.heatSetpoint;
    other.coolSetpoint = self.coolSetpoint;

    return other;
}

- (NSString *)description
{
    NSString * descriptionString = [NSString stringWithFormat:@"<%@: transitionTime:%@; heatSetpoint:%@; coolSetpoint:%@; >", NSStringFromClass([self class]), _transitionTime, _heatSetpoint, _coolSetpoint];
    return descriptionString;
}

@end

@implementation MTRThermostatClusterThermostatScheduleTransition : MTRThermostatClusterWeeklyScheduleTransitionStruct
@dynamic transitionTime;
@dynamic heatSetpoint;
@dynamic coolSetpoint;
@end

@implementation MTRChannelClusterProgramCastStruct
- (instancetype)init
{
    if (self = [super init]) {

        _name = @"";

        _role = @"";
    }
    return self;
}

- (id)copyWithZone:(NSZone * _Nullable)zone
{
    auto other = [[MTRChannelClusterProgramCastStruct alloc] init];

    other.name = self.name;
    other.role = self.role;

    return other;
}

- (NSString *)description
{
    NSString * descriptionString = [NSString stringWithFormat:@"<%@: name:%@; role:%@; >", NSStringFromClass([self class]), _name, _role];
    return descriptionString;
}

@end

@implementation MTRChannelClusterProgramCategoryStruct
- (instancetype)init
{
    if (self = [super init]) {

        _category = @"";

        _subCategory = nil;
    }
    return self;
}

- (id)copyWithZone:(NSZone * _Nullable)zone
{
    auto other = [[MTRChannelClusterProgramCategoryStruct alloc] init];

    other.category = self.category;
    other.subCategory = self.subCategory;

    return other;
}

- (NSString *)description
{
    NSString * descriptionString = [NSString stringWithFormat:@"<%@: category:%@; subCategory:%@; >", NSStringFromClass([self class]), _category, _subCategory];
    return descriptionString;
}

@end

@implementation MTRChannelClusterSeriesInfoStruct
- (instancetype)init
{
    if (self = [super init]) {

        _season = @"";

        _episode = @"";
    }
    return self;
}

- (id)copyWithZone:(NSZone * _Nullable)zone
{
    auto other = [[MTRChannelClusterSeriesInfoStruct alloc] init];

    other.season = self.season;
    other.episode = self.episode;

    return other;
}

- (NSString *)description
{
    NSString * descriptionString = [NSString stringWithFormat:@"<%@: season:%@; episode:%@; >", NSStringFromClass([self class]), _season, _episode];
    return descriptionString;
}

@end

@implementation MTRChannelClusterChannelInfoStruct
- (instancetype)init
{
    if (self = [super init]) {

        _majorNumber = @(0);

        _minorNumber = @(0);

        _name = nil;

        _callSign = nil;

        _affiliateCallSign = nil;

        _identifier = nil;

        _type = nil;
    }
    return self;
}

- (id)copyWithZone:(NSZone * _Nullable)zone
{
    auto other = [[MTRChannelClusterChannelInfoStruct alloc] init];

    other.majorNumber = self.majorNumber;
    other.minorNumber = self.minorNumber;
    other.name = self.name;
    other.callSign = self.callSign;
    other.affiliateCallSign = self.affiliateCallSign;
    other.identifier = self.identifier;
    other.type = self.type;

    return other;
}

- (NSString *)description
{
    NSString * descriptionString = [NSString stringWithFormat:@"<%@: majorNumber:%@; minorNumber:%@; name:%@; callSign:%@; affiliateCallSign:%@; identifier:%@; type:%@; >", NSStringFromClass([self class]), _majorNumber, _minorNumber, _name, _callSign, _affiliateCallSign, _identifier, _type];
    return descriptionString;
}

@end

@implementation MTRChannelClusterChannelInfo : MTRChannelClusterChannelInfoStruct
@dynamic majorNumber;
@dynamic minorNumber;
@dynamic name;
@dynamic callSign;
@dynamic affiliateCallSign;
@end

@implementation MTRChannelClusterProgramStruct
- (instancetype)init
{
    if (self = [super init]) {

        _identifier = @"";

        _channel = [MTRChannelClusterChannelInfoStruct new];

        _startTime = @(0);

        _endTime = @(0);

        _title = @"";

        _subtitle = nil;

        _descriptionString = nil;

        _audioLanguages = nil;

        _ratings = nil;

        _thumbnailUrl = nil;

        _posterArtUrl = nil;

        _dvbiUrl = nil;

        _releaseDate = nil;

        _parentalGuidanceText = nil;

        _recordingFlag = nil;

        _seriesInfo = nil;

        _categoryList = nil;

        _castList = nil;

        _externalIDList = nil;
    }
    return self;
}

- (id)copyWithZone:(NSZone * _Nullable)zone
{
    auto other = [[MTRChannelClusterProgramStruct alloc] init];

    other.identifier = self.identifier;
    other.channel = self.channel;
    other.startTime = self.startTime;
    other.endTime = self.endTime;
    other.title = self.title;
    other.subtitle = self.subtitle;
    other.descriptionString = self.descriptionString;
    other.audioLanguages = self.audioLanguages;
    other.ratings = self.ratings;
    other.thumbnailUrl = self.thumbnailUrl;
    other.posterArtUrl = self.posterArtUrl;
    other.dvbiUrl = self.dvbiUrl;
    other.releaseDate = self.releaseDate;
    other.parentalGuidanceText = self.parentalGuidanceText;
    other.recordingFlag = self.recordingFlag;
    other.seriesInfo = self.seriesInfo;
    other.categoryList = self.categoryList;
    other.castList = self.castList;
    other.externalIDList = self.externalIDList;

    return other;
}

- (NSString *)description
{
    NSString * descriptionString = [NSString stringWithFormat:@"<%@: identifier:%@; channel:%@; startTime:%@; endTime:%@; title:%@; subtitle:%@; descriptionString:%@; audioLanguages:%@; ratings:%@; thumbnailUrl:%@; posterArtUrl:%@; dvbiUrl:%@; releaseDate:%@; parentalGuidanceText:%@; recordingFlag:%@; seriesInfo:%@; categoryList:%@; castList:%@; externalIDList:%@; >", NSStringFromClass([self class]), _identifier, _channel, _startTime, _endTime, _title, _subtitle, _descriptionString, _audioLanguages, _ratings, _thumbnailUrl, _posterArtUrl, _dvbiUrl, _releaseDate, _parentalGuidanceText, _recordingFlag, _seriesInfo, _categoryList, _castList, _externalIDList];
    return descriptionString;
}

@end

@implementation MTRChannelClusterPageTokenStruct
- (instancetype)init
{
    if (self = [super init]) {

        _limit = nil;

        _after = nil;

        _before = nil;
    }
    return self;
}

- (id)copyWithZone:(NSZone * _Nullable)zone
{
    auto other = [[MTRChannelClusterPageTokenStruct alloc] init];

    other.limit = self.limit;
    other.after = self.after;
    other.before = self.before;

    return other;
}

- (NSString *)description
{
    NSString * descriptionString = [NSString stringWithFormat:@"<%@: limit:%@; after:%@; before:%@; >", NSStringFromClass([self class]), _limit, _after, _before];
    return descriptionString;
}

@end

@implementation MTRChannelClusterChannelPagingStruct
- (instancetype)init
{
    if (self = [super init]) {

        _previousToken = nil;

        _nextToken = nil;
    }
    return self;
}

- (id)copyWithZone:(NSZone * _Nullable)zone
{
    auto other = [[MTRChannelClusterChannelPagingStruct alloc] init];

    other.previousToken = self.previousToken;
    other.nextToken = self.nextToken;

    return other;
}

- (NSString *)description
{
    NSString * descriptionString = [NSString stringWithFormat:@"<%@: previousToken:%@; nextToken:%@; >", NSStringFromClass([self class]), _previousToken, _nextToken];
    return descriptionString;
}

@end

@implementation MTRChannelClusterAdditionalInfoStruct
- (instancetype)init
{
    if (self = [super init]) {

        _name = @"";

        _value = @"";
    }
    return self;
}

- (id)copyWithZone:(NSZone * _Nullable)zone
{
    auto other = [[MTRChannelClusterAdditionalInfoStruct alloc] init];

    other.name = self.name;
    other.value = self.value;

    return other;
}

- (NSString *)description
{
    NSString * descriptionString = [NSString stringWithFormat:@"<%@: name:%@; value:%@; >", NSStringFromClass([self class]), _name, _value];
    return descriptionString;
}

@end

@implementation MTRChannelClusterLineupInfoStruct
- (instancetype)init
{
    if (self = [super init]) {

        _operatorName = @"";

        _lineupName = nil;

        _postalCode = nil;

        _lineupInfoType = @(0);
    }
    return self;
}

- (id)copyWithZone:(NSZone * _Nullable)zone
{
    auto other = [[MTRChannelClusterLineupInfoStruct alloc] init];

    other.operatorName = self.operatorName;
    other.lineupName = self.lineupName;
    other.postalCode = self.postalCode;
    other.lineupInfoType = self.lineupInfoType;

    return other;
}

- (NSString *)description
{
    NSString * descriptionString = [NSString stringWithFormat:@"<%@: operatorName:%@; lineupName:%@; postalCode:%@; lineupInfoType:%@; >", NSStringFromClass([self class]), _operatorName, _lineupName, _postalCode, _lineupInfoType];
    return descriptionString;
}

@end

@implementation MTRChannelClusterLineupInfo : MTRChannelClusterLineupInfoStruct
@dynamic operatorName;
@dynamic lineupName;
@dynamic postalCode;
@dynamic lineupInfoType;
@end

@implementation MTRTargetNavigatorClusterTargetInfoStruct
- (instancetype)init
{
    if (self = [super init]) {

        _identifier = @(0);

        _name = @"";
    }
    return self;
}

- (id)copyWithZone:(NSZone * _Nullable)zone
{
    auto other = [[MTRTargetNavigatorClusterTargetInfoStruct alloc] init];

    other.identifier = self.identifier;
    other.name = self.name;

    return other;
}

- (NSString *)description
{
    NSString * descriptionString = [NSString stringWithFormat:@"<%@: identifier:%@; name:%@; >", NSStringFromClass([self class]), _identifier, _name];
    return descriptionString;
}

@end

<<<<<<< HEAD
@implementation MTRThermostatClusterScheduleTransitionStruct
- (instancetype)init
{
    if (self = [super init]) {

        _dayOfWeek = @(0);

        _transitionTime = @(0);

        _presetHandle = nil;

        _systemMode = nil;

        _coolingSetpoint = nil;

        _heatingSetpoint = nil;
    }
    return self;
}

- (id)copyWithZone:(NSZone * _Nullable)zone
{
    auto other = [[MTRThermostatClusterScheduleTransitionStruct alloc] init];

    other.dayOfWeek = self.dayOfWeek;
    other.transitionTime = self.transitionTime;
    other.presetHandle = self.presetHandle;
    other.systemMode = self.systemMode;
    other.coolingSetpoint = self.coolingSetpoint;
    other.heatingSetpoint = self.heatingSetpoint;

    return other;
}

- (NSString *)description
{
    NSString * descriptionString = [NSString stringWithFormat:@"<%@: dayOfWeek:%@; transitionTime:%@; presetHandle:%@; systemMode:%@; coolingSetpoint:%@; heatingSetpoint:%@; >", NSStringFromClass([self class]), _dayOfWeek, _transitionTime, [_presetHandle base64EncodedStringWithOptions:0], _systemMode, _coolingSetpoint, _heatingSetpoint];
    return descriptionString;
}

@end

@implementation MTRThermostatClusterScheduleStruct
- (instancetype)init
{
    if (self = [super init]) {

        _scheduleHandle = nil;

        _systemMode = @(0);

        _name = nil;

        _presetHandle = nil;

        _transitions = [NSArray array];

        _builtIn = nil;
    }
    return self;
}

- (id)copyWithZone:(NSZone * _Nullable)zone
{
    auto other = [[MTRThermostatClusterScheduleStruct alloc] init];

    other.scheduleHandle = self.scheduleHandle;
    other.systemMode = self.systemMode;
    other.name = self.name;
    other.presetHandle = self.presetHandle;
    other.transitions = self.transitions;
    other.builtIn = self.builtIn;

    return other;
}

- (NSString *)description
{
    NSString * descriptionString = [NSString stringWithFormat:@"<%@: scheduleHandle:%@; systemMode:%@; name:%@; presetHandle:%@; transitions:%@; builtIn:%@; >", NSStringFromClass([self class]), [_scheduleHandle base64EncodedStringWithOptions:0], _systemMode, _name, [_presetHandle base64EncodedStringWithOptions:0], _transitions, _builtIn];
    return descriptionString;
}

@end

@implementation MTRThermostatClusterPresetStruct
- (instancetype)init
{
    if (self = [super init]) {

        _presetHandle = nil;

        _presetScenario = @(0);

        _name = nil;

        _coolingSetpoint = nil;

        _heatingSetpoint = nil;

        _builtIn = nil;
    }
    return self;
}

- (id)copyWithZone:(NSZone * _Nullable)zone
{
    auto other = [[MTRThermostatClusterPresetStruct alloc] init];

    other.presetHandle = self.presetHandle;
    other.presetScenario = self.presetScenario;
    other.name = self.name;
    other.coolingSetpoint = self.coolingSetpoint;
    other.heatingSetpoint = self.heatingSetpoint;
    other.builtIn = self.builtIn;

    return other;
}

- (NSString *)description
{
    NSString * descriptionString = [NSString stringWithFormat:@"<%@: presetHandle:%@; presetScenario:%@; name:%@; coolingSetpoint:%@; heatingSetpoint:%@; builtIn:%@; >", NSStringFromClass([self class]), [_presetHandle base64EncodedStringWithOptions:0], _presetScenario, _name, _coolingSetpoint, _heatingSetpoint, _builtIn];
    return descriptionString;
}

@end

@implementation MTRThermostatClusterPresetTypeStruct
- (instancetype)init
{
    if (self = [super init]) {

        _presetScenario = @(0);

        _numberOfPresets = @(0);

        _presetTypeFeatures = @(0);
    }
    return self;
}

- (id)copyWithZone:(NSZone * _Nullable)zone
{
    auto other = [[MTRThermostatClusterPresetTypeStruct alloc] init];

    other.presetScenario = self.presetScenario;
    other.numberOfPresets = self.numberOfPresets;
    other.presetTypeFeatures = self.presetTypeFeatures;

    return other;
}

- (NSString *)description
{
    NSString * descriptionString = [NSString stringWithFormat:@"<%@: presetScenario:%@; numberOfPresets:%@; presetTypeFeatures:%@; >", NSStringFromClass([self class]), _presetScenario, _numberOfPresets, _presetTypeFeatures];
    return descriptionString;
}

@end

@implementation MTRThermostatClusterQueuedPresetStruct
- (instancetype)init
{
    if (self = [super init]) {

        _presetHandle = nil;

        _transitionTimestamp = nil;
    }
    return self;
}

- (id)copyWithZone:(NSZone * _Nullable)zone
{
    auto other = [[MTRThermostatClusterQueuedPresetStruct alloc] init];

    other.presetHandle = self.presetHandle;
    other.transitionTimestamp = self.transitionTimestamp;

    return other;
}

- (NSString *)description
{
    NSString * descriptionString = [NSString stringWithFormat:@"<%@: presetHandle:%@; transitionTimestamp:%@; >", NSStringFromClass([self class]), [_presetHandle base64EncodedStringWithOptions:0], _transitionTimestamp];
    return descriptionString;
}

@end

@implementation MTRThermostatClusterScheduleTypeStruct
- (instancetype)init
{
    if (self = [super init]) {

        _systemMode = @(0);

        _numberOfSchedules = @(0);

        _scheduleTypeFeatures = @(0);
    }
    return self;
}

- (id)copyWithZone:(NSZone * _Nullable)zone
{
    auto other = [[MTRThermostatClusterScheduleTypeStruct alloc] init];

    other.systemMode = self.systemMode;
    other.numberOfSchedules = self.numberOfSchedules;
    other.scheduleTypeFeatures = self.scheduleTypeFeatures;

    return other;
}

- (NSString *)description
{
    NSString * descriptionString = [NSString stringWithFormat:@"<%@: systemMode:%@; numberOfSchedules:%@; scheduleTypeFeatures:%@; >", NSStringFromClass([self class]), _systemMode, _numberOfSchedules, _scheduleTypeFeatures];
    return descriptionString;
}

@end

@implementation MTRThermostatClusterThermostatScheduleTransitionStruct
=======
@implementation MTRTargetNavigatorClusterTargetInfo : MTRTargetNavigatorClusterTargetInfoStruct
@dynamic identifier;
@dynamic name;
@end

@implementation MTRTargetNavigatorClusterTargetUpdatedEvent
>>>>>>> a6589070
- (instancetype)init
{
    if (self = [super init]) {

        _targetList = [NSArray array];

<<<<<<< HEAD
        _heatSetpoint = @(0);

        _coolSetpoint = @(0);
=======
        _currentTarget = @(0);

        _data = [NSData data];
>>>>>>> a6589070
    }
    return self;
}

- (id)copyWithZone:(NSZone * _Nullable)zone
{
<<<<<<< HEAD
    auto other = [[MTRThermostatClusterThermostatScheduleTransitionStruct alloc] init];
=======
    auto other = [[MTRTargetNavigatorClusterTargetUpdatedEvent alloc] init];
>>>>>>> a6589070

    other.targetList = self.targetList;
    other.currentTarget = self.currentTarget;
    other.data = self.data;

    return other;
}

- (NSString *)description
{
    NSString * descriptionString = [NSString stringWithFormat:@"<%@: targetList:%@; currentTarget:%@; data:%@; >", NSStringFromClass([self class]), _targetList, _currentTarget, [_data base64EncodedStringWithOptions:0]];
    return descriptionString;
}

@end

@implementation MTRMediaPlaybackClusterTrackAttributesStruct
- (instancetype)init
{
    if (self = [super init]) {

        _languageCode = @"";

        _displayName = nil;
    }
    return self;
}

- (id)copyWithZone:(NSZone * _Nullable)zone
{
    auto other = [[MTRMediaPlaybackClusterTrackAttributesStruct alloc] init];

    other.languageCode = self.languageCode;
    other.displayName = self.displayName;

    return other;
}

- (NSString *)description
{
    NSString * descriptionString = [NSString stringWithFormat:@"<%@: languageCode:%@; displayName:%@; >", NSStringFromClass([self class]), _languageCode, _displayName];
    return descriptionString;
}

@end

@implementation MTRMediaPlaybackClusterTrackStruct
- (instancetype)init
{
    if (self = [super init]) {

        _id = @"";

        _trackAttributes = nil;
    }
    return self;
}

- (id)copyWithZone:(NSZone * _Nullable)zone
{
    auto other = [[MTRMediaPlaybackClusterTrackStruct alloc] init];

    other.id = self.id;
    other.trackAttributes = self.trackAttributes;

    return other;
}

- (NSString *)description
{
    NSString * descriptionString = [NSString stringWithFormat:@"<%@: id:%@; trackAttributes:%@; >", NSStringFromClass([self class]), _id, _trackAttributes];
    return descriptionString;
}

@end

@implementation MTRMediaPlaybackClusterPlaybackPositionStruct
- (instancetype)init
{
    if (self = [super init]) {

        _updatedAt = @(0);

        _position = nil;
    }
    return self;
}

- (id)copyWithZone:(NSZone * _Nullable)zone
{
    auto other = [[MTRMediaPlaybackClusterPlaybackPositionStruct alloc] init];

    other.updatedAt = self.updatedAt;
    other.position = self.position;

    return other;
}

- (NSString *)description
{
    NSString * descriptionString = [NSString stringWithFormat:@"<%@: updatedAt:%@; position:%@; >", NSStringFromClass([self class]), _updatedAt, _position];
    return descriptionString;
}

@end

@implementation MTRMediaPlaybackClusterPlaybackPosition : MTRMediaPlaybackClusterPlaybackPositionStruct
@dynamic updatedAt;
@dynamic position;
@end

@implementation MTRMediaPlaybackClusterStateChangedEvent
- (instancetype)init
{
    if (self = [super init]) {

        _currentState = @(0);

        _startTime = @(0);

        _duration = @(0);

        _sampledPosition = [MTRMediaPlaybackClusterPlaybackPositionStruct new];

        _playbackSpeed = @(0);

        _seekRangeEnd = @(0);

        _seekRangeStart = @(0);

        _data = nil;

        _audioAdvanceUnmuted = @(0);
    }
    return self;
}

- (id)copyWithZone:(NSZone * _Nullable)zone
{
    auto other = [[MTRMediaPlaybackClusterStateChangedEvent alloc] init];

    other.currentState = self.currentState;
    other.startTime = self.startTime;
    other.duration = self.duration;
    other.sampledPosition = self.sampledPosition;
    other.playbackSpeed = self.playbackSpeed;
    other.seekRangeEnd = self.seekRangeEnd;
    other.seekRangeStart = self.seekRangeStart;
    other.data = self.data;
    other.audioAdvanceUnmuted = self.audioAdvanceUnmuted;

    return other;
}

- (NSString *)description
{
    NSString * descriptionString = [NSString stringWithFormat:@"<%@: currentState:%@; startTime:%@; duration:%@; sampledPosition:%@; playbackSpeed:%@; seekRangeEnd:%@; seekRangeStart:%@; data:%@; audioAdvanceUnmuted:%@; >", NSStringFromClass([self class]), _currentState, _startTime, _duration, _sampledPosition, _playbackSpeed, _seekRangeEnd, _seekRangeStart, [_data base64EncodedStringWithOptions:0], _audioAdvanceUnmuted];
    return descriptionString;
}

@end

@implementation MTRMediaInputClusterInputInfoStruct
- (instancetype)init
{
    if (self = [super init]) {

        _index = @(0);

        _inputType = @(0);

        _name = @"";

        _descriptionString = @"";
    }
    return self;
}

- (id)copyWithZone:(NSZone * _Nullable)zone
{
    auto other = [[MTRMediaInputClusterInputInfoStruct alloc] init];

    other.index = self.index;
    other.inputType = self.inputType;
    other.name = self.name;
    other.descriptionString = self.descriptionString;

    return other;
}

- (NSString *)description
{
    NSString * descriptionString = [NSString stringWithFormat:@"<%@: index:%@; inputType:%@; name:%@; descriptionString:%@; >", NSStringFromClass([self class]), _index, _inputType, _name, _descriptionString];
    return descriptionString;
}

@end

@implementation MTRMediaInputClusterInputInfo : MTRMediaInputClusterInputInfoStruct
@dynamic index;
@dynamic inputType;
@dynamic name;
@dynamic descriptionString;
@end

@implementation MTRContentLauncherClusterDimensionStruct
- (instancetype)init
{
    if (self = [super init]) {

        _width = @(0);

        _height = @(0);

        _metric = @(0);
    }
    return self;
}

- (id)copyWithZone:(NSZone * _Nullable)zone
{
    auto other = [[MTRContentLauncherClusterDimensionStruct alloc] init];

    other.width = self.width;
    other.height = self.height;
    other.metric = self.metric;

    return other;
}

- (NSString *)description
{
    NSString * descriptionString = [NSString stringWithFormat:@"<%@: width:%@; height:%@; metric:%@; >", NSStringFromClass([self class]), _width, _height, _metric];
    return descriptionString;
}

@end

@implementation MTRContentLauncherClusterDimension : MTRContentLauncherClusterDimensionStruct
@dynamic width;
@dynamic height;
@dynamic metric;
@end

@implementation MTRContentLauncherClusterTrackPreferenceStruct
- (instancetype)init
{
    if (self = [super init]) {

        _languageCode = @"";

        _characteristics = nil;

        _audioOutputIndex = @(0);
    }
    return self;
}

- (id)copyWithZone:(NSZone * _Nullable)zone
{
    auto other = [[MTRContentLauncherClusterTrackPreferenceStruct alloc] init];

    other.languageCode = self.languageCode;
    other.characteristics = self.characteristics;
    other.audioOutputIndex = self.audioOutputIndex;

    return other;
}

- (NSString *)description
{
    NSString * descriptionString = [NSString stringWithFormat:@"<%@: languageCode:%@; characteristics:%@; audioOutputIndex:%@; >", NSStringFromClass([self class]), _languageCode, _characteristics, _audioOutputIndex];
    return descriptionString;
}

@end

@implementation MTRContentLauncherClusterPlaybackPreferencesStruct
- (instancetype)init
{
    if (self = [super init]) {

        _playbackPosition = @(0);

        _textTrack = [MTRContentLauncherClusterTrackPreferenceStruct new];

        _audioTracks = nil;
    }
    return self;
}

- (id)copyWithZone:(NSZone * _Nullable)zone
{
    auto other = [[MTRContentLauncherClusterPlaybackPreferencesStruct alloc] init];

    other.playbackPosition = self.playbackPosition;
    other.textTrack = self.textTrack;
    other.audioTracks = self.audioTracks;

    return other;
}

- (NSString *)description
{
    NSString * descriptionString = [NSString stringWithFormat:@"<%@: playbackPosition:%@; textTrack:%@; audioTracks:%@; >", NSStringFromClass([self class]), _playbackPosition, _textTrack, _audioTracks];
    return descriptionString;
}

@end

@implementation MTRContentLauncherClusterAdditionalInfoStruct
- (instancetype)init
{
    if (self = [super init]) {

        _name = @"";

        _value = @"";
    }
    return self;
}

- (id)copyWithZone:(NSZone * _Nullable)zone
{
    auto other = [[MTRContentLauncherClusterAdditionalInfoStruct alloc] init];

    other.name = self.name;
    other.value = self.value;

    return other;
}

- (NSString *)description
{
    NSString * descriptionString = [NSString stringWithFormat:@"<%@: name:%@; value:%@; >", NSStringFromClass([self class]), _name, _value];
    return descriptionString;
}

@end

@implementation MTRContentLauncherClusterAdditionalInfo : MTRContentLauncherClusterAdditionalInfoStruct
@dynamic name;
@dynamic value;
@end

@implementation MTRContentLauncherClusterParameterStruct
- (instancetype)init
{
    if (self = [super init]) {

        _type = @(0);

        _value = @"";

        _externalIDList = nil;
    }
    return self;
}

- (id)copyWithZone:(NSZone * _Nullable)zone
{
    auto other = [[MTRContentLauncherClusterParameterStruct alloc] init];

    other.type = self.type;
    other.value = self.value;
    other.externalIDList = self.externalIDList;

    return other;
}

- (NSString *)description
{
    NSString * descriptionString = [NSString stringWithFormat:@"<%@: type:%@; value:%@; externalIDList:%@; >", NSStringFromClass([self class]), _type, _value, _externalIDList];
    return descriptionString;
}

@end

@implementation MTRContentLauncherClusterParameter : MTRContentLauncherClusterParameterStruct
@dynamic type;
@dynamic value;
@dynamic externalIDList;
@end

@implementation MTRContentLauncherClusterContentSearchStruct
- (instancetype)init
{
    if (self = [super init]) {

        _parameterList = [NSArray array];
    }
    return self;
}

- (id)copyWithZone:(NSZone * _Nullable)zone
{
    auto other = [[MTRContentLauncherClusterContentSearchStruct alloc] init];

    other.parameterList = self.parameterList;

    return other;
}

- (NSString *)description
{
    NSString * descriptionString = [NSString stringWithFormat:@"<%@: parameterList:%@; >", NSStringFromClass([self class]), _parameterList];
    return descriptionString;
}

@end

@implementation MTRContentLauncherClusterContentSearch : MTRContentLauncherClusterContentSearchStruct
@dynamic parameterList;
@end

@implementation MTRContentLauncherClusterStyleInformationStruct
- (instancetype)init
{
    if (self = [super init]) {

        _imageURL = nil;

        _color = nil;

        _size = nil;
    }
    return self;
}

- (id)copyWithZone:(NSZone * _Nullable)zone
{
    auto other = [[MTRContentLauncherClusterStyleInformationStruct alloc] init];

    other.imageURL = self.imageURL;
    other.color = self.color;
    other.size = self.size;

    return other;
}

- (NSString *)description
{
    NSString * descriptionString = [NSString stringWithFormat:@"<%@: imageURL:%@; color:%@; size:%@; >", NSStringFromClass([self class]), _imageURL, _color, _size];
    return descriptionString;
}

- (void)setImageUrl:(NSString * _Nullable)imageUrl
{
    self.imageURL = imageUrl;
}

- (NSString * _Nullable)imageUrl
{
    return self.imageURL;
}

@end

@implementation MTRContentLauncherClusterStyleInformation : MTRContentLauncherClusterStyleInformationStruct
@dynamic color;
@dynamic size;
@end

@implementation MTRContentLauncherClusterBrandingInformationStruct
- (instancetype)init
{
    if (self = [super init]) {

        _providerName = @"";

        _background = nil;

        _logo = nil;

        _progressBar = nil;

        _splash = nil;

        _waterMark = nil;
    }
    return self;
}

- (id)copyWithZone:(NSZone * _Nullable)zone
{
    auto other = [[MTRContentLauncherClusterBrandingInformationStruct alloc] init];

    other.providerName = self.providerName;
    other.background = self.background;
    other.logo = self.logo;
    other.progressBar = self.progressBar;
    other.splash = self.splash;
    other.waterMark = self.waterMark;

    return other;
}

- (NSString *)description
{
    NSString * descriptionString = [NSString stringWithFormat:@"<%@: providerName:%@; background:%@; logo:%@; progressBar:%@; splash:%@; waterMark:%@; >", NSStringFromClass([self class]), _providerName, _background, _logo, _progressBar, _splash, _waterMark];
    return descriptionString;
}

@end

@implementation MTRContentLauncherClusterBrandingInformation : MTRContentLauncherClusterBrandingInformationStruct
@dynamic providerName;
@dynamic background;
@dynamic logo;
@dynamic progressBar;
@dynamic splash;
@dynamic waterMark;
@end

@implementation MTRAudioOutputClusterOutputInfoStruct
- (instancetype)init
{
    if (self = [super init]) {

        _index = @(0);

        _outputType = @(0);

        _name = @"";
    }
    return self;
}

- (id)copyWithZone:(NSZone * _Nullable)zone
{
    auto other = [[MTRAudioOutputClusterOutputInfoStruct alloc] init];

    other.index = self.index;
    other.outputType = self.outputType;
    other.name = self.name;

    return other;
}

- (NSString *)description
{
    NSString * descriptionString = [NSString stringWithFormat:@"<%@: index:%@; outputType:%@; name:%@; >", NSStringFromClass([self class]), _index, _outputType, _name];
    return descriptionString;
}

@end

@implementation MTRAudioOutputClusterOutputInfo : MTRAudioOutputClusterOutputInfoStruct
@dynamic index;
@dynamic outputType;
@dynamic name;
@end

@implementation MTRApplicationLauncherClusterApplicationStruct
- (instancetype)init
{
    if (self = [super init]) {

        _catalogVendorID = @(0);

        _applicationID = @"";
    }
    return self;
}

- (id)copyWithZone:(NSZone * _Nullable)zone
{
    auto other = [[MTRApplicationLauncherClusterApplicationStruct alloc] init];

    other.catalogVendorID = self.catalogVendorID;
    other.applicationID = self.applicationID;

    return other;
}

- (NSString *)description
{
    NSString * descriptionString = [NSString stringWithFormat:@"<%@: catalogVendorID:%@; applicationID:%@; >", NSStringFromClass([self class]), _catalogVendorID, _applicationID];
    return descriptionString;
}

- (void)setCatalogVendorId:(NSNumber * _Nonnull)catalogVendorId
{
    self.catalogVendorID = catalogVendorId;
}

- (NSNumber * _Nonnull)catalogVendorId
{
    return self.catalogVendorID;
}

- (void)setApplicationId:(NSString * _Nonnull)applicationId
{
    self.applicationID = applicationId;
}

- (NSString * _Nonnull)applicationId
{
    return self.applicationID;
}

@end

@implementation MTRApplicationLauncherClusterApplication : MTRApplicationLauncherClusterApplicationStruct
@end

@implementation MTRApplicationLauncherClusterApplicationEPStruct
- (instancetype)init
{
    if (self = [super init]) {

        _application = [MTRApplicationLauncherClusterApplicationStruct new];

        _endpoint = nil;
    }
    return self;
}

- (id)copyWithZone:(NSZone * _Nullable)zone
{
    auto other = [[MTRApplicationLauncherClusterApplicationEPStruct alloc] init];

    other.application = self.application;
    other.endpoint = self.endpoint;

    return other;
}

- (NSString *)description
{
    NSString * descriptionString = [NSString stringWithFormat:@"<%@: application:%@; endpoint:%@; >", NSStringFromClass([self class]), _application, _endpoint];
    return descriptionString;
}

@end

@implementation MTRApplicationLauncherClusterApplicationEP : MTRApplicationLauncherClusterApplicationEPStruct
@dynamic application;
@dynamic endpoint;
@end

@implementation MTRApplicationBasicClusterApplicationStruct
- (instancetype)init
{
    if (self = [super init]) {

        _catalogVendorID = @(0);

        _applicationID = @"";
    }
    return self;
}

- (id)copyWithZone:(NSZone * _Nullable)zone
{
    auto other = [[MTRApplicationBasicClusterApplicationStruct alloc] init];

    other.catalogVendorID = self.catalogVendorID;
    other.applicationID = self.applicationID;

    return other;
}

- (NSString *)description
{
    NSString * descriptionString = [NSString stringWithFormat:@"<%@: catalogVendorID:%@; applicationID:%@; >", NSStringFromClass([self class]), _catalogVendorID, _applicationID];
    return descriptionString;
}

- (void)setCatalogVendorId:(NSNumber * _Nonnull)catalogVendorId
{
    self.catalogVendorID = catalogVendorId;
}

- (NSNumber * _Nonnull)catalogVendorId
{
    return self.catalogVendorID;
}

- (void)setApplicationId:(NSString * _Nonnull)applicationId
{
    self.applicationID = applicationId;
}

- (NSString * _Nonnull)applicationId
{
    return self.applicationID;
}

@end

@implementation MTRApplicationBasicClusterApplicationBasicApplication : MTRApplicationBasicClusterApplicationStruct
@end

@implementation MTRAccountLoginClusterLoggedOutEvent
- (instancetype)init
{
    if (self = [super init]) {

        _node = nil;
    }
    return self;
}

- (id)copyWithZone:(NSZone * _Nullable)zone
{
    auto other = [[MTRAccountLoginClusterLoggedOutEvent alloc] init];

    other.node = self.node;

    return other;
}

- (NSString *)description
{
    NSString * descriptionString = [NSString stringWithFormat:@"<%@: node:%@; >", NSStringFromClass([self class]), _node];
    return descriptionString;
}

@end

@implementation MTRContentControlClusterRatingNameStruct
- (instancetype)init
{
    if (self = [super init]) {

        _ratingName = @"";

        _ratingNameDesc = nil;
    }
    return self;
}

- (id)copyWithZone:(NSZone * _Nullable)zone
{
    auto other = [[MTRContentControlClusterRatingNameStruct alloc] init];

    other.ratingName = self.ratingName;
    other.ratingNameDesc = self.ratingNameDesc;

    return other;
}

- (NSString *)description
{
    NSString * descriptionString = [NSString stringWithFormat:@"<%@: ratingName:%@; ratingNameDesc:%@; >", NSStringFromClass([self class]), _ratingName, _ratingNameDesc];
    return descriptionString;
}

@end

@implementation MTRContentControlClusterRemainingScreenTimeExpiredEvent
- (instancetype)init
{
    if (self = [super init]) {
    }
    return self;
}

- (id)copyWithZone:(NSZone * _Nullable)zone
{
    auto other = [[MTRContentControlClusterRemainingScreenTimeExpiredEvent alloc] init];

    return other;
}

- (NSString *)description
{
    NSString * descriptionString = [NSString stringWithFormat:@"<%@: >", NSStringFromClass([self class])];
    return descriptionString;
}

@end

@implementation MTRUnitTestingClusterSimpleStruct
- (instancetype)init
{
    if (self = [super init]) {

        _a = @(0);

        _b = @(0);

        _c = @(0);

        _d = [NSData data];

        _e = @"";

        _f = @(0);

        _g = @(0);

        _h = @(0);
    }
    return self;
}

- (id)copyWithZone:(NSZone * _Nullable)zone
{
    auto other = [[MTRUnitTestingClusterSimpleStruct alloc] init];

    other.a = self.a;
    other.b = self.b;
    other.c = self.c;
    other.d = self.d;
    other.e = self.e;
    other.f = self.f;
    other.g = self.g;
    other.h = self.h;

    return other;
}

- (NSString *)description
{
    NSString * descriptionString = [NSString stringWithFormat:@"<%@: a:%@; b:%@; c:%@; d:%@; e:%@; f:%@; g:%@; h:%@; >", NSStringFromClass([self class]), _a, _b, _c, [_d base64EncodedStringWithOptions:0], _e, _f, _g, _h];
    return descriptionString;
}

@end

@implementation MTRTestClusterClusterSimpleStruct : MTRUnitTestingClusterSimpleStruct
@dynamic a;
@dynamic b;
@dynamic c;
@dynamic d;
@dynamic e;
@dynamic f;
@dynamic g;
@dynamic h;
@end

@implementation MTRUnitTestingClusterTestFabricScoped
- (instancetype)init
{
    if (self = [super init]) {

        _fabricSensitiveInt8u = @(0);

        _optionalFabricSensitiveInt8u = nil;

        _nullableFabricSensitiveInt8u = nil;

        _nullableOptionalFabricSensitiveInt8u = nil;

        _fabricSensitiveCharString = @"";

        _fabricSensitiveStruct = [MTRUnitTestingClusterSimpleStruct new];

        _fabricSensitiveInt8uList = [NSArray array];

        _fabricIndex = @(0);
    }
    return self;
}

- (id)copyWithZone:(NSZone * _Nullable)zone
{
    auto other = [[MTRUnitTestingClusterTestFabricScoped alloc] init];

    other.fabricSensitiveInt8u = self.fabricSensitiveInt8u;
    other.optionalFabricSensitiveInt8u = self.optionalFabricSensitiveInt8u;
    other.nullableFabricSensitiveInt8u = self.nullableFabricSensitiveInt8u;
    other.nullableOptionalFabricSensitiveInt8u = self.nullableOptionalFabricSensitiveInt8u;
    other.fabricSensitiveCharString = self.fabricSensitiveCharString;
    other.fabricSensitiveStruct = self.fabricSensitiveStruct;
    other.fabricSensitiveInt8uList = self.fabricSensitiveInt8uList;
    other.fabricIndex = self.fabricIndex;

    return other;
}

- (NSString *)description
{
    NSString * descriptionString = [NSString stringWithFormat:@"<%@: fabricSensitiveInt8u:%@; optionalFabricSensitiveInt8u:%@; nullableFabricSensitiveInt8u:%@; nullableOptionalFabricSensitiveInt8u:%@; fabricSensitiveCharString:%@; fabricSensitiveStruct:%@; fabricSensitiveInt8uList:%@; fabricIndex:%@; >", NSStringFromClass([self class]), _fabricSensitiveInt8u, _optionalFabricSensitiveInt8u, _nullableFabricSensitiveInt8u, _nullableOptionalFabricSensitiveInt8u, _fabricSensitiveCharString, _fabricSensitiveStruct, _fabricSensitiveInt8uList, _fabricIndex];
    return descriptionString;
}

@end

@implementation MTRTestClusterClusterTestFabricScoped : MTRUnitTestingClusterTestFabricScoped
@dynamic fabricSensitiveInt8u;
@dynamic optionalFabricSensitiveInt8u;
@dynamic nullableFabricSensitiveInt8u;
@dynamic nullableOptionalFabricSensitiveInt8u;
@dynamic fabricSensitiveCharString;
@dynamic fabricSensitiveStruct;
@dynamic fabricSensitiveInt8uList;
@dynamic fabricIndex;
@end

@implementation MTRUnitTestingClusterNullablesAndOptionalsStruct
- (instancetype)init
{
    if (self = [super init]) {

        _nullableInt = nil;

        _optionalInt = nil;

        _nullableOptionalInt = nil;

        _nullableString = nil;

        _optionalString = nil;

        _nullableOptionalString = nil;

        _nullableStruct = nil;

        _optionalStruct = nil;

        _nullableOptionalStruct = nil;

        _nullableList = nil;

        _optionalList = nil;

        _nullableOptionalList = nil;
    }
    return self;
}

- (id)copyWithZone:(NSZone * _Nullable)zone
{
    auto other = [[MTRUnitTestingClusterNullablesAndOptionalsStruct alloc] init];

    other.nullableInt = self.nullableInt;
    other.optionalInt = self.optionalInt;
    other.nullableOptionalInt = self.nullableOptionalInt;
    other.nullableString = self.nullableString;
    other.optionalString = self.optionalString;
    other.nullableOptionalString = self.nullableOptionalString;
    other.nullableStruct = self.nullableStruct;
    other.optionalStruct = self.optionalStruct;
    other.nullableOptionalStruct = self.nullableOptionalStruct;
    other.nullableList = self.nullableList;
    other.optionalList = self.optionalList;
    other.nullableOptionalList = self.nullableOptionalList;

    return other;
}

- (NSString *)description
{
    NSString * descriptionString = [NSString stringWithFormat:@"<%@: nullableInt:%@; optionalInt:%@; nullableOptionalInt:%@; nullableString:%@; optionalString:%@; nullableOptionalString:%@; nullableStruct:%@; optionalStruct:%@; nullableOptionalStruct:%@; nullableList:%@; optionalList:%@; nullableOptionalList:%@; >", NSStringFromClass([self class]), _nullableInt, _optionalInt, _nullableOptionalInt, _nullableString, _optionalString, _nullableOptionalString, _nullableStruct, _optionalStruct, _nullableOptionalStruct, _nullableList, _optionalList, _nullableOptionalList];
    return descriptionString;
}

@end

@implementation MTRTestClusterClusterNullablesAndOptionalsStruct : MTRUnitTestingClusterNullablesAndOptionalsStruct
@dynamic nullableInt;
@dynamic optionalInt;
@dynamic nullableOptionalInt;
@dynamic nullableString;
@dynamic optionalString;
@dynamic nullableOptionalString;
@dynamic nullableStruct;
@dynamic optionalStruct;
@dynamic nullableOptionalStruct;
@dynamic nullableList;
@dynamic optionalList;
@dynamic nullableOptionalList;
@end

@implementation MTRUnitTestingClusterNestedStruct
- (instancetype)init
{
    if (self = [super init]) {

        _a = @(0);

        _b = @(0);

        _c = [MTRUnitTestingClusterSimpleStruct new];
    }
    return self;
}

- (id)copyWithZone:(NSZone * _Nullable)zone
{
    auto other = [[MTRUnitTestingClusterNestedStruct alloc] init];

    other.a = self.a;
    other.b = self.b;
    other.c = self.c;

    return other;
}

- (NSString *)description
{
    NSString * descriptionString = [NSString stringWithFormat:@"<%@: a:%@; b:%@; c:%@; >", NSStringFromClass([self class]), _a, _b, _c];
    return descriptionString;
}

@end

@implementation MTRTestClusterClusterNestedStruct : MTRUnitTestingClusterNestedStruct
@dynamic a;
@dynamic b;
@dynamic c;
@end

@implementation MTRUnitTestingClusterNestedStructList
- (instancetype)init
{
    if (self = [super init]) {

        _a = @(0);

        _b = @(0);

        _c = [MTRUnitTestingClusterSimpleStruct new];

        _d = [NSArray array];

        _e = [NSArray array];

        _f = [NSArray array];

        _g = [NSArray array];
    }
    return self;
}

- (id)copyWithZone:(NSZone * _Nullable)zone
{
    auto other = [[MTRUnitTestingClusterNestedStructList alloc] init];

    other.a = self.a;
    other.b = self.b;
    other.c = self.c;
    other.d = self.d;
    other.e = self.e;
    other.f = self.f;
    other.g = self.g;

    return other;
}

- (NSString *)description
{
    NSString * descriptionString = [NSString stringWithFormat:@"<%@: a:%@; b:%@; c:%@; d:%@; e:%@; f:%@; g:%@; >", NSStringFromClass([self class]), _a, _b, _c, _d, _e, _f, _g];
    return descriptionString;
}

@end

@implementation MTRTestClusterClusterNestedStructList : MTRUnitTestingClusterNestedStructList
@dynamic a;
@dynamic b;
@dynamic c;
@dynamic d;
@dynamic e;
@dynamic f;
@dynamic g;
@end

@implementation MTRUnitTestingClusterDoubleNestedStructList
- (instancetype)init
{
    if (self = [super init]) {

        _a = [NSArray array];
    }
    return self;
}

- (id)copyWithZone:(NSZone * _Nullable)zone
{
    auto other = [[MTRUnitTestingClusterDoubleNestedStructList alloc] init];

    other.a = self.a;

    return other;
}

- (NSString *)description
{
    NSString * descriptionString = [NSString stringWithFormat:@"<%@: a:%@; >", NSStringFromClass([self class]), _a];
    return descriptionString;
}

@end

@implementation MTRTestClusterClusterDoubleNestedStructList : MTRUnitTestingClusterDoubleNestedStructList
@dynamic a;
@end

@implementation MTRUnitTestingClusterTestListStructOctet
- (instancetype)init
{
    if (self = [super init]) {

        _member1 = @(0);

        _member2 = [NSData data];
    }
    return self;
}

- (id)copyWithZone:(NSZone * _Nullable)zone
{
    auto other = [[MTRUnitTestingClusterTestListStructOctet alloc] init];

    other.member1 = self.member1;
    other.member2 = self.member2;

    return other;
}

- (NSString *)description
{
    NSString * descriptionString = [NSString stringWithFormat:@"<%@: member1:%@; member2:%@; >", NSStringFromClass([self class]), _member1, [_member2 base64EncodedStringWithOptions:0]];
    return descriptionString;
}

@end

@implementation MTRTestClusterClusterTestListStructOctet : MTRUnitTestingClusterTestListStructOctet
@dynamic member1;
@dynamic member2;
@end

@implementation MTRUnitTestingClusterTestEventEvent
- (instancetype)init
{
    if (self = [super init]) {

        _arg1 = @(0);

        _arg2 = @(0);

        _arg3 = @(0);

        _arg4 = [MTRUnitTestingClusterSimpleStruct new];

        _arg5 = [NSArray array];

        _arg6 = [NSArray array];
    }
    return self;
}

- (id)copyWithZone:(NSZone * _Nullable)zone
{
    auto other = [[MTRUnitTestingClusterTestEventEvent alloc] init];

    other.arg1 = self.arg1;
    other.arg2 = self.arg2;
    other.arg3 = self.arg3;
    other.arg4 = self.arg4;
    other.arg5 = self.arg5;
    other.arg6 = self.arg6;

    return other;
}

- (NSString *)description
{
    NSString * descriptionString = [NSString stringWithFormat:@"<%@: arg1:%@; arg2:%@; arg3:%@; arg4:%@; arg5:%@; arg6:%@; >", NSStringFromClass([self class]), _arg1, _arg2, _arg3, _arg4, _arg5, _arg6];
    return descriptionString;
}

@end

@implementation MTRTestClusterClusterTestEventEvent : MTRUnitTestingClusterTestEventEvent
@dynamic arg1;
@dynamic arg2;
@dynamic arg3;
@dynamic arg4;
@dynamic arg5;
@dynamic arg6;
@end

@implementation MTRUnitTestingClusterTestFabricScopedEventEvent
- (instancetype)init
{
    if (self = [super init]) {

        _fabricIndex = @(0);
    }
    return self;
}

- (id)copyWithZone:(NSZone * _Nullable)zone
{
    auto other = [[MTRUnitTestingClusterTestFabricScopedEventEvent alloc] init];

    other.fabricIndex = self.fabricIndex;

    return other;
}

- (NSString *)description
{
    NSString * descriptionString = [NSString stringWithFormat:@"<%@: fabricIndex:%@; >", NSStringFromClass([self class]), _fabricIndex];
    return descriptionString;
}

@end

@implementation MTRTestClusterClusterTestFabricScopedEventEvent : MTRUnitTestingClusterTestFabricScopedEventEvent
@dynamic fabricIndex;
@end

@implementation MTRSampleMEIClusterPingCountEventEvent
- (instancetype)init
{
    if (self = [super init]) {

        _count = @(0);

        _fabricIndex = @(0);
    }
    return self;
}

- (id)copyWithZone:(NSZone * _Nullable)zone
{
    auto other = [[MTRSampleMEIClusterPingCountEventEvent alloc] init];

    other.count = self.count;
    other.fabricIndex = self.fabricIndex;

    return other;
}

- (NSString *)description
{
    NSString * descriptionString = [NSString stringWithFormat:@"<%@: count:%@; fabricIndex:%@; >", NSStringFromClass([self class]), _count, _fabricIndex];
    return descriptionString;
}

@end

NS_ASSUME_NONNULL_END<|MERGE_RESOLUTION|>--- conflicted
+++ resolved
@@ -6692,264 +6692,28 @@
 
 @end
 
-<<<<<<< HEAD
-@implementation MTRThermostatClusterScheduleTransitionStruct
-- (instancetype)init
-{
-    if (self = [super init]) {
-
-        _dayOfWeek = @(0);
-
-        _transitionTime = @(0);
-
-        _presetHandle = nil;
-
-        _systemMode = nil;
-
-        _coolingSetpoint = nil;
-
-        _heatingSetpoint = nil;
-    }
-    return self;
-}
-
-- (id)copyWithZone:(NSZone * _Nullable)zone
-{
-    auto other = [[MTRThermostatClusterScheduleTransitionStruct alloc] init];
-
-    other.dayOfWeek = self.dayOfWeek;
-    other.transitionTime = self.transitionTime;
-    other.presetHandle = self.presetHandle;
-    other.systemMode = self.systemMode;
-    other.coolingSetpoint = self.coolingSetpoint;
-    other.heatingSetpoint = self.heatingSetpoint;
-
-    return other;
-}
-
-- (NSString *)description
-{
-    NSString * descriptionString = [NSString stringWithFormat:@"<%@: dayOfWeek:%@; transitionTime:%@; presetHandle:%@; systemMode:%@; coolingSetpoint:%@; heatingSetpoint:%@; >", NSStringFromClass([self class]), _dayOfWeek, _transitionTime, [_presetHandle base64EncodedStringWithOptions:0], _systemMode, _coolingSetpoint, _heatingSetpoint];
-    return descriptionString;
-}
-
-@end
-
-@implementation MTRThermostatClusterScheduleStruct
-- (instancetype)init
-{
-    if (self = [super init]) {
-
-        _scheduleHandle = nil;
-
-        _systemMode = @(0);
-
-        _name = nil;
-
-        _presetHandle = nil;
-
-        _transitions = [NSArray array];
-
-        _builtIn = nil;
-    }
-    return self;
-}
-
-- (id)copyWithZone:(NSZone * _Nullable)zone
-{
-    auto other = [[MTRThermostatClusterScheduleStruct alloc] init];
-
-    other.scheduleHandle = self.scheduleHandle;
-    other.systemMode = self.systemMode;
-    other.name = self.name;
-    other.presetHandle = self.presetHandle;
-    other.transitions = self.transitions;
-    other.builtIn = self.builtIn;
-
-    return other;
-}
-
-- (NSString *)description
-{
-    NSString * descriptionString = [NSString stringWithFormat:@"<%@: scheduleHandle:%@; systemMode:%@; name:%@; presetHandle:%@; transitions:%@; builtIn:%@; >", NSStringFromClass([self class]), [_scheduleHandle base64EncodedStringWithOptions:0], _systemMode, _name, [_presetHandle base64EncodedStringWithOptions:0], _transitions, _builtIn];
-    return descriptionString;
-}
-
-@end
-
-@implementation MTRThermostatClusterPresetStruct
-- (instancetype)init
-{
-    if (self = [super init]) {
-
-        _presetHandle = nil;
-
-        _presetScenario = @(0);
-
-        _name = nil;
-
-        _coolingSetpoint = nil;
-
-        _heatingSetpoint = nil;
-
-        _builtIn = nil;
-    }
-    return self;
-}
-
-- (id)copyWithZone:(NSZone * _Nullable)zone
-{
-    auto other = [[MTRThermostatClusterPresetStruct alloc] init];
-
-    other.presetHandle = self.presetHandle;
-    other.presetScenario = self.presetScenario;
-    other.name = self.name;
-    other.coolingSetpoint = self.coolingSetpoint;
-    other.heatingSetpoint = self.heatingSetpoint;
-    other.builtIn = self.builtIn;
-
-    return other;
-}
-
-- (NSString *)description
-{
-    NSString * descriptionString = [NSString stringWithFormat:@"<%@: presetHandle:%@; presetScenario:%@; name:%@; coolingSetpoint:%@; heatingSetpoint:%@; builtIn:%@; >", NSStringFromClass([self class]), [_presetHandle base64EncodedStringWithOptions:0], _presetScenario, _name, _coolingSetpoint, _heatingSetpoint, _builtIn];
-    return descriptionString;
-}
-
-@end
-
-@implementation MTRThermostatClusterPresetTypeStruct
-- (instancetype)init
-{
-    if (self = [super init]) {
-
-        _presetScenario = @(0);
-
-        _numberOfPresets = @(0);
-
-        _presetTypeFeatures = @(0);
-    }
-    return self;
-}
-
-- (id)copyWithZone:(NSZone * _Nullable)zone
-{
-    auto other = [[MTRThermostatClusterPresetTypeStruct alloc] init];
-
-    other.presetScenario = self.presetScenario;
-    other.numberOfPresets = self.numberOfPresets;
-    other.presetTypeFeatures = self.presetTypeFeatures;
-
-    return other;
-}
-
-- (NSString *)description
-{
-    NSString * descriptionString = [NSString stringWithFormat:@"<%@: presetScenario:%@; numberOfPresets:%@; presetTypeFeatures:%@; >", NSStringFromClass([self class]), _presetScenario, _numberOfPresets, _presetTypeFeatures];
-    return descriptionString;
-}
-
-@end
-
-@implementation MTRThermostatClusterQueuedPresetStruct
-- (instancetype)init
-{
-    if (self = [super init]) {
-
-        _presetHandle = nil;
-
-        _transitionTimestamp = nil;
-    }
-    return self;
-}
-
-- (id)copyWithZone:(NSZone * _Nullable)zone
-{
-    auto other = [[MTRThermostatClusterQueuedPresetStruct alloc] init];
-
-    other.presetHandle = self.presetHandle;
-    other.transitionTimestamp = self.transitionTimestamp;
-
-    return other;
-}
-
-- (NSString *)description
-{
-    NSString * descriptionString = [NSString stringWithFormat:@"<%@: presetHandle:%@; transitionTimestamp:%@; >", NSStringFromClass([self class]), [_presetHandle base64EncodedStringWithOptions:0], _transitionTimestamp];
-    return descriptionString;
-}
-
-@end
-
-@implementation MTRThermostatClusterScheduleTypeStruct
-- (instancetype)init
-{
-    if (self = [super init]) {
-
-        _systemMode = @(0);
-
-        _numberOfSchedules = @(0);
-
-        _scheduleTypeFeatures = @(0);
-    }
-    return self;
-}
-
-- (id)copyWithZone:(NSZone * _Nullable)zone
-{
-    auto other = [[MTRThermostatClusterScheduleTypeStruct alloc] init];
-
-    other.systemMode = self.systemMode;
-    other.numberOfSchedules = self.numberOfSchedules;
-    other.scheduleTypeFeatures = self.scheduleTypeFeatures;
-
-    return other;
-}
-
-- (NSString *)description
-{
-    NSString * descriptionString = [NSString stringWithFormat:@"<%@: systemMode:%@; numberOfSchedules:%@; scheduleTypeFeatures:%@; >", NSStringFromClass([self class]), _systemMode, _numberOfSchedules, _scheduleTypeFeatures];
-    return descriptionString;
-}
-
-@end
-
-@implementation MTRThermostatClusterThermostatScheduleTransitionStruct
-=======
 @implementation MTRTargetNavigatorClusterTargetInfo : MTRTargetNavigatorClusterTargetInfoStruct
 @dynamic identifier;
 @dynamic name;
 @end
 
 @implementation MTRTargetNavigatorClusterTargetUpdatedEvent
->>>>>>> a6589070
 - (instancetype)init
 {
     if (self = [super init]) {
 
         _targetList = [NSArray array];
 
-<<<<<<< HEAD
-        _heatSetpoint = @(0);
-
-        _coolSetpoint = @(0);
-=======
         _currentTarget = @(0);
 
         _data = [NSData data];
->>>>>>> a6589070
-    }
-    return self;
-}
-
-- (id)copyWithZone:(NSZone * _Nullable)zone
-{
-<<<<<<< HEAD
-    auto other = [[MTRThermostatClusterThermostatScheduleTransitionStruct alloc] init];
-=======
+    }
+    return self;
+}
+
+- (id)copyWithZone:(NSZone * _Nullable)zone
+{
     auto other = [[MTRTargetNavigatorClusterTargetUpdatedEvent alloc] init];
->>>>>>> a6589070
 
     other.targetList = self.targetList;
     other.currentTarget = self.currentTarget;
