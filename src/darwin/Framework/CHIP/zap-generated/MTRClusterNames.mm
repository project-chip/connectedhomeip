/*
 *
 *    Copyright (c) 2022 Project CHIP Authors
 *
 *    Licensed under the Apache License, Version 2.0 (the "License");
 *    you may not use this file except in compliance with the License.
 *    You may obtain a copy of the License at
 *
 *        http://www.apache.org/licenses/LICENSE-2.0
 *
 *    Unless required by applicable law or agreed to in writing, software
 *    distributed under the License is distributed on an "AS IS" BASIS,
 *    WITHOUT WARRANTIES OR CONDITIONS OF ANY KIND, either express or implied.
 *    See the License for the specific language governing permissions and
 *    limitations under the License.
 */

#import <Matter/MTRClusterNames.h>

// @implementation MTRClusterAttributeIDType

#pragma mark - Clusters IDs

NSString * MTRClusterNameForID(MTRClusterIDType clusterID)
{
    NSString * result = nil;

    switch (clusterID) {

    case MTRClusterIDTypeIdentifyID:
        result = @"Identify";
        break;
    case MTRClusterIDTypeGroupsID:
        result = @"Groups";
        break;
    case MTRClusterIDTypeOnOffID:
        result = @"OnOff";
        break;
    case MTRClusterIDTypeLevelControlID:
        result = @"LevelControl";
        break;
    case MTRClusterIDTypePulseWidthModulationID:
        result = @"PulseWidthModulation";
        break;
    case MTRClusterIDTypeDescriptorID:
        result = @"Descriptor";
        break;
    case MTRClusterIDTypeBindingID:
        result = @"Binding";
        break;
    case MTRClusterIDTypeAccessControlID:
        result = @"AccessControl";
        break;
    case MTRClusterIDTypeActionsID:
        result = @"Actions";
        break;
    case MTRClusterIDTypeBasicInformationID:
        result = @"BasicInformation";
        break;
    case MTRClusterIDTypeOTASoftwareUpdateProviderID:
        result = @"OTASoftwareUpdateProvider";
        break;
    case MTRClusterIDTypeOTASoftwareUpdateRequestorID:
        result = @"OTASoftwareUpdateRequestor";
        break;
    case MTRClusterIDTypeLocalizationConfigurationID:
        result = @"LocalizationConfiguration";
        break;
    case MTRClusterIDTypeTimeFormatLocalizationID:
        result = @"TimeFormatLocalization";
        break;
    case MTRClusterIDTypeUnitLocalizationID:
        result = @"UnitLocalization";
        break;
    case MTRClusterIDTypePowerSourceConfigurationID:
        result = @"PowerSourceConfiguration";
        break;
    case MTRClusterIDTypePowerSourceID:
        result = @"PowerSource";
        break;
    case MTRClusterIDTypeGeneralCommissioningID:
        result = @"GeneralCommissioning";
        break;
    case MTRClusterIDTypeNetworkCommissioningID:
        result = @"NetworkCommissioning";
        break;
    case MTRClusterIDTypeDiagnosticLogsID:
        result = @"DiagnosticLogs";
        break;
    case MTRClusterIDTypeGeneralDiagnosticsID:
        result = @"GeneralDiagnostics";
        break;
    case MTRClusterIDTypeSoftwareDiagnosticsID:
        result = @"SoftwareDiagnostics";
        break;
    case MTRClusterIDTypeThreadNetworkDiagnosticsID:
        result = @"ThreadNetworkDiagnostics";
        break;
    case MTRClusterIDTypeWiFiNetworkDiagnosticsID:
        result = @"WiFiNetworkDiagnostics";
        break;
    case MTRClusterIDTypeEthernetNetworkDiagnosticsID:
        result = @"EthernetNetworkDiagnostics";
        break;
    case MTRClusterIDTypeTimeSynchronizationID:
        result = @"TimeSynchronization";
        break;
    case MTRClusterIDTypeBridgedDeviceBasicInformationID:
        result = @"BridgedDeviceBasicInformation";
        break;
    case MTRClusterIDTypeSwitchID:
        result = @"Switch";
        break;
    case MTRClusterIDTypeAdministratorCommissioningID:
        result = @"AdministratorCommissioning";
        break;
    case MTRClusterIDTypeOperationalCredentialsID:
        result = @"OperationalCredentials";
        break;
    case MTRClusterIDTypeGroupKeyManagementID:
        result = @"GroupKeyManagement";
        break;
    case MTRClusterIDTypeFixedLabelID:
        result = @"FixedLabel";
        break;
    case MTRClusterIDTypeUserLabelID:
        result = @"UserLabel";
        break;
    case MTRClusterIDTypeBooleanStateID:
        result = @"BooleanState";
        break;
    case MTRClusterIDTypeICDManagementID:
        result = @"ICDManagement";
        break;
    case MTRClusterIDTypeTimerID:
        result = @"Timer";
        break;
    case MTRClusterIDTypeOvenCavityOperationalStateID:
        result = @"OvenCavityOperationalState";
        break;
    case MTRClusterIDTypeOvenModeID:
        result = @"OvenMode";
        break;
    case MTRClusterIDTypeLaundryDryerControlsID:
        result = @"LaundryDryerControls";
        break;
    case MTRClusterIDTypeModeSelectID:
        result = @"ModeSelect";
        break;
    case MTRClusterIDTypeLaundryWasherModeID:
        result = @"LaundryWasherMode";
        break;
    case MTRClusterIDTypeRefrigeratorAndTemperatureControlledCabinetModeID:
        result = @"RefrigeratorAndTemperatureControlledCabinetMode";
        break;
    case MTRClusterIDTypeLaundryWasherControlsID:
        result = @"LaundryWasherControls";
        break;
    case MTRClusterIDTypeRVCRunModeID:
        result = @"RVCRunMode";
        break;
    case MTRClusterIDTypeRVCCleanModeID:
        result = @"RVCCleanMode";
        break;
    case MTRClusterIDTypeTemperatureControlID:
        result = @"TemperatureControl";
        break;
    case MTRClusterIDTypeRefrigeratorAlarmID:
        result = @"RefrigeratorAlarm";
        break;
    case MTRClusterIDTypeDishwasherModeID:
        result = @"DishwasherMode";
        break;
    case MTRClusterIDTypeAirQualityID:
        result = @"AirQuality";
        break;
    case MTRClusterIDTypeSmokeCOAlarmID:
        result = @"SmokeCOAlarm";
        break;
    case MTRClusterIDTypeDishwasherAlarmID:
        result = @"DishwasherAlarm";
        break;
    case MTRClusterIDTypeMicrowaveOvenModeID:
        result = @"MicrowaveOvenMode";
        break;
    case MTRClusterIDTypeMicrowaveOvenControlID:
        result = @"MicrowaveOvenControl";
        break;
    case MTRClusterIDTypeOperationalStateID:
        result = @"OperationalState";
        break;
    case MTRClusterIDTypeRVCOperationalStateID:
        result = @"RVCOperationalState";
        break;
    case MTRClusterIDTypeScenesManagementID:
        result = @"ScenesManagement";
        break;
    case MTRClusterIDTypeHEPAFilterMonitoringID:
        result = @"HEPAFilterMonitoring";
        break;
    case MTRClusterIDTypeActivatedCarbonFilterMonitoringID:
        result = @"ActivatedCarbonFilterMonitoring";
        break;
    case MTRClusterIDTypeBooleanStateConfigurationID:
        result = @"BooleanStateConfiguration";
        break;
    case MTRClusterIDTypeValveConfigurationAndControlID:
        result = @"ValveConfigurationAndControl";
        break;
    case MTRClusterIDTypeElectricalPowerMeasurementID:
        result = @"ElectricalPowerMeasurement";
        break;
    case MTRClusterIDTypeElectricalEnergyMeasurementID:
        result = @"ElectricalEnergyMeasurement";
        break;
    case MTRClusterIDTypeWaterHeaterManagementID:
        result = @"WaterHeaterManagement";
        break;
    case MTRClusterIDTypeDemandResponseLoadControlID:
        result = @"DemandResponseLoadControl";
        break;
    case MTRClusterIDTypeMessagesID:
        result = @"Messages";
        break;
    case MTRClusterIDTypeDeviceEnergyManagementID:
        result = @"DeviceEnergyManagement";
        break;
    case MTRClusterIDTypeEnergyEVSEID:
        result = @"EnergyEVSE";
        break;
    case MTRClusterIDTypeEnergyPreferenceID:
        result = @"EnergyPreference";
        break;
    case MTRClusterIDTypePowerTopologyID:
        result = @"PowerTopology";
        break;
    case MTRClusterIDTypeEnergyEVSEModeID:
        result = @"EnergyEVSEMode";
        break;
    case MTRClusterIDTypeWaterHeaterModeID:
        result = @"WaterHeaterMode";
        break;
    case MTRClusterIDTypeDeviceEnergyManagementModeID:
        result = @"DeviceEnergyManagementMode";
        break;
    case MTRClusterIDTypeDoorLockID:
        result = @"DoorLock";
        break;
    case MTRClusterIDTypeWindowCoveringID:
        result = @"WindowCovering";
        break;
    case MTRClusterIDTypeServiceAreaID:
        result = @"ServiceArea";
        break;
    case MTRClusterIDTypePumpConfigurationAndControlID:
        result = @"PumpConfigurationAndControl";
        break;
    case MTRClusterIDTypeThermostatID:
        result = @"Thermostat";
        break;
    case MTRClusterIDTypeFanControlID:
        result = @"FanControl";
        break;
    case MTRClusterIDTypeThermostatUserInterfaceConfigurationID:
        result = @"ThermostatUserInterfaceConfiguration";
        break;
    case MTRClusterIDTypeColorControlID:
        result = @"ColorControl";
        break;
    case MTRClusterIDTypeBallastConfigurationID:
        result = @"BallastConfiguration";
        break;
    case MTRClusterIDTypeIlluminanceMeasurementID:
        result = @"IlluminanceMeasurement";
        break;
    case MTRClusterIDTypeTemperatureMeasurementID:
        result = @"TemperatureMeasurement";
        break;
    case MTRClusterIDTypePressureMeasurementID:
        result = @"PressureMeasurement";
        break;
    case MTRClusterIDTypeFlowMeasurementID:
        result = @"FlowMeasurement";
        break;
    case MTRClusterIDTypeRelativeHumidityMeasurementID:
        result = @"RelativeHumidityMeasurement";
        break;
    case MTRClusterIDTypeOccupancySensingID:
        result = @"OccupancySensing";
        break;
    case MTRClusterIDTypeCarbonMonoxideConcentrationMeasurementID:
        result = @"CarbonMonoxideConcentrationMeasurement";
        break;
    case MTRClusterIDTypeCarbonDioxideConcentrationMeasurementID:
        result = @"CarbonDioxideConcentrationMeasurement";
        break;
    case MTRClusterIDTypeNitrogenDioxideConcentrationMeasurementID:
        result = @"NitrogenDioxideConcentrationMeasurement";
        break;
    case MTRClusterIDTypeOzoneConcentrationMeasurementID:
        result = @"OzoneConcentrationMeasurement";
        break;
    case MTRClusterIDTypePM25ConcentrationMeasurementID:
        result = @"PM25ConcentrationMeasurement";
        break;
    case MTRClusterIDTypeFormaldehydeConcentrationMeasurementID:
        result = @"FormaldehydeConcentrationMeasurement";
        break;
    case MTRClusterIDTypePM1ConcentrationMeasurementID:
        result = @"PM1ConcentrationMeasurement";
        break;
    case MTRClusterIDTypePM10ConcentrationMeasurementID:
        result = @"PM10ConcentrationMeasurement";
        break;
    case MTRClusterIDTypeTotalVolatileOrganicCompoundsConcentrationMeasurementID:
        result = @"TotalVolatileOrganicCompoundsConcentrationMeasurement";
        break;
    case MTRClusterIDTypeRadonConcentrationMeasurementID:
        result = @"RadonConcentrationMeasurement";
        break;
    case MTRClusterIDTypeWiFiNetworkManagementID:
        result = @"WiFiNetworkManagement";
        break;
    case MTRClusterIDTypeThreadBorderRouterManagementID:
        result = @"ThreadBorderRouterManagement";
        break;
    case MTRClusterIDTypeThreadNetworkDirectoryID:
        result = @"ThreadNetworkDirectory";
        break;
    case MTRClusterIDTypeWakeOnLANID:
        result = @"WakeOnLAN";
        break;
    case MTRClusterIDTypeChannelID:
        result = @"Channel";
        break;
    case MTRClusterIDTypeTargetNavigatorID:
        result = @"TargetNavigator";
        break;
    case MTRClusterIDTypeMediaPlaybackID:
        result = @"MediaPlayback";
        break;
    case MTRClusterIDTypeMediaInputID:
        result = @"MediaInput";
        break;
    case MTRClusterIDTypeLowPowerID:
        result = @"LowPower";
        break;
    case MTRClusterIDTypeKeypadInputID:
        result = @"KeypadInput";
        break;
    case MTRClusterIDTypeContentLauncherID:
        result = @"ContentLauncher";
        break;
    case MTRClusterIDTypeAudioOutputID:
        result = @"AudioOutput";
        break;
    case MTRClusterIDTypeApplicationLauncherID:
        result = @"ApplicationLauncher";
        break;
    case MTRClusterIDTypeApplicationBasicID:
        result = @"ApplicationBasic";
        break;
    case MTRClusterIDTypeAccountLoginID:
        result = @"AccountLogin";
        break;
    case MTRClusterIDTypeContentControlID:
        result = @"ContentControl";
        break;
    case MTRClusterIDTypeContentAppObserverID:
        result = @"ContentAppObserver";
        break;
    case MTRClusterIDTypeZoneManagementID:
        result = @"ZoneManagement";
        break;
    case MTRClusterIDTypeCameraAVStreamManagementID:
        result = @"CameraAVStreamManagement";
        break;
    case MTRClusterIDTypeWebRTCTransportProviderID:
        result = @"WebRTCTransportProvider";
        break;
    case MTRClusterIDTypeWebRTCTransportRequestorID:
        result = @"WebRTCTransportRequestor";
        break;
    case MTRClusterIDTypeChimeID:
        result = @"Chime";
        break;
    case MTRClusterIDTypeEcosystemInformationID:
        result = @"EcosystemInformation";
        break;
    case MTRClusterIDTypeCommissionerControlID:
        result = @"CommissionerControl";
        break;
    case MTRClusterIDTypeUnitTestingID:
        result = @"UnitTesting";
        break;
    case MTRClusterIDTypeSampleMEIID:
        result = @"SampleMEI";
        break;

    default:
        result = [NSString stringWithFormat:@"<Unknown clusterID %u>", clusterID];
        break;
    }

    return result;
}

#pragma mark - Attributes IDs

NSString * MTRAttributeNameForID(MTRClusterIDType clusterID, MTRAttributeIDType attributeID)
{
    NSString * result = nil;

    switch (clusterID) {

    case MTRClusterIDTypeIdentifyID:

        switch (attributeID) {

            // Cluster Identify attributes
        case MTRAttributeIDTypeClusterIdentifyAttributeIdentifyTimeID:
            result = @"IdentifyTime";
            break;

        case MTRAttributeIDTypeClusterIdentifyAttributeIdentifyTypeID:
            result = @"IdentifyType";
            break;

        case MTRAttributeIDTypeClusterIdentifyAttributeGeneratedCommandListID:
            result = @"GeneratedCommandList";
            break;

        case MTRAttributeIDTypeClusterIdentifyAttributeAcceptedCommandListID:
            result = @"AcceptedCommandList";
            break;

        case MTRAttributeIDTypeClusterIdentifyAttributeAttributeListID:
            result = @"AttributeList";
            break;

        case MTRAttributeIDTypeClusterIdentifyAttributeFeatureMapID:
            result = @"FeatureMap";
            break;

        case MTRAttributeIDTypeClusterIdentifyAttributeClusterRevisionID:
            result = @"ClusterRevision";
            break;

        default:
            result = [NSString stringWithFormat:@"<Unknown attributeID %u>", attributeID];
            break;
        }
        break;

    case MTRClusterIDTypeGroupsID:

        switch (attributeID) {

            // Cluster Groups attributes
        case MTRAttributeIDTypeClusterGroupsAttributeNameSupportID:
            result = @"NameSupport";
            break;

        case MTRAttributeIDTypeClusterGroupsAttributeGeneratedCommandListID:
            result = @"GeneratedCommandList";
            break;

        case MTRAttributeIDTypeClusterGroupsAttributeAcceptedCommandListID:
            result = @"AcceptedCommandList";
            break;

        case MTRAttributeIDTypeClusterGroupsAttributeAttributeListID:
            result = @"AttributeList";
            break;

        case MTRAttributeIDTypeClusterGroupsAttributeFeatureMapID:
            result = @"FeatureMap";
            break;

        case MTRAttributeIDTypeClusterGroupsAttributeClusterRevisionID:
            result = @"ClusterRevision";
            break;

        default:
            result = [NSString stringWithFormat:@"<Unknown attributeID %u>", attributeID];
            break;
        }
        break;

    case MTRClusterIDTypeOnOffID:

        switch (attributeID) {

            // Cluster OnOff attributes
        case MTRAttributeIDTypeClusterOnOffAttributeOnOffID:
            result = @"OnOff";
            break;

        case MTRAttributeIDTypeClusterOnOffAttributeGlobalSceneControlID:
            result = @"GlobalSceneControl";
            break;

        case MTRAttributeIDTypeClusterOnOffAttributeOnTimeID:
            result = @"OnTime";
            break;

        case MTRAttributeIDTypeClusterOnOffAttributeOffWaitTimeID:
            result = @"OffWaitTime";
            break;

        case MTRAttributeIDTypeClusterOnOffAttributeStartUpOnOffID:
            result = @"StartUpOnOff";
            break;

        case MTRAttributeIDTypeClusterOnOffAttributeGeneratedCommandListID:
            result = @"GeneratedCommandList";
            break;

        case MTRAttributeIDTypeClusterOnOffAttributeAcceptedCommandListID:
            result = @"AcceptedCommandList";
            break;

        case MTRAttributeIDTypeClusterOnOffAttributeAttributeListID:
            result = @"AttributeList";
            break;

        case MTRAttributeIDTypeClusterOnOffAttributeFeatureMapID:
            result = @"FeatureMap";
            break;

        case MTRAttributeIDTypeClusterOnOffAttributeClusterRevisionID:
            result = @"ClusterRevision";
            break;

        default:
<<<<<<< HEAD
            result = [NSString stringWithFormat:@"<Unknown attributeID %d>", attributeID];
            break;
        }
        break;

    case MTRClusterIDTypeOnOffSwitchConfigurationID:

        switch (attributeID) {

            // Cluster OnOffSwitchConfiguration attributes
        case MTRAttributeIDTypeClusterOnOffSwitchConfigurationAttributeSwitchTypeID:
            result = @"SwitchType";
            break;

        case MTRAttributeIDTypeClusterOnOffSwitchConfigurationAttributeSwitchActionsID:
            result = @"SwitchActions";
            break;

        case MTRAttributeIDTypeClusterOnOffSwitchConfigurationAttributeGeneratedCommandListID:
            result = @"GeneratedCommandList";
            break;

        case MTRAttributeIDTypeClusterOnOffSwitchConfigurationAttributeAcceptedCommandListID:
            result = @"AcceptedCommandList";
            break;

        case MTRAttributeIDTypeClusterOnOffSwitchConfigurationAttributeAttributeListID:
            result = @"AttributeList";
            break;

        case MTRAttributeIDTypeClusterOnOffSwitchConfigurationAttributeFeatureMapID:
            result = @"FeatureMap";
            break;

        case MTRAttributeIDTypeClusterOnOffSwitchConfigurationAttributeClusterRevisionID:
            result = @"ClusterRevision";
            break;

        default:
            result = [NSString stringWithFormat:@"<Unknown attributeID %d>", attributeID];
=======
            result = [NSString stringWithFormat:@"<Unknown attributeID %u>", attributeID];
>>>>>>> 6f0a70c6
            break;
        }
        break;

    case MTRClusterIDTypeLevelControlID:

        switch (attributeID) {

            // Cluster LevelControl attributes
        case MTRAttributeIDTypeClusterLevelControlAttributeCurrentLevelID:
            result = @"CurrentLevel";
            break;

        case MTRAttributeIDTypeClusterLevelControlAttributeRemainingTimeID:
            result = @"RemainingTime";
            break;

        case MTRAttributeIDTypeClusterLevelControlAttributeMinLevelID:
            result = @"MinLevel";
            break;

        case MTRAttributeIDTypeClusterLevelControlAttributeMaxLevelID:
            result = @"MaxLevel";
            break;

        case MTRAttributeIDTypeClusterLevelControlAttributeCurrentFrequencyID:
            result = @"CurrentFrequency";
            break;

        case MTRAttributeIDTypeClusterLevelControlAttributeMinFrequencyID:
            result = @"MinFrequency";
            break;

        case MTRAttributeIDTypeClusterLevelControlAttributeMaxFrequencyID:
            result = @"MaxFrequency";
            break;

        case MTRAttributeIDTypeClusterLevelControlAttributeOptionsID:
            result = @"Options";
            break;

        case MTRAttributeIDTypeClusterLevelControlAttributeOnOffTransitionTimeID:
            result = @"OnOffTransitionTime";
            break;

        case MTRAttributeIDTypeClusterLevelControlAttributeOnLevelID:
            result = @"OnLevel";
            break;

        case MTRAttributeIDTypeClusterLevelControlAttributeOnTransitionTimeID:
            result = @"OnTransitionTime";
            break;

        case MTRAttributeIDTypeClusterLevelControlAttributeOffTransitionTimeID:
            result = @"OffTransitionTime";
            break;

        case MTRAttributeIDTypeClusterLevelControlAttributeDefaultMoveRateID:
            result = @"DefaultMoveRate";
            break;

        case MTRAttributeIDTypeClusterLevelControlAttributeStartUpCurrentLevelID:
            result = @"StartUpCurrentLevel";
            break;

        case MTRAttributeIDTypeClusterLevelControlAttributeGeneratedCommandListID:
            result = @"GeneratedCommandList";
            break;

        case MTRAttributeIDTypeClusterLevelControlAttributeAcceptedCommandListID:
            result = @"AcceptedCommandList";
            break;

        case MTRAttributeIDTypeClusterLevelControlAttributeAttributeListID:
            result = @"AttributeList";
            break;

        case MTRAttributeIDTypeClusterLevelControlAttributeFeatureMapID:
            result = @"FeatureMap";
            break;

        case MTRAttributeIDTypeClusterLevelControlAttributeClusterRevisionID:
            result = @"ClusterRevision";
            break;

        default:
<<<<<<< HEAD
            result = [NSString stringWithFormat:@"<Unknown attributeID %d>", attributeID];
            break;
        }
        break;

    case MTRClusterIDTypeBinaryInputBasicID:

        switch (attributeID) {

            // Cluster BinaryInputBasic attributes
        case MTRAttributeIDTypeClusterBinaryInputBasicAttributeActiveTextID:
            result = @"ActiveText";
            break;

        case MTRAttributeIDTypeClusterBinaryInputBasicAttributeDescriptionID:
            result = @"Description";
            break;

        case MTRAttributeIDTypeClusterBinaryInputBasicAttributeInactiveTextID:
            result = @"InactiveText";
            break;

        case MTRAttributeIDTypeClusterBinaryInputBasicAttributeOutOfServiceID:
            result = @"OutOfService";
            break;

        case MTRAttributeIDTypeClusterBinaryInputBasicAttributePolarityID:
            result = @"Polarity";
            break;

        case MTRAttributeIDTypeClusterBinaryInputBasicAttributePresentValueID:
            result = @"PresentValue";
            break;

        case MTRAttributeIDTypeClusterBinaryInputBasicAttributeReliabilityID:
            result = @"Reliability";
            break;

        case MTRAttributeIDTypeClusterBinaryInputBasicAttributeStatusFlagsID:
            result = @"StatusFlags";
            break;

        case MTRAttributeIDTypeClusterBinaryInputBasicAttributeApplicationTypeID:
            result = @"ApplicationType";
            break;

        case MTRAttributeIDTypeClusterBinaryInputBasicAttributeGeneratedCommandListID:
            result = @"GeneratedCommandList";
            break;

        case MTRAttributeIDTypeClusterBinaryInputBasicAttributeAcceptedCommandListID:
            result = @"AcceptedCommandList";
            break;

        case MTRAttributeIDTypeClusterBinaryInputBasicAttributeAttributeListID:
            result = @"AttributeList";
            break;

        case MTRAttributeIDTypeClusterBinaryInputBasicAttributeFeatureMapID:
            result = @"FeatureMap";
            break;

        case MTRAttributeIDTypeClusterBinaryInputBasicAttributeClusterRevisionID:
            result = @"ClusterRevision";
            break;

        default:
            result = [NSString stringWithFormat:@"<Unknown attributeID %d>", attributeID];
=======
            result = [NSString stringWithFormat:@"<Unknown attributeID %u>", attributeID];
>>>>>>> 6f0a70c6
            break;
        }
        break;

    case MTRClusterIDTypePulseWidthModulationID:

        switch (attributeID) {

            // Cluster PulseWidthModulation attributes
        case MTRAttributeIDTypeClusterPulseWidthModulationAttributeGeneratedCommandListID:
            result = @"GeneratedCommandList";
            break;

        case MTRAttributeIDTypeClusterPulseWidthModulationAttributeAcceptedCommandListID:
            result = @"AcceptedCommandList";
            break;

        case MTRAttributeIDTypeClusterPulseWidthModulationAttributeAttributeListID:
            result = @"AttributeList";
            break;

        case MTRAttributeIDTypeClusterPulseWidthModulationAttributeFeatureMapID:
            result = @"FeatureMap";
            break;

        case MTRAttributeIDTypeClusterPulseWidthModulationAttributeClusterRevisionID:
            result = @"ClusterRevision";
            break;

        default:
            result = [NSString stringWithFormat:@"<Unknown attributeID %u>", attributeID];
            break;
        }
        break;

    case MTRClusterIDTypeDescriptorID:

        switch (attributeID) {

            // Cluster Descriptor attributes
        case MTRAttributeIDTypeClusterDescriptorAttributeDeviceTypeListID:
            result = @"DeviceTypeList";
            break;

        case MTRAttributeIDTypeClusterDescriptorAttributeServerListID:
            result = @"ServerList";
            break;

        case MTRAttributeIDTypeClusterDescriptorAttributeClientListID:
            result = @"ClientList";
            break;

        case MTRAttributeIDTypeClusterDescriptorAttributePartsListID:
            result = @"PartsList";
            break;

        case MTRAttributeIDTypeClusterDescriptorAttributeTagListID:
            result = @"TagList";
            break;

        case MTRAttributeIDTypeClusterDescriptorAttributeGeneratedCommandListID:
            result = @"GeneratedCommandList";
            break;

        case MTRAttributeIDTypeClusterDescriptorAttributeAcceptedCommandListID:
            result = @"AcceptedCommandList";
            break;

        case MTRAttributeIDTypeClusterDescriptorAttributeAttributeListID:
            result = @"AttributeList";
            break;

        case MTRAttributeIDTypeClusterDescriptorAttributeFeatureMapID:
            result = @"FeatureMap";
            break;

        case MTRAttributeIDTypeClusterDescriptorAttributeClusterRevisionID:
            result = @"ClusterRevision";
            break;

        default:
            result = [NSString stringWithFormat:@"<Unknown attributeID %u>", attributeID];
            break;
        }
        break;

    case MTRClusterIDTypeBindingID:

        switch (attributeID) {

            // Cluster Binding attributes
        case MTRAttributeIDTypeClusterBindingAttributeBindingID:
            result = @"Binding";
            break;

        case MTRAttributeIDTypeClusterBindingAttributeGeneratedCommandListID:
            result = @"GeneratedCommandList";
            break;

        case MTRAttributeIDTypeClusterBindingAttributeAcceptedCommandListID:
            result = @"AcceptedCommandList";
            break;

        case MTRAttributeIDTypeClusterBindingAttributeAttributeListID:
            result = @"AttributeList";
            break;

        case MTRAttributeIDTypeClusterBindingAttributeFeatureMapID:
            result = @"FeatureMap";
            break;

        case MTRAttributeIDTypeClusterBindingAttributeClusterRevisionID:
            result = @"ClusterRevision";
            break;

        default:
            result = [NSString stringWithFormat:@"<Unknown attributeID %u>", attributeID];
            break;
        }
        break;

    case MTRClusterIDTypeAccessControlID:

        switch (attributeID) {

            // Cluster AccessControl attributes
        case MTRAttributeIDTypeClusterAccessControlAttributeACLID:
            result = @"ACL";
            break;

        case MTRAttributeIDTypeClusterAccessControlAttributeExtensionID:
            result = @"Extension";
            break;

        case MTRAttributeIDTypeClusterAccessControlAttributeSubjectsPerAccessControlEntryID:
            result = @"SubjectsPerAccessControlEntry";
            break;

        case MTRAttributeIDTypeClusterAccessControlAttributeTargetsPerAccessControlEntryID:
            result = @"TargetsPerAccessControlEntry";
            break;

        case MTRAttributeIDTypeClusterAccessControlAttributeAccessControlEntriesPerFabricID:
            result = @"AccessControlEntriesPerFabric";
            break;

        case MTRAttributeIDTypeClusterAccessControlAttributeCommissioningARLID:
            result = @"CommissioningARL";
            break;

        case MTRAttributeIDTypeClusterAccessControlAttributeARLID:
            result = @"ARL";
            break;

        case MTRAttributeIDTypeClusterAccessControlAttributeGeneratedCommandListID:
            result = @"GeneratedCommandList";
            break;

        case MTRAttributeIDTypeClusterAccessControlAttributeAcceptedCommandListID:
            result = @"AcceptedCommandList";
            break;

        case MTRAttributeIDTypeClusterAccessControlAttributeAttributeListID:
            result = @"AttributeList";
            break;

        case MTRAttributeIDTypeClusterAccessControlAttributeFeatureMapID:
            result = @"FeatureMap";
            break;

        case MTRAttributeIDTypeClusterAccessControlAttributeClusterRevisionID:
            result = @"ClusterRevision";
            break;

        default:
            result = [NSString stringWithFormat:@"<Unknown attributeID %u>", attributeID];
            break;
        }
        break;

    case MTRClusterIDTypeActionsID:

        switch (attributeID) {

            // Cluster Actions attributes
        case MTRAttributeIDTypeClusterActionsAttributeActionListID:
            result = @"ActionList";
            break;

        case MTRAttributeIDTypeClusterActionsAttributeEndpointListsID:
            result = @"EndpointLists";
            break;

        case MTRAttributeIDTypeClusterActionsAttributeSetupURLID:
            result = @"SetupURL";
            break;

        case MTRAttributeIDTypeClusterActionsAttributeGeneratedCommandListID:
            result = @"GeneratedCommandList";
            break;

        case MTRAttributeIDTypeClusterActionsAttributeAcceptedCommandListID:
            result = @"AcceptedCommandList";
            break;

        case MTRAttributeIDTypeClusterActionsAttributeAttributeListID:
            result = @"AttributeList";
            break;

        case MTRAttributeIDTypeClusterActionsAttributeFeatureMapID:
            result = @"FeatureMap";
            break;

        case MTRAttributeIDTypeClusterActionsAttributeClusterRevisionID:
            result = @"ClusterRevision";
            break;

        default:
            result = [NSString stringWithFormat:@"<Unknown attributeID %u>", attributeID];
            break;
        }
        break;

    case MTRClusterIDTypeBasicInformationID:

        switch (attributeID) {

            // Cluster BasicInformation attributes
        case MTRAttributeIDTypeClusterBasicInformationAttributeDataModelRevisionID:
            result = @"DataModelRevision";
            break;

        case MTRAttributeIDTypeClusterBasicInformationAttributeVendorNameID:
            result = @"VendorName";
            break;

        case MTRAttributeIDTypeClusterBasicInformationAttributeVendorIDID:
            result = @"VendorID";
            break;

        case MTRAttributeIDTypeClusterBasicInformationAttributeProductNameID:
            result = @"ProductName";
            break;

        case MTRAttributeIDTypeClusterBasicInformationAttributeProductIDID:
            result = @"ProductID";
            break;

        case MTRAttributeIDTypeClusterBasicInformationAttributeNodeLabelID:
            result = @"NodeLabel";
            break;

        case MTRAttributeIDTypeClusterBasicInformationAttributeLocationID:
            result = @"Location";
            break;

        case MTRAttributeIDTypeClusterBasicInformationAttributeHardwareVersionID:
            result = @"HardwareVersion";
            break;

        case MTRAttributeIDTypeClusterBasicInformationAttributeHardwareVersionStringID:
            result = @"HardwareVersionString";
            break;

        case MTRAttributeIDTypeClusterBasicInformationAttributeSoftwareVersionID:
            result = @"SoftwareVersion";
            break;

        case MTRAttributeIDTypeClusterBasicInformationAttributeSoftwareVersionStringID:
            result = @"SoftwareVersionString";
            break;

        case MTRAttributeIDTypeClusterBasicInformationAttributeManufacturingDateID:
            result = @"ManufacturingDate";
            break;

        case MTRAttributeIDTypeClusterBasicInformationAttributePartNumberID:
            result = @"PartNumber";
            break;

        case MTRAttributeIDTypeClusterBasicInformationAttributeProductURLID:
            result = @"ProductURL";
            break;

        case MTRAttributeIDTypeClusterBasicInformationAttributeProductLabelID:
            result = @"ProductLabel";
            break;

        case MTRAttributeIDTypeClusterBasicInformationAttributeSerialNumberID:
            result = @"SerialNumber";
            break;

        case MTRAttributeIDTypeClusterBasicInformationAttributeLocalConfigDisabledID:
            result = @"LocalConfigDisabled";
            break;

        case MTRAttributeIDTypeClusterBasicInformationAttributeReachableID:
            result = @"Reachable";
            break;

        case MTRAttributeIDTypeClusterBasicInformationAttributeUniqueIDID:
            result = @"UniqueID";
            break;

        case MTRAttributeIDTypeClusterBasicInformationAttributeCapabilityMinimaID:
            result = @"CapabilityMinima";
            break;

        case MTRAttributeIDTypeClusterBasicInformationAttributeProductAppearanceID:
            result = @"ProductAppearance";
            break;

        case MTRAttributeIDTypeClusterBasicInformationAttributeSpecificationVersionID:
            result = @"SpecificationVersion";
            break;

        case MTRAttributeIDTypeClusterBasicInformationAttributeMaxPathsPerInvokeID:
            result = @"MaxPathsPerInvoke";
            break;

        case MTRAttributeIDTypeClusterBasicInformationAttributeGeneratedCommandListID:
            result = @"GeneratedCommandList";
            break;

        case MTRAttributeIDTypeClusterBasicInformationAttributeAcceptedCommandListID:
            result = @"AcceptedCommandList";
            break;

        case MTRAttributeIDTypeClusterBasicInformationAttributeAttributeListID:
            result = @"AttributeList";
            break;

        case MTRAttributeIDTypeClusterBasicInformationAttributeFeatureMapID:
            result = @"FeatureMap";
            break;

        case MTRAttributeIDTypeClusterBasicInformationAttributeClusterRevisionID:
            result = @"ClusterRevision";
            break;

        default:
            result = [NSString stringWithFormat:@"<Unknown attributeID %u>", attributeID];
            break;
        }
        break;

    case MTRClusterIDTypeOTASoftwareUpdateProviderID:

        switch (attributeID) {

            // Cluster OTASoftwareUpdateProvider attributes
        case MTRAttributeIDTypeClusterOTASoftwareUpdateProviderAttributeGeneratedCommandListID:
            result = @"GeneratedCommandList";
            break;

        case MTRAttributeIDTypeClusterOTASoftwareUpdateProviderAttributeAcceptedCommandListID:
            result = @"AcceptedCommandList";
            break;

        case MTRAttributeIDTypeClusterOTASoftwareUpdateProviderAttributeAttributeListID:
            result = @"AttributeList";
            break;

        case MTRAttributeIDTypeClusterOTASoftwareUpdateProviderAttributeFeatureMapID:
            result = @"FeatureMap";
            break;

        case MTRAttributeIDTypeClusterOTASoftwareUpdateProviderAttributeClusterRevisionID:
            result = @"ClusterRevision";
            break;

        default:
            result = [NSString stringWithFormat:@"<Unknown attributeID %u>", attributeID];
            break;
        }
        break;

    case MTRClusterIDTypeOTASoftwareUpdateRequestorID:

        switch (attributeID) {

            // Cluster OTASoftwareUpdateRequestor attributes
        case MTRAttributeIDTypeClusterOTASoftwareUpdateRequestorAttributeDefaultOTAProvidersID:
            result = @"DefaultOTAProviders";
            break;

        case MTRAttributeIDTypeClusterOTASoftwareUpdateRequestorAttributeUpdatePossibleID:
            result = @"UpdatePossible";
            break;

        case MTRAttributeIDTypeClusterOTASoftwareUpdateRequestorAttributeUpdateStateID:
            result = @"UpdateState";
            break;

        case MTRAttributeIDTypeClusterOTASoftwareUpdateRequestorAttributeUpdateStateProgressID:
            result = @"UpdateStateProgress";
            break;

        case MTRAttributeIDTypeClusterOTASoftwareUpdateRequestorAttributeGeneratedCommandListID:
            result = @"GeneratedCommandList";
            break;

        case MTRAttributeIDTypeClusterOTASoftwareUpdateRequestorAttributeAcceptedCommandListID:
            result = @"AcceptedCommandList";
            break;

        case MTRAttributeIDTypeClusterOTASoftwareUpdateRequestorAttributeAttributeListID:
            result = @"AttributeList";
            break;

        case MTRAttributeIDTypeClusterOTASoftwareUpdateRequestorAttributeFeatureMapID:
            result = @"FeatureMap";
            break;

        case MTRAttributeIDTypeClusterOTASoftwareUpdateRequestorAttributeClusterRevisionID:
            result = @"ClusterRevision";
            break;

        default:
            result = [NSString stringWithFormat:@"<Unknown attributeID %u>", attributeID];
            break;
        }
        break;

    case MTRClusterIDTypeLocalizationConfigurationID:

        switch (attributeID) {

            // Cluster LocalizationConfiguration attributes
        case MTRAttributeIDTypeClusterLocalizationConfigurationAttributeActiveLocaleID:
            result = @"ActiveLocale";
            break;

        case MTRAttributeIDTypeClusterLocalizationConfigurationAttributeSupportedLocalesID:
            result = @"SupportedLocales";
            break;

        case MTRAttributeIDTypeClusterLocalizationConfigurationAttributeGeneratedCommandListID:
            result = @"GeneratedCommandList";
            break;

        case MTRAttributeIDTypeClusterLocalizationConfigurationAttributeAcceptedCommandListID:
            result = @"AcceptedCommandList";
            break;

        case MTRAttributeIDTypeClusterLocalizationConfigurationAttributeAttributeListID:
            result = @"AttributeList";
            break;

        case MTRAttributeIDTypeClusterLocalizationConfigurationAttributeFeatureMapID:
            result = @"FeatureMap";
            break;

        case MTRAttributeIDTypeClusterLocalizationConfigurationAttributeClusterRevisionID:
            result = @"ClusterRevision";
            break;

        default:
            result = [NSString stringWithFormat:@"<Unknown attributeID %u>", attributeID];
            break;
        }
        break;

    case MTRClusterIDTypeTimeFormatLocalizationID:

        switch (attributeID) {

            // Cluster TimeFormatLocalization attributes
        case MTRAttributeIDTypeClusterTimeFormatLocalizationAttributeHourFormatID:
            result = @"HourFormat";
            break;

        case MTRAttributeIDTypeClusterTimeFormatLocalizationAttributeActiveCalendarTypeID:
            result = @"ActiveCalendarType";
            break;

        case MTRAttributeIDTypeClusterTimeFormatLocalizationAttributeSupportedCalendarTypesID:
            result = @"SupportedCalendarTypes";
            break;

        case MTRAttributeIDTypeClusterTimeFormatLocalizationAttributeGeneratedCommandListID:
            result = @"GeneratedCommandList";
            break;

        case MTRAttributeIDTypeClusterTimeFormatLocalizationAttributeAcceptedCommandListID:
            result = @"AcceptedCommandList";
            break;

        case MTRAttributeIDTypeClusterTimeFormatLocalizationAttributeAttributeListID:
            result = @"AttributeList";
            break;

        case MTRAttributeIDTypeClusterTimeFormatLocalizationAttributeFeatureMapID:
            result = @"FeatureMap";
            break;

        case MTRAttributeIDTypeClusterTimeFormatLocalizationAttributeClusterRevisionID:
            result = @"ClusterRevision";
            break;

        default:
            result = [NSString stringWithFormat:@"<Unknown attributeID %u>", attributeID];
            break;
        }
        break;

    case MTRClusterIDTypeUnitLocalizationID:

        switch (attributeID) {

            // Cluster UnitLocalization attributes
        case MTRAttributeIDTypeClusterUnitLocalizationAttributeTemperatureUnitID:
            result = @"TemperatureUnit";
            break;

        case MTRAttributeIDTypeClusterUnitLocalizationAttributeGeneratedCommandListID:
            result = @"GeneratedCommandList";
            break;

        case MTRAttributeIDTypeClusterUnitLocalizationAttributeAcceptedCommandListID:
            result = @"AcceptedCommandList";
            break;

        case MTRAttributeIDTypeClusterUnitLocalizationAttributeAttributeListID:
            result = @"AttributeList";
            break;

        case MTRAttributeIDTypeClusterUnitLocalizationAttributeFeatureMapID:
            result = @"FeatureMap";
            break;

        case MTRAttributeIDTypeClusterUnitLocalizationAttributeClusterRevisionID:
            result = @"ClusterRevision";
            break;

        default:
            result = [NSString stringWithFormat:@"<Unknown attributeID %u>", attributeID];
            break;
        }
        break;

    case MTRClusterIDTypePowerSourceConfigurationID:

        switch (attributeID) {

            // Cluster PowerSourceConfiguration attributes
        case MTRAttributeIDTypeClusterPowerSourceConfigurationAttributeSourcesID:
            result = @"Sources";
            break;

        case MTRAttributeIDTypeClusterPowerSourceConfigurationAttributeGeneratedCommandListID:
            result = @"GeneratedCommandList";
            break;

        case MTRAttributeIDTypeClusterPowerSourceConfigurationAttributeAcceptedCommandListID:
            result = @"AcceptedCommandList";
            break;

        case MTRAttributeIDTypeClusterPowerSourceConfigurationAttributeAttributeListID:
            result = @"AttributeList";
            break;

        case MTRAttributeIDTypeClusterPowerSourceConfigurationAttributeFeatureMapID:
            result = @"FeatureMap";
            break;

        case MTRAttributeIDTypeClusterPowerSourceConfigurationAttributeClusterRevisionID:
            result = @"ClusterRevision";
            break;

        default:
            result = [NSString stringWithFormat:@"<Unknown attributeID %u>", attributeID];
            break;
        }
        break;

    case MTRClusterIDTypePowerSourceID:

        switch (attributeID) {

            // Cluster PowerSource attributes
        case MTRAttributeIDTypeClusterPowerSourceAttributeStatusID:
            result = @"Status";
            break;

        case MTRAttributeIDTypeClusterPowerSourceAttributeOrderID:
            result = @"Order";
            break;

        case MTRAttributeIDTypeClusterPowerSourceAttributeDescriptionID:
            result = @"Description";
            break;

        case MTRAttributeIDTypeClusterPowerSourceAttributeWiredAssessedInputVoltageID:
            result = @"WiredAssessedInputVoltage";
            break;

        case MTRAttributeIDTypeClusterPowerSourceAttributeWiredAssessedInputFrequencyID:
            result = @"WiredAssessedInputFrequency";
            break;

        case MTRAttributeIDTypeClusterPowerSourceAttributeWiredCurrentTypeID:
            result = @"WiredCurrentType";
            break;

        case MTRAttributeIDTypeClusterPowerSourceAttributeWiredAssessedCurrentID:
            result = @"WiredAssessedCurrent";
            break;

        case MTRAttributeIDTypeClusterPowerSourceAttributeWiredNominalVoltageID:
            result = @"WiredNominalVoltage";
            break;

        case MTRAttributeIDTypeClusterPowerSourceAttributeWiredMaximumCurrentID:
            result = @"WiredMaximumCurrent";
            break;

        case MTRAttributeIDTypeClusterPowerSourceAttributeWiredPresentID:
            result = @"WiredPresent";
            break;

        case MTRAttributeIDTypeClusterPowerSourceAttributeActiveWiredFaultsID:
            result = @"ActiveWiredFaults";
            break;

        case MTRAttributeIDTypeClusterPowerSourceAttributeBatVoltageID:
            result = @"BatVoltage";
            break;

        case MTRAttributeIDTypeClusterPowerSourceAttributeBatPercentRemainingID:
            result = @"BatPercentRemaining";
            break;

        case MTRAttributeIDTypeClusterPowerSourceAttributeBatTimeRemainingID:
            result = @"BatTimeRemaining";
            break;

        case MTRAttributeIDTypeClusterPowerSourceAttributeBatChargeLevelID:
            result = @"BatChargeLevel";
            break;

        case MTRAttributeIDTypeClusterPowerSourceAttributeBatReplacementNeededID:
            result = @"BatReplacementNeeded";
            break;

        case MTRAttributeIDTypeClusterPowerSourceAttributeBatReplaceabilityID:
            result = @"BatReplaceability";
            break;

        case MTRAttributeIDTypeClusterPowerSourceAttributeBatPresentID:
            result = @"BatPresent";
            break;

        case MTRAttributeIDTypeClusterPowerSourceAttributeActiveBatFaultsID:
            result = @"ActiveBatFaults";
            break;

        case MTRAttributeIDTypeClusterPowerSourceAttributeBatReplacementDescriptionID:
            result = @"BatReplacementDescription";
            break;

        case MTRAttributeIDTypeClusterPowerSourceAttributeBatCommonDesignationID:
            result = @"BatCommonDesignation";
            break;

        case MTRAttributeIDTypeClusterPowerSourceAttributeBatANSIDesignationID:
            result = @"BatANSIDesignation";
            break;

        case MTRAttributeIDTypeClusterPowerSourceAttributeBatIECDesignationID:
            result = @"BatIECDesignation";
            break;

        case MTRAttributeIDTypeClusterPowerSourceAttributeBatApprovedChemistryID:
            result = @"BatApprovedChemistry";
            break;

        case MTRAttributeIDTypeClusterPowerSourceAttributeBatCapacityID:
            result = @"BatCapacity";
            break;

        case MTRAttributeIDTypeClusterPowerSourceAttributeBatQuantityID:
            result = @"BatQuantity";
            break;

        case MTRAttributeIDTypeClusterPowerSourceAttributeBatChargeStateID:
            result = @"BatChargeState";
            break;

        case MTRAttributeIDTypeClusterPowerSourceAttributeBatTimeToFullChargeID:
            result = @"BatTimeToFullCharge";
            break;

        case MTRAttributeIDTypeClusterPowerSourceAttributeBatFunctionalWhileChargingID:
            result = @"BatFunctionalWhileCharging";
            break;

        case MTRAttributeIDTypeClusterPowerSourceAttributeBatChargingCurrentID:
            result = @"BatChargingCurrent";
            break;

        case MTRAttributeIDTypeClusterPowerSourceAttributeActiveBatChargeFaultsID:
            result = @"ActiveBatChargeFaults";
            break;

        case MTRAttributeIDTypeClusterPowerSourceAttributeEndpointListID:
            result = @"EndpointList";
            break;

        case MTRAttributeIDTypeClusterPowerSourceAttributeGeneratedCommandListID:
            result = @"GeneratedCommandList";
            break;

        case MTRAttributeIDTypeClusterPowerSourceAttributeAcceptedCommandListID:
            result = @"AcceptedCommandList";
            break;

        case MTRAttributeIDTypeClusterPowerSourceAttributeAttributeListID:
            result = @"AttributeList";
            break;

        case MTRAttributeIDTypeClusterPowerSourceAttributeFeatureMapID:
            result = @"FeatureMap";
            break;

        case MTRAttributeIDTypeClusterPowerSourceAttributeClusterRevisionID:
            result = @"ClusterRevision";
            break;

        default:
            result = [NSString stringWithFormat:@"<Unknown attributeID %u>", attributeID];
            break;
        }
        break;

    case MTRClusterIDTypeGeneralCommissioningID:

        switch (attributeID) {

            // Cluster GeneralCommissioning attributes
        case MTRAttributeIDTypeClusterGeneralCommissioningAttributeBreadcrumbID:
            result = @"Breadcrumb";
            break;

        case MTRAttributeIDTypeClusterGeneralCommissioningAttributeBasicCommissioningInfoID:
            result = @"BasicCommissioningInfo";
            break;

        case MTRAttributeIDTypeClusterGeneralCommissioningAttributeRegulatoryConfigID:
            result = @"RegulatoryConfig";
            break;

        case MTRAttributeIDTypeClusterGeneralCommissioningAttributeLocationCapabilityID:
            result = @"LocationCapability";
            break;

        case MTRAttributeIDTypeClusterGeneralCommissioningAttributeSupportsConcurrentConnectionID:
            result = @"SupportsConcurrentConnection";
            break;

        case MTRAttributeIDTypeClusterGeneralCommissioningAttributeTCAcceptedVersionID:
            result = @"TCAcceptedVersion";
            break;

        case MTRAttributeIDTypeClusterGeneralCommissioningAttributeTCMinRequiredVersionID:
            result = @"TCMinRequiredVersion";
            break;

        case MTRAttributeIDTypeClusterGeneralCommissioningAttributeTCAcknowledgementsID:
            result = @"TCAcknowledgements";
            break;

        case MTRAttributeIDTypeClusterGeneralCommissioningAttributeTCAcknowledgementsRequiredID:
            result = @"TCAcknowledgementsRequired";
            break;

        case MTRAttributeIDTypeClusterGeneralCommissioningAttributeTCUpdateDeadlineID:
            result = @"TCUpdateDeadline";
            break;

        case MTRAttributeIDTypeClusterGeneralCommissioningAttributeGeneratedCommandListID:
            result = @"GeneratedCommandList";
            break;

        case MTRAttributeIDTypeClusterGeneralCommissioningAttributeAcceptedCommandListID:
            result = @"AcceptedCommandList";
            break;

        case MTRAttributeIDTypeClusterGeneralCommissioningAttributeAttributeListID:
            result = @"AttributeList";
            break;

        case MTRAttributeIDTypeClusterGeneralCommissioningAttributeFeatureMapID:
            result = @"FeatureMap";
            break;

        case MTRAttributeIDTypeClusterGeneralCommissioningAttributeClusterRevisionID:
            result = @"ClusterRevision";
            break;

        default:
            result = [NSString stringWithFormat:@"<Unknown attributeID %u>", attributeID];
            break;
        }
        break;

    case MTRClusterIDTypeNetworkCommissioningID:

        switch (attributeID) {

            // Cluster NetworkCommissioning attributes
        case MTRAttributeIDTypeClusterNetworkCommissioningAttributeMaxNetworksID:
            result = @"MaxNetworks";
            break;

        case MTRAttributeIDTypeClusterNetworkCommissioningAttributeNetworksID:
            result = @"Networks";
            break;

        case MTRAttributeIDTypeClusterNetworkCommissioningAttributeScanMaxTimeSecondsID:
            result = @"ScanMaxTimeSeconds";
            break;

        case MTRAttributeIDTypeClusterNetworkCommissioningAttributeConnectMaxTimeSecondsID:
            result = @"ConnectMaxTimeSeconds";
            break;

        case MTRAttributeIDTypeClusterNetworkCommissioningAttributeInterfaceEnabledID:
            result = @"InterfaceEnabled";
            break;

        case MTRAttributeIDTypeClusterNetworkCommissioningAttributeLastNetworkingStatusID:
            result = @"LastNetworkingStatus";
            break;

        case MTRAttributeIDTypeClusterNetworkCommissioningAttributeLastNetworkIDID:
            result = @"LastNetworkID";
            break;

        case MTRAttributeIDTypeClusterNetworkCommissioningAttributeLastConnectErrorValueID:
            result = @"LastConnectErrorValue";
            break;

        case MTRAttributeIDTypeClusterNetworkCommissioningAttributeSupportedWiFiBandsID:
            result = @"SupportedWiFiBands";
            break;

        case MTRAttributeIDTypeClusterNetworkCommissioningAttributeSupportedThreadFeaturesID:
            result = @"SupportedThreadFeatures";
            break;

        case MTRAttributeIDTypeClusterNetworkCommissioningAttributeThreadVersionID:
            result = @"ThreadVersion";
            break;

        case MTRAttributeIDTypeClusterNetworkCommissioningAttributeGeneratedCommandListID:
            result = @"GeneratedCommandList";
            break;

        case MTRAttributeIDTypeClusterNetworkCommissioningAttributeAcceptedCommandListID:
            result = @"AcceptedCommandList";
            break;

        case MTRAttributeIDTypeClusterNetworkCommissioningAttributeAttributeListID:
            result = @"AttributeList";
            break;

        case MTRAttributeIDTypeClusterNetworkCommissioningAttributeFeatureMapID:
            result = @"FeatureMap";
            break;

        case MTRAttributeIDTypeClusterNetworkCommissioningAttributeClusterRevisionID:
            result = @"ClusterRevision";
            break;

        default:
            result = [NSString stringWithFormat:@"<Unknown attributeID %u>", attributeID];
            break;
        }
        break;

    case MTRClusterIDTypeDiagnosticLogsID:

        switch (attributeID) {

            // Cluster DiagnosticLogs attributes
        case MTRAttributeIDTypeClusterDiagnosticLogsAttributeGeneratedCommandListID:
            result = @"GeneratedCommandList";
            break;

        case MTRAttributeIDTypeClusterDiagnosticLogsAttributeAcceptedCommandListID:
            result = @"AcceptedCommandList";
            break;

        case MTRAttributeIDTypeClusterDiagnosticLogsAttributeAttributeListID:
            result = @"AttributeList";
            break;

        case MTRAttributeIDTypeClusterDiagnosticLogsAttributeFeatureMapID:
            result = @"FeatureMap";
            break;

        case MTRAttributeIDTypeClusterDiagnosticLogsAttributeClusterRevisionID:
            result = @"ClusterRevision";
            break;

        default:
            result = [NSString stringWithFormat:@"<Unknown attributeID %u>", attributeID];
            break;
        }
        break;

    case MTRClusterIDTypeGeneralDiagnosticsID:

        switch (attributeID) {

            // Cluster GeneralDiagnostics attributes
        case MTRAttributeIDTypeClusterGeneralDiagnosticsAttributeNetworkInterfacesID:
            result = @"NetworkInterfaces";
            break;

        case MTRAttributeIDTypeClusterGeneralDiagnosticsAttributeRebootCountID:
            result = @"RebootCount";
            break;

        case MTRAttributeIDTypeClusterGeneralDiagnosticsAttributeUpTimeID:
            result = @"UpTime";
            break;

        case MTRAttributeIDTypeClusterGeneralDiagnosticsAttributeTotalOperationalHoursID:
            result = @"TotalOperationalHours";
            break;

        case MTRAttributeIDTypeClusterGeneralDiagnosticsAttributeBootReasonID:
            result = @"BootReason";
            break;

        case MTRAttributeIDTypeClusterGeneralDiagnosticsAttributeActiveHardwareFaultsID:
            result = @"ActiveHardwareFaults";
            break;

        case MTRAttributeIDTypeClusterGeneralDiagnosticsAttributeActiveRadioFaultsID:
            result = @"ActiveRadioFaults";
            break;

        case MTRAttributeIDTypeClusterGeneralDiagnosticsAttributeActiveNetworkFaultsID:
            result = @"ActiveNetworkFaults";
            break;

        case MTRAttributeIDTypeClusterGeneralDiagnosticsAttributeTestEventTriggersEnabledID:
            result = @"TestEventTriggersEnabled";
            break;

        case MTRAttributeIDTypeClusterGeneralDiagnosticsAttributeGeneratedCommandListID:
            result = @"GeneratedCommandList";
            break;

        case MTRAttributeIDTypeClusterGeneralDiagnosticsAttributeAcceptedCommandListID:
            result = @"AcceptedCommandList";
            break;

        case MTRAttributeIDTypeClusterGeneralDiagnosticsAttributeAttributeListID:
            result = @"AttributeList";
            break;

        case MTRAttributeIDTypeClusterGeneralDiagnosticsAttributeFeatureMapID:
            result = @"FeatureMap";
            break;

        case MTRAttributeIDTypeClusterGeneralDiagnosticsAttributeClusterRevisionID:
            result = @"ClusterRevision";
            break;

        default:
            result = [NSString stringWithFormat:@"<Unknown attributeID %u>", attributeID];
            break;
        }
        break;

    case MTRClusterIDTypeSoftwareDiagnosticsID:

        switch (attributeID) {

            // Cluster SoftwareDiagnostics attributes
        case MTRAttributeIDTypeClusterSoftwareDiagnosticsAttributeThreadMetricsID:
            result = @"ThreadMetrics";
            break;

        case MTRAttributeIDTypeClusterSoftwareDiagnosticsAttributeCurrentHeapFreeID:
            result = @"CurrentHeapFree";
            break;

        case MTRAttributeIDTypeClusterSoftwareDiagnosticsAttributeCurrentHeapUsedID:
            result = @"CurrentHeapUsed";
            break;

        case MTRAttributeIDTypeClusterSoftwareDiagnosticsAttributeCurrentHeapHighWatermarkID:
            result = @"CurrentHeapHighWatermark";
            break;

        case MTRAttributeIDTypeClusterSoftwareDiagnosticsAttributeGeneratedCommandListID:
            result = @"GeneratedCommandList";
            break;

        case MTRAttributeIDTypeClusterSoftwareDiagnosticsAttributeAcceptedCommandListID:
            result = @"AcceptedCommandList";
            break;

        case MTRAttributeIDTypeClusterSoftwareDiagnosticsAttributeAttributeListID:
            result = @"AttributeList";
            break;

        case MTRAttributeIDTypeClusterSoftwareDiagnosticsAttributeFeatureMapID:
            result = @"FeatureMap";
            break;

        case MTRAttributeIDTypeClusterSoftwareDiagnosticsAttributeClusterRevisionID:
            result = @"ClusterRevision";
            break;

        default:
            result = [NSString stringWithFormat:@"<Unknown attributeID %u>", attributeID];
            break;
        }
        break;

    case MTRClusterIDTypeThreadNetworkDiagnosticsID:

        switch (attributeID) {

            // Cluster ThreadNetworkDiagnostics attributes
        case MTRAttributeIDTypeClusterThreadNetworkDiagnosticsAttributeChannelID:
            result = @"Channel";
            break;

        case MTRAttributeIDTypeClusterThreadNetworkDiagnosticsAttributeRoutingRoleID:
            result = @"RoutingRole";
            break;

        case MTRAttributeIDTypeClusterThreadNetworkDiagnosticsAttributeNetworkNameID:
            result = @"NetworkName";
            break;

        case MTRAttributeIDTypeClusterThreadNetworkDiagnosticsAttributePanIdID:
            result = @"PanId";
            break;

        case MTRAttributeIDTypeClusterThreadNetworkDiagnosticsAttributeExtendedPanIdID:
            result = @"ExtendedPanId";
            break;

        case MTRAttributeIDTypeClusterThreadNetworkDiagnosticsAttributeMeshLocalPrefixID:
            result = @"MeshLocalPrefix";
            break;

        case MTRAttributeIDTypeClusterThreadNetworkDiagnosticsAttributeOverrunCountID:
            result = @"OverrunCount";
            break;

        case MTRAttributeIDTypeClusterThreadNetworkDiagnosticsAttributeNeighborTableID:
            result = @"NeighborTable";
            break;

        case MTRAttributeIDTypeClusterThreadNetworkDiagnosticsAttributeRouteTableID:
            result = @"RouteTable";
            break;

        case MTRAttributeIDTypeClusterThreadNetworkDiagnosticsAttributePartitionIdID:
            result = @"PartitionId";
            break;

        case MTRAttributeIDTypeClusterThreadNetworkDiagnosticsAttributeWeightingID:
            result = @"Weighting";
            break;

        case MTRAttributeIDTypeClusterThreadNetworkDiagnosticsAttributeDataVersionID:
            result = @"DataVersion";
            break;

        case MTRAttributeIDTypeClusterThreadNetworkDiagnosticsAttributeStableDataVersionID:
            result = @"StableDataVersion";
            break;

        case MTRAttributeIDTypeClusterThreadNetworkDiagnosticsAttributeLeaderRouterIdID:
            result = @"LeaderRouterId";
            break;

        case MTRAttributeIDTypeClusterThreadNetworkDiagnosticsAttributeDetachedRoleCountID:
            result = @"DetachedRoleCount";
            break;

        case MTRAttributeIDTypeClusterThreadNetworkDiagnosticsAttributeChildRoleCountID:
            result = @"ChildRoleCount";
            break;

        case MTRAttributeIDTypeClusterThreadNetworkDiagnosticsAttributeRouterRoleCountID:
            result = @"RouterRoleCount";
            break;

        case MTRAttributeIDTypeClusterThreadNetworkDiagnosticsAttributeLeaderRoleCountID:
            result = @"LeaderRoleCount";
            break;

        case MTRAttributeIDTypeClusterThreadNetworkDiagnosticsAttributeAttachAttemptCountID:
            result = @"AttachAttemptCount";
            break;

        case MTRAttributeIDTypeClusterThreadNetworkDiagnosticsAttributePartitionIdChangeCountID:
            result = @"PartitionIdChangeCount";
            break;

        case MTRAttributeIDTypeClusterThreadNetworkDiagnosticsAttributeBetterPartitionAttachAttemptCountID:
            result = @"BetterPartitionAttachAttemptCount";
            break;

        case MTRAttributeIDTypeClusterThreadNetworkDiagnosticsAttributeParentChangeCountID:
            result = @"ParentChangeCount";
            break;

        case MTRAttributeIDTypeClusterThreadNetworkDiagnosticsAttributeTxTotalCountID:
            result = @"TxTotalCount";
            break;

        case MTRAttributeIDTypeClusterThreadNetworkDiagnosticsAttributeTxUnicastCountID:
            result = @"TxUnicastCount";
            break;

        case MTRAttributeIDTypeClusterThreadNetworkDiagnosticsAttributeTxBroadcastCountID:
            result = @"TxBroadcastCount";
            break;

        case MTRAttributeIDTypeClusterThreadNetworkDiagnosticsAttributeTxAckRequestedCountID:
            result = @"TxAckRequestedCount";
            break;

        case MTRAttributeIDTypeClusterThreadNetworkDiagnosticsAttributeTxAckedCountID:
            result = @"TxAckedCount";
            break;

        case MTRAttributeIDTypeClusterThreadNetworkDiagnosticsAttributeTxNoAckRequestedCountID:
            result = @"TxNoAckRequestedCount";
            break;

        case MTRAttributeIDTypeClusterThreadNetworkDiagnosticsAttributeTxDataCountID:
            result = @"TxDataCount";
            break;

        case MTRAttributeIDTypeClusterThreadNetworkDiagnosticsAttributeTxDataPollCountID:
            result = @"TxDataPollCount";
            break;

        case MTRAttributeIDTypeClusterThreadNetworkDiagnosticsAttributeTxBeaconCountID:
            result = @"TxBeaconCount";
            break;

        case MTRAttributeIDTypeClusterThreadNetworkDiagnosticsAttributeTxBeaconRequestCountID:
            result = @"TxBeaconRequestCount";
            break;

        case MTRAttributeIDTypeClusterThreadNetworkDiagnosticsAttributeTxOtherCountID:
            result = @"TxOtherCount";
            break;

        case MTRAttributeIDTypeClusterThreadNetworkDiagnosticsAttributeTxRetryCountID:
            result = @"TxRetryCount";
            break;

        case MTRAttributeIDTypeClusterThreadNetworkDiagnosticsAttributeTxDirectMaxRetryExpiryCountID:
            result = @"TxDirectMaxRetryExpiryCount";
            break;

        case MTRAttributeIDTypeClusterThreadNetworkDiagnosticsAttributeTxIndirectMaxRetryExpiryCountID:
            result = @"TxIndirectMaxRetryExpiryCount";
            break;

        case MTRAttributeIDTypeClusterThreadNetworkDiagnosticsAttributeTxErrCcaCountID:
            result = @"TxErrCcaCount";
            break;

        case MTRAttributeIDTypeClusterThreadNetworkDiagnosticsAttributeTxErrAbortCountID:
            result = @"TxErrAbortCount";
            break;

        case MTRAttributeIDTypeClusterThreadNetworkDiagnosticsAttributeTxErrBusyChannelCountID:
            result = @"TxErrBusyChannelCount";
            break;

        case MTRAttributeIDTypeClusterThreadNetworkDiagnosticsAttributeRxTotalCountID:
            result = @"RxTotalCount";
            break;

        case MTRAttributeIDTypeClusterThreadNetworkDiagnosticsAttributeRxUnicastCountID:
            result = @"RxUnicastCount";
            break;

        case MTRAttributeIDTypeClusterThreadNetworkDiagnosticsAttributeRxBroadcastCountID:
            result = @"RxBroadcastCount";
            break;

        case MTRAttributeIDTypeClusterThreadNetworkDiagnosticsAttributeRxDataCountID:
            result = @"RxDataCount";
            break;

        case MTRAttributeIDTypeClusterThreadNetworkDiagnosticsAttributeRxDataPollCountID:
            result = @"RxDataPollCount";
            break;

        case MTRAttributeIDTypeClusterThreadNetworkDiagnosticsAttributeRxBeaconCountID:
            result = @"RxBeaconCount";
            break;

        case MTRAttributeIDTypeClusterThreadNetworkDiagnosticsAttributeRxBeaconRequestCountID:
            result = @"RxBeaconRequestCount";
            break;

        case MTRAttributeIDTypeClusterThreadNetworkDiagnosticsAttributeRxOtherCountID:
            result = @"RxOtherCount";
            break;

        case MTRAttributeIDTypeClusterThreadNetworkDiagnosticsAttributeRxAddressFilteredCountID:
            result = @"RxAddressFilteredCount";
            break;

        case MTRAttributeIDTypeClusterThreadNetworkDiagnosticsAttributeRxDestAddrFilteredCountID:
            result = @"RxDestAddrFilteredCount";
            break;

        case MTRAttributeIDTypeClusterThreadNetworkDiagnosticsAttributeRxDuplicatedCountID:
            result = @"RxDuplicatedCount";
            break;

        case MTRAttributeIDTypeClusterThreadNetworkDiagnosticsAttributeRxErrNoFrameCountID:
            result = @"RxErrNoFrameCount";
            break;

        case MTRAttributeIDTypeClusterThreadNetworkDiagnosticsAttributeRxErrUnknownNeighborCountID:
            result = @"RxErrUnknownNeighborCount";
            break;

        case MTRAttributeIDTypeClusterThreadNetworkDiagnosticsAttributeRxErrInvalidSrcAddrCountID:
            result = @"RxErrInvalidSrcAddrCount";
            break;

        case MTRAttributeIDTypeClusterThreadNetworkDiagnosticsAttributeRxErrSecCountID:
            result = @"RxErrSecCount";
            break;

        case MTRAttributeIDTypeClusterThreadNetworkDiagnosticsAttributeRxErrFcsCountID:
            result = @"RxErrFcsCount";
            break;

        case MTRAttributeIDTypeClusterThreadNetworkDiagnosticsAttributeRxErrOtherCountID:
            result = @"RxErrOtherCount";
            break;

        case MTRAttributeIDTypeClusterThreadNetworkDiagnosticsAttributeActiveTimestampID:
            result = @"ActiveTimestamp";
            break;

        case MTRAttributeIDTypeClusterThreadNetworkDiagnosticsAttributePendingTimestampID:
            result = @"PendingTimestamp";
            break;

        case MTRAttributeIDTypeClusterThreadNetworkDiagnosticsAttributeDelayID:
            result = @"Delay";
            break;

        case MTRAttributeIDTypeClusterThreadNetworkDiagnosticsAttributeSecurityPolicyID:
            result = @"SecurityPolicy";
            break;

        case MTRAttributeIDTypeClusterThreadNetworkDiagnosticsAttributeChannelPage0MaskID:
            result = @"ChannelPage0Mask";
            break;

        case MTRAttributeIDTypeClusterThreadNetworkDiagnosticsAttributeOperationalDatasetComponentsID:
            result = @"OperationalDatasetComponents";
            break;

        case MTRAttributeIDTypeClusterThreadNetworkDiagnosticsAttributeActiveNetworkFaultsListID:
            result = @"ActiveNetworkFaultsList";
            break;

        case MTRAttributeIDTypeClusterThreadNetworkDiagnosticsAttributeGeneratedCommandListID:
            result = @"GeneratedCommandList";
            break;

        case MTRAttributeIDTypeClusterThreadNetworkDiagnosticsAttributeAcceptedCommandListID:
            result = @"AcceptedCommandList";
            break;

        case MTRAttributeIDTypeClusterThreadNetworkDiagnosticsAttributeAttributeListID:
            result = @"AttributeList";
            break;

        case MTRAttributeIDTypeClusterThreadNetworkDiagnosticsAttributeFeatureMapID:
            result = @"FeatureMap";
            break;

        case MTRAttributeIDTypeClusterThreadNetworkDiagnosticsAttributeClusterRevisionID:
            result = @"ClusterRevision";
            break;

        default:
            result = [NSString stringWithFormat:@"<Unknown attributeID %u>", attributeID];
            break;
        }
        break;

    case MTRClusterIDTypeWiFiNetworkDiagnosticsID:

        switch (attributeID) {

            // Cluster WiFiNetworkDiagnostics attributes
        case MTRAttributeIDTypeClusterWiFiNetworkDiagnosticsAttributeBSSIDID:
            result = @"BSSID";
            break;

        case MTRAttributeIDTypeClusterWiFiNetworkDiagnosticsAttributeSecurityTypeID:
            result = @"SecurityType";
            break;

        case MTRAttributeIDTypeClusterWiFiNetworkDiagnosticsAttributeWiFiVersionID:
            result = @"WiFiVersion";
            break;

        case MTRAttributeIDTypeClusterWiFiNetworkDiagnosticsAttributeChannelNumberID:
            result = @"ChannelNumber";
            break;

        case MTRAttributeIDTypeClusterWiFiNetworkDiagnosticsAttributeRSSIID:
            result = @"RSSI";
            break;

        case MTRAttributeIDTypeClusterWiFiNetworkDiagnosticsAttributeBeaconLostCountID:
            result = @"BeaconLostCount";
            break;

        case MTRAttributeIDTypeClusterWiFiNetworkDiagnosticsAttributeBeaconRxCountID:
            result = @"BeaconRxCount";
            break;

        case MTRAttributeIDTypeClusterWiFiNetworkDiagnosticsAttributePacketMulticastRxCountID:
            result = @"PacketMulticastRxCount";
            break;

        case MTRAttributeIDTypeClusterWiFiNetworkDiagnosticsAttributePacketMulticastTxCountID:
            result = @"PacketMulticastTxCount";
            break;

        case MTRAttributeIDTypeClusterWiFiNetworkDiagnosticsAttributePacketUnicastRxCountID:
            result = @"PacketUnicastRxCount";
            break;

        case MTRAttributeIDTypeClusterWiFiNetworkDiagnosticsAttributePacketUnicastTxCountID:
            result = @"PacketUnicastTxCount";
            break;

        case MTRAttributeIDTypeClusterWiFiNetworkDiagnosticsAttributeCurrentMaxRateID:
            result = @"CurrentMaxRate";
            break;

        case MTRAttributeIDTypeClusterWiFiNetworkDiagnosticsAttributeOverrunCountID:
            result = @"OverrunCount";
            break;

        case MTRAttributeIDTypeClusterWiFiNetworkDiagnosticsAttributeGeneratedCommandListID:
            result = @"GeneratedCommandList";
            break;

        case MTRAttributeIDTypeClusterWiFiNetworkDiagnosticsAttributeAcceptedCommandListID:
            result = @"AcceptedCommandList";
            break;

        case MTRAttributeIDTypeClusterWiFiNetworkDiagnosticsAttributeAttributeListID:
            result = @"AttributeList";
            break;

        case MTRAttributeIDTypeClusterWiFiNetworkDiagnosticsAttributeFeatureMapID:
            result = @"FeatureMap";
            break;

        case MTRAttributeIDTypeClusterWiFiNetworkDiagnosticsAttributeClusterRevisionID:
            result = @"ClusterRevision";
            break;

        default:
            result = [NSString stringWithFormat:@"<Unknown attributeID %u>", attributeID];
            break;
        }
        break;

    case MTRClusterIDTypeEthernetNetworkDiagnosticsID:

        switch (attributeID) {

            // Cluster EthernetNetworkDiagnostics attributes
        case MTRAttributeIDTypeClusterEthernetNetworkDiagnosticsAttributePHYRateID:
            result = @"PHYRate";
            break;

        case MTRAttributeIDTypeClusterEthernetNetworkDiagnosticsAttributeFullDuplexID:
            result = @"FullDuplex";
            break;

        case MTRAttributeIDTypeClusterEthernetNetworkDiagnosticsAttributePacketRxCountID:
            result = @"PacketRxCount";
            break;

        case MTRAttributeIDTypeClusterEthernetNetworkDiagnosticsAttributePacketTxCountID:
            result = @"PacketTxCount";
            break;

        case MTRAttributeIDTypeClusterEthernetNetworkDiagnosticsAttributeTxErrCountID:
            result = @"TxErrCount";
            break;

        case MTRAttributeIDTypeClusterEthernetNetworkDiagnosticsAttributeCollisionCountID:
            result = @"CollisionCount";
            break;

        case MTRAttributeIDTypeClusterEthernetNetworkDiagnosticsAttributeOverrunCountID:
            result = @"OverrunCount";
            break;

        case MTRAttributeIDTypeClusterEthernetNetworkDiagnosticsAttributeCarrierDetectID:
            result = @"CarrierDetect";
            break;

        case MTRAttributeIDTypeClusterEthernetNetworkDiagnosticsAttributeTimeSinceResetID:
            result = @"TimeSinceReset";
            break;

        case MTRAttributeIDTypeClusterEthernetNetworkDiagnosticsAttributeGeneratedCommandListID:
            result = @"GeneratedCommandList";
            break;

        case MTRAttributeIDTypeClusterEthernetNetworkDiagnosticsAttributeAcceptedCommandListID:
            result = @"AcceptedCommandList";
            break;

        case MTRAttributeIDTypeClusterEthernetNetworkDiagnosticsAttributeAttributeListID:
            result = @"AttributeList";
            break;

        case MTRAttributeIDTypeClusterEthernetNetworkDiagnosticsAttributeFeatureMapID:
            result = @"FeatureMap";
            break;

        case MTRAttributeIDTypeClusterEthernetNetworkDiagnosticsAttributeClusterRevisionID:
            result = @"ClusterRevision";
            break;

        default:
            result = [NSString stringWithFormat:@"<Unknown attributeID %u>", attributeID];
            break;
        }
        break;

    case MTRClusterIDTypeTimeSynchronizationID:

        switch (attributeID) {

            // Cluster TimeSynchronization attributes
        case MTRAttributeIDTypeClusterTimeSynchronizationAttributeUTCTimeID:
            result = @"UTCTime";
            break;

        case MTRAttributeIDTypeClusterTimeSynchronizationAttributeGranularityID:
            result = @"Granularity";
            break;

        case MTRAttributeIDTypeClusterTimeSynchronizationAttributeTimeSourceID:
            result = @"TimeSource";
            break;

        case MTRAttributeIDTypeClusterTimeSynchronizationAttributeTrustedTimeSourceID:
            result = @"TrustedTimeSource";
            break;

        case MTRAttributeIDTypeClusterTimeSynchronizationAttributeDefaultNTPID:
            result = @"DefaultNTP";
            break;

        case MTRAttributeIDTypeClusterTimeSynchronizationAttributeTimeZoneID:
            result = @"TimeZone";
            break;

        case MTRAttributeIDTypeClusterTimeSynchronizationAttributeDSTOffsetID:
            result = @"DSTOffset";
            break;

        case MTRAttributeIDTypeClusterTimeSynchronizationAttributeLocalTimeID:
            result = @"LocalTime";
            break;

        case MTRAttributeIDTypeClusterTimeSynchronizationAttributeTimeZoneDatabaseID:
            result = @"TimeZoneDatabase";
            break;

        case MTRAttributeIDTypeClusterTimeSynchronizationAttributeNTPServerAvailableID:
            result = @"NTPServerAvailable";
            break;

        case MTRAttributeIDTypeClusterTimeSynchronizationAttributeTimeZoneListMaxSizeID:
            result = @"TimeZoneListMaxSize";
            break;

        case MTRAttributeIDTypeClusterTimeSynchronizationAttributeDSTOffsetListMaxSizeID:
            result = @"DSTOffsetListMaxSize";
            break;

        case MTRAttributeIDTypeClusterTimeSynchronizationAttributeSupportsDNSResolveID:
            result = @"SupportsDNSResolve";
            break;

        case MTRAttributeIDTypeClusterTimeSynchronizationAttributeGeneratedCommandListID:
            result = @"GeneratedCommandList";
            break;

        case MTRAttributeIDTypeClusterTimeSynchronizationAttributeAcceptedCommandListID:
            result = @"AcceptedCommandList";
            break;

        case MTRAttributeIDTypeClusterTimeSynchronizationAttributeAttributeListID:
            result = @"AttributeList";
            break;

        case MTRAttributeIDTypeClusterTimeSynchronizationAttributeFeatureMapID:
            result = @"FeatureMap";
            break;

        case MTRAttributeIDTypeClusterTimeSynchronizationAttributeClusterRevisionID:
            result = @"ClusterRevision";
            break;

        default:
            result = [NSString stringWithFormat:@"<Unknown attributeID %u>", attributeID];
            break;
        }
        break;

    case MTRClusterIDTypeBridgedDeviceBasicInformationID:

        switch (attributeID) {

            // Cluster BridgedDeviceBasicInformation attributes
        case MTRAttributeIDTypeClusterBridgedDeviceBasicInformationAttributeVendorNameID:
            result = @"VendorName";
            break;

        case MTRAttributeIDTypeClusterBridgedDeviceBasicInformationAttributeVendorIDID:
            result = @"VendorID";
            break;

        case MTRAttributeIDTypeClusterBridgedDeviceBasicInformationAttributeProductNameID:
            result = @"ProductName";
            break;

        case MTRAttributeIDTypeClusterBridgedDeviceBasicInformationAttributeProductIDID:
            result = @"ProductID";
            break;

        case MTRAttributeIDTypeClusterBridgedDeviceBasicInformationAttributeNodeLabelID:
            result = @"NodeLabel";
            break;

        case MTRAttributeIDTypeClusterBridgedDeviceBasicInformationAttributeHardwareVersionID:
            result = @"HardwareVersion";
            break;

        case MTRAttributeIDTypeClusterBridgedDeviceBasicInformationAttributeHardwareVersionStringID:
            result = @"HardwareVersionString";
            break;

        case MTRAttributeIDTypeClusterBridgedDeviceBasicInformationAttributeSoftwareVersionID:
            result = @"SoftwareVersion";
            break;

        case MTRAttributeIDTypeClusterBridgedDeviceBasicInformationAttributeSoftwareVersionStringID:
            result = @"SoftwareVersionString";
            break;

        case MTRAttributeIDTypeClusterBridgedDeviceBasicInformationAttributeManufacturingDateID:
            result = @"ManufacturingDate";
            break;

        case MTRAttributeIDTypeClusterBridgedDeviceBasicInformationAttributePartNumberID:
            result = @"PartNumber";
            break;

        case MTRAttributeIDTypeClusterBridgedDeviceBasicInformationAttributeProductURLID:
            result = @"ProductURL";
            break;

        case MTRAttributeIDTypeClusterBridgedDeviceBasicInformationAttributeProductLabelID:
            result = @"ProductLabel";
            break;

        case MTRAttributeIDTypeClusterBridgedDeviceBasicInformationAttributeSerialNumberID:
            result = @"SerialNumber";
            break;

        case MTRAttributeIDTypeClusterBridgedDeviceBasicInformationAttributeReachableID:
            result = @"Reachable";
            break;

        case MTRAttributeIDTypeClusterBridgedDeviceBasicInformationAttributeUniqueIDID:
            result = @"UniqueID";
            break;

        case MTRAttributeIDTypeClusterBridgedDeviceBasicInformationAttributeProductAppearanceID:
            result = @"ProductAppearance";
            break;

        case MTRAttributeIDTypeClusterBridgedDeviceBasicInformationAttributeGeneratedCommandListID:
            result = @"GeneratedCommandList";
            break;

        case MTRAttributeIDTypeClusterBridgedDeviceBasicInformationAttributeAcceptedCommandListID:
            result = @"AcceptedCommandList";
            break;

        case MTRAttributeIDTypeClusterBridgedDeviceBasicInformationAttributeAttributeListID:
            result = @"AttributeList";
            break;

        case MTRAttributeIDTypeClusterBridgedDeviceBasicInformationAttributeFeatureMapID:
            result = @"FeatureMap";
            break;

        case MTRAttributeIDTypeClusterBridgedDeviceBasicInformationAttributeClusterRevisionID:
            result = @"ClusterRevision";
            break;

        default:
            result = [NSString stringWithFormat:@"<Unknown attributeID %u>", attributeID];
            break;
        }
        break;

    case MTRClusterIDTypeSwitchID:

        switch (attributeID) {

            // Cluster Switch attributes
        case MTRAttributeIDTypeClusterSwitchAttributeNumberOfPositionsID:
            result = @"NumberOfPositions";
            break;

        case MTRAttributeIDTypeClusterSwitchAttributeCurrentPositionID:
            result = @"CurrentPosition";
            break;

        case MTRAttributeIDTypeClusterSwitchAttributeMultiPressMaxID:
            result = @"MultiPressMax";
            break;

        case MTRAttributeIDTypeClusterSwitchAttributeGeneratedCommandListID:
            result = @"GeneratedCommandList";
            break;

        case MTRAttributeIDTypeClusterSwitchAttributeAcceptedCommandListID:
            result = @"AcceptedCommandList";
            break;

        case MTRAttributeIDTypeClusterSwitchAttributeAttributeListID:
            result = @"AttributeList";
            break;

        case MTRAttributeIDTypeClusterSwitchAttributeFeatureMapID:
            result = @"FeatureMap";
            break;

        case MTRAttributeIDTypeClusterSwitchAttributeClusterRevisionID:
            result = @"ClusterRevision";
            break;

        default:
            result = [NSString stringWithFormat:@"<Unknown attributeID %u>", attributeID];
            break;
        }
        break;

    case MTRClusterIDTypeAdministratorCommissioningID:

        switch (attributeID) {

            // Cluster AdministratorCommissioning attributes
        case MTRAttributeIDTypeClusterAdministratorCommissioningAttributeWindowStatusID:
            result = @"WindowStatus";
            break;

        case MTRAttributeIDTypeClusterAdministratorCommissioningAttributeAdminFabricIndexID:
            result = @"AdminFabricIndex";
            break;

        case MTRAttributeIDTypeClusterAdministratorCommissioningAttributeAdminVendorIdID:
            result = @"AdminVendorId";
            break;

        case MTRAttributeIDTypeClusterAdministratorCommissioningAttributeGeneratedCommandListID:
            result = @"GeneratedCommandList";
            break;

        case MTRAttributeIDTypeClusterAdministratorCommissioningAttributeAcceptedCommandListID:
            result = @"AcceptedCommandList";
            break;

        case MTRAttributeIDTypeClusterAdministratorCommissioningAttributeAttributeListID:
            result = @"AttributeList";
            break;

        case MTRAttributeIDTypeClusterAdministratorCommissioningAttributeFeatureMapID:
            result = @"FeatureMap";
            break;

        case MTRAttributeIDTypeClusterAdministratorCommissioningAttributeClusterRevisionID:
            result = @"ClusterRevision";
            break;

        default:
            result = [NSString stringWithFormat:@"<Unknown attributeID %u>", attributeID];
            break;
        }
        break;

    case MTRClusterIDTypeOperationalCredentialsID:

        switch (attributeID) {

            // Cluster OperationalCredentials attributes
        case MTRAttributeIDTypeClusterOperationalCredentialsAttributeNOCsID:
            result = @"NOCs";
            break;

        case MTRAttributeIDTypeClusterOperationalCredentialsAttributeFabricsID:
            result = @"Fabrics";
            break;

        case MTRAttributeIDTypeClusterOperationalCredentialsAttributeSupportedFabricsID:
            result = @"SupportedFabrics";
            break;

        case MTRAttributeIDTypeClusterOperationalCredentialsAttributeCommissionedFabricsID:
            result = @"CommissionedFabrics";
            break;

        case MTRAttributeIDTypeClusterOperationalCredentialsAttributeTrustedRootCertificatesID:
            result = @"TrustedRootCertificates";
            break;

        case MTRAttributeIDTypeClusterOperationalCredentialsAttributeCurrentFabricIndexID:
            result = @"CurrentFabricIndex";
            break;

        case MTRAttributeIDTypeClusterOperationalCredentialsAttributeGeneratedCommandListID:
            result = @"GeneratedCommandList";
            break;

        case MTRAttributeIDTypeClusterOperationalCredentialsAttributeAcceptedCommandListID:
            result = @"AcceptedCommandList";
            break;

        case MTRAttributeIDTypeClusterOperationalCredentialsAttributeAttributeListID:
            result = @"AttributeList";
            break;

        case MTRAttributeIDTypeClusterOperationalCredentialsAttributeFeatureMapID:
            result = @"FeatureMap";
            break;

        case MTRAttributeIDTypeClusterOperationalCredentialsAttributeClusterRevisionID:
            result = @"ClusterRevision";
            break;

        default:
            result = [NSString stringWithFormat:@"<Unknown attributeID %u>", attributeID];
            break;
        }
        break;

    case MTRClusterIDTypeGroupKeyManagementID:

        switch (attributeID) {

            // Cluster GroupKeyManagement attributes
        case MTRAttributeIDTypeClusterGroupKeyManagementAttributeGroupKeyMapID:
            result = @"GroupKeyMap";
            break;

        case MTRAttributeIDTypeClusterGroupKeyManagementAttributeGroupTableID:
            result = @"GroupTable";
            break;

        case MTRAttributeIDTypeClusterGroupKeyManagementAttributeMaxGroupsPerFabricID:
            result = @"MaxGroupsPerFabric";
            break;

        case MTRAttributeIDTypeClusterGroupKeyManagementAttributeMaxGroupKeysPerFabricID:
            result = @"MaxGroupKeysPerFabric";
            break;

        case MTRAttributeIDTypeClusterGroupKeyManagementAttributeGeneratedCommandListID:
            result = @"GeneratedCommandList";
            break;

        case MTRAttributeIDTypeClusterGroupKeyManagementAttributeAcceptedCommandListID:
            result = @"AcceptedCommandList";
            break;

        case MTRAttributeIDTypeClusterGroupKeyManagementAttributeAttributeListID:
            result = @"AttributeList";
            break;

        case MTRAttributeIDTypeClusterGroupKeyManagementAttributeFeatureMapID:
            result = @"FeatureMap";
            break;

        case MTRAttributeIDTypeClusterGroupKeyManagementAttributeClusterRevisionID:
            result = @"ClusterRevision";
            break;

        default:
            result = [NSString stringWithFormat:@"<Unknown attributeID %u>", attributeID];
            break;
        }
        break;

    case MTRClusterIDTypeFixedLabelID:

        switch (attributeID) {

            // Cluster FixedLabel attributes
        case MTRAttributeIDTypeClusterFixedLabelAttributeLabelListID:
            result = @"LabelList";
            break;

        case MTRAttributeIDTypeClusterFixedLabelAttributeGeneratedCommandListID:
            result = @"GeneratedCommandList";
            break;

        case MTRAttributeIDTypeClusterFixedLabelAttributeAcceptedCommandListID:
            result = @"AcceptedCommandList";
            break;

        case MTRAttributeIDTypeClusterFixedLabelAttributeAttributeListID:
            result = @"AttributeList";
            break;

        case MTRAttributeIDTypeClusterFixedLabelAttributeFeatureMapID:
            result = @"FeatureMap";
            break;

        case MTRAttributeIDTypeClusterFixedLabelAttributeClusterRevisionID:
            result = @"ClusterRevision";
            break;

        default:
            result = [NSString stringWithFormat:@"<Unknown attributeID %u>", attributeID];
            break;
        }
        break;

    case MTRClusterIDTypeUserLabelID:

        switch (attributeID) {

            // Cluster UserLabel attributes
        case MTRAttributeIDTypeClusterUserLabelAttributeLabelListID:
            result = @"LabelList";
            break;

        case MTRAttributeIDTypeClusterUserLabelAttributeGeneratedCommandListID:
            result = @"GeneratedCommandList";
            break;

        case MTRAttributeIDTypeClusterUserLabelAttributeAcceptedCommandListID:
            result = @"AcceptedCommandList";
            break;

        case MTRAttributeIDTypeClusterUserLabelAttributeAttributeListID:
            result = @"AttributeList";
            break;

        case MTRAttributeIDTypeClusterUserLabelAttributeFeatureMapID:
            result = @"FeatureMap";
            break;

        case MTRAttributeIDTypeClusterUserLabelAttributeClusterRevisionID:
            result = @"ClusterRevision";
            break;

        default:
            result = [NSString stringWithFormat:@"<Unknown attributeID %u>", attributeID];
            break;
        }
        break;

    case MTRClusterIDTypeBooleanStateID:

        switch (attributeID) {

            // Cluster BooleanState attributes
        case MTRAttributeIDTypeClusterBooleanStateAttributeStateValueID:
            result = @"StateValue";
            break;

        case MTRAttributeIDTypeClusterBooleanStateAttributeGeneratedCommandListID:
            result = @"GeneratedCommandList";
            break;

        case MTRAttributeIDTypeClusterBooleanStateAttributeAcceptedCommandListID:
            result = @"AcceptedCommandList";
            break;

        case MTRAttributeIDTypeClusterBooleanStateAttributeAttributeListID:
            result = @"AttributeList";
            break;

        case MTRAttributeIDTypeClusterBooleanStateAttributeFeatureMapID:
            result = @"FeatureMap";
            break;

        case MTRAttributeIDTypeClusterBooleanStateAttributeClusterRevisionID:
            result = @"ClusterRevision";
            break;

        default:
            result = [NSString stringWithFormat:@"<Unknown attributeID %u>", attributeID];
            break;
        }
        break;

    case MTRClusterIDTypeICDManagementID:

        switch (attributeID) {

            // Cluster ICDManagement attributes
        case MTRAttributeIDTypeClusterICDManagementAttributeIdleModeDurationID:
            result = @"IdleModeDuration";
            break;

        case MTRAttributeIDTypeClusterICDManagementAttributeActiveModeDurationID:
            result = @"ActiveModeDuration";
            break;

        case MTRAttributeIDTypeClusterICDManagementAttributeActiveModeThresholdID:
            result = @"ActiveModeThreshold";
            break;

        case MTRAttributeIDTypeClusterICDManagementAttributeRegisteredClientsID:
            result = @"RegisteredClients";
            break;

        case MTRAttributeIDTypeClusterICDManagementAttributeICDCounterID:
            result = @"ICDCounter";
            break;

        case MTRAttributeIDTypeClusterICDManagementAttributeClientsSupportedPerFabricID:
            result = @"ClientsSupportedPerFabric";
            break;

        case MTRAttributeIDTypeClusterICDManagementAttributeUserActiveModeTriggerHintID:
            result = @"UserActiveModeTriggerHint";
            break;

        case MTRAttributeIDTypeClusterICDManagementAttributeUserActiveModeTriggerInstructionID:
            result = @"UserActiveModeTriggerInstruction";
            break;

        case MTRAttributeIDTypeClusterICDManagementAttributeOperatingModeID:
            result = @"OperatingMode";
            break;

        case MTRAttributeIDTypeClusterICDManagementAttributeMaximumCheckInBackOffID:
            result = @"MaximumCheckInBackOff";
            break;

        case MTRAttributeIDTypeClusterICDManagementAttributeGeneratedCommandListID:
            result = @"GeneratedCommandList";
            break;

        case MTRAttributeIDTypeClusterICDManagementAttributeAcceptedCommandListID:
            result = @"AcceptedCommandList";
            break;

        case MTRAttributeIDTypeClusterICDManagementAttributeAttributeListID:
            result = @"AttributeList";
            break;

        case MTRAttributeIDTypeClusterICDManagementAttributeFeatureMapID:
            result = @"FeatureMap";
            break;

        case MTRAttributeIDTypeClusterICDManagementAttributeClusterRevisionID:
            result = @"ClusterRevision";
            break;

        default:
            result = [NSString stringWithFormat:@"<Unknown attributeID %u>", attributeID];
            break;
        }
        break;

    case MTRClusterIDTypeTimerID:

        switch (attributeID) {

            // Cluster Timer attributes
        case MTRAttributeIDTypeClusterTimerAttributeSetTimeID:
            result = @"SetTime";
            break;

        case MTRAttributeIDTypeClusterTimerAttributeTimeRemainingID:
            result = @"TimeRemaining";
            break;

        case MTRAttributeIDTypeClusterTimerAttributeTimerStateID:
            result = @"TimerState";
            break;

        case MTRAttributeIDTypeClusterTimerAttributeGeneratedCommandListID:
            result = @"GeneratedCommandList";
            break;

        case MTRAttributeIDTypeClusterTimerAttributeAcceptedCommandListID:
            result = @"AcceptedCommandList";
            break;

        case MTRAttributeIDTypeClusterTimerAttributeAttributeListID:
            result = @"AttributeList";
            break;

        case MTRAttributeIDTypeClusterTimerAttributeFeatureMapID:
            result = @"FeatureMap";
            break;

        case MTRAttributeIDTypeClusterTimerAttributeClusterRevisionID:
            result = @"ClusterRevision";
            break;

        default:
            result = [NSString stringWithFormat:@"<Unknown attributeID %u>", attributeID];
            break;
        }
        break;

    case MTRClusterIDTypeOvenCavityOperationalStateID:

        switch (attributeID) {

            // Cluster OvenCavityOperationalState attributes
        case MTRAttributeIDTypeClusterOvenCavityOperationalStateAttributePhaseListID:
            result = @"PhaseList";
            break;

        case MTRAttributeIDTypeClusterOvenCavityOperationalStateAttributeCurrentPhaseID:
            result = @"CurrentPhase";
            break;

        case MTRAttributeIDTypeClusterOvenCavityOperationalStateAttributeCountdownTimeID:
            result = @"CountdownTime";
            break;

        case MTRAttributeIDTypeClusterOvenCavityOperationalStateAttributeOperationalStateListID:
            result = @"OperationalStateList";
            break;

        case MTRAttributeIDTypeClusterOvenCavityOperationalStateAttributeOperationalStateID:
            result = @"OperationalState";
            break;

        case MTRAttributeIDTypeClusterOvenCavityOperationalStateAttributeOperationalErrorID:
            result = @"OperationalError";
            break;

        case MTRAttributeIDTypeClusterOvenCavityOperationalStateAttributeGeneratedCommandListID:
            result = @"GeneratedCommandList";
            break;

        case MTRAttributeIDTypeClusterOvenCavityOperationalStateAttributeAcceptedCommandListID:
            result = @"AcceptedCommandList";
            break;

        case MTRAttributeIDTypeClusterOvenCavityOperationalStateAttributeAttributeListID:
            result = @"AttributeList";
            break;

        case MTRAttributeIDTypeClusterOvenCavityOperationalStateAttributeFeatureMapID:
            result = @"FeatureMap";
            break;

        case MTRAttributeIDTypeClusterOvenCavityOperationalStateAttributeClusterRevisionID:
            result = @"ClusterRevision";
            break;

        default:
            result = [NSString stringWithFormat:@"<Unknown attributeID %u>", attributeID];
            break;
        }
        break;

    case MTRClusterIDTypeOvenModeID:

        switch (attributeID) {

            // Cluster OvenMode attributes
        case MTRAttributeIDTypeClusterOvenModeAttributeSupportedModesID:
            result = @"SupportedModes";
            break;

        case MTRAttributeIDTypeClusterOvenModeAttributeCurrentModeID:
            result = @"CurrentMode";
            break;

        case MTRAttributeIDTypeClusterOvenModeAttributeStartUpModeID:
            result = @"StartUpMode";
            break;

        case MTRAttributeIDTypeClusterOvenModeAttributeOnModeID:
            result = @"OnMode";
            break;

        case MTRAttributeIDTypeClusterOvenModeAttributeGeneratedCommandListID:
            result = @"GeneratedCommandList";
            break;

        case MTRAttributeIDTypeClusterOvenModeAttributeAcceptedCommandListID:
            result = @"AcceptedCommandList";
            break;

        case MTRAttributeIDTypeClusterOvenModeAttributeAttributeListID:
            result = @"AttributeList";
            break;

        case MTRAttributeIDTypeClusterOvenModeAttributeFeatureMapID:
            result = @"FeatureMap";
            break;

        case MTRAttributeIDTypeClusterOvenModeAttributeClusterRevisionID:
            result = @"ClusterRevision";
            break;

        default:
            result = [NSString stringWithFormat:@"<Unknown attributeID %u>", attributeID];
            break;
        }
        break;

    case MTRClusterIDTypeLaundryDryerControlsID:

        switch (attributeID) {

            // Cluster LaundryDryerControls attributes
        case MTRAttributeIDTypeClusterLaundryDryerControlsAttributeSupportedDrynessLevelsID:
            result = @"SupportedDrynessLevels";
            break;

        case MTRAttributeIDTypeClusterLaundryDryerControlsAttributeSelectedDrynessLevelID:
            result = @"SelectedDrynessLevel";
            break;

        case MTRAttributeIDTypeClusterLaundryDryerControlsAttributeGeneratedCommandListID:
            result = @"GeneratedCommandList";
            break;

        case MTRAttributeIDTypeClusterLaundryDryerControlsAttributeAcceptedCommandListID:
            result = @"AcceptedCommandList";
            break;

        case MTRAttributeIDTypeClusterLaundryDryerControlsAttributeAttributeListID:
            result = @"AttributeList";
            break;

        case MTRAttributeIDTypeClusterLaundryDryerControlsAttributeFeatureMapID:
            result = @"FeatureMap";
            break;

        case MTRAttributeIDTypeClusterLaundryDryerControlsAttributeClusterRevisionID:
            result = @"ClusterRevision";
            break;

        default:
            result = [NSString stringWithFormat:@"<Unknown attributeID %u>", attributeID];
            break;
        }
        break;

    case MTRClusterIDTypeModeSelectID:

        switch (attributeID) {

            // Cluster ModeSelect attributes
        case MTRAttributeIDTypeClusterModeSelectAttributeDescriptionID:
            result = @"Description";
            break;

        case MTRAttributeIDTypeClusterModeSelectAttributeStandardNamespaceID:
            result = @"StandardNamespace";
            break;

        case MTRAttributeIDTypeClusterModeSelectAttributeSupportedModesID:
            result = @"SupportedModes";
            break;

        case MTRAttributeIDTypeClusterModeSelectAttributeCurrentModeID:
            result = @"CurrentMode";
            break;

        case MTRAttributeIDTypeClusterModeSelectAttributeStartUpModeID:
            result = @"StartUpMode";
            break;

        case MTRAttributeIDTypeClusterModeSelectAttributeOnModeID:
            result = @"OnMode";
            break;

        case MTRAttributeIDTypeClusterModeSelectAttributeGeneratedCommandListID:
            result = @"GeneratedCommandList";
            break;

        case MTRAttributeIDTypeClusterModeSelectAttributeAcceptedCommandListID:
            result = @"AcceptedCommandList";
            break;

        case MTRAttributeIDTypeClusterModeSelectAttributeAttributeListID:
            result = @"AttributeList";
            break;

        case MTRAttributeIDTypeClusterModeSelectAttributeFeatureMapID:
            result = @"FeatureMap";
            break;

        case MTRAttributeIDTypeClusterModeSelectAttributeClusterRevisionID:
            result = @"ClusterRevision";
            break;

        default:
            result = [NSString stringWithFormat:@"<Unknown attributeID %u>", attributeID];
            break;
        }
        break;

    case MTRClusterIDTypeLaundryWasherModeID:

        switch (attributeID) {

            // Cluster LaundryWasherMode attributes
        case MTRAttributeIDTypeClusterLaundryWasherModeAttributeSupportedModesID:
            result = @"SupportedModes";
            break;

        case MTRAttributeIDTypeClusterLaundryWasherModeAttributeCurrentModeID:
            result = @"CurrentMode";
            break;

        case MTRAttributeIDTypeClusterLaundryWasherModeAttributeStartUpModeID:
            result = @"StartUpMode";
            break;

        case MTRAttributeIDTypeClusterLaundryWasherModeAttributeOnModeID:
            result = @"OnMode";
            break;

        case MTRAttributeIDTypeClusterLaundryWasherModeAttributeGeneratedCommandListID:
            result = @"GeneratedCommandList";
            break;

        case MTRAttributeIDTypeClusterLaundryWasherModeAttributeAcceptedCommandListID:
            result = @"AcceptedCommandList";
            break;

        case MTRAttributeIDTypeClusterLaundryWasherModeAttributeAttributeListID:
            result = @"AttributeList";
            break;

        case MTRAttributeIDTypeClusterLaundryWasherModeAttributeFeatureMapID:
            result = @"FeatureMap";
            break;

        case MTRAttributeIDTypeClusterLaundryWasherModeAttributeClusterRevisionID:
            result = @"ClusterRevision";
            break;

        default:
            result = [NSString stringWithFormat:@"<Unknown attributeID %u>", attributeID];
            break;
        }
        break;

    case MTRClusterIDTypeRefrigeratorAndTemperatureControlledCabinetModeID:

        switch (attributeID) {

            // Cluster RefrigeratorAndTemperatureControlledCabinetMode attributes
        case MTRAttributeIDTypeClusterRefrigeratorAndTemperatureControlledCabinetModeAttributeSupportedModesID:
            result = @"SupportedModes";
            break;

        case MTRAttributeIDTypeClusterRefrigeratorAndTemperatureControlledCabinetModeAttributeCurrentModeID:
            result = @"CurrentMode";
            break;

        case MTRAttributeIDTypeClusterRefrigeratorAndTemperatureControlledCabinetModeAttributeStartUpModeID:
            result = @"StartUpMode";
            break;

        case MTRAttributeIDTypeClusterRefrigeratorAndTemperatureControlledCabinetModeAttributeOnModeID:
            result = @"OnMode";
            break;

        case MTRAttributeIDTypeClusterRefrigeratorAndTemperatureControlledCabinetModeAttributeGeneratedCommandListID:
            result = @"GeneratedCommandList";
            break;

        case MTRAttributeIDTypeClusterRefrigeratorAndTemperatureControlledCabinetModeAttributeAcceptedCommandListID:
            result = @"AcceptedCommandList";
            break;

        case MTRAttributeIDTypeClusterRefrigeratorAndTemperatureControlledCabinetModeAttributeAttributeListID:
            result = @"AttributeList";
            break;

        case MTRAttributeIDTypeClusterRefrigeratorAndTemperatureControlledCabinetModeAttributeFeatureMapID:
            result = @"FeatureMap";
            break;

        case MTRAttributeIDTypeClusterRefrigeratorAndTemperatureControlledCabinetModeAttributeClusterRevisionID:
            result = @"ClusterRevision";
            break;

        default:
            result = [NSString stringWithFormat:@"<Unknown attributeID %u>", attributeID];
            break;
        }
        break;

    case MTRClusterIDTypeLaundryWasherControlsID:

        switch (attributeID) {

            // Cluster LaundryWasherControls attributes
        case MTRAttributeIDTypeClusterLaundryWasherControlsAttributeSpinSpeedsID:
            result = @"SpinSpeeds";
            break;

        case MTRAttributeIDTypeClusterLaundryWasherControlsAttributeSpinSpeedCurrentID:
            result = @"SpinSpeedCurrent";
            break;

        case MTRAttributeIDTypeClusterLaundryWasherControlsAttributeNumberOfRinsesID:
            result = @"NumberOfRinses";
            break;

        case MTRAttributeIDTypeClusterLaundryWasherControlsAttributeSupportedRinsesID:
            result = @"SupportedRinses";
            break;

        case MTRAttributeIDTypeClusterLaundryWasherControlsAttributeGeneratedCommandListID:
            result = @"GeneratedCommandList";
            break;

        case MTRAttributeIDTypeClusterLaundryWasherControlsAttributeAcceptedCommandListID:
            result = @"AcceptedCommandList";
            break;

        case MTRAttributeIDTypeClusterLaundryWasherControlsAttributeAttributeListID:
            result = @"AttributeList";
            break;

        case MTRAttributeIDTypeClusterLaundryWasherControlsAttributeFeatureMapID:
            result = @"FeatureMap";
            break;

        case MTRAttributeIDTypeClusterLaundryWasherControlsAttributeClusterRevisionID:
            result = @"ClusterRevision";
            break;

        default:
            result = [NSString stringWithFormat:@"<Unknown attributeID %u>", attributeID];
            break;
        }
        break;

    case MTRClusterIDTypeRVCRunModeID:

        switch (attributeID) {

            // Cluster RVCRunMode attributes
        case MTRAttributeIDTypeClusterRVCRunModeAttributeSupportedModesID:
            result = @"SupportedModes";
            break;

        case MTRAttributeIDTypeClusterRVCRunModeAttributeCurrentModeID:
            result = @"CurrentMode";
            break;

        case MTRAttributeIDTypeClusterRVCRunModeAttributeGeneratedCommandListID:
            result = @"GeneratedCommandList";
            break;

        case MTRAttributeIDTypeClusterRVCRunModeAttributeAcceptedCommandListID:
            result = @"AcceptedCommandList";
            break;

        case MTRAttributeIDTypeClusterRVCRunModeAttributeAttributeListID:
            result = @"AttributeList";
            break;

        case MTRAttributeIDTypeClusterRVCRunModeAttributeFeatureMapID:
            result = @"FeatureMap";
            break;

        case MTRAttributeIDTypeClusterRVCRunModeAttributeClusterRevisionID:
            result = @"ClusterRevision";
            break;

        default:
            result = [NSString stringWithFormat:@"<Unknown attributeID %u>", attributeID];
            break;
        }
        break;

    case MTRClusterIDTypeRVCCleanModeID:

        switch (attributeID) {

            // Cluster RVCCleanMode attributes
        case MTRAttributeIDTypeClusterRVCCleanModeAttributeSupportedModesID:
            result = @"SupportedModes";
            break;

        case MTRAttributeIDTypeClusterRVCCleanModeAttributeCurrentModeID:
            result = @"CurrentMode";
            break;

        case MTRAttributeIDTypeClusterRVCCleanModeAttributeGeneratedCommandListID:
            result = @"GeneratedCommandList";
            break;

        case MTRAttributeIDTypeClusterRVCCleanModeAttributeAcceptedCommandListID:
            result = @"AcceptedCommandList";
            break;

        case MTRAttributeIDTypeClusterRVCCleanModeAttributeAttributeListID:
            result = @"AttributeList";
            break;

        case MTRAttributeIDTypeClusterRVCCleanModeAttributeFeatureMapID:
            result = @"FeatureMap";
            break;

        case MTRAttributeIDTypeClusterRVCCleanModeAttributeClusterRevisionID:
            result = @"ClusterRevision";
            break;

        default:
            result = [NSString stringWithFormat:@"<Unknown attributeID %u>", attributeID];
            break;
        }
        break;

    case MTRClusterIDTypeTemperatureControlID:

        switch (attributeID) {

            // Cluster TemperatureControl attributes
        case MTRAttributeIDTypeClusterTemperatureControlAttributeTemperatureSetpointID:
            result = @"TemperatureSetpoint";
            break;

        case MTRAttributeIDTypeClusterTemperatureControlAttributeMinTemperatureID:
            result = @"MinTemperature";
            break;

        case MTRAttributeIDTypeClusterTemperatureControlAttributeMaxTemperatureID:
            result = @"MaxTemperature";
            break;

        case MTRAttributeIDTypeClusterTemperatureControlAttributeStepID:
            result = @"Step";
            break;

        case MTRAttributeIDTypeClusterTemperatureControlAttributeSelectedTemperatureLevelID:
            result = @"SelectedTemperatureLevel";
            break;

        case MTRAttributeIDTypeClusterTemperatureControlAttributeSupportedTemperatureLevelsID:
            result = @"SupportedTemperatureLevels";
            break;

        case MTRAttributeIDTypeClusterTemperatureControlAttributeGeneratedCommandListID:
            result = @"GeneratedCommandList";
            break;

        case MTRAttributeIDTypeClusterTemperatureControlAttributeAcceptedCommandListID:
            result = @"AcceptedCommandList";
            break;

        case MTRAttributeIDTypeClusterTemperatureControlAttributeAttributeListID:
            result = @"AttributeList";
            break;

        case MTRAttributeIDTypeClusterTemperatureControlAttributeFeatureMapID:
            result = @"FeatureMap";
            break;

        case MTRAttributeIDTypeClusterTemperatureControlAttributeClusterRevisionID:
            result = @"ClusterRevision";
            break;

        default:
            result = [NSString stringWithFormat:@"<Unknown attributeID %u>", attributeID];
            break;
        }
        break;

    case MTRClusterIDTypeRefrigeratorAlarmID:

        switch (attributeID) {

            // Cluster RefrigeratorAlarm attributes
        case MTRAttributeIDTypeClusterRefrigeratorAlarmAttributeMaskID:
            result = @"Mask";
            break;

        case MTRAttributeIDTypeClusterRefrigeratorAlarmAttributeStateID:
            result = @"State";
            break;

        case MTRAttributeIDTypeClusterRefrigeratorAlarmAttributeSupportedID:
            result = @"Supported";
            break;

        case MTRAttributeIDTypeClusterRefrigeratorAlarmAttributeGeneratedCommandListID:
            result = @"GeneratedCommandList";
            break;

        case MTRAttributeIDTypeClusterRefrigeratorAlarmAttributeAcceptedCommandListID:
            result = @"AcceptedCommandList";
            break;

        case MTRAttributeIDTypeClusterRefrigeratorAlarmAttributeAttributeListID:
            result = @"AttributeList";
            break;

        case MTRAttributeIDTypeClusterRefrigeratorAlarmAttributeFeatureMapID:
            result = @"FeatureMap";
            break;

        case MTRAttributeIDTypeClusterRefrigeratorAlarmAttributeClusterRevisionID:
            result = @"ClusterRevision";
            break;

        default:
            result = [NSString stringWithFormat:@"<Unknown attributeID %u>", attributeID];
            break;
        }
        break;

    case MTRClusterIDTypeDishwasherModeID:

        switch (attributeID) {

            // Cluster DishwasherMode attributes
        case MTRAttributeIDTypeClusterDishwasherModeAttributeSupportedModesID:
            result = @"SupportedModes";
            break;

        case MTRAttributeIDTypeClusterDishwasherModeAttributeCurrentModeID:
            result = @"CurrentMode";
            break;

        case MTRAttributeIDTypeClusterDishwasherModeAttributeStartUpModeID:
            result = @"StartUpMode";
            break;

        case MTRAttributeIDTypeClusterDishwasherModeAttributeOnModeID:
            result = @"OnMode";
            break;

        case MTRAttributeIDTypeClusterDishwasherModeAttributeGeneratedCommandListID:
            result = @"GeneratedCommandList";
            break;

        case MTRAttributeIDTypeClusterDishwasherModeAttributeAcceptedCommandListID:
            result = @"AcceptedCommandList";
            break;

        case MTRAttributeIDTypeClusterDishwasherModeAttributeAttributeListID:
            result = @"AttributeList";
            break;

        case MTRAttributeIDTypeClusterDishwasherModeAttributeFeatureMapID:
            result = @"FeatureMap";
            break;

        case MTRAttributeIDTypeClusterDishwasherModeAttributeClusterRevisionID:
            result = @"ClusterRevision";
            break;

        default:
            result = [NSString stringWithFormat:@"<Unknown attributeID %u>", attributeID];
            break;
        }
        break;

    case MTRClusterIDTypeAirQualityID:

        switch (attributeID) {

            // Cluster AirQuality attributes
        case MTRAttributeIDTypeClusterAirQualityAttributeAirQualityID:
            result = @"AirQuality";
            break;

        case MTRAttributeIDTypeClusterAirQualityAttributeGeneratedCommandListID:
            result = @"GeneratedCommandList";
            break;

        case MTRAttributeIDTypeClusterAirQualityAttributeAcceptedCommandListID:
            result = @"AcceptedCommandList";
            break;

        case MTRAttributeIDTypeClusterAirQualityAttributeAttributeListID:
            result = @"AttributeList";
            break;

        case MTRAttributeIDTypeClusterAirQualityAttributeFeatureMapID:
            result = @"FeatureMap";
            break;

        case MTRAttributeIDTypeClusterAirQualityAttributeClusterRevisionID:
            result = @"ClusterRevision";
            break;

        default:
            result = [NSString stringWithFormat:@"<Unknown attributeID %u>", attributeID];
            break;
        }
        break;

    case MTRClusterIDTypeSmokeCOAlarmID:

        switch (attributeID) {

            // Cluster SmokeCOAlarm attributes
        case MTRAttributeIDTypeClusterSmokeCOAlarmAttributeExpressedStateID:
            result = @"ExpressedState";
            break;

        case MTRAttributeIDTypeClusterSmokeCOAlarmAttributeSmokeStateID:
            result = @"SmokeState";
            break;

        case MTRAttributeIDTypeClusterSmokeCOAlarmAttributeCOStateID:
            result = @"COState";
            break;

        case MTRAttributeIDTypeClusterSmokeCOAlarmAttributeBatteryAlertID:
            result = @"BatteryAlert";
            break;

        case MTRAttributeIDTypeClusterSmokeCOAlarmAttributeDeviceMutedID:
            result = @"DeviceMuted";
            break;

        case MTRAttributeIDTypeClusterSmokeCOAlarmAttributeTestInProgressID:
            result = @"TestInProgress";
            break;

        case MTRAttributeIDTypeClusterSmokeCOAlarmAttributeHardwareFaultAlertID:
            result = @"HardwareFaultAlert";
            break;

        case MTRAttributeIDTypeClusterSmokeCOAlarmAttributeEndOfServiceAlertID:
            result = @"EndOfServiceAlert";
            break;

        case MTRAttributeIDTypeClusterSmokeCOAlarmAttributeInterconnectSmokeAlarmID:
            result = @"InterconnectSmokeAlarm";
            break;

        case MTRAttributeIDTypeClusterSmokeCOAlarmAttributeInterconnectCOAlarmID:
            result = @"InterconnectCOAlarm";
            break;

        case MTRAttributeIDTypeClusterSmokeCOAlarmAttributeContaminationStateID:
            result = @"ContaminationState";
            break;

        case MTRAttributeIDTypeClusterSmokeCOAlarmAttributeSmokeSensitivityLevelID:
            result = @"SmokeSensitivityLevel";
            break;

        case MTRAttributeIDTypeClusterSmokeCOAlarmAttributeExpiryDateID:
            result = @"ExpiryDate";
            break;

        case MTRAttributeIDTypeClusterSmokeCOAlarmAttributeGeneratedCommandListID:
            result = @"GeneratedCommandList";
            break;

        case MTRAttributeIDTypeClusterSmokeCOAlarmAttributeAcceptedCommandListID:
            result = @"AcceptedCommandList";
            break;

        case MTRAttributeIDTypeClusterSmokeCOAlarmAttributeAttributeListID:
            result = @"AttributeList";
            break;

        case MTRAttributeIDTypeClusterSmokeCOAlarmAttributeFeatureMapID:
            result = @"FeatureMap";
            break;

        case MTRAttributeIDTypeClusterSmokeCOAlarmAttributeClusterRevisionID:
            result = @"ClusterRevision";
            break;

        default:
            result = [NSString stringWithFormat:@"<Unknown attributeID %u>", attributeID];
            break;
        }
        break;

    case MTRClusterIDTypeDishwasherAlarmID:

        switch (attributeID) {

            // Cluster DishwasherAlarm attributes
        case MTRAttributeIDTypeClusterDishwasherAlarmAttributeMaskID:
            result = @"Mask";
            break;

        case MTRAttributeIDTypeClusterDishwasherAlarmAttributeLatchID:
            result = @"Latch";
            break;

        case MTRAttributeIDTypeClusterDishwasherAlarmAttributeStateID:
            result = @"State";
            break;

        case MTRAttributeIDTypeClusterDishwasherAlarmAttributeSupportedID:
            result = @"Supported";
            break;

        case MTRAttributeIDTypeClusterDishwasherAlarmAttributeGeneratedCommandListID:
            result = @"GeneratedCommandList";
            break;

        case MTRAttributeIDTypeClusterDishwasherAlarmAttributeAcceptedCommandListID:
            result = @"AcceptedCommandList";
            break;

        case MTRAttributeIDTypeClusterDishwasherAlarmAttributeAttributeListID:
            result = @"AttributeList";
            break;

        case MTRAttributeIDTypeClusterDishwasherAlarmAttributeFeatureMapID:
            result = @"FeatureMap";
            break;

        case MTRAttributeIDTypeClusterDishwasherAlarmAttributeClusterRevisionID:
            result = @"ClusterRevision";
            break;

        default:
            result = [NSString stringWithFormat:@"<Unknown attributeID %u>", attributeID];
            break;
        }
        break;

    case MTRClusterIDTypeMicrowaveOvenModeID:

        switch (attributeID) {

            // Cluster MicrowaveOvenMode attributes
        case MTRAttributeIDTypeClusterMicrowaveOvenModeAttributeSupportedModesID:
            result = @"SupportedModes";
            break;

        case MTRAttributeIDTypeClusterMicrowaveOvenModeAttributeCurrentModeID:
            result = @"CurrentMode";
            break;

        case MTRAttributeIDTypeClusterMicrowaveOvenModeAttributeGeneratedCommandListID:
            result = @"GeneratedCommandList";
            break;

        case MTRAttributeIDTypeClusterMicrowaveOvenModeAttributeAcceptedCommandListID:
            result = @"AcceptedCommandList";
            break;

        case MTRAttributeIDTypeClusterMicrowaveOvenModeAttributeAttributeListID:
            result = @"AttributeList";
            break;

        case MTRAttributeIDTypeClusterMicrowaveOvenModeAttributeFeatureMapID:
            result = @"FeatureMap";
            break;

        case MTRAttributeIDTypeClusterMicrowaveOvenModeAttributeClusterRevisionID:
            result = @"ClusterRevision";
            break;

        default:
            result = [NSString stringWithFormat:@"<Unknown attributeID %u>", attributeID];
            break;
        }
        break;

    case MTRClusterIDTypeMicrowaveOvenControlID:

        switch (attributeID) {

            // Cluster MicrowaveOvenControl attributes
        case MTRAttributeIDTypeClusterMicrowaveOvenControlAttributeCookTimeID:
            result = @"CookTime";
            break;

        case MTRAttributeIDTypeClusterMicrowaveOvenControlAttributeMaxCookTimeID:
            result = @"MaxCookTime";
            break;

        case MTRAttributeIDTypeClusterMicrowaveOvenControlAttributePowerSettingID:
            result = @"PowerSetting";
            break;

        case MTRAttributeIDTypeClusterMicrowaveOvenControlAttributeMinPowerID:
            result = @"MinPower";
            break;

        case MTRAttributeIDTypeClusterMicrowaveOvenControlAttributeMaxPowerID:
            result = @"MaxPower";
            break;

        case MTRAttributeIDTypeClusterMicrowaveOvenControlAttributePowerStepID:
            result = @"PowerStep";
            break;

        case MTRAttributeIDTypeClusterMicrowaveOvenControlAttributeSupportedWattsID:
            result = @"SupportedWatts";
            break;

        case MTRAttributeIDTypeClusterMicrowaveOvenControlAttributeSelectedWattIndexID:
            result = @"SelectedWattIndex";
            break;

        case MTRAttributeIDTypeClusterMicrowaveOvenControlAttributeWattRatingID:
            result = @"WattRating";
            break;

        case MTRAttributeIDTypeClusterMicrowaveOvenControlAttributeGeneratedCommandListID:
            result = @"GeneratedCommandList";
            break;

        case MTRAttributeIDTypeClusterMicrowaveOvenControlAttributeAcceptedCommandListID:
            result = @"AcceptedCommandList";
            break;

        case MTRAttributeIDTypeClusterMicrowaveOvenControlAttributeAttributeListID:
            result = @"AttributeList";
            break;

        case MTRAttributeIDTypeClusterMicrowaveOvenControlAttributeFeatureMapID:
            result = @"FeatureMap";
            break;

        case MTRAttributeIDTypeClusterMicrowaveOvenControlAttributeClusterRevisionID:
            result = @"ClusterRevision";
            break;

        default:
            result = [NSString stringWithFormat:@"<Unknown attributeID %u>", attributeID];
            break;
        }
        break;

    case MTRClusterIDTypeOperationalStateID:

        switch (attributeID) {

            // Cluster OperationalState attributes
        case MTRAttributeIDTypeClusterOperationalStateAttributePhaseListID:
            result = @"PhaseList";
            break;

        case MTRAttributeIDTypeClusterOperationalStateAttributeCurrentPhaseID:
            result = @"CurrentPhase";
            break;

        case MTRAttributeIDTypeClusterOperationalStateAttributeCountdownTimeID:
            result = @"CountdownTime";
            break;

        case MTRAttributeIDTypeClusterOperationalStateAttributeOperationalStateListID:
            result = @"OperationalStateList";
            break;

        case MTRAttributeIDTypeClusterOperationalStateAttributeOperationalStateID:
            result = @"OperationalState";
            break;

        case MTRAttributeIDTypeClusterOperationalStateAttributeOperationalErrorID:
            result = @"OperationalError";
            break;

        case MTRAttributeIDTypeClusterOperationalStateAttributeGeneratedCommandListID:
            result = @"GeneratedCommandList";
            break;

        case MTRAttributeIDTypeClusterOperationalStateAttributeAcceptedCommandListID:
            result = @"AcceptedCommandList";
            break;

        case MTRAttributeIDTypeClusterOperationalStateAttributeAttributeListID:
            result = @"AttributeList";
            break;

        case MTRAttributeIDTypeClusterOperationalStateAttributeFeatureMapID:
            result = @"FeatureMap";
            break;

        case MTRAttributeIDTypeClusterOperationalStateAttributeClusterRevisionID:
            result = @"ClusterRevision";
            break;

        default:
            result = [NSString stringWithFormat:@"<Unknown attributeID %u>", attributeID];
            break;
        }
        break;

    case MTRClusterIDTypeRVCOperationalStateID:

        switch (attributeID) {

            // Cluster RVCOperationalState attributes
        case MTRAttributeIDTypeClusterRVCOperationalStateAttributePhaseListID:
            result = @"PhaseList";
            break;

        case MTRAttributeIDTypeClusterRVCOperationalStateAttributeCurrentPhaseID:
            result = @"CurrentPhase";
            break;

        case MTRAttributeIDTypeClusterRVCOperationalStateAttributeCountdownTimeID:
            result = @"CountdownTime";
            break;

        case MTRAttributeIDTypeClusterRVCOperationalStateAttributeOperationalStateListID:
            result = @"OperationalStateList";
            break;

        case MTRAttributeIDTypeClusterRVCOperationalStateAttributeOperationalStateID:
            result = @"OperationalState";
            break;

        case MTRAttributeIDTypeClusterRVCOperationalStateAttributeOperationalErrorID:
            result = @"OperationalError";
            break;

        case MTRAttributeIDTypeClusterRVCOperationalStateAttributeGeneratedCommandListID:
            result = @"GeneratedCommandList";
            break;

        case MTRAttributeIDTypeClusterRVCOperationalStateAttributeAcceptedCommandListID:
            result = @"AcceptedCommandList";
            break;

        case MTRAttributeIDTypeClusterRVCOperationalStateAttributeAttributeListID:
            result = @"AttributeList";
            break;

        case MTRAttributeIDTypeClusterRVCOperationalStateAttributeFeatureMapID:
            result = @"FeatureMap";
            break;

        case MTRAttributeIDTypeClusterRVCOperationalStateAttributeClusterRevisionID:
            result = @"ClusterRevision";
            break;

        default:
            result = [NSString stringWithFormat:@"<Unknown attributeID %u>", attributeID];
            break;
        }
        break;

    case MTRClusterIDTypeScenesManagementID:

        switch (attributeID) {

            // Cluster ScenesManagement attributes
        case MTRAttributeIDTypeClusterScenesManagementAttributeLastConfiguredByID:
            result = @"LastConfiguredBy";
            break;

        case MTRAttributeIDTypeClusterScenesManagementAttributeSceneTableSizeID:
            result = @"SceneTableSize";
            break;

        case MTRAttributeIDTypeClusterScenesManagementAttributeFabricSceneInfoID:
            result = @"FabricSceneInfo";
            break;

        case MTRAttributeIDTypeClusterScenesManagementAttributeGeneratedCommandListID:
            result = @"GeneratedCommandList";
            break;

        case MTRAttributeIDTypeClusterScenesManagementAttributeAcceptedCommandListID:
            result = @"AcceptedCommandList";
            break;

        case MTRAttributeIDTypeClusterScenesManagementAttributeAttributeListID:
            result = @"AttributeList";
            break;

        case MTRAttributeIDTypeClusterScenesManagementAttributeFeatureMapID:
            result = @"FeatureMap";
            break;

        case MTRAttributeIDTypeClusterScenesManagementAttributeClusterRevisionID:
            result = @"ClusterRevision";
            break;

        default:
            result = [NSString stringWithFormat:@"<Unknown attributeID %u>", attributeID];
            break;
        }
        break;

    case MTRClusterIDTypeHEPAFilterMonitoringID:

        switch (attributeID) {

            // Cluster HEPAFilterMonitoring attributes
        case MTRAttributeIDTypeClusterHEPAFilterMonitoringAttributeConditionID:
            result = @"Condition";
            break;

        case MTRAttributeIDTypeClusterHEPAFilterMonitoringAttributeDegradationDirectionID:
            result = @"DegradationDirection";
            break;

        case MTRAttributeIDTypeClusterHEPAFilterMonitoringAttributeChangeIndicationID:
            result = @"ChangeIndication";
            break;

        case MTRAttributeIDTypeClusterHEPAFilterMonitoringAttributeInPlaceIndicatorID:
            result = @"InPlaceIndicator";
            break;

        case MTRAttributeIDTypeClusterHEPAFilterMonitoringAttributeLastChangedTimeID:
            result = @"LastChangedTime";
            break;

        case MTRAttributeIDTypeClusterHEPAFilterMonitoringAttributeReplacementProductListID:
            result = @"ReplacementProductList";
            break;

        case MTRAttributeIDTypeClusterHEPAFilterMonitoringAttributeGeneratedCommandListID:
            result = @"GeneratedCommandList";
            break;

        case MTRAttributeIDTypeClusterHEPAFilterMonitoringAttributeAcceptedCommandListID:
            result = @"AcceptedCommandList";
            break;

        case MTRAttributeIDTypeClusterHEPAFilterMonitoringAttributeAttributeListID:
            result = @"AttributeList";
            break;

        case MTRAttributeIDTypeClusterHEPAFilterMonitoringAttributeFeatureMapID:
            result = @"FeatureMap";
            break;

        case MTRAttributeIDTypeClusterHEPAFilterMonitoringAttributeClusterRevisionID:
            result = @"ClusterRevision";
            break;

        default:
            result = [NSString stringWithFormat:@"<Unknown attributeID %u>", attributeID];
            break;
        }
        break;

    case MTRClusterIDTypeActivatedCarbonFilterMonitoringID:

        switch (attributeID) {

            // Cluster ActivatedCarbonFilterMonitoring attributes
        case MTRAttributeIDTypeClusterActivatedCarbonFilterMonitoringAttributeConditionID:
            result = @"Condition";
            break;

        case MTRAttributeIDTypeClusterActivatedCarbonFilterMonitoringAttributeDegradationDirectionID:
            result = @"DegradationDirection";
            break;

        case MTRAttributeIDTypeClusterActivatedCarbonFilterMonitoringAttributeChangeIndicationID:
            result = @"ChangeIndication";
            break;

        case MTRAttributeIDTypeClusterActivatedCarbonFilterMonitoringAttributeInPlaceIndicatorID:
            result = @"InPlaceIndicator";
            break;

        case MTRAttributeIDTypeClusterActivatedCarbonFilterMonitoringAttributeLastChangedTimeID:
            result = @"LastChangedTime";
            break;

        case MTRAttributeIDTypeClusterActivatedCarbonFilterMonitoringAttributeReplacementProductListID:
            result = @"ReplacementProductList";
            break;

        case MTRAttributeIDTypeClusterActivatedCarbonFilterMonitoringAttributeGeneratedCommandListID:
            result = @"GeneratedCommandList";
            break;

        case MTRAttributeIDTypeClusterActivatedCarbonFilterMonitoringAttributeAcceptedCommandListID:
            result = @"AcceptedCommandList";
            break;

        case MTRAttributeIDTypeClusterActivatedCarbonFilterMonitoringAttributeAttributeListID:
            result = @"AttributeList";
            break;

        case MTRAttributeIDTypeClusterActivatedCarbonFilterMonitoringAttributeFeatureMapID:
            result = @"FeatureMap";
            break;

        case MTRAttributeIDTypeClusterActivatedCarbonFilterMonitoringAttributeClusterRevisionID:
            result = @"ClusterRevision";
            break;

        default:
            result = [NSString stringWithFormat:@"<Unknown attributeID %u>", attributeID];
            break;
        }
        break;

    case MTRClusterIDTypeBooleanStateConfigurationID:

        switch (attributeID) {

            // Cluster BooleanStateConfiguration attributes
        case MTRAttributeIDTypeClusterBooleanStateConfigurationAttributeCurrentSensitivityLevelID:
            result = @"CurrentSensitivityLevel";
            break;

        case MTRAttributeIDTypeClusterBooleanStateConfigurationAttributeSupportedSensitivityLevelsID:
            result = @"SupportedSensitivityLevels";
            break;

        case MTRAttributeIDTypeClusterBooleanStateConfigurationAttributeDefaultSensitivityLevelID:
            result = @"DefaultSensitivityLevel";
            break;

        case MTRAttributeIDTypeClusterBooleanStateConfigurationAttributeAlarmsActiveID:
            result = @"AlarmsActive";
            break;

        case MTRAttributeIDTypeClusterBooleanStateConfigurationAttributeAlarmsSuppressedID:
            result = @"AlarmsSuppressed";
            break;

        case MTRAttributeIDTypeClusterBooleanStateConfigurationAttributeAlarmsEnabledID:
            result = @"AlarmsEnabled";
            break;

        case MTRAttributeIDTypeClusterBooleanStateConfigurationAttributeAlarmsSupportedID:
            result = @"AlarmsSupported";
            break;

        case MTRAttributeIDTypeClusterBooleanStateConfigurationAttributeSensorFaultID:
            result = @"SensorFault";
            break;

        case MTRAttributeIDTypeClusterBooleanStateConfigurationAttributeGeneratedCommandListID:
            result = @"GeneratedCommandList";
            break;

        case MTRAttributeIDTypeClusterBooleanStateConfigurationAttributeAcceptedCommandListID:
            result = @"AcceptedCommandList";
            break;

        case MTRAttributeIDTypeClusterBooleanStateConfigurationAttributeAttributeListID:
            result = @"AttributeList";
            break;

        case MTRAttributeIDTypeClusterBooleanStateConfigurationAttributeFeatureMapID:
            result = @"FeatureMap";
            break;

        case MTRAttributeIDTypeClusterBooleanStateConfigurationAttributeClusterRevisionID:
            result = @"ClusterRevision";
            break;

        default:
            result = [NSString stringWithFormat:@"<Unknown attributeID %u>", attributeID];
            break;
        }
        break;

    case MTRClusterIDTypeValveConfigurationAndControlID:

        switch (attributeID) {

            // Cluster ValveConfigurationAndControl attributes
        case MTRAttributeIDTypeClusterValveConfigurationAndControlAttributeOpenDurationID:
            result = @"OpenDuration";
            break;

        case MTRAttributeIDTypeClusterValveConfigurationAndControlAttributeDefaultOpenDurationID:
            result = @"DefaultOpenDuration";
            break;

        case MTRAttributeIDTypeClusterValveConfigurationAndControlAttributeAutoCloseTimeID:
            result = @"AutoCloseTime";
            break;

        case MTRAttributeIDTypeClusterValveConfigurationAndControlAttributeRemainingDurationID:
            result = @"RemainingDuration";
            break;

        case MTRAttributeIDTypeClusterValveConfigurationAndControlAttributeCurrentStateID:
            result = @"CurrentState";
            break;

        case MTRAttributeIDTypeClusterValveConfigurationAndControlAttributeTargetStateID:
            result = @"TargetState";
            break;

        case MTRAttributeIDTypeClusterValveConfigurationAndControlAttributeCurrentLevelID:
            result = @"CurrentLevel";
            break;

        case MTRAttributeIDTypeClusterValveConfigurationAndControlAttributeTargetLevelID:
            result = @"TargetLevel";
            break;

        case MTRAttributeIDTypeClusterValveConfigurationAndControlAttributeDefaultOpenLevelID:
            result = @"DefaultOpenLevel";
            break;

        case MTRAttributeIDTypeClusterValveConfigurationAndControlAttributeValveFaultID:
            result = @"ValveFault";
            break;

        case MTRAttributeIDTypeClusterValveConfigurationAndControlAttributeLevelStepID:
            result = @"LevelStep";
            break;

        case MTRAttributeIDTypeClusterValveConfigurationAndControlAttributeGeneratedCommandListID:
            result = @"GeneratedCommandList";
            break;

        case MTRAttributeIDTypeClusterValveConfigurationAndControlAttributeAcceptedCommandListID:
            result = @"AcceptedCommandList";
            break;

        case MTRAttributeIDTypeClusterValveConfigurationAndControlAttributeAttributeListID:
            result = @"AttributeList";
            break;

        case MTRAttributeIDTypeClusterValveConfigurationAndControlAttributeFeatureMapID:
            result = @"FeatureMap";
            break;

        case MTRAttributeIDTypeClusterValveConfigurationAndControlAttributeClusterRevisionID:
            result = @"ClusterRevision";
            break;

        default:
            result = [NSString stringWithFormat:@"<Unknown attributeID %u>", attributeID];
            break;
        }
        break;

    case MTRClusterIDTypeElectricalPowerMeasurementID:

        switch (attributeID) {

            // Cluster ElectricalPowerMeasurement attributes
        case MTRAttributeIDTypeClusterElectricalPowerMeasurementAttributePowerModeID:
            result = @"PowerMode";
            break;

        case MTRAttributeIDTypeClusterElectricalPowerMeasurementAttributeNumberOfMeasurementTypesID:
            result = @"NumberOfMeasurementTypes";
            break;

        case MTRAttributeIDTypeClusterElectricalPowerMeasurementAttributeAccuracyID:
            result = @"Accuracy";
            break;

        case MTRAttributeIDTypeClusterElectricalPowerMeasurementAttributeRangesID:
            result = @"Ranges";
            break;

        case MTRAttributeIDTypeClusterElectricalPowerMeasurementAttributeVoltageID:
            result = @"Voltage";
            break;

        case MTRAttributeIDTypeClusterElectricalPowerMeasurementAttributeActiveCurrentID:
            result = @"ActiveCurrent";
            break;

        case MTRAttributeIDTypeClusterElectricalPowerMeasurementAttributeReactiveCurrentID:
            result = @"ReactiveCurrent";
            break;

        case MTRAttributeIDTypeClusterElectricalPowerMeasurementAttributeApparentCurrentID:
            result = @"ApparentCurrent";
            break;

        case MTRAttributeIDTypeClusterElectricalPowerMeasurementAttributeActivePowerID:
            result = @"ActivePower";
            break;

        case MTRAttributeIDTypeClusterElectricalPowerMeasurementAttributeReactivePowerID:
            result = @"ReactivePower";
            break;

        case MTRAttributeIDTypeClusterElectricalPowerMeasurementAttributeApparentPowerID:
            result = @"ApparentPower";
            break;

        case MTRAttributeIDTypeClusterElectricalPowerMeasurementAttributeRMSVoltageID:
            result = @"RMSVoltage";
            break;

        case MTRAttributeIDTypeClusterElectricalPowerMeasurementAttributeRMSCurrentID:
            result = @"RMSCurrent";
            break;

        case MTRAttributeIDTypeClusterElectricalPowerMeasurementAttributeRMSPowerID:
            result = @"RMSPower";
            break;

        case MTRAttributeIDTypeClusterElectricalPowerMeasurementAttributeFrequencyID:
            result = @"Frequency";
            break;

        case MTRAttributeIDTypeClusterElectricalPowerMeasurementAttributeHarmonicCurrentsID:
            result = @"HarmonicCurrents";
            break;

        case MTRAttributeIDTypeClusterElectricalPowerMeasurementAttributeHarmonicPhasesID:
            result = @"HarmonicPhases";
            break;

        case MTRAttributeIDTypeClusterElectricalPowerMeasurementAttributePowerFactorID:
            result = @"PowerFactor";
            break;

        case MTRAttributeIDTypeClusterElectricalPowerMeasurementAttributeNeutralCurrentID:
            result = @"NeutralCurrent";
            break;

        case MTRAttributeIDTypeClusterElectricalPowerMeasurementAttributeGeneratedCommandListID:
            result = @"GeneratedCommandList";
            break;

        case MTRAttributeIDTypeClusterElectricalPowerMeasurementAttributeAcceptedCommandListID:
            result = @"AcceptedCommandList";
            break;

        case MTRAttributeIDTypeClusterElectricalPowerMeasurementAttributeAttributeListID:
            result = @"AttributeList";
            break;

        case MTRAttributeIDTypeClusterElectricalPowerMeasurementAttributeFeatureMapID:
            result = @"FeatureMap";
            break;

        case MTRAttributeIDTypeClusterElectricalPowerMeasurementAttributeClusterRevisionID:
            result = @"ClusterRevision";
            break;

        default:
            result = [NSString stringWithFormat:@"<Unknown attributeID %u>", attributeID];
            break;
        }
        break;

    case MTRClusterIDTypeElectricalEnergyMeasurementID:

        switch (attributeID) {

            // Cluster ElectricalEnergyMeasurement attributes
        case MTRAttributeIDTypeClusterElectricalEnergyMeasurementAttributeAccuracyID:
            result = @"Accuracy";
            break;

        case MTRAttributeIDTypeClusterElectricalEnergyMeasurementAttributeCumulativeEnergyImportedID:
            result = @"CumulativeEnergyImported";
            break;

        case MTRAttributeIDTypeClusterElectricalEnergyMeasurementAttributeCumulativeEnergyExportedID:
            result = @"CumulativeEnergyExported";
            break;

        case MTRAttributeIDTypeClusterElectricalEnergyMeasurementAttributePeriodicEnergyImportedID:
            result = @"PeriodicEnergyImported";
            break;

        case MTRAttributeIDTypeClusterElectricalEnergyMeasurementAttributePeriodicEnergyExportedID:
            result = @"PeriodicEnergyExported";
            break;

        case MTRAttributeIDTypeClusterElectricalEnergyMeasurementAttributeCumulativeEnergyResetID:
            result = @"CumulativeEnergyReset";
            break;

        case MTRAttributeIDTypeClusterElectricalEnergyMeasurementAttributeGeneratedCommandListID:
            result = @"GeneratedCommandList";
            break;

        case MTRAttributeIDTypeClusterElectricalEnergyMeasurementAttributeAcceptedCommandListID:
            result = @"AcceptedCommandList";
            break;

        case MTRAttributeIDTypeClusterElectricalEnergyMeasurementAttributeAttributeListID:
            result = @"AttributeList";
            break;

        case MTRAttributeIDTypeClusterElectricalEnergyMeasurementAttributeFeatureMapID:
            result = @"FeatureMap";
            break;

        case MTRAttributeIDTypeClusterElectricalEnergyMeasurementAttributeClusterRevisionID:
            result = @"ClusterRevision";
            break;

        default:
            result = [NSString stringWithFormat:@"<Unknown attributeID %u>", attributeID];
            break;
        }
        break;

    case MTRClusterIDTypeWaterHeaterManagementID:

        switch (attributeID) {

            // Cluster WaterHeaterManagement attributes
        case MTRAttributeIDTypeClusterWaterHeaterManagementAttributeHeaterTypesID:
            result = @"HeaterTypes";
            break;

        case MTRAttributeIDTypeClusterWaterHeaterManagementAttributeHeatDemandID:
            result = @"HeatDemand";
            break;

        case MTRAttributeIDTypeClusterWaterHeaterManagementAttributeTankVolumeID:
            result = @"TankVolume";
            break;

        case MTRAttributeIDTypeClusterWaterHeaterManagementAttributeEstimatedHeatRequiredID:
            result = @"EstimatedHeatRequired";
            break;

        case MTRAttributeIDTypeClusterWaterHeaterManagementAttributeTankPercentageID:
            result = @"TankPercentage";
            break;

        case MTRAttributeIDTypeClusterWaterHeaterManagementAttributeBoostStateID:
            result = @"BoostState";
            break;

        case MTRAttributeIDTypeClusterWaterHeaterManagementAttributeGeneratedCommandListID:
            result = @"GeneratedCommandList";
            break;

        case MTRAttributeIDTypeClusterWaterHeaterManagementAttributeAcceptedCommandListID:
            result = @"AcceptedCommandList";
            break;

        case MTRAttributeIDTypeClusterWaterHeaterManagementAttributeAttributeListID:
            result = @"AttributeList";
            break;

        case MTRAttributeIDTypeClusterWaterHeaterManagementAttributeFeatureMapID:
            result = @"FeatureMap";
            break;

        case MTRAttributeIDTypeClusterWaterHeaterManagementAttributeClusterRevisionID:
            result = @"ClusterRevision";
            break;

        default:
            result = [NSString stringWithFormat:@"<Unknown attributeID %u>", attributeID];
            break;
        }
        break;

    case MTRClusterIDTypeDemandResponseLoadControlID:

        switch (attributeID) {

            // Cluster DemandResponseLoadControl attributes
        case MTRAttributeIDTypeClusterDemandResponseLoadControlAttributeLoadControlProgramsID:
            result = @"LoadControlPrograms";
            break;

        case MTRAttributeIDTypeClusterDemandResponseLoadControlAttributeNumberOfLoadControlProgramsID:
            result = @"NumberOfLoadControlPrograms";
            break;

        case MTRAttributeIDTypeClusterDemandResponseLoadControlAttributeEventsID:
            result = @"Events";
            break;

        case MTRAttributeIDTypeClusterDemandResponseLoadControlAttributeActiveEventsID:
            result = @"ActiveEvents";
            break;

        case MTRAttributeIDTypeClusterDemandResponseLoadControlAttributeNumberOfEventsPerProgramID:
            result = @"NumberOfEventsPerProgram";
            break;

        case MTRAttributeIDTypeClusterDemandResponseLoadControlAttributeNumberOfTransitionsID:
            result = @"NumberOfTransitions";
            break;

        case MTRAttributeIDTypeClusterDemandResponseLoadControlAttributeDefaultRandomStartID:
            result = @"DefaultRandomStart";
            break;

        case MTRAttributeIDTypeClusterDemandResponseLoadControlAttributeDefaultRandomDurationID:
            result = @"DefaultRandomDuration";
            break;

        case MTRAttributeIDTypeClusterDemandResponseLoadControlAttributeGeneratedCommandListID:
            result = @"GeneratedCommandList";
            break;

        case MTRAttributeIDTypeClusterDemandResponseLoadControlAttributeAcceptedCommandListID:
            result = @"AcceptedCommandList";
            break;

        case MTRAttributeIDTypeClusterDemandResponseLoadControlAttributeAttributeListID:
            result = @"AttributeList";
            break;

        case MTRAttributeIDTypeClusterDemandResponseLoadControlAttributeFeatureMapID:
            result = @"FeatureMap";
            break;

        case MTRAttributeIDTypeClusterDemandResponseLoadControlAttributeClusterRevisionID:
            result = @"ClusterRevision";
            break;

        default:
            result = [NSString stringWithFormat:@"<Unknown attributeID %u>", attributeID];
            break;
        }
        break;

    case MTRClusterIDTypeMessagesID:

        switch (attributeID) {

            // Cluster Messages attributes
        case MTRAttributeIDTypeClusterMessagesAttributeMessagesID:
            result = @"Messages";
            break;

        case MTRAttributeIDTypeClusterMessagesAttributeActiveMessageIDsID:
            result = @"ActiveMessageIDs";
            break;

        case MTRAttributeIDTypeClusterMessagesAttributeGeneratedCommandListID:
            result = @"GeneratedCommandList";
            break;

        case MTRAttributeIDTypeClusterMessagesAttributeAcceptedCommandListID:
            result = @"AcceptedCommandList";
            break;

        case MTRAttributeIDTypeClusterMessagesAttributeAttributeListID:
            result = @"AttributeList";
            break;

        case MTRAttributeIDTypeClusterMessagesAttributeFeatureMapID:
            result = @"FeatureMap";
            break;

        case MTRAttributeIDTypeClusterMessagesAttributeClusterRevisionID:
            result = @"ClusterRevision";
            break;

        default:
            result = [NSString stringWithFormat:@"<Unknown attributeID %u>", attributeID];
            break;
        }
        break;

    case MTRClusterIDTypeDeviceEnergyManagementID:

        switch (attributeID) {

            // Cluster DeviceEnergyManagement attributes
        case MTRAttributeIDTypeClusterDeviceEnergyManagementAttributeESATypeID:
            result = @"ESAType";
            break;

        case MTRAttributeIDTypeClusterDeviceEnergyManagementAttributeESACanGenerateID:
            result = @"ESACanGenerate";
            break;

        case MTRAttributeIDTypeClusterDeviceEnergyManagementAttributeESAStateID:
            result = @"ESAState";
            break;

        case MTRAttributeIDTypeClusterDeviceEnergyManagementAttributeAbsMinPowerID:
            result = @"AbsMinPower";
            break;

        case MTRAttributeIDTypeClusterDeviceEnergyManagementAttributeAbsMaxPowerID:
            result = @"AbsMaxPower";
            break;

        case MTRAttributeIDTypeClusterDeviceEnergyManagementAttributePowerAdjustmentCapabilityID:
            result = @"PowerAdjustmentCapability";
            break;

        case MTRAttributeIDTypeClusterDeviceEnergyManagementAttributeForecastID:
            result = @"Forecast";
            break;

        case MTRAttributeIDTypeClusterDeviceEnergyManagementAttributeOptOutStateID:
            result = @"OptOutState";
            break;

        case MTRAttributeIDTypeClusterDeviceEnergyManagementAttributeGeneratedCommandListID:
            result = @"GeneratedCommandList";
            break;

        case MTRAttributeIDTypeClusterDeviceEnergyManagementAttributeAcceptedCommandListID:
            result = @"AcceptedCommandList";
            break;

        case MTRAttributeIDTypeClusterDeviceEnergyManagementAttributeAttributeListID:
            result = @"AttributeList";
            break;

        case MTRAttributeIDTypeClusterDeviceEnergyManagementAttributeFeatureMapID:
            result = @"FeatureMap";
            break;

        case MTRAttributeIDTypeClusterDeviceEnergyManagementAttributeClusterRevisionID:
            result = @"ClusterRevision";
            break;

        default:
            result = [NSString stringWithFormat:@"<Unknown attributeID %u>", attributeID];
            break;
        }
        break;

    case MTRClusterIDTypeEnergyEVSEID:

        switch (attributeID) {

            // Cluster EnergyEVSE attributes
        case MTRAttributeIDTypeClusterEnergyEVSEAttributeStateID:
            result = @"State";
            break;

        case MTRAttributeIDTypeClusterEnergyEVSEAttributeSupplyStateID:
            result = @"SupplyState";
            break;

        case MTRAttributeIDTypeClusterEnergyEVSEAttributeFaultStateID:
            result = @"FaultState";
            break;

        case MTRAttributeIDTypeClusterEnergyEVSEAttributeChargingEnabledUntilID:
            result = @"ChargingEnabledUntil";
            break;

        case MTRAttributeIDTypeClusterEnergyEVSEAttributeDischargingEnabledUntilID:
            result = @"DischargingEnabledUntil";
            break;

        case MTRAttributeIDTypeClusterEnergyEVSEAttributeCircuitCapacityID:
            result = @"CircuitCapacity";
            break;

        case MTRAttributeIDTypeClusterEnergyEVSEAttributeMinimumChargeCurrentID:
            result = @"MinimumChargeCurrent";
            break;

        case MTRAttributeIDTypeClusterEnergyEVSEAttributeMaximumChargeCurrentID:
            result = @"MaximumChargeCurrent";
            break;

        case MTRAttributeIDTypeClusterEnergyEVSEAttributeMaximumDischargeCurrentID:
            result = @"MaximumDischargeCurrent";
            break;

        case MTRAttributeIDTypeClusterEnergyEVSEAttributeUserMaximumChargeCurrentID:
            result = @"UserMaximumChargeCurrent";
            break;

        case MTRAttributeIDTypeClusterEnergyEVSEAttributeRandomizationDelayWindowID:
            result = @"RandomizationDelayWindow";
            break;

        case MTRAttributeIDTypeClusterEnergyEVSEAttributeNextChargeStartTimeID:
            result = @"NextChargeStartTime";
            break;

        case MTRAttributeIDTypeClusterEnergyEVSEAttributeNextChargeTargetTimeID:
            result = @"NextChargeTargetTime";
            break;

        case MTRAttributeIDTypeClusterEnergyEVSEAttributeNextChargeRequiredEnergyID:
            result = @"NextChargeRequiredEnergy";
            break;

        case MTRAttributeIDTypeClusterEnergyEVSEAttributeNextChargeTargetSoCID:
            result = @"NextChargeTargetSoC";
            break;

        case MTRAttributeIDTypeClusterEnergyEVSEAttributeApproximateEVEfficiencyID:
            result = @"ApproximateEVEfficiency";
            break;

        case MTRAttributeIDTypeClusterEnergyEVSEAttributeStateOfChargeID:
            result = @"StateOfCharge";
            break;

        case MTRAttributeIDTypeClusterEnergyEVSEAttributeBatteryCapacityID:
            result = @"BatteryCapacity";
            break;

        case MTRAttributeIDTypeClusterEnergyEVSEAttributeVehicleIDID:
            result = @"VehicleID";
            break;

        case MTRAttributeIDTypeClusterEnergyEVSEAttributeSessionIDID:
            result = @"SessionID";
            break;

        case MTRAttributeIDTypeClusterEnergyEVSEAttributeSessionDurationID:
            result = @"SessionDuration";
            break;

        case MTRAttributeIDTypeClusterEnergyEVSEAttributeSessionEnergyChargedID:
            result = @"SessionEnergyCharged";
            break;

        case MTRAttributeIDTypeClusterEnergyEVSEAttributeSessionEnergyDischargedID:
            result = @"SessionEnergyDischarged";
            break;

        case MTRAttributeIDTypeClusterEnergyEVSEAttributeGeneratedCommandListID:
            result = @"GeneratedCommandList";
            break;

        case MTRAttributeIDTypeClusterEnergyEVSEAttributeAcceptedCommandListID:
            result = @"AcceptedCommandList";
            break;

        case MTRAttributeIDTypeClusterEnergyEVSEAttributeAttributeListID:
            result = @"AttributeList";
            break;

        case MTRAttributeIDTypeClusterEnergyEVSEAttributeFeatureMapID:
            result = @"FeatureMap";
            break;

        case MTRAttributeIDTypeClusterEnergyEVSEAttributeClusterRevisionID:
            result = @"ClusterRevision";
            break;

        default:
            result = [NSString stringWithFormat:@"<Unknown attributeID %u>", attributeID];
            break;
        }
        break;

    case MTRClusterIDTypeEnergyPreferenceID:

        switch (attributeID) {

            // Cluster EnergyPreference attributes
        case MTRAttributeIDTypeClusterEnergyPreferenceAttributeEnergyBalancesID:
            result = @"EnergyBalances";
            break;

        case MTRAttributeIDTypeClusterEnergyPreferenceAttributeCurrentEnergyBalanceID:
            result = @"CurrentEnergyBalance";
            break;

        case MTRAttributeIDTypeClusterEnergyPreferenceAttributeEnergyPrioritiesID:
            result = @"EnergyPriorities";
            break;

        case MTRAttributeIDTypeClusterEnergyPreferenceAttributeLowPowerModeSensitivitiesID:
            result = @"LowPowerModeSensitivities";
            break;

        case MTRAttributeIDTypeClusterEnergyPreferenceAttributeCurrentLowPowerModeSensitivityID:
            result = @"CurrentLowPowerModeSensitivity";
            break;

        case MTRAttributeIDTypeClusterEnergyPreferenceAttributeGeneratedCommandListID:
            result = @"GeneratedCommandList";
            break;

        case MTRAttributeIDTypeClusterEnergyPreferenceAttributeAcceptedCommandListID:
            result = @"AcceptedCommandList";
            break;

        case MTRAttributeIDTypeClusterEnergyPreferenceAttributeAttributeListID:
            result = @"AttributeList";
            break;

        case MTRAttributeIDTypeClusterEnergyPreferenceAttributeFeatureMapID:
            result = @"FeatureMap";
            break;

        case MTRAttributeIDTypeClusterEnergyPreferenceAttributeClusterRevisionID:
            result = @"ClusterRevision";
            break;

        default:
            result = [NSString stringWithFormat:@"<Unknown attributeID %u>", attributeID];
            break;
        }
        break;

    case MTRClusterIDTypePowerTopologyID:

        switch (attributeID) {

            // Cluster PowerTopology attributes
        case MTRAttributeIDTypeClusterPowerTopologyAttributeAvailableEndpointsID:
            result = @"AvailableEndpoints";
            break;

        case MTRAttributeIDTypeClusterPowerTopologyAttributeActiveEndpointsID:
            result = @"ActiveEndpoints";
            break;

        case MTRAttributeIDTypeClusterPowerTopologyAttributeGeneratedCommandListID:
            result = @"GeneratedCommandList";
            break;

        case MTRAttributeIDTypeClusterPowerTopologyAttributeAcceptedCommandListID:
            result = @"AcceptedCommandList";
            break;

        case MTRAttributeIDTypeClusterPowerTopologyAttributeAttributeListID:
            result = @"AttributeList";
            break;

        case MTRAttributeIDTypeClusterPowerTopologyAttributeFeatureMapID:
            result = @"FeatureMap";
            break;

        case MTRAttributeIDTypeClusterPowerTopologyAttributeClusterRevisionID:
            result = @"ClusterRevision";
            break;

        default:
            result = [NSString stringWithFormat:@"<Unknown attributeID %u>", attributeID];
            break;
        }
        break;

    case MTRClusterIDTypeEnergyEVSEModeID:

        switch (attributeID) {

            // Cluster EnergyEVSEMode attributes
        case MTRAttributeIDTypeClusterEnergyEVSEModeAttributeSupportedModesID:
            result = @"SupportedModes";
            break;

        case MTRAttributeIDTypeClusterEnergyEVSEModeAttributeCurrentModeID:
            result = @"CurrentMode";
            break;

        case MTRAttributeIDTypeClusterEnergyEVSEModeAttributeStartUpModeID:
            result = @"StartUpMode";
            break;

        case MTRAttributeIDTypeClusterEnergyEVSEModeAttributeOnModeID:
            result = @"OnMode";
            break;

        case MTRAttributeIDTypeClusterEnergyEVSEModeAttributeGeneratedCommandListID:
            result = @"GeneratedCommandList";
            break;

        case MTRAttributeIDTypeClusterEnergyEVSEModeAttributeAcceptedCommandListID:
            result = @"AcceptedCommandList";
            break;

        case MTRAttributeIDTypeClusterEnergyEVSEModeAttributeAttributeListID:
            result = @"AttributeList";
            break;

        case MTRAttributeIDTypeClusterEnergyEVSEModeAttributeFeatureMapID:
            result = @"FeatureMap";
            break;

        case MTRAttributeIDTypeClusterEnergyEVSEModeAttributeClusterRevisionID:
            result = @"ClusterRevision";
            break;

        default:
            result = [NSString stringWithFormat:@"<Unknown attributeID %u>", attributeID];
            break;
        }
        break;

    case MTRClusterIDTypeWaterHeaterModeID:

        switch (attributeID) {

            // Cluster WaterHeaterMode attributes
        case MTRAttributeIDTypeClusterWaterHeaterModeAttributeSupportedModesID:
            result = @"SupportedModes";
            break;

        case MTRAttributeIDTypeClusterWaterHeaterModeAttributeCurrentModeID:
            result = @"CurrentMode";
            break;

        case MTRAttributeIDTypeClusterWaterHeaterModeAttributeStartUpModeID:
            result = @"StartUpMode";
            break;

        case MTRAttributeIDTypeClusterWaterHeaterModeAttributeOnModeID:
            result = @"OnMode";
            break;

        case MTRAttributeIDTypeClusterWaterHeaterModeAttributeGeneratedCommandListID:
            result = @"GeneratedCommandList";
            break;

        case MTRAttributeIDTypeClusterWaterHeaterModeAttributeAcceptedCommandListID:
            result = @"AcceptedCommandList";
            break;

        case MTRAttributeIDTypeClusterWaterHeaterModeAttributeAttributeListID:
            result = @"AttributeList";
            break;

        case MTRAttributeIDTypeClusterWaterHeaterModeAttributeFeatureMapID:
            result = @"FeatureMap";
            break;

        case MTRAttributeIDTypeClusterWaterHeaterModeAttributeClusterRevisionID:
            result = @"ClusterRevision";
            break;

        default:
            result = [NSString stringWithFormat:@"<Unknown attributeID %u>", attributeID];
            break;
        }
        break;

    case MTRClusterIDTypeDeviceEnergyManagementModeID:

        switch (attributeID) {

            // Cluster DeviceEnergyManagementMode attributes
        case MTRAttributeIDTypeClusterDeviceEnergyManagementModeAttributeSupportedModesID:
            result = @"SupportedModes";
            break;

        case MTRAttributeIDTypeClusterDeviceEnergyManagementModeAttributeCurrentModeID:
            result = @"CurrentMode";
            break;

        case MTRAttributeIDTypeClusterDeviceEnergyManagementModeAttributeStartUpModeID:
            result = @"StartUpMode";
            break;

        case MTRAttributeIDTypeClusterDeviceEnergyManagementModeAttributeOnModeID:
            result = @"OnMode";
            break;

        case MTRAttributeIDTypeClusterDeviceEnergyManagementModeAttributeGeneratedCommandListID:
            result = @"GeneratedCommandList";
            break;

        case MTRAttributeIDTypeClusterDeviceEnergyManagementModeAttributeAcceptedCommandListID:
            result = @"AcceptedCommandList";
            break;

        case MTRAttributeIDTypeClusterDeviceEnergyManagementModeAttributeAttributeListID:
            result = @"AttributeList";
            break;

        case MTRAttributeIDTypeClusterDeviceEnergyManagementModeAttributeFeatureMapID:
            result = @"FeatureMap";
            break;

        case MTRAttributeIDTypeClusterDeviceEnergyManagementModeAttributeClusterRevisionID:
            result = @"ClusterRevision";
            break;

        default:
            result = [NSString stringWithFormat:@"<Unknown attributeID %u>", attributeID];
            break;
        }
        break;

    case MTRClusterIDTypeDoorLockID:

        switch (attributeID) {

            // Cluster DoorLock attributes
        case MTRAttributeIDTypeClusterDoorLockAttributeLockStateID:
            result = @"LockState";
            break;

        case MTRAttributeIDTypeClusterDoorLockAttributeLockTypeID:
            result = @"LockType";
            break;

        case MTRAttributeIDTypeClusterDoorLockAttributeActuatorEnabledID:
            result = @"ActuatorEnabled";
            break;

        case MTRAttributeIDTypeClusterDoorLockAttributeDoorStateID:
            result = @"DoorState";
            break;

        case MTRAttributeIDTypeClusterDoorLockAttributeDoorOpenEventsID:
            result = @"DoorOpenEvents";
            break;

        case MTRAttributeIDTypeClusterDoorLockAttributeDoorClosedEventsID:
            result = @"DoorClosedEvents";
            break;

        case MTRAttributeIDTypeClusterDoorLockAttributeOpenPeriodID:
            result = @"OpenPeriod";
            break;

        case MTRAttributeIDTypeClusterDoorLockAttributeNumberOfTotalUsersSupportedID:
            result = @"NumberOfTotalUsersSupported";
            break;

        case MTRAttributeIDTypeClusterDoorLockAttributeNumberOfPINUsersSupportedID:
            result = @"NumberOfPINUsersSupported";
            break;

        case MTRAttributeIDTypeClusterDoorLockAttributeNumberOfRFIDUsersSupportedID:
            result = @"NumberOfRFIDUsersSupported";
            break;

        case MTRAttributeIDTypeClusterDoorLockAttributeNumberOfWeekDaySchedulesSupportedPerUserID:
            result = @"NumberOfWeekDaySchedulesSupportedPerUser";
            break;

        case MTRAttributeIDTypeClusterDoorLockAttributeNumberOfYearDaySchedulesSupportedPerUserID:
            result = @"NumberOfYearDaySchedulesSupportedPerUser";
            break;

        case MTRAttributeIDTypeClusterDoorLockAttributeNumberOfHolidaySchedulesSupportedID:
            result = @"NumberOfHolidaySchedulesSupported";
            break;

        case MTRAttributeIDTypeClusterDoorLockAttributeMaxPINCodeLengthID:
            result = @"MaxPINCodeLength";
            break;

        case MTRAttributeIDTypeClusterDoorLockAttributeMinPINCodeLengthID:
            result = @"MinPINCodeLength";
            break;

        case MTRAttributeIDTypeClusterDoorLockAttributeMaxRFIDCodeLengthID:
            result = @"MaxRFIDCodeLength";
            break;

        case MTRAttributeIDTypeClusterDoorLockAttributeMinRFIDCodeLengthID:
            result = @"MinRFIDCodeLength";
            break;

        case MTRAttributeIDTypeClusterDoorLockAttributeCredentialRulesSupportID:
            result = @"CredentialRulesSupport";
            break;

        case MTRAttributeIDTypeClusterDoorLockAttributeNumberOfCredentialsSupportedPerUserID:
            result = @"NumberOfCredentialsSupportedPerUser";
            break;

        case MTRAttributeIDTypeClusterDoorLockAttributeLanguageID:
            result = @"Language";
            break;

        case MTRAttributeIDTypeClusterDoorLockAttributeLEDSettingsID:
            result = @"LEDSettings";
            break;

        case MTRAttributeIDTypeClusterDoorLockAttributeAutoRelockTimeID:
            result = @"AutoRelockTime";
            break;

        case MTRAttributeIDTypeClusterDoorLockAttributeSoundVolumeID:
            result = @"SoundVolume";
            break;

        case MTRAttributeIDTypeClusterDoorLockAttributeOperatingModeID:
            result = @"OperatingMode";
            break;

        case MTRAttributeIDTypeClusterDoorLockAttributeSupportedOperatingModesID:
            result = @"SupportedOperatingModes";
            break;

        case MTRAttributeIDTypeClusterDoorLockAttributeDefaultConfigurationRegisterID:
            result = @"DefaultConfigurationRegister";
            break;

        case MTRAttributeIDTypeClusterDoorLockAttributeEnableLocalProgrammingID:
            result = @"EnableLocalProgramming";
            break;

        case MTRAttributeIDTypeClusterDoorLockAttributeEnableOneTouchLockingID:
            result = @"EnableOneTouchLocking";
            break;

        case MTRAttributeIDTypeClusterDoorLockAttributeEnableInsideStatusLEDID:
            result = @"EnableInsideStatusLED";
            break;

        case MTRAttributeIDTypeClusterDoorLockAttributeEnablePrivacyModeButtonID:
            result = @"EnablePrivacyModeButton";
            break;

        case MTRAttributeIDTypeClusterDoorLockAttributeLocalProgrammingFeaturesID:
            result = @"LocalProgrammingFeatures";
            break;

        case MTRAttributeIDTypeClusterDoorLockAttributeWrongCodeEntryLimitID:
            result = @"WrongCodeEntryLimit";
            break;

        case MTRAttributeIDTypeClusterDoorLockAttributeUserCodeTemporaryDisableTimeID:
            result = @"UserCodeTemporaryDisableTime";
            break;

        case MTRAttributeIDTypeClusterDoorLockAttributeSendPINOverTheAirID:
            result = @"SendPINOverTheAir";
            break;

        case MTRAttributeIDTypeClusterDoorLockAttributeRequirePINforRemoteOperationID:
            result = @"RequirePINforRemoteOperation";
            break;

        case MTRAttributeIDTypeClusterDoorLockAttributeExpiringUserTimeoutID:
            result = @"ExpiringUserTimeout";
            break;

        case MTRAttributeIDTypeClusterDoorLockAttributeAliroReaderVerificationKeyID:
            result = @"AliroReaderVerificationKey";
            break;

        case MTRAttributeIDTypeClusterDoorLockAttributeAliroReaderGroupIdentifierID:
            result = @"AliroReaderGroupIdentifier";
            break;

        case MTRAttributeIDTypeClusterDoorLockAttributeAliroReaderGroupSubIdentifierID:
            result = @"AliroReaderGroupSubIdentifier";
            break;

        case MTRAttributeIDTypeClusterDoorLockAttributeAliroExpeditedTransactionSupportedProtocolVersionsID:
            result = @"AliroExpeditedTransactionSupportedProtocolVersions";
            break;

        case MTRAttributeIDTypeClusterDoorLockAttributeAliroGroupResolvingKeyID:
            result = @"AliroGroupResolvingKey";
            break;

        case MTRAttributeIDTypeClusterDoorLockAttributeAliroSupportedBLEUWBProtocolVersionsID:
            result = @"AliroSupportedBLEUWBProtocolVersions";
            break;

        case MTRAttributeIDTypeClusterDoorLockAttributeAliroBLEAdvertisingVersionID:
            result = @"AliroBLEAdvertisingVersion";
            break;

        case MTRAttributeIDTypeClusterDoorLockAttributeNumberOfAliroCredentialIssuerKeysSupportedID:
            result = @"NumberOfAliroCredentialIssuerKeysSupported";
            break;

        case MTRAttributeIDTypeClusterDoorLockAttributeNumberOfAliroEndpointKeysSupportedID:
            result = @"NumberOfAliroEndpointKeysSupported";
            break;

        case MTRAttributeIDTypeClusterDoorLockAttributeGeneratedCommandListID:
            result = @"GeneratedCommandList";
            break;

        case MTRAttributeIDTypeClusterDoorLockAttributeAcceptedCommandListID:
            result = @"AcceptedCommandList";
            break;

        case MTRAttributeIDTypeClusterDoorLockAttributeAttributeListID:
            result = @"AttributeList";
            break;

        case MTRAttributeIDTypeClusterDoorLockAttributeFeatureMapID:
            result = @"FeatureMap";
            break;

        case MTRAttributeIDTypeClusterDoorLockAttributeClusterRevisionID:
            result = @"ClusterRevision";
            break;

        default:
            result = [NSString stringWithFormat:@"<Unknown attributeID %u>", attributeID];
            break;
        }
        break;

    case MTRClusterIDTypeWindowCoveringID:

        switch (attributeID) {

            // Cluster WindowCovering attributes
        case MTRAttributeIDTypeClusterWindowCoveringAttributeTypeID:
            result = @"Type";
            break;

        case MTRAttributeIDTypeClusterWindowCoveringAttributePhysicalClosedLimitLiftID:
            result = @"PhysicalClosedLimitLift";
            break;

        case MTRAttributeIDTypeClusterWindowCoveringAttributePhysicalClosedLimitTiltID:
            result = @"PhysicalClosedLimitTilt";
            break;

        case MTRAttributeIDTypeClusterWindowCoveringAttributeCurrentPositionLiftID:
            result = @"CurrentPositionLift";
            break;

        case MTRAttributeIDTypeClusterWindowCoveringAttributeCurrentPositionTiltID:
            result = @"CurrentPositionTilt";
            break;

        case MTRAttributeIDTypeClusterWindowCoveringAttributeNumberOfActuationsLiftID:
            result = @"NumberOfActuationsLift";
            break;

        case MTRAttributeIDTypeClusterWindowCoveringAttributeNumberOfActuationsTiltID:
            result = @"NumberOfActuationsTilt";
            break;

        case MTRAttributeIDTypeClusterWindowCoveringAttributeConfigStatusID:
            result = @"ConfigStatus";
            break;

        case MTRAttributeIDTypeClusterWindowCoveringAttributeCurrentPositionLiftPercentageID:
            result = @"CurrentPositionLiftPercentage";
            break;

        case MTRAttributeIDTypeClusterWindowCoveringAttributeCurrentPositionTiltPercentageID:
            result = @"CurrentPositionTiltPercentage";
            break;

        case MTRAttributeIDTypeClusterWindowCoveringAttributeOperationalStatusID:
            result = @"OperationalStatus";
            break;

        case MTRAttributeIDTypeClusterWindowCoveringAttributeTargetPositionLiftPercent100thsID:
            result = @"TargetPositionLiftPercent100ths";
            break;

        case MTRAttributeIDTypeClusterWindowCoveringAttributeTargetPositionTiltPercent100thsID:
            result = @"TargetPositionTiltPercent100ths";
            break;

        case MTRAttributeIDTypeClusterWindowCoveringAttributeEndProductTypeID:
            result = @"EndProductType";
            break;

        case MTRAttributeIDTypeClusterWindowCoveringAttributeCurrentPositionLiftPercent100thsID:
            result = @"CurrentPositionLiftPercent100ths";
            break;

        case MTRAttributeIDTypeClusterWindowCoveringAttributeCurrentPositionTiltPercent100thsID:
            result = @"CurrentPositionTiltPercent100ths";
            break;

        case MTRAttributeIDTypeClusterWindowCoveringAttributeInstalledOpenLimitLiftID:
            result = @"InstalledOpenLimitLift";
            break;

        case MTRAttributeIDTypeClusterWindowCoveringAttributeInstalledClosedLimitLiftID:
            result = @"InstalledClosedLimitLift";
            break;

        case MTRAttributeIDTypeClusterWindowCoveringAttributeInstalledOpenLimitTiltID:
            result = @"InstalledOpenLimitTilt";
            break;

        case MTRAttributeIDTypeClusterWindowCoveringAttributeInstalledClosedLimitTiltID:
            result = @"InstalledClosedLimitTilt";
            break;

        case MTRAttributeIDTypeClusterWindowCoveringAttributeModeID:
            result = @"Mode";
            break;

        case MTRAttributeIDTypeClusterWindowCoveringAttributeSafetyStatusID:
            result = @"SafetyStatus";
            break;

        case MTRAttributeIDTypeClusterWindowCoveringAttributeGeneratedCommandListID:
            result = @"GeneratedCommandList";
            break;

        case MTRAttributeIDTypeClusterWindowCoveringAttributeAcceptedCommandListID:
            result = @"AcceptedCommandList";
            break;

        case MTRAttributeIDTypeClusterWindowCoveringAttributeAttributeListID:
            result = @"AttributeList";
            break;

        case MTRAttributeIDTypeClusterWindowCoveringAttributeFeatureMapID:
            result = @"FeatureMap";
            break;

        case MTRAttributeIDTypeClusterWindowCoveringAttributeClusterRevisionID:
            result = @"ClusterRevision";
            break;

        default:
<<<<<<< HEAD
            result = [NSString stringWithFormat:@"<Unknown attributeID %d>", attributeID];
            break;
        }
        break;

    case MTRClusterIDTypeBarrierControlID:

        switch (attributeID) {

            // Cluster BarrierControl attributes
        case MTRAttributeIDTypeClusterBarrierControlAttributeBarrierMovingStateID:
            result = @"BarrierMovingState";
            break;

        case MTRAttributeIDTypeClusterBarrierControlAttributeBarrierSafetyStatusID:
            result = @"BarrierSafetyStatus";
            break;

        case MTRAttributeIDTypeClusterBarrierControlAttributeBarrierCapabilitiesID:
            result = @"BarrierCapabilities";
            break;

        case MTRAttributeIDTypeClusterBarrierControlAttributeBarrierOpenEventsID:
            result = @"BarrierOpenEvents";
            break;

        case MTRAttributeIDTypeClusterBarrierControlAttributeBarrierCloseEventsID:
            result = @"BarrierCloseEvents";
            break;

        case MTRAttributeIDTypeClusterBarrierControlAttributeBarrierCommandOpenEventsID:
            result = @"BarrierCommandOpenEvents";
            break;

        case MTRAttributeIDTypeClusterBarrierControlAttributeBarrierCommandCloseEventsID:
            result = @"BarrierCommandCloseEvents";
            break;

        case MTRAttributeIDTypeClusterBarrierControlAttributeBarrierOpenPeriodID:
            result = @"BarrierOpenPeriod";
            break;

        case MTRAttributeIDTypeClusterBarrierControlAttributeBarrierClosePeriodID:
            result = @"BarrierClosePeriod";
            break;

        case MTRAttributeIDTypeClusterBarrierControlAttributeBarrierPositionID:
            result = @"BarrierPosition";
            break;

        case MTRAttributeIDTypeClusterBarrierControlAttributeGeneratedCommandListID:
            result = @"GeneratedCommandList";
            break;

        case MTRAttributeIDTypeClusterBarrierControlAttributeAcceptedCommandListID:
            result = @"AcceptedCommandList";
            break;

        case MTRAttributeIDTypeClusterBarrierControlAttributeAttributeListID:
            result = @"AttributeList";
            break;

        case MTRAttributeIDTypeClusterBarrierControlAttributeFeatureMapID:
            result = @"FeatureMap";
            break;

        case MTRAttributeIDTypeClusterBarrierControlAttributeClusterRevisionID:
            result = @"ClusterRevision";
            break;

        default:
            result = [NSString stringWithFormat:@"<Unknown attributeID %d>", attributeID];
=======
            result = [NSString stringWithFormat:@"<Unknown attributeID %u>", attributeID];
>>>>>>> 6f0a70c6
            break;
        }
        break;

    case MTRClusterIDTypeServiceAreaID:

        switch (attributeID) {

            // Cluster ServiceArea attributes
        case MTRAttributeIDTypeClusterServiceAreaAttributeSupportedAreasID:
            result = @"SupportedAreas";
            break;

        case MTRAttributeIDTypeClusterServiceAreaAttributeSupportedMapsID:
            result = @"SupportedMaps";
            break;

        case MTRAttributeIDTypeClusterServiceAreaAttributeSelectedAreasID:
            result = @"SelectedAreas";
            break;

        case MTRAttributeIDTypeClusterServiceAreaAttributeCurrentAreaID:
            result = @"CurrentArea";
            break;

        case MTRAttributeIDTypeClusterServiceAreaAttributeEstimatedEndTimeID:
            result = @"EstimatedEndTime";
            break;

        case MTRAttributeIDTypeClusterServiceAreaAttributeProgressID:
            result = @"Progress";
            break;

        case MTRAttributeIDTypeClusterServiceAreaAttributeGeneratedCommandListID:
            result = @"GeneratedCommandList";
            break;

        case MTRAttributeIDTypeClusterServiceAreaAttributeAcceptedCommandListID:
            result = @"AcceptedCommandList";
            break;

        case MTRAttributeIDTypeClusterServiceAreaAttributeAttributeListID:
            result = @"AttributeList";
            break;

        case MTRAttributeIDTypeClusterServiceAreaAttributeFeatureMapID:
            result = @"FeatureMap";
            break;

        case MTRAttributeIDTypeClusterServiceAreaAttributeClusterRevisionID:
            result = @"ClusterRevision";
            break;

        default:
            result = [NSString stringWithFormat:@"<Unknown attributeID %u>", attributeID];
            break;
        }
        break;

    case MTRClusterIDTypePumpConfigurationAndControlID:

        switch (attributeID) {

            // Cluster PumpConfigurationAndControl attributes
        case MTRAttributeIDTypeClusterPumpConfigurationAndControlAttributeMaxPressureID:
            result = @"MaxPressure";
            break;

        case MTRAttributeIDTypeClusterPumpConfigurationAndControlAttributeMaxSpeedID:
            result = @"MaxSpeed";
            break;

        case MTRAttributeIDTypeClusterPumpConfigurationAndControlAttributeMaxFlowID:
            result = @"MaxFlow";
            break;

        case MTRAttributeIDTypeClusterPumpConfigurationAndControlAttributeMinConstPressureID:
            result = @"MinConstPressure";
            break;

        case MTRAttributeIDTypeClusterPumpConfigurationAndControlAttributeMaxConstPressureID:
            result = @"MaxConstPressure";
            break;

        case MTRAttributeIDTypeClusterPumpConfigurationAndControlAttributeMinCompPressureID:
            result = @"MinCompPressure";
            break;

        case MTRAttributeIDTypeClusterPumpConfigurationAndControlAttributeMaxCompPressureID:
            result = @"MaxCompPressure";
            break;

        case MTRAttributeIDTypeClusterPumpConfigurationAndControlAttributeMinConstSpeedID:
            result = @"MinConstSpeed";
            break;

        case MTRAttributeIDTypeClusterPumpConfigurationAndControlAttributeMaxConstSpeedID:
            result = @"MaxConstSpeed";
            break;

        case MTRAttributeIDTypeClusterPumpConfigurationAndControlAttributeMinConstFlowID:
            result = @"MinConstFlow";
            break;

        case MTRAttributeIDTypeClusterPumpConfigurationAndControlAttributeMaxConstFlowID:
            result = @"MaxConstFlow";
            break;

        case MTRAttributeIDTypeClusterPumpConfigurationAndControlAttributeMinConstTempID:
            result = @"MinConstTemp";
            break;

        case MTRAttributeIDTypeClusterPumpConfigurationAndControlAttributeMaxConstTempID:
            result = @"MaxConstTemp";
            break;

        case MTRAttributeIDTypeClusterPumpConfigurationAndControlAttributePumpStatusID:
            result = @"PumpStatus";
            break;

        case MTRAttributeIDTypeClusterPumpConfigurationAndControlAttributeEffectiveOperationModeID:
            result = @"EffectiveOperationMode";
            break;

        case MTRAttributeIDTypeClusterPumpConfigurationAndControlAttributeEffectiveControlModeID:
            result = @"EffectiveControlMode";
            break;

        case MTRAttributeIDTypeClusterPumpConfigurationAndControlAttributeCapacityID:
            result = @"Capacity";
            break;

        case MTRAttributeIDTypeClusterPumpConfigurationAndControlAttributeSpeedID:
            result = @"Speed";
            break;

        case MTRAttributeIDTypeClusterPumpConfigurationAndControlAttributeLifetimeRunningHoursID:
            result = @"LifetimeRunningHours";
            break;

        case MTRAttributeIDTypeClusterPumpConfigurationAndControlAttributePowerID:
            result = @"Power";
            break;

        case MTRAttributeIDTypeClusterPumpConfigurationAndControlAttributeLifetimeEnergyConsumedID:
            result = @"LifetimeEnergyConsumed";
            break;

        case MTRAttributeIDTypeClusterPumpConfigurationAndControlAttributeOperationModeID:
            result = @"OperationMode";
            break;

        case MTRAttributeIDTypeClusterPumpConfigurationAndControlAttributeControlModeID:
            result = @"ControlMode";
            break;

        case MTRAttributeIDTypeClusterPumpConfigurationAndControlAttributeGeneratedCommandListID:
            result = @"GeneratedCommandList";
            break;

        case MTRAttributeIDTypeClusterPumpConfigurationAndControlAttributeAcceptedCommandListID:
            result = @"AcceptedCommandList";
            break;

        case MTRAttributeIDTypeClusterPumpConfigurationAndControlAttributeAttributeListID:
            result = @"AttributeList";
            break;

        case MTRAttributeIDTypeClusterPumpConfigurationAndControlAttributeFeatureMapID:
            result = @"FeatureMap";
            break;

        case MTRAttributeIDTypeClusterPumpConfigurationAndControlAttributeClusterRevisionID:
            result = @"ClusterRevision";
            break;

        default:
            result = [NSString stringWithFormat:@"<Unknown attributeID %u>", attributeID];
            break;
        }
        break;

    case MTRClusterIDTypeThermostatID:

        switch (attributeID) {

            // Cluster Thermostat attributes
        case MTRAttributeIDTypeClusterThermostatAttributeLocalTemperatureID:
            result = @"LocalTemperature";
            break;

        case MTRAttributeIDTypeClusterThermostatAttributeOutdoorTemperatureID:
            result = @"OutdoorTemperature";
            break;

        case MTRAttributeIDTypeClusterThermostatAttributeOccupancyID:
            result = @"Occupancy";
            break;

        case MTRAttributeIDTypeClusterThermostatAttributeAbsMinHeatSetpointLimitID:
            result = @"AbsMinHeatSetpointLimit";
            break;

        case MTRAttributeIDTypeClusterThermostatAttributeAbsMaxHeatSetpointLimitID:
            result = @"AbsMaxHeatSetpointLimit";
            break;

        case MTRAttributeIDTypeClusterThermostatAttributeAbsMinCoolSetpointLimitID:
            result = @"AbsMinCoolSetpointLimit";
            break;

        case MTRAttributeIDTypeClusterThermostatAttributeAbsMaxCoolSetpointLimitID:
            result = @"AbsMaxCoolSetpointLimit";
            break;

        case MTRAttributeIDTypeClusterThermostatAttributePICoolingDemandID:
            result = @"PICoolingDemand";
            break;

        case MTRAttributeIDTypeClusterThermostatAttributePIHeatingDemandID:
            result = @"PIHeatingDemand";
            break;

        case MTRAttributeIDTypeClusterThermostatAttributeHVACSystemTypeConfigurationID:
            result = @"HVACSystemTypeConfiguration";
            break;

        case MTRAttributeIDTypeClusterThermostatAttributeLocalTemperatureCalibrationID:
            result = @"LocalTemperatureCalibration";
            break;

        case MTRAttributeIDTypeClusterThermostatAttributeOccupiedCoolingSetpointID:
            result = @"OccupiedCoolingSetpoint";
            break;

        case MTRAttributeIDTypeClusterThermostatAttributeOccupiedHeatingSetpointID:
            result = @"OccupiedHeatingSetpoint";
            break;

        case MTRAttributeIDTypeClusterThermostatAttributeUnoccupiedCoolingSetpointID:
            result = @"UnoccupiedCoolingSetpoint";
            break;

        case MTRAttributeIDTypeClusterThermostatAttributeUnoccupiedHeatingSetpointID:
            result = @"UnoccupiedHeatingSetpoint";
            break;

        case MTRAttributeIDTypeClusterThermostatAttributeMinHeatSetpointLimitID:
            result = @"MinHeatSetpointLimit";
            break;

        case MTRAttributeIDTypeClusterThermostatAttributeMaxHeatSetpointLimitID:
            result = @"MaxHeatSetpointLimit";
            break;

        case MTRAttributeIDTypeClusterThermostatAttributeMinCoolSetpointLimitID:
            result = @"MinCoolSetpointLimit";
            break;

        case MTRAttributeIDTypeClusterThermostatAttributeMaxCoolSetpointLimitID:
            result = @"MaxCoolSetpointLimit";
            break;

        case MTRAttributeIDTypeClusterThermostatAttributeMinSetpointDeadBandID:
            result = @"MinSetpointDeadBand";
            break;

        case MTRAttributeIDTypeClusterThermostatAttributeRemoteSensingID:
            result = @"RemoteSensing";
            break;

        case MTRAttributeIDTypeClusterThermostatAttributeControlSequenceOfOperationID:
            result = @"ControlSequenceOfOperation";
            break;

        case MTRAttributeIDTypeClusterThermostatAttributeSystemModeID:
            result = @"SystemMode";
            break;

        case MTRAttributeIDTypeClusterThermostatAttributeThermostatRunningModeID:
            result = @"ThermostatRunningMode";
            break;

        case MTRAttributeIDTypeClusterThermostatAttributeStartOfWeekID:
            result = @"StartOfWeek";
            break;

        case MTRAttributeIDTypeClusterThermostatAttributeNumberOfWeeklyTransitionsID:
            result = @"NumberOfWeeklyTransitions";
            break;

        case MTRAttributeIDTypeClusterThermostatAttributeNumberOfDailyTransitionsID:
            result = @"NumberOfDailyTransitions";
            break;

        case MTRAttributeIDTypeClusterThermostatAttributeTemperatureSetpointHoldID:
            result = @"TemperatureSetpointHold";
            break;

        case MTRAttributeIDTypeClusterThermostatAttributeTemperatureSetpointHoldDurationID:
            result = @"TemperatureSetpointHoldDuration";
            break;

        case MTRAttributeIDTypeClusterThermostatAttributeThermostatProgrammingOperationModeID:
            result = @"ThermostatProgrammingOperationMode";
            break;

        case MTRAttributeIDTypeClusterThermostatAttributeThermostatRunningStateID:
            result = @"ThermostatRunningState";
            break;

        case MTRAttributeIDTypeClusterThermostatAttributeSetpointChangeSourceID:
            result = @"SetpointChangeSource";
            break;

        case MTRAttributeIDTypeClusterThermostatAttributeSetpointChangeAmountID:
            result = @"SetpointChangeAmount";
            break;

        case MTRAttributeIDTypeClusterThermostatAttributeSetpointChangeSourceTimestampID:
            result = @"SetpointChangeSourceTimestamp";
            break;

        case MTRAttributeIDTypeClusterThermostatAttributeOccupiedSetbackID:
            result = @"OccupiedSetback";
            break;

        case MTRAttributeIDTypeClusterThermostatAttributeOccupiedSetbackMinID:
            result = @"OccupiedSetbackMin";
            break;

        case MTRAttributeIDTypeClusterThermostatAttributeOccupiedSetbackMaxID:
            result = @"OccupiedSetbackMax";
            break;

        case MTRAttributeIDTypeClusterThermostatAttributeUnoccupiedSetbackID:
            result = @"UnoccupiedSetback";
            break;

        case MTRAttributeIDTypeClusterThermostatAttributeUnoccupiedSetbackMinID:
            result = @"UnoccupiedSetbackMin";
            break;

        case MTRAttributeIDTypeClusterThermostatAttributeUnoccupiedSetbackMaxID:
            result = @"UnoccupiedSetbackMax";
            break;

        case MTRAttributeIDTypeClusterThermostatAttributeEmergencyHeatDeltaID:
            result = @"EmergencyHeatDelta";
            break;

        case MTRAttributeIDTypeClusterThermostatAttributeACTypeID:
            result = @"ACType";
            break;

        case MTRAttributeIDTypeClusterThermostatAttributeACCapacityID:
            result = @"ACCapacity";
            break;

        case MTRAttributeIDTypeClusterThermostatAttributeACRefrigerantTypeID:
            result = @"ACRefrigerantType";
            break;

        case MTRAttributeIDTypeClusterThermostatAttributeACCompressorTypeID:
            result = @"ACCompressorType";
            break;

        case MTRAttributeIDTypeClusterThermostatAttributeACErrorCodeID:
            result = @"ACErrorCode";
            break;

        case MTRAttributeIDTypeClusterThermostatAttributeACLouverPositionID:
            result = @"ACLouverPosition";
            break;

        case MTRAttributeIDTypeClusterThermostatAttributeACCoilTemperatureID:
            result = @"ACCoilTemperature";
            break;

        case MTRAttributeIDTypeClusterThermostatAttributeACCapacityformatID:
            result = @"ACCapacityformat";
            break;

        case MTRAttributeIDTypeClusterThermostatAttributePresetTypesID:
            result = @"PresetTypes";
            break;

        case MTRAttributeIDTypeClusterThermostatAttributeScheduleTypesID:
            result = @"ScheduleTypes";
            break;

        case MTRAttributeIDTypeClusterThermostatAttributeNumberOfPresetsID:
            result = @"NumberOfPresets";
            break;

        case MTRAttributeIDTypeClusterThermostatAttributeNumberOfSchedulesID:
            result = @"NumberOfSchedules";
            break;

        case MTRAttributeIDTypeClusterThermostatAttributeNumberOfScheduleTransitionsID:
            result = @"NumberOfScheduleTransitions";
            break;

        case MTRAttributeIDTypeClusterThermostatAttributeNumberOfScheduleTransitionPerDayID:
            result = @"NumberOfScheduleTransitionPerDay";
            break;

        case MTRAttributeIDTypeClusterThermostatAttributeActivePresetHandleID:
            result = @"ActivePresetHandle";
            break;

        case MTRAttributeIDTypeClusterThermostatAttributeActiveScheduleHandleID:
            result = @"ActiveScheduleHandle";
            break;

        case MTRAttributeIDTypeClusterThermostatAttributePresetsID:
            result = @"Presets";
            break;

        case MTRAttributeIDTypeClusterThermostatAttributeSchedulesID:
            result = @"Schedules";
            break;

        case MTRAttributeIDTypeClusterThermostatAttributeSetpointHoldExpiryTimestampID:
            result = @"SetpointHoldExpiryTimestamp";
            break;

        case MTRAttributeIDTypeClusterThermostatAttributeGeneratedCommandListID:
            result = @"GeneratedCommandList";
            break;

        case MTRAttributeIDTypeClusterThermostatAttributeAcceptedCommandListID:
            result = @"AcceptedCommandList";
            break;

        case MTRAttributeIDTypeClusterThermostatAttributeAttributeListID:
            result = @"AttributeList";
            break;

        case MTRAttributeIDTypeClusterThermostatAttributeFeatureMapID:
            result = @"FeatureMap";
            break;

        case MTRAttributeIDTypeClusterThermostatAttributeClusterRevisionID:
            result = @"ClusterRevision";
            break;

        default:
            result = [NSString stringWithFormat:@"<Unknown attributeID %u>", attributeID];
            break;
        }
        break;

    case MTRClusterIDTypeFanControlID:

        switch (attributeID) {

            // Cluster FanControl attributes
        case MTRAttributeIDTypeClusterFanControlAttributeFanModeID:
            result = @"FanMode";
            break;

        case MTRAttributeIDTypeClusterFanControlAttributeFanModeSequenceID:
            result = @"FanModeSequence";
            break;

        case MTRAttributeIDTypeClusterFanControlAttributePercentSettingID:
            result = @"PercentSetting";
            break;

        case MTRAttributeIDTypeClusterFanControlAttributePercentCurrentID:
            result = @"PercentCurrent";
            break;

        case MTRAttributeIDTypeClusterFanControlAttributeSpeedMaxID:
            result = @"SpeedMax";
            break;

        case MTRAttributeIDTypeClusterFanControlAttributeSpeedSettingID:
            result = @"SpeedSetting";
            break;

        case MTRAttributeIDTypeClusterFanControlAttributeSpeedCurrentID:
            result = @"SpeedCurrent";
            break;

        case MTRAttributeIDTypeClusterFanControlAttributeRockSupportID:
            result = @"RockSupport";
            break;

        case MTRAttributeIDTypeClusterFanControlAttributeRockSettingID:
            result = @"RockSetting";
            break;

        case MTRAttributeIDTypeClusterFanControlAttributeWindSupportID:
            result = @"WindSupport";
            break;

        case MTRAttributeIDTypeClusterFanControlAttributeWindSettingID:
            result = @"WindSetting";
            break;

        case MTRAttributeIDTypeClusterFanControlAttributeAirflowDirectionID:
            result = @"AirflowDirection";
            break;

        case MTRAttributeIDTypeClusterFanControlAttributeGeneratedCommandListID:
            result = @"GeneratedCommandList";
            break;

        case MTRAttributeIDTypeClusterFanControlAttributeAcceptedCommandListID:
            result = @"AcceptedCommandList";
            break;

        case MTRAttributeIDTypeClusterFanControlAttributeAttributeListID:
            result = @"AttributeList";
            break;

        case MTRAttributeIDTypeClusterFanControlAttributeFeatureMapID:
            result = @"FeatureMap";
            break;

        case MTRAttributeIDTypeClusterFanControlAttributeClusterRevisionID:
            result = @"ClusterRevision";
            break;

        default:
            result = [NSString stringWithFormat:@"<Unknown attributeID %u>", attributeID];
            break;
        }
        break;

    case MTRClusterIDTypeThermostatUserInterfaceConfigurationID:

        switch (attributeID) {

            // Cluster ThermostatUserInterfaceConfiguration attributes
        case MTRAttributeIDTypeClusterThermostatUserInterfaceConfigurationAttributeTemperatureDisplayModeID:
            result = @"TemperatureDisplayMode";
            break;

        case MTRAttributeIDTypeClusterThermostatUserInterfaceConfigurationAttributeKeypadLockoutID:
            result = @"KeypadLockout";
            break;

        case MTRAttributeIDTypeClusterThermostatUserInterfaceConfigurationAttributeScheduleProgrammingVisibilityID:
            result = @"ScheduleProgrammingVisibility";
            break;

        case MTRAttributeIDTypeClusterThermostatUserInterfaceConfigurationAttributeGeneratedCommandListID:
            result = @"GeneratedCommandList";
            break;

        case MTRAttributeIDTypeClusterThermostatUserInterfaceConfigurationAttributeAcceptedCommandListID:
            result = @"AcceptedCommandList";
            break;

        case MTRAttributeIDTypeClusterThermostatUserInterfaceConfigurationAttributeAttributeListID:
            result = @"AttributeList";
            break;

        case MTRAttributeIDTypeClusterThermostatUserInterfaceConfigurationAttributeFeatureMapID:
            result = @"FeatureMap";
            break;

        case MTRAttributeIDTypeClusterThermostatUserInterfaceConfigurationAttributeClusterRevisionID:
            result = @"ClusterRevision";
            break;

        default:
            result = [NSString stringWithFormat:@"<Unknown attributeID %u>", attributeID];
            break;
        }
        break;

    case MTRClusterIDTypeColorControlID:

        switch (attributeID) {

            // Cluster ColorControl attributes
        case MTRAttributeIDTypeClusterColorControlAttributeCurrentHueID:
            result = @"CurrentHue";
            break;

        case MTRAttributeIDTypeClusterColorControlAttributeCurrentSaturationID:
            result = @"CurrentSaturation";
            break;

        case MTRAttributeIDTypeClusterColorControlAttributeRemainingTimeID:
            result = @"RemainingTime";
            break;

        case MTRAttributeIDTypeClusterColorControlAttributeCurrentXID:
            result = @"CurrentX";
            break;

        case MTRAttributeIDTypeClusterColorControlAttributeCurrentYID:
            result = @"CurrentY";
            break;

        case MTRAttributeIDTypeClusterColorControlAttributeDriftCompensationID:
            result = @"DriftCompensation";
            break;

        case MTRAttributeIDTypeClusterColorControlAttributeCompensationTextID:
            result = @"CompensationText";
            break;

        case MTRAttributeIDTypeClusterColorControlAttributeColorTemperatureMiredsID:
            result = @"ColorTemperatureMireds";
            break;

        case MTRAttributeIDTypeClusterColorControlAttributeColorModeID:
            result = @"ColorMode";
            break;

        case MTRAttributeIDTypeClusterColorControlAttributeOptionsID:
            result = @"Options";
            break;

        case MTRAttributeIDTypeClusterColorControlAttributeNumberOfPrimariesID:
            result = @"NumberOfPrimaries";
            break;

        case MTRAttributeIDTypeClusterColorControlAttributePrimary1XID:
            result = @"Primary1X";
            break;

        case MTRAttributeIDTypeClusterColorControlAttributePrimary1YID:
            result = @"Primary1Y";
            break;

        case MTRAttributeIDTypeClusterColorControlAttributePrimary1IntensityID:
            result = @"Primary1Intensity";
            break;

        case MTRAttributeIDTypeClusterColorControlAttributePrimary2XID:
            result = @"Primary2X";
            break;

        case MTRAttributeIDTypeClusterColorControlAttributePrimary2YID:
            result = @"Primary2Y";
            break;

        case MTRAttributeIDTypeClusterColorControlAttributePrimary2IntensityID:
            result = @"Primary2Intensity";
            break;

        case MTRAttributeIDTypeClusterColorControlAttributePrimary3XID:
            result = @"Primary3X";
            break;

        case MTRAttributeIDTypeClusterColorControlAttributePrimary3YID:
            result = @"Primary3Y";
            break;

        case MTRAttributeIDTypeClusterColorControlAttributePrimary3IntensityID:
            result = @"Primary3Intensity";
            break;

        case MTRAttributeIDTypeClusterColorControlAttributePrimary4XID:
            result = @"Primary4X";
            break;

        case MTRAttributeIDTypeClusterColorControlAttributePrimary4YID:
            result = @"Primary4Y";
            break;

        case MTRAttributeIDTypeClusterColorControlAttributePrimary4IntensityID:
            result = @"Primary4Intensity";
            break;

        case MTRAttributeIDTypeClusterColorControlAttributePrimary5XID:
            result = @"Primary5X";
            break;

        case MTRAttributeIDTypeClusterColorControlAttributePrimary5YID:
            result = @"Primary5Y";
            break;

        case MTRAttributeIDTypeClusterColorControlAttributePrimary5IntensityID:
            result = @"Primary5Intensity";
            break;

        case MTRAttributeIDTypeClusterColorControlAttributePrimary6XID:
            result = @"Primary6X";
            break;

        case MTRAttributeIDTypeClusterColorControlAttributePrimary6YID:
            result = @"Primary6Y";
            break;

        case MTRAttributeIDTypeClusterColorControlAttributePrimary6IntensityID:
            result = @"Primary6Intensity";
            break;

        case MTRAttributeIDTypeClusterColorControlAttributeWhitePointXID:
            result = @"WhitePointX";
            break;

        case MTRAttributeIDTypeClusterColorControlAttributeWhitePointYID:
            result = @"WhitePointY";
            break;

        case MTRAttributeIDTypeClusterColorControlAttributeColorPointRXID:
            result = @"ColorPointRX";
            break;

        case MTRAttributeIDTypeClusterColorControlAttributeColorPointRYID:
            result = @"ColorPointRY";
            break;

        case MTRAttributeIDTypeClusterColorControlAttributeColorPointRIntensityID:
            result = @"ColorPointRIntensity";
            break;

        case MTRAttributeIDTypeClusterColorControlAttributeColorPointGXID:
            result = @"ColorPointGX";
            break;

        case MTRAttributeIDTypeClusterColorControlAttributeColorPointGYID:
            result = @"ColorPointGY";
            break;

        case MTRAttributeIDTypeClusterColorControlAttributeColorPointGIntensityID:
            result = @"ColorPointGIntensity";
            break;

        case MTRAttributeIDTypeClusterColorControlAttributeColorPointBXID:
            result = @"ColorPointBX";
            break;

        case MTRAttributeIDTypeClusterColorControlAttributeColorPointBYID:
            result = @"ColorPointBY";
            break;

        case MTRAttributeIDTypeClusterColorControlAttributeColorPointBIntensityID:
            result = @"ColorPointBIntensity";
            break;

        case MTRAttributeIDTypeClusterColorControlAttributeEnhancedCurrentHueID:
            result = @"EnhancedCurrentHue";
            break;

        case MTRAttributeIDTypeClusterColorControlAttributeEnhancedColorModeID:
            result = @"EnhancedColorMode";
            break;

        case MTRAttributeIDTypeClusterColorControlAttributeColorLoopActiveID:
            result = @"ColorLoopActive";
            break;

        case MTRAttributeIDTypeClusterColorControlAttributeColorLoopDirectionID:
            result = @"ColorLoopDirection";
            break;

        case MTRAttributeIDTypeClusterColorControlAttributeColorLoopTimeID:
            result = @"ColorLoopTime";
            break;

        case MTRAttributeIDTypeClusterColorControlAttributeColorLoopStartEnhancedHueID:
            result = @"ColorLoopStartEnhancedHue";
            break;

        case MTRAttributeIDTypeClusterColorControlAttributeColorLoopStoredEnhancedHueID:
            result = @"ColorLoopStoredEnhancedHue";
            break;

        case MTRAttributeIDTypeClusterColorControlAttributeColorCapabilitiesID:
            result = @"ColorCapabilities";
            break;

        case MTRAttributeIDTypeClusterColorControlAttributeColorTempPhysicalMinMiredsID:
            result = @"ColorTempPhysicalMinMireds";
            break;

        case MTRAttributeIDTypeClusterColorControlAttributeColorTempPhysicalMaxMiredsID:
            result = @"ColorTempPhysicalMaxMireds";
            break;

        case MTRAttributeIDTypeClusterColorControlAttributeCoupleColorTempToLevelMinMiredsID:
            result = @"CoupleColorTempToLevelMinMireds";
            break;

        case MTRAttributeIDTypeClusterColorControlAttributeStartUpColorTemperatureMiredsID:
            result = @"StartUpColorTemperatureMireds";
            break;

        case MTRAttributeIDTypeClusterColorControlAttributeGeneratedCommandListID:
            result = @"GeneratedCommandList";
            break;

        case MTRAttributeIDTypeClusterColorControlAttributeAcceptedCommandListID:
            result = @"AcceptedCommandList";
            break;

        case MTRAttributeIDTypeClusterColorControlAttributeAttributeListID:
            result = @"AttributeList";
            break;

        case MTRAttributeIDTypeClusterColorControlAttributeFeatureMapID:
            result = @"FeatureMap";
            break;

        case MTRAttributeIDTypeClusterColorControlAttributeClusterRevisionID:
            result = @"ClusterRevision";
            break;

        default:
            result = [NSString stringWithFormat:@"<Unknown attributeID %u>", attributeID];
            break;
        }
        break;

    case MTRClusterIDTypeBallastConfigurationID:

        switch (attributeID) {

            // Cluster BallastConfiguration attributes
        case MTRAttributeIDTypeClusterBallastConfigurationAttributePhysicalMinLevelID:
            result = @"PhysicalMinLevel";
            break;

        case MTRAttributeIDTypeClusterBallastConfigurationAttributePhysicalMaxLevelID:
            result = @"PhysicalMaxLevel";
            break;

        case MTRAttributeIDTypeClusterBallastConfigurationAttributeBallastStatusID:
            result = @"BallastStatus";
            break;

        case MTRAttributeIDTypeClusterBallastConfigurationAttributeMinLevelID:
            result = @"MinLevel";
            break;

        case MTRAttributeIDTypeClusterBallastConfigurationAttributeMaxLevelID:
            result = @"MaxLevel";
            break;

        case MTRAttributeIDTypeClusterBallastConfigurationAttributeIntrinsicBallastFactorID:
            result = @"IntrinsicBallastFactor";
            break;

        case MTRAttributeIDTypeClusterBallastConfigurationAttributeBallastFactorAdjustmentID:
            result = @"BallastFactorAdjustment";
            break;

        case MTRAttributeIDTypeClusterBallastConfigurationAttributeLampQuantityID:
            result = @"LampQuantity";
            break;

        case MTRAttributeIDTypeClusterBallastConfigurationAttributeLampTypeID:
            result = @"LampType";
            break;

        case MTRAttributeIDTypeClusterBallastConfigurationAttributeLampManufacturerID:
            result = @"LampManufacturer";
            break;

        case MTRAttributeIDTypeClusterBallastConfigurationAttributeLampRatedHoursID:
            result = @"LampRatedHours";
            break;

        case MTRAttributeIDTypeClusterBallastConfigurationAttributeLampBurnHoursID:
            result = @"LampBurnHours";
            break;

        case MTRAttributeIDTypeClusterBallastConfigurationAttributeLampAlarmModeID:
            result = @"LampAlarmMode";
            break;

        case MTRAttributeIDTypeClusterBallastConfigurationAttributeLampBurnHoursTripPointID:
            result = @"LampBurnHoursTripPoint";
            break;

        case MTRAttributeIDTypeClusterBallastConfigurationAttributeGeneratedCommandListID:
            result = @"GeneratedCommandList";
            break;

        case MTRAttributeIDTypeClusterBallastConfigurationAttributeAcceptedCommandListID:
            result = @"AcceptedCommandList";
            break;

        case MTRAttributeIDTypeClusterBallastConfigurationAttributeAttributeListID:
            result = @"AttributeList";
            break;

        case MTRAttributeIDTypeClusterBallastConfigurationAttributeFeatureMapID:
            result = @"FeatureMap";
            break;

        case MTRAttributeIDTypeClusterBallastConfigurationAttributeClusterRevisionID:
            result = @"ClusterRevision";
            break;

        default:
            result = [NSString stringWithFormat:@"<Unknown attributeID %u>", attributeID];
            break;
        }
        break;

    case MTRClusterIDTypeIlluminanceMeasurementID:

        switch (attributeID) {

            // Cluster IlluminanceMeasurement attributes
        case MTRAttributeIDTypeClusterIlluminanceMeasurementAttributeMeasuredValueID:
            result = @"MeasuredValue";
            break;

        case MTRAttributeIDTypeClusterIlluminanceMeasurementAttributeMinMeasuredValueID:
            result = @"MinMeasuredValue";
            break;

        case MTRAttributeIDTypeClusterIlluminanceMeasurementAttributeMaxMeasuredValueID:
            result = @"MaxMeasuredValue";
            break;

        case MTRAttributeIDTypeClusterIlluminanceMeasurementAttributeToleranceID:
            result = @"Tolerance";
            break;

        case MTRAttributeIDTypeClusterIlluminanceMeasurementAttributeLightSensorTypeID:
            result = @"LightSensorType";
            break;

        case MTRAttributeIDTypeClusterIlluminanceMeasurementAttributeGeneratedCommandListID:
            result = @"GeneratedCommandList";
            break;

        case MTRAttributeIDTypeClusterIlluminanceMeasurementAttributeAcceptedCommandListID:
            result = @"AcceptedCommandList";
            break;

        case MTRAttributeIDTypeClusterIlluminanceMeasurementAttributeAttributeListID:
            result = @"AttributeList";
            break;

        case MTRAttributeIDTypeClusterIlluminanceMeasurementAttributeFeatureMapID:
            result = @"FeatureMap";
            break;

        case MTRAttributeIDTypeClusterIlluminanceMeasurementAttributeClusterRevisionID:
            result = @"ClusterRevision";
            break;

        default:
            result = [NSString stringWithFormat:@"<Unknown attributeID %u>", attributeID];
            break;
        }
        break;

    case MTRClusterIDTypeTemperatureMeasurementID:

        switch (attributeID) {

            // Cluster TemperatureMeasurement attributes
        case MTRAttributeIDTypeClusterTemperatureMeasurementAttributeMeasuredValueID:
            result = @"MeasuredValue";
            break;

        case MTRAttributeIDTypeClusterTemperatureMeasurementAttributeMinMeasuredValueID:
            result = @"MinMeasuredValue";
            break;

        case MTRAttributeIDTypeClusterTemperatureMeasurementAttributeMaxMeasuredValueID:
            result = @"MaxMeasuredValue";
            break;

        case MTRAttributeIDTypeClusterTemperatureMeasurementAttributeToleranceID:
            result = @"Tolerance";
            break;

        case MTRAttributeIDTypeClusterTemperatureMeasurementAttributeGeneratedCommandListID:
            result = @"GeneratedCommandList";
            break;

        case MTRAttributeIDTypeClusterTemperatureMeasurementAttributeAcceptedCommandListID:
            result = @"AcceptedCommandList";
            break;

        case MTRAttributeIDTypeClusterTemperatureMeasurementAttributeAttributeListID:
            result = @"AttributeList";
            break;

        case MTRAttributeIDTypeClusterTemperatureMeasurementAttributeFeatureMapID:
            result = @"FeatureMap";
            break;

        case MTRAttributeIDTypeClusterTemperatureMeasurementAttributeClusterRevisionID:
            result = @"ClusterRevision";
            break;

        default:
            result = [NSString stringWithFormat:@"<Unknown attributeID %u>", attributeID];
            break;
        }
        break;

    case MTRClusterIDTypePressureMeasurementID:

        switch (attributeID) {

            // Cluster PressureMeasurement attributes
        case MTRAttributeIDTypeClusterPressureMeasurementAttributeMeasuredValueID:
            result = @"MeasuredValue";
            break;

        case MTRAttributeIDTypeClusterPressureMeasurementAttributeMinMeasuredValueID:
            result = @"MinMeasuredValue";
            break;

        case MTRAttributeIDTypeClusterPressureMeasurementAttributeMaxMeasuredValueID:
            result = @"MaxMeasuredValue";
            break;

        case MTRAttributeIDTypeClusterPressureMeasurementAttributeToleranceID:
            result = @"Tolerance";
            break;

        case MTRAttributeIDTypeClusterPressureMeasurementAttributeScaledValueID:
            result = @"ScaledValue";
            break;

        case MTRAttributeIDTypeClusterPressureMeasurementAttributeMinScaledValueID:
            result = @"MinScaledValue";
            break;

        case MTRAttributeIDTypeClusterPressureMeasurementAttributeMaxScaledValueID:
            result = @"MaxScaledValue";
            break;

        case MTRAttributeIDTypeClusterPressureMeasurementAttributeScaledToleranceID:
            result = @"ScaledTolerance";
            break;

        case MTRAttributeIDTypeClusterPressureMeasurementAttributeScaleID:
            result = @"Scale";
            break;

        case MTRAttributeIDTypeClusterPressureMeasurementAttributeGeneratedCommandListID:
            result = @"GeneratedCommandList";
            break;

        case MTRAttributeIDTypeClusterPressureMeasurementAttributeAcceptedCommandListID:
            result = @"AcceptedCommandList";
            break;

        case MTRAttributeIDTypeClusterPressureMeasurementAttributeAttributeListID:
            result = @"AttributeList";
            break;

        case MTRAttributeIDTypeClusterPressureMeasurementAttributeFeatureMapID:
            result = @"FeatureMap";
            break;

        case MTRAttributeIDTypeClusterPressureMeasurementAttributeClusterRevisionID:
            result = @"ClusterRevision";
            break;

        default:
            result = [NSString stringWithFormat:@"<Unknown attributeID %u>", attributeID];
            break;
        }
        break;

    case MTRClusterIDTypeFlowMeasurementID:

        switch (attributeID) {

            // Cluster FlowMeasurement attributes
        case MTRAttributeIDTypeClusterFlowMeasurementAttributeMeasuredValueID:
            result = @"MeasuredValue";
            break;

        case MTRAttributeIDTypeClusterFlowMeasurementAttributeMinMeasuredValueID:
            result = @"MinMeasuredValue";
            break;

        case MTRAttributeIDTypeClusterFlowMeasurementAttributeMaxMeasuredValueID:
            result = @"MaxMeasuredValue";
            break;

        case MTRAttributeIDTypeClusterFlowMeasurementAttributeToleranceID:
            result = @"Tolerance";
            break;

        case MTRAttributeIDTypeClusterFlowMeasurementAttributeGeneratedCommandListID:
            result = @"GeneratedCommandList";
            break;

        case MTRAttributeIDTypeClusterFlowMeasurementAttributeAcceptedCommandListID:
            result = @"AcceptedCommandList";
            break;

        case MTRAttributeIDTypeClusterFlowMeasurementAttributeAttributeListID:
            result = @"AttributeList";
            break;

        case MTRAttributeIDTypeClusterFlowMeasurementAttributeFeatureMapID:
            result = @"FeatureMap";
            break;

        case MTRAttributeIDTypeClusterFlowMeasurementAttributeClusterRevisionID:
            result = @"ClusterRevision";
            break;

        default:
            result = [NSString stringWithFormat:@"<Unknown attributeID %u>", attributeID];
            break;
        }
        break;

    case MTRClusterIDTypeRelativeHumidityMeasurementID:

        switch (attributeID) {

            // Cluster RelativeHumidityMeasurement attributes
        case MTRAttributeIDTypeClusterRelativeHumidityMeasurementAttributeMeasuredValueID:
            result = @"MeasuredValue";
            break;

        case MTRAttributeIDTypeClusterRelativeHumidityMeasurementAttributeMinMeasuredValueID:
            result = @"MinMeasuredValue";
            break;

        case MTRAttributeIDTypeClusterRelativeHumidityMeasurementAttributeMaxMeasuredValueID:
            result = @"MaxMeasuredValue";
            break;

        case MTRAttributeIDTypeClusterRelativeHumidityMeasurementAttributeToleranceID:
            result = @"Tolerance";
            break;

        case MTRAttributeIDTypeClusterRelativeHumidityMeasurementAttributeGeneratedCommandListID:
            result = @"GeneratedCommandList";
            break;

        case MTRAttributeIDTypeClusterRelativeHumidityMeasurementAttributeAcceptedCommandListID:
            result = @"AcceptedCommandList";
            break;

        case MTRAttributeIDTypeClusterRelativeHumidityMeasurementAttributeAttributeListID:
            result = @"AttributeList";
            break;

        case MTRAttributeIDTypeClusterRelativeHumidityMeasurementAttributeFeatureMapID:
            result = @"FeatureMap";
            break;

        case MTRAttributeIDTypeClusterRelativeHumidityMeasurementAttributeClusterRevisionID:
            result = @"ClusterRevision";
            break;

        default:
            result = [NSString stringWithFormat:@"<Unknown attributeID %u>", attributeID];
            break;
        }
        break;

    case MTRClusterIDTypeOccupancySensingID:

        switch (attributeID) {

            // Cluster OccupancySensing attributes
        case MTRAttributeIDTypeClusterOccupancySensingAttributeOccupancyID:
            result = @"Occupancy";
            break;

        case MTRAttributeIDTypeClusterOccupancySensingAttributeOccupancySensorTypeID:
            result = @"OccupancySensorType";
            break;

        case MTRAttributeIDTypeClusterOccupancySensingAttributeOccupancySensorTypeBitmapID:
            result = @"OccupancySensorTypeBitmap";
            break;

        case MTRAttributeIDTypeClusterOccupancySensingAttributeHoldTimeID:
            result = @"HoldTime";
            break;

        case MTRAttributeIDTypeClusterOccupancySensingAttributeHoldTimeLimitsID:
            result = @"HoldTimeLimits";
            break;

        case MTRAttributeIDTypeClusterOccupancySensingAttributePIROccupiedToUnoccupiedDelayID:
            result = @"PIROccupiedToUnoccupiedDelay";
            break;

        case MTRAttributeIDTypeClusterOccupancySensingAttributePIRUnoccupiedToOccupiedDelayID:
            result = @"PIRUnoccupiedToOccupiedDelay";
            break;

        case MTRAttributeIDTypeClusterOccupancySensingAttributePIRUnoccupiedToOccupiedThresholdID:
            result = @"PIRUnoccupiedToOccupiedThreshold";
            break;

        case MTRAttributeIDTypeClusterOccupancySensingAttributeUltrasonicOccupiedToUnoccupiedDelayID:
            result = @"UltrasonicOccupiedToUnoccupiedDelay";
            break;

        case MTRAttributeIDTypeClusterOccupancySensingAttributeUltrasonicUnoccupiedToOccupiedDelayID:
            result = @"UltrasonicUnoccupiedToOccupiedDelay";
            break;

        case MTRAttributeIDTypeClusterOccupancySensingAttributeUltrasonicUnoccupiedToOccupiedThresholdID:
            result = @"UltrasonicUnoccupiedToOccupiedThreshold";
            break;

        case MTRAttributeIDTypeClusterOccupancySensingAttributePhysicalContactOccupiedToUnoccupiedDelayID:
            result = @"PhysicalContactOccupiedToUnoccupiedDelay";
            break;

        case MTRAttributeIDTypeClusterOccupancySensingAttributePhysicalContactUnoccupiedToOccupiedDelayID:
            result = @"PhysicalContactUnoccupiedToOccupiedDelay";
            break;

        case MTRAttributeIDTypeClusterOccupancySensingAttributePhysicalContactUnoccupiedToOccupiedThresholdID:
            result = @"PhysicalContactUnoccupiedToOccupiedThreshold";
            break;

        case MTRAttributeIDTypeClusterOccupancySensingAttributeGeneratedCommandListID:
            result = @"GeneratedCommandList";
            break;

        case MTRAttributeIDTypeClusterOccupancySensingAttributeAcceptedCommandListID:
            result = @"AcceptedCommandList";
            break;

        case MTRAttributeIDTypeClusterOccupancySensingAttributeAttributeListID:
            result = @"AttributeList";
            break;

        case MTRAttributeIDTypeClusterOccupancySensingAttributeFeatureMapID:
            result = @"FeatureMap";
            break;

        case MTRAttributeIDTypeClusterOccupancySensingAttributeClusterRevisionID:
            result = @"ClusterRevision";
            break;

        default:
            result = [NSString stringWithFormat:@"<Unknown attributeID %u>", attributeID];
            break;
        }
        break;

    case MTRClusterIDTypeCarbonMonoxideConcentrationMeasurementID:

        switch (attributeID) {

            // Cluster CarbonMonoxideConcentrationMeasurement attributes
        case MTRAttributeIDTypeClusterCarbonMonoxideConcentrationMeasurementAttributeMeasuredValueID:
            result = @"MeasuredValue";
            break;

        case MTRAttributeIDTypeClusterCarbonMonoxideConcentrationMeasurementAttributeMinMeasuredValueID:
            result = @"MinMeasuredValue";
            break;

        case MTRAttributeIDTypeClusterCarbonMonoxideConcentrationMeasurementAttributeMaxMeasuredValueID:
            result = @"MaxMeasuredValue";
            break;

        case MTRAttributeIDTypeClusterCarbonMonoxideConcentrationMeasurementAttributePeakMeasuredValueID:
            result = @"PeakMeasuredValue";
            break;

        case MTRAttributeIDTypeClusterCarbonMonoxideConcentrationMeasurementAttributePeakMeasuredValueWindowID:
            result = @"PeakMeasuredValueWindow";
            break;

        case MTRAttributeIDTypeClusterCarbonMonoxideConcentrationMeasurementAttributeAverageMeasuredValueID:
            result = @"AverageMeasuredValue";
            break;

        case MTRAttributeIDTypeClusterCarbonMonoxideConcentrationMeasurementAttributeAverageMeasuredValueWindowID:
            result = @"AverageMeasuredValueWindow";
            break;

        case MTRAttributeIDTypeClusterCarbonMonoxideConcentrationMeasurementAttributeUncertaintyID:
            result = @"Uncertainty";
            break;

        case MTRAttributeIDTypeClusterCarbonMonoxideConcentrationMeasurementAttributeMeasurementUnitID:
            result = @"MeasurementUnit";
            break;

        case MTRAttributeIDTypeClusterCarbonMonoxideConcentrationMeasurementAttributeMeasurementMediumID:
            result = @"MeasurementMedium";
            break;

        case MTRAttributeIDTypeClusterCarbonMonoxideConcentrationMeasurementAttributeLevelValueID:
            result = @"LevelValue";
            break;

        case MTRAttributeIDTypeClusterCarbonMonoxideConcentrationMeasurementAttributeGeneratedCommandListID:
            result = @"GeneratedCommandList";
            break;

        case MTRAttributeIDTypeClusterCarbonMonoxideConcentrationMeasurementAttributeAcceptedCommandListID:
            result = @"AcceptedCommandList";
            break;

        case MTRAttributeIDTypeClusterCarbonMonoxideConcentrationMeasurementAttributeAttributeListID:
            result = @"AttributeList";
            break;

        case MTRAttributeIDTypeClusterCarbonMonoxideConcentrationMeasurementAttributeFeatureMapID:
            result = @"FeatureMap";
            break;

        case MTRAttributeIDTypeClusterCarbonMonoxideConcentrationMeasurementAttributeClusterRevisionID:
            result = @"ClusterRevision";
            break;

        default:
            result = [NSString stringWithFormat:@"<Unknown attributeID %u>", attributeID];
            break;
        }
        break;

    case MTRClusterIDTypeCarbonDioxideConcentrationMeasurementID:

        switch (attributeID) {

            // Cluster CarbonDioxideConcentrationMeasurement attributes
        case MTRAttributeIDTypeClusterCarbonDioxideConcentrationMeasurementAttributeMeasuredValueID:
            result = @"MeasuredValue";
            break;

        case MTRAttributeIDTypeClusterCarbonDioxideConcentrationMeasurementAttributeMinMeasuredValueID:
            result = @"MinMeasuredValue";
            break;

        case MTRAttributeIDTypeClusterCarbonDioxideConcentrationMeasurementAttributeMaxMeasuredValueID:
            result = @"MaxMeasuredValue";
            break;

        case MTRAttributeIDTypeClusterCarbonDioxideConcentrationMeasurementAttributePeakMeasuredValueID:
            result = @"PeakMeasuredValue";
            break;

        case MTRAttributeIDTypeClusterCarbonDioxideConcentrationMeasurementAttributePeakMeasuredValueWindowID:
            result = @"PeakMeasuredValueWindow";
            break;

        case MTRAttributeIDTypeClusterCarbonDioxideConcentrationMeasurementAttributeAverageMeasuredValueID:
            result = @"AverageMeasuredValue";
            break;

        case MTRAttributeIDTypeClusterCarbonDioxideConcentrationMeasurementAttributeAverageMeasuredValueWindowID:
            result = @"AverageMeasuredValueWindow";
            break;

        case MTRAttributeIDTypeClusterCarbonDioxideConcentrationMeasurementAttributeUncertaintyID:
            result = @"Uncertainty";
            break;

        case MTRAttributeIDTypeClusterCarbonDioxideConcentrationMeasurementAttributeMeasurementUnitID:
            result = @"MeasurementUnit";
            break;

        case MTRAttributeIDTypeClusterCarbonDioxideConcentrationMeasurementAttributeMeasurementMediumID:
            result = @"MeasurementMedium";
            break;

        case MTRAttributeIDTypeClusterCarbonDioxideConcentrationMeasurementAttributeLevelValueID:
            result = @"LevelValue";
            break;

        case MTRAttributeIDTypeClusterCarbonDioxideConcentrationMeasurementAttributeGeneratedCommandListID:
            result = @"GeneratedCommandList";
            break;

        case MTRAttributeIDTypeClusterCarbonDioxideConcentrationMeasurementAttributeAcceptedCommandListID:
            result = @"AcceptedCommandList";
            break;

        case MTRAttributeIDTypeClusterCarbonDioxideConcentrationMeasurementAttributeAttributeListID:
            result = @"AttributeList";
            break;

        case MTRAttributeIDTypeClusterCarbonDioxideConcentrationMeasurementAttributeFeatureMapID:
            result = @"FeatureMap";
            break;

        case MTRAttributeIDTypeClusterCarbonDioxideConcentrationMeasurementAttributeClusterRevisionID:
            result = @"ClusterRevision";
            break;

        default:
            result = [NSString stringWithFormat:@"<Unknown attributeID %u>", attributeID];
            break;
        }
        break;

    case MTRClusterIDTypeNitrogenDioxideConcentrationMeasurementID:

        switch (attributeID) {

            // Cluster NitrogenDioxideConcentrationMeasurement attributes
        case MTRAttributeIDTypeClusterNitrogenDioxideConcentrationMeasurementAttributeMeasuredValueID:
            result = @"MeasuredValue";
            break;

        case MTRAttributeIDTypeClusterNitrogenDioxideConcentrationMeasurementAttributeMinMeasuredValueID:
            result = @"MinMeasuredValue";
            break;

        case MTRAttributeIDTypeClusterNitrogenDioxideConcentrationMeasurementAttributeMaxMeasuredValueID:
            result = @"MaxMeasuredValue";
            break;

        case MTRAttributeIDTypeClusterNitrogenDioxideConcentrationMeasurementAttributePeakMeasuredValueID:
            result = @"PeakMeasuredValue";
            break;

        case MTRAttributeIDTypeClusterNitrogenDioxideConcentrationMeasurementAttributePeakMeasuredValueWindowID:
            result = @"PeakMeasuredValueWindow";
            break;

        case MTRAttributeIDTypeClusterNitrogenDioxideConcentrationMeasurementAttributeAverageMeasuredValueID:
            result = @"AverageMeasuredValue";
            break;

        case MTRAttributeIDTypeClusterNitrogenDioxideConcentrationMeasurementAttributeAverageMeasuredValueWindowID:
            result = @"AverageMeasuredValueWindow";
            break;

        case MTRAttributeIDTypeClusterNitrogenDioxideConcentrationMeasurementAttributeUncertaintyID:
            result = @"Uncertainty";
            break;

        case MTRAttributeIDTypeClusterNitrogenDioxideConcentrationMeasurementAttributeMeasurementUnitID:
            result = @"MeasurementUnit";
            break;

        case MTRAttributeIDTypeClusterNitrogenDioxideConcentrationMeasurementAttributeMeasurementMediumID:
            result = @"MeasurementMedium";
            break;

        case MTRAttributeIDTypeClusterNitrogenDioxideConcentrationMeasurementAttributeLevelValueID:
            result = @"LevelValue";
            break;

        case MTRAttributeIDTypeClusterNitrogenDioxideConcentrationMeasurementAttributeGeneratedCommandListID:
            result = @"GeneratedCommandList";
            break;

        case MTRAttributeIDTypeClusterNitrogenDioxideConcentrationMeasurementAttributeAcceptedCommandListID:
            result = @"AcceptedCommandList";
            break;

        case MTRAttributeIDTypeClusterNitrogenDioxideConcentrationMeasurementAttributeAttributeListID:
            result = @"AttributeList";
            break;

        case MTRAttributeIDTypeClusterNitrogenDioxideConcentrationMeasurementAttributeFeatureMapID:
            result = @"FeatureMap";
            break;

        case MTRAttributeIDTypeClusterNitrogenDioxideConcentrationMeasurementAttributeClusterRevisionID:
            result = @"ClusterRevision";
            break;

        default:
            result = [NSString stringWithFormat:@"<Unknown attributeID %u>", attributeID];
            break;
        }
        break;

    case MTRClusterIDTypeOzoneConcentrationMeasurementID:

        switch (attributeID) {

            // Cluster OzoneConcentrationMeasurement attributes
        case MTRAttributeIDTypeClusterOzoneConcentrationMeasurementAttributeMeasuredValueID:
            result = @"MeasuredValue";
            break;

        case MTRAttributeIDTypeClusterOzoneConcentrationMeasurementAttributeMinMeasuredValueID:
            result = @"MinMeasuredValue";
            break;

        case MTRAttributeIDTypeClusterOzoneConcentrationMeasurementAttributeMaxMeasuredValueID:
            result = @"MaxMeasuredValue";
            break;

        case MTRAttributeIDTypeClusterOzoneConcentrationMeasurementAttributePeakMeasuredValueID:
            result = @"PeakMeasuredValue";
            break;

        case MTRAttributeIDTypeClusterOzoneConcentrationMeasurementAttributePeakMeasuredValueWindowID:
            result = @"PeakMeasuredValueWindow";
            break;

        case MTRAttributeIDTypeClusterOzoneConcentrationMeasurementAttributeAverageMeasuredValueID:
            result = @"AverageMeasuredValue";
            break;

        case MTRAttributeIDTypeClusterOzoneConcentrationMeasurementAttributeAverageMeasuredValueWindowID:
            result = @"AverageMeasuredValueWindow";
            break;

        case MTRAttributeIDTypeClusterOzoneConcentrationMeasurementAttributeUncertaintyID:
            result = @"Uncertainty";
            break;

        case MTRAttributeIDTypeClusterOzoneConcentrationMeasurementAttributeMeasurementUnitID:
            result = @"MeasurementUnit";
            break;

        case MTRAttributeIDTypeClusterOzoneConcentrationMeasurementAttributeMeasurementMediumID:
            result = @"MeasurementMedium";
            break;

        case MTRAttributeIDTypeClusterOzoneConcentrationMeasurementAttributeLevelValueID:
            result = @"LevelValue";
            break;

        case MTRAttributeIDTypeClusterOzoneConcentrationMeasurementAttributeGeneratedCommandListID:
            result = @"GeneratedCommandList";
            break;

        case MTRAttributeIDTypeClusterOzoneConcentrationMeasurementAttributeAcceptedCommandListID:
            result = @"AcceptedCommandList";
            break;

        case MTRAttributeIDTypeClusterOzoneConcentrationMeasurementAttributeAttributeListID:
            result = @"AttributeList";
            break;

        case MTRAttributeIDTypeClusterOzoneConcentrationMeasurementAttributeFeatureMapID:
            result = @"FeatureMap";
            break;

        case MTRAttributeIDTypeClusterOzoneConcentrationMeasurementAttributeClusterRevisionID:
            result = @"ClusterRevision";
            break;

        default:
            result = [NSString stringWithFormat:@"<Unknown attributeID %u>", attributeID];
            break;
        }
        break;

    case MTRClusterIDTypePM25ConcentrationMeasurementID:

        switch (attributeID) {

            // Cluster PM25ConcentrationMeasurement attributes
        case MTRAttributeIDTypeClusterPM25ConcentrationMeasurementAttributeMeasuredValueID:
            result = @"MeasuredValue";
            break;

        case MTRAttributeIDTypeClusterPM25ConcentrationMeasurementAttributeMinMeasuredValueID:
            result = @"MinMeasuredValue";
            break;

        case MTRAttributeIDTypeClusterPM25ConcentrationMeasurementAttributeMaxMeasuredValueID:
            result = @"MaxMeasuredValue";
            break;

        case MTRAttributeIDTypeClusterPM25ConcentrationMeasurementAttributePeakMeasuredValueID:
            result = @"PeakMeasuredValue";
            break;

        case MTRAttributeIDTypeClusterPM25ConcentrationMeasurementAttributePeakMeasuredValueWindowID:
            result = @"PeakMeasuredValueWindow";
            break;

        case MTRAttributeIDTypeClusterPM25ConcentrationMeasurementAttributeAverageMeasuredValueID:
            result = @"AverageMeasuredValue";
            break;

        case MTRAttributeIDTypeClusterPM25ConcentrationMeasurementAttributeAverageMeasuredValueWindowID:
            result = @"AverageMeasuredValueWindow";
            break;

        case MTRAttributeIDTypeClusterPM25ConcentrationMeasurementAttributeUncertaintyID:
            result = @"Uncertainty";
            break;

        case MTRAttributeIDTypeClusterPM25ConcentrationMeasurementAttributeMeasurementUnitID:
            result = @"MeasurementUnit";
            break;

        case MTRAttributeIDTypeClusterPM25ConcentrationMeasurementAttributeMeasurementMediumID:
            result = @"MeasurementMedium";
            break;

        case MTRAttributeIDTypeClusterPM25ConcentrationMeasurementAttributeLevelValueID:
            result = @"LevelValue";
            break;

        case MTRAttributeIDTypeClusterPM25ConcentrationMeasurementAttributeGeneratedCommandListID:
            result = @"GeneratedCommandList";
            break;

        case MTRAttributeIDTypeClusterPM25ConcentrationMeasurementAttributeAcceptedCommandListID:
            result = @"AcceptedCommandList";
            break;

        case MTRAttributeIDTypeClusterPM25ConcentrationMeasurementAttributeAttributeListID:
            result = @"AttributeList";
            break;

        case MTRAttributeIDTypeClusterPM25ConcentrationMeasurementAttributeFeatureMapID:
            result = @"FeatureMap";
            break;

        case MTRAttributeIDTypeClusterPM25ConcentrationMeasurementAttributeClusterRevisionID:
            result = @"ClusterRevision";
            break;

        default:
            result = [NSString stringWithFormat:@"<Unknown attributeID %u>", attributeID];
            break;
        }
        break;

    case MTRClusterIDTypeFormaldehydeConcentrationMeasurementID:

        switch (attributeID) {

            // Cluster FormaldehydeConcentrationMeasurement attributes
        case MTRAttributeIDTypeClusterFormaldehydeConcentrationMeasurementAttributeMeasuredValueID:
            result = @"MeasuredValue";
            break;

        case MTRAttributeIDTypeClusterFormaldehydeConcentrationMeasurementAttributeMinMeasuredValueID:
            result = @"MinMeasuredValue";
            break;

        case MTRAttributeIDTypeClusterFormaldehydeConcentrationMeasurementAttributeMaxMeasuredValueID:
            result = @"MaxMeasuredValue";
            break;

        case MTRAttributeIDTypeClusterFormaldehydeConcentrationMeasurementAttributePeakMeasuredValueID:
            result = @"PeakMeasuredValue";
            break;

        case MTRAttributeIDTypeClusterFormaldehydeConcentrationMeasurementAttributePeakMeasuredValueWindowID:
            result = @"PeakMeasuredValueWindow";
            break;

        case MTRAttributeIDTypeClusterFormaldehydeConcentrationMeasurementAttributeAverageMeasuredValueID:
            result = @"AverageMeasuredValue";
            break;

        case MTRAttributeIDTypeClusterFormaldehydeConcentrationMeasurementAttributeAverageMeasuredValueWindowID:
            result = @"AverageMeasuredValueWindow";
            break;

        case MTRAttributeIDTypeClusterFormaldehydeConcentrationMeasurementAttributeUncertaintyID:
            result = @"Uncertainty";
            break;

        case MTRAttributeIDTypeClusterFormaldehydeConcentrationMeasurementAttributeMeasurementUnitID:
            result = @"MeasurementUnit";
            break;

        case MTRAttributeIDTypeClusterFormaldehydeConcentrationMeasurementAttributeMeasurementMediumID:
            result = @"MeasurementMedium";
            break;

        case MTRAttributeIDTypeClusterFormaldehydeConcentrationMeasurementAttributeLevelValueID:
            result = @"LevelValue";
            break;

        case MTRAttributeIDTypeClusterFormaldehydeConcentrationMeasurementAttributeGeneratedCommandListID:
            result = @"GeneratedCommandList";
            break;

        case MTRAttributeIDTypeClusterFormaldehydeConcentrationMeasurementAttributeAcceptedCommandListID:
            result = @"AcceptedCommandList";
            break;

        case MTRAttributeIDTypeClusterFormaldehydeConcentrationMeasurementAttributeAttributeListID:
            result = @"AttributeList";
            break;

        case MTRAttributeIDTypeClusterFormaldehydeConcentrationMeasurementAttributeFeatureMapID:
            result = @"FeatureMap";
            break;

        case MTRAttributeIDTypeClusterFormaldehydeConcentrationMeasurementAttributeClusterRevisionID:
            result = @"ClusterRevision";
            break;

        default:
            result = [NSString stringWithFormat:@"<Unknown attributeID %u>", attributeID];
            break;
        }
        break;

    case MTRClusterIDTypePM1ConcentrationMeasurementID:

        switch (attributeID) {

            // Cluster PM1ConcentrationMeasurement attributes
        case MTRAttributeIDTypeClusterPM1ConcentrationMeasurementAttributeMeasuredValueID:
            result = @"MeasuredValue";
            break;

        case MTRAttributeIDTypeClusterPM1ConcentrationMeasurementAttributeMinMeasuredValueID:
            result = @"MinMeasuredValue";
            break;

        case MTRAttributeIDTypeClusterPM1ConcentrationMeasurementAttributeMaxMeasuredValueID:
            result = @"MaxMeasuredValue";
            break;

        case MTRAttributeIDTypeClusterPM1ConcentrationMeasurementAttributePeakMeasuredValueID:
            result = @"PeakMeasuredValue";
            break;

        case MTRAttributeIDTypeClusterPM1ConcentrationMeasurementAttributePeakMeasuredValueWindowID:
            result = @"PeakMeasuredValueWindow";
            break;

        case MTRAttributeIDTypeClusterPM1ConcentrationMeasurementAttributeAverageMeasuredValueID:
            result = @"AverageMeasuredValue";
            break;

        case MTRAttributeIDTypeClusterPM1ConcentrationMeasurementAttributeAverageMeasuredValueWindowID:
            result = @"AverageMeasuredValueWindow";
            break;

        case MTRAttributeIDTypeClusterPM1ConcentrationMeasurementAttributeUncertaintyID:
            result = @"Uncertainty";
            break;

        case MTRAttributeIDTypeClusterPM1ConcentrationMeasurementAttributeMeasurementUnitID:
            result = @"MeasurementUnit";
            break;

        case MTRAttributeIDTypeClusterPM1ConcentrationMeasurementAttributeMeasurementMediumID:
            result = @"MeasurementMedium";
            break;

        case MTRAttributeIDTypeClusterPM1ConcentrationMeasurementAttributeLevelValueID:
            result = @"LevelValue";
            break;

        case MTRAttributeIDTypeClusterPM1ConcentrationMeasurementAttributeGeneratedCommandListID:
            result = @"GeneratedCommandList";
            break;

        case MTRAttributeIDTypeClusterPM1ConcentrationMeasurementAttributeAcceptedCommandListID:
            result = @"AcceptedCommandList";
            break;

        case MTRAttributeIDTypeClusterPM1ConcentrationMeasurementAttributeAttributeListID:
            result = @"AttributeList";
            break;

        case MTRAttributeIDTypeClusterPM1ConcentrationMeasurementAttributeFeatureMapID:
            result = @"FeatureMap";
            break;

        case MTRAttributeIDTypeClusterPM1ConcentrationMeasurementAttributeClusterRevisionID:
            result = @"ClusterRevision";
            break;

        default:
            result = [NSString stringWithFormat:@"<Unknown attributeID %u>", attributeID];
            break;
        }
        break;

    case MTRClusterIDTypePM10ConcentrationMeasurementID:

        switch (attributeID) {

            // Cluster PM10ConcentrationMeasurement attributes
        case MTRAttributeIDTypeClusterPM10ConcentrationMeasurementAttributeMeasuredValueID:
            result = @"MeasuredValue";
            break;

        case MTRAttributeIDTypeClusterPM10ConcentrationMeasurementAttributeMinMeasuredValueID:
            result = @"MinMeasuredValue";
            break;

        case MTRAttributeIDTypeClusterPM10ConcentrationMeasurementAttributeMaxMeasuredValueID:
            result = @"MaxMeasuredValue";
            break;

        case MTRAttributeIDTypeClusterPM10ConcentrationMeasurementAttributePeakMeasuredValueID:
            result = @"PeakMeasuredValue";
            break;

        case MTRAttributeIDTypeClusterPM10ConcentrationMeasurementAttributePeakMeasuredValueWindowID:
            result = @"PeakMeasuredValueWindow";
            break;

        case MTRAttributeIDTypeClusterPM10ConcentrationMeasurementAttributeAverageMeasuredValueID:
            result = @"AverageMeasuredValue";
            break;

        case MTRAttributeIDTypeClusterPM10ConcentrationMeasurementAttributeAverageMeasuredValueWindowID:
            result = @"AverageMeasuredValueWindow";
            break;

        case MTRAttributeIDTypeClusterPM10ConcentrationMeasurementAttributeUncertaintyID:
            result = @"Uncertainty";
            break;

        case MTRAttributeIDTypeClusterPM10ConcentrationMeasurementAttributeMeasurementUnitID:
            result = @"MeasurementUnit";
            break;

        case MTRAttributeIDTypeClusterPM10ConcentrationMeasurementAttributeMeasurementMediumID:
            result = @"MeasurementMedium";
            break;

        case MTRAttributeIDTypeClusterPM10ConcentrationMeasurementAttributeLevelValueID:
            result = @"LevelValue";
            break;

        case MTRAttributeIDTypeClusterPM10ConcentrationMeasurementAttributeGeneratedCommandListID:
            result = @"GeneratedCommandList";
            break;

        case MTRAttributeIDTypeClusterPM10ConcentrationMeasurementAttributeAcceptedCommandListID:
            result = @"AcceptedCommandList";
            break;

        case MTRAttributeIDTypeClusterPM10ConcentrationMeasurementAttributeAttributeListID:
            result = @"AttributeList";
            break;

        case MTRAttributeIDTypeClusterPM10ConcentrationMeasurementAttributeFeatureMapID:
            result = @"FeatureMap";
            break;

        case MTRAttributeIDTypeClusterPM10ConcentrationMeasurementAttributeClusterRevisionID:
            result = @"ClusterRevision";
            break;

        default:
            result = [NSString stringWithFormat:@"<Unknown attributeID %u>", attributeID];
            break;
        }
        break;

    case MTRClusterIDTypeTotalVolatileOrganicCompoundsConcentrationMeasurementID:

        switch (attributeID) {

            // Cluster TotalVolatileOrganicCompoundsConcentrationMeasurement attributes
        case MTRAttributeIDTypeClusterTotalVolatileOrganicCompoundsConcentrationMeasurementAttributeMeasuredValueID:
            result = @"MeasuredValue";
            break;

        case MTRAttributeIDTypeClusterTotalVolatileOrganicCompoundsConcentrationMeasurementAttributeMinMeasuredValueID:
            result = @"MinMeasuredValue";
            break;

        case MTRAttributeIDTypeClusterTotalVolatileOrganicCompoundsConcentrationMeasurementAttributeMaxMeasuredValueID:
            result = @"MaxMeasuredValue";
            break;

        case MTRAttributeIDTypeClusterTotalVolatileOrganicCompoundsConcentrationMeasurementAttributePeakMeasuredValueID:
            result = @"PeakMeasuredValue";
            break;

        case MTRAttributeIDTypeClusterTotalVolatileOrganicCompoundsConcentrationMeasurementAttributePeakMeasuredValueWindowID:
            result = @"PeakMeasuredValueWindow";
            break;

        case MTRAttributeIDTypeClusterTotalVolatileOrganicCompoundsConcentrationMeasurementAttributeAverageMeasuredValueID:
            result = @"AverageMeasuredValue";
            break;

        case MTRAttributeIDTypeClusterTotalVolatileOrganicCompoundsConcentrationMeasurementAttributeAverageMeasuredValueWindowID:
            result = @"AverageMeasuredValueWindow";
            break;

        case MTRAttributeIDTypeClusterTotalVolatileOrganicCompoundsConcentrationMeasurementAttributeUncertaintyID:
            result = @"Uncertainty";
            break;

        case MTRAttributeIDTypeClusterTotalVolatileOrganicCompoundsConcentrationMeasurementAttributeMeasurementUnitID:
            result = @"MeasurementUnit";
            break;

        case MTRAttributeIDTypeClusterTotalVolatileOrganicCompoundsConcentrationMeasurementAttributeMeasurementMediumID:
            result = @"MeasurementMedium";
            break;

        case MTRAttributeIDTypeClusterTotalVolatileOrganicCompoundsConcentrationMeasurementAttributeLevelValueID:
            result = @"LevelValue";
            break;

        case MTRAttributeIDTypeClusterTotalVolatileOrganicCompoundsConcentrationMeasurementAttributeGeneratedCommandListID:
            result = @"GeneratedCommandList";
            break;

        case MTRAttributeIDTypeClusterTotalVolatileOrganicCompoundsConcentrationMeasurementAttributeAcceptedCommandListID:
            result = @"AcceptedCommandList";
            break;

        case MTRAttributeIDTypeClusterTotalVolatileOrganicCompoundsConcentrationMeasurementAttributeAttributeListID:
            result = @"AttributeList";
            break;

        case MTRAttributeIDTypeClusterTotalVolatileOrganicCompoundsConcentrationMeasurementAttributeFeatureMapID:
            result = @"FeatureMap";
            break;

        case MTRAttributeIDTypeClusterTotalVolatileOrganicCompoundsConcentrationMeasurementAttributeClusterRevisionID:
            result = @"ClusterRevision";
            break;

        default:
            result = [NSString stringWithFormat:@"<Unknown attributeID %u>", attributeID];
            break;
        }
        break;

    case MTRClusterIDTypeRadonConcentrationMeasurementID:

        switch (attributeID) {

            // Cluster RadonConcentrationMeasurement attributes
        case MTRAttributeIDTypeClusterRadonConcentrationMeasurementAttributeMeasuredValueID:
            result = @"MeasuredValue";
            break;

        case MTRAttributeIDTypeClusterRadonConcentrationMeasurementAttributeMinMeasuredValueID:
            result = @"MinMeasuredValue";
            break;

        case MTRAttributeIDTypeClusterRadonConcentrationMeasurementAttributeMaxMeasuredValueID:
            result = @"MaxMeasuredValue";
            break;

        case MTRAttributeIDTypeClusterRadonConcentrationMeasurementAttributePeakMeasuredValueID:
            result = @"PeakMeasuredValue";
            break;

        case MTRAttributeIDTypeClusterRadonConcentrationMeasurementAttributePeakMeasuredValueWindowID:
            result = @"PeakMeasuredValueWindow";
            break;

        case MTRAttributeIDTypeClusterRadonConcentrationMeasurementAttributeAverageMeasuredValueID:
            result = @"AverageMeasuredValue";
            break;

        case MTRAttributeIDTypeClusterRadonConcentrationMeasurementAttributeAverageMeasuredValueWindowID:
            result = @"AverageMeasuredValueWindow";
            break;

        case MTRAttributeIDTypeClusterRadonConcentrationMeasurementAttributeUncertaintyID:
            result = @"Uncertainty";
            break;

        case MTRAttributeIDTypeClusterRadonConcentrationMeasurementAttributeMeasurementUnitID:
            result = @"MeasurementUnit";
            break;

        case MTRAttributeIDTypeClusterRadonConcentrationMeasurementAttributeMeasurementMediumID:
            result = @"MeasurementMedium";
            break;

        case MTRAttributeIDTypeClusterRadonConcentrationMeasurementAttributeLevelValueID:
            result = @"LevelValue";
            break;

        case MTRAttributeIDTypeClusterRadonConcentrationMeasurementAttributeGeneratedCommandListID:
            result = @"GeneratedCommandList";
            break;

        case MTRAttributeIDTypeClusterRadonConcentrationMeasurementAttributeAcceptedCommandListID:
            result = @"AcceptedCommandList";
            break;

        case MTRAttributeIDTypeClusterRadonConcentrationMeasurementAttributeAttributeListID:
            result = @"AttributeList";
            break;

        case MTRAttributeIDTypeClusterRadonConcentrationMeasurementAttributeFeatureMapID:
            result = @"FeatureMap";
            break;

        case MTRAttributeIDTypeClusterRadonConcentrationMeasurementAttributeClusterRevisionID:
            result = @"ClusterRevision";
            break;

        default:
            result = [NSString stringWithFormat:@"<Unknown attributeID %u>", attributeID];
            break;
        }
        break;

    case MTRClusterIDTypeWiFiNetworkManagementID:

        switch (attributeID) {

            // Cluster WiFiNetworkManagement attributes
        case MTRAttributeIDTypeClusterWiFiNetworkManagementAttributeSSIDID:
            result = @"SSID";
            break;

        case MTRAttributeIDTypeClusterWiFiNetworkManagementAttributePassphraseSurrogateID:
            result = @"PassphraseSurrogate";
            break;

        case MTRAttributeIDTypeClusterWiFiNetworkManagementAttributeGeneratedCommandListID:
            result = @"GeneratedCommandList";
            break;

        case MTRAttributeIDTypeClusterWiFiNetworkManagementAttributeAcceptedCommandListID:
            result = @"AcceptedCommandList";
            break;

        case MTRAttributeIDTypeClusterWiFiNetworkManagementAttributeAttributeListID:
            result = @"AttributeList";
            break;

        case MTRAttributeIDTypeClusterWiFiNetworkManagementAttributeFeatureMapID:
            result = @"FeatureMap";
            break;

        case MTRAttributeIDTypeClusterWiFiNetworkManagementAttributeClusterRevisionID:
            result = @"ClusterRevision";
            break;

        default:
            result = [NSString stringWithFormat:@"<Unknown attributeID %u>", attributeID];
            break;
        }
        break;

    case MTRClusterIDTypeThreadBorderRouterManagementID:

        switch (attributeID) {

            // Cluster ThreadBorderRouterManagement attributes
        case MTRAttributeIDTypeClusterThreadBorderRouterManagementAttributeBorderRouterNameID:
            result = @"BorderRouterName";
            break;

        case MTRAttributeIDTypeClusterThreadBorderRouterManagementAttributeBorderAgentIDID:
            result = @"BorderAgentID";
            break;

        case MTRAttributeIDTypeClusterThreadBorderRouterManagementAttributeThreadVersionID:
            result = @"ThreadVersion";
            break;

        case MTRAttributeIDTypeClusterThreadBorderRouterManagementAttributeInterfaceEnabledID:
            result = @"InterfaceEnabled";
            break;

        case MTRAttributeIDTypeClusterThreadBorderRouterManagementAttributeActiveDatasetTimestampID:
            result = @"ActiveDatasetTimestamp";
            break;

        case MTRAttributeIDTypeClusterThreadBorderRouterManagementAttributePendingDatasetTimestampID:
            result = @"PendingDatasetTimestamp";
            break;

        case MTRAttributeIDTypeClusterThreadBorderRouterManagementAttributeGeneratedCommandListID:
            result = @"GeneratedCommandList";
            break;

        case MTRAttributeIDTypeClusterThreadBorderRouterManagementAttributeAcceptedCommandListID:
            result = @"AcceptedCommandList";
            break;

        case MTRAttributeIDTypeClusterThreadBorderRouterManagementAttributeAttributeListID:
            result = @"AttributeList";
            break;

        case MTRAttributeIDTypeClusterThreadBorderRouterManagementAttributeFeatureMapID:
            result = @"FeatureMap";
            break;

        case MTRAttributeIDTypeClusterThreadBorderRouterManagementAttributeClusterRevisionID:
            result = @"ClusterRevision";
            break;

        default:
            result = [NSString stringWithFormat:@"<Unknown attributeID %u>", attributeID];
            break;
        }
        break;

    case MTRClusterIDTypeThreadNetworkDirectoryID:

        switch (attributeID) {

            // Cluster ThreadNetworkDirectory attributes
        case MTRAttributeIDTypeClusterThreadNetworkDirectoryAttributePreferredExtendedPanIDID:
            result = @"PreferredExtendedPanID";
            break;

        case MTRAttributeIDTypeClusterThreadNetworkDirectoryAttributeThreadNetworksID:
            result = @"ThreadNetworks";
            break;

        case MTRAttributeIDTypeClusterThreadNetworkDirectoryAttributeThreadNetworkTableSizeID:
            result = @"ThreadNetworkTableSize";
            break;

        case MTRAttributeIDTypeClusterThreadNetworkDirectoryAttributeGeneratedCommandListID:
            result = @"GeneratedCommandList";
            break;

        case MTRAttributeIDTypeClusterThreadNetworkDirectoryAttributeAcceptedCommandListID:
            result = @"AcceptedCommandList";
            break;

        case MTRAttributeIDTypeClusterThreadNetworkDirectoryAttributeAttributeListID:
            result = @"AttributeList";
            break;

        case MTRAttributeIDTypeClusterThreadNetworkDirectoryAttributeFeatureMapID:
            result = @"FeatureMap";
            break;

        case MTRAttributeIDTypeClusterThreadNetworkDirectoryAttributeClusterRevisionID:
            result = @"ClusterRevision";
            break;

        default:
            result = [NSString stringWithFormat:@"<Unknown attributeID %u>", attributeID];
            break;
        }
        break;

    case MTRClusterIDTypeWakeOnLANID:

        switch (attributeID) {

            // Cluster WakeOnLAN attributes
        case MTRAttributeIDTypeClusterWakeOnLANAttributeMACAddressID:
            result = @"MACAddress";
            break;

        case MTRAttributeIDTypeClusterWakeOnLANAttributeLinkLocalAddressID:
            result = @"LinkLocalAddress";
            break;

        case MTRAttributeIDTypeClusterWakeOnLANAttributeGeneratedCommandListID:
            result = @"GeneratedCommandList";
            break;

        case MTRAttributeIDTypeClusterWakeOnLANAttributeAcceptedCommandListID:
            result = @"AcceptedCommandList";
            break;

        case MTRAttributeIDTypeClusterWakeOnLANAttributeAttributeListID:
            result = @"AttributeList";
            break;

        case MTRAttributeIDTypeClusterWakeOnLANAttributeFeatureMapID:
            result = @"FeatureMap";
            break;

        case MTRAttributeIDTypeClusterWakeOnLANAttributeClusterRevisionID:
            result = @"ClusterRevision";
            break;

        default:
            result = [NSString stringWithFormat:@"<Unknown attributeID %u>", attributeID];
            break;
        }
        break;

    case MTRClusterIDTypeChannelID:

        switch (attributeID) {

            // Cluster Channel attributes
        case MTRAttributeIDTypeClusterChannelAttributeChannelListID:
            result = @"ChannelList";
            break;

        case MTRAttributeIDTypeClusterChannelAttributeLineupID:
            result = @"Lineup";
            break;

        case MTRAttributeIDTypeClusterChannelAttributeCurrentChannelID:
            result = @"CurrentChannel";
            break;

        case MTRAttributeIDTypeClusterChannelAttributeGeneratedCommandListID:
            result = @"GeneratedCommandList";
            break;

        case MTRAttributeIDTypeClusterChannelAttributeAcceptedCommandListID:
            result = @"AcceptedCommandList";
            break;

        case MTRAttributeIDTypeClusterChannelAttributeAttributeListID:
            result = @"AttributeList";
            break;

        case MTRAttributeIDTypeClusterChannelAttributeFeatureMapID:
            result = @"FeatureMap";
            break;

        case MTRAttributeIDTypeClusterChannelAttributeClusterRevisionID:
            result = @"ClusterRevision";
            break;

        default:
            result = [NSString stringWithFormat:@"<Unknown attributeID %u>", attributeID];
            break;
        }
        break;

    case MTRClusterIDTypeTargetNavigatorID:

        switch (attributeID) {

            // Cluster TargetNavigator attributes
        case MTRAttributeIDTypeClusterTargetNavigatorAttributeTargetListID:
            result = @"TargetList";
            break;

        case MTRAttributeIDTypeClusterTargetNavigatorAttributeCurrentTargetID:
            result = @"CurrentTarget";
            break;

        case MTRAttributeIDTypeClusterTargetNavigatorAttributeGeneratedCommandListID:
            result = @"GeneratedCommandList";
            break;

        case MTRAttributeIDTypeClusterTargetNavigatorAttributeAcceptedCommandListID:
            result = @"AcceptedCommandList";
            break;

        case MTRAttributeIDTypeClusterTargetNavigatorAttributeAttributeListID:
            result = @"AttributeList";
            break;

        case MTRAttributeIDTypeClusterTargetNavigatorAttributeFeatureMapID:
            result = @"FeatureMap";
            break;

        case MTRAttributeIDTypeClusterTargetNavigatorAttributeClusterRevisionID:
            result = @"ClusterRevision";
            break;

        default:
            result = [NSString stringWithFormat:@"<Unknown attributeID %u>", attributeID];
            break;
        }
        break;

    case MTRClusterIDTypeMediaPlaybackID:

        switch (attributeID) {

            // Cluster MediaPlayback attributes
        case MTRAttributeIDTypeClusterMediaPlaybackAttributeCurrentStateID:
            result = @"CurrentState";
            break;

        case MTRAttributeIDTypeClusterMediaPlaybackAttributeStartTimeID:
            result = @"StartTime";
            break;

        case MTRAttributeIDTypeClusterMediaPlaybackAttributeDurationID:
            result = @"Duration";
            break;

        case MTRAttributeIDTypeClusterMediaPlaybackAttributeSampledPositionID:
            result = @"SampledPosition";
            break;

        case MTRAttributeIDTypeClusterMediaPlaybackAttributePlaybackSpeedID:
            result = @"PlaybackSpeed";
            break;

        case MTRAttributeIDTypeClusterMediaPlaybackAttributeSeekRangeEndID:
            result = @"SeekRangeEnd";
            break;

        case MTRAttributeIDTypeClusterMediaPlaybackAttributeSeekRangeStartID:
            result = @"SeekRangeStart";
            break;

        case MTRAttributeIDTypeClusterMediaPlaybackAttributeActiveAudioTrackID:
            result = @"ActiveAudioTrack";
            break;

        case MTRAttributeIDTypeClusterMediaPlaybackAttributeAvailableAudioTracksID:
            result = @"AvailableAudioTracks";
            break;

        case MTRAttributeIDTypeClusterMediaPlaybackAttributeActiveTextTrackID:
            result = @"ActiveTextTrack";
            break;

        case MTRAttributeIDTypeClusterMediaPlaybackAttributeAvailableTextTracksID:
            result = @"AvailableTextTracks";
            break;

        case MTRAttributeIDTypeClusterMediaPlaybackAttributeGeneratedCommandListID:
            result = @"GeneratedCommandList";
            break;

        case MTRAttributeIDTypeClusterMediaPlaybackAttributeAcceptedCommandListID:
            result = @"AcceptedCommandList";
            break;

        case MTRAttributeIDTypeClusterMediaPlaybackAttributeAttributeListID:
            result = @"AttributeList";
            break;

        case MTRAttributeIDTypeClusterMediaPlaybackAttributeFeatureMapID:
            result = @"FeatureMap";
            break;

        case MTRAttributeIDTypeClusterMediaPlaybackAttributeClusterRevisionID:
            result = @"ClusterRevision";
            break;

        default:
            result = [NSString stringWithFormat:@"<Unknown attributeID %u>", attributeID];
            break;
        }
        break;

    case MTRClusterIDTypeMediaInputID:

        switch (attributeID) {

            // Cluster MediaInput attributes
        case MTRAttributeIDTypeClusterMediaInputAttributeInputListID:
            result = @"InputList";
            break;

        case MTRAttributeIDTypeClusterMediaInputAttributeCurrentInputID:
            result = @"CurrentInput";
            break;

        case MTRAttributeIDTypeClusterMediaInputAttributeGeneratedCommandListID:
            result = @"GeneratedCommandList";
            break;

        case MTRAttributeIDTypeClusterMediaInputAttributeAcceptedCommandListID:
            result = @"AcceptedCommandList";
            break;

        case MTRAttributeIDTypeClusterMediaInputAttributeAttributeListID:
            result = @"AttributeList";
            break;

        case MTRAttributeIDTypeClusterMediaInputAttributeFeatureMapID:
            result = @"FeatureMap";
            break;

        case MTRAttributeIDTypeClusterMediaInputAttributeClusterRevisionID:
            result = @"ClusterRevision";
            break;

        default:
            result = [NSString stringWithFormat:@"<Unknown attributeID %u>", attributeID];
            break;
        }
        break;

    case MTRClusterIDTypeLowPowerID:

        switch (attributeID) {

            // Cluster LowPower attributes
        case MTRAttributeIDTypeClusterLowPowerAttributeGeneratedCommandListID:
            result = @"GeneratedCommandList";
            break;

        case MTRAttributeIDTypeClusterLowPowerAttributeAcceptedCommandListID:
            result = @"AcceptedCommandList";
            break;

        case MTRAttributeIDTypeClusterLowPowerAttributeAttributeListID:
            result = @"AttributeList";
            break;

        case MTRAttributeIDTypeClusterLowPowerAttributeFeatureMapID:
            result = @"FeatureMap";
            break;

        case MTRAttributeIDTypeClusterLowPowerAttributeClusterRevisionID:
            result = @"ClusterRevision";
            break;

        default:
            result = [NSString stringWithFormat:@"<Unknown attributeID %u>", attributeID];
            break;
        }
        break;

    case MTRClusterIDTypeKeypadInputID:

        switch (attributeID) {

            // Cluster KeypadInput attributes
        case MTRAttributeIDTypeClusterKeypadInputAttributeGeneratedCommandListID:
            result = @"GeneratedCommandList";
            break;

        case MTRAttributeIDTypeClusterKeypadInputAttributeAcceptedCommandListID:
            result = @"AcceptedCommandList";
            break;

        case MTRAttributeIDTypeClusterKeypadInputAttributeAttributeListID:
            result = @"AttributeList";
            break;

        case MTRAttributeIDTypeClusterKeypadInputAttributeFeatureMapID:
            result = @"FeatureMap";
            break;

        case MTRAttributeIDTypeClusterKeypadInputAttributeClusterRevisionID:
            result = @"ClusterRevision";
            break;

        default:
            result = [NSString stringWithFormat:@"<Unknown attributeID %u>", attributeID];
            break;
        }
        break;

    case MTRClusterIDTypeContentLauncherID:

        switch (attributeID) {

            // Cluster ContentLauncher attributes
        case MTRAttributeIDTypeClusterContentLauncherAttributeAcceptHeaderID:
            result = @"AcceptHeader";
            break;

        case MTRAttributeIDTypeClusterContentLauncherAttributeSupportedStreamingProtocolsID:
            result = @"SupportedStreamingProtocols";
            break;

        case MTRAttributeIDTypeClusterContentLauncherAttributeGeneratedCommandListID:
            result = @"GeneratedCommandList";
            break;

        case MTRAttributeIDTypeClusterContentLauncherAttributeAcceptedCommandListID:
            result = @"AcceptedCommandList";
            break;

        case MTRAttributeIDTypeClusterContentLauncherAttributeAttributeListID:
            result = @"AttributeList";
            break;

        case MTRAttributeIDTypeClusterContentLauncherAttributeFeatureMapID:
            result = @"FeatureMap";
            break;

        case MTRAttributeIDTypeClusterContentLauncherAttributeClusterRevisionID:
            result = @"ClusterRevision";
            break;

        default:
            result = [NSString stringWithFormat:@"<Unknown attributeID %u>", attributeID];
            break;
        }
        break;

    case MTRClusterIDTypeAudioOutputID:

        switch (attributeID) {

            // Cluster AudioOutput attributes
        case MTRAttributeIDTypeClusterAudioOutputAttributeOutputListID:
            result = @"OutputList";
            break;

        case MTRAttributeIDTypeClusterAudioOutputAttributeCurrentOutputID:
            result = @"CurrentOutput";
            break;

        case MTRAttributeIDTypeClusterAudioOutputAttributeGeneratedCommandListID:
            result = @"GeneratedCommandList";
            break;

        case MTRAttributeIDTypeClusterAudioOutputAttributeAcceptedCommandListID:
            result = @"AcceptedCommandList";
            break;

        case MTRAttributeIDTypeClusterAudioOutputAttributeAttributeListID:
            result = @"AttributeList";
            break;

        case MTRAttributeIDTypeClusterAudioOutputAttributeFeatureMapID:
            result = @"FeatureMap";
            break;

        case MTRAttributeIDTypeClusterAudioOutputAttributeClusterRevisionID:
            result = @"ClusterRevision";
            break;

        default:
            result = [NSString stringWithFormat:@"<Unknown attributeID %u>", attributeID];
            break;
        }
        break;

    case MTRClusterIDTypeApplicationLauncherID:

        switch (attributeID) {

            // Cluster ApplicationLauncher attributes
        case MTRAttributeIDTypeClusterApplicationLauncherAttributeCatalogListID:
            result = @"CatalogList";
            break;

        case MTRAttributeIDTypeClusterApplicationLauncherAttributeCurrentAppID:
            result = @"CurrentApp";
            break;

        case MTRAttributeIDTypeClusterApplicationLauncherAttributeGeneratedCommandListID:
            result = @"GeneratedCommandList";
            break;

        case MTRAttributeIDTypeClusterApplicationLauncherAttributeAcceptedCommandListID:
            result = @"AcceptedCommandList";
            break;

        case MTRAttributeIDTypeClusterApplicationLauncherAttributeAttributeListID:
            result = @"AttributeList";
            break;

        case MTRAttributeIDTypeClusterApplicationLauncherAttributeFeatureMapID:
            result = @"FeatureMap";
            break;

        case MTRAttributeIDTypeClusterApplicationLauncherAttributeClusterRevisionID:
            result = @"ClusterRevision";
            break;

        default:
            result = [NSString stringWithFormat:@"<Unknown attributeID %u>", attributeID];
            break;
        }
        break;

    case MTRClusterIDTypeApplicationBasicID:

        switch (attributeID) {

            // Cluster ApplicationBasic attributes
        case MTRAttributeIDTypeClusterApplicationBasicAttributeVendorNameID:
            result = @"VendorName";
            break;

        case MTRAttributeIDTypeClusterApplicationBasicAttributeVendorIDID:
            result = @"VendorID";
            break;

        case MTRAttributeIDTypeClusterApplicationBasicAttributeApplicationNameID:
            result = @"ApplicationName";
            break;

        case MTRAttributeIDTypeClusterApplicationBasicAttributeProductIDID:
            result = @"ProductID";
            break;

        case MTRAttributeIDTypeClusterApplicationBasicAttributeApplicationID:
            result = @"Application";
            break;

        case MTRAttributeIDTypeClusterApplicationBasicAttributeStatusID:
            result = @"Status";
            break;

        case MTRAttributeIDTypeClusterApplicationBasicAttributeApplicationVersionID:
            result = @"ApplicationVersion";
            break;

        case MTRAttributeIDTypeClusterApplicationBasicAttributeAllowedVendorListID:
            result = @"AllowedVendorList";
            break;

        case MTRAttributeIDTypeClusterApplicationBasicAttributeGeneratedCommandListID:
            result = @"GeneratedCommandList";
            break;

        case MTRAttributeIDTypeClusterApplicationBasicAttributeAcceptedCommandListID:
            result = @"AcceptedCommandList";
            break;

        case MTRAttributeIDTypeClusterApplicationBasicAttributeAttributeListID:
            result = @"AttributeList";
            break;

        case MTRAttributeIDTypeClusterApplicationBasicAttributeFeatureMapID:
            result = @"FeatureMap";
            break;

        case MTRAttributeIDTypeClusterApplicationBasicAttributeClusterRevisionID:
            result = @"ClusterRevision";
            break;

        default:
            result = [NSString stringWithFormat:@"<Unknown attributeID %u>", attributeID];
            break;
        }
        break;

    case MTRClusterIDTypeAccountLoginID:

        switch (attributeID) {

            // Cluster AccountLogin attributes
        case MTRAttributeIDTypeClusterAccountLoginAttributeGeneratedCommandListID:
            result = @"GeneratedCommandList";
            break;

        case MTRAttributeIDTypeClusterAccountLoginAttributeAcceptedCommandListID:
            result = @"AcceptedCommandList";
            break;

        case MTRAttributeIDTypeClusterAccountLoginAttributeAttributeListID:
            result = @"AttributeList";
            break;

        case MTRAttributeIDTypeClusterAccountLoginAttributeFeatureMapID:
            result = @"FeatureMap";
            break;

        case MTRAttributeIDTypeClusterAccountLoginAttributeClusterRevisionID:
            result = @"ClusterRevision";
            break;

        default:
            result = [NSString stringWithFormat:@"<Unknown attributeID %u>", attributeID];
            break;
        }
        break;

    case MTRClusterIDTypeContentControlID:

        switch (attributeID) {

            // Cluster ContentControl attributes
        case MTRAttributeIDTypeClusterContentControlAttributeEnabledID:
            result = @"Enabled";
            break;

        case MTRAttributeIDTypeClusterContentControlAttributeOnDemandRatingsID:
            result = @"OnDemandRatings";
            break;

        case MTRAttributeIDTypeClusterContentControlAttributeOnDemandRatingThresholdID:
            result = @"OnDemandRatingThreshold";
            break;

        case MTRAttributeIDTypeClusterContentControlAttributeScheduledContentRatingsID:
            result = @"ScheduledContentRatings";
            break;

        case MTRAttributeIDTypeClusterContentControlAttributeScheduledContentRatingThresholdID:
            result = @"ScheduledContentRatingThreshold";
            break;

        case MTRAttributeIDTypeClusterContentControlAttributeScreenDailyTimeID:
            result = @"ScreenDailyTime";
            break;

        case MTRAttributeIDTypeClusterContentControlAttributeRemainingScreenTimeID:
            result = @"RemainingScreenTime";
            break;

        case MTRAttributeIDTypeClusterContentControlAttributeBlockUnratedID:
            result = @"BlockUnrated";
            break;

        case MTRAttributeIDTypeClusterContentControlAttributeGeneratedCommandListID:
            result = @"GeneratedCommandList";
            break;

        case MTRAttributeIDTypeClusterContentControlAttributeAcceptedCommandListID:
            result = @"AcceptedCommandList";
            break;

        case MTRAttributeIDTypeClusterContentControlAttributeAttributeListID:
            result = @"AttributeList";
            break;

        case MTRAttributeIDTypeClusterContentControlAttributeFeatureMapID:
            result = @"FeatureMap";
            break;

        case MTRAttributeIDTypeClusterContentControlAttributeClusterRevisionID:
            result = @"ClusterRevision";
            break;

        default:
            result = [NSString stringWithFormat:@"<Unknown attributeID %u>", attributeID];
            break;
        }
        break;

    case MTRClusterIDTypeContentAppObserverID:

        switch (attributeID) {

            // Cluster ContentAppObserver attributes
        case MTRAttributeIDTypeClusterContentAppObserverAttributeGeneratedCommandListID:
            result = @"GeneratedCommandList";
            break;

        case MTRAttributeIDTypeClusterContentAppObserverAttributeAcceptedCommandListID:
            result = @"AcceptedCommandList";
            break;

        case MTRAttributeIDTypeClusterContentAppObserverAttributeAttributeListID:
            result = @"AttributeList";
            break;

        case MTRAttributeIDTypeClusterContentAppObserverAttributeFeatureMapID:
            result = @"FeatureMap";
            break;

        case MTRAttributeIDTypeClusterContentAppObserverAttributeClusterRevisionID:
            result = @"ClusterRevision";
            break;

        default:
            result = [NSString stringWithFormat:@"<Unknown attributeID %u>", attributeID];
            break;
        }
        break;

    case MTRClusterIDTypeZoneManagementID:

        switch (attributeID) {

            // Cluster ZoneManagement attributes
        case MTRAttributeIDTypeClusterZoneManagementAttributeSupportedZoneSourcesID:
            result = @"SupportedZoneSources";
            break;

        case MTRAttributeIDTypeClusterZoneManagementAttributeZonesID:
            result = @"Zones";
            break;

        case MTRAttributeIDTypeClusterZoneManagementAttributeTimeControlID:
            result = @"TimeControl";
            break;

        case MTRAttributeIDTypeClusterZoneManagementAttributeSensitivityID:
            result = @"Sensitivity";
            break;

        case MTRAttributeIDTypeClusterZoneManagementAttributeGeneratedCommandListID:
            result = @"GeneratedCommandList";
            break;

        case MTRAttributeIDTypeClusterZoneManagementAttributeAcceptedCommandListID:
            result = @"AcceptedCommandList";
            break;

<<<<<<< HEAD
        case MTRAttributeIDTypeClusterEcosystemInformationAttributeAttributeListID:
=======
        case MTRAttributeIDTypeClusterZoneManagementAttributeEventListID:
            result = @"EventList";
            break;

        case MTRAttributeIDTypeClusterZoneManagementAttributeAttributeListID:
>>>>>>> 6f0a70c6
            result = @"AttributeList";
            break;

        case MTRAttributeIDTypeClusterZoneManagementAttributeFeatureMapID:
            result = @"FeatureMap";
            break;

        case MTRAttributeIDTypeClusterZoneManagementAttributeClusterRevisionID:
            result = @"ClusterRevision";
            break;

        default:
            result = [NSString stringWithFormat:@"<Unknown attributeID %u>", attributeID];
            break;
        }
        break;

    case MTRClusterIDTypeCameraAVStreamManagementID:

        switch (attributeID) {

            // Cluster CameraAVStreamManagement attributes
        case MTRAttributeIDTypeClusterCameraAVStreamManagementAttributeMaxConcurrentVideoEncodersID:
            result = @"MaxConcurrentVideoEncoders";
            break;

        case MTRAttributeIDTypeClusterCameraAVStreamManagementAttributeMaxEncodedPixelRateID:
            result = @"MaxEncodedPixelRate";
            break;

        case MTRAttributeIDTypeClusterCameraAVStreamManagementAttributeVideoSensorParamsID:
            result = @"VideoSensorParams";
            break;

<<<<<<< HEAD
        case MTRAttributeIDTypeClusterCommissionerControlAttributeAttributeListID:
            result = @"AttributeList";
=======
        case MTRAttributeIDTypeClusterCameraAVStreamManagementAttributeNightVisionCapableID:
            result = @"NightVisionCapable";
            break;

        case MTRAttributeIDTypeClusterCameraAVStreamManagementAttributeMinViewportID:
            result = @"MinViewport";
>>>>>>> 6f0a70c6
            break;

        case MTRAttributeIDTypeClusterCameraAVStreamManagementAttributeRateDistortionTradeOffPointsID:
            result = @"RateDistortionTradeOffPoints";
            break;

        case MTRAttributeIDTypeClusterCameraAVStreamManagementAttributeMaxPreRollBufferSizeID:
            result = @"MaxPreRollBufferSize";
            break;

        case MTRAttributeIDTypeClusterCameraAVStreamManagementAttributeMicrophoneCapabilitiesID:
            result = @"MicrophoneCapabilities";
            break;

        case MTRAttributeIDTypeClusterCameraAVStreamManagementAttributeSpeakerCapabilitiesID:
            result = @"SpeakerCapabilities";
            break;

        case MTRAttributeIDTypeClusterCameraAVStreamManagementAttributeTwoWayTalkSupportID:
            result = @"TwoWayTalkSupport";
            break;

        case MTRAttributeIDTypeClusterCameraAVStreamManagementAttributeSupportedSnapshotParamsID:
            result = @"SupportedSnapshotParams";
            break;

        case MTRAttributeIDTypeClusterCameraAVStreamManagementAttributeMaxNetworkBandwidthID:
            result = @"MaxNetworkBandwidth";
            break;

        case MTRAttributeIDTypeClusterCameraAVStreamManagementAttributeCurrentFrameRateID:
            result = @"CurrentFrameRate";
            break;

        case MTRAttributeIDTypeClusterCameraAVStreamManagementAttributeHDRModeEnabledID:
            result = @"HDRModeEnabled";
            break;

        case MTRAttributeIDTypeClusterCameraAVStreamManagementAttributeCurrentVideoCodecsID:
            result = @"CurrentVideoCodecs";
            break;

        case MTRAttributeIDTypeClusterCameraAVStreamManagementAttributeCurrentSnapshotConfigID:
            result = @"CurrentSnapshotConfig";
            break;

        case MTRAttributeIDTypeClusterCameraAVStreamManagementAttributeFabricsUsingCameraID:
            result = @"FabricsUsingCamera";
            break;

        case MTRAttributeIDTypeClusterCameraAVStreamManagementAttributeAllocatedVideoStreamsID:
            result = @"AllocatedVideoStreams";
            break;

        case MTRAttributeIDTypeClusterCameraAVStreamManagementAttributeAllocatedAudioStreamsID:
            result = @"AllocatedAudioStreams";
            break;

        case MTRAttributeIDTypeClusterCameraAVStreamManagementAttributeAllocatedSnapshotStreamsID:
            result = @"AllocatedSnapshotStreams";
            break;

        case MTRAttributeIDTypeClusterCameraAVStreamManagementAttributeRankedVideoStreamPrioritiesListID:
            result = @"RankedVideoStreamPrioritiesList";
            break;

        case MTRAttributeIDTypeClusterCameraAVStreamManagementAttributeSoftRecordingPrivacyModeEnabledID:
            result = @"SoftRecordingPrivacyModeEnabled";
            break;

        case MTRAttributeIDTypeClusterCameraAVStreamManagementAttributeSoftLivestreamPrivacyModeEnabledID:
            result = @"SoftLivestreamPrivacyModeEnabled";
            break;

        case MTRAttributeIDTypeClusterCameraAVStreamManagementAttributeHardPrivacyModeOnID:
            result = @"HardPrivacyModeOn";
            break;

        case MTRAttributeIDTypeClusterCameraAVStreamManagementAttributeNightVisionID:
            result = @"NightVision";
            break;

        case MTRAttributeIDTypeClusterCameraAVStreamManagementAttributeNightVisionIllumID:
            result = @"NightVisionIllum";
            break;

        case MTRAttributeIDTypeClusterCameraAVStreamManagementAttributeAWBEnabledID:
            result = @"AWBEnabled";
            break;

        case MTRAttributeIDTypeClusterCameraAVStreamManagementAttributeAutoShutterSpeedEnabledID:
            result = @"AutoShutterSpeedEnabled";
            break;

        case MTRAttributeIDTypeClusterCameraAVStreamManagementAttributeAutoISOEnabledID:
            result = @"AutoISOEnabled";
            break;

        case MTRAttributeIDTypeClusterCameraAVStreamManagementAttributeViewportID:
            result = @"Viewport";
            break;

        case MTRAttributeIDTypeClusterCameraAVStreamManagementAttributeSpeakerMutedID:
            result = @"SpeakerMuted";
            break;

        case MTRAttributeIDTypeClusterCameraAVStreamManagementAttributeSpeakerVolumeLevelID:
            result = @"SpeakerVolumeLevel";
            break;

        case MTRAttributeIDTypeClusterCameraAVStreamManagementAttributeSpeakerMaxLevelID:
            result = @"SpeakerMaxLevel";
            break;

        case MTRAttributeIDTypeClusterCameraAVStreamManagementAttributeSpeakerMinLevelID:
            result = @"SpeakerMinLevel";
            break;

        case MTRAttributeIDTypeClusterCameraAVStreamManagementAttributeMicrophoneMutedID:
            result = @"MicrophoneMuted";
            break;

        case MTRAttributeIDTypeClusterCameraAVStreamManagementAttributeMicrophoneVolumeLevelID:
            result = @"MicrophoneVolumeLevel";
            break;

        case MTRAttributeIDTypeClusterCameraAVStreamManagementAttributeMicrophoneMaxLevelID:
            result = @"MicrophoneMaxLevel";
            break;

        case MTRAttributeIDTypeClusterCameraAVStreamManagementAttributeMicrophoneMinLevelID:
            result = @"MicrophoneMinLevel";
            break;

        case MTRAttributeIDTypeClusterCameraAVStreamManagementAttributeMicrophoneAGCEnabledID:
            result = @"MicrophoneAGCEnabled";
            break;

        case MTRAttributeIDTypeClusterCameraAVStreamManagementAttributeImageRotationID:
            result = @"ImageRotation";
            break;

        case MTRAttributeIDTypeClusterCameraAVStreamManagementAttributeImageFlipHorizontalID:
            result = @"ImageFlipHorizontal";
            break;

        case MTRAttributeIDTypeClusterCameraAVStreamManagementAttributeImageFlipVerticalID:
            result = @"ImageFlipVertical";
            break;

        case MTRAttributeIDTypeClusterCameraAVStreamManagementAttributeLocalVideoRecordingEnabledID:
            result = @"LocalVideoRecordingEnabled";
            break;

        case MTRAttributeIDTypeClusterCameraAVStreamManagementAttributeLocalSnapshotRecordingEnabledID:
            result = @"LocalSnapshotRecordingEnabled";
            break;

        case MTRAttributeIDTypeClusterCameraAVStreamManagementAttributeStatusLightEnabledID:
            result = @"StatusLightEnabled";
            break;

        case MTRAttributeIDTypeClusterCameraAVStreamManagementAttributeStatusLightBrightnessID:
            result = @"StatusLightBrightness";
            break;

        case MTRAttributeIDTypeClusterCameraAVStreamManagementAttributeDepthSensorStatusID:
            result = @"DepthSensorStatus";
            break;

        case MTRAttributeIDTypeClusterCameraAVStreamManagementAttributeGeneratedCommandListID:
            result = @"GeneratedCommandList";
            break;

        case MTRAttributeIDTypeClusterCameraAVStreamManagementAttributeAcceptedCommandListID:
            result = @"AcceptedCommandList";
            break;

        case MTRAttributeIDTypeClusterCameraAVStreamManagementAttributeEventListID:
            result = @"EventList";
            break;

        case MTRAttributeIDTypeClusterCameraAVStreamManagementAttributeAttributeListID:
            result = @"AttributeList";
            break;

        case MTRAttributeIDTypeClusterCameraAVStreamManagementAttributeFeatureMapID:
            result = @"FeatureMap";
            break;

        case MTRAttributeIDTypeClusterCameraAVStreamManagementAttributeClusterRevisionID:
            result = @"ClusterRevision";
            break;

        default:
            result = [NSString stringWithFormat:@"<Unknown attributeID %u>", attributeID];
            break;
        }
        break;

    case MTRClusterIDTypeWebRTCTransportProviderID:

        switch (attributeID) {

            // Cluster WebRTCTransportProvider attributes
        case MTRAttributeIDTypeClusterWebRTCTransportProviderAttributeCurrentSessionsID:
            result = @"CurrentSessions";
            break;

        case MTRAttributeIDTypeClusterWebRTCTransportProviderAttributeGeneratedCommandListID:
            result = @"GeneratedCommandList";
            break;

        case MTRAttributeIDTypeClusterWebRTCTransportProviderAttributeAcceptedCommandListID:
            result = @"AcceptedCommandList";
            break;

        case MTRAttributeIDTypeClusterWebRTCTransportProviderAttributeEventListID:
            result = @"EventList";
            break;

        case MTRAttributeIDTypeClusterWebRTCTransportProviderAttributeAttributeListID:
            result = @"AttributeList";
            break;

        case MTRAttributeIDTypeClusterWebRTCTransportProviderAttributeFeatureMapID:
            result = @"FeatureMap";
            break;

        case MTRAttributeIDTypeClusterWebRTCTransportProviderAttributeClusterRevisionID:
            result = @"ClusterRevision";
            break;

        default:
            result = [NSString stringWithFormat:@"<Unknown attributeID %u>", attributeID];
            break;
        }
        break;

    case MTRClusterIDTypeWebRTCTransportRequestorID:

        switch (attributeID) {

            // Cluster WebRTCTransportRequestor attributes
        case MTRAttributeIDTypeClusterWebRTCTransportRequestorAttributeCurrentSessionsID:
            result = @"CurrentSessions";
            break;

        case MTRAttributeIDTypeClusterWebRTCTransportRequestorAttributeGeneratedCommandListID:
            result = @"GeneratedCommandList";
            break;

        case MTRAttributeIDTypeClusterWebRTCTransportRequestorAttributeAcceptedCommandListID:
            result = @"AcceptedCommandList";
            break;

        case MTRAttributeIDTypeClusterWebRTCTransportRequestorAttributeEventListID:
            result = @"EventList";
            break;

        case MTRAttributeIDTypeClusterWebRTCTransportRequestorAttributeAttributeListID:
            result = @"AttributeList";
            break;

        case MTRAttributeIDTypeClusterWebRTCTransportRequestorAttributeFeatureMapID:
            result = @"FeatureMap";
            break;

        case MTRAttributeIDTypeClusterWebRTCTransportRequestorAttributeClusterRevisionID:
            result = @"ClusterRevision";
            break;

        default:
            result = [NSString stringWithFormat:@"<Unknown attributeID %u>", attributeID];
            break;
        }
        break;

    case MTRClusterIDTypeChimeID:

        switch (attributeID) {

            // Cluster Chime attributes
        case MTRAttributeIDTypeClusterChimeAttributeInstalledChimeSoundsID:
            result = @"InstalledChimeSounds";
            break;

        case MTRAttributeIDTypeClusterChimeAttributeActiveChimeIDID:
            result = @"ActiveChimeID";
            break;

        case MTRAttributeIDTypeClusterChimeAttributeEnabledID:
            result = @"Enabled";
            break;

        case MTRAttributeIDTypeClusterChimeAttributeGeneratedCommandListID:
            result = @"GeneratedCommandList";
            break;

        case MTRAttributeIDTypeClusterChimeAttributeAcceptedCommandListID:
            result = @"AcceptedCommandList";
            break;

        case MTRAttributeIDTypeClusterChimeAttributeEventListID:
            result = @"EventList";
            break;

        case MTRAttributeIDTypeClusterChimeAttributeAttributeListID:
            result = @"AttributeList";
            break;

        case MTRAttributeIDTypeClusterChimeAttributeFeatureMapID:
            result = @"FeatureMap";
            break;

        case MTRAttributeIDTypeClusterChimeAttributeClusterRevisionID:
            result = @"ClusterRevision";
            break;

        default:
            result = [NSString stringWithFormat:@"<Unknown attributeID %u>", attributeID];
            break;
        }
        break;

    case MTRClusterIDTypeEcosystemInformationID:

        switch (attributeID) {

            // Cluster EcosystemInformation attributes
        case MTRAttributeIDTypeClusterEcosystemInformationAttributeDeviceDirectoryID:
            result = @"DeviceDirectory";
            break;

        case MTRAttributeIDTypeClusterEcosystemInformationAttributeLocationDirectoryID:
            result = @"LocationDirectory";
            break;

        case MTRAttributeIDTypeClusterEcosystemInformationAttributeGeneratedCommandListID:
            result = @"GeneratedCommandList";
            break;

        case MTRAttributeIDTypeClusterEcosystemInformationAttributeAcceptedCommandListID:
            result = @"AcceptedCommandList";
            break;

        case MTRAttributeIDTypeClusterEcosystemInformationAttributeEventListID:
            result = @"EventList";
            break;

        case MTRAttributeIDTypeClusterEcosystemInformationAttributeAttributeListID:
            result = @"AttributeList";
            break;

        case MTRAttributeIDTypeClusterEcosystemInformationAttributeFeatureMapID:
            result = @"FeatureMap";
            break;

        case MTRAttributeIDTypeClusterEcosystemInformationAttributeClusterRevisionID:
            result = @"ClusterRevision";
            break;

        default:
            result = [NSString stringWithFormat:@"<Unknown attributeID %u>", attributeID];
            break;
        }
        break;

    case MTRClusterIDTypeCommissionerControlID:

        switch (attributeID) {

            // Cluster CommissionerControl attributes
        case MTRAttributeIDTypeClusterCommissionerControlAttributeSupportedDeviceCategoriesID:
            result = @"SupportedDeviceCategories";
            break;

        case MTRAttributeIDTypeClusterCommissionerControlAttributeGeneratedCommandListID:
            result = @"GeneratedCommandList";
            break;

        case MTRAttributeIDTypeClusterCommissionerControlAttributeAcceptedCommandListID:
            result = @"AcceptedCommandList";
            break;

        case MTRAttributeIDTypeClusterCommissionerControlAttributeEventListID:
            result = @"EventList";
            break;

<<<<<<< HEAD
        case MTRAttributeIDTypeClusterElectricalMeasurementAttributeActivePowerMaxPhaseBID:
            result = @"ActivePowerMaxPhaseB";
            break;

        case MTRAttributeIDTypeClusterElectricalMeasurementAttributeReactivePowerPhaseBID:
            result = @"ReactivePowerPhaseB";
            break;

        case MTRAttributeIDTypeClusterElectricalMeasurementAttributeApparentPowerPhaseBID:
            result = @"ApparentPowerPhaseB";
            break;

        case MTRAttributeIDTypeClusterElectricalMeasurementAttributePowerFactorPhaseBID:
            result = @"PowerFactorPhaseB";
            break;

        case MTRAttributeIDTypeClusterElectricalMeasurementAttributeAverageRmsVoltageMeasurementPeriodPhaseBID:
            result = @"AverageRmsVoltageMeasurementPeriodPhaseB";
            break;

        case MTRAttributeIDTypeClusterElectricalMeasurementAttributeAverageRmsOverVoltageCounterPhaseBID:
            result = @"AverageRmsOverVoltageCounterPhaseB";
            break;

        case MTRAttributeIDTypeClusterElectricalMeasurementAttributeAverageRmsUnderVoltageCounterPhaseBID:
            result = @"AverageRmsUnderVoltageCounterPhaseB";
            break;

        case MTRAttributeIDTypeClusterElectricalMeasurementAttributeRmsExtremeOverVoltagePeriodPhaseBID:
            result = @"RmsExtremeOverVoltagePeriodPhaseB";
            break;

        case MTRAttributeIDTypeClusterElectricalMeasurementAttributeRmsExtremeUnderVoltagePeriodPhaseBID:
            result = @"RmsExtremeUnderVoltagePeriodPhaseB";
            break;

        case MTRAttributeIDTypeClusterElectricalMeasurementAttributeRmsVoltageSagPeriodPhaseBID:
            result = @"RmsVoltageSagPeriodPhaseB";
            break;

        case MTRAttributeIDTypeClusterElectricalMeasurementAttributeRmsVoltageSwellPeriodPhaseBID:
            result = @"RmsVoltageSwellPeriodPhaseB";
            break;

        case MTRAttributeIDTypeClusterElectricalMeasurementAttributeLineCurrentPhaseCID:
            result = @"LineCurrentPhaseC";
            break;

        case MTRAttributeIDTypeClusterElectricalMeasurementAttributeActiveCurrentPhaseCID:
            result = @"ActiveCurrentPhaseC";
            break;

        case MTRAttributeIDTypeClusterElectricalMeasurementAttributeReactiveCurrentPhaseCID:
            result = @"ReactiveCurrentPhaseC";
            break;

        case MTRAttributeIDTypeClusterElectricalMeasurementAttributeRmsVoltagePhaseCID:
            result = @"RmsVoltagePhaseC";
            break;

        case MTRAttributeIDTypeClusterElectricalMeasurementAttributeRmsVoltageMinPhaseCID:
            result = @"RmsVoltageMinPhaseC";
            break;

        case MTRAttributeIDTypeClusterElectricalMeasurementAttributeRmsVoltageMaxPhaseCID:
            result = @"RmsVoltageMaxPhaseC";
            break;

        case MTRAttributeIDTypeClusterElectricalMeasurementAttributeRmsCurrentPhaseCID:
            result = @"RmsCurrentPhaseC";
            break;

        case MTRAttributeIDTypeClusterElectricalMeasurementAttributeRmsCurrentMinPhaseCID:
            result = @"RmsCurrentMinPhaseC";
            break;

        case MTRAttributeIDTypeClusterElectricalMeasurementAttributeRmsCurrentMaxPhaseCID:
            result = @"RmsCurrentMaxPhaseC";
            break;

        case MTRAttributeIDTypeClusterElectricalMeasurementAttributeActivePowerPhaseCID:
            result = @"ActivePowerPhaseC";
            break;

        case MTRAttributeIDTypeClusterElectricalMeasurementAttributeActivePowerMinPhaseCID:
            result = @"ActivePowerMinPhaseC";
            break;

        case MTRAttributeIDTypeClusterElectricalMeasurementAttributeActivePowerMaxPhaseCID:
            result = @"ActivePowerMaxPhaseC";
            break;

        case MTRAttributeIDTypeClusterElectricalMeasurementAttributeReactivePowerPhaseCID:
            result = @"ReactivePowerPhaseC";
            break;

        case MTRAttributeIDTypeClusterElectricalMeasurementAttributeApparentPowerPhaseCID:
            result = @"ApparentPowerPhaseC";
            break;

        case MTRAttributeIDTypeClusterElectricalMeasurementAttributePowerFactorPhaseCID:
            result = @"PowerFactorPhaseC";
            break;

        case MTRAttributeIDTypeClusterElectricalMeasurementAttributeAverageRmsVoltageMeasurementPeriodPhaseCID:
            result = @"AverageRmsVoltageMeasurementPeriodPhaseC";
            break;

        case MTRAttributeIDTypeClusterElectricalMeasurementAttributeAverageRmsOverVoltageCounterPhaseCID:
            result = @"AverageRmsOverVoltageCounterPhaseC";
            break;

        case MTRAttributeIDTypeClusterElectricalMeasurementAttributeAverageRmsUnderVoltageCounterPhaseCID:
            result = @"AverageRmsUnderVoltageCounterPhaseC";
            break;

        case MTRAttributeIDTypeClusterElectricalMeasurementAttributeRmsExtremeOverVoltagePeriodPhaseCID:
            result = @"RmsExtremeOverVoltagePeriodPhaseC";
            break;

        case MTRAttributeIDTypeClusterElectricalMeasurementAttributeRmsExtremeUnderVoltagePeriodPhaseCID:
            result = @"RmsExtremeUnderVoltagePeriodPhaseC";
            break;

        case MTRAttributeIDTypeClusterElectricalMeasurementAttributeRmsVoltageSagPeriodPhaseCID:
            result = @"RmsVoltageSagPeriodPhaseC";
            break;

        case MTRAttributeIDTypeClusterElectricalMeasurementAttributeRmsVoltageSwellPeriodPhaseCID:
            result = @"RmsVoltageSwellPeriodPhaseC";
            break;

        case MTRAttributeIDTypeClusterElectricalMeasurementAttributeGeneratedCommandListID:
            result = @"GeneratedCommandList";
            break;

        case MTRAttributeIDTypeClusterElectricalMeasurementAttributeAcceptedCommandListID:
            result = @"AcceptedCommandList";
            break;

        case MTRAttributeIDTypeClusterElectricalMeasurementAttributeAttributeListID:
=======
        case MTRAttributeIDTypeClusterCommissionerControlAttributeAttributeListID:
>>>>>>> 6f0a70c6
            result = @"AttributeList";
            break;

        case MTRAttributeIDTypeClusterCommissionerControlAttributeFeatureMapID:
            result = @"FeatureMap";
            break;

        case MTRAttributeIDTypeClusterCommissionerControlAttributeClusterRevisionID:
            result = @"ClusterRevision";
            break;

        default:
            result = [NSString stringWithFormat:@"<Unknown attributeID %u>", attributeID];
            break;
        }
        break;

    case MTRClusterIDTypeUnitTestingID:

        switch (attributeID) {

            // Cluster UnitTesting attributes
        case MTRAttributeIDTypeClusterUnitTestingAttributeBooleanID:
            result = @"Boolean";
            break;

        case MTRAttributeIDTypeClusterUnitTestingAttributeBitmap8ID:
            result = @"Bitmap8";
            break;

        case MTRAttributeIDTypeClusterUnitTestingAttributeBitmap16ID:
            result = @"Bitmap16";
            break;

        case MTRAttributeIDTypeClusterUnitTestingAttributeBitmap32ID:
            result = @"Bitmap32";
            break;

        case MTRAttributeIDTypeClusterUnitTestingAttributeBitmap64ID:
            result = @"Bitmap64";
            break;

        case MTRAttributeIDTypeClusterUnitTestingAttributeInt8uID:
            result = @"Int8u";
            break;

        case MTRAttributeIDTypeClusterUnitTestingAttributeInt16uID:
            result = @"Int16u";
            break;

        case MTRAttributeIDTypeClusterUnitTestingAttributeInt24uID:
            result = @"Int24u";
            break;

        case MTRAttributeIDTypeClusterUnitTestingAttributeInt32uID:
            result = @"Int32u";
            break;

        case MTRAttributeIDTypeClusterUnitTestingAttributeInt40uID:
            result = @"Int40u";
            break;

        case MTRAttributeIDTypeClusterUnitTestingAttributeInt48uID:
            result = @"Int48u";
            break;

        case MTRAttributeIDTypeClusterUnitTestingAttributeInt56uID:
            result = @"Int56u";
            break;

        case MTRAttributeIDTypeClusterUnitTestingAttributeInt64uID:
            result = @"Int64u";
            break;

        case MTRAttributeIDTypeClusterUnitTestingAttributeInt8sID:
            result = @"Int8s";
            break;

        case MTRAttributeIDTypeClusterUnitTestingAttributeInt16sID:
            result = @"Int16s";
            break;

        case MTRAttributeIDTypeClusterUnitTestingAttributeInt24sID:
            result = @"Int24s";
            break;

        case MTRAttributeIDTypeClusterUnitTestingAttributeInt32sID:
            result = @"Int32s";
            break;

        case MTRAttributeIDTypeClusterUnitTestingAttributeInt40sID:
            result = @"Int40s";
            break;

        case MTRAttributeIDTypeClusterUnitTestingAttributeInt48sID:
            result = @"Int48s";
            break;

        case MTRAttributeIDTypeClusterUnitTestingAttributeInt56sID:
            result = @"Int56s";
            break;

        case MTRAttributeIDTypeClusterUnitTestingAttributeInt64sID:
            result = @"Int64s";
            break;

        case MTRAttributeIDTypeClusterUnitTestingAttributeEnum8ID:
            result = @"Enum8";
            break;

        case MTRAttributeIDTypeClusterUnitTestingAttributeEnum16ID:
            result = @"Enum16";
            break;

        case MTRAttributeIDTypeClusterUnitTestingAttributeFloatSingleID:
            result = @"FloatSingle";
            break;

        case MTRAttributeIDTypeClusterUnitTestingAttributeFloatDoubleID:
            result = @"FloatDouble";
            break;

        case MTRAttributeIDTypeClusterUnitTestingAttributeOctetStringID:
            result = @"OctetString";
            break;

        case MTRAttributeIDTypeClusterUnitTestingAttributeListInt8uID:
            result = @"ListInt8u";
            break;

        case MTRAttributeIDTypeClusterUnitTestingAttributeListOctetStringID:
            result = @"ListOctetString";
            break;

        case MTRAttributeIDTypeClusterUnitTestingAttributeListStructOctetStringID:
            result = @"ListStructOctetString";
            break;

        case MTRAttributeIDTypeClusterUnitTestingAttributeLongOctetStringID:
            result = @"LongOctetString";
            break;

        case MTRAttributeIDTypeClusterUnitTestingAttributeCharStringID:
            result = @"CharString";
            break;

        case MTRAttributeIDTypeClusterUnitTestingAttributeLongCharStringID:
            result = @"LongCharString";
            break;

        case MTRAttributeIDTypeClusterUnitTestingAttributeEpochUsID:
            result = @"EpochUs";
            break;

        case MTRAttributeIDTypeClusterUnitTestingAttributeEpochSID:
            result = @"EpochS";
            break;

        case MTRAttributeIDTypeClusterUnitTestingAttributeVendorIdID:
            result = @"VendorId";
            break;

        case MTRAttributeIDTypeClusterUnitTestingAttributeListNullablesAndOptionalsStructID:
            result = @"ListNullablesAndOptionalsStruct";
            break;

        case MTRAttributeIDTypeClusterUnitTestingAttributeEnumAttrID:
            result = @"EnumAttr";
            break;

        case MTRAttributeIDTypeClusterUnitTestingAttributeStructAttrID:
            result = @"StructAttr";
            break;

        case MTRAttributeIDTypeClusterUnitTestingAttributeRangeRestrictedInt8uID:
            result = @"RangeRestrictedInt8u";
            break;

        case MTRAttributeIDTypeClusterUnitTestingAttributeRangeRestrictedInt8sID:
            result = @"RangeRestrictedInt8s";
            break;

        case MTRAttributeIDTypeClusterUnitTestingAttributeRangeRestrictedInt16uID:
            result = @"RangeRestrictedInt16u";
            break;

        case MTRAttributeIDTypeClusterUnitTestingAttributeRangeRestrictedInt16sID:
            result = @"RangeRestrictedInt16s";
            break;

        case MTRAttributeIDTypeClusterUnitTestingAttributeListLongOctetStringID:
            result = @"ListLongOctetString";
            break;

        case MTRAttributeIDTypeClusterUnitTestingAttributeListFabricScopedID:
            result = @"ListFabricScoped";
            break;

        case MTRAttributeIDTypeClusterUnitTestingAttributeTimedWriteBooleanID:
            result = @"TimedWriteBoolean";
            break;

        case MTRAttributeIDTypeClusterUnitTestingAttributeGeneralErrorBooleanID:
            result = @"GeneralErrorBoolean";
            break;

        case MTRAttributeIDTypeClusterUnitTestingAttributeClusterErrorBooleanID:
            result = @"ClusterErrorBoolean";
            break;

        case MTRAttributeIDTypeClusterUnitTestingAttributeGlobalEnumID:
            result = @"GlobalEnum";
            break;

        case MTRAttributeIDTypeClusterUnitTestingAttributeGlobalStructID:
            result = @"GlobalStruct";
            break;

        case MTRAttributeIDTypeClusterUnitTestingAttributeUnsupportedID:
            result = @"Unsupported";
            break;

        case MTRAttributeIDTypeClusterUnitTestingAttributeReadFailureCodeID:
            result = @"ReadFailureCode";
            break;

        case MTRAttributeIDTypeClusterUnitTestingAttributeFailureInt32UID:
            result = @"FailureInt32U";
            break;

        case MTRAttributeIDTypeClusterUnitTestingAttributeNullableBooleanID:
            result = @"NullableBoolean";
            break;

        case MTRAttributeIDTypeClusterUnitTestingAttributeNullableBitmap8ID:
            result = @"NullableBitmap8";
            break;

        case MTRAttributeIDTypeClusterUnitTestingAttributeNullableBitmap16ID:
            result = @"NullableBitmap16";
            break;

        case MTRAttributeIDTypeClusterUnitTestingAttributeNullableBitmap32ID:
            result = @"NullableBitmap32";
            break;

        case MTRAttributeIDTypeClusterUnitTestingAttributeNullableBitmap64ID:
            result = @"NullableBitmap64";
            break;

        case MTRAttributeIDTypeClusterUnitTestingAttributeNullableInt8uID:
            result = @"NullableInt8u";
            break;

        case MTRAttributeIDTypeClusterUnitTestingAttributeNullableInt16uID:
            result = @"NullableInt16u";
            break;

        case MTRAttributeIDTypeClusterUnitTestingAttributeNullableInt24uID:
            result = @"NullableInt24u";
            break;

        case MTRAttributeIDTypeClusterUnitTestingAttributeNullableInt32uID:
            result = @"NullableInt32u";
            break;

        case MTRAttributeIDTypeClusterUnitTestingAttributeNullableInt40uID:
            result = @"NullableInt40u";
            break;

        case MTRAttributeIDTypeClusterUnitTestingAttributeNullableInt48uID:
            result = @"NullableInt48u";
            break;

        case MTRAttributeIDTypeClusterUnitTestingAttributeNullableInt56uID:
            result = @"NullableInt56u";
            break;

        case MTRAttributeIDTypeClusterUnitTestingAttributeNullableInt64uID:
            result = @"NullableInt64u";
            break;

        case MTRAttributeIDTypeClusterUnitTestingAttributeNullableInt8sID:
            result = @"NullableInt8s";
            break;

        case MTRAttributeIDTypeClusterUnitTestingAttributeNullableInt16sID:
            result = @"NullableInt16s";
            break;

        case MTRAttributeIDTypeClusterUnitTestingAttributeNullableInt24sID:
            result = @"NullableInt24s";
            break;

        case MTRAttributeIDTypeClusterUnitTestingAttributeNullableInt32sID:
            result = @"NullableInt32s";
            break;

        case MTRAttributeIDTypeClusterUnitTestingAttributeNullableInt40sID:
            result = @"NullableInt40s";
            break;

        case MTRAttributeIDTypeClusterUnitTestingAttributeNullableInt48sID:
            result = @"NullableInt48s";
            break;

        case MTRAttributeIDTypeClusterUnitTestingAttributeNullableInt56sID:
            result = @"NullableInt56s";
            break;

        case MTRAttributeIDTypeClusterUnitTestingAttributeNullableInt64sID:
            result = @"NullableInt64s";
            break;

        case MTRAttributeIDTypeClusterUnitTestingAttributeNullableEnum8ID:
            result = @"NullableEnum8";
            break;

        case MTRAttributeIDTypeClusterUnitTestingAttributeNullableEnum16ID:
            result = @"NullableEnum16";
            break;

        case MTRAttributeIDTypeClusterUnitTestingAttributeNullableFloatSingleID:
            result = @"NullableFloatSingle";
            break;

        case MTRAttributeIDTypeClusterUnitTestingAttributeNullableFloatDoubleID:
            result = @"NullableFloatDouble";
            break;

        case MTRAttributeIDTypeClusterUnitTestingAttributeNullableOctetStringID:
            result = @"NullableOctetString";
            break;

        case MTRAttributeIDTypeClusterUnitTestingAttributeNullableCharStringID:
            result = @"NullableCharString";
            break;

        case MTRAttributeIDTypeClusterUnitTestingAttributeNullableEnumAttrID:
            result = @"NullableEnumAttr";
            break;

        case MTRAttributeIDTypeClusterUnitTestingAttributeNullableStructID:
            result = @"NullableStruct";
            break;

        case MTRAttributeIDTypeClusterUnitTestingAttributeNullableRangeRestrictedInt8uID:
            result = @"NullableRangeRestrictedInt8u";
            break;

        case MTRAttributeIDTypeClusterUnitTestingAttributeNullableRangeRestrictedInt8sID:
            result = @"NullableRangeRestrictedInt8s";
            break;

        case MTRAttributeIDTypeClusterUnitTestingAttributeNullableRangeRestrictedInt16uID:
            result = @"NullableRangeRestrictedInt16u";
            break;

        case MTRAttributeIDTypeClusterUnitTestingAttributeNullableRangeRestrictedInt16sID:
            result = @"NullableRangeRestrictedInt16s";
            break;

        case MTRAttributeIDTypeClusterUnitTestingAttributeWriteOnlyInt8uID:
            result = @"WriteOnlyInt8u";
            break;

        case MTRAttributeIDTypeClusterUnitTestingAttributeNullableGlobalEnumID:
            result = @"NullableGlobalEnum";
            break;

        case MTRAttributeIDTypeClusterUnitTestingAttributeNullableGlobalStructID:
            result = @"NullableGlobalStruct";
            break;

        case MTRAttributeIDTypeClusterUnitTestingAttributeGeneratedCommandListID:
            result = @"GeneratedCommandList";
            break;

        case MTRAttributeIDTypeClusterUnitTestingAttributeAcceptedCommandListID:
            result = @"AcceptedCommandList";
            break;

        case MTRAttributeIDTypeClusterUnitTestingAttributeEventListID:
            result = @"EventList";
            break;

        case MTRAttributeIDTypeClusterUnitTestingAttributeAttributeListID:
            result = @"AttributeList";
            break;

        case MTRAttributeIDTypeClusterUnitTestingAttributeFeatureMapID:
            result = @"FeatureMap";
            break;

        case MTRAttributeIDTypeClusterUnitTestingAttributeClusterRevisionID:
            result = @"ClusterRevision";
            break;

        case MTRAttributeIDTypeClusterUnitTestingAttributeMeiInt8uID:
            result = @"MeiInt8u";
            break;

        default:
            result = [NSString stringWithFormat:@"<Unknown attributeID %u>", attributeID];
            break;
        }
        break;

    case MTRClusterIDTypeSampleMEIID:

        switch (attributeID) {

            // Cluster SampleMEI attributes
        case MTRAttributeIDTypeClusterSampleMEIAttributeFlipFlopID:
            result = @"FlipFlop";
            break;

        case MTRAttributeIDTypeClusterSampleMEIAttributeGeneratedCommandListID:
            result = @"GeneratedCommandList";
            break;

        case MTRAttributeIDTypeClusterSampleMEIAttributeAcceptedCommandListID:
            result = @"AcceptedCommandList";
            break;

        case MTRAttributeIDTypeClusterSampleMEIAttributeEventListID:
            result = @"EventList";
            break;

        case MTRAttributeIDTypeClusterSampleMEIAttributeAttributeListID:
            result = @"AttributeList";
            break;

        case MTRAttributeIDTypeClusterSampleMEIAttributeFeatureMapID:
            result = @"FeatureMap";
            break;

        case MTRAttributeIDTypeClusterSampleMEIAttributeClusterRevisionID:
            result = @"ClusterRevision";
            break;

        default:
            result = [NSString stringWithFormat:@"<Unknown attributeID %u>", attributeID];
            break;
        }
        break;

    default:
        result = [NSString stringWithFormat:@"<Unknown clusterID %u>", clusterID];
        break;
    }

    return result;
}

#pragma mark - Command IDs

NSString * MTRRequestCommandNameForID(MTRClusterIDType clusterID, MTRCommandIDType commandID)
{
    NSString * result = nil;

    switch (clusterID) {

    case MTRClusterIDTypeIdentifyID:

        switch (commandID) {

        case MTRCommandIDTypeClusterIdentifyCommandIdentifyID:
            result = @"Identify";
            break;

        case MTRCommandIDTypeClusterIdentifyCommandTriggerEffectID:
            result = @"TriggerEffect";
            break;

        default:
            result = [NSString stringWithFormat:@"<Unknown commandID %u>", commandID];
            break;
        }
        break;

    case MTRClusterIDTypeGroupsID:

        switch (commandID) {

        case MTRCommandIDTypeClusterGroupsCommandAddGroupID:
            result = @"AddGroup";
            break;

        case MTRCommandIDTypeClusterGroupsCommandViewGroupID:
            result = @"ViewGroup";
            break;

        case MTRCommandIDTypeClusterGroupsCommandGetGroupMembershipID:
            result = @"GetGroupMembership";
            break;

        case MTRCommandIDTypeClusterGroupsCommandRemoveGroupID:
            result = @"RemoveGroup";
            break;

        case MTRCommandIDTypeClusterGroupsCommandRemoveAllGroupsID:
            result = @"RemoveAllGroups";
            break;

        case MTRCommandIDTypeClusterGroupsCommandAddGroupIfIdentifyingID:
            result = @"AddGroupIfIdentifying";
            break;

        default:
            result = [NSString stringWithFormat:@"<Unknown commandID %u>", commandID];
            break;
        }
        break;

    case MTRClusterIDTypeOnOffID:

        switch (commandID) {

        case MTRCommandIDTypeClusterOnOffCommandOffID:
            result = @"Off";
            break;

        case MTRCommandIDTypeClusterOnOffCommandOnID:
            result = @"On";
            break;

        case MTRCommandIDTypeClusterOnOffCommandToggleID:
            result = @"Toggle";
            break;

        case MTRCommandIDTypeClusterOnOffCommandOffWithEffectID:
            result = @"OffWithEffect";
            break;

        case MTRCommandIDTypeClusterOnOffCommandOnWithRecallGlobalSceneID:
            result = @"OnWithRecallGlobalScene";
            break;

        case MTRCommandIDTypeClusterOnOffCommandOnWithTimedOffID:
            result = @"OnWithTimedOff";
            break;

        default:
            result = [NSString stringWithFormat:@"<Unknown commandID %u>", commandID];
            break;
        }
        break;

    case MTRClusterIDTypeLevelControlID:

        switch (commandID) {

        case MTRCommandIDTypeClusterLevelControlCommandMoveToLevelID:
            result = @"MoveToLevel";
            break;

        case MTRCommandIDTypeClusterLevelControlCommandMoveID:
            result = @"Move";
            break;

        case MTRCommandIDTypeClusterLevelControlCommandStepID:
            result = @"Step";
            break;

        case MTRCommandIDTypeClusterLevelControlCommandStopID:
            result = @"Stop";
            break;

        case MTRCommandIDTypeClusterLevelControlCommandMoveToLevelWithOnOffID:
            result = @"MoveToLevelWithOnOff";
            break;

        case MTRCommandIDTypeClusterLevelControlCommandMoveWithOnOffID:
            result = @"MoveWithOnOff";
            break;

        case MTRCommandIDTypeClusterLevelControlCommandStepWithOnOffID:
            result = @"StepWithOnOff";
            break;

        case MTRCommandIDTypeClusterLevelControlCommandStopWithOnOffID:
            result = @"StopWithOnOff";
            break;

        case MTRCommandIDTypeClusterLevelControlCommandMoveToClosestFrequencyID:
            result = @"MoveToClosestFrequency";
            break;

        default:
            result = [NSString stringWithFormat:@"<Unknown commandID %u>", commandID];
            break;
        }
        break;

    case MTRClusterIDTypePulseWidthModulationID:

        switch (commandID) {

        default:
            result = [NSString stringWithFormat:@"<Unknown commandID %u>", commandID];
            break;
        }
        break;

    case MTRClusterIDTypeDescriptorID:

        switch (commandID) {

        default:
            result = [NSString stringWithFormat:@"<Unknown commandID %u>", commandID];
            break;
        }
        break;

    case MTRClusterIDTypeBindingID:

        switch (commandID) {

        default:
            result = [NSString stringWithFormat:@"<Unknown commandID %u>", commandID];
            break;
        }
        break;

    case MTRClusterIDTypeAccessControlID:

        switch (commandID) {

        case MTRCommandIDTypeClusterAccessControlCommandReviewFabricRestrictionsID:
            result = @"ReviewFabricRestrictions";
            break;

        default:
            result = [NSString stringWithFormat:@"<Unknown commandID %u>", commandID];
            break;
        }
        break;

    case MTRClusterIDTypeActionsID:

        switch (commandID) {

        case MTRCommandIDTypeClusterActionsCommandInstantActionID:
            result = @"InstantAction";
            break;

        case MTRCommandIDTypeClusterActionsCommandInstantActionWithTransitionID:
            result = @"InstantActionWithTransition";
            break;

        case MTRCommandIDTypeClusterActionsCommandStartActionID:
            result = @"StartAction";
            break;

        case MTRCommandIDTypeClusterActionsCommandStartActionWithDurationID:
            result = @"StartActionWithDuration";
            break;

        case MTRCommandIDTypeClusterActionsCommandStopActionID:
            result = @"StopAction";
            break;

        case MTRCommandIDTypeClusterActionsCommandPauseActionID:
            result = @"PauseAction";
            break;

        case MTRCommandIDTypeClusterActionsCommandPauseActionWithDurationID:
            result = @"PauseActionWithDuration";
            break;

        case MTRCommandIDTypeClusterActionsCommandResumeActionID:
            result = @"ResumeAction";
            break;

        case MTRCommandIDTypeClusterActionsCommandEnableActionID:
            result = @"EnableAction";
            break;

        case MTRCommandIDTypeClusterActionsCommandEnableActionWithDurationID:
            result = @"EnableActionWithDuration";
            break;

        case MTRCommandIDTypeClusterActionsCommandDisableActionID:
            result = @"DisableAction";
            break;

        case MTRCommandIDTypeClusterActionsCommandDisableActionWithDurationID:
            result = @"DisableActionWithDuration";
            break;

        default:
            result = [NSString stringWithFormat:@"<Unknown commandID %u>", commandID];
            break;
        }
        break;

    case MTRClusterIDTypeBasicInformationID:

        switch (commandID) {

        default:
            result = [NSString stringWithFormat:@"<Unknown commandID %u>", commandID];
            break;
        }
        break;

    case MTRClusterIDTypeOTASoftwareUpdateProviderID:

        switch (commandID) {

        case MTRCommandIDTypeClusterOTASoftwareUpdateProviderCommandQueryImageID:
            result = @"QueryImage";
            break;

        case MTRCommandIDTypeClusterOTASoftwareUpdateProviderCommandApplyUpdateRequestID:
            result = @"ApplyUpdateRequest";
            break;

        case MTRCommandIDTypeClusterOTASoftwareUpdateProviderCommandNotifyUpdateAppliedID:
            result = @"NotifyUpdateApplied";
            break;

        default:
            result = [NSString stringWithFormat:@"<Unknown commandID %u>", commandID];
            break;
        }
        break;

    case MTRClusterIDTypeOTASoftwareUpdateRequestorID:

        switch (commandID) {

        case MTRCommandIDTypeClusterOTASoftwareUpdateRequestorCommandAnnounceOTAProviderID:
            result = @"AnnounceOTAProvider";
            break;

        default:
            result = [NSString stringWithFormat:@"<Unknown commandID %u>", commandID];
            break;
        }
        break;

    case MTRClusterIDTypeLocalizationConfigurationID:

        switch (commandID) {

        default:
            result = [NSString stringWithFormat:@"<Unknown commandID %u>", commandID];
            break;
        }
        break;

    case MTRClusterIDTypeTimeFormatLocalizationID:

        switch (commandID) {

        default:
            result = [NSString stringWithFormat:@"<Unknown commandID %u>", commandID];
            break;
        }
        break;

    case MTRClusterIDTypeUnitLocalizationID:

        switch (commandID) {

        default:
            result = [NSString stringWithFormat:@"<Unknown commandID %u>", commandID];
            break;
        }
        break;

    case MTRClusterIDTypePowerSourceConfigurationID:

        switch (commandID) {

        default:
            result = [NSString stringWithFormat:@"<Unknown commandID %u>", commandID];
            break;
        }
        break;

    case MTRClusterIDTypePowerSourceID:

        switch (commandID) {

        default:
            result = [NSString stringWithFormat:@"<Unknown commandID %u>", commandID];
            break;
        }
        break;

    case MTRClusterIDTypeGeneralCommissioningID:

        switch (commandID) {

        case MTRCommandIDTypeClusterGeneralCommissioningCommandArmFailSafeID:
            result = @"ArmFailSafe";
            break;

        case MTRCommandIDTypeClusterGeneralCommissioningCommandSetRegulatoryConfigID:
            result = @"SetRegulatoryConfig";
            break;

        case MTRCommandIDTypeClusterGeneralCommissioningCommandCommissioningCompleteID:
            result = @"CommissioningComplete";
            break;

        case MTRCommandIDTypeClusterGeneralCommissioningCommandSetTCAcknowledgementsID:
            result = @"SetTCAcknowledgements";
            break;

        default:
            result = [NSString stringWithFormat:@"<Unknown commandID %u>", commandID];
            break;
        }
        break;

    case MTRClusterIDTypeNetworkCommissioningID:

        switch (commandID) {

        case MTRCommandIDTypeClusterNetworkCommissioningCommandScanNetworksID:
            result = @"ScanNetworks";
            break;

        case MTRCommandIDTypeClusterNetworkCommissioningCommandAddOrUpdateWiFiNetworkID:
            result = @"AddOrUpdateWiFiNetwork";
            break;

        case MTRCommandIDTypeClusterNetworkCommissioningCommandAddOrUpdateThreadNetworkID:
            result = @"AddOrUpdateThreadNetwork";
            break;

        case MTRCommandIDTypeClusterNetworkCommissioningCommandRemoveNetworkID:
            result = @"RemoveNetwork";
            break;

        case MTRCommandIDTypeClusterNetworkCommissioningCommandConnectNetworkID:
            result = @"ConnectNetwork";
            break;

        case MTRCommandIDTypeClusterNetworkCommissioningCommandReorderNetworkID:
            result = @"ReorderNetwork";
            break;

        case MTRCommandIDTypeClusterNetworkCommissioningCommandQueryIdentityID:
            result = @"QueryIdentity";
            break;

        default:
            result = [NSString stringWithFormat:@"<Unknown commandID %u>", commandID];
            break;
        }
        break;

    case MTRClusterIDTypeDiagnosticLogsID:

        switch (commandID) {

        case MTRCommandIDTypeClusterDiagnosticLogsCommandRetrieveLogsRequestID:
            result = @"RetrieveLogsRequest";
            break;

        default:
            result = [NSString stringWithFormat:@"<Unknown commandID %u>", commandID];
            break;
        }
        break;

    case MTRClusterIDTypeGeneralDiagnosticsID:

        switch (commandID) {

        case MTRCommandIDTypeClusterGeneralDiagnosticsCommandTestEventTriggerID:
            result = @"TestEventTrigger";
            break;

        case MTRCommandIDTypeClusterGeneralDiagnosticsCommandTimeSnapshotID:
            result = @"TimeSnapshot";
            break;

        case MTRCommandIDTypeClusterGeneralDiagnosticsCommandPayloadTestRequestID:
            result = @"PayloadTestRequest";
            break;

        default:
            result = [NSString stringWithFormat:@"<Unknown commandID %u>", commandID];
            break;
        }
        break;

    case MTRClusterIDTypeSoftwareDiagnosticsID:

        switch (commandID) {

        case MTRCommandIDTypeClusterSoftwareDiagnosticsCommandResetWatermarksID:
            result = @"ResetWatermarks";
            break;

        default:
            result = [NSString stringWithFormat:@"<Unknown commandID %u>", commandID];
            break;
        }
        break;

    case MTRClusterIDTypeThreadNetworkDiagnosticsID:

        switch (commandID) {

        case MTRCommandIDTypeClusterThreadNetworkDiagnosticsCommandResetCountsID:
            result = @"ResetCounts";
            break;

        default:
            result = [NSString stringWithFormat:@"<Unknown commandID %u>", commandID];
            break;
        }
        break;

    case MTRClusterIDTypeWiFiNetworkDiagnosticsID:

        switch (commandID) {

        case MTRCommandIDTypeClusterWiFiNetworkDiagnosticsCommandResetCountsID:
            result = @"ResetCounts";
            break;

        default:
            result = [NSString stringWithFormat:@"<Unknown commandID %u>", commandID];
            break;
        }
        break;

    case MTRClusterIDTypeEthernetNetworkDiagnosticsID:

        switch (commandID) {

        case MTRCommandIDTypeClusterEthernetNetworkDiagnosticsCommandResetCountsID:
            result = @"ResetCounts";
            break;

        default:
            result = [NSString stringWithFormat:@"<Unknown commandID %u>", commandID];
            break;
        }
        break;

    case MTRClusterIDTypeTimeSynchronizationID:

        switch (commandID) {

        case MTRCommandIDTypeClusterTimeSynchronizationCommandSetUTCTimeID:
            result = @"SetUTCTime";
            break;

        case MTRCommandIDTypeClusterTimeSynchronizationCommandSetTrustedTimeSourceID:
            result = @"SetTrustedTimeSource";
            break;

        case MTRCommandIDTypeClusterTimeSynchronizationCommandSetTimeZoneID:
            result = @"SetTimeZone";
            break;

        case MTRCommandIDTypeClusterTimeSynchronizationCommandSetDSTOffsetID:
            result = @"SetDSTOffset";
            break;

        case MTRCommandIDTypeClusterTimeSynchronizationCommandSetDefaultNTPID:
            result = @"SetDefaultNTP";
            break;

        default:
            result = [NSString stringWithFormat:@"<Unknown commandID %u>", commandID];
            break;
        }
        break;

    case MTRClusterIDTypeBridgedDeviceBasicInformationID:

        switch (commandID) {

        case MTRCommandIDTypeClusterBridgedDeviceBasicInformationCommandKeepActiveID:
            result = @"KeepActive";
            break;

        default:
            result = [NSString stringWithFormat:@"<Unknown commandID %u>", commandID];
            break;
        }
        break;

    case MTRClusterIDTypeSwitchID:

        switch (commandID) {

        default:
            result = [NSString stringWithFormat:@"<Unknown commandID %u>", commandID];
            break;
        }
        break;

    case MTRClusterIDTypeAdministratorCommissioningID:

        switch (commandID) {

        case MTRCommandIDTypeClusterAdministratorCommissioningCommandOpenCommissioningWindowID:
            result = @"OpenCommissioningWindow";
            break;

        case MTRCommandIDTypeClusterAdministratorCommissioningCommandOpenBasicCommissioningWindowID:
            result = @"OpenBasicCommissioningWindow";
            break;

        case MTRCommandIDTypeClusterAdministratorCommissioningCommandRevokeCommissioningID:
            result = @"RevokeCommissioning";
            break;

        default:
            result = [NSString stringWithFormat:@"<Unknown commandID %u>", commandID];
            break;
        }
        break;

    case MTRClusterIDTypeOperationalCredentialsID:

        switch (commandID) {

        case MTRCommandIDTypeClusterOperationalCredentialsCommandAttestationRequestID:
            result = @"AttestationRequest";
            break;

        case MTRCommandIDTypeClusterOperationalCredentialsCommandCertificateChainRequestID:
            result = @"CertificateChainRequest";
            break;

        case MTRCommandIDTypeClusterOperationalCredentialsCommandCSRRequestID:
            result = @"CSRRequest";
            break;

        case MTRCommandIDTypeClusterOperationalCredentialsCommandAddNOCID:
            result = @"AddNOC";
            break;

        case MTRCommandIDTypeClusterOperationalCredentialsCommandUpdateNOCID:
            result = @"UpdateNOC";
            break;

        case MTRCommandIDTypeClusterOperationalCredentialsCommandUpdateFabricLabelID:
            result = @"UpdateFabricLabel";
            break;

        case MTRCommandIDTypeClusterOperationalCredentialsCommandRemoveFabricID:
            result = @"RemoveFabric";
            break;

        case MTRCommandIDTypeClusterOperationalCredentialsCommandAddTrustedRootCertificateID:
            result = @"AddTrustedRootCertificate";
            break;

        default:
            result = [NSString stringWithFormat:@"<Unknown commandID %u>", commandID];
            break;
        }
        break;

    case MTRClusterIDTypeGroupKeyManagementID:

        switch (commandID) {

        case MTRCommandIDTypeClusterGroupKeyManagementCommandKeySetWriteID:
            result = @"KeySetWrite";
            break;

        case MTRCommandIDTypeClusterGroupKeyManagementCommandKeySetReadID:
            result = @"KeySetRead";
            break;

        case MTRCommandIDTypeClusterGroupKeyManagementCommandKeySetRemoveID:
            result = @"KeySetRemove";
            break;

        case MTRCommandIDTypeClusterGroupKeyManagementCommandKeySetReadAllIndicesID:
            result = @"KeySetReadAllIndices";
            break;

        default:
            result = [NSString stringWithFormat:@"<Unknown commandID %u>", commandID];
            break;
        }
        break;

    case MTRClusterIDTypeFixedLabelID:

        switch (commandID) {

        default:
            result = [NSString stringWithFormat:@"<Unknown commandID %u>", commandID];
            break;
        }
        break;

    case MTRClusterIDTypeUserLabelID:

        switch (commandID) {

        default:
            result = [NSString stringWithFormat:@"<Unknown commandID %u>", commandID];
            break;
        }
        break;

    case MTRClusterIDTypeBooleanStateID:

        switch (commandID) {

        default:
            result = [NSString stringWithFormat:@"<Unknown commandID %u>", commandID];
            break;
        }
        break;

    case MTRClusterIDTypeICDManagementID:

        switch (commandID) {

        case MTRCommandIDTypeClusterICDManagementCommandRegisterClientID:
            result = @"RegisterClient";
            break;

        case MTRCommandIDTypeClusterICDManagementCommandUnregisterClientID:
            result = @"UnregisterClient";
            break;

        case MTRCommandIDTypeClusterICDManagementCommandStayActiveRequestID:
            result = @"StayActiveRequest";
            break;

        default:
            result = [NSString stringWithFormat:@"<Unknown commandID %u>", commandID];
            break;
        }
        break;

    case MTRClusterIDTypeTimerID:

        switch (commandID) {

        case MTRCommandIDTypeClusterTimerCommandSetTimerID:
            result = @"SetTimer";
            break;

        case MTRCommandIDTypeClusterTimerCommandResetTimerID:
            result = @"ResetTimer";
            break;

        case MTRCommandIDTypeClusterTimerCommandAddTimeID:
            result = @"AddTime";
            break;

        case MTRCommandIDTypeClusterTimerCommandReduceTimeID:
            result = @"ReduceTime";
            break;

        default:
            result = [NSString stringWithFormat:@"<Unknown commandID %u>", commandID];
            break;
        }
        break;

    case MTRClusterIDTypeOvenCavityOperationalStateID:

        switch (commandID) {

        case MTRCommandIDTypeClusterOvenCavityOperationalStateCommandPauseID:
            result = @"Pause";
            break;

        case MTRCommandIDTypeClusterOvenCavityOperationalStateCommandStopID:
            result = @"Stop";
            break;

        case MTRCommandIDTypeClusterOvenCavityOperationalStateCommandStartID:
            result = @"Start";
            break;

        case MTRCommandIDTypeClusterOvenCavityOperationalStateCommandResumeID:
            result = @"Resume";
            break;

        default:
            result = [NSString stringWithFormat:@"<Unknown commandID %u>", commandID];
            break;
        }
        break;

    case MTRClusterIDTypeOvenModeID:

        switch (commandID) {

        case MTRCommandIDTypeClusterOvenModeCommandChangeToModeID:
            result = @"ChangeToMode";
            break;

        default:
            result = [NSString stringWithFormat:@"<Unknown commandID %u>", commandID];
            break;
        }
        break;

    case MTRClusterIDTypeLaundryDryerControlsID:

        switch (commandID) {

        default:
            result = [NSString stringWithFormat:@"<Unknown commandID %u>", commandID];
            break;
        }
        break;

    case MTRClusterIDTypeModeSelectID:

        switch (commandID) {

        case MTRCommandIDTypeClusterModeSelectCommandChangeToModeID:
            result = @"ChangeToMode";
            break;

        default:
            result = [NSString stringWithFormat:@"<Unknown commandID %u>", commandID];
            break;
        }
        break;

    case MTRClusterIDTypeLaundryWasherModeID:

        switch (commandID) {

        case MTRCommandIDTypeClusterLaundryWasherModeCommandChangeToModeID:
            result = @"ChangeToMode";
            break;

        default:
            result = [NSString stringWithFormat:@"<Unknown commandID %u>", commandID];
            break;
        }
        break;

    case MTRClusterIDTypeRefrigeratorAndTemperatureControlledCabinetModeID:

        switch (commandID) {

        case MTRCommandIDTypeClusterRefrigeratorAndTemperatureControlledCabinetModeCommandChangeToModeID:
            result = @"ChangeToMode";
            break;

        default:
            result = [NSString stringWithFormat:@"<Unknown commandID %u>", commandID];
            break;
        }
        break;

    case MTRClusterIDTypeLaundryWasherControlsID:

        switch (commandID) {

        default:
            result = [NSString stringWithFormat:@"<Unknown commandID %u>", commandID];
            break;
        }
        break;

    case MTRClusterIDTypeRVCRunModeID:

        switch (commandID) {

        case MTRCommandIDTypeClusterRVCRunModeCommandChangeToModeID:
            result = @"ChangeToMode";
            break;

        default:
            result = [NSString stringWithFormat:@"<Unknown commandID %u>", commandID];
            break;
        }
        break;

    case MTRClusterIDTypeRVCCleanModeID:

        switch (commandID) {

        case MTRCommandIDTypeClusterRVCCleanModeCommandChangeToModeID:
            result = @"ChangeToMode";
            break;

        default:
            result = [NSString stringWithFormat:@"<Unknown commandID %u>", commandID];
            break;
        }
        break;

    case MTRClusterIDTypeTemperatureControlID:

        switch (commandID) {

        case MTRCommandIDTypeClusterTemperatureControlCommandSetTemperatureID:
            result = @"SetTemperature";
            break;

        default:
            result = [NSString stringWithFormat:@"<Unknown commandID %u>", commandID];
            break;
        }
        break;

    case MTRClusterIDTypeRefrigeratorAlarmID:

        switch (commandID) {

        default:
            result = [NSString stringWithFormat:@"<Unknown commandID %u>", commandID];
            break;
        }
        break;

    case MTRClusterIDTypeDishwasherModeID:

        switch (commandID) {

        case MTRCommandIDTypeClusterDishwasherModeCommandChangeToModeID:
            result = @"ChangeToMode";
            break;

        default:
            result = [NSString stringWithFormat:@"<Unknown commandID %u>", commandID];
            break;
        }
        break;

    case MTRClusterIDTypeAirQualityID:

        switch (commandID) {

        default:
            result = [NSString stringWithFormat:@"<Unknown commandID %u>", commandID];
            break;
        }
        break;

    case MTRClusterIDTypeSmokeCOAlarmID:

        switch (commandID) {

        case MTRCommandIDTypeClusterSmokeCOAlarmCommandSelfTestRequestID:
            result = @"SelfTestRequest";
            break;

        default:
            result = [NSString stringWithFormat:@"<Unknown commandID %u>", commandID];
            break;
        }
        break;

    case MTRClusterIDTypeDishwasherAlarmID:

        switch (commandID) {

        case MTRCommandIDTypeClusterDishwasherAlarmCommandResetID:
            result = @"Reset";
            break;

        case MTRCommandIDTypeClusterDishwasherAlarmCommandModifyEnabledAlarmsID:
            result = @"ModifyEnabledAlarms";
            break;

        default:
            result = [NSString stringWithFormat:@"<Unknown commandID %u>", commandID];
            break;
        }
        break;

    case MTRClusterIDTypeMicrowaveOvenModeID:

        switch (commandID) {

        default:
            result = [NSString stringWithFormat:@"<Unknown commandID %u>", commandID];
            break;
        }
        break;

    case MTRClusterIDTypeMicrowaveOvenControlID:

        switch (commandID) {

        case MTRCommandIDTypeClusterMicrowaveOvenControlCommandSetCookingParametersID:
            result = @"SetCookingParameters";
            break;

        case MTRCommandIDTypeClusterMicrowaveOvenControlCommandAddMoreTimeID:
            result = @"AddMoreTime";
            break;

        default:
            result = [NSString stringWithFormat:@"<Unknown commandID %u>", commandID];
            break;
        }
        break;

    case MTRClusterIDTypeOperationalStateID:

        switch (commandID) {

        case MTRCommandIDTypeClusterOperationalStateCommandPauseID:
            result = @"Pause";
            break;

        case MTRCommandIDTypeClusterOperationalStateCommandStopID:
            result = @"Stop";
            break;

        case MTRCommandIDTypeClusterOperationalStateCommandStartID:
            result = @"Start";
            break;

        case MTRCommandIDTypeClusterOperationalStateCommandResumeID:
            result = @"Resume";
            break;

        default:
            result = [NSString stringWithFormat:@"<Unknown commandID %u>", commandID];
            break;
        }
        break;

    case MTRClusterIDTypeRVCOperationalStateID:

        switch (commandID) {

        case MTRCommandIDTypeClusterRVCOperationalStateCommandPauseID:
            result = @"Pause";
            break;

        case MTRCommandIDTypeClusterRVCOperationalStateCommandResumeID:
            result = @"Resume";
            break;

        case MTRCommandIDTypeClusterRVCOperationalStateCommandGoHomeID:
            result = @"GoHome";
            break;

        default:
            result = [NSString stringWithFormat:@"<Unknown commandID %u>", commandID];
            break;
        }
        break;

    case MTRClusterIDTypeScenesManagementID:

        switch (commandID) {

        case MTRCommandIDTypeClusterScenesManagementCommandAddSceneID:
            result = @"AddScene";
            break;

        case MTRCommandIDTypeClusterScenesManagementCommandViewSceneID:
            result = @"ViewScene";
            break;

        case MTRCommandIDTypeClusterScenesManagementCommandRemoveSceneID:
            result = @"RemoveScene";
            break;

        case MTRCommandIDTypeClusterScenesManagementCommandRemoveAllScenesID:
            result = @"RemoveAllScenes";
            break;

        case MTRCommandIDTypeClusterScenesManagementCommandStoreSceneID:
            result = @"StoreScene";
            break;

        case MTRCommandIDTypeClusterScenesManagementCommandRecallSceneID:
            result = @"RecallScene";
            break;

        case MTRCommandIDTypeClusterScenesManagementCommandGetSceneMembershipID:
            result = @"GetSceneMembership";
            break;

        case MTRCommandIDTypeClusterScenesManagementCommandCopySceneID:
            result = @"CopyScene";
            break;

        default:
            result = [NSString stringWithFormat:@"<Unknown commandID %u>", commandID];
            break;
        }
        break;

    case MTRClusterIDTypeHEPAFilterMonitoringID:

        switch (commandID) {

        case MTRCommandIDTypeClusterHEPAFilterMonitoringCommandResetConditionID:
            result = @"ResetCondition";
            break;

        default:
            result = [NSString stringWithFormat:@"<Unknown commandID %u>", commandID];
            break;
        }
        break;

    case MTRClusterIDTypeActivatedCarbonFilterMonitoringID:

        switch (commandID) {

        case MTRCommandIDTypeClusterActivatedCarbonFilterMonitoringCommandResetConditionID:
            result = @"ResetCondition";
            break;

        default:
            result = [NSString stringWithFormat:@"<Unknown commandID %u>", commandID];
            break;
        }
        break;

    case MTRClusterIDTypeBooleanStateConfigurationID:

        switch (commandID) {

        case MTRCommandIDTypeClusterBooleanStateConfigurationCommandSuppressAlarmID:
            result = @"SuppressAlarm";
            break;

        case MTRCommandIDTypeClusterBooleanStateConfigurationCommandEnableDisableAlarmID:
            result = @"EnableDisableAlarm";
            break;

        default:
            result = [NSString stringWithFormat:@"<Unknown commandID %u>", commandID];
            break;
        }
        break;

    case MTRClusterIDTypeValveConfigurationAndControlID:

        switch (commandID) {

        case MTRCommandIDTypeClusterValveConfigurationAndControlCommandOpenID:
            result = @"Open";
            break;

        case MTRCommandIDTypeClusterValveConfigurationAndControlCommandCloseID:
            result = @"Close";
            break;

        default:
            result = [NSString stringWithFormat:@"<Unknown commandID %u>", commandID];
            break;
        }
        break;

    case MTRClusterIDTypeElectricalPowerMeasurementID:

        switch (commandID) {

        default:
            result = [NSString stringWithFormat:@"<Unknown commandID %u>", commandID];
            break;
        }
        break;

    case MTRClusterIDTypeElectricalEnergyMeasurementID:

        switch (commandID) {

        default:
            result = [NSString stringWithFormat:@"<Unknown commandID %u>", commandID];
            break;
        }
        break;

    case MTRClusterIDTypeWaterHeaterManagementID:

        switch (commandID) {

        case MTRCommandIDTypeClusterWaterHeaterManagementCommandBoostID:
            result = @"Boost";
            break;

        case MTRCommandIDTypeClusterWaterHeaterManagementCommandCancelBoostID:
            result = @"CancelBoost";
            break;

        default:
            result = [NSString stringWithFormat:@"<Unknown commandID %u>", commandID];
            break;
        }
        break;

    case MTRClusterIDTypeDemandResponseLoadControlID:

        switch (commandID) {

        case MTRCommandIDTypeClusterDemandResponseLoadControlCommandRegisterLoadControlProgramRequestID:
            result = @"RegisterLoadControlProgramRequest";
            break;

        case MTRCommandIDTypeClusterDemandResponseLoadControlCommandUnregisterLoadControlProgramRequestID:
            result = @"UnregisterLoadControlProgramRequest";
            break;

        case MTRCommandIDTypeClusterDemandResponseLoadControlCommandAddLoadControlEventRequestID:
            result = @"AddLoadControlEventRequest";
            break;

        case MTRCommandIDTypeClusterDemandResponseLoadControlCommandRemoveLoadControlEventRequestID:
            result = @"RemoveLoadControlEventRequest";
            break;

        case MTRCommandIDTypeClusterDemandResponseLoadControlCommandClearLoadControlEventsRequestID:
            result = @"ClearLoadControlEventsRequest";
            break;

        default:
            result = [NSString stringWithFormat:@"<Unknown commandID %u>", commandID];
            break;
        }
        break;

    case MTRClusterIDTypeMessagesID:

        switch (commandID) {

        case MTRCommandIDTypeClusterMessagesCommandPresentMessagesRequestID:
            result = @"PresentMessagesRequest";
            break;

        case MTRCommandIDTypeClusterMessagesCommandCancelMessagesRequestID:
            result = @"CancelMessagesRequest";
            break;

        default:
            result = [NSString stringWithFormat:@"<Unknown commandID %u>", commandID];
            break;
        }
        break;

    case MTRClusterIDTypeDeviceEnergyManagementID:

        switch (commandID) {

        case MTRCommandIDTypeClusterDeviceEnergyManagementCommandPowerAdjustRequestID:
            result = @"PowerAdjustRequest";
            break;

        case MTRCommandIDTypeClusterDeviceEnergyManagementCommandCancelPowerAdjustRequestID:
            result = @"CancelPowerAdjustRequest";
            break;

        case MTRCommandIDTypeClusterDeviceEnergyManagementCommandStartTimeAdjustRequestID:
            result = @"StartTimeAdjustRequest";
            break;

        case MTRCommandIDTypeClusterDeviceEnergyManagementCommandPauseRequestID:
            result = @"PauseRequest";
            break;

        case MTRCommandIDTypeClusterDeviceEnergyManagementCommandResumeRequestID:
            result = @"ResumeRequest";
            break;

        case MTRCommandIDTypeClusterDeviceEnergyManagementCommandModifyForecastRequestID:
            result = @"ModifyForecastRequest";
            break;

        case MTRCommandIDTypeClusterDeviceEnergyManagementCommandRequestConstraintBasedForecastID:
            result = @"RequestConstraintBasedForecast";
            break;

        case MTRCommandIDTypeClusterDeviceEnergyManagementCommandCancelRequestID:
            result = @"CancelRequest";
            break;

        default:
            result = [NSString stringWithFormat:@"<Unknown commandID %u>", commandID];
            break;
        }
        break;

    case MTRClusterIDTypeEnergyEVSEID:

        switch (commandID) {

        case MTRCommandIDTypeClusterEnergyEVSECommandDisableID:
            result = @"Disable";
            break;

        case MTRCommandIDTypeClusterEnergyEVSECommandEnableChargingID:
            result = @"EnableCharging";
            break;

        case MTRCommandIDTypeClusterEnergyEVSECommandEnableDischargingID:
            result = @"EnableDischarging";
            break;

        case MTRCommandIDTypeClusterEnergyEVSECommandStartDiagnosticsID:
            result = @"StartDiagnostics";
            break;

        case MTRCommandIDTypeClusterEnergyEVSECommandSetTargetsID:
            result = @"SetTargets";
            break;

        case MTRCommandIDTypeClusterEnergyEVSECommandGetTargetsID:
            result = @"GetTargets";
            break;

        case MTRCommandIDTypeClusterEnergyEVSECommandClearTargetsID:
            result = @"ClearTargets";
            break;

        default:
            result = [NSString stringWithFormat:@"<Unknown commandID %u>", commandID];
            break;
        }
        break;

    case MTRClusterIDTypeEnergyPreferenceID:

        switch (commandID) {

        default:
            result = [NSString stringWithFormat:@"<Unknown commandID %u>", commandID];
            break;
        }
        break;

    case MTRClusterIDTypePowerTopologyID:

        switch (commandID) {

        default:
            result = [NSString stringWithFormat:@"<Unknown commandID %u>", commandID];
            break;
        }
        break;

    case MTRClusterIDTypeEnergyEVSEModeID:

        switch (commandID) {

        case MTRCommandIDTypeClusterEnergyEVSEModeCommandChangeToModeID:
            result = @"ChangeToMode";
            break;

        default:
            result = [NSString stringWithFormat:@"<Unknown commandID %u>", commandID];
            break;
        }
        break;

    case MTRClusterIDTypeWaterHeaterModeID:

        switch (commandID) {

        case MTRCommandIDTypeClusterWaterHeaterModeCommandChangeToModeID:
            result = @"ChangeToMode";
            break;

        default:
            result = [NSString stringWithFormat:@"<Unknown commandID %u>", commandID];
            break;
        }
        break;

    case MTRClusterIDTypeDeviceEnergyManagementModeID:

        switch (commandID) {

        case MTRCommandIDTypeClusterDeviceEnergyManagementModeCommandChangeToModeID:
            result = @"ChangeToMode";
            break;

        default:
            result = [NSString stringWithFormat:@"<Unknown commandID %u>", commandID];
            break;
        }
        break;

    case MTRClusterIDTypeDoorLockID:

        switch (commandID) {

        case MTRCommandIDTypeClusterDoorLockCommandLockDoorID:
            result = @"LockDoor";
            break;

        case MTRCommandIDTypeClusterDoorLockCommandUnlockDoorID:
            result = @"UnlockDoor";
            break;

        case MTRCommandIDTypeClusterDoorLockCommandUnlockWithTimeoutID:
            result = @"UnlockWithTimeout";
            break;

        case MTRCommandIDTypeClusterDoorLockCommandSetWeekDayScheduleID:
            result = @"SetWeekDaySchedule";
            break;

        case MTRCommandIDTypeClusterDoorLockCommandGetWeekDayScheduleID:
            result = @"GetWeekDaySchedule";
            break;

        case MTRCommandIDTypeClusterDoorLockCommandClearWeekDayScheduleID:
            result = @"ClearWeekDaySchedule";
            break;

        case MTRCommandIDTypeClusterDoorLockCommandSetYearDayScheduleID:
            result = @"SetYearDaySchedule";
            break;

        case MTRCommandIDTypeClusterDoorLockCommandGetYearDayScheduleID:
            result = @"GetYearDaySchedule";
            break;

        case MTRCommandIDTypeClusterDoorLockCommandClearYearDayScheduleID:
            result = @"ClearYearDaySchedule";
            break;

        case MTRCommandIDTypeClusterDoorLockCommandSetHolidayScheduleID:
            result = @"SetHolidaySchedule";
            break;

        case MTRCommandIDTypeClusterDoorLockCommandGetHolidayScheduleID:
            result = @"GetHolidaySchedule";
            break;

        case MTRCommandIDTypeClusterDoorLockCommandClearHolidayScheduleID:
            result = @"ClearHolidaySchedule";
            break;

        case MTRCommandIDTypeClusterDoorLockCommandSetUserID:
            result = @"SetUser";
            break;

        case MTRCommandIDTypeClusterDoorLockCommandGetUserID:
            result = @"GetUser";
            break;

        case MTRCommandIDTypeClusterDoorLockCommandClearUserID:
            result = @"ClearUser";
            break;

        case MTRCommandIDTypeClusterDoorLockCommandSetCredentialID:
            result = @"SetCredential";
            break;

        case MTRCommandIDTypeClusterDoorLockCommandGetCredentialStatusID:
            result = @"GetCredentialStatus";
            break;

        case MTRCommandIDTypeClusterDoorLockCommandClearCredentialID:
            result = @"ClearCredential";
            break;

        case MTRCommandIDTypeClusterDoorLockCommandUnboltDoorID:
            result = @"UnboltDoor";
            break;

        case MTRCommandIDTypeClusterDoorLockCommandSetAliroReaderConfigID:
            result = @"SetAliroReaderConfig";
            break;

        case MTRCommandIDTypeClusterDoorLockCommandClearAliroReaderConfigID:
            result = @"ClearAliroReaderConfig";
            break;

        default:
            result = [NSString stringWithFormat:@"<Unknown commandID %u>", commandID];
            break;
        }
        break;

    case MTRClusterIDTypeWindowCoveringID:

        switch (commandID) {

        case MTRCommandIDTypeClusterWindowCoveringCommandUpOrOpenID:
            result = @"UpOrOpen";
            break;

        case MTRCommandIDTypeClusterWindowCoveringCommandDownOrCloseID:
            result = @"DownOrClose";
            break;

        case MTRCommandIDTypeClusterWindowCoveringCommandStopMotionID:
            result = @"StopMotion";
            break;

        case MTRCommandIDTypeClusterWindowCoveringCommandGoToLiftValueID:
            result = @"GoToLiftValue";
            break;

        case MTRCommandIDTypeClusterWindowCoveringCommandGoToLiftPercentageID:
            result = @"GoToLiftPercentage";
            break;

        case MTRCommandIDTypeClusterWindowCoveringCommandGoToTiltValueID:
            result = @"GoToTiltValue";
            break;

        case MTRCommandIDTypeClusterWindowCoveringCommandGoToTiltPercentageID:
            result = @"GoToTiltPercentage";
            break;

        default:
            result = [NSString stringWithFormat:@"<Unknown commandID %u>", commandID];
            break;
        }
        break;

    case MTRClusterIDTypeServiceAreaID:

        switch (commandID) {

        case MTRCommandIDTypeClusterServiceAreaCommandSelectAreasID:
            result = @"SelectAreas";
            break;

        case MTRCommandIDTypeClusterServiceAreaCommandSkipAreaID:
            result = @"SkipArea";
            break;

        default:
            result = [NSString stringWithFormat:@"<Unknown commandID %u>", commandID];
            break;
        }
        break;

    case MTRClusterIDTypePumpConfigurationAndControlID:

        switch (commandID) {

        default:
            result = [NSString stringWithFormat:@"<Unknown commandID %u>", commandID];
            break;
        }
        break;

    case MTRClusterIDTypeThermostatID:

        switch (commandID) {

        case MTRCommandIDTypeClusterThermostatCommandSetpointRaiseLowerID:
            result = @"SetpointRaiseLower";
            break;

        case MTRCommandIDTypeClusterThermostatCommandSetWeeklyScheduleID:
            result = @"SetWeeklySchedule";
            break;

        case MTRCommandIDTypeClusterThermostatCommandGetWeeklyScheduleID:
            result = @"GetWeeklySchedule";
            break;

        case MTRCommandIDTypeClusterThermostatCommandClearWeeklyScheduleID:
            result = @"ClearWeeklySchedule";
            break;

        case MTRCommandIDTypeClusterThermostatCommandSetActiveScheduleRequestID:
            result = @"SetActiveScheduleRequest";
            break;

        case MTRCommandIDTypeClusterThermostatCommandSetActivePresetRequestID:
            result = @"SetActivePresetRequest";
            break;

        case MTRCommandIDTypeClusterThermostatCommandAtomicRequestID:
            result = @"AtomicRequest";
            break;

        default:
            result = [NSString stringWithFormat:@"<Unknown commandID %u>", commandID];
            break;
        }
        break;

    case MTRClusterIDTypeFanControlID:

        switch (commandID) {

        case MTRCommandIDTypeClusterFanControlCommandStepID:
            result = @"Step";
            break;

        default:
            result = [NSString stringWithFormat:@"<Unknown commandID %u>", commandID];
            break;
        }
        break;

    case MTRClusterIDTypeThermostatUserInterfaceConfigurationID:

        switch (commandID) {

        default:
            result = [NSString stringWithFormat:@"<Unknown commandID %u>", commandID];
            break;
        }
        break;

    case MTRClusterIDTypeColorControlID:

        switch (commandID) {

        case MTRCommandIDTypeClusterColorControlCommandMoveToHueID:
            result = @"MoveToHue";
            break;

        case MTRCommandIDTypeClusterColorControlCommandMoveHueID:
            result = @"MoveHue";
            break;

        case MTRCommandIDTypeClusterColorControlCommandStepHueID:
            result = @"StepHue";
            break;

        case MTRCommandIDTypeClusterColorControlCommandMoveToSaturationID:
            result = @"MoveToSaturation";
            break;

        case MTRCommandIDTypeClusterColorControlCommandMoveSaturationID:
            result = @"MoveSaturation";
            break;

        case MTRCommandIDTypeClusterColorControlCommandStepSaturationID:
            result = @"StepSaturation";
            break;

        case MTRCommandIDTypeClusterColorControlCommandMoveToHueAndSaturationID:
            result = @"MoveToHueAndSaturation";
            break;

        case MTRCommandIDTypeClusterColorControlCommandMoveToColorID:
            result = @"MoveToColor";
            break;

        case MTRCommandIDTypeClusterColorControlCommandMoveColorID:
            result = @"MoveColor";
            break;

        case MTRCommandIDTypeClusterColorControlCommandStepColorID:
            result = @"StepColor";
            break;

        case MTRCommandIDTypeClusterColorControlCommandMoveToColorTemperatureID:
            result = @"MoveToColorTemperature";
            break;

        case MTRCommandIDTypeClusterColorControlCommandEnhancedMoveToHueID:
            result = @"EnhancedMoveToHue";
            break;

        case MTRCommandIDTypeClusterColorControlCommandEnhancedMoveHueID:
            result = @"EnhancedMoveHue";
            break;

        case MTRCommandIDTypeClusterColorControlCommandEnhancedStepHueID:
            result = @"EnhancedStepHue";
            break;

        case MTRCommandIDTypeClusterColorControlCommandEnhancedMoveToHueAndSaturationID:
            result = @"EnhancedMoveToHueAndSaturation";
            break;

        case MTRCommandIDTypeClusterColorControlCommandColorLoopSetID:
            result = @"ColorLoopSet";
            break;

        case MTRCommandIDTypeClusterColorControlCommandStopMoveStepID:
            result = @"StopMoveStep";
            break;

        case MTRCommandIDTypeClusterColorControlCommandMoveColorTemperatureID:
            result = @"MoveColorTemperature";
            break;

        case MTRCommandIDTypeClusterColorControlCommandStepColorTemperatureID:
            result = @"StepColorTemperature";
            break;

        default:
            result = [NSString stringWithFormat:@"<Unknown commandID %u>", commandID];
            break;
        }
        break;

    case MTRClusterIDTypeBallastConfigurationID:

        switch (commandID) {

        default:
            result = [NSString stringWithFormat:@"<Unknown commandID %u>", commandID];
            break;
        }
        break;

    case MTRClusterIDTypeIlluminanceMeasurementID:

        switch (commandID) {

        default:
            result = [NSString stringWithFormat:@"<Unknown commandID %u>", commandID];
            break;
        }
        break;

    case MTRClusterIDTypeTemperatureMeasurementID:

        switch (commandID) {

        default:
            result = [NSString stringWithFormat:@"<Unknown commandID %u>", commandID];
            break;
        }
        break;

    case MTRClusterIDTypePressureMeasurementID:

        switch (commandID) {

        default:
            result = [NSString stringWithFormat:@"<Unknown commandID %u>", commandID];
            break;
        }
        break;

    case MTRClusterIDTypeFlowMeasurementID:

        switch (commandID) {

        default:
            result = [NSString stringWithFormat:@"<Unknown commandID %u>", commandID];
            break;
        }
        break;

    case MTRClusterIDTypeRelativeHumidityMeasurementID:

        switch (commandID) {

        default:
            result = [NSString stringWithFormat:@"<Unknown commandID %u>", commandID];
            break;
        }
        break;

    case MTRClusterIDTypeOccupancySensingID:

        switch (commandID) {

        default:
            result = [NSString stringWithFormat:@"<Unknown commandID %u>", commandID];
            break;
        }
        break;

    case MTRClusterIDTypeCarbonMonoxideConcentrationMeasurementID:

        switch (commandID) {

        default:
            result = [NSString stringWithFormat:@"<Unknown commandID %u>", commandID];
            break;
        }
        break;

    case MTRClusterIDTypeCarbonDioxideConcentrationMeasurementID:

        switch (commandID) {

        default:
            result = [NSString stringWithFormat:@"<Unknown commandID %u>", commandID];
            break;
        }
        break;

    case MTRClusterIDTypeNitrogenDioxideConcentrationMeasurementID:

        switch (commandID) {

        default:
            result = [NSString stringWithFormat:@"<Unknown commandID %u>", commandID];
            break;
        }
        break;

    case MTRClusterIDTypeOzoneConcentrationMeasurementID:

        switch (commandID) {

        default:
            result = [NSString stringWithFormat:@"<Unknown commandID %u>", commandID];
            break;
        }
        break;

    case MTRClusterIDTypePM25ConcentrationMeasurementID:

        switch (commandID) {

        default:
            result = [NSString stringWithFormat:@"<Unknown commandID %u>", commandID];
            break;
        }
        break;

    case MTRClusterIDTypeFormaldehydeConcentrationMeasurementID:

        switch (commandID) {

        default:
            result = [NSString stringWithFormat:@"<Unknown commandID %u>", commandID];
            break;
        }
        break;

    case MTRClusterIDTypePM1ConcentrationMeasurementID:

        switch (commandID) {

        default:
            result = [NSString stringWithFormat:@"<Unknown commandID %u>", commandID];
            break;
        }
        break;

    case MTRClusterIDTypePM10ConcentrationMeasurementID:

        switch (commandID) {

        default:
            result = [NSString stringWithFormat:@"<Unknown commandID %u>", commandID];
            break;
        }
        break;

    case MTRClusterIDTypeTotalVolatileOrganicCompoundsConcentrationMeasurementID:

        switch (commandID) {

        default:
            result = [NSString stringWithFormat:@"<Unknown commandID %u>", commandID];
            break;
        }
        break;

    case MTRClusterIDTypeRadonConcentrationMeasurementID:

        switch (commandID) {

        default:
            result = [NSString stringWithFormat:@"<Unknown commandID %u>", commandID];
            break;
        }
        break;

    case MTRClusterIDTypeWiFiNetworkManagementID:

        switch (commandID) {

        case MTRCommandIDTypeClusterWiFiNetworkManagementCommandNetworkPassphraseRequestID:
            result = @"NetworkPassphraseRequest";
            break;

        default:
            result = [NSString stringWithFormat:@"<Unknown commandID %u>", commandID];
            break;
        }
        break;

    case MTRClusterIDTypeThreadBorderRouterManagementID:

        switch (commandID) {

        case MTRCommandIDTypeClusterThreadBorderRouterManagementCommandGetActiveDatasetRequestID:
            result = @"GetActiveDatasetRequest";
            break;

        case MTRCommandIDTypeClusterThreadBorderRouterManagementCommandGetPendingDatasetRequestID:
            result = @"GetPendingDatasetRequest";
            break;

        case MTRCommandIDTypeClusterThreadBorderRouterManagementCommandSetActiveDatasetRequestID:
            result = @"SetActiveDatasetRequest";
            break;

        case MTRCommandIDTypeClusterThreadBorderRouterManagementCommandSetPendingDatasetRequestID:
            result = @"SetPendingDatasetRequest";
            break;

        default:
            result = [NSString stringWithFormat:@"<Unknown commandID %u>", commandID];
            break;
        }
        break;

    case MTRClusterIDTypeThreadNetworkDirectoryID:

        switch (commandID) {

        case MTRCommandIDTypeClusterThreadNetworkDirectoryCommandAddNetworkID:
            result = @"AddNetwork";
            break;

        case MTRCommandIDTypeClusterThreadNetworkDirectoryCommandRemoveNetworkID:
            result = @"RemoveNetwork";
            break;

        case MTRCommandIDTypeClusterThreadNetworkDirectoryCommandGetOperationalDatasetID:
            result = @"GetOperationalDataset";
            break;

        default:
            result = [NSString stringWithFormat:@"<Unknown commandID %u>", commandID];
            break;
        }
        break;

    case MTRClusterIDTypeWakeOnLANID:

        switch (commandID) {

        default:
            result = [NSString stringWithFormat:@"<Unknown commandID %u>", commandID];
            break;
        }
        break;

    case MTRClusterIDTypeChannelID:

        switch (commandID) {

        case MTRCommandIDTypeClusterChannelCommandChangeChannelID:
            result = @"ChangeChannel";
            break;

        case MTRCommandIDTypeClusterChannelCommandChangeChannelByNumberID:
            result = @"ChangeChannelByNumber";
            break;

        case MTRCommandIDTypeClusterChannelCommandSkipChannelID:
            result = @"SkipChannel";
            break;

        case MTRCommandIDTypeClusterChannelCommandGetProgramGuideID:
            result = @"GetProgramGuide";
            break;

        case MTRCommandIDTypeClusterChannelCommandRecordProgramID:
            result = @"RecordProgram";
            break;

        case MTRCommandIDTypeClusterChannelCommandCancelRecordProgramID:
            result = @"CancelRecordProgram";
            break;

        default:
            result = [NSString stringWithFormat:@"<Unknown commandID %u>", commandID];
            break;
        }
        break;

    case MTRClusterIDTypeTargetNavigatorID:

        switch (commandID) {

        case MTRCommandIDTypeClusterTargetNavigatorCommandNavigateTargetID:
            result = @"NavigateTarget";
            break;

        default:
            result = [NSString stringWithFormat:@"<Unknown commandID %u>", commandID];
            break;
        }
        break;

    case MTRClusterIDTypeMediaPlaybackID:

        switch (commandID) {

        case MTRCommandIDTypeClusterMediaPlaybackCommandPlayID:
            result = @"Play";
            break;

        case MTRCommandIDTypeClusterMediaPlaybackCommandPauseID:
            result = @"Pause";
            break;

        case MTRCommandIDTypeClusterMediaPlaybackCommandStopID:
            result = @"Stop";
            break;

        case MTRCommandIDTypeClusterMediaPlaybackCommandStartOverID:
            result = @"StartOver";
            break;

        case MTRCommandIDTypeClusterMediaPlaybackCommandPreviousID:
            result = @"Previous";
            break;

        case MTRCommandIDTypeClusterMediaPlaybackCommandNextID:
            result = @"Next";
            break;

        case MTRCommandIDTypeClusterMediaPlaybackCommandRewindID:
            result = @"Rewind";
            break;

        case MTRCommandIDTypeClusterMediaPlaybackCommandFastForwardID:
            result = @"FastForward";
            break;

        case MTRCommandIDTypeClusterMediaPlaybackCommandSkipForwardID:
            result = @"SkipForward";
            break;

        case MTRCommandIDTypeClusterMediaPlaybackCommandSkipBackwardID:
            result = @"SkipBackward";
            break;

        case MTRCommandIDTypeClusterMediaPlaybackCommandSeekID:
            result = @"Seek";
            break;

        case MTRCommandIDTypeClusterMediaPlaybackCommandActivateAudioTrackID:
            result = @"ActivateAudioTrack";
            break;

        case MTRCommandIDTypeClusterMediaPlaybackCommandActivateTextTrackID:
            result = @"ActivateTextTrack";
            break;

        case MTRCommandIDTypeClusterMediaPlaybackCommandDeactivateTextTrackID:
            result = @"DeactivateTextTrack";
            break;

        default:
            result = [NSString stringWithFormat:@"<Unknown commandID %u>", commandID];
            break;
        }
        break;

    case MTRClusterIDTypeMediaInputID:

        switch (commandID) {

        case MTRCommandIDTypeClusterMediaInputCommandSelectInputID:
            result = @"SelectInput";
            break;

        case MTRCommandIDTypeClusterMediaInputCommandShowInputStatusID:
            result = @"ShowInputStatus";
            break;

        case MTRCommandIDTypeClusterMediaInputCommandHideInputStatusID:
            result = @"HideInputStatus";
            break;

        case MTRCommandIDTypeClusterMediaInputCommandRenameInputID:
            result = @"RenameInput";
            break;

        default:
            result = [NSString stringWithFormat:@"<Unknown commandID %u>", commandID];
            break;
        }
        break;

    case MTRClusterIDTypeLowPowerID:

        switch (commandID) {

        case MTRCommandIDTypeClusterLowPowerCommandSleepID:
            result = @"Sleep";
            break;

        default:
            result = [NSString stringWithFormat:@"<Unknown commandID %u>", commandID];
            break;
        }
        break;

    case MTRClusterIDTypeKeypadInputID:

        switch (commandID) {

        case MTRCommandIDTypeClusterKeypadInputCommandSendKeyID:
            result = @"SendKey";
            break;

        default:
            result = [NSString stringWithFormat:@"<Unknown commandID %u>", commandID];
            break;
        }
        break;

    case MTRClusterIDTypeContentLauncherID:

        switch (commandID) {

        case MTRCommandIDTypeClusterContentLauncherCommandLaunchContentID:
            result = @"LaunchContent";
            break;

        case MTRCommandIDTypeClusterContentLauncherCommandLaunchURLID:
            result = @"LaunchURL";
            break;

        default:
            result = [NSString stringWithFormat:@"<Unknown commandID %u>", commandID];
            break;
        }
        break;

    case MTRClusterIDTypeAudioOutputID:

        switch (commandID) {

        case MTRCommandIDTypeClusterAudioOutputCommandSelectOutputID:
            result = @"SelectOutput";
            break;

        case MTRCommandIDTypeClusterAudioOutputCommandRenameOutputID:
            result = @"RenameOutput";
            break;

        default:
            result = [NSString stringWithFormat:@"<Unknown commandID %u>", commandID];
            break;
        }
        break;

    case MTRClusterIDTypeApplicationLauncherID:

        switch (commandID) {

        case MTRCommandIDTypeClusterApplicationLauncherCommandLaunchAppID:
            result = @"LaunchApp";
            break;

        case MTRCommandIDTypeClusterApplicationLauncherCommandStopAppID:
            result = @"StopApp";
            break;

        case MTRCommandIDTypeClusterApplicationLauncherCommandHideAppID:
            result = @"HideApp";
            break;

        default:
            result = [NSString stringWithFormat:@"<Unknown commandID %u>", commandID];
            break;
        }
        break;

    case MTRClusterIDTypeApplicationBasicID:

        switch (commandID) {

        default:
            result = [NSString stringWithFormat:@"<Unknown commandID %u>", commandID];
            break;
        }
        break;

    case MTRClusterIDTypeAccountLoginID:

        switch (commandID) {

        case MTRCommandIDTypeClusterAccountLoginCommandGetSetupPINID:
            result = @"GetSetupPIN";
            break;

        case MTRCommandIDTypeClusterAccountLoginCommandLoginID:
            result = @"Login";
            break;

        case MTRCommandIDTypeClusterAccountLoginCommandLogoutID:
            result = @"Logout";
            break;

        default:
            result = [NSString stringWithFormat:@"<Unknown commandID %u>", commandID];
            break;
        }
        break;

    case MTRClusterIDTypeContentControlID:

        switch (commandID) {

        case MTRCommandIDTypeClusterContentControlCommandUpdatePINID:
            result = @"UpdatePIN";
            break;

        case MTRCommandIDTypeClusterContentControlCommandResetPINID:
            result = @"ResetPIN";
            break;

        case MTRCommandIDTypeClusterContentControlCommandEnableID:
            result = @"Enable";
            break;

        case MTRCommandIDTypeClusterContentControlCommandDisableID:
            result = @"Disable";
            break;

        case MTRCommandIDTypeClusterContentControlCommandAddBonusTimeID:
            result = @"AddBonusTime";
            break;

        case MTRCommandIDTypeClusterContentControlCommandSetScreenDailyTimeID:
            result = @"SetScreenDailyTime";
            break;

        case MTRCommandIDTypeClusterContentControlCommandBlockUnratedContentID:
            result = @"BlockUnratedContent";
            break;

        case MTRCommandIDTypeClusterContentControlCommandUnblockUnratedContentID:
            result = @"UnblockUnratedContent";
            break;

        case MTRCommandIDTypeClusterContentControlCommandSetOnDemandRatingThresholdID:
            result = @"SetOnDemandRatingThreshold";
            break;

        case MTRCommandIDTypeClusterContentControlCommandSetScheduledContentRatingThresholdID:
            result = @"SetScheduledContentRatingThreshold";
            break;

        default:
            result = [NSString stringWithFormat:@"<Unknown commandID %u>", commandID];
            break;
        }
        break;

    case MTRClusterIDTypeContentAppObserverID:

        switch (commandID) {

        case MTRCommandIDTypeClusterContentAppObserverCommandContentAppMessageID:
            result = @"ContentAppMessage";
            break;

        default:
            result = [NSString stringWithFormat:@"<Unknown commandID %u>", commandID];
            break;
        }
        break;

    case MTRClusterIDTypeZoneManagementID:

        switch (commandID) {

        case MTRCommandIDTypeClusterZoneManagementCommandCreateTwoDCartesianZoneID:
            result = @"CreateTwoDCartesianZone";
            break;

        case MTRCommandIDTypeClusterZoneManagementCommandUpdateTwoDCartesianZoneID:
            result = @"UpdateTwoDCartesianZone";
            break;

        case MTRCommandIDTypeClusterZoneManagementCommandGetTwoDCartesianZoneID:
            result = @"GetTwoDCartesianZone";
            break;

        case MTRCommandIDTypeClusterZoneManagementCommandRemoveZoneID:
            result = @"RemoveZone";
            break;

        default:
            result = [NSString stringWithFormat:@"<Unknown commandID %u>", commandID];
            break;
        }
        break;

    case MTRClusterIDTypeCameraAVStreamManagementID:

        switch (commandID) {

        case MTRCommandIDTypeClusterCameraAVStreamManagementCommandAudioStreamAllocateID:
            result = @"AudioStreamAllocate";
            break;

        case MTRCommandIDTypeClusterCameraAVStreamManagementCommandAudioStreamDeallocateID:
            result = @"AudioStreamDeallocate";
            break;

        case MTRCommandIDTypeClusterCameraAVStreamManagementCommandVideoStreamAllocateID:
            result = @"VideoStreamAllocate";
            break;

        case MTRCommandIDTypeClusterCameraAVStreamManagementCommandVideoStreamModifyID:
            result = @"VideoStreamModify";
            break;

        case MTRCommandIDTypeClusterCameraAVStreamManagementCommandVideoStreamDeallocateID:
            result = @"VideoStreamDeallocate";
            break;

        case MTRCommandIDTypeClusterCameraAVStreamManagementCommandSnapshotStreamAllocateID:
            result = @"SnapshotStreamAllocate";
            break;

        case MTRCommandIDTypeClusterCameraAVStreamManagementCommandSnapshotStreamDeallocateID:
            result = @"SnapshotStreamDeallocate";
            break;

        case MTRCommandIDTypeClusterCameraAVStreamManagementCommandSetStreamPrioritiesID:
            result = @"SetStreamPriorities";
            break;

        case MTRCommandIDTypeClusterCameraAVStreamManagementCommandCaptureSnapshotID:
            result = @"CaptureSnapshot";
            break;

        case MTRCommandIDTypeClusterCameraAVStreamManagementCommandSetViewportID:
            result = @"SetViewport";
            break;

        case MTRCommandIDTypeClusterCameraAVStreamManagementCommandSetImageRotationID:
            result = @"SetImageRotation";
            break;

        case MTRCommandIDTypeClusterCameraAVStreamManagementCommandSetImageFlipHorizontalID:
            result = @"SetImageFlipHorizontal";
            break;

        case MTRCommandIDTypeClusterCameraAVStreamManagementCommandSetImageFlipVerticalID:
            result = @"SetImageFlipVertical";
            break;

        default:
            result = [NSString stringWithFormat:@"<Unknown commandID %u>", commandID];
            break;
        }
        break;

    case MTRClusterIDTypeWebRTCTransportProviderID:

        switch (commandID) {

        case MTRCommandIDTypeClusterWebRTCTransportProviderCommandSolicitOfferID:
            result = @"SolicitOffer";
            break;

        case MTRCommandIDTypeClusterWebRTCTransportProviderCommandProvideOfferID:
            result = @"ProvideOffer";
            break;

        case MTRCommandIDTypeClusterWebRTCTransportProviderCommandProvideAnswerID:
            result = @"ProvideAnswer";
            break;

        case MTRCommandIDTypeClusterWebRTCTransportProviderCommandProvideICECandidateID:
            result = @"ProvideICECandidate";
            break;

        case MTRCommandIDTypeClusterWebRTCTransportProviderCommandEndSessionID:
            result = @"EndSession";
            break;

        default:
            result = [NSString stringWithFormat:@"<Unknown commandID %u>", commandID];
            break;
        }
        break;

    case MTRClusterIDTypeWebRTCTransportRequestorID:

        switch (commandID) {

        case MTRCommandIDTypeClusterWebRTCTransportRequestorCommandOfferID:
            result = @"Offer";
            break;

        case MTRCommandIDTypeClusterWebRTCTransportRequestorCommandAnswerID:
            result = @"Answer";
            break;

        case MTRCommandIDTypeClusterWebRTCTransportRequestorCommandICECandidateID:
            result = @"ICECandidate";
            break;

        case MTRCommandIDTypeClusterWebRTCTransportRequestorCommandEndID:
            result = @"End";
            break;

        default:
            result = [NSString stringWithFormat:@"<Unknown commandID %u>", commandID];
            break;
        }
        break;

    case MTRClusterIDTypeChimeID:

        switch (commandID) {

        case MTRCommandIDTypeClusterChimeCommandPlayChimeSoundID:
            result = @"PlayChimeSound";
            break;

        default:
            result = [NSString stringWithFormat:@"<Unknown commandID %u>", commandID];
            break;
        }
        break;

    case MTRClusterIDTypeEcosystemInformationID:

        switch (commandID) {

        default:
            result = [NSString stringWithFormat:@"<Unknown commandID %u>", commandID];
            break;
        }
        break;

    case MTRClusterIDTypeCommissionerControlID:

        switch (commandID) {

        case MTRCommandIDTypeClusterCommissionerControlCommandRequestCommissioningApprovalID:
            result = @"RequestCommissioningApproval";
            break;

        case MTRCommandIDTypeClusterCommissionerControlCommandCommissionNodeID:
            result = @"CommissionNode";
            break;

        default:
            result = [NSString stringWithFormat:@"<Unknown commandID %u>", commandID];
            break;
        }
        break;

    case MTRClusterIDTypeUnitTestingID:

        switch (commandID) {

        case MTRCommandIDTypeClusterUnitTestingCommandTestID:
            result = @"Test";
            break;

        case MTRCommandIDTypeClusterUnitTestingCommandTestNotHandledID:
            result = @"TestNotHandled";
            break;

        case MTRCommandIDTypeClusterUnitTestingCommandTestSpecificID:
            result = @"TestSpecific";
            break;

        case MTRCommandIDTypeClusterUnitTestingCommandTestUnknownCommandID:
            result = @"TestUnknownCommand";
            break;

        case MTRCommandIDTypeClusterUnitTestingCommandTestAddArgumentsID:
            result = @"TestAddArguments";
            break;

        case MTRCommandIDTypeClusterUnitTestingCommandTestSimpleArgumentRequestID:
            result = @"TestSimpleArgumentRequest";
            break;

        case MTRCommandIDTypeClusterUnitTestingCommandTestStructArrayArgumentRequestID:
            result = @"TestStructArrayArgumentRequest";
            break;

        case MTRCommandIDTypeClusterUnitTestingCommandTestStructArgumentRequestID:
            result = @"TestStructArgumentRequest";
            break;

        case MTRCommandIDTypeClusterUnitTestingCommandTestNestedStructArgumentRequestID:
            result = @"TestNestedStructArgumentRequest";
            break;

        case MTRCommandIDTypeClusterUnitTestingCommandTestListStructArgumentRequestID:
            result = @"TestListStructArgumentRequest";
            break;

        case MTRCommandIDTypeClusterUnitTestingCommandTestListInt8UArgumentRequestID:
            result = @"TestListInt8UArgumentRequest";
            break;

        case MTRCommandIDTypeClusterUnitTestingCommandTestNestedStructListArgumentRequestID:
            result = @"TestNestedStructListArgumentRequest";
            break;

        case MTRCommandIDTypeClusterUnitTestingCommandTestListNestedStructListArgumentRequestID:
            result = @"TestListNestedStructListArgumentRequest";
            break;

        case MTRCommandIDTypeClusterUnitTestingCommandTestListInt8UReverseRequestID:
            result = @"TestListInt8UReverseRequest";
            break;

        case MTRCommandIDTypeClusterUnitTestingCommandTestEnumsRequestID:
            result = @"TestEnumsRequest";
            break;

        case MTRCommandIDTypeClusterUnitTestingCommandTestNullableOptionalRequestID:
            result = @"TestNullableOptionalRequest";
            break;

        case MTRCommandIDTypeClusterUnitTestingCommandTestComplexNullableOptionalRequestID:
            result = @"TestComplexNullableOptionalRequest";
            break;

        case MTRCommandIDTypeClusterUnitTestingCommandSimpleStructEchoRequestID:
            result = @"SimpleStructEchoRequest";
            break;

        case MTRCommandIDTypeClusterUnitTestingCommandTimedInvokeRequestID:
            result = @"TimedInvokeRequest";
            break;

        case MTRCommandIDTypeClusterUnitTestingCommandTestSimpleOptionalArgumentRequestID:
            result = @"TestSimpleOptionalArgumentRequest";
            break;

        case MTRCommandIDTypeClusterUnitTestingCommandTestEmitTestEventRequestID:
            result = @"TestEmitTestEventRequest";
            break;

        case MTRCommandIDTypeClusterUnitTestingCommandTestEmitTestFabricScopedEventRequestID:
            result = @"TestEmitTestFabricScopedEventRequest";
            break;

        case MTRCommandIDTypeClusterUnitTestingCommandTestBatchHelperRequestID:
            result = @"TestBatchHelperRequest";
            break;

        case MTRCommandIDTypeClusterUnitTestingCommandTestSecondBatchHelperRequestID:
            result = @"TestSecondBatchHelperRequest";
            break;

        case MTRCommandIDTypeClusterUnitTestingCommandStringEchoRequestID:
            result = @"StringEchoRequest";
            break;

        case MTRCommandIDTypeClusterUnitTestingCommandGlobalEchoRequestID:
            result = @"GlobalEchoRequest";
            break;

        case MTRCommandIDTypeClusterUnitTestingCommandTestDifferentVendorMeiRequestID:
            result = @"TestDifferentVendorMeiRequest";
            break;

        default:
            result = [NSString stringWithFormat:@"<Unknown commandID %u>", commandID];
            break;
        }
        break;

    case MTRClusterIDTypeSampleMEIID:

        switch (commandID) {

        case MTRCommandIDTypeClusterSampleMEICommandPingID:
            result = @"Ping";
            break;

        case MTRCommandIDTypeClusterSampleMEICommandAddArgumentsID:
            result = @"AddArguments";
            break;

        default:
            result = [NSString stringWithFormat:@"<Unknown commandID %u>", commandID];
            break;
        }
        break;

    default:
        result = [NSString stringWithFormat:@"<Unknown clusterID %u>", clusterID];
        break;
    }

    return result;
}

NSString * MTRResponseCommandNameForID(MTRClusterIDType clusterID, MTRCommandIDType commandID)
{
    NSString * result = nil;

    switch (clusterID) {

    case MTRClusterIDTypeIdentifyID:

        switch (commandID) {

        default:
            result = [NSString stringWithFormat:@"<Unknown commandID %u>", commandID];
            break;
        }
        break;

    case MTRClusterIDTypeGroupsID:

        switch (commandID) {

        case MTRCommandIDTypeClusterGroupsCommandAddGroupResponseID:
            result = @"AddGroupResponse";
            break;

        case MTRCommandIDTypeClusterGroupsCommandViewGroupResponseID:
            result = @"ViewGroupResponse";
            break;

        case MTRCommandIDTypeClusterGroupsCommandGetGroupMembershipResponseID:
            result = @"GetGroupMembershipResponse";
            break;

        case MTRCommandIDTypeClusterGroupsCommandRemoveGroupResponseID:
            result = @"RemoveGroupResponse";
            break;

        default:
            result = [NSString stringWithFormat:@"<Unknown commandID %u>", commandID];
            break;
        }
        break;

    case MTRClusterIDTypeOnOffID:

        switch (commandID) {

        default:
            result = [NSString stringWithFormat:@"<Unknown commandID %u>", commandID];
            break;
        }
        break;

    case MTRClusterIDTypeLevelControlID:

        switch (commandID) {

        default:
            result = [NSString stringWithFormat:@"<Unknown commandID %u>", commandID];
            break;
        }
        break;

    case MTRClusterIDTypePulseWidthModulationID:

        switch (commandID) {

        default:
            result = [NSString stringWithFormat:@"<Unknown commandID %u>", commandID];
            break;
        }
        break;

    case MTRClusterIDTypeDescriptorID:

        switch (commandID) {

        default:
            result = [NSString stringWithFormat:@"<Unknown commandID %u>", commandID];
            break;
        }
        break;

    case MTRClusterIDTypeBindingID:

        switch (commandID) {

        default:
            result = [NSString stringWithFormat:@"<Unknown commandID %u>", commandID];
            break;
        }
        break;

    case MTRClusterIDTypeAccessControlID:

        switch (commandID) {

        case MTRCommandIDTypeClusterAccessControlCommandReviewFabricRestrictionsResponseID:
            result = @"ReviewFabricRestrictionsResponse";
            break;

        default:
            result = [NSString stringWithFormat:@"<Unknown commandID %u>", commandID];
            break;
        }
        break;

    case MTRClusterIDTypeActionsID:

        switch (commandID) {

        default:
            result = [NSString stringWithFormat:@"<Unknown commandID %u>", commandID];
            break;
        }
        break;

    case MTRClusterIDTypeBasicInformationID:

        switch (commandID) {

        default:
            result = [NSString stringWithFormat:@"<Unknown commandID %u>", commandID];
            break;
        }
        break;

    case MTRClusterIDTypeOTASoftwareUpdateProviderID:

        switch (commandID) {

        case MTRCommandIDTypeClusterOTASoftwareUpdateProviderCommandQueryImageResponseID:
            result = @"QueryImageResponse";
            break;

        case MTRCommandIDTypeClusterOTASoftwareUpdateProviderCommandApplyUpdateResponseID:
            result = @"ApplyUpdateResponse";
            break;

        default:
            result = [NSString stringWithFormat:@"<Unknown commandID %u>", commandID];
            break;
        }
        break;

    case MTRClusterIDTypeOTASoftwareUpdateRequestorID:

        switch (commandID) {

        default:
            result = [NSString stringWithFormat:@"<Unknown commandID %u>", commandID];
            break;
        }
        break;

    case MTRClusterIDTypeLocalizationConfigurationID:

        switch (commandID) {

        default:
            result = [NSString stringWithFormat:@"<Unknown commandID %u>", commandID];
            break;
        }
        break;

    case MTRClusterIDTypeTimeFormatLocalizationID:

        switch (commandID) {

        default:
            result = [NSString stringWithFormat:@"<Unknown commandID %u>", commandID];
            break;
        }
        break;

    case MTRClusterIDTypeUnitLocalizationID:

        switch (commandID) {

        default:
            result = [NSString stringWithFormat:@"<Unknown commandID %u>", commandID];
            break;
        }
        break;

    case MTRClusterIDTypePowerSourceConfigurationID:

        switch (commandID) {

        default:
            result = [NSString stringWithFormat:@"<Unknown commandID %u>", commandID];
            break;
        }
        break;

    case MTRClusterIDTypePowerSourceID:

        switch (commandID) {

        default:
            result = [NSString stringWithFormat:@"<Unknown commandID %u>", commandID];
            break;
        }
        break;

    case MTRClusterIDTypeGeneralCommissioningID:

        switch (commandID) {

        case MTRCommandIDTypeClusterGeneralCommissioningCommandArmFailSafeResponseID:
            result = @"ArmFailSafeResponse";
            break;

        case MTRCommandIDTypeClusterGeneralCommissioningCommandSetRegulatoryConfigResponseID:
            result = @"SetRegulatoryConfigResponse";
            break;

        case MTRCommandIDTypeClusterGeneralCommissioningCommandCommissioningCompleteResponseID:
            result = @"CommissioningCompleteResponse";
            break;

        case MTRCommandIDTypeClusterGeneralCommissioningCommandSetTCAcknowledgementsResponseID:
            result = @"SetTCAcknowledgementsResponse";
            break;

        default:
            result = [NSString stringWithFormat:@"<Unknown commandID %u>", commandID];
            break;
        }
        break;

    case MTRClusterIDTypeNetworkCommissioningID:

        switch (commandID) {

        case MTRCommandIDTypeClusterNetworkCommissioningCommandScanNetworksResponseID:
            result = @"ScanNetworksResponse";
            break;

        case MTRCommandIDTypeClusterNetworkCommissioningCommandNetworkConfigResponseID:
            result = @"NetworkConfigResponse";
            break;

        case MTRCommandIDTypeClusterNetworkCommissioningCommandConnectNetworkResponseID:
            result = @"ConnectNetworkResponse";
            break;

        case MTRCommandIDTypeClusterNetworkCommissioningCommandQueryIdentityResponseID:
            result = @"QueryIdentityResponse";
            break;

        default:
            result = [NSString stringWithFormat:@"<Unknown commandID %u>", commandID];
            break;
        }
        break;

    case MTRClusterIDTypeDiagnosticLogsID:

        switch (commandID) {

        case MTRCommandIDTypeClusterDiagnosticLogsCommandRetrieveLogsResponseID:
            result = @"RetrieveLogsResponse";
            break;

        default:
            result = [NSString stringWithFormat:@"<Unknown commandID %u>", commandID];
            break;
        }
        break;

    case MTRClusterIDTypeGeneralDiagnosticsID:

        switch (commandID) {

        case MTRCommandIDTypeClusterGeneralDiagnosticsCommandTimeSnapshotResponseID:
            result = @"TimeSnapshotResponse";
            break;

        case MTRCommandIDTypeClusterGeneralDiagnosticsCommandPayloadTestResponseID:
            result = @"PayloadTestResponse";
            break;

        default:
            result = [NSString stringWithFormat:@"<Unknown commandID %u>", commandID];
            break;
        }
        break;

    case MTRClusterIDTypeSoftwareDiagnosticsID:

        switch (commandID) {

        default:
            result = [NSString stringWithFormat:@"<Unknown commandID %u>", commandID];
            break;
        }
        break;

    case MTRClusterIDTypeThreadNetworkDiagnosticsID:

        switch (commandID) {

        default:
            result = [NSString stringWithFormat:@"<Unknown commandID %u>", commandID];
            break;
        }
        break;

    case MTRClusterIDTypeWiFiNetworkDiagnosticsID:

        switch (commandID) {

        default:
            result = [NSString stringWithFormat:@"<Unknown commandID %u>", commandID];
            break;
        }
        break;

    case MTRClusterIDTypeEthernetNetworkDiagnosticsID:

        switch (commandID) {

        default:
            result = [NSString stringWithFormat:@"<Unknown commandID %u>", commandID];
            break;
        }
        break;

    case MTRClusterIDTypeTimeSynchronizationID:

        switch (commandID) {

        case MTRCommandIDTypeClusterTimeSynchronizationCommandSetTimeZoneResponseID:
            result = @"SetTimeZoneResponse";
            break;

        default:
            result = [NSString stringWithFormat:@"<Unknown commandID %u>", commandID];
            break;
        }
        break;

    case MTRClusterIDTypeBridgedDeviceBasicInformationID:

        switch (commandID) {

        default:
            result = [NSString stringWithFormat:@"<Unknown commandID %u>", commandID];
            break;
        }
        break;

    case MTRClusterIDTypeSwitchID:

        switch (commandID) {

        default:
            result = [NSString stringWithFormat:@"<Unknown commandID %u>", commandID];
            break;
        }
        break;

    case MTRClusterIDTypeAdministratorCommissioningID:

        switch (commandID) {

        default:
            result = [NSString stringWithFormat:@"<Unknown commandID %u>", commandID];
            break;
        }
        break;

    case MTRClusterIDTypeOperationalCredentialsID:

        switch (commandID) {

        case MTRCommandIDTypeClusterOperationalCredentialsCommandAttestationResponseID:
            result = @"AttestationResponse";
            break;

        case MTRCommandIDTypeClusterOperationalCredentialsCommandCertificateChainResponseID:
            result = @"CertificateChainResponse";
            break;

        case MTRCommandIDTypeClusterOperationalCredentialsCommandCSRResponseID:
            result = @"CSRResponse";
            break;

        case MTRCommandIDTypeClusterOperationalCredentialsCommandNOCResponseID:
            result = @"NOCResponse";
            break;

        default:
            result = [NSString stringWithFormat:@"<Unknown commandID %u>", commandID];
            break;
        }
        break;

    case MTRClusterIDTypeGroupKeyManagementID:

        switch (commandID) {

        case MTRCommandIDTypeClusterGroupKeyManagementCommandKeySetReadResponseID:
            result = @"KeySetReadResponse";
            break;

        case MTRCommandIDTypeClusterGroupKeyManagementCommandKeySetReadAllIndicesResponseID:
            result = @"KeySetReadAllIndicesResponse";
            break;

        default:
            result = [NSString stringWithFormat:@"<Unknown commandID %u>", commandID];
            break;
        }
        break;

    case MTRClusterIDTypeFixedLabelID:

        switch (commandID) {

        default:
            result = [NSString stringWithFormat:@"<Unknown commandID %u>", commandID];
            break;
        }
        break;

    case MTRClusterIDTypeUserLabelID:

        switch (commandID) {

        default:
            result = [NSString stringWithFormat:@"<Unknown commandID %u>", commandID];
            break;
        }
        break;

    case MTRClusterIDTypeBooleanStateID:

        switch (commandID) {

        default:
            result = [NSString stringWithFormat:@"<Unknown commandID %u>", commandID];
            break;
        }
        break;

    case MTRClusterIDTypeICDManagementID:

        switch (commandID) {

        case MTRCommandIDTypeClusterICDManagementCommandRegisterClientResponseID:
            result = @"RegisterClientResponse";
            break;

        case MTRCommandIDTypeClusterICDManagementCommandStayActiveResponseID:
            result = @"StayActiveResponse";
            break;

        default:
            result = [NSString stringWithFormat:@"<Unknown commandID %u>", commandID];
            break;
        }
        break;

    case MTRClusterIDTypeTimerID:

        switch (commandID) {

        default:
            result = [NSString stringWithFormat:@"<Unknown commandID %u>", commandID];
            break;
        }
        break;

    case MTRClusterIDTypeOvenCavityOperationalStateID:

        switch (commandID) {

        case MTRCommandIDTypeClusterOvenCavityOperationalStateCommandOperationalCommandResponseID:
            result = @"OperationalCommandResponse";
            break;

        default:
            result = [NSString stringWithFormat:@"<Unknown commandID %u>", commandID];
            break;
        }
        break;

    case MTRClusterIDTypeOvenModeID:

        switch (commandID) {

        case MTRCommandIDTypeClusterOvenModeCommandChangeToModeResponseID:
            result = @"ChangeToModeResponse";
            break;

        default:
            result = [NSString stringWithFormat:@"<Unknown commandID %u>", commandID];
            break;
        }
        break;

    case MTRClusterIDTypeLaundryDryerControlsID:

        switch (commandID) {

        default:
            result = [NSString stringWithFormat:@"<Unknown commandID %u>", commandID];
            break;
        }
        break;

    case MTRClusterIDTypeModeSelectID:

        switch (commandID) {

        default:
            result = [NSString stringWithFormat:@"<Unknown commandID %u>", commandID];
            break;
        }
        break;

    case MTRClusterIDTypeLaundryWasherModeID:

        switch (commandID) {

        case MTRCommandIDTypeClusterLaundryWasherModeCommandChangeToModeResponseID:
            result = @"ChangeToModeResponse";
            break;

        default:
            result = [NSString stringWithFormat:@"<Unknown commandID %u>", commandID];
            break;
        }
        break;

    case MTRClusterIDTypeRefrigeratorAndTemperatureControlledCabinetModeID:

        switch (commandID) {

        case MTRCommandIDTypeClusterRefrigeratorAndTemperatureControlledCabinetModeCommandChangeToModeResponseID:
            result = @"ChangeToModeResponse";
            break;

        default:
            result = [NSString stringWithFormat:@"<Unknown commandID %u>", commandID];
            break;
        }
        break;

    case MTRClusterIDTypeLaundryWasherControlsID:

        switch (commandID) {

        default:
            result = [NSString stringWithFormat:@"<Unknown commandID %u>", commandID];
            break;
        }
        break;

    case MTRClusterIDTypeRVCRunModeID:

        switch (commandID) {

        case MTRCommandIDTypeClusterRVCRunModeCommandChangeToModeResponseID:
            result = @"ChangeToModeResponse";
            break;

        default:
            result = [NSString stringWithFormat:@"<Unknown commandID %u>", commandID];
            break;
        }
        break;

    case MTRClusterIDTypeRVCCleanModeID:

        switch (commandID) {

        case MTRCommandIDTypeClusterRVCCleanModeCommandChangeToModeResponseID:
            result = @"ChangeToModeResponse";
            break;

        default:
            result = [NSString stringWithFormat:@"<Unknown commandID %u>", commandID];
            break;
        }
        break;

    case MTRClusterIDTypeTemperatureControlID:

        switch (commandID) {

        default:
            result = [NSString stringWithFormat:@"<Unknown commandID %u>", commandID];
            break;
        }
        break;

    case MTRClusterIDTypeRefrigeratorAlarmID:

        switch (commandID) {

        default:
            result = [NSString stringWithFormat:@"<Unknown commandID %u>", commandID];
            break;
        }
        break;

    case MTRClusterIDTypeDishwasherModeID:

        switch (commandID) {

        case MTRCommandIDTypeClusterDishwasherModeCommandChangeToModeResponseID:
            result = @"ChangeToModeResponse";
            break;

        default:
            result = [NSString stringWithFormat:@"<Unknown commandID %u>", commandID];
            break;
        }
        break;

    case MTRClusterIDTypeAirQualityID:

        switch (commandID) {

        default:
            result = [NSString stringWithFormat:@"<Unknown commandID %u>", commandID];
            break;
        }
        break;

    case MTRClusterIDTypeSmokeCOAlarmID:

        switch (commandID) {

        default:
            result = [NSString stringWithFormat:@"<Unknown commandID %u>", commandID];
            break;
        }
        break;

    case MTRClusterIDTypeDishwasherAlarmID:

        switch (commandID) {

        default:
            result = [NSString stringWithFormat:@"<Unknown commandID %u>", commandID];
            break;
        }
        break;

    case MTRClusterIDTypeMicrowaveOvenModeID:

        switch (commandID) {

        default:
            result = [NSString stringWithFormat:@"<Unknown commandID %u>", commandID];
            break;
        }
        break;

    case MTRClusterIDTypeMicrowaveOvenControlID:

        switch (commandID) {

        default:
            result = [NSString stringWithFormat:@"<Unknown commandID %u>", commandID];
            break;
        }
        break;

    case MTRClusterIDTypeOperationalStateID:

        switch (commandID) {

        case MTRCommandIDTypeClusterOperationalStateCommandOperationalCommandResponseID:
            result = @"OperationalCommandResponse";
            break;

        default:
            result = [NSString stringWithFormat:@"<Unknown commandID %u>", commandID];
            break;
        }
        break;

    case MTRClusterIDTypeRVCOperationalStateID:

        switch (commandID) {

        case MTRCommandIDTypeClusterRVCOperationalStateCommandOperationalCommandResponseID:
            result = @"OperationalCommandResponse";
            break;

        default:
            result = [NSString stringWithFormat:@"<Unknown commandID %u>", commandID];
            break;
        }
        break;

    case MTRClusterIDTypeScenesManagementID:

        switch (commandID) {

        case MTRCommandIDTypeClusterScenesManagementCommandAddSceneResponseID:
            result = @"AddSceneResponse";
            break;

        case MTRCommandIDTypeClusterScenesManagementCommandViewSceneResponseID:
            result = @"ViewSceneResponse";
            break;

        case MTRCommandIDTypeClusterScenesManagementCommandRemoveSceneResponseID:
            result = @"RemoveSceneResponse";
            break;

        case MTRCommandIDTypeClusterScenesManagementCommandRemoveAllScenesResponseID:
            result = @"RemoveAllScenesResponse";
            break;

        case MTRCommandIDTypeClusterScenesManagementCommandStoreSceneResponseID:
            result = @"StoreSceneResponse";
            break;

        case MTRCommandIDTypeClusterScenesManagementCommandGetSceneMembershipResponseID:
            result = @"GetSceneMembershipResponse";
            break;

        case MTRCommandIDTypeClusterScenesManagementCommandCopySceneResponseID:
            result = @"CopySceneResponse";
            break;

        default:
            result = [NSString stringWithFormat:@"<Unknown commandID %u>", commandID];
            break;
        }
        break;

    case MTRClusterIDTypeHEPAFilterMonitoringID:

        switch (commandID) {

        default:
            result = [NSString stringWithFormat:@"<Unknown commandID %u>", commandID];
            break;
        }
        break;

    case MTRClusterIDTypeActivatedCarbonFilterMonitoringID:

        switch (commandID) {

        default:
            result = [NSString stringWithFormat:@"<Unknown commandID %u>", commandID];
            break;
        }
        break;

    case MTRClusterIDTypeBooleanStateConfigurationID:

        switch (commandID) {

        default:
            result = [NSString stringWithFormat:@"<Unknown commandID %u>", commandID];
            break;
        }
        break;

    case MTRClusterIDTypeValveConfigurationAndControlID:

        switch (commandID) {

        default:
            result = [NSString stringWithFormat:@"<Unknown commandID %u>", commandID];
            break;
        }
        break;

    case MTRClusterIDTypeElectricalPowerMeasurementID:

        switch (commandID) {

        default:
            result = [NSString stringWithFormat:@"<Unknown commandID %u>", commandID];
            break;
        }
        break;

    case MTRClusterIDTypeElectricalEnergyMeasurementID:

        switch (commandID) {

        default:
            result = [NSString stringWithFormat:@"<Unknown commandID %u>", commandID];
            break;
        }
        break;

    case MTRClusterIDTypeWaterHeaterManagementID:

        switch (commandID) {

        default:
            result = [NSString stringWithFormat:@"<Unknown commandID %u>", commandID];
            break;
        }
        break;

    case MTRClusterIDTypeDemandResponseLoadControlID:

        switch (commandID) {

        default:
            result = [NSString stringWithFormat:@"<Unknown commandID %u>", commandID];
            break;
        }
        break;

    case MTRClusterIDTypeMessagesID:

        switch (commandID) {

        default:
            result = [NSString stringWithFormat:@"<Unknown commandID %u>", commandID];
            break;
        }
        break;

    case MTRClusterIDTypeDeviceEnergyManagementID:

        switch (commandID) {

        default:
            result = [NSString stringWithFormat:@"<Unknown commandID %u>", commandID];
            break;
        }
        break;

    case MTRClusterIDTypeEnergyEVSEID:

        switch (commandID) {

        case MTRCommandIDTypeClusterEnergyEVSECommandGetTargetsResponseID:
            result = @"GetTargetsResponse";
            break;

        default:
            result = [NSString stringWithFormat:@"<Unknown commandID %u>", commandID];
            break;
        }
        break;

    case MTRClusterIDTypeEnergyPreferenceID:

        switch (commandID) {

        default:
            result = [NSString stringWithFormat:@"<Unknown commandID %u>", commandID];
            break;
        }
        break;

    case MTRClusterIDTypePowerTopologyID:

        switch (commandID) {

        default:
            result = [NSString stringWithFormat:@"<Unknown commandID %u>", commandID];
            break;
        }
        break;

    case MTRClusterIDTypeEnergyEVSEModeID:

        switch (commandID) {

        case MTRCommandIDTypeClusterEnergyEVSEModeCommandChangeToModeResponseID:
            result = @"ChangeToModeResponse";
            break;

        default:
            result = [NSString stringWithFormat:@"<Unknown commandID %u>", commandID];
            break;
        }
        break;

    case MTRClusterIDTypeWaterHeaterModeID:

        switch (commandID) {

        case MTRCommandIDTypeClusterWaterHeaterModeCommandChangeToModeResponseID:
            result = @"ChangeToModeResponse";
            break;

        default:
            result = [NSString stringWithFormat:@"<Unknown commandID %u>", commandID];
            break;
        }
        break;

    case MTRClusterIDTypeDeviceEnergyManagementModeID:

        switch (commandID) {

        case MTRCommandIDTypeClusterDeviceEnergyManagementModeCommandChangeToModeResponseID:
            result = @"ChangeToModeResponse";
            break;

        default:
            result = [NSString stringWithFormat:@"<Unknown commandID %u>", commandID];
            break;
        }
        break;

    case MTRClusterIDTypeDoorLockID:

        switch (commandID) {

        case MTRCommandIDTypeClusterDoorLockCommandGetWeekDayScheduleResponseID:
            result = @"GetWeekDayScheduleResponse";
            break;

        case MTRCommandIDTypeClusterDoorLockCommandGetYearDayScheduleResponseID:
            result = @"GetYearDayScheduleResponse";
            break;

        case MTRCommandIDTypeClusterDoorLockCommandGetHolidayScheduleResponseID:
            result = @"GetHolidayScheduleResponse";
            break;

        case MTRCommandIDTypeClusterDoorLockCommandGetUserResponseID:
            result = @"GetUserResponse";
            break;

        case MTRCommandIDTypeClusterDoorLockCommandSetCredentialResponseID:
            result = @"SetCredentialResponse";
            break;

        case MTRCommandIDTypeClusterDoorLockCommandGetCredentialStatusResponseID:
            result = @"GetCredentialStatusResponse";
            break;

        default:
            result = [NSString stringWithFormat:@"<Unknown commandID %u>", commandID];
            break;
        }
        break;

    case MTRClusterIDTypeWindowCoveringID:

        switch (commandID) {

        default:
            result = [NSString stringWithFormat:@"<Unknown commandID %u>", commandID];
            break;
        }
        break;

    case MTRClusterIDTypeServiceAreaID:

        switch (commandID) {

        case MTRCommandIDTypeClusterServiceAreaCommandSelectAreasResponseID:
            result = @"SelectAreasResponse";
            break;

        case MTRCommandIDTypeClusterServiceAreaCommandSkipAreaResponseID:
            result = @"SkipAreaResponse";
            break;

        default:
            result = [NSString stringWithFormat:@"<Unknown commandID %u>", commandID];
            break;
        }
        break;

    case MTRClusterIDTypePumpConfigurationAndControlID:

        switch (commandID) {

        default:
            result = [NSString stringWithFormat:@"<Unknown commandID %u>", commandID];
            break;
        }
        break;

    case MTRClusterIDTypeThermostatID:

        switch (commandID) {

        case MTRCommandIDTypeClusterThermostatCommandGetWeeklyScheduleResponseID:
            result = @"GetWeeklyScheduleResponse";
            break;

        case MTRCommandIDTypeClusterThermostatCommandAtomicResponseID:
            result = @"AtomicResponse";
            break;

        default:
            result = [NSString stringWithFormat:@"<Unknown commandID %u>", commandID];
            break;
        }
        break;

    case MTRClusterIDTypeFanControlID:

        switch (commandID) {

        default:
            result = [NSString stringWithFormat:@"<Unknown commandID %u>", commandID];
            break;
        }
        break;

    case MTRClusterIDTypeThermostatUserInterfaceConfigurationID:

        switch (commandID) {

        default:
            result = [NSString stringWithFormat:@"<Unknown commandID %u>", commandID];
            break;
        }
        break;

    case MTRClusterIDTypeColorControlID:

        switch (commandID) {

        default:
            result = [NSString stringWithFormat:@"<Unknown commandID %u>", commandID];
            break;
        }
        break;

    case MTRClusterIDTypeBallastConfigurationID:

        switch (commandID) {

        default:
            result = [NSString stringWithFormat:@"<Unknown commandID %u>", commandID];
            break;
        }
        break;

    case MTRClusterIDTypeIlluminanceMeasurementID:

        switch (commandID) {

        default:
            result = [NSString stringWithFormat:@"<Unknown commandID %u>", commandID];
            break;
        }
        break;

    case MTRClusterIDTypeTemperatureMeasurementID:

        switch (commandID) {

        default:
            result = [NSString stringWithFormat:@"<Unknown commandID %u>", commandID];
            break;
        }
        break;

    case MTRClusterIDTypePressureMeasurementID:

        switch (commandID) {

        default:
            result = [NSString stringWithFormat:@"<Unknown commandID %u>", commandID];
            break;
        }
        break;

    case MTRClusterIDTypeFlowMeasurementID:

        switch (commandID) {

        default:
            result = [NSString stringWithFormat:@"<Unknown commandID %u>", commandID];
            break;
        }
        break;

    case MTRClusterIDTypeRelativeHumidityMeasurementID:

        switch (commandID) {

        default:
            result = [NSString stringWithFormat:@"<Unknown commandID %u>", commandID];
            break;
        }
        break;

    case MTRClusterIDTypeOccupancySensingID:

        switch (commandID) {

        default:
            result = [NSString stringWithFormat:@"<Unknown commandID %u>", commandID];
            break;
        }
        break;

    case MTRClusterIDTypeCarbonMonoxideConcentrationMeasurementID:

        switch (commandID) {

        default:
            result = [NSString stringWithFormat:@"<Unknown commandID %u>", commandID];
            break;
        }
        break;

    case MTRClusterIDTypeCarbonDioxideConcentrationMeasurementID:

        switch (commandID) {

        default:
            result = [NSString stringWithFormat:@"<Unknown commandID %u>", commandID];
            break;
        }
        break;

    case MTRClusterIDTypeNitrogenDioxideConcentrationMeasurementID:

        switch (commandID) {

        default:
            result = [NSString stringWithFormat:@"<Unknown commandID %u>", commandID];
            break;
        }
        break;

    case MTRClusterIDTypeOzoneConcentrationMeasurementID:

        switch (commandID) {

        default:
            result = [NSString stringWithFormat:@"<Unknown commandID %u>", commandID];
            break;
        }
        break;

    case MTRClusterIDTypePM25ConcentrationMeasurementID:

        switch (commandID) {

        default:
            result = [NSString stringWithFormat:@"<Unknown commandID %u>", commandID];
            break;
        }
        break;

    case MTRClusterIDTypeFormaldehydeConcentrationMeasurementID:

        switch (commandID) {

        default:
            result = [NSString stringWithFormat:@"<Unknown commandID %u>", commandID];
            break;
        }
        break;

    case MTRClusterIDTypePM1ConcentrationMeasurementID:

        switch (commandID) {

        default:
            result = [NSString stringWithFormat:@"<Unknown commandID %u>", commandID];
            break;
        }
        break;

    case MTRClusterIDTypePM10ConcentrationMeasurementID:

        switch (commandID) {

        default:
            result = [NSString stringWithFormat:@"<Unknown commandID %u>", commandID];
            break;
        }
        break;

    case MTRClusterIDTypeTotalVolatileOrganicCompoundsConcentrationMeasurementID:

        switch (commandID) {

        default:
            result = [NSString stringWithFormat:@"<Unknown commandID %u>", commandID];
            break;
        }
        break;

    case MTRClusterIDTypeRadonConcentrationMeasurementID:

        switch (commandID) {

        default:
            result = [NSString stringWithFormat:@"<Unknown commandID %u>", commandID];
            break;
        }
        break;

    case MTRClusterIDTypeWiFiNetworkManagementID:

        switch (commandID) {

        case MTRCommandIDTypeClusterWiFiNetworkManagementCommandNetworkPassphraseResponseID:
            result = @"NetworkPassphraseResponse";
            break;

        default:
            result = [NSString stringWithFormat:@"<Unknown commandID %u>", commandID];
            break;
        }
        break;

    case MTRClusterIDTypeThreadBorderRouterManagementID:

        switch (commandID) {

        case MTRCommandIDTypeClusterThreadBorderRouterManagementCommandDatasetResponseID:
            result = @"DatasetResponse";
            break;

        default:
            result = [NSString stringWithFormat:@"<Unknown commandID %u>", commandID];
            break;
        }
        break;

    case MTRClusterIDTypeThreadNetworkDirectoryID:

        switch (commandID) {

        case MTRCommandIDTypeClusterThreadNetworkDirectoryCommandOperationalDatasetResponseID:
            result = @"OperationalDatasetResponse";
            break;

        default:
            result = [NSString stringWithFormat:@"<Unknown commandID %u>", commandID];
            break;
        }
        break;

    case MTRClusterIDTypeWakeOnLANID:

        switch (commandID) {

        default:
            result = [NSString stringWithFormat:@"<Unknown commandID %u>", commandID];
            break;
        }
        break;

    case MTRClusterIDTypeChannelID:

        switch (commandID) {

        case MTRCommandIDTypeClusterChannelCommandChangeChannelResponseID:
            result = @"ChangeChannelResponse";
            break;

        case MTRCommandIDTypeClusterChannelCommandProgramGuideResponseID:
            result = @"ProgramGuideResponse";
            break;

        default:
            result = [NSString stringWithFormat:@"<Unknown commandID %u>", commandID];
            break;
        }
        break;

    case MTRClusterIDTypeTargetNavigatorID:

        switch (commandID) {

        case MTRCommandIDTypeClusterTargetNavigatorCommandNavigateTargetResponseID:
            result = @"NavigateTargetResponse";
            break;

        default:
            result = [NSString stringWithFormat:@"<Unknown commandID %u>", commandID];
            break;
        }
        break;

    case MTRClusterIDTypeMediaPlaybackID:

        switch (commandID) {

        case MTRCommandIDTypeClusterMediaPlaybackCommandPlaybackResponseID:
            result = @"PlaybackResponse";
            break;

        default:
            result = [NSString stringWithFormat:@"<Unknown commandID %u>", commandID];
            break;
        }
        break;

    case MTRClusterIDTypeMediaInputID:

        switch (commandID) {

        default:
            result = [NSString stringWithFormat:@"<Unknown commandID %u>", commandID];
            break;
        }
        break;

    case MTRClusterIDTypeLowPowerID:

        switch (commandID) {

        default:
            result = [NSString stringWithFormat:@"<Unknown commandID %u>", commandID];
            break;
        }
        break;

    case MTRClusterIDTypeKeypadInputID:

        switch (commandID) {

        case MTRCommandIDTypeClusterKeypadInputCommandSendKeyResponseID:
            result = @"SendKeyResponse";
            break;

        default:
            result = [NSString stringWithFormat:@"<Unknown commandID %u>", commandID];
            break;
        }
        break;

    case MTRClusterIDTypeContentLauncherID:

        switch (commandID) {

        case MTRCommandIDTypeClusterContentLauncherCommandLauncherResponseID:
            result = @"LauncherResponse";
            break;

        default:
            result = [NSString stringWithFormat:@"<Unknown commandID %u>", commandID];
            break;
        }
        break;

    case MTRClusterIDTypeAudioOutputID:

        switch (commandID) {

        default:
            result = [NSString stringWithFormat:@"<Unknown commandID %u>", commandID];
            break;
        }
        break;

    case MTRClusterIDTypeApplicationLauncherID:

        switch (commandID) {

        case MTRCommandIDTypeClusterApplicationLauncherCommandLauncherResponseID:
            result = @"LauncherResponse";
            break;

        default:
            result = [NSString stringWithFormat:@"<Unknown commandID %u>", commandID];
            break;
        }
        break;

    case MTRClusterIDTypeApplicationBasicID:

        switch (commandID) {

        default:
            result = [NSString stringWithFormat:@"<Unknown commandID %u>", commandID];
            break;
        }
        break;

    case MTRClusterIDTypeAccountLoginID:

        switch (commandID) {

        case MTRCommandIDTypeClusterAccountLoginCommandGetSetupPINResponseID:
            result = @"GetSetupPINResponse";
            break;

        default:
            result = [NSString stringWithFormat:@"<Unknown commandID %u>", commandID];
            break;
        }
        break;

    case MTRClusterIDTypeContentControlID:

        switch (commandID) {

        case MTRCommandIDTypeClusterContentControlCommandResetPINResponseID:
            result = @"ResetPINResponse";
            break;

        default:
            result = [NSString stringWithFormat:@"<Unknown commandID %u>", commandID];
            break;
        }
        break;

    case MTRClusterIDTypeContentAppObserverID:

        switch (commandID) {

        case MTRCommandIDTypeClusterContentAppObserverCommandContentAppMessageResponseID:
            result = @"ContentAppMessageResponse";
            break;

        default:
            result = [NSString stringWithFormat:@"<Unknown commandID %u>", commandID];
            break;
        }
        break;

    case MTRClusterIDTypeZoneManagementID:

        switch (commandID) {

        case MTRCommandIDTypeClusterZoneManagementCommandCreateTwoDCartesianZoneResponseID:
            result = @"CreateTwoDCartesianZoneResponse";
            break;

        case MTRCommandIDTypeClusterZoneManagementCommandGetTwoDCartesianZoneResponseID:
            result = @"GetTwoDCartesianZoneResponse";
            break;

        default:
            result = [NSString stringWithFormat:@"<Unknown commandID %u>", commandID];
            break;
        }
        break;

    case MTRClusterIDTypeCameraAVStreamManagementID:

        switch (commandID) {

        case MTRCommandIDTypeClusterCameraAVStreamManagementCommandAudioStreamAllocateResponseID:
            result = @"AudioStreamAllocateResponse";
            break;

        case MTRCommandIDTypeClusterCameraAVStreamManagementCommandVideoStreamAllocateResponseID:
            result = @"VideoStreamAllocateResponse";
            break;

        case MTRCommandIDTypeClusterCameraAVStreamManagementCommandSnapshotStreamAllocateResponseID:
            result = @"SnapshotStreamAllocateResponse";
            break;

        case MTRCommandIDTypeClusterCameraAVStreamManagementCommandCaptureSnapshotResponseID:
            result = @"CaptureSnapshotResponse";
            break;

        default:
            result = [NSString stringWithFormat:@"<Unknown commandID %u>", commandID];
            break;
        }
        break;

    case MTRClusterIDTypeWebRTCTransportProviderID:

        switch (commandID) {

        case MTRCommandIDTypeClusterWebRTCTransportProviderCommandSolicitOfferResponseID:
            result = @"SolicitOfferResponse";
            break;

        case MTRCommandIDTypeClusterWebRTCTransportProviderCommandProvideOfferResponseID:
            result = @"ProvideOfferResponse";
            break;

        default:
            result = [NSString stringWithFormat:@"<Unknown commandID %u>", commandID];
            break;
        }
        break;

    case MTRClusterIDTypeWebRTCTransportRequestorID:

        switch (commandID) {

        default:
            result = [NSString stringWithFormat:@"<Unknown commandID %u>", commandID];
            break;
        }
        break;

    case MTRClusterIDTypeChimeID:

        switch (commandID) {

        default:
            result = [NSString stringWithFormat:@"<Unknown commandID %u>", commandID];
            break;
        }
        break;

    case MTRClusterIDTypeEcosystemInformationID:

        switch (commandID) {

        default:
            result = [NSString stringWithFormat:@"<Unknown commandID %u>", commandID];
            break;
        }
        break;

    case MTRClusterIDTypeCommissionerControlID:

        switch (commandID) {

        case MTRCommandIDTypeClusterCommissionerControlCommandReverseOpenCommissioningWindowID:
            result = @"ReverseOpenCommissioningWindow";
            break;

        default:
            result = [NSString stringWithFormat:@"<Unknown commandID %u>", commandID];
            break;
        }
        break;

    case MTRClusterIDTypeUnitTestingID:

        switch (commandID) {

        case MTRCommandIDTypeClusterUnitTestingCommandTestSpecificResponseID:
            result = @"TestSpecificResponse";
            break;

        case MTRCommandIDTypeClusterUnitTestingCommandTestAddArgumentsResponseID:
            result = @"TestAddArgumentsResponse";
            break;

        case MTRCommandIDTypeClusterUnitTestingCommandTestSimpleArgumentResponseID:
            result = @"TestSimpleArgumentResponse";
            break;

        case MTRCommandIDTypeClusterUnitTestingCommandTestStructArrayArgumentResponseID:
            result = @"TestStructArrayArgumentResponse";
            break;

        case MTRCommandIDTypeClusterUnitTestingCommandTestListInt8UReverseResponseID:
            result = @"TestListInt8UReverseResponse";
            break;

<<<<<<< HEAD
        case MTRAttributeIDTypeClusterUnitTestingAttributeAttributeListID:
            result = @"AttributeList";
=======
        case MTRCommandIDTypeClusterUnitTestingCommandTestEnumsResponseID:
            result = @"TestEnumsResponse";
            break;

        case MTRCommandIDTypeClusterUnitTestingCommandTestNullableOptionalResponseID:
            result = @"TestNullableOptionalResponse";
>>>>>>> 6f0a70c6
            break;

        case MTRCommandIDTypeClusterUnitTestingCommandTestComplexNullableOptionalResponseID:
            result = @"TestComplexNullableOptionalResponse";
            break;

        case MTRCommandIDTypeClusterUnitTestingCommandBooleanResponseID:
            result = @"BooleanResponse";
            break;

        case MTRCommandIDTypeClusterUnitTestingCommandSimpleStructResponseID:
            result = @"SimpleStructResponse";
            break;

        case MTRCommandIDTypeClusterUnitTestingCommandTestEmitTestEventResponseID:
            result = @"TestEmitTestEventResponse";
            break;

        case MTRCommandIDTypeClusterUnitTestingCommandTestEmitTestFabricScopedEventResponseID:
            result = @"TestEmitTestFabricScopedEventResponse";
            break;

        case MTRCommandIDTypeClusterUnitTestingCommandTestBatchHelperResponseID:
            result = @"TestBatchHelperResponse";
            break;

        case MTRCommandIDTypeClusterUnitTestingCommandStringEchoResponseID:
            result = @"StringEchoResponse";
            break;

<<<<<<< HEAD
        case MTRAttributeIDTypeClusterSampleMEIAttributeAttributeListID:
            result = @"AttributeList";
=======
        case MTRCommandIDTypeClusterUnitTestingCommandGlobalEchoResponseID:
            result = @"GlobalEchoResponse";
            break;

        case MTRCommandIDTypeClusterUnitTestingCommandTestDifferentVendorMeiResponseID:
            result = @"TestDifferentVendorMeiResponse";
>>>>>>> 6f0a70c6
            break;

        default:
            result = [NSString stringWithFormat:@"<Unknown commandID %u>", commandID];
            break;
        }
        break;

    case MTRClusterIDTypeSampleMEIID:

        switch (commandID) {

        case MTRCommandIDTypeClusterSampleMEICommandAddArgumentsResponseID:
            result = @"AddArgumentsResponse";
            break;

        default:
            result = [NSString stringWithFormat:@"<Unknown commandID %u>", commandID];
            break;
        }
        break;

    default:
        result = [NSString stringWithFormat:@"<Unknown clusterID %u>", clusterID];
        break;
    }

    return result;
}

#pragma mark - Event IDs

NSString * MTREventNameForID(MTRClusterIDType clusterID, MTREventIDType eventID)
{
    NSString * result = nil;

    switch (clusterID) {

    case MTRClusterIDTypeIdentifyID:

        switch (eventID) {

        default:
            result = [NSString stringWithFormat:@"<Unknown eventID %u>", eventID];
            break;
        }
        break;

    case MTRClusterIDTypeGroupsID:

        switch (eventID) {

        default:
            result = [NSString stringWithFormat:@"<Unknown eventID %u>", eventID];
            break;
        }
        break;

    case MTRClusterIDTypeOnOffID:

        switch (eventID) {

        default:
            result = [NSString stringWithFormat:@"<Unknown eventID %u>", eventID];
            break;
        }
        break;

    case MTRClusterIDTypeLevelControlID:

        switch (eventID) {

        default:
            result = [NSString stringWithFormat:@"<Unknown eventID %u>", eventID];
            break;
        }
        break;

    case MTRClusterIDTypePulseWidthModulationID:

        switch (eventID) {

        default:
            result = [NSString stringWithFormat:@"<Unknown eventID %u>", eventID];
            break;
        }
        break;

    case MTRClusterIDTypeDescriptorID:

        switch (eventID) {

        default:
            result = [NSString stringWithFormat:@"<Unknown eventID %u>", eventID];
            break;
        }
        break;

    case MTRClusterIDTypeBindingID:

        switch (eventID) {

        default:
            result = [NSString stringWithFormat:@"<Unknown eventID %u>", eventID];
            break;
        }
        break;

    case MTRClusterIDTypeAccessControlID:

        switch (eventID) {

            // Cluster AccessControl events
        case MTREventIDTypeClusterAccessControlEventAccessControlEntryChangedID:
            result = @"AccessControlEntryChanged";
            break;

        case MTREventIDTypeClusterAccessControlEventAccessControlExtensionChangedID:
            result = @"AccessControlExtensionChanged";
            break;

        case MTREventIDTypeClusterAccessControlEventFabricRestrictionReviewUpdateID:
            result = @"FabricRestrictionReviewUpdate";
            break;

        default:
            result = [NSString stringWithFormat:@"<Unknown eventID %u>", eventID];
            break;
        }
        break;

    case MTRClusterIDTypeActionsID:

        switch (eventID) {

            // Cluster Actions events
        case MTREventIDTypeClusterActionsEventStateChangedID:
            result = @"StateChanged";
            break;

        case MTREventIDTypeClusterActionsEventActionFailedID:
            result = @"ActionFailed";
            break;

        default:
            result = [NSString stringWithFormat:@"<Unknown eventID %u>", eventID];
            break;
        }
        break;

    case MTRClusterIDTypeBasicInformationID:

        switch (eventID) {

            // Cluster BasicInformation events
        case MTREventIDTypeClusterBasicInformationEventStartUpID:
            result = @"StartUp";
            break;

        case MTREventIDTypeClusterBasicInformationEventShutDownID:
            result = @"ShutDown";
            break;

        case MTREventIDTypeClusterBasicInformationEventLeaveID:
            result = @"Leave";
            break;

        case MTREventIDTypeClusterBasicInformationEventReachableChangedID:
            result = @"ReachableChanged";
            break;

        default:
            result = [NSString stringWithFormat:@"<Unknown eventID %u>", eventID];
            break;
        }
        break;

    case MTRClusterIDTypeOTASoftwareUpdateProviderID:

        switch (eventID) {

        default:
            result = [NSString stringWithFormat:@"<Unknown eventID %u>", eventID];
            break;
        }
        break;

    case MTRClusterIDTypeOTASoftwareUpdateRequestorID:

        switch (eventID) {

            // Cluster OTASoftwareUpdateRequestor events
        case MTREventIDTypeClusterOTASoftwareUpdateRequestorEventStateTransitionID:
            result = @"StateTransition";
            break;

        case MTREventIDTypeClusterOTASoftwareUpdateRequestorEventVersionAppliedID:
            result = @"VersionApplied";
            break;

        case MTREventIDTypeClusterOTASoftwareUpdateRequestorEventDownloadErrorID:
            result = @"DownloadError";
            break;

        default:
            result = [NSString stringWithFormat:@"<Unknown eventID %u>", eventID];
            break;
        }
        break;

    case MTRClusterIDTypeLocalizationConfigurationID:

        switch (eventID) {

        default:
            result = [NSString stringWithFormat:@"<Unknown eventID %u>", eventID];
            break;
        }
        break;

    case MTRClusterIDTypeTimeFormatLocalizationID:

        switch (eventID) {

        default:
            result = [NSString stringWithFormat:@"<Unknown eventID %u>", eventID];
            break;
        }
        break;

    case MTRClusterIDTypeUnitLocalizationID:

        switch (eventID) {

        default:
            result = [NSString stringWithFormat:@"<Unknown eventID %u>", eventID];
            break;
        }
        break;

    case MTRClusterIDTypePowerSourceConfigurationID:

        switch (eventID) {

        default:
            result = [NSString stringWithFormat:@"<Unknown eventID %u>", eventID];
            break;
        }
        break;

    case MTRClusterIDTypePowerSourceID:

        switch (eventID) {

            // Cluster PowerSource events
        case MTREventIDTypeClusterPowerSourceEventWiredFaultChangeID:
            result = @"WiredFaultChange";
            break;

        case MTREventIDTypeClusterPowerSourceEventBatFaultChangeID:
            result = @"BatFaultChange";
            break;

        case MTREventIDTypeClusterPowerSourceEventBatChargeFaultChangeID:
            result = @"BatChargeFaultChange";
            break;

        default:
            result = [NSString stringWithFormat:@"<Unknown eventID %u>", eventID];
            break;
        }
        break;

    case MTRClusterIDTypeGeneralCommissioningID:

        switch (eventID) {

        default:
            result = [NSString stringWithFormat:@"<Unknown eventID %u>", eventID];
            break;
        }
        break;

    case MTRClusterIDTypeNetworkCommissioningID:

        switch (eventID) {

        default:
            result = [NSString stringWithFormat:@"<Unknown eventID %u>", eventID];
            break;
        }
        break;

    case MTRClusterIDTypeDiagnosticLogsID:

        switch (eventID) {

        default:
            result = [NSString stringWithFormat:@"<Unknown eventID %u>", eventID];
            break;
        }
        break;

    case MTRClusterIDTypeGeneralDiagnosticsID:

        switch (eventID) {

            // Cluster GeneralDiagnostics events
        case MTREventIDTypeClusterGeneralDiagnosticsEventHardwareFaultChangeID:
            result = @"HardwareFaultChange";
            break;

        case MTREventIDTypeClusterGeneralDiagnosticsEventRadioFaultChangeID:
            result = @"RadioFaultChange";
            break;

        case MTREventIDTypeClusterGeneralDiagnosticsEventNetworkFaultChangeID:
            result = @"NetworkFaultChange";
            break;

        case MTREventIDTypeClusterGeneralDiagnosticsEventBootReasonID:
            result = @"BootReason";
            break;

        default:
            result = [NSString stringWithFormat:@"<Unknown eventID %u>", eventID];
            break;
        }
        break;

    case MTRClusterIDTypeSoftwareDiagnosticsID:

        switch (eventID) {

            // Cluster SoftwareDiagnostics events
        case MTREventIDTypeClusterSoftwareDiagnosticsEventSoftwareFaultID:
            result = @"SoftwareFault";
            break;

        default:
            result = [NSString stringWithFormat:@"<Unknown eventID %u>", eventID];
            break;
        }
        break;

    case MTRClusterIDTypeThreadNetworkDiagnosticsID:

        switch (eventID) {

            // Cluster ThreadNetworkDiagnostics events
        case MTREventIDTypeClusterThreadNetworkDiagnosticsEventConnectionStatusID:
            result = @"ConnectionStatus";
            break;

        case MTREventIDTypeClusterThreadNetworkDiagnosticsEventNetworkFaultChangeID:
            result = @"NetworkFaultChange";
            break;

        default:
            result = [NSString stringWithFormat:@"<Unknown eventID %u>", eventID];
            break;
        }
        break;

    case MTRClusterIDTypeWiFiNetworkDiagnosticsID:

        switch (eventID) {

            // Cluster WiFiNetworkDiagnostics events
        case MTREventIDTypeClusterWiFiNetworkDiagnosticsEventDisconnectionID:
            result = @"Disconnection";
            break;

        case MTREventIDTypeClusterWiFiNetworkDiagnosticsEventAssociationFailureID:
            result = @"AssociationFailure";
            break;

        case MTREventIDTypeClusterWiFiNetworkDiagnosticsEventConnectionStatusID:
            result = @"ConnectionStatus";
            break;

        default:
            result = [NSString stringWithFormat:@"<Unknown eventID %u>", eventID];
            break;
        }
        break;

    case MTRClusterIDTypeEthernetNetworkDiagnosticsID:

        switch (eventID) {

        default:
            result = [NSString stringWithFormat:@"<Unknown eventID %u>", eventID];
            break;
        }
        break;

    case MTRClusterIDTypeTimeSynchronizationID:

        switch (eventID) {

            // Cluster TimeSynchronization events
        case MTREventIDTypeClusterTimeSynchronizationEventDSTTableEmptyID:
            result = @"DSTTableEmpty";
            break;

        case MTREventIDTypeClusterTimeSynchronizationEventDSTStatusID:
            result = @"DSTStatus";
            break;

        case MTREventIDTypeClusterTimeSynchronizationEventTimeZoneStatusID:
            result = @"TimeZoneStatus";
            break;

        case MTREventIDTypeClusterTimeSynchronizationEventTimeFailureID:
            result = @"TimeFailure";
            break;

        case MTREventIDTypeClusterTimeSynchronizationEventMissingTrustedTimeSourceID:
            result = @"MissingTrustedTimeSource";
            break;

        default:
            result = [NSString stringWithFormat:@"<Unknown eventID %u>", eventID];
            break;
        }
        break;

    case MTRClusterIDTypeBridgedDeviceBasicInformationID:

        switch (eventID) {

            // Cluster BridgedDeviceBasicInformation events
        case MTREventIDTypeClusterBridgedDeviceBasicInformationEventStartUpID:
            result = @"StartUp";
            break;

        case MTREventIDTypeClusterBridgedDeviceBasicInformationEventShutDownID:
            result = @"ShutDown";
            break;

        case MTREventIDTypeClusterBridgedDeviceBasicInformationEventLeaveID:
            result = @"Leave";
            break;

        case MTREventIDTypeClusterBridgedDeviceBasicInformationEventReachableChangedID:
            result = @"ReachableChanged";
            break;

        case MTREventIDTypeClusterBridgedDeviceBasicInformationEventActiveChangedID:
            result = @"ActiveChanged";
            break;

        default:
            result = [NSString stringWithFormat:@"<Unknown eventID %u>", eventID];
            break;
        }
        break;

    case MTRClusterIDTypeSwitchID:

        switch (eventID) {

            // Cluster Switch events
        case MTREventIDTypeClusterSwitchEventSwitchLatchedID:
            result = @"SwitchLatched";
            break;

        case MTREventIDTypeClusterSwitchEventInitialPressID:
            result = @"InitialPress";
            break;

        case MTREventIDTypeClusterSwitchEventLongPressID:
            result = @"LongPress";
            break;

        case MTREventIDTypeClusterSwitchEventShortReleaseID:
            result = @"ShortRelease";
            break;

        case MTREventIDTypeClusterSwitchEventLongReleaseID:
            result = @"LongRelease";
            break;

        case MTREventIDTypeClusterSwitchEventMultiPressOngoingID:
            result = @"MultiPressOngoing";
            break;

        case MTREventIDTypeClusterSwitchEventMultiPressCompleteID:
            result = @"MultiPressComplete";
            break;

        default:
            result = [NSString stringWithFormat:@"<Unknown eventID %u>", eventID];
            break;
        }
        break;

    case MTRClusterIDTypeAdministratorCommissioningID:

        switch (eventID) {

        default:
            result = [NSString stringWithFormat:@"<Unknown eventID %u>", eventID];
            break;
        }
        break;

    case MTRClusterIDTypeOperationalCredentialsID:

        switch (eventID) {

        default:
            result = [NSString stringWithFormat:@"<Unknown eventID %u>", eventID];
            break;
        }
        break;

    case MTRClusterIDTypeGroupKeyManagementID:

        switch (eventID) {

        default:
            result = [NSString stringWithFormat:@"<Unknown eventID %u>", eventID];
            break;
        }
        break;

    case MTRClusterIDTypeFixedLabelID:

        switch (eventID) {

        default:
            result = [NSString stringWithFormat:@"<Unknown eventID %u>", eventID];
            break;
        }
        break;

    case MTRClusterIDTypeUserLabelID:

        switch (eventID) {

        default:
            result = [NSString stringWithFormat:@"<Unknown eventID %u>", eventID];
            break;
        }
        break;

    case MTRClusterIDTypeBooleanStateID:

        switch (eventID) {

            // Cluster BooleanState events
        case MTREventIDTypeClusterBooleanStateEventStateChangeID:
            result = @"StateChange";
            break;

        default:
            result = [NSString stringWithFormat:@"<Unknown eventID %u>", eventID];
            break;
        }
        break;

    case MTRClusterIDTypeICDManagementID:

        switch (eventID) {

        default:
            result = [NSString stringWithFormat:@"<Unknown eventID %u>", eventID];
            break;
        }
        break;

    case MTRClusterIDTypeTimerID:

        switch (eventID) {

        default:
            result = [NSString stringWithFormat:@"<Unknown eventID %u>", eventID];
            break;
        }
        break;

    case MTRClusterIDTypeOvenCavityOperationalStateID:

        switch (eventID) {

            // Cluster OvenCavityOperationalState events
        case MTREventIDTypeClusterOvenCavityOperationalStateEventOperationalErrorID:
            result = @"OperationalError";
            break;

        case MTREventIDTypeClusterOvenCavityOperationalStateEventOperationCompletionID:
            result = @"OperationCompletion";
            break;

        default:
            result = [NSString stringWithFormat:@"<Unknown eventID %u>", eventID];
            break;
        }
        break;

    case MTRClusterIDTypeOvenModeID:

        switch (eventID) {

        default:
            result = [NSString stringWithFormat:@"<Unknown eventID %u>", eventID];
            break;
        }
        break;

    case MTRClusterIDTypeLaundryDryerControlsID:

        switch (eventID) {

        default:
            result = [NSString stringWithFormat:@"<Unknown eventID %u>", eventID];
            break;
        }
        break;

    case MTRClusterIDTypeModeSelectID:

        switch (eventID) {

        default:
            result = [NSString stringWithFormat:@"<Unknown eventID %u>", eventID];
            break;
        }
        break;

    case MTRClusterIDTypeLaundryWasherModeID:

        switch (eventID) {

        default:
            result = [NSString stringWithFormat:@"<Unknown eventID %u>", eventID];
            break;
        }
        break;

    case MTRClusterIDTypeRefrigeratorAndTemperatureControlledCabinetModeID:

        switch (eventID) {

        default:
            result = [NSString stringWithFormat:@"<Unknown eventID %u>", eventID];
            break;
        }
        break;

    case MTRClusterIDTypeLaundryWasherControlsID:

        switch (eventID) {

        default:
            result = [NSString stringWithFormat:@"<Unknown eventID %u>", eventID];
            break;
        }
        break;

    case MTRClusterIDTypeRVCRunModeID:

        switch (eventID) {

        default:
            result = [NSString stringWithFormat:@"<Unknown eventID %u>", eventID];
            break;
        }
        break;

    case MTRClusterIDTypeRVCCleanModeID:

        switch (eventID) {

        default:
            result = [NSString stringWithFormat:@"<Unknown eventID %u>", eventID];
            break;
        }
        break;

    case MTRClusterIDTypeTemperatureControlID:

        switch (eventID) {

        default:
            result = [NSString stringWithFormat:@"<Unknown eventID %u>", eventID];
            break;
        }
        break;

    case MTRClusterIDTypeRefrigeratorAlarmID:

        switch (eventID) {

            // Cluster RefrigeratorAlarm events
        case MTREventIDTypeClusterRefrigeratorAlarmEventNotifyID:
            result = @"Notify";
            break;

        default:
            result = [NSString stringWithFormat:@"<Unknown eventID %u>", eventID];
            break;
        }
        break;

    case MTRClusterIDTypeDishwasherModeID:

        switch (eventID) {

        default:
            result = [NSString stringWithFormat:@"<Unknown eventID %u>", eventID];
            break;
        }
        break;

    case MTRClusterIDTypeAirQualityID:

        switch (eventID) {

        default:
            result = [NSString stringWithFormat:@"<Unknown eventID %u>", eventID];
            break;
        }
        break;

    case MTRClusterIDTypeSmokeCOAlarmID:

        switch (eventID) {

            // Cluster SmokeCOAlarm events
        case MTREventIDTypeClusterSmokeCOAlarmEventSmokeAlarmID:
            result = @"SmokeAlarm";
            break;

        case MTREventIDTypeClusterSmokeCOAlarmEventCOAlarmID:
            result = @"COAlarm";
            break;

        case MTREventIDTypeClusterSmokeCOAlarmEventLowBatteryID:
            result = @"LowBattery";
            break;

        case MTREventIDTypeClusterSmokeCOAlarmEventHardwareFaultID:
            result = @"HardwareFault";
            break;

        case MTREventIDTypeClusterSmokeCOAlarmEventEndOfServiceID:
            result = @"EndOfService";
            break;

        case MTREventIDTypeClusterSmokeCOAlarmEventSelfTestCompleteID:
            result = @"SelfTestComplete";
            break;

        case MTREventIDTypeClusterSmokeCOAlarmEventAlarmMutedID:
            result = @"AlarmMuted";
            break;

        case MTREventIDTypeClusterSmokeCOAlarmEventMuteEndedID:
            result = @"MuteEnded";
            break;

        case MTREventIDTypeClusterSmokeCOAlarmEventInterconnectSmokeAlarmID:
            result = @"InterconnectSmokeAlarm";
            break;

        case MTREventIDTypeClusterSmokeCOAlarmEventInterconnectCOAlarmID:
            result = @"InterconnectCOAlarm";
            break;

        case MTREventIDTypeClusterSmokeCOAlarmEventAllClearID:
            result = @"AllClear";
            break;

        default:
            result = [NSString stringWithFormat:@"<Unknown eventID %u>", eventID];
            break;
        }
        break;

    case MTRClusterIDTypeDishwasherAlarmID:

        switch (eventID) {

            // Cluster DishwasherAlarm events
        case MTREventIDTypeClusterDishwasherAlarmEventNotifyID:
            result = @"Notify";
            break;

        default:
            result = [NSString stringWithFormat:@"<Unknown eventID %u>", eventID];
            break;
        }
        break;

    case MTRClusterIDTypeMicrowaveOvenModeID:

        switch (eventID) {

        default:
            result = [NSString stringWithFormat:@"<Unknown eventID %u>", eventID];
            break;
        }
        break;

    case MTRClusterIDTypeMicrowaveOvenControlID:

        switch (eventID) {

        default:
            result = [NSString stringWithFormat:@"<Unknown eventID %u>", eventID];
            break;
        }
        break;

    case MTRClusterIDTypeOperationalStateID:

        switch (eventID) {

            // Cluster OperationalState events
        case MTREventIDTypeClusterOperationalStateEventOperationalErrorID:
            result = @"OperationalError";
            break;

        case MTREventIDTypeClusterOperationalStateEventOperationCompletionID:
            result = @"OperationCompletion";
            break;

        default:
            result = [NSString stringWithFormat:@"<Unknown eventID %u>", eventID];
            break;
        }
        break;

    case MTRClusterIDTypeRVCOperationalStateID:

        switch (eventID) {

            // Cluster RVCOperationalState events
        case MTREventIDTypeClusterRVCOperationalStateEventOperationalErrorID:
            result = @"OperationalError";
            break;

        case MTREventIDTypeClusterRVCOperationalStateEventOperationCompletionID:
            result = @"OperationCompletion";
            break;

        default:
            result = [NSString stringWithFormat:@"<Unknown eventID %u>", eventID];
            break;
        }
        break;

    case MTRClusterIDTypeScenesManagementID:

        switch (eventID) {

        default:
            result = [NSString stringWithFormat:@"<Unknown eventID %u>", eventID];
            break;
        }
        break;

    case MTRClusterIDTypeHEPAFilterMonitoringID:

        switch (eventID) {

        default:
            result = [NSString stringWithFormat:@"<Unknown eventID %u>", eventID];
            break;
        }
        break;

    case MTRClusterIDTypeActivatedCarbonFilterMonitoringID:

        switch (eventID) {

        default:
            result = [NSString stringWithFormat:@"<Unknown eventID %u>", eventID];
            break;
        }
        break;

    case MTRClusterIDTypeBooleanStateConfigurationID:

        switch (eventID) {

            // Cluster BooleanStateConfiguration events
        case MTREventIDTypeClusterBooleanStateConfigurationEventAlarmsStateChangedID:
            result = @"AlarmsStateChanged";
            break;

        case MTREventIDTypeClusterBooleanStateConfigurationEventSensorFaultID:
            result = @"SensorFault";
            break;

        default:
            result = [NSString stringWithFormat:@"<Unknown eventID %u>", eventID];
            break;
        }
        break;

    case MTRClusterIDTypeValveConfigurationAndControlID:

        switch (eventID) {

            // Cluster ValveConfigurationAndControl events
        case MTREventIDTypeClusterValveConfigurationAndControlEventValveStateChangedID:
            result = @"ValveStateChanged";
            break;

        case MTREventIDTypeClusterValveConfigurationAndControlEventValveFaultID:
            result = @"ValveFault";
            break;

        default:
            result = [NSString stringWithFormat:@"<Unknown eventID %u>", eventID];
            break;
        }
        break;

    case MTRClusterIDTypeElectricalPowerMeasurementID:

        switch (eventID) {

            // Cluster ElectricalPowerMeasurement events
        case MTREventIDTypeClusterElectricalPowerMeasurementEventMeasurementPeriodRangesID:
            result = @"MeasurementPeriodRanges";
            break;

        default:
            result = [NSString stringWithFormat:@"<Unknown eventID %u>", eventID];
            break;
        }
        break;

    case MTRClusterIDTypeElectricalEnergyMeasurementID:

        switch (eventID) {

            // Cluster ElectricalEnergyMeasurement events
        case MTREventIDTypeClusterElectricalEnergyMeasurementEventCumulativeEnergyMeasuredID:
            result = @"CumulativeEnergyMeasured";
            break;

        case MTREventIDTypeClusterElectricalEnergyMeasurementEventPeriodicEnergyMeasuredID:
            result = @"PeriodicEnergyMeasured";
            break;

        default:
            result = [NSString stringWithFormat:@"<Unknown eventID %u>", eventID];
            break;
        }
        break;

    case MTRClusterIDTypeWaterHeaterManagementID:

        switch (eventID) {

            // Cluster WaterHeaterManagement events
        case MTREventIDTypeClusterWaterHeaterManagementEventBoostStartedID:
            result = @"BoostStarted";
            break;

        case MTREventIDTypeClusterWaterHeaterManagementEventBoostEndedID:
            result = @"BoostEnded";
            break;

        default:
            result = [NSString stringWithFormat:@"<Unknown eventID %u>", eventID];
            break;
        }
        break;

    case MTRClusterIDTypeDemandResponseLoadControlID:

        switch (eventID) {

            // Cluster DemandResponseLoadControl events
        case MTREventIDTypeClusterDemandResponseLoadControlEventLoadControlEventStatusChangeID:
            result = @"LoadControlEventStatusChange";
            break;

        default:
            result = [NSString stringWithFormat:@"<Unknown eventID %u>", eventID];
            break;
        }
        break;

    case MTRClusterIDTypeMessagesID:

        switch (eventID) {

            // Cluster Messages events
        case MTREventIDTypeClusterMessagesEventMessageQueuedID:
            result = @"MessageQueued";
            break;

        case MTREventIDTypeClusterMessagesEventMessagePresentedID:
            result = @"MessagePresented";
            break;

        case MTREventIDTypeClusterMessagesEventMessageCompleteID:
            result = @"MessageComplete";
            break;

        default:
            result = [NSString stringWithFormat:@"<Unknown eventID %u>", eventID];
            break;
        }
        break;

    case MTRClusterIDTypeDeviceEnergyManagementID:

        switch (eventID) {

            // Cluster DeviceEnergyManagement events
        case MTREventIDTypeClusterDeviceEnergyManagementEventPowerAdjustStartID:
            result = @"PowerAdjustStart";
            break;

        case MTREventIDTypeClusterDeviceEnergyManagementEventPowerAdjustEndID:
            result = @"PowerAdjustEnd";
            break;

        case MTREventIDTypeClusterDeviceEnergyManagementEventPausedID:
            result = @"Paused";
            break;

        case MTREventIDTypeClusterDeviceEnergyManagementEventResumedID:
            result = @"Resumed";
            break;

        default:
            result = [NSString stringWithFormat:@"<Unknown eventID %u>", eventID];
            break;
        }
        break;

    case MTRClusterIDTypeEnergyEVSEID:

        switch (eventID) {

            // Cluster EnergyEVSE events
        case MTREventIDTypeClusterEnergyEVSEEventEVConnectedID:
            result = @"EVConnected";
            break;

        case MTREventIDTypeClusterEnergyEVSEEventEVNotDetectedID:
            result = @"EVNotDetected";
            break;

        case MTREventIDTypeClusterEnergyEVSEEventEnergyTransferStartedID:
            result = @"EnergyTransferStarted";
            break;

        case MTREventIDTypeClusterEnergyEVSEEventEnergyTransferStoppedID:
            result = @"EnergyTransferStopped";
            break;

        case MTREventIDTypeClusterEnergyEVSEEventFaultID:
            result = @"Fault";
            break;

        case MTREventIDTypeClusterEnergyEVSEEventRFIDID:
            result = @"RFID";
            break;

        default:
            result = [NSString stringWithFormat:@"<Unknown eventID %u>", eventID];
            break;
        }
        break;

    case MTRClusterIDTypeEnergyPreferenceID:

        switch (eventID) {

        default:
            result = [NSString stringWithFormat:@"<Unknown eventID %u>", eventID];
            break;
        }
        break;

    case MTRClusterIDTypePowerTopologyID:

        switch (eventID) {

        default:
            result = [NSString stringWithFormat:@"<Unknown eventID %u>", eventID];
            break;
        }
        break;

    case MTRClusterIDTypeEnergyEVSEModeID:

        switch (eventID) {

        default:
            result = [NSString stringWithFormat:@"<Unknown eventID %u>", eventID];
            break;
        }
        break;

    case MTRClusterIDTypeWaterHeaterModeID:

        switch (eventID) {

        default:
            result = [NSString stringWithFormat:@"<Unknown eventID %u>", eventID];
            break;
        }
        break;

    case MTRClusterIDTypeDeviceEnergyManagementModeID:

        switch (eventID) {

        default:
            result = [NSString stringWithFormat:@"<Unknown eventID %u>", eventID];
            break;
        }
        break;

    case MTRClusterIDTypeDoorLockID:

        switch (eventID) {

            // Cluster DoorLock events
        case MTREventIDTypeClusterDoorLockEventDoorLockAlarmID:
            result = @"DoorLockAlarm";
            break;

        case MTREventIDTypeClusterDoorLockEventDoorStateChangeID:
            result = @"DoorStateChange";
            break;

        case MTREventIDTypeClusterDoorLockEventLockOperationID:
            result = @"LockOperation";
            break;

        case MTREventIDTypeClusterDoorLockEventLockOperationErrorID:
            result = @"LockOperationError";
            break;

        case MTREventIDTypeClusterDoorLockEventLockUserChangeID:
            result = @"LockUserChange";
            break;

        default:
            result = [NSString stringWithFormat:@"<Unknown eventID %u>", eventID];
            break;
        }
        break;

    case MTRClusterIDTypeWindowCoveringID:

        switch (eventID) {

        default:
            result = [NSString stringWithFormat:@"<Unknown eventID %u>", eventID];
            break;
        }
        break;

    case MTRClusterIDTypeServiceAreaID:

        switch (eventID) {

        default:
            result = [NSString stringWithFormat:@"<Unknown eventID %u>", eventID];
            break;
        }
        break;

    case MTRClusterIDTypePumpConfigurationAndControlID:

        switch (eventID) {

            // Cluster PumpConfigurationAndControl events
        case MTREventIDTypeClusterPumpConfigurationAndControlEventSupplyVoltageLowID:
            result = @"SupplyVoltageLow";
            break;

        case MTREventIDTypeClusterPumpConfigurationAndControlEventSupplyVoltageHighID:
            result = @"SupplyVoltageHigh";
            break;

        case MTREventIDTypeClusterPumpConfigurationAndControlEventPowerMissingPhaseID:
            result = @"PowerMissingPhase";
            break;

        case MTREventIDTypeClusterPumpConfigurationAndControlEventSystemPressureLowID:
            result = @"SystemPressureLow";
            break;

        case MTREventIDTypeClusterPumpConfigurationAndControlEventSystemPressureHighID:
            result = @"SystemPressureHigh";
            break;

        case MTREventIDTypeClusterPumpConfigurationAndControlEventDryRunningID:
            result = @"DryRunning";
            break;

        case MTREventIDTypeClusterPumpConfigurationAndControlEventMotorTemperatureHighID:
            result = @"MotorTemperatureHigh";
            break;

        case MTREventIDTypeClusterPumpConfigurationAndControlEventPumpMotorFatalFailureID:
            result = @"PumpMotorFatalFailure";
            break;

        case MTREventIDTypeClusterPumpConfigurationAndControlEventElectronicTemperatureHighID:
            result = @"ElectronicTemperatureHigh";
            break;

        case MTREventIDTypeClusterPumpConfigurationAndControlEventPumpBlockedID:
            result = @"PumpBlocked";
            break;

        case MTREventIDTypeClusterPumpConfigurationAndControlEventSensorFailureID:
            result = @"SensorFailure";
            break;

        case MTREventIDTypeClusterPumpConfigurationAndControlEventElectronicNonFatalFailureID:
            result = @"ElectronicNonFatalFailure";
            break;

        case MTREventIDTypeClusterPumpConfigurationAndControlEventElectronicFatalFailureID:
            result = @"ElectronicFatalFailure";
            break;

        case MTREventIDTypeClusterPumpConfigurationAndControlEventGeneralFaultID:
            result = @"GeneralFault";
            break;

        case MTREventIDTypeClusterPumpConfigurationAndControlEventLeakageID:
            result = @"Leakage";
            break;

        case MTREventIDTypeClusterPumpConfigurationAndControlEventAirDetectionID:
            result = @"AirDetection";
            break;

        case MTREventIDTypeClusterPumpConfigurationAndControlEventTurbineOperationID:
            result = @"TurbineOperation";
            break;

        default:
            result = [NSString stringWithFormat:@"<Unknown eventID %u>", eventID];
            break;
        }
        break;

    case MTRClusterIDTypeThermostatID:

        switch (eventID) {

        default:
            result = [NSString stringWithFormat:@"<Unknown eventID %u>", eventID];
            break;
        }
        break;

    case MTRClusterIDTypeFanControlID:

        switch (eventID) {

        default:
            result = [NSString stringWithFormat:@"<Unknown eventID %u>", eventID];
            break;
        }
        break;

    case MTRClusterIDTypeThermostatUserInterfaceConfigurationID:

        switch (eventID) {

        default:
            result = [NSString stringWithFormat:@"<Unknown eventID %u>", eventID];
            break;
        }
        break;

    case MTRClusterIDTypeColorControlID:

        switch (eventID) {

        default:
            result = [NSString stringWithFormat:@"<Unknown eventID %u>", eventID];
            break;
        }
        break;

    case MTRClusterIDTypeBallastConfigurationID:

        switch (eventID) {

        default:
            result = [NSString stringWithFormat:@"<Unknown eventID %u>", eventID];
            break;
        }
        break;

    case MTRClusterIDTypeIlluminanceMeasurementID:

        switch (eventID) {

        default:
            result = [NSString stringWithFormat:@"<Unknown eventID %u>", eventID];
            break;
        }
        break;

    case MTRClusterIDTypeTemperatureMeasurementID:

        switch (eventID) {

        default:
            result = [NSString stringWithFormat:@"<Unknown eventID %u>", eventID];
            break;
        }
        break;

    case MTRClusterIDTypePressureMeasurementID:

        switch (eventID) {

        default:
            result = [NSString stringWithFormat:@"<Unknown eventID %u>", eventID];
            break;
        }
        break;

    case MTRClusterIDTypeFlowMeasurementID:

        switch (eventID) {

        default:
            result = [NSString stringWithFormat:@"<Unknown eventID %u>", eventID];
            break;
        }
        break;

    case MTRClusterIDTypeRelativeHumidityMeasurementID:

        switch (eventID) {

        default:
            result = [NSString stringWithFormat:@"<Unknown eventID %u>", eventID];
            break;
        }
        break;

    case MTRClusterIDTypeOccupancySensingID:

        switch (eventID) {

            // Cluster OccupancySensing events
        case MTREventIDTypeClusterOccupancySensingEventOccupancyChangedID:
            result = @"OccupancyChanged";
            break;

        default:
            result = [NSString stringWithFormat:@"<Unknown eventID %u>", eventID];
            break;
        }
        break;

    case MTRClusterIDTypeCarbonMonoxideConcentrationMeasurementID:

        switch (eventID) {

        default:
            result = [NSString stringWithFormat:@"<Unknown eventID %u>", eventID];
            break;
        }
        break;

    case MTRClusterIDTypeCarbonDioxideConcentrationMeasurementID:

        switch (eventID) {

        default:
            result = [NSString stringWithFormat:@"<Unknown eventID %u>", eventID];
            break;
        }
        break;

    case MTRClusterIDTypeNitrogenDioxideConcentrationMeasurementID:

        switch (eventID) {

        default:
            result = [NSString stringWithFormat:@"<Unknown eventID %u>", eventID];
            break;
        }
        break;

    case MTRClusterIDTypeOzoneConcentrationMeasurementID:

        switch (eventID) {

        default:
            result = [NSString stringWithFormat:@"<Unknown eventID %u>", eventID];
            break;
        }
        break;

    case MTRClusterIDTypePM25ConcentrationMeasurementID:

        switch (eventID) {

        default:
            result = [NSString stringWithFormat:@"<Unknown eventID %u>", eventID];
            break;
        }
        break;

    case MTRClusterIDTypeFormaldehydeConcentrationMeasurementID:

        switch (eventID) {

        default:
            result = [NSString stringWithFormat:@"<Unknown eventID %u>", eventID];
            break;
        }
        break;

    case MTRClusterIDTypePM1ConcentrationMeasurementID:

        switch (eventID) {

        default:
            result = [NSString stringWithFormat:@"<Unknown eventID %u>", eventID];
            break;
        }
        break;

    case MTRClusterIDTypePM10ConcentrationMeasurementID:

        switch (eventID) {

        default:
            result = [NSString stringWithFormat:@"<Unknown eventID %u>", eventID];
            break;
        }
        break;

    case MTRClusterIDTypeTotalVolatileOrganicCompoundsConcentrationMeasurementID:

        switch (eventID) {

        default:
            result = [NSString stringWithFormat:@"<Unknown eventID %u>", eventID];
            break;
        }
        break;

    case MTRClusterIDTypeRadonConcentrationMeasurementID:

        switch (eventID) {

        default:
            result = [NSString stringWithFormat:@"<Unknown eventID %u>", eventID];
            break;
        }
        break;

    case MTRClusterIDTypeWiFiNetworkManagementID:

        switch (eventID) {

        default:
            result = [NSString stringWithFormat:@"<Unknown eventID %u>", eventID];
            break;
        }
        break;

    case MTRClusterIDTypeThreadBorderRouterManagementID:

        switch (eventID) {

        default:
            result = [NSString stringWithFormat:@"<Unknown eventID %u>", eventID];
            break;
        }
        break;

    case MTRClusterIDTypeThreadNetworkDirectoryID:

        switch (eventID) {

        default:
            result = [NSString stringWithFormat:@"<Unknown eventID %u>", eventID];
            break;
        }
        break;

    case MTRClusterIDTypeWakeOnLANID:

        switch (eventID) {

        default:
            result = [NSString stringWithFormat:@"<Unknown eventID %u>", eventID];
            break;
        }
        break;

    case MTRClusterIDTypeChannelID:

        switch (eventID) {

        default:
            result = [NSString stringWithFormat:@"<Unknown eventID %u>", eventID];
            break;
        }
        break;

    case MTRClusterIDTypeTargetNavigatorID:

        switch (eventID) {

            // Cluster TargetNavigator events
        case MTREventIDTypeClusterTargetNavigatorEventTargetUpdatedID:
            result = @"TargetUpdated";
            break;

        default:
            result = [NSString stringWithFormat:@"<Unknown eventID %u>", eventID];
            break;
        }
        break;

    case MTRClusterIDTypeMediaPlaybackID:

        switch (eventID) {

            // Cluster MediaPlayback events
        case MTREventIDTypeClusterMediaPlaybackEventStateChangedID:
            result = @"StateChanged";
            break;

        default:
            result = [NSString stringWithFormat:@"<Unknown eventID %u>", eventID];
            break;
        }
        break;

    case MTRClusterIDTypeMediaInputID:

        switch (eventID) {

        default:
            result = [NSString stringWithFormat:@"<Unknown eventID %u>", eventID];
            break;
        }
        break;

    case MTRClusterIDTypeLowPowerID:

        switch (eventID) {

        default:
            result = [NSString stringWithFormat:@"<Unknown eventID %u>", eventID];
            break;
        }
        break;

    case MTRClusterIDTypeKeypadInputID:

        switch (eventID) {

        default:
            result = [NSString stringWithFormat:@"<Unknown eventID %u>", eventID];
            break;
        }
        break;

    case MTRClusterIDTypeContentLauncherID:

        switch (eventID) {

        default:
            result = [NSString stringWithFormat:@"<Unknown eventID %u>", eventID];
            break;
        }
        break;

    case MTRClusterIDTypeAudioOutputID:

        switch (eventID) {

        default:
            result = [NSString stringWithFormat:@"<Unknown eventID %u>", eventID];
            break;
        }
        break;

    case MTRClusterIDTypeApplicationLauncherID:

        switch (eventID) {

        default:
            result = [NSString stringWithFormat:@"<Unknown eventID %u>", eventID];
            break;
        }
        break;

    case MTRClusterIDTypeApplicationBasicID:

        switch (eventID) {

        default:
            result = [NSString stringWithFormat:@"<Unknown eventID %u>", eventID];
            break;
        }
        break;

    case MTRClusterIDTypeAccountLoginID:

        switch (eventID) {

            // Cluster AccountLogin events
        case MTREventIDTypeClusterAccountLoginEventLoggedOutID:
            result = @"LoggedOut";
            break;

        default:
            result = [NSString stringWithFormat:@"<Unknown eventID %u>", eventID];
            break;
        }
        break;

    case MTRClusterIDTypeContentControlID:

        switch (eventID) {

            // Cluster ContentControl events
        case MTREventIDTypeClusterContentControlEventRemainingScreenTimeExpiredID:
            result = @"RemainingScreenTimeExpired";
            break;

        default:
            result = [NSString stringWithFormat:@"<Unknown eventID %u>", eventID];
            break;
        }
        break;

    case MTRClusterIDTypeContentAppObserverID:

        switch (eventID) {

        default:
            result = [NSString stringWithFormat:@"<Unknown eventID %u>", eventID];
            break;
        }
        break;

    case MTRClusterIDTypeZoneManagementID:

        switch (eventID) {

            // Cluster ZoneManagement events
        case MTREventIDTypeClusterZoneManagementEventZoneTriggeredID:
            result = @"ZoneTriggered";
            break;

        case MTREventIDTypeClusterZoneManagementEventZoneStoppedID:
            result = @"ZoneStopped";
            break;

        default:
            result = [NSString stringWithFormat:@"<Unknown eventID %u>", eventID];
            break;
        }
        break;

    case MTRClusterIDTypeCameraAVStreamManagementID:

        switch (eventID) {

            // Cluster CameraAVStreamManagement events
        case MTREventIDTypeClusterCameraAVStreamManagementEventVideoStreamChangedID:
            result = @"VideoStreamChanged";
            break;

        case MTREventIDTypeClusterCameraAVStreamManagementEventAudioStreamChangedID:
            result = @"AudioStreamChanged";
            break;

        case MTREventIDTypeClusterCameraAVStreamManagementEventSnapshotStreamChangedID:
            result = @"SnapshotStreamChanged";
            break;

        default:
            result = [NSString stringWithFormat:@"<Unknown eventID %u>", eventID];
            break;
        }
        break;

    case MTRClusterIDTypeWebRTCTransportProviderID:

        switch (eventID) {

        default:
            result = [NSString stringWithFormat:@"<Unknown eventID %u>", eventID];
            break;
        }
        break;

    case MTRClusterIDTypeWebRTCTransportRequestorID:

        switch (eventID) {

        default:
            result = [NSString stringWithFormat:@"<Unknown eventID %u>", eventID];
            break;
        }
        break;

    case MTRClusterIDTypeChimeID:

        switch (eventID) {

        default:
            result = [NSString stringWithFormat:@"<Unknown eventID %u>", eventID];
            break;
        }
        break;

    case MTRClusterIDTypeEcosystemInformationID:

        switch (eventID) {

        default:
            result = [NSString stringWithFormat:@"<Unknown eventID %u>", eventID];
            break;
        }
        break;

    case MTRClusterIDTypeCommissionerControlID:

        switch (eventID) {

            // Cluster CommissionerControl events
        case MTREventIDTypeClusterCommissionerControlEventCommissioningRequestResultID:
            result = @"CommissioningRequestResult";
            break;

        default:
            result = [NSString stringWithFormat:@"<Unknown eventID %u>", eventID];
            break;
        }
        break;

    case MTRClusterIDTypeUnitTestingID:

        switch (eventID) {

            // Cluster UnitTesting events
        case MTREventIDTypeClusterUnitTestingEventTestEventID:
            result = @"TestEvent";
            break;

        case MTREventIDTypeClusterUnitTestingEventTestFabricScopedEventID:
            result = @"TestFabricScopedEvent";
            break;

        case MTREventIDTypeClusterUnitTestingEventTestDifferentVendorMeiEventID:
            result = @"TestDifferentVendorMeiEvent";
            break;

        default:
            result = [NSString stringWithFormat:@"<Unknown eventID %u>", eventID];
            break;
        }
        break;

    case MTRClusterIDTypeSampleMEIID:

        switch (eventID) {

            // Cluster SampleMEI events
        case MTREventIDTypeClusterSampleMEIEventPingCountEventID:
            result = @"PingCountEvent";
            break;

        default:
            result = [NSString stringWithFormat:@"<Unknown eventID %u>", eventID];
            break;
        }
        break;

    default:
        result = [NSString stringWithFormat:@"<Unknown clusterID %u>", clusterID];
        break;
    }

    return result;
}

// @end<|MERGE_RESOLUTION|>--- conflicted
+++ resolved
@@ -533,50 +533,7 @@
             break;
 
         default:
-<<<<<<< HEAD
-            result = [NSString stringWithFormat:@"<Unknown attributeID %d>", attributeID];
-            break;
-        }
-        break;
-
-    case MTRClusterIDTypeOnOffSwitchConfigurationID:
-
-        switch (attributeID) {
-
-            // Cluster OnOffSwitchConfiguration attributes
-        case MTRAttributeIDTypeClusterOnOffSwitchConfigurationAttributeSwitchTypeID:
-            result = @"SwitchType";
-            break;
-
-        case MTRAttributeIDTypeClusterOnOffSwitchConfigurationAttributeSwitchActionsID:
-            result = @"SwitchActions";
-            break;
-
-        case MTRAttributeIDTypeClusterOnOffSwitchConfigurationAttributeGeneratedCommandListID:
-            result = @"GeneratedCommandList";
-            break;
-
-        case MTRAttributeIDTypeClusterOnOffSwitchConfigurationAttributeAcceptedCommandListID:
-            result = @"AcceptedCommandList";
-            break;
-
-        case MTRAttributeIDTypeClusterOnOffSwitchConfigurationAttributeAttributeListID:
-            result = @"AttributeList";
-            break;
-
-        case MTRAttributeIDTypeClusterOnOffSwitchConfigurationAttributeFeatureMapID:
-            result = @"FeatureMap";
-            break;
-
-        case MTRAttributeIDTypeClusterOnOffSwitchConfigurationAttributeClusterRevisionID:
-            result = @"ClusterRevision";
-            break;
-
-        default:
-            result = [NSString stringWithFormat:@"<Unknown attributeID %d>", attributeID];
-=======
             result = [NSString stringWithFormat:@"<Unknown attributeID %u>", attributeID];
->>>>>>> 6f0a70c6
             break;
         }
         break;
@@ -663,78 +620,7 @@
             break;
 
         default:
-<<<<<<< HEAD
-            result = [NSString stringWithFormat:@"<Unknown attributeID %d>", attributeID];
-            break;
-        }
-        break;
-
-    case MTRClusterIDTypeBinaryInputBasicID:
-
-        switch (attributeID) {
-
-            // Cluster BinaryInputBasic attributes
-        case MTRAttributeIDTypeClusterBinaryInputBasicAttributeActiveTextID:
-            result = @"ActiveText";
-            break;
-
-        case MTRAttributeIDTypeClusterBinaryInputBasicAttributeDescriptionID:
-            result = @"Description";
-            break;
-
-        case MTRAttributeIDTypeClusterBinaryInputBasicAttributeInactiveTextID:
-            result = @"InactiveText";
-            break;
-
-        case MTRAttributeIDTypeClusterBinaryInputBasicAttributeOutOfServiceID:
-            result = @"OutOfService";
-            break;
-
-        case MTRAttributeIDTypeClusterBinaryInputBasicAttributePolarityID:
-            result = @"Polarity";
-            break;
-
-        case MTRAttributeIDTypeClusterBinaryInputBasicAttributePresentValueID:
-            result = @"PresentValue";
-            break;
-
-        case MTRAttributeIDTypeClusterBinaryInputBasicAttributeReliabilityID:
-            result = @"Reliability";
-            break;
-
-        case MTRAttributeIDTypeClusterBinaryInputBasicAttributeStatusFlagsID:
-            result = @"StatusFlags";
-            break;
-
-        case MTRAttributeIDTypeClusterBinaryInputBasicAttributeApplicationTypeID:
-            result = @"ApplicationType";
-            break;
-
-        case MTRAttributeIDTypeClusterBinaryInputBasicAttributeGeneratedCommandListID:
-            result = @"GeneratedCommandList";
-            break;
-
-        case MTRAttributeIDTypeClusterBinaryInputBasicAttributeAcceptedCommandListID:
-            result = @"AcceptedCommandList";
-            break;
-
-        case MTRAttributeIDTypeClusterBinaryInputBasicAttributeAttributeListID:
-            result = @"AttributeList";
-            break;
-
-        case MTRAttributeIDTypeClusterBinaryInputBasicAttributeFeatureMapID:
-            result = @"FeatureMap";
-            break;
-
-        case MTRAttributeIDTypeClusterBinaryInputBasicAttributeClusterRevisionID:
-            result = @"ClusterRevision";
-            break;
-
-        default:
-            result = [NSString stringWithFormat:@"<Unknown attributeID %d>", attributeID];
-=======
             result = [NSString stringWithFormat:@"<Unknown attributeID %u>", attributeID];
->>>>>>> 6f0a70c6
             break;
         }
         break;
@@ -5076,82 +4962,7 @@
             break;
 
         default:
-<<<<<<< HEAD
-            result = [NSString stringWithFormat:@"<Unknown attributeID %d>", attributeID];
-            break;
-        }
-        break;
-
-    case MTRClusterIDTypeBarrierControlID:
-
-        switch (attributeID) {
-
-            // Cluster BarrierControl attributes
-        case MTRAttributeIDTypeClusterBarrierControlAttributeBarrierMovingStateID:
-            result = @"BarrierMovingState";
-            break;
-
-        case MTRAttributeIDTypeClusterBarrierControlAttributeBarrierSafetyStatusID:
-            result = @"BarrierSafetyStatus";
-            break;
-
-        case MTRAttributeIDTypeClusterBarrierControlAttributeBarrierCapabilitiesID:
-            result = @"BarrierCapabilities";
-            break;
-
-        case MTRAttributeIDTypeClusterBarrierControlAttributeBarrierOpenEventsID:
-            result = @"BarrierOpenEvents";
-            break;
-
-        case MTRAttributeIDTypeClusterBarrierControlAttributeBarrierCloseEventsID:
-            result = @"BarrierCloseEvents";
-            break;
-
-        case MTRAttributeIDTypeClusterBarrierControlAttributeBarrierCommandOpenEventsID:
-            result = @"BarrierCommandOpenEvents";
-            break;
-
-        case MTRAttributeIDTypeClusterBarrierControlAttributeBarrierCommandCloseEventsID:
-            result = @"BarrierCommandCloseEvents";
-            break;
-
-        case MTRAttributeIDTypeClusterBarrierControlAttributeBarrierOpenPeriodID:
-            result = @"BarrierOpenPeriod";
-            break;
-
-        case MTRAttributeIDTypeClusterBarrierControlAttributeBarrierClosePeriodID:
-            result = @"BarrierClosePeriod";
-            break;
-
-        case MTRAttributeIDTypeClusterBarrierControlAttributeBarrierPositionID:
-            result = @"BarrierPosition";
-            break;
-
-        case MTRAttributeIDTypeClusterBarrierControlAttributeGeneratedCommandListID:
-            result = @"GeneratedCommandList";
-            break;
-
-        case MTRAttributeIDTypeClusterBarrierControlAttributeAcceptedCommandListID:
-            result = @"AcceptedCommandList";
-            break;
-
-        case MTRAttributeIDTypeClusterBarrierControlAttributeAttributeListID:
-            result = @"AttributeList";
-            break;
-
-        case MTRAttributeIDTypeClusterBarrierControlAttributeFeatureMapID:
-            result = @"FeatureMap";
-            break;
-
-        case MTRAttributeIDTypeClusterBarrierControlAttributeClusterRevisionID:
-            result = @"ClusterRevision";
-            break;
-
-        default:
-            result = [NSString stringWithFormat:@"<Unknown attributeID %d>", attributeID];
-=======
             result = [NSString stringWithFormat:@"<Unknown attributeID %u>", attributeID];
->>>>>>> 6f0a70c6
             break;
         }
         break;
@@ -7917,15 +7728,7 @@
             result = @"AcceptedCommandList";
             break;
 
-<<<<<<< HEAD
-        case MTRAttributeIDTypeClusterEcosystemInformationAttributeAttributeListID:
-=======
-        case MTRAttributeIDTypeClusterZoneManagementAttributeEventListID:
-            result = @"EventList";
-            break;
-
         case MTRAttributeIDTypeClusterZoneManagementAttributeAttributeListID:
->>>>>>> 6f0a70c6
             result = @"AttributeList";
             break;
 
@@ -7960,17 +7763,12 @@
             result = @"VideoSensorParams";
             break;
 
-<<<<<<< HEAD
-        case MTRAttributeIDTypeClusterCommissionerControlAttributeAttributeListID:
-            result = @"AttributeList";
-=======
         case MTRAttributeIDTypeClusterCameraAVStreamManagementAttributeNightVisionCapableID:
             result = @"NightVisionCapable";
             break;
 
         case MTRAttributeIDTypeClusterCameraAVStreamManagementAttributeMinViewportID:
             result = @"MinViewport";
->>>>>>> 6f0a70c6
             break;
 
         case MTRAttributeIDTypeClusterCameraAVStreamManagementAttributeRateDistortionTradeOffPointsID:
@@ -8147,10 +7945,6 @@
 
         case MTRAttributeIDTypeClusterCameraAVStreamManagementAttributeAcceptedCommandListID:
             result = @"AcceptedCommandList";
-            break;
-
-        case MTRAttributeIDTypeClusterCameraAVStreamManagementAttributeEventListID:
-            result = @"EventList";
             break;
 
         case MTRAttributeIDTypeClusterCameraAVStreamManagementAttributeAttributeListID:
@@ -8188,10 +7982,6 @@
             result = @"AcceptedCommandList";
             break;
 
-        case MTRAttributeIDTypeClusterWebRTCTransportProviderAttributeEventListID:
-            result = @"EventList";
-            break;
-
         case MTRAttributeIDTypeClusterWebRTCTransportProviderAttributeAttributeListID:
             result = @"AttributeList";
             break;
@@ -8227,10 +8017,6 @@
             result = @"AcceptedCommandList";
             break;
 
-        case MTRAttributeIDTypeClusterWebRTCTransportRequestorAttributeEventListID:
-            result = @"EventList";
-            break;
-
         case MTRAttributeIDTypeClusterWebRTCTransportRequestorAttributeAttributeListID:
             result = @"AttributeList";
             break;
@@ -8274,10 +8060,6 @@
             result = @"AcceptedCommandList";
             break;
 
-        case MTRAttributeIDTypeClusterChimeAttributeEventListID:
-            result = @"EventList";
-            break;
-
         case MTRAttributeIDTypeClusterChimeAttributeAttributeListID:
             result = @"AttributeList";
             break;
@@ -8317,10 +8099,6 @@
             result = @"AcceptedCommandList";
             break;
 
-        case MTRAttributeIDTypeClusterEcosystemInformationAttributeEventListID:
-            result = @"EventList";
-            break;
-
         case MTRAttributeIDTypeClusterEcosystemInformationAttributeAttributeListID:
             result = @"AttributeList";
             break;
@@ -8356,155 +8134,7 @@
             result = @"AcceptedCommandList";
             break;
 
-        case MTRAttributeIDTypeClusterCommissionerControlAttributeEventListID:
-            result = @"EventList";
-            break;
-
-<<<<<<< HEAD
-        case MTRAttributeIDTypeClusterElectricalMeasurementAttributeActivePowerMaxPhaseBID:
-            result = @"ActivePowerMaxPhaseB";
-            break;
-
-        case MTRAttributeIDTypeClusterElectricalMeasurementAttributeReactivePowerPhaseBID:
-            result = @"ReactivePowerPhaseB";
-            break;
-
-        case MTRAttributeIDTypeClusterElectricalMeasurementAttributeApparentPowerPhaseBID:
-            result = @"ApparentPowerPhaseB";
-            break;
-
-        case MTRAttributeIDTypeClusterElectricalMeasurementAttributePowerFactorPhaseBID:
-            result = @"PowerFactorPhaseB";
-            break;
-
-        case MTRAttributeIDTypeClusterElectricalMeasurementAttributeAverageRmsVoltageMeasurementPeriodPhaseBID:
-            result = @"AverageRmsVoltageMeasurementPeriodPhaseB";
-            break;
-
-        case MTRAttributeIDTypeClusterElectricalMeasurementAttributeAverageRmsOverVoltageCounterPhaseBID:
-            result = @"AverageRmsOverVoltageCounterPhaseB";
-            break;
-
-        case MTRAttributeIDTypeClusterElectricalMeasurementAttributeAverageRmsUnderVoltageCounterPhaseBID:
-            result = @"AverageRmsUnderVoltageCounterPhaseB";
-            break;
-
-        case MTRAttributeIDTypeClusterElectricalMeasurementAttributeRmsExtremeOverVoltagePeriodPhaseBID:
-            result = @"RmsExtremeOverVoltagePeriodPhaseB";
-            break;
-
-        case MTRAttributeIDTypeClusterElectricalMeasurementAttributeRmsExtremeUnderVoltagePeriodPhaseBID:
-            result = @"RmsExtremeUnderVoltagePeriodPhaseB";
-            break;
-
-        case MTRAttributeIDTypeClusterElectricalMeasurementAttributeRmsVoltageSagPeriodPhaseBID:
-            result = @"RmsVoltageSagPeriodPhaseB";
-            break;
-
-        case MTRAttributeIDTypeClusterElectricalMeasurementAttributeRmsVoltageSwellPeriodPhaseBID:
-            result = @"RmsVoltageSwellPeriodPhaseB";
-            break;
-
-        case MTRAttributeIDTypeClusterElectricalMeasurementAttributeLineCurrentPhaseCID:
-            result = @"LineCurrentPhaseC";
-            break;
-
-        case MTRAttributeIDTypeClusterElectricalMeasurementAttributeActiveCurrentPhaseCID:
-            result = @"ActiveCurrentPhaseC";
-            break;
-
-        case MTRAttributeIDTypeClusterElectricalMeasurementAttributeReactiveCurrentPhaseCID:
-            result = @"ReactiveCurrentPhaseC";
-            break;
-
-        case MTRAttributeIDTypeClusterElectricalMeasurementAttributeRmsVoltagePhaseCID:
-            result = @"RmsVoltagePhaseC";
-            break;
-
-        case MTRAttributeIDTypeClusterElectricalMeasurementAttributeRmsVoltageMinPhaseCID:
-            result = @"RmsVoltageMinPhaseC";
-            break;
-
-        case MTRAttributeIDTypeClusterElectricalMeasurementAttributeRmsVoltageMaxPhaseCID:
-            result = @"RmsVoltageMaxPhaseC";
-            break;
-
-        case MTRAttributeIDTypeClusterElectricalMeasurementAttributeRmsCurrentPhaseCID:
-            result = @"RmsCurrentPhaseC";
-            break;
-
-        case MTRAttributeIDTypeClusterElectricalMeasurementAttributeRmsCurrentMinPhaseCID:
-            result = @"RmsCurrentMinPhaseC";
-            break;
-
-        case MTRAttributeIDTypeClusterElectricalMeasurementAttributeRmsCurrentMaxPhaseCID:
-            result = @"RmsCurrentMaxPhaseC";
-            break;
-
-        case MTRAttributeIDTypeClusterElectricalMeasurementAttributeActivePowerPhaseCID:
-            result = @"ActivePowerPhaseC";
-            break;
-
-        case MTRAttributeIDTypeClusterElectricalMeasurementAttributeActivePowerMinPhaseCID:
-            result = @"ActivePowerMinPhaseC";
-            break;
-
-        case MTRAttributeIDTypeClusterElectricalMeasurementAttributeActivePowerMaxPhaseCID:
-            result = @"ActivePowerMaxPhaseC";
-            break;
-
-        case MTRAttributeIDTypeClusterElectricalMeasurementAttributeReactivePowerPhaseCID:
-            result = @"ReactivePowerPhaseC";
-            break;
-
-        case MTRAttributeIDTypeClusterElectricalMeasurementAttributeApparentPowerPhaseCID:
-            result = @"ApparentPowerPhaseC";
-            break;
-
-        case MTRAttributeIDTypeClusterElectricalMeasurementAttributePowerFactorPhaseCID:
-            result = @"PowerFactorPhaseC";
-            break;
-
-        case MTRAttributeIDTypeClusterElectricalMeasurementAttributeAverageRmsVoltageMeasurementPeriodPhaseCID:
-            result = @"AverageRmsVoltageMeasurementPeriodPhaseC";
-            break;
-
-        case MTRAttributeIDTypeClusterElectricalMeasurementAttributeAverageRmsOverVoltageCounterPhaseCID:
-            result = @"AverageRmsOverVoltageCounterPhaseC";
-            break;
-
-        case MTRAttributeIDTypeClusterElectricalMeasurementAttributeAverageRmsUnderVoltageCounterPhaseCID:
-            result = @"AverageRmsUnderVoltageCounterPhaseC";
-            break;
-
-        case MTRAttributeIDTypeClusterElectricalMeasurementAttributeRmsExtremeOverVoltagePeriodPhaseCID:
-            result = @"RmsExtremeOverVoltagePeriodPhaseC";
-            break;
-
-        case MTRAttributeIDTypeClusterElectricalMeasurementAttributeRmsExtremeUnderVoltagePeriodPhaseCID:
-            result = @"RmsExtremeUnderVoltagePeriodPhaseC";
-            break;
-
-        case MTRAttributeIDTypeClusterElectricalMeasurementAttributeRmsVoltageSagPeriodPhaseCID:
-            result = @"RmsVoltageSagPeriodPhaseC";
-            break;
-
-        case MTRAttributeIDTypeClusterElectricalMeasurementAttributeRmsVoltageSwellPeriodPhaseCID:
-            result = @"RmsVoltageSwellPeriodPhaseC";
-            break;
-
-        case MTRAttributeIDTypeClusterElectricalMeasurementAttributeGeneratedCommandListID:
-            result = @"GeneratedCommandList";
-            break;
-
-        case MTRAttributeIDTypeClusterElectricalMeasurementAttributeAcceptedCommandListID:
-            result = @"AcceptedCommandList";
-            break;
-
-        case MTRAttributeIDTypeClusterElectricalMeasurementAttributeAttributeListID:
-=======
         case MTRAttributeIDTypeClusterCommissionerControlAttributeAttributeListID:
->>>>>>> 6f0a70c6
             result = @"AttributeList";
             break;
 
@@ -8887,10 +8517,6 @@
             result = @"AcceptedCommandList";
             break;
 
-        case MTRAttributeIDTypeClusterUnitTestingAttributeEventListID:
-            result = @"EventList";
-            break;
-
         case MTRAttributeIDTypeClusterUnitTestingAttributeAttributeListID:
             result = @"AttributeList";
             break;
@@ -8930,10 +8556,6 @@
             result = @"AcceptedCommandList";
             break;
 
-        case MTRAttributeIDTypeClusterSampleMEIAttributeEventListID:
-            result = @"EventList";
-            break;
-
         case MTRAttributeIDTypeClusterSampleMEIAttributeAttributeListID:
             result = @"AttributeList";
             break;
@@ -13054,17 +12676,12 @@
             result = @"TestListInt8UReverseResponse";
             break;
 
-<<<<<<< HEAD
-        case MTRAttributeIDTypeClusterUnitTestingAttributeAttributeListID:
-            result = @"AttributeList";
-=======
         case MTRCommandIDTypeClusterUnitTestingCommandTestEnumsResponseID:
             result = @"TestEnumsResponse";
             break;
 
         case MTRCommandIDTypeClusterUnitTestingCommandTestNullableOptionalResponseID:
             result = @"TestNullableOptionalResponse";
->>>>>>> 6f0a70c6
             break;
 
         case MTRCommandIDTypeClusterUnitTestingCommandTestComplexNullableOptionalResponseID:
@@ -13095,17 +12712,12 @@
             result = @"StringEchoResponse";
             break;
 
-<<<<<<< HEAD
-        case MTRAttributeIDTypeClusterSampleMEIAttributeAttributeListID:
-            result = @"AttributeList";
-=======
         case MTRCommandIDTypeClusterUnitTestingCommandGlobalEchoResponseID:
             result = @"GlobalEchoResponse";
             break;
 
         case MTRCommandIDTypeClusterUnitTestingCommandTestDifferentVendorMeiResponseID:
             result = @"TestDifferentVendorMeiResponse";
->>>>>>> 6f0a70c6
             break;
 
         default:
