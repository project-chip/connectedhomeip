--- conflicted
+++ resolved
@@ -15,8 +15,6 @@
  *    limitations under the License.
  */
 
-
-
 #import <Matter/MTRClusterNames.h>
 
 // @implementation MTRClusterAttributeIDType
@@ -26,384 +24,383 @@
 NSString * MTRClusterNameForID(MTRClusterIDType clusterID)
 {
     NSString * result = nil;
-    
+
     switch (clusterID) {
 
-case MTRClusterIDTypeIdentifyID:
-            result = @"Identify";
-            break;
-case MTRClusterIDTypeGroupsID:
-            result = @"Groups";
-            break;
-case MTRClusterIDTypeOnOffID:
-            result = @"OnOff";
-            break;
-case MTRClusterIDTypeOnOffSwitchConfigurationID:
-            result = @"OnOffSwitchConfiguration";
-            break;
-case MTRClusterIDTypeLevelControlID:
-            result = @"LevelControl";
-            break;
-case MTRClusterIDTypeBinaryInputBasicID:
-            result = @"BinaryInputBasic";
-            break;
-case MTRClusterIDTypePulseWidthModulationID:
-            result = @"PulseWidthModulation";
-            break;
-case MTRClusterIDTypeDescriptorID:
-            result = @"Descriptor";
-            break;
-case MTRClusterIDTypeBindingID:
-            result = @"Binding";
-            break;
-case MTRClusterIDTypeAccessControlID:
-            result = @"AccessControl";
-            break;
-case MTRClusterIDTypeActionsID:
-            result = @"Actions";
-            break;
-case MTRClusterIDTypeBasicInformationID:
-            result = @"BasicInformation";
-            break;
-case MTRClusterIDTypeOTASoftwareUpdateProviderID:
-            result = @"OTASoftwareUpdateProvider";
-            break;
-case MTRClusterIDTypeOTASoftwareUpdateRequestorID:
-            result = @"OTASoftwareUpdateRequestor";
-            break;
-case MTRClusterIDTypeLocalizationConfigurationID:
-            result = @"LocalizationConfiguration";
-            break;
-case MTRClusterIDTypeTimeFormatLocalizationID:
-            result = @"TimeFormatLocalization";
-            break;
-case MTRClusterIDTypeUnitLocalizationID:
-            result = @"UnitLocalization";
-            break;
-case MTRClusterIDTypePowerSourceConfigurationID:
-            result = @"PowerSourceConfiguration";
-            break;
-case MTRClusterIDTypePowerSourceID:
-            result = @"PowerSource";
-            break;
-case MTRClusterIDTypeGeneralCommissioningID:
-            result = @"GeneralCommissioning";
-            break;
-case MTRClusterIDTypeNetworkCommissioningID:
-            result = @"NetworkCommissioning";
-            break;
-case MTRClusterIDTypeDiagnosticLogsID:
-            result = @"DiagnosticLogs";
-            break;
-case MTRClusterIDTypeGeneralDiagnosticsID:
-            result = @"GeneralDiagnostics";
-            break;
-case MTRClusterIDTypeSoftwareDiagnosticsID:
-            result = @"SoftwareDiagnostics";
-            break;
-case MTRClusterIDTypeThreadNetworkDiagnosticsID:
-            result = @"ThreadNetworkDiagnostics";
-            break;
-case MTRClusterIDTypeWiFiNetworkDiagnosticsID:
-            result = @"WiFiNetworkDiagnostics";
-            break;
-case MTRClusterIDTypeEthernetNetworkDiagnosticsID:
-            result = @"EthernetNetworkDiagnostics";
-            break;
-case MTRClusterIDTypeTimeSynchronizationID:
-            result = @"TimeSynchronization";
-            break;
-case MTRClusterIDTypeBridgedDeviceBasicInformationID:
-            result = @"BridgedDeviceBasicInformation";
-            break;
-case MTRClusterIDTypeSwitchID:
-            result = @"Switch";
-            break;
-case MTRClusterIDTypeAdministratorCommissioningID:
-            result = @"AdministratorCommissioning";
-            break;
-case MTRClusterIDTypeOperationalCredentialsID:
-            result = @"OperationalCredentials";
-            break;
-case MTRClusterIDTypeGroupKeyManagementID:
-            result = @"GroupKeyManagement";
-            break;
-case MTRClusterIDTypeFixedLabelID:
-            result = @"FixedLabel";
-            break;
-case MTRClusterIDTypeUserLabelID:
-            result = @"UserLabel";
-            break;
-case MTRClusterIDTypeBooleanStateID:
-            result = @"BooleanState";
-            break;
-case MTRClusterIDTypeICDManagementID:
-            result = @"ICDManagement";
-            break;
-case MTRClusterIDTypeTimerID:
-            result = @"Timer";
-            break;
-case MTRClusterIDTypeOvenCavityOperationalStateID:
-            result = @"OvenCavityOperationalState";
-            break;
-case MTRClusterIDTypeOvenModeID:
-            result = @"OvenMode";
-            break;
-case MTRClusterIDTypeLaundryDryerControlsID:
-            result = @"LaundryDryerControls";
-            break;
-case MTRClusterIDTypeModeSelectID:
-            result = @"ModeSelect";
-            break;
-case MTRClusterIDTypeLaundryWasherModeID:
-            result = @"LaundryWasherMode";
-            break;
-case MTRClusterIDTypeRefrigeratorAndTemperatureControlledCabinetModeID:
-            result = @"RefrigeratorAndTemperatureControlledCabinetMode";
-            break;
-case MTRClusterIDTypeLaundryWasherControlsID:
-            result = @"LaundryWasherControls";
-            break;
-case MTRClusterIDTypeRVCRunModeID:
-            result = @"RVCRunMode";
-            break;
-case MTRClusterIDTypeRVCCleanModeID:
-            result = @"RVCCleanMode";
-            break;
-case MTRClusterIDTypeTemperatureControlID:
-            result = @"TemperatureControl";
-            break;
-case MTRClusterIDTypeRefrigeratorAlarmID:
-            result = @"RefrigeratorAlarm";
-            break;
-case MTRClusterIDTypeDishwasherModeID:
-            result = @"DishwasherMode";
-            break;
-case MTRClusterIDTypeAirQualityID:
-            result = @"AirQuality";
-            break;
-case MTRClusterIDTypeSmokeCOAlarmID:
-            result = @"SmokeCOAlarm";
-            break;
-case MTRClusterIDTypeDishwasherAlarmID:
-            result = @"DishwasherAlarm";
-            break;
-case MTRClusterIDTypeMicrowaveOvenModeID:
-            result = @"MicrowaveOvenMode";
-            break;
-case MTRClusterIDTypeMicrowaveOvenControlID:
-            result = @"MicrowaveOvenControl";
-            break;
-case MTRClusterIDTypeOperationalStateID:
-            result = @"OperationalState";
-            break;
-case MTRClusterIDTypeRVCOperationalStateID:
-            result = @"RVCOperationalState";
-            break;
-case MTRClusterIDTypeScenesManagementID:
-            result = @"ScenesManagement";
-            break;
-case MTRClusterIDTypeHEPAFilterMonitoringID:
-            result = @"HEPAFilterMonitoring";
-            break;
-case MTRClusterIDTypeActivatedCarbonFilterMonitoringID:
-            result = @"ActivatedCarbonFilterMonitoring";
-            break;
-case MTRClusterIDTypeBooleanStateConfigurationID:
-            result = @"BooleanStateConfiguration";
-            break;
-case MTRClusterIDTypeValveConfigurationAndControlID:
-            result = @"ValveConfigurationAndControl";
-            break;
-case MTRClusterIDTypeElectricalPowerMeasurementID:
-            result = @"ElectricalPowerMeasurement";
-            break;
-case MTRClusterIDTypeElectricalEnergyMeasurementID:
-            result = @"ElectricalEnergyMeasurement";
-            break;
-case MTRClusterIDTypeWaterHeaterManagementID:
-            result = @"WaterHeaterManagement";
-            break;
-case MTRClusterIDTypeDemandResponseLoadControlID:
-            result = @"DemandResponseLoadControl";
-            break;
-case MTRClusterIDTypeMessagesID:
-            result = @"Messages";
-            break;
-case MTRClusterIDTypeDeviceEnergyManagementID:
-            result = @"DeviceEnergyManagement";
-            break;
-case MTRClusterIDTypeEnergyEVSEID:
-            result = @"EnergyEVSE";
-            break;
-case MTRClusterIDTypeEnergyPreferenceID:
-            result = @"EnergyPreference";
-            break;
-case MTRClusterIDTypePowerTopologyID:
-            result = @"PowerTopology";
-            break;
-case MTRClusterIDTypeEnergyEVSEModeID:
-            result = @"EnergyEVSEMode";
-            break;
-case MTRClusterIDTypeWaterHeaterModeID:
-            result = @"WaterHeaterMode";
-            break;
-case MTRClusterIDTypeDeviceEnergyManagementModeID:
-            result = @"DeviceEnergyManagementMode";
-            break;
-case MTRClusterIDTypeDoorLockID:
-            result = @"DoorLock";
-            break;
-case MTRClusterIDTypeWindowCoveringID:
-            result = @"WindowCovering";
-            break;
-case MTRClusterIDTypeBarrierControlID:
-            result = @"BarrierControl";
-            break;
-case MTRClusterIDTypeServiceAreaID:
-            result = @"ServiceArea";
-            break;
-case MTRClusterIDTypePumpConfigurationAndControlID:
-            result = @"PumpConfigurationAndControl";
-            break;
-case MTRClusterIDTypeThermostatID:
-            result = @"Thermostat";
-            break;
-case MTRClusterIDTypeFanControlID:
-            result = @"FanControl";
-            break;
-case MTRClusterIDTypeThermostatUserInterfaceConfigurationID:
-            result = @"ThermostatUserInterfaceConfiguration";
-            break;
-case MTRClusterIDTypeColorControlID:
-            result = @"ColorControl";
-            break;
-case MTRClusterIDTypeBallastConfigurationID:
-            result = @"BallastConfiguration";
-            break;
-case MTRClusterIDTypeIlluminanceMeasurementID:
-            result = @"IlluminanceMeasurement";
-            break;
-case MTRClusterIDTypeTemperatureMeasurementID:
-            result = @"TemperatureMeasurement";
-            break;
-case MTRClusterIDTypePressureMeasurementID:
-            result = @"PressureMeasurement";
-            break;
-case MTRClusterIDTypeFlowMeasurementID:
-            result = @"FlowMeasurement";
-            break;
-case MTRClusterIDTypeRelativeHumidityMeasurementID:
-            result = @"RelativeHumidityMeasurement";
-            break;
-case MTRClusterIDTypeOccupancySensingID:
-            result = @"OccupancySensing";
-            break;
-case MTRClusterIDTypeCarbonMonoxideConcentrationMeasurementID:
-            result = @"CarbonMonoxideConcentrationMeasurement";
-            break;
-case MTRClusterIDTypeCarbonDioxideConcentrationMeasurementID:
-            result = @"CarbonDioxideConcentrationMeasurement";
-            break;
-case MTRClusterIDTypeNitrogenDioxideConcentrationMeasurementID:
-            result = @"NitrogenDioxideConcentrationMeasurement";
-            break;
-case MTRClusterIDTypeOzoneConcentrationMeasurementID:
-            result = @"OzoneConcentrationMeasurement";
-            break;
-case MTRClusterIDTypePM25ConcentrationMeasurementID:
-            result = @"PM25ConcentrationMeasurement";
-            break;
-case MTRClusterIDTypeFormaldehydeConcentrationMeasurementID:
-            result = @"FormaldehydeConcentrationMeasurement";
-            break;
-case MTRClusterIDTypePM1ConcentrationMeasurementID:
-            result = @"PM1ConcentrationMeasurement";
-            break;
-case MTRClusterIDTypePM10ConcentrationMeasurementID:
-            result = @"PM10ConcentrationMeasurement";
-            break;
-case MTRClusterIDTypeTotalVolatileOrganicCompoundsConcentrationMeasurementID:
-            result = @"TotalVolatileOrganicCompoundsConcentrationMeasurement";
-            break;
-case MTRClusterIDTypeRadonConcentrationMeasurementID:
-            result = @"RadonConcentrationMeasurement";
-            break;
-case MTRClusterIDTypeWiFiNetworkManagementID:
-            result = @"WiFiNetworkManagement";
-            break;
-case MTRClusterIDTypeThreadBorderRouterManagementID:
-            result = @"ThreadBorderRouterManagement";
-            break;
-case MTRClusterIDTypeThreadNetworkDirectoryID:
-            result = @"ThreadNetworkDirectory";
-            break;
-case MTRClusterIDTypeWakeOnLANID:
-            result = @"WakeOnLAN";
-            break;
-case MTRClusterIDTypeChannelID:
-            result = @"Channel";
-            break;
-case MTRClusterIDTypeTargetNavigatorID:
-            result = @"TargetNavigator";
-            break;
-case MTRClusterIDTypeMediaPlaybackID:
-            result = @"MediaPlayback";
-            break;
-case MTRClusterIDTypeMediaInputID:
-            result = @"MediaInput";
-            break;
-case MTRClusterIDTypeLowPowerID:
-            result = @"LowPower";
-            break;
-case MTRClusterIDTypeKeypadInputID:
-            result = @"KeypadInput";
-            break;
-case MTRClusterIDTypeContentLauncherID:
-            result = @"ContentLauncher";
-            break;
-case MTRClusterIDTypeAudioOutputID:
-            result = @"AudioOutput";
-            break;
-case MTRClusterIDTypeApplicationLauncherID:
-            result = @"ApplicationLauncher";
-            break;
-case MTRClusterIDTypeApplicationBasicID:
-            result = @"ApplicationBasic";
-            break;
-case MTRClusterIDTypeAccountLoginID:
-            result = @"AccountLogin";
-            break;
-case MTRClusterIDTypeContentControlID:
-            result = @"ContentControl";
-            break;
-case MTRClusterIDTypeContentAppObserverID:
-            result = @"ContentAppObserver";
-            break;
-case MTRClusterIDTypeEcosystemInformationID:
-            result = @"EcosystemInformation";
-            break;
-case MTRClusterIDTypeCommissionerControlID:
-            result = @"CommissionerControl";
-            break;
-case MTRClusterIDTypeElectricalMeasurementID:
-            result = @"ElectricalMeasurement";
-            break;
-case MTRClusterIDTypeUnitTestingID:
-            result = @"UnitTesting";
-            break;
-case MTRClusterIDTypeSampleMEIID:
-            result = @"SampleMEI";
-            break;
-
-        default:
-            result = [NSString stringWithFormat:@"<Unknown clusterID %d>", clusterID];
-            break;
+    case MTRClusterIDTypeIdentifyID:
+        result = @"Identify";
+        break;
+    case MTRClusterIDTypeGroupsID:
+        result = @"Groups";
+        break;
+    case MTRClusterIDTypeOnOffID:
+        result = @"OnOff";
+        break;
+    case MTRClusterIDTypeOnOffSwitchConfigurationID:
+        result = @"OnOffSwitchConfiguration";
+        break;
+    case MTRClusterIDTypeLevelControlID:
+        result = @"LevelControl";
+        break;
+    case MTRClusterIDTypeBinaryInputBasicID:
+        result = @"BinaryInputBasic";
+        break;
+    case MTRClusterIDTypePulseWidthModulationID:
+        result = @"PulseWidthModulation";
+        break;
+    case MTRClusterIDTypeDescriptorID:
+        result = @"Descriptor";
+        break;
+    case MTRClusterIDTypeBindingID:
+        result = @"Binding";
+        break;
+    case MTRClusterIDTypeAccessControlID:
+        result = @"AccessControl";
+        break;
+    case MTRClusterIDTypeActionsID:
+        result = @"Actions";
+        break;
+    case MTRClusterIDTypeBasicInformationID:
+        result = @"BasicInformation";
+        break;
+    case MTRClusterIDTypeOTASoftwareUpdateProviderID:
+        result = @"OTASoftwareUpdateProvider";
+        break;
+    case MTRClusterIDTypeOTASoftwareUpdateRequestorID:
+        result = @"OTASoftwareUpdateRequestor";
+        break;
+    case MTRClusterIDTypeLocalizationConfigurationID:
+        result = @"LocalizationConfiguration";
+        break;
+    case MTRClusterIDTypeTimeFormatLocalizationID:
+        result = @"TimeFormatLocalization";
+        break;
+    case MTRClusterIDTypeUnitLocalizationID:
+        result = @"UnitLocalization";
+        break;
+    case MTRClusterIDTypePowerSourceConfigurationID:
+        result = @"PowerSourceConfiguration";
+        break;
+    case MTRClusterIDTypePowerSourceID:
+        result = @"PowerSource";
+        break;
+    case MTRClusterIDTypeGeneralCommissioningID:
+        result = @"GeneralCommissioning";
+        break;
+    case MTRClusterIDTypeNetworkCommissioningID:
+        result = @"NetworkCommissioning";
+        break;
+    case MTRClusterIDTypeDiagnosticLogsID:
+        result = @"DiagnosticLogs";
+        break;
+    case MTRClusterIDTypeGeneralDiagnosticsID:
+        result = @"GeneralDiagnostics";
+        break;
+    case MTRClusterIDTypeSoftwareDiagnosticsID:
+        result = @"SoftwareDiagnostics";
+        break;
+    case MTRClusterIDTypeThreadNetworkDiagnosticsID:
+        result = @"ThreadNetworkDiagnostics";
+        break;
+    case MTRClusterIDTypeWiFiNetworkDiagnosticsID:
+        result = @"WiFiNetworkDiagnostics";
+        break;
+    case MTRClusterIDTypeEthernetNetworkDiagnosticsID:
+        result = @"EthernetNetworkDiagnostics";
+        break;
+    case MTRClusterIDTypeTimeSynchronizationID:
+        result = @"TimeSynchronization";
+        break;
+    case MTRClusterIDTypeBridgedDeviceBasicInformationID:
+        result = @"BridgedDeviceBasicInformation";
+        break;
+    case MTRClusterIDTypeSwitchID:
+        result = @"Switch";
+        break;
+    case MTRClusterIDTypeAdministratorCommissioningID:
+        result = @"AdministratorCommissioning";
+        break;
+    case MTRClusterIDTypeOperationalCredentialsID:
+        result = @"OperationalCredentials";
+        break;
+    case MTRClusterIDTypeGroupKeyManagementID:
+        result = @"GroupKeyManagement";
+        break;
+    case MTRClusterIDTypeFixedLabelID:
+        result = @"FixedLabel";
+        break;
+    case MTRClusterIDTypeUserLabelID:
+        result = @"UserLabel";
+        break;
+    case MTRClusterIDTypeBooleanStateID:
+        result = @"BooleanState";
+        break;
+    case MTRClusterIDTypeICDManagementID:
+        result = @"ICDManagement";
+        break;
+    case MTRClusterIDTypeTimerID:
+        result = @"Timer";
+        break;
+    case MTRClusterIDTypeOvenCavityOperationalStateID:
+        result = @"OvenCavityOperationalState";
+        break;
+    case MTRClusterIDTypeOvenModeID:
+        result = @"OvenMode";
+        break;
+    case MTRClusterIDTypeLaundryDryerControlsID:
+        result = @"LaundryDryerControls";
+        break;
+    case MTRClusterIDTypeModeSelectID:
+        result = @"ModeSelect";
+        break;
+    case MTRClusterIDTypeLaundryWasherModeID:
+        result = @"LaundryWasherMode";
+        break;
+    case MTRClusterIDTypeRefrigeratorAndTemperatureControlledCabinetModeID:
+        result = @"RefrigeratorAndTemperatureControlledCabinetMode";
+        break;
+    case MTRClusterIDTypeLaundryWasherControlsID:
+        result = @"LaundryWasherControls";
+        break;
+    case MTRClusterIDTypeRVCRunModeID:
+        result = @"RVCRunMode";
+        break;
+    case MTRClusterIDTypeRVCCleanModeID:
+        result = @"RVCCleanMode";
+        break;
+    case MTRClusterIDTypeTemperatureControlID:
+        result = @"TemperatureControl";
+        break;
+    case MTRClusterIDTypeRefrigeratorAlarmID:
+        result = @"RefrigeratorAlarm";
+        break;
+    case MTRClusterIDTypeDishwasherModeID:
+        result = @"DishwasherMode";
+        break;
+    case MTRClusterIDTypeAirQualityID:
+        result = @"AirQuality";
+        break;
+    case MTRClusterIDTypeSmokeCOAlarmID:
+        result = @"SmokeCOAlarm";
+        break;
+    case MTRClusterIDTypeDishwasherAlarmID:
+        result = @"DishwasherAlarm";
+        break;
+    case MTRClusterIDTypeMicrowaveOvenModeID:
+        result = @"MicrowaveOvenMode";
+        break;
+    case MTRClusterIDTypeMicrowaveOvenControlID:
+        result = @"MicrowaveOvenControl";
+        break;
+    case MTRClusterIDTypeOperationalStateID:
+        result = @"OperationalState";
+        break;
+    case MTRClusterIDTypeRVCOperationalStateID:
+        result = @"RVCOperationalState";
+        break;
+    case MTRClusterIDTypeScenesManagementID:
+        result = @"ScenesManagement";
+        break;
+    case MTRClusterIDTypeHEPAFilterMonitoringID:
+        result = @"HEPAFilterMonitoring";
+        break;
+    case MTRClusterIDTypeActivatedCarbonFilterMonitoringID:
+        result = @"ActivatedCarbonFilterMonitoring";
+        break;
+    case MTRClusterIDTypeBooleanStateConfigurationID:
+        result = @"BooleanStateConfiguration";
+        break;
+    case MTRClusterIDTypeValveConfigurationAndControlID:
+        result = @"ValveConfigurationAndControl";
+        break;
+    case MTRClusterIDTypeElectricalPowerMeasurementID:
+        result = @"ElectricalPowerMeasurement";
+        break;
+    case MTRClusterIDTypeElectricalEnergyMeasurementID:
+        result = @"ElectricalEnergyMeasurement";
+        break;
+    case MTRClusterIDTypeWaterHeaterManagementID:
+        result = @"WaterHeaterManagement";
+        break;
+    case MTRClusterIDTypeDemandResponseLoadControlID:
+        result = @"DemandResponseLoadControl";
+        break;
+    case MTRClusterIDTypeMessagesID:
+        result = @"Messages";
+        break;
+    case MTRClusterIDTypeDeviceEnergyManagementID:
+        result = @"DeviceEnergyManagement";
+        break;
+    case MTRClusterIDTypeEnergyEVSEID:
+        result = @"EnergyEVSE";
+        break;
+    case MTRClusterIDTypeEnergyPreferenceID:
+        result = @"EnergyPreference";
+        break;
+    case MTRClusterIDTypePowerTopologyID:
+        result = @"PowerTopology";
+        break;
+    case MTRClusterIDTypeEnergyEVSEModeID:
+        result = @"EnergyEVSEMode";
+        break;
+    case MTRClusterIDTypeWaterHeaterModeID:
+        result = @"WaterHeaterMode";
+        break;
+    case MTRClusterIDTypeDeviceEnergyManagementModeID:
+        result = @"DeviceEnergyManagementMode";
+        break;
+    case MTRClusterIDTypeDoorLockID:
+        result = @"DoorLock";
+        break;
+    case MTRClusterIDTypeWindowCoveringID:
+        result = @"WindowCovering";
+        break;
+    case MTRClusterIDTypeBarrierControlID:
+        result = @"BarrierControl";
+        break;
+    case MTRClusterIDTypeServiceAreaID:
+        result = @"ServiceArea";
+        break;
+    case MTRClusterIDTypePumpConfigurationAndControlID:
+        result = @"PumpConfigurationAndControl";
+        break;
+    case MTRClusterIDTypeThermostatID:
+        result = @"Thermostat";
+        break;
+    case MTRClusterIDTypeFanControlID:
+        result = @"FanControl";
+        break;
+    case MTRClusterIDTypeThermostatUserInterfaceConfigurationID:
+        result = @"ThermostatUserInterfaceConfiguration";
+        break;
+    case MTRClusterIDTypeColorControlID:
+        result = @"ColorControl";
+        break;
+    case MTRClusterIDTypeBallastConfigurationID:
+        result = @"BallastConfiguration";
+        break;
+    case MTRClusterIDTypeIlluminanceMeasurementID:
+        result = @"IlluminanceMeasurement";
+        break;
+    case MTRClusterIDTypeTemperatureMeasurementID:
+        result = @"TemperatureMeasurement";
+        break;
+    case MTRClusterIDTypePressureMeasurementID:
+        result = @"PressureMeasurement";
+        break;
+    case MTRClusterIDTypeFlowMeasurementID:
+        result = @"FlowMeasurement";
+        break;
+    case MTRClusterIDTypeRelativeHumidityMeasurementID:
+        result = @"RelativeHumidityMeasurement";
+        break;
+    case MTRClusterIDTypeOccupancySensingID:
+        result = @"OccupancySensing";
+        break;
+    case MTRClusterIDTypeCarbonMonoxideConcentrationMeasurementID:
+        result = @"CarbonMonoxideConcentrationMeasurement";
+        break;
+    case MTRClusterIDTypeCarbonDioxideConcentrationMeasurementID:
+        result = @"CarbonDioxideConcentrationMeasurement";
+        break;
+    case MTRClusterIDTypeNitrogenDioxideConcentrationMeasurementID:
+        result = @"NitrogenDioxideConcentrationMeasurement";
+        break;
+    case MTRClusterIDTypeOzoneConcentrationMeasurementID:
+        result = @"OzoneConcentrationMeasurement";
+        break;
+    case MTRClusterIDTypePM25ConcentrationMeasurementID:
+        result = @"PM25ConcentrationMeasurement";
+        break;
+    case MTRClusterIDTypeFormaldehydeConcentrationMeasurementID:
+        result = @"FormaldehydeConcentrationMeasurement";
+        break;
+    case MTRClusterIDTypePM1ConcentrationMeasurementID:
+        result = @"PM1ConcentrationMeasurement";
+        break;
+    case MTRClusterIDTypePM10ConcentrationMeasurementID:
+        result = @"PM10ConcentrationMeasurement";
+        break;
+    case MTRClusterIDTypeTotalVolatileOrganicCompoundsConcentrationMeasurementID:
+        result = @"TotalVolatileOrganicCompoundsConcentrationMeasurement";
+        break;
+    case MTRClusterIDTypeRadonConcentrationMeasurementID:
+        result = @"RadonConcentrationMeasurement";
+        break;
+    case MTRClusterIDTypeWiFiNetworkManagementID:
+        result = @"WiFiNetworkManagement";
+        break;
+    case MTRClusterIDTypeThreadBorderRouterManagementID:
+        result = @"ThreadBorderRouterManagement";
+        break;
+    case MTRClusterIDTypeThreadNetworkDirectoryID:
+        result = @"ThreadNetworkDirectory";
+        break;
+    case MTRClusterIDTypeWakeOnLANID:
+        result = @"WakeOnLAN";
+        break;
+    case MTRClusterIDTypeChannelID:
+        result = @"Channel";
+        break;
+    case MTRClusterIDTypeTargetNavigatorID:
+        result = @"TargetNavigator";
+        break;
+    case MTRClusterIDTypeMediaPlaybackID:
+        result = @"MediaPlayback";
+        break;
+    case MTRClusterIDTypeMediaInputID:
+        result = @"MediaInput";
+        break;
+    case MTRClusterIDTypeLowPowerID:
+        result = @"LowPower";
+        break;
+    case MTRClusterIDTypeKeypadInputID:
+        result = @"KeypadInput";
+        break;
+    case MTRClusterIDTypeContentLauncherID:
+        result = @"ContentLauncher";
+        break;
+    case MTRClusterIDTypeAudioOutputID:
+        result = @"AudioOutput";
+        break;
+    case MTRClusterIDTypeApplicationLauncherID:
+        result = @"ApplicationLauncher";
+        break;
+    case MTRClusterIDTypeApplicationBasicID:
+        result = @"ApplicationBasic";
+        break;
+    case MTRClusterIDTypeAccountLoginID:
+        result = @"AccountLogin";
+        break;
+    case MTRClusterIDTypeContentControlID:
+        result = @"ContentControl";
+        break;
+    case MTRClusterIDTypeContentAppObserverID:
+        result = @"ContentAppObserver";
+        break;
+    case MTRClusterIDTypeEcosystemInformationID:
+        result = @"EcosystemInformation";
+        break;
+    case MTRClusterIDTypeCommissionerControlID:
+        result = @"CommissionerControl";
+        break;
+    case MTRClusterIDTypeElectricalMeasurementID:
+        result = @"ElectricalMeasurement";
+        break;
+    case MTRClusterIDTypeUnitTestingID:
+        result = @"UnitTesting";
+        break;
+    case MTRClusterIDTypeSampleMEIID:
+        result = @"SampleMEI";
+        break;
+
+    default:
+        result = [NSString stringWithFormat:@"<Unknown clusterID %d>", clusterID];
+        break;
     }
-    
+
     return result;
 }
-
 
 #pragma mark - Attributes IDs
 
@@ -413,2294 +410,1156 @@
 
     switch (clusterID) {
 
-case MTRClusterIDTypeIdentifyID:
-
-            switch (attributeID) {
-
-
-
-// Cluster Identify attributes
-            case MTRAttributeIDTypeClusterIdentifyAttributeIdentifyTimeID:
-                result = @"IdentifyTime";
-                break;
-
-            case MTRAttributeIDTypeClusterIdentifyAttributeIdentifyTypeID:
-                result = @"IdentifyType";
-                break;
-
-            case MTRAttributeIDTypeClusterIdentifyAttributeGeneratedCommandListID:
-                result = @"GeneratedCommandList";
-                break;
-
-            case MTRAttributeIDTypeClusterIdentifyAttributeAcceptedCommandListID:
-                result = @"AcceptedCommandList";
-                break;
-
-            case MTRAttributeIDTypeClusterIdentifyAttributeEventListID:
-                result = @"EventList";
-                break;
-
-            case MTRAttributeIDTypeClusterIdentifyAttributeAttributeListID:
-                result = @"AttributeList";
-                break;
-
-            case MTRAttributeIDTypeClusterIdentifyAttributeFeatureMapID:
-                result = @"FeatureMap";
-                break;
-
-            case MTRAttributeIDTypeClusterIdentifyAttributeClusterRevisionID:
-                result = @"ClusterRevision";
-                break;
-
-
-            default:
-                result = [NSString stringWithFormat:@"<Unknown attributeID %d>", attributeID];
-                break;
-        }
-        break;
-
-case MTRClusterIDTypeGroupsID:
-
-            switch (attributeID) {
-
-
-
-// Cluster Groups attributes
-            case MTRAttributeIDTypeClusterGroupsAttributeNameSupportID:
-                result = @"NameSupport";
-                break;
-
-            case MTRAttributeIDTypeClusterGroupsAttributeGeneratedCommandListID:
-                result = @"GeneratedCommandList";
-                break;
-
-            case MTRAttributeIDTypeClusterGroupsAttributeAcceptedCommandListID:
-                result = @"AcceptedCommandList";
-                break;
-
-            case MTRAttributeIDTypeClusterGroupsAttributeEventListID:
-                result = @"EventList";
-                break;
-
-            case MTRAttributeIDTypeClusterGroupsAttributeAttributeListID:
-                result = @"AttributeList";
-                break;
-
-            case MTRAttributeIDTypeClusterGroupsAttributeFeatureMapID:
-                result = @"FeatureMap";
-                break;
-
-            case MTRAttributeIDTypeClusterGroupsAttributeClusterRevisionID:
-                result = @"ClusterRevision";
-                break;
-
-
-            default:
-                result = [NSString stringWithFormat:@"<Unknown attributeID %d>", attributeID];
-                break;
-        }
-        break;
-
-case MTRClusterIDTypeOnOffID:
-
-            switch (attributeID) {
-
-
-
-// Cluster OnOff attributes
-            case MTRAttributeIDTypeClusterOnOffAttributeOnOffID:
-                result = @"OnOff";
-                break;
-
-            case MTRAttributeIDTypeClusterOnOffAttributeGlobalSceneControlID:
-                result = @"GlobalSceneControl";
-                break;
-
-            case MTRAttributeIDTypeClusterOnOffAttributeOnTimeID:
-                result = @"OnTime";
-                break;
-
-            case MTRAttributeIDTypeClusterOnOffAttributeOffWaitTimeID:
-                result = @"OffWaitTime";
-                break;
-
-            case MTRAttributeIDTypeClusterOnOffAttributeStartUpOnOffID:
-                result = @"StartUpOnOff";
-                break;
-
-            case MTRAttributeIDTypeClusterOnOffAttributeGeneratedCommandListID:
-                result = @"GeneratedCommandList";
-                break;
-
-            case MTRAttributeIDTypeClusterOnOffAttributeAcceptedCommandListID:
-                result = @"AcceptedCommandList";
-                break;
-
-            case MTRAttributeIDTypeClusterOnOffAttributeEventListID:
-                result = @"EventList";
-                break;
-
-            case MTRAttributeIDTypeClusterOnOffAttributeAttributeListID:
-                result = @"AttributeList";
-                break;
-
-            case MTRAttributeIDTypeClusterOnOffAttributeFeatureMapID:
-                result = @"FeatureMap";
-                break;
-
-            case MTRAttributeIDTypeClusterOnOffAttributeClusterRevisionID:
-                result = @"ClusterRevision";
-                break;
-
-
-            default:
-                result = [NSString stringWithFormat:@"<Unknown attributeID %d>", attributeID];
-                break;
-        }
-        break;
-
-case MTRClusterIDTypeOnOffSwitchConfigurationID:
-
-            switch (attributeID) {
-
-
-
-// Cluster OnOffSwitchConfiguration attributes
-            case MTRAttributeIDTypeClusterOnOffSwitchConfigurationAttributeSwitchTypeID:
-                result = @"SwitchType";
-                break;
-
-            case MTRAttributeIDTypeClusterOnOffSwitchConfigurationAttributeSwitchActionsID:
-                result = @"SwitchActions";
-                break;
-
-            case MTRAttributeIDTypeClusterOnOffSwitchConfigurationAttributeGeneratedCommandListID:
-                result = @"GeneratedCommandList";
-                break;
-
-            case MTRAttributeIDTypeClusterOnOffSwitchConfigurationAttributeAcceptedCommandListID:
-                result = @"AcceptedCommandList";
-                break;
-
-            case MTRAttributeIDTypeClusterOnOffSwitchConfigurationAttributeEventListID:
-                result = @"EventList";
-                break;
-
-            case MTRAttributeIDTypeClusterOnOffSwitchConfigurationAttributeAttributeListID:
-                result = @"AttributeList";
-                break;
-
-            case MTRAttributeIDTypeClusterOnOffSwitchConfigurationAttributeFeatureMapID:
-                result = @"FeatureMap";
-                break;
-
-            case MTRAttributeIDTypeClusterOnOffSwitchConfigurationAttributeClusterRevisionID:
-                result = @"ClusterRevision";
-                break;
-
-
-            default:
-                result = [NSString stringWithFormat:@"<Unknown attributeID %d>", attributeID];
-                break;
-        }
-        break;
-
-case MTRClusterIDTypeLevelControlID:
-
-            switch (attributeID) {
-
-
-
-// Cluster LevelControl attributes
-            case MTRAttributeIDTypeClusterLevelControlAttributeCurrentLevelID:
-                result = @"CurrentLevel";
-                break;
-
-            case MTRAttributeIDTypeClusterLevelControlAttributeRemainingTimeID:
-                result = @"RemainingTime";
-                break;
-
-            case MTRAttributeIDTypeClusterLevelControlAttributeMinLevelID:
-                result = @"MinLevel";
-                break;
-
-            case MTRAttributeIDTypeClusterLevelControlAttributeMaxLevelID:
-                result = @"MaxLevel";
-                break;
-
-            case MTRAttributeIDTypeClusterLevelControlAttributeCurrentFrequencyID:
-                result = @"CurrentFrequency";
-                break;
-
-            case MTRAttributeIDTypeClusterLevelControlAttributeMinFrequencyID:
-                result = @"MinFrequency";
-                break;
-
-            case MTRAttributeIDTypeClusterLevelControlAttributeMaxFrequencyID:
-                result = @"MaxFrequency";
-                break;
-
-            case MTRAttributeIDTypeClusterLevelControlAttributeOptionsID:
-                result = @"Options";
-                break;
-
-            case MTRAttributeIDTypeClusterLevelControlAttributeOnOffTransitionTimeID:
-                result = @"OnOffTransitionTime";
-                break;
-
-            case MTRAttributeIDTypeClusterLevelControlAttributeOnLevelID:
-                result = @"OnLevel";
-                break;
-
-            case MTRAttributeIDTypeClusterLevelControlAttributeOnTransitionTimeID:
-                result = @"OnTransitionTime";
-                break;
-
-            case MTRAttributeIDTypeClusterLevelControlAttributeOffTransitionTimeID:
-                result = @"OffTransitionTime";
-                break;
-
-            case MTRAttributeIDTypeClusterLevelControlAttributeDefaultMoveRateID:
-                result = @"DefaultMoveRate";
-                break;
-
-            case MTRAttributeIDTypeClusterLevelControlAttributeStartUpCurrentLevelID:
-                result = @"StartUpCurrentLevel";
-                break;
-
-            case MTRAttributeIDTypeClusterLevelControlAttributeGeneratedCommandListID:
-                result = @"GeneratedCommandList";
-                break;
-
-            case MTRAttributeIDTypeClusterLevelControlAttributeAcceptedCommandListID:
-                result = @"AcceptedCommandList";
-                break;
-
-            case MTRAttributeIDTypeClusterLevelControlAttributeEventListID:
-                result = @"EventList";
-                break;
-
-            case MTRAttributeIDTypeClusterLevelControlAttributeAttributeListID:
-                result = @"AttributeList";
-                break;
-
-            case MTRAttributeIDTypeClusterLevelControlAttributeFeatureMapID:
-                result = @"FeatureMap";
-                break;
-
-            case MTRAttributeIDTypeClusterLevelControlAttributeClusterRevisionID:
-                result = @"ClusterRevision";
-                break;
-
-
-            default:
-                result = [NSString stringWithFormat:@"<Unknown attributeID %d>", attributeID];
-                break;
-        }
-
-case MTRClusterIDTypeBinaryInputBasicID:
-
-            switch (attributeID) {
-
-
-
-// Cluster BinaryInputBasic attributes
-            case MTRAttributeIDTypeClusterBinaryInputBasicAttributeActiveTextID:
-                result = @"ActiveText";
-                break;
-
-            case MTRAttributeIDTypeClusterBinaryInputBasicAttributeDescriptionID:
-                result = @"Description";
-                break;
-
-            case MTRAttributeIDTypeClusterBinaryInputBasicAttributeInactiveTextID:
-                result = @"InactiveText";
-                break;
-
-            case MTRAttributeIDTypeClusterBinaryInputBasicAttributeOutOfServiceID:
-                result = @"OutOfService";
-                break;
-
-            case MTRAttributeIDTypeClusterBinaryInputBasicAttributePolarityID:
-                result = @"Polarity";
-                break;
-
-            case MTRAttributeIDTypeClusterBinaryInputBasicAttributePresentValueID:
-                result = @"PresentValue";
-                break;
-
-            case MTRAttributeIDTypeClusterBinaryInputBasicAttributeReliabilityID:
-                result = @"Reliability";
-                break;
-
-            case MTRAttributeIDTypeClusterBinaryInputBasicAttributeStatusFlagsID:
-                result = @"StatusFlags";
-                break;
-
-            case MTRAttributeIDTypeClusterBinaryInputBasicAttributeApplicationTypeID:
-                result = @"ApplicationType";
-                break;
-
-            case MTRAttributeIDTypeClusterBinaryInputBasicAttributeGeneratedCommandListID:
-                result = @"GeneratedCommandList";
-                break;
-
-            case MTRAttributeIDTypeClusterBinaryInputBasicAttributeAcceptedCommandListID:
-                result = @"AcceptedCommandList";
-                break;
-
-            case MTRAttributeIDTypeClusterBinaryInputBasicAttributeEventListID:
-                result = @"EventList";
-                break;
-
-            case MTRAttributeIDTypeClusterBinaryInputBasicAttributeAttributeListID:
-                result = @"AttributeList";
-                break;
-
-            case MTRAttributeIDTypeClusterBinaryInputBasicAttributeFeatureMapID:
-                result = @"FeatureMap";
-                break;
-
-            case MTRAttributeIDTypeClusterBinaryInputBasicAttributeClusterRevisionID:
-                result = @"ClusterRevision";
-                break;
-
-
-            default:
-                result = [NSString stringWithFormat:@"<Unknown attributeID %d>", attributeID];
-                break;
-        }
-
-case MTRClusterIDTypePulseWidthModulationID:
-
-            switch (attributeID) {
-
-
-
-// Cluster PulseWidthModulation attributes
-            case MTRAttributeIDTypeClusterPulseWidthModulationAttributeGeneratedCommandListID:
-                result = @"GeneratedCommandList";
-                break;
-
-            case MTRAttributeIDTypeClusterPulseWidthModulationAttributeAcceptedCommandListID:
-                result = @"AcceptedCommandList";
-                break;
-
-            case MTRAttributeIDTypeClusterPulseWidthModulationAttributeEventListID:
-                result = @"EventList";
-                break;
-
-            case MTRAttributeIDTypeClusterPulseWidthModulationAttributeAttributeListID:
-                result = @"AttributeList";
-                break;
-
-            case MTRAttributeIDTypeClusterPulseWidthModulationAttributeFeatureMapID:
-                result = @"FeatureMap";
-                break;
-
-            case MTRAttributeIDTypeClusterPulseWidthModulationAttributeClusterRevisionID:
-                result = @"ClusterRevision";
-                break;
-
-
-            default:
-                result = [NSString stringWithFormat:@"<Unknown attributeID %d>", attributeID];
-                break;
-        }
-
-case MTRClusterIDTypeDescriptorID:
-
-            switch (attributeID) {
-
-
-
-// Cluster Descriptor attributes
-            case MTRAttributeIDTypeClusterDescriptorAttributeDeviceTypeListID:
-                result = @"DeviceTypeList";
-                break;
-
-            case MTRAttributeIDTypeClusterDescriptorAttributeServerListID:
-                result = @"ServerList";
-                break;
-
-            case MTRAttributeIDTypeClusterDescriptorAttributeClientListID:
-                result = @"ClientList";
-                break;
-
-            case MTRAttributeIDTypeClusterDescriptorAttributePartsListID:
-                result = @"PartsList";
-                break;
-
-            case MTRAttributeIDTypeClusterDescriptorAttributeTagListID:
-                result = @"TagList";
-                break;
-
-            case MTRAttributeIDTypeClusterDescriptorAttributeGeneratedCommandListID:
-                result = @"GeneratedCommandList";
-                break;
-
-            case MTRAttributeIDTypeClusterDescriptorAttributeAcceptedCommandListID:
-                result = @"AcceptedCommandList";
-                break;
-
-            case MTRAttributeIDTypeClusterDescriptorAttributeEventListID:
-                result = @"EventList";
-                break;
-
-            case MTRAttributeIDTypeClusterDescriptorAttributeAttributeListID:
-                result = @"AttributeList";
-                break;
-
-            case MTRAttributeIDTypeClusterDescriptorAttributeFeatureMapID:
-                result = @"FeatureMap";
-                break;
-
-            case MTRAttributeIDTypeClusterDescriptorAttributeClusterRevisionID:
-                result = @"ClusterRevision";
-                break;
-
-
-            default:
-                result = [NSString stringWithFormat:@"<Unknown attributeID %d>", attributeID];
-                break;
-        }
-
-case MTRClusterIDTypeBindingID:
-
-            switch (attributeID) {
-
-
-
-// Cluster Binding attributes
-            case MTRAttributeIDTypeClusterBindingAttributeBindingID:
-                result = @"Binding";
-                break;
-
-            case MTRAttributeIDTypeClusterBindingAttributeGeneratedCommandListID:
-                result = @"GeneratedCommandList";
-                break;
-
-            case MTRAttributeIDTypeClusterBindingAttributeAcceptedCommandListID:
-                result = @"AcceptedCommandList";
-                break;
-
-            case MTRAttributeIDTypeClusterBindingAttributeEventListID:
-                result = @"EventList";
-                break;
-
-            case MTRAttributeIDTypeClusterBindingAttributeAttributeListID:
-                result = @"AttributeList";
-                break;
-
-            case MTRAttributeIDTypeClusterBindingAttributeFeatureMapID:
-                result = @"FeatureMap";
-                break;
-
-            case MTRAttributeIDTypeClusterBindingAttributeClusterRevisionID:
-                result = @"ClusterRevision";
-                break;
-
-
-            default:
-                result = [NSString stringWithFormat:@"<Unknown attributeID %d>", attributeID];
-                break;
-        }
-
-case MTRClusterIDTypeAccessControlID:
-
-            switch (attributeID) {
-
-
-
-// Cluster AccessControl attributes
-            case MTRAttributeIDTypeClusterAccessControlAttributeACLID:
-                result = @"ACL";
-                break;
-
-            case MTRAttributeIDTypeClusterAccessControlAttributeExtensionID:
-                result = @"Extension";
-                break;
-
-            case MTRAttributeIDTypeClusterAccessControlAttributeSubjectsPerAccessControlEntryID:
-                result = @"SubjectsPerAccessControlEntry";
-                break;
-
-            case MTRAttributeIDTypeClusterAccessControlAttributeTargetsPerAccessControlEntryID:
-                result = @"TargetsPerAccessControlEntry";
-                break;
-
-            case MTRAttributeIDTypeClusterAccessControlAttributeAccessControlEntriesPerFabricID:
-                result = @"AccessControlEntriesPerFabric";
-                break;
-
-            case MTRAttributeIDTypeClusterAccessControlAttributeCommissioningARLID:
-                result = @"CommissioningARL";
-                break;
-
-            case MTRAttributeIDTypeClusterAccessControlAttributeARLID:
-                result = @"ARL";
-                break;
-
-            case MTRAttributeIDTypeClusterAccessControlAttributeGeneratedCommandListID:
-                result = @"GeneratedCommandList";
-                break;
-
-            case MTRAttributeIDTypeClusterAccessControlAttributeAcceptedCommandListID:
-                result = @"AcceptedCommandList";
-                break;
-
-            case MTRAttributeIDTypeClusterAccessControlAttributeEventListID:
-                result = @"EventList";
-                break;
-
-            case MTRAttributeIDTypeClusterAccessControlAttributeAttributeListID:
-                result = @"AttributeList";
-                break;
-
-            case MTRAttributeIDTypeClusterAccessControlAttributeFeatureMapID:
-                result = @"FeatureMap";
-                break;
-
-            case MTRAttributeIDTypeClusterAccessControlAttributeClusterRevisionID:
-                result = @"ClusterRevision";
-                break;
-
-
-            default:
-                result = [NSString stringWithFormat:@"<Unknown attributeID %d>", attributeID];
-                break;
-        }
-
-case MTRClusterIDTypeActionsID:
-
-            switch (attributeID) {
-
-
-
-// Cluster Actions attributes
-            case MTRAttributeIDTypeClusterActionsAttributeActionListID:
-                result = @"ActionList";
-                break;
-
-            case MTRAttributeIDTypeClusterActionsAttributeEndpointListsID:
-                result = @"EndpointLists";
-                break;
-
-            case MTRAttributeIDTypeClusterActionsAttributeSetupURLID:
-                result = @"SetupURL";
-                break;
-
-            case MTRAttributeIDTypeClusterActionsAttributeGeneratedCommandListID:
-                result = @"GeneratedCommandList";
-                break;
-
-            case MTRAttributeIDTypeClusterActionsAttributeAcceptedCommandListID:
-                result = @"AcceptedCommandList";
-                break;
-
-            case MTRAttributeIDTypeClusterActionsAttributeEventListID:
-                result = @"EventList";
-                break;
-
-            case MTRAttributeIDTypeClusterActionsAttributeAttributeListID:
-                result = @"AttributeList";
-                break;
-
-            case MTRAttributeIDTypeClusterActionsAttributeFeatureMapID:
-                result = @"FeatureMap";
-                break;
-
-            case MTRAttributeIDTypeClusterActionsAttributeClusterRevisionID:
-                result = @"ClusterRevision";
-                break;
-
-
-            default:
-                result = [NSString stringWithFormat:@"<Unknown attributeID %d>", attributeID];
-                break;
-        }
-
-case MTRClusterIDTypeBasicInformationID:
-
-            switch (attributeID) {
-
-
-
-// Cluster BasicInformation attributes
-            case MTRAttributeIDTypeClusterBasicInformationAttributeDataModelRevisionID:
-                result = @"DataModelRevision";
-                break;
-
-            case MTRAttributeIDTypeClusterBasicInformationAttributeVendorNameID:
-                result = @"VendorName";
-                break;
-
-            case MTRAttributeIDTypeClusterBasicInformationAttributeVendorIDID:
-                result = @"VendorID";
-                break;
-
-            case MTRAttributeIDTypeClusterBasicInformationAttributeProductNameID:
-                result = @"ProductName";
-                break;
-
-            case MTRAttributeIDTypeClusterBasicInformationAttributeProductIDID:
-                result = @"ProductID";
-                break;
-
-            case MTRAttributeIDTypeClusterBasicInformationAttributeNodeLabelID:
-                result = @"NodeLabel";
-                break;
-
-            case MTRAttributeIDTypeClusterBasicInformationAttributeLocationID:
-                result = @"Location";
-                break;
-
-            case MTRAttributeIDTypeClusterBasicInformationAttributeHardwareVersionID:
-                result = @"HardwareVersion";
-                break;
-
-            case MTRAttributeIDTypeClusterBasicInformationAttributeHardwareVersionStringID:
-                result = @"HardwareVersionString";
-                break;
-
-            case MTRAttributeIDTypeClusterBasicInformationAttributeSoftwareVersionID:
-                result = @"SoftwareVersion";
-                break;
-
-            case MTRAttributeIDTypeClusterBasicInformationAttributeSoftwareVersionStringID:
-                result = @"SoftwareVersionString";
-                break;
-
-            case MTRAttributeIDTypeClusterBasicInformationAttributeManufacturingDateID:
-                result = @"ManufacturingDate";
-                break;
-
-            case MTRAttributeIDTypeClusterBasicInformationAttributePartNumberID:
-                result = @"PartNumber";
-                break;
-
-            case MTRAttributeIDTypeClusterBasicInformationAttributeProductURLID:
-                result = @"ProductURL";
-                break;
-
-            case MTRAttributeIDTypeClusterBasicInformationAttributeProductLabelID:
-                result = @"ProductLabel";
-                break;
-
-            case MTRAttributeIDTypeClusterBasicInformationAttributeSerialNumberID:
-                result = @"SerialNumber";
-                break;
-
-            case MTRAttributeIDTypeClusterBasicInformationAttributeLocalConfigDisabledID:
-                result = @"LocalConfigDisabled";
-                break;
-
-            case MTRAttributeIDTypeClusterBasicInformationAttributeReachableID:
-                result = @"Reachable";
-                break;
-
-            case MTRAttributeIDTypeClusterBasicInformationAttributeUniqueIDID:
-                result = @"UniqueID";
-                break;
-
-            case MTRAttributeIDTypeClusterBasicInformationAttributeCapabilityMinimaID:
-                result = @"CapabilityMinima";
-                break;
-
-            case MTRAttributeIDTypeClusterBasicInformationAttributeProductAppearanceID:
-                result = @"ProductAppearance";
-                break;
-
-            case MTRAttributeIDTypeClusterBasicInformationAttributeSpecificationVersionID:
-                result = @"SpecificationVersion";
-                break;
-
-            case MTRAttributeIDTypeClusterBasicInformationAttributeMaxPathsPerInvokeID:
-                result = @"MaxPathsPerInvoke";
-                break;
-
-            case MTRAttributeIDTypeClusterBasicInformationAttributeGeneratedCommandListID:
-                result = @"GeneratedCommandList";
-                break;
-
-            case MTRAttributeIDTypeClusterBasicInformationAttributeAcceptedCommandListID:
-                result = @"AcceptedCommandList";
-                break;
-
-            case MTRAttributeIDTypeClusterBasicInformationAttributeEventListID:
-                result = @"EventList";
-                break;
-
-            case MTRAttributeIDTypeClusterBasicInformationAttributeAttributeListID:
-                result = @"AttributeList";
-                break;
-
-            case MTRAttributeIDTypeClusterBasicInformationAttributeFeatureMapID:
-                result = @"FeatureMap";
-                break;
-
-            case MTRAttributeIDTypeClusterBasicInformationAttributeClusterRevisionID:
-                result = @"ClusterRevision";
-                break;
-
-
-            default:
-                result = [NSString stringWithFormat:@"<Unknown attributeID %d>", attributeID];
-                break;
-        }
-
-case MTRClusterIDTypeOTASoftwareUpdateProviderID:
-
-            switch (attributeID) {
-
-
-
-// Cluster OTASoftwareUpdateProvider attributes
-            case MTRAttributeIDTypeClusterOTASoftwareUpdateProviderAttributeGeneratedCommandListID:
-                result = @"GeneratedCommandList";
-                break;
-
-            case MTRAttributeIDTypeClusterOTASoftwareUpdateProviderAttributeAcceptedCommandListID:
-                result = @"AcceptedCommandList";
-                break;
-
-            case MTRAttributeIDTypeClusterOTASoftwareUpdateProviderAttributeEventListID:
-                result = @"EventList";
-                break;
-
-            case MTRAttributeIDTypeClusterOTASoftwareUpdateProviderAttributeAttributeListID:
-                result = @"AttributeList";
-                break;
-
-            case MTRAttributeIDTypeClusterOTASoftwareUpdateProviderAttributeFeatureMapID:
-                result = @"FeatureMap";
-                break;
-
-            case MTRAttributeIDTypeClusterOTASoftwareUpdateProviderAttributeClusterRevisionID:
-                result = @"ClusterRevision";
-                break;
-
-
-            default:
-                result = [NSString stringWithFormat:@"<Unknown attributeID %d>", attributeID];
-                break;
-        }
-
-case MTRClusterIDTypeOTASoftwareUpdateRequestorID:
-
-            switch (attributeID) {
-
-
-
-// Cluster OTASoftwareUpdateRequestor attributes
-            case MTRAttributeIDTypeClusterOTASoftwareUpdateRequestorAttributeDefaultOTAProvidersID:
-                result = @"DefaultOTAProviders";
-                break;
-
-            case MTRAttributeIDTypeClusterOTASoftwareUpdateRequestorAttributeUpdatePossibleID:
-                result = @"UpdatePossible";
-                break;
-
-            case MTRAttributeIDTypeClusterOTASoftwareUpdateRequestorAttributeUpdateStateID:
-                result = @"UpdateState";
-                break;
-
-            case MTRAttributeIDTypeClusterOTASoftwareUpdateRequestorAttributeUpdateStateProgressID:
-                result = @"UpdateStateProgress";
-                break;
-
-            case MTRAttributeIDTypeClusterOTASoftwareUpdateRequestorAttributeGeneratedCommandListID:
-                result = @"GeneratedCommandList";
-                break;
-
-            case MTRAttributeIDTypeClusterOTASoftwareUpdateRequestorAttributeAcceptedCommandListID:
-                result = @"AcceptedCommandList";
-                break;
-
-            case MTRAttributeIDTypeClusterOTASoftwareUpdateRequestorAttributeEventListID:
-                result = @"EventList";
-                break;
-
-            case MTRAttributeIDTypeClusterOTASoftwareUpdateRequestorAttributeAttributeListID:
-                result = @"AttributeList";
-                break;
-
-            case MTRAttributeIDTypeClusterOTASoftwareUpdateRequestorAttributeFeatureMapID:
-                result = @"FeatureMap";
-                break;
-
-            case MTRAttributeIDTypeClusterOTASoftwareUpdateRequestorAttributeClusterRevisionID:
-                result = @"ClusterRevision";
-                break;
-
-
-            default:
-                result = [NSString stringWithFormat:@"<Unknown attributeID %d>", attributeID];
-                break;
-        }
-
-case MTRClusterIDTypeLocalizationConfigurationID:
-
-            switch (attributeID) {
-
-
-
-// Cluster LocalizationConfiguration attributes
-            case MTRAttributeIDTypeClusterLocalizationConfigurationAttributeActiveLocaleID:
-                result = @"ActiveLocale";
-                break;
-
-            case MTRAttributeIDTypeClusterLocalizationConfigurationAttributeSupportedLocalesID:
-                result = @"SupportedLocales";
-                break;
-
-            case MTRAttributeIDTypeClusterLocalizationConfigurationAttributeGeneratedCommandListID:
-                result = @"GeneratedCommandList";
-                break;
-
-            case MTRAttributeIDTypeClusterLocalizationConfigurationAttributeAcceptedCommandListID:
-                result = @"AcceptedCommandList";
-                break;
-
-            case MTRAttributeIDTypeClusterLocalizationConfigurationAttributeEventListID:
-                result = @"EventList";
-                break;
-
-            case MTRAttributeIDTypeClusterLocalizationConfigurationAttributeAttributeListID:
-                result = @"AttributeList";
-                break;
-
-            case MTRAttributeIDTypeClusterLocalizationConfigurationAttributeFeatureMapID:
-                result = @"FeatureMap";
-                break;
-
-            case MTRAttributeIDTypeClusterLocalizationConfigurationAttributeClusterRevisionID:
-                result = @"ClusterRevision";
-                break;
-
-
-            default:
-                result = [NSString stringWithFormat:@"<Unknown attributeID %d>", attributeID];
-                break;
-        }
-
-case MTRClusterIDTypeTimeFormatLocalizationID:
-
-            switch (attributeID) {
-
-
-
-// Cluster TimeFormatLocalization attributes
-            case MTRAttributeIDTypeClusterTimeFormatLocalizationAttributeHourFormatID:
-                result = @"HourFormat";
-                break;
-
-            case MTRAttributeIDTypeClusterTimeFormatLocalizationAttributeActiveCalendarTypeID:
-                result = @"ActiveCalendarType";
-                break;
-
-            case MTRAttributeIDTypeClusterTimeFormatLocalizationAttributeSupportedCalendarTypesID:
-                result = @"SupportedCalendarTypes";
-                break;
-
-            case MTRAttributeIDTypeClusterTimeFormatLocalizationAttributeGeneratedCommandListID:
-                result = @"GeneratedCommandList";
-                break;
-
-            case MTRAttributeIDTypeClusterTimeFormatLocalizationAttributeAcceptedCommandListID:
-                result = @"AcceptedCommandList";
-                break;
-
-            case MTRAttributeIDTypeClusterTimeFormatLocalizationAttributeEventListID:
-                result = @"EventList";
-                break;
-
-            case MTRAttributeIDTypeClusterTimeFormatLocalizationAttributeAttributeListID:
-                result = @"AttributeList";
-                break;
-
-            case MTRAttributeIDTypeClusterTimeFormatLocalizationAttributeFeatureMapID:
-                result = @"FeatureMap";
-                break;
-
-            case MTRAttributeIDTypeClusterTimeFormatLocalizationAttributeClusterRevisionID:
-                result = @"ClusterRevision";
-                break;
-
-
-            default:
-                result = [NSString stringWithFormat:@"<Unknown attributeID %d>", attributeID];
-                break;
-        }
-
-case MTRClusterIDTypeUnitLocalizationID:
-
-            switch (attributeID) {
-
-
-
-// Cluster UnitLocalization attributes
-            case MTRAttributeIDTypeClusterUnitLocalizationAttributeTemperatureUnitID:
-                result = @"TemperatureUnit";
-                break;
-
-            case MTRAttributeIDTypeClusterUnitLocalizationAttributeGeneratedCommandListID:
-                result = @"GeneratedCommandList";
-                break;
-
-            case MTRAttributeIDTypeClusterUnitLocalizationAttributeAcceptedCommandListID:
-                result = @"AcceptedCommandList";
-                break;
-
-            case MTRAttributeIDTypeClusterUnitLocalizationAttributeEventListID:
-                result = @"EventList";
-                break;
-
-            case MTRAttributeIDTypeClusterUnitLocalizationAttributeAttributeListID:
-                result = @"AttributeList";
-                break;
-
-            case MTRAttributeIDTypeClusterUnitLocalizationAttributeFeatureMapID:
-                result = @"FeatureMap";
-                break;
-
-            case MTRAttributeIDTypeClusterUnitLocalizationAttributeClusterRevisionID:
-                result = @"ClusterRevision";
-                break;
-
-
-            default:
-                result = [NSString stringWithFormat:@"<Unknown attributeID %d>", attributeID];
-                break;
-        }
-
-case MTRClusterIDTypePowerSourceConfigurationID:
-
-            switch (attributeID) {
-
-
-
-// Cluster PowerSourceConfiguration attributes
-            case MTRAttributeIDTypeClusterPowerSourceConfigurationAttributeSourcesID:
-                result = @"Sources";
-                break;
-
-            case MTRAttributeIDTypeClusterPowerSourceConfigurationAttributeGeneratedCommandListID:
-                result = @"GeneratedCommandList";
-                break;
-
-            case MTRAttributeIDTypeClusterPowerSourceConfigurationAttributeAcceptedCommandListID:
-                result = @"AcceptedCommandList";
-                break;
-
-            case MTRAttributeIDTypeClusterPowerSourceConfigurationAttributeEventListID:
-                result = @"EventList";
-                break;
-
-            case MTRAttributeIDTypeClusterPowerSourceConfigurationAttributeAttributeListID:
-                result = @"AttributeList";
-                break;
-
-            case MTRAttributeIDTypeClusterPowerSourceConfigurationAttributeFeatureMapID:
-                result = @"FeatureMap";
-                break;
-
-            case MTRAttributeIDTypeClusterPowerSourceConfigurationAttributeClusterRevisionID:
-                result = @"ClusterRevision";
-                break;
-
-
-            default:
-                result = [NSString stringWithFormat:@"<Unknown attributeID %d>", attributeID];
-                break;
-        }
-
-case MTRClusterIDTypePowerSourceID:
-
-            switch (attributeID) {
-
-
-
-// Cluster PowerSource attributes
-            case MTRAttributeIDTypeClusterPowerSourceAttributeStatusID:
-                result = @"Status";
-                break;
-
-            case MTRAttributeIDTypeClusterPowerSourceAttributeOrderID:
-                result = @"Order";
-                break;
-
-            case MTRAttributeIDTypeClusterPowerSourceAttributeDescriptionID:
-                result = @"Description";
-                break;
-
-            case MTRAttributeIDTypeClusterPowerSourceAttributeWiredAssessedInputVoltageID:
-                result = @"WiredAssessedInputVoltage";
-                break;
-
-            case MTRAttributeIDTypeClusterPowerSourceAttributeWiredAssessedInputFrequencyID:
-                result = @"WiredAssessedInputFrequency";
-                break;
-
-            case MTRAttributeIDTypeClusterPowerSourceAttributeWiredCurrentTypeID:
-                result = @"WiredCurrentType";
-                break;
-
-            case MTRAttributeIDTypeClusterPowerSourceAttributeWiredAssessedCurrentID:
-                result = @"WiredAssessedCurrent";
-                break;
-
-            case MTRAttributeIDTypeClusterPowerSourceAttributeWiredNominalVoltageID:
-                result = @"WiredNominalVoltage";
-                break;
-
-            case MTRAttributeIDTypeClusterPowerSourceAttributeWiredMaximumCurrentID:
-                result = @"WiredMaximumCurrent";
-                break;
-
-            case MTRAttributeIDTypeClusterPowerSourceAttributeWiredPresentID:
-                result = @"WiredPresent";
-                break;
-
-            case MTRAttributeIDTypeClusterPowerSourceAttributeActiveWiredFaultsID:
-                result = @"ActiveWiredFaults";
-                break;
-
-            case MTRAttributeIDTypeClusterPowerSourceAttributeBatVoltageID:
-                result = @"BatVoltage";
-                break;
-
-            case MTRAttributeIDTypeClusterPowerSourceAttributeBatPercentRemainingID:
-                result = @"BatPercentRemaining";
-                break;
-
-            case MTRAttributeIDTypeClusterPowerSourceAttributeBatTimeRemainingID:
-                result = @"BatTimeRemaining";
-                break;
-
-            case MTRAttributeIDTypeClusterPowerSourceAttributeBatChargeLevelID:
-                result = @"BatChargeLevel";
-                break;
-
-            case MTRAttributeIDTypeClusterPowerSourceAttributeBatReplacementNeededID:
-                result = @"BatReplacementNeeded";
-                break;
-
-            case MTRAttributeIDTypeClusterPowerSourceAttributeBatReplaceabilityID:
-                result = @"BatReplaceability";
-                break;
-
-            case MTRAttributeIDTypeClusterPowerSourceAttributeBatPresentID:
-                result = @"BatPresent";
-                break;
-
-            case MTRAttributeIDTypeClusterPowerSourceAttributeActiveBatFaultsID:
-                result = @"ActiveBatFaults";
-                break;
-
-            case MTRAttributeIDTypeClusterPowerSourceAttributeBatReplacementDescriptionID:
-                result = @"BatReplacementDescription";
-                break;
-
-            case MTRAttributeIDTypeClusterPowerSourceAttributeBatCommonDesignationID:
-                result = @"BatCommonDesignation";
-                break;
-
-            case MTRAttributeIDTypeClusterPowerSourceAttributeBatANSIDesignationID:
-                result = @"BatANSIDesignation";
-                break;
-
-            case MTRAttributeIDTypeClusterPowerSourceAttributeBatIECDesignationID:
-                result = @"BatIECDesignation";
-                break;
-
-            case MTRAttributeIDTypeClusterPowerSourceAttributeBatApprovedChemistryID:
-                result = @"BatApprovedChemistry";
-                break;
-
-            case MTRAttributeIDTypeClusterPowerSourceAttributeBatCapacityID:
-                result = @"BatCapacity";
-                break;
-
-            case MTRAttributeIDTypeClusterPowerSourceAttributeBatQuantityID:
-                result = @"BatQuantity";
-                break;
-
-            case MTRAttributeIDTypeClusterPowerSourceAttributeBatChargeStateID:
-                result = @"BatChargeState";
-                break;
-
-            case MTRAttributeIDTypeClusterPowerSourceAttributeBatTimeToFullChargeID:
-                result = @"BatTimeToFullCharge";
-                break;
-
-            case MTRAttributeIDTypeClusterPowerSourceAttributeBatFunctionalWhileChargingID:
-                result = @"BatFunctionalWhileCharging";
-                break;
-
-            case MTRAttributeIDTypeClusterPowerSourceAttributeBatChargingCurrentID:
-                result = @"BatChargingCurrent";
-                break;
-
-            case MTRAttributeIDTypeClusterPowerSourceAttributeActiveBatChargeFaultsID:
-                result = @"ActiveBatChargeFaults";
-                break;
-
-            case MTRAttributeIDTypeClusterPowerSourceAttributeEndpointListID:
-                result = @"EndpointList";
-                break;
-
-            case MTRAttributeIDTypeClusterPowerSourceAttributeGeneratedCommandListID:
-                result = @"GeneratedCommandList";
-                break;
-
-            case MTRAttributeIDTypeClusterPowerSourceAttributeAcceptedCommandListID:
-                result = @"AcceptedCommandList";
-                break;
-
-            case MTRAttributeIDTypeClusterPowerSourceAttributeEventListID:
-                result = @"EventList";
-                break;
-
-            case MTRAttributeIDTypeClusterPowerSourceAttributeAttributeListID:
-                result = @"AttributeList";
-                break;
-
-            case MTRAttributeIDTypeClusterPowerSourceAttributeFeatureMapID:
-                result = @"FeatureMap";
-                break;
-
-            case MTRAttributeIDTypeClusterPowerSourceAttributeClusterRevisionID:
-                result = @"ClusterRevision";
-                break;
-
-
-            default:
-                result = [NSString stringWithFormat:@"<Unknown attributeID %d>", attributeID];
-                break;
-        }
-
-case MTRClusterIDTypeGeneralCommissioningID:
-
-            switch (attributeID) {
-
-
-
-// Cluster GeneralCommissioning attributes
-            case MTRAttributeIDTypeClusterGeneralCommissioningAttributeBreadcrumbID:
-                result = @"Breadcrumb";
-                break;
-
-            case MTRAttributeIDTypeClusterGeneralCommissioningAttributeBasicCommissioningInfoID:
-                result = @"BasicCommissioningInfo";
-                break;
-
-            case MTRAttributeIDTypeClusterGeneralCommissioningAttributeRegulatoryConfigID:
-                result = @"RegulatoryConfig";
-                break;
-
-            case MTRAttributeIDTypeClusterGeneralCommissioningAttributeLocationCapabilityID:
-                result = @"LocationCapability";
-                break;
-
-            case MTRAttributeIDTypeClusterGeneralCommissioningAttributeSupportsConcurrentConnectionID:
-                result = @"SupportsConcurrentConnection";
-                break;
-
-            case MTRAttributeIDTypeClusterGeneralCommissioningAttributeGeneratedCommandListID:
-                result = @"GeneratedCommandList";
-                break;
-
-            case MTRAttributeIDTypeClusterGeneralCommissioningAttributeAcceptedCommandListID:
-                result = @"AcceptedCommandList";
-                break;
-
-            case MTRAttributeIDTypeClusterGeneralCommissioningAttributeEventListID:
-                result = @"EventList";
-                break;
-
-            case MTRAttributeIDTypeClusterGeneralCommissioningAttributeAttributeListID:
-                result = @"AttributeList";
-                break;
-
-            case MTRAttributeIDTypeClusterGeneralCommissioningAttributeFeatureMapID:
-                result = @"FeatureMap";
-                break;
-
-            case MTRAttributeIDTypeClusterGeneralCommissioningAttributeClusterRevisionID:
-                result = @"ClusterRevision";
-                break;
-
-
-            default:
-                result = [NSString stringWithFormat:@"<Unknown attributeID %d>", attributeID];
-                break;
-        }
-
-case MTRClusterIDTypeNetworkCommissioningID:
-
-            switch (attributeID) {
-
-
-
-// Cluster NetworkCommissioning attributes
-            case MTRAttributeIDTypeClusterNetworkCommissioningAttributeMaxNetworksID:
-                result = @"MaxNetworks";
-                break;
-
-            case MTRAttributeIDTypeClusterNetworkCommissioningAttributeNetworksID:
-                result = @"Networks";
-                break;
-
-            case MTRAttributeIDTypeClusterNetworkCommissioningAttributeScanMaxTimeSecondsID:
-                result = @"ScanMaxTimeSeconds";
-                break;
-
-            case MTRAttributeIDTypeClusterNetworkCommissioningAttributeConnectMaxTimeSecondsID:
-                result = @"ConnectMaxTimeSeconds";
-                break;
-
-            case MTRAttributeIDTypeClusterNetworkCommissioningAttributeInterfaceEnabledID:
-                result = @"InterfaceEnabled";
-                break;
-
-            case MTRAttributeIDTypeClusterNetworkCommissioningAttributeLastNetworkingStatusID:
-                result = @"LastNetworkingStatus";
-                break;
-
-            case MTRAttributeIDTypeClusterNetworkCommissioningAttributeLastNetworkIDID:
-                result = @"LastNetworkID";
-                break;
-
-            case MTRAttributeIDTypeClusterNetworkCommissioningAttributeLastConnectErrorValueID:
-                result = @"LastConnectErrorValue";
-                break;
-
-            case MTRAttributeIDTypeClusterNetworkCommissioningAttributeSupportedWiFiBandsID:
-                result = @"SupportedWiFiBands";
-                break;
-
-            case MTRAttributeIDTypeClusterNetworkCommissioningAttributeSupportedThreadFeaturesID:
-                result = @"SupportedThreadFeatures";
-                break;
-
-            case MTRAttributeIDTypeClusterNetworkCommissioningAttributeThreadVersionID:
-                result = @"ThreadVersion";
-                break;
-
-            case MTRAttributeIDTypeClusterNetworkCommissioningAttributeGeneratedCommandListID:
-                result = @"GeneratedCommandList";
-                break;
-
-            case MTRAttributeIDTypeClusterNetworkCommissioningAttributeAcceptedCommandListID:
-                result = @"AcceptedCommandList";
-                break;
-
-            case MTRAttributeIDTypeClusterNetworkCommissioningAttributeEventListID:
-                result = @"EventList";
-                break;
-
-            case MTRAttributeIDTypeClusterNetworkCommissioningAttributeAttributeListID:
-                result = @"AttributeList";
-                break;
-
-            case MTRAttributeIDTypeClusterNetworkCommissioningAttributeFeatureMapID:
-                result = @"FeatureMap";
-                break;
-
-            case MTRAttributeIDTypeClusterNetworkCommissioningAttributeClusterRevisionID:
-                result = @"ClusterRevision";
-                break;
-
-
-            default:
-                result = [NSString stringWithFormat:@"<Unknown attributeID %d>", attributeID];
-                break;
-        }
-
-case MTRClusterIDTypeDiagnosticLogsID:
-
-            switch (attributeID) {
-
-
-
-// Cluster DiagnosticLogs attributes
-            case MTRAttributeIDTypeClusterDiagnosticLogsAttributeGeneratedCommandListID:
-                result = @"GeneratedCommandList";
-                break;
-
-            case MTRAttributeIDTypeClusterDiagnosticLogsAttributeAcceptedCommandListID:
-                result = @"AcceptedCommandList";
-                break;
-
-            case MTRAttributeIDTypeClusterDiagnosticLogsAttributeEventListID:
-                result = @"EventList";
-                break;
-
-            case MTRAttributeIDTypeClusterDiagnosticLogsAttributeAttributeListID:
-                result = @"AttributeList";
-                break;
-
-            case MTRAttributeIDTypeClusterDiagnosticLogsAttributeFeatureMapID:
-                result = @"FeatureMap";
-                break;
-
-            case MTRAttributeIDTypeClusterDiagnosticLogsAttributeClusterRevisionID:
-                result = @"ClusterRevision";
-                break;
-
-
-            default:
-                result = [NSString stringWithFormat:@"<Unknown attributeID %d>", attributeID];
-                break;
-        }
-
-case MTRClusterIDTypeGeneralDiagnosticsID:
-
-            switch (attributeID) {
-
-
-
-// Cluster GeneralDiagnostics attributes
-            case MTRAttributeIDTypeClusterGeneralDiagnosticsAttributeNetworkInterfacesID:
-                result = @"NetworkInterfaces";
-                break;
-
-            case MTRAttributeIDTypeClusterGeneralDiagnosticsAttributeRebootCountID:
-                result = @"RebootCount";
-                break;
-
-            case MTRAttributeIDTypeClusterGeneralDiagnosticsAttributeUpTimeID:
-                result = @"UpTime";
-                break;
-
-            case MTRAttributeIDTypeClusterGeneralDiagnosticsAttributeTotalOperationalHoursID:
-                result = @"TotalOperationalHours";
-                break;
-
-            case MTRAttributeIDTypeClusterGeneralDiagnosticsAttributeBootReasonID:
-                result = @"BootReason";
-                break;
-
-<<<<<<< HEAD
-            case MTRAttributeIDTypeClusterGeneralDiagnosticsAttributeActiveHardwareFaultsID:
-                result = @"ActiveHardwareFaults";
-                break;
-=======
-        default:
-            result = [NSString stringWithFormat:@"<Unknown attributeID %d>", attributeID];
-            break;
-        }
-        break;
->>>>>>> 7a129d83
-
-            case MTRAttributeIDTypeClusterGeneralDiagnosticsAttributeActiveRadioFaultsID:
-                result = @"ActiveRadioFaults";
-                break;
-
-            case MTRAttributeIDTypeClusterGeneralDiagnosticsAttributeActiveNetworkFaultsID:
-                result = @"ActiveNetworkFaults";
-                break;
-
-            case MTRAttributeIDTypeClusterGeneralDiagnosticsAttributeTestEventTriggersEnabledID:
-                result = @"TestEventTriggersEnabled";
-                break;
-
-            case MTRAttributeIDTypeClusterGeneralDiagnosticsAttributeGeneratedCommandListID:
-                result = @"GeneratedCommandList";
-                break;
-
-            case MTRAttributeIDTypeClusterGeneralDiagnosticsAttributeAcceptedCommandListID:
-                result = @"AcceptedCommandList";
-                break;
-
-            case MTRAttributeIDTypeClusterGeneralDiagnosticsAttributeEventListID:
-                result = @"EventList";
-                break;
-
-            case MTRAttributeIDTypeClusterGeneralDiagnosticsAttributeAttributeListID:
-                result = @"AttributeList";
-                break;
-
-            case MTRAttributeIDTypeClusterGeneralDiagnosticsAttributeFeatureMapID:
-                result = @"FeatureMap";
-                break;
-
-            case MTRAttributeIDTypeClusterGeneralDiagnosticsAttributeClusterRevisionID:
-                result = @"ClusterRevision";
-                break;
-
-
-            default:
-                result = [NSString stringWithFormat:@"<Unknown attributeID %d>", attributeID];
-                break;
-        }
-
-case MTRClusterIDTypeSoftwareDiagnosticsID:
-
-            switch (attributeID) {
-
-
-
-// Cluster SoftwareDiagnostics attributes
-            case MTRAttributeIDTypeClusterSoftwareDiagnosticsAttributeThreadMetricsID:
-                result = @"ThreadMetrics";
-                break;
-
-            case MTRAttributeIDTypeClusterSoftwareDiagnosticsAttributeCurrentHeapFreeID:
-                result = @"CurrentHeapFree";
-                break;
-
-<<<<<<< HEAD
-            case MTRAttributeIDTypeClusterSoftwareDiagnosticsAttributeCurrentHeapUsedID:
-                result = @"CurrentHeapUsed";
-                break;
-=======
-        default:
-            result = [NSString stringWithFormat:@"<Unknown attributeID %d>", attributeID];
-            break;
-        }
-        break;
->>>>>>> 7a129d83
-
-            case MTRAttributeIDTypeClusterSoftwareDiagnosticsAttributeCurrentHeapHighWatermarkID:
-                result = @"CurrentHeapHighWatermark";
-                break;
-
-            case MTRAttributeIDTypeClusterSoftwareDiagnosticsAttributeGeneratedCommandListID:
-                result = @"GeneratedCommandList";
-                break;
-
-            case MTRAttributeIDTypeClusterSoftwareDiagnosticsAttributeAcceptedCommandListID:
-                result = @"AcceptedCommandList";
-                break;
-
-            case MTRAttributeIDTypeClusterSoftwareDiagnosticsAttributeEventListID:
-                result = @"EventList";
-                break;
-
-            case MTRAttributeIDTypeClusterSoftwareDiagnosticsAttributeAttributeListID:
-                result = @"AttributeList";
-                break;
-
-            case MTRAttributeIDTypeClusterSoftwareDiagnosticsAttributeFeatureMapID:
-                result = @"FeatureMap";
-                break;
-
-            case MTRAttributeIDTypeClusterSoftwareDiagnosticsAttributeClusterRevisionID:
-                result = @"ClusterRevision";
-                break;
-
-
-            default:
-                result = [NSString stringWithFormat:@"<Unknown attributeID %d>", attributeID];
-                break;
-        }
-        break;
-
-case MTRClusterIDTypeThreadNetworkDiagnosticsID:
-
-            switch (attributeID) {
-
-
-
-// Cluster ThreadNetworkDiagnostics attributes
-            case MTRAttributeIDTypeClusterThreadNetworkDiagnosticsAttributeChannelID:
-                result = @"Channel";
-                break;
-
-            case MTRAttributeIDTypeClusterThreadNetworkDiagnosticsAttributeRoutingRoleID:
-                result = @"RoutingRole";
-                break;
-
-            case MTRAttributeIDTypeClusterThreadNetworkDiagnosticsAttributeNetworkNameID:
-                result = @"NetworkName";
-                break;
-
-            case MTRAttributeIDTypeClusterThreadNetworkDiagnosticsAttributePanIdID:
-                result = @"PanId";
-                break;
-
-            case MTRAttributeIDTypeClusterThreadNetworkDiagnosticsAttributeExtendedPanIdID:
-                result = @"ExtendedPanId";
-                break;
-
-            case MTRAttributeIDTypeClusterThreadNetworkDiagnosticsAttributeMeshLocalPrefixID:
-                result = @"MeshLocalPrefix";
-                break;
-
-            case MTRAttributeIDTypeClusterThreadNetworkDiagnosticsAttributeOverrunCountID:
-                result = @"OverrunCount";
-                break;
-
-            case MTRAttributeIDTypeClusterThreadNetworkDiagnosticsAttributeNeighborTableID:
-                result = @"NeighborTable";
-                break;
-
-            case MTRAttributeIDTypeClusterThreadNetworkDiagnosticsAttributeRouteTableID:
-                result = @"RouteTable";
-                break;
-
-<<<<<<< HEAD
-            case MTRAttributeIDTypeClusterThreadNetworkDiagnosticsAttributePartitionIdID:
-                result = @"PartitionId";
-                break;
-=======
-        default:
-            result = [NSString stringWithFormat:@"<Unknown attributeID %d>", attributeID];
-            break;
-        }
-        break;
->>>>>>> 7a129d83
-
-            case MTRAttributeIDTypeClusterThreadNetworkDiagnosticsAttributeWeightingID:
-                result = @"Weighting";
-                break;
-
-            case MTRAttributeIDTypeClusterThreadNetworkDiagnosticsAttributeDataVersionID:
-                result = @"DataVersion";
-                break;
-
-            case MTRAttributeIDTypeClusterThreadNetworkDiagnosticsAttributeStableDataVersionID:
-                result = @"StableDataVersion";
-                break;
-
-            case MTRAttributeIDTypeClusterThreadNetworkDiagnosticsAttributeLeaderRouterIdID:
-                result = @"LeaderRouterId";
-                break;
-
-            case MTRAttributeIDTypeClusterThreadNetworkDiagnosticsAttributeDetachedRoleCountID:
-                result = @"DetachedRoleCount";
-                break;
-
-            case MTRAttributeIDTypeClusterThreadNetworkDiagnosticsAttributeChildRoleCountID:
-                result = @"ChildRoleCount";
-                break;
-
-            case MTRAttributeIDTypeClusterThreadNetworkDiagnosticsAttributeRouterRoleCountID:
-                result = @"RouterRoleCount";
-                break;
-
-            case MTRAttributeIDTypeClusterThreadNetworkDiagnosticsAttributeLeaderRoleCountID:
-                result = @"LeaderRoleCount";
-                break;
-
-            case MTRAttributeIDTypeClusterThreadNetworkDiagnosticsAttributeAttachAttemptCountID:
-                result = @"AttachAttemptCount";
-                break;
-
-<<<<<<< HEAD
-            case MTRAttributeIDTypeClusterThreadNetworkDiagnosticsAttributePartitionIdChangeCountID:
-                result = @"PartitionIdChangeCount";
-                break;
-=======
-        default:
-            result = [NSString stringWithFormat:@"<Unknown attributeID %d>", attributeID];
-            break;
-        }
-        break;
->>>>>>> 7a129d83
-
-            case MTRAttributeIDTypeClusterThreadNetworkDiagnosticsAttributeBetterPartitionAttachAttemptCountID:
-                result = @"BetterPartitionAttachAttemptCount";
-                break;
-
-            case MTRAttributeIDTypeClusterThreadNetworkDiagnosticsAttributeParentChangeCountID:
-                result = @"ParentChangeCount";
-                break;
-
-            case MTRAttributeIDTypeClusterThreadNetworkDiagnosticsAttributeTxTotalCountID:
-                result = @"TxTotalCount";
-                break;
-
-            case MTRAttributeIDTypeClusterThreadNetworkDiagnosticsAttributeTxUnicastCountID:
-                result = @"TxUnicastCount";
-                break;
-
-            case MTRAttributeIDTypeClusterThreadNetworkDiagnosticsAttributeTxBroadcastCountID:
-                result = @"TxBroadcastCount";
-                break;
-
-            case MTRAttributeIDTypeClusterThreadNetworkDiagnosticsAttributeTxAckRequestedCountID:
-                result = @"TxAckRequestedCount";
-                break;
-
-            case MTRAttributeIDTypeClusterThreadNetworkDiagnosticsAttributeTxAckedCountID:
-                result = @"TxAckedCount";
-                break;
-
-            case MTRAttributeIDTypeClusterThreadNetworkDiagnosticsAttributeTxNoAckRequestedCountID:
-                result = @"TxNoAckRequestedCount";
-                break;
-
-            case MTRAttributeIDTypeClusterThreadNetworkDiagnosticsAttributeTxDataCountID:
-                result = @"TxDataCount";
-                break;
-
-            case MTRAttributeIDTypeClusterThreadNetworkDiagnosticsAttributeTxDataPollCountID:
-                result = @"TxDataPollCount";
-                break;
-
-            case MTRAttributeIDTypeClusterThreadNetworkDiagnosticsAttributeTxBeaconCountID:
-                result = @"TxBeaconCount";
-                break;
-
-            case MTRAttributeIDTypeClusterThreadNetworkDiagnosticsAttributeTxBeaconRequestCountID:
-                result = @"TxBeaconRequestCount";
-                break;
-
-            case MTRAttributeIDTypeClusterThreadNetworkDiagnosticsAttributeTxOtherCountID:
-                result = @"TxOtherCount";
-                break;
-
-            case MTRAttributeIDTypeClusterThreadNetworkDiagnosticsAttributeTxRetryCountID:
-                result = @"TxRetryCount";
-                break;
-
-            case MTRAttributeIDTypeClusterThreadNetworkDiagnosticsAttributeTxDirectMaxRetryExpiryCountID:
-                result = @"TxDirectMaxRetryExpiryCount";
-                break;
-
-<<<<<<< HEAD
-            case MTRAttributeIDTypeClusterThreadNetworkDiagnosticsAttributeTxIndirectMaxRetryExpiryCountID:
-                result = @"TxIndirectMaxRetryExpiryCount";
-                break;
-=======
-        default:
-            result = [NSString stringWithFormat:@"<Unknown attributeID %d>", attributeID];
-            break;
-        }
-        break;
->>>>>>> 7a129d83
-
-            case MTRAttributeIDTypeClusterThreadNetworkDiagnosticsAttributeTxErrCcaCountID:
-                result = @"TxErrCcaCount";
-                break;
-
-            case MTRAttributeIDTypeClusterThreadNetworkDiagnosticsAttributeTxErrAbortCountID:
-                result = @"TxErrAbortCount";
-                break;
-
-            case MTRAttributeIDTypeClusterThreadNetworkDiagnosticsAttributeTxErrBusyChannelCountID:
-                result = @"TxErrBusyChannelCount";
-                break;
-
-            case MTRAttributeIDTypeClusterThreadNetworkDiagnosticsAttributeRxTotalCountID:
-                result = @"RxTotalCount";
-                break;
-
-            case MTRAttributeIDTypeClusterThreadNetworkDiagnosticsAttributeRxUnicastCountID:
-                result = @"RxUnicastCount";
-                break;
-
-            case MTRAttributeIDTypeClusterThreadNetworkDiagnosticsAttributeRxBroadcastCountID:
-                result = @"RxBroadcastCount";
-                break;
-
-            case MTRAttributeIDTypeClusterThreadNetworkDiagnosticsAttributeRxDataCountID:
-                result = @"RxDataCount";
-                break;
-
-            case MTRAttributeIDTypeClusterThreadNetworkDiagnosticsAttributeRxDataPollCountID:
-                result = @"RxDataPollCount";
-                break;
-
-            case MTRAttributeIDTypeClusterThreadNetworkDiagnosticsAttributeRxBeaconCountID:
-                result = @"RxBeaconCount";
-                break;
-
-            case MTRAttributeIDTypeClusterThreadNetworkDiagnosticsAttributeRxBeaconRequestCountID:
-                result = @"RxBeaconRequestCount";
-                break;
-
-            case MTRAttributeIDTypeClusterThreadNetworkDiagnosticsAttributeRxOtherCountID:
-                result = @"RxOtherCount";
-                break;
-
-<<<<<<< HEAD
-            case MTRAttributeIDTypeClusterThreadNetworkDiagnosticsAttributeRxAddressFilteredCountID:
-                result = @"RxAddressFilteredCount";
-                break;
-=======
-        default:
-            result = [NSString stringWithFormat:@"<Unknown attributeID %d>", attributeID];
-            break;
-        }
-        break;
->>>>>>> 7a129d83
-
-            case MTRAttributeIDTypeClusterThreadNetworkDiagnosticsAttributeRxDestAddrFilteredCountID:
-                result = @"RxDestAddrFilteredCount";
-                break;
-
-            case MTRAttributeIDTypeClusterThreadNetworkDiagnosticsAttributeRxDuplicatedCountID:
-                result = @"RxDuplicatedCount";
-                break;
-
-            case MTRAttributeIDTypeClusterThreadNetworkDiagnosticsAttributeRxErrNoFrameCountID:
-                result = @"RxErrNoFrameCount";
-                break;
-
-            case MTRAttributeIDTypeClusterThreadNetworkDiagnosticsAttributeRxErrUnknownNeighborCountID:
-                result = @"RxErrUnknownNeighborCount";
-                break;
-
-            case MTRAttributeIDTypeClusterThreadNetworkDiagnosticsAttributeRxErrInvalidSrcAddrCountID:
-                result = @"RxErrInvalidSrcAddrCount";
-                break;
-
-            case MTRAttributeIDTypeClusterThreadNetworkDiagnosticsAttributeRxErrSecCountID:
-                result = @"RxErrSecCount";
-                break;
-
-            case MTRAttributeIDTypeClusterThreadNetworkDiagnosticsAttributeRxErrFcsCountID:
-                result = @"RxErrFcsCount";
-                break;
-
-            case MTRAttributeIDTypeClusterThreadNetworkDiagnosticsAttributeRxErrOtherCountID:
-                result = @"RxErrOtherCount";
-                break;
-
-            case MTRAttributeIDTypeClusterThreadNetworkDiagnosticsAttributeActiveTimestampID:
-                result = @"ActiveTimestamp";
-                break;
-
-            case MTRAttributeIDTypeClusterThreadNetworkDiagnosticsAttributePendingTimestampID:
-                result = @"PendingTimestamp";
-                break;
-
-            case MTRAttributeIDTypeClusterThreadNetworkDiagnosticsAttributeDelayID:
-                result = @"Delay";
-                break;
-
-            case MTRAttributeIDTypeClusterThreadNetworkDiagnosticsAttributeSecurityPolicyID:
-                result = @"SecurityPolicy";
-                break;
-
-            case MTRAttributeIDTypeClusterThreadNetworkDiagnosticsAttributeChannelPage0MaskID:
-                result = @"ChannelPage0Mask";
-                break;
-
-            case MTRAttributeIDTypeClusterThreadNetworkDiagnosticsAttributeOperationalDatasetComponentsID:
-                result = @"OperationalDatasetComponents";
-                break;
-
-            case MTRAttributeIDTypeClusterThreadNetworkDiagnosticsAttributeActiveNetworkFaultsListID:
-                result = @"ActiveNetworkFaultsList";
-                break;
-
-            case MTRAttributeIDTypeClusterThreadNetworkDiagnosticsAttributeGeneratedCommandListID:
-                result = @"GeneratedCommandList";
-                break;
-
-            case MTRAttributeIDTypeClusterThreadNetworkDiagnosticsAttributeAcceptedCommandListID:
-                result = @"AcceptedCommandList";
-                break;
-
-            case MTRAttributeIDTypeClusterThreadNetworkDiagnosticsAttributeEventListID:
-                result = @"EventList";
-                break;
-
-            case MTRAttributeIDTypeClusterThreadNetworkDiagnosticsAttributeAttributeListID:
-                result = @"AttributeList";
-                break;
-
-            case MTRAttributeIDTypeClusterThreadNetworkDiagnosticsAttributeFeatureMapID:
-                result = @"FeatureMap";
-                break;
-
-            case MTRAttributeIDTypeClusterThreadNetworkDiagnosticsAttributeClusterRevisionID:
-                result = @"ClusterRevision";
-                break;
-
-
-            default:
-                result = [NSString stringWithFormat:@"<Unknown attributeID %d>", attributeID];
-                break;
-        }
-
-case MTRClusterIDTypeWiFiNetworkDiagnosticsID:
-
-            switch (attributeID) {
-
-
-
-// Cluster WiFiNetworkDiagnostics attributes
-            case MTRAttributeIDTypeClusterWiFiNetworkDiagnosticsAttributeBSSIDID:
-                result = @"BSSID";
-                break;
-
-            case MTRAttributeIDTypeClusterWiFiNetworkDiagnosticsAttributeSecurityTypeID:
-                result = @"SecurityType";
-                break;
-
-            case MTRAttributeIDTypeClusterWiFiNetworkDiagnosticsAttributeWiFiVersionID:
-                result = @"WiFiVersion";
-                break;
-
-            case MTRAttributeIDTypeClusterWiFiNetworkDiagnosticsAttributeChannelNumberID:
-                result = @"ChannelNumber";
-                break;
-
-<<<<<<< HEAD
-            case MTRAttributeIDTypeClusterWiFiNetworkDiagnosticsAttributeRSSIID:
-                result = @"RSSI";
-                break;
-=======
-        default:
-            result = [NSString stringWithFormat:@"<Unknown attributeID %d>", attributeID];
-            break;
-        }
-        break;
->>>>>>> 7a129d83
-
-            case MTRAttributeIDTypeClusterWiFiNetworkDiagnosticsAttributeBeaconLostCountID:
-                result = @"BeaconLostCount";
-                break;
-
-            case MTRAttributeIDTypeClusterWiFiNetworkDiagnosticsAttributeBeaconRxCountID:
-                result = @"BeaconRxCount";
-                break;
-
-            case MTRAttributeIDTypeClusterWiFiNetworkDiagnosticsAttributePacketMulticastRxCountID:
-                result = @"PacketMulticastRxCount";
-                break;
-
-            case MTRAttributeIDTypeClusterWiFiNetworkDiagnosticsAttributePacketMulticastTxCountID:
-                result = @"PacketMulticastTxCount";
-                break;
-
-            case MTRAttributeIDTypeClusterWiFiNetworkDiagnosticsAttributePacketUnicastRxCountID:
-                result = @"PacketUnicastRxCount";
-                break;
-
-            case MTRAttributeIDTypeClusterWiFiNetworkDiagnosticsAttributePacketUnicastTxCountID:
-                result = @"PacketUnicastTxCount";
-                break;
-
-            case MTRAttributeIDTypeClusterWiFiNetworkDiagnosticsAttributeCurrentMaxRateID:
-                result = @"CurrentMaxRate";
-                break;
-
-            case MTRAttributeIDTypeClusterWiFiNetworkDiagnosticsAttributeOverrunCountID:
-                result = @"OverrunCount";
-                break;
-
-<<<<<<< HEAD
-            case MTRAttributeIDTypeClusterWiFiNetworkDiagnosticsAttributeGeneratedCommandListID:
-                result = @"GeneratedCommandList";
-                break;
-=======
-        default:
-            result = [NSString stringWithFormat:@"<Unknown attributeID %d>", attributeID];
-            break;
-        }
-        break;
->>>>>>> 7a129d83
-
-            case MTRAttributeIDTypeClusterWiFiNetworkDiagnosticsAttributeAcceptedCommandListID:
-                result = @"AcceptedCommandList";
-                break;
-
-            case MTRAttributeIDTypeClusterWiFiNetworkDiagnosticsAttributeEventListID:
-                result = @"EventList";
-                break;
-
-            case MTRAttributeIDTypeClusterWiFiNetworkDiagnosticsAttributeAttributeListID:
-                result = @"AttributeList";
-                break;
-
-            case MTRAttributeIDTypeClusterWiFiNetworkDiagnosticsAttributeFeatureMapID:
-                result = @"FeatureMap";
-                break;
-
-            case MTRAttributeIDTypeClusterWiFiNetworkDiagnosticsAttributeClusterRevisionID:
-                result = @"ClusterRevision";
-                break;
-
-
-            default:
-                result = [NSString stringWithFormat:@"<Unknown attributeID %d>", attributeID];
-                break;
-        }
-
-case MTRClusterIDTypeEthernetNetworkDiagnosticsID:
-
-            switch (attributeID) {
-
-
-
-// Cluster EthernetNetworkDiagnostics attributes
-            case MTRAttributeIDTypeClusterEthernetNetworkDiagnosticsAttributePHYRateID:
-                result = @"PHYRate";
-                break;
-
-<<<<<<< HEAD
-            case MTRAttributeIDTypeClusterEthernetNetworkDiagnosticsAttributeFullDuplexID:
-                result = @"FullDuplex";
-                break;
-=======
-        default:
-            result = [NSString stringWithFormat:@"<Unknown attributeID %d>", attributeID];
-            break;
-        }
-        break;
->>>>>>> 7a129d83
-
-            case MTRAttributeIDTypeClusterEthernetNetworkDiagnosticsAttributePacketRxCountID:
-                result = @"PacketRxCount";
-                break;
-
-            case MTRAttributeIDTypeClusterEthernetNetworkDiagnosticsAttributePacketTxCountID:
-                result = @"PacketTxCount";
-                break;
-
-            case MTRAttributeIDTypeClusterEthernetNetworkDiagnosticsAttributeTxErrCountID:
-                result = @"TxErrCount";
-                break;
-
-            case MTRAttributeIDTypeClusterEthernetNetworkDiagnosticsAttributeCollisionCountID:
-                result = @"CollisionCount";
-                break;
-
-            case MTRAttributeIDTypeClusterEthernetNetworkDiagnosticsAttributeOverrunCountID:
-                result = @"OverrunCount";
-                break;
-
-            case MTRAttributeIDTypeClusterEthernetNetworkDiagnosticsAttributeCarrierDetectID:
-                result = @"CarrierDetect";
-                break;
-
-            case MTRAttributeIDTypeClusterEthernetNetworkDiagnosticsAttributeTimeSinceResetID:
-                result = @"TimeSinceReset";
-                break;
-
-            case MTRAttributeIDTypeClusterEthernetNetworkDiagnosticsAttributeGeneratedCommandListID:
-                result = @"GeneratedCommandList";
-                break;
-
-            case MTRAttributeIDTypeClusterEthernetNetworkDiagnosticsAttributeAcceptedCommandListID:
-                result = @"AcceptedCommandList";
-                break;
-
-            case MTRAttributeIDTypeClusterEthernetNetworkDiagnosticsAttributeEventListID:
-                result = @"EventList";
-                break;
-
-<<<<<<< HEAD
-            case MTRAttributeIDTypeClusterEthernetNetworkDiagnosticsAttributeAttributeListID:
-                result = @"AttributeList";
-                break;
-=======
-        default:
-            result = [NSString stringWithFormat:@"<Unknown attributeID %d>", attributeID];
-            break;
-        }
-        break;
->>>>>>> 7a129d83
-
-            case MTRAttributeIDTypeClusterEthernetNetworkDiagnosticsAttributeFeatureMapID:
-                result = @"FeatureMap";
-                break;
-
-            case MTRAttributeIDTypeClusterEthernetNetworkDiagnosticsAttributeClusterRevisionID:
-                result = @"ClusterRevision";
-                break;
-
-
-            default:
-                result = [NSString stringWithFormat:@"<Unknown attributeID %d>", attributeID];
-                break;
-        }
-
-case MTRClusterIDTypeTimeSynchronizationID:
-
-            switch (attributeID) {
-
-
-
-// Cluster TimeSynchronization attributes
-            case MTRAttributeIDTypeClusterTimeSynchronizationAttributeUTCTimeID:
-                result = @"UTCTime";
-                break;
-
-            case MTRAttributeIDTypeClusterTimeSynchronizationAttributeGranularityID:
-                result = @"Granularity";
-                break;
-
-            case MTRAttributeIDTypeClusterTimeSynchronizationAttributeTimeSourceID:
-                result = @"TimeSource";
-                break;
-
-<<<<<<< HEAD
-            case MTRAttributeIDTypeClusterTimeSynchronizationAttributeTrustedTimeSourceID:
-                result = @"TrustedTimeSource";
-                break;
-=======
-        default:
-            result = [NSString stringWithFormat:@"<Unknown attributeID %d>", attributeID];
-            break;
-        }
-        break;
->>>>>>> 7a129d83
-
-            case MTRAttributeIDTypeClusterTimeSynchronizationAttributeDefaultNTPID:
-                result = @"DefaultNTP";
-                break;
-
-            case MTRAttributeIDTypeClusterTimeSynchronizationAttributeTimeZoneID:
-                result = @"TimeZone";
-                break;
-
-            case MTRAttributeIDTypeClusterTimeSynchronizationAttributeDSTOffsetID:
-                result = @"DSTOffset";
-                break;
-
-            case MTRAttributeIDTypeClusterTimeSynchronizationAttributeLocalTimeID:
-                result = @"LocalTime";
-                break;
-
-            case MTRAttributeIDTypeClusterTimeSynchronizationAttributeTimeZoneDatabaseID:
-                result = @"TimeZoneDatabase";
-                break;
-
-            case MTRAttributeIDTypeClusterTimeSynchronizationAttributeNTPServerAvailableID:
-                result = @"NTPServerAvailable";
-                break;
-
-            case MTRAttributeIDTypeClusterTimeSynchronizationAttributeTimeZoneListMaxSizeID:
-                result = @"TimeZoneListMaxSize";
-                break;
-
-            case MTRAttributeIDTypeClusterTimeSynchronizationAttributeDSTOffsetListMaxSizeID:
-                result = @"DSTOffsetListMaxSize";
-                break;
-
-            case MTRAttributeIDTypeClusterTimeSynchronizationAttributeSupportsDNSResolveID:
-                result = @"SupportsDNSResolve";
-                break;
-
-<<<<<<< HEAD
-            case MTRAttributeIDTypeClusterTimeSynchronizationAttributeGeneratedCommandListID:
-                result = @"GeneratedCommandList";
-                break;
-=======
-        default:
-            result = [NSString stringWithFormat:@"<Unknown attributeID %d>", attributeID];
-            break;
-        }
-        break;
->>>>>>> 7a129d83
-
-            case MTRAttributeIDTypeClusterTimeSynchronizationAttributeAcceptedCommandListID:
-                result = @"AcceptedCommandList";
-                break;
-
-            case MTRAttributeIDTypeClusterTimeSynchronizationAttributeEventListID:
-                result = @"EventList";
-                break;
-
-            case MTRAttributeIDTypeClusterTimeSynchronizationAttributeAttributeListID:
-                result = @"AttributeList";
-                break;
-
-            case MTRAttributeIDTypeClusterTimeSynchronizationAttributeFeatureMapID:
-                result = @"FeatureMap";
-                break;
-
-            case MTRAttributeIDTypeClusterTimeSynchronizationAttributeClusterRevisionID:
-                result = @"ClusterRevision";
-                break;
-
-
-            default:
-                result = [NSString stringWithFormat:@"<Unknown attributeID %d>", attributeID];
-                break;
-        }
-
-case MTRClusterIDTypeBridgedDeviceBasicInformationID:
-
-            switch (attributeID) {
-
-<<<<<<< HEAD
-=======
-        default:
-            result = [NSString stringWithFormat:@"<Unknown attributeID %d>", attributeID];
-            break;
-        }
-        break;
->>>>>>> 7a129d83
-
-
-// Cluster BridgedDeviceBasicInformation attributes
-            case MTRAttributeIDTypeClusterBridgedDeviceBasicInformationAttributeVendorNameID:
-                result = @"VendorName";
-                break;
-
-            case MTRAttributeIDTypeClusterBridgedDeviceBasicInformationAttributeVendorIDID:
-                result = @"VendorID";
-                break;
-
-            case MTRAttributeIDTypeClusterBridgedDeviceBasicInformationAttributeProductNameID:
-                result = @"ProductName";
-                break;
-
-            case MTRAttributeIDTypeClusterBridgedDeviceBasicInformationAttributeProductIDID:
-                result = @"ProductID";
-                break;
-
-            case MTRAttributeIDTypeClusterBridgedDeviceBasicInformationAttributeNodeLabelID:
-                result = @"NodeLabel";
-                break;
-
-            case MTRAttributeIDTypeClusterBridgedDeviceBasicInformationAttributeHardwareVersionID:
-                result = @"HardwareVersion";
-                break;
-
-            case MTRAttributeIDTypeClusterBridgedDeviceBasicInformationAttributeHardwareVersionStringID:
-                result = @"HardwareVersionString";
-                break;
-
-            case MTRAttributeIDTypeClusterBridgedDeviceBasicInformationAttributeSoftwareVersionID:
-                result = @"SoftwareVersion";
-                break;
-
-            case MTRAttributeIDTypeClusterBridgedDeviceBasicInformationAttributeSoftwareVersionStringID:
-                result = @"SoftwareVersionString";
-                break;
-
-            case MTRAttributeIDTypeClusterBridgedDeviceBasicInformationAttributeManufacturingDateID:
-                result = @"ManufacturingDate";
-                break;
-
-            case MTRAttributeIDTypeClusterBridgedDeviceBasicInformationAttributePartNumberID:
-                result = @"PartNumber";
-                break;
-
-            case MTRAttributeIDTypeClusterBridgedDeviceBasicInformationAttributeProductURLID:
-                result = @"ProductURL";
-                break;
-
-            case MTRAttributeIDTypeClusterBridgedDeviceBasicInformationAttributeProductLabelID:
-                result = @"ProductLabel";
-                break;
-
-            case MTRAttributeIDTypeClusterBridgedDeviceBasicInformationAttributeSerialNumberID:
-                result = @"SerialNumber";
-                break;
-
-            case MTRAttributeIDTypeClusterBridgedDeviceBasicInformationAttributeReachableID:
-                result = @"Reachable";
-                break;
-
-            case MTRAttributeIDTypeClusterBridgedDeviceBasicInformationAttributeUniqueIDID:
-                result = @"UniqueID";
-                break;
-
-            case MTRAttributeIDTypeClusterBridgedDeviceBasicInformationAttributeProductAppearanceID:
-                result = @"ProductAppearance";
-                break;
-
-            case MTRAttributeIDTypeClusterBridgedDeviceBasicInformationAttributeGeneratedCommandListID:
-                result = @"GeneratedCommandList";
-                break;
-
-            case MTRAttributeIDTypeClusterBridgedDeviceBasicInformationAttributeAcceptedCommandListID:
-                result = @"AcceptedCommandList";
-                break;
-
-            case MTRAttributeIDTypeClusterBridgedDeviceBasicInformationAttributeEventListID:
-                result = @"EventList";
-                break;
-
-            case MTRAttributeIDTypeClusterBridgedDeviceBasicInformationAttributeAttributeListID:
-                result = @"AttributeList";
-                break;
-
-            case MTRAttributeIDTypeClusterBridgedDeviceBasicInformationAttributeFeatureMapID:
-                result = @"FeatureMap";
-                break;
-
-            case MTRAttributeIDTypeClusterBridgedDeviceBasicInformationAttributeClusterRevisionID:
-                result = @"ClusterRevision";
-                break;
-
-
-            default:
-                result = [NSString stringWithFormat:@"<Unknown attributeID %d>", attributeID];
-                break;
-        }
-
-case MTRClusterIDTypeSwitchID:
-
-            switch (attributeID) {
-
-
-
-// Cluster Switch attributes
-            case MTRAttributeIDTypeClusterSwitchAttributeNumberOfPositionsID:
-                result = @"NumberOfPositions";
-                break;
-
-            case MTRAttributeIDTypeClusterSwitchAttributeCurrentPositionID:
-                result = @"CurrentPosition";
-                break;
-
-            case MTRAttributeIDTypeClusterSwitchAttributeMultiPressMaxID:
-                result = @"MultiPressMax";
-                break;
-
-            case MTRAttributeIDTypeClusterSwitchAttributeGeneratedCommandListID:
-                result = @"GeneratedCommandList";
-                break;
-
-            case MTRAttributeIDTypeClusterSwitchAttributeAcceptedCommandListID:
-                result = @"AcceptedCommandList";
-                break;
-
-            case MTRAttributeIDTypeClusterSwitchAttributeEventListID:
-                result = @"EventList";
-                break;
-
-            case MTRAttributeIDTypeClusterSwitchAttributeAttributeListID:
-                result = @"AttributeList";
-                break;
-
-            case MTRAttributeIDTypeClusterSwitchAttributeFeatureMapID:
-                result = @"FeatureMap";
-                break;
-
-            case MTRAttributeIDTypeClusterSwitchAttributeClusterRevisionID:
-                result = @"ClusterRevision";
-                break;
-
-
-            default:
-                result = [NSString stringWithFormat:@"<Unknown attributeID %d>", attributeID];
-                break;
-        }
-        break;
-
-case MTRClusterIDTypeAdministratorCommissioningID:
-
-            switch (attributeID) {
-
-
-
-// Cluster AdministratorCommissioning attributes
-            case MTRAttributeIDTypeClusterAdministratorCommissioningAttributeWindowStatusID:
-                result = @"WindowStatus";
-                break;
-
-            case MTRAttributeIDTypeClusterAdministratorCommissioningAttributeAdminFabricIndexID:
-                result = @"AdminFabricIndex";
-                break;
-
-<<<<<<< HEAD
-            case MTRAttributeIDTypeClusterAdministratorCommissioningAttributeAdminVendorIdID:
-                result = @"AdminVendorId";
-                break;
-=======
+    case MTRClusterIDTypeIdentifyID:
+
+        switch (attributeID) {
+
+            // Cluster Identify attributes
+        case MTRAttributeIDTypeClusterIdentifyAttributeIdentifyTimeID:
+            result = @"IdentifyTime";
+            break;
+
+        case MTRAttributeIDTypeClusterIdentifyAttributeIdentifyTypeID:
+            result = @"IdentifyType";
+            break;
+
+        case MTRAttributeIDTypeClusterIdentifyAttributeGeneratedCommandListID:
+            result = @"GeneratedCommandList";
+            break;
+
+        case MTRAttributeIDTypeClusterIdentifyAttributeAcceptedCommandListID:
+            result = @"AcceptedCommandList";
+            break;
+
+        case MTRAttributeIDTypeClusterIdentifyAttributeEventListID:
+            result = @"EventList";
+            break;
+
+        case MTRAttributeIDTypeClusterIdentifyAttributeAttributeListID:
+            result = @"AttributeList";
+            break;
+
+        case MTRAttributeIDTypeClusterIdentifyAttributeFeatureMapID:
+            result = @"FeatureMap";
+            break;
+
+        case MTRAttributeIDTypeClusterIdentifyAttributeClusterRevisionID:
+            result = @"ClusterRevision";
+            break;
+
+        default:
+            result = [NSString stringWithFormat:@"<Unknown attributeID %d>", attributeID];
+            break;
+        }
+        break;
+
+    case MTRClusterIDTypeGroupsID:
+
+        switch (attributeID) {
+
+            // Cluster Groups attributes
+        case MTRAttributeIDTypeClusterGroupsAttributeNameSupportID:
+            result = @"NameSupport";
+            break;
+
+        case MTRAttributeIDTypeClusterGroupsAttributeGeneratedCommandListID:
+            result = @"GeneratedCommandList";
+            break;
+
+        case MTRAttributeIDTypeClusterGroupsAttributeAcceptedCommandListID:
+            result = @"AcceptedCommandList";
+            break;
+
+        case MTRAttributeIDTypeClusterGroupsAttributeEventListID:
+            result = @"EventList";
+            break;
+
+        case MTRAttributeIDTypeClusterGroupsAttributeAttributeListID:
+            result = @"AttributeList";
+            break;
+
+        case MTRAttributeIDTypeClusterGroupsAttributeFeatureMapID:
+            result = @"FeatureMap";
+            break;
+
+        case MTRAttributeIDTypeClusterGroupsAttributeClusterRevisionID:
+            result = @"ClusterRevision";
+            break;
+
+        default:
+            result = [NSString stringWithFormat:@"<Unknown attributeID %d>", attributeID];
+            break;
+        }
+        break;
+
+    case MTRClusterIDTypeOnOffID:
+
+        switch (attributeID) {
+
+            // Cluster OnOff attributes
+        case MTRAttributeIDTypeClusterOnOffAttributeOnOffID:
+            result = @"OnOff";
+            break;
+
+        case MTRAttributeIDTypeClusterOnOffAttributeGlobalSceneControlID:
+            result = @"GlobalSceneControl";
+            break;
+
+        case MTRAttributeIDTypeClusterOnOffAttributeOnTimeID:
+            result = @"OnTime";
+            break;
+
+        case MTRAttributeIDTypeClusterOnOffAttributeOffWaitTimeID:
+            result = @"OffWaitTime";
+            break;
+
+        case MTRAttributeIDTypeClusterOnOffAttributeStartUpOnOffID:
+            result = @"StartUpOnOff";
+            break;
+
+        case MTRAttributeIDTypeClusterOnOffAttributeGeneratedCommandListID:
+            result = @"GeneratedCommandList";
+            break;
+
+        case MTRAttributeIDTypeClusterOnOffAttributeAcceptedCommandListID:
+            result = @"AcceptedCommandList";
+            break;
+
+        case MTRAttributeIDTypeClusterOnOffAttributeEventListID:
+            result = @"EventList";
+            break;
+
+        case MTRAttributeIDTypeClusterOnOffAttributeAttributeListID:
+            result = @"AttributeList";
+            break;
+
+        case MTRAttributeIDTypeClusterOnOffAttributeFeatureMapID:
+            result = @"FeatureMap";
+            break;
+
+        case MTRAttributeIDTypeClusterOnOffAttributeClusterRevisionID:
+            result = @"ClusterRevision";
+            break;
+
+        default:
+            result = [NSString stringWithFormat:@"<Unknown attributeID %d>", attributeID];
+            break;
+        }
+        break;
+
+    case MTRClusterIDTypeOnOffSwitchConfigurationID:
+
+        switch (attributeID) {
+
+            // Cluster OnOffSwitchConfiguration attributes
+        case MTRAttributeIDTypeClusterOnOffSwitchConfigurationAttributeSwitchTypeID:
+            result = @"SwitchType";
+            break;
+
+        case MTRAttributeIDTypeClusterOnOffSwitchConfigurationAttributeSwitchActionsID:
+            result = @"SwitchActions";
+            break;
+
+        case MTRAttributeIDTypeClusterOnOffSwitchConfigurationAttributeGeneratedCommandListID:
+            result = @"GeneratedCommandList";
+            break;
+
+        case MTRAttributeIDTypeClusterOnOffSwitchConfigurationAttributeAcceptedCommandListID:
+            result = @"AcceptedCommandList";
+            break;
+
+        case MTRAttributeIDTypeClusterOnOffSwitchConfigurationAttributeEventListID:
+            result = @"EventList";
+            break;
+
+        case MTRAttributeIDTypeClusterOnOffSwitchConfigurationAttributeAttributeListID:
+            result = @"AttributeList";
+            break;
+
+        case MTRAttributeIDTypeClusterOnOffSwitchConfigurationAttributeFeatureMapID:
+            result = @"FeatureMap";
+            break;
+
+        case MTRAttributeIDTypeClusterOnOffSwitchConfigurationAttributeClusterRevisionID:
+            result = @"ClusterRevision";
+            break;
+
+        default:
+            result = [NSString stringWithFormat:@"<Unknown attributeID %d>", attributeID];
+            break;
+        }
+        break;
+
+    case MTRClusterIDTypeLevelControlID:
+
+        switch (attributeID) {
+
+            // Cluster LevelControl attributes
+        case MTRAttributeIDTypeClusterLevelControlAttributeCurrentLevelID:
+            result = @"CurrentLevel";
+            break;
+
+        case MTRAttributeIDTypeClusterLevelControlAttributeRemainingTimeID:
+            result = @"RemainingTime";
+            break;
+
+        case MTRAttributeIDTypeClusterLevelControlAttributeMinLevelID:
+            result = @"MinLevel";
+            break;
+
+        case MTRAttributeIDTypeClusterLevelControlAttributeMaxLevelID:
+            result = @"MaxLevel";
+            break;
+
+        case MTRAttributeIDTypeClusterLevelControlAttributeCurrentFrequencyID:
+            result = @"CurrentFrequency";
+            break;
+
+        case MTRAttributeIDTypeClusterLevelControlAttributeMinFrequencyID:
+            result = @"MinFrequency";
+            break;
+
+        case MTRAttributeIDTypeClusterLevelControlAttributeMaxFrequencyID:
+            result = @"MaxFrequency";
+            break;
+
+        case MTRAttributeIDTypeClusterLevelControlAttributeOptionsID:
+            result = @"Options";
+            break;
+
+        case MTRAttributeIDTypeClusterLevelControlAttributeOnOffTransitionTimeID:
+            result = @"OnOffTransitionTime";
+            break;
+
+        case MTRAttributeIDTypeClusterLevelControlAttributeOnLevelID:
+            result = @"OnLevel";
+            break;
+
+        case MTRAttributeIDTypeClusterLevelControlAttributeOnTransitionTimeID:
+            result = @"OnTransitionTime";
+            break;
+
+        case MTRAttributeIDTypeClusterLevelControlAttributeOffTransitionTimeID:
+            result = @"OffTransitionTime";
+            break;
+
+        case MTRAttributeIDTypeClusterLevelControlAttributeDefaultMoveRateID:
+            result = @"DefaultMoveRate";
+            break;
+
+        case MTRAttributeIDTypeClusterLevelControlAttributeStartUpCurrentLevelID:
+            result = @"StartUpCurrentLevel";
+            break;
+
+        case MTRAttributeIDTypeClusterLevelControlAttributeGeneratedCommandListID:
+            result = @"GeneratedCommandList";
+            break;
+
+        case MTRAttributeIDTypeClusterLevelControlAttributeAcceptedCommandListID:
+            result = @"AcceptedCommandList";
+            break;
+
+        case MTRAttributeIDTypeClusterLevelControlAttributeEventListID:
+            result = @"EventList";
+            break;
+
+        case MTRAttributeIDTypeClusterLevelControlAttributeAttributeListID:
+            result = @"AttributeList";
+            break;
+
+        case MTRAttributeIDTypeClusterLevelControlAttributeFeatureMapID:
+            result = @"FeatureMap";
+            break;
+
+        case MTRAttributeIDTypeClusterLevelControlAttributeClusterRevisionID:
+            result = @"ClusterRevision";
+            break;
+
+        default:
+            result = [NSString stringWithFormat:@"<Unknown attributeID %d>", attributeID];
+            break;
+        }
+        break;
+
+    case MTRClusterIDTypeBinaryInputBasicID:
+
+        switch (attributeID) {
+
+            // Cluster BinaryInputBasic attributes
+        case MTRAttributeIDTypeClusterBinaryInputBasicAttributeActiveTextID:
+            result = @"ActiveText";
+            break;
+
+        case MTRAttributeIDTypeClusterBinaryInputBasicAttributeDescriptionID:
+            result = @"Description";
+            break;
+
+        case MTRAttributeIDTypeClusterBinaryInputBasicAttributeInactiveTextID:
+            result = @"InactiveText";
+            break;
+
+        case MTRAttributeIDTypeClusterBinaryInputBasicAttributeOutOfServiceID:
+            result = @"OutOfService";
+            break;
+
+        case MTRAttributeIDTypeClusterBinaryInputBasicAttributePolarityID:
+            result = @"Polarity";
+            break;
+
+        case MTRAttributeIDTypeClusterBinaryInputBasicAttributePresentValueID:
+            result = @"PresentValue";
+            break;
+
+        case MTRAttributeIDTypeClusterBinaryInputBasicAttributeReliabilityID:
+            result = @"Reliability";
+            break;
+
+        case MTRAttributeIDTypeClusterBinaryInputBasicAttributeStatusFlagsID:
+            result = @"StatusFlags";
+            break;
+
+        case MTRAttributeIDTypeClusterBinaryInputBasicAttributeApplicationTypeID:
+            result = @"ApplicationType";
+            break;
+
+        case MTRAttributeIDTypeClusterBinaryInputBasicAttributeGeneratedCommandListID:
+            result = @"GeneratedCommandList";
+            break;
+
+        case MTRAttributeIDTypeClusterBinaryInputBasicAttributeAcceptedCommandListID:
+            result = @"AcceptedCommandList";
+            break;
+
+        case MTRAttributeIDTypeClusterBinaryInputBasicAttributeEventListID:
+            result = @"EventList";
+            break;
+
+        case MTRAttributeIDTypeClusterBinaryInputBasicAttributeAttributeListID:
+            result = @"AttributeList";
+            break;
+
+        case MTRAttributeIDTypeClusterBinaryInputBasicAttributeFeatureMapID:
+            result = @"FeatureMap";
+            break;
+
+        case MTRAttributeIDTypeClusterBinaryInputBasicAttributeClusterRevisionID:
+            result = @"ClusterRevision";
+            break;
+
+        default:
+            result = [NSString stringWithFormat:@"<Unknown attributeID %d>", attributeID];
+            break;
+        }
+        break;
+
+    case MTRClusterIDTypePulseWidthModulationID:
+
+        switch (attributeID) {
+
+            // Cluster PulseWidthModulation attributes
+        case MTRAttributeIDTypeClusterPulseWidthModulationAttributeGeneratedCommandListID:
+            result = @"GeneratedCommandList";
+            break;
+
+        case MTRAttributeIDTypeClusterPulseWidthModulationAttributeAcceptedCommandListID:
+            result = @"AcceptedCommandList";
+            break;
+
+        case MTRAttributeIDTypeClusterPulseWidthModulationAttributeEventListID:
+            result = @"EventList";
+            break;
+
+        case MTRAttributeIDTypeClusterPulseWidthModulationAttributeAttributeListID:
+            result = @"AttributeList";
+            break;
+
+        case MTRAttributeIDTypeClusterPulseWidthModulationAttributeFeatureMapID:
+            result = @"FeatureMap";
+            break;
+
+        case MTRAttributeIDTypeClusterPulseWidthModulationAttributeClusterRevisionID:
+            result = @"ClusterRevision";
+            break;
+
+        default:
+            result = [NSString stringWithFormat:@"<Unknown attributeID %d>", attributeID];
+            break;
+        }
+        break;
+
+    case MTRClusterIDTypeDescriptorID:
+
+        switch (attributeID) {
+
+            // Cluster Descriptor attributes
+        case MTRAttributeIDTypeClusterDescriptorAttributeDeviceTypeListID:
+            result = @"DeviceTypeList";
+            break;
+
+        case MTRAttributeIDTypeClusterDescriptorAttributeServerListID:
+            result = @"ServerList";
+            break;
+
+        case MTRAttributeIDTypeClusterDescriptorAttributeClientListID:
+            result = @"ClientList";
+            break;
+
+        case MTRAttributeIDTypeClusterDescriptorAttributePartsListID:
+            result = @"PartsList";
+            break;
+
+        case MTRAttributeIDTypeClusterDescriptorAttributeTagListID:
+            result = @"TagList";
+            break;
+
+        case MTRAttributeIDTypeClusterDescriptorAttributeGeneratedCommandListID:
+            result = @"GeneratedCommandList";
+            break;
+
+        case MTRAttributeIDTypeClusterDescriptorAttributeAcceptedCommandListID:
+            result = @"AcceptedCommandList";
+            break;
+
+        case MTRAttributeIDTypeClusterDescriptorAttributeEventListID:
+            result = @"EventList";
+            break;
+
+        case MTRAttributeIDTypeClusterDescriptorAttributeAttributeListID:
+            result = @"AttributeList";
+            break;
+
+        case MTRAttributeIDTypeClusterDescriptorAttributeFeatureMapID:
+            result = @"FeatureMap";
+            break;
+
+        case MTRAttributeIDTypeClusterDescriptorAttributeClusterRevisionID:
+            result = @"ClusterRevision";
+            break;
+
+        default:
+            result = [NSString stringWithFormat:@"<Unknown attributeID %d>", attributeID];
+            break;
+        }
+        break;
+
+    case MTRClusterIDTypeBindingID:
+
+        switch (attributeID) {
+
+            // Cluster Binding attributes
+        case MTRAttributeIDTypeClusterBindingAttributeBindingID:
+            result = @"Binding";
+            break;
+
+        case MTRAttributeIDTypeClusterBindingAttributeGeneratedCommandListID:
+            result = @"GeneratedCommandList";
+            break;
+
+        case MTRAttributeIDTypeClusterBindingAttributeAcceptedCommandListID:
+            result = @"AcceptedCommandList";
+            break;
+
+        case MTRAttributeIDTypeClusterBindingAttributeEventListID:
+            result = @"EventList";
+            break;
+
+        case MTRAttributeIDTypeClusterBindingAttributeAttributeListID:
+            result = @"AttributeList";
+            break;
+
+        case MTRAttributeIDTypeClusterBindingAttributeFeatureMapID:
+            result = @"FeatureMap";
+            break;
+
+        case MTRAttributeIDTypeClusterBindingAttributeClusterRevisionID:
+            result = @"ClusterRevision";
+            break;
+
+        default:
+            result = [NSString stringWithFormat:@"<Unknown attributeID %d>", attributeID];
+            break;
+        }
+        break;
+
+    case MTRClusterIDTypeAccessControlID:
+
+        switch (attributeID) {
+
+            // Cluster AccessControl attributes
+        case MTRAttributeIDTypeClusterAccessControlAttributeACLID:
+            result = @"ACL";
+            break;
+
+        case MTRAttributeIDTypeClusterAccessControlAttributeExtensionID:
+            result = @"Extension";
+            break;
+
+        case MTRAttributeIDTypeClusterAccessControlAttributeSubjectsPerAccessControlEntryID:
+            result = @"SubjectsPerAccessControlEntry";
+            break;
+
+        case MTRAttributeIDTypeClusterAccessControlAttributeTargetsPerAccessControlEntryID:
+            result = @"TargetsPerAccessControlEntry";
+            break;
+
+        case MTRAttributeIDTypeClusterAccessControlAttributeAccessControlEntriesPerFabricID:
+            result = @"AccessControlEntriesPerFabric";
+            break;
+
+        case MTRAttributeIDTypeClusterAccessControlAttributeCommissioningARLID:
+            result = @"CommissioningARL";
+            break;
+
+        case MTRAttributeIDTypeClusterAccessControlAttributeARLID:
+            result = @"ARL";
+            break;
+
+        case MTRAttributeIDTypeClusterAccessControlAttributeGeneratedCommandListID:
+            result = @"GeneratedCommandList";
+            break;
+
+        case MTRAttributeIDTypeClusterAccessControlAttributeAcceptedCommandListID:
+            result = @"AcceptedCommandList";
+            break;
+
+        case MTRAttributeIDTypeClusterAccessControlAttributeEventListID:
+            result = @"EventList";
+            break;
+
+        case MTRAttributeIDTypeClusterAccessControlAttributeAttributeListID:
+            result = @"AttributeList";
+            break;
+
+        case MTRAttributeIDTypeClusterAccessControlAttributeFeatureMapID:
+            result = @"FeatureMap";
+            break;
+
+        case MTRAttributeIDTypeClusterAccessControlAttributeClusterRevisionID:
+            result = @"ClusterRevision";
+            break;
+
+        default:
+            result = [NSString stringWithFormat:@"<Unknown attributeID %d>", attributeID];
+            break;
+        }
+        break;
+
+    case MTRClusterIDTypeActionsID:
+
+        switch (attributeID) {
+
+            // Cluster Actions attributes
+        case MTRAttributeIDTypeClusterActionsAttributeActionListID:
+            result = @"ActionList";
+            break;
+
+        case MTRAttributeIDTypeClusterActionsAttributeEndpointListsID:
+            result = @"EndpointLists";
+            break;
+
+        case MTRAttributeIDTypeClusterActionsAttributeSetupURLID:
+            result = @"SetupURL";
+            break;
+
+        case MTRAttributeIDTypeClusterActionsAttributeGeneratedCommandListID:
+            result = @"GeneratedCommandList";
+            break;
+
+        case MTRAttributeIDTypeClusterActionsAttributeAcceptedCommandListID:
+            result = @"AcceptedCommandList";
+            break;
+
+        case MTRAttributeIDTypeClusterActionsAttributeEventListID:
+            result = @"EventList";
+            break;
+
+        case MTRAttributeIDTypeClusterActionsAttributeAttributeListID:
+            result = @"AttributeList";
+            break;
+
+        case MTRAttributeIDTypeClusterActionsAttributeFeatureMapID:
+            result = @"FeatureMap";
+            break;
+
+        case MTRAttributeIDTypeClusterActionsAttributeClusterRevisionID:
+            result = @"ClusterRevision";
+            break;
+
+        default:
+            result = [NSString stringWithFormat:@"<Unknown attributeID %d>", attributeID];
+            break;
+        }
+        break;
+
+    case MTRClusterIDTypeBasicInformationID:
+
+        switch (attributeID) {
+
+            // Cluster BasicInformation attributes
+        case MTRAttributeIDTypeClusterBasicInformationAttributeDataModelRevisionID:
+            result = @"DataModelRevision";
+            break;
+
+        case MTRAttributeIDTypeClusterBasicInformationAttributeVendorNameID:
+            result = @"VendorName";
+            break;
+
+        case MTRAttributeIDTypeClusterBasicInformationAttributeVendorIDID:
+            result = @"VendorID";
+            break;
+
+        case MTRAttributeIDTypeClusterBasicInformationAttributeProductNameID:
+            result = @"ProductName";
+            break;
+
+        case MTRAttributeIDTypeClusterBasicInformationAttributeProductIDID:
+            result = @"ProductID";
+            break;
+
+        case MTRAttributeIDTypeClusterBasicInformationAttributeNodeLabelID:
+            result = @"NodeLabel";
+            break;
+
+        case MTRAttributeIDTypeClusterBasicInformationAttributeLocationID:
+            result = @"Location";
+            break;
+
+        case MTRAttributeIDTypeClusterBasicInformationAttributeHardwareVersionID:
+            result = @"HardwareVersion";
+            break;
+
+        case MTRAttributeIDTypeClusterBasicInformationAttributeHardwareVersionStringID:
+            result = @"HardwareVersionString";
+            break;
+
+        case MTRAttributeIDTypeClusterBasicInformationAttributeSoftwareVersionID:
+            result = @"SoftwareVersion";
+            break;
+
+        case MTRAttributeIDTypeClusterBasicInformationAttributeSoftwareVersionStringID:
+            result = @"SoftwareVersionString";
+            break;
+
+        case MTRAttributeIDTypeClusterBasicInformationAttributeManufacturingDateID:
+            result = @"ManufacturingDate";
+            break;
+
+        case MTRAttributeIDTypeClusterBasicInformationAttributePartNumberID:
+            result = @"PartNumber";
+            break;
+
+        case MTRAttributeIDTypeClusterBasicInformationAttributeProductURLID:
+            result = @"ProductURL";
+            break;
+
+        case MTRAttributeIDTypeClusterBasicInformationAttributeProductLabelID:
+            result = @"ProductLabel";
+            break;
+
+        case MTRAttributeIDTypeClusterBasicInformationAttributeSerialNumberID:
+            result = @"SerialNumber";
+            break;
+
+        case MTRAttributeIDTypeClusterBasicInformationAttributeLocalConfigDisabledID:
+            result = @"LocalConfigDisabled";
+            break;
+
+        case MTRAttributeIDTypeClusterBasicInformationAttributeReachableID:
+            result = @"Reachable";
+            break;
+
+        case MTRAttributeIDTypeClusterBasicInformationAttributeUniqueIDID:
+            result = @"UniqueID";
+            break;
+
+        case MTRAttributeIDTypeClusterBasicInformationAttributeCapabilityMinimaID:
+            result = @"CapabilityMinima";
+            break;
+
+        case MTRAttributeIDTypeClusterBasicInformationAttributeProductAppearanceID:
+            result = @"ProductAppearance";
+            break;
+
+        case MTRAttributeIDTypeClusterBasicInformationAttributeSpecificationVersionID:
+            result = @"SpecificationVersion";
+            break;
+
+        case MTRAttributeIDTypeClusterBasicInformationAttributeMaxPathsPerInvokeID:
+            result = @"MaxPathsPerInvoke";
+            break;
+
+        case MTRAttributeIDTypeClusterBasicInformationAttributeGeneratedCommandListID:
+            result = @"GeneratedCommandList";
+            break;
+
+        case MTRAttributeIDTypeClusterBasicInformationAttributeAcceptedCommandListID:
+            result = @"AcceptedCommandList";
+            break;
+
+        case MTRAttributeIDTypeClusterBasicInformationAttributeEventListID:
+            result = @"EventList";
+            break;
+
+        case MTRAttributeIDTypeClusterBasicInformationAttributeAttributeListID:
+            result = @"AttributeList";
+            break;
+
+        case MTRAttributeIDTypeClusterBasicInformationAttributeFeatureMapID:
+            result = @"FeatureMap";
+            break;
+
+        case MTRAttributeIDTypeClusterBasicInformationAttributeClusterRevisionID:
+            result = @"ClusterRevision";
+            break;
+
+        default:
+            result = [NSString stringWithFormat:@"<Unknown attributeID %d>", attributeID];
+            break;
+        }
+        break;
+
+    case MTRClusterIDTypeOTASoftwareUpdateProviderID:
+
+        switch (attributeID) {
+
+            // Cluster OTASoftwareUpdateProvider attributes
+        case MTRAttributeIDTypeClusterOTASoftwareUpdateProviderAttributeGeneratedCommandListID:
+            result = @"GeneratedCommandList";
+            break;
+
+        case MTRAttributeIDTypeClusterOTASoftwareUpdateProviderAttributeAcceptedCommandListID:
+            result = @"AcceptedCommandList";
+            break;
+
+        case MTRAttributeIDTypeClusterOTASoftwareUpdateProviderAttributeEventListID:
+            result = @"EventList";
+            break;
+
+        case MTRAttributeIDTypeClusterOTASoftwareUpdateProviderAttributeAttributeListID:
+            result = @"AttributeList";
+            break;
+
+        case MTRAttributeIDTypeClusterOTASoftwareUpdateProviderAttributeFeatureMapID:
+            result = @"FeatureMap";
+            break;
+
+        case MTRAttributeIDTypeClusterOTASoftwareUpdateProviderAttributeClusterRevisionID:
+            result = @"ClusterRevision";
+            break;
+
+        default:
+            result = [NSString stringWithFormat:@"<Unknown attributeID %d>", attributeID];
+            break;
+        }
+        break;
+
+    case MTRClusterIDTypeOTASoftwareUpdateRequestorID:
+
+        switch (attributeID) {
+
+            // Cluster OTASoftwareUpdateRequestor attributes
+        case MTRAttributeIDTypeClusterOTASoftwareUpdateRequestorAttributeDefaultOTAProvidersID:
+            result = @"DefaultOTAProviders";
+            break;
+
+        case MTRAttributeIDTypeClusterOTASoftwareUpdateRequestorAttributeUpdatePossibleID:
+            result = @"UpdatePossible";
+            break;
+
+        case MTRAttributeIDTypeClusterOTASoftwareUpdateRequestorAttributeUpdateStateID:
+            result = @"UpdateState";
+            break;
+
+        case MTRAttributeIDTypeClusterOTASoftwareUpdateRequestorAttributeUpdateStateProgressID:
+            result = @"UpdateStateProgress";
+            break;
+
+        case MTRAttributeIDTypeClusterOTASoftwareUpdateRequestorAttributeGeneratedCommandListID:
+            result = @"GeneratedCommandList";
+            break;
+
+        case MTRAttributeIDTypeClusterOTASoftwareUpdateRequestorAttributeAcceptedCommandListID:
+            result = @"AcceptedCommandList";
+            break;
+
+        case MTRAttributeIDTypeClusterOTASoftwareUpdateRequestorAttributeEventListID:
+            result = @"EventList";
+            break;
+
+        case MTRAttributeIDTypeClusterOTASoftwareUpdateRequestorAttributeAttributeListID:
+            result = @"AttributeList";
+            break;
+
+        case MTRAttributeIDTypeClusterOTASoftwareUpdateRequestorAttributeFeatureMapID:
+            result = @"FeatureMap";
+            break;
+
+        case MTRAttributeIDTypeClusterOTASoftwareUpdateRequestorAttributeClusterRevisionID:
+            result = @"ClusterRevision";
+            break;
+
+        default:
+            result = [NSString stringWithFormat:@"<Unknown attributeID %d>", attributeID];
+            break;
+        }
+        break;
+
+    case MTRClusterIDTypeLocalizationConfigurationID:
+
+        switch (attributeID) {
+
+            // Cluster LocalizationConfiguration attributes
+        case MTRAttributeIDTypeClusterLocalizationConfigurationAttributeActiveLocaleID:
+            result = @"ActiveLocale";
+            break;
+
+        case MTRAttributeIDTypeClusterLocalizationConfigurationAttributeSupportedLocalesID:
+            result = @"SupportedLocales";
+            break;
+
+        case MTRAttributeIDTypeClusterLocalizationConfigurationAttributeGeneratedCommandListID:
+            result = @"GeneratedCommandList";
+            break;
+
+        case MTRAttributeIDTypeClusterLocalizationConfigurationAttributeAcceptedCommandListID:
+            result = @"AcceptedCommandList";
+            break;
+
+        case MTRAttributeIDTypeClusterLocalizationConfigurationAttributeEventListID:
+            result = @"EventList";
+            break;
+
+        case MTRAttributeIDTypeClusterLocalizationConfigurationAttributeAttributeListID:
+            result = @"AttributeList";
+            break;
+
+        case MTRAttributeIDTypeClusterLocalizationConfigurationAttributeFeatureMapID:
+            result = @"FeatureMap";
+            break;
+
+        case MTRAttributeIDTypeClusterLocalizationConfigurationAttributeClusterRevisionID:
+            result = @"ClusterRevision";
+            break;
+
+        default:
+            result = [NSString stringWithFormat:@"<Unknown attributeID %d>", attributeID];
+            break;
+        }
+        break;
+
+    case MTRClusterIDTypeTimeFormatLocalizationID:
+
+        switch (attributeID) {
+
+            // Cluster TimeFormatLocalization attributes
+        case MTRAttributeIDTypeClusterTimeFormatLocalizationAttributeHourFormatID:
+            result = @"HourFormat";
+            break;
+
+        case MTRAttributeIDTypeClusterTimeFormatLocalizationAttributeActiveCalendarTypeID:
+            result = @"ActiveCalendarType";
+            break;
+
+        case MTRAttributeIDTypeClusterTimeFormatLocalizationAttributeSupportedCalendarTypesID:
+            result = @"SupportedCalendarTypes";
+            break;
+
+        case MTRAttributeIDTypeClusterTimeFormatLocalizationAttributeGeneratedCommandListID:
+            result = @"GeneratedCommandList";
+            break;
+
+        case MTRAttributeIDTypeClusterTimeFormatLocalizationAttributeAcceptedCommandListID:
+            result = @"AcceptedCommandList";
+            break;
+
+        case MTRAttributeIDTypeClusterTimeFormatLocalizationAttributeEventListID:
+            result = @"EventList";
+            break;
+
+        case MTRAttributeIDTypeClusterTimeFormatLocalizationAttributeAttributeListID:
+            result = @"AttributeList";
+            break;
+
+        case MTRAttributeIDTypeClusterTimeFormatLocalizationAttributeFeatureMapID:
+            result = @"FeatureMap";
+            break;
+
+        case MTRAttributeIDTypeClusterTimeFormatLocalizationAttributeClusterRevisionID:
+            result = @"ClusterRevision";
+            break;
+
+        default:
+            result = [NSString stringWithFormat:@"<Unknown attributeID %d>", attributeID];
+            break;
+        }
+        break;
+
+    case MTRClusterIDTypeUnitLocalizationID:
+
+        switch (attributeID) {
+
+            // Cluster UnitLocalization attributes
+        case MTRAttributeIDTypeClusterUnitLocalizationAttributeTemperatureUnitID:
+            result = @"TemperatureUnit";
+            break;
+
+        case MTRAttributeIDTypeClusterUnitLocalizationAttributeGeneratedCommandListID:
+            result = @"GeneratedCommandList";
+            break;
+
+        case MTRAttributeIDTypeClusterUnitLocalizationAttributeAcceptedCommandListID:
+            result = @"AcceptedCommandList";
+            break;
+
+        case MTRAttributeIDTypeClusterUnitLocalizationAttributeEventListID:
+            result = @"EventList";
+            break;
+
+        case MTRAttributeIDTypeClusterUnitLocalizationAttributeAttributeListID:
+            result = @"AttributeList";
+            break;
+
+        case MTRAttributeIDTypeClusterUnitLocalizationAttributeFeatureMapID:
+            result = @"FeatureMap";
+            break;
+
+        case MTRAttributeIDTypeClusterUnitLocalizationAttributeClusterRevisionID:
+            result = @"ClusterRevision";
+            break;
+
+        default:
+            result = [NSString stringWithFormat:@"<Unknown attributeID %d>", attributeID];
+            break;
+        }
+        break;
+
+    case MTRClusterIDTypePowerSourceConfigurationID:
+
+        switch (attributeID) {
+
+            // Cluster PowerSourceConfiguration attributes
+        case MTRAttributeIDTypeClusterPowerSourceConfigurationAttributeSourcesID:
+            result = @"Sources";
+            break;
+
+        case MTRAttributeIDTypeClusterPowerSourceConfigurationAttributeGeneratedCommandListID:
+            result = @"GeneratedCommandList";
+            break;
+
+        case MTRAttributeIDTypeClusterPowerSourceConfigurationAttributeAcceptedCommandListID:
+            result = @"AcceptedCommandList";
+            break;
+
+        case MTRAttributeIDTypeClusterPowerSourceConfigurationAttributeEventListID:
+            result = @"EventList";
+            break;
+
+        case MTRAttributeIDTypeClusterPowerSourceConfigurationAttributeAttributeListID:
+            result = @"AttributeList";
+            break;
+
+        case MTRAttributeIDTypeClusterPowerSourceConfigurationAttributeFeatureMapID:
+            result = @"FeatureMap";
+            break;
+
+        case MTRAttributeIDTypeClusterPowerSourceConfigurationAttributeClusterRevisionID:
+            result = @"ClusterRevision";
+            break;
+
+        default:
+            result = [NSString stringWithFormat:@"<Unknown attributeID %d>", attributeID];
+            break;
+        }
+        break;
+
+    case MTRClusterIDTypePowerSourceID:
+
+        switch (attributeID) {
+
+            // Cluster PowerSource attributes
+        case MTRAttributeIDTypeClusterPowerSourceAttributeStatusID:
+            result = @"Status";
+            break;
+
+        case MTRAttributeIDTypeClusterPowerSourceAttributeOrderID:
+            result = @"Order";
+            break;
+
+        case MTRAttributeIDTypeClusterPowerSourceAttributeDescriptionID:
+            result = @"Description";
+            break;
+
+        case MTRAttributeIDTypeClusterPowerSourceAttributeWiredAssessedInputVoltageID:
+            result = @"WiredAssessedInputVoltage";
+            break;
+
+        case MTRAttributeIDTypeClusterPowerSourceAttributeWiredAssessedInputFrequencyID:
+            result = @"WiredAssessedInputFrequency";
+            break;
+
+        case MTRAttributeIDTypeClusterPowerSourceAttributeWiredCurrentTypeID:
+            result = @"WiredCurrentType";
+            break;
+
+        case MTRAttributeIDTypeClusterPowerSourceAttributeWiredAssessedCurrentID:
+            result = @"WiredAssessedCurrent";
+            break;
+
+        case MTRAttributeIDTypeClusterPowerSourceAttributeWiredNominalVoltageID:
+            result = @"WiredNominalVoltage";
+            break;
+
+        case MTRAttributeIDTypeClusterPowerSourceAttributeWiredMaximumCurrentID:
+            result = @"WiredMaximumCurrent";
+            break;
+
+        case MTRAttributeIDTypeClusterPowerSourceAttributeWiredPresentID:
+            result = @"WiredPresent";
+            break;
+
+        case MTRAttributeIDTypeClusterPowerSourceAttributeActiveWiredFaultsID:
+            result = @"ActiveWiredFaults";
+            break;
+
+        case MTRAttributeIDTypeClusterPowerSourceAttributeBatVoltageID:
+            result = @"BatVoltage";
+            break;
+
+        case MTRAttributeIDTypeClusterPowerSourceAttributeBatPercentRemainingID:
+            result = @"BatPercentRemaining";
+            break;
+
+        case MTRAttributeIDTypeClusterPowerSourceAttributeBatTimeRemainingID:
+            result = @"BatTimeRemaining";
+            break;
+
+        case MTRAttributeIDTypeClusterPowerSourceAttributeBatChargeLevelID:
+            result = @"BatChargeLevel";
+            break;
+
+        case MTRAttributeIDTypeClusterPowerSourceAttributeBatReplacementNeededID:
+            result = @"BatReplacementNeeded";
+            break;
+
+        case MTRAttributeIDTypeClusterPowerSourceAttributeBatReplaceabilityID:
+            result = @"BatReplaceability";
+            break;
+
+        case MTRAttributeIDTypeClusterPowerSourceAttributeBatPresentID:
+            result = @"BatPresent";
+            break;
+
+        case MTRAttributeIDTypeClusterPowerSourceAttributeActiveBatFaultsID:
+            result = @"ActiveBatFaults";
+            break;
+
+        case MTRAttributeIDTypeClusterPowerSourceAttributeBatReplacementDescriptionID:
+            result = @"BatReplacementDescription";
+            break;
+
+        case MTRAttributeIDTypeClusterPowerSourceAttributeBatCommonDesignationID:
+            result = @"BatCommonDesignation";
+            break;
+
+        case MTRAttributeIDTypeClusterPowerSourceAttributeBatANSIDesignationID:
+            result = @"BatANSIDesignation";
+            break;
+
+        case MTRAttributeIDTypeClusterPowerSourceAttributeBatIECDesignationID:
+            result = @"BatIECDesignation";
+            break;
+
+        case MTRAttributeIDTypeClusterPowerSourceAttributeBatApprovedChemistryID:
+            result = @"BatApprovedChemistry";
+            break;
+
+        case MTRAttributeIDTypeClusterPowerSourceAttributeBatCapacityID:
+            result = @"BatCapacity";
+            break;
+
+        case MTRAttributeIDTypeClusterPowerSourceAttributeBatQuantityID:
+            result = @"BatQuantity";
+            break;
+
+        case MTRAttributeIDTypeClusterPowerSourceAttributeBatChargeStateID:
+            result = @"BatChargeState";
+            break;
+
+        case MTRAttributeIDTypeClusterPowerSourceAttributeBatTimeToFullChargeID:
+            result = @"BatTimeToFullCharge";
+            break;
+
+        case MTRAttributeIDTypeClusterPowerSourceAttributeBatFunctionalWhileChargingID:
+            result = @"BatFunctionalWhileCharging";
+            break;
+
+        case MTRAttributeIDTypeClusterPowerSourceAttributeBatChargingCurrentID:
+            result = @"BatChargingCurrent";
+            break;
+
+        case MTRAttributeIDTypeClusterPowerSourceAttributeActiveBatChargeFaultsID:
+            result = @"ActiveBatChargeFaults";
+            break;
+
+        case MTRAttributeIDTypeClusterPowerSourceAttributeEndpointListID:
+            result = @"EndpointList";
+            break;
+
+        case MTRAttributeIDTypeClusterPowerSourceAttributeGeneratedCommandListID:
+            result = @"GeneratedCommandList";
+            break;
+
+        case MTRAttributeIDTypeClusterPowerSourceAttributeAcceptedCommandListID:
+            result = @"AcceptedCommandList";
+            break;
+
+        case MTRAttributeIDTypeClusterPowerSourceAttributeEventListID:
+            result = @"EventList";
+            break;
+
+        case MTRAttributeIDTypeClusterPowerSourceAttributeAttributeListID:
+            result = @"AttributeList";
+            break;
+
+        case MTRAttributeIDTypeClusterPowerSourceAttributeFeatureMapID:
+            result = @"FeatureMap";
+            break;
+
+        case MTRAttributeIDTypeClusterPowerSourceAttributeClusterRevisionID:
+            result = @"ClusterRevision";
+            break;
+
+        default:
+            result = [NSString stringWithFormat:@"<Unknown attributeID %d>", attributeID];
+            break;
+        }
+        break;
+
+    case MTRClusterIDTypeGeneralCommissioningID:
+
+        switch (attributeID) {
+
+            // Cluster GeneralCommissioning attributes
+        case MTRAttributeIDTypeClusterGeneralCommissioningAttributeBreadcrumbID:
+            result = @"Breadcrumb";
+            break;
+
+        case MTRAttributeIDTypeClusterGeneralCommissioningAttributeBasicCommissioningInfoID:
+            result = @"BasicCommissioningInfo";
+            break;
+
+        case MTRAttributeIDTypeClusterGeneralCommissioningAttributeRegulatoryConfigID:
+            result = @"RegulatoryConfig";
+            break;
+
+        case MTRAttributeIDTypeClusterGeneralCommissioningAttributeLocationCapabilityID:
+            result = @"LocationCapability";
+            break;
+
+        case MTRAttributeIDTypeClusterGeneralCommissioningAttributeSupportsConcurrentConnectionID:
+            result = @"SupportsConcurrentConnection";
+            break;
+
         case MTRAttributeIDTypeClusterGeneralCommissioningAttributeTCAcceptedVersionID:
             result = @"TCAcceptedVersion";
             break;
@@ -2720,7636 +1579,7800 @@
         case MTRAttributeIDTypeClusterGeneralCommissioningAttributeGeneratedCommandListID:
             result = @"GeneratedCommandList";
             break;
->>>>>>> 7a129d83
-
-            case MTRAttributeIDTypeClusterAdministratorCommissioningAttributeGeneratedCommandListID:
-                result = @"GeneratedCommandList";
-                break;
-
-            case MTRAttributeIDTypeClusterAdministratorCommissioningAttributeAcceptedCommandListID:
-                result = @"AcceptedCommandList";
-                break;
-
-            case MTRAttributeIDTypeClusterAdministratorCommissioningAttributeEventListID:
-                result = @"EventList";
-                break;
-
-            case MTRAttributeIDTypeClusterAdministratorCommissioningAttributeAttributeListID:
-                result = @"AttributeList";
-                break;
-
-            case MTRAttributeIDTypeClusterAdministratorCommissioningAttributeFeatureMapID:
-                result = @"FeatureMap";
-                break;
-
-<<<<<<< HEAD
-            case MTRAttributeIDTypeClusterAdministratorCommissioningAttributeClusterRevisionID:
-                result = @"ClusterRevision";
-                break;
-=======
-        default:
-            result = [NSString stringWithFormat:@"<Unknown attributeID %d>", attributeID];
-            break;
-        }
-        break;
->>>>>>> 7a129d83
-
-
-            default:
-                result = [NSString stringWithFormat:@"<Unknown attributeID %d>", attributeID];
-                break;
-        }
-
-case MTRClusterIDTypeOperationalCredentialsID:
-
-            switch (attributeID) {
-
-
-
-// Cluster OperationalCredentials attributes
-            case MTRAttributeIDTypeClusterOperationalCredentialsAttributeNOCsID:
-                result = @"NOCs";
-                break;
-
-            case MTRAttributeIDTypeClusterOperationalCredentialsAttributeFabricsID:
-                result = @"Fabrics";
-                break;
-
-            case MTRAttributeIDTypeClusterOperationalCredentialsAttributeSupportedFabricsID:
-                result = @"SupportedFabrics";
-                break;
-
-            case MTRAttributeIDTypeClusterOperationalCredentialsAttributeCommissionedFabricsID:
-                result = @"CommissionedFabrics";
-                break;
-
-            case MTRAttributeIDTypeClusterOperationalCredentialsAttributeTrustedRootCertificatesID:
-                result = @"TrustedRootCertificates";
-                break;
-
-            case MTRAttributeIDTypeClusterOperationalCredentialsAttributeCurrentFabricIndexID:
-                result = @"CurrentFabricIndex";
-                break;
-
-            case MTRAttributeIDTypeClusterOperationalCredentialsAttributeGeneratedCommandListID:
-                result = @"GeneratedCommandList";
-                break;
-
-            case MTRAttributeIDTypeClusterOperationalCredentialsAttributeAcceptedCommandListID:
-                result = @"AcceptedCommandList";
-                break;
-
-            case MTRAttributeIDTypeClusterOperationalCredentialsAttributeEventListID:
-                result = @"EventList";
-                break;
-
-            case MTRAttributeIDTypeClusterOperationalCredentialsAttributeAttributeListID:
-                result = @"AttributeList";
-                break;
-
-            case MTRAttributeIDTypeClusterOperationalCredentialsAttributeFeatureMapID:
-                result = @"FeatureMap";
-                break;
-
-            case MTRAttributeIDTypeClusterOperationalCredentialsAttributeClusterRevisionID:
-                result = @"ClusterRevision";
-                break;
-
-
-            default:
-                result = [NSString stringWithFormat:@"<Unknown attributeID %d>", attributeID];
-                break;
-        }
-        break;
-
-case MTRClusterIDTypeGroupKeyManagementID:
-
-            switch (attributeID) {
-
-
-
-// Cluster GroupKeyManagement attributes
-            case MTRAttributeIDTypeClusterGroupKeyManagementAttributeGroupKeyMapID:
-                result = @"GroupKeyMap";
-                break;
-
-            case MTRAttributeIDTypeClusterGroupKeyManagementAttributeGroupTableID:
-                result = @"GroupTable";
-                break;
-
-            case MTRAttributeIDTypeClusterGroupKeyManagementAttributeMaxGroupsPerFabricID:
-                result = @"MaxGroupsPerFabric";
-                break;
-
-            case MTRAttributeIDTypeClusterGroupKeyManagementAttributeMaxGroupKeysPerFabricID:
-                result = @"MaxGroupKeysPerFabric";
-                break;
-
-<<<<<<< HEAD
-            case MTRAttributeIDTypeClusterGroupKeyManagementAttributeGeneratedCommandListID:
-                result = @"GeneratedCommandList";
-                break;
-=======
-        default:
-            result = [NSString stringWithFormat:@"<Unknown attributeID %d>", attributeID];
-            break;
-        }
-        break;
->>>>>>> 7a129d83
-
-            case MTRAttributeIDTypeClusterGroupKeyManagementAttributeAcceptedCommandListID:
-                result = @"AcceptedCommandList";
-                break;
-
-            case MTRAttributeIDTypeClusterGroupKeyManagementAttributeEventListID:
-                result = @"EventList";
-                break;
-
-            case MTRAttributeIDTypeClusterGroupKeyManagementAttributeAttributeListID:
-                result = @"AttributeList";
-                break;
-
-            case MTRAttributeIDTypeClusterGroupKeyManagementAttributeFeatureMapID:
-                result = @"FeatureMap";
-                break;
-
-            case MTRAttributeIDTypeClusterGroupKeyManagementAttributeClusterRevisionID:
-                result = @"ClusterRevision";
-                break;
-
-
-            default:
-                result = [NSString stringWithFormat:@"<Unknown attributeID %d>", attributeID];
-                break;
-        }
-
-case MTRClusterIDTypeFixedLabelID:
-
-            switch (attributeID) {
-
-
-
-// Cluster FixedLabel attributes
-            case MTRAttributeIDTypeClusterFixedLabelAttributeLabelListID:
-                result = @"LabelList";
-                break;
-
-            case MTRAttributeIDTypeClusterFixedLabelAttributeGeneratedCommandListID:
-                result = @"GeneratedCommandList";
-                break;
-
-            case MTRAttributeIDTypeClusterFixedLabelAttributeAcceptedCommandListID:
-                result = @"AcceptedCommandList";
-                break;
-
-            case MTRAttributeIDTypeClusterFixedLabelAttributeEventListID:
-                result = @"EventList";
-                break;
-
-            case MTRAttributeIDTypeClusterFixedLabelAttributeAttributeListID:
-                result = @"AttributeList";
-                break;
-
-            case MTRAttributeIDTypeClusterFixedLabelAttributeFeatureMapID:
-                result = @"FeatureMap";
-                break;
-
-            case MTRAttributeIDTypeClusterFixedLabelAttributeClusterRevisionID:
-                result = @"ClusterRevision";
-                break;
-
-
-            default:
-                result = [NSString stringWithFormat:@"<Unknown attributeID %d>", attributeID];
-                break;
-        }
-        break;
-
-case MTRClusterIDTypeUserLabelID:
-
-            switch (attributeID) {
-
-
-
-// Cluster UserLabel attributes
-            case MTRAttributeIDTypeClusterUserLabelAttributeLabelListID:
-                result = @"LabelList";
-                break;
-
-            case MTRAttributeIDTypeClusterUserLabelAttributeGeneratedCommandListID:
-                result = @"GeneratedCommandList";
-                break;
-
-            case MTRAttributeIDTypeClusterUserLabelAttributeAcceptedCommandListID:
-                result = @"AcceptedCommandList";
-                break;
-
-            case MTRAttributeIDTypeClusterUserLabelAttributeEventListID:
-                result = @"EventList";
-                break;
-
-            case MTRAttributeIDTypeClusterUserLabelAttributeAttributeListID:
-                result = @"AttributeList";
-                break;
-
-            case MTRAttributeIDTypeClusterUserLabelAttributeFeatureMapID:
-                result = @"FeatureMap";
-                break;
-
-            case MTRAttributeIDTypeClusterUserLabelAttributeClusterRevisionID:
-                result = @"ClusterRevision";
-                break;
-
-
-            default:
-                result = [NSString stringWithFormat:@"<Unknown attributeID %d>", attributeID];
-                break;
-        }
-        break;
-
-
-
-
-
-
-
-
-
-
-
-
-
-case MTRClusterIDTypeBooleanStateID:
-
-            switch (attributeID) {
-
-
-
-// Cluster BooleanState attributes
-            case MTRAttributeIDTypeClusterBooleanStateAttributeStateValueID:
-                result = @"StateValue";
-                break;
-
-            case MTRAttributeIDTypeClusterBooleanStateAttributeGeneratedCommandListID:
-                result = @"GeneratedCommandList";
-                break;
-
-            case MTRAttributeIDTypeClusterBooleanStateAttributeAcceptedCommandListID:
-                result = @"AcceptedCommandList";
-                break;
-
-            case MTRAttributeIDTypeClusterBooleanStateAttributeEventListID:
-                result = @"EventList";
-                break;
-
-            case MTRAttributeIDTypeClusterBooleanStateAttributeAttributeListID:
-                result = @"AttributeList";
-                break;
-
-            case MTRAttributeIDTypeClusterBooleanStateAttributeFeatureMapID:
-                result = @"FeatureMap";
-                break;
-
-            case MTRAttributeIDTypeClusterBooleanStateAttributeClusterRevisionID:
-                result = @"ClusterRevision";
-                break;
-
-
-            default:
-                result = [NSString stringWithFormat:@"<Unknown attributeID %d>", attributeID];
-                break;
-        }
-
-case MTRClusterIDTypeICDManagementID:
-
-            switch (attributeID) {
-
-
-
-// Cluster ICDManagement attributes
-            case MTRAttributeIDTypeClusterICDManagementAttributeIdleModeDurationID:
-                result = @"IdleModeDuration";
-                break;
-
-            case MTRAttributeIDTypeClusterICDManagementAttributeActiveModeDurationID:
-                result = @"ActiveModeDuration";
-                break;
-
-            case MTRAttributeIDTypeClusterICDManagementAttributeActiveModeThresholdID:
-                result = @"ActiveModeThreshold";
-                break;
-
-            case MTRAttributeIDTypeClusterICDManagementAttributeRegisteredClientsID:
-                result = @"RegisteredClients";
-                break;
-
-            case MTRAttributeIDTypeClusterICDManagementAttributeICDCounterID:
-                result = @"ICDCounter";
-                break;
-
-            case MTRAttributeIDTypeClusterICDManagementAttributeClientsSupportedPerFabricID:
-                result = @"ClientsSupportedPerFabric";
-                break;
-
-            case MTRAttributeIDTypeClusterICDManagementAttributeUserActiveModeTriggerHintID:
-                result = @"UserActiveModeTriggerHint";
-                break;
-
-            case MTRAttributeIDTypeClusterICDManagementAttributeUserActiveModeTriggerInstructionID:
-                result = @"UserActiveModeTriggerInstruction";
-                break;
-
-            case MTRAttributeIDTypeClusterICDManagementAttributeOperatingModeID:
-                result = @"OperatingMode";
-                break;
-
-            case MTRAttributeIDTypeClusterICDManagementAttributeMaximumCheckInBackOffID:
-                result = @"MaximumCheckInBackOff";
-                break;
-
-            case MTRAttributeIDTypeClusterICDManagementAttributeGeneratedCommandListID:
-                result = @"GeneratedCommandList";
-                break;
-
-            case MTRAttributeIDTypeClusterICDManagementAttributeAcceptedCommandListID:
-                result = @"AcceptedCommandList";
-                break;
-
-            case MTRAttributeIDTypeClusterICDManagementAttributeEventListID:
-                result = @"EventList";
-                break;
-
-            case MTRAttributeIDTypeClusterICDManagementAttributeAttributeListID:
-                result = @"AttributeList";
-                break;
-
-            case MTRAttributeIDTypeClusterICDManagementAttributeFeatureMapID:
-                result = @"FeatureMap";
-                break;
-
-            case MTRAttributeIDTypeClusterICDManagementAttributeClusterRevisionID:
-                result = @"ClusterRevision";
-                break;
-
-
-            default:
-                result = [NSString stringWithFormat:@"<Unknown attributeID %d>", attributeID];
-                break;
-        }
-
-case MTRClusterIDTypeTimerID:
-
-            switch (attributeID) {
-
-
-
-// Cluster Timer attributes
-            case MTRAttributeIDTypeClusterTimerAttributeSetTimeID:
-                result = @"SetTime";
-                break;
-
-            case MTRAttributeIDTypeClusterTimerAttributeTimeRemainingID:
-                result = @"TimeRemaining";
-                break;
-
-            case MTRAttributeIDTypeClusterTimerAttributeTimerStateID:
-                result = @"TimerState";
-                break;
-
-            case MTRAttributeIDTypeClusterTimerAttributeGeneratedCommandListID:
-                result = @"GeneratedCommandList";
-                break;
-
-            case MTRAttributeIDTypeClusterTimerAttributeAcceptedCommandListID:
-                result = @"AcceptedCommandList";
-                break;
-
-            case MTRAttributeIDTypeClusterTimerAttributeEventListID:
-                result = @"EventList";
-                break;
-
-            case MTRAttributeIDTypeClusterTimerAttributeAttributeListID:
-                result = @"AttributeList";
-                break;
-
-            case MTRAttributeIDTypeClusterTimerAttributeFeatureMapID:
-                result = @"FeatureMap";
-                break;
-
-            case MTRAttributeIDTypeClusterTimerAttributeClusterRevisionID:
-                result = @"ClusterRevision";
-                break;
-
-
-            default:
-                result = [NSString stringWithFormat:@"<Unknown attributeID %d>", attributeID];
-                break;
-        }
-
-case MTRClusterIDTypeOvenCavityOperationalStateID:
-
-            switch (attributeID) {
-
-
-
-// Cluster OvenCavityOperationalState attributes
-            case MTRAttributeIDTypeClusterOvenCavityOperationalStateAttributePhaseListID:
-                result = @"PhaseList";
-                break;
-
-            case MTRAttributeIDTypeClusterOvenCavityOperationalStateAttributeCurrentPhaseID:
-                result = @"CurrentPhase";
-                break;
-
-            case MTRAttributeIDTypeClusterOvenCavityOperationalStateAttributeCountdownTimeID:
-                result = @"CountdownTime";
-                break;
-
-            case MTRAttributeIDTypeClusterOvenCavityOperationalStateAttributeOperationalStateListID:
-                result = @"OperationalStateList";
-                break;
-
-            case MTRAttributeIDTypeClusterOvenCavityOperationalStateAttributeOperationalStateID:
-                result = @"OperationalState";
-                break;
-
-<<<<<<< HEAD
-            case MTRAttributeIDTypeClusterOvenCavityOperationalStateAttributeOperationalErrorID:
-                result = @"OperationalError";
-                break;
-=======
-        default:
-            result = [NSString stringWithFormat:@"<Unknown attributeID %d>", attributeID];
-            break;
-        }
-        break;
->>>>>>> 7a129d83
-
-            case MTRAttributeIDTypeClusterOvenCavityOperationalStateAttributeGeneratedCommandListID:
-                result = @"GeneratedCommandList";
-                break;
-
-            case MTRAttributeIDTypeClusterOvenCavityOperationalStateAttributeAcceptedCommandListID:
-                result = @"AcceptedCommandList";
-                break;
-
-            case MTRAttributeIDTypeClusterOvenCavityOperationalStateAttributeEventListID:
-                result = @"EventList";
-                break;
-
-            case MTRAttributeIDTypeClusterOvenCavityOperationalStateAttributeAttributeListID:
-                result = @"AttributeList";
-                break;
-
-            case MTRAttributeIDTypeClusterOvenCavityOperationalStateAttributeFeatureMapID:
-                result = @"FeatureMap";
-                break;
-
-            case MTRAttributeIDTypeClusterOvenCavityOperationalStateAttributeClusterRevisionID:
-                result = @"ClusterRevision";
-                break;
-
-
-            default:
-                result = [NSString stringWithFormat:@"<Unknown attributeID %d>", attributeID];
-                break;
-        }
-
-case MTRClusterIDTypeOvenModeID:
-
-            switch (attributeID) {
-
-
-
-// Cluster OvenMode attributes
-            case MTRAttributeIDTypeClusterOvenModeAttributeSupportedModesID:
-                result = @"SupportedModes";
-                break;
-
-            case MTRAttributeIDTypeClusterOvenModeAttributeCurrentModeID:
-                result = @"CurrentMode";
-                break;
-
-            case MTRAttributeIDTypeClusterOvenModeAttributeStartUpModeID:
-                result = @"StartUpMode";
-                break;
-
-            case MTRAttributeIDTypeClusterOvenModeAttributeOnModeID:
-                result = @"OnMode";
-                break;
-
-            case MTRAttributeIDTypeClusterOvenModeAttributeGeneratedCommandListID:
-                result = @"GeneratedCommandList";
-                break;
-
-            case MTRAttributeIDTypeClusterOvenModeAttributeAcceptedCommandListID:
-                result = @"AcceptedCommandList";
-                break;
-
-            case MTRAttributeIDTypeClusterOvenModeAttributeEventListID:
-                result = @"EventList";
-                break;
-
-            case MTRAttributeIDTypeClusterOvenModeAttributeAttributeListID:
-                result = @"AttributeList";
-                break;
-
-            case MTRAttributeIDTypeClusterOvenModeAttributeFeatureMapID:
-                result = @"FeatureMap";
-                break;
-
-<<<<<<< HEAD
-            case MTRAttributeIDTypeClusterOvenModeAttributeClusterRevisionID:
-                result = @"ClusterRevision";
-                break;
-=======
-        default:
-            result = [NSString stringWithFormat:@"<Unknown attributeID %d>", attributeID];
-            break;
-        }
-        break;
->>>>>>> 7a129d83
-
-
-            default:
-                result = [NSString stringWithFormat:@"<Unknown attributeID %d>", attributeID];
-                break;
-        }
-
-case MTRClusterIDTypeLaundryDryerControlsID:
-
-            switch (attributeID) {
-
-
-
-// Cluster LaundryDryerControls attributes
-            case MTRAttributeIDTypeClusterLaundryDryerControlsAttributeSupportedDrynessLevelsID:
-                result = @"SupportedDrynessLevels";
-                break;
-
-            case MTRAttributeIDTypeClusterLaundryDryerControlsAttributeSelectedDrynessLevelID:
-                result = @"SelectedDrynessLevel";
-                break;
-
-            case MTRAttributeIDTypeClusterLaundryDryerControlsAttributeGeneratedCommandListID:
-                result = @"GeneratedCommandList";
-                break;
-
-            case MTRAttributeIDTypeClusterLaundryDryerControlsAttributeAcceptedCommandListID:
-                result = @"AcceptedCommandList";
-                break;
-
-            case MTRAttributeIDTypeClusterLaundryDryerControlsAttributeEventListID:
-                result = @"EventList";
-                break;
-
-            case MTRAttributeIDTypeClusterLaundryDryerControlsAttributeAttributeListID:
-                result = @"AttributeList";
-                break;
-
-            case MTRAttributeIDTypeClusterLaundryDryerControlsAttributeFeatureMapID:
-                result = @"FeatureMap";
-                break;
-
-            case MTRAttributeIDTypeClusterLaundryDryerControlsAttributeClusterRevisionID:
-                result = @"ClusterRevision";
-                break;
-
-
-            default:
-                result = [NSString stringWithFormat:@"<Unknown attributeID %d>", attributeID];
-                break;
-        }
-
-case MTRClusterIDTypeModeSelectID:
-
-<<<<<<< HEAD
-            switch (attributeID) {
-=======
-        default:
-            result = [NSString stringWithFormat:@"<Unknown attributeID %d>", attributeID];
-            break;
-        }
-        break;
->>>>>>> 7a129d83
-
-
-
-// Cluster ModeSelect attributes
-            case MTRAttributeIDTypeClusterModeSelectAttributeDescriptionID:
-                result = @"Description";
-                break;
-
-            case MTRAttributeIDTypeClusterModeSelectAttributeStandardNamespaceID:
-                result = @"StandardNamespace";
-                break;
-
-            case MTRAttributeIDTypeClusterModeSelectAttributeSupportedModesID:
-                result = @"SupportedModes";
-                break;
-
-            case MTRAttributeIDTypeClusterModeSelectAttributeCurrentModeID:
-                result = @"CurrentMode";
-                break;
-
-            case MTRAttributeIDTypeClusterModeSelectAttributeStartUpModeID:
-                result = @"StartUpMode";
-                break;
-
-            case MTRAttributeIDTypeClusterModeSelectAttributeOnModeID:
-                result = @"OnMode";
-                break;
-
-            case MTRAttributeIDTypeClusterModeSelectAttributeGeneratedCommandListID:
-                result = @"GeneratedCommandList";
-                break;
-
-            case MTRAttributeIDTypeClusterModeSelectAttributeAcceptedCommandListID:
-                result = @"AcceptedCommandList";
-                break;
-
-            case MTRAttributeIDTypeClusterModeSelectAttributeEventListID:
-                result = @"EventList";
-                break;
-
-            case MTRAttributeIDTypeClusterModeSelectAttributeAttributeListID:
-                result = @"AttributeList";
-                break;
-
-            case MTRAttributeIDTypeClusterModeSelectAttributeFeatureMapID:
-                result = @"FeatureMap";
-                break;
-
-            case MTRAttributeIDTypeClusterModeSelectAttributeClusterRevisionID:
-                result = @"ClusterRevision";
-                break;
-
-
-            default:
-                result = [NSString stringWithFormat:@"<Unknown attributeID %d>", attributeID];
-                break;
-        }
-
-case MTRClusterIDTypeLaundryWasherModeID:
-
-            switch (attributeID) {
-
-
-
-// Cluster LaundryWasherMode attributes
-            case MTRAttributeIDTypeClusterLaundryWasherModeAttributeSupportedModesID:
-                result = @"SupportedModes";
-                break;
-
-<<<<<<< HEAD
-            case MTRAttributeIDTypeClusterLaundryWasherModeAttributeCurrentModeID:
-                result = @"CurrentMode";
-                break;
-=======
-        default:
-            result = [NSString stringWithFormat:@"<Unknown attributeID %d>", attributeID];
-            break;
-        }
-        break;
->>>>>>> 7a129d83
-
-            case MTRAttributeIDTypeClusterLaundryWasherModeAttributeStartUpModeID:
-                result = @"StartUpMode";
-                break;
-
-            case MTRAttributeIDTypeClusterLaundryWasherModeAttributeOnModeID:
-                result = @"OnMode";
-                break;
-
-            case MTRAttributeIDTypeClusterLaundryWasherModeAttributeGeneratedCommandListID:
-                result = @"GeneratedCommandList";
-                break;
-
-            case MTRAttributeIDTypeClusterLaundryWasherModeAttributeAcceptedCommandListID:
-                result = @"AcceptedCommandList";
-                break;
-
-            case MTRAttributeIDTypeClusterLaundryWasherModeAttributeEventListID:
-                result = @"EventList";
-                break;
-
-            case MTRAttributeIDTypeClusterLaundryWasherModeAttributeAttributeListID:
-                result = @"AttributeList";
-                break;
-
-            case MTRAttributeIDTypeClusterLaundryWasherModeAttributeFeatureMapID:
-                result = @"FeatureMap";
-                break;
-
-            case MTRAttributeIDTypeClusterLaundryWasherModeAttributeClusterRevisionID:
-                result = @"ClusterRevision";
-                break;
-
-
-            default:
-                result = [NSString stringWithFormat:@"<Unknown attributeID %d>", attributeID];
-                break;
-        }
-
-case MTRClusterIDTypeRefrigeratorAndTemperatureControlledCabinetModeID:
-
-            switch (attributeID) {
-
-
-
-// Cluster RefrigeratorAndTemperatureControlledCabinetMode attributes
-            case MTRAttributeIDTypeClusterRefrigeratorAndTemperatureControlledCabinetModeAttributeSupportedModesID:
-                result = @"SupportedModes";
-                break;
-
-            case MTRAttributeIDTypeClusterRefrigeratorAndTemperatureControlledCabinetModeAttributeCurrentModeID:
-                result = @"CurrentMode";
-                break;
-
-            case MTRAttributeIDTypeClusterRefrigeratorAndTemperatureControlledCabinetModeAttributeStartUpModeID:
-                result = @"StartUpMode";
-                break;
-
-            case MTRAttributeIDTypeClusterRefrigeratorAndTemperatureControlledCabinetModeAttributeOnModeID:
-                result = @"OnMode";
-                break;
-
-            case MTRAttributeIDTypeClusterRefrigeratorAndTemperatureControlledCabinetModeAttributeGeneratedCommandListID:
-                result = @"GeneratedCommandList";
-                break;
-
-            case MTRAttributeIDTypeClusterRefrigeratorAndTemperatureControlledCabinetModeAttributeAcceptedCommandListID:
-                result = @"AcceptedCommandList";
-                break;
-
-            case MTRAttributeIDTypeClusterRefrigeratorAndTemperatureControlledCabinetModeAttributeEventListID:
-                result = @"EventList";
-                break;
-
-            case MTRAttributeIDTypeClusterRefrigeratorAndTemperatureControlledCabinetModeAttributeAttributeListID:
-                result = @"AttributeList";
-                break;
-
-            case MTRAttributeIDTypeClusterRefrigeratorAndTemperatureControlledCabinetModeAttributeFeatureMapID:
-                result = @"FeatureMap";
-                break;
-
-            case MTRAttributeIDTypeClusterRefrigeratorAndTemperatureControlledCabinetModeAttributeClusterRevisionID:
-                result = @"ClusterRevision";
-                break;
-
-
-            default:
-                result = [NSString stringWithFormat:@"<Unknown attributeID %d>", attributeID];
-                break;
-        }
-        break;
-
-case MTRClusterIDTypeLaundryWasherControlsID:
-
-            switch (attributeID) {
-
-
-
-// Cluster LaundryWasherControls attributes
-            case MTRAttributeIDTypeClusterLaundryWasherControlsAttributeSpinSpeedsID:
-                result = @"SpinSpeeds";
-                break;
-
-            case MTRAttributeIDTypeClusterLaundryWasherControlsAttributeSpinSpeedCurrentID:
-                result = @"SpinSpeedCurrent";
-                break;
-
-            case MTRAttributeIDTypeClusterLaundryWasherControlsAttributeNumberOfRinsesID:
-                result = @"NumberOfRinses";
-                break;
-
-            case MTRAttributeIDTypeClusterLaundryWasherControlsAttributeSupportedRinsesID:
-                result = @"SupportedRinses";
-                break;
-
-            case MTRAttributeIDTypeClusterLaundryWasherControlsAttributeGeneratedCommandListID:
-                result = @"GeneratedCommandList";
-                break;
-
-            case MTRAttributeIDTypeClusterLaundryWasherControlsAttributeAcceptedCommandListID:
-                result = @"AcceptedCommandList";
-                break;
-
-            case MTRAttributeIDTypeClusterLaundryWasherControlsAttributeEventListID:
-                result = @"EventList";
-                break;
-
-            case MTRAttributeIDTypeClusterLaundryWasherControlsAttributeAttributeListID:
-                result = @"AttributeList";
-                break;
-
-            case MTRAttributeIDTypeClusterLaundryWasherControlsAttributeFeatureMapID:
-                result = @"FeatureMap";
-                break;
-
-            case MTRAttributeIDTypeClusterLaundryWasherControlsAttributeClusterRevisionID:
-                result = @"ClusterRevision";
-                break;
-
-
-            default:
-                result = [NSString stringWithFormat:@"<Unknown attributeID %d>", attributeID];
-                break;
-        }
-        break;
-
-case MTRClusterIDTypeRVCRunModeID:
-
-            switch (attributeID) {
-
-
-
-// Cluster RVCRunMode attributes
-            case MTRAttributeIDTypeClusterRVCRunModeAttributeSupportedModesID:
-                result = @"SupportedModes";
-                break;
-
-            case MTRAttributeIDTypeClusterRVCRunModeAttributeCurrentModeID:
-                result = @"CurrentMode";
-                break;
-
-            case MTRAttributeIDTypeClusterRVCRunModeAttributeGeneratedCommandListID:
-                result = @"GeneratedCommandList";
-                break;
-
-            case MTRAttributeIDTypeClusterRVCRunModeAttributeAcceptedCommandListID:
-                result = @"AcceptedCommandList";
-                break;
-
-            case MTRAttributeIDTypeClusterRVCRunModeAttributeEventListID:
-                result = @"EventList";
-                break;
-
-            case MTRAttributeIDTypeClusterRVCRunModeAttributeAttributeListID:
-                result = @"AttributeList";
-                break;
-
-            case MTRAttributeIDTypeClusterRVCRunModeAttributeFeatureMapID:
-                result = @"FeatureMap";
-                break;
-
-<<<<<<< HEAD
-            case MTRAttributeIDTypeClusterRVCRunModeAttributeClusterRevisionID:
-                result = @"ClusterRevision";
-                break;
-=======
-        default:
-            result = [NSString stringWithFormat:@"<Unknown attributeID %d>", attributeID];
-            break;
-        }
-        break;
->>>>>>> 7a129d83
-
-
-            default:
-                result = [NSString stringWithFormat:@"<Unknown attributeID %d>", attributeID];
-                break;
-        }
-
-case MTRClusterIDTypeRVCCleanModeID:
-
-            switch (attributeID) {
-
-
-
-// Cluster RVCCleanMode attributes
-            case MTRAttributeIDTypeClusterRVCCleanModeAttributeSupportedModesID:
-                result = @"SupportedModes";
-                break;
-
-            case MTRAttributeIDTypeClusterRVCCleanModeAttributeCurrentModeID:
-                result = @"CurrentMode";
-                break;
-
-            case MTRAttributeIDTypeClusterRVCCleanModeAttributeGeneratedCommandListID:
-                result = @"GeneratedCommandList";
-                break;
-
-            case MTRAttributeIDTypeClusterRVCCleanModeAttributeAcceptedCommandListID:
-                result = @"AcceptedCommandList";
-                break;
-
-            case MTRAttributeIDTypeClusterRVCCleanModeAttributeEventListID:
-                result = @"EventList";
-                break;
-
-            case MTRAttributeIDTypeClusterRVCCleanModeAttributeAttributeListID:
-                result = @"AttributeList";
-                break;
-
-            case MTRAttributeIDTypeClusterRVCCleanModeAttributeFeatureMapID:
-                result = @"FeatureMap";
-                break;
-
-            case MTRAttributeIDTypeClusterRVCCleanModeAttributeClusterRevisionID:
-                result = @"ClusterRevision";
-                break;
-
-
-            default:
-                result = [NSString stringWithFormat:@"<Unknown attributeID %d>", attributeID];
-                break;
-        }
-        break;
-
-case MTRClusterIDTypeTemperatureControlID:
-
-            switch (attributeID) {
-
-
-
-// Cluster TemperatureControl attributes
-            case MTRAttributeIDTypeClusterTemperatureControlAttributeTemperatureSetpointID:
-                result = @"TemperatureSetpoint";
-                break;
-
-            case MTRAttributeIDTypeClusterTemperatureControlAttributeMinTemperatureID:
-                result = @"MinTemperature";
-                break;
-
-            case MTRAttributeIDTypeClusterTemperatureControlAttributeMaxTemperatureID:
-                result = @"MaxTemperature";
-                break;
-
-            case MTRAttributeIDTypeClusterTemperatureControlAttributeStepID:
-                result = @"Step";
-                break;
-
-            case MTRAttributeIDTypeClusterTemperatureControlAttributeSelectedTemperatureLevelID:
-                result = @"SelectedTemperatureLevel";
-                break;
-
-            case MTRAttributeIDTypeClusterTemperatureControlAttributeSupportedTemperatureLevelsID:
-                result = @"SupportedTemperatureLevels";
-                break;
-
-            case MTRAttributeIDTypeClusterTemperatureControlAttributeGeneratedCommandListID:
-                result = @"GeneratedCommandList";
-                break;
-
-            case MTRAttributeIDTypeClusterTemperatureControlAttributeAcceptedCommandListID:
-                result = @"AcceptedCommandList";
-                break;
-
-<<<<<<< HEAD
-            case MTRAttributeIDTypeClusterTemperatureControlAttributeEventListID:
-                result = @"EventList";
-                break;
-=======
-        default:
-            result = [NSString stringWithFormat:@"<Unknown attributeID %d>", attributeID];
-            break;
-        }
-        break;
->>>>>>> 7a129d83
-
-            case MTRAttributeIDTypeClusterTemperatureControlAttributeAttributeListID:
-                result = @"AttributeList";
-                break;
-
-            case MTRAttributeIDTypeClusterTemperatureControlAttributeFeatureMapID:
-                result = @"FeatureMap";
-                break;
-
-            case MTRAttributeIDTypeClusterTemperatureControlAttributeClusterRevisionID:
-                result = @"ClusterRevision";
-                break;
-
-
-            default:
-                result = [NSString stringWithFormat:@"<Unknown attributeID %d>", attributeID];
-                break;
-        }
-
-case MTRClusterIDTypeRefrigeratorAlarmID:
-
-            switch (attributeID) {
-
-
-
-<<<<<<< HEAD
-// Cluster RefrigeratorAlarm attributes
-            case MTRAttributeIDTypeClusterRefrigeratorAlarmAttributeMaskID:
-                result = @"Mask";
-                break;
-=======
-        default:
-            result = [NSString stringWithFormat:@"<Unknown attributeID %d>", attributeID];
-            break;
-        }
-        break;
->>>>>>> 7a129d83
-
-            case MTRAttributeIDTypeClusterRefrigeratorAlarmAttributeStateID:
-                result = @"State";
-                break;
-
-            case MTRAttributeIDTypeClusterRefrigeratorAlarmAttributeSupportedID:
-                result = @"Supported";
-                break;
-
-            case MTRAttributeIDTypeClusterRefrigeratorAlarmAttributeGeneratedCommandListID:
-                result = @"GeneratedCommandList";
-                break;
-
-            case MTRAttributeIDTypeClusterRefrigeratorAlarmAttributeAcceptedCommandListID:
-                result = @"AcceptedCommandList";
-                break;
-
-            case MTRAttributeIDTypeClusterRefrigeratorAlarmAttributeEventListID:
-                result = @"EventList";
-                break;
-
-            case MTRAttributeIDTypeClusterRefrigeratorAlarmAttributeAttributeListID:
-                result = @"AttributeList";
-                break;
-
-            case MTRAttributeIDTypeClusterRefrigeratorAlarmAttributeFeatureMapID:
-                result = @"FeatureMap";
-                break;
-
-            case MTRAttributeIDTypeClusterRefrigeratorAlarmAttributeClusterRevisionID:
-                result = @"ClusterRevision";
-                break;
-
-
-            default:
-                result = [NSString stringWithFormat:@"<Unknown attributeID %d>", attributeID];
-                break;
-        }
-        break;
-
-case MTRClusterIDTypeDishwasherModeID:
-
-            switch (attributeID) {
-
-
-
-// Cluster DishwasherMode attributes
-            case MTRAttributeIDTypeClusterDishwasherModeAttributeSupportedModesID:
-                result = @"SupportedModes";
-                break;
-
-            case MTRAttributeIDTypeClusterDishwasherModeAttributeCurrentModeID:
-                result = @"CurrentMode";
-                break;
-
-            case MTRAttributeIDTypeClusterDishwasherModeAttributeStartUpModeID:
-                result = @"StartUpMode";
-                break;
-
-            case MTRAttributeIDTypeClusterDishwasherModeAttributeOnModeID:
-                result = @"OnMode";
-                break;
-
-            case MTRAttributeIDTypeClusterDishwasherModeAttributeGeneratedCommandListID:
-                result = @"GeneratedCommandList";
-                break;
-
-<<<<<<< HEAD
-            case MTRAttributeIDTypeClusterDishwasherModeAttributeAcceptedCommandListID:
-                result = @"AcceptedCommandList";
-                break;
-=======
-        default:
-            result = [NSString stringWithFormat:@"<Unknown attributeID %d>", attributeID];
-            break;
-        }
-        break;
->>>>>>> 7a129d83
-
-            case MTRAttributeIDTypeClusterDishwasherModeAttributeEventListID:
-                result = @"EventList";
-                break;
-
-            case MTRAttributeIDTypeClusterDishwasherModeAttributeAttributeListID:
-                result = @"AttributeList";
-                break;
-
-            case MTRAttributeIDTypeClusterDishwasherModeAttributeFeatureMapID:
-                result = @"FeatureMap";
-                break;
-
-            case MTRAttributeIDTypeClusterDishwasherModeAttributeClusterRevisionID:
-                result = @"ClusterRevision";
-                break;
-
-
-            default:
-                result = [NSString stringWithFormat:@"<Unknown attributeID %d>", attributeID];
-                break;
-        }
-
-case MTRClusterIDTypeAirQualityID:
-
-            switch (attributeID) {
-
-
-
-// Cluster AirQuality attributes
-            case MTRAttributeIDTypeClusterAirQualityAttributeAirQualityID:
-                result = @"AirQuality";
-                break;
-
-            case MTRAttributeIDTypeClusterAirQualityAttributeGeneratedCommandListID:
-                result = @"GeneratedCommandList";
-                break;
-
-            case MTRAttributeIDTypeClusterAirQualityAttributeAcceptedCommandListID:
-                result = @"AcceptedCommandList";
-                break;
-
-            case MTRAttributeIDTypeClusterAirQualityAttributeEventListID:
-                result = @"EventList";
-                break;
-
-            case MTRAttributeIDTypeClusterAirQualityAttributeAttributeListID:
-                result = @"AttributeList";
-                break;
-
-            case MTRAttributeIDTypeClusterAirQualityAttributeFeatureMapID:
-                result = @"FeatureMap";
-                break;
-
-            case MTRAttributeIDTypeClusterAirQualityAttributeClusterRevisionID:
-                result = @"ClusterRevision";
-                break;
-
-
-            default:
-                result = [NSString stringWithFormat:@"<Unknown attributeID %d>", attributeID];
-                break;
-        }
-        break;
-
-case MTRClusterIDTypeSmokeCOAlarmID:
-
-            switch (attributeID) {
-
-
-
-// Cluster SmokeCOAlarm attributes
-            case MTRAttributeIDTypeClusterSmokeCOAlarmAttributeExpressedStateID:
-                result = @"ExpressedState";
-                break;
-
-            case MTRAttributeIDTypeClusterSmokeCOAlarmAttributeSmokeStateID:
-                result = @"SmokeState";
-                break;
-
-            case MTRAttributeIDTypeClusterSmokeCOAlarmAttributeCOStateID:
-                result = @"COState";
-                break;
-
-            case MTRAttributeIDTypeClusterSmokeCOAlarmAttributeBatteryAlertID:
-                result = @"BatteryAlert";
-                break;
-
-            case MTRAttributeIDTypeClusterSmokeCOAlarmAttributeDeviceMutedID:
-                result = @"DeviceMuted";
-                break;
-
-            case MTRAttributeIDTypeClusterSmokeCOAlarmAttributeTestInProgressID:
-                result = @"TestInProgress";
-                break;
-
-            case MTRAttributeIDTypeClusterSmokeCOAlarmAttributeHardwareFaultAlertID:
-                result = @"HardwareFaultAlert";
-                break;
-
-<<<<<<< HEAD
-            case MTRAttributeIDTypeClusterSmokeCOAlarmAttributeEndOfServiceAlertID:
-                result = @"EndOfServiceAlert";
-                break;
-=======
-        default:
-            result = [NSString stringWithFormat:@"<Unknown attributeID %d>", attributeID];
-            break;
-        }
-        break;
->>>>>>> 7a129d83
-
-            case MTRAttributeIDTypeClusterSmokeCOAlarmAttributeInterconnectSmokeAlarmID:
-                result = @"InterconnectSmokeAlarm";
-                break;
-
-            case MTRAttributeIDTypeClusterSmokeCOAlarmAttributeInterconnectCOAlarmID:
-                result = @"InterconnectCOAlarm";
-                break;
-
-            case MTRAttributeIDTypeClusterSmokeCOAlarmAttributeContaminationStateID:
-                result = @"ContaminationState";
-                break;
-
-            case MTRAttributeIDTypeClusterSmokeCOAlarmAttributeSmokeSensitivityLevelID:
-                result = @"SmokeSensitivityLevel";
-                break;
-
-            case MTRAttributeIDTypeClusterSmokeCOAlarmAttributeExpiryDateID:
-                result = @"ExpiryDate";
-                break;
-
-            case MTRAttributeIDTypeClusterSmokeCOAlarmAttributeGeneratedCommandListID:
-                result = @"GeneratedCommandList";
-                break;
-
-            case MTRAttributeIDTypeClusterSmokeCOAlarmAttributeAcceptedCommandListID:
-                result = @"AcceptedCommandList";
-                break;
-
-            case MTRAttributeIDTypeClusterSmokeCOAlarmAttributeEventListID:
-                result = @"EventList";
-                break;
-
-            case MTRAttributeIDTypeClusterSmokeCOAlarmAttributeAttributeListID:
-                result = @"AttributeList";
-                break;
-
-            case MTRAttributeIDTypeClusterSmokeCOAlarmAttributeFeatureMapID:
-                result = @"FeatureMap";
-                break;
-
-            case MTRAttributeIDTypeClusterSmokeCOAlarmAttributeClusterRevisionID:
-                result = @"ClusterRevision";
-                break;
-
-
-            default:
-                result = [NSString stringWithFormat:@"<Unknown attributeID %d>", attributeID];
-                break;
-        }
-
-case MTRClusterIDTypeDishwasherAlarmID:
-
-<<<<<<< HEAD
-            switch (attributeID) {
-=======
-        default:
-            result = [NSString stringWithFormat:@"<Unknown attributeID %d>", attributeID];
-            break;
-        }
-        break;
->>>>>>> 7a129d83
-
-
-
-// Cluster DishwasherAlarm attributes
-            case MTRAttributeIDTypeClusterDishwasherAlarmAttributeMaskID:
-                result = @"Mask";
-                break;
-
-            case MTRAttributeIDTypeClusterDishwasherAlarmAttributeLatchID:
-                result = @"Latch";
-                break;
-
-            case MTRAttributeIDTypeClusterDishwasherAlarmAttributeStateID:
-                result = @"State";
-                break;
-
-            case MTRAttributeIDTypeClusterDishwasherAlarmAttributeSupportedID:
-                result = @"Supported";
-                break;
-
-            case MTRAttributeIDTypeClusterDishwasherAlarmAttributeGeneratedCommandListID:
-                result = @"GeneratedCommandList";
-                break;
-
-            case MTRAttributeIDTypeClusterDishwasherAlarmAttributeAcceptedCommandListID:
-                result = @"AcceptedCommandList";
-                break;
-
-            case MTRAttributeIDTypeClusterDishwasherAlarmAttributeEventListID:
-                result = @"EventList";
-                break;
-
-            case MTRAttributeIDTypeClusterDishwasherAlarmAttributeAttributeListID:
-                result = @"AttributeList";
-                break;
-
-            case MTRAttributeIDTypeClusterDishwasherAlarmAttributeFeatureMapID:
-                result = @"FeatureMap";
-                break;
-
-            case MTRAttributeIDTypeClusterDishwasherAlarmAttributeClusterRevisionID:
-                result = @"ClusterRevision";
-                break;
-
-
-            default:
-                result = [NSString stringWithFormat:@"<Unknown attributeID %d>", attributeID];
-                break;
-        }
-        break;
-
-case MTRClusterIDTypeMicrowaveOvenModeID:
-
-            switch (attributeID) {
-
-
-
-// Cluster MicrowaveOvenMode attributes
-            case MTRAttributeIDTypeClusterMicrowaveOvenModeAttributeSupportedModesID:
-                result = @"SupportedModes";
-                break;
-
-            case MTRAttributeIDTypeClusterMicrowaveOvenModeAttributeCurrentModeID:
-                result = @"CurrentMode";
-                break;
-
-            case MTRAttributeIDTypeClusterMicrowaveOvenModeAttributeGeneratedCommandListID:
-                result = @"GeneratedCommandList";
-                break;
-
-            case MTRAttributeIDTypeClusterMicrowaveOvenModeAttributeAcceptedCommandListID:
-                result = @"AcceptedCommandList";
-                break;
-
-            case MTRAttributeIDTypeClusterMicrowaveOvenModeAttributeEventListID:
-                result = @"EventList";
-                break;
-
-            case MTRAttributeIDTypeClusterMicrowaveOvenModeAttributeAttributeListID:
-                result = @"AttributeList";
-                break;
-
-<<<<<<< HEAD
-            case MTRAttributeIDTypeClusterMicrowaveOvenModeAttributeFeatureMapID:
-                result = @"FeatureMap";
-                break;
-=======
-        default:
-            result = [NSString stringWithFormat:@"<Unknown attributeID %d>", attributeID];
-            break;
-        }
-        break;
->>>>>>> 7a129d83
-
-            case MTRAttributeIDTypeClusterMicrowaveOvenModeAttributeClusterRevisionID:
-                result = @"ClusterRevision";
-                break;
-
-
-            default:
-                result = [NSString stringWithFormat:@"<Unknown attributeID %d>", attributeID];
-                break;
-        }
-
-case MTRClusterIDTypeMicrowaveOvenControlID:
-
-            switch (attributeID) {
-
-
-
-// Cluster MicrowaveOvenControl attributes
-            case MTRAttributeIDTypeClusterMicrowaveOvenControlAttributeCookTimeID:
-                result = @"CookTime";
-                break;
-
-            case MTRAttributeIDTypeClusterMicrowaveOvenControlAttributeMaxCookTimeID:
-                result = @"MaxCookTime";
-                break;
-
-            case MTRAttributeIDTypeClusterMicrowaveOvenControlAttributePowerSettingID:
-                result = @"PowerSetting";
-                break;
-
-            case MTRAttributeIDTypeClusterMicrowaveOvenControlAttributeMinPowerID:
-                result = @"MinPower";
-                break;
-
-            case MTRAttributeIDTypeClusterMicrowaveOvenControlAttributeMaxPowerID:
-                result = @"MaxPower";
-                break;
-
-            case MTRAttributeIDTypeClusterMicrowaveOvenControlAttributePowerStepID:
-                result = @"PowerStep";
-                break;
-
-            case MTRAttributeIDTypeClusterMicrowaveOvenControlAttributeSupportedWattsID:
-                result = @"SupportedWatts";
-                break;
-
-<<<<<<< HEAD
-            case MTRAttributeIDTypeClusterMicrowaveOvenControlAttributeSelectedWattIndexID:
-                result = @"SelectedWattIndex";
-                break;
-=======
-        default:
-            result = [NSString stringWithFormat:@"<Unknown attributeID %d>", attributeID];
-            break;
-        }
-        break;
->>>>>>> 7a129d83
-
-            case MTRAttributeIDTypeClusterMicrowaveOvenControlAttributeWattRatingID:
-                result = @"WattRating";
-                break;
-
-            case MTRAttributeIDTypeClusterMicrowaveOvenControlAttributeGeneratedCommandListID:
-                result = @"GeneratedCommandList";
-                break;
-
-            case MTRAttributeIDTypeClusterMicrowaveOvenControlAttributeAcceptedCommandListID:
-                result = @"AcceptedCommandList";
-                break;
-
-            case MTRAttributeIDTypeClusterMicrowaveOvenControlAttributeEventListID:
-                result = @"EventList";
-                break;
-
-            case MTRAttributeIDTypeClusterMicrowaveOvenControlAttributeAttributeListID:
-                result = @"AttributeList";
-                break;
-
-            case MTRAttributeIDTypeClusterMicrowaveOvenControlAttributeFeatureMapID:
-                result = @"FeatureMap";
-                break;
-
-            case MTRAttributeIDTypeClusterMicrowaveOvenControlAttributeClusterRevisionID:
-                result = @"ClusterRevision";
-                break;
-
-
-            default:
-                result = [NSString stringWithFormat:@"<Unknown attributeID %d>", attributeID];
-                break;
-        }
-
-case MTRClusterIDTypeOperationalStateID:
-
-            switch (attributeID) {
-
-
-<<<<<<< HEAD
-=======
-        default:
-            result = [NSString stringWithFormat:@"<Unknown attributeID %d>", attributeID];
-            break;
-        }
-        break;
->>>>>>> 7a129d83
-
-// Cluster OperationalState attributes
-            case MTRAttributeIDTypeClusterOperationalStateAttributePhaseListID:
-                result = @"PhaseList";
-                break;
-
-            case MTRAttributeIDTypeClusterOperationalStateAttributeCurrentPhaseID:
-                result = @"CurrentPhase";
-                break;
-
-            case MTRAttributeIDTypeClusterOperationalStateAttributeCountdownTimeID:
-                result = @"CountdownTime";
-                break;
-
-            case MTRAttributeIDTypeClusterOperationalStateAttributeOperationalStateListID:
-                result = @"OperationalStateList";
-                break;
-
-            case MTRAttributeIDTypeClusterOperationalStateAttributeOperationalStateID:
-                result = @"OperationalState";
-                break;
-
-            case MTRAttributeIDTypeClusterOperationalStateAttributeOperationalErrorID:
-                result = @"OperationalError";
-                break;
-
-            case MTRAttributeIDTypeClusterOperationalStateAttributeGeneratedCommandListID:
-                result = @"GeneratedCommandList";
-                break;
-
-            case MTRAttributeIDTypeClusterOperationalStateAttributeAcceptedCommandListID:
-                result = @"AcceptedCommandList";
-                break;
-
-            case MTRAttributeIDTypeClusterOperationalStateAttributeEventListID:
-                result = @"EventList";
-                break;
-
-            case MTRAttributeIDTypeClusterOperationalStateAttributeAttributeListID:
-                result = @"AttributeList";
-                break;
-
-            case MTRAttributeIDTypeClusterOperationalStateAttributeFeatureMapID:
-                result = @"FeatureMap";
-                break;
-
-            case MTRAttributeIDTypeClusterOperationalStateAttributeClusterRevisionID:
-                result = @"ClusterRevision";
-                break;
-
-
-            default:
-                result = [NSString stringWithFormat:@"<Unknown attributeID %d>", attributeID];
-                break;
-        }
-        break;
-
-case MTRClusterIDTypeRVCOperationalStateID:
-
-            switch (attributeID) {
-
-
-
-// Cluster RVCOperationalState attributes
-            case MTRAttributeIDTypeClusterRVCOperationalStateAttributePhaseListID:
-                result = @"PhaseList";
-                break;
-
-            case MTRAttributeIDTypeClusterRVCOperationalStateAttributeCurrentPhaseID:
-                result = @"CurrentPhase";
-                break;
-
-            case MTRAttributeIDTypeClusterRVCOperationalStateAttributeCountdownTimeID:
-                result = @"CountdownTime";
-                break;
-
-            case MTRAttributeIDTypeClusterRVCOperationalStateAttributeOperationalStateListID:
-                result = @"OperationalStateList";
-                break;
-
-            case MTRAttributeIDTypeClusterRVCOperationalStateAttributeOperationalStateID:
-                result = @"OperationalState";
-                break;
-
-            case MTRAttributeIDTypeClusterRVCOperationalStateAttributeOperationalErrorID:
-                result = @"OperationalError";
-                break;
-
-            case MTRAttributeIDTypeClusterRVCOperationalStateAttributeGeneratedCommandListID:
-                result = @"GeneratedCommandList";
-                break;
-
-            case MTRAttributeIDTypeClusterRVCOperationalStateAttributeAcceptedCommandListID:
-                result = @"AcceptedCommandList";
-                break;
-
-<<<<<<< HEAD
-            case MTRAttributeIDTypeClusterRVCOperationalStateAttributeEventListID:
-                result = @"EventList";
-                break;
-=======
-        default:
-            result = [NSString stringWithFormat:@"<Unknown attributeID %d>", attributeID];
-            break;
-        }
-        break;
->>>>>>> 7a129d83
-
-            case MTRAttributeIDTypeClusterRVCOperationalStateAttributeAttributeListID:
-                result = @"AttributeList";
-                break;
-
-            case MTRAttributeIDTypeClusterRVCOperationalStateAttributeFeatureMapID:
-                result = @"FeatureMap";
-                break;
-
-            case MTRAttributeIDTypeClusterRVCOperationalStateAttributeClusterRevisionID:
-                result = @"ClusterRevision";
-                break;
-
-
-            default:
-                result = [NSString stringWithFormat:@"<Unknown attributeID %d>", attributeID];
-                break;
-        }
-
-case MTRClusterIDTypeScenesManagementID:
-
-            switch (attributeID) {
-
-
-
-// Cluster ScenesManagement attributes
-            case MTRAttributeIDTypeClusterScenesManagementAttributeLastConfiguredByID:
-                result = @"LastConfiguredBy";
-                break;
-
-<<<<<<< HEAD
-            case MTRAttributeIDTypeClusterScenesManagementAttributeSceneTableSizeID:
-                result = @"SceneTableSize";
-                break;
-=======
-        default:
-            result = [NSString stringWithFormat:@"<Unknown attributeID %d>", attributeID];
-            break;
-        }
-        break;
->>>>>>> 7a129d83
-
-            case MTRAttributeIDTypeClusterScenesManagementAttributeFabricSceneInfoID:
-                result = @"FabricSceneInfo";
-                break;
-
-            case MTRAttributeIDTypeClusterScenesManagementAttributeGeneratedCommandListID:
-                result = @"GeneratedCommandList";
-                break;
-
-            case MTRAttributeIDTypeClusterScenesManagementAttributeAcceptedCommandListID:
-                result = @"AcceptedCommandList";
-                break;
-
-            case MTRAttributeIDTypeClusterScenesManagementAttributeEventListID:
-                result = @"EventList";
-                break;
-
-            case MTRAttributeIDTypeClusterScenesManagementAttributeAttributeListID:
-                result = @"AttributeList";
-                break;
-
-            case MTRAttributeIDTypeClusterScenesManagementAttributeFeatureMapID:
-                result = @"FeatureMap";
-                break;
-
-            case MTRAttributeIDTypeClusterScenesManagementAttributeClusterRevisionID:
-                result = @"ClusterRevision";
-                break;
-
-
-            default:
-                result = [NSString stringWithFormat:@"<Unknown attributeID %d>", attributeID];
-                break;
-        }
-
-case MTRClusterIDTypeHEPAFilterMonitoringID:
-
-<<<<<<< HEAD
-            switch (attributeID) {
-=======
-        default:
-            result = [NSString stringWithFormat:@"<Unknown attributeID %d>", attributeID];
-            break;
-        }
-        break;
->>>>>>> 7a129d83
-
-
-
-// Cluster HEPAFilterMonitoring attributes
-            case MTRAttributeIDTypeClusterHEPAFilterMonitoringAttributeConditionID:
-                result = @"Condition";
-                break;
-
-            case MTRAttributeIDTypeClusterHEPAFilterMonitoringAttributeDegradationDirectionID:
-                result = @"DegradationDirection";
-                break;
-
-            case MTRAttributeIDTypeClusterHEPAFilterMonitoringAttributeChangeIndicationID:
-                result = @"ChangeIndication";
-                break;
-
-            case MTRAttributeIDTypeClusterHEPAFilterMonitoringAttributeInPlaceIndicatorID:
-                result = @"InPlaceIndicator";
-                break;
-
-            case MTRAttributeIDTypeClusterHEPAFilterMonitoringAttributeLastChangedTimeID:
-                result = @"LastChangedTime";
-                break;
-
-            case MTRAttributeIDTypeClusterHEPAFilterMonitoringAttributeReplacementProductListID:
-                result = @"ReplacementProductList";
-                break;
-
-            case MTRAttributeIDTypeClusterHEPAFilterMonitoringAttributeGeneratedCommandListID:
-                result = @"GeneratedCommandList";
-                break;
-
-            case MTRAttributeIDTypeClusterHEPAFilterMonitoringAttributeAcceptedCommandListID:
-                result = @"AcceptedCommandList";
-                break;
-
-            case MTRAttributeIDTypeClusterHEPAFilterMonitoringAttributeEventListID:
-                result = @"EventList";
-                break;
-
-            case MTRAttributeIDTypeClusterHEPAFilterMonitoringAttributeAttributeListID:
-                result = @"AttributeList";
-                break;
-
-            case MTRAttributeIDTypeClusterHEPAFilterMonitoringAttributeFeatureMapID:
-                result = @"FeatureMap";
-                break;
-
-            case MTRAttributeIDTypeClusterHEPAFilterMonitoringAttributeClusterRevisionID:
-                result = @"ClusterRevision";
-                break;
-
-
-            default:
-                result = [NSString stringWithFormat:@"<Unknown attributeID %d>", attributeID];
-                break;
-        }
-        break;
-
-case MTRClusterIDTypeActivatedCarbonFilterMonitoringID:
-
-            switch (attributeID) {
-
-
-
-// Cluster ActivatedCarbonFilterMonitoring attributes
-            case MTRAttributeIDTypeClusterActivatedCarbonFilterMonitoringAttributeConditionID:
-                result = @"Condition";
-                break;
-
-            case MTRAttributeIDTypeClusterActivatedCarbonFilterMonitoringAttributeDegradationDirectionID:
-                result = @"DegradationDirection";
-                break;
-
-            case MTRAttributeIDTypeClusterActivatedCarbonFilterMonitoringAttributeChangeIndicationID:
-                result = @"ChangeIndication";
-                break;
-
-            case MTRAttributeIDTypeClusterActivatedCarbonFilterMonitoringAttributeInPlaceIndicatorID:
-                result = @"InPlaceIndicator";
-                break;
-
-            case MTRAttributeIDTypeClusterActivatedCarbonFilterMonitoringAttributeLastChangedTimeID:
-                result = @"LastChangedTime";
-                break;
-
-            case MTRAttributeIDTypeClusterActivatedCarbonFilterMonitoringAttributeReplacementProductListID:
-                result = @"ReplacementProductList";
-                break;
-
-            case MTRAttributeIDTypeClusterActivatedCarbonFilterMonitoringAttributeGeneratedCommandListID:
-                result = @"GeneratedCommandList";
-                break;
-
-            case MTRAttributeIDTypeClusterActivatedCarbonFilterMonitoringAttributeAcceptedCommandListID:
-                result = @"AcceptedCommandList";
-                break;
-
-            case MTRAttributeIDTypeClusterActivatedCarbonFilterMonitoringAttributeEventListID:
-                result = @"EventList";
-                break;
-
-            case MTRAttributeIDTypeClusterActivatedCarbonFilterMonitoringAttributeAttributeListID:
-                result = @"AttributeList";
-                break;
-
-            case MTRAttributeIDTypeClusterActivatedCarbonFilterMonitoringAttributeFeatureMapID:
-                result = @"FeatureMap";
-                break;
-
-            case MTRAttributeIDTypeClusterActivatedCarbonFilterMonitoringAttributeClusterRevisionID:
-                result = @"ClusterRevision";
-                break;
-
-
-            default:
-                result = [NSString stringWithFormat:@"<Unknown attributeID %d>", attributeID];
-                break;
-        }
-        break;
-
-case MTRClusterIDTypeBooleanStateConfigurationID:
-
-            switch (attributeID) {
-
-
-
-// Cluster BooleanStateConfiguration attributes
-            case MTRAttributeIDTypeClusterBooleanStateConfigurationAttributeCurrentSensitivityLevelID:
-                result = @"CurrentSensitivityLevel";
-                break;
-
-            case MTRAttributeIDTypeClusterBooleanStateConfigurationAttributeSupportedSensitivityLevelsID:
-                result = @"SupportedSensitivityLevels";
-                break;
-
-            case MTRAttributeIDTypeClusterBooleanStateConfigurationAttributeDefaultSensitivityLevelID:
-                result = @"DefaultSensitivityLevel";
-                break;
-
-            case MTRAttributeIDTypeClusterBooleanStateConfigurationAttributeAlarmsActiveID:
-                result = @"AlarmsActive";
-                break;
-
-            case MTRAttributeIDTypeClusterBooleanStateConfigurationAttributeAlarmsSuppressedID:
-                result = @"AlarmsSuppressed";
-                break;
-
-            case MTRAttributeIDTypeClusterBooleanStateConfigurationAttributeAlarmsEnabledID:
-                result = @"AlarmsEnabled";
-                break;
-
-            case MTRAttributeIDTypeClusterBooleanStateConfigurationAttributeAlarmsSupportedID:
-                result = @"AlarmsSupported";
-                break;
-
-            case MTRAttributeIDTypeClusterBooleanStateConfigurationAttributeSensorFaultID:
-                result = @"SensorFault";
-                break;
-
-            case MTRAttributeIDTypeClusterBooleanStateConfigurationAttributeGeneratedCommandListID:
-                result = @"GeneratedCommandList";
-                break;
-
-            case MTRAttributeIDTypeClusterBooleanStateConfigurationAttributeAcceptedCommandListID:
-                result = @"AcceptedCommandList";
-                break;
-
-            case MTRAttributeIDTypeClusterBooleanStateConfigurationAttributeEventListID:
-                result = @"EventList";
-                break;
-
-            case MTRAttributeIDTypeClusterBooleanStateConfigurationAttributeAttributeListID:
-                result = @"AttributeList";
-                break;
-
-            case MTRAttributeIDTypeClusterBooleanStateConfigurationAttributeFeatureMapID:
-                result = @"FeatureMap";
-                break;
-
-<<<<<<< HEAD
-            case MTRAttributeIDTypeClusterBooleanStateConfigurationAttributeClusterRevisionID:
-                result = @"ClusterRevision";
-                break;
-=======
-        default:
-            result = [NSString stringWithFormat:@"<Unknown attributeID %d>", attributeID];
-            break;
-        }
-        break;
->>>>>>> 7a129d83
-
-
-            default:
-                result = [NSString stringWithFormat:@"<Unknown attributeID %d>", attributeID];
-                break;
-        }
-
-case MTRClusterIDTypeValveConfigurationAndControlID:
-
-            switch (attributeID) {
-
-
-
-// Cluster ValveConfigurationAndControl attributes
-            case MTRAttributeIDTypeClusterValveConfigurationAndControlAttributeOpenDurationID:
-                result = @"OpenDuration";
-                break;
-
-            case MTRAttributeIDTypeClusterValveConfigurationAndControlAttributeDefaultOpenDurationID:
-                result = @"DefaultOpenDuration";
-                break;
-
-            case MTRAttributeIDTypeClusterValveConfigurationAndControlAttributeAutoCloseTimeID:
-                result = @"AutoCloseTime";
-                break;
-
-<<<<<<< HEAD
-            case MTRAttributeIDTypeClusterValveConfigurationAndControlAttributeRemainingDurationID:
-                result = @"RemainingDuration";
-                break;
-=======
-        default:
-            result = [NSString stringWithFormat:@"<Unknown attributeID %d>", attributeID];
-            break;
-        }
-        break;
->>>>>>> 7a129d83
-
-            case MTRAttributeIDTypeClusterValveConfigurationAndControlAttributeCurrentStateID:
-                result = @"CurrentState";
-                break;
-
-            case MTRAttributeIDTypeClusterValveConfigurationAndControlAttributeTargetStateID:
-                result = @"TargetState";
-                break;
-
-            case MTRAttributeIDTypeClusterValveConfigurationAndControlAttributeCurrentLevelID:
-                result = @"CurrentLevel";
-                break;
-
-            case MTRAttributeIDTypeClusterValveConfigurationAndControlAttributeTargetLevelID:
-                result = @"TargetLevel";
-                break;
-
-            case MTRAttributeIDTypeClusterValveConfigurationAndControlAttributeDefaultOpenLevelID:
-                result = @"DefaultOpenLevel";
-                break;
-
-            case MTRAttributeIDTypeClusterValveConfigurationAndControlAttributeValveFaultID:
-                result = @"ValveFault";
-                break;
-
-            case MTRAttributeIDTypeClusterValveConfigurationAndControlAttributeLevelStepID:
-                result = @"LevelStep";
-                break;
-
-            case MTRAttributeIDTypeClusterValveConfigurationAndControlAttributeGeneratedCommandListID:
-                result = @"GeneratedCommandList";
-                break;
-
-            case MTRAttributeIDTypeClusterValveConfigurationAndControlAttributeAcceptedCommandListID:
-                result = @"AcceptedCommandList";
-                break;
-
-            case MTRAttributeIDTypeClusterValveConfigurationAndControlAttributeEventListID:
-                result = @"EventList";
-                break;
-
-            case MTRAttributeIDTypeClusterValveConfigurationAndControlAttributeAttributeListID:
-                result = @"AttributeList";
-                break;
-
-            case MTRAttributeIDTypeClusterValveConfigurationAndControlAttributeFeatureMapID:
-                result = @"FeatureMap";
-                break;
-
-            case MTRAttributeIDTypeClusterValveConfigurationAndControlAttributeClusterRevisionID:
-                result = @"ClusterRevision";
-                break;
-
-
-            default:
-                result = [NSString stringWithFormat:@"<Unknown attributeID %d>", attributeID];
-                break;
-        }
-
-case MTRClusterIDTypeElectricalPowerMeasurementID:
-
-            switch (attributeID) {
-
-
-
-// Cluster ElectricalPowerMeasurement attributes
-            case MTRAttributeIDTypeClusterElectricalPowerMeasurementAttributePowerModeID:
-                result = @"PowerMode";
-                break;
-
-            case MTRAttributeIDTypeClusterElectricalPowerMeasurementAttributeNumberOfMeasurementTypesID:
-                result = @"NumberOfMeasurementTypes";
-                break;
-
-<<<<<<< HEAD
-            case MTRAttributeIDTypeClusterElectricalPowerMeasurementAttributeAccuracyID:
-                result = @"Accuracy";
-                break;
-=======
-        default:
-            result = [NSString stringWithFormat:@"<Unknown attributeID %d>", attributeID];
-            break;
-        }
-        break;
->>>>>>> 7a129d83
-
-            case MTRAttributeIDTypeClusterElectricalPowerMeasurementAttributeRangesID:
-                result = @"Ranges";
-                break;
-
-            case MTRAttributeIDTypeClusterElectricalPowerMeasurementAttributeVoltageID:
-                result = @"Voltage";
-                break;
-
-            case MTRAttributeIDTypeClusterElectricalPowerMeasurementAttributeActiveCurrentID:
-                result = @"ActiveCurrent";
-                break;
-
-            case MTRAttributeIDTypeClusterElectricalPowerMeasurementAttributeReactiveCurrentID:
-                result = @"ReactiveCurrent";
-                break;
-
-            case MTRAttributeIDTypeClusterElectricalPowerMeasurementAttributeApparentCurrentID:
-                result = @"ApparentCurrent";
-                break;
-
-            case MTRAttributeIDTypeClusterElectricalPowerMeasurementAttributeActivePowerID:
-                result = @"ActivePower";
-                break;
-
-            case MTRAttributeIDTypeClusterElectricalPowerMeasurementAttributeReactivePowerID:
-                result = @"ReactivePower";
-                break;
-
-            case MTRAttributeIDTypeClusterElectricalPowerMeasurementAttributeApparentPowerID:
-                result = @"ApparentPower";
-                break;
-
-            case MTRAttributeIDTypeClusterElectricalPowerMeasurementAttributeRMSVoltageID:
-                result = @"RMSVoltage";
-                break;
-
-            case MTRAttributeIDTypeClusterElectricalPowerMeasurementAttributeRMSCurrentID:
-                result = @"RMSCurrent";
-                break;
-
-            case MTRAttributeIDTypeClusterElectricalPowerMeasurementAttributeRMSPowerID:
-                result = @"RMSPower";
-                break;
-
-            case MTRAttributeIDTypeClusterElectricalPowerMeasurementAttributeFrequencyID:
-                result = @"Frequency";
-                break;
-
-<<<<<<< HEAD
-            case MTRAttributeIDTypeClusterElectricalPowerMeasurementAttributeHarmonicCurrentsID:
-                result = @"HarmonicCurrents";
-                break;
-=======
-        default:
-            result = [NSString stringWithFormat:@"<Unknown attributeID %d>", attributeID];
-            break;
-        }
-        break;
->>>>>>> 7a129d83
-
-            case MTRAttributeIDTypeClusterElectricalPowerMeasurementAttributeHarmonicPhasesID:
-                result = @"HarmonicPhases";
-                break;
-
-            case MTRAttributeIDTypeClusterElectricalPowerMeasurementAttributePowerFactorID:
-                result = @"PowerFactor";
-                break;
-
-            case MTRAttributeIDTypeClusterElectricalPowerMeasurementAttributeNeutralCurrentID:
-                result = @"NeutralCurrent";
-                break;
-
-            case MTRAttributeIDTypeClusterElectricalPowerMeasurementAttributeGeneratedCommandListID:
-                result = @"GeneratedCommandList";
-                break;
-
-            case MTRAttributeIDTypeClusterElectricalPowerMeasurementAttributeAcceptedCommandListID:
-                result = @"AcceptedCommandList";
-                break;
-
-            case MTRAttributeIDTypeClusterElectricalPowerMeasurementAttributeEventListID:
-                result = @"EventList";
-                break;
-
-            case MTRAttributeIDTypeClusterElectricalPowerMeasurementAttributeAttributeListID:
-                result = @"AttributeList";
-                break;
-
-            case MTRAttributeIDTypeClusterElectricalPowerMeasurementAttributeFeatureMapID:
-                result = @"FeatureMap";
-                break;
-
-            case MTRAttributeIDTypeClusterElectricalPowerMeasurementAttributeClusterRevisionID:
-                result = @"ClusterRevision";
-                break;
-
-
-            default:
-                result = [NSString stringWithFormat:@"<Unknown attributeID %d>", attributeID];
-                break;
-        }
-        break;
-
-case MTRClusterIDTypeElectricalEnergyMeasurementID:
-
-            switch (attributeID) {
-
-
-
-// Cluster ElectricalEnergyMeasurement attributes
-            case MTRAttributeIDTypeClusterElectricalEnergyMeasurementAttributeAccuracyID:
-                result = @"Accuracy";
-                break;
-
-            case MTRAttributeIDTypeClusterElectricalEnergyMeasurementAttributeCumulativeEnergyImportedID:
-                result = @"CumulativeEnergyImported";
-                break;
-
-            case MTRAttributeIDTypeClusterElectricalEnergyMeasurementAttributeCumulativeEnergyExportedID:
-                result = @"CumulativeEnergyExported";
-                break;
-
-            case MTRAttributeIDTypeClusterElectricalEnergyMeasurementAttributePeriodicEnergyImportedID:
-                result = @"PeriodicEnergyImported";
-                break;
-
-            case MTRAttributeIDTypeClusterElectricalEnergyMeasurementAttributePeriodicEnergyExportedID:
-                result = @"PeriodicEnergyExported";
-                break;
-
-            case MTRAttributeIDTypeClusterElectricalEnergyMeasurementAttributeCumulativeEnergyResetID:
-                result = @"CumulativeEnergyReset";
-                break;
-
-            case MTRAttributeIDTypeClusterElectricalEnergyMeasurementAttributeGeneratedCommandListID:
-                result = @"GeneratedCommandList";
-                break;
-
-            case MTRAttributeIDTypeClusterElectricalEnergyMeasurementAttributeAcceptedCommandListID:
-                result = @"AcceptedCommandList";
-                break;
-
-            case MTRAttributeIDTypeClusterElectricalEnergyMeasurementAttributeEventListID:
-                result = @"EventList";
-                break;
-
-            case MTRAttributeIDTypeClusterElectricalEnergyMeasurementAttributeAttributeListID:
-                result = @"AttributeList";
-                break;
-
-            case MTRAttributeIDTypeClusterElectricalEnergyMeasurementAttributeFeatureMapID:
-                result = @"FeatureMap";
-                break;
-
-            case MTRAttributeIDTypeClusterElectricalEnergyMeasurementAttributeClusterRevisionID:
-                result = @"ClusterRevision";
-                break;
-
-
-            default:
-                result = [NSString stringWithFormat:@"<Unknown attributeID %d>", attributeID];
-                break;
-        }
-        break;
-
-case MTRClusterIDTypeWaterHeaterManagementID:
-
-            switch (attributeID) {
-
-
-
-// Cluster WaterHeaterManagement attributes
-            case MTRAttributeIDTypeClusterWaterHeaterManagementAttributeHeaterTypesID:
-                result = @"HeaterTypes";
-                break;
-
-            case MTRAttributeIDTypeClusterWaterHeaterManagementAttributeHeatDemandID:
-                result = @"HeatDemand";
-                break;
-
-            case MTRAttributeIDTypeClusterWaterHeaterManagementAttributeTankVolumeID:
-                result = @"TankVolume";
-                break;
-
-            case MTRAttributeIDTypeClusterWaterHeaterManagementAttributeEstimatedHeatRequiredID:
-                result = @"EstimatedHeatRequired";
-                break;
-
-            case MTRAttributeIDTypeClusterWaterHeaterManagementAttributeTankPercentageID:
-                result = @"TankPercentage";
-                break;
-
-            case MTRAttributeIDTypeClusterWaterHeaterManagementAttributeBoostStateID:
-                result = @"BoostState";
-                break;
-
-            case MTRAttributeIDTypeClusterWaterHeaterManagementAttributeGeneratedCommandListID:
-                result = @"GeneratedCommandList";
-                break;
-
-            case MTRAttributeIDTypeClusterWaterHeaterManagementAttributeAcceptedCommandListID:
-                result = @"AcceptedCommandList";
-                break;
-
-            case MTRAttributeIDTypeClusterWaterHeaterManagementAttributeEventListID:
-                result = @"EventList";
-                break;
-
-            case MTRAttributeIDTypeClusterWaterHeaterManagementAttributeAttributeListID:
-                result = @"AttributeList";
-                break;
-
-<<<<<<< HEAD
-            case MTRAttributeIDTypeClusterWaterHeaterManagementAttributeFeatureMapID:
-                result = @"FeatureMap";
-                break;
-=======
-        default:
-            result = [NSString stringWithFormat:@"<Unknown attributeID %d>", attributeID];
-            break;
-        }
-        break;
->>>>>>> 7a129d83
-
-            case MTRAttributeIDTypeClusterWaterHeaterManagementAttributeClusterRevisionID:
-                result = @"ClusterRevision";
-                break;
-
-
-            default:
-                result = [NSString stringWithFormat:@"<Unknown attributeID %d>", attributeID];
-                break;
-        }
-
-case MTRClusterIDTypeDemandResponseLoadControlID:
-
-            switch (attributeID) {
-
-
-
-// Cluster DemandResponseLoadControl attributes
-            case MTRAttributeIDTypeClusterDemandResponseLoadControlAttributeLoadControlProgramsID:
-                result = @"LoadControlPrograms";
-                break;
-
-            case MTRAttributeIDTypeClusterDemandResponseLoadControlAttributeNumberOfLoadControlProgramsID:
-                result = @"NumberOfLoadControlPrograms";
-                break;
-
-            case MTRAttributeIDTypeClusterDemandResponseLoadControlAttributeEventsID:
-                result = @"Events";
-                break;
-
-            case MTRAttributeIDTypeClusterDemandResponseLoadControlAttributeActiveEventsID:
-                result = @"ActiveEvents";
-                break;
-
-            case MTRAttributeIDTypeClusterDemandResponseLoadControlAttributeNumberOfEventsPerProgramID:
-                result = @"NumberOfEventsPerProgram";
-                break;
-
-            case MTRAttributeIDTypeClusterDemandResponseLoadControlAttributeNumberOfTransitionsID:
-                result = @"NumberOfTransitions";
-                break;
-
-            case MTRAttributeIDTypeClusterDemandResponseLoadControlAttributeDefaultRandomStartID:
-                result = @"DefaultRandomStart";
-                break;
-
-<<<<<<< HEAD
-            case MTRAttributeIDTypeClusterDemandResponseLoadControlAttributeDefaultRandomDurationID:
-                result = @"DefaultRandomDuration";
-                break;
-=======
-        default:
-            result = [NSString stringWithFormat:@"<Unknown attributeID %d>", attributeID];
-            break;
-        }
-        break;
->>>>>>> 7a129d83
-
-            case MTRAttributeIDTypeClusterDemandResponseLoadControlAttributeGeneratedCommandListID:
-                result = @"GeneratedCommandList";
-                break;
-
-            case MTRAttributeIDTypeClusterDemandResponseLoadControlAttributeAcceptedCommandListID:
-                result = @"AcceptedCommandList";
-                break;
-
-            case MTRAttributeIDTypeClusterDemandResponseLoadControlAttributeEventListID:
-                result = @"EventList";
-                break;
-
-            case MTRAttributeIDTypeClusterDemandResponseLoadControlAttributeAttributeListID:
-                result = @"AttributeList";
-                break;
-
-            case MTRAttributeIDTypeClusterDemandResponseLoadControlAttributeFeatureMapID:
-                result = @"FeatureMap";
-                break;
-
-            case MTRAttributeIDTypeClusterDemandResponseLoadControlAttributeClusterRevisionID:
-                result = @"ClusterRevision";
-                break;
-
-
-            default:
-                result = [NSString stringWithFormat:@"<Unknown attributeID %d>", attributeID];
-                break;
-        }
-
-case MTRClusterIDTypeMessagesID:
-
-            switch (attributeID) {
-
-
-<<<<<<< HEAD
-=======
-        default:
-            result = [NSString stringWithFormat:@"<Unknown attributeID %d>", attributeID];
-            break;
-        }
-        break;
->>>>>>> 7a129d83
-
-// Cluster Messages attributes
-            case MTRAttributeIDTypeClusterMessagesAttributeMessagesID:
-                result = @"Messages";
-                break;
-
-            case MTRAttributeIDTypeClusterMessagesAttributeActiveMessageIDsID:
-                result = @"ActiveMessageIDs";
-                break;
-
-            case MTRAttributeIDTypeClusterMessagesAttributeGeneratedCommandListID:
-                result = @"GeneratedCommandList";
-                break;
-
-            case MTRAttributeIDTypeClusterMessagesAttributeAcceptedCommandListID:
-                result = @"AcceptedCommandList";
-                break;
-
-            case MTRAttributeIDTypeClusterMessagesAttributeEventListID:
-                result = @"EventList";
-                break;
-
-            case MTRAttributeIDTypeClusterMessagesAttributeAttributeListID:
-                result = @"AttributeList";
-                break;
-
-            case MTRAttributeIDTypeClusterMessagesAttributeFeatureMapID:
-                result = @"FeatureMap";
-                break;
-
-            case MTRAttributeIDTypeClusterMessagesAttributeClusterRevisionID:
-                result = @"ClusterRevision";
-                break;
-
-
-            default:
-                result = [NSString stringWithFormat:@"<Unknown attributeID %d>", attributeID];
-                break;
-        }
-
-case MTRClusterIDTypeDeviceEnergyManagementID:
-
-            switch (attributeID) {
-
-
-
-<<<<<<< HEAD
-// Cluster DeviceEnergyManagement attributes
-            case MTRAttributeIDTypeClusterDeviceEnergyManagementAttributeESATypeID:
-                result = @"ESAType";
-                break;
-=======
-        default:
-            result = [NSString stringWithFormat:@"<Unknown attributeID %d>", attributeID];
-            break;
-        }
-        break;
->>>>>>> 7a129d83
-
-            case MTRAttributeIDTypeClusterDeviceEnergyManagementAttributeESACanGenerateID:
-                result = @"ESACanGenerate";
-                break;
-
-            case MTRAttributeIDTypeClusterDeviceEnergyManagementAttributeESAStateID:
-                result = @"ESAState";
-                break;
-
-            case MTRAttributeIDTypeClusterDeviceEnergyManagementAttributeAbsMinPowerID:
-                result = @"AbsMinPower";
-                break;
-
-            case MTRAttributeIDTypeClusterDeviceEnergyManagementAttributeAbsMaxPowerID:
-                result = @"AbsMaxPower";
-                break;
-
-            case MTRAttributeIDTypeClusterDeviceEnergyManagementAttributePowerAdjustmentCapabilityID:
-                result = @"PowerAdjustmentCapability";
-                break;
-
-            case MTRAttributeIDTypeClusterDeviceEnergyManagementAttributeForecastID:
-                result = @"Forecast";
-                break;
-
-            case MTRAttributeIDTypeClusterDeviceEnergyManagementAttributeOptOutStateID:
-                result = @"OptOutState";
-                break;
-
-            case MTRAttributeIDTypeClusterDeviceEnergyManagementAttributeGeneratedCommandListID:
-                result = @"GeneratedCommandList";
-                break;
-
-            case MTRAttributeIDTypeClusterDeviceEnergyManagementAttributeAcceptedCommandListID:
-                result = @"AcceptedCommandList";
-                break;
-
-            case MTRAttributeIDTypeClusterDeviceEnergyManagementAttributeEventListID:
-                result = @"EventList";
-                break;
-
-            case MTRAttributeIDTypeClusterDeviceEnergyManagementAttributeAttributeListID:
-                result = @"AttributeList";
-                break;
-
-            case MTRAttributeIDTypeClusterDeviceEnergyManagementAttributeFeatureMapID:
-                result = @"FeatureMap";
-                break;
-
-            case MTRAttributeIDTypeClusterDeviceEnergyManagementAttributeClusterRevisionID:
-                result = @"ClusterRevision";
-                break;
-
-
-            default:
-                result = [NSString stringWithFormat:@"<Unknown attributeID %d>", attributeID];
-                break;
-        }
-        break;
-
-case MTRClusterIDTypeEnergyEVSEID:
-
-            switch (attributeID) {
-
-
-
-// Cluster EnergyEVSE attributes
-            case MTRAttributeIDTypeClusterEnergyEVSEAttributeStateID:
-                result = @"State";
-                break;
-
-            case MTRAttributeIDTypeClusterEnergyEVSEAttributeSupplyStateID:
-                result = @"SupplyState";
-                break;
-
-            case MTRAttributeIDTypeClusterEnergyEVSEAttributeFaultStateID:
-                result = @"FaultState";
-                break;
-
-            case MTRAttributeIDTypeClusterEnergyEVSEAttributeChargingEnabledUntilID:
-                result = @"ChargingEnabledUntil";
-                break;
-
-            case MTRAttributeIDTypeClusterEnergyEVSEAttributeDischargingEnabledUntilID:
-                result = @"DischargingEnabledUntil";
-                break;
-
-            case MTRAttributeIDTypeClusterEnergyEVSEAttributeCircuitCapacityID:
-                result = @"CircuitCapacity";
-                break;
-
-            case MTRAttributeIDTypeClusterEnergyEVSEAttributeMinimumChargeCurrentID:
-                result = @"MinimumChargeCurrent";
-                break;
-
-            case MTRAttributeIDTypeClusterEnergyEVSEAttributeMaximumChargeCurrentID:
-                result = @"MaximumChargeCurrent";
-                break;
-
-            case MTRAttributeIDTypeClusterEnergyEVSEAttributeMaximumDischargeCurrentID:
-                result = @"MaximumDischargeCurrent";
-                break;
-
-            case MTRAttributeIDTypeClusterEnergyEVSEAttributeUserMaximumChargeCurrentID:
-                result = @"UserMaximumChargeCurrent";
-                break;
-
-            case MTRAttributeIDTypeClusterEnergyEVSEAttributeRandomizationDelayWindowID:
-                result = @"RandomizationDelayWindow";
-                break;
-
-            case MTRAttributeIDTypeClusterEnergyEVSEAttributeNextChargeStartTimeID:
-                result = @"NextChargeStartTime";
-                break;
-
-<<<<<<< HEAD
-            case MTRAttributeIDTypeClusterEnergyEVSEAttributeNextChargeTargetTimeID:
-                result = @"NextChargeTargetTime";
-                break;
-=======
-        default:
-            result = [NSString stringWithFormat:@"<Unknown attributeID %d>", attributeID];
-            break;
-        }
-        break;
->>>>>>> 7a129d83
-
-            case MTRAttributeIDTypeClusterEnergyEVSEAttributeNextChargeRequiredEnergyID:
-                result = @"NextChargeRequiredEnergy";
-                break;
-
-            case MTRAttributeIDTypeClusterEnergyEVSEAttributeNextChargeTargetSoCID:
-                result = @"NextChargeTargetSoC";
-                break;
-
-            case MTRAttributeIDTypeClusterEnergyEVSEAttributeApproximateEVEfficiencyID:
-                result = @"ApproximateEVEfficiency";
-                break;
-
-            case MTRAttributeIDTypeClusterEnergyEVSEAttributeStateOfChargeID:
-                result = @"StateOfCharge";
-                break;
-
-            case MTRAttributeIDTypeClusterEnergyEVSEAttributeBatteryCapacityID:
-                result = @"BatteryCapacity";
-                break;
-
-            case MTRAttributeIDTypeClusterEnergyEVSEAttributeVehicleIDID:
-                result = @"VehicleID";
-                break;
-
-            case MTRAttributeIDTypeClusterEnergyEVSEAttributeSessionIDID:
-                result = @"SessionID";
-                break;
-
-            case MTRAttributeIDTypeClusterEnergyEVSEAttributeSessionDurationID:
-                result = @"SessionDuration";
-                break;
-
-            case MTRAttributeIDTypeClusterEnergyEVSEAttributeSessionEnergyChargedID:
-                result = @"SessionEnergyCharged";
-                break;
-
-            case MTRAttributeIDTypeClusterEnergyEVSEAttributeSessionEnergyDischargedID:
-                result = @"SessionEnergyDischarged";
-                break;
-
-            case MTRAttributeIDTypeClusterEnergyEVSEAttributeGeneratedCommandListID:
-                result = @"GeneratedCommandList";
-                break;
-
-            case MTRAttributeIDTypeClusterEnergyEVSEAttributeAcceptedCommandListID:
-                result = @"AcceptedCommandList";
-                break;
-
-            case MTRAttributeIDTypeClusterEnergyEVSEAttributeEventListID:
-                result = @"EventList";
-                break;
-
-            case MTRAttributeIDTypeClusterEnergyEVSEAttributeAttributeListID:
-                result = @"AttributeList";
-                break;
-
-            case MTRAttributeIDTypeClusterEnergyEVSEAttributeFeatureMapID:
-                result = @"FeatureMap";
-                break;
-
-            case MTRAttributeIDTypeClusterEnergyEVSEAttributeClusterRevisionID:
-                result = @"ClusterRevision";
-                break;
-
-
-            default:
-                result = [NSString stringWithFormat:@"<Unknown attributeID %d>", attributeID];
-                break;
-        }
-
-case MTRClusterIDTypeEnergyPreferenceID:
-
-<<<<<<< HEAD
-            switch (attributeID) {
-=======
-        default:
-            result = [NSString stringWithFormat:@"<Unknown attributeID %d>", attributeID];
-            break;
-        }
-        break;
->>>>>>> 7a129d83
-
-
-
-// Cluster EnergyPreference attributes
-            case MTRAttributeIDTypeClusterEnergyPreferenceAttributeEnergyBalancesID:
-                result = @"EnergyBalances";
-                break;
-
-            case MTRAttributeIDTypeClusterEnergyPreferenceAttributeCurrentEnergyBalanceID:
-                result = @"CurrentEnergyBalance";
-                break;
-
-            case MTRAttributeIDTypeClusterEnergyPreferenceAttributeEnergyPrioritiesID:
-                result = @"EnergyPriorities";
-                break;
-
-            case MTRAttributeIDTypeClusterEnergyPreferenceAttributeLowPowerModeSensitivitiesID:
-                result = @"LowPowerModeSensitivities";
-                break;
-
-            case MTRAttributeIDTypeClusterEnergyPreferenceAttributeCurrentLowPowerModeSensitivityID:
-                result = @"CurrentLowPowerModeSensitivity";
-                break;
-
-            case MTRAttributeIDTypeClusterEnergyPreferenceAttributeGeneratedCommandListID:
-                result = @"GeneratedCommandList";
-                break;
-
-            case MTRAttributeIDTypeClusterEnergyPreferenceAttributeAcceptedCommandListID:
-                result = @"AcceptedCommandList";
-                break;
-
-            case MTRAttributeIDTypeClusterEnergyPreferenceAttributeEventListID:
-                result = @"EventList";
-                break;
-
-            case MTRAttributeIDTypeClusterEnergyPreferenceAttributeAttributeListID:
-                result = @"AttributeList";
-                break;
-
-            case MTRAttributeIDTypeClusterEnergyPreferenceAttributeFeatureMapID:
-                result = @"FeatureMap";
-                break;
-
-            case MTRAttributeIDTypeClusterEnergyPreferenceAttributeClusterRevisionID:
-                result = @"ClusterRevision";
-                break;
-
-
-            default:
-                result = [NSString stringWithFormat:@"<Unknown attributeID %d>", attributeID];
-                break;
-        }
-
-case MTRClusterIDTypePowerTopologyID:
-
-            switch (attributeID) {
-
-
-
-// Cluster PowerTopology attributes
-            case MTRAttributeIDTypeClusterPowerTopologyAttributeAvailableEndpointsID:
-                result = @"AvailableEndpoints";
-                break;
-
-            case MTRAttributeIDTypeClusterPowerTopologyAttributeActiveEndpointsID:
-                result = @"ActiveEndpoints";
-                break;
-
-            case MTRAttributeIDTypeClusterPowerTopologyAttributeGeneratedCommandListID:
-                result = @"GeneratedCommandList";
-                break;
-
-            case MTRAttributeIDTypeClusterPowerTopologyAttributeAcceptedCommandListID:
-                result = @"AcceptedCommandList";
-                break;
-
-            case MTRAttributeIDTypeClusterPowerTopologyAttributeEventListID:
-                result = @"EventList";
-                break;
-
-            case MTRAttributeIDTypeClusterPowerTopologyAttributeAttributeListID:
-                result = @"AttributeList";
-                break;
-
-            case MTRAttributeIDTypeClusterPowerTopologyAttributeFeatureMapID:
-                result = @"FeatureMap";
-                break;
-
-            case MTRAttributeIDTypeClusterPowerTopologyAttributeClusterRevisionID:
-                result = @"ClusterRevision";
-                break;
-
-
-            default:
-                result = [NSString stringWithFormat:@"<Unknown attributeID %d>", attributeID];
-                break;
-        }
-        break;
-
-case MTRClusterIDTypeEnergyEVSEModeID:
-
-            switch (attributeID) {
-
-
-
-// Cluster EnergyEVSEMode attributes
-            case MTRAttributeIDTypeClusterEnergyEVSEModeAttributeSupportedModesID:
-                result = @"SupportedModes";
-                break;
-
-            case MTRAttributeIDTypeClusterEnergyEVSEModeAttributeCurrentModeID:
-                result = @"CurrentMode";
-                break;
-
-            case MTRAttributeIDTypeClusterEnergyEVSEModeAttributeStartUpModeID:
-                result = @"StartUpMode";
-                break;
-
-            case MTRAttributeIDTypeClusterEnergyEVSEModeAttributeOnModeID:
-                result = @"OnMode";
-                break;
-
-            case MTRAttributeIDTypeClusterEnergyEVSEModeAttributeGeneratedCommandListID:
-                result = @"GeneratedCommandList";
-                break;
-
-            case MTRAttributeIDTypeClusterEnergyEVSEModeAttributeAcceptedCommandListID:
-                result = @"AcceptedCommandList";
-                break;
-
-            case MTRAttributeIDTypeClusterEnergyEVSEModeAttributeEventListID:
-                result = @"EventList";
-                break;
-
-            case MTRAttributeIDTypeClusterEnergyEVSEModeAttributeAttributeListID:
-                result = @"AttributeList";
-                break;
-
-            case MTRAttributeIDTypeClusterEnergyEVSEModeAttributeFeatureMapID:
-                result = @"FeatureMap";
-                break;
-
-            case MTRAttributeIDTypeClusterEnergyEVSEModeAttributeClusterRevisionID:
-                result = @"ClusterRevision";
-                break;
-
-
-            default:
-                result = [NSString stringWithFormat:@"<Unknown attributeID %d>", attributeID];
-                break;
-        }
-        break;
-
-case MTRClusterIDTypeWaterHeaterModeID:
-
-            switch (attributeID) {
-
-
-
-// Cluster WaterHeaterMode attributes
-            case MTRAttributeIDTypeClusterWaterHeaterModeAttributeSupportedModesID:
-                result = @"SupportedModes";
-                break;
-
-            case MTRAttributeIDTypeClusterWaterHeaterModeAttributeCurrentModeID:
-                result = @"CurrentMode";
-                break;
-
-            case MTRAttributeIDTypeClusterWaterHeaterModeAttributeStartUpModeID:
-                result = @"StartUpMode";
-                break;
-
-            case MTRAttributeIDTypeClusterWaterHeaterModeAttributeOnModeID:
-                result = @"OnMode";
-                break;
-
-            case MTRAttributeIDTypeClusterWaterHeaterModeAttributeGeneratedCommandListID:
-                result = @"GeneratedCommandList";
-                break;
-
-            case MTRAttributeIDTypeClusterWaterHeaterModeAttributeAcceptedCommandListID:
-                result = @"AcceptedCommandList";
-                break;
-
-            case MTRAttributeIDTypeClusterWaterHeaterModeAttributeEventListID:
-                result = @"EventList";
-                break;
-
-            case MTRAttributeIDTypeClusterWaterHeaterModeAttributeAttributeListID:
-                result = @"AttributeList";
-                break;
-
-            case MTRAttributeIDTypeClusterWaterHeaterModeAttributeFeatureMapID:
-                result = @"FeatureMap";
-                break;
-
-            case MTRAttributeIDTypeClusterWaterHeaterModeAttributeClusterRevisionID:
-                result = @"ClusterRevision";
-                break;
-
-
-            default:
-                result = [NSString stringWithFormat:@"<Unknown attributeID %d>", attributeID];
-                break;
-        }
-        break;
-
-case MTRClusterIDTypeDeviceEnergyManagementModeID:
-
-            switch (attributeID) {
-
-
-
-// Cluster DeviceEnergyManagementMode attributes
-            case MTRAttributeIDTypeClusterDeviceEnergyManagementModeAttributeSupportedModesID:
-                result = @"SupportedModes";
-                break;
-
-            case MTRAttributeIDTypeClusterDeviceEnergyManagementModeAttributeCurrentModeID:
-                result = @"CurrentMode";
-                break;
-
-            case MTRAttributeIDTypeClusterDeviceEnergyManagementModeAttributeStartUpModeID:
-                result = @"StartUpMode";
-                break;
-
-            case MTRAttributeIDTypeClusterDeviceEnergyManagementModeAttributeOnModeID:
-                result = @"OnMode";
-                break;
-
-            case MTRAttributeIDTypeClusterDeviceEnergyManagementModeAttributeGeneratedCommandListID:
-                result = @"GeneratedCommandList";
-                break;
-
-            case MTRAttributeIDTypeClusterDeviceEnergyManagementModeAttributeAcceptedCommandListID:
-                result = @"AcceptedCommandList";
-                break;
-
-            case MTRAttributeIDTypeClusterDeviceEnergyManagementModeAttributeEventListID:
-                result = @"EventList";
-                break;
-
-            case MTRAttributeIDTypeClusterDeviceEnergyManagementModeAttributeAttributeListID:
-                result = @"AttributeList";
-                break;
-
-            case MTRAttributeIDTypeClusterDeviceEnergyManagementModeAttributeFeatureMapID:
-                result = @"FeatureMap";
-                break;
-
-            case MTRAttributeIDTypeClusterDeviceEnergyManagementModeAttributeClusterRevisionID:
-                result = @"ClusterRevision";
-                break;
-
-
-            default:
-                result = [NSString stringWithFormat:@"<Unknown attributeID %d>", attributeID];
-                break;
-        }
-
-case MTRClusterIDTypeDoorLockID:
-
-            switch (attributeID) {
-
-
-
-// Cluster DoorLock attributes
-            case MTRAttributeIDTypeClusterDoorLockAttributeLockStateID:
-                result = @"LockState";
-                break;
-
-<<<<<<< HEAD
-            case MTRAttributeIDTypeClusterDoorLockAttributeLockTypeID:
-                result = @"LockType";
-                break;
-=======
-        default:
-            result = [NSString stringWithFormat:@"<Unknown attributeID %d>", attributeID];
-            break;
-        }
-        break;
->>>>>>> 7a129d83
-
-            case MTRAttributeIDTypeClusterDoorLockAttributeActuatorEnabledID:
-                result = @"ActuatorEnabled";
-                break;
-
-            case MTRAttributeIDTypeClusterDoorLockAttributeDoorStateID:
-                result = @"DoorState";
-                break;
-
-            case MTRAttributeIDTypeClusterDoorLockAttributeDoorOpenEventsID:
-                result = @"DoorOpenEvents";
-                break;
-
-            case MTRAttributeIDTypeClusterDoorLockAttributeDoorClosedEventsID:
-                result = @"DoorClosedEvents";
-                break;
-
-            case MTRAttributeIDTypeClusterDoorLockAttributeOpenPeriodID:
-                result = @"OpenPeriod";
-                break;
-
-            case MTRAttributeIDTypeClusterDoorLockAttributeNumberOfTotalUsersSupportedID:
-                result = @"NumberOfTotalUsersSupported";
-                break;
-
-            case MTRAttributeIDTypeClusterDoorLockAttributeNumberOfPINUsersSupportedID:
-                result = @"NumberOfPINUsersSupported";
-                break;
-
-            case MTRAttributeIDTypeClusterDoorLockAttributeNumberOfRFIDUsersSupportedID:
-                result = @"NumberOfRFIDUsersSupported";
-                break;
-
-            case MTRAttributeIDTypeClusterDoorLockAttributeNumberOfWeekDaySchedulesSupportedPerUserID:
-                result = @"NumberOfWeekDaySchedulesSupportedPerUser";
-                break;
-
-            case MTRAttributeIDTypeClusterDoorLockAttributeNumberOfYearDaySchedulesSupportedPerUserID:
-                result = @"NumberOfYearDaySchedulesSupportedPerUser";
-                break;
-
-<<<<<<< HEAD
-            case MTRAttributeIDTypeClusterDoorLockAttributeNumberOfHolidaySchedulesSupportedID:
-                result = @"NumberOfHolidaySchedulesSupported";
-                break;
-=======
-        default:
-            result = [NSString stringWithFormat:@"<Unknown attributeID %d>", attributeID];
-            break;
-        }
-        break;
->>>>>>> 7a129d83
-
-            case MTRAttributeIDTypeClusterDoorLockAttributeMaxPINCodeLengthID:
-                result = @"MaxPINCodeLength";
-                break;
-
-            case MTRAttributeIDTypeClusterDoorLockAttributeMinPINCodeLengthID:
-                result = @"MinPINCodeLength";
-                break;
-
-            case MTRAttributeIDTypeClusterDoorLockAttributeMaxRFIDCodeLengthID:
-                result = @"MaxRFIDCodeLength";
-                break;
-
-            case MTRAttributeIDTypeClusterDoorLockAttributeMinRFIDCodeLengthID:
-                result = @"MinRFIDCodeLength";
-                break;
-
-            case MTRAttributeIDTypeClusterDoorLockAttributeCredentialRulesSupportID:
-                result = @"CredentialRulesSupport";
-                break;
-
-            case MTRAttributeIDTypeClusterDoorLockAttributeNumberOfCredentialsSupportedPerUserID:
-                result = @"NumberOfCredentialsSupportedPerUser";
-                break;
-
-            case MTRAttributeIDTypeClusterDoorLockAttributeLanguageID:
-                result = @"Language";
-                break;
-
-            case MTRAttributeIDTypeClusterDoorLockAttributeLEDSettingsID:
-                result = @"LEDSettings";
-                break;
-
-            case MTRAttributeIDTypeClusterDoorLockAttributeAutoRelockTimeID:
-                result = @"AutoRelockTime";
-                break;
-
-            case MTRAttributeIDTypeClusterDoorLockAttributeSoundVolumeID:
-                result = @"SoundVolume";
-                break;
-
-            case MTRAttributeIDTypeClusterDoorLockAttributeOperatingModeID:
-                result = @"OperatingMode";
-                break;
-
-            case MTRAttributeIDTypeClusterDoorLockAttributeSupportedOperatingModesID:
-                result = @"SupportedOperatingModes";
-                break;
-
-            case MTRAttributeIDTypeClusterDoorLockAttributeDefaultConfigurationRegisterID:
-                result = @"DefaultConfigurationRegister";
-                break;
-
-            case MTRAttributeIDTypeClusterDoorLockAttributeEnableLocalProgrammingID:
-                result = @"EnableLocalProgramming";
-                break;
-
-            case MTRAttributeIDTypeClusterDoorLockAttributeEnableOneTouchLockingID:
-                result = @"EnableOneTouchLocking";
-                break;
-
-            case MTRAttributeIDTypeClusterDoorLockAttributeEnableInsideStatusLEDID:
-                result = @"EnableInsideStatusLED";
-                break;
-
-<<<<<<< HEAD
-            case MTRAttributeIDTypeClusterDoorLockAttributeEnablePrivacyModeButtonID:
-                result = @"EnablePrivacyModeButton";
-                break;
-=======
-        default:
-            result = [NSString stringWithFormat:@"<Unknown attributeID %d>", attributeID];
-            break;
-        }
-        break;
->>>>>>> 7a129d83
-
-            case MTRAttributeIDTypeClusterDoorLockAttributeLocalProgrammingFeaturesID:
-                result = @"LocalProgrammingFeatures";
-                break;
-
-            case MTRAttributeIDTypeClusterDoorLockAttributeWrongCodeEntryLimitID:
-                result = @"WrongCodeEntryLimit";
-                break;
-
-            case MTRAttributeIDTypeClusterDoorLockAttributeUserCodeTemporaryDisableTimeID:
-                result = @"UserCodeTemporaryDisableTime";
-                break;
-
-            case MTRAttributeIDTypeClusterDoorLockAttributeSendPINOverTheAirID:
-                result = @"SendPINOverTheAir";
-                break;
-
-            case MTRAttributeIDTypeClusterDoorLockAttributeRequirePINforRemoteOperationID:
-                result = @"RequirePINforRemoteOperation";
-                break;
-
-            case MTRAttributeIDTypeClusterDoorLockAttributeExpiringUserTimeoutID:
-                result = @"ExpiringUserTimeout";
-                break;
-
-            case MTRAttributeIDTypeClusterDoorLockAttributeAliroReaderVerificationKeyID:
-                result = @"AliroReaderVerificationKey";
-                break;
-
-            case MTRAttributeIDTypeClusterDoorLockAttributeAliroReaderGroupIdentifierID:
-                result = @"AliroReaderGroupIdentifier";
-                break;
-
-            case MTRAttributeIDTypeClusterDoorLockAttributeAliroReaderGroupSubIdentifierID:
-                result = @"AliroReaderGroupSubIdentifier";
-                break;
-
-            case MTRAttributeIDTypeClusterDoorLockAttributeAliroExpeditedTransactionSupportedProtocolVersionsID:
-                result = @"AliroExpeditedTransactionSupportedProtocolVersions";
-                break;
-
-            case MTRAttributeIDTypeClusterDoorLockAttributeAliroGroupResolvingKeyID:
-                result = @"AliroGroupResolvingKey";
-                break;
-
-            case MTRAttributeIDTypeClusterDoorLockAttributeAliroSupportedBLEUWBProtocolVersionsID:
-                result = @"AliroSupportedBLEUWBProtocolVersions";
-                break;
-
-            case MTRAttributeIDTypeClusterDoorLockAttributeAliroBLEAdvertisingVersionID:
-                result = @"AliroBLEAdvertisingVersion";
-                break;
-
-            case MTRAttributeIDTypeClusterDoorLockAttributeNumberOfAliroCredentialIssuerKeysSupportedID:
-                result = @"NumberOfAliroCredentialIssuerKeysSupported";
-                break;
-
-            case MTRAttributeIDTypeClusterDoorLockAttributeNumberOfAliroEndpointKeysSupportedID:
-                result = @"NumberOfAliroEndpointKeysSupported";
-                break;
-
-            case MTRAttributeIDTypeClusterDoorLockAttributeGeneratedCommandListID:
-                result = @"GeneratedCommandList";
-                break;
-
-            case MTRAttributeIDTypeClusterDoorLockAttributeAcceptedCommandListID:
-                result = @"AcceptedCommandList";
-                break;
-
-            case MTRAttributeIDTypeClusterDoorLockAttributeEventListID:
-                result = @"EventList";
-                break;
-
-            case MTRAttributeIDTypeClusterDoorLockAttributeAttributeListID:
-                result = @"AttributeList";
-                break;
-
-            case MTRAttributeIDTypeClusterDoorLockAttributeFeatureMapID:
-                result = @"FeatureMap";
-                break;
-
-            case MTRAttributeIDTypeClusterDoorLockAttributeClusterRevisionID:
-                result = @"ClusterRevision";
-                break;
-
-
-            default:
-                result = [NSString stringWithFormat:@"<Unknown attributeID %d>", attributeID];
-                break;
-        }
-
-case MTRClusterIDTypeWindowCoveringID:
-
-            switch (attributeID) {
-
-
-
-// Cluster WindowCovering attributes
-            case MTRAttributeIDTypeClusterWindowCoveringAttributeTypeID:
-                result = @"Type";
-                break;
-
-            case MTRAttributeIDTypeClusterWindowCoveringAttributePhysicalClosedLimitLiftID:
-                result = @"PhysicalClosedLimitLift";
-                break;
-
-            case MTRAttributeIDTypeClusterWindowCoveringAttributePhysicalClosedLimitTiltID:
-                result = @"PhysicalClosedLimitTilt";
-                break;
-
-            case MTRAttributeIDTypeClusterWindowCoveringAttributeCurrentPositionLiftID:
-                result = @"CurrentPositionLift";
-                break;
-
-<<<<<<< HEAD
-            case MTRAttributeIDTypeClusterWindowCoveringAttributeCurrentPositionTiltID:
-                result = @"CurrentPositionTilt";
-                break;
-=======
-        default:
-            result = [NSString stringWithFormat:@"<Unknown attributeID %d>", attributeID];
-            break;
-        }
-        break;
->>>>>>> 7a129d83
-
-            case MTRAttributeIDTypeClusterWindowCoveringAttributeNumberOfActuationsLiftID:
-                result = @"NumberOfActuationsLift";
-                break;
-
-            case MTRAttributeIDTypeClusterWindowCoveringAttributeNumberOfActuationsTiltID:
-                result = @"NumberOfActuationsTilt";
-                break;
-
-            case MTRAttributeIDTypeClusterWindowCoveringAttributeConfigStatusID:
-                result = @"ConfigStatus";
-                break;
-
-            case MTRAttributeIDTypeClusterWindowCoveringAttributeCurrentPositionLiftPercentageID:
-                result = @"CurrentPositionLiftPercentage";
-                break;
-
-            case MTRAttributeIDTypeClusterWindowCoveringAttributeCurrentPositionTiltPercentageID:
-                result = @"CurrentPositionTiltPercentage";
-                break;
-
-            case MTRAttributeIDTypeClusterWindowCoveringAttributeOperationalStatusID:
-                result = @"OperationalStatus";
-                break;
-
-            case MTRAttributeIDTypeClusterWindowCoveringAttributeTargetPositionLiftPercent100thsID:
-                result = @"TargetPositionLiftPercent100ths";
-                break;
-
-            case MTRAttributeIDTypeClusterWindowCoveringAttributeTargetPositionTiltPercent100thsID:
-                result = @"TargetPositionTiltPercent100ths";
-                break;
-
-            case MTRAttributeIDTypeClusterWindowCoveringAttributeEndProductTypeID:
-                result = @"EndProductType";
-                break;
-
-            case MTRAttributeIDTypeClusterWindowCoveringAttributeCurrentPositionLiftPercent100thsID:
-                result = @"CurrentPositionLiftPercent100ths";
-                break;
-
-            case MTRAttributeIDTypeClusterWindowCoveringAttributeCurrentPositionTiltPercent100thsID:
-                result = @"CurrentPositionTiltPercent100ths";
-                break;
-
-            case MTRAttributeIDTypeClusterWindowCoveringAttributeInstalledOpenLimitLiftID:
-                result = @"InstalledOpenLimitLift";
-                break;
-
-            case MTRAttributeIDTypeClusterWindowCoveringAttributeInstalledClosedLimitLiftID:
-                result = @"InstalledClosedLimitLift";
-                break;
-
-<<<<<<< HEAD
-            case MTRAttributeIDTypeClusterWindowCoveringAttributeInstalledOpenLimitTiltID:
-                result = @"InstalledOpenLimitTilt";
-                break;
-=======
-        default:
-            result = [NSString stringWithFormat:@"<Unknown attributeID %d>", attributeID];
-            break;
-        }
-        break;
->>>>>>> 7a129d83
-
-            case MTRAttributeIDTypeClusterWindowCoveringAttributeInstalledClosedLimitTiltID:
-                result = @"InstalledClosedLimitTilt";
-                break;
-
-            case MTRAttributeIDTypeClusterWindowCoveringAttributeModeID:
-                result = @"Mode";
-                break;
-
-            case MTRAttributeIDTypeClusterWindowCoveringAttributeSafetyStatusID:
-                result = @"SafetyStatus";
-                break;
-
-            case MTRAttributeIDTypeClusterWindowCoveringAttributeGeneratedCommandListID:
-                result = @"GeneratedCommandList";
-                break;
-
-            case MTRAttributeIDTypeClusterWindowCoveringAttributeAcceptedCommandListID:
-                result = @"AcceptedCommandList";
-                break;
-
-            case MTRAttributeIDTypeClusterWindowCoveringAttributeEventListID:
-                result = @"EventList";
-                break;
-
-            case MTRAttributeIDTypeClusterWindowCoveringAttributeAttributeListID:
-                result = @"AttributeList";
-                break;
-
-            case MTRAttributeIDTypeClusterWindowCoveringAttributeFeatureMapID:
-                result = @"FeatureMap";
-                break;
-
-            case MTRAttributeIDTypeClusterWindowCoveringAttributeClusterRevisionID:
-                result = @"ClusterRevision";
-                break;
-
-
-            default:
-                result = [NSString stringWithFormat:@"<Unknown attributeID %d>", attributeID];
-                break;
-        }
-        break;
-
-case MTRClusterIDTypeBarrierControlID:
-
-            switch (attributeID) {
-
-
-
-// Cluster BarrierControl attributes
-            case MTRAttributeIDTypeClusterBarrierControlAttributeBarrierMovingStateID:
-                result = @"BarrierMovingState";
-                break;
-
-            case MTRAttributeIDTypeClusterBarrierControlAttributeBarrierSafetyStatusID:
-                result = @"BarrierSafetyStatus";
-                break;
-
-            case MTRAttributeIDTypeClusterBarrierControlAttributeBarrierCapabilitiesID:
-                result = @"BarrierCapabilities";
-                break;
-
-            case MTRAttributeIDTypeClusterBarrierControlAttributeBarrierOpenEventsID:
-                result = @"BarrierOpenEvents";
-                break;
-
-            case MTRAttributeIDTypeClusterBarrierControlAttributeBarrierCloseEventsID:
-                result = @"BarrierCloseEvents";
-                break;
-
-            case MTRAttributeIDTypeClusterBarrierControlAttributeBarrierCommandOpenEventsID:
-                result = @"BarrierCommandOpenEvents";
-                break;
-
-            case MTRAttributeIDTypeClusterBarrierControlAttributeBarrierCommandCloseEventsID:
-                result = @"BarrierCommandCloseEvents";
-                break;
-
-            case MTRAttributeIDTypeClusterBarrierControlAttributeBarrierOpenPeriodID:
-                result = @"BarrierOpenPeriod";
-                break;
-
-<<<<<<< HEAD
-            case MTRAttributeIDTypeClusterBarrierControlAttributeBarrierClosePeriodID:
-                result = @"BarrierClosePeriod";
-                break;
-=======
-        default:
-            result = [NSString stringWithFormat:@"<Unknown attributeID %d>", attributeID];
-            break;
-        }
-        break;
->>>>>>> 7a129d83
-
-            case MTRAttributeIDTypeClusterBarrierControlAttributeBarrierPositionID:
-                result = @"BarrierPosition";
-                break;
-
-            case MTRAttributeIDTypeClusterBarrierControlAttributeGeneratedCommandListID:
-                result = @"GeneratedCommandList";
-                break;
-
-            case MTRAttributeIDTypeClusterBarrierControlAttributeAcceptedCommandListID:
-                result = @"AcceptedCommandList";
-                break;
-
-            case MTRAttributeIDTypeClusterBarrierControlAttributeEventListID:
-                result = @"EventList";
-                break;
-
-            case MTRAttributeIDTypeClusterBarrierControlAttributeAttributeListID:
-                result = @"AttributeList";
-                break;
-
-            case MTRAttributeIDTypeClusterBarrierControlAttributeFeatureMapID:
-                result = @"FeatureMap";
-                break;
-
-            case MTRAttributeIDTypeClusterBarrierControlAttributeClusterRevisionID:
-                result = @"ClusterRevision";
-                break;
-
-
-            default:
-                result = [NSString stringWithFormat:@"<Unknown attributeID %d>", attributeID];
-                break;
-        }
-
-case MTRClusterIDTypeServiceAreaID:
-
-            switch (attributeID) {
-
-
-<<<<<<< HEAD
-=======
-        default:
-            result = [NSString stringWithFormat:@"<Unknown attributeID %d>", attributeID];
-            break;
-        }
-        break;
->>>>>>> 7a129d83
-
-// Cluster ServiceArea attributes
-            case MTRAttributeIDTypeClusterServiceAreaAttributeSupportedLocationsID:
-                result = @"SupportedLocations";
-                break;
-
-            case MTRAttributeIDTypeClusterServiceAreaAttributeSupportedMapsID:
-                result = @"SupportedMaps";
-                break;
-
-            case MTRAttributeIDTypeClusterServiceAreaAttributeSelectedLocationsID:
-                result = @"SelectedLocations";
-                break;
-
-            case MTRAttributeIDTypeClusterServiceAreaAttributeCurrentLocationID:
-                result = @"CurrentLocation";
-                break;
-
-            case MTRAttributeIDTypeClusterServiceAreaAttributeEstimatedEndTimeID:
-                result = @"EstimatedEndTime";
-                break;
-
-            case MTRAttributeIDTypeClusterServiceAreaAttributeProgressID:
-                result = @"Progress";
-                break;
-
-            case MTRAttributeIDTypeClusterServiceAreaAttributeGeneratedCommandListID:
-                result = @"GeneratedCommandList";
-                break;
-
-            case MTRAttributeIDTypeClusterServiceAreaAttributeAcceptedCommandListID:
-                result = @"AcceptedCommandList";
-                break;
-
-            case MTRAttributeIDTypeClusterServiceAreaAttributeEventListID:
-                result = @"EventList";
-                break;
-
-            case MTRAttributeIDTypeClusterServiceAreaAttributeAttributeListID:
-                result = @"AttributeList";
-                break;
-
-            case MTRAttributeIDTypeClusterServiceAreaAttributeFeatureMapID:
-                result = @"FeatureMap";
-                break;
-
-            case MTRAttributeIDTypeClusterServiceAreaAttributeClusterRevisionID:
-                result = @"ClusterRevision";
-                break;
-
-
-            default:
-                result = [NSString stringWithFormat:@"<Unknown attributeID %d>", attributeID];
-                break;
-        }
-        break;
-
-case MTRClusterIDTypePumpConfigurationAndControlID:
-
-            switch (attributeID) {
-
-
-
-// Cluster PumpConfigurationAndControl attributes
-            case MTRAttributeIDTypeClusterPumpConfigurationAndControlAttributeMaxPressureID:
-                result = @"MaxPressure";
-                break;
-
-            case MTRAttributeIDTypeClusterPumpConfigurationAndControlAttributeMaxSpeedID:
-                result = @"MaxSpeed";
-                break;
-
-            case MTRAttributeIDTypeClusterPumpConfigurationAndControlAttributeMaxFlowID:
-                result = @"MaxFlow";
-                break;
-
-            case MTRAttributeIDTypeClusterPumpConfigurationAndControlAttributeMinConstPressureID:
-                result = @"MinConstPressure";
-                break;
-
-            case MTRAttributeIDTypeClusterPumpConfigurationAndControlAttributeMaxConstPressureID:
-                result = @"MaxConstPressure";
-                break;
-
-            case MTRAttributeIDTypeClusterPumpConfigurationAndControlAttributeMinCompPressureID:
-                result = @"MinCompPressure";
-                break;
-
-            case MTRAttributeIDTypeClusterPumpConfigurationAndControlAttributeMaxCompPressureID:
-                result = @"MaxCompPressure";
-                break;
-
-            case MTRAttributeIDTypeClusterPumpConfigurationAndControlAttributeMinConstSpeedID:
-                result = @"MinConstSpeed";
-                break;
-
-            case MTRAttributeIDTypeClusterPumpConfigurationAndControlAttributeMaxConstSpeedID:
-                result = @"MaxConstSpeed";
-                break;
-
-            case MTRAttributeIDTypeClusterPumpConfigurationAndControlAttributeMinConstFlowID:
-                result = @"MinConstFlow";
-                break;
-
-            case MTRAttributeIDTypeClusterPumpConfigurationAndControlAttributeMaxConstFlowID:
-                result = @"MaxConstFlow";
-                break;
-
-            case MTRAttributeIDTypeClusterPumpConfigurationAndControlAttributeMinConstTempID:
-                result = @"MinConstTemp";
-                break;
-
-            case MTRAttributeIDTypeClusterPumpConfigurationAndControlAttributeMaxConstTempID:
-                result = @"MaxConstTemp";
-                break;
-
-            case MTRAttributeIDTypeClusterPumpConfigurationAndControlAttributePumpStatusID:
-                result = @"PumpStatus";
-                break;
-
-            case MTRAttributeIDTypeClusterPumpConfigurationAndControlAttributeEffectiveOperationModeID:
-                result = @"EffectiveOperationMode";
-                break;
-
-            case MTRAttributeIDTypeClusterPumpConfigurationAndControlAttributeEffectiveControlModeID:
-                result = @"EffectiveControlMode";
-                break;
-
-            case MTRAttributeIDTypeClusterPumpConfigurationAndControlAttributeCapacityID:
-                result = @"Capacity";
-                break;
-
-            case MTRAttributeIDTypeClusterPumpConfigurationAndControlAttributeSpeedID:
-                result = @"Speed";
-                break;
-
-            case MTRAttributeIDTypeClusterPumpConfigurationAndControlAttributeLifetimeRunningHoursID:
-                result = @"LifetimeRunningHours";
-                break;
-
-            case MTRAttributeIDTypeClusterPumpConfigurationAndControlAttributePowerID:
-                result = @"Power";
-                break;
-
-            case MTRAttributeIDTypeClusterPumpConfigurationAndControlAttributeLifetimeEnergyConsumedID:
-                result = @"LifetimeEnergyConsumed";
-                break;
-
-            case MTRAttributeIDTypeClusterPumpConfigurationAndControlAttributeOperationModeID:
-                result = @"OperationMode";
-                break;
-
-            case MTRAttributeIDTypeClusterPumpConfigurationAndControlAttributeControlModeID:
-                result = @"ControlMode";
-                break;
-
-            case MTRAttributeIDTypeClusterPumpConfigurationAndControlAttributeGeneratedCommandListID:
-                result = @"GeneratedCommandList";
-                break;
-
-            case MTRAttributeIDTypeClusterPumpConfigurationAndControlAttributeAcceptedCommandListID:
-                result = @"AcceptedCommandList";
-                break;
-
-            case MTRAttributeIDTypeClusterPumpConfigurationAndControlAttributeEventListID:
-                result = @"EventList";
-                break;
-
-            case MTRAttributeIDTypeClusterPumpConfigurationAndControlAttributeAttributeListID:
-                result = @"AttributeList";
-                break;
-
-            case MTRAttributeIDTypeClusterPumpConfigurationAndControlAttributeFeatureMapID:
-                result = @"FeatureMap";
-                break;
-
-            case MTRAttributeIDTypeClusterPumpConfigurationAndControlAttributeClusterRevisionID:
-                result = @"ClusterRevision";
-                break;
-
-
-            default:
-                result = [NSString stringWithFormat:@"<Unknown attributeID %d>", attributeID];
-                break;
-        }
-
-case MTRClusterIDTypeThermostatID:
-
-            switch (attributeID) {
-
-
-
-// Cluster Thermostat attributes
-            case MTRAttributeIDTypeClusterThermostatAttributeLocalTemperatureID:
-                result = @"LocalTemperature";
-                break;
-
-            case MTRAttributeIDTypeClusterThermostatAttributeOutdoorTemperatureID:
-                result = @"OutdoorTemperature";
-                break;
-
-            case MTRAttributeIDTypeClusterThermostatAttributeOccupancyID:
-                result = @"Occupancy";
-                break;
-
-            case MTRAttributeIDTypeClusterThermostatAttributeAbsMinHeatSetpointLimitID:
-                result = @"AbsMinHeatSetpointLimit";
-                break;
-
-            case MTRAttributeIDTypeClusterThermostatAttributeAbsMaxHeatSetpointLimitID:
-                result = @"AbsMaxHeatSetpointLimit";
-                break;
-
-            case MTRAttributeIDTypeClusterThermostatAttributeAbsMinCoolSetpointLimitID:
-                result = @"AbsMinCoolSetpointLimit";
-                break;
-
-            case MTRAttributeIDTypeClusterThermostatAttributeAbsMaxCoolSetpointLimitID:
-                result = @"AbsMaxCoolSetpointLimit";
-                break;
-
-            case MTRAttributeIDTypeClusterThermostatAttributePICoolingDemandID:
-                result = @"PICoolingDemand";
-                break;
-
-            case MTRAttributeIDTypeClusterThermostatAttributePIHeatingDemandID:
-                result = @"PIHeatingDemand";
-                break;
-
-            case MTRAttributeIDTypeClusterThermostatAttributeHVACSystemTypeConfigurationID:
-                result = @"HVACSystemTypeConfiguration";
-                break;
-
-            case MTRAttributeIDTypeClusterThermostatAttributeLocalTemperatureCalibrationID:
-                result = @"LocalTemperatureCalibration";
-                break;
-
-            case MTRAttributeIDTypeClusterThermostatAttributeOccupiedCoolingSetpointID:
-                result = @"OccupiedCoolingSetpoint";
-                break;
-
-            case MTRAttributeIDTypeClusterThermostatAttributeOccupiedHeatingSetpointID:
-                result = @"OccupiedHeatingSetpoint";
-                break;
-
-            case MTRAttributeIDTypeClusterThermostatAttributeUnoccupiedCoolingSetpointID:
-                result = @"UnoccupiedCoolingSetpoint";
-                break;
-
-<<<<<<< HEAD
-            case MTRAttributeIDTypeClusterThermostatAttributeUnoccupiedHeatingSetpointID:
-                result = @"UnoccupiedHeatingSetpoint";
-                break;
-=======
-        default:
-            result = [NSString stringWithFormat:@"<Unknown attributeID %d>", attributeID];
-            break;
-        }
-        break;
->>>>>>> 7a129d83
-
-            case MTRAttributeIDTypeClusterThermostatAttributeMinHeatSetpointLimitID:
-                result = @"MinHeatSetpointLimit";
-                break;
-
-            case MTRAttributeIDTypeClusterThermostatAttributeMaxHeatSetpointLimitID:
-                result = @"MaxHeatSetpointLimit";
-                break;
-
-            case MTRAttributeIDTypeClusterThermostatAttributeMinCoolSetpointLimitID:
-                result = @"MinCoolSetpointLimit";
-                break;
-
-            case MTRAttributeIDTypeClusterThermostatAttributeMaxCoolSetpointLimitID:
-                result = @"MaxCoolSetpointLimit";
-                break;
-
-            case MTRAttributeIDTypeClusterThermostatAttributeMinSetpointDeadBandID:
-                result = @"MinSetpointDeadBand";
-                break;
-
-            case MTRAttributeIDTypeClusterThermostatAttributeRemoteSensingID:
-                result = @"RemoteSensing";
-                break;
-
-            case MTRAttributeIDTypeClusterThermostatAttributeControlSequenceOfOperationID:
-                result = @"ControlSequenceOfOperation";
-                break;
-
-            case MTRAttributeIDTypeClusterThermostatAttributeSystemModeID:
-                result = @"SystemMode";
-                break;
-
-            case MTRAttributeIDTypeClusterThermostatAttributeThermostatRunningModeID:
-                result = @"ThermostatRunningMode";
-                break;
-
-            case MTRAttributeIDTypeClusterThermostatAttributeStartOfWeekID:
-                result = @"StartOfWeek";
-                break;
-
-            case MTRAttributeIDTypeClusterThermostatAttributeNumberOfWeeklyTransitionsID:
-                result = @"NumberOfWeeklyTransitions";
-                break;
-
-            case MTRAttributeIDTypeClusterThermostatAttributeNumberOfDailyTransitionsID:
-                result = @"NumberOfDailyTransitions";
-                break;
-
-            case MTRAttributeIDTypeClusterThermostatAttributeTemperatureSetpointHoldID:
-                result = @"TemperatureSetpointHold";
-                break;
-
-            case MTRAttributeIDTypeClusterThermostatAttributeTemperatureSetpointHoldDurationID:
-                result = @"TemperatureSetpointHoldDuration";
-                break;
-
-            case MTRAttributeIDTypeClusterThermostatAttributeThermostatProgrammingOperationModeID:
-                result = @"ThermostatProgrammingOperationMode";
-                break;
-
-            case MTRAttributeIDTypeClusterThermostatAttributeThermostatRunningStateID:
-                result = @"ThermostatRunningState";
-                break;
-
-            case MTRAttributeIDTypeClusterThermostatAttributeSetpointChangeSourceID:
-                result = @"SetpointChangeSource";
-                break;
-
-            case MTRAttributeIDTypeClusterThermostatAttributeSetpointChangeAmountID:
-                result = @"SetpointChangeAmount";
-                break;
-
-            case MTRAttributeIDTypeClusterThermostatAttributeSetpointChangeSourceTimestampID:
-                result = @"SetpointChangeSourceTimestamp";
-                break;
-
-            case MTRAttributeIDTypeClusterThermostatAttributeOccupiedSetbackID:
-                result = @"OccupiedSetback";
-                break;
-
-            case MTRAttributeIDTypeClusterThermostatAttributeOccupiedSetbackMinID:
-                result = @"OccupiedSetbackMin";
-                break;
-
-            case MTRAttributeIDTypeClusterThermostatAttributeOccupiedSetbackMaxID:
-                result = @"OccupiedSetbackMax";
-                break;
-
-            case MTRAttributeIDTypeClusterThermostatAttributeUnoccupiedSetbackID:
-                result = @"UnoccupiedSetback";
-                break;
-
-            case MTRAttributeIDTypeClusterThermostatAttributeUnoccupiedSetbackMinID:
-                result = @"UnoccupiedSetbackMin";
-                break;
-
-            case MTRAttributeIDTypeClusterThermostatAttributeUnoccupiedSetbackMaxID:
-                result = @"UnoccupiedSetbackMax";
-                break;
-
-            case MTRAttributeIDTypeClusterThermostatAttributeEmergencyHeatDeltaID:
-                result = @"EmergencyHeatDelta";
-                break;
-
-            case MTRAttributeIDTypeClusterThermostatAttributeACTypeID:
-                result = @"ACType";
-                break;
-
-            case MTRAttributeIDTypeClusterThermostatAttributeACCapacityID:
-                result = @"ACCapacity";
-                break;
-
-            case MTRAttributeIDTypeClusterThermostatAttributeACRefrigerantTypeID:
-                result = @"ACRefrigerantType";
-                break;
-
-            case MTRAttributeIDTypeClusterThermostatAttributeACCompressorTypeID:
-                result = @"ACCompressorType";
-                break;
-
-<<<<<<< HEAD
-            case MTRAttributeIDTypeClusterThermostatAttributeACErrorCodeID:
-                result = @"ACErrorCode";
-                break;
-=======
-        default:
-            result = [NSString stringWithFormat:@"<Unknown attributeID %d>", attributeID];
-            break;
-        }
-        break;
->>>>>>> 7a129d83
-
-            case MTRAttributeIDTypeClusterThermostatAttributeACLouverPositionID:
-                result = @"ACLouverPosition";
-                break;
-
-            case MTRAttributeIDTypeClusterThermostatAttributeACCoilTemperatureID:
-                result = @"ACCoilTemperature";
-                break;
-
-            case MTRAttributeIDTypeClusterThermostatAttributeACCapacityformatID:
-                result = @"ACCapacityformat";
-                break;
-
-            case MTRAttributeIDTypeClusterThermostatAttributePresetTypesID:
-                result = @"PresetTypes";
-                break;
-
-            case MTRAttributeIDTypeClusterThermostatAttributeScheduleTypesID:
-                result = @"ScheduleTypes";
-                break;
-
-            case MTRAttributeIDTypeClusterThermostatAttributeNumberOfPresetsID:
-                result = @"NumberOfPresets";
-                break;
-
-            case MTRAttributeIDTypeClusterThermostatAttributeNumberOfSchedulesID:
-                result = @"NumberOfSchedules";
-                break;
-
-            case MTRAttributeIDTypeClusterThermostatAttributeNumberOfScheduleTransitionsID:
-                result = @"NumberOfScheduleTransitions";
-                break;
-
-            case MTRAttributeIDTypeClusterThermostatAttributeNumberOfScheduleTransitionPerDayID:
-                result = @"NumberOfScheduleTransitionPerDay";
-                break;
-
-            case MTRAttributeIDTypeClusterThermostatAttributeActivePresetHandleID:
-                result = @"ActivePresetHandle";
-                break;
-
-            case MTRAttributeIDTypeClusterThermostatAttributeActiveScheduleHandleID:
-                result = @"ActiveScheduleHandle";
-                break;
-
-            case MTRAttributeIDTypeClusterThermostatAttributePresetsID:
-                result = @"Presets";
-                break;
-
-            case MTRAttributeIDTypeClusterThermostatAttributeSchedulesID:
-                result = @"Schedules";
-                break;
-
-            case MTRAttributeIDTypeClusterThermostatAttributePresetsSchedulesEditableID:
-                result = @"PresetsSchedulesEditable";
-                break;
-
-            case MTRAttributeIDTypeClusterThermostatAttributeSetpointHoldExpiryTimestampID:
-                result = @"SetpointHoldExpiryTimestamp";
-                break;
-
-            case MTRAttributeIDTypeClusterThermostatAttributeGeneratedCommandListID:
-                result = @"GeneratedCommandList";
-                break;
-
-            case MTRAttributeIDTypeClusterThermostatAttributeAcceptedCommandListID:
-                result = @"AcceptedCommandList";
-                break;
-
-            case MTRAttributeIDTypeClusterThermostatAttributeEventListID:
-                result = @"EventList";
-                break;
-
-            case MTRAttributeIDTypeClusterThermostatAttributeAttributeListID:
-                result = @"AttributeList";
-                break;
-
-            case MTRAttributeIDTypeClusterThermostatAttributeFeatureMapID:
-                result = @"FeatureMap";
-                break;
-
-            case MTRAttributeIDTypeClusterThermostatAttributeClusterRevisionID:
-                result = @"ClusterRevision";
-                break;
-
-
-            default:
-                result = [NSString stringWithFormat:@"<Unknown attributeID %d>", attributeID];
-                break;
-        }
-        break;
-
-case MTRClusterIDTypeFanControlID:
-
-            switch (attributeID) {
-
-
-
-// Cluster FanControl attributes
-            case MTRAttributeIDTypeClusterFanControlAttributeFanModeID:
-                result = @"FanMode";
-                break;
-
-            case MTRAttributeIDTypeClusterFanControlAttributeFanModeSequenceID:
-                result = @"FanModeSequence";
-                break;
-
-            case MTRAttributeIDTypeClusterFanControlAttributePercentSettingID:
-                result = @"PercentSetting";
-                break;
-
-            case MTRAttributeIDTypeClusterFanControlAttributePercentCurrentID:
-                result = @"PercentCurrent";
-                break;
-
-            case MTRAttributeIDTypeClusterFanControlAttributeSpeedMaxID:
-                result = @"SpeedMax";
-                break;
-
-            case MTRAttributeIDTypeClusterFanControlAttributeSpeedSettingID:
-                result = @"SpeedSetting";
-                break;
-
-            case MTRAttributeIDTypeClusterFanControlAttributeSpeedCurrentID:
-                result = @"SpeedCurrent";
-                break;
-
-            case MTRAttributeIDTypeClusterFanControlAttributeRockSupportID:
-                result = @"RockSupport";
-                break;
-
-            case MTRAttributeIDTypeClusterFanControlAttributeRockSettingID:
-                result = @"RockSetting";
-                break;
-
-            case MTRAttributeIDTypeClusterFanControlAttributeWindSupportID:
-                result = @"WindSupport";
-                break;
-
-            case MTRAttributeIDTypeClusterFanControlAttributeWindSettingID:
-                result = @"WindSetting";
-                break;
-
-            case MTRAttributeIDTypeClusterFanControlAttributeAirflowDirectionID:
-                result = @"AirflowDirection";
-                break;
-
-<<<<<<< HEAD
-            case MTRAttributeIDTypeClusterFanControlAttributeGeneratedCommandListID:
-                result = @"GeneratedCommandList";
-                break;
-=======
-        default:
-            result = [NSString stringWithFormat:@"<Unknown attributeID %d>", attributeID];
-            break;
-        }
-        break;
->>>>>>> 7a129d83
-
-            case MTRAttributeIDTypeClusterFanControlAttributeAcceptedCommandListID:
-                result = @"AcceptedCommandList";
-                break;
-
-            case MTRAttributeIDTypeClusterFanControlAttributeEventListID:
-                result = @"EventList";
-                break;
-
-            case MTRAttributeIDTypeClusterFanControlAttributeAttributeListID:
-                result = @"AttributeList";
-                break;
-
-            case MTRAttributeIDTypeClusterFanControlAttributeFeatureMapID:
-                result = @"FeatureMap";
-                break;
-
-            case MTRAttributeIDTypeClusterFanControlAttributeClusterRevisionID:
-                result = @"ClusterRevision";
-                break;
-
-
-            default:
-                result = [NSString stringWithFormat:@"<Unknown attributeID %d>", attributeID];
-                break;
-        }
-
-case MTRClusterIDTypeThermostatUserInterfaceConfigurationID:
-
-            switch (attributeID) {
-
-
-
-// Cluster ThermostatUserInterfaceConfiguration attributes
-            case MTRAttributeIDTypeClusterThermostatUserInterfaceConfigurationAttributeTemperatureDisplayModeID:
-                result = @"TemperatureDisplayMode";
-                break;
-
-            case MTRAttributeIDTypeClusterThermostatUserInterfaceConfigurationAttributeKeypadLockoutID:
-                result = @"KeypadLockout";
-                break;
-
-            case MTRAttributeIDTypeClusterThermostatUserInterfaceConfigurationAttributeScheduleProgrammingVisibilityID:
-                result = @"ScheduleProgrammingVisibility";
-                break;
-
-            case MTRAttributeIDTypeClusterThermostatUserInterfaceConfigurationAttributeGeneratedCommandListID:
-                result = @"GeneratedCommandList";
-                break;
-
-            case MTRAttributeIDTypeClusterThermostatUserInterfaceConfigurationAttributeAcceptedCommandListID:
-                result = @"AcceptedCommandList";
-                break;
-
-            case MTRAttributeIDTypeClusterThermostatUserInterfaceConfigurationAttributeEventListID:
-                result = @"EventList";
-                break;
-
-            case MTRAttributeIDTypeClusterThermostatUserInterfaceConfigurationAttributeAttributeListID:
-                result = @"AttributeList";
-                break;
-
-            case MTRAttributeIDTypeClusterThermostatUserInterfaceConfigurationAttributeFeatureMapID:
-                result = @"FeatureMap";
-                break;
-
-            case MTRAttributeIDTypeClusterThermostatUserInterfaceConfigurationAttributeClusterRevisionID:
-                result = @"ClusterRevision";
-                break;
-
-
-            default:
-                result = [NSString stringWithFormat:@"<Unknown attributeID %d>", attributeID];
-                break;
-        }
-
-case MTRClusterIDTypeColorControlID:
-
-            switch (attributeID) {
-
-
-
-// Cluster ColorControl attributes
-            case MTRAttributeIDTypeClusterColorControlAttributeCurrentHueID:
-                result = @"CurrentHue";
-                break;
-
-            case MTRAttributeIDTypeClusterColorControlAttributeCurrentSaturationID:
-                result = @"CurrentSaturation";
-                break;
-
-            case MTRAttributeIDTypeClusterColorControlAttributeRemainingTimeID:
-                result = @"RemainingTime";
-                break;
-
-            case MTRAttributeIDTypeClusterColorControlAttributeCurrentXID:
-                result = @"CurrentX";
-                break;
-
-            case MTRAttributeIDTypeClusterColorControlAttributeCurrentYID:
-                result = @"CurrentY";
-                break;
-
-<<<<<<< HEAD
-            case MTRAttributeIDTypeClusterColorControlAttributeDriftCompensationID:
-                result = @"DriftCompensation";
-                break;
-=======
-        default:
-            result = [NSString stringWithFormat:@"<Unknown attributeID %d>", attributeID];
-            break;
-        }
-        break;
->>>>>>> 7a129d83
-
-            case MTRAttributeIDTypeClusterColorControlAttributeCompensationTextID:
-                result = @"CompensationText";
-                break;
-
-            case MTRAttributeIDTypeClusterColorControlAttributeColorTemperatureMiredsID:
-                result = @"ColorTemperatureMireds";
-                break;
-
-            case MTRAttributeIDTypeClusterColorControlAttributeColorModeID:
-                result = @"ColorMode";
-                break;
-
-            case MTRAttributeIDTypeClusterColorControlAttributeOptionsID:
-                result = @"Options";
-                break;
-
-            case MTRAttributeIDTypeClusterColorControlAttributeNumberOfPrimariesID:
-                result = @"NumberOfPrimaries";
-                break;
-
-            case MTRAttributeIDTypeClusterColorControlAttributePrimary1XID:
-                result = @"Primary1X";
-                break;
-
-            case MTRAttributeIDTypeClusterColorControlAttributePrimary1YID:
-                result = @"Primary1Y";
-                break;
-
-            case MTRAttributeIDTypeClusterColorControlAttributePrimary1IntensityID:
-                result = @"Primary1Intensity";
-                break;
-
-            case MTRAttributeIDTypeClusterColorControlAttributePrimary2XID:
-                result = @"Primary2X";
-                break;
-
-            case MTRAttributeIDTypeClusterColorControlAttributePrimary2YID:
-                result = @"Primary2Y";
-                break;
-
-            case MTRAttributeIDTypeClusterColorControlAttributePrimary2IntensityID:
-                result = @"Primary2Intensity";
-                break;
-
-            case MTRAttributeIDTypeClusterColorControlAttributePrimary3XID:
-                result = @"Primary3X";
-                break;
-
-            case MTRAttributeIDTypeClusterColorControlAttributePrimary3YID:
-                result = @"Primary3Y";
-                break;
-
-            case MTRAttributeIDTypeClusterColorControlAttributePrimary3IntensityID:
-                result = @"Primary3Intensity";
-                break;
-
-            case MTRAttributeIDTypeClusterColorControlAttributePrimary4XID:
-                result = @"Primary4X";
-                break;
-
-            case MTRAttributeIDTypeClusterColorControlAttributePrimary4YID:
-                result = @"Primary4Y";
-                break;
-
-            case MTRAttributeIDTypeClusterColorControlAttributePrimary4IntensityID:
-                result = @"Primary4Intensity";
-                break;
-
-            case MTRAttributeIDTypeClusterColorControlAttributePrimary5XID:
-                result = @"Primary5X";
-                break;
-
-            case MTRAttributeIDTypeClusterColorControlAttributePrimary5YID:
-                result = @"Primary5Y";
-                break;
-
-            case MTRAttributeIDTypeClusterColorControlAttributePrimary5IntensityID:
-                result = @"Primary5Intensity";
-                break;
-
-            case MTRAttributeIDTypeClusterColorControlAttributePrimary6XID:
-                result = @"Primary6X";
-                break;
-
-            case MTRAttributeIDTypeClusterColorControlAttributePrimary6YID:
-                result = @"Primary6Y";
-                break;
-
-            case MTRAttributeIDTypeClusterColorControlAttributePrimary6IntensityID:
-                result = @"Primary6Intensity";
-                break;
-
-            case MTRAttributeIDTypeClusterColorControlAttributeWhitePointXID:
-                result = @"WhitePointX";
-                break;
-
-            case MTRAttributeIDTypeClusterColorControlAttributeWhitePointYID:
-                result = @"WhitePointY";
-                break;
-
-            case MTRAttributeIDTypeClusterColorControlAttributeColorPointRXID:
-                result = @"ColorPointRX";
-                break;
-
-            case MTRAttributeIDTypeClusterColorControlAttributeColorPointRYID:
-                result = @"ColorPointRY";
-                break;
-
-            case MTRAttributeIDTypeClusterColorControlAttributeColorPointRIntensityID:
-                result = @"ColorPointRIntensity";
-                break;
-
-            case MTRAttributeIDTypeClusterColorControlAttributeColorPointGXID:
-                result = @"ColorPointGX";
-                break;
-
-            case MTRAttributeIDTypeClusterColorControlAttributeColorPointGYID:
-                result = @"ColorPointGY";
-                break;
-
-            case MTRAttributeIDTypeClusterColorControlAttributeColorPointGIntensityID:
-                result = @"ColorPointGIntensity";
-                break;
-
-            case MTRAttributeIDTypeClusterColorControlAttributeColorPointBXID:
-                result = @"ColorPointBX";
-                break;
-
-            case MTRAttributeIDTypeClusterColorControlAttributeColorPointBYID:
-                result = @"ColorPointBY";
-                break;
-
-            case MTRAttributeIDTypeClusterColorControlAttributeColorPointBIntensityID:
-                result = @"ColorPointBIntensity";
-                break;
-
-            case MTRAttributeIDTypeClusterColorControlAttributeEnhancedCurrentHueID:
-                result = @"EnhancedCurrentHue";
-                break;
-
-            case MTRAttributeIDTypeClusterColorControlAttributeEnhancedColorModeID:
-                result = @"EnhancedColorMode";
-                break;
-
-            case MTRAttributeIDTypeClusterColorControlAttributeColorLoopActiveID:
-                result = @"ColorLoopActive";
-                break;
-
-            case MTRAttributeIDTypeClusterColorControlAttributeColorLoopDirectionID:
-                result = @"ColorLoopDirection";
-                break;
-
-            case MTRAttributeIDTypeClusterColorControlAttributeColorLoopTimeID:
-                result = @"ColorLoopTime";
-                break;
-
-            case MTRAttributeIDTypeClusterColorControlAttributeColorLoopStartEnhancedHueID:
-                result = @"ColorLoopStartEnhancedHue";
-                break;
-
-            case MTRAttributeIDTypeClusterColorControlAttributeColorLoopStoredEnhancedHueID:
-                result = @"ColorLoopStoredEnhancedHue";
-                break;
-
-            case MTRAttributeIDTypeClusterColorControlAttributeColorCapabilitiesID:
-                result = @"ColorCapabilities";
-                break;
-
-            case MTRAttributeIDTypeClusterColorControlAttributeColorTempPhysicalMinMiredsID:
-                result = @"ColorTempPhysicalMinMireds";
-                break;
-
-            case MTRAttributeIDTypeClusterColorControlAttributeColorTempPhysicalMaxMiredsID:
-                result = @"ColorTempPhysicalMaxMireds";
-                break;
-
-            case MTRAttributeIDTypeClusterColorControlAttributeCoupleColorTempToLevelMinMiredsID:
-                result = @"CoupleColorTempToLevelMinMireds";
-                break;
-
-            case MTRAttributeIDTypeClusterColorControlAttributeStartUpColorTemperatureMiredsID:
-                result = @"StartUpColorTemperatureMireds";
-                break;
-
-            case MTRAttributeIDTypeClusterColorControlAttributeGeneratedCommandListID:
-                result = @"GeneratedCommandList";
-                break;
-
-            case MTRAttributeIDTypeClusterColorControlAttributeAcceptedCommandListID:
-                result = @"AcceptedCommandList";
-                break;
-
-            case MTRAttributeIDTypeClusterColorControlAttributeEventListID:
-                result = @"EventList";
-                break;
-
-            case MTRAttributeIDTypeClusterColorControlAttributeAttributeListID:
-                result = @"AttributeList";
-                break;
-
-            case MTRAttributeIDTypeClusterColorControlAttributeFeatureMapID:
-                result = @"FeatureMap";
-                break;
-
-            case MTRAttributeIDTypeClusterColorControlAttributeClusterRevisionID:
-                result = @"ClusterRevision";
-                break;
-
-
-            default:
-                result = [NSString stringWithFormat:@"<Unknown attributeID %d>", attributeID];
-                break;
-        }
-
-case MTRClusterIDTypeBallastConfigurationID:
-
-            switch (attributeID) {
-
-
-
-// Cluster BallastConfiguration attributes
-            case MTRAttributeIDTypeClusterBallastConfigurationAttributePhysicalMinLevelID:
-                result = @"PhysicalMinLevel";
-                break;
-
-            case MTRAttributeIDTypeClusterBallastConfigurationAttributePhysicalMaxLevelID:
-                result = @"PhysicalMaxLevel";
-                break;
-
-            case MTRAttributeIDTypeClusterBallastConfigurationAttributeBallastStatusID:
-                result = @"BallastStatus";
-                break;
-
-            case MTRAttributeIDTypeClusterBallastConfigurationAttributeMinLevelID:
-                result = @"MinLevel";
-                break;
-
-            case MTRAttributeIDTypeClusterBallastConfigurationAttributeMaxLevelID:
-                result = @"MaxLevel";
-                break;
-
-            case MTRAttributeIDTypeClusterBallastConfigurationAttributeIntrinsicBallastFactorID:
-                result = @"IntrinsicBallastFactor";
-                break;
-
-            case MTRAttributeIDTypeClusterBallastConfigurationAttributeBallastFactorAdjustmentID:
-                result = @"BallastFactorAdjustment";
-                break;
-
-            case MTRAttributeIDTypeClusterBallastConfigurationAttributeLampQuantityID:
-                result = @"LampQuantity";
-                break;
-
-            case MTRAttributeIDTypeClusterBallastConfigurationAttributeLampTypeID:
-                result = @"LampType";
-                break;
-
-            case MTRAttributeIDTypeClusterBallastConfigurationAttributeLampManufacturerID:
-                result = @"LampManufacturer";
-                break;
-
-            case MTRAttributeIDTypeClusterBallastConfigurationAttributeLampRatedHoursID:
-                result = @"LampRatedHours";
-                break;
-
-<<<<<<< HEAD
-            case MTRAttributeIDTypeClusterBallastConfigurationAttributeLampBurnHoursID:
-                result = @"LampBurnHours";
-                break;
-=======
-        default:
-            result = [NSString stringWithFormat:@"<Unknown attributeID %d>", attributeID];
-            break;
-        }
-        break;
->>>>>>> 7a129d83
-
-            case MTRAttributeIDTypeClusterBallastConfigurationAttributeLampAlarmModeID:
-                result = @"LampAlarmMode";
-                break;
-
-            case MTRAttributeIDTypeClusterBallastConfigurationAttributeLampBurnHoursTripPointID:
-                result = @"LampBurnHoursTripPoint";
-                break;
-
-            case MTRAttributeIDTypeClusterBallastConfigurationAttributeGeneratedCommandListID:
-                result = @"GeneratedCommandList";
-                break;
-
-            case MTRAttributeIDTypeClusterBallastConfigurationAttributeAcceptedCommandListID:
-                result = @"AcceptedCommandList";
-                break;
-
-            case MTRAttributeIDTypeClusterBallastConfigurationAttributeEventListID:
-                result = @"EventList";
-                break;
-
-            case MTRAttributeIDTypeClusterBallastConfigurationAttributeAttributeListID:
-                result = @"AttributeList";
-                break;
-
-            case MTRAttributeIDTypeClusterBallastConfigurationAttributeFeatureMapID:
-                result = @"FeatureMap";
-                break;
-
-            case MTRAttributeIDTypeClusterBallastConfigurationAttributeClusterRevisionID:
-                result = @"ClusterRevision";
-                break;
-
-
-            default:
-                result = [NSString stringWithFormat:@"<Unknown attributeID %d>", attributeID];
-                break;
-        }
-
-case MTRClusterIDTypeIlluminanceMeasurementID:
-
-            switch (attributeID) {
-
-
-
-// Cluster IlluminanceMeasurement attributes
-            case MTRAttributeIDTypeClusterIlluminanceMeasurementAttributeMeasuredValueID:
-                result = @"MeasuredValue";
-                break;
-
-            case MTRAttributeIDTypeClusterIlluminanceMeasurementAttributeMinMeasuredValueID:
-                result = @"MinMeasuredValue";
-                break;
-
-            case MTRAttributeIDTypeClusterIlluminanceMeasurementAttributeMaxMeasuredValueID:
-                result = @"MaxMeasuredValue";
-                break;
-
-            case MTRAttributeIDTypeClusterIlluminanceMeasurementAttributeToleranceID:
-                result = @"Tolerance";
-                break;
-
-            case MTRAttributeIDTypeClusterIlluminanceMeasurementAttributeLightSensorTypeID:
-                result = @"LightSensorType";
-                break;
-
-            case MTRAttributeIDTypeClusterIlluminanceMeasurementAttributeGeneratedCommandListID:
-                result = @"GeneratedCommandList";
-                break;
-
-<<<<<<< HEAD
-            case MTRAttributeIDTypeClusterIlluminanceMeasurementAttributeAcceptedCommandListID:
-                result = @"AcceptedCommandList";
-                break;
-=======
-        default:
-            result = [NSString stringWithFormat:@"<Unknown attributeID %d>", attributeID];
-            break;
-        }
-        break;
->>>>>>> 7a129d83
-
-            case MTRAttributeIDTypeClusterIlluminanceMeasurementAttributeEventListID:
-                result = @"EventList";
-                break;
-
-            case MTRAttributeIDTypeClusterIlluminanceMeasurementAttributeAttributeListID:
-                result = @"AttributeList";
-                break;
-
-            case MTRAttributeIDTypeClusterIlluminanceMeasurementAttributeFeatureMapID:
-                result = @"FeatureMap";
-                break;
-
-            case MTRAttributeIDTypeClusterIlluminanceMeasurementAttributeClusterRevisionID:
-                result = @"ClusterRevision";
-                break;
-
-
-            default:
-                result = [NSString stringWithFormat:@"<Unknown attributeID %d>", attributeID];
-                break;
-        }
-
-case MTRClusterIDTypeTemperatureMeasurementID:
-
-            switch (attributeID) {
-
-
-
-// Cluster TemperatureMeasurement attributes
-            case MTRAttributeIDTypeClusterTemperatureMeasurementAttributeMeasuredValueID:
-                result = @"MeasuredValue";
-                break;
-
-<<<<<<< HEAD
-            case MTRAttributeIDTypeClusterTemperatureMeasurementAttributeMinMeasuredValueID:
-                result = @"MinMeasuredValue";
-                break;
-=======
-        default:
-            result = [NSString stringWithFormat:@"<Unknown attributeID %d>", attributeID];
-            break;
-        }
-        break;
->>>>>>> 7a129d83
-
-            case MTRAttributeIDTypeClusterTemperatureMeasurementAttributeMaxMeasuredValueID:
-                result = @"MaxMeasuredValue";
-                break;
-
-            case MTRAttributeIDTypeClusterTemperatureMeasurementAttributeToleranceID:
-                result = @"Tolerance";
-                break;
-
-            case MTRAttributeIDTypeClusterTemperatureMeasurementAttributeGeneratedCommandListID:
-                result = @"GeneratedCommandList";
-                break;
-
-            case MTRAttributeIDTypeClusterTemperatureMeasurementAttributeAcceptedCommandListID:
-                result = @"AcceptedCommandList";
-                break;
-
-            case MTRAttributeIDTypeClusterTemperatureMeasurementAttributeEventListID:
-                result = @"EventList";
-                break;
-
-            case MTRAttributeIDTypeClusterTemperatureMeasurementAttributeAttributeListID:
-                result = @"AttributeList";
-                break;
-
-            case MTRAttributeIDTypeClusterTemperatureMeasurementAttributeFeatureMapID:
-                result = @"FeatureMap";
-                break;
-
-            case MTRAttributeIDTypeClusterTemperatureMeasurementAttributeClusterRevisionID:
-                result = @"ClusterRevision";
-                break;
-
-
-            default:
-                result = [NSString stringWithFormat:@"<Unknown attributeID %d>", attributeID];
-                break;
-        }
-
-case MTRClusterIDTypePressureMeasurementID:
-
-            switch (attributeID) {
-
-
-
-// Cluster PressureMeasurement attributes
-            case MTRAttributeIDTypeClusterPressureMeasurementAttributeMeasuredValueID:
-                result = @"MeasuredValue";
-                break;
-
-            case MTRAttributeIDTypeClusterPressureMeasurementAttributeMinMeasuredValueID:
-                result = @"MinMeasuredValue";
-                break;
-
-            case MTRAttributeIDTypeClusterPressureMeasurementAttributeMaxMeasuredValueID:
-                result = @"MaxMeasuredValue";
-                break;
-
-            case MTRAttributeIDTypeClusterPressureMeasurementAttributeToleranceID:
-                result = @"Tolerance";
-                break;
-
-            case MTRAttributeIDTypeClusterPressureMeasurementAttributeScaledValueID:
-                result = @"ScaledValue";
-                break;
-
-            case MTRAttributeIDTypeClusterPressureMeasurementAttributeMinScaledValueID:
-                result = @"MinScaledValue";
-                break;
-
-            case MTRAttributeIDTypeClusterPressureMeasurementAttributeMaxScaledValueID:
-                result = @"MaxScaledValue";
-                break;
-
-            case MTRAttributeIDTypeClusterPressureMeasurementAttributeScaledToleranceID:
-                result = @"ScaledTolerance";
-                break;
-
-            case MTRAttributeIDTypeClusterPressureMeasurementAttributeScaleID:
-                result = @"Scale";
-                break;
-
-            case MTRAttributeIDTypeClusterPressureMeasurementAttributeGeneratedCommandListID:
-                result = @"GeneratedCommandList";
-                break;
-
-            case MTRAttributeIDTypeClusterPressureMeasurementAttributeAcceptedCommandListID:
-                result = @"AcceptedCommandList";
-                break;
-
-            case MTRAttributeIDTypeClusterPressureMeasurementAttributeEventListID:
-                result = @"EventList";
-                break;
-
-            case MTRAttributeIDTypeClusterPressureMeasurementAttributeAttributeListID:
-                result = @"AttributeList";
-                break;
-
-            case MTRAttributeIDTypeClusterPressureMeasurementAttributeFeatureMapID:
-                result = @"FeatureMap";
-                break;
-
-            case MTRAttributeIDTypeClusterPressureMeasurementAttributeClusterRevisionID:
-                result = @"ClusterRevision";
-                break;
-
-
-            default:
-                result = [NSString stringWithFormat:@"<Unknown attributeID %d>", attributeID];
-                break;
-        }
-
-case MTRClusterIDTypeFlowMeasurementID:
-
-            switch (attributeID) {
-
-
-
-// Cluster FlowMeasurement attributes
-            case MTRAttributeIDTypeClusterFlowMeasurementAttributeMeasuredValueID:
-                result = @"MeasuredValue";
-                break;
-
-            case MTRAttributeIDTypeClusterFlowMeasurementAttributeMinMeasuredValueID:
-                result = @"MinMeasuredValue";
-                break;
-
-            case MTRAttributeIDTypeClusterFlowMeasurementAttributeMaxMeasuredValueID:
-                result = @"MaxMeasuredValue";
-                break;
-
-            case MTRAttributeIDTypeClusterFlowMeasurementAttributeToleranceID:
-                result = @"Tolerance";
-                break;
-
-            case MTRAttributeIDTypeClusterFlowMeasurementAttributeGeneratedCommandListID:
-                result = @"GeneratedCommandList";
-                break;
-
-            case MTRAttributeIDTypeClusterFlowMeasurementAttributeAcceptedCommandListID:
-                result = @"AcceptedCommandList";
-                break;
-
-            case MTRAttributeIDTypeClusterFlowMeasurementAttributeEventListID:
-                result = @"EventList";
-                break;
-
-            case MTRAttributeIDTypeClusterFlowMeasurementAttributeAttributeListID:
-                result = @"AttributeList";
-                break;
-
-            case MTRAttributeIDTypeClusterFlowMeasurementAttributeFeatureMapID:
-                result = @"FeatureMap";
-                break;
-
-            case MTRAttributeIDTypeClusterFlowMeasurementAttributeClusterRevisionID:
-                result = @"ClusterRevision";
-                break;
-
-
-            default:
-                result = [NSString stringWithFormat:@"<Unknown attributeID %d>", attributeID];
-                break;
-        }
-
-case MTRClusterIDTypeRelativeHumidityMeasurementID:
-
-            switch (attributeID) {
-
-
-
-// Cluster RelativeHumidityMeasurement attributes
-            case MTRAttributeIDTypeClusterRelativeHumidityMeasurementAttributeMeasuredValueID:
-                result = @"MeasuredValue";
-                break;
-
-            case MTRAttributeIDTypeClusterRelativeHumidityMeasurementAttributeMinMeasuredValueID:
-                result = @"MinMeasuredValue";
-                break;
-
-            case MTRAttributeIDTypeClusterRelativeHumidityMeasurementAttributeMaxMeasuredValueID:
-                result = @"MaxMeasuredValue";
-                break;
-
-            case MTRAttributeIDTypeClusterRelativeHumidityMeasurementAttributeToleranceID:
-                result = @"Tolerance";
-                break;
-
-            case MTRAttributeIDTypeClusterRelativeHumidityMeasurementAttributeGeneratedCommandListID:
-                result = @"GeneratedCommandList";
-                break;
-
-            case MTRAttributeIDTypeClusterRelativeHumidityMeasurementAttributeAcceptedCommandListID:
-                result = @"AcceptedCommandList";
-                break;
-
-            case MTRAttributeIDTypeClusterRelativeHumidityMeasurementAttributeEventListID:
-                result = @"EventList";
-                break;
-
-            case MTRAttributeIDTypeClusterRelativeHumidityMeasurementAttributeAttributeListID:
-                result = @"AttributeList";
-                break;
-
-            case MTRAttributeIDTypeClusterRelativeHumidityMeasurementAttributeFeatureMapID:
-                result = @"FeatureMap";
-                break;
-
-<<<<<<< HEAD
-            case MTRAttributeIDTypeClusterRelativeHumidityMeasurementAttributeClusterRevisionID:
-                result = @"ClusterRevision";
-                break;
-=======
-        default:
-            result = [NSString stringWithFormat:@"<Unknown attributeID %d>", attributeID];
-            break;
-        }
-        break;
->>>>>>> 7a129d83
-
-
-            default:
-                result = [NSString stringWithFormat:@"<Unknown attributeID %d>", attributeID];
-                break;
-        }
-
-case MTRClusterIDTypeOccupancySensingID:
-
-            switch (attributeID) {
-
-
-
-// Cluster OccupancySensing attributes
-            case MTRAttributeIDTypeClusterOccupancySensingAttributeOccupancyID:
-                result = @"Occupancy";
-                break;
-
-            case MTRAttributeIDTypeClusterOccupancySensingAttributeOccupancySensorTypeID:
-                result = @"OccupancySensorType";
-                break;
-
-            case MTRAttributeIDTypeClusterOccupancySensingAttributeOccupancySensorTypeBitmapID:
-                result = @"OccupancySensorTypeBitmap";
-                break;
-
-            case MTRAttributeIDTypeClusterOccupancySensingAttributeHoldTimeID:
-                result = @"HoldTime";
-                break;
-
-            case MTRAttributeIDTypeClusterOccupancySensingAttributeHoldTimeLimitsID:
-                result = @"HoldTimeLimits";
-                break;
-
-            case MTRAttributeIDTypeClusterOccupancySensingAttributePIROccupiedToUnoccupiedDelayID:
-                result = @"PIROccupiedToUnoccupiedDelay";
-                break;
-
-            case MTRAttributeIDTypeClusterOccupancySensingAttributePIRUnoccupiedToOccupiedDelayID:
-                result = @"PIRUnoccupiedToOccupiedDelay";
-                break;
-
-            case MTRAttributeIDTypeClusterOccupancySensingAttributePIRUnoccupiedToOccupiedThresholdID:
-                result = @"PIRUnoccupiedToOccupiedThreshold";
-                break;
-
-            case MTRAttributeIDTypeClusterOccupancySensingAttributeUltrasonicOccupiedToUnoccupiedDelayID:
-                result = @"UltrasonicOccupiedToUnoccupiedDelay";
-                break;
-
-            case MTRAttributeIDTypeClusterOccupancySensingAttributeUltrasonicUnoccupiedToOccupiedDelayID:
-                result = @"UltrasonicUnoccupiedToOccupiedDelay";
-                break;
-
-            case MTRAttributeIDTypeClusterOccupancySensingAttributeUltrasonicUnoccupiedToOccupiedThresholdID:
-                result = @"UltrasonicUnoccupiedToOccupiedThreshold";
-                break;
-
-            case MTRAttributeIDTypeClusterOccupancySensingAttributePhysicalContactOccupiedToUnoccupiedDelayID:
-                result = @"PhysicalContactOccupiedToUnoccupiedDelay";
-                break;
-
-            case MTRAttributeIDTypeClusterOccupancySensingAttributePhysicalContactUnoccupiedToOccupiedDelayID:
-                result = @"PhysicalContactUnoccupiedToOccupiedDelay";
-                break;
-
-            case MTRAttributeIDTypeClusterOccupancySensingAttributePhysicalContactUnoccupiedToOccupiedThresholdID:
-                result = @"PhysicalContactUnoccupiedToOccupiedThreshold";
-                break;
-
-            case MTRAttributeIDTypeClusterOccupancySensingAttributeGeneratedCommandListID:
-                result = @"GeneratedCommandList";
-                break;
-
-            case MTRAttributeIDTypeClusterOccupancySensingAttributeAcceptedCommandListID:
-                result = @"AcceptedCommandList";
-                break;
-
-<<<<<<< HEAD
-            case MTRAttributeIDTypeClusterOccupancySensingAttributeEventListID:
-                result = @"EventList";
-                break;
-=======
-        default:
-            result = [NSString stringWithFormat:@"<Unknown attributeID %d>", attributeID];
-            break;
-        }
-        break;
->>>>>>> 7a129d83
-
-            case MTRAttributeIDTypeClusterOccupancySensingAttributeAttributeListID:
-                result = @"AttributeList";
-                break;
-
-            case MTRAttributeIDTypeClusterOccupancySensingAttributeFeatureMapID:
-                result = @"FeatureMap";
-                break;
-
-            case MTRAttributeIDTypeClusterOccupancySensingAttributeClusterRevisionID:
-                result = @"ClusterRevision";
-                break;
-
-
-            default:
-                result = [NSString stringWithFormat:@"<Unknown attributeID %d>", attributeID];
-                break;
-        }
-
-case MTRClusterIDTypeCarbonMonoxideConcentrationMeasurementID:
-
-            switch (attributeID) {
-
-
-
-// Cluster CarbonMonoxideConcentrationMeasurement attributes
-            case MTRAttributeIDTypeClusterCarbonMonoxideConcentrationMeasurementAttributeMeasuredValueID:
-                result = @"MeasuredValue";
-                break;
-
-            case MTRAttributeIDTypeClusterCarbonMonoxideConcentrationMeasurementAttributeMinMeasuredValueID:
-                result = @"MinMeasuredValue";
-                break;
-
-            case MTRAttributeIDTypeClusterCarbonMonoxideConcentrationMeasurementAttributeMaxMeasuredValueID:
-                result = @"MaxMeasuredValue";
-                break;
-
-            case MTRAttributeIDTypeClusterCarbonMonoxideConcentrationMeasurementAttributePeakMeasuredValueID:
-                result = @"PeakMeasuredValue";
-                break;
-
-<<<<<<< HEAD
-            case MTRAttributeIDTypeClusterCarbonMonoxideConcentrationMeasurementAttributePeakMeasuredValueWindowID:
-                result = @"PeakMeasuredValueWindow";
-                break;
-=======
-        default:
-            result = [NSString stringWithFormat:@"<Unknown attributeID %d>", attributeID];
-            break;
-        }
-        break;
->>>>>>> 7a129d83
-
-            case MTRAttributeIDTypeClusterCarbonMonoxideConcentrationMeasurementAttributeAverageMeasuredValueID:
-                result = @"AverageMeasuredValue";
-                break;
-
-            case MTRAttributeIDTypeClusterCarbonMonoxideConcentrationMeasurementAttributeAverageMeasuredValueWindowID:
-                result = @"AverageMeasuredValueWindow";
-                break;
-
-            case MTRAttributeIDTypeClusterCarbonMonoxideConcentrationMeasurementAttributeUncertaintyID:
-                result = @"Uncertainty";
-                break;
-
-            case MTRAttributeIDTypeClusterCarbonMonoxideConcentrationMeasurementAttributeMeasurementUnitID:
-                result = @"MeasurementUnit";
-                break;
-
-            case MTRAttributeIDTypeClusterCarbonMonoxideConcentrationMeasurementAttributeMeasurementMediumID:
-                result = @"MeasurementMedium";
-                break;
-
-            case MTRAttributeIDTypeClusterCarbonMonoxideConcentrationMeasurementAttributeLevelValueID:
-                result = @"LevelValue";
-                break;
-
-            case MTRAttributeIDTypeClusterCarbonMonoxideConcentrationMeasurementAttributeGeneratedCommandListID:
-                result = @"GeneratedCommandList";
-                break;
-
-            case MTRAttributeIDTypeClusterCarbonMonoxideConcentrationMeasurementAttributeAcceptedCommandListID:
-                result = @"AcceptedCommandList";
-                break;
-
-            case MTRAttributeIDTypeClusterCarbonMonoxideConcentrationMeasurementAttributeEventListID:
-                result = @"EventList";
-                break;
-
-            case MTRAttributeIDTypeClusterCarbonMonoxideConcentrationMeasurementAttributeAttributeListID:
-                result = @"AttributeList";
-                break;
-
-            case MTRAttributeIDTypeClusterCarbonMonoxideConcentrationMeasurementAttributeFeatureMapID:
-                result = @"FeatureMap";
-                break;
-
-            case MTRAttributeIDTypeClusterCarbonMonoxideConcentrationMeasurementAttributeClusterRevisionID:
-                result = @"ClusterRevision";
-                break;
-
-
-            default:
-                result = [NSString stringWithFormat:@"<Unknown attributeID %d>", attributeID];
-                break;
-        }
-        break;
-
-case MTRClusterIDTypeCarbonDioxideConcentrationMeasurementID:
-
-            switch (attributeID) {
-
-
-
-// Cluster CarbonDioxideConcentrationMeasurement attributes
-            case MTRAttributeIDTypeClusterCarbonDioxideConcentrationMeasurementAttributeMeasuredValueID:
-                result = @"MeasuredValue";
-                break;
-
-            case MTRAttributeIDTypeClusterCarbonDioxideConcentrationMeasurementAttributeMinMeasuredValueID:
-                result = @"MinMeasuredValue";
-                break;
-
-            case MTRAttributeIDTypeClusterCarbonDioxideConcentrationMeasurementAttributeMaxMeasuredValueID:
-                result = @"MaxMeasuredValue";
-                break;
-
-            case MTRAttributeIDTypeClusterCarbonDioxideConcentrationMeasurementAttributePeakMeasuredValueID:
-                result = @"PeakMeasuredValue";
-                break;
-
-            case MTRAttributeIDTypeClusterCarbonDioxideConcentrationMeasurementAttributePeakMeasuredValueWindowID:
-                result = @"PeakMeasuredValueWindow";
-                break;
-
-            case MTRAttributeIDTypeClusterCarbonDioxideConcentrationMeasurementAttributeAverageMeasuredValueID:
-                result = @"AverageMeasuredValue";
-                break;
-
-            case MTRAttributeIDTypeClusterCarbonDioxideConcentrationMeasurementAttributeAverageMeasuredValueWindowID:
-                result = @"AverageMeasuredValueWindow";
-                break;
-
-            case MTRAttributeIDTypeClusterCarbonDioxideConcentrationMeasurementAttributeUncertaintyID:
-                result = @"Uncertainty";
-                break;
-
-            case MTRAttributeIDTypeClusterCarbonDioxideConcentrationMeasurementAttributeMeasurementUnitID:
-                result = @"MeasurementUnit";
-                break;
-
-            case MTRAttributeIDTypeClusterCarbonDioxideConcentrationMeasurementAttributeMeasurementMediumID:
-                result = @"MeasurementMedium";
-                break;
-
-            case MTRAttributeIDTypeClusterCarbonDioxideConcentrationMeasurementAttributeLevelValueID:
-                result = @"LevelValue";
-                break;
-
-            case MTRAttributeIDTypeClusterCarbonDioxideConcentrationMeasurementAttributeGeneratedCommandListID:
-                result = @"GeneratedCommandList";
-                break;
-
-            case MTRAttributeIDTypeClusterCarbonDioxideConcentrationMeasurementAttributeAcceptedCommandListID:
-                result = @"AcceptedCommandList";
-                break;
-
-<<<<<<< HEAD
-            case MTRAttributeIDTypeClusterCarbonDioxideConcentrationMeasurementAttributeEventListID:
-                result = @"EventList";
-                break;
-=======
-        default:
-            result = [NSString stringWithFormat:@"<Unknown attributeID %d>", attributeID];
-            break;
-        }
-        break;
->>>>>>> 7a129d83
-
-            case MTRAttributeIDTypeClusterCarbonDioxideConcentrationMeasurementAttributeAttributeListID:
-                result = @"AttributeList";
-                break;
-
-            case MTRAttributeIDTypeClusterCarbonDioxideConcentrationMeasurementAttributeFeatureMapID:
-                result = @"FeatureMap";
-                break;
-
-            case MTRAttributeIDTypeClusterCarbonDioxideConcentrationMeasurementAttributeClusterRevisionID:
-                result = @"ClusterRevision";
-                break;
-
-
-            default:
-                result = [NSString stringWithFormat:@"<Unknown attributeID %d>", attributeID];
-                break;
-        }
-
-case MTRClusterIDTypeNitrogenDioxideConcentrationMeasurementID:
-
-            switch (attributeID) {
-
-
-
-// Cluster NitrogenDioxideConcentrationMeasurement attributes
-            case MTRAttributeIDTypeClusterNitrogenDioxideConcentrationMeasurementAttributeMeasuredValueID:
-                result = @"MeasuredValue";
-                break;
-
-            case MTRAttributeIDTypeClusterNitrogenDioxideConcentrationMeasurementAttributeMinMeasuredValueID:
-                result = @"MinMeasuredValue";
-                break;
-
-            case MTRAttributeIDTypeClusterNitrogenDioxideConcentrationMeasurementAttributeMaxMeasuredValueID:
-                result = @"MaxMeasuredValue";
-                break;
-
-<<<<<<< HEAD
-            case MTRAttributeIDTypeClusterNitrogenDioxideConcentrationMeasurementAttributePeakMeasuredValueID:
-                result = @"PeakMeasuredValue";
-                break;
-=======
-        default:
-            result = [NSString stringWithFormat:@"<Unknown attributeID %d>", attributeID];
-            break;
-        }
-        break;
->>>>>>> 7a129d83
-
-            case MTRAttributeIDTypeClusterNitrogenDioxideConcentrationMeasurementAttributePeakMeasuredValueWindowID:
-                result = @"PeakMeasuredValueWindow";
-                break;
-
-            case MTRAttributeIDTypeClusterNitrogenDioxideConcentrationMeasurementAttributeAverageMeasuredValueID:
-                result = @"AverageMeasuredValue";
-                break;
-
-            case MTRAttributeIDTypeClusterNitrogenDioxideConcentrationMeasurementAttributeAverageMeasuredValueWindowID:
-                result = @"AverageMeasuredValueWindow";
-                break;
-
-            case MTRAttributeIDTypeClusterNitrogenDioxideConcentrationMeasurementAttributeUncertaintyID:
-                result = @"Uncertainty";
-                break;
-
-            case MTRAttributeIDTypeClusterNitrogenDioxideConcentrationMeasurementAttributeMeasurementUnitID:
-                result = @"MeasurementUnit";
-                break;
-
-            case MTRAttributeIDTypeClusterNitrogenDioxideConcentrationMeasurementAttributeMeasurementMediumID:
-                result = @"MeasurementMedium";
-                break;
-
-            case MTRAttributeIDTypeClusterNitrogenDioxideConcentrationMeasurementAttributeLevelValueID:
-                result = @"LevelValue";
-                break;
-
-            case MTRAttributeIDTypeClusterNitrogenDioxideConcentrationMeasurementAttributeGeneratedCommandListID:
-                result = @"GeneratedCommandList";
-                break;
-
-            case MTRAttributeIDTypeClusterNitrogenDioxideConcentrationMeasurementAttributeAcceptedCommandListID:
-                result = @"AcceptedCommandList";
-                break;
-
-            case MTRAttributeIDTypeClusterNitrogenDioxideConcentrationMeasurementAttributeEventListID:
-                result = @"EventList";
-                break;
-
-            case MTRAttributeIDTypeClusterNitrogenDioxideConcentrationMeasurementAttributeAttributeListID:
-                result = @"AttributeList";
-                break;
-
-            case MTRAttributeIDTypeClusterNitrogenDioxideConcentrationMeasurementAttributeFeatureMapID:
-                result = @"FeatureMap";
-                break;
-
-            case MTRAttributeIDTypeClusterNitrogenDioxideConcentrationMeasurementAttributeClusterRevisionID:
-                result = @"ClusterRevision";
-                break;
-
-
-            default:
-                result = [NSString stringWithFormat:@"<Unknown attributeID %d>", attributeID];
-                break;
-        }
-        break;
-
-case MTRClusterIDTypeOzoneConcentrationMeasurementID:
-
-            switch (attributeID) {
-
-
-
-// Cluster OzoneConcentrationMeasurement attributes
-            case MTRAttributeIDTypeClusterOzoneConcentrationMeasurementAttributeMeasuredValueID:
-                result = @"MeasuredValue";
-                break;
-
-            case MTRAttributeIDTypeClusterOzoneConcentrationMeasurementAttributeMinMeasuredValueID:
-                result = @"MinMeasuredValue";
-                break;
-
-            case MTRAttributeIDTypeClusterOzoneConcentrationMeasurementAttributeMaxMeasuredValueID:
-                result = @"MaxMeasuredValue";
-                break;
-
-            case MTRAttributeIDTypeClusterOzoneConcentrationMeasurementAttributePeakMeasuredValueID:
-                result = @"PeakMeasuredValue";
-                break;
-
-            case MTRAttributeIDTypeClusterOzoneConcentrationMeasurementAttributePeakMeasuredValueWindowID:
-                result = @"PeakMeasuredValueWindow";
-                break;
-
-            case MTRAttributeIDTypeClusterOzoneConcentrationMeasurementAttributeAverageMeasuredValueID:
-                result = @"AverageMeasuredValue";
-                break;
-
-            case MTRAttributeIDTypeClusterOzoneConcentrationMeasurementAttributeAverageMeasuredValueWindowID:
-                result = @"AverageMeasuredValueWindow";
-                break;
-
-            case MTRAttributeIDTypeClusterOzoneConcentrationMeasurementAttributeUncertaintyID:
-                result = @"Uncertainty";
-                break;
-
-            case MTRAttributeIDTypeClusterOzoneConcentrationMeasurementAttributeMeasurementUnitID:
-                result = @"MeasurementUnit";
-                break;
-
-            case MTRAttributeIDTypeClusterOzoneConcentrationMeasurementAttributeMeasurementMediumID:
-                result = @"MeasurementMedium";
-                break;
-
-            case MTRAttributeIDTypeClusterOzoneConcentrationMeasurementAttributeLevelValueID:
-                result = @"LevelValue";
-                break;
-
-            case MTRAttributeIDTypeClusterOzoneConcentrationMeasurementAttributeGeneratedCommandListID:
-                result = @"GeneratedCommandList";
-                break;
-
-            case MTRAttributeIDTypeClusterOzoneConcentrationMeasurementAttributeAcceptedCommandListID:
-                result = @"AcceptedCommandList";
-                break;
-
-            case MTRAttributeIDTypeClusterOzoneConcentrationMeasurementAttributeEventListID:
-                result = @"EventList";
-                break;
-
-            case MTRAttributeIDTypeClusterOzoneConcentrationMeasurementAttributeAttributeListID:
-                result = @"AttributeList";
-                break;
-
-            case MTRAttributeIDTypeClusterOzoneConcentrationMeasurementAttributeFeatureMapID:
-                result = @"FeatureMap";
-                break;
-
-            case MTRAttributeIDTypeClusterOzoneConcentrationMeasurementAttributeClusterRevisionID:
-                result = @"ClusterRevision";
-                break;
-
-
-            default:
-                result = [NSString stringWithFormat:@"<Unknown attributeID %d>", attributeID];
-                break;
-        }
-        break;
-
-case MTRClusterIDTypePM25ConcentrationMeasurementID:
-
-            switch (attributeID) {
-
-
-
-// Cluster PM25ConcentrationMeasurement attributes
-            case MTRAttributeIDTypeClusterPM25ConcentrationMeasurementAttributeMeasuredValueID:
-                result = @"MeasuredValue";
-                break;
-
-            case MTRAttributeIDTypeClusterPM25ConcentrationMeasurementAttributeMinMeasuredValueID:
-                result = @"MinMeasuredValue";
-                break;
-
-            case MTRAttributeIDTypeClusterPM25ConcentrationMeasurementAttributeMaxMeasuredValueID:
-                result = @"MaxMeasuredValue";
-                break;
-
-            case MTRAttributeIDTypeClusterPM25ConcentrationMeasurementAttributePeakMeasuredValueID:
-                result = @"PeakMeasuredValue";
-                break;
-
-            case MTRAttributeIDTypeClusterPM25ConcentrationMeasurementAttributePeakMeasuredValueWindowID:
-                result = @"PeakMeasuredValueWindow";
-                break;
-
-            case MTRAttributeIDTypeClusterPM25ConcentrationMeasurementAttributeAverageMeasuredValueID:
-                result = @"AverageMeasuredValue";
-                break;
-
-            case MTRAttributeIDTypeClusterPM25ConcentrationMeasurementAttributeAverageMeasuredValueWindowID:
-                result = @"AverageMeasuredValueWindow";
-                break;
-
-            case MTRAttributeIDTypeClusterPM25ConcentrationMeasurementAttributeUncertaintyID:
-                result = @"Uncertainty";
-                break;
-
-            case MTRAttributeIDTypeClusterPM25ConcentrationMeasurementAttributeMeasurementUnitID:
-                result = @"MeasurementUnit";
-                break;
-
-            case MTRAttributeIDTypeClusterPM25ConcentrationMeasurementAttributeMeasurementMediumID:
-                result = @"MeasurementMedium";
-                break;
-
-            case MTRAttributeIDTypeClusterPM25ConcentrationMeasurementAttributeLevelValueID:
-                result = @"LevelValue";
-                break;
-
-            case MTRAttributeIDTypeClusterPM25ConcentrationMeasurementAttributeGeneratedCommandListID:
-                result = @"GeneratedCommandList";
-                break;
-
-            case MTRAttributeIDTypeClusterPM25ConcentrationMeasurementAttributeAcceptedCommandListID:
-                result = @"AcceptedCommandList";
-                break;
-
-            case MTRAttributeIDTypeClusterPM25ConcentrationMeasurementAttributeEventListID:
-                result = @"EventList";
-                break;
-
-            case MTRAttributeIDTypeClusterPM25ConcentrationMeasurementAttributeAttributeListID:
-                result = @"AttributeList";
-                break;
-
-<<<<<<< HEAD
-            case MTRAttributeIDTypeClusterPM25ConcentrationMeasurementAttributeFeatureMapID:
-                result = @"FeatureMap";
-                break;
-=======
-        default:
-            result = [NSString stringWithFormat:@"<Unknown attributeID %d>", attributeID];
-            break;
-        }
-        break;
->>>>>>> 7a129d83
-
-            case MTRAttributeIDTypeClusterPM25ConcentrationMeasurementAttributeClusterRevisionID:
-                result = @"ClusterRevision";
-                break;
-
-
-            default:
-                result = [NSString stringWithFormat:@"<Unknown attributeID %d>", attributeID];
-                break;
-        }
-
-case MTRClusterIDTypeFormaldehydeConcentrationMeasurementID:
-
-            switch (attributeID) {
-
-
-
-// Cluster FormaldehydeConcentrationMeasurement attributes
-            case MTRAttributeIDTypeClusterFormaldehydeConcentrationMeasurementAttributeMeasuredValueID:
-                result = @"MeasuredValue";
-                break;
-
-            case MTRAttributeIDTypeClusterFormaldehydeConcentrationMeasurementAttributeMinMeasuredValueID:
-                result = @"MinMeasuredValue";
-                break;
-
-            case MTRAttributeIDTypeClusterFormaldehydeConcentrationMeasurementAttributeMaxMeasuredValueID:
-                result = @"MaxMeasuredValue";
-                break;
-
-            case MTRAttributeIDTypeClusterFormaldehydeConcentrationMeasurementAttributePeakMeasuredValueID:
-                result = @"PeakMeasuredValue";
-                break;
-
-            case MTRAttributeIDTypeClusterFormaldehydeConcentrationMeasurementAttributePeakMeasuredValueWindowID:
-                result = @"PeakMeasuredValueWindow";
-                break;
-
-            case MTRAttributeIDTypeClusterFormaldehydeConcentrationMeasurementAttributeAverageMeasuredValueID:
-                result = @"AverageMeasuredValue";
-                break;
-
-            case MTRAttributeIDTypeClusterFormaldehydeConcentrationMeasurementAttributeAverageMeasuredValueWindowID:
-                result = @"AverageMeasuredValueWindow";
-                break;
-
-            case MTRAttributeIDTypeClusterFormaldehydeConcentrationMeasurementAttributeUncertaintyID:
-                result = @"Uncertainty";
-                break;
-
-            case MTRAttributeIDTypeClusterFormaldehydeConcentrationMeasurementAttributeMeasurementUnitID:
-                result = @"MeasurementUnit";
-                break;
-
-            case MTRAttributeIDTypeClusterFormaldehydeConcentrationMeasurementAttributeMeasurementMediumID:
-                result = @"MeasurementMedium";
-                break;
-
-            case MTRAttributeIDTypeClusterFormaldehydeConcentrationMeasurementAttributeLevelValueID:
-                result = @"LevelValue";
-                break;
-
-            case MTRAttributeIDTypeClusterFormaldehydeConcentrationMeasurementAttributeGeneratedCommandListID:
-                result = @"GeneratedCommandList";
-                break;
-
-<<<<<<< HEAD
-            case MTRAttributeIDTypeClusterFormaldehydeConcentrationMeasurementAttributeAcceptedCommandListID:
-                result = @"AcceptedCommandList";
-                break;
-=======
-        default:
-            result = [NSString stringWithFormat:@"<Unknown attributeID %d>", attributeID];
-            break;
-        }
-        break;
->>>>>>> 7a129d83
-
-            case MTRAttributeIDTypeClusterFormaldehydeConcentrationMeasurementAttributeEventListID:
-                result = @"EventList";
-                break;
-
-            case MTRAttributeIDTypeClusterFormaldehydeConcentrationMeasurementAttributeAttributeListID:
-                result = @"AttributeList";
-                break;
-
-            case MTRAttributeIDTypeClusterFormaldehydeConcentrationMeasurementAttributeFeatureMapID:
-                result = @"FeatureMap";
-                break;
-
-            case MTRAttributeIDTypeClusterFormaldehydeConcentrationMeasurementAttributeClusterRevisionID:
-                result = @"ClusterRevision";
-                break;
-
-
-            default:
-                result = [NSString stringWithFormat:@"<Unknown attributeID %d>", attributeID];
-                break;
-        }
-
-case MTRClusterIDTypePM1ConcentrationMeasurementID:
-
-            switch (attributeID) {
-
-
-
-// Cluster PM1ConcentrationMeasurement attributes
-            case MTRAttributeIDTypeClusterPM1ConcentrationMeasurementAttributeMeasuredValueID:
-                result = @"MeasuredValue";
-                break;
-
-            case MTRAttributeIDTypeClusterPM1ConcentrationMeasurementAttributeMinMeasuredValueID:
-                result = @"MinMeasuredValue";
-                break;
-
-            case MTRAttributeIDTypeClusterPM1ConcentrationMeasurementAttributeMaxMeasuredValueID:
-                result = @"MaxMeasuredValue";
-                break;
-
-            case MTRAttributeIDTypeClusterPM1ConcentrationMeasurementAttributePeakMeasuredValueID:
-                result = @"PeakMeasuredValue";
-                break;
-
-            case MTRAttributeIDTypeClusterPM1ConcentrationMeasurementAttributePeakMeasuredValueWindowID:
-                result = @"PeakMeasuredValueWindow";
-                break;
-
-            case MTRAttributeIDTypeClusterPM1ConcentrationMeasurementAttributeAverageMeasuredValueID:
-                result = @"AverageMeasuredValue";
-                break;
-
-            case MTRAttributeIDTypeClusterPM1ConcentrationMeasurementAttributeAverageMeasuredValueWindowID:
-                result = @"AverageMeasuredValueWindow";
-                break;
-
-            case MTRAttributeIDTypeClusterPM1ConcentrationMeasurementAttributeUncertaintyID:
-                result = @"Uncertainty";
-                break;
-
-            case MTRAttributeIDTypeClusterPM1ConcentrationMeasurementAttributeMeasurementUnitID:
-                result = @"MeasurementUnit";
-                break;
-
-<<<<<<< HEAD
-            case MTRAttributeIDTypeClusterPM1ConcentrationMeasurementAttributeMeasurementMediumID:
-                result = @"MeasurementMedium";
-                break;
-=======
-        default:
-            result = [NSString stringWithFormat:@"<Unknown attributeID %d>", attributeID];
-            break;
-        }
-        break;
->>>>>>> 7a129d83
-
-            case MTRAttributeIDTypeClusterPM1ConcentrationMeasurementAttributeLevelValueID:
-                result = @"LevelValue";
-                break;
-
-            case MTRAttributeIDTypeClusterPM1ConcentrationMeasurementAttributeGeneratedCommandListID:
-                result = @"GeneratedCommandList";
-                break;
-
-            case MTRAttributeIDTypeClusterPM1ConcentrationMeasurementAttributeAcceptedCommandListID:
-                result = @"AcceptedCommandList";
-                break;
-
-            case MTRAttributeIDTypeClusterPM1ConcentrationMeasurementAttributeEventListID:
-                result = @"EventList";
-                break;
-
-            case MTRAttributeIDTypeClusterPM1ConcentrationMeasurementAttributeAttributeListID:
-                result = @"AttributeList";
-                break;
-
-            case MTRAttributeIDTypeClusterPM1ConcentrationMeasurementAttributeFeatureMapID:
-                result = @"FeatureMap";
-                break;
-
-            case MTRAttributeIDTypeClusterPM1ConcentrationMeasurementAttributeClusterRevisionID:
-                result = @"ClusterRevision";
-                break;
-
-
-            default:
-                result = [NSString stringWithFormat:@"<Unknown attributeID %d>", attributeID];
-                break;
-        }
-
-case MTRClusterIDTypePM10ConcentrationMeasurementID:
-
-            switch (attributeID) {
-
-
-
-// Cluster PM10ConcentrationMeasurement attributes
-            case MTRAttributeIDTypeClusterPM10ConcentrationMeasurementAttributeMeasuredValueID:
-                result = @"MeasuredValue";
-                break;
-
-            case MTRAttributeIDTypeClusterPM10ConcentrationMeasurementAttributeMinMeasuredValueID:
-                result = @"MinMeasuredValue";
-                break;
-
-            case MTRAttributeIDTypeClusterPM10ConcentrationMeasurementAttributeMaxMeasuredValueID:
-                result = @"MaxMeasuredValue";
-                break;
-
-            case MTRAttributeIDTypeClusterPM10ConcentrationMeasurementAttributePeakMeasuredValueID:
-                result = @"PeakMeasuredValue";
-                break;
-
-            case MTRAttributeIDTypeClusterPM10ConcentrationMeasurementAttributePeakMeasuredValueWindowID:
-                result = @"PeakMeasuredValueWindow";
-                break;
-
-            case MTRAttributeIDTypeClusterPM10ConcentrationMeasurementAttributeAverageMeasuredValueID:
-                result = @"AverageMeasuredValue";
-                break;
-
-<<<<<<< HEAD
-            case MTRAttributeIDTypeClusterPM10ConcentrationMeasurementAttributeAverageMeasuredValueWindowID:
-                result = @"AverageMeasuredValueWindow";
-                break;
-=======
-        default:
-            result = [NSString stringWithFormat:@"<Unknown attributeID %d>", attributeID];
-            break;
-        }
-        break;
->>>>>>> 7a129d83
-
-            case MTRAttributeIDTypeClusterPM10ConcentrationMeasurementAttributeUncertaintyID:
-                result = @"Uncertainty";
-                break;
-
-            case MTRAttributeIDTypeClusterPM10ConcentrationMeasurementAttributeMeasurementUnitID:
-                result = @"MeasurementUnit";
-                break;
-
-            case MTRAttributeIDTypeClusterPM10ConcentrationMeasurementAttributeMeasurementMediumID:
-                result = @"MeasurementMedium";
-                break;
-
-            case MTRAttributeIDTypeClusterPM10ConcentrationMeasurementAttributeLevelValueID:
-                result = @"LevelValue";
-                break;
-
-            case MTRAttributeIDTypeClusterPM10ConcentrationMeasurementAttributeGeneratedCommandListID:
-                result = @"GeneratedCommandList";
-                break;
-
-            case MTRAttributeIDTypeClusterPM10ConcentrationMeasurementAttributeAcceptedCommandListID:
-                result = @"AcceptedCommandList";
-                break;
-
-            case MTRAttributeIDTypeClusterPM10ConcentrationMeasurementAttributeEventListID:
-                result = @"EventList";
-                break;
-
-            case MTRAttributeIDTypeClusterPM10ConcentrationMeasurementAttributeAttributeListID:
-                result = @"AttributeList";
-                break;
-
-            case MTRAttributeIDTypeClusterPM10ConcentrationMeasurementAttributeFeatureMapID:
-                result = @"FeatureMap";
-                break;
-
-            case MTRAttributeIDTypeClusterPM10ConcentrationMeasurementAttributeClusterRevisionID:
-                result = @"ClusterRevision";
-                break;
-
-
-            default:
-                result = [NSString stringWithFormat:@"<Unknown attributeID %d>", attributeID];
-                break;
-        }
-
-case MTRClusterIDTypeTotalVolatileOrganicCompoundsConcentrationMeasurementID:
-
-            switch (attributeID) {
-
-
-
-// Cluster TotalVolatileOrganicCompoundsConcentrationMeasurement attributes
-            case MTRAttributeIDTypeClusterTotalVolatileOrganicCompoundsConcentrationMeasurementAttributeMeasuredValueID:
-                result = @"MeasuredValue";
-                break;
-
-            case MTRAttributeIDTypeClusterTotalVolatileOrganicCompoundsConcentrationMeasurementAttributeMinMeasuredValueID:
-                result = @"MinMeasuredValue";
-                break;
-
-            case MTRAttributeIDTypeClusterTotalVolatileOrganicCompoundsConcentrationMeasurementAttributeMaxMeasuredValueID:
-                result = @"MaxMeasuredValue";
-                break;
-
-<<<<<<< HEAD
-            case MTRAttributeIDTypeClusterTotalVolatileOrganicCompoundsConcentrationMeasurementAttributePeakMeasuredValueID:
-                result = @"PeakMeasuredValue";
-                break;
-=======
-        default:
-            result = [NSString stringWithFormat:@"<Unknown attributeID %d>", attributeID];
-            break;
-        }
-        break;
->>>>>>> 7a129d83
-
-            case MTRAttributeIDTypeClusterTotalVolatileOrganicCompoundsConcentrationMeasurementAttributePeakMeasuredValueWindowID:
-                result = @"PeakMeasuredValueWindow";
-                break;
-
-            case MTRAttributeIDTypeClusterTotalVolatileOrganicCompoundsConcentrationMeasurementAttributeAverageMeasuredValueID:
-                result = @"AverageMeasuredValue";
-                break;
-
-            case MTRAttributeIDTypeClusterTotalVolatileOrganicCompoundsConcentrationMeasurementAttributeAverageMeasuredValueWindowID:
-                result = @"AverageMeasuredValueWindow";
-                break;
-
-            case MTRAttributeIDTypeClusterTotalVolatileOrganicCompoundsConcentrationMeasurementAttributeUncertaintyID:
-                result = @"Uncertainty";
-                break;
-
-            case MTRAttributeIDTypeClusterTotalVolatileOrganicCompoundsConcentrationMeasurementAttributeMeasurementUnitID:
-                result = @"MeasurementUnit";
-                break;
-
-            case MTRAttributeIDTypeClusterTotalVolatileOrganicCompoundsConcentrationMeasurementAttributeMeasurementMediumID:
-                result = @"MeasurementMedium";
-                break;
-
-            case MTRAttributeIDTypeClusterTotalVolatileOrganicCompoundsConcentrationMeasurementAttributeLevelValueID:
-                result = @"LevelValue";
-                break;
-
-            case MTRAttributeIDTypeClusterTotalVolatileOrganicCompoundsConcentrationMeasurementAttributeGeneratedCommandListID:
-                result = @"GeneratedCommandList";
-                break;
-
-            case MTRAttributeIDTypeClusterTotalVolatileOrganicCompoundsConcentrationMeasurementAttributeAcceptedCommandListID:
-                result = @"AcceptedCommandList";
-                break;
-
-            case MTRAttributeIDTypeClusterTotalVolatileOrganicCompoundsConcentrationMeasurementAttributeEventListID:
-                result = @"EventList";
-                break;
-
-            case MTRAttributeIDTypeClusterTotalVolatileOrganicCompoundsConcentrationMeasurementAttributeAttributeListID:
-                result = @"AttributeList";
-                break;
-
-            case MTRAttributeIDTypeClusterTotalVolatileOrganicCompoundsConcentrationMeasurementAttributeFeatureMapID:
-                result = @"FeatureMap";
-                break;
-
-            case MTRAttributeIDTypeClusterTotalVolatileOrganicCompoundsConcentrationMeasurementAttributeClusterRevisionID:
-                result = @"ClusterRevision";
-                break;
-
-
-            default:
-                result = [NSString stringWithFormat:@"<Unknown attributeID %d>", attributeID];
-                break;
-        }
-
-case MTRClusterIDTypeRadonConcentrationMeasurementID:
-
-            switch (attributeID) {
-
-
-
-<<<<<<< HEAD
-// Cluster RadonConcentrationMeasurement attributes
-            case MTRAttributeIDTypeClusterRadonConcentrationMeasurementAttributeMeasuredValueID:
-                result = @"MeasuredValue";
-                break;
-=======
-        default:
-            result = [NSString stringWithFormat:@"<Unknown attributeID %d>", attributeID];
-            break;
-        }
-        break;
->>>>>>> 7a129d83
-
-            case MTRAttributeIDTypeClusterRadonConcentrationMeasurementAttributeMinMeasuredValueID:
-                result = @"MinMeasuredValue";
-                break;
-
-            case MTRAttributeIDTypeClusterRadonConcentrationMeasurementAttributeMaxMeasuredValueID:
-                result = @"MaxMeasuredValue";
-                break;
-
-            case MTRAttributeIDTypeClusterRadonConcentrationMeasurementAttributePeakMeasuredValueID:
-                result = @"PeakMeasuredValue";
-                break;
-
-            case MTRAttributeIDTypeClusterRadonConcentrationMeasurementAttributePeakMeasuredValueWindowID:
-                result = @"PeakMeasuredValueWindow";
-                break;
-
-            case MTRAttributeIDTypeClusterRadonConcentrationMeasurementAttributeAverageMeasuredValueID:
-                result = @"AverageMeasuredValue";
-                break;
-
-            case MTRAttributeIDTypeClusterRadonConcentrationMeasurementAttributeAverageMeasuredValueWindowID:
-                result = @"AverageMeasuredValueWindow";
-                break;
-
-            case MTRAttributeIDTypeClusterRadonConcentrationMeasurementAttributeUncertaintyID:
-                result = @"Uncertainty";
-                break;
-
-            case MTRAttributeIDTypeClusterRadonConcentrationMeasurementAttributeMeasurementUnitID:
-                result = @"MeasurementUnit";
-                break;
-
-            case MTRAttributeIDTypeClusterRadonConcentrationMeasurementAttributeMeasurementMediumID:
-                result = @"MeasurementMedium";
-                break;
-
-            case MTRAttributeIDTypeClusterRadonConcentrationMeasurementAttributeLevelValueID:
-                result = @"LevelValue";
-                break;
-
-            case MTRAttributeIDTypeClusterRadonConcentrationMeasurementAttributeGeneratedCommandListID:
-                result = @"GeneratedCommandList";
-                break;
-
-            case MTRAttributeIDTypeClusterRadonConcentrationMeasurementAttributeAcceptedCommandListID:
-                result = @"AcceptedCommandList";
-                break;
-
-            case MTRAttributeIDTypeClusterRadonConcentrationMeasurementAttributeEventListID:
-                result = @"EventList";
-                break;
-
-            case MTRAttributeIDTypeClusterRadonConcentrationMeasurementAttributeAttributeListID:
-                result = @"AttributeList";
-                break;
-
-            case MTRAttributeIDTypeClusterRadonConcentrationMeasurementAttributeFeatureMapID:
-                result = @"FeatureMap";
-                break;
-
-            case MTRAttributeIDTypeClusterRadonConcentrationMeasurementAttributeClusterRevisionID:
-                result = @"ClusterRevision";
-                break;
-
-
-            default:
-                result = [NSString stringWithFormat:@"<Unknown attributeID %d>", attributeID];
-                break;
-        }
-
-case MTRClusterIDTypeWiFiNetworkManagementID:
-
-<<<<<<< HEAD
-            switch (attributeID) {
-=======
-        default:
-            result = [NSString stringWithFormat:@"<Unknown attributeID %d>", attributeID];
-            break;
-        }
-        break;
->>>>>>> 7a129d83
-
-
-
-// Cluster WiFiNetworkManagement attributes
-            case MTRAttributeIDTypeClusterWiFiNetworkManagementAttributeSSIDID:
-                result = @"SSID";
-                break;
-
-            case MTRAttributeIDTypeClusterWiFiNetworkManagementAttributePassphraseSurrogateID:
-                result = @"PassphraseSurrogate";
-                break;
-
-            case MTRAttributeIDTypeClusterWiFiNetworkManagementAttributeGeneratedCommandListID:
-                result = @"GeneratedCommandList";
-                break;
-
-            case MTRAttributeIDTypeClusterWiFiNetworkManagementAttributeAcceptedCommandListID:
-                result = @"AcceptedCommandList";
-                break;
-
-            case MTRAttributeIDTypeClusterWiFiNetworkManagementAttributeEventListID:
-                result = @"EventList";
-                break;
-
-            case MTRAttributeIDTypeClusterWiFiNetworkManagementAttributeAttributeListID:
-                result = @"AttributeList";
-                break;
-
-            case MTRAttributeIDTypeClusterWiFiNetworkManagementAttributeFeatureMapID:
-                result = @"FeatureMap";
-                break;
-
-            case MTRAttributeIDTypeClusterWiFiNetworkManagementAttributeClusterRevisionID:
-                result = @"ClusterRevision";
-                break;
-
-
-            default:
-                result = [NSString stringWithFormat:@"<Unknown attributeID %d>", attributeID];
-                break;
-        }
-
-case MTRClusterIDTypeThreadBorderRouterManagementID:
-
-            switch (attributeID) {
-
-
-
-// Cluster ThreadBorderRouterManagement attributes
-            case MTRAttributeIDTypeClusterThreadBorderRouterManagementAttributeBorderRouterNameID:
-                result = @"BorderRouterName";
-                break;
-
-            case MTRAttributeIDTypeClusterThreadBorderRouterManagementAttributeBorderAgentIDID:
-                result = @"BorderAgentID";
-                break;
-
-            case MTRAttributeIDTypeClusterThreadBorderRouterManagementAttributeThreadVersionID:
-                result = @"ThreadVersion";
-                break;
-
-<<<<<<< HEAD
-            case MTRAttributeIDTypeClusterThreadBorderRouterManagementAttributeInterfaceEnabledID:
-                result = @"InterfaceEnabled";
-                break;
-=======
-        default:
-            result = [NSString stringWithFormat:@"<Unknown attributeID %d>", attributeID];
-            break;
-        }
-        break;
->>>>>>> 7a129d83
-
-            case MTRAttributeIDTypeClusterThreadBorderRouterManagementAttributeActiveDatasetTimestampID:
-                result = @"ActiveDatasetTimestamp";
-                break;
-
-            case MTRAttributeIDTypeClusterThreadBorderRouterManagementAttributeGeneratedCommandListID:
-                result = @"GeneratedCommandList";
-                break;
-
-            case MTRAttributeIDTypeClusterThreadBorderRouterManagementAttributeAcceptedCommandListID:
-                result = @"AcceptedCommandList";
-                break;
-
-            case MTRAttributeIDTypeClusterThreadBorderRouterManagementAttributeEventListID:
-                result = @"EventList";
-                break;
-
-            case MTRAttributeIDTypeClusterThreadBorderRouterManagementAttributeAttributeListID:
-                result = @"AttributeList";
-                break;
-
-            case MTRAttributeIDTypeClusterThreadBorderRouterManagementAttributeFeatureMapID:
-                result = @"FeatureMap";
-                break;
-
-            case MTRAttributeIDTypeClusterThreadBorderRouterManagementAttributeClusterRevisionID:
-                result = @"ClusterRevision";
-                break;
-
-
-            default:
-                result = [NSString stringWithFormat:@"<Unknown attributeID %d>", attributeID];
-                break;
-        }
-
-case MTRClusterIDTypeThreadNetworkDirectoryID:
-
-            switch (attributeID) {
-
-
-
-// Cluster ThreadNetworkDirectory attributes
-            case MTRAttributeIDTypeClusterThreadNetworkDirectoryAttributePreferredExtendedPanIDID:
-                result = @"PreferredExtendedPanID";
-                break;
-
-            case MTRAttributeIDTypeClusterThreadNetworkDirectoryAttributeThreadNetworksID:
-                result = @"ThreadNetworks";
-                break;
-
-            case MTRAttributeIDTypeClusterThreadNetworkDirectoryAttributeThreadNetworkTableSizeID:
-                result = @"ThreadNetworkTableSize";
-                break;
-
-            case MTRAttributeIDTypeClusterThreadNetworkDirectoryAttributeGeneratedCommandListID:
-                result = @"GeneratedCommandList";
-                break;
-
-            case MTRAttributeIDTypeClusterThreadNetworkDirectoryAttributeAcceptedCommandListID:
-                result = @"AcceptedCommandList";
-                break;
-
-            case MTRAttributeIDTypeClusterThreadNetworkDirectoryAttributeEventListID:
-                result = @"EventList";
-                break;
-
-            case MTRAttributeIDTypeClusterThreadNetworkDirectoryAttributeAttributeListID:
-                result = @"AttributeList";
-                break;
-
-            case MTRAttributeIDTypeClusterThreadNetworkDirectoryAttributeFeatureMapID:
-                result = @"FeatureMap";
-                break;
-
-<<<<<<< HEAD
-            case MTRAttributeIDTypeClusterThreadNetworkDirectoryAttributeClusterRevisionID:
-                result = @"ClusterRevision";
-                break;
-=======
-        default:
-            result = [NSString stringWithFormat:@"<Unknown attributeID %d>", attributeID];
-            break;
-        }
-        break;
->>>>>>> 7a129d83
-
-
-            default:
-                result = [NSString stringWithFormat:@"<Unknown attributeID %d>", attributeID];
-                break;
-        }
-
-case MTRClusterIDTypeWakeOnLANID:
-
-            switch (attributeID) {
-
-
-
-// Cluster WakeOnLAN attributes
-            case MTRAttributeIDTypeClusterWakeOnLANAttributeMACAddressID:
-                result = @"MACAddress";
-                break;
-
-            case MTRAttributeIDTypeClusterWakeOnLANAttributeLinkLocalAddressID:
-                result = @"LinkLocalAddress";
-                break;
-
-            case MTRAttributeIDTypeClusterWakeOnLANAttributeGeneratedCommandListID:
-                result = @"GeneratedCommandList";
-                break;
-
-            case MTRAttributeIDTypeClusterWakeOnLANAttributeAcceptedCommandListID:
-                result = @"AcceptedCommandList";
-                break;
-
-            case MTRAttributeIDTypeClusterWakeOnLANAttributeEventListID:
-                result = @"EventList";
-                break;
-
-            case MTRAttributeIDTypeClusterWakeOnLANAttributeAttributeListID:
-                result = @"AttributeList";
-                break;
-
-            case MTRAttributeIDTypeClusterWakeOnLANAttributeFeatureMapID:
-                result = @"FeatureMap";
-                break;
-
-            case MTRAttributeIDTypeClusterWakeOnLANAttributeClusterRevisionID:
-                result = @"ClusterRevision";
-                break;
-
-
-            default:
-                result = [NSString stringWithFormat:@"<Unknown attributeID %d>", attributeID];
-                break;
-        }
-
-case MTRClusterIDTypeChannelID:
-
-            switch (attributeID) {
-
-
-<<<<<<< HEAD
-=======
-        default:
-            result = [NSString stringWithFormat:@"<Unknown attributeID %d>", attributeID];
-            break;
-        }
-        break;
->>>>>>> 7a129d83
-
-// Cluster Channel attributes
-            case MTRAttributeIDTypeClusterChannelAttributeChannelListID:
-                result = @"ChannelList";
-                break;
-
-            case MTRAttributeIDTypeClusterChannelAttributeLineupID:
-                result = @"Lineup";
-                break;
-
-            case MTRAttributeIDTypeClusterChannelAttributeCurrentChannelID:
-                result = @"CurrentChannel";
-                break;
-
-            case MTRAttributeIDTypeClusterChannelAttributeGeneratedCommandListID:
-                result = @"GeneratedCommandList";
-                break;
-
-            case MTRAttributeIDTypeClusterChannelAttributeAcceptedCommandListID:
-                result = @"AcceptedCommandList";
-                break;
-
-            case MTRAttributeIDTypeClusterChannelAttributeEventListID:
-                result = @"EventList";
-                break;
-
-            case MTRAttributeIDTypeClusterChannelAttributeAttributeListID:
-                result = @"AttributeList";
-                break;
-
-            case MTRAttributeIDTypeClusterChannelAttributeFeatureMapID:
-                result = @"FeatureMap";
-                break;
-
-            case MTRAttributeIDTypeClusterChannelAttributeClusterRevisionID:
-                result = @"ClusterRevision";
-                break;
-
-
-            default:
-                result = [NSString stringWithFormat:@"<Unknown attributeID %d>", attributeID];
-                break;
-        }
-        break;
-
-case MTRClusterIDTypeTargetNavigatorID:
-
-            switch (attributeID) {
-
-
-
-// Cluster TargetNavigator attributes
-            case MTRAttributeIDTypeClusterTargetNavigatorAttributeTargetListID:
-                result = @"TargetList";
-                break;
-
-            case MTRAttributeIDTypeClusterTargetNavigatorAttributeCurrentTargetID:
-                result = @"CurrentTarget";
-                break;
-
-            case MTRAttributeIDTypeClusterTargetNavigatorAttributeGeneratedCommandListID:
-                result = @"GeneratedCommandList";
-                break;
-
-            case MTRAttributeIDTypeClusterTargetNavigatorAttributeAcceptedCommandListID:
-                result = @"AcceptedCommandList";
-                break;
-
-            case MTRAttributeIDTypeClusterTargetNavigatorAttributeEventListID:
-                result = @"EventList";
-                break;
-
-            case MTRAttributeIDTypeClusterTargetNavigatorAttributeAttributeListID:
-                result = @"AttributeList";
-                break;
-
-            case MTRAttributeIDTypeClusterTargetNavigatorAttributeFeatureMapID:
-                result = @"FeatureMap";
-                break;
-
-            case MTRAttributeIDTypeClusterTargetNavigatorAttributeClusterRevisionID:
-                result = @"ClusterRevision";
-                break;
-
-
-            default:
-                result = [NSString stringWithFormat:@"<Unknown attributeID %d>", attributeID];
-                break;
-        }
-        break;
-
-case MTRClusterIDTypeMediaPlaybackID:
-
-            switch (attributeID) {
-
-
-
-// Cluster MediaPlayback attributes
-            case MTRAttributeIDTypeClusterMediaPlaybackAttributeCurrentStateID:
-                result = @"CurrentState";
-                break;
-
-            case MTRAttributeIDTypeClusterMediaPlaybackAttributeStartTimeID:
-                result = @"StartTime";
-                break;
-
-            case MTRAttributeIDTypeClusterMediaPlaybackAttributeDurationID:
-                result = @"Duration";
-                break;
-
-            case MTRAttributeIDTypeClusterMediaPlaybackAttributeSampledPositionID:
-                result = @"SampledPosition";
-                break;
-
-            case MTRAttributeIDTypeClusterMediaPlaybackAttributePlaybackSpeedID:
-                result = @"PlaybackSpeed";
-                break;
-
-            case MTRAttributeIDTypeClusterMediaPlaybackAttributeSeekRangeEndID:
-                result = @"SeekRangeEnd";
-                break;
-
-            case MTRAttributeIDTypeClusterMediaPlaybackAttributeSeekRangeStartID:
-                result = @"SeekRangeStart";
-                break;
-
-<<<<<<< HEAD
-            case MTRAttributeIDTypeClusterMediaPlaybackAttributeActiveAudioTrackID:
-                result = @"ActiveAudioTrack";
-                break;
-=======
-        default:
-            result = [NSString stringWithFormat:@"<Unknown attributeID %d>", attributeID];
-            break;
-        }
-        break;
->>>>>>> 7a129d83
-
-            case MTRAttributeIDTypeClusterMediaPlaybackAttributeAvailableAudioTracksID:
-                result = @"AvailableAudioTracks";
-                break;
-
-            case MTRAttributeIDTypeClusterMediaPlaybackAttributeActiveTextTrackID:
-                result = @"ActiveTextTrack";
-                break;
-
-            case MTRAttributeIDTypeClusterMediaPlaybackAttributeAvailableTextTracksID:
-                result = @"AvailableTextTracks";
-                break;
-
-            case MTRAttributeIDTypeClusterMediaPlaybackAttributeGeneratedCommandListID:
-                result = @"GeneratedCommandList";
-                break;
-
-            case MTRAttributeIDTypeClusterMediaPlaybackAttributeAcceptedCommandListID:
-                result = @"AcceptedCommandList";
-                break;
-
-            case MTRAttributeIDTypeClusterMediaPlaybackAttributeEventListID:
-                result = @"EventList";
-                break;
-
-            case MTRAttributeIDTypeClusterMediaPlaybackAttributeAttributeListID:
-                result = @"AttributeList";
-                break;
-
-            case MTRAttributeIDTypeClusterMediaPlaybackAttributeFeatureMapID:
-                result = @"FeatureMap";
-                break;
-
-            case MTRAttributeIDTypeClusterMediaPlaybackAttributeClusterRevisionID:
-                result = @"ClusterRevision";
-                break;
-
-
-            default:
-                result = [NSString stringWithFormat:@"<Unknown attributeID %d>", attributeID];
-                break;
-        }
-        break;
-
-case MTRClusterIDTypeMediaInputID:
-
-            switch (attributeID) {
-
-
-
-// Cluster MediaInput attributes
-            case MTRAttributeIDTypeClusterMediaInputAttributeInputListID:
-                result = @"InputList";
-                break;
-
-            case MTRAttributeIDTypeClusterMediaInputAttributeCurrentInputID:
-                result = @"CurrentInput";
-                break;
-
-            case MTRAttributeIDTypeClusterMediaInputAttributeGeneratedCommandListID:
-                result = @"GeneratedCommandList";
-                break;
-
-            case MTRAttributeIDTypeClusterMediaInputAttributeAcceptedCommandListID:
-                result = @"AcceptedCommandList";
-                break;
-
-            case MTRAttributeIDTypeClusterMediaInputAttributeEventListID:
-                result = @"EventList";
-                break;
-
-            case MTRAttributeIDTypeClusterMediaInputAttributeAttributeListID:
-                result = @"AttributeList";
-                break;
-
-            case MTRAttributeIDTypeClusterMediaInputAttributeFeatureMapID:
-                result = @"FeatureMap";
-                break;
-
-            case MTRAttributeIDTypeClusterMediaInputAttributeClusterRevisionID:
-                result = @"ClusterRevision";
-                break;
-
-
-            default:
-                result = [NSString stringWithFormat:@"<Unknown attributeID %d>", attributeID];
-                break;
-        }
-        break;
-
-case MTRClusterIDTypeLowPowerID:
-
-            switch (attributeID) {
-
-
-
-// Cluster LowPower attributes
-            case MTRAttributeIDTypeClusterLowPowerAttributeGeneratedCommandListID:
-                result = @"GeneratedCommandList";
-                break;
-
-            case MTRAttributeIDTypeClusterLowPowerAttributeAcceptedCommandListID:
-                result = @"AcceptedCommandList";
-                break;
-
-            case MTRAttributeIDTypeClusterLowPowerAttributeEventListID:
-                result = @"EventList";
-                break;
-
-            case MTRAttributeIDTypeClusterLowPowerAttributeAttributeListID:
-                result = @"AttributeList";
-                break;
-
-            case MTRAttributeIDTypeClusterLowPowerAttributeFeatureMapID:
-                result = @"FeatureMap";
-                break;
-
-            case MTRAttributeIDTypeClusterLowPowerAttributeClusterRevisionID:
-                result = @"ClusterRevision";
-                break;
-
-
-            default:
-                result = [NSString stringWithFormat:@"<Unknown attributeID %d>", attributeID];
-                break;
-        }
-        break;
-
-case MTRClusterIDTypeKeypadInputID:
-
-            switch (attributeID) {
-
-
-
-// Cluster KeypadInput attributes
-            case MTRAttributeIDTypeClusterKeypadInputAttributeGeneratedCommandListID:
-                result = @"GeneratedCommandList";
-                break;
-
-            case MTRAttributeIDTypeClusterKeypadInputAttributeAcceptedCommandListID:
-                result = @"AcceptedCommandList";
-                break;
-
-            case MTRAttributeIDTypeClusterKeypadInputAttributeEventListID:
-                result = @"EventList";
-                break;
-
-            case MTRAttributeIDTypeClusterKeypadInputAttributeAttributeListID:
-                result = @"AttributeList";
-                break;
-
-            case MTRAttributeIDTypeClusterKeypadInputAttributeFeatureMapID:
-                result = @"FeatureMap";
-                break;
-
-            case MTRAttributeIDTypeClusterKeypadInputAttributeClusterRevisionID:
-                result = @"ClusterRevision";
-                break;
-
-
-            default:
-                result = [NSString stringWithFormat:@"<Unknown attributeID %d>", attributeID];
-                break;
-        }
-
-case MTRClusterIDTypeContentLauncherID:
-
-            switch (attributeID) {
-
-
-
-// Cluster ContentLauncher attributes
-            case MTRAttributeIDTypeClusterContentLauncherAttributeAcceptHeaderID:
-                result = @"AcceptHeader";
-                break;
-
-            case MTRAttributeIDTypeClusterContentLauncherAttributeSupportedStreamingProtocolsID:
-                result = @"SupportedStreamingProtocols";
-                break;
-
-            case MTRAttributeIDTypeClusterContentLauncherAttributeGeneratedCommandListID:
-                result = @"GeneratedCommandList";
-                break;
-
-<<<<<<< HEAD
-            case MTRAttributeIDTypeClusterContentLauncherAttributeAcceptedCommandListID:
-                result = @"AcceptedCommandList";
-                break;
-=======
-        default:
-            result = [NSString stringWithFormat:@"<Unknown attributeID %d>", attributeID];
-            break;
-        }
-        break;
->>>>>>> 7a129d83
-
-            case MTRAttributeIDTypeClusterContentLauncherAttributeEventListID:
-                result = @"EventList";
-                break;
-
-            case MTRAttributeIDTypeClusterContentLauncherAttributeAttributeListID:
-                result = @"AttributeList";
-                break;
-
-            case MTRAttributeIDTypeClusterContentLauncherAttributeFeatureMapID:
-                result = @"FeatureMap";
-                break;
-
-            case MTRAttributeIDTypeClusterContentLauncherAttributeClusterRevisionID:
-                result = @"ClusterRevision";
-                break;
-
-
-            default:
-                result = [NSString stringWithFormat:@"<Unknown attributeID %d>", attributeID];
-                break;
-        }
-
-case MTRClusterIDTypeAudioOutputID:
-
-            switch (attributeID) {
-
-
-
-<<<<<<< HEAD
-// Cluster AudioOutput attributes
-            case MTRAttributeIDTypeClusterAudioOutputAttributeOutputListID:
-                result = @"OutputList";
-                break;
-=======
-        default:
-            result = [NSString stringWithFormat:@"<Unknown attributeID %d>", attributeID];
-            break;
-        }
-        break;
->>>>>>> 7a129d83
-
-            case MTRAttributeIDTypeClusterAudioOutputAttributeCurrentOutputID:
-                result = @"CurrentOutput";
-                break;
-
-            case MTRAttributeIDTypeClusterAudioOutputAttributeGeneratedCommandListID:
-                result = @"GeneratedCommandList";
-                break;
-
-            case MTRAttributeIDTypeClusterAudioOutputAttributeAcceptedCommandListID:
-                result = @"AcceptedCommandList";
-                break;
-
-            case MTRAttributeIDTypeClusterAudioOutputAttributeEventListID:
-                result = @"EventList";
-                break;
-
-            case MTRAttributeIDTypeClusterAudioOutputAttributeAttributeListID:
-                result = @"AttributeList";
-                break;
-
-            case MTRAttributeIDTypeClusterAudioOutputAttributeFeatureMapID:
-                result = @"FeatureMap";
-                break;
-
-            case MTRAttributeIDTypeClusterAudioOutputAttributeClusterRevisionID:
-                result = @"ClusterRevision";
-                break;
-
-
-            default:
-                result = [NSString stringWithFormat:@"<Unknown attributeID %d>", attributeID];
-                break;
-        }
-        break;
-
-case MTRClusterIDTypeApplicationLauncherID:
-
-            switch (attributeID) {
-
-
-
-// Cluster ApplicationLauncher attributes
-            case MTRAttributeIDTypeClusterApplicationLauncherAttributeCatalogListID:
-                result = @"CatalogList";
-                break;
-
-            case MTRAttributeIDTypeClusterApplicationLauncherAttributeCurrentAppID:
-                result = @"CurrentApp";
-                break;
-
-            case MTRAttributeIDTypeClusterApplicationLauncherAttributeGeneratedCommandListID:
-                result = @"GeneratedCommandList";
-                break;
-
-            case MTRAttributeIDTypeClusterApplicationLauncherAttributeAcceptedCommandListID:
-                result = @"AcceptedCommandList";
-                break;
-
-<<<<<<< HEAD
-            case MTRAttributeIDTypeClusterApplicationLauncherAttributeEventListID:
-                result = @"EventList";
-                break;
-=======
-        default:
-            result = [NSString stringWithFormat:@"<Unknown attributeID %d>", attributeID];
-            break;
-        }
-        break;
->>>>>>> 7a129d83
-
-            case MTRAttributeIDTypeClusterApplicationLauncherAttributeAttributeListID:
-                result = @"AttributeList";
-                break;
-
-            case MTRAttributeIDTypeClusterApplicationLauncherAttributeFeatureMapID:
-                result = @"FeatureMap";
-                break;
-
-            case MTRAttributeIDTypeClusterApplicationLauncherAttributeClusterRevisionID:
-                result = @"ClusterRevision";
-                break;
-
-
-            default:
-                result = [NSString stringWithFormat:@"<Unknown attributeID %d>", attributeID];
-                break;
-        }
-
-case MTRClusterIDTypeApplicationBasicID:
-
-            switch (attributeID) {
-
-
-
-// Cluster ApplicationBasic attributes
-            case MTRAttributeIDTypeClusterApplicationBasicAttributeVendorNameID:
-                result = @"VendorName";
-                break;
-
-<<<<<<< HEAD
-            case MTRAttributeIDTypeClusterApplicationBasicAttributeVendorIDID:
-                result = @"VendorID";
-                break;
-=======
-        default:
-            result = [NSString stringWithFormat:@"<Unknown attributeID %d>", attributeID];
-            break;
-        }
-        break;
->>>>>>> 7a129d83
-
-            case MTRAttributeIDTypeClusterApplicationBasicAttributeApplicationNameID:
-                result = @"ApplicationName";
-                break;
-
-            case MTRAttributeIDTypeClusterApplicationBasicAttributeProductIDID:
-                result = @"ProductID";
-                break;
-
-            case MTRAttributeIDTypeClusterApplicationBasicAttributeApplicationID:
-                result = @"Application";
-                break;
-
-            case MTRAttributeIDTypeClusterApplicationBasicAttributeStatusID:
-                result = @"Status";
-                break;
-
-            case MTRAttributeIDTypeClusterApplicationBasicAttributeApplicationVersionID:
-                result = @"ApplicationVersion";
-                break;
-
-            case MTRAttributeIDTypeClusterApplicationBasicAttributeAllowedVendorListID:
-                result = @"AllowedVendorList";
-                break;
-
-            case MTRAttributeIDTypeClusterApplicationBasicAttributeGeneratedCommandListID:
-                result = @"GeneratedCommandList";
-                break;
-
-            case MTRAttributeIDTypeClusterApplicationBasicAttributeAcceptedCommandListID:
-                result = @"AcceptedCommandList";
-                break;
-
-            case MTRAttributeIDTypeClusterApplicationBasicAttributeEventListID:
-                result = @"EventList";
-                break;
-
-            case MTRAttributeIDTypeClusterApplicationBasicAttributeAttributeListID:
-                result = @"AttributeList";
-                break;
-
-            case MTRAttributeIDTypeClusterApplicationBasicAttributeFeatureMapID:
-                result = @"FeatureMap";
-                break;
-
-            case MTRAttributeIDTypeClusterApplicationBasicAttributeClusterRevisionID:
-                result = @"ClusterRevision";
-                break;
-
-
-            default:
-                result = [NSString stringWithFormat:@"<Unknown attributeID %d>", attributeID];
-                break;
-        }
-        break;
-
-case MTRClusterIDTypeAccountLoginID:
-
-            switch (attributeID) {
-
-
-
-// Cluster AccountLogin attributes
-            case MTRAttributeIDTypeClusterAccountLoginAttributeGeneratedCommandListID:
-                result = @"GeneratedCommandList";
-                break;
-
-            case MTRAttributeIDTypeClusterAccountLoginAttributeAcceptedCommandListID:
-                result = @"AcceptedCommandList";
-                break;
-
-            case MTRAttributeIDTypeClusterAccountLoginAttributeEventListID:
-                result = @"EventList";
-                break;
-
-            case MTRAttributeIDTypeClusterAccountLoginAttributeAttributeListID:
-                result = @"AttributeList";
-                break;
-
-            case MTRAttributeIDTypeClusterAccountLoginAttributeFeatureMapID:
-                result = @"FeatureMap";
-                break;
-
-            case MTRAttributeIDTypeClusterAccountLoginAttributeClusterRevisionID:
-                result = @"ClusterRevision";
-                break;
-
-
-            default:
-                result = [NSString stringWithFormat:@"<Unknown attributeID %d>", attributeID];
-                break;
-        }
-        break;
-
-case MTRClusterIDTypeContentControlID:
-
-            switch (attributeID) {
-
-
-
-// Cluster ContentControl attributes
-            case MTRAttributeIDTypeClusterContentControlAttributeEnabledID:
-                result = @"Enabled";
-                break;
-
-            case MTRAttributeIDTypeClusterContentControlAttributeOnDemandRatingsID:
-                result = @"OnDemandRatings";
-                break;
-
-            case MTRAttributeIDTypeClusterContentControlAttributeOnDemandRatingThresholdID:
-                result = @"OnDemandRatingThreshold";
-                break;
-
-            case MTRAttributeIDTypeClusterContentControlAttributeScheduledContentRatingsID:
-                result = @"ScheduledContentRatings";
-                break;
-
-            case MTRAttributeIDTypeClusterContentControlAttributeScheduledContentRatingThresholdID:
-                result = @"ScheduledContentRatingThreshold";
-                break;
-
-            case MTRAttributeIDTypeClusterContentControlAttributeScreenDailyTimeID:
-                result = @"ScreenDailyTime";
-                break;
-
-            case MTRAttributeIDTypeClusterContentControlAttributeRemainingScreenTimeID:
-                result = @"RemainingScreenTime";
-                break;
-
-            case MTRAttributeIDTypeClusterContentControlAttributeBlockUnratedID:
-                result = @"BlockUnrated";
-                break;
-
-            case MTRAttributeIDTypeClusterContentControlAttributeGeneratedCommandListID:
-                result = @"GeneratedCommandList";
-                break;
-
-            case MTRAttributeIDTypeClusterContentControlAttributeAcceptedCommandListID:
-                result = @"AcceptedCommandList";
-                break;
-
-            case MTRAttributeIDTypeClusterContentControlAttributeEventListID:
-                result = @"EventList";
-                break;
-
-            case MTRAttributeIDTypeClusterContentControlAttributeAttributeListID:
-                result = @"AttributeList";
-                break;
-
-<<<<<<< HEAD
-            case MTRAttributeIDTypeClusterContentControlAttributeFeatureMapID:
-                result = @"FeatureMap";
-                break;
-=======
-        default:
-            result = [NSString stringWithFormat:@"<Unknown attributeID %d>", attributeID];
-            break;
-        }
-        break;
->>>>>>> 7a129d83
-
-            case MTRAttributeIDTypeClusterContentControlAttributeClusterRevisionID:
-                result = @"ClusterRevision";
-                break;
-
-
-            default:
-                result = [NSString stringWithFormat:@"<Unknown attributeID %d>", attributeID];
-                break;
-        }
-
-case MTRClusterIDTypeContentAppObserverID:
-
-            switch (attributeID) {
-
-
-
-// Cluster ContentAppObserver attributes
-            case MTRAttributeIDTypeClusterContentAppObserverAttributeGeneratedCommandListID:
-                result = @"GeneratedCommandList";
-                break;
-
-<<<<<<< HEAD
-            case MTRAttributeIDTypeClusterContentAppObserverAttributeAcceptedCommandListID:
-                result = @"AcceptedCommandList";
-                break;
-=======
-        default:
-            result = [NSString stringWithFormat:@"<Unknown attributeID %d>", attributeID];
-            break;
-        }
-        break;
->>>>>>> 7a129d83
-
-            case MTRAttributeIDTypeClusterContentAppObserverAttributeEventListID:
-                result = @"EventList";
-                break;
-
-            case MTRAttributeIDTypeClusterContentAppObserverAttributeAttributeListID:
-                result = @"AttributeList";
-                break;
-
-            case MTRAttributeIDTypeClusterContentAppObserverAttributeFeatureMapID:
-                result = @"FeatureMap";
-                break;
-
-            case MTRAttributeIDTypeClusterContentAppObserverAttributeClusterRevisionID:
-                result = @"ClusterRevision";
-                break;
-
-
-            default:
-                result = [NSString stringWithFormat:@"<Unknown attributeID %d>", attributeID];
-                break;
-        }
-
-case MTRClusterIDTypeEcosystemInformationID:
-
-            switch (attributeID) {
-
-
-
-// Cluster EcosystemInformation attributes
-            case MTRAttributeIDTypeClusterEcosystemInformationAttributeRemovedOnID:
-                result = @"RemovedOn";
-                break;
-
-            case MTRAttributeIDTypeClusterEcosystemInformationAttributeDeviceDirectoryID:
-                result = @"DeviceDirectory";
-                break;
-
-            case MTRAttributeIDTypeClusterEcosystemInformationAttributeLocationDirectoryID:
-                result = @"LocationDirectory";
-                break;
-
-            case MTRAttributeIDTypeClusterEcosystemInformationAttributeGeneratedCommandListID:
-                result = @"GeneratedCommandList";
-                break;
-
-            case MTRAttributeIDTypeClusterEcosystemInformationAttributeAcceptedCommandListID:
-                result = @"AcceptedCommandList";
-                break;
-
-            case MTRAttributeIDTypeClusterEcosystemInformationAttributeEventListID:
-                result = @"EventList";
-                break;
-
-<<<<<<< HEAD
-            case MTRAttributeIDTypeClusterEcosystemInformationAttributeAttributeListID:
-                result = @"AttributeList";
-                break;
-=======
-        default:
-            result = [NSString stringWithFormat:@"<Unknown attributeID %d>", attributeID];
-            break;
-        }
-        break;
->>>>>>> 7a129d83
-
-            case MTRAttributeIDTypeClusterEcosystemInformationAttributeFeatureMapID:
-                result = @"FeatureMap";
-                break;
-
-            case MTRAttributeIDTypeClusterEcosystemInformationAttributeClusterRevisionID:
-                result = @"ClusterRevision";
-                break;
-
-
-            default:
-                result = [NSString stringWithFormat:@"<Unknown attributeID %d>", attributeID];
-                break;
-        }
-
-case MTRClusterIDTypeCommissionerControlID:
-
-            switch (attributeID) {
-
-
-
-<<<<<<< HEAD
-// Cluster CommissionerControl attributes
-            case MTRAttributeIDTypeClusterCommissionerControlAttributeSupportedDeviceCategoriesID:
-                result = @"SupportedDeviceCategories";
-                break;
-=======
-        default:
-            result = [NSString stringWithFormat:@"<Unknown attributeID %d>", attributeID];
-            break;
-        }
-        break;
->>>>>>> 7a129d83
-
-            case MTRAttributeIDTypeClusterCommissionerControlAttributeGeneratedCommandListID:
-                result = @"GeneratedCommandList";
-                break;
-
-            case MTRAttributeIDTypeClusterCommissionerControlAttributeAcceptedCommandListID:
-                result = @"AcceptedCommandList";
-                break;
-
-            case MTRAttributeIDTypeClusterCommissionerControlAttributeEventListID:
-                result = @"EventList";
-                break;
-
-            case MTRAttributeIDTypeClusterCommissionerControlAttributeAttributeListID:
-                result = @"AttributeList";
-                break;
-
-            case MTRAttributeIDTypeClusterCommissionerControlAttributeFeatureMapID:
-                result = @"FeatureMap";
-                break;
-
-            case MTRAttributeIDTypeClusterCommissionerControlAttributeClusterRevisionID:
-                result = @"ClusterRevision";
-                break;
-
-
-            default:
-                result = [NSString stringWithFormat:@"<Unknown attributeID %d>", attributeID];
-                break;
-        }
-
-case MTRClusterIDTypeElectricalMeasurementID:
-
-            switch (attributeID) {
-
-
-<<<<<<< HEAD
-=======
-        default:
-            result = [NSString stringWithFormat:@"<Unknown attributeID %d>", attributeID];
-            break;
-        }
-        break;
->>>>>>> 7a129d83
-
-// Cluster ElectricalMeasurement attributes
-            case MTRAttributeIDTypeClusterElectricalMeasurementAttributeMeasurementTypeID:
-                result = @"MeasurementType";
-                break;
-
-            case MTRAttributeIDTypeClusterElectricalMeasurementAttributeDcVoltageID:
-                result = @"DcVoltage";
-                break;
-
-            case MTRAttributeIDTypeClusterElectricalMeasurementAttributeDcVoltageMinID:
-                result = @"DcVoltageMin";
-                break;
-
-            case MTRAttributeIDTypeClusterElectricalMeasurementAttributeDcVoltageMaxID:
-                result = @"DcVoltageMax";
-                break;
-
-            case MTRAttributeIDTypeClusterElectricalMeasurementAttributeDcCurrentID:
-                result = @"DcCurrent";
-                break;
-
-            case MTRAttributeIDTypeClusterElectricalMeasurementAttributeDcCurrentMinID:
-                result = @"DcCurrentMin";
-                break;
-
-            case MTRAttributeIDTypeClusterElectricalMeasurementAttributeDcCurrentMaxID:
-                result = @"DcCurrentMax";
-                break;
-
-            case MTRAttributeIDTypeClusterElectricalMeasurementAttributeDcPowerID:
-                result = @"DcPower";
-                break;
-
-            case MTRAttributeIDTypeClusterElectricalMeasurementAttributeDcPowerMinID:
-                result = @"DcPowerMin";
-                break;
-
-<<<<<<< HEAD
-            case MTRAttributeIDTypeClusterElectricalMeasurementAttributeDcPowerMaxID:
-                result = @"DcPowerMax";
-                break;
-=======
-        default:
-            result = [NSString stringWithFormat:@"<Unknown attributeID %d>", attributeID];
-            break;
-        }
-        break;
->>>>>>> 7a129d83
-
-            case MTRAttributeIDTypeClusterElectricalMeasurementAttributeDcVoltageMultiplierID:
-                result = @"DcVoltageMultiplier";
-                break;
-
-            case MTRAttributeIDTypeClusterElectricalMeasurementAttributeDcVoltageDivisorID:
-                result = @"DcVoltageDivisor";
-                break;
-
-            case MTRAttributeIDTypeClusterElectricalMeasurementAttributeDcCurrentMultiplierID:
-                result = @"DcCurrentMultiplier";
-                break;
-
-            case MTRAttributeIDTypeClusterElectricalMeasurementAttributeDcCurrentDivisorID:
-                result = @"DcCurrentDivisor";
-                break;
-
-            case MTRAttributeIDTypeClusterElectricalMeasurementAttributeDcPowerMultiplierID:
-                result = @"DcPowerMultiplier";
-                break;
-
-            case MTRAttributeIDTypeClusterElectricalMeasurementAttributeDcPowerDivisorID:
-                result = @"DcPowerDivisor";
-                break;
-
-            case MTRAttributeIDTypeClusterElectricalMeasurementAttributeAcFrequencyID:
-                result = @"AcFrequency";
-                break;
-
-            case MTRAttributeIDTypeClusterElectricalMeasurementAttributeAcFrequencyMinID:
-                result = @"AcFrequencyMin";
-                break;
-
-            case MTRAttributeIDTypeClusterElectricalMeasurementAttributeAcFrequencyMaxID:
-                result = @"AcFrequencyMax";
-                break;
-
-            case MTRAttributeIDTypeClusterElectricalMeasurementAttributeNeutralCurrentID:
-                result = @"NeutralCurrent";
-                break;
-
-            case MTRAttributeIDTypeClusterElectricalMeasurementAttributeTotalActivePowerID:
-                result = @"TotalActivePower";
-                break;
-
-            case MTRAttributeIDTypeClusterElectricalMeasurementAttributeTotalReactivePowerID:
-                result = @"TotalReactivePower";
-                break;
-
-            case MTRAttributeIDTypeClusterElectricalMeasurementAttributeTotalApparentPowerID:
-                result = @"TotalApparentPower";
-                break;
-
-            case MTRAttributeIDTypeClusterElectricalMeasurementAttributeMeasured1stHarmonicCurrentID:
-                result = @"Measured1stHarmonicCurrent";
-                break;
-
-            case MTRAttributeIDTypeClusterElectricalMeasurementAttributeMeasured3rdHarmonicCurrentID:
-                result = @"Measured3rdHarmonicCurrent";
-                break;
-
-            case MTRAttributeIDTypeClusterElectricalMeasurementAttributeMeasured5thHarmonicCurrentID:
-                result = @"Measured5thHarmonicCurrent";
-                break;
-
-            case MTRAttributeIDTypeClusterElectricalMeasurementAttributeMeasured7thHarmonicCurrentID:
-                result = @"Measured7thHarmonicCurrent";
-                break;
-
-            case MTRAttributeIDTypeClusterElectricalMeasurementAttributeMeasured9thHarmonicCurrentID:
-                result = @"Measured9thHarmonicCurrent";
-                break;
-
-            case MTRAttributeIDTypeClusterElectricalMeasurementAttributeMeasured11thHarmonicCurrentID:
-                result = @"Measured11thHarmonicCurrent";
-                break;
-
-            case MTRAttributeIDTypeClusterElectricalMeasurementAttributeMeasuredPhase1stHarmonicCurrentID:
-                result = @"MeasuredPhase1stHarmonicCurrent";
-                break;
-
-            case MTRAttributeIDTypeClusterElectricalMeasurementAttributeMeasuredPhase3rdHarmonicCurrentID:
-                result = @"MeasuredPhase3rdHarmonicCurrent";
-                break;
-
-            case MTRAttributeIDTypeClusterElectricalMeasurementAttributeMeasuredPhase5thHarmonicCurrentID:
-                result = @"MeasuredPhase5thHarmonicCurrent";
-                break;
-
-            case MTRAttributeIDTypeClusterElectricalMeasurementAttributeMeasuredPhase7thHarmonicCurrentID:
-                result = @"MeasuredPhase7thHarmonicCurrent";
-                break;
-
-            case MTRAttributeIDTypeClusterElectricalMeasurementAttributeMeasuredPhase9thHarmonicCurrentID:
-                result = @"MeasuredPhase9thHarmonicCurrent";
-                break;
-
-            case MTRAttributeIDTypeClusterElectricalMeasurementAttributeMeasuredPhase11thHarmonicCurrentID:
-                result = @"MeasuredPhase11thHarmonicCurrent";
-                break;
-
-            case MTRAttributeIDTypeClusterElectricalMeasurementAttributeAcFrequencyMultiplierID:
-                result = @"AcFrequencyMultiplier";
-                break;
-
-            case MTRAttributeIDTypeClusterElectricalMeasurementAttributeAcFrequencyDivisorID:
-                result = @"AcFrequencyDivisor";
-                break;
-
-            case MTRAttributeIDTypeClusterElectricalMeasurementAttributePowerMultiplierID:
-                result = @"PowerMultiplier";
-                break;
-
-            case MTRAttributeIDTypeClusterElectricalMeasurementAttributePowerDivisorID:
-                result = @"PowerDivisor";
-                break;
-
-            case MTRAttributeIDTypeClusterElectricalMeasurementAttributeHarmonicCurrentMultiplierID:
-                result = @"HarmonicCurrentMultiplier";
-                break;
-
-            case MTRAttributeIDTypeClusterElectricalMeasurementAttributePhaseHarmonicCurrentMultiplierID:
-                result = @"PhaseHarmonicCurrentMultiplier";
-                break;
-
-            case MTRAttributeIDTypeClusterElectricalMeasurementAttributeInstantaneousVoltageID:
-                result = @"InstantaneousVoltage";
-                break;
-
-            case MTRAttributeIDTypeClusterElectricalMeasurementAttributeInstantaneousLineCurrentID:
-                result = @"InstantaneousLineCurrent";
-                break;
-
-            case MTRAttributeIDTypeClusterElectricalMeasurementAttributeInstantaneousActiveCurrentID:
-                result = @"InstantaneousActiveCurrent";
-                break;
-
-            case MTRAttributeIDTypeClusterElectricalMeasurementAttributeInstantaneousReactiveCurrentID:
-                result = @"InstantaneousReactiveCurrent";
-                break;
-
-            case MTRAttributeIDTypeClusterElectricalMeasurementAttributeInstantaneousPowerID:
-                result = @"InstantaneousPower";
-                break;
-
-            case MTRAttributeIDTypeClusterElectricalMeasurementAttributeRmsVoltageID:
-                result = @"RmsVoltage";
-                break;
-
-            case MTRAttributeIDTypeClusterElectricalMeasurementAttributeRmsVoltageMinID:
-                result = @"RmsVoltageMin";
-                break;
-
-            case MTRAttributeIDTypeClusterElectricalMeasurementAttributeRmsVoltageMaxID:
-                result = @"RmsVoltageMax";
-                break;
-
-            case MTRAttributeIDTypeClusterElectricalMeasurementAttributeRmsCurrentID:
-                result = @"RmsCurrent";
-                break;
-
-            case MTRAttributeIDTypeClusterElectricalMeasurementAttributeRmsCurrentMinID:
-                result = @"RmsCurrentMin";
-                break;
-
-            case MTRAttributeIDTypeClusterElectricalMeasurementAttributeRmsCurrentMaxID:
-                result = @"RmsCurrentMax";
-                break;
-
-            case MTRAttributeIDTypeClusterElectricalMeasurementAttributeActivePowerID:
-                result = @"ActivePower";
-                break;
-
-            case MTRAttributeIDTypeClusterElectricalMeasurementAttributeActivePowerMinID:
-                result = @"ActivePowerMin";
-                break;
-
-            case MTRAttributeIDTypeClusterElectricalMeasurementAttributeActivePowerMaxID:
-                result = @"ActivePowerMax";
-                break;
-
-            case MTRAttributeIDTypeClusterElectricalMeasurementAttributeReactivePowerID:
-                result = @"ReactivePower";
-                break;
-
-            case MTRAttributeIDTypeClusterElectricalMeasurementAttributeApparentPowerID:
-                result = @"ApparentPower";
-                break;
-
-            case MTRAttributeIDTypeClusterElectricalMeasurementAttributePowerFactorID:
-                result = @"PowerFactor";
-                break;
-
-            case MTRAttributeIDTypeClusterElectricalMeasurementAttributeAverageRmsVoltageMeasurementPeriodID:
-                result = @"AverageRmsVoltageMeasurementPeriod";
-                break;
-
-            case MTRAttributeIDTypeClusterElectricalMeasurementAttributeAverageRmsUnderVoltageCounterID:
-                result = @"AverageRmsUnderVoltageCounter";
-                break;
-
-            case MTRAttributeIDTypeClusterElectricalMeasurementAttributeRmsExtremeOverVoltagePeriodID:
-                result = @"RmsExtremeOverVoltagePeriod";
-                break;
-
-            case MTRAttributeIDTypeClusterElectricalMeasurementAttributeRmsExtremeUnderVoltagePeriodID:
-                result = @"RmsExtremeUnderVoltagePeriod";
-                break;
-
-            case MTRAttributeIDTypeClusterElectricalMeasurementAttributeRmsVoltageSagPeriodID:
-                result = @"RmsVoltageSagPeriod";
-                break;
-
-            case MTRAttributeIDTypeClusterElectricalMeasurementAttributeRmsVoltageSwellPeriodID:
-                result = @"RmsVoltageSwellPeriod";
-                break;
-
-            case MTRAttributeIDTypeClusterElectricalMeasurementAttributeAcVoltageMultiplierID:
-                result = @"AcVoltageMultiplier";
-                break;
-
-            case MTRAttributeIDTypeClusterElectricalMeasurementAttributeAcVoltageDivisorID:
-                result = @"AcVoltageDivisor";
-                break;
-
-            case MTRAttributeIDTypeClusterElectricalMeasurementAttributeAcCurrentMultiplierID:
-                result = @"AcCurrentMultiplier";
-                break;
-
-            case MTRAttributeIDTypeClusterElectricalMeasurementAttributeAcCurrentDivisorID:
-                result = @"AcCurrentDivisor";
-                break;
-
-            case MTRAttributeIDTypeClusterElectricalMeasurementAttributeAcPowerMultiplierID:
-                result = @"AcPowerMultiplier";
-                break;
-
-            case MTRAttributeIDTypeClusterElectricalMeasurementAttributeAcPowerDivisorID:
-                result = @"AcPowerDivisor";
-                break;
-
-            case MTRAttributeIDTypeClusterElectricalMeasurementAttributeOverloadAlarmsMaskID:
-                result = @"OverloadAlarmsMask";
-                break;
-
-            case MTRAttributeIDTypeClusterElectricalMeasurementAttributeVoltageOverloadID:
-                result = @"VoltageOverload";
-                break;
-
-            case MTRAttributeIDTypeClusterElectricalMeasurementAttributeCurrentOverloadID:
-                result = @"CurrentOverload";
-                break;
-
-            case MTRAttributeIDTypeClusterElectricalMeasurementAttributeAcOverloadAlarmsMaskID:
-                result = @"AcOverloadAlarmsMask";
-                break;
-
-            case MTRAttributeIDTypeClusterElectricalMeasurementAttributeAcVoltageOverloadID:
-                result = @"AcVoltageOverload";
-                break;
-
-            case MTRAttributeIDTypeClusterElectricalMeasurementAttributeAcCurrentOverloadID:
-                result = @"AcCurrentOverload";
-                break;
-
-            case MTRAttributeIDTypeClusterElectricalMeasurementAttributeAcActivePowerOverloadID:
-                result = @"AcActivePowerOverload";
-                break;
-
-            case MTRAttributeIDTypeClusterElectricalMeasurementAttributeAcReactivePowerOverloadID:
-                result = @"AcReactivePowerOverload";
-                break;
-
-            case MTRAttributeIDTypeClusterElectricalMeasurementAttributeAverageRmsOverVoltageID:
-                result = @"AverageRmsOverVoltage";
-                break;
-
-            case MTRAttributeIDTypeClusterElectricalMeasurementAttributeAverageRmsUnderVoltageID:
-                result = @"AverageRmsUnderVoltage";
-                break;
-
-            case MTRAttributeIDTypeClusterElectricalMeasurementAttributeRmsExtremeOverVoltageID:
-                result = @"RmsExtremeOverVoltage";
-                break;
-
-            case MTRAttributeIDTypeClusterElectricalMeasurementAttributeRmsExtremeUnderVoltageID:
-                result = @"RmsExtremeUnderVoltage";
-                break;
-
-            case MTRAttributeIDTypeClusterElectricalMeasurementAttributeRmsVoltageSagID:
-                result = @"RmsVoltageSag";
-                break;
-
-            case MTRAttributeIDTypeClusterElectricalMeasurementAttributeRmsVoltageSwellID:
-                result = @"RmsVoltageSwell";
-                break;
-
-            case MTRAttributeIDTypeClusterElectricalMeasurementAttributeLineCurrentPhaseBID:
-                result = @"LineCurrentPhaseB";
-                break;
-
-            case MTRAttributeIDTypeClusterElectricalMeasurementAttributeActiveCurrentPhaseBID:
-                result = @"ActiveCurrentPhaseB";
-                break;
-
-            case MTRAttributeIDTypeClusterElectricalMeasurementAttributeReactiveCurrentPhaseBID:
-                result = @"ReactiveCurrentPhaseB";
-                break;
-
-            case MTRAttributeIDTypeClusterElectricalMeasurementAttributeRmsVoltagePhaseBID:
-                result = @"RmsVoltagePhaseB";
-                break;
-
-            case MTRAttributeIDTypeClusterElectricalMeasurementAttributeRmsVoltageMinPhaseBID:
-                result = @"RmsVoltageMinPhaseB";
-                break;
-
-            case MTRAttributeIDTypeClusterElectricalMeasurementAttributeRmsVoltageMaxPhaseBID:
-                result = @"RmsVoltageMaxPhaseB";
-                break;
-
-            case MTRAttributeIDTypeClusterElectricalMeasurementAttributeRmsCurrentPhaseBID:
-                result = @"RmsCurrentPhaseB";
-                break;
-
-            case MTRAttributeIDTypeClusterElectricalMeasurementAttributeRmsCurrentMinPhaseBID:
-                result = @"RmsCurrentMinPhaseB";
-                break;
-
-            case MTRAttributeIDTypeClusterElectricalMeasurementAttributeRmsCurrentMaxPhaseBID:
-                result = @"RmsCurrentMaxPhaseB";
-                break;
-
-            case MTRAttributeIDTypeClusterElectricalMeasurementAttributeActivePowerPhaseBID:
-                result = @"ActivePowerPhaseB";
-                break;
-
-            case MTRAttributeIDTypeClusterElectricalMeasurementAttributeActivePowerMinPhaseBID:
-                result = @"ActivePowerMinPhaseB";
-                break;
-
-            case MTRAttributeIDTypeClusterElectricalMeasurementAttributeActivePowerMaxPhaseBID:
-                result = @"ActivePowerMaxPhaseB";
-                break;
-
-            case MTRAttributeIDTypeClusterElectricalMeasurementAttributeReactivePowerPhaseBID:
-                result = @"ReactivePowerPhaseB";
-                break;
-
-            case MTRAttributeIDTypeClusterElectricalMeasurementAttributeApparentPowerPhaseBID:
-                result = @"ApparentPowerPhaseB";
-                break;
-
-            case MTRAttributeIDTypeClusterElectricalMeasurementAttributePowerFactorPhaseBID:
-                result = @"PowerFactorPhaseB";
-                break;
-
-            case MTRAttributeIDTypeClusterElectricalMeasurementAttributeAverageRmsVoltageMeasurementPeriodPhaseBID:
-                result = @"AverageRmsVoltageMeasurementPeriodPhaseB";
-                break;
-
-            case MTRAttributeIDTypeClusterElectricalMeasurementAttributeAverageRmsOverVoltageCounterPhaseBID:
-                result = @"AverageRmsOverVoltageCounterPhaseB";
-                break;
-
-            case MTRAttributeIDTypeClusterElectricalMeasurementAttributeAverageRmsUnderVoltageCounterPhaseBID:
-                result = @"AverageRmsUnderVoltageCounterPhaseB";
-                break;
-
-            case MTRAttributeIDTypeClusterElectricalMeasurementAttributeRmsExtremeOverVoltagePeriodPhaseBID:
-                result = @"RmsExtremeOverVoltagePeriodPhaseB";
-                break;
-
-            case MTRAttributeIDTypeClusterElectricalMeasurementAttributeRmsExtremeUnderVoltagePeriodPhaseBID:
-                result = @"RmsExtremeUnderVoltagePeriodPhaseB";
-                break;
-
-            case MTRAttributeIDTypeClusterElectricalMeasurementAttributeRmsVoltageSagPeriodPhaseBID:
-                result = @"RmsVoltageSagPeriodPhaseB";
-                break;
-
-            case MTRAttributeIDTypeClusterElectricalMeasurementAttributeRmsVoltageSwellPeriodPhaseBID:
-                result = @"RmsVoltageSwellPeriodPhaseB";
-                break;
-
-            case MTRAttributeIDTypeClusterElectricalMeasurementAttributeLineCurrentPhaseCID:
-                result = @"LineCurrentPhaseC";
-                break;
-
-            case MTRAttributeIDTypeClusterElectricalMeasurementAttributeActiveCurrentPhaseCID:
-                result = @"ActiveCurrentPhaseC";
-                break;
-
-            case MTRAttributeIDTypeClusterElectricalMeasurementAttributeReactiveCurrentPhaseCID:
-                result = @"ReactiveCurrentPhaseC";
-                break;
-
-            case MTRAttributeIDTypeClusterElectricalMeasurementAttributeRmsVoltagePhaseCID:
-                result = @"RmsVoltagePhaseC";
-                break;
-
-            case MTRAttributeIDTypeClusterElectricalMeasurementAttributeRmsVoltageMinPhaseCID:
-                result = @"RmsVoltageMinPhaseC";
-                break;
-
-            case MTRAttributeIDTypeClusterElectricalMeasurementAttributeRmsVoltageMaxPhaseCID:
-                result = @"RmsVoltageMaxPhaseC";
-                break;
-
-            case MTRAttributeIDTypeClusterElectricalMeasurementAttributeRmsCurrentPhaseCID:
-                result = @"RmsCurrentPhaseC";
-                break;
-
-            case MTRAttributeIDTypeClusterElectricalMeasurementAttributeRmsCurrentMinPhaseCID:
-                result = @"RmsCurrentMinPhaseC";
-                break;
-
-            case MTRAttributeIDTypeClusterElectricalMeasurementAttributeRmsCurrentMaxPhaseCID:
-                result = @"RmsCurrentMaxPhaseC";
-                break;
-
-            case MTRAttributeIDTypeClusterElectricalMeasurementAttributeActivePowerPhaseCID:
-                result = @"ActivePowerPhaseC";
-                break;
-
-            case MTRAttributeIDTypeClusterElectricalMeasurementAttributeActivePowerMinPhaseCID:
-                result = @"ActivePowerMinPhaseC";
-                break;
-
-            case MTRAttributeIDTypeClusterElectricalMeasurementAttributeActivePowerMaxPhaseCID:
-                result = @"ActivePowerMaxPhaseC";
-                break;
-
-            case MTRAttributeIDTypeClusterElectricalMeasurementAttributeReactivePowerPhaseCID:
-                result = @"ReactivePowerPhaseC";
-                break;
-
-            case MTRAttributeIDTypeClusterElectricalMeasurementAttributeApparentPowerPhaseCID:
-                result = @"ApparentPowerPhaseC";
-                break;
-
-            case MTRAttributeIDTypeClusterElectricalMeasurementAttributePowerFactorPhaseCID:
-                result = @"PowerFactorPhaseC";
-                break;
-
-            case MTRAttributeIDTypeClusterElectricalMeasurementAttributeAverageRmsVoltageMeasurementPeriodPhaseCID:
-                result = @"AverageRmsVoltageMeasurementPeriodPhaseC";
-                break;
-
-            case MTRAttributeIDTypeClusterElectricalMeasurementAttributeAverageRmsOverVoltageCounterPhaseCID:
-                result = @"AverageRmsOverVoltageCounterPhaseC";
-                break;
-
-            case MTRAttributeIDTypeClusterElectricalMeasurementAttributeAverageRmsUnderVoltageCounterPhaseCID:
-                result = @"AverageRmsUnderVoltageCounterPhaseC";
-                break;
-
-            case MTRAttributeIDTypeClusterElectricalMeasurementAttributeRmsExtremeOverVoltagePeriodPhaseCID:
-                result = @"RmsExtremeOverVoltagePeriodPhaseC";
-                break;
-
-            case MTRAttributeIDTypeClusterElectricalMeasurementAttributeRmsExtremeUnderVoltagePeriodPhaseCID:
-                result = @"RmsExtremeUnderVoltagePeriodPhaseC";
-                break;
-
-            case MTRAttributeIDTypeClusterElectricalMeasurementAttributeRmsVoltageSagPeriodPhaseCID:
-                result = @"RmsVoltageSagPeriodPhaseC";
-                break;
-
-            case MTRAttributeIDTypeClusterElectricalMeasurementAttributeRmsVoltageSwellPeriodPhaseCID:
-                result = @"RmsVoltageSwellPeriodPhaseC";
-                break;
-
-            case MTRAttributeIDTypeClusterElectricalMeasurementAttributeGeneratedCommandListID:
-                result = @"GeneratedCommandList";
-                break;
-
-            case MTRAttributeIDTypeClusterElectricalMeasurementAttributeAcceptedCommandListID:
-                result = @"AcceptedCommandList";
-                break;
-
-            case MTRAttributeIDTypeClusterElectricalMeasurementAttributeEventListID:
-                result = @"EventList";
-                break;
-
-            case MTRAttributeIDTypeClusterElectricalMeasurementAttributeAttributeListID:
-                result = @"AttributeList";
-                break;
-
-            case MTRAttributeIDTypeClusterElectricalMeasurementAttributeFeatureMapID:
-                result = @"FeatureMap";
-                break;
-
-            case MTRAttributeIDTypeClusterElectricalMeasurementAttributeClusterRevisionID:
-                result = @"ClusterRevision";
-                break;
-
-
-            default:
-                result = [NSString stringWithFormat:@"<Unknown attributeID %d>", attributeID];
-                break;
-        }
-
-case MTRClusterIDTypeUnitTestingID:
-
-            switch (attributeID) {
-
-
-
-// Cluster UnitTesting attributes
-            case MTRAttributeIDTypeClusterUnitTestingAttributeBooleanID:
-                result = @"Boolean";
-                break;
-
-            case MTRAttributeIDTypeClusterUnitTestingAttributeBitmap8ID:
-                result = @"Bitmap8";
-                break;
-
-            case MTRAttributeIDTypeClusterUnitTestingAttributeBitmap16ID:
-                result = @"Bitmap16";
-                break;
-
-            case MTRAttributeIDTypeClusterUnitTestingAttributeBitmap32ID:
-                result = @"Bitmap32";
-                break;
-
-            case MTRAttributeIDTypeClusterUnitTestingAttributeBitmap64ID:
-                result = @"Bitmap64";
-                break;
-
-            case MTRAttributeIDTypeClusterUnitTestingAttributeInt8uID:
-                result = @"Int8u";
-                break;
-
-<<<<<<< HEAD
-            case MTRAttributeIDTypeClusterUnitTestingAttributeInt16uID:
-                result = @"Int16u";
-                break;
-=======
-        default:
-            result = [NSString stringWithFormat:@"<Unknown attributeID %d>", attributeID];
-            break;
-        }
-        break;
->>>>>>> 7a129d83
-
-            case MTRAttributeIDTypeClusterUnitTestingAttributeInt24uID:
-                result = @"Int24u";
-                break;
-
-            case MTRAttributeIDTypeClusterUnitTestingAttributeInt32uID:
-                result = @"Int32u";
-                break;
-
-            case MTRAttributeIDTypeClusterUnitTestingAttributeInt40uID:
-                result = @"Int40u";
-                break;
-
-            case MTRAttributeIDTypeClusterUnitTestingAttributeInt48uID:
-                result = @"Int48u";
-                break;
-
-            case MTRAttributeIDTypeClusterUnitTestingAttributeInt56uID:
-                result = @"Int56u";
-                break;
-
-            case MTRAttributeIDTypeClusterUnitTestingAttributeInt64uID:
-                result = @"Int64u";
-                break;
-
-            case MTRAttributeIDTypeClusterUnitTestingAttributeInt8sID:
-                result = @"Int8s";
-                break;
-
-            case MTRAttributeIDTypeClusterUnitTestingAttributeInt16sID:
-                result = @"Int16s";
-                break;
-
-            case MTRAttributeIDTypeClusterUnitTestingAttributeInt24sID:
-                result = @"Int24s";
-                break;
-
-            case MTRAttributeIDTypeClusterUnitTestingAttributeInt32sID:
-                result = @"Int32s";
-                break;
-
-            case MTRAttributeIDTypeClusterUnitTestingAttributeInt40sID:
-                result = @"Int40s";
-                break;
-
-            case MTRAttributeIDTypeClusterUnitTestingAttributeInt48sID:
-                result = @"Int48s";
-                break;
-
-            case MTRAttributeIDTypeClusterUnitTestingAttributeInt56sID:
-                result = @"Int56s";
-                break;
-
-            case MTRAttributeIDTypeClusterUnitTestingAttributeInt64sID:
-                result = @"Int64s";
-                break;
-
-            case MTRAttributeIDTypeClusterUnitTestingAttributeEnum8ID:
-                result = @"Enum8";
-                break;
-
-            case MTRAttributeIDTypeClusterUnitTestingAttributeEnum16ID:
-                result = @"Enum16";
-                break;
-
-            case MTRAttributeIDTypeClusterUnitTestingAttributeFloatSingleID:
-                result = @"FloatSingle";
-                break;
-
-            case MTRAttributeIDTypeClusterUnitTestingAttributeFloatDoubleID:
-                result = @"FloatDouble";
-                break;
-
-            case MTRAttributeIDTypeClusterUnitTestingAttributeOctetStringID:
-                result = @"OctetString";
-                break;
-
-            case MTRAttributeIDTypeClusterUnitTestingAttributeListInt8uID:
-                result = @"ListInt8u";
-                break;
-
-            case MTRAttributeIDTypeClusterUnitTestingAttributeListOctetStringID:
-                result = @"ListOctetString";
-                break;
-
-            case MTRAttributeIDTypeClusterUnitTestingAttributeListStructOctetStringID:
-                result = @"ListStructOctetString";
-                break;
-
-            case MTRAttributeIDTypeClusterUnitTestingAttributeLongOctetStringID:
-                result = @"LongOctetString";
-                break;
-
-            case MTRAttributeIDTypeClusterUnitTestingAttributeCharStringID:
-                result = @"CharString";
-                break;
-
-            case MTRAttributeIDTypeClusterUnitTestingAttributeLongCharStringID:
-                result = @"LongCharString";
-                break;
-
-            case MTRAttributeIDTypeClusterUnitTestingAttributeEpochUsID:
-                result = @"EpochUs";
-                break;
-
-            case MTRAttributeIDTypeClusterUnitTestingAttributeEpochSID:
-                result = @"EpochS";
-                break;
-
-            case MTRAttributeIDTypeClusterUnitTestingAttributeVendorIdID:
-                result = @"VendorId";
-                break;
-
-            case MTRAttributeIDTypeClusterUnitTestingAttributeListNullablesAndOptionalsStructID:
-                result = @"ListNullablesAndOptionalsStruct";
-                break;
-
-            case MTRAttributeIDTypeClusterUnitTestingAttributeEnumAttrID:
-                result = @"EnumAttr";
-                break;
-
-            case MTRAttributeIDTypeClusterUnitTestingAttributeStructAttrID:
-                result = @"StructAttr";
-                break;
-
-            case MTRAttributeIDTypeClusterUnitTestingAttributeRangeRestrictedInt8uID:
-                result = @"RangeRestrictedInt8u";
-                break;
-
-            case MTRAttributeIDTypeClusterUnitTestingAttributeRangeRestrictedInt8sID:
-                result = @"RangeRestrictedInt8s";
-                break;
-
-            case MTRAttributeIDTypeClusterUnitTestingAttributeRangeRestrictedInt16uID:
-                result = @"RangeRestrictedInt16u";
-                break;
-
-            case MTRAttributeIDTypeClusterUnitTestingAttributeRangeRestrictedInt16sID:
-                result = @"RangeRestrictedInt16s";
-                break;
-
-            case MTRAttributeIDTypeClusterUnitTestingAttributeListLongOctetStringID:
-                result = @"ListLongOctetString";
-                break;
-
-            case MTRAttributeIDTypeClusterUnitTestingAttributeListFabricScopedID:
-                result = @"ListFabricScoped";
-                break;
-
-            case MTRAttributeIDTypeClusterUnitTestingAttributeTimedWriteBooleanID:
-                result = @"TimedWriteBoolean";
-                break;
-
-            case MTRAttributeIDTypeClusterUnitTestingAttributeGeneralErrorBooleanID:
-                result = @"GeneralErrorBoolean";
-                break;
-
-            case MTRAttributeIDTypeClusterUnitTestingAttributeClusterErrorBooleanID:
-                result = @"ClusterErrorBoolean";
-                break;
-
-            case MTRAttributeIDTypeClusterUnitTestingAttributeUnsupportedID:
-                result = @"Unsupported";
-                break;
-
-            case MTRAttributeIDTypeClusterUnitTestingAttributeNullableBooleanID:
-                result = @"NullableBoolean";
-                break;
-
-            case MTRAttributeIDTypeClusterUnitTestingAttributeNullableBitmap8ID:
-                result = @"NullableBitmap8";
-                break;
-
-            case MTRAttributeIDTypeClusterUnitTestingAttributeNullableBitmap16ID:
-                result = @"NullableBitmap16";
-                break;
-
-            case MTRAttributeIDTypeClusterUnitTestingAttributeNullableBitmap32ID:
-                result = @"NullableBitmap32";
-                break;
-
-            case MTRAttributeIDTypeClusterUnitTestingAttributeNullableBitmap64ID:
-                result = @"NullableBitmap64";
-                break;
-
-            case MTRAttributeIDTypeClusterUnitTestingAttributeNullableInt8uID:
-                result = @"NullableInt8u";
-                break;
-
-            case MTRAttributeIDTypeClusterUnitTestingAttributeNullableInt16uID:
-                result = @"NullableInt16u";
-                break;
-
-            case MTRAttributeIDTypeClusterUnitTestingAttributeNullableInt24uID:
-                result = @"NullableInt24u";
-                break;
-
-            case MTRAttributeIDTypeClusterUnitTestingAttributeNullableInt32uID:
-                result = @"NullableInt32u";
-                break;
-
-            case MTRAttributeIDTypeClusterUnitTestingAttributeNullableInt40uID:
-                result = @"NullableInt40u";
-                break;
-
-            case MTRAttributeIDTypeClusterUnitTestingAttributeNullableInt48uID:
-                result = @"NullableInt48u";
-                break;
-
-            case MTRAttributeIDTypeClusterUnitTestingAttributeNullableInt56uID:
-                result = @"NullableInt56u";
-                break;
-
-            case MTRAttributeIDTypeClusterUnitTestingAttributeNullableInt64uID:
-                result = @"NullableInt64u";
-                break;
-
-            case MTRAttributeIDTypeClusterUnitTestingAttributeNullableInt8sID:
-                result = @"NullableInt8s";
-                break;
-
-            case MTRAttributeIDTypeClusterUnitTestingAttributeNullableInt16sID:
-                result = @"NullableInt16s";
-                break;
-
-            case MTRAttributeIDTypeClusterUnitTestingAttributeNullableInt24sID:
-                result = @"NullableInt24s";
-                break;
-
-            case MTRAttributeIDTypeClusterUnitTestingAttributeNullableInt32sID:
-                result = @"NullableInt32s";
-                break;
-
-            case MTRAttributeIDTypeClusterUnitTestingAttributeNullableInt40sID:
-                result = @"NullableInt40s";
-                break;
-
-            case MTRAttributeIDTypeClusterUnitTestingAttributeNullableInt48sID:
-                result = @"NullableInt48s";
-                break;
-
-            case MTRAttributeIDTypeClusterUnitTestingAttributeNullableInt56sID:
-                result = @"NullableInt56s";
-                break;
-
-            case MTRAttributeIDTypeClusterUnitTestingAttributeNullableInt64sID:
-                result = @"NullableInt64s";
-                break;
-
-            case MTRAttributeIDTypeClusterUnitTestingAttributeNullableEnum8ID:
-                result = @"NullableEnum8";
-                break;
-
-            case MTRAttributeIDTypeClusterUnitTestingAttributeNullableEnum16ID:
-                result = @"NullableEnum16";
-                break;
-
-            case MTRAttributeIDTypeClusterUnitTestingAttributeNullableFloatSingleID:
-                result = @"NullableFloatSingle";
-                break;
-
-            case MTRAttributeIDTypeClusterUnitTestingAttributeNullableFloatDoubleID:
-                result = @"NullableFloatDouble";
-                break;
-
-            case MTRAttributeIDTypeClusterUnitTestingAttributeNullableOctetStringID:
-                result = @"NullableOctetString";
-                break;
-
-            case MTRAttributeIDTypeClusterUnitTestingAttributeNullableCharStringID:
-                result = @"NullableCharString";
-                break;
-
-            case MTRAttributeIDTypeClusterUnitTestingAttributeNullableEnumAttrID:
-                result = @"NullableEnumAttr";
-                break;
-
-            case MTRAttributeIDTypeClusterUnitTestingAttributeNullableStructID:
-                result = @"NullableStruct";
-                break;
-
-            case MTRAttributeIDTypeClusterUnitTestingAttributeNullableRangeRestrictedInt8uID:
-                result = @"NullableRangeRestrictedInt8u";
-                break;
-
-            case MTRAttributeIDTypeClusterUnitTestingAttributeNullableRangeRestrictedInt8sID:
-                result = @"NullableRangeRestrictedInt8s";
-                break;
-
-            case MTRAttributeIDTypeClusterUnitTestingAttributeNullableRangeRestrictedInt16uID:
-                result = @"NullableRangeRestrictedInt16u";
-                break;
-
-            case MTRAttributeIDTypeClusterUnitTestingAttributeNullableRangeRestrictedInt16sID:
-                result = @"NullableRangeRestrictedInt16s";
-                break;
-
-            case MTRAttributeIDTypeClusterUnitTestingAttributeWriteOnlyInt8uID:
-                result = @"WriteOnlyInt8u";
-                break;
-
-            case MTRAttributeIDTypeClusterUnitTestingAttributeGeneratedCommandListID:
-                result = @"GeneratedCommandList";
-                break;
-
-            case MTRAttributeIDTypeClusterUnitTestingAttributeAcceptedCommandListID:
-                result = @"AcceptedCommandList";
-                break;
-
-            case MTRAttributeIDTypeClusterUnitTestingAttributeEventListID:
-                result = @"EventList";
-                break;
-
-            case MTRAttributeIDTypeClusterUnitTestingAttributeAttributeListID:
-                result = @"AttributeList";
-                break;
-
-            case MTRAttributeIDTypeClusterUnitTestingAttributeFeatureMapID:
-                result = @"FeatureMap";
-                break;
-
-            case MTRAttributeIDTypeClusterUnitTestingAttributeClusterRevisionID:
-                result = @"ClusterRevision";
-                break;
-
-            case MTRAttributeIDTypeClusterUnitTestingAttributeMeiInt8uID:
-                result = @"MeiInt8u";
-                break;
-
-
-            default:
-                result = [NSString stringWithFormat:@"<Unknown attributeID %d>", attributeID];
-                break;
-        }
-
-
-
-
-
-case MTRClusterIDTypeSampleMEIID:
-
-            switch (attributeID) {
-
-
-<<<<<<< HEAD
-=======
-        default:
-            result = [NSString stringWithFormat:@"<Unknown attributeID %d>", attributeID];
-            break;
-        }
-        break;
->>>>>>> 7a129d83
-
-// Cluster SampleMEI attributes
-            case MTRAttributeIDTypeClusterSampleMEIAttributeFlipFlopID:
-                result = @"FlipFlop";
-                break;
-
-            case MTRAttributeIDTypeClusterSampleMEIAttributeGeneratedCommandListID:
-                result = @"GeneratedCommandList";
-                break;
-
-            case MTRAttributeIDTypeClusterSampleMEIAttributeAcceptedCommandListID:
-                result = @"AcceptedCommandList";
-                break;
-
-            case MTRAttributeIDTypeClusterSampleMEIAttributeEventListID:
-                result = @"EventList";
-                break;
-
-            case MTRAttributeIDTypeClusterSampleMEIAttributeAttributeListID:
-                result = @"AttributeList";
-                break;
-
-            case MTRAttributeIDTypeClusterSampleMEIAttributeFeatureMapID:
-                result = @"FeatureMap";
-                break;
-
-            case MTRAttributeIDTypeClusterSampleMEIAttributeClusterRevisionID:
-                result = @"ClusterRevision";
-                break;
-
-
-            default:
-                result = [NSString stringWithFormat:@"<Unknown attributeID %d>", attributeID];
-                break;
-        }
-
-        default:
-           result = [NSString stringWithFormat:@"<Unknown clusterID %d>", clusterID];
-           break;
+
+        case MTRAttributeIDTypeClusterGeneralCommissioningAttributeAcceptedCommandListID:
+            result = @"AcceptedCommandList";
+            break;
+
+        case MTRAttributeIDTypeClusterGeneralCommissioningAttributeEventListID:
+            result = @"EventList";
+            break;
+
+        case MTRAttributeIDTypeClusterGeneralCommissioningAttributeAttributeListID:
+            result = @"AttributeList";
+            break;
+
+        case MTRAttributeIDTypeClusterGeneralCommissioningAttributeFeatureMapID:
+            result = @"FeatureMap";
+            break;
+
+        case MTRAttributeIDTypeClusterGeneralCommissioningAttributeClusterRevisionID:
+            result = @"ClusterRevision";
+            break;
+
+        default:
+            result = [NSString stringWithFormat:@"<Unknown attributeID %d>", attributeID];
+            break;
+        }
+        break;
+
+    case MTRClusterIDTypeNetworkCommissioningID:
+
+        switch (attributeID) {
+
+            // Cluster NetworkCommissioning attributes
+        case MTRAttributeIDTypeClusterNetworkCommissioningAttributeMaxNetworksID:
+            result = @"MaxNetworks";
+            break;
+
+        case MTRAttributeIDTypeClusterNetworkCommissioningAttributeNetworksID:
+            result = @"Networks";
+            break;
+
+        case MTRAttributeIDTypeClusterNetworkCommissioningAttributeScanMaxTimeSecondsID:
+            result = @"ScanMaxTimeSeconds";
+            break;
+
+        case MTRAttributeIDTypeClusterNetworkCommissioningAttributeConnectMaxTimeSecondsID:
+            result = @"ConnectMaxTimeSeconds";
+            break;
+
+        case MTRAttributeIDTypeClusterNetworkCommissioningAttributeInterfaceEnabledID:
+            result = @"InterfaceEnabled";
+            break;
+
+        case MTRAttributeIDTypeClusterNetworkCommissioningAttributeLastNetworkingStatusID:
+            result = @"LastNetworkingStatus";
+            break;
+
+        case MTRAttributeIDTypeClusterNetworkCommissioningAttributeLastNetworkIDID:
+            result = @"LastNetworkID";
+            break;
+
+        case MTRAttributeIDTypeClusterNetworkCommissioningAttributeLastConnectErrorValueID:
+            result = @"LastConnectErrorValue";
+            break;
+
+        case MTRAttributeIDTypeClusterNetworkCommissioningAttributeSupportedWiFiBandsID:
+            result = @"SupportedWiFiBands";
+            break;
+
+        case MTRAttributeIDTypeClusterNetworkCommissioningAttributeSupportedThreadFeaturesID:
+            result = @"SupportedThreadFeatures";
+            break;
+
+        case MTRAttributeIDTypeClusterNetworkCommissioningAttributeThreadVersionID:
+            result = @"ThreadVersion";
+            break;
+
+        case MTRAttributeIDTypeClusterNetworkCommissioningAttributeGeneratedCommandListID:
+            result = @"GeneratedCommandList";
+            break;
+
+        case MTRAttributeIDTypeClusterNetworkCommissioningAttributeAcceptedCommandListID:
+            result = @"AcceptedCommandList";
+            break;
+
+        case MTRAttributeIDTypeClusterNetworkCommissioningAttributeEventListID:
+            result = @"EventList";
+            break;
+
+        case MTRAttributeIDTypeClusterNetworkCommissioningAttributeAttributeListID:
+            result = @"AttributeList";
+            break;
+
+        case MTRAttributeIDTypeClusterNetworkCommissioningAttributeFeatureMapID:
+            result = @"FeatureMap";
+            break;
+
+        case MTRAttributeIDTypeClusterNetworkCommissioningAttributeClusterRevisionID:
+            result = @"ClusterRevision";
+            break;
+
+        default:
+            result = [NSString stringWithFormat:@"<Unknown attributeID %d>", attributeID];
+            break;
+        }
+        break;
+
+    case MTRClusterIDTypeDiagnosticLogsID:
+
+        switch (attributeID) {
+
+            // Cluster DiagnosticLogs attributes
+        case MTRAttributeIDTypeClusterDiagnosticLogsAttributeGeneratedCommandListID:
+            result = @"GeneratedCommandList";
+            break;
+
+        case MTRAttributeIDTypeClusterDiagnosticLogsAttributeAcceptedCommandListID:
+            result = @"AcceptedCommandList";
+            break;
+
+        case MTRAttributeIDTypeClusterDiagnosticLogsAttributeEventListID:
+            result = @"EventList";
+            break;
+
+        case MTRAttributeIDTypeClusterDiagnosticLogsAttributeAttributeListID:
+            result = @"AttributeList";
+            break;
+
+        case MTRAttributeIDTypeClusterDiagnosticLogsAttributeFeatureMapID:
+            result = @"FeatureMap";
+            break;
+
+        case MTRAttributeIDTypeClusterDiagnosticLogsAttributeClusterRevisionID:
+            result = @"ClusterRevision";
+            break;
+
+        default:
+            result = [NSString stringWithFormat:@"<Unknown attributeID %d>", attributeID];
+            break;
+        }
+        break;
+
+    case MTRClusterIDTypeGeneralDiagnosticsID:
+
+        switch (attributeID) {
+
+            // Cluster GeneralDiagnostics attributes
+        case MTRAttributeIDTypeClusterGeneralDiagnosticsAttributeNetworkInterfacesID:
+            result = @"NetworkInterfaces";
+            break;
+
+        case MTRAttributeIDTypeClusterGeneralDiagnosticsAttributeRebootCountID:
+            result = @"RebootCount";
+            break;
+
+        case MTRAttributeIDTypeClusterGeneralDiagnosticsAttributeUpTimeID:
+            result = @"UpTime";
+            break;
+
+        case MTRAttributeIDTypeClusterGeneralDiagnosticsAttributeTotalOperationalHoursID:
+            result = @"TotalOperationalHours";
+            break;
+
+        case MTRAttributeIDTypeClusterGeneralDiagnosticsAttributeBootReasonID:
+            result = @"BootReason";
+            break;
+
+        case MTRAttributeIDTypeClusterGeneralDiagnosticsAttributeActiveHardwareFaultsID:
+            result = @"ActiveHardwareFaults";
+            break;
+
+        case MTRAttributeIDTypeClusterGeneralDiagnosticsAttributeActiveRadioFaultsID:
+            result = @"ActiveRadioFaults";
+            break;
+
+        case MTRAttributeIDTypeClusterGeneralDiagnosticsAttributeActiveNetworkFaultsID:
+            result = @"ActiveNetworkFaults";
+            break;
+
+        case MTRAttributeIDTypeClusterGeneralDiagnosticsAttributeTestEventTriggersEnabledID:
+            result = @"TestEventTriggersEnabled";
+            break;
+
+        case MTRAttributeIDTypeClusterGeneralDiagnosticsAttributeGeneratedCommandListID:
+            result = @"GeneratedCommandList";
+            break;
+
+        case MTRAttributeIDTypeClusterGeneralDiagnosticsAttributeAcceptedCommandListID:
+            result = @"AcceptedCommandList";
+            break;
+
+        case MTRAttributeIDTypeClusterGeneralDiagnosticsAttributeEventListID:
+            result = @"EventList";
+            break;
+
+        case MTRAttributeIDTypeClusterGeneralDiagnosticsAttributeAttributeListID:
+            result = @"AttributeList";
+            break;
+
+        case MTRAttributeIDTypeClusterGeneralDiagnosticsAttributeFeatureMapID:
+            result = @"FeatureMap";
+            break;
+
+        case MTRAttributeIDTypeClusterGeneralDiagnosticsAttributeClusterRevisionID:
+            result = @"ClusterRevision";
+            break;
+
+        default:
+            result = [NSString stringWithFormat:@"<Unknown attributeID %d>", attributeID];
+            break;
+        }
+        break;
+
+    case MTRClusterIDTypeSoftwareDiagnosticsID:
+
+        switch (attributeID) {
+
+            // Cluster SoftwareDiagnostics attributes
+        case MTRAttributeIDTypeClusterSoftwareDiagnosticsAttributeThreadMetricsID:
+            result = @"ThreadMetrics";
+            break;
+
+        case MTRAttributeIDTypeClusterSoftwareDiagnosticsAttributeCurrentHeapFreeID:
+            result = @"CurrentHeapFree";
+            break;
+
+        case MTRAttributeIDTypeClusterSoftwareDiagnosticsAttributeCurrentHeapUsedID:
+            result = @"CurrentHeapUsed";
+            break;
+
+        case MTRAttributeIDTypeClusterSoftwareDiagnosticsAttributeCurrentHeapHighWatermarkID:
+            result = @"CurrentHeapHighWatermark";
+            break;
+
+        case MTRAttributeIDTypeClusterSoftwareDiagnosticsAttributeGeneratedCommandListID:
+            result = @"GeneratedCommandList";
+            break;
+
+        case MTRAttributeIDTypeClusterSoftwareDiagnosticsAttributeAcceptedCommandListID:
+            result = @"AcceptedCommandList";
+            break;
+
+        case MTRAttributeIDTypeClusterSoftwareDiagnosticsAttributeEventListID:
+            result = @"EventList";
+            break;
+
+        case MTRAttributeIDTypeClusterSoftwareDiagnosticsAttributeAttributeListID:
+            result = @"AttributeList";
+            break;
+
+        case MTRAttributeIDTypeClusterSoftwareDiagnosticsAttributeFeatureMapID:
+            result = @"FeatureMap";
+            break;
+
+        case MTRAttributeIDTypeClusterSoftwareDiagnosticsAttributeClusterRevisionID:
+            result = @"ClusterRevision";
+            break;
+
+        default:
+            result = [NSString stringWithFormat:@"<Unknown attributeID %d>", attributeID];
+            break;
+        }
+        break;
+
+    case MTRClusterIDTypeThreadNetworkDiagnosticsID:
+
+        switch (attributeID) {
+
+            // Cluster ThreadNetworkDiagnostics attributes
+        case MTRAttributeIDTypeClusterThreadNetworkDiagnosticsAttributeChannelID:
+            result = @"Channel";
+            break;
+
+        case MTRAttributeIDTypeClusterThreadNetworkDiagnosticsAttributeRoutingRoleID:
+            result = @"RoutingRole";
+            break;
+
+        case MTRAttributeIDTypeClusterThreadNetworkDiagnosticsAttributeNetworkNameID:
+            result = @"NetworkName";
+            break;
+
+        case MTRAttributeIDTypeClusterThreadNetworkDiagnosticsAttributePanIdID:
+            result = @"PanId";
+            break;
+
+        case MTRAttributeIDTypeClusterThreadNetworkDiagnosticsAttributeExtendedPanIdID:
+            result = @"ExtendedPanId";
+            break;
+
+        case MTRAttributeIDTypeClusterThreadNetworkDiagnosticsAttributeMeshLocalPrefixID:
+            result = @"MeshLocalPrefix";
+            break;
+
+        case MTRAttributeIDTypeClusterThreadNetworkDiagnosticsAttributeOverrunCountID:
+            result = @"OverrunCount";
+            break;
+
+        case MTRAttributeIDTypeClusterThreadNetworkDiagnosticsAttributeNeighborTableID:
+            result = @"NeighborTable";
+            break;
+
+        case MTRAttributeIDTypeClusterThreadNetworkDiagnosticsAttributeRouteTableID:
+            result = @"RouteTable";
+            break;
+
+        case MTRAttributeIDTypeClusterThreadNetworkDiagnosticsAttributePartitionIdID:
+            result = @"PartitionId";
+            break;
+
+        case MTRAttributeIDTypeClusterThreadNetworkDiagnosticsAttributeWeightingID:
+            result = @"Weighting";
+            break;
+
+        case MTRAttributeIDTypeClusterThreadNetworkDiagnosticsAttributeDataVersionID:
+            result = @"DataVersion";
+            break;
+
+        case MTRAttributeIDTypeClusterThreadNetworkDiagnosticsAttributeStableDataVersionID:
+            result = @"StableDataVersion";
+            break;
+
+        case MTRAttributeIDTypeClusterThreadNetworkDiagnosticsAttributeLeaderRouterIdID:
+            result = @"LeaderRouterId";
+            break;
+
+        case MTRAttributeIDTypeClusterThreadNetworkDiagnosticsAttributeDetachedRoleCountID:
+            result = @"DetachedRoleCount";
+            break;
+
+        case MTRAttributeIDTypeClusterThreadNetworkDiagnosticsAttributeChildRoleCountID:
+            result = @"ChildRoleCount";
+            break;
+
+        case MTRAttributeIDTypeClusterThreadNetworkDiagnosticsAttributeRouterRoleCountID:
+            result = @"RouterRoleCount";
+            break;
+
+        case MTRAttributeIDTypeClusterThreadNetworkDiagnosticsAttributeLeaderRoleCountID:
+            result = @"LeaderRoleCount";
+            break;
+
+        case MTRAttributeIDTypeClusterThreadNetworkDiagnosticsAttributeAttachAttemptCountID:
+            result = @"AttachAttemptCount";
+            break;
+
+        case MTRAttributeIDTypeClusterThreadNetworkDiagnosticsAttributePartitionIdChangeCountID:
+            result = @"PartitionIdChangeCount";
+            break;
+
+        case MTRAttributeIDTypeClusterThreadNetworkDiagnosticsAttributeBetterPartitionAttachAttemptCountID:
+            result = @"BetterPartitionAttachAttemptCount";
+            break;
+
+        case MTRAttributeIDTypeClusterThreadNetworkDiagnosticsAttributeParentChangeCountID:
+            result = @"ParentChangeCount";
+            break;
+
+        case MTRAttributeIDTypeClusterThreadNetworkDiagnosticsAttributeTxTotalCountID:
+            result = @"TxTotalCount";
+            break;
+
+        case MTRAttributeIDTypeClusterThreadNetworkDiagnosticsAttributeTxUnicastCountID:
+            result = @"TxUnicastCount";
+            break;
+
+        case MTRAttributeIDTypeClusterThreadNetworkDiagnosticsAttributeTxBroadcastCountID:
+            result = @"TxBroadcastCount";
+            break;
+
+        case MTRAttributeIDTypeClusterThreadNetworkDiagnosticsAttributeTxAckRequestedCountID:
+            result = @"TxAckRequestedCount";
+            break;
+
+        case MTRAttributeIDTypeClusterThreadNetworkDiagnosticsAttributeTxAckedCountID:
+            result = @"TxAckedCount";
+            break;
+
+        case MTRAttributeIDTypeClusterThreadNetworkDiagnosticsAttributeTxNoAckRequestedCountID:
+            result = @"TxNoAckRequestedCount";
+            break;
+
+        case MTRAttributeIDTypeClusterThreadNetworkDiagnosticsAttributeTxDataCountID:
+            result = @"TxDataCount";
+            break;
+
+        case MTRAttributeIDTypeClusterThreadNetworkDiagnosticsAttributeTxDataPollCountID:
+            result = @"TxDataPollCount";
+            break;
+
+        case MTRAttributeIDTypeClusterThreadNetworkDiagnosticsAttributeTxBeaconCountID:
+            result = @"TxBeaconCount";
+            break;
+
+        case MTRAttributeIDTypeClusterThreadNetworkDiagnosticsAttributeTxBeaconRequestCountID:
+            result = @"TxBeaconRequestCount";
+            break;
+
+        case MTRAttributeIDTypeClusterThreadNetworkDiagnosticsAttributeTxOtherCountID:
+            result = @"TxOtherCount";
+            break;
+
+        case MTRAttributeIDTypeClusterThreadNetworkDiagnosticsAttributeTxRetryCountID:
+            result = @"TxRetryCount";
+            break;
+
+        case MTRAttributeIDTypeClusterThreadNetworkDiagnosticsAttributeTxDirectMaxRetryExpiryCountID:
+            result = @"TxDirectMaxRetryExpiryCount";
+            break;
+
+        case MTRAttributeIDTypeClusterThreadNetworkDiagnosticsAttributeTxIndirectMaxRetryExpiryCountID:
+            result = @"TxIndirectMaxRetryExpiryCount";
+            break;
+
+        case MTRAttributeIDTypeClusterThreadNetworkDiagnosticsAttributeTxErrCcaCountID:
+            result = @"TxErrCcaCount";
+            break;
+
+        case MTRAttributeIDTypeClusterThreadNetworkDiagnosticsAttributeTxErrAbortCountID:
+            result = @"TxErrAbortCount";
+            break;
+
+        case MTRAttributeIDTypeClusterThreadNetworkDiagnosticsAttributeTxErrBusyChannelCountID:
+            result = @"TxErrBusyChannelCount";
+            break;
+
+        case MTRAttributeIDTypeClusterThreadNetworkDiagnosticsAttributeRxTotalCountID:
+            result = @"RxTotalCount";
+            break;
+
+        case MTRAttributeIDTypeClusterThreadNetworkDiagnosticsAttributeRxUnicastCountID:
+            result = @"RxUnicastCount";
+            break;
+
+        case MTRAttributeIDTypeClusterThreadNetworkDiagnosticsAttributeRxBroadcastCountID:
+            result = @"RxBroadcastCount";
+            break;
+
+        case MTRAttributeIDTypeClusterThreadNetworkDiagnosticsAttributeRxDataCountID:
+            result = @"RxDataCount";
+            break;
+
+        case MTRAttributeIDTypeClusterThreadNetworkDiagnosticsAttributeRxDataPollCountID:
+            result = @"RxDataPollCount";
+            break;
+
+        case MTRAttributeIDTypeClusterThreadNetworkDiagnosticsAttributeRxBeaconCountID:
+            result = @"RxBeaconCount";
+            break;
+
+        case MTRAttributeIDTypeClusterThreadNetworkDiagnosticsAttributeRxBeaconRequestCountID:
+            result = @"RxBeaconRequestCount";
+            break;
+
+        case MTRAttributeIDTypeClusterThreadNetworkDiagnosticsAttributeRxOtherCountID:
+            result = @"RxOtherCount";
+            break;
+
+        case MTRAttributeIDTypeClusterThreadNetworkDiagnosticsAttributeRxAddressFilteredCountID:
+            result = @"RxAddressFilteredCount";
+            break;
+
+        case MTRAttributeIDTypeClusterThreadNetworkDiagnosticsAttributeRxDestAddrFilteredCountID:
+            result = @"RxDestAddrFilteredCount";
+            break;
+
+        case MTRAttributeIDTypeClusterThreadNetworkDiagnosticsAttributeRxDuplicatedCountID:
+            result = @"RxDuplicatedCount";
+            break;
+
+        case MTRAttributeIDTypeClusterThreadNetworkDiagnosticsAttributeRxErrNoFrameCountID:
+            result = @"RxErrNoFrameCount";
+            break;
+
+        case MTRAttributeIDTypeClusterThreadNetworkDiagnosticsAttributeRxErrUnknownNeighborCountID:
+            result = @"RxErrUnknownNeighborCount";
+            break;
+
+        case MTRAttributeIDTypeClusterThreadNetworkDiagnosticsAttributeRxErrInvalidSrcAddrCountID:
+            result = @"RxErrInvalidSrcAddrCount";
+            break;
+
+        case MTRAttributeIDTypeClusterThreadNetworkDiagnosticsAttributeRxErrSecCountID:
+            result = @"RxErrSecCount";
+            break;
+
+        case MTRAttributeIDTypeClusterThreadNetworkDiagnosticsAttributeRxErrFcsCountID:
+            result = @"RxErrFcsCount";
+            break;
+
+        case MTRAttributeIDTypeClusterThreadNetworkDiagnosticsAttributeRxErrOtherCountID:
+            result = @"RxErrOtherCount";
+            break;
+
+        case MTRAttributeIDTypeClusterThreadNetworkDiagnosticsAttributeActiveTimestampID:
+            result = @"ActiveTimestamp";
+            break;
+
+        case MTRAttributeIDTypeClusterThreadNetworkDiagnosticsAttributePendingTimestampID:
+            result = @"PendingTimestamp";
+            break;
+
+        case MTRAttributeIDTypeClusterThreadNetworkDiagnosticsAttributeDelayID:
+            result = @"Delay";
+            break;
+
+        case MTRAttributeIDTypeClusterThreadNetworkDiagnosticsAttributeSecurityPolicyID:
+            result = @"SecurityPolicy";
+            break;
+
+        case MTRAttributeIDTypeClusterThreadNetworkDiagnosticsAttributeChannelPage0MaskID:
+            result = @"ChannelPage0Mask";
+            break;
+
+        case MTRAttributeIDTypeClusterThreadNetworkDiagnosticsAttributeOperationalDatasetComponentsID:
+            result = @"OperationalDatasetComponents";
+            break;
+
+        case MTRAttributeIDTypeClusterThreadNetworkDiagnosticsAttributeActiveNetworkFaultsListID:
+            result = @"ActiveNetworkFaultsList";
+            break;
+
+        case MTRAttributeIDTypeClusterThreadNetworkDiagnosticsAttributeGeneratedCommandListID:
+            result = @"GeneratedCommandList";
+            break;
+
+        case MTRAttributeIDTypeClusterThreadNetworkDiagnosticsAttributeAcceptedCommandListID:
+            result = @"AcceptedCommandList";
+            break;
+
+        case MTRAttributeIDTypeClusterThreadNetworkDiagnosticsAttributeEventListID:
+            result = @"EventList";
+            break;
+
+        case MTRAttributeIDTypeClusterThreadNetworkDiagnosticsAttributeAttributeListID:
+            result = @"AttributeList";
+            break;
+
+        case MTRAttributeIDTypeClusterThreadNetworkDiagnosticsAttributeFeatureMapID:
+            result = @"FeatureMap";
+            break;
+
+        case MTRAttributeIDTypeClusterThreadNetworkDiagnosticsAttributeClusterRevisionID:
+            result = @"ClusterRevision";
+            break;
+
+        default:
+            result = [NSString stringWithFormat:@"<Unknown attributeID %d>", attributeID];
+            break;
+        }
+        break;
+
+    case MTRClusterIDTypeWiFiNetworkDiagnosticsID:
+
+        switch (attributeID) {
+
+            // Cluster WiFiNetworkDiagnostics attributes
+        case MTRAttributeIDTypeClusterWiFiNetworkDiagnosticsAttributeBSSIDID:
+            result = @"BSSID";
+            break;
+
+        case MTRAttributeIDTypeClusterWiFiNetworkDiagnosticsAttributeSecurityTypeID:
+            result = @"SecurityType";
+            break;
+
+        case MTRAttributeIDTypeClusterWiFiNetworkDiagnosticsAttributeWiFiVersionID:
+            result = @"WiFiVersion";
+            break;
+
+        case MTRAttributeIDTypeClusterWiFiNetworkDiagnosticsAttributeChannelNumberID:
+            result = @"ChannelNumber";
+            break;
+
+        case MTRAttributeIDTypeClusterWiFiNetworkDiagnosticsAttributeRSSIID:
+            result = @"RSSI";
+            break;
+
+        case MTRAttributeIDTypeClusterWiFiNetworkDiagnosticsAttributeBeaconLostCountID:
+            result = @"BeaconLostCount";
+            break;
+
+        case MTRAttributeIDTypeClusterWiFiNetworkDiagnosticsAttributeBeaconRxCountID:
+            result = @"BeaconRxCount";
+            break;
+
+        case MTRAttributeIDTypeClusterWiFiNetworkDiagnosticsAttributePacketMulticastRxCountID:
+            result = @"PacketMulticastRxCount";
+            break;
+
+        case MTRAttributeIDTypeClusterWiFiNetworkDiagnosticsAttributePacketMulticastTxCountID:
+            result = @"PacketMulticastTxCount";
+            break;
+
+        case MTRAttributeIDTypeClusterWiFiNetworkDiagnosticsAttributePacketUnicastRxCountID:
+            result = @"PacketUnicastRxCount";
+            break;
+
+        case MTRAttributeIDTypeClusterWiFiNetworkDiagnosticsAttributePacketUnicastTxCountID:
+            result = @"PacketUnicastTxCount";
+            break;
+
+        case MTRAttributeIDTypeClusterWiFiNetworkDiagnosticsAttributeCurrentMaxRateID:
+            result = @"CurrentMaxRate";
+            break;
+
+        case MTRAttributeIDTypeClusterWiFiNetworkDiagnosticsAttributeOverrunCountID:
+            result = @"OverrunCount";
+            break;
+
+        case MTRAttributeIDTypeClusterWiFiNetworkDiagnosticsAttributeGeneratedCommandListID:
+            result = @"GeneratedCommandList";
+            break;
+
+        case MTRAttributeIDTypeClusterWiFiNetworkDiagnosticsAttributeAcceptedCommandListID:
+            result = @"AcceptedCommandList";
+            break;
+
+        case MTRAttributeIDTypeClusterWiFiNetworkDiagnosticsAttributeEventListID:
+            result = @"EventList";
+            break;
+
+        case MTRAttributeIDTypeClusterWiFiNetworkDiagnosticsAttributeAttributeListID:
+            result = @"AttributeList";
+            break;
+
+        case MTRAttributeIDTypeClusterWiFiNetworkDiagnosticsAttributeFeatureMapID:
+            result = @"FeatureMap";
+            break;
+
+        case MTRAttributeIDTypeClusterWiFiNetworkDiagnosticsAttributeClusterRevisionID:
+            result = @"ClusterRevision";
+            break;
+
+        default:
+            result = [NSString stringWithFormat:@"<Unknown attributeID %d>", attributeID];
+            break;
+        }
+        break;
+
+    case MTRClusterIDTypeEthernetNetworkDiagnosticsID:
+
+        switch (attributeID) {
+
+            // Cluster EthernetNetworkDiagnostics attributes
+        case MTRAttributeIDTypeClusterEthernetNetworkDiagnosticsAttributePHYRateID:
+            result = @"PHYRate";
+            break;
+
+        case MTRAttributeIDTypeClusterEthernetNetworkDiagnosticsAttributeFullDuplexID:
+            result = @"FullDuplex";
+            break;
+
+        case MTRAttributeIDTypeClusterEthernetNetworkDiagnosticsAttributePacketRxCountID:
+            result = @"PacketRxCount";
+            break;
+
+        case MTRAttributeIDTypeClusterEthernetNetworkDiagnosticsAttributePacketTxCountID:
+            result = @"PacketTxCount";
+            break;
+
+        case MTRAttributeIDTypeClusterEthernetNetworkDiagnosticsAttributeTxErrCountID:
+            result = @"TxErrCount";
+            break;
+
+        case MTRAttributeIDTypeClusterEthernetNetworkDiagnosticsAttributeCollisionCountID:
+            result = @"CollisionCount";
+            break;
+
+        case MTRAttributeIDTypeClusterEthernetNetworkDiagnosticsAttributeOverrunCountID:
+            result = @"OverrunCount";
+            break;
+
+        case MTRAttributeIDTypeClusterEthernetNetworkDiagnosticsAttributeCarrierDetectID:
+            result = @"CarrierDetect";
+            break;
+
+        case MTRAttributeIDTypeClusterEthernetNetworkDiagnosticsAttributeTimeSinceResetID:
+            result = @"TimeSinceReset";
+            break;
+
+        case MTRAttributeIDTypeClusterEthernetNetworkDiagnosticsAttributeGeneratedCommandListID:
+            result = @"GeneratedCommandList";
+            break;
+
+        case MTRAttributeIDTypeClusterEthernetNetworkDiagnosticsAttributeAcceptedCommandListID:
+            result = @"AcceptedCommandList";
+            break;
+
+        case MTRAttributeIDTypeClusterEthernetNetworkDiagnosticsAttributeEventListID:
+            result = @"EventList";
+            break;
+
+        case MTRAttributeIDTypeClusterEthernetNetworkDiagnosticsAttributeAttributeListID:
+            result = @"AttributeList";
+            break;
+
+        case MTRAttributeIDTypeClusterEthernetNetworkDiagnosticsAttributeFeatureMapID:
+            result = @"FeatureMap";
+            break;
+
+        case MTRAttributeIDTypeClusterEthernetNetworkDiagnosticsAttributeClusterRevisionID:
+            result = @"ClusterRevision";
+            break;
+
+        default:
+            result = [NSString stringWithFormat:@"<Unknown attributeID %d>", attributeID];
+            break;
+        }
+        break;
+
+    case MTRClusterIDTypeTimeSynchronizationID:
+
+        switch (attributeID) {
+
+            // Cluster TimeSynchronization attributes
+        case MTRAttributeIDTypeClusterTimeSynchronizationAttributeUTCTimeID:
+            result = @"UTCTime";
+            break;
+
+        case MTRAttributeIDTypeClusterTimeSynchronizationAttributeGranularityID:
+            result = @"Granularity";
+            break;
+
+        case MTRAttributeIDTypeClusterTimeSynchronizationAttributeTimeSourceID:
+            result = @"TimeSource";
+            break;
+
+        case MTRAttributeIDTypeClusterTimeSynchronizationAttributeTrustedTimeSourceID:
+            result = @"TrustedTimeSource";
+            break;
+
+        case MTRAttributeIDTypeClusterTimeSynchronizationAttributeDefaultNTPID:
+            result = @"DefaultNTP";
+            break;
+
+        case MTRAttributeIDTypeClusterTimeSynchronizationAttributeTimeZoneID:
+            result = @"TimeZone";
+            break;
+
+        case MTRAttributeIDTypeClusterTimeSynchronizationAttributeDSTOffsetID:
+            result = @"DSTOffset";
+            break;
+
+        case MTRAttributeIDTypeClusterTimeSynchronizationAttributeLocalTimeID:
+            result = @"LocalTime";
+            break;
+
+        case MTRAttributeIDTypeClusterTimeSynchronizationAttributeTimeZoneDatabaseID:
+            result = @"TimeZoneDatabase";
+            break;
+
+        case MTRAttributeIDTypeClusterTimeSynchronizationAttributeNTPServerAvailableID:
+            result = @"NTPServerAvailable";
+            break;
+
+        case MTRAttributeIDTypeClusterTimeSynchronizationAttributeTimeZoneListMaxSizeID:
+            result = @"TimeZoneListMaxSize";
+            break;
+
+        case MTRAttributeIDTypeClusterTimeSynchronizationAttributeDSTOffsetListMaxSizeID:
+            result = @"DSTOffsetListMaxSize";
+            break;
+
+        case MTRAttributeIDTypeClusterTimeSynchronizationAttributeSupportsDNSResolveID:
+            result = @"SupportsDNSResolve";
+            break;
+
+        case MTRAttributeIDTypeClusterTimeSynchronizationAttributeGeneratedCommandListID:
+            result = @"GeneratedCommandList";
+            break;
+
+        case MTRAttributeIDTypeClusterTimeSynchronizationAttributeAcceptedCommandListID:
+            result = @"AcceptedCommandList";
+            break;
+
+        case MTRAttributeIDTypeClusterTimeSynchronizationAttributeEventListID:
+            result = @"EventList";
+            break;
+
+        case MTRAttributeIDTypeClusterTimeSynchronizationAttributeAttributeListID:
+            result = @"AttributeList";
+            break;
+
+        case MTRAttributeIDTypeClusterTimeSynchronizationAttributeFeatureMapID:
+            result = @"FeatureMap";
+            break;
+
+        case MTRAttributeIDTypeClusterTimeSynchronizationAttributeClusterRevisionID:
+            result = @"ClusterRevision";
+            break;
+
+        default:
+            result = [NSString stringWithFormat:@"<Unknown attributeID %d>", attributeID];
+            break;
+        }
+        break;
+
+    case MTRClusterIDTypeBridgedDeviceBasicInformationID:
+
+        switch (attributeID) {
+
+            // Cluster BridgedDeviceBasicInformation attributes
+        case MTRAttributeIDTypeClusterBridgedDeviceBasicInformationAttributeVendorNameID:
+            result = @"VendorName";
+            break;
+
+        case MTRAttributeIDTypeClusterBridgedDeviceBasicInformationAttributeVendorIDID:
+            result = @"VendorID";
+            break;
+
+        case MTRAttributeIDTypeClusterBridgedDeviceBasicInformationAttributeProductNameID:
+            result = @"ProductName";
+            break;
+
+        case MTRAttributeIDTypeClusterBridgedDeviceBasicInformationAttributeProductIDID:
+            result = @"ProductID";
+            break;
+
+        case MTRAttributeIDTypeClusterBridgedDeviceBasicInformationAttributeNodeLabelID:
+            result = @"NodeLabel";
+            break;
+
+        case MTRAttributeIDTypeClusterBridgedDeviceBasicInformationAttributeHardwareVersionID:
+            result = @"HardwareVersion";
+            break;
+
+        case MTRAttributeIDTypeClusterBridgedDeviceBasicInformationAttributeHardwareVersionStringID:
+            result = @"HardwareVersionString";
+            break;
+
+        case MTRAttributeIDTypeClusterBridgedDeviceBasicInformationAttributeSoftwareVersionID:
+            result = @"SoftwareVersion";
+            break;
+
+        case MTRAttributeIDTypeClusterBridgedDeviceBasicInformationAttributeSoftwareVersionStringID:
+            result = @"SoftwareVersionString";
+            break;
+
+        case MTRAttributeIDTypeClusterBridgedDeviceBasicInformationAttributeManufacturingDateID:
+            result = @"ManufacturingDate";
+            break;
+
+        case MTRAttributeIDTypeClusterBridgedDeviceBasicInformationAttributePartNumberID:
+            result = @"PartNumber";
+            break;
+
+        case MTRAttributeIDTypeClusterBridgedDeviceBasicInformationAttributeProductURLID:
+            result = @"ProductURL";
+            break;
+
+        case MTRAttributeIDTypeClusterBridgedDeviceBasicInformationAttributeProductLabelID:
+            result = @"ProductLabel";
+            break;
+
+        case MTRAttributeIDTypeClusterBridgedDeviceBasicInformationAttributeSerialNumberID:
+            result = @"SerialNumber";
+            break;
+
+        case MTRAttributeIDTypeClusterBridgedDeviceBasicInformationAttributeReachableID:
+            result = @"Reachable";
+            break;
+
+        case MTRAttributeIDTypeClusterBridgedDeviceBasicInformationAttributeUniqueIDID:
+            result = @"UniqueID";
+            break;
+
+        case MTRAttributeIDTypeClusterBridgedDeviceBasicInformationAttributeProductAppearanceID:
+            result = @"ProductAppearance";
+            break;
+
+        case MTRAttributeIDTypeClusterBridgedDeviceBasicInformationAttributeGeneratedCommandListID:
+            result = @"GeneratedCommandList";
+            break;
+
+        case MTRAttributeIDTypeClusterBridgedDeviceBasicInformationAttributeAcceptedCommandListID:
+            result = @"AcceptedCommandList";
+            break;
+
+        case MTRAttributeIDTypeClusterBridgedDeviceBasicInformationAttributeEventListID:
+            result = @"EventList";
+            break;
+
+        case MTRAttributeIDTypeClusterBridgedDeviceBasicInformationAttributeAttributeListID:
+            result = @"AttributeList";
+            break;
+
+        case MTRAttributeIDTypeClusterBridgedDeviceBasicInformationAttributeFeatureMapID:
+            result = @"FeatureMap";
+            break;
+
+        case MTRAttributeIDTypeClusterBridgedDeviceBasicInformationAttributeClusterRevisionID:
+            result = @"ClusterRevision";
+            break;
+
+        default:
+            result = [NSString stringWithFormat:@"<Unknown attributeID %d>", attributeID];
+            break;
+        }
+        break;
+
+    case MTRClusterIDTypeSwitchID:
+
+        switch (attributeID) {
+
+            // Cluster Switch attributes
+        case MTRAttributeIDTypeClusterSwitchAttributeNumberOfPositionsID:
+            result = @"NumberOfPositions";
+            break;
+
+        case MTRAttributeIDTypeClusterSwitchAttributeCurrentPositionID:
+            result = @"CurrentPosition";
+            break;
+
+        case MTRAttributeIDTypeClusterSwitchAttributeMultiPressMaxID:
+            result = @"MultiPressMax";
+            break;
+
+        case MTRAttributeIDTypeClusterSwitchAttributeGeneratedCommandListID:
+            result = @"GeneratedCommandList";
+            break;
+
+        case MTRAttributeIDTypeClusterSwitchAttributeAcceptedCommandListID:
+            result = @"AcceptedCommandList";
+            break;
+
+        case MTRAttributeIDTypeClusterSwitchAttributeEventListID:
+            result = @"EventList";
+            break;
+
+        case MTRAttributeIDTypeClusterSwitchAttributeAttributeListID:
+            result = @"AttributeList";
+            break;
+
+        case MTRAttributeIDTypeClusterSwitchAttributeFeatureMapID:
+            result = @"FeatureMap";
+            break;
+
+        case MTRAttributeIDTypeClusterSwitchAttributeClusterRevisionID:
+            result = @"ClusterRevision";
+            break;
+
+        default:
+            result = [NSString stringWithFormat:@"<Unknown attributeID %d>", attributeID];
+            break;
+        }
+        break;
+
+    case MTRClusterIDTypeAdministratorCommissioningID:
+
+        switch (attributeID) {
+
+            // Cluster AdministratorCommissioning attributes
+        case MTRAttributeIDTypeClusterAdministratorCommissioningAttributeWindowStatusID:
+            result = @"WindowStatus";
+            break;
+
+        case MTRAttributeIDTypeClusterAdministratorCommissioningAttributeAdminFabricIndexID:
+            result = @"AdminFabricIndex";
+            break;
+
+        case MTRAttributeIDTypeClusterAdministratorCommissioningAttributeAdminVendorIdID:
+            result = @"AdminVendorId";
+            break;
+
+        case MTRAttributeIDTypeClusterAdministratorCommissioningAttributeGeneratedCommandListID:
+            result = @"GeneratedCommandList";
+            break;
+
+        case MTRAttributeIDTypeClusterAdministratorCommissioningAttributeAcceptedCommandListID:
+            result = @"AcceptedCommandList";
+            break;
+
+        case MTRAttributeIDTypeClusterAdministratorCommissioningAttributeEventListID:
+            result = @"EventList";
+            break;
+
+        case MTRAttributeIDTypeClusterAdministratorCommissioningAttributeAttributeListID:
+            result = @"AttributeList";
+            break;
+
+        case MTRAttributeIDTypeClusterAdministratorCommissioningAttributeFeatureMapID:
+            result = @"FeatureMap";
+            break;
+
+        case MTRAttributeIDTypeClusterAdministratorCommissioningAttributeClusterRevisionID:
+            result = @"ClusterRevision";
+            break;
+
+        default:
+            result = [NSString stringWithFormat:@"<Unknown attributeID %d>", attributeID];
+            break;
+        }
+        break;
+
+    case MTRClusterIDTypeOperationalCredentialsID:
+
+        switch (attributeID) {
+
+            // Cluster OperationalCredentials attributes
+        case MTRAttributeIDTypeClusterOperationalCredentialsAttributeNOCsID:
+            result = @"NOCs";
+            break;
+
+        case MTRAttributeIDTypeClusterOperationalCredentialsAttributeFabricsID:
+            result = @"Fabrics";
+            break;
+
+        case MTRAttributeIDTypeClusterOperationalCredentialsAttributeSupportedFabricsID:
+            result = @"SupportedFabrics";
+            break;
+
+        case MTRAttributeIDTypeClusterOperationalCredentialsAttributeCommissionedFabricsID:
+            result = @"CommissionedFabrics";
+            break;
+
+        case MTRAttributeIDTypeClusterOperationalCredentialsAttributeTrustedRootCertificatesID:
+            result = @"TrustedRootCertificates";
+            break;
+
+        case MTRAttributeIDTypeClusterOperationalCredentialsAttributeCurrentFabricIndexID:
+            result = @"CurrentFabricIndex";
+            break;
+
+        case MTRAttributeIDTypeClusterOperationalCredentialsAttributeGeneratedCommandListID:
+            result = @"GeneratedCommandList";
+            break;
+
+        case MTRAttributeIDTypeClusterOperationalCredentialsAttributeAcceptedCommandListID:
+            result = @"AcceptedCommandList";
+            break;
+
+        case MTRAttributeIDTypeClusterOperationalCredentialsAttributeEventListID:
+            result = @"EventList";
+            break;
+
+        case MTRAttributeIDTypeClusterOperationalCredentialsAttributeAttributeListID:
+            result = @"AttributeList";
+            break;
+
+        case MTRAttributeIDTypeClusterOperationalCredentialsAttributeFeatureMapID:
+            result = @"FeatureMap";
+            break;
+
+        case MTRAttributeIDTypeClusterOperationalCredentialsAttributeClusterRevisionID:
+            result = @"ClusterRevision";
+            break;
+
+        default:
+            result = [NSString stringWithFormat:@"<Unknown attributeID %d>", attributeID];
+            break;
+        }
+        break;
+
+    case MTRClusterIDTypeGroupKeyManagementID:
+
+        switch (attributeID) {
+
+            // Cluster GroupKeyManagement attributes
+        case MTRAttributeIDTypeClusterGroupKeyManagementAttributeGroupKeyMapID:
+            result = @"GroupKeyMap";
+            break;
+
+        case MTRAttributeIDTypeClusterGroupKeyManagementAttributeGroupTableID:
+            result = @"GroupTable";
+            break;
+
+        case MTRAttributeIDTypeClusterGroupKeyManagementAttributeMaxGroupsPerFabricID:
+            result = @"MaxGroupsPerFabric";
+            break;
+
+        case MTRAttributeIDTypeClusterGroupKeyManagementAttributeMaxGroupKeysPerFabricID:
+            result = @"MaxGroupKeysPerFabric";
+            break;
+
+        case MTRAttributeIDTypeClusterGroupKeyManagementAttributeGeneratedCommandListID:
+            result = @"GeneratedCommandList";
+            break;
+
+        case MTRAttributeIDTypeClusterGroupKeyManagementAttributeAcceptedCommandListID:
+            result = @"AcceptedCommandList";
+            break;
+
+        case MTRAttributeIDTypeClusterGroupKeyManagementAttributeEventListID:
+            result = @"EventList";
+            break;
+
+        case MTRAttributeIDTypeClusterGroupKeyManagementAttributeAttributeListID:
+            result = @"AttributeList";
+            break;
+
+        case MTRAttributeIDTypeClusterGroupKeyManagementAttributeFeatureMapID:
+            result = @"FeatureMap";
+            break;
+
+        case MTRAttributeIDTypeClusterGroupKeyManagementAttributeClusterRevisionID:
+            result = @"ClusterRevision";
+            break;
+
+        default:
+            result = [NSString stringWithFormat:@"<Unknown attributeID %d>", attributeID];
+            break;
+        }
+        break;
+
+    case MTRClusterIDTypeFixedLabelID:
+
+        switch (attributeID) {
+
+            // Cluster FixedLabel attributes
+        case MTRAttributeIDTypeClusterFixedLabelAttributeLabelListID:
+            result = @"LabelList";
+            break;
+
+        case MTRAttributeIDTypeClusterFixedLabelAttributeGeneratedCommandListID:
+            result = @"GeneratedCommandList";
+            break;
+
+        case MTRAttributeIDTypeClusterFixedLabelAttributeAcceptedCommandListID:
+            result = @"AcceptedCommandList";
+            break;
+
+        case MTRAttributeIDTypeClusterFixedLabelAttributeEventListID:
+            result = @"EventList";
+            break;
+
+        case MTRAttributeIDTypeClusterFixedLabelAttributeAttributeListID:
+            result = @"AttributeList";
+            break;
+
+        case MTRAttributeIDTypeClusterFixedLabelAttributeFeatureMapID:
+            result = @"FeatureMap";
+            break;
+
+        case MTRAttributeIDTypeClusterFixedLabelAttributeClusterRevisionID:
+            result = @"ClusterRevision";
+            break;
+
+        default:
+            result = [NSString stringWithFormat:@"<Unknown attributeID %d>", attributeID];
+            break;
+        }
+        break;
+
+    case MTRClusterIDTypeUserLabelID:
+
+        switch (attributeID) {
+
+            // Cluster UserLabel attributes
+        case MTRAttributeIDTypeClusterUserLabelAttributeLabelListID:
+            result = @"LabelList";
+            break;
+
+        case MTRAttributeIDTypeClusterUserLabelAttributeGeneratedCommandListID:
+            result = @"GeneratedCommandList";
+            break;
+
+        case MTRAttributeIDTypeClusterUserLabelAttributeAcceptedCommandListID:
+            result = @"AcceptedCommandList";
+            break;
+
+        case MTRAttributeIDTypeClusterUserLabelAttributeEventListID:
+            result = @"EventList";
+            break;
+
+        case MTRAttributeIDTypeClusterUserLabelAttributeAttributeListID:
+            result = @"AttributeList";
+            break;
+
+        case MTRAttributeIDTypeClusterUserLabelAttributeFeatureMapID:
+            result = @"FeatureMap";
+            break;
+
+        case MTRAttributeIDTypeClusterUserLabelAttributeClusterRevisionID:
+            result = @"ClusterRevision";
+            break;
+
+        default:
+            result = [NSString stringWithFormat:@"<Unknown attributeID %d>", attributeID];
+            break;
+        }
+        break;
+
+    case MTRClusterIDTypeBooleanStateID:
+
+        switch (attributeID) {
+
+            // Cluster BooleanState attributes
+        case MTRAttributeIDTypeClusterBooleanStateAttributeStateValueID:
+            result = @"StateValue";
+            break;
+
+        case MTRAttributeIDTypeClusterBooleanStateAttributeGeneratedCommandListID:
+            result = @"GeneratedCommandList";
+            break;
+
+        case MTRAttributeIDTypeClusterBooleanStateAttributeAcceptedCommandListID:
+            result = @"AcceptedCommandList";
+            break;
+
+        case MTRAttributeIDTypeClusterBooleanStateAttributeEventListID:
+            result = @"EventList";
+            break;
+
+        case MTRAttributeIDTypeClusterBooleanStateAttributeAttributeListID:
+            result = @"AttributeList";
+            break;
+
+        case MTRAttributeIDTypeClusterBooleanStateAttributeFeatureMapID:
+            result = @"FeatureMap";
+            break;
+
+        case MTRAttributeIDTypeClusterBooleanStateAttributeClusterRevisionID:
+            result = @"ClusterRevision";
+            break;
+
+        default:
+            result = [NSString stringWithFormat:@"<Unknown attributeID %d>", attributeID];
+            break;
+        }
+        break;
+
+    case MTRClusterIDTypeICDManagementID:
+
+        switch (attributeID) {
+
+            // Cluster ICDManagement attributes
+        case MTRAttributeIDTypeClusterICDManagementAttributeIdleModeDurationID:
+            result = @"IdleModeDuration";
+            break;
+
+        case MTRAttributeIDTypeClusterICDManagementAttributeActiveModeDurationID:
+            result = @"ActiveModeDuration";
+            break;
+
+        case MTRAttributeIDTypeClusterICDManagementAttributeActiveModeThresholdID:
+            result = @"ActiveModeThreshold";
+            break;
+
+        case MTRAttributeIDTypeClusterICDManagementAttributeRegisteredClientsID:
+            result = @"RegisteredClients";
+            break;
+
+        case MTRAttributeIDTypeClusterICDManagementAttributeICDCounterID:
+            result = @"ICDCounter";
+            break;
+
+        case MTRAttributeIDTypeClusterICDManagementAttributeClientsSupportedPerFabricID:
+            result = @"ClientsSupportedPerFabric";
+            break;
+
+        case MTRAttributeIDTypeClusterICDManagementAttributeUserActiveModeTriggerHintID:
+            result = @"UserActiveModeTriggerHint";
+            break;
+
+        case MTRAttributeIDTypeClusterICDManagementAttributeUserActiveModeTriggerInstructionID:
+            result = @"UserActiveModeTriggerInstruction";
+            break;
+
+        case MTRAttributeIDTypeClusterICDManagementAttributeOperatingModeID:
+            result = @"OperatingMode";
+            break;
+
+        case MTRAttributeIDTypeClusterICDManagementAttributeMaximumCheckInBackOffID:
+            result = @"MaximumCheckInBackOff";
+            break;
+
+        case MTRAttributeIDTypeClusterICDManagementAttributeGeneratedCommandListID:
+            result = @"GeneratedCommandList";
+            break;
+
+        case MTRAttributeIDTypeClusterICDManagementAttributeAcceptedCommandListID:
+            result = @"AcceptedCommandList";
+            break;
+
+        case MTRAttributeIDTypeClusterICDManagementAttributeEventListID:
+            result = @"EventList";
+            break;
+
+        case MTRAttributeIDTypeClusterICDManagementAttributeAttributeListID:
+            result = @"AttributeList";
+            break;
+
+        case MTRAttributeIDTypeClusterICDManagementAttributeFeatureMapID:
+            result = @"FeatureMap";
+            break;
+
+        case MTRAttributeIDTypeClusterICDManagementAttributeClusterRevisionID:
+            result = @"ClusterRevision";
+            break;
+
+        default:
+            result = [NSString stringWithFormat:@"<Unknown attributeID %d>", attributeID];
+            break;
+        }
+        break;
+
+    case MTRClusterIDTypeTimerID:
+
+        switch (attributeID) {
+
+            // Cluster Timer attributes
+        case MTRAttributeIDTypeClusterTimerAttributeSetTimeID:
+            result = @"SetTime";
+            break;
+
+        case MTRAttributeIDTypeClusterTimerAttributeTimeRemainingID:
+            result = @"TimeRemaining";
+            break;
+
+        case MTRAttributeIDTypeClusterTimerAttributeTimerStateID:
+            result = @"TimerState";
+            break;
+
+        case MTRAttributeIDTypeClusterTimerAttributeGeneratedCommandListID:
+            result = @"GeneratedCommandList";
+            break;
+
+        case MTRAttributeIDTypeClusterTimerAttributeAcceptedCommandListID:
+            result = @"AcceptedCommandList";
+            break;
+
+        case MTRAttributeIDTypeClusterTimerAttributeEventListID:
+            result = @"EventList";
+            break;
+
+        case MTRAttributeIDTypeClusterTimerAttributeAttributeListID:
+            result = @"AttributeList";
+            break;
+
+        case MTRAttributeIDTypeClusterTimerAttributeFeatureMapID:
+            result = @"FeatureMap";
+            break;
+
+        case MTRAttributeIDTypeClusterTimerAttributeClusterRevisionID:
+            result = @"ClusterRevision";
+            break;
+
+        default:
+            result = [NSString stringWithFormat:@"<Unknown attributeID %d>", attributeID];
+            break;
+        }
+        break;
+
+    case MTRClusterIDTypeOvenCavityOperationalStateID:
+
+        switch (attributeID) {
+
+            // Cluster OvenCavityOperationalState attributes
+        case MTRAttributeIDTypeClusterOvenCavityOperationalStateAttributePhaseListID:
+            result = @"PhaseList";
+            break;
+
+        case MTRAttributeIDTypeClusterOvenCavityOperationalStateAttributeCurrentPhaseID:
+            result = @"CurrentPhase";
+            break;
+
+        case MTRAttributeIDTypeClusterOvenCavityOperationalStateAttributeCountdownTimeID:
+            result = @"CountdownTime";
+            break;
+
+        case MTRAttributeIDTypeClusterOvenCavityOperationalStateAttributeOperationalStateListID:
+            result = @"OperationalStateList";
+            break;
+
+        case MTRAttributeIDTypeClusterOvenCavityOperationalStateAttributeOperationalStateID:
+            result = @"OperationalState";
+            break;
+
+        case MTRAttributeIDTypeClusterOvenCavityOperationalStateAttributeOperationalErrorID:
+            result = @"OperationalError";
+            break;
+
+        case MTRAttributeIDTypeClusterOvenCavityOperationalStateAttributeGeneratedCommandListID:
+            result = @"GeneratedCommandList";
+            break;
+
+        case MTRAttributeIDTypeClusterOvenCavityOperationalStateAttributeAcceptedCommandListID:
+            result = @"AcceptedCommandList";
+            break;
+
+        case MTRAttributeIDTypeClusterOvenCavityOperationalStateAttributeEventListID:
+            result = @"EventList";
+            break;
+
+        case MTRAttributeIDTypeClusterOvenCavityOperationalStateAttributeAttributeListID:
+            result = @"AttributeList";
+            break;
+
+        case MTRAttributeIDTypeClusterOvenCavityOperationalStateAttributeFeatureMapID:
+            result = @"FeatureMap";
+            break;
+
+        case MTRAttributeIDTypeClusterOvenCavityOperationalStateAttributeClusterRevisionID:
+            result = @"ClusterRevision";
+            break;
+
+        default:
+            result = [NSString stringWithFormat:@"<Unknown attributeID %d>", attributeID];
+            break;
+        }
+        break;
+
+    case MTRClusterIDTypeOvenModeID:
+
+        switch (attributeID) {
+
+            // Cluster OvenMode attributes
+        case MTRAttributeIDTypeClusterOvenModeAttributeSupportedModesID:
+            result = @"SupportedModes";
+            break;
+
+        case MTRAttributeIDTypeClusterOvenModeAttributeCurrentModeID:
+            result = @"CurrentMode";
+            break;
+
+        case MTRAttributeIDTypeClusterOvenModeAttributeStartUpModeID:
+            result = @"StartUpMode";
+            break;
+
+        case MTRAttributeIDTypeClusterOvenModeAttributeOnModeID:
+            result = @"OnMode";
+            break;
+
+        case MTRAttributeIDTypeClusterOvenModeAttributeGeneratedCommandListID:
+            result = @"GeneratedCommandList";
+            break;
+
+        case MTRAttributeIDTypeClusterOvenModeAttributeAcceptedCommandListID:
+            result = @"AcceptedCommandList";
+            break;
+
+        case MTRAttributeIDTypeClusterOvenModeAttributeEventListID:
+            result = @"EventList";
+            break;
+
+        case MTRAttributeIDTypeClusterOvenModeAttributeAttributeListID:
+            result = @"AttributeList";
+            break;
+
+        case MTRAttributeIDTypeClusterOvenModeAttributeFeatureMapID:
+            result = @"FeatureMap";
+            break;
+
+        case MTRAttributeIDTypeClusterOvenModeAttributeClusterRevisionID:
+            result = @"ClusterRevision";
+            break;
+
+        default:
+            result = [NSString stringWithFormat:@"<Unknown attributeID %d>", attributeID];
+            break;
+        }
+        break;
+
+    case MTRClusterIDTypeLaundryDryerControlsID:
+
+        switch (attributeID) {
+
+            // Cluster LaundryDryerControls attributes
+        case MTRAttributeIDTypeClusterLaundryDryerControlsAttributeSupportedDrynessLevelsID:
+            result = @"SupportedDrynessLevels";
+            break;
+
+        case MTRAttributeIDTypeClusterLaundryDryerControlsAttributeSelectedDrynessLevelID:
+            result = @"SelectedDrynessLevel";
+            break;
+
+        case MTRAttributeIDTypeClusterLaundryDryerControlsAttributeGeneratedCommandListID:
+            result = @"GeneratedCommandList";
+            break;
+
+        case MTRAttributeIDTypeClusterLaundryDryerControlsAttributeAcceptedCommandListID:
+            result = @"AcceptedCommandList";
+            break;
+
+        case MTRAttributeIDTypeClusterLaundryDryerControlsAttributeEventListID:
+            result = @"EventList";
+            break;
+
+        case MTRAttributeIDTypeClusterLaundryDryerControlsAttributeAttributeListID:
+            result = @"AttributeList";
+            break;
+
+        case MTRAttributeIDTypeClusterLaundryDryerControlsAttributeFeatureMapID:
+            result = @"FeatureMap";
+            break;
+
+        case MTRAttributeIDTypeClusterLaundryDryerControlsAttributeClusterRevisionID:
+            result = @"ClusterRevision";
+            break;
+
+        default:
+            result = [NSString stringWithFormat:@"<Unknown attributeID %d>", attributeID];
+            break;
+        }
+        break;
+
+    case MTRClusterIDTypeModeSelectID:
+
+        switch (attributeID) {
+
+            // Cluster ModeSelect attributes
+        case MTRAttributeIDTypeClusterModeSelectAttributeDescriptionID:
+            result = @"Description";
+            break;
+
+        case MTRAttributeIDTypeClusterModeSelectAttributeStandardNamespaceID:
+            result = @"StandardNamespace";
+            break;
+
+        case MTRAttributeIDTypeClusterModeSelectAttributeSupportedModesID:
+            result = @"SupportedModes";
+            break;
+
+        case MTRAttributeIDTypeClusterModeSelectAttributeCurrentModeID:
+            result = @"CurrentMode";
+            break;
+
+        case MTRAttributeIDTypeClusterModeSelectAttributeStartUpModeID:
+            result = @"StartUpMode";
+            break;
+
+        case MTRAttributeIDTypeClusterModeSelectAttributeOnModeID:
+            result = @"OnMode";
+            break;
+
+        case MTRAttributeIDTypeClusterModeSelectAttributeGeneratedCommandListID:
+            result = @"GeneratedCommandList";
+            break;
+
+        case MTRAttributeIDTypeClusterModeSelectAttributeAcceptedCommandListID:
+            result = @"AcceptedCommandList";
+            break;
+
+        case MTRAttributeIDTypeClusterModeSelectAttributeEventListID:
+            result = @"EventList";
+            break;
+
+        case MTRAttributeIDTypeClusterModeSelectAttributeAttributeListID:
+            result = @"AttributeList";
+            break;
+
+        case MTRAttributeIDTypeClusterModeSelectAttributeFeatureMapID:
+            result = @"FeatureMap";
+            break;
+
+        case MTRAttributeIDTypeClusterModeSelectAttributeClusterRevisionID:
+            result = @"ClusterRevision";
+            break;
+
+        default:
+            result = [NSString stringWithFormat:@"<Unknown attributeID %d>", attributeID];
+            break;
+        }
+        break;
+
+    case MTRClusterIDTypeLaundryWasherModeID:
+
+        switch (attributeID) {
+
+            // Cluster LaundryWasherMode attributes
+        case MTRAttributeIDTypeClusterLaundryWasherModeAttributeSupportedModesID:
+            result = @"SupportedModes";
+            break;
+
+        case MTRAttributeIDTypeClusterLaundryWasherModeAttributeCurrentModeID:
+            result = @"CurrentMode";
+            break;
+
+        case MTRAttributeIDTypeClusterLaundryWasherModeAttributeStartUpModeID:
+            result = @"StartUpMode";
+            break;
+
+        case MTRAttributeIDTypeClusterLaundryWasherModeAttributeOnModeID:
+            result = @"OnMode";
+            break;
+
+        case MTRAttributeIDTypeClusterLaundryWasherModeAttributeGeneratedCommandListID:
+            result = @"GeneratedCommandList";
+            break;
+
+        case MTRAttributeIDTypeClusterLaundryWasherModeAttributeAcceptedCommandListID:
+            result = @"AcceptedCommandList";
+            break;
+
+        case MTRAttributeIDTypeClusterLaundryWasherModeAttributeEventListID:
+            result = @"EventList";
+            break;
+
+        case MTRAttributeIDTypeClusterLaundryWasherModeAttributeAttributeListID:
+            result = @"AttributeList";
+            break;
+
+        case MTRAttributeIDTypeClusterLaundryWasherModeAttributeFeatureMapID:
+            result = @"FeatureMap";
+            break;
+
+        case MTRAttributeIDTypeClusterLaundryWasherModeAttributeClusterRevisionID:
+            result = @"ClusterRevision";
+            break;
+
+        default:
+            result = [NSString stringWithFormat:@"<Unknown attributeID %d>", attributeID];
+            break;
+        }
+        break;
+
+    case MTRClusterIDTypeRefrigeratorAndTemperatureControlledCabinetModeID:
+
+        switch (attributeID) {
+
+            // Cluster RefrigeratorAndTemperatureControlledCabinetMode attributes
+        case MTRAttributeIDTypeClusterRefrigeratorAndTemperatureControlledCabinetModeAttributeSupportedModesID:
+            result = @"SupportedModes";
+            break;
+
+        case MTRAttributeIDTypeClusterRefrigeratorAndTemperatureControlledCabinetModeAttributeCurrentModeID:
+            result = @"CurrentMode";
+            break;
+
+        case MTRAttributeIDTypeClusterRefrigeratorAndTemperatureControlledCabinetModeAttributeStartUpModeID:
+            result = @"StartUpMode";
+            break;
+
+        case MTRAttributeIDTypeClusterRefrigeratorAndTemperatureControlledCabinetModeAttributeOnModeID:
+            result = @"OnMode";
+            break;
+
+        case MTRAttributeIDTypeClusterRefrigeratorAndTemperatureControlledCabinetModeAttributeGeneratedCommandListID:
+            result = @"GeneratedCommandList";
+            break;
+
+        case MTRAttributeIDTypeClusterRefrigeratorAndTemperatureControlledCabinetModeAttributeAcceptedCommandListID:
+            result = @"AcceptedCommandList";
+            break;
+
+        case MTRAttributeIDTypeClusterRefrigeratorAndTemperatureControlledCabinetModeAttributeEventListID:
+            result = @"EventList";
+            break;
+
+        case MTRAttributeIDTypeClusterRefrigeratorAndTemperatureControlledCabinetModeAttributeAttributeListID:
+            result = @"AttributeList";
+            break;
+
+        case MTRAttributeIDTypeClusterRefrigeratorAndTemperatureControlledCabinetModeAttributeFeatureMapID:
+            result = @"FeatureMap";
+            break;
+
+        case MTRAttributeIDTypeClusterRefrigeratorAndTemperatureControlledCabinetModeAttributeClusterRevisionID:
+            result = @"ClusterRevision";
+            break;
+
+        default:
+            result = [NSString stringWithFormat:@"<Unknown attributeID %d>", attributeID];
+            break;
+        }
+        break;
+
+    case MTRClusterIDTypeLaundryWasherControlsID:
+
+        switch (attributeID) {
+
+            // Cluster LaundryWasherControls attributes
+        case MTRAttributeIDTypeClusterLaundryWasherControlsAttributeSpinSpeedsID:
+            result = @"SpinSpeeds";
+            break;
+
+        case MTRAttributeIDTypeClusterLaundryWasherControlsAttributeSpinSpeedCurrentID:
+            result = @"SpinSpeedCurrent";
+            break;
+
+        case MTRAttributeIDTypeClusterLaundryWasherControlsAttributeNumberOfRinsesID:
+            result = @"NumberOfRinses";
+            break;
+
+        case MTRAttributeIDTypeClusterLaundryWasherControlsAttributeSupportedRinsesID:
+            result = @"SupportedRinses";
+            break;
+
+        case MTRAttributeIDTypeClusterLaundryWasherControlsAttributeGeneratedCommandListID:
+            result = @"GeneratedCommandList";
+            break;
+
+        case MTRAttributeIDTypeClusterLaundryWasherControlsAttributeAcceptedCommandListID:
+            result = @"AcceptedCommandList";
+            break;
+
+        case MTRAttributeIDTypeClusterLaundryWasherControlsAttributeEventListID:
+            result = @"EventList";
+            break;
+
+        case MTRAttributeIDTypeClusterLaundryWasherControlsAttributeAttributeListID:
+            result = @"AttributeList";
+            break;
+
+        case MTRAttributeIDTypeClusterLaundryWasherControlsAttributeFeatureMapID:
+            result = @"FeatureMap";
+            break;
+
+        case MTRAttributeIDTypeClusterLaundryWasherControlsAttributeClusterRevisionID:
+            result = @"ClusterRevision";
+            break;
+
+        default:
+            result = [NSString stringWithFormat:@"<Unknown attributeID %d>", attributeID];
+            break;
+        }
+        break;
+
+    case MTRClusterIDTypeRVCRunModeID:
+
+        switch (attributeID) {
+
+            // Cluster RVCRunMode attributes
+        case MTRAttributeIDTypeClusterRVCRunModeAttributeSupportedModesID:
+            result = @"SupportedModes";
+            break;
+
+        case MTRAttributeIDTypeClusterRVCRunModeAttributeCurrentModeID:
+            result = @"CurrentMode";
+            break;
+
+        case MTRAttributeIDTypeClusterRVCRunModeAttributeGeneratedCommandListID:
+            result = @"GeneratedCommandList";
+            break;
+
+        case MTRAttributeIDTypeClusterRVCRunModeAttributeAcceptedCommandListID:
+            result = @"AcceptedCommandList";
+            break;
+
+        case MTRAttributeIDTypeClusterRVCRunModeAttributeEventListID:
+            result = @"EventList";
+            break;
+
+        case MTRAttributeIDTypeClusterRVCRunModeAttributeAttributeListID:
+            result = @"AttributeList";
+            break;
+
+        case MTRAttributeIDTypeClusterRVCRunModeAttributeFeatureMapID:
+            result = @"FeatureMap";
+            break;
+
+        case MTRAttributeIDTypeClusterRVCRunModeAttributeClusterRevisionID:
+            result = @"ClusterRevision";
+            break;
+
+        default:
+            result = [NSString stringWithFormat:@"<Unknown attributeID %d>", attributeID];
+            break;
+        }
+        break;
+
+    case MTRClusterIDTypeRVCCleanModeID:
+
+        switch (attributeID) {
+
+            // Cluster RVCCleanMode attributes
+        case MTRAttributeIDTypeClusterRVCCleanModeAttributeSupportedModesID:
+            result = @"SupportedModes";
+            break;
+
+        case MTRAttributeIDTypeClusterRVCCleanModeAttributeCurrentModeID:
+            result = @"CurrentMode";
+            break;
+
+        case MTRAttributeIDTypeClusterRVCCleanModeAttributeGeneratedCommandListID:
+            result = @"GeneratedCommandList";
+            break;
+
+        case MTRAttributeIDTypeClusterRVCCleanModeAttributeAcceptedCommandListID:
+            result = @"AcceptedCommandList";
+            break;
+
+        case MTRAttributeIDTypeClusterRVCCleanModeAttributeEventListID:
+            result = @"EventList";
+            break;
+
+        case MTRAttributeIDTypeClusterRVCCleanModeAttributeAttributeListID:
+            result = @"AttributeList";
+            break;
+
+        case MTRAttributeIDTypeClusterRVCCleanModeAttributeFeatureMapID:
+            result = @"FeatureMap";
+            break;
+
+        case MTRAttributeIDTypeClusterRVCCleanModeAttributeClusterRevisionID:
+            result = @"ClusterRevision";
+            break;
+
+        default:
+            result = [NSString stringWithFormat:@"<Unknown attributeID %d>", attributeID];
+            break;
+        }
+        break;
+
+    case MTRClusterIDTypeTemperatureControlID:
+
+        switch (attributeID) {
+
+            // Cluster TemperatureControl attributes
+        case MTRAttributeIDTypeClusterTemperatureControlAttributeTemperatureSetpointID:
+            result = @"TemperatureSetpoint";
+            break;
+
+        case MTRAttributeIDTypeClusterTemperatureControlAttributeMinTemperatureID:
+            result = @"MinTemperature";
+            break;
+
+        case MTRAttributeIDTypeClusterTemperatureControlAttributeMaxTemperatureID:
+            result = @"MaxTemperature";
+            break;
+
+        case MTRAttributeIDTypeClusterTemperatureControlAttributeStepID:
+            result = @"Step";
+            break;
+
+        case MTRAttributeIDTypeClusterTemperatureControlAttributeSelectedTemperatureLevelID:
+            result = @"SelectedTemperatureLevel";
+            break;
+
+        case MTRAttributeIDTypeClusterTemperatureControlAttributeSupportedTemperatureLevelsID:
+            result = @"SupportedTemperatureLevels";
+            break;
+
+        case MTRAttributeIDTypeClusterTemperatureControlAttributeGeneratedCommandListID:
+            result = @"GeneratedCommandList";
+            break;
+
+        case MTRAttributeIDTypeClusterTemperatureControlAttributeAcceptedCommandListID:
+            result = @"AcceptedCommandList";
+            break;
+
+        case MTRAttributeIDTypeClusterTemperatureControlAttributeEventListID:
+            result = @"EventList";
+            break;
+
+        case MTRAttributeIDTypeClusterTemperatureControlAttributeAttributeListID:
+            result = @"AttributeList";
+            break;
+
+        case MTRAttributeIDTypeClusterTemperatureControlAttributeFeatureMapID:
+            result = @"FeatureMap";
+            break;
+
+        case MTRAttributeIDTypeClusterTemperatureControlAttributeClusterRevisionID:
+            result = @"ClusterRevision";
+            break;
+
+        default:
+            result = [NSString stringWithFormat:@"<Unknown attributeID %d>", attributeID];
+            break;
+        }
+        break;
+
+    case MTRClusterIDTypeRefrigeratorAlarmID:
+
+        switch (attributeID) {
+
+            // Cluster RefrigeratorAlarm attributes
+        case MTRAttributeIDTypeClusterRefrigeratorAlarmAttributeMaskID:
+            result = @"Mask";
+            break;
+
+        case MTRAttributeIDTypeClusterRefrigeratorAlarmAttributeStateID:
+            result = @"State";
+            break;
+
+        case MTRAttributeIDTypeClusterRefrigeratorAlarmAttributeSupportedID:
+            result = @"Supported";
+            break;
+
+        case MTRAttributeIDTypeClusterRefrigeratorAlarmAttributeGeneratedCommandListID:
+            result = @"GeneratedCommandList";
+            break;
+
+        case MTRAttributeIDTypeClusterRefrigeratorAlarmAttributeAcceptedCommandListID:
+            result = @"AcceptedCommandList";
+            break;
+
+        case MTRAttributeIDTypeClusterRefrigeratorAlarmAttributeEventListID:
+            result = @"EventList";
+            break;
+
+        case MTRAttributeIDTypeClusterRefrigeratorAlarmAttributeAttributeListID:
+            result = @"AttributeList";
+            break;
+
+        case MTRAttributeIDTypeClusterRefrigeratorAlarmAttributeFeatureMapID:
+            result = @"FeatureMap";
+            break;
+
+        case MTRAttributeIDTypeClusterRefrigeratorAlarmAttributeClusterRevisionID:
+            result = @"ClusterRevision";
+            break;
+
+        default:
+            result = [NSString stringWithFormat:@"<Unknown attributeID %d>", attributeID];
+            break;
+        }
+        break;
+
+    case MTRClusterIDTypeDishwasherModeID:
+
+        switch (attributeID) {
+
+            // Cluster DishwasherMode attributes
+        case MTRAttributeIDTypeClusterDishwasherModeAttributeSupportedModesID:
+            result = @"SupportedModes";
+            break;
+
+        case MTRAttributeIDTypeClusterDishwasherModeAttributeCurrentModeID:
+            result = @"CurrentMode";
+            break;
+
+        case MTRAttributeIDTypeClusterDishwasherModeAttributeStartUpModeID:
+            result = @"StartUpMode";
+            break;
+
+        case MTRAttributeIDTypeClusterDishwasherModeAttributeOnModeID:
+            result = @"OnMode";
+            break;
+
+        case MTRAttributeIDTypeClusterDishwasherModeAttributeGeneratedCommandListID:
+            result = @"GeneratedCommandList";
+            break;
+
+        case MTRAttributeIDTypeClusterDishwasherModeAttributeAcceptedCommandListID:
+            result = @"AcceptedCommandList";
+            break;
+
+        case MTRAttributeIDTypeClusterDishwasherModeAttributeEventListID:
+            result = @"EventList";
+            break;
+
+        case MTRAttributeIDTypeClusterDishwasherModeAttributeAttributeListID:
+            result = @"AttributeList";
+            break;
+
+        case MTRAttributeIDTypeClusterDishwasherModeAttributeFeatureMapID:
+            result = @"FeatureMap";
+            break;
+
+        case MTRAttributeIDTypeClusterDishwasherModeAttributeClusterRevisionID:
+            result = @"ClusterRevision";
+            break;
+
+        default:
+            result = [NSString stringWithFormat:@"<Unknown attributeID %d>", attributeID];
+            break;
+        }
+        break;
+
+    case MTRClusterIDTypeAirQualityID:
+
+        switch (attributeID) {
+
+            // Cluster AirQuality attributes
+        case MTRAttributeIDTypeClusterAirQualityAttributeAirQualityID:
+            result = @"AirQuality";
+            break;
+
+        case MTRAttributeIDTypeClusterAirQualityAttributeGeneratedCommandListID:
+            result = @"GeneratedCommandList";
+            break;
+
+        case MTRAttributeIDTypeClusterAirQualityAttributeAcceptedCommandListID:
+            result = @"AcceptedCommandList";
+            break;
+
+        case MTRAttributeIDTypeClusterAirQualityAttributeEventListID:
+            result = @"EventList";
+            break;
+
+        case MTRAttributeIDTypeClusterAirQualityAttributeAttributeListID:
+            result = @"AttributeList";
+            break;
+
+        case MTRAttributeIDTypeClusterAirQualityAttributeFeatureMapID:
+            result = @"FeatureMap";
+            break;
+
+        case MTRAttributeIDTypeClusterAirQualityAttributeClusterRevisionID:
+            result = @"ClusterRevision";
+            break;
+
+        default:
+            result = [NSString stringWithFormat:@"<Unknown attributeID %d>", attributeID];
+            break;
+        }
+        break;
+
+    case MTRClusterIDTypeSmokeCOAlarmID:
+
+        switch (attributeID) {
+
+            // Cluster SmokeCOAlarm attributes
+        case MTRAttributeIDTypeClusterSmokeCOAlarmAttributeExpressedStateID:
+            result = @"ExpressedState";
+            break;
+
+        case MTRAttributeIDTypeClusterSmokeCOAlarmAttributeSmokeStateID:
+            result = @"SmokeState";
+            break;
+
+        case MTRAttributeIDTypeClusterSmokeCOAlarmAttributeCOStateID:
+            result = @"COState";
+            break;
+
+        case MTRAttributeIDTypeClusterSmokeCOAlarmAttributeBatteryAlertID:
+            result = @"BatteryAlert";
+            break;
+
+        case MTRAttributeIDTypeClusterSmokeCOAlarmAttributeDeviceMutedID:
+            result = @"DeviceMuted";
+            break;
+
+        case MTRAttributeIDTypeClusterSmokeCOAlarmAttributeTestInProgressID:
+            result = @"TestInProgress";
+            break;
+
+        case MTRAttributeIDTypeClusterSmokeCOAlarmAttributeHardwareFaultAlertID:
+            result = @"HardwareFaultAlert";
+            break;
+
+        case MTRAttributeIDTypeClusterSmokeCOAlarmAttributeEndOfServiceAlertID:
+            result = @"EndOfServiceAlert";
+            break;
+
+        case MTRAttributeIDTypeClusterSmokeCOAlarmAttributeInterconnectSmokeAlarmID:
+            result = @"InterconnectSmokeAlarm";
+            break;
+
+        case MTRAttributeIDTypeClusterSmokeCOAlarmAttributeInterconnectCOAlarmID:
+            result = @"InterconnectCOAlarm";
+            break;
+
+        case MTRAttributeIDTypeClusterSmokeCOAlarmAttributeContaminationStateID:
+            result = @"ContaminationState";
+            break;
+
+        case MTRAttributeIDTypeClusterSmokeCOAlarmAttributeSmokeSensitivityLevelID:
+            result = @"SmokeSensitivityLevel";
+            break;
+
+        case MTRAttributeIDTypeClusterSmokeCOAlarmAttributeExpiryDateID:
+            result = @"ExpiryDate";
+            break;
+
+        case MTRAttributeIDTypeClusterSmokeCOAlarmAttributeGeneratedCommandListID:
+            result = @"GeneratedCommandList";
+            break;
+
+        case MTRAttributeIDTypeClusterSmokeCOAlarmAttributeAcceptedCommandListID:
+            result = @"AcceptedCommandList";
+            break;
+
+        case MTRAttributeIDTypeClusterSmokeCOAlarmAttributeEventListID:
+            result = @"EventList";
+            break;
+
+        case MTRAttributeIDTypeClusterSmokeCOAlarmAttributeAttributeListID:
+            result = @"AttributeList";
+            break;
+
+        case MTRAttributeIDTypeClusterSmokeCOAlarmAttributeFeatureMapID:
+            result = @"FeatureMap";
+            break;
+
+        case MTRAttributeIDTypeClusterSmokeCOAlarmAttributeClusterRevisionID:
+            result = @"ClusterRevision";
+            break;
+
+        default:
+            result = [NSString stringWithFormat:@"<Unknown attributeID %d>", attributeID];
+            break;
+        }
+        break;
+
+    case MTRClusterIDTypeDishwasherAlarmID:
+
+        switch (attributeID) {
+
+            // Cluster DishwasherAlarm attributes
+        case MTRAttributeIDTypeClusterDishwasherAlarmAttributeMaskID:
+            result = @"Mask";
+            break;
+
+        case MTRAttributeIDTypeClusterDishwasherAlarmAttributeLatchID:
+            result = @"Latch";
+            break;
+
+        case MTRAttributeIDTypeClusterDishwasherAlarmAttributeStateID:
+            result = @"State";
+            break;
+
+        case MTRAttributeIDTypeClusterDishwasherAlarmAttributeSupportedID:
+            result = @"Supported";
+            break;
+
+        case MTRAttributeIDTypeClusterDishwasherAlarmAttributeGeneratedCommandListID:
+            result = @"GeneratedCommandList";
+            break;
+
+        case MTRAttributeIDTypeClusterDishwasherAlarmAttributeAcceptedCommandListID:
+            result = @"AcceptedCommandList";
+            break;
+
+        case MTRAttributeIDTypeClusterDishwasherAlarmAttributeEventListID:
+            result = @"EventList";
+            break;
+
+        case MTRAttributeIDTypeClusterDishwasherAlarmAttributeAttributeListID:
+            result = @"AttributeList";
+            break;
+
+        case MTRAttributeIDTypeClusterDishwasherAlarmAttributeFeatureMapID:
+            result = @"FeatureMap";
+            break;
+
+        case MTRAttributeIDTypeClusterDishwasherAlarmAttributeClusterRevisionID:
+            result = @"ClusterRevision";
+            break;
+
+        default:
+            result = [NSString stringWithFormat:@"<Unknown attributeID %d>", attributeID];
+            break;
+        }
+        break;
+
+    case MTRClusterIDTypeMicrowaveOvenModeID:
+
+        switch (attributeID) {
+
+            // Cluster MicrowaveOvenMode attributes
+        case MTRAttributeIDTypeClusterMicrowaveOvenModeAttributeSupportedModesID:
+            result = @"SupportedModes";
+            break;
+
+        case MTRAttributeIDTypeClusterMicrowaveOvenModeAttributeCurrentModeID:
+            result = @"CurrentMode";
+            break;
+
+        case MTRAttributeIDTypeClusterMicrowaveOvenModeAttributeGeneratedCommandListID:
+            result = @"GeneratedCommandList";
+            break;
+
+        case MTRAttributeIDTypeClusterMicrowaveOvenModeAttributeAcceptedCommandListID:
+            result = @"AcceptedCommandList";
+            break;
+
+        case MTRAttributeIDTypeClusterMicrowaveOvenModeAttributeEventListID:
+            result = @"EventList";
+            break;
+
+        case MTRAttributeIDTypeClusterMicrowaveOvenModeAttributeAttributeListID:
+            result = @"AttributeList";
+            break;
+
+        case MTRAttributeIDTypeClusterMicrowaveOvenModeAttributeFeatureMapID:
+            result = @"FeatureMap";
+            break;
+
+        case MTRAttributeIDTypeClusterMicrowaveOvenModeAttributeClusterRevisionID:
+            result = @"ClusterRevision";
+            break;
+
+        default:
+            result = [NSString stringWithFormat:@"<Unknown attributeID %d>", attributeID];
+            break;
+        }
+        break;
+
+    case MTRClusterIDTypeMicrowaveOvenControlID:
+
+        switch (attributeID) {
+
+            // Cluster MicrowaveOvenControl attributes
+        case MTRAttributeIDTypeClusterMicrowaveOvenControlAttributeCookTimeID:
+            result = @"CookTime";
+            break;
+
+        case MTRAttributeIDTypeClusterMicrowaveOvenControlAttributeMaxCookTimeID:
+            result = @"MaxCookTime";
+            break;
+
+        case MTRAttributeIDTypeClusterMicrowaveOvenControlAttributePowerSettingID:
+            result = @"PowerSetting";
+            break;
+
+        case MTRAttributeIDTypeClusterMicrowaveOvenControlAttributeMinPowerID:
+            result = @"MinPower";
+            break;
+
+        case MTRAttributeIDTypeClusterMicrowaveOvenControlAttributeMaxPowerID:
+            result = @"MaxPower";
+            break;
+
+        case MTRAttributeIDTypeClusterMicrowaveOvenControlAttributePowerStepID:
+            result = @"PowerStep";
+            break;
+
+        case MTRAttributeIDTypeClusterMicrowaveOvenControlAttributeSupportedWattsID:
+            result = @"SupportedWatts";
+            break;
+
+        case MTRAttributeIDTypeClusterMicrowaveOvenControlAttributeSelectedWattIndexID:
+            result = @"SelectedWattIndex";
+            break;
+
+        case MTRAttributeIDTypeClusterMicrowaveOvenControlAttributeWattRatingID:
+            result = @"WattRating";
+            break;
+
+        case MTRAttributeIDTypeClusterMicrowaveOvenControlAttributeGeneratedCommandListID:
+            result = @"GeneratedCommandList";
+            break;
+
+        case MTRAttributeIDTypeClusterMicrowaveOvenControlAttributeAcceptedCommandListID:
+            result = @"AcceptedCommandList";
+            break;
+
+        case MTRAttributeIDTypeClusterMicrowaveOvenControlAttributeEventListID:
+            result = @"EventList";
+            break;
+
+        case MTRAttributeIDTypeClusterMicrowaveOvenControlAttributeAttributeListID:
+            result = @"AttributeList";
+            break;
+
+        case MTRAttributeIDTypeClusterMicrowaveOvenControlAttributeFeatureMapID:
+            result = @"FeatureMap";
+            break;
+
+        case MTRAttributeIDTypeClusterMicrowaveOvenControlAttributeClusterRevisionID:
+            result = @"ClusterRevision";
+            break;
+
+        default:
+            result = [NSString stringWithFormat:@"<Unknown attributeID %d>", attributeID];
+            break;
+        }
+        break;
+
+    case MTRClusterIDTypeOperationalStateID:
+
+        switch (attributeID) {
+
+            // Cluster OperationalState attributes
+        case MTRAttributeIDTypeClusterOperationalStateAttributePhaseListID:
+            result = @"PhaseList";
+            break;
+
+        case MTRAttributeIDTypeClusterOperationalStateAttributeCurrentPhaseID:
+            result = @"CurrentPhase";
+            break;
+
+        case MTRAttributeIDTypeClusterOperationalStateAttributeCountdownTimeID:
+            result = @"CountdownTime";
+            break;
+
+        case MTRAttributeIDTypeClusterOperationalStateAttributeOperationalStateListID:
+            result = @"OperationalStateList";
+            break;
+
+        case MTRAttributeIDTypeClusterOperationalStateAttributeOperationalStateID:
+            result = @"OperationalState";
+            break;
+
+        case MTRAttributeIDTypeClusterOperationalStateAttributeOperationalErrorID:
+            result = @"OperationalError";
+            break;
+
+        case MTRAttributeIDTypeClusterOperationalStateAttributeGeneratedCommandListID:
+            result = @"GeneratedCommandList";
+            break;
+
+        case MTRAttributeIDTypeClusterOperationalStateAttributeAcceptedCommandListID:
+            result = @"AcceptedCommandList";
+            break;
+
+        case MTRAttributeIDTypeClusterOperationalStateAttributeEventListID:
+            result = @"EventList";
+            break;
+
+        case MTRAttributeIDTypeClusterOperationalStateAttributeAttributeListID:
+            result = @"AttributeList";
+            break;
+
+        case MTRAttributeIDTypeClusterOperationalStateAttributeFeatureMapID:
+            result = @"FeatureMap";
+            break;
+
+        case MTRAttributeIDTypeClusterOperationalStateAttributeClusterRevisionID:
+            result = @"ClusterRevision";
+            break;
+
+        default:
+            result = [NSString stringWithFormat:@"<Unknown attributeID %d>", attributeID];
+            break;
+        }
+        break;
+
+    case MTRClusterIDTypeRVCOperationalStateID:
+
+        switch (attributeID) {
+
+            // Cluster RVCOperationalState attributes
+        case MTRAttributeIDTypeClusterRVCOperationalStateAttributePhaseListID:
+            result = @"PhaseList";
+            break;
+
+        case MTRAttributeIDTypeClusterRVCOperationalStateAttributeCurrentPhaseID:
+            result = @"CurrentPhase";
+            break;
+
+        case MTRAttributeIDTypeClusterRVCOperationalStateAttributeCountdownTimeID:
+            result = @"CountdownTime";
+            break;
+
+        case MTRAttributeIDTypeClusterRVCOperationalStateAttributeOperationalStateListID:
+            result = @"OperationalStateList";
+            break;
+
+        case MTRAttributeIDTypeClusterRVCOperationalStateAttributeOperationalStateID:
+            result = @"OperationalState";
+            break;
+
+        case MTRAttributeIDTypeClusterRVCOperationalStateAttributeOperationalErrorID:
+            result = @"OperationalError";
+            break;
+
+        case MTRAttributeIDTypeClusterRVCOperationalStateAttributeGeneratedCommandListID:
+            result = @"GeneratedCommandList";
+            break;
+
+        case MTRAttributeIDTypeClusterRVCOperationalStateAttributeAcceptedCommandListID:
+            result = @"AcceptedCommandList";
+            break;
+
+        case MTRAttributeIDTypeClusterRVCOperationalStateAttributeEventListID:
+            result = @"EventList";
+            break;
+
+        case MTRAttributeIDTypeClusterRVCOperationalStateAttributeAttributeListID:
+            result = @"AttributeList";
+            break;
+
+        case MTRAttributeIDTypeClusterRVCOperationalStateAttributeFeatureMapID:
+            result = @"FeatureMap";
+            break;
+
+        case MTRAttributeIDTypeClusterRVCOperationalStateAttributeClusterRevisionID:
+            result = @"ClusterRevision";
+            break;
+
+        default:
+            result = [NSString stringWithFormat:@"<Unknown attributeID %d>", attributeID];
+            break;
+        }
+        break;
+
+    case MTRClusterIDTypeScenesManagementID:
+
+        switch (attributeID) {
+
+            // Cluster ScenesManagement attributes
+        case MTRAttributeIDTypeClusterScenesManagementAttributeLastConfiguredByID:
+            result = @"LastConfiguredBy";
+            break;
+
+        case MTRAttributeIDTypeClusterScenesManagementAttributeSceneTableSizeID:
+            result = @"SceneTableSize";
+            break;
+
+        case MTRAttributeIDTypeClusterScenesManagementAttributeFabricSceneInfoID:
+            result = @"FabricSceneInfo";
+            break;
+
+        case MTRAttributeIDTypeClusterScenesManagementAttributeGeneratedCommandListID:
+            result = @"GeneratedCommandList";
+            break;
+
+        case MTRAttributeIDTypeClusterScenesManagementAttributeAcceptedCommandListID:
+            result = @"AcceptedCommandList";
+            break;
+
+        case MTRAttributeIDTypeClusterScenesManagementAttributeEventListID:
+            result = @"EventList";
+            break;
+
+        case MTRAttributeIDTypeClusterScenesManagementAttributeAttributeListID:
+            result = @"AttributeList";
+            break;
+
+        case MTRAttributeIDTypeClusterScenesManagementAttributeFeatureMapID:
+            result = @"FeatureMap";
+            break;
+
+        case MTRAttributeIDTypeClusterScenesManagementAttributeClusterRevisionID:
+            result = @"ClusterRevision";
+            break;
+
+        default:
+            result = [NSString stringWithFormat:@"<Unknown attributeID %d>", attributeID];
+            break;
+        }
+        break;
+
+    case MTRClusterIDTypeHEPAFilterMonitoringID:
+
+        switch (attributeID) {
+
+            // Cluster HEPAFilterMonitoring attributes
+        case MTRAttributeIDTypeClusterHEPAFilterMonitoringAttributeConditionID:
+            result = @"Condition";
+            break;
+
+        case MTRAttributeIDTypeClusterHEPAFilterMonitoringAttributeDegradationDirectionID:
+            result = @"DegradationDirection";
+            break;
+
+        case MTRAttributeIDTypeClusterHEPAFilterMonitoringAttributeChangeIndicationID:
+            result = @"ChangeIndication";
+            break;
+
+        case MTRAttributeIDTypeClusterHEPAFilterMonitoringAttributeInPlaceIndicatorID:
+            result = @"InPlaceIndicator";
+            break;
+
+        case MTRAttributeIDTypeClusterHEPAFilterMonitoringAttributeLastChangedTimeID:
+            result = @"LastChangedTime";
+            break;
+
+        case MTRAttributeIDTypeClusterHEPAFilterMonitoringAttributeReplacementProductListID:
+            result = @"ReplacementProductList";
+            break;
+
+        case MTRAttributeIDTypeClusterHEPAFilterMonitoringAttributeGeneratedCommandListID:
+            result = @"GeneratedCommandList";
+            break;
+
+        case MTRAttributeIDTypeClusterHEPAFilterMonitoringAttributeAcceptedCommandListID:
+            result = @"AcceptedCommandList";
+            break;
+
+        case MTRAttributeIDTypeClusterHEPAFilterMonitoringAttributeEventListID:
+            result = @"EventList";
+            break;
+
+        case MTRAttributeIDTypeClusterHEPAFilterMonitoringAttributeAttributeListID:
+            result = @"AttributeList";
+            break;
+
+        case MTRAttributeIDTypeClusterHEPAFilterMonitoringAttributeFeatureMapID:
+            result = @"FeatureMap";
+            break;
+
+        case MTRAttributeIDTypeClusterHEPAFilterMonitoringAttributeClusterRevisionID:
+            result = @"ClusterRevision";
+            break;
+
+        default:
+            result = [NSString stringWithFormat:@"<Unknown attributeID %d>", attributeID];
+            break;
+        }
+        break;
+
+    case MTRClusterIDTypeActivatedCarbonFilterMonitoringID:
+
+        switch (attributeID) {
+
+            // Cluster ActivatedCarbonFilterMonitoring attributes
+        case MTRAttributeIDTypeClusterActivatedCarbonFilterMonitoringAttributeConditionID:
+            result = @"Condition";
+            break;
+
+        case MTRAttributeIDTypeClusterActivatedCarbonFilterMonitoringAttributeDegradationDirectionID:
+            result = @"DegradationDirection";
+            break;
+
+        case MTRAttributeIDTypeClusterActivatedCarbonFilterMonitoringAttributeChangeIndicationID:
+            result = @"ChangeIndication";
+            break;
+
+        case MTRAttributeIDTypeClusterActivatedCarbonFilterMonitoringAttributeInPlaceIndicatorID:
+            result = @"InPlaceIndicator";
+            break;
+
+        case MTRAttributeIDTypeClusterActivatedCarbonFilterMonitoringAttributeLastChangedTimeID:
+            result = @"LastChangedTime";
+            break;
+
+        case MTRAttributeIDTypeClusterActivatedCarbonFilterMonitoringAttributeReplacementProductListID:
+            result = @"ReplacementProductList";
+            break;
+
+        case MTRAttributeIDTypeClusterActivatedCarbonFilterMonitoringAttributeGeneratedCommandListID:
+            result = @"GeneratedCommandList";
+            break;
+
+        case MTRAttributeIDTypeClusterActivatedCarbonFilterMonitoringAttributeAcceptedCommandListID:
+            result = @"AcceptedCommandList";
+            break;
+
+        case MTRAttributeIDTypeClusterActivatedCarbonFilterMonitoringAttributeEventListID:
+            result = @"EventList";
+            break;
+
+        case MTRAttributeIDTypeClusterActivatedCarbonFilterMonitoringAttributeAttributeListID:
+            result = @"AttributeList";
+            break;
+
+        case MTRAttributeIDTypeClusterActivatedCarbonFilterMonitoringAttributeFeatureMapID:
+            result = @"FeatureMap";
+            break;
+
+        case MTRAttributeIDTypeClusterActivatedCarbonFilterMonitoringAttributeClusterRevisionID:
+            result = @"ClusterRevision";
+            break;
+
+        default:
+            result = [NSString stringWithFormat:@"<Unknown attributeID %d>", attributeID];
+            break;
+        }
+        break;
+
+    case MTRClusterIDTypeBooleanStateConfigurationID:
+
+        switch (attributeID) {
+
+            // Cluster BooleanStateConfiguration attributes
+        case MTRAttributeIDTypeClusterBooleanStateConfigurationAttributeCurrentSensitivityLevelID:
+            result = @"CurrentSensitivityLevel";
+            break;
+
+        case MTRAttributeIDTypeClusterBooleanStateConfigurationAttributeSupportedSensitivityLevelsID:
+            result = @"SupportedSensitivityLevels";
+            break;
+
+        case MTRAttributeIDTypeClusterBooleanStateConfigurationAttributeDefaultSensitivityLevelID:
+            result = @"DefaultSensitivityLevel";
+            break;
+
+        case MTRAttributeIDTypeClusterBooleanStateConfigurationAttributeAlarmsActiveID:
+            result = @"AlarmsActive";
+            break;
+
+        case MTRAttributeIDTypeClusterBooleanStateConfigurationAttributeAlarmsSuppressedID:
+            result = @"AlarmsSuppressed";
+            break;
+
+        case MTRAttributeIDTypeClusterBooleanStateConfigurationAttributeAlarmsEnabledID:
+            result = @"AlarmsEnabled";
+            break;
+
+        case MTRAttributeIDTypeClusterBooleanStateConfigurationAttributeAlarmsSupportedID:
+            result = @"AlarmsSupported";
+            break;
+
+        case MTRAttributeIDTypeClusterBooleanStateConfigurationAttributeSensorFaultID:
+            result = @"SensorFault";
+            break;
+
+        case MTRAttributeIDTypeClusterBooleanStateConfigurationAttributeGeneratedCommandListID:
+            result = @"GeneratedCommandList";
+            break;
+
+        case MTRAttributeIDTypeClusterBooleanStateConfigurationAttributeAcceptedCommandListID:
+            result = @"AcceptedCommandList";
+            break;
+
+        case MTRAttributeIDTypeClusterBooleanStateConfigurationAttributeEventListID:
+            result = @"EventList";
+            break;
+
+        case MTRAttributeIDTypeClusterBooleanStateConfigurationAttributeAttributeListID:
+            result = @"AttributeList";
+            break;
+
+        case MTRAttributeIDTypeClusterBooleanStateConfigurationAttributeFeatureMapID:
+            result = @"FeatureMap";
+            break;
+
+        case MTRAttributeIDTypeClusterBooleanStateConfigurationAttributeClusterRevisionID:
+            result = @"ClusterRevision";
+            break;
+
+        default:
+            result = [NSString stringWithFormat:@"<Unknown attributeID %d>", attributeID];
+            break;
+        }
+        break;
+
+    case MTRClusterIDTypeValveConfigurationAndControlID:
+
+        switch (attributeID) {
+
+            // Cluster ValveConfigurationAndControl attributes
+        case MTRAttributeIDTypeClusterValveConfigurationAndControlAttributeOpenDurationID:
+            result = @"OpenDuration";
+            break;
+
+        case MTRAttributeIDTypeClusterValveConfigurationAndControlAttributeDefaultOpenDurationID:
+            result = @"DefaultOpenDuration";
+            break;
+
+        case MTRAttributeIDTypeClusterValveConfigurationAndControlAttributeAutoCloseTimeID:
+            result = @"AutoCloseTime";
+            break;
+
+        case MTRAttributeIDTypeClusterValveConfigurationAndControlAttributeRemainingDurationID:
+            result = @"RemainingDuration";
+            break;
+
+        case MTRAttributeIDTypeClusterValveConfigurationAndControlAttributeCurrentStateID:
+            result = @"CurrentState";
+            break;
+
+        case MTRAttributeIDTypeClusterValveConfigurationAndControlAttributeTargetStateID:
+            result = @"TargetState";
+            break;
+
+        case MTRAttributeIDTypeClusterValveConfigurationAndControlAttributeCurrentLevelID:
+            result = @"CurrentLevel";
+            break;
+
+        case MTRAttributeIDTypeClusterValveConfigurationAndControlAttributeTargetLevelID:
+            result = @"TargetLevel";
+            break;
+
+        case MTRAttributeIDTypeClusterValveConfigurationAndControlAttributeDefaultOpenLevelID:
+            result = @"DefaultOpenLevel";
+            break;
+
+        case MTRAttributeIDTypeClusterValveConfigurationAndControlAttributeValveFaultID:
+            result = @"ValveFault";
+            break;
+
+        case MTRAttributeIDTypeClusterValveConfigurationAndControlAttributeLevelStepID:
+            result = @"LevelStep";
+            break;
+
+        case MTRAttributeIDTypeClusterValveConfigurationAndControlAttributeGeneratedCommandListID:
+            result = @"GeneratedCommandList";
+            break;
+
+        case MTRAttributeIDTypeClusterValveConfigurationAndControlAttributeAcceptedCommandListID:
+            result = @"AcceptedCommandList";
+            break;
+
+        case MTRAttributeIDTypeClusterValveConfigurationAndControlAttributeEventListID:
+            result = @"EventList";
+            break;
+
+        case MTRAttributeIDTypeClusterValveConfigurationAndControlAttributeAttributeListID:
+            result = @"AttributeList";
+            break;
+
+        case MTRAttributeIDTypeClusterValveConfigurationAndControlAttributeFeatureMapID:
+            result = @"FeatureMap";
+            break;
+
+        case MTRAttributeIDTypeClusterValveConfigurationAndControlAttributeClusterRevisionID:
+            result = @"ClusterRevision";
+            break;
+
+        default:
+            result = [NSString stringWithFormat:@"<Unknown attributeID %d>", attributeID];
+            break;
+        }
+        break;
+
+    case MTRClusterIDTypeElectricalPowerMeasurementID:
+
+        switch (attributeID) {
+
+            // Cluster ElectricalPowerMeasurement attributes
+        case MTRAttributeIDTypeClusterElectricalPowerMeasurementAttributePowerModeID:
+            result = @"PowerMode";
+            break;
+
+        case MTRAttributeIDTypeClusterElectricalPowerMeasurementAttributeNumberOfMeasurementTypesID:
+            result = @"NumberOfMeasurementTypes";
+            break;
+
+        case MTRAttributeIDTypeClusterElectricalPowerMeasurementAttributeAccuracyID:
+            result = @"Accuracy";
+            break;
+
+        case MTRAttributeIDTypeClusterElectricalPowerMeasurementAttributeRangesID:
+            result = @"Ranges";
+            break;
+
+        case MTRAttributeIDTypeClusterElectricalPowerMeasurementAttributeVoltageID:
+            result = @"Voltage";
+            break;
+
+        case MTRAttributeIDTypeClusterElectricalPowerMeasurementAttributeActiveCurrentID:
+            result = @"ActiveCurrent";
+            break;
+
+        case MTRAttributeIDTypeClusterElectricalPowerMeasurementAttributeReactiveCurrentID:
+            result = @"ReactiveCurrent";
+            break;
+
+        case MTRAttributeIDTypeClusterElectricalPowerMeasurementAttributeApparentCurrentID:
+            result = @"ApparentCurrent";
+            break;
+
+        case MTRAttributeIDTypeClusterElectricalPowerMeasurementAttributeActivePowerID:
+            result = @"ActivePower";
+            break;
+
+        case MTRAttributeIDTypeClusterElectricalPowerMeasurementAttributeReactivePowerID:
+            result = @"ReactivePower";
+            break;
+
+        case MTRAttributeIDTypeClusterElectricalPowerMeasurementAttributeApparentPowerID:
+            result = @"ApparentPower";
+            break;
+
+        case MTRAttributeIDTypeClusterElectricalPowerMeasurementAttributeRMSVoltageID:
+            result = @"RMSVoltage";
+            break;
+
+        case MTRAttributeIDTypeClusterElectricalPowerMeasurementAttributeRMSCurrentID:
+            result = @"RMSCurrent";
+            break;
+
+        case MTRAttributeIDTypeClusterElectricalPowerMeasurementAttributeRMSPowerID:
+            result = @"RMSPower";
+            break;
+
+        case MTRAttributeIDTypeClusterElectricalPowerMeasurementAttributeFrequencyID:
+            result = @"Frequency";
+            break;
+
+        case MTRAttributeIDTypeClusterElectricalPowerMeasurementAttributeHarmonicCurrentsID:
+            result = @"HarmonicCurrents";
+            break;
+
+        case MTRAttributeIDTypeClusterElectricalPowerMeasurementAttributeHarmonicPhasesID:
+            result = @"HarmonicPhases";
+            break;
+
+        case MTRAttributeIDTypeClusterElectricalPowerMeasurementAttributePowerFactorID:
+            result = @"PowerFactor";
+            break;
+
+        case MTRAttributeIDTypeClusterElectricalPowerMeasurementAttributeNeutralCurrentID:
+            result = @"NeutralCurrent";
+            break;
+
+        case MTRAttributeIDTypeClusterElectricalPowerMeasurementAttributeGeneratedCommandListID:
+            result = @"GeneratedCommandList";
+            break;
+
+        case MTRAttributeIDTypeClusterElectricalPowerMeasurementAttributeAcceptedCommandListID:
+            result = @"AcceptedCommandList";
+            break;
+
+        case MTRAttributeIDTypeClusterElectricalPowerMeasurementAttributeEventListID:
+            result = @"EventList";
+            break;
+
+        case MTRAttributeIDTypeClusterElectricalPowerMeasurementAttributeAttributeListID:
+            result = @"AttributeList";
+            break;
+
+        case MTRAttributeIDTypeClusterElectricalPowerMeasurementAttributeFeatureMapID:
+            result = @"FeatureMap";
+            break;
+
+        case MTRAttributeIDTypeClusterElectricalPowerMeasurementAttributeClusterRevisionID:
+            result = @"ClusterRevision";
+            break;
+
+        default:
+            result = [NSString stringWithFormat:@"<Unknown attributeID %d>", attributeID];
+            break;
+        }
+        break;
+
+    case MTRClusterIDTypeElectricalEnergyMeasurementID:
+
+        switch (attributeID) {
+
+            // Cluster ElectricalEnergyMeasurement attributes
+        case MTRAttributeIDTypeClusterElectricalEnergyMeasurementAttributeAccuracyID:
+            result = @"Accuracy";
+            break;
+
+        case MTRAttributeIDTypeClusterElectricalEnergyMeasurementAttributeCumulativeEnergyImportedID:
+            result = @"CumulativeEnergyImported";
+            break;
+
+        case MTRAttributeIDTypeClusterElectricalEnergyMeasurementAttributeCumulativeEnergyExportedID:
+            result = @"CumulativeEnergyExported";
+            break;
+
+        case MTRAttributeIDTypeClusterElectricalEnergyMeasurementAttributePeriodicEnergyImportedID:
+            result = @"PeriodicEnergyImported";
+            break;
+
+        case MTRAttributeIDTypeClusterElectricalEnergyMeasurementAttributePeriodicEnergyExportedID:
+            result = @"PeriodicEnergyExported";
+            break;
+
+        case MTRAttributeIDTypeClusterElectricalEnergyMeasurementAttributeCumulativeEnergyResetID:
+            result = @"CumulativeEnergyReset";
+            break;
+
+        case MTRAttributeIDTypeClusterElectricalEnergyMeasurementAttributeGeneratedCommandListID:
+            result = @"GeneratedCommandList";
+            break;
+
+        case MTRAttributeIDTypeClusterElectricalEnergyMeasurementAttributeAcceptedCommandListID:
+            result = @"AcceptedCommandList";
+            break;
+
+        case MTRAttributeIDTypeClusterElectricalEnergyMeasurementAttributeEventListID:
+            result = @"EventList";
+            break;
+
+        case MTRAttributeIDTypeClusterElectricalEnergyMeasurementAttributeAttributeListID:
+            result = @"AttributeList";
+            break;
+
+        case MTRAttributeIDTypeClusterElectricalEnergyMeasurementAttributeFeatureMapID:
+            result = @"FeatureMap";
+            break;
+
+        case MTRAttributeIDTypeClusterElectricalEnergyMeasurementAttributeClusterRevisionID:
+            result = @"ClusterRevision";
+            break;
+
+        default:
+            result = [NSString stringWithFormat:@"<Unknown attributeID %d>", attributeID];
+            break;
+        }
+        break;
+
+    case MTRClusterIDTypeWaterHeaterManagementID:
+
+        switch (attributeID) {
+
+            // Cluster WaterHeaterManagement attributes
+        case MTRAttributeIDTypeClusterWaterHeaterManagementAttributeHeaterTypesID:
+            result = @"HeaterTypes";
+            break;
+
+        case MTRAttributeIDTypeClusterWaterHeaterManagementAttributeHeatDemandID:
+            result = @"HeatDemand";
+            break;
+
+        case MTRAttributeIDTypeClusterWaterHeaterManagementAttributeTankVolumeID:
+            result = @"TankVolume";
+            break;
+
+        case MTRAttributeIDTypeClusterWaterHeaterManagementAttributeEstimatedHeatRequiredID:
+            result = @"EstimatedHeatRequired";
+            break;
+
+        case MTRAttributeIDTypeClusterWaterHeaterManagementAttributeTankPercentageID:
+            result = @"TankPercentage";
+            break;
+
+        case MTRAttributeIDTypeClusterWaterHeaterManagementAttributeBoostStateID:
+            result = @"BoostState";
+            break;
+
+        case MTRAttributeIDTypeClusterWaterHeaterManagementAttributeGeneratedCommandListID:
+            result = @"GeneratedCommandList";
+            break;
+
+        case MTRAttributeIDTypeClusterWaterHeaterManagementAttributeAcceptedCommandListID:
+            result = @"AcceptedCommandList";
+            break;
+
+        case MTRAttributeIDTypeClusterWaterHeaterManagementAttributeEventListID:
+            result = @"EventList";
+            break;
+
+        case MTRAttributeIDTypeClusterWaterHeaterManagementAttributeAttributeListID:
+            result = @"AttributeList";
+            break;
+
+        case MTRAttributeIDTypeClusterWaterHeaterManagementAttributeFeatureMapID:
+            result = @"FeatureMap";
+            break;
+
+        case MTRAttributeIDTypeClusterWaterHeaterManagementAttributeClusterRevisionID:
+            result = @"ClusterRevision";
+            break;
+
+        default:
+            result = [NSString stringWithFormat:@"<Unknown attributeID %d>", attributeID];
+            break;
+        }
+        break;
+
+    case MTRClusterIDTypeDemandResponseLoadControlID:
+
+        switch (attributeID) {
+
+            // Cluster DemandResponseLoadControl attributes
+        case MTRAttributeIDTypeClusterDemandResponseLoadControlAttributeLoadControlProgramsID:
+            result = @"LoadControlPrograms";
+            break;
+
+        case MTRAttributeIDTypeClusterDemandResponseLoadControlAttributeNumberOfLoadControlProgramsID:
+            result = @"NumberOfLoadControlPrograms";
+            break;
+
+        case MTRAttributeIDTypeClusterDemandResponseLoadControlAttributeEventsID:
+            result = @"Events";
+            break;
+
+        case MTRAttributeIDTypeClusterDemandResponseLoadControlAttributeActiveEventsID:
+            result = @"ActiveEvents";
+            break;
+
+        case MTRAttributeIDTypeClusterDemandResponseLoadControlAttributeNumberOfEventsPerProgramID:
+            result = @"NumberOfEventsPerProgram";
+            break;
+
+        case MTRAttributeIDTypeClusterDemandResponseLoadControlAttributeNumberOfTransitionsID:
+            result = @"NumberOfTransitions";
+            break;
+
+        case MTRAttributeIDTypeClusterDemandResponseLoadControlAttributeDefaultRandomStartID:
+            result = @"DefaultRandomStart";
+            break;
+
+        case MTRAttributeIDTypeClusterDemandResponseLoadControlAttributeDefaultRandomDurationID:
+            result = @"DefaultRandomDuration";
+            break;
+
+        case MTRAttributeIDTypeClusterDemandResponseLoadControlAttributeGeneratedCommandListID:
+            result = @"GeneratedCommandList";
+            break;
+
+        case MTRAttributeIDTypeClusterDemandResponseLoadControlAttributeAcceptedCommandListID:
+            result = @"AcceptedCommandList";
+            break;
+
+        case MTRAttributeIDTypeClusterDemandResponseLoadControlAttributeEventListID:
+            result = @"EventList";
+            break;
+
+        case MTRAttributeIDTypeClusterDemandResponseLoadControlAttributeAttributeListID:
+            result = @"AttributeList";
+            break;
+
+        case MTRAttributeIDTypeClusterDemandResponseLoadControlAttributeFeatureMapID:
+            result = @"FeatureMap";
+            break;
+
+        case MTRAttributeIDTypeClusterDemandResponseLoadControlAttributeClusterRevisionID:
+            result = @"ClusterRevision";
+            break;
+
+        default:
+            result = [NSString stringWithFormat:@"<Unknown attributeID %d>", attributeID];
+            break;
+        }
+        break;
+
+    case MTRClusterIDTypeMessagesID:
+
+        switch (attributeID) {
+
+            // Cluster Messages attributes
+        case MTRAttributeIDTypeClusterMessagesAttributeMessagesID:
+            result = @"Messages";
+            break;
+
+        case MTRAttributeIDTypeClusterMessagesAttributeActiveMessageIDsID:
+            result = @"ActiveMessageIDs";
+            break;
+
+        case MTRAttributeIDTypeClusterMessagesAttributeGeneratedCommandListID:
+            result = @"GeneratedCommandList";
+            break;
+
+        case MTRAttributeIDTypeClusterMessagesAttributeAcceptedCommandListID:
+            result = @"AcceptedCommandList";
+            break;
+
+        case MTRAttributeIDTypeClusterMessagesAttributeEventListID:
+            result = @"EventList";
+            break;
+
+        case MTRAttributeIDTypeClusterMessagesAttributeAttributeListID:
+            result = @"AttributeList";
+            break;
+
+        case MTRAttributeIDTypeClusterMessagesAttributeFeatureMapID:
+            result = @"FeatureMap";
+            break;
+
+        case MTRAttributeIDTypeClusterMessagesAttributeClusterRevisionID:
+            result = @"ClusterRevision";
+            break;
+
+        default:
+            result = [NSString stringWithFormat:@"<Unknown attributeID %d>", attributeID];
+            break;
+        }
+        break;
+
+    case MTRClusterIDTypeDeviceEnergyManagementID:
+
+        switch (attributeID) {
+
+            // Cluster DeviceEnergyManagement attributes
+        case MTRAttributeIDTypeClusterDeviceEnergyManagementAttributeESATypeID:
+            result = @"ESAType";
+            break;
+
+        case MTRAttributeIDTypeClusterDeviceEnergyManagementAttributeESACanGenerateID:
+            result = @"ESACanGenerate";
+            break;
+
+        case MTRAttributeIDTypeClusterDeviceEnergyManagementAttributeESAStateID:
+            result = @"ESAState";
+            break;
+
+        case MTRAttributeIDTypeClusterDeviceEnergyManagementAttributeAbsMinPowerID:
+            result = @"AbsMinPower";
+            break;
+
+        case MTRAttributeIDTypeClusterDeviceEnergyManagementAttributeAbsMaxPowerID:
+            result = @"AbsMaxPower";
+            break;
+
+        case MTRAttributeIDTypeClusterDeviceEnergyManagementAttributePowerAdjustmentCapabilityID:
+            result = @"PowerAdjustmentCapability";
+            break;
+
+        case MTRAttributeIDTypeClusterDeviceEnergyManagementAttributeForecastID:
+            result = @"Forecast";
+            break;
+
+        case MTRAttributeIDTypeClusterDeviceEnergyManagementAttributeOptOutStateID:
+            result = @"OptOutState";
+            break;
+
+        case MTRAttributeIDTypeClusterDeviceEnergyManagementAttributeGeneratedCommandListID:
+            result = @"GeneratedCommandList";
+            break;
+
+        case MTRAttributeIDTypeClusterDeviceEnergyManagementAttributeAcceptedCommandListID:
+            result = @"AcceptedCommandList";
+            break;
+
+        case MTRAttributeIDTypeClusterDeviceEnergyManagementAttributeEventListID:
+            result = @"EventList";
+            break;
+
+        case MTRAttributeIDTypeClusterDeviceEnergyManagementAttributeAttributeListID:
+            result = @"AttributeList";
+            break;
+
+        case MTRAttributeIDTypeClusterDeviceEnergyManagementAttributeFeatureMapID:
+            result = @"FeatureMap";
+            break;
+
+        case MTRAttributeIDTypeClusterDeviceEnergyManagementAttributeClusterRevisionID:
+            result = @"ClusterRevision";
+            break;
+
+        default:
+            result = [NSString stringWithFormat:@"<Unknown attributeID %d>", attributeID];
+            break;
+        }
+        break;
+
+    case MTRClusterIDTypeEnergyEVSEID:
+
+        switch (attributeID) {
+
+            // Cluster EnergyEVSE attributes
+        case MTRAttributeIDTypeClusterEnergyEVSEAttributeStateID:
+            result = @"State";
+            break;
+
+        case MTRAttributeIDTypeClusterEnergyEVSEAttributeSupplyStateID:
+            result = @"SupplyState";
+            break;
+
+        case MTRAttributeIDTypeClusterEnergyEVSEAttributeFaultStateID:
+            result = @"FaultState";
+            break;
+
+        case MTRAttributeIDTypeClusterEnergyEVSEAttributeChargingEnabledUntilID:
+            result = @"ChargingEnabledUntil";
+            break;
+
+        case MTRAttributeIDTypeClusterEnergyEVSEAttributeDischargingEnabledUntilID:
+            result = @"DischargingEnabledUntil";
+            break;
+
+        case MTRAttributeIDTypeClusterEnergyEVSEAttributeCircuitCapacityID:
+            result = @"CircuitCapacity";
+            break;
+
+        case MTRAttributeIDTypeClusterEnergyEVSEAttributeMinimumChargeCurrentID:
+            result = @"MinimumChargeCurrent";
+            break;
+
+        case MTRAttributeIDTypeClusterEnergyEVSEAttributeMaximumChargeCurrentID:
+            result = @"MaximumChargeCurrent";
+            break;
+
+        case MTRAttributeIDTypeClusterEnergyEVSEAttributeMaximumDischargeCurrentID:
+            result = @"MaximumDischargeCurrent";
+            break;
+
+        case MTRAttributeIDTypeClusterEnergyEVSEAttributeUserMaximumChargeCurrentID:
+            result = @"UserMaximumChargeCurrent";
+            break;
+
+        case MTRAttributeIDTypeClusterEnergyEVSEAttributeRandomizationDelayWindowID:
+            result = @"RandomizationDelayWindow";
+            break;
+
+        case MTRAttributeIDTypeClusterEnergyEVSEAttributeNextChargeStartTimeID:
+            result = @"NextChargeStartTime";
+            break;
+
+        case MTRAttributeIDTypeClusterEnergyEVSEAttributeNextChargeTargetTimeID:
+            result = @"NextChargeTargetTime";
+            break;
+
+        case MTRAttributeIDTypeClusterEnergyEVSEAttributeNextChargeRequiredEnergyID:
+            result = @"NextChargeRequiredEnergy";
+            break;
+
+        case MTRAttributeIDTypeClusterEnergyEVSEAttributeNextChargeTargetSoCID:
+            result = @"NextChargeTargetSoC";
+            break;
+
+        case MTRAttributeIDTypeClusterEnergyEVSEAttributeApproximateEVEfficiencyID:
+            result = @"ApproximateEVEfficiency";
+            break;
+
+        case MTRAttributeIDTypeClusterEnergyEVSEAttributeStateOfChargeID:
+            result = @"StateOfCharge";
+            break;
+
+        case MTRAttributeIDTypeClusterEnergyEVSEAttributeBatteryCapacityID:
+            result = @"BatteryCapacity";
+            break;
+
+        case MTRAttributeIDTypeClusterEnergyEVSEAttributeVehicleIDID:
+            result = @"VehicleID";
+            break;
+
+        case MTRAttributeIDTypeClusterEnergyEVSEAttributeSessionIDID:
+            result = @"SessionID";
+            break;
+
+        case MTRAttributeIDTypeClusterEnergyEVSEAttributeSessionDurationID:
+            result = @"SessionDuration";
+            break;
+
+        case MTRAttributeIDTypeClusterEnergyEVSEAttributeSessionEnergyChargedID:
+            result = @"SessionEnergyCharged";
+            break;
+
+        case MTRAttributeIDTypeClusterEnergyEVSEAttributeSessionEnergyDischargedID:
+            result = @"SessionEnergyDischarged";
+            break;
+
+        case MTRAttributeIDTypeClusterEnergyEVSEAttributeGeneratedCommandListID:
+            result = @"GeneratedCommandList";
+            break;
+
+        case MTRAttributeIDTypeClusterEnergyEVSEAttributeAcceptedCommandListID:
+            result = @"AcceptedCommandList";
+            break;
+
+        case MTRAttributeIDTypeClusterEnergyEVSEAttributeEventListID:
+            result = @"EventList";
+            break;
+
+        case MTRAttributeIDTypeClusterEnergyEVSEAttributeAttributeListID:
+            result = @"AttributeList";
+            break;
+
+        case MTRAttributeIDTypeClusterEnergyEVSEAttributeFeatureMapID:
+            result = @"FeatureMap";
+            break;
+
+        case MTRAttributeIDTypeClusterEnergyEVSEAttributeClusterRevisionID:
+            result = @"ClusterRevision";
+            break;
+
+        default:
+            result = [NSString stringWithFormat:@"<Unknown attributeID %d>", attributeID];
+            break;
+        }
+        break;
+
+    case MTRClusterIDTypeEnergyPreferenceID:
+
+        switch (attributeID) {
+
+            // Cluster EnergyPreference attributes
+        case MTRAttributeIDTypeClusterEnergyPreferenceAttributeEnergyBalancesID:
+            result = @"EnergyBalances";
+            break;
+
+        case MTRAttributeIDTypeClusterEnergyPreferenceAttributeCurrentEnergyBalanceID:
+            result = @"CurrentEnergyBalance";
+            break;
+
+        case MTRAttributeIDTypeClusterEnergyPreferenceAttributeEnergyPrioritiesID:
+            result = @"EnergyPriorities";
+            break;
+
+        case MTRAttributeIDTypeClusterEnergyPreferenceAttributeLowPowerModeSensitivitiesID:
+            result = @"LowPowerModeSensitivities";
+            break;
+
+        case MTRAttributeIDTypeClusterEnergyPreferenceAttributeCurrentLowPowerModeSensitivityID:
+            result = @"CurrentLowPowerModeSensitivity";
+            break;
+
+        case MTRAttributeIDTypeClusterEnergyPreferenceAttributeGeneratedCommandListID:
+            result = @"GeneratedCommandList";
+            break;
+
+        case MTRAttributeIDTypeClusterEnergyPreferenceAttributeAcceptedCommandListID:
+            result = @"AcceptedCommandList";
+            break;
+
+        case MTRAttributeIDTypeClusterEnergyPreferenceAttributeEventListID:
+            result = @"EventList";
+            break;
+
+        case MTRAttributeIDTypeClusterEnergyPreferenceAttributeAttributeListID:
+            result = @"AttributeList";
+            break;
+
+        case MTRAttributeIDTypeClusterEnergyPreferenceAttributeFeatureMapID:
+            result = @"FeatureMap";
+            break;
+
+        case MTRAttributeIDTypeClusterEnergyPreferenceAttributeClusterRevisionID:
+            result = @"ClusterRevision";
+            break;
+
+        default:
+            result = [NSString stringWithFormat:@"<Unknown attributeID %d>", attributeID];
+            break;
+        }
+        break;
+
+    case MTRClusterIDTypePowerTopologyID:
+
+        switch (attributeID) {
+
+            // Cluster PowerTopology attributes
+        case MTRAttributeIDTypeClusterPowerTopologyAttributeAvailableEndpointsID:
+            result = @"AvailableEndpoints";
+            break;
+
+        case MTRAttributeIDTypeClusterPowerTopologyAttributeActiveEndpointsID:
+            result = @"ActiveEndpoints";
+            break;
+
+        case MTRAttributeIDTypeClusterPowerTopologyAttributeGeneratedCommandListID:
+            result = @"GeneratedCommandList";
+            break;
+
+        case MTRAttributeIDTypeClusterPowerTopologyAttributeAcceptedCommandListID:
+            result = @"AcceptedCommandList";
+            break;
+
+        case MTRAttributeIDTypeClusterPowerTopologyAttributeEventListID:
+            result = @"EventList";
+            break;
+
+        case MTRAttributeIDTypeClusterPowerTopologyAttributeAttributeListID:
+            result = @"AttributeList";
+            break;
+
+        case MTRAttributeIDTypeClusterPowerTopologyAttributeFeatureMapID:
+            result = @"FeatureMap";
+            break;
+
+        case MTRAttributeIDTypeClusterPowerTopologyAttributeClusterRevisionID:
+            result = @"ClusterRevision";
+            break;
+
+        default:
+            result = [NSString stringWithFormat:@"<Unknown attributeID %d>", attributeID];
+            break;
+        }
+        break;
+
+    case MTRClusterIDTypeEnergyEVSEModeID:
+
+        switch (attributeID) {
+
+            // Cluster EnergyEVSEMode attributes
+        case MTRAttributeIDTypeClusterEnergyEVSEModeAttributeSupportedModesID:
+            result = @"SupportedModes";
+            break;
+
+        case MTRAttributeIDTypeClusterEnergyEVSEModeAttributeCurrentModeID:
+            result = @"CurrentMode";
+            break;
+
+        case MTRAttributeIDTypeClusterEnergyEVSEModeAttributeStartUpModeID:
+            result = @"StartUpMode";
+            break;
+
+        case MTRAttributeIDTypeClusterEnergyEVSEModeAttributeOnModeID:
+            result = @"OnMode";
+            break;
+
+        case MTRAttributeIDTypeClusterEnergyEVSEModeAttributeGeneratedCommandListID:
+            result = @"GeneratedCommandList";
+            break;
+
+        case MTRAttributeIDTypeClusterEnergyEVSEModeAttributeAcceptedCommandListID:
+            result = @"AcceptedCommandList";
+            break;
+
+        case MTRAttributeIDTypeClusterEnergyEVSEModeAttributeEventListID:
+            result = @"EventList";
+            break;
+
+        case MTRAttributeIDTypeClusterEnergyEVSEModeAttributeAttributeListID:
+            result = @"AttributeList";
+            break;
+
+        case MTRAttributeIDTypeClusterEnergyEVSEModeAttributeFeatureMapID:
+            result = @"FeatureMap";
+            break;
+
+        case MTRAttributeIDTypeClusterEnergyEVSEModeAttributeClusterRevisionID:
+            result = @"ClusterRevision";
+            break;
+
+        default:
+            result = [NSString stringWithFormat:@"<Unknown attributeID %d>", attributeID];
+            break;
+        }
+        break;
+
+    case MTRClusterIDTypeWaterHeaterModeID:
+
+        switch (attributeID) {
+
+            // Cluster WaterHeaterMode attributes
+        case MTRAttributeIDTypeClusterWaterHeaterModeAttributeSupportedModesID:
+            result = @"SupportedModes";
+            break;
+
+        case MTRAttributeIDTypeClusterWaterHeaterModeAttributeCurrentModeID:
+            result = @"CurrentMode";
+            break;
+
+        case MTRAttributeIDTypeClusterWaterHeaterModeAttributeStartUpModeID:
+            result = @"StartUpMode";
+            break;
+
+        case MTRAttributeIDTypeClusterWaterHeaterModeAttributeOnModeID:
+            result = @"OnMode";
+            break;
+
+        case MTRAttributeIDTypeClusterWaterHeaterModeAttributeGeneratedCommandListID:
+            result = @"GeneratedCommandList";
+            break;
+
+        case MTRAttributeIDTypeClusterWaterHeaterModeAttributeAcceptedCommandListID:
+            result = @"AcceptedCommandList";
+            break;
+
+        case MTRAttributeIDTypeClusterWaterHeaterModeAttributeEventListID:
+            result = @"EventList";
+            break;
+
+        case MTRAttributeIDTypeClusterWaterHeaterModeAttributeAttributeListID:
+            result = @"AttributeList";
+            break;
+
+        case MTRAttributeIDTypeClusterWaterHeaterModeAttributeFeatureMapID:
+            result = @"FeatureMap";
+            break;
+
+        case MTRAttributeIDTypeClusterWaterHeaterModeAttributeClusterRevisionID:
+            result = @"ClusterRevision";
+            break;
+
+        default:
+            result = [NSString stringWithFormat:@"<Unknown attributeID %d>", attributeID];
+            break;
+        }
+        break;
+
+    case MTRClusterIDTypeDeviceEnergyManagementModeID:
+
+        switch (attributeID) {
+
+            // Cluster DeviceEnergyManagementMode attributes
+        case MTRAttributeIDTypeClusterDeviceEnergyManagementModeAttributeSupportedModesID:
+            result = @"SupportedModes";
+            break;
+
+        case MTRAttributeIDTypeClusterDeviceEnergyManagementModeAttributeCurrentModeID:
+            result = @"CurrentMode";
+            break;
+
+        case MTRAttributeIDTypeClusterDeviceEnergyManagementModeAttributeStartUpModeID:
+            result = @"StartUpMode";
+            break;
+
+        case MTRAttributeIDTypeClusterDeviceEnergyManagementModeAttributeOnModeID:
+            result = @"OnMode";
+            break;
+
+        case MTRAttributeIDTypeClusterDeviceEnergyManagementModeAttributeGeneratedCommandListID:
+            result = @"GeneratedCommandList";
+            break;
+
+        case MTRAttributeIDTypeClusterDeviceEnergyManagementModeAttributeAcceptedCommandListID:
+            result = @"AcceptedCommandList";
+            break;
+
+        case MTRAttributeIDTypeClusterDeviceEnergyManagementModeAttributeEventListID:
+            result = @"EventList";
+            break;
+
+        case MTRAttributeIDTypeClusterDeviceEnergyManagementModeAttributeAttributeListID:
+            result = @"AttributeList";
+            break;
+
+        case MTRAttributeIDTypeClusterDeviceEnergyManagementModeAttributeFeatureMapID:
+            result = @"FeatureMap";
+            break;
+
+        case MTRAttributeIDTypeClusterDeviceEnergyManagementModeAttributeClusterRevisionID:
+            result = @"ClusterRevision";
+            break;
+
+        default:
+            result = [NSString stringWithFormat:@"<Unknown attributeID %d>", attributeID];
+            break;
+        }
+        break;
+
+    case MTRClusterIDTypeDoorLockID:
+
+        switch (attributeID) {
+
+            // Cluster DoorLock attributes
+        case MTRAttributeIDTypeClusterDoorLockAttributeLockStateID:
+            result = @"LockState";
+            break;
+
+        case MTRAttributeIDTypeClusterDoorLockAttributeLockTypeID:
+            result = @"LockType";
+            break;
+
+        case MTRAttributeIDTypeClusterDoorLockAttributeActuatorEnabledID:
+            result = @"ActuatorEnabled";
+            break;
+
+        case MTRAttributeIDTypeClusterDoorLockAttributeDoorStateID:
+            result = @"DoorState";
+            break;
+
+        case MTRAttributeIDTypeClusterDoorLockAttributeDoorOpenEventsID:
+            result = @"DoorOpenEvents";
+            break;
+
+        case MTRAttributeIDTypeClusterDoorLockAttributeDoorClosedEventsID:
+            result = @"DoorClosedEvents";
+            break;
+
+        case MTRAttributeIDTypeClusterDoorLockAttributeOpenPeriodID:
+            result = @"OpenPeriod";
+            break;
+
+        case MTRAttributeIDTypeClusterDoorLockAttributeNumberOfTotalUsersSupportedID:
+            result = @"NumberOfTotalUsersSupported";
+            break;
+
+        case MTRAttributeIDTypeClusterDoorLockAttributeNumberOfPINUsersSupportedID:
+            result = @"NumberOfPINUsersSupported";
+            break;
+
+        case MTRAttributeIDTypeClusterDoorLockAttributeNumberOfRFIDUsersSupportedID:
+            result = @"NumberOfRFIDUsersSupported";
+            break;
+
+        case MTRAttributeIDTypeClusterDoorLockAttributeNumberOfWeekDaySchedulesSupportedPerUserID:
+            result = @"NumberOfWeekDaySchedulesSupportedPerUser";
+            break;
+
+        case MTRAttributeIDTypeClusterDoorLockAttributeNumberOfYearDaySchedulesSupportedPerUserID:
+            result = @"NumberOfYearDaySchedulesSupportedPerUser";
+            break;
+
+        case MTRAttributeIDTypeClusterDoorLockAttributeNumberOfHolidaySchedulesSupportedID:
+            result = @"NumberOfHolidaySchedulesSupported";
+            break;
+
+        case MTRAttributeIDTypeClusterDoorLockAttributeMaxPINCodeLengthID:
+            result = @"MaxPINCodeLength";
+            break;
+
+        case MTRAttributeIDTypeClusterDoorLockAttributeMinPINCodeLengthID:
+            result = @"MinPINCodeLength";
+            break;
+
+        case MTRAttributeIDTypeClusterDoorLockAttributeMaxRFIDCodeLengthID:
+            result = @"MaxRFIDCodeLength";
+            break;
+
+        case MTRAttributeIDTypeClusterDoorLockAttributeMinRFIDCodeLengthID:
+            result = @"MinRFIDCodeLength";
+            break;
+
+        case MTRAttributeIDTypeClusterDoorLockAttributeCredentialRulesSupportID:
+            result = @"CredentialRulesSupport";
+            break;
+
+        case MTRAttributeIDTypeClusterDoorLockAttributeNumberOfCredentialsSupportedPerUserID:
+            result = @"NumberOfCredentialsSupportedPerUser";
+            break;
+
+        case MTRAttributeIDTypeClusterDoorLockAttributeLanguageID:
+            result = @"Language";
+            break;
+
+        case MTRAttributeIDTypeClusterDoorLockAttributeLEDSettingsID:
+            result = @"LEDSettings";
+            break;
+
+        case MTRAttributeIDTypeClusterDoorLockAttributeAutoRelockTimeID:
+            result = @"AutoRelockTime";
+            break;
+
+        case MTRAttributeIDTypeClusterDoorLockAttributeSoundVolumeID:
+            result = @"SoundVolume";
+            break;
+
+        case MTRAttributeIDTypeClusterDoorLockAttributeOperatingModeID:
+            result = @"OperatingMode";
+            break;
+
+        case MTRAttributeIDTypeClusterDoorLockAttributeSupportedOperatingModesID:
+            result = @"SupportedOperatingModes";
+            break;
+
+        case MTRAttributeIDTypeClusterDoorLockAttributeDefaultConfigurationRegisterID:
+            result = @"DefaultConfigurationRegister";
+            break;
+
+        case MTRAttributeIDTypeClusterDoorLockAttributeEnableLocalProgrammingID:
+            result = @"EnableLocalProgramming";
+            break;
+
+        case MTRAttributeIDTypeClusterDoorLockAttributeEnableOneTouchLockingID:
+            result = @"EnableOneTouchLocking";
+            break;
+
+        case MTRAttributeIDTypeClusterDoorLockAttributeEnableInsideStatusLEDID:
+            result = @"EnableInsideStatusLED";
+            break;
+
+        case MTRAttributeIDTypeClusterDoorLockAttributeEnablePrivacyModeButtonID:
+            result = @"EnablePrivacyModeButton";
+            break;
+
+        case MTRAttributeIDTypeClusterDoorLockAttributeLocalProgrammingFeaturesID:
+            result = @"LocalProgrammingFeatures";
+            break;
+
+        case MTRAttributeIDTypeClusterDoorLockAttributeWrongCodeEntryLimitID:
+            result = @"WrongCodeEntryLimit";
+            break;
+
+        case MTRAttributeIDTypeClusterDoorLockAttributeUserCodeTemporaryDisableTimeID:
+            result = @"UserCodeTemporaryDisableTime";
+            break;
+
+        case MTRAttributeIDTypeClusterDoorLockAttributeSendPINOverTheAirID:
+            result = @"SendPINOverTheAir";
+            break;
+
+        case MTRAttributeIDTypeClusterDoorLockAttributeRequirePINforRemoteOperationID:
+            result = @"RequirePINforRemoteOperation";
+            break;
+
+        case MTRAttributeIDTypeClusterDoorLockAttributeExpiringUserTimeoutID:
+            result = @"ExpiringUserTimeout";
+            break;
+
+        case MTRAttributeIDTypeClusterDoorLockAttributeAliroReaderVerificationKeyID:
+            result = @"AliroReaderVerificationKey";
+            break;
+
+        case MTRAttributeIDTypeClusterDoorLockAttributeAliroReaderGroupIdentifierID:
+            result = @"AliroReaderGroupIdentifier";
+            break;
+
+        case MTRAttributeIDTypeClusterDoorLockAttributeAliroReaderGroupSubIdentifierID:
+            result = @"AliroReaderGroupSubIdentifier";
+            break;
+
+        case MTRAttributeIDTypeClusterDoorLockAttributeAliroExpeditedTransactionSupportedProtocolVersionsID:
+            result = @"AliroExpeditedTransactionSupportedProtocolVersions";
+            break;
+
+        case MTRAttributeIDTypeClusterDoorLockAttributeAliroGroupResolvingKeyID:
+            result = @"AliroGroupResolvingKey";
+            break;
+
+        case MTRAttributeIDTypeClusterDoorLockAttributeAliroSupportedBLEUWBProtocolVersionsID:
+            result = @"AliroSupportedBLEUWBProtocolVersions";
+            break;
+
+        case MTRAttributeIDTypeClusterDoorLockAttributeAliroBLEAdvertisingVersionID:
+            result = @"AliroBLEAdvertisingVersion";
+            break;
+
+        case MTRAttributeIDTypeClusterDoorLockAttributeNumberOfAliroCredentialIssuerKeysSupportedID:
+            result = @"NumberOfAliroCredentialIssuerKeysSupported";
+            break;
+
+        case MTRAttributeIDTypeClusterDoorLockAttributeNumberOfAliroEndpointKeysSupportedID:
+            result = @"NumberOfAliroEndpointKeysSupported";
+            break;
+
+        case MTRAttributeIDTypeClusterDoorLockAttributeGeneratedCommandListID:
+            result = @"GeneratedCommandList";
+            break;
+
+        case MTRAttributeIDTypeClusterDoorLockAttributeAcceptedCommandListID:
+            result = @"AcceptedCommandList";
+            break;
+
+        case MTRAttributeIDTypeClusterDoorLockAttributeEventListID:
+            result = @"EventList";
+            break;
+
+        case MTRAttributeIDTypeClusterDoorLockAttributeAttributeListID:
+            result = @"AttributeList";
+            break;
+
+        case MTRAttributeIDTypeClusterDoorLockAttributeFeatureMapID:
+            result = @"FeatureMap";
+            break;
+
+        case MTRAttributeIDTypeClusterDoorLockAttributeClusterRevisionID:
+            result = @"ClusterRevision";
+            break;
+
+        default:
+            result = [NSString stringWithFormat:@"<Unknown attributeID %d>", attributeID];
+            break;
+        }
+        break;
+
+    case MTRClusterIDTypeWindowCoveringID:
+
+        switch (attributeID) {
+
+            // Cluster WindowCovering attributes
+        case MTRAttributeIDTypeClusterWindowCoveringAttributeTypeID:
+            result = @"Type";
+            break;
+
+        case MTRAttributeIDTypeClusterWindowCoveringAttributePhysicalClosedLimitLiftID:
+            result = @"PhysicalClosedLimitLift";
+            break;
+
+        case MTRAttributeIDTypeClusterWindowCoveringAttributePhysicalClosedLimitTiltID:
+            result = @"PhysicalClosedLimitTilt";
+            break;
+
+        case MTRAttributeIDTypeClusterWindowCoveringAttributeCurrentPositionLiftID:
+            result = @"CurrentPositionLift";
+            break;
+
+        case MTRAttributeIDTypeClusterWindowCoveringAttributeCurrentPositionTiltID:
+            result = @"CurrentPositionTilt";
+            break;
+
+        case MTRAttributeIDTypeClusterWindowCoveringAttributeNumberOfActuationsLiftID:
+            result = @"NumberOfActuationsLift";
+            break;
+
+        case MTRAttributeIDTypeClusterWindowCoveringAttributeNumberOfActuationsTiltID:
+            result = @"NumberOfActuationsTilt";
+            break;
+
+        case MTRAttributeIDTypeClusterWindowCoveringAttributeConfigStatusID:
+            result = @"ConfigStatus";
+            break;
+
+        case MTRAttributeIDTypeClusterWindowCoveringAttributeCurrentPositionLiftPercentageID:
+            result = @"CurrentPositionLiftPercentage";
+            break;
+
+        case MTRAttributeIDTypeClusterWindowCoveringAttributeCurrentPositionTiltPercentageID:
+            result = @"CurrentPositionTiltPercentage";
+            break;
+
+        case MTRAttributeIDTypeClusterWindowCoveringAttributeOperationalStatusID:
+            result = @"OperationalStatus";
+            break;
+
+        case MTRAttributeIDTypeClusterWindowCoveringAttributeTargetPositionLiftPercent100thsID:
+            result = @"TargetPositionLiftPercent100ths";
+            break;
+
+        case MTRAttributeIDTypeClusterWindowCoveringAttributeTargetPositionTiltPercent100thsID:
+            result = @"TargetPositionTiltPercent100ths";
+            break;
+
+        case MTRAttributeIDTypeClusterWindowCoveringAttributeEndProductTypeID:
+            result = @"EndProductType";
+            break;
+
+        case MTRAttributeIDTypeClusterWindowCoveringAttributeCurrentPositionLiftPercent100thsID:
+            result = @"CurrentPositionLiftPercent100ths";
+            break;
+
+        case MTRAttributeIDTypeClusterWindowCoveringAttributeCurrentPositionTiltPercent100thsID:
+            result = @"CurrentPositionTiltPercent100ths";
+            break;
+
+        case MTRAttributeIDTypeClusterWindowCoveringAttributeInstalledOpenLimitLiftID:
+            result = @"InstalledOpenLimitLift";
+            break;
+
+        case MTRAttributeIDTypeClusterWindowCoveringAttributeInstalledClosedLimitLiftID:
+            result = @"InstalledClosedLimitLift";
+            break;
+
+        case MTRAttributeIDTypeClusterWindowCoveringAttributeInstalledOpenLimitTiltID:
+            result = @"InstalledOpenLimitTilt";
+            break;
+
+        case MTRAttributeIDTypeClusterWindowCoveringAttributeInstalledClosedLimitTiltID:
+            result = @"InstalledClosedLimitTilt";
+            break;
+
+        case MTRAttributeIDTypeClusterWindowCoveringAttributeModeID:
+            result = @"Mode";
+            break;
+
+        case MTRAttributeIDTypeClusterWindowCoveringAttributeSafetyStatusID:
+            result = @"SafetyStatus";
+            break;
+
+        case MTRAttributeIDTypeClusterWindowCoveringAttributeGeneratedCommandListID:
+            result = @"GeneratedCommandList";
+            break;
+
+        case MTRAttributeIDTypeClusterWindowCoveringAttributeAcceptedCommandListID:
+            result = @"AcceptedCommandList";
+            break;
+
+        case MTRAttributeIDTypeClusterWindowCoveringAttributeEventListID:
+            result = @"EventList";
+            break;
+
+        case MTRAttributeIDTypeClusterWindowCoveringAttributeAttributeListID:
+            result = @"AttributeList";
+            break;
+
+        case MTRAttributeIDTypeClusterWindowCoveringAttributeFeatureMapID:
+            result = @"FeatureMap";
+            break;
+
+        case MTRAttributeIDTypeClusterWindowCoveringAttributeClusterRevisionID:
+            result = @"ClusterRevision";
+            break;
+
+        default:
+            result = [NSString stringWithFormat:@"<Unknown attributeID %d>", attributeID];
+            break;
+        }
+        break;
+
+    case MTRClusterIDTypeBarrierControlID:
+
+        switch (attributeID) {
+
+            // Cluster BarrierControl attributes
+        case MTRAttributeIDTypeClusterBarrierControlAttributeBarrierMovingStateID:
+            result = @"BarrierMovingState";
+            break;
+
+        case MTRAttributeIDTypeClusterBarrierControlAttributeBarrierSafetyStatusID:
+            result = @"BarrierSafetyStatus";
+            break;
+
+        case MTRAttributeIDTypeClusterBarrierControlAttributeBarrierCapabilitiesID:
+            result = @"BarrierCapabilities";
+            break;
+
+        case MTRAttributeIDTypeClusterBarrierControlAttributeBarrierOpenEventsID:
+            result = @"BarrierOpenEvents";
+            break;
+
+        case MTRAttributeIDTypeClusterBarrierControlAttributeBarrierCloseEventsID:
+            result = @"BarrierCloseEvents";
+            break;
+
+        case MTRAttributeIDTypeClusterBarrierControlAttributeBarrierCommandOpenEventsID:
+            result = @"BarrierCommandOpenEvents";
+            break;
+
+        case MTRAttributeIDTypeClusterBarrierControlAttributeBarrierCommandCloseEventsID:
+            result = @"BarrierCommandCloseEvents";
+            break;
+
+        case MTRAttributeIDTypeClusterBarrierControlAttributeBarrierOpenPeriodID:
+            result = @"BarrierOpenPeriod";
+            break;
+
+        case MTRAttributeIDTypeClusterBarrierControlAttributeBarrierClosePeriodID:
+            result = @"BarrierClosePeriod";
+            break;
+
+        case MTRAttributeIDTypeClusterBarrierControlAttributeBarrierPositionID:
+            result = @"BarrierPosition";
+            break;
+
+        case MTRAttributeIDTypeClusterBarrierControlAttributeGeneratedCommandListID:
+            result = @"GeneratedCommandList";
+            break;
+
+        case MTRAttributeIDTypeClusterBarrierControlAttributeAcceptedCommandListID:
+            result = @"AcceptedCommandList";
+            break;
+
+        case MTRAttributeIDTypeClusterBarrierControlAttributeEventListID:
+            result = @"EventList";
+            break;
+
+        case MTRAttributeIDTypeClusterBarrierControlAttributeAttributeListID:
+            result = @"AttributeList";
+            break;
+
+        case MTRAttributeIDTypeClusterBarrierControlAttributeFeatureMapID:
+            result = @"FeatureMap";
+            break;
+
+        case MTRAttributeIDTypeClusterBarrierControlAttributeClusterRevisionID:
+            result = @"ClusterRevision";
+            break;
+
+        default:
+            result = [NSString stringWithFormat:@"<Unknown attributeID %d>", attributeID];
+            break;
+        }
+        break;
+
+    case MTRClusterIDTypeServiceAreaID:
+
+        switch (attributeID) {
+
+            // Cluster ServiceArea attributes
+        case MTRAttributeIDTypeClusterServiceAreaAttributeSupportedLocationsID:
+            result = @"SupportedLocations";
+            break;
+
+        case MTRAttributeIDTypeClusterServiceAreaAttributeSupportedMapsID:
+            result = @"SupportedMaps";
+            break;
+
+        case MTRAttributeIDTypeClusterServiceAreaAttributeSelectedLocationsID:
+            result = @"SelectedLocations";
+            break;
+
+        case MTRAttributeIDTypeClusterServiceAreaAttributeCurrentLocationID:
+            result = @"CurrentLocation";
+            break;
+
+        case MTRAttributeIDTypeClusterServiceAreaAttributeEstimatedEndTimeID:
+            result = @"EstimatedEndTime";
+            break;
+
+        case MTRAttributeIDTypeClusterServiceAreaAttributeProgressID:
+            result = @"Progress";
+            break;
+
+        case MTRAttributeIDTypeClusterServiceAreaAttributeGeneratedCommandListID:
+            result = @"GeneratedCommandList";
+            break;
+
+        case MTRAttributeIDTypeClusterServiceAreaAttributeAcceptedCommandListID:
+            result = @"AcceptedCommandList";
+            break;
+
+        case MTRAttributeIDTypeClusterServiceAreaAttributeEventListID:
+            result = @"EventList";
+            break;
+
+        case MTRAttributeIDTypeClusterServiceAreaAttributeAttributeListID:
+            result = @"AttributeList";
+            break;
+
+        case MTRAttributeIDTypeClusterServiceAreaAttributeFeatureMapID:
+            result = @"FeatureMap";
+            break;
+
+        case MTRAttributeIDTypeClusterServiceAreaAttributeClusterRevisionID:
+            result = @"ClusterRevision";
+            break;
+
+        default:
+            result = [NSString stringWithFormat:@"<Unknown attributeID %d>", attributeID];
+            break;
+        }
+        break;
+
+    case MTRClusterIDTypePumpConfigurationAndControlID:
+
+        switch (attributeID) {
+
+            // Cluster PumpConfigurationAndControl attributes
+        case MTRAttributeIDTypeClusterPumpConfigurationAndControlAttributeMaxPressureID:
+            result = @"MaxPressure";
+            break;
+
+        case MTRAttributeIDTypeClusterPumpConfigurationAndControlAttributeMaxSpeedID:
+            result = @"MaxSpeed";
+            break;
+
+        case MTRAttributeIDTypeClusterPumpConfigurationAndControlAttributeMaxFlowID:
+            result = @"MaxFlow";
+            break;
+
+        case MTRAttributeIDTypeClusterPumpConfigurationAndControlAttributeMinConstPressureID:
+            result = @"MinConstPressure";
+            break;
+
+        case MTRAttributeIDTypeClusterPumpConfigurationAndControlAttributeMaxConstPressureID:
+            result = @"MaxConstPressure";
+            break;
+
+        case MTRAttributeIDTypeClusterPumpConfigurationAndControlAttributeMinCompPressureID:
+            result = @"MinCompPressure";
+            break;
+
+        case MTRAttributeIDTypeClusterPumpConfigurationAndControlAttributeMaxCompPressureID:
+            result = @"MaxCompPressure";
+            break;
+
+        case MTRAttributeIDTypeClusterPumpConfigurationAndControlAttributeMinConstSpeedID:
+            result = @"MinConstSpeed";
+            break;
+
+        case MTRAttributeIDTypeClusterPumpConfigurationAndControlAttributeMaxConstSpeedID:
+            result = @"MaxConstSpeed";
+            break;
+
+        case MTRAttributeIDTypeClusterPumpConfigurationAndControlAttributeMinConstFlowID:
+            result = @"MinConstFlow";
+            break;
+
+        case MTRAttributeIDTypeClusterPumpConfigurationAndControlAttributeMaxConstFlowID:
+            result = @"MaxConstFlow";
+            break;
+
+        case MTRAttributeIDTypeClusterPumpConfigurationAndControlAttributeMinConstTempID:
+            result = @"MinConstTemp";
+            break;
+
+        case MTRAttributeIDTypeClusterPumpConfigurationAndControlAttributeMaxConstTempID:
+            result = @"MaxConstTemp";
+            break;
+
+        case MTRAttributeIDTypeClusterPumpConfigurationAndControlAttributePumpStatusID:
+            result = @"PumpStatus";
+            break;
+
+        case MTRAttributeIDTypeClusterPumpConfigurationAndControlAttributeEffectiveOperationModeID:
+            result = @"EffectiveOperationMode";
+            break;
+
+        case MTRAttributeIDTypeClusterPumpConfigurationAndControlAttributeEffectiveControlModeID:
+            result = @"EffectiveControlMode";
+            break;
+
+        case MTRAttributeIDTypeClusterPumpConfigurationAndControlAttributeCapacityID:
+            result = @"Capacity";
+            break;
+
+        case MTRAttributeIDTypeClusterPumpConfigurationAndControlAttributeSpeedID:
+            result = @"Speed";
+            break;
+
+        case MTRAttributeIDTypeClusterPumpConfigurationAndControlAttributeLifetimeRunningHoursID:
+            result = @"LifetimeRunningHours";
+            break;
+
+        case MTRAttributeIDTypeClusterPumpConfigurationAndControlAttributePowerID:
+            result = @"Power";
+            break;
+
+        case MTRAttributeIDTypeClusterPumpConfigurationAndControlAttributeLifetimeEnergyConsumedID:
+            result = @"LifetimeEnergyConsumed";
+            break;
+
+        case MTRAttributeIDTypeClusterPumpConfigurationAndControlAttributeOperationModeID:
+            result = @"OperationMode";
+            break;
+
+        case MTRAttributeIDTypeClusterPumpConfigurationAndControlAttributeControlModeID:
+            result = @"ControlMode";
+            break;
+
+        case MTRAttributeIDTypeClusterPumpConfigurationAndControlAttributeGeneratedCommandListID:
+            result = @"GeneratedCommandList";
+            break;
+
+        case MTRAttributeIDTypeClusterPumpConfigurationAndControlAttributeAcceptedCommandListID:
+            result = @"AcceptedCommandList";
+            break;
+
+        case MTRAttributeIDTypeClusterPumpConfigurationAndControlAttributeEventListID:
+            result = @"EventList";
+            break;
+
+        case MTRAttributeIDTypeClusterPumpConfigurationAndControlAttributeAttributeListID:
+            result = @"AttributeList";
+            break;
+
+        case MTRAttributeIDTypeClusterPumpConfigurationAndControlAttributeFeatureMapID:
+            result = @"FeatureMap";
+            break;
+
+        case MTRAttributeIDTypeClusterPumpConfigurationAndControlAttributeClusterRevisionID:
+            result = @"ClusterRevision";
+            break;
+
+        default:
+            result = [NSString stringWithFormat:@"<Unknown attributeID %d>", attributeID];
+            break;
+        }
+        break;
+
+    case MTRClusterIDTypeThermostatID:
+
+        switch (attributeID) {
+
+            // Cluster Thermostat attributes
+        case MTRAttributeIDTypeClusterThermostatAttributeLocalTemperatureID:
+            result = @"LocalTemperature";
+            break;
+
+        case MTRAttributeIDTypeClusterThermostatAttributeOutdoorTemperatureID:
+            result = @"OutdoorTemperature";
+            break;
+
+        case MTRAttributeIDTypeClusterThermostatAttributeOccupancyID:
+            result = @"Occupancy";
+            break;
+
+        case MTRAttributeIDTypeClusterThermostatAttributeAbsMinHeatSetpointLimitID:
+            result = @"AbsMinHeatSetpointLimit";
+            break;
+
+        case MTRAttributeIDTypeClusterThermostatAttributeAbsMaxHeatSetpointLimitID:
+            result = @"AbsMaxHeatSetpointLimit";
+            break;
+
+        case MTRAttributeIDTypeClusterThermostatAttributeAbsMinCoolSetpointLimitID:
+            result = @"AbsMinCoolSetpointLimit";
+            break;
+
+        case MTRAttributeIDTypeClusterThermostatAttributeAbsMaxCoolSetpointLimitID:
+            result = @"AbsMaxCoolSetpointLimit";
+            break;
+
+        case MTRAttributeIDTypeClusterThermostatAttributePICoolingDemandID:
+            result = @"PICoolingDemand";
+            break;
+
+        case MTRAttributeIDTypeClusterThermostatAttributePIHeatingDemandID:
+            result = @"PIHeatingDemand";
+            break;
+
+        case MTRAttributeIDTypeClusterThermostatAttributeHVACSystemTypeConfigurationID:
+            result = @"HVACSystemTypeConfiguration";
+            break;
+
+        case MTRAttributeIDTypeClusterThermostatAttributeLocalTemperatureCalibrationID:
+            result = @"LocalTemperatureCalibration";
+            break;
+
+        case MTRAttributeIDTypeClusterThermostatAttributeOccupiedCoolingSetpointID:
+            result = @"OccupiedCoolingSetpoint";
+            break;
+
+        case MTRAttributeIDTypeClusterThermostatAttributeOccupiedHeatingSetpointID:
+            result = @"OccupiedHeatingSetpoint";
+            break;
+
+        case MTRAttributeIDTypeClusterThermostatAttributeUnoccupiedCoolingSetpointID:
+            result = @"UnoccupiedCoolingSetpoint";
+            break;
+
+        case MTRAttributeIDTypeClusterThermostatAttributeUnoccupiedHeatingSetpointID:
+            result = @"UnoccupiedHeatingSetpoint";
+            break;
+
+        case MTRAttributeIDTypeClusterThermostatAttributeMinHeatSetpointLimitID:
+            result = @"MinHeatSetpointLimit";
+            break;
+
+        case MTRAttributeIDTypeClusterThermostatAttributeMaxHeatSetpointLimitID:
+            result = @"MaxHeatSetpointLimit";
+            break;
+
+        case MTRAttributeIDTypeClusterThermostatAttributeMinCoolSetpointLimitID:
+            result = @"MinCoolSetpointLimit";
+            break;
+
+        case MTRAttributeIDTypeClusterThermostatAttributeMaxCoolSetpointLimitID:
+            result = @"MaxCoolSetpointLimit";
+            break;
+
+        case MTRAttributeIDTypeClusterThermostatAttributeMinSetpointDeadBandID:
+            result = @"MinSetpointDeadBand";
+            break;
+
+        case MTRAttributeIDTypeClusterThermostatAttributeRemoteSensingID:
+            result = @"RemoteSensing";
+            break;
+
+        case MTRAttributeIDTypeClusterThermostatAttributeControlSequenceOfOperationID:
+            result = @"ControlSequenceOfOperation";
+            break;
+
+        case MTRAttributeIDTypeClusterThermostatAttributeSystemModeID:
+            result = @"SystemMode";
+            break;
+
+        case MTRAttributeIDTypeClusterThermostatAttributeThermostatRunningModeID:
+            result = @"ThermostatRunningMode";
+            break;
+
+        case MTRAttributeIDTypeClusterThermostatAttributeStartOfWeekID:
+            result = @"StartOfWeek";
+            break;
+
+        case MTRAttributeIDTypeClusterThermostatAttributeNumberOfWeeklyTransitionsID:
+            result = @"NumberOfWeeklyTransitions";
+            break;
+
+        case MTRAttributeIDTypeClusterThermostatAttributeNumberOfDailyTransitionsID:
+            result = @"NumberOfDailyTransitions";
+            break;
+
+        case MTRAttributeIDTypeClusterThermostatAttributeTemperatureSetpointHoldID:
+            result = @"TemperatureSetpointHold";
+            break;
+
+        case MTRAttributeIDTypeClusterThermostatAttributeTemperatureSetpointHoldDurationID:
+            result = @"TemperatureSetpointHoldDuration";
+            break;
+
+        case MTRAttributeIDTypeClusterThermostatAttributeThermostatProgrammingOperationModeID:
+            result = @"ThermostatProgrammingOperationMode";
+            break;
+
+        case MTRAttributeIDTypeClusterThermostatAttributeThermostatRunningStateID:
+            result = @"ThermostatRunningState";
+            break;
+
+        case MTRAttributeIDTypeClusterThermostatAttributeSetpointChangeSourceID:
+            result = @"SetpointChangeSource";
+            break;
+
+        case MTRAttributeIDTypeClusterThermostatAttributeSetpointChangeAmountID:
+            result = @"SetpointChangeAmount";
+            break;
+
+        case MTRAttributeIDTypeClusterThermostatAttributeSetpointChangeSourceTimestampID:
+            result = @"SetpointChangeSourceTimestamp";
+            break;
+
+        case MTRAttributeIDTypeClusterThermostatAttributeOccupiedSetbackID:
+            result = @"OccupiedSetback";
+            break;
+
+        case MTRAttributeIDTypeClusterThermostatAttributeOccupiedSetbackMinID:
+            result = @"OccupiedSetbackMin";
+            break;
+
+        case MTRAttributeIDTypeClusterThermostatAttributeOccupiedSetbackMaxID:
+            result = @"OccupiedSetbackMax";
+            break;
+
+        case MTRAttributeIDTypeClusterThermostatAttributeUnoccupiedSetbackID:
+            result = @"UnoccupiedSetback";
+            break;
+
+        case MTRAttributeIDTypeClusterThermostatAttributeUnoccupiedSetbackMinID:
+            result = @"UnoccupiedSetbackMin";
+            break;
+
+        case MTRAttributeIDTypeClusterThermostatAttributeUnoccupiedSetbackMaxID:
+            result = @"UnoccupiedSetbackMax";
+            break;
+
+        case MTRAttributeIDTypeClusterThermostatAttributeEmergencyHeatDeltaID:
+            result = @"EmergencyHeatDelta";
+            break;
+
+        case MTRAttributeIDTypeClusterThermostatAttributeACTypeID:
+            result = @"ACType";
+            break;
+
+        case MTRAttributeIDTypeClusterThermostatAttributeACCapacityID:
+            result = @"ACCapacity";
+            break;
+
+        case MTRAttributeIDTypeClusterThermostatAttributeACRefrigerantTypeID:
+            result = @"ACRefrigerantType";
+            break;
+
+        case MTRAttributeIDTypeClusterThermostatAttributeACCompressorTypeID:
+            result = @"ACCompressorType";
+            break;
+
+        case MTRAttributeIDTypeClusterThermostatAttributeACErrorCodeID:
+            result = @"ACErrorCode";
+            break;
+
+        case MTRAttributeIDTypeClusterThermostatAttributeACLouverPositionID:
+            result = @"ACLouverPosition";
+            break;
+
+        case MTRAttributeIDTypeClusterThermostatAttributeACCoilTemperatureID:
+            result = @"ACCoilTemperature";
+            break;
+
+        case MTRAttributeIDTypeClusterThermostatAttributeACCapacityformatID:
+            result = @"ACCapacityformat";
+            break;
+
+        case MTRAttributeIDTypeClusterThermostatAttributePresetTypesID:
+            result = @"PresetTypes";
+            break;
+
+        case MTRAttributeIDTypeClusterThermostatAttributeScheduleTypesID:
+            result = @"ScheduleTypes";
+            break;
+
+        case MTRAttributeIDTypeClusterThermostatAttributeNumberOfPresetsID:
+            result = @"NumberOfPresets";
+            break;
+
+        case MTRAttributeIDTypeClusterThermostatAttributeNumberOfSchedulesID:
+            result = @"NumberOfSchedules";
+            break;
+
+        case MTRAttributeIDTypeClusterThermostatAttributeNumberOfScheduleTransitionsID:
+            result = @"NumberOfScheduleTransitions";
+            break;
+
+        case MTRAttributeIDTypeClusterThermostatAttributeNumberOfScheduleTransitionPerDayID:
+            result = @"NumberOfScheduleTransitionPerDay";
+            break;
+
+        case MTRAttributeIDTypeClusterThermostatAttributeActivePresetHandleID:
+            result = @"ActivePresetHandle";
+            break;
+
+        case MTRAttributeIDTypeClusterThermostatAttributeActiveScheduleHandleID:
+            result = @"ActiveScheduleHandle";
+            break;
+
+        case MTRAttributeIDTypeClusterThermostatAttributePresetsID:
+            result = @"Presets";
+            break;
+
+        case MTRAttributeIDTypeClusterThermostatAttributeSchedulesID:
+            result = @"Schedules";
+            break;
+
+        case MTRAttributeIDTypeClusterThermostatAttributePresetsSchedulesEditableID:
+            result = @"PresetsSchedulesEditable";
+            break;
+
+        case MTRAttributeIDTypeClusterThermostatAttributeSetpointHoldExpiryTimestampID:
+            result = @"SetpointHoldExpiryTimestamp";
+            break;
+
+        case MTRAttributeIDTypeClusterThermostatAttributeGeneratedCommandListID:
+            result = @"GeneratedCommandList";
+            break;
+
+        case MTRAttributeIDTypeClusterThermostatAttributeAcceptedCommandListID:
+            result = @"AcceptedCommandList";
+            break;
+
+        case MTRAttributeIDTypeClusterThermostatAttributeEventListID:
+            result = @"EventList";
+            break;
+
+        case MTRAttributeIDTypeClusterThermostatAttributeAttributeListID:
+            result = @"AttributeList";
+            break;
+
+        case MTRAttributeIDTypeClusterThermostatAttributeFeatureMapID:
+            result = @"FeatureMap";
+            break;
+
+        case MTRAttributeIDTypeClusterThermostatAttributeClusterRevisionID:
+            result = @"ClusterRevision";
+            break;
+
+        default:
+            result = [NSString stringWithFormat:@"<Unknown attributeID %d>", attributeID];
+            break;
+        }
+        break;
+
+    case MTRClusterIDTypeFanControlID:
+
+        switch (attributeID) {
+
+            // Cluster FanControl attributes
+        case MTRAttributeIDTypeClusterFanControlAttributeFanModeID:
+            result = @"FanMode";
+            break;
+
+        case MTRAttributeIDTypeClusterFanControlAttributeFanModeSequenceID:
+            result = @"FanModeSequence";
+            break;
+
+        case MTRAttributeIDTypeClusterFanControlAttributePercentSettingID:
+            result = @"PercentSetting";
+            break;
+
+        case MTRAttributeIDTypeClusterFanControlAttributePercentCurrentID:
+            result = @"PercentCurrent";
+            break;
+
+        case MTRAttributeIDTypeClusterFanControlAttributeSpeedMaxID:
+            result = @"SpeedMax";
+            break;
+
+        case MTRAttributeIDTypeClusterFanControlAttributeSpeedSettingID:
+            result = @"SpeedSetting";
+            break;
+
+        case MTRAttributeIDTypeClusterFanControlAttributeSpeedCurrentID:
+            result = @"SpeedCurrent";
+            break;
+
+        case MTRAttributeIDTypeClusterFanControlAttributeRockSupportID:
+            result = @"RockSupport";
+            break;
+
+        case MTRAttributeIDTypeClusterFanControlAttributeRockSettingID:
+            result = @"RockSetting";
+            break;
+
+        case MTRAttributeIDTypeClusterFanControlAttributeWindSupportID:
+            result = @"WindSupport";
+            break;
+
+        case MTRAttributeIDTypeClusterFanControlAttributeWindSettingID:
+            result = @"WindSetting";
+            break;
+
+        case MTRAttributeIDTypeClusterFanControlAttributeAirflowDirectionID:
+            result = @"AirflowDirection";
+            break;
+
+        case MTRAttributeIDTypeClusterFanControlAttributeGeneratedCommandListID:
+            result = @"GeneratedCommandList";
+            break;
+
+        case MTRAttributeIDTypeClusterFanControlAttributeAcceptedCommandListID:
+            result = @"AcceptedCommandList";
+            break;
+
+        case MTRAttributeIDTypeClusterFanControlAttributeEventListID:
+            result = @"EventList";
+            break;
+
+        case MTRAttributeIDTypeClusterFanControlAttributeAttributeListID:
+            result = @"AttributeList";
+            break;
+
+        case MTRAttributeIDTypeClusterFanControlAttributeFeatureMapID:
+            result = @"FeatureMap";
+            break;
+
+        case MTRAttributeIDTypeClusterFanControlAttributeClusterRevisionID:
+            result = @"ClusterRevision";
+            break;
+
+        default:
+            result = [NSString stringWithFormat:@"<Unknown attributeID %d>", attributeID];
+            break;
+        }
+        break;
+
+    case MTRClusterIDTypeThermostatUserInterfaceConfigurationID:
+
+        switch (attributeID) {
+
+            // Cluster ThermostatUserInterfaceConfiguration attributes
+        case MTRAttributeIDTypeClusterThermostatUserInterfaceConfigurationAttributeTemperatureDisplayModeID:
+            result = @"TemperatureDisplayMode";
+            break;
+
+        case MTRAttributeIDTypeClusterThermostatUserInterfaceConfigurationAttributeKeypadLockoutID:
+            result = @"KeypadLockout";
+            break;
+
+        case MTRAttributeIDTypeClusterThermostatUserInterfaceConfigurationAttributeScheduleProgrammingVisibilityID:
+            result = @"ScheduleProgrammingVisibility";
+            break;
+
+        case MTRAttributeIDTypeClusterThermostatUserInterfaceConfigurationAttributeGeneratedCommandListID:
+            result = @"GeneratedCommandList";
+            break;
+
+        case MTRAttributeIDTypeClusterThermostatUserInterfaceConfigurationAttributeAcceptedCommandListID:
+            result = @"AcceptedCommandList";
+            break;
+
+        case MTRAttributeIDTypeClusterThermostatUserInterfaceConfigurationAttributeEventListID:
+            result = @"EventList";
+            break;
+
+        case MTRAttributeIDTypeClusterThermostatUserInterfaceConfigurationAttributeAttributeListID:
+            result = @"AttributeList";
+            break;
+
+        case MTRAttributeIDTypeClusterThermostatUserInterfaceConfigurationAttributeFeatureMapID:
+            result = @"FeatureMap";
+            break;
+
+        case MTRAttributeIDTypeClusterThermostatUserInterfaceConfigurationAttributeClusterRevisionID:
+            result = @"ClusterRevision";
+            break;
+
+        default:
+            result = [NSString stringWithFormat:@"<Unknown attributeID %d>", attributeID];
+            break;
+        }
+        break;
+
+    case MTRClusterIDTypeColorControlID:
+
+        switch (attributeID) {
+
+            // Cluster ColorControl attributes
+        case MTRAttributeIDTypeClusterColorControlAttributeCurrentHueID:
+            result = @"CurrentHue";
+            break;
+
+        case MTRAttributeIDTypeClusterColorControlAttributeCurrentSaturationID:
+            result = @"CurrentSaturation";
+            break;
+
+        case MTRAttributeIDTypeClusterColorControlAttributeRemainingTimeID:
+            result = @"RemainingTime";
+            break;
+
+        case MTRAttributeIDTypeClusterColorControlAttributeCurrentXID:
+            result = @"CurrentX";
+            break;
+
+        case MTRAttributeIDTypeClusterColorControlAttributeCurrentYID:
+            result = @"CurrentY";
+            break;
+
+        case MTRAttributeIDTypeClusterColorControlAttributeDriftCompensationID:
+            result = @"DriftCompensation";
+            break;
+
+        case MTRAttributeIDTypeClusterColorControlAttributeCompensationTextID:
+            result = @"CompensationText";
+            break;
+
+        case MTRAttributeIDTypeClusterColorControlAttributeColorTemperatureMiredsID:
+            result = @"ColorTemperatureMireds";
+            break;
+
+        case MTRAttributeIDTypeClusterColorControlAttributeColorModeID:
+            result = @"ColorMode";
+            break;
+
+        case MTRAttributeIDTypeClusterColorControlAttributeOptionsID:
+            result = @"Options";
+            break;
+
+        case MTRAttributeIDTypeClusterColorControlAttributeNumberOfPrimariesID:
+            result = @"NumberOfPrimaries";
+            break;
+
+        case MTRAttributeIDTypeClusterColorControlAttributePrimary1XID:
+            result = @"Primary1X";
+            break;
+
+        case MTRAttributeIDTypeClusterColorControlAttributePrimary1YID:
+            result = @"Primary1Y";
+            break;
+
+        case MTRAttributeIDTypeClusterColorControlAttributePrimary1IntensityID:
+            result = @"Primary1Intensity";
+            break;
+
+        case MTRAttributeIDTypeClusterColorControlAttributePrimary2XID:
+            result = @"Primary2X";
+            break;
+
+        case MTRAttributeIDTypeClusterColorControlAttributePrimary2YID:
+            result = @"Primary2Y";
+            break;
+
+        case MTRAttributeIDTypeClusterColorControlAttributePrimary2IntensityID:
+            result = @"Primary2Intensity";
+            break;
+
+        case MTRAttributeIDTypeClusterColorControlAttributePrimary3XID:
+            result = @"Primary3X";
+            break;
+
+        case MTRAttributeIDTypeClusterColorControlAttributePrimary3YID:
+            result = @"Primary3Y";
+            break;
+
+        case MTRAttributeIDTypeClusterColorControlAttributePrimary3IntensityID:
+            result = @"Primary3Intensity";
+            break;
+
+        case MTRAttributeIDTypeClusterColorControlAttributePrimary4XID:
+            result = @"Primary4X";
+            break;
+
+        case MTRAttributeIDTypeClusterColorControlAttributePrimary4YID:
+            result = @"Primary4Y";
+            break;
+
+        case MTRAttributeIDTypeClusterColorControlAttributePrimary4IntensityID:
+            result = @"Primary4Intensity";
+            break;
+
+        case MTRAttributeIDTypeClusterColorControlAttributePrimary5XID:
+            result = @"Primary5X";
+            break;
+
+        case MTRAttributeIDTypeClusterColorControlAttributePrimary5YID:
+            result = @"Primary5Y";
+            break;
+
+        case MTRAttributeIDTypeClusterColorControlAttributePrimary5IntensityID:
+            result = @"Primary5Intensity";
+            break;
+
+        case MTRAttributeIDTypeClusterColorControlAttributePrimary6XID:
+            result = @"Primary6X";
+            break;
+
+        case MTRAttributeIDTypeClusterColorControlAttributePrimary6YID:
+            result = @"Primary6Y";
+            break;
+
+        case MTRAttributeIDTypeClusterColorControlAttributePrimary6IntensityID:
+            result = @"Primary6Intensity";
+            break;
+
+        case MTRAttributeIDTypeClusterColorControlAttributeWhitePointXID:
+            result = @"WhitePointX";
+            break;
+
+        case MTRAttributeIDTypeClusterColorControlAttributeWhitePointYID:
+            result = @"WhitePointY";
+            break;
+
+        case MTRAttributeIDTypeClusterColorControlAttributeColorPointRXID:
+            result = @"ColorPointRX";
+            break;
+
+        case MTRAttributeIDTypeClusterColorControlAttributeColorPointRYID:
+            result = @"ColorPointRY";
+            break;
+
+        case MTRAttributeIDTypeClusterColorControlAttributeColorPointRIntensityID:
+            result = @"ColorPointRIntensity";
+            break;
+
+        case MTRAttributeIDTypeClusterColorControlAttributeColorPointGXID:
+            result = @"ColorPointGX";
+            break;
+
+        case MTRAttributeIDTypeClusterColorControlAttributeColorPointGYID:
+            result = @"ColorPointGY";
+            break;
+
+        case MTRAttributeIDTypeClusterColorControlAttributeColorPointGIntensityID:
+            result = @"ColorPointGIntensity";
+            break;
+
+        case MTRAttributeIDTypeClusterColorControlAttributeColorPointBXID:
+            result = @"ColorPointBX";
+            break;
+
+        case MTRAttributeIDTypeClusterColorControlAttributeColorPointBYID:
+            result = @"ColorPointBY";
+            break;
+
+        case MTRAttributeIDTypeClusterColorControlAttributeColorPointBIntensityID:
+            result = @"ColorPointBIntensity";
+            break;
+
+        case MTRAttributeIDTypeClusterColorControlAttributeEnhancedCurrentHueID:
+            result = @"EnhancedCurrentHue";
+            break;
+
+        case MTRAttributeIDTypeClusterColorControlAttributeEnhancedColorModeID:
+            result = @"EnhancedColorMode";
+            break;
+
+        case MTRAttributeIDTypeClusterColorControlAttributeColorLoopActiveID:
+            result = @"ColorLoopActive";
+            break;
+
+        case MTRAttributeIDTypeClusterColorControlAttributeColorLoopDirectionID:
+            result = @"ColorLoopDirection";
+            break;
+
+        case MTRAttributeIDTypeClusterColorControlAttributeColorLoopTimeID:
+            result = @"ColorLoopTime";
+            break;
+
+        case MTRAttributeIDTypeClusterColorControlAttributeColorLoopStartEnhancedHueID:
+            result = @"ColorLoopStartEnhancedHue";
+            break;
+
+        case MTRAttributeIDTypeClusterColorControlAttributeColorLoopStoredEnhancedHueID:
+            result = @"ColorLoopStoredEnhancedHue";
+            break;
+
+        case MTRAttributeIDTypeClusterColorControlAttributeColorCapabilitiesID:
+            result = @"ColorCapabilities";
+            break;
+
+        case MTRAttributeIDTypeClusterColorControlAttributeColorTempPhysicalMinMiredsID:
+            result = @"ColorTempPhysicalMinMireds";
+            break;
+
+        case MTRAttributeIDTypeClusterColorControlAttributeColorTempPhysicalMaxMiredsID:
+            result = @"ColorTempPhysicalMaxMireds";
+            break;
+
+        case MTRAttributeIDTypeClusterColorControlAttributeCoupleColorTempToLevelMinMiredsID:
+            result = @"CoupleColorTempToLevelMinMireds";
+            break;
+
+        case MTRAttributeIDTypeClusterColorControlAttributeStartUpColorTemperatureMiredsID:
+            result = @"StartUpColorTemperatureMireds";
+            break;
+
+        case MTRAttributeIDTypeClusterColorControlAttributeGeneratedCommandListID:
+            result = @"GeneratedCommandList";
+            break;
+
+        case MTRAttributeIDTypeClusterColorControlAttributeAcceptedCommandListID:
+            result = @"AcceptedCommandList";
+            break;
+
+        case MTRAttributeIDTypeClusterColorControlAttributeEventListID:
+            result = @"EventList";
+            break;
+
+        case MTRAttributeIDTypeClusterColorControlAttributeAttributeListID:
+            result = @"AttributeList";
+            break;
+
+        case MTRAttributeIDTypeClusterColorControlAttributeFeatureMapID:
+            result = @"FeatureMap";
+            break;
+
+        case MTRAttributeIDTypeClusterColorControlAttributeClusterRevisionID:
+            result = @"ClusterRevision";
+            break;
+
+        default:
+            result = [NSString stringWithFormat:@"<Unknown attributeID %d>", attributeID];
+            break;
+        }
+        break;
+
+    case MTRClusterIDTypeBallastConfigurationID:
+
+        switch (attributeID) {
+
+            // Cluster BallastConfiguration attributes
+        case MTRAttributeIDTypeClusterBallastConfigurationAttributePhysicalMinLevelID:
+            result = @"PhysicalMinLevel";
+            break;
+
+        case MTRAttributeIDTypeClusterBallastConfigurationAttributePhysicalMaxLevelID:
+            result = @"PhysicalMaxLevel";
+            break;
+
+        case MTRAttributeIDTypeClusterBallastConfigurationAttributeBallastStatusID:
+            result = @"BallastStatus";
+            break;
+
+        case MTRAttributeIDTypeClusterBallastConfigurationAttributeMinLevelID:
+            result = @"MinLevel";
+            break;
+
+        case MTRAttributeIDTypeClusterBallastConfigurationAttributeMaxLevelID:
+            result = @"MaxLevel";
+            break;
+
+        case MTRAttributeIDTypeClusterBallastConfigurationAttributeIntrinsicBallastFactorID:
+            result = @"IntrinsicBallastFactor";
+            break;
+
+        case MTRAttributeIDTypeClusterBallastConfigurationAttributeBallastFactorAdjustmentID:
+            result = @"BallastFactorAdjustment";
+            break;
+
+        case MTRAttributeIDTypeClusterBallastConfigurationAttributeLampQuantityID:
+            result = @"LampQuantity";
+            break;
+
+        case MTRAttributeIDTypeClusterBallastConfigurationAttributeLampTypeID:
+            result = @"LampType";
+            break;
+
+        case MTRAttributeIDTypeClusterBallastConfigurationAttributeLampManufacturerID:
+            result = @"LampManufacturer";
+            break;
+
+        case MTRAttributeIDTypeClusterBallastConfigurationAttributeLampRatedHoursID:
+            result = @"LampRatedHours";
+            break;
+
+        case MTRAttributeIDTypeClusterBallastConfigurationAttributeLampBurnHoursID:
+            result = @"LampBurnHours";
+            break;
+
+        case MTRAttributeIDTypeClusterBallastConfigurationAttributeLampAlarmModeID:
+            result = @"LampAlarmMode";
+            break;
+
+        case MTRAttributeIDTypeClusterBallastConfigurationAttributeLampBurnHoursTripPointID:
+            result = @"LampBurnHoursTripPoint";
+            break;
+
+        case MTRAttributeIDTypeClusterBallastConfigurationAttributeGeneratedCommandListID:
+            result = @"GeneratedCommandList";
+            break;
+
+        case MTRAttributeIDTypeClusterBallastConfigurationAttributeAcceptedCommandListID:
+            result = @"AcceptedCommandList";
+            break;
+
+        case MTRAttributeIDTypeClusterBallastConfigurationAttributeEventListID:
+            result = @"EventList";
+            break;
+
+        case MTRAttributeIDTypeClusterBallastConfigurationAttributeAttributeListID:
+            result = @"AttributeList";
+            break;
+
+        case MTRAttributeIDTypeClusterBallastConfigurationAttributeFeatureMapID:
+            result = @"FeatureMap";
+            break;
+
+        case MTRAttributeIDTypeClusterBallastConfigurationAttributeClusterRevisionID:
+            result = @"ClusterRevision";
+            break;
+
+        default:
+            result = [NSString stringWithFormat:@"<Unknown attributeID %d>", attributeID];
+            break;
+        }
+        break;
+
+    case MTRClusterIDTypeIlluminanceMeasurementID:
+
+        switch (attributeID) {
+
+            // Cluster IlluminanceMeasurement attributes
+        case MTRAttributeIDTypeClusterIlluminanceMeasurementAttributeMeasuredValueID:
+            result = @"MeasuredValue";
+            break;
+
+        case MTRAttributeIDTypeClusterIlluminanceMeasurementAttributeMinMeasuredValueID:
+            result = @"MinMeasuredValue";
+            break;
+
+        case MTRAttributeIDTypeClusterIlluminanceMeasurementAttributeMaxMeasuredValueID:
+            result = @"MaxMeasuredValue";
+            break;
+
+        case MTRAttributeIDTypeClusterIlluminanceMeasurementAttributeToleranceID:
+            result = @"Tolerance";
+            break;
+
+        case MTRAttributeIDTypeClusterIlluminanceMeasurementAttributeLightSensorTypeID:
+            result = @"LightSensorType";
+            break;
+
+        case MTRAttributeIDTypeClusterIlluminanceMeasurementAttributeGeneratedCommandListID:
+            result = @"GeneratedCommandList";
+            break;
+
+        case MTRAttributeIDTypeClusterIlluminanceMeasurementAttributeAcceptedCommandListID:
+            result = @"AcceptedCommandList";
+            break;
+
+        case MTRAttributeIDTypeClusterIlluminanceMeasurementAttributeEventListID:
+            result = @"EventList";
+            break;
+
+        case MTRAttributeIDTypeClusterIlluminanceMeasurementAttributeAttributeListID:
+            result = @"AttributeList";
+            break;
+
+        case MTRAttributeIDTypeClusterIlluminanceMeasurementAttributeFeatureMapID:
+            result = @"FeatureMap";
+            break;
+
+        case MTRAttributeIDTypeClusterIlluminanceMeasurementAttributeClusterRevisionID:
+            result = @"ClusterRevision";
+            break;
+
+        default:
+            result = [NSString stringWithFormat:@"<Unknown attributeID %d>", attributeID];
+            break;
+        }
+        break;
+
+    case MTRClusterIDTypeTemperatureMeasurementID:
+
+        switch (attributeID) {
+
+            // Cluster TemperatureMeasurement attributes
+        case MTRAttributeIDTypeClusterTemperatureMeasurementAttributeMeasuredValueID:
+            result = @"MeasuredValue";
+            break;
+
+        case MTRAttributeIDTypeClusterTemperatureMeasurementAttributeMinMeasuredValueID:
+            result = @"MinMeasuredValue";
+            break;
+
+        case MTRAttributeIDTypeClusterTemperatureMeasurementAttributeMaxMeasuredValueID:
+            result = @"MaxMeasuredValue";
+            break;
+
+        case MTRAttributeIDTypeClusterTemperatureMeasurementAttributeToleranceID:
+            result = @"Tolerance";
+            break;
+
+        case MTRAttributeIDTypeClusterTemperatureMeasurementAttributeGeneratedCommandListID:
+            result = @"GeneratedCommandList";
+            break;
+
+        case MTRAttributeIDTypeClusterTemperatureMeasurementAttributeAcceptedCommandListID:
+            result = @"AcceptedCommandList";
+            break;
+
+        case MTRAttributeIDTypeClusterTemperatureMeasurementAttributeEventListID:
+            result = @"EventList";
+            break;
+
+        case MTRAttributeIDTypeClusterTemperatureMeasurementAttributeAttributeListID:
+            result = @"AttributeList";
+            break;
+
+        case MTRAttributeIDTypeClusterTemperatureMeasurementAttributeFeatureMapID:
+            result = @"FeatureMap";
+            break;
+
+        case MTRAttributeIDTypeClusterTemperatureMeasurementAttributeClusterRevisionID:
+            result = @"ClusterRevision";
+            break;
+
+        default:
+            result = [NSString stringWithFormat:@"<Unknown attributeID %d>", attributeID];
+            break;
+        }
+        break;
+
+    case MTRClusterIDTypePressureMeasurementID:
+
+        switch (attributeID) {
+
+            // Cluster PressureMeasurement attributes
+        case MTRAttributeIDTypeClusterPressureMeasurementAttributeMeasuredValueID:
+            result = @"MeasuredValue";
+            break;
+
+        case MTRAttributeIDTypeClusterPressureMeasurementAttributeMinMeasuredValueID:
+            result = @"MinMeasuredValue";
+            break;
+
+        case MTRAttributeIDTypeClusterPressureMeasurementAttributeMaxMeasuredValueID:
+            result = @"MaxMeasuredValue";
+            break;
+
+        case MTRAttributeIDTypeClusterPressureMeasurementAttributeToleranceID:
+            result = @"Tolerance";
+            break;
+
+        case MTRAttributeIDTypeClusterPressureMeasurementAttributeScaledValueID:
+            result = @"ScaledValue";
+            break;
+
+        case MTRAttributeIDTypeClusterPressureMeasurementAttributeMinScaledValueID:
+            result = @"MinScaledValue";
+            break;
+
+        case MTRAttributeIDTypeClusterPressureMeasurementAttributeMaxScaledValueID:
+            result = @"MaxScaledValue";
+            break;
+
+        case MTRAttributeIDTypeClusterPressureMeasurementAttributeScaledToleranceID:
+            result = @"ScaledTolerance";
+            break;
+
+        case MTRAttributeIDTypeClusterPressureMeasurementAttributeScaleID:
+            result = @"Scale";
+            break;
+
+        case MTRAttributeIDTypeClusterPressureMeasurementAttributeGeneratedCommandListID:
+            result = @"GeneratedCommandList";
+            break;
+
+        case MTRAttributeIDTypeClusterPressureMeasurementAttributeAcceptedCommandListID:
+            result = @"AcceptedCommandList";
+            break;
+
+        case MTRAttributeIDTypeClusterPressureMeasurementAttributeEventListID:
+            result = @"EventList";
+            break;
+
+        case MTRAttributeIDTypeClusterPressureMeasurementAttributeAttributeListID:
+            result = @"AttributeList";
+            break;
+
+        case MTRAttributeIDTypeClusterPressureMeasurementAttributeFeatureMapID:
+            result = @"FeatureMap";
+            break;
+
+        case MTRAttributeIDTypeClusterPressureMeasurementAttributeClusterRevisionID:
+            result = @"ClusterRevision";
+            break;
+
+        default:
+            result = [NSString stringWithFormat:@"<Unknown attributeID %d>", attributeID];
+            break;
+        }
+        break;
+
+    case MTRClusterIDTypeFlowMeasurementID:
+
+        switch (attributeID) {
+
+            // Cluster FlowMeasurement attributes
+        case MTRAttributeIDTypeClusterFlowMeasurementAttributeMeasuredValueID:
+            result = @"MeasuredValue";
+            break;
+
+        case MTRAttributeIDTypeClusterFlowMeasurementAttributeMinMeasuredValueID:
+            result = @"MinMeasuredValue";
+            break;
+
+        case MTRAttributeIDTypeClusterFlowMeasurementAttributeMaxMeasuredValueID:
+            result = @"MaxMeasuredValue";
+            break;
+
+        case MTRAttributeIDTypeClusterFlowMeasurementAttributeToleranceID:
+            result = @"Tolerance";
+            break;
+
+        case MTRAttributeIDTypeClusterFlowMeasurementAttributeGeneratedCommandListID:
+            result = @"GeneratedCommandList";
+            break;
+
+        case MTRAttributeIDTypeClusterFlowMeasurementAttributeAcceptedCommandListID:
+            result = @"AcceptedCommandList";
+            break;
+
+        case MTRAttributeIDTypeClusterFlowMeasurementAttributeEventListID:
+            result = @"EventList";
+            break;
+
+        case MTRAttributeIDTypeClusterFlowMeasurementAttributeAttributeListID:
+            result = @"AttributeList";
+            break;
+
+        case MTRAttributeIDTypeClusterFlowMeasurementAttributeFeatureMapID:
+            result = @"FeatureMap";
+            break;
+
+        case MTRAttributeIDTypeClusterFlowMeasurementAttributeClusterRevisionID:
+            result = @"ClusterRevision";
+            break;
+
+        default:
+            result = [NSString stringWithFormat:@"<Unknown attributeID %d>", attributeID];
+            break;
+        }
+        break;
+
+    case MTRClusterIDTypeRelativeHumidityMeasurementID:
+
+        switch (attributeID) {
+
+            // Cluster RelativeHumidityMeasurement attributes
+        case MTRAttributeIDTypeClusterRelativeHumidityMeasurementAttributeMeasuredValueID:
+            result = @"MeasuredValue";
+            break;
+
+        case MTRAttributeIDTypeClusterRelativeHumidityMeasurementAttributeMinMeasuredValueID:
+            result = @"MinMeasuredValue";
+            break;
+
+        case MTRAttributeIDTypeClusterRelativeHumidityMeasurementAttributeMaxMeasuredValueID:
+            result = @"MaxMeasuredValue";
+            break;
+
+        case MTRAttributeIDTypeClusterRelativeHumidityMeasurementAttributeToleranceID:
+            result = @"Tolerance";
+            break;
+
+        case MTRAttributeIDTypeClusterRelativeHumidityMeasurementAttributeGeneratedCommandListID:
+            result = @"GeneratedCommandList";
+            break;
+
+        case MTRAttributeIDTypeClusterRelativeHumidityMeasurementAttributeAcceptedCommandListID:
+            result = @"AcceptedCommandList";
+            break;
+
+        case MTRAttributeIDTypeClusterRelativeHumidityMeasurementAttributeEventListID:
+            result = @"EventList";
+            break;
+
+        case MTRAttributeIDTypeClusterRelativeHumidityMeasurementAttributeAttributeListID:
+            result = @"AttributeList";
+            break;
+
+        case MTRAttributeIDTypeClusterRelativeHumidityMeasurementAttributeFeatureMapID:
+            result = @"FeatureMap";
+            break;
+
+        case MTRAttributeIDTypeClusterRelativeHumidityMeasurementAttributeClusterRevisionID:
+            result = @"ClusterRevision";
+            break;
+
+        default:
+            result = [NSString stringWithFormat:@"<Unknown attributeID %d>", attributeID];
+            break;
+        }
+        break;
+
+    case MTRClusterIDTypeOccupancySensingID:
+
+        switch (attributeID) {
+
+            // Cluster OccupancySensing attributes
+        case MTRAttributeIDTypeClusterOccupancySensingAttributeOccupancyID:
+            result = @"Occupancy";
+            break;
+
+        case MTRAttributeIDTypeClusterOccupancySensingAttributeOccupancySensorTypeID:
+            result = @"OccupancySensorType";
+            break;
+
+        case MTRAttributeIDTypeClusterOccupancySensingAttributeOccupancySensorTypeBitmapID:
+            result = @"OccupancySensorTypeBitmap";
+            break;
+
+        case MTRAttributeIDTypeClusterOccupancySensingAttributeHoldTimeID:
+            result = @"HoldTime";
+            break;
+
+        case MTRAttributeIDTypeClusterOccupancySensingAttributeHoldTimeLimitsID:
+            result = @"HoldTimeLimits";
+            break;
+
+        case MTRAttributeIDTypeClusterOccupancySensingAttributePIROccupiedToUnoccupiedDelayID:
+            result = @"PIROccupiedToUnoccupiedDelay";
+            break;
+
+        case MTRAttributeIDTypeClusterOccupancySensingAttributePIRUnoccupiedToOccupiedDelayID:
+            result = @"PIRUnoccupiedToOccupiedDelay";
+            break;
+
+        case MTRAttributeIDTypeClusterOccupancySensingAttributePIRUnoccupiedToOccupiedThresholdID:
+            result = @"PIRUnoccupiedToOccupiedThreshold";
+            break;
+
+        case MTRAttributeIDTypeClusterOccupancySensingAttributeUltrasonicOccupiedToUnoccupiedDelayID:
+            result = @"UltrasonicOccupiedToUnoccupiedDelay";
+            break;
+
+        case MTRAttributeIDTypeClusterOccupancySensingAttributeUltrasonicUnoccupiedToOccupiedDelayID:
+            result = @"UltrasonicUnoccupiedToOccupiedDelay";
+            break;
+
+        case MTRAttributeIDTypeClusterOccupancySensingAttributeUltrasonicUnoccupiedToOccupiedThresholdID:
+            result = @"UltrasonicUnoccupiedToOccupiedThreshold";
+            break;
+
+        case MTRAttributeIDTypeClusterOccupancySensingAttributePhysicalContactOccupiedToUnoccupiedDelayID:
+            result = @"PhysicalContactOccupiedToUnoccupiedDelay";
+            break;
+
+        case MTRAttributeIDTypeClusterOccupancySensingAttributePhysicalContactUnoccupiedToOccupiedDelayID:
+            result = @"PhysicalContactUnoccupiedToOccupiedDelay";
+            break;
+
+        case MTRAttributeIDTypeClusterOccupancySensingAttributePhysicalContactUnoccupiedToOccupiedThresholdID:
+            result = @"PhysicalContactUnoccupiedToOccupiedThreshold";
+            break;
+
+        case MTRAttributeIDTypeClusterOccupancySensingAttributeGeneratedCommandListID:
+            result = @"GeneratedCommandList";
+            break;
+
+        case MTRAttributeIDTypeClusterOccupancySensingAttributeAcceptedCommandListID:
+            result = @"AcceptedCommandList";
+            break;
+
+        case MTRAttributeIDTypeClusterOccupancySensingAttributeEventListID:
+            result = @"EventList";
+            break;
+
+        case MTRAttributeIDTypeClusterOccupancySensingAttributeAttributeListID:
+            result = @"AttributeList";
+            break;
+
+        case MTRAttributeIDTypeClusterOccupancySensingAttributeFeatureMapID:
+            result = @"FeatureMap";
+            break;
+
+        case MTRAttributeIDTypeClusterOccupancySensingAttributeClusterRevisionID:
+            result = @"ClusterRevision";
+            break;
+
+        default:
+            result = [NSString stringWithFormat:@"<Unknown attributeID %d>", attributeID];
+            break;
+        }
+        break;
+
+    case MTRClusterIDTypeCarbonMonoxideConcentrationMeasurementID:
+
+        switch (attributeID) {
+
+            // Cluster CarbonMonoxideConcentrationMeasurement attributes
+        case MTRAttributeIDTypeClusterCarbonMonoxideConcentrationMeasurementAttributeMeasuredValueID:
+            result = @"MeasuredValue";
+            break;
+
+        case MTRAttributeIDTypeClusterCarbonMonoxideConcentrationMeasurementAttributeMinMeasuredValueID:
+            result = @"MinMeasuredValue";
+            break;
+
+        case MTRAttributeIDTypeClusterCarbonMonoxideConcentrationMeasurementAttributeMaxMeasuredValueID:
+            result = @"MaxMeasuredValue";
+            break;
+
+        case MTRAttributeIDTypeClusterCarbonMonoxideConcentrationMeasurementAttributePeakMeasuredValueID:
+            result = @"PeakMeasuredValue";
+            break;
+
+        case MTRAttributeIDTypeClusterCarbonMonoxideConcentrationMeasurementAttributePeakMeasuredValueWindowID:
+            result = @"PeakMeasuredValueWindow";
+            break;
+
+        case MTRAttributeIDTypeClusterCarbonMonoxideConcentrationMeasurementAttributeAverageMeasuredValueID:
+            result = @"AverageMeasuredValue";
+            break;
+
+        case MTRAttributeIDTypeClusterCarbonMonoxideConcentrationMeasurementAttributeAverageMeasuredValueWindowID:
+            result = @"AverageMeasuredValueWindow";
+            break;
+
+        case MTRAttributeIDTypeClusterCarbonMonoxideConcentrationMeasurementAttributeUncertaintyID:
+            result = @"Uncertainty";
+            break;
+
+        case MTRAttributeIDTypeClusterCarbonMonoxideConcentrationMeasurementAttributeMeasurementUnitID:
+            result = @"MeasurementUnit";
+            break;
+
+        case MTRAttributeIDTypeClusterCarbonMonoxideConcentrationMeasurementAttributeMeasurementMediumID:
+            result = @"MeasurementMedium";
+            break;
+
+        case MTRAttributeIDTypeClusterCarbonMonoxideConcentrationMeasurementAttributeLevelValueID:
+            result = @"LevelValue";
+            break;
+
+        case MTRAttributeIDTypeClusterCarbonMonoxideConcentrationMeasurementAttributeGeneratedCommandListID:
+            result = @"GeneratedCommandList";
+            break;
+
+        case MTRAttributeIDTypeClusterCarbonMonoxideConcentrationMeasurementAttributeAcceptedCommandListID:
+            result = @"AcceptedCommandList";
+            break;
+
+        case MTRAttributeIDTypeClusterCarbonMonoxideConcentrationMeasurementAttributeEventListID:
+            result = @"EventList";
+            break;
+
+        case MTRAttributeIDTypeClusterCarbonMonoxideConcentrationMeasurementAttributeAttributeListID:
+            result = @"AttributeList";
+            break;
+
+        case MTRAttributeIDTypeClusterCarbonMonoxideConcentrationMeasurementAttributeFeatureMapID:
+            result = @"FeatureMap";
+            break;
+
+        case MTRAttributeIDTypeClusterCarbonMonoxideConcentrationMeasurementAttributeClusterRevisionID:
+            result = @"ClusterRevision";
+            break;
+
+        default:
+            result = [NSString stringWithFormat:@"<Unknown attributeID %d>", attributeID];
+            break;
+        }
+        break;
+
+    case MTRClusterIDTypeCarbonDioxideConcentrationMeasurementID:
+
+        switch (attributeID) {
+
+            // Cluster CarbonDioxideConcentrationMeasurement attributes
+        case MTRAttributeIDTypeClusterCarbonDioxideConcentrationMeasurementAttributeMeasuredValueID:
+            result = @"MeasuredValue";
+            break;
+
+        case MTRAttributeIDTypeClusterCarbonDioxideConcentrationMeasurementAttributeMinMeasuredValueID:
+            result = @"MinMeasuredValue";
+            break;
+
+        case MTRAttributeIDTypeClusterCarbonDioxideConcentrationMeasurementAttributeMaxMeasuredValueID:
+            result = @"MaxMeasuredValue";
+            break;
+
+        case MTRAttributeIDTypeClusterCarbonDioxideConcentrationMeasurementAttributePeakMeasuredValueID:
+            result = @"PeakMeasuredValue";
+            break;
+
+        case MTRAttributeIDTypeClusterCarbonDioxideConcentrationMeasurementAttributePeakMeasuredValueWindowID:
+            result = @"PeakMeasuredValueWindow";
+            break;
+
+        case MTRAttributeIDTypeClusterCarbonDioxideConcentrationMeasurementAttributeAverageMeasuredValueID:
+            result = @"AverageMeasuredValue";
+            break;
+
+        case MTRAttributeIDTypeClusterCarbonDioxideConcentrationMeasurementAttributeAverageMeasuredValueWindowID:
+            result = @"AverageMeasuredValueWindow";
+            break;
+
+        case MTRAttributeIDTypeClusterCarbonDioxideConcentrationMeasurementAttributeUncertaintyID:
+            result = @"Uncertainty";
+            break;
+
+        case MTRAttributeIDTypeClusterCarbonDioxideConcentrationMeasurementAttributeMeasurementUnitID:
+            result = @"MeasurementUnit";
+            break;
+
+        case MTRAttributeIDTypeClusterCarbonDioxideConcentrationMeasurementAttributeMeasurementMediumID:
+            result = @"MeasurementMedium";
+            break;
+
+        case MTRAttributeIDTypeClusterCarbonDioxideConcentrationMeasurementAttributeLevelValueID:
+            result = @"LevelValue";
+            break;
+
+        case MTRAttributeIDTypeClusterCarbonDioxideConcentrationMeasurementAttributeGeneratedCommandListID:
+            result = @"GeneratedCommandList";
+            break;
+
+        case MTRAttributeIDTypeClusterCarbonDioxideConcentrationMeasurementAttributeAcceptedCommandListID:
+            result = @"AcceptedCommandList";
+            break;
+
+        case MTRAttributeIDTypeClusterCarbonDioxideConcentrationMeasurementAttributeEventListID:
+            result = @"EventList";
+            break;
+
+        case MTRAttributeIDTypeClusterCarbonDioxideConcentrationMeasurementAttributeAttributeListID:
+            result = @"AttributeList";
+            break;
+
+        case MTRAttributeIDTypeClusterCarbonDioxideConcentrationMeasurementAttributeFeatureMapID:
+            result = @"FeatureMap";
+            break;
+
+        case MTRAttributeIDTypeClusterCarbonDioxideConcentrationMeasurementAttributeClusterRevisionID:
+            result = @"ClusterRevision";
+            break;
+
+        default:
+            result = [NSString stringWithFormat:@"<Unknown attributeID %d>", attributeID];
+            break;
+        }
+        break;
+
+    case MTRClusterIDTypeNitrogenDioxideConcentrationMeasurementID:
+
+        switch (attributeID) {
+
+            // Cluster NitrogenDioxideConcentrationMeasurement attributes
+        case MTRAttributeIDTypeClusterNitrogenDioxideConcentrationMeasurementAttributeMeasuredValueID:
+            result = @"MeasuredValue";
+            break;
+
+        case MTRAttributeIDTypeClusterNitrogenDioxideConcentrationMeasurementAttributeMinMeasuredValueID:
+            result = @"MinMeasuredValue";
+            break;
+
+        case MTRAttributeIDTypeClusterNitrogenDioxideConcentrationMeasurementAttributeMaxMeasuredValueID:
+            result = @"MaxMeasuredValue";
+            break;
+
+        case MTRAttributeIDTypeClusterNitrogenDioxideConcentrationMeasurementAttributePeakMeasuredValueID:
+            result = @"PeakMeasuredValue";
+            break;
+
+        case MTRAttributeIDTypeClusterNitrogenDioxideConcentrationMeasurementAttributePeakMeasuredValueWindowID:
+            result = @"PeakMeasuredValueWindow";
+            break;
+
+        case MTRAttributeIDTypeClusterNitrogenDioxideConcentrationMeasurementAttributeAverageMeasuredValueID:
+            result = @"AverageMeasuredValue";
+            break;
+
+        case MTRAttributeIDTypeClusterNitrogenDioxideConcentrationMeasurementAttributeAverageMeasuredValueWindowID:
+            result = @"AverageMeasuredValueWindow";
+            break;
+
+        case MTRAttributeIDTypeClusterNitrogenDioxideConcentrationMeasurementAttributeUncertaintyID:
+            result = @"Uncertainty";
+            break;
+
+        case MTRAttributeIDTypeClusterNitrogenDioxideConcentrationMeasurementAttributeMeasurementUnitID:
+            result = @"MeasurementUnit";
+            break;
+
+        case MTRAttributeIDTypeClusterNitrogenDioxideConcentrationMeasurementAttributeMeasurementMediumID:
+            result = @"MeasurementMedium";
+            break;
+
+        case MTRAttributeIDTypeClusterNitrogenDioxideConcentrationMeasurementAttributeLevelValueID:
+            result = @"LevelValue";
+            break;
+
+        case MTRAttributeIDTypeClusterNitrogenDioxideConcentrationMeasurementAttributeGeneratedCommandListID:
+            result = @"GeneratedCommandList";
+            break;
+
+        case MTRAttributeIDTypeClusterNitrogenDioxideConcentrationMeasurementAttributeAcceptedCommandListID:
+            result = @"AcceptedCommandList";
+            break;
+
+        case MTRAttributeIDTypeClusterNitrogenDioxideConcentrationMeasurementAttributeEventListID:
+            result = @"EventList";
+            break;
+
+        case MTRAttributeIDTypeClusterNitrogenDioxideConcentrationMeasurementAttributeAttributeListID:
+            result = @"AttributeList";
+            break;
+
+        case MTRAttributeIDTypeClusterNitrogenDioxideConcentrationMeasurementAttributeFeatureMapID:
+            result = @"FeatureMap";
+            break;
+
+        case MTRAttributeIDTypeClusterNitrogenDioxideConcentrationMeasurementAttributeClusterRevisionID:
+            result = @"ClusterRevision";
+            break;
+
+        default:
+            result = [NSString stringWithFormat:@"<Unknown attributeID %d>", attributeID];
+            break;
+        }
+        break;
+
+    case MTRClusterIDTypeOzoneConcentrationMeasurementID:
+
+        switch (attributeID) {
+
+            // Cluster OzoneConcentrationMeasurement attributes
+        case MTRAttributeIDTypeClusterOzoneConcentrationMeasurementAttributeMeasuredValueID:
+            result = @"MeasuredValue";
+            break;
+
+        case MTRAttributeIDTypeClusterOzoneConcentrationMeasurementAttributeMinMeasuredValueID:
+            result = @"MinMeasuredValue";
+            break;
+
+        case MTRAttributeIDTypeClusterOzoneConcentrationMeasurementAttributeMaxMeasuredValueID:
+            result = @"MaxMeasuredValue";
+            break;
+
+        case MTRAttributeIDTypeClusterOzoneConcentrationMeasurementAttributePeakMeasuredValueID:
+            result = @"PeakMeasuredValue";
+            break;
+
+        case MTRAttributeIDTypeClusterOzoneConcentrationMeasurementAttributePeakMeasuredValueWindowID:
+            result = @"PeakMeasuredValueWindow";
+            break;
+
+        case MTRAttributeIDTypeClusterOzoneConcentrationMeasurementAttributeAverageMeasuredValueID:
+            result = @"AverageMeasuredValue";
+            break;
+
+        case MTRAttributeIDTypeClusterOzoneConcentrationMeasurementAttributeAverageMeasuredValueWindowID:
+            result = @"AverageMeasuredValueWindow";
+            break;
+
+        case MTRAttributeIDTypeClusterOzoneConcentrationMeasurementAttributeUncertaintyID:
+            result = @"Uncertainty";
+            break;
+
+        case MTRAttributeIDTypeClusterOzoneConcentrationMeasurementAttributeMeasurementUnitID:
+            result = @"MeasurementUnit";
+            break;
+
+        case MTRAttributeIDTypeClusterOzoneConcentrationMeasurementAttributeMeasurementMediumID:
+            result = @"MeasurementMedium";
+            break;
+
+        case MTRAttributeIDTypeClusterOzoneConcentrationMeasurementAttributeLevelValueID:
+            result = @"LevelValue";
+            break;
+
+        case MTRAttributeIDTypeClusterOzoneConcentrationMeasurementAttributeGeneratedCommandListID:
+            result = @"GeneratedCommandList";
+            break;
+
+        case MTRAttributeIDTypeClusterOzoneConcentrationMeasurementAttributeAcceptedCommandListID:
+            result = @"AcceptedCommandList";
+            break;
+
+        case MTRAttributeIDTypeClusterOzoneConcentrationMeasurementAttributeEventListID:
+            result = @"EventList";
+            break;
+
+        case MTRAttributeIDTypeClusterOzoneConcentrationMeasurementAttributeAttributeListID:
+            result = @"AttributeList";
+            break;
+
+        case MTRAttributeIDTypeClusterOzoneConcentrationMeasurementAttributeFeatureMapID:
+            result = @"FeatureMap";
+            break;
+
+        case MTRAttributeIDTypeClusterOzoneConcentrationMeasurementAttributeClusterRevisionID:
+            result = @"ClusterRevision";
+            break;
+
+        default:
+            result = [NSString stringWithFormat:@"<Unknown attributeID %d>", attributeID];
+            break;
+        }
+        break;
+
+    case MTRClusterIDTypePM25ConcentrationMeasurementID:
+
+        switch (attributeID) {
+
+            // Cluster PM25ConcentrationMeasurement attributes
+        case MTRAttributeIDTypeClusterPM25ConcentrationMeasurementAttributeMeasuredValueID:
+            result = @"MeasuredValue";
+            break;
+
+        case MTRAttributeIDTypeClusterPM25ConcentrationMeasurementAttributeMinMeasuredValueID:
+            result = @"MinMeasuredValue";
+            break;
+
+        case MTRAttributeIDTypeClusterPM25ConcentrationMeasurementAttributeMaxMeasuredValueID:
+            result = @"MaxMeasuredValue";
+            break;
+
+        case MTRAttributeIDTypeClusterPM25ConcentrationMeasurementAttributePeakMeasuredValueID:
+            result = @"PeakMeasuredValue";
+            break;
+
+        case MTRAttributeIDTypeClusterPM25ConcentrationMeasurementAttributePeakMeasuredValueWindowID:
+            result = @"PeakMeasuredValueWindow";
+            break;
+
+        case MTRAttributeIDTypeClusterPM25ConcentrationMeasurementAttributeAverageMeasuredValueID:
+            result = @"AverageMeasuredValue";
+            break;
+
+        case MTRAttributeIDTypeClusterPM25ConcentrationMeasurementAttributeAverageMeasuredValueWindowID:
+            result = @"AverageMeasuredValueWindow";
+            break;
+
+        case MTRAttributeIDTypeClusterPM25ConcentrationMeasurementAttributeUncertaintyID:
+            result = @"Uncertainty";
+            break;
+
+        case MTRAttributeIDTypeClusterPM25ConcentrationMeasurementAttributeMeasurementUnitID:
+            result = @"MeasurementUnit";
+            break;
+
+        case MTRAttributeIDTypeClusterPM25ConcentrationMeasurementAttributeMeasurementMediumID:
+            result = @"MeasurementMedium";
+            break;
+
+        case MTRAttributeIDTypeClusterPM25ConcentrationMeasurementAttributeLevelValueID:
+            result = @"LevelValue";
+            break;
+
+        case MTRAttributeIDTypeClusterPM25ConcentrationMeasurementAttributeGeneratedCommandListID:
+            result = @"GeneratedCommandList";
+            break;
+
+        case MTRAttributeIDTypeClusterPM25ConcentrationMeasurementAttributeAcceptedCommandListID:
+            result = @"AcceptedCommandList";
+            break;
+
+        case MTRAttributeIDTypeClusterPM25ConcentrationMeasurementAttributeEventListID:
+            result = @"EventList";
+            break;
+
+        case MTRAttributeIDTypeClusterPM25ConcentrationMeasurementAttributeAttributeListID:
+            result = @"AttributeList";
+            break;
+
+        case MTRAttributeIDTypeClusterPM25ConcentrationMeasurementAttributeFeatureMapID:
+            result = @"FeatureMap";
+            break;
+
+        case MTRAttributeIDTypeClusterPM25ConcentrationMeasurementAttributeClusterRevisionID:
+            result = @"ClusterRevision";
+            break;
+
+        default:
+            result = [NSString stringWithFormat:@"<Unknown attributeID %d>", attributeID];
+            break;
+        }
+        break;
+
+    case MTRClusterIDTypeFormaldehydeConcentrationMeasurementID:
+
+        switch (attributeID) {
+
+            // Cluster FormaldehydeConcentrationMeasurement attributes
+        case MTRAttributeIDTypeClusterFormaldehydeConcentrationMeasurementAttributeMeasuredValueID:
+            result = @"MeasuredValue";
+            break;
+
+        case MTRAttributeIDTypeClusterFormaldehydeConcentrationMeasurementAttributeMinMeasuredValueID:
+            result = @"MinMeasuredValue";
+            break;
+
+        case MTRAttributeIDTypeClusterFormaldehydeConcentrationMeasurementAttributeMaxMeasuredValueID:
+            result = @"MaxMeasuredValue";
+            break;
+
+        case MTRAttributeIDTypeClusterFormaldehydeConcentrationMeasurementAttributePeakMeasuredValueID:
+            result = @"PeakMeasuredValue";
+            break;
+
+        case MTRAttributeIDTypeClusterFormaldehydeConcentrationMeasurementAttributePeakMeasuredValueWindowID:
+            result = @"PeakMeasuredValueWindow";
+            break;
+
+        case MTRAttributeIDTypeClusterFormaldehydeConcentrationMeasurementAttributeAverageMeasuredValueID:
+            result = @"AverageMeasuredValue";
+            break;
+
+        case MTRAttributeIDTypeClusterFormaldehydeConcentrationMeasurementAttributeAverageMeasuredValueWindowID:
+            result = @"AverageMeasuredValueWindow";
+            break;
+
+        case MTRAttributeIDTypeClusterFormaldehydeConcentrationMeasurementAttributeUncertaintyID:
+            result = @"Uncertainty";
+            break;
+
+        case MTRAttributeIDTypeClusterFormaldehydeConcentrationMeasurementAttributeMeasurementUnitID:
+            result = @"MeasurementUnit";
+            break;
+
+        case MTRAttributeIDTypeClusterFormaldehydeConcentrationMeasurementAttributeMeasurementMediumID:
+            result = @"MeasurementMedium";
+            break;
+
+        case MTRAttributeIDTypeClusterFormaldehydeConcentrationMeasurementAttributeLevelValueID:
+            result = @"LevelValue";
+            break;
+
+        case MTRAttributeIDTypeClusterFormaldehydeConcentrationMeasurementAttributeGeneratedCommandListID:
+            result = @"GeneratedCommandList";
+            break;
+
+        case MTRAttributeIDTypeClusterFormaldehydeConcentrationMeasurementAttributeAcceptedCommandListID:
+            result = @"AcceptedCommandList";
+            break;
+
+        case MTRAttributeIDTypeClusterFormaldehydeConcentrationMeasurementAttributeEventListID:
+            result = @"EventList";
+            break;
+
+        case MTRAttributeIDTypeClusterFormaldehydeConcentrationMeasurementAttributeAttributeListID:
+            result = @"AttributeList";
+            break;
+
+        case MTRAttributeIDTypeClusterFormaldehydeConcentrationMeasurementAttributeFeatureMapID:
+            result = @"FeatureMap";
+            break;
+
+        case MTRAttributeIDTypeClusterFormaldehydeConcentrationMeasurementAttributeClusterRevisionID:
+            result = @"ClusterRevision";
+            break;
+
+        default:
+            result = [NSString stringWithFormat:@"<Unknown attributeID %d>", attributeID];
+            break;
+        }
+        break;
+
+    case MTRClusterIDTypePM1ConcentrationMeasurementID:
+
+        switch (attributeID) {
+
+            // Cluster PM1ConcentrationMeasurement attributes
+        case MTRAttributeIDTypeClusterPM1ConcentrationMeasurementAttributeMeasuredValueID:
+            result = @"MeasuredValue";
+            break;
+
+        case MTRAttributeIDTypeClusterPM1ConcentrationMeasurementAttributeMinMeasuredValueID:
+            result = @"MinMeasuredValue";
+            break;
+
+        case MTRAttributeIDTypeClusterPM1ConcentrationMeasurementAttributeMaxMeasuredValueID:
+            result = @"MaxMeasuredValue";
+            break;
+
+        case MTRAttributeIDTypeClusterPM1ConcentrationMeasurementAttributePeakMeasuredValueID:
+            result = @"PeakMeasuredValue";
+            break;
+
+        case MTRAttributeIDTypeClusterPM1ConcentrationMeasurementAttributePeakMeasuredValueWindowID:
+            result = @"PeakMeasuredValueWindow";
+            break;
+
+        case MTRAttributeIDTypeClusterPM1ConcentrationMeasurementAttributeAverageMeasuredValueID:
+            result = @"AverageMeasuredValue";
+            break;
+
+        case MTRAttributeIDTypeClusterPM1ConcentrationMeasurementAttributeAverageMeasuredValueWindowID:
+            result = @"AverageMeasuredValueWindow";
+            break;
+
+        case MTRAttributeIDTypeClusterPM1ConcentrationMeasurementAttributeUncertaintyID:
+            result = @"Uncertainty";
+            break;
+
+        case MTRAttributeIDTypeClusterPM1ConcentrationMeasurementAttributeMeasurementUnitID:
+            result = @"MeasurementUnit";
+            break;
+
+        case MTRAttributeIDTypeClusterPM1ConcentrationMeasurementAttributeMeasurementMediumID:
+            result = @"MeasurementMedium";
+            break;
+
+        case MTRAttributeIDTypeClusterPM1ConcentrationMeasurementAttributeLevelValueID:
+            result = @"LevelValue";
+            break;
+
+        case MTRAttributeIDTypeClusterPM1ConcentrationMeasurementAttributeGeneratedCommandListID:
+            result = @"GeneratedCommandList";
+            break;
+
+        case MTRAttributeIDTypeClusterPM1ConcentrationMeasurementAttributeAcceptedCommandListID:
+            result = @"AcceptedCommandList";
+            break;
+
+        case MTRAttributeIDTypeClusterPM1ConcentrationMeasurementAttributeEventListID:
+            result = @"EventList";
+            break;
+
+        case MTRAttributeIDTypeClusterPM1ConcentrationMeasurementAttributeAttributeListID:
+            result = @"AttributeList";
+            break;
+
+        case MTRAttributeIDTypeClusterPM1ConcentrationMeasurementAttributeFeatureMapID:
+            result = @"FeatureMap";
+            break;
+
+        case MTRAttributeIDTypeClusterPM1ConcentrationMeasurementAttributeClusterRevisionID:
+            result = @"ClusterRevision";
+            break;
+
+        default:
+            result = [NSString stringWithFormat:@"<Unknown attributeID %d>", attributeID];
+            break;
+        }
+        break;
+
+    case MTRClusterIDTypePM10ConcentrationMeasurementID:
+
+        switch (attributeID) {
+
+            // Cluster PM10ConcentrationMeasurement attributes
+        case MTRAttributeIDTypeClusterPM10ConcentrationMeasurementAttributeMeasuredValueID:
+            result = @"MeasuredValue";
+            break;
+
+        case MTRAttributeIDTypeClusterPM10ConcentrationMeasurementAttributeMinMeasuredValueID:
+            result = @"MinMeasuredValue";
+            break;
+
+        case MTRAttributeIDTypeClusterPM10ConcentrationMeasurementAttributeMaxMeasuredValueID:
+            result = @"MaxMeasuredValue";
+            break;
+
+        case MTRAttributeIDTypeClusterPM10ConcentrationMeasurementAttributePeakMeasuredValueID:
+            result = @"PeakMeasuredValue";
+            break;
+
+        case MTRAttributeIDTypeClusterPM10ConcentrationMeasurementAttributePeakMeasuredValueWindowID:
+            result = @"PeakMeasuredValueWindow";
+            break;
+
+        case MTRAttributeIDTypeClusterPM10ConcentrationMeasurementAttributeAverageMeasuredValueID:
+            result = @"AverageMeasuredValue";
+            break;
+
+        case MTRAttributeIDTypeClusterPM10ConcentrationMeasurementAttributeAverageMeasuredValueWindowID:
+            result = @"AverageMeasuredValueWindow";
+            break;
+
+        case MTRAttributeIDTypeClusterPM10ConcentrationMeasurementAttributeUncertaintyID:
+            result = @"Uncertainty";
+            break;
+
+        case MTRAttributeIDTypeClusterPM10ConcentrationMeasurementAttributeMeasurementUnitID:
+            result = @"MeasurementUnit";
+            break;
+
+        case MTRAttributeIDTypeClusterPM10ConcentrationMeasurementAttributeMeasurementMediumID:
+            result = @"MeasurementMedium";
+            break;
+
+        case MTRAttributeIDTypeClusterPM10ConcentrationMeasurementAttributeLevelValueID:
+            result = @"LevelValue";
+            break;
+
+        case MTRAttributeIDTypeClusterPM10ConcentrationMeasurementAttributeGeneratedCommandListID:
+            result = @"GeneratedCommandList";
+            break;
+
+        case MTRAttributeIDTypeClusterPM10ConcentrationMeasurementAttributeAcceptedCommandListID:
+            result = @"AcceptedCommandList";
+            break;
+
+        case MTRAttributeIDTypeClusterPM10ConcentrationMeasurementAttributeEventListID:
+            result = @"EventList";
+            break;
+
+        case MTRAttributeIDTypeClusterPM10ConcentrationMeasurementAttributeAttributeListID:
+            result = @"AttributeList";
+            break;
+
+        case MTRAttributeIDTypeClusterPM10ConcentrationMeasurementAttributeFeatureMapID:
+            result = @"FeatureMap";
+            break;
+
+        case MTRAttributeIDTypeClusterPM10ConcentrationMeasurementAttributeClusterRevisionID:
+            result = @"ClusterRevision";
+            break;
+
+        default:
+            result = [NSString stringWithFormat:@"<Unknown attributeID %d>", attributeID];
+            break;
+        }
+        break;
+
+    case MTRClusterIDTypeTotalVolatileOrganicCompoundsConcentrationMeasurementID:
+
+        switch (attributeID) {
+
+            // Cluster TotalVolatileOrganicCompoundsConcentrationMeasurement attributes
+        case MTRAttributeIDTypeClusterTotalVolatileOrganicCompoundsConcentrationMeasurementAttributeMeasuredValueID:
+            result = @"MeasuredValue";
+            break;
+
+        case MTRAttributeIDTypeClusterTotalVolatileOrganicCompoundsConcentrationMeasurementAttributeMinMeasuredValueID:
+            result = @"MinMeasuredValue";
+            break;
+
+        case MTRAttributeIDTypeClusterTotalVolatileOrganicCompoundsConcentrationMeasurementAttributeMaxMeasuredValueID:
+            result = @"MaxMeasuredValue";
+            break;
+
+        case MTRAttributeIDTypeClusterTotalVolatileOrganicCompoundsConcentrationMeasurementAttributePeakMeasuredValueID:
+            result = @"PeakMeasuredValue";
+            break;
+
+        case MTRAttributeIDTypeClusterTotalVolatileOrganicCompoundsConcentrationMeasurementAttributePeakMeasuredValueWindowID:
+            result = @"PeakMeasuredValueWindow";
+            break;
+
+        case MTRAttributeIDTypeClusterTotalVolatileOrganicCompoundsConcentrationMeasurementAttributeAverageMeasuredValueID:
+            result = @"AverageMeasuredValue";
+            break;
+
+        case MTRAttributeIDTypeClusterTotalVolatileOrganicCompoundsConcentrationMeasurementAttributeAverageMeasuredValueWindowID:
+            result = @"AverageMeasuredValueWindow";
+            break;
+
+        case MTRAttributeIDTypeClusterTotalVolatileOrganicCompoundsConcentrationMeasurementAttributeUncertaintyID:
+            result = @"Uncertainty";
+            break;
+
+        case MTRAttributeIDTypeClusterTotalVolatileOrganicCompoundsConcentrationMeasurementAttributeMeasurementUnitID:
+            result = @"MeasurementUnit";
+            break;
+
+        case MTRAttributeIDTypeClusterTotalVolatileOrganicCompoundsConcentrationMeasurementAttributeMeasurementMediumID:
+            result = @"MeasurementMedium";
+            break;
+
+        case MTRAttributeIDTypeClusterTotalVolatileOrganicCompoundsConcentrationMeasurementAttributeLevelValueID:
+            result = @"LevelValue";
+            break;
+
+        case MTRAttributeIDTypeClusterTotalVolatileOrganicCompoundsConcentrationMeasurementAttributeGeneratedCommandListID:
+            result = @"GeneratedCommandList";
+            break;
+
+        case MTRAttributeIDTypeClusterTotalVolatileOrganicCompoundsConcentrationMeasurementAttributeAcceptedCommandListID:
+            result = @"AcceptedCommandList";
+            break;
+
+        case MTRAttributeIDTypeClusterTotalVolatileOrganicCompoundsConcentrationMeasurementAttributeEventListID:
+            result = @"EventList";
+            break;
+
+        case MTRAttributeIDTypeClusterTotalVolatileOrganicCompoundsConcentrationMeasurementAttributeAttributeListID:
+            result = @"AttributeList";
+            break;
+
+        case MTRAttributeIDTypeClusterTotalVolatileOrganicCompoundsConcentrationMeasurementAttributeFeatureMapID:
+            result = @"FeatureMap";
+            break;
+
+        case MTRAttributeIDTypeClusterTotalVolatileOrganicCompoundsConcentrationMeasurementAttributeClusterRevisionID:
+            result = @"ClusterRevision";
+            break;
+
+        default:
+            result = [NSString stringWithFormat:@"<Unknown attributeID %d>", attributeID];
+            break;
+        }
+        break;
+
+    case MTRClusterIDTypeRadonConcentrationMeasurementID:
+
+        switch (attributeID) {
+
+            // Cluster RadonConcentrationMeasurement attributes
+        case MTRAttributeIDTypeClusterRadonConcentrationMeasurementAttributeMeasuredValueID:
+            result = @"MeasuredValue";
+            break;
+
+        case MTRAttributeIDTypeClusterRadonConcentrationMeasurementAttributeMinMeasuredValueID:
+            result = @"MinMeasuredValue";
+            break;
+
+        case MTRAttributeIDTypeClusterRadonConcentrationMeasurementAttributeMaxMeasuredValueID:
+            result = @"MaxMeasuredValue";
+            break;
+
+        case MTRAttributeIDTypeClusterRadonConcentrationMeasurementAttributePeakMeasuredValueID:
+            result = @"PeakMeasuredValue";
+            break;
+
+        case MTRAttributeIDTypeClusterRadonConcentrationMeasurementAttributePeakMeasuredValueWindowID:
+            result = @"PeakMeasuredValueWindow";
+            break;
+
+        case MTRAttributeIDTypeClusterRadonConcentrationMeasurementAttributeAverageMeasuredValueID:
+            result = @"AverageMeasuredValue";
+            break;
+
+        case MTRAttributeIDTypeClusterRadonConcentrationMeasurementAttributeAverageMeasuredValueWindowID:
+            result = @"AverageMeasuredValueWindow";
+            break;
+
+        case MTRAttributeIDTypeClusterRadonConcentrationMeasurementAttributeUncertaintyID:
+            result = @"Uncertainty";
+            break;
+
+        case MTRAttributeIDTypeClusterRadonConcentrationMeasurementAttributeMeasurementUnitID:
+            result = @"MeasurementUnit";
+            break;
+
+        case MTRAttributeIDTypeClusterRadonConcentrationMeasurementAttributeMeasurementMediumID:
+            result = @"MeasurementMedium";
+            break;
+
+        case MTRAttributeIDTypeClusterRadonConcentrationMeasurementAttributeLevelValueID:
+            result = @"LevelValue";
+            break;
+
+        case MTRAttributeIDTypeClusterRadonConcentrationMeasurementAttributeGeneratedCommandListID:
+            result = @"GeneratedCommandList";
+            break;
+
+        case MTRAttributeIDTypeClusterRadonConcentrationMeasurementAttributeAcceptedCommandListID:
+            result = @"AcceptedCommandList";
+            break;
+
+        case MTRAttributeIDTypeClusterRadonConcentrationMeasurementAttributeEventListID:
+            result = @"EventList";
+            break;
+
+        case MTRAttributeIDTypeClusterRadonConcentrationMeasurementAttributeAttributeListID:
+            result = @"AttributeList";
+            break;
+
+        case MTRAttributeIDTypeClusterRadonConcentrationMeasurementAttributeFeatureMapID:
+            result = @"FeatureMap";
+            break;
+
+        case MTRAttributeIDTypeClusterRadonConcentrationMeasurementAttributeClusterRevisionID:
+            result = @"ClusterRevision";
+            break;
+
+        default:
+            result = [NSString stringWithFormat:@"<Unknown attributeID %d>", attributeID];
+            break;
+        }
+        break;
+
+    case MTRClusterIDTypeWiFiNetworkManagementID:
+
+        switch (attributeID) {
+
+            // Cluster WiFiNetworkManagement attributes
+        case MTRAttributeIDTypeClusterWiFiNetworkManagementAttributeSSIDID:
+            result = @"SSID";
+            break;
+
+        case MTRAttributeIDTypeClusterWiFiNetworkManagementAttributePassphraseSurrogateID:
+            result = @"PassphraseSurrogate";
+            break;
+
+        case MTRAttributeIDTypeClusterWiFiNetworkManagementAttributeGeneratedCommandListID:
+            result = @"GeneratedCommandList";
+            break;
+
+        case MTRAttributeIDTypeClusterWiFiNetworkManagementAttributeAcceptedCommandListID:
+            result = @"AcceptedCommandList";
+            break;
+
+        case MTRAttributeIDTypeClusterWiFiNetworkManagementAttributeEventListID:
+            result = @"EventList";
+            break;
+
+        case MTRAttributeIDTypeClusterWiFiNetworkManagementAttributeAttributeListID:
+            result = @"AttributeList";
+            break;
+
+        case MTRAttributeIDTypeClusterWiFiNetworkManagementAttributeFeatureMapID:
+            result = @"FeatureMap";
+            break;
+
+        case MTRAttributeIDTypeClusterWiFiNetworkManagementAttributeClusterRevisionID:
+            result = @"ClusterRevision";
+            break;
+
+        default:
+            result = [NSString stringWithFormat:@"<Unknown attributeID %d>", attributeID];
+            break;
+        }
+        break;
+
+    case MTRClusterIDTypeThreadBorderRouterManagementID:
+
+        switch (attributeID) {
+
+            // Cluster ThreadBorderRouterManagement attributes
+        case MTRAttributeIDTypeClusterThreadBorderRouterManagementAttributeBorderRouterNameID:
+            result = @"BorderRouterName";
+            break;
+
+        case MTRAttributeIDTypeClusterThreadBorderRouterManagementAttributeBorderAgentIDID:
+            result = @"BorderAgentID";
+            break;
+
+        case MTRAttributeIDTypeClusterThreadBorderRouterManagementAttributeThreadVersionID:
+            result = @"ThreadVersion";
+            break;
+
+        case MTRAttributeIDTypeClusterThreadBorderRouterManagementAttributeInterfaceEnabledID:
+            result = @"InterfaceEnabled";
+            break;
+
+        case MTRAttributeIDTypeClusterThreadBorderRouterManagementAttributeActiveDatasetTimestampID:
+            result = @"ActiveDatasetTimestamp";
+            break;
+
+        case MTRAttributeIDTypeClusterThreadBorderRouterManagementAttributeGeneratedCommandListID:
+            result = @"GeneratedCommandList";
+            break;
+
+        case MTRAttributeIDTypeClusterThreadBorderRouterManagementAttributeAcceptedCommandListID:
+            result = @"AcceptedCommandList";
+            break;
+
+        case MTRAttributeIDTypeClusterThreadBorderRouterManagementAttributeEventListID:
+            result = @"EventList";
+            break;
+
+        case MTRAttributeIDTypeClusterThreadBorderRouterManagementAttributeAttributeListID:
+            result = @"AttributeList";
+            break;
+
+        case MTRAttributeIDTypeClusterThreadBorderRouterManagementAttributeFeatureMapID:
+            result = @"FeatureMap";
+            break;
+
+        case MTRAttributeIDTypeClusterThreadBorderRouterManagementAttributeClusterRevisionID:
+            result = @"ClusterRevision";
+            break;
+
+        default:
+            result = [NSString stringWithFormat:@"<Unknown attributeID %d>", attributeID];
+            break;
+        }
+        break;
+
+    case MTRClusterIDTypeThreadNetworkDirectoryID:
+
+        switch (attributeID) {
+
+            // Cluster ThreadNetworkDirectory attributes
+        case MTRAttributeIDTypeClusterThreadNetworkDirectoryAttributePreferredExtendedPanIDID:
+            result = @"PreferredExtendedPanID";
+            break;
+
+        case MTRAttributeIDTypeClusterThreadNetworkDirectoryAttributeThreadNetworksID:
+            result = @"ThreadNetworks";
+            break;
+
+        case MTRAttributeIDTypeClusterThreadNetworkDirectoryAttributeThreadNetworkTableSizeID:
+            result = @"ThreadNetworkTableSize";
+            break;
+
+        case MTRAttributeIDTypeClusterThreadNetworkDirectoryAttributeGeneratedCommandListID:
+            result = @"GeneratedCommandList";
+            break;
+
+        case MTRAttributeIDTypeClusterThreadNetworkDirectoryAttributeAcceptedCommandListID:
+            result = @"AcceptedCommandList";
+            break;
+
+        case MTRAttributeIDTypeClusterThreadNetworkDirectoryAttributeEventListID:
+            result = @"EventList";
+            break;
+
+        case MTRAttributeIDTypeClusterThreadNetworkDirectoryAttributeAttributeListID:
+            result = @"AttributeList";
+            break;
+
+        case MTRAttributeIDTypeClusterThreadNetworkDirectoryAttributeFeatureMapID:
+            result = @"FeatureMap";
+            break;
+
+        case MTRAttributeIDTypeClusterThreadNetworkDirectoryAttributeClusterRevisionID:
+            result = @"ClusterRevision";
+            break;
+
+        default:
+            result = [NSString stringWithFormat:@"<Unknown attributeID %d>", attributeID];
+            break;
+        }
+        break;
+
+    case MTRClusterIDTypeWakeOnLANID:
+
+        switch (attributeID) {
+
+            // Cluster WakeOnLAN attributes
+        case MTRAttributeIDTypeClusterWakeOnLANAttributeMACAddressID:
+            result = @"MACAddress";
+            break;
+
+        case MTRAttributeIDTypeClusterWakeOnLANAttributeLinkLocalAddressID:
+            result = @"LinkLocalAddress";
+            break;
+
+        case MTRAttributeIDTypeClusterWakeOnLANAttributeGeneratedCommandListID:
+            result = @"GeneratedCommandList";
+            break;
+
+        case MTRAttributeIDTypeClusterWakeOnLANAttributeAcceptedCommandListID:
+            result = @"AcceptedCommandList";
+            break;
+
+        case MTRAttributeIDTypeClusterWakeOnLANAttributeEventListID:
+            result = @"EventList";
+            break;
+
+        case MTRAttributeIDTypeClusterWakeOnLANAttributeAttributeListID:
+            result = @"AttributeList";
+            break;
+
+        case MTRAttributeIDTypeClusterWakeOnLANAttributeFeatureMapID:
+            result = @"FeatureMap";
+            break;
+
+        case MTRAttributeIDTypeClusterWakeOnLANAttributeClusterRevisionID:
+            result = @"ClusterRevision";
+            break;
+
+        default:
+            result = [NSString stringWithFormat:@"<Unknown attributeID %d>", attributeID];
+            break;
+        }
+        break;
+
+    case MTRClusterIDTypeChannelID:
+
+        switch (attributeID) {
+
+            // Cluster Channel attributes
+        case MTRAttributeIDTypeClusterChannelAttributeChannelListID:
+            result = @"ChannelList";
+            break;
+
+        case MTRAttributeIDTypeClusterChannelAttributeLineupID:
+            result = @"Lineup";
+            break;
+
+        case MTRAttributeIDTypeClusterChannelAttributeCurrentChannelID:
+            result = @"CurrentChannel";
+            break;
+
+        case MTRAttributeIDTypeClusterChannelAttributeGeneratedCommandListID:
+            result = @"GeneratedCommandList";
+            break;
+
+        case MTRAttributeIDTypeClusterChannelAttributeAcceptedCommandListID:
+            result = @"AcceptedCommandList";
+            break;
+
+        case MTRAttributeIDTypeClusterChannelAttributeEventListID:
+            result = @"EventList";
+            break;
+
+        case MTRAttributeIDTypeClusterChannelAttributeAttributeListID:
+            result = @"AttributeList";
+            break;
+
+        case MTRAttributeIDTypeClusterChannelAttributeFeatureMapID:
+            result = @"FeatureMap";
+            break;
+
+        case MTRAttributeIDTypeClusterChannelAttributeClusterRevisionID:
+            result = @"ClusterRevision";
+            break;
+
+        default:
+            result = [NSString stringWithFormat:@"<Unknown attributeID %d>", attributeID];
+            break;
+        }
+        break;
+
+    case MTRClusterIDTypeTargetNavigatorID:
+
+        switch (attributeID) {
+
+            // Cluster TargetNavigator attributes
+        case MTRAttributeIDTypeClusterTargetNavigatorAttributeTargetListID:
+            result = @"TargetList";
+            break;
+
+        case MTRAttributeIDTypeClusterTargetNavigatorAttributeCurrentTargetID:
+            result = @"CurrentTarget";
+            break;
+
+        case MTRAttributeIDTypeClusterTargetNavigatorAttributeGeneratedCommandListID:
+            result = @"GeneratedCommandList";
+            break;
+
+        case MTRAttributeIDTypeClusterTargetNavigatorAttributeAcceptedCommandListID:
+            result = @"AcceptedCommandList";
+            break;
+
+        case MTRAttributeIDTypeClusterTargetNavigatorAttributeEventListID:
+            result = @"EventList";
+            break;
+
+        case MTRAttributeIDTypeClusterTargetNavigatorAttributeAttributeListID:
+            result = @"AttributeList";
+            break;
+
+        case MTRAttributeIDTypeClusterTargetNavigatorAttributeFeatureMapID:
+            result = @"FeatureMap";
+            break;
+
+        case MTRAttributeIDTypeClusterTargetNavigatorAttributeClusterRevisionID:
+            result = @"ClusterRevision";
+            break;
+
+        default:
+            result = [NSString stringWithFormat:@"<Unknown attributeID %d>", attributeID];
+            break;
+        }
+        break;
+
+    case MTRClusterIDTypeMediaPlaybackID:
+
+        switch (attributeID) {
+
+            // Cluster MediaPlayback attributes
+        case MTRAttributeIDTypeClusterMediaPlaybackAttributeCurrentStateID:
+            result = @"CurrentState";
+            break;
+
+        case MTRAttributeIDTypeClusterMediaPlaybackAttributeStartTimeID:
+            result = @"StartTime";
+            break;
+
+        case MTRAttributeIDTypeClusterMediaPlaybackAttributeDurationID:
+            result = @"Duration";
+            break;
+
+        case MTRAttributeIDTypeClusterMediaPlaybackAttributeSampledPositionID:
+            result = @"SampledPosition";
+            break;
+
+        case MTRAttributeIDTypeClusterMediaPlaybackAttributePlaybackSpeedID:
+            result = @"PlaybackSpeed";
+            break;
+
+        case MTRAttributeIDTypeClusterMediaPlaybackAttributeSeekRangeEndID:
+            result = @"SeekRangeEnd";
+            break;
+
+        case MTRAttributeIDTypeClusterMediaPlaybackAttributeSeekRangeStartID:
+            result = @"SeekRangeStart";
+            break;
+
+        case MTRAttributeIDTypeClusterMediaPlaybackAttributeActiveAudioTrackID:
+            result = @"ActiveAudioTrack";
+            break;
+
+        case MTRAttributeIDTypeClusterMediaPlaybackAttributeAvailableAudioTracksID:
+            result = @"AvailableAudioTracks";
+            break;
+
+        case MTRAttributeIDTypeClusterMediaPlaybackAttributeActiveTextTrackID:
+            result = @"ActiveTextTrack";
+            break;
+
+        case MTRAttributeIDTypeClusterMediaPlaybackAttributeAvailableTextTracksID:
+            result = @"AvailableTextTracks";
+            break;
+
+        case MTRAttributeIDTypeClusterMediaPlaybackAttributeGeneratedCommandListID:
+            result = @"GeneratedCommandList";
+            break;
+
+        case MTRAttributeIDTypeClusterMediaPlaybackAttributeAcceptedCommandListID:
+            result = @"AcceptedCommandList";
+            break;
+
+        case MTRAttributeIDTypeClusterMediaPlaybackAttributeEventListID:
+            result = @"EventList";
+            break;
+
+        case MTRAttributeIDTypeClusterMediaPlaybackAttributeAttributeListID:
+            result = @"AttributeList";
+            break;
+
+        case MTRAttributeIDTypeClusterMediaPlaybackAttributeFeatureMapID:
+            result = @"FeatureMap";
+            break;
+
+        case MTRAttributeIDTypeClusterMediaPlaybackAttributeClusterRevisionID:
+            result = @"ClusterRevision";
+            break;
+
+        default:
+            result = [NSString stringWithFormat:@"<Unknown attributeID %d>", attributeID];
+            break;
+        }
+        break;
+
+    case MTRClusterIDTypeMediaInputID:
+
+        switch (attributeID) {
+
+            // Cluster MediaInput attributes
+        case MTRAttributeIDTypeClusterMediaInputAttributeInputListID:
+            result = @"InputList";
+            break;
+
+        case MTRAttributeIDTypeClusterMediaInputAttributeCurrentInputID:
+            result = @"CurrentInput";
+            break;
+
+        case MTRAttributeIDTypeClusterMediaInputAttributeGeneratedCommandListID:
+            result = @"GeneratedCommandList";
+            break;
+
+        case MTRAttributeIDTypeClusterMediaInputAttributeAcceptedCommandListID:
+            result = @"AcceptedCommandList";
+            break;
+
+        case MTRAttributeIDTypeClusterMediaInputAttributeEventListID:
+            result = @"EventList";
+            break;
+
+        case MTRAttributeIDTypeClusterMediaInputAttributeAttributeListID:
+            result = @"AttributeList";
+            break;
+
+        case MTRAttributeIDTypeClusterMediaInputAttributeFeatureMapID:
+            result = @"FeatureMap";
+            break;
+
+        case MTRAttributeIDTypeClusterMediaInputAttributeClusterRevisionID:
+            result = @"ClusterRevision";
+            break;
+
+        default:
+            result = [NSString stringWithFormat:@"<Unknown attributeID %d>", attributeID];
+            break;
+        }
+        break;
+
+    case MTRClusterIDTypeLowPowerID:
+
+        switch (attributeID) {
+
+            // Cluster LowPower attributes
+        case MTRAttributeIDTypeClusterLowPowerAttributeGeneratedCommandListID:
+            result = @"GeneratedCommandList";
+            break;
+
+        case MTRAttributeIDTypeClusterLowPowerAttributeAcceptedCommandListID:
+            result = @"AcceptedCommandList";
+            break;
+
+        case MTRAttributeIDTypeClusterLowPowerAttributeEventListID:
+            result = @"EventList";
+            break;
+
+        case MTRAttributeIDTypeClusterLowPowerAttributeAttributeListID:
+            result = @"AttributeList";
+            break;
+
+        case MTRAttributeIDTypeClusterLowPowerAttributeFeatureMapID:
+            result = @"FeatureMap";
+            break;
+
+        case MTRAttributeIDTypeClusterLowPowerAttributeClusterRevisionID:
+            result = @"ClusterRevision";
+            break;
+
+        default:
+            result = [NSString stringWithFormat:@"<Unknown attributeID %d>", attributeID];
+            break;
+        }
+        break;
+
+    case MTRClusterIDTypeKeypadInputID:
+
+        switch (attributeID) {
+
+            // Cluster KeypadInput attributes
+        case MTRAttributeIDTypeClusterKeypadInputAttributeGeneratedCommandListID:
+            result = @"GeneratedCommandList";
+            break;
+
+        case MTRAttributeIDTypeClusterKeypadInputAttributeAcceptedCommandListID:
+            result = @"AcceptedCommandList";
+            break;
+
+        case MTRAttributeIDTypeClusterKeypadInputAttributeEventListID:
+            result = @"EventList";
+            break;
+
+        case MTRAttributeIDTypeClusterKeypadInputAttributeAttributeListID:
+            result = @"AttributeList";
+            break;
+
+        case MTRAttributeIDTypeClusterKeypadInputAttributeFeatureMapID:
+            result = @"FeatureMap";
+            break;
+
+        case MTRAttributeIDTypeClusterKeypadInputAttributeClusterRevisionID:
+            result = @"ClusterRevision";
+            break;
+
+        default:
+            result = [NSString stringWithFormat:@"<Unknown attributeID %d>", attributeID];
+            break;
+        }
+        break;
+
+    case MTRClusterIDTypeContentLauncherID:
+
+        switch (attributeID) {
+
+            // Cluster ContentLauncher attributes
+        case MTRAttributeIDTypeClusterContentLauncherAttributeAcceptHeaderID:
+            result = @"AcceptHeader";
+            break;
+
+        case MTRAttributeIDTypeClusterContentLauncherAttributeSupportedStreamingProtocolsID:
+            result = @"SupportedStreamingProtocols";
+            break;
+
+        case MTRAttributeIDTypeClusterContentLauncherAttributeGeneratedCommandListID:
+            result = @"GeneratedCommandList";
+            break;
+
+        case MTRAttributeIDTypeClusterContentLauncherAttributeAcceptedCommandListID:
+            result = @"AcceptedCommandList";
+            break;
+
+        case MTRAttributeIDTypeClusterContentLauncherAttributeEventListID:
+            result = @"EventList";
+            break;
+
+        case MTRAttributeIDTypeClusterContentLauncherAttributeAttributeListID:
+            result = @"AttributeList";
+            break;
+
+        case MTRAttributeIDTypeClusterContentLauncherAttributeFeatureMapID:
+            result = @"FeatureMap";
+            break;
+
+        case MTRAttributeIDTypeClusterContentLauncherAttributeClusterRevisionID:
+            result = @"ClusterRevision";
+            break;
+
+        default:
+            result = [NSString stringWithFormat:@"<Unknown attributeID %d>", attributeID];
+            break;
+        }
+        break;
+
+    case MTRClusterIDTypeAudioOutputID:
+
+        switch (attributeID) {
+
+            // Cluster AudioOutput attributes
+        case MTRAttributeIDTypeClusterAudioOutputAttributeOutputListID:
+            result = @"OutputList";
+            break;
+
+        case MTRAttributeIDTypeClusterAudioOutputAttributeCurrentOutputID:
+            result = @"CurrentOutput";
+            break;
+
+        case MTRAttributeIDTypeClusterAudioOutputAttributeGeneratedCommandListID:
+            result = @"GeneratedCommandList";
+            break;
+
+        case MTRAttributeIDTypeClusterAudioOutputAttributeAcceptedCommandListID:
+            result = @"AcceptedCommandList";
+            break;
+
+        case MTRAttributeIDTypeClusterAudioOutputAttributeEventListID:
+            result = @"EventList";
+            break;
+
+        case MTRAttributeIDTypeClusterAudioOutputAttributeAttributeListID:
+            result = @"AttributeList";
+            break;
+
+        case MTRAttributeIDTypeClusterAudioOutputAttributeFeatureMapID:
+            result = @"FeatureMap";
+            break;
+
+        case MTRAttributeIDTypeClusterAudioOutputAttributeClusterRevisionID:
+            result = @"ClusterRevision";
+            break;
+
+        default:
+            result = [NSString stringWithFormat:@"<Unknown attributeID %d>", attributeID];
+            break;
+        }
+        break;
+
+    case MTRClusterIDTypeApplicationLauncherID:
+
+        switch (attributeID) {
+
+            // Cluster ApplicationLauncher attributes
+        case MTRAttributeIDTypeClusterApplicationLauncherAttributeCatalogListID:
+            result = @"CatalogList";
+            break;
+
+        case MTRAttributeIDTypeClusterApplicationLauncherAttributeCurrentAppID:
+            result = @"CurrentApp";
+            break;
+
+        case MTRAttributeIDTypeClusterApplicationLauncherAttributeGeneratedCommandListID:
+            result = @"GeneratedCommandList";
+            break;
+
+        case MTRAttributeIDTypeClusterApplicationLauncherAttributeAcceptedCommandListID:
+            result = @"AcceptedCommandList";
+            break;
+
+        case MTRAttributeIDTypeClusterApplicationLauncherAttributeEventListID:
+            result = @"EventList";
+            break;
+
+        case MTRAttributeIDTypeClusterApplicationLauncherAttributeAttributeListID:
+            result = @"AttributeList";
+            break;
+
+        case MTRAttributeIDTypeClusterApplicationLauncherAttributeFeatureMapID:
+            result = @"FeatureMap";
+            break;
+
+        case MTRAttributeIDTypeClusterApplicationLauncherAttributeClusterRevisionID:
+            result = @"ClusterRevision";
+            break;
+
+        default:
+            result = [NSString stringWithFormat:@"<Unknown attributeID %d>", attributeID];
+            break;
+        }
+        break;
+
+    case MTRClusterIDTypeApplicationBasicID:
+
+        switch (attributeID) {
+
+            // Cluster ApplicationBasic attributes
+        case MTRAttributeIDTypeClusterApplicationBasicAttributeVendorNameID:
+            result = @"VendorName";
+            break;
+
+        case MTRAttributeIDTypeClusterApplicationBasicAttributeVendorIDID:
+            result = @"VendorID";
+            break;
+
+        case MTRAttributeIDTypeClusterApplicationBasicAttributeApplicationNameID:
+            result = @"ApplicationName";
+            break;
+
+        case MTRAttributeIDTypeClusterApplicationBasicAttributeProductIDID:
+            result = @"ProductID";
+            break;
+
+        case MTRAttributeIDTypeClusterApplicationBasicAttributeApplicationID:
+            result = @"Application";
+            break;
+
+        case MTRAttributeIDTypeClusterApplicationBasicAttributeStatusID:
+            result = @"Status";
+            break;
+
+        case MTRAttributeIDTypeClusterApplicationBasicAttributeApplicationVersionID:
+            result = @"ApplicationVersion";
+            break;
+
+        case MTRAttributeIDTypeClusterApplicationBasicAttributeAllowedVendorListID:
+            result = @"AllowedVendorList";
+            break;
+
+        case MTRAttributeIDTypeClusterApplicationBasicAttributeGeneratedCommandListID:
+            result = @"GeneratedCommandList";
+            break;
+
+        case MTRAttributeIDTypeClusterApplicationBasicAttributeAcceptedCommandListID:
+            result = @"AcceptedCommandList";
+            break;
+
+        case MTRAttributeIDTypeClusterApplicationBasicAttributeEventListID:
+            result = @"EventList";
+            break;
+
+        case MTRAttributeIDTypeClusterApplicationBasicAttributeAttributeListID:
+            result = @"AttributeList";
+            break;
+
+        case MTRAttributeIDTypeClusterApplicationBasicAttributeFeatureMapID:
+            result = @"FeatureMap";
+            break;
+
+        case MTRAttributeIDTypeClusterApplicationBasicAttributeClusterRevisionID:
+            result = @"ClusterRevision";
+            break;
+
+        default:
+            result = [NSString stringWithFormat:@"<Unknown attributeID %d>", attributeID];
+            break;
+        }
+        break;
+
+    case MTRClusterIDTypeAccountLoginID:
+
+        switch (attributeID) {
+
+            // Cluster AccountLogin attributes
+        case MTRAttributeIDTypeClusterAccountLoginAttributeGeneratedCommandListID:
+            result = @"GeneratedCommandList";
+            break;
+
+        case MTRAttributeIDTypeClusterAccountLoginAttributeAcceptedCommandListID:
+            result = @"AcceptedCommandList";
+            break;
+
+        case MTRAttributeIDTypeClusterAccountLoginAttributeEventListID:
+            result = @"EventList";
+            break;
+
+        case MTRAttributeIDTypeClusterAccountLoginAttributeAttributeListID:
+            result = @"AttributeList";
+            break;
+
+        case MTRAttributeIDTypeClusterAccountLoginAttributeFeatureMapID:
+            result = @"FeatureMap";
+            break;
+
+        case MTRAttributeIDTypeClusterAccountLoginAttributeClusterRevisionID:
+            result = @"ClusterRevision";
+            break;
+
+        default:
+            result = [NSString stringWithFormat:@"<Unknown attributeID %d>", attributeID];
+            break;
+        }
+        break;
+
+    case MTRClusterIDTypeContentControlID:
+
+        switch (attributeID) {
+
+            // Cluster ContentControl attributes
+        case MTRAttributeIDTypeClusterContentControlAttributeEnabledID:
+            result = @"Enabled";
+            break;
+
+        case MTRAttributeIDTypeClusterContentControlAttributeOnDemandRatingsID:
+            result = @"OnDemandRatings";
+            break;
+
+        case MTRAttributeIDTypeClusterContentControlAttributeOnDemandRatingThresholdID:
+            result = @"OnDemandRatingThreshold";
+            break;
+
+        case MTRAttributeIDTypeClusterContentControlAttributeScheduledContentRatingsID:
+            result = @"ScheduledContentRatings";
+            break;
+
+        case MTRAttributeIDTypeClusterContentControlAttributeScheduledContentRatingThresholdID:
+            result = @"ScheduledContentRatingThreshold";
+            break;
+
+        case MTRAttributeIDTypeClusterContentControlAttributeScreenDailyTimeID:
+            result = @"ScreenDailyTime";
+            break;
+
+        case MTRAttributeIDTypeClusterContentControlAttributeRemainingScreenTimeID:
+            result = @"RemainingScreenTime";
+            break;
+
+        case MTRAttributeIDTypeClusterContentControlAttributeBlockUnratedID:
+            result = @"BlockUnrated";
+            break;
+
+        case MTRAttributeIDTypeClusterContentControlAttributeGeneratedCommandListID:
+            result = @"GeneratedCommandList";
+            break;
+
+        case MTRAttributeIDTypeClusterContentControlAttributeAcceptedCommandListID:
+            result = @"AcceptedCommandList";
+            break;
+
+        case MTRAttributeIDTypeClusterContentControlAttributeEventListID:
+            result = @"EventList";
+            break;
+
+        case MTRAttributeIDTypeClusterContentControlAttributeAttributeListID:
+            result = @"AttributeList";
+            break;
+
+        case MTRAttributeIDTypeClusterContentControlAttributeFeatureMapID:
+            result = @"FeatureMap";
+            break;
+
+        case MTRAttributeIDTypeClusterContentControlAttributeClusterRevisionID:
+            result = @"ClusterRevision";
+            break;
+
+        default:
+            result = [NSString stringWithFormat:@"<Unknown attributeID %d>", attributeID];
+            break;
+        }
+        break;
+
+    case MTRClusterIDTypeContentAppObserverID:
+
+        switch (attributeID) {
+
+            // Cluster ContentAppObserver attributes
+        case MTRAttributeIDTypeClusterContentAppObserverAttributeGeneratedCommandListID:
+            result = @"GeneratedCommandList";
+            break;
+
+        case MTRAttributeIDTypeClusterContentAppObserverAttributeAcceptedCommandListID:
+            result = @"AcceptedCommandList";
+            break;
+
+        case MTRAttributeIDTypeClusterContentAppObserverAttributeEventListID:
+            result = @"EventList";
+            break;
+
+        case MTRAttributeIDTypeClusterContentAppObserverAttributeAttributeListID:
+            result = @"AttributeList";
+            break;
+
+        case MTRAttributeIDTypeClusterContentAppObserverAttributeFeatureMapID:
+            result = @"FeatureMap";
+            break;
+
+        case MTRAttributeIDTypeClusterContentAppObserverAttributeClusterRevisionID:
+            result = @"ClusterRevision";
+            break;
+
+        default:
+            result = [NSString stringWithFormat:@"<Unknown attributeID %d>", attributeID];
+            break;
+        }
+        break;
+
+    case MTRClusterIDTypeEcosystemInformationID:
+
+        switch (attributeID) {
+
+            // Cluster EcosystemInformation attributes
+        case MTRAttributeIDTypeClusterEcosystemInformationAttributeRemovedOnID:
+            result = @"RemovedOn";
+            break;
+
+        case MTRAttributeIDTypeClusterEcosystemInformationAttributeDeviceDirectoryID:
+            result = @"DeviceDirectory";
+            break;
+
+        case MTRAttributeIDTypeClusterEcosystemInformationAttributeLocationDirectoryID:
+            result = @"LocationDirectory";
+            break;
+
+        case MTRAttributeIDTypeClusterEcosystemInformationAttributeGeneratedCommandListID:
+            result = @"GeneratedCommandList";
+            break;
+
+        case MTRAttributeIDTypeClusterEcosystemInformationAttributeAcceptedCommandListID:
+            result = @"AcceptedCommandList";
+            break;
+
+        case MTRAttributeIDTypeClusterEcosystemInformationAttributeEventListID:
+            result = @"EventList";
+            break;
+
+        case MTRAttributeIDTypeClusterEcosystemInformationAttributeAttributeListID:
+            result = @"AttributeList";
+            break;
+
+        case MTRAttributeIDTypeClusterEcosystemInformationAttributeFeatureMapID:
+            result = @"FeatureMap";
+            break;
+
+        case MTRAttributeIDTypeClusterEcosystemInformationAttributeClusterRevisionID:
+            result = @"ClusterRevision";
+            break;
+
+        default:
+            result = [NSString stringWithFormat:@"<Unknown attributeID %d>", attributeID];
+            break;
+        }
+        break;
+
+    case MTRClusterIDTypeCommissionerControlID:
+
+        switch (attributeID) {
+
+            // Cluster CommissionerControl attributes
+        case MTRAttributeIDTypeClusterCommissionerControlAttributeSupportedDeviceCategoriesID:
+            result = @"SupportedDeviceCategories";
+            break;
+
+        case MTRAttributeIDTypeClusterCommissionerControlAttributeGeneratedCommandListID:
+            result = @"GeneratedCommandList";
+            break;
+
+        case MTRAttributeIDTypeClusterCommissionerControlAttributeAcceptedCommandListID:
+            result = @"AcceptedCommandList";
+            break;
+
+        case MTRAttributeIDTypeClusterCommissionerControlAttributeEventListID:
+            result = @"EventList";
+            break;
+
+        case MTRAttributeIDTypeClusterCommissionerControlAttributeAttributeListID:
+            result = @"AttributeList";
+            break;
+
+        case MTRAttributeIDTypeClusterCommissionerControlAttributeFeatureMapID:
+            result = @"FeatureMap";
+            break;
+
+        case MTRAttributeIDTypeClusterCommissionerControlAttributeClusterRevisionID:
+            result = @"ClusterRevision";
+            break;
+
+        default:
+            result = [NSString stringWithFormat:@"<Unknown attributeID %d>", attributeID];
+            break;
+        }
+        break;
+
+    case MTRClusterIDTypeElectricalMeasurementID:
+
+        switch (attributeID) {
+
+            // Cluster ElectricalMeasurement attributes
+        case MTRAttributeIDTypeClusterElectricalMeasurementAttributeMeasurementTypeID:
+            result = @"MeasurementType";
+            break;
+
+        case MTRAttributeIDTypeClusterElectricalMeasurementAttributeDcVoltageID:
+            result = @"DcVoltage";
+            break;
+
+        case MTRAttributeIDTypeClusterElectricalMeasurementAttributeDcVoltageMinID:
+            result = @"DcVoltageMin";
+            break;
+
+        case MTRAttributeIDTypeClusterElectricalMeasurementAttributeDcVoltageMaxID:
+            result = @"DcVoltageMax";
+            break;
+
+        case MTRAttributeIDTypeClusterElectricalMeasurementAttributeDcCurrentID:
+            result = @"DcCurrent";
+            break;
+
+        case MTRAttributeIDTypeClusterElectricalMeasurementAttributeDcCurrentMinID:
+            result = @"DcCurrentMin";
+            break;
+
+        case MTRAttributeIDTypeClusterElectricalMeasurementAttributeDcCurrentMaxID:
+            result = @"DcCurrentMax";
+            break;
+
+        case MTRAttributeIDTypeClusterElectricalMeasurementAttributeDcPowerID:
+            result = @"DcPower";
+            break;
+
+        case MTRAttributeIDTypeClusterElectricalMeasurementAttributeDcPowerMinID:
+            result = @"DcPowerMin";
+            break;
+
+        case MTRAttributeIDTypeClusterElectricalMeasurementAttributeDcPowerMaxID:
+            result = @"DcPowerMax";
+            break;
+
+        case MTRAttributeIDTypeClusterElectricalMeasurementAttributeDcVoltageMultiplierID:
+            result = @"DcVoltageMultiplier";
+            break;
+
+        case MTRAttributeIDTypeClusterElectricalMeasurementAttributeDcVoltageDivisorID:
+            result = @"DcVoltageDivisor";
+            break;
+
+        case MTRAttributeIDTypeClusterElectricalMeasurementAttributeDcCurrentMultiplierID:
+            result = @"DcCurrentMultiplier";
+            break;
+
+        case MTRAttributeIDTypeClusterElectricalMeasurementAttributeDcCurrentDivisorID:
+            result = @"DcCurrentDivisor";
+            break;
+
+        case MTRAttributeIDTypeClusterElectricalMeasurementAttributeDcPowerMultiplierID:
+            result = @"DcPowerMultiplier";
+            break;
+
+        case MTRAttributeIDTypeClusterElectricalMeasurementAttributeDcPowerDivisorID:
+            result = @"DcPowerDivisor";
+            break;
+
+        case MTRAttributeIDTypeClusterElectricalMeasurementAttributeAcFrequencyID:
+            result = @"AcFrequency";
+            break;
+
+        case MTRAttributeIDTypeClusterElectricalMeasurementAttributeAcFrequencyMinID:
+            result = @"AcFrequencyMin";
+            break;
+
+        case MTRAttributeIDTypeClusterElectricalMeasurementAttributeAcFrequencyMaxID:
+            result = @"AcFrequencyMax";
+            break;
+
+        case MTRAttributeIDTypeClusterElectricalMeasurementAttributeNeutralCurrentID:
+            result = @"NeutralCurrent";
+            break;
+
+        case MTRAttributeIDTypeClusterElectricalMeasurementAttributeTotalActivePowerID:
+            result = @"TotalActivePower";
+            break;
+
+        case MTRAttributeIDTypeClusterElectricalMeasurementAttributeTotalReactivePowerID:
+            result = @"TotalReactivePower";
+            break;
+
+        case MTRAttributeIDTypeClusterElectricalMeasurementAttributeTotalApparentPowerID:
+            result = @"TotalApparentPower";
+            break;
+
+        case MTRAttributeIDTypeClusterElectricalMeasurementAttributeMeasured1stHarmonicCurrentID:
+            result = @"Measured1stHarmonicCurrent";
+            break;
+
+        case MTRAttributeIDTypeClusterElectricalMeasurementAttributeMeasured3rdHarmonicCurrentID:
+            result = @"Measured3rdHarmonicCurrent";
+            break;
+
+        case MTRAttributeIDTypeClusterElectricalMeasurementAttributeMeasured5thHarmonicCurrentID:
+            result = @"Measured5thHarmonicCurrent";
+            break;
+
+        case MTRAttributeIDTypeClusterElectricalMeasurementAttributeMeasured7thHarmonicCurrentID:
+            result = @"Measured7thHarmonicCurrent";
+            break;
+
+        case MTRAttributeIDTypeClusterElectricalMeasurementAttributeMeasured9thHarmonicCurrentID:
+            result = @"Measured9thHarmonicCurrent";
+            break;
+
+        case MTRAttributeIDTypeClusterElectricalMeasurementAttributeMeasured11thHarmonicCurrentID:
+            result = @"Measured11thHarmonicCurrent";
+            break;
+
+        case MTRAttributeIDTypeClusterElectricalMeasurementAttributeMeasuredPhase1stHarmonicCurrentID:
+            result = @"MeasuredPhase1stHarmonicCurrent";
+            break;
+
+        case MTRAttributeIDTypeClusterElectricalMeasurementAttributeMeasuredPhase3rdHarmonicCurrentID:
+            result = @"MeasuredPhase3rdHarmonicCurrent";
+            break;
+
+        case MTRAttributeIDTypeClusterElectricalMeasurementAttributeMeasuredPhase5thHarmonicCurrentID:
+            result = @"MeasuredPhase5thHarmonicCurrent";
+            break;
+
+        case MTRAttributeIDTypeClusterElectricalMeasurementAttributeMeasuredPhase7thHarmonicCurrentID:
+            result = @"MeasuredPhase7thHarmonicCurrent";
+            break;
+
+        case MTRAttributeIDTypeClusterElectricalMeasurementAttributeMeasuredPhase9thHarmonicCurrentID:
+            result = @"MeasuredPhase9thHarmonicCurrent";
+            break;
+
+        case MTRAttributeIDTypeClusterElectricalMeasurementAttributeMeasuredPhase11thHarmonicCurrentID:
+            result = @"MeasuredPhase11thHarmonicCurrent";
+            break;
+
+        case MTRAttributeIDTypeClusterElectricalMeasurementAttributeAcFrequencyMultiplierID:
+            result = @"AcFrequencyMultiplier";
+            break;
+
+        case MTRAttributeIDTypeClusterElectricalMeasurementAttributeAcFrequencyDivisorID:
+            result = @"AcFrequencyDivisor";
+            break;
+
+        case MTRAttributeIDTypeClusterElectricalMeasurementAttributePowerMultiplierID:
+            result = @"PowerMultiplier";
+            break;
+
+        case MTRAttributeIDTypeClusterElectricalMeasurementAttributePowerDivisorID:
+            result = @"PowerDivisor";
+            break;
+
+        case MTRAttributeIDTypeClusterElectricalMeasurementAttributeHarmonicCurrentMultiplierID:
+            result = @"HarmonicCurrentMultiplier";
+            break;
+
+        case MTRAttributeIDTypeClusterElectricalMeasurementAttributePhaseHarmonicCurrentMultiplierID:
+            result = @"PhaseHarmonicCurrentMultiplier";
+            break;
+
+        case MTRAttributeIDTypeClusterElectricalMeasurementAttributeInstantaneousVoltageID:
+            result = @"InstantaneousVoltage";
+            break;
+
+        case MTRAttributeIDTypeClusterElectricalMeasurementAttributeInstantaneousLineCurrentID:
+            result = @"InstantaneousLineCurrent";
+            break;
+
+        case MTRAttributeIDTypeClusterElectricalMeasurementAttributeInstantaneousActiveCurrentID:
+            result = @"InstantaneousActiveCurrent";
+            break;
+
+        case MTRAttributeIDTypeClusterElectricalMeasurementAttributeInstantaneousReactiveCurrentID:
+            result = @"InstantaneousReactiveCurrent";
+            break;
+
+        case MTRAttributeIDTypeClusterElectricalMeasurementAttributeInstantaneousPowerID:
+            result = @"InstantaneousPower";
+            break;
+
+        case MTRAttributeIDTypeClusterElectricalMeasurementAttributeRmsVoltageID:
+            result = @"RmsVoltage";
+            break;
+
+        case MTRAttributeIDTypeClusterElectricalMeasurementAttributeRmsVoltageMinID:
+            result = @"RmsVoltageMin";
+            break;
+
+        case MTRAttributeIDTypeClusterElectricalMeasurementAttributeRmsVoltageMaxID:
+            result = @"RmsVoltageMax";
+            break;
+
+        case MTRAttributeIDTypeClusterElectricalMeasurementAttributeRmsCurrentID:
+            result = @"RmsCurrent";
+            break;
+
+        case MTRAttributeIDTypeClusterElectricalMeasurementAttributeRmsCurrentMinID:
+            result = @"RmsCurrentMin";
+            break;
+
+        case MTRAttributeIDTypeClusterElectricalMeasurementAttributeRmsCurrentMaxID:
+            result = @"RmsCurrentMax";
+            break;
+
+        case MTRAttributeIDTypeClusterElectricalMeasurementAttributeActivePowerID:
+            result = @"ActivePower";
+            break;
+
+        case MTRAttributeIDTypeClusterElectricalMeasurementAttributeActivePowerMinID:
+            result = @"ActivePowerMin";
+            break;
+
+        case MTRAttributeIDTypeClusterElectricalMeasurementAttributeActivePowerMaxID:
+            result = @"ActivePowerMax";
+            break;
+
+        case MTRAttributeIDTypeClusterElectricalMeasurementAttributeReactivePowerID:
+            result = @"ReactivePower";
+            break;
+
+        case MTRAttributeIDTypeClusterElectricalMeasurementAttributeApparentPowerID:
+            result = @"ApparentPower";
+            break;
+
+        case MTRAttributeIDTypeClusterElectricalMeasurementAttributePowerFactorID:
+            result = @"PowerFactor";
+            break;
+
+        case MTRAttributeIDTypeClusterElectricalMeasurementAttributeAverageRmsVoltageMeasurementPeriodID:
+            result = @"AverageRmsVoltageMeasurementPeriod";
+            break;
+
+        case MTRAttributeIDTypeClusterElectricalMeasurementAttributeAverageRmsUnderVoltageCounterID:
+            result = @"AverageRmsUnderVoltageCounter";
+            break;
+
+        case MTRAttributeIDTypeClusterElectricalMeasurementAttributeRmsExtremeOverVoltagePeriodID:
+            result = @"RmsExtremeOverVoltagePeriod";
+            break;
+
+        case MTRAttributeIDTypeClusterElectricalMeasurementAttributeRmsExtremeUnderVoltagePeriodID:
+            result = @"RmsExtremeUnderVoltagePeriod";
+            break;
+
+        case MTRAttributeIDTypeClusterElectricalMeasurementAttributeRmsVoltageSagPeriodID:
+            result = @"RmsVoltageSagPeriod";
+            break;
+
+        case MTRAttributeIDTypeClusterElectricalMeasurementAttributeRmsVoltageSwellPeriodID:
+            result = @"RmsVoltageSwellPeriod";
+            break;
+
+        case MTRAttributeIDTypeClusterElectricalMeasurementAttributeAcVoltageMultiplierID:
+            result = @"AcVoltageMultiplier";
+            break;
+
+        case MTRAttributeIDTypeClusterElectricalMeasurementAttributeAcVoltageDivisorID:
+            result = @"AcVoltageDivisor";
+            break;
+
+        case MTRAttributeIDTypeClusterElectricalMeasurementAttributeAcCurrentMultiplierID:
+            result = @"AcCurrentMultiplier";
+            break;
+
+        case MTRAttributeIDTypeClusterElectricalMeasurementAttributeAcCurrentDivisorID:
+            result = @"AcCurrentDivisor";
+            break;
+
+        case MTRAttributeIDTypeClusterElectricalMeasurementAttributeAcPowerMultiplierID:
+            result = @"AcPowerMultiplier";
+            break;
+
+        case MTRAttributeIDTypeClusterElectricalMeasurementAttributeAcPowerDivisorID:
+            result = @"AcPowerDivisor";
+            break;
+
+        case MTRAttributeIDTypeClusterElectricalMeasurementAttributeOverloadAlarmsMaskID:
+            result = @"OverloadAlarmsMask";
+            break;
+
+        case MTRAttributeIDTypeClusterElectricalMeasurementAttributeVoltageOverloadID:
+            result = @"VoltageOverload";
+            break;
+
+        case MTRAttributeIDTypeClusterElectricalMeasurementAttributeCurrentOverloadID:
+            result = @"CurrentOverload";
+            break;
+
+        case MTRAttributeIDTypeClusterElectricalMeasurementAttributeAcOverloadAlarmsMaskID:
+            result = @"AcOverloadAlarmsMask";
+            break;
+
+        case MTRAttributeIDTypeClusterElectricalMeasurementAttributeAcVoltageOverloadID:
+            result = @"AcVoltageOverload";
+            break;
+
+        case MTRAttributeIDTypeClusterElectricalMeasurementAttributeAcCurrentOverloadID:
+            result = @"AcCurrentOverload";
+            break;
+
+        case MTRAttributeIDTypeClusterElectricalMeasurementAttributeAcActivePowerOverloadID:
+            result = @"AcActivePowerOverload";
+            break;
+
+        case MTRAttributeIDTypeClusterElectricalMeasurementAttributeAcReactivePowerOverloadID:
+            result = @"AcReactivePowerOverload";
+            break;
+
+        case MTRAttributeIDTypeClusterElectricalMeasurementAttributeAverageRmsOverVoltageID:
+            result = @"AverageRmsOverVoltage";
+            break;
+
+        case MTRAttributeIDTypeClusterElectricalMeasurementAttributeAverageRmsUnderVoltageID:
+            result = @"AverageRmsUnderVoltage";
+            break;
+
+        case MTRAttributeIDTypeClusterElectricalMeasurementAttributeRmsExtremeOverVoltageID:
+            result = @"RmsExtremeOverVoltage";
+            break;
+
+        case MTRAttributeIDTypeClusterElectricalMeasurementAttributeRmsExtremeUnderVoltageID:
+            result = @"RmsExtremeUnderVoltage";
+            break;
+
+        case MTRAttributeIDTypeClusterElectricalMeasurementAttributeRmsVoltageSagID:
+            result = @"RmsVoltageSag";
+            break;
+
+        case MTRAttributeIDTypeClusterElectricalMeasurementAttributeRmsVoltageSwellID:
+            result = @"RmsVoltageSwell";
+            break;
+
+        case MTRAttributeIDTypeClusterElectricalMeasurementAttributeLineCurrentPhaseBID:
+            result = @"LineCurrentPhaseB";
+            break;
+
+        case MTRAttributeIDTypeClusterElectricalMeasurementAttributeActiveCurrentPhaseBID:
+            result = @"ActiveCurrentPhaseB";
+            break;
+
+        case MTRAttributeIDTypeClusterElectricalMeasurementAttributeReactiveCurrentPhaseBID:
+            result = @"ReactiveCurrentPhaseB";
+            break;
+
+        case MTRAttributeIDTypeClusterElectricalMeasurementAttributeRmsVoltagePhaseBID:
+            result = @"RmsVoltagePhaseB";
+            break;
+
+        case MTRAttributeIDTypeClusterElectricalMeasurementAttributeRmsVoltageMinPhaseBID:
+            result = @"RmsVoltageMinPhaseB";
+            break;
+
+        case MTRAttributeIDTypeClusterElectricalMeasurementAttributeRmsVoltageMaxPhaseBID:
+            result = @"RmsVoltageMaxPhaseB";
+            break;
+
+        case MTRAttributeIDTypeClusterElectricalMeasurementAttributeRmsCurrentPhaseBID:
+            result = @"RmsCurrentPhaseB";
+            break;
+
+        case MTRAttributeIDTypeClusterElectricalMeasurementAttributeRmsCurrentMinPhaseBID:
+            result = @"RmsCurrentMinPhaseB";
+            break;
+
+        case MTRAttributeIDTypeClusterElectricalMeasurementAttributeRmsCurrentMaxPhaseBID:
+            result = @"RmsCurrentMaxPhaseB";
+            break;
+
+        case MTRAttributeIDTypeClusterElectricalMeasurementAttributeActivePowerPhaseBID:
+            result = @"ActivePowerPhaseB";
+            break;
+
+        case MTRAttributeIDTypeClusterElectricalMeasurementAttributeActivePowerMinPhaseBID:
+            result = @"ActivePowerMinPhaseB";
+            break;
+
+        case MTRAttributeIDTypeClusterElectricalMeasurementAttributeActivePowerMaxPhaseBID:
+            result = @"ActivePowerMaxPhaseB";
+            break;
+
+        case MTRAttributeIDTypeClusterElectricalMeasurementAttributeReactivePowerPhaseBID:
+            result = @"ReactivePowerPhaseB";
+            break;
+
+        case MTRAttributeIDTypeClusterElectricalMeasurementAttributeApparentPowerPhaseBID:
+            result = @"ApparentPowerPhaseB";
+            break;
+
+        case MTRAttributeIDTypeClusterElectricalMeasurementAttributePowerFactorPhaseBID:
+            result = @"PowerFactorPhaseB";
+            break;
+
+        case MTRAttributeIDTypeClusterElectricalMeasurementAttributeAverageRmsVoltageMeasurementPeriodPhaseBID:
+            result = @"AverageRmsVoltageMeasurementPeriodPhaseB";
+            break;
+
+        case MTRAttributeIDTypeClusterElectricalMeasurementAttributeAverageRmsOverVoltageCounterPhaseBID:
+            result = @"AverageRmsOverVoltageCounterPhaseB";
+            break;
+
+        case MTRAttributeIDTypeClusterElectricalMeasurementAttributeAverageRmsUnderVoltageCounterPhaseBID:
+            result = @"AverageRmsUnderVoltageCounterPhaseB";
+            break;
+
+        case MTRAttributeIDTypeClusterElectricalMeasurementAttributeRmsExtremeOverVoltagePeriodPhaseBID:
+            result = @"RmsExtremeOverVoltagePeriodPhaseB";
+            break;
+
+        case MTRAttributeIDTypeClusterElectricalMeasurementAttributeRmsExtremeUnderVoltagePeriodPhaseBID:
+            result = @"RmsExtremeUnderVoltagePeriodPhaseB";
+            break;
+
+        case MTRAttributeIDTypeClusterElectricalMeasurementAttributeRmsVoltageSagPeriodPhaseBID:
+            result = @"RmsVoltageSagPeriodPhaseB";
+            break;
+
+        case MTRAttributeIDTypeClusterElectricalMeasurementAttributeRmsVoltageSwellPeriodPhaseBID:
+            result = @"RmsVoltageSwellPeriodPhaseB";
+            break;
+
+        case MTRAttributeIDTypeClusterElectricalMeasurementAttributeLineCurrentPhaseCID:
+            result = @"LineCurrentPhaseC";
+            break;
+
+        case MTRAttributeIDTypeClusterElectricalMeasurementAttributeActiveCurrentPhaseCID:
+            result = @"ActiveCurrentPhaseC";
+            break;
+
+        case MTRAttributeIDTypeClusterElectricalMeasurementAttributeReactiveCurrentPhaseCID:
+            result = @"ReactiveCurrentPhaseC";
+            break;
+
+        case MTRAttributeIDTypeClusterElectricalMeasurementAttributeRmsVoltagePhaseCID:
+            result = @"RmsVoltagePhaseC";
+            break;
+
+        case MTRAttributeIDTypeClusterElectricalMeasurementAttributeRmsVoltageMinPhaseCID:
+            result = @"RmsVoltageMinPhaseC";
+            break;
+
+        case MTRAttributeIDTypeClusterElectricalMeasurementAttributeRmsVoltageMaxPhaseCID:
+            result = @"RmsVoltageMaxPhaseC";
+            break;
+
+        case MTRAttributeIDTypeClusterElectricalMeasurementAttributeRmsCurrentPhaseCID:
+            result = @"RmsCurrentPhaseC";
+            break;
+
+        case MTRAttributeIDTypeClusterElectricalMeasurementAttributeRmsCurrentMinPhaseCID:
+            result = @"RmsCurrentMinPhaseC";
+            break;
+
+        case MTRAttributeIDTypeClusterElectricalMeasurementAttributeRmsCurrentMaxPhaseCID:
+            result = @"RmsCurrentMaxPhaseC";
+            break;
+
+        case MTRAttributeIDTypeClusterElectricalMeasurementAttributeActivePowerPhaseCID:
+            result = @"ActivePowerPhaseC";
+            break;
+
+        case MTRAttributeIDTypeClusterElectricalMeasurementAttributeActivePowerMinPhaseCID:
+            result = @"ActivePowerMinPhaseC";
+            break;
+
+        case MTRAttributeIDTypeClusterElectricalMeasurementAttributeActivePowerMaxPhaseCID:
+            result = @"ActivePowerMaxPhaseC";
+            break;
+
+        case MTRAttributeIDTypeClusterElectricalMeasurementAttributeReactivePowerPhaseCID:
+            result = @"ReactivePowerPhaseC";
+            break;
+
+        case MTRAttributeIDTypeClusterElectricalMeasurementAttributeApparentPowerPhaseCID:
+            result = @"ApparentPowerPhaseC";
+            break;
+
+        case MTRAttributeIDTypeClusterElectricalMeasurementAttributePowerFactorPhaseCID:
+            result = @"PowerFactorPhaseC";
+            break;
+
+        case MTRAttributeIDTypeClusterElectricalMeasurementAttributeAverageRmsVoltageMeasurementPeriodPhaseCID:
+            result = @"AverageRmsVoltageMeasurementPeriodPhaseC";
+            break;
+
+        case MTRAttributeIDTypeClusterElectricalMeasurementAttributeAverageRmsOverVoltageCounterPhaseCID:
+            result = @"AverageRmsOverVoltageCounterPhaseC";
+            break;
+
+        case MTRAttributeIDTypeClusterElectricalMeasurementAttributeAverageRmsUnderVoltageCounterPhaseCID:
+            result = @"AverageRmsUnderVoltageCounterPhaseC";
+            break;
+
+        case MTRAttributeIDTypeClusterElectricalMeasurementAttributeRmsExtremeOverVoltagePeriodPhaseCID:
+            result = @"RmsExtremeOverVoltagePeriodPhaseC";
+            break;
+
+        case MTRAttributeIDTypeClusterElectricalMeasurementAttributeRmsExtremeUnderVoltagePeriodPhaseCID:
+            result = @"RmsExtremeUnderVoltagePeriodPhaseC";
+            break;
+
+        case MTRAttributeIDTypeClusterElectricalMeasurementAttributeRmsVoltageSagPeriodPhaseCID:
+            result = @"RmsVoltageSagPeriodPhaseC";
+            break;
+
+        case MTRAttributeIDTypeClusterElectricalMeasurementAttributeRmsVoltageSwellPeriodPhaseCID:
+            result = @"RmsVoltageSwellPeriodPhaseC";
+            break;
+
+        case MTRAttributeIDTypeClusterElectricalMeasurementAttributeGeneratedCommandListID:
+            result = @"GeneratedCommandList";
+            break;
+
+        case MTRAttributeIDTypeClusterElectricalMeasurementAttributeAcceptedCommandListID:
+            result = @"AcceptedCommandList";
+            break;
+
+        case MTRAttributeIDTypeClusterElectricalMeasurementAttributeEventListID:
+            result = @"EventList";
+            break;
+
+        case MTRAttributeIDTypeClusterElectricalMeasurementAttributeAttributeListID:
+            result = @"AttributeList";
+            break;
+
+        case MTRAttributeIDTypeClusterElectricalMeasurementAttributeFeatureMapID:
+            result = @"FeatureMap";
+            break;
+
+        case MTRAttributeIDTypeClusterElectricalMeasurementAttributeClusterRevisionID:
+            result = @"ClusterRevision";
+            break;
+
+        default:
+            result = [NSString stringWithFormat:@"<Unknown attributeID %d>", attributeID];
+            break;
+        }
+        break;
+
+    case MTRClusterIDTypeUnitTestingID:
+
+        switch (attributeID) {
+
+            // Cluster UnitTesting attributes
+        case MTRAttributeIDTypeClusterUnitTestingAttributeBooleanID:
+            result = @"Boolean";
+            break;
+
+        case MTRAttributeIDTypeClusterUnitTestingAttributeBitmap8ID:
+            result = @"Bitmap8";
+            break;
+
+        case MTRAttributeIDTypeClusterUnitTestingAttributeBitmap16ID:
+            result = @"Bitmap16";
+            break;
+
+        case MTRAttributeIDTypeClusterUnitTestingAttributeBitmap32ID:
+            result = @"Bitmap32";
+            break;
+
+        case MTRAttributeIDTypeClusterUnitTestingAttributeBitmap64ID:
+            result = @"Bitmap64";
+            break;
+
+        case MTRAttributeIDTypeClusterUnitTestingAttributeInt8uID:
+            result = @"Int8u";
+            break;
+
+        case MTRAttributeIDTypeClusterUnitTestingAttributeInt16uID:
+            result = @"Int16u";
+            break;
+
+        case MTRAttributeIDTypeClusterUnitTestingAttributeInt24uID:
+            result = @"Int24u";
+            break;
+
+        case MTRAttributeIDTypeClusterUnitTestingAttributeInt32uID:
+            result = @"Int32u";
+            break;
+
+        case MTRAttributeIDTypeClusterUnitTestingAttributeInt40uID:
+            result = @"Int40u";
+            break;
+
+        case MTRAttributeIDTypeClusterUnitTestingAttributeInt48uID:
+            result = @"Int48u";
+            break;
+
+        case MTRAttributeIDTypeClusterUnitTestingAttributeInt56uID:
+            result = @"Int56u";
+            break;
+
+        case MTRAttributeIDTypeClusterUnitTestingAttributeInt64uID:
+            result = @"Int64u";
+            break;
+
+        case MTRAttributeIDTypeClusterUnitTestingAttributeInt8sID:
+            result = @"Int8s";
+            break;
+
+        case MTRAttributeIDTypeClusterUnitTestingAttributeInt16sID:
+            result = @"Int16s";
+            break;
+
+        case MTRAttributeIDTypeClusterUnitTestingAttributeInt24sID:
+            result = @"Int24s";
+            break;
+
+        case MTRAttributeIDTypeClusterUnitTestingAttributeInt32sID:
+            result = @"Int32s";
+            break;
+
+        case MTRAttributeIDTypeClusterUnitTestingAttributeInt40sID:
+            result = @"Int40s";
+            break;
+
+        case MTRAttributeIDTypeClusterUnitTestingAttributeInt48sID:
+            result = @"Int48s";
+            break;
+
+        case MTRAttributeIDTypeClusterUnitTestingAttributeInt56sID:
+            result = @"Int56s";
+            break;
+
+        case MTRAttributeIDTypeClusterUnitTestingAttributeInt64sID:
+            result = @"Int64s";
+            break;
+
+        case MTRAttributeIDTypeClusterUnitTestingAttributeEnum8ID:
+            result = @"Enum8";
+            break;
+
+        case MTRAttributeIDTypeClusterUnitTestingAttributeEnum16ID:
+            result = @"Enum16";
+            break;
+
+        case MTRAttributeIDTypeClusterUnitTestingAttributeFloatSingleID:
+            result = @"FloatSingle";
+            break;
+
+        case MTRAttributeIDTypeClusterUnitTestingAttributeFloatDoubleID:
+            result = @"FloatDouble";
+            break;
+
+        case MTRAttributeIDTypeClusterUnitTestingAttributeOctetStringID:
+            result = @"OctetString";
+            break;
+
+        case MTRAttributeIDTypeClusterUnitTestingAttributeListInt8uID:
+            result = @"ListInt8u";
+            break;
+
+        case MTRAttributeIDTypeClusterUnitTestingAttributeListOctetStringID:
+            result = @"ListOctetString";
+            break;
+
+        case MTRAttributeIDTypeClusterUnitTestingAttributeListStructOctetStringID:
+            result = @"ListStructOctetString";
+            break;
+
+        case MTRAttributeIDTypeClusterUnitTestingAttributeLongOctetStringID:
+            result = @"LongOctetString";
+            break;
+
+        case MTRAttributeIDTypeClusterUnitTestingAttributeCharStringID:
+            result = @"CharString";
+            break;
+
+        case MTRAttributeIDTypeClusterUnitTestingAttributeLongCharStringID:
+            result = @"LongCharString";
+            break;
+
+        case MTRAttributeIDTypeClusterUnitTestingAttributeEpochUsID:
+            result = @"EpochUs";
+            break;
+
+        case MTRAttributeIDTypeClusterUnitTestingAttributeEpochSID:
+            result = @"EpochS";
+            break;
+
+        case MTRAttributeIDTypeClusterUnitTestingAttributeVendorIdID:
+            result = @"VendorId";
+            break;
+
+        case MTRAttributeIDTypeClusterUnitTestingAttributeListNullablesAndOptionalsStructID:
+            result = @"ListNullablesAndOptionalsStruct";
+            break;
+
+        case MTRAttributeIDTypeClusterUnitTestingAttributeEnumAttrID:
+            result = @"EnumAttr";
+            break;
+
+        case MTRAttributeIDTypeClusterUnitTestingAttributeStructAttrID:
+            result = @"StructAttr";
+            break;
+
+        case MTRAttributeIDTypeClusterUnitTestingAttributeRangeRestrictedInt8uID:
+            result = @"RangeRestrictedInt8u";
+            break;
+
+        case MTRAttributeIDTypeClusterUnitTestingAttributeRangeRestrictedInt8sID:
+            result = @"RangeRestrictedInt8s";
+            break;
+
+        case MTRAttributeIDTypeClusterUnitTestingAttributeRangeRestrictedInt16uID:
+            result = @"RangeRestrictedInt16u";
+            break;
+
+        case MTRAttributeIDTypeClusterUnitTestingAttributeRangeRestrictedInt16sID:
+            result = @"RangeRestrictedInt16s";
+            break;
+
+        case MTRAttributeIDTypeClusterUnitTestingAttributeListLongOctetStringID:
+            result = @"ListLongOctetString";
+            break;
+
+        case MTRAttributeIDTypeClusterUnitTestingAttributeListFabricScopedID:
+            result = @"ListFabricScoped";
+            break;
+
+        case MTRAttributeIDTypeClusterUnitTestingAttributeTimedWriteBooleanID:
+            result = @"TimedWriteBoolean";
+            break;
+
+        case MTRAttributeIDTypeClusterUnitTestingAttributeGeneralErrorBooleanID:
+            result = @"GeneralErrorBoolean";
+            break;
+
+        case MTRAttributeIDTypeClusterUnitTestingAttributeClusterErrorBooleanID:
+            result = @"ClusterErrorBoolean";
+            break;
+
+        case MTRAttributeIDTypeClusterUnitTestingAttributeUnsupportedID:
+            result = @"Unsupported";
+            break;
+
+        case MTRAttributeIDTypeClusterUnitTestingAttributeNullableBooleanID:
+            result = @"NullableBoolean";
+            break;
+
+        case MTRAttributeIDTypeClusterUnitTestingAttributeNullableBitmap8ID:
+            result = @"NullableBitmap8";
+            break;
+
+        case MTRAttributeIDTypeClusterUnitTestingAttributeNullableBitmap16ID:
+            result = @"NullableBitmap16";
+            break;
+
+        case MTRAttributeIDTypeClusterUnitTestingAttributeNullableBitmap32ID:
+            result = @"NullableBitmap32";
+            break;
+
+        case MTRAttributeIDTypeClusterUnitTestingAttributeNullableBitmap64ID:
+            result = @"NullableBitmap64";
+            break;
+
+        case MTRAttributeIDTypeClusterUnitTestingAttributeNullableInt8uID:
+            result = @"NullableInt8u";
+            break;
+
+        case MTRAttributeIDTypeClusterUnitTestingAttributeNullableInt16uID:
+            result = @"NullableInt16u";
+            break;
+
+        case MTRAttributeIDTypeClusterUnitTestingAttributeNullableInt24uID:
+            result = @"NullableInt24u";
+            break;
+
+        case MTRAttributeIDTypeClusterUnitTestingAttributeNullableInt32uID:
+            result = @"NullableInt32u";
+            break;
+
+        case MTRAttributeIDTypeClusterUnitTestingAttributeNullableInt40uID:
+            result = @"NullableInt40u";
+            break;
+
+        case MTRAttributeIDTypeClusterUnitTestingAttributeNullableInt48uID:
+            result = @"NullableInt48u";
+            break;
+
+        case MTRAttributeIDTypeClusterUnitTestingAttributeNullableInt56uID:
+            result = @"NullableInt56u";
+            break;
+
+        case MTRAttributeIDTypeClusterUnitTestingAttributeNullableInt64uID:
+            result = @"NullableInt64u";
+            break;
+
+        case MTRAttributeIDTypeClusterUnitTestingAttributeNullableInt8sID:
+            result = @"NullableInt8s";
+            break;
+
+        case MTRAttributeIDTypeClusterUnitTestingAttributeNullableInt16sID:
+            result = @"NullableInt16s";
+            break;
+
+        case MTRAttributeIDTypeClusterUnitTestingAttributeNullableInt24sID:
+            result = @"NullableInt24s";
+            break;
+
+        case MTRAttributeIDTypeClusterUnitTestingAttributeNullableInt32sID:
+            result = @"NullableInt32s";
+            break;
+
+        case MTRAttributeIDTypeClusterUnitTestingAttributeNullableInt40sID:
+            result = @"NullableInt40s";
+            break;
+
+        case MTRAttributeIDTypeClusterUnitTestingAttributeNullableInt48sID:
+            result = @"NullableInt48s";
+            break;
+
+        case MTRAttributeIDTypeClusterUnitTestingAttributeNullableInt56sID:
+            result = @"NullableInt56s";
+            break;
+
+        case MTRAttributeIDTypeClusterUnitTestingAttributeNullableInt64sID:
+            result = @"NullableInt64s";
+            break;
+
+        case MTRAttributeIDTypeClusterUnitTestingAttributeNullableEnum8ID:
+            result = @"NullableEnum8";
+            break;
+
+        case MTRAttributeIDTypeClusterUnitTestingAttributeNullableEnum16ID:
+            result = @"NullableEnum16";
+            break;
+
+        case MTRAttributeIDTypeClusterUnitTestingAttributeNullableFloatSingleID:
+            result = @"NullableFloatSingle";
+            break;
+
+        case MTRAttributeIDTypeClusterUnitTestingAttributeNullableFloatDoubleID:
+            result = @"NullableFloatDouble";
+            break;
+
+        case MTRAttributeIDTypeClusterUnitTestingAttributeNullableOctetStringID:
+            result = @"NullableOctetString";
+            break;
+
+        case MTRAttributeIDTypeClusterUnitTestingAttributeNullableCharStringID:
+            result = @"NullableCharString";
+            break;
+
+        case MTRAttributeIDTypeClusterUnitTestingAttributeNullableEnumAttrID:
+            result = @"NullableEnumAttr";
+            break;
+
+        case MTRAttributeIDTypeClusterUnitTestingAttributeNullableStructID:
+            result = @"NullableStruct";
+            break;
+
+        case MTRAttributeIDTypeClusterUnitTestingAttributeNullableRangeRestrictedInt8uID:
+            result = @"NullableRangeRestrictedInt8u";
+            break;
+
+        case MTRAttributeIDTypeClusterUnitTestingAttributeNullableRangeRestrictedInt8sID:
+            result = @"NullableRangeRestrictedInt8s";
+            break;
+
+        case MTRAttributeIDTypeClusterUnitTestingAttributeNullableRangeRestrictedInt16uID:
+            result = @"NullableRangeRestrictedInt16u";
+            break;
+
+        case MTRAttributeIDTypeClusterUnitTestingAttributeNullableRangeRestrictedInt16sID:
+            result = @"NullableRangeRestrictedInt16s";
+            break;
+
+        case MTRAttributeIDTypeClusterUnitTestingAttributeWriteOnlyInt8uID:
+            result = @"WriteOnlyInt8u";
+            break;
+
+        case MTRAttributeIDTypeClusterUnitTestingAttributeGeneratedCommandListID:
+            result = @"GeneratedCommandList";
+            break;
+
+        case MTRAttributeIDTypeClusterUnitTestingAttributeAcceptedCommandListID:
+            result = @"AcceptedCommandList";
+            break;
+
+        case MTRAttributeIDTypeClusterUnitTestingAttributeEventListID:
+            result = @"EventList";
+            break;
+
+        case MTRAttributeIDTypeClusterUnitTestingAttributeAttributeListID:
+            result = @"AttributeList";
+            break;
+
+        case MTRAttributeIDTypeClusterUnitTestingAttributeFeatureMapID:
+            result = @"FeatureMap";
+            break;
+
+        case MTRAttributeIDTypeClusterUnitTestingAttributeClusterRevisionID:
+            result = @"ClusterRevision";
+            break;
+
+        case MTRAttributeIDTypeClusterUnitTestingAttributeMeiInt8uID:
+            result = @"MeiInt8u";
+            break;
+
+        default:
+            result = [NSString stringWithFormat:@"<Unknown attributeID %d>", attributeID];
+            break;
+        }
+        break;
+
+    case MTRClusterIDTypeSampleMEIID:
+
+        switch (attributeID) {
+
+            // Cluster SampleMEI attributes
+        case MTRAttributeIDTypeClusterSampleMEIAttributeFlipFlopID:
+            result = @"FlipFlop";
+            break;
+
+        case MTRAttributeIDTypeClusterSampleMEIAttributeGeneratedCommandListID:
+            result = @"GeneratedCommandList";
+            break;
+
+        case MTRAttributeIDTypeClusterSampleMEIAttributeAcceptedCommandListID:
+            result = @"AcceptedCommandList";
+            break;
+
+        case MTRAttributeIDTypeClusterSampleMEIAttributeEventListID:
+            result = @"EventList";
+            break;
+
+        case MTRAttributeIDTypeClusterSampleMEIAttributeAttributeListID:
+            result = @"AttributeList";
+            break;
+
+        case MTRAttributeIDTypeClusterSampleMEIAttributeFeatureMapID:
+            result = @"FeatureMap";
+            break;
+
+        case MTRAttributeIDTypeClusterSampleMEIAttributeClusterRevisionID:
+            result = @"ClusterRevision";
+            break;
+
+        default:
+            result = [NSString stringWithFormat:@"<Unknown attributeID %d>", attributeID];
+            break;
         }
         break;
 
@@ -12085,6 +11108,11 @@
         }
         break;
 
+    default:
+        result = [NSString stringWithFormat:@"<Unknown clusterID %d>", clusterID];
+        break;
+    }
+
     return result;
 }
 
