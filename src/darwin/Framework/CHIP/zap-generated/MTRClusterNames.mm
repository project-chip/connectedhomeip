/*
 *
 *    Copyright (c) 2022 Project CHIP Authors
 *
 *    Licensed under the Apache License, Version 2.0 (the "License");
 *    you may not use this file except in compliance with the License.
 *    You may obtain a copy of the License at
 *
 *        http://www.apache.org/licenses/LICENSE-2.0
 *
 *    Unless required by applicable law or agreed to in writing, software
 *    distributed under the License is distributed on an "AS IS" BASIS,
 *    WITHOUT WARRANTIES OR CONDITIONS OF ANY KIND, either express or implied.
 *    See the License for the specific language governing permissions and
 *    limitations under the License.
 */

#import <Matter/MTRClusterNames.h>

// @implementation MTRClusterAttributeIDType

#pragma mark - Clusters IDs

NSString * MTRClusterNameForID(MTRClusterIDType clusterID)
{
    NSString * result = nil;

    switch (clusterID) {

    case MTRClusterIDTypeIdentifyID:
        result = @"Identify";
        break;
    case MTRClusterIDTypeGroupsID:
        result = @"Groups";
        break;
    case MTRClusterIDTypeOnOffID:
        result = @"OnOff";
        break;
    case MTRClusterIDTypeOnOffSwitchConfigurationID:
        result = @"OnOffSwitchConfiguration";
        break;
    case MTRClusterIDTypeLevelControlID:
        result = @"LevelControl";
        break;
    case MTRClusterIDTypeBinaryInputBasicID:
        result = @"BinaryInputBasic";
        break;
    case MTRClusterIDTypePulseWidthModulationID:
        result = @"PulseWidthModulation";
        break;
    case MTRClusterIDTypeDescriptorID:
        result = @"Descriptor";
        break;
    case MTRClusterIDTypeBindingID:
        result = @"Binding";
        break;
    case MTRClusterIDTypeAccessControlID:
        result = @"AccessControl";
        break;
    case MTRClusterIDTypeActionsID:
        result = @"Actions";
        break;
    case MTRClusterIDTypeBasicInformationID:
        result = @"BasicInformation";
        break;
    case MTRClusterIDTypeOTASoftwareUpdateProviderID:
        result = @"OTASoftwareUpdateProvider";
        break;
    case MTRClusterIDTypeOTASoftwareUpdateRequestorID:
        result = @"OTASoftwareUpdateRequestor";
        break;
    case MTRClusterIDTypeLocalizationConfigurationID:
        result = @"LocalizationConfiguration";
        break;
    case MTRClusterIDTypeTimeFormatLocalizationID:
        result = @"TimeFormatLocalization";
        break;
    case MTRClusterIDTypeUnitLocalizationID:
        result = @"UnitLocalization";
        break;
    case MTRClusterIDTypePowerSourceConfigurationID:
        result = @"PowerSourceConfiguration";
        break;
    case MTRClusterIDTypePowerSourceID:
        result = @"PowerSource";
        break;
    case MTRClusterIDTypeGeneralCommissioningID:
        result = @"GeneralCommissioning";
        break;
    case MTRClusterIDTypeNetworkCommissioningID:
        result = @"NetworkCommissioning";
        break;
    case MTRClusterIDTypeDiagnosticLogsID:
        result = @"DiagnosticLogs";
        break;
    case MTRClusterIDTypeGeneralDiagnosticsID:
        result = @"GeneralDiagnostics";
        break;
    case MTRClusterIDTypeSoftwareDiagnosticsID:
        result = @"SoftwareDiagnostics";
        break;
    case MTRClusterIDTypeThreadNetworkDiagnosticsID:
        result = @"ThreadNetworkDiagnostics";
        break;
    case MTRClusterIDTypeWiFiNetworkDiagnosticsID:
        result = @"WiFiNetworkDiagnostics";
        break;
    case MTRClusterIDTypeEthernetNetworkDiagnosticsID:
        result = @"EthernetNetworkDiagnostics";
        break;
    case MTRClusterIDTypeTimeSynchronizationID:
        result = @"TimeSynchronization";
        break;
    case MTRClusterIDTypeBridgedDeviceBasicInformationID:
        result = @"BridgedDeviceBasicInformation";
        break;
    case MTRClusterIDTypeSwitchID:
        result = @"Switch";
        break;
    case MTRClusterIDTypeAdministratorCommissioningID:
        result = @"AdministratorCommissioning";
        break;
    case MTRClusterIDTypeOperationalCredentialsID:
        result = @"OperationalCredentials";
        break;
    case MTRClusterIDTypeGroupKeyManagementID:
        result = @"GroupKeyManagement";
        break;
    case MTRClusterIDTypeFixedLabelID:
        result = @"FixedLabel";
        break;
    case MTRClusterIDTypeUserLabelID:
        result = @"UserLabel";
        break;
    case MTRClusterIDTypeBooleanStateID:
        result = @"BooleanState";
        break;
    case MTRClusterIDTypeICDManagementID:
        result = @"ICDManagement";
        break;
    case MTRClusterIDTypeTimerID:
        result = @"Timer";
        break;
    case MTRClusterIDTypeOvenCavityOperationalStateID:
        result = @"OvenCavityOperationalState";
        break;
    case MTRClusterIDTypeOvenModeID:
        result = @"OvenMode";
        break;
    case MTRClusterIDTypeLaundryDryerControlsID:
        result = @"LaundryDryerControls";
        break;
    case MTRClusterIDTypeModeSelectID:
        result = @"ModeSelect";
        break;
    case MTRClusterIDTypeLaundryWasherModeID:
        result = @"LaundryWasherMode";
        break;
    case MTRClusterIDTypeRefrigeratorAndTemperatureControlledCabinetModeID:
        result = @"RefrigeratorAndTemperatureControlledCabinetMode";
        break;
    case MTRClusterIDTypeLaundryWasherControlsID:
        result = @"LaundryWasherControls";
        break;
    case MTRClusterIDTypeRVCRunModeID:
        result = @"RVCRunMode";
        break;
    case MTRClusterIDTypeRVCCleanModeID:
        result = @"RVCCleanMode";
        break;
    case MTRClusterIDTypeTemperatureControlID:
        result = @"TemperatureControl";
        break;
    case MTRClusterIDTypeRefrigeratorAlarmID:
        result = @"RefrigeratorAlarm";
        break;
    case MTRClusterIDTypeDishwasherModeID:
        result = @"DishwasherMode";
        break;
    case MTRClusterIDTypeAirQualityID:
        result = @"AirQuality";
        break;
    case MTRClusterIDTypeSmokeCOAlarmID:
        result = @"SmokeCOAlarm";
        break;
    case MTRClusterIDTypeDishwasherAlarmID:
        result = @"DishwasherAlarm";
        break;
    case MTRClusterIDTypeMicrowaveOvenModeID:
        result = @"MicrowaveOvenMode";
        break;
    case MTRClusterIDTypeMicrowaveOvenControlID:
        result = @"MicrowaveOvenControl";
        break;
    case MTRClusterIDTypeOperationalStateID:
        result = @"OperationalState";
        break;
    case MTRClusterIDTypeRVCOperationalStateID:
        result = @"RVCOperationalState";
        break;
    case MTRClusterIDTypeScenesManagementID:
        result = @"ScenesManagement";
        break;
    case MTRClusterIDTypeHEPAFilterMonitoringID:
        result = @"HEPAFilterMonitoring";
        break;
    case MTRClusterIDTypeActivatedCarbonFilterMonitoringID:
        result = @"ActivatedCarbonFilterMonitoring";
        break;
    case MTRClusterIDTypeBooleanStateConfigurationID:
        result = @"BooleanStateConfiguration";
        break;
    case MTRClusterIDTypeValveConfigurationAndControlID:
        result = @"ValveConfigurationAndControl";
        break;
    case MTRClusterIDTypeElectricalPowerMeasurementID:
        result = @"ElectricalPowerMeasurement";
        break;
    case MTRClusterIDTypeElectricalEnergyMeasurementID:
        result = @"ElectricalEnergyMeasurement";
        break;
    case MTRClusterIDTypeDemandResponseLoadControlID:
        result = @"DemandResponseLoadControl";
        break;
    case MTRClusterIDTypeMessagesID:
        result = @"Messages";
        break;
    case MTRClusterIDTypeDeviceEnergyManagementID:
        result = @"DeviceEnergyManagement";
        break;
    case MTRClusterIDTypeEnergyEVSEID:
        result = @"EnergyEVSE";
        break;
    case MTRClusterIDTypeEnergyPreferenceID:
        result = @"EnergyPreference";
        break;
    case MTRClusterIDTypePowerTopologyID:
        result = @"PowerTopology";
        break;
    case MTRClusterIDTypeEnergyEVSEModeID:
        result = @"EnergyEVSEMode";
        break;
    case MTRClusterIDTypeDeviceEnergyManagementModeID:
        result = @"DeviceEnergyManagementMode";
        break;
    case MTRClusterIDTypeDoorLockID:
        result = @"DoorLock";
        break;
    case MTRClusterIDTypeWindowCoveringID:
        result = @"WindowCovering";
        break;
    case MTRClusterIDTypeBarrierControlID:
        result = @"BarrierControl";
        break;
    case MTRClusterIDTypePumpConfigurationAndControlID:
        result = @"PumpConfigurationAndControl";
        break;
    case MTRClusterIDTypeThermostatID:
        result = @"Thermostat";
        break;
    case MTRClusterIDTypeFanControlID:
        result = @"FanControl";
        break;
    case MTRClusterIDTypeThermostatUserInterfaceConfigurationID:
        result = @"ThermostatUserInterfaceConfiguration";
        break;
    case MTRClusterIDTypeColorControlID:
        result = @"ColorControl";
        break;
    case MTRClusterIDTypeBallastConfigurationID:
        result = @"BallastConfiguration";
        break;
    case MTRClusterIDTypeIlluminanceMeasurementID:
        result = @"IlluminanceMeasurement";
        break;
    case MTRClusterIDTypeTemperatureMeasurementID:
        result = @"TemperatureMeasurement";
        break;
    case MTRClusterIDTypePressureMeasurementID:
        result = @"PressureMeasurement";
        break;
    case MTRClusterIDTypeFlowMeasurementID:
        result = @"FlowMeasurement";
        break;
    case MTRClusterIDTypeRelativeHumidityMeasurementID:
        result = @"RelativeHumidityMeasurement";
        break;
    case MTRClusterIDTypeOccupancySensingID:
        result = @"OccupancySensing";
        break;
    case MTRClusterIDTypeCarbonMonoxideConcentrationMeasurementID:
        result = @"CarbonMonoxideConcentrationMeasurement";
        break;
    case MTRClusterIDTypeCarbonDioxideConcentrationMeasurementID:
        result = @"CarbonDioxideConcentrationMeasurement";
        break;
    case MTRClusterIDTypeNitrogenDioxideConcentrationMeasurementID:
        result = @"NitrogenDioxideConcentrationMeasurement";
        break;
    case MTRClusterIDTypeOzoneConcentrationMeasurementID:
        result = @"OzoneConcentrationMeasurement";
        break;
    case MTRClusterIDTypePM25ConcentrationMeasurementID:
        result = @"PM25ConcentrationMeasurement";
        break;
    case MTRClusterIDTypeFormaldehydeConcentrationMeasurementID:
        result = @"FormaldehydeConcentrationMeasurement";
        break;
    case MTRClusterIDTypePM1ConcentrationMeasurementID:
        result = @"PM1ConcentrationMeasurement";
        break;
    case MTRClusterIDTypePM10ConcentrationMeasurementID:
        result = @"PM10ConcentrationMeasurement";
        break;
    case MTRClusterIDTypeTotalVolatileOrganicCompoundsConcentrationMeasurementID:
        result = @"TotalVolatileOrganicCompoundsConcentrationMeasurement";
        break;
    case MTRClusterIDTypeRadonConcentrationMeasurementID:
        result = @"RadonConcentrationMeasurement";
        break;
    case MTRClusterIDTypeWiFiNetworkManagementID:
        result = @"WiFiNetworkManagement";
        break;
<<<<<<< HEAD
=======
    case MTRClusterIDTypeThreadNetworkDirectoryID:
        result = @"ThreadNetworkDirectory";
        break;
>>>>>>> 3cc96a14
    case MTRClusterIDTypeWakeOnLANID:
        result = @"WakeOnLAN";
        break;
    case MTRClusterIDTypeChannelID:
        result = @"Channel";
        break;
    case MTRClusterIDTypeTargetNavigatorID:
        result = @"TargetNavigator";
        break;
    case MTRClusterIDTypeMediaPlaybackID:
        result = @"MediaPlayback";
        break;
    case MTRClusterIDTypeMediaInputID:
        result = @"MediaInput";
        break;
    case MTRClusterIDTypeLowPowerID:
        result = @"LowPower";
        break;
    case MTRClusterIDTypeKeypadInputID:
        result = @"KeypadInput";
        break;
    case MTRClusterIDTypeContentLauncherID:
        result = @"ContentLauncher";
        break;
    case MTRClusterIDTypeAudioOutputID:
        result = @"AudioOutput";
        break;
    case MTRClusterIDTypeApplicationLauncherID:
        result = @"ApplicationLauncher";
        break;
    case MTRClusterIDTypeApplicationBasicID:
        result = @"ApplicationBasic";
        break;
    case MTRClusterIDTypeAccountLoginID:
        result = @"AccountLogin";
        break;
    case MTRClusterIDTypeContentControlID:
        result = @"ContentControl";
        break;
    case MTRClusterIDTypeContentAppObserverID:
        result = @"ContentAppObserver";
        break;
    case MTRClusterIDTypeElectricalMeasurementID:
        result = @"ElectricalMeasurement";
        break;
    case MTRClusterIDTypeUnitTestingID:
        result = @"UnitTesting";
        break;
    case MTRClusterIDTypeSampleMEIID:
        result = @"SampleMEI";
        break;

    default:
        result = [NSString stringWithFormat:@"<Unknown clusterID %d>", clusterID];
        break;
    }

    return result;
}

#pragma mark - Attributes IDs

NSString * MTRAttributeNameForID(MTRClusterIDType clusterID, MTRAttributeIDType attributeID)
{
    NSString * result = nil;

    switch (clusterID) {

    case MTRClusterIDTypeIdentifyID:

        switch (attributeID) {

            // Cluster Identify attributes
        case MTRAttributeIDTypeClusterIdentifyAttributeIdentifyTimeID:
            result = @"IdentifyTime";
            break;

        case MTRAttributeIDTypeClusterIdentifyAttributeIdentifyTypeID:
            result = @"IdentifyType";
            break;

        case MTRAttributeIDTypeClusterIdentifyAttributeGeneratedCommandListID:
            result = @"GeneratedCommandList";
            break;

        case MTRAttributeIDTypeClusterIdentifyAttributeAcceptedCommandListID:
            result = @"AcceptedCommandList";
            break;

        case MTRAttributeIDTypeClusterIdentifyAttributeEventListID:
            result = @"EventList";
            break;

        case MTRAttributeIDTypeClusterIdentifyAttributeAttributeListID:
            result = @"AttributeList";
            break;

        case MTRAttributeIDTypeClusterIdentifyAttributeFeatureMapID:
            result = @"FeatureMap";
            break;

        case MTRAttributeIDTypeClusterIdentifyAttributeClusterRevisionID:
            result = @"ClusterRevision";
            break;

        default:
            result = [NSString stringWithFormat:@"<Unknown attributeID %d>", attributeID];
            break;
        }

    case MTRClusterIDTypeGroupsID:

        switch (attributeID) {

            // Cluster Groups attributes
        case MTRAttributeIDTypeClusterGroupsAttributeNameSupportID:
            result = @"NameSupport";
            break;

        case MTRAttributeIDTypeClusterGroupsAttributeGeneratedCommandListID:
            result = @"GeneratedCommandList";
            break;

        case MTRAttributeIDTypeClusterGroupsAttributeAcceptedCommandListID:
            result = @"AcceptedCommandList";
            break;

        case MTRAttributeIDTypeClusterGroupsAttributeEventListID:
            result = @"EventList";
            break;

        case MTRAttributeIDTypeClusterGroupsAttributeAttributeListID:
            result = @"AttributeList";
            break;

        case MTRAttributeIDTypeClusterGroupsAttributeFeatureMapID:
            result = @"FeatureMap";
            break;

        case MTRAttributeIDTypeClusterGroupsAttributeClusterRevisionID:
            result = @"ClusterRevision";
            break;

        default:
            result = [NSString stringWithFormat:@"<Unknown attributeID %d>", attributeID];
            break;
        }

    case MTRClusterIDTypeOnOffID:

        switch (attributeID) {

            // Cluster OnOff attributes
        case MTRAttributeIDTypeClusterOnOffAttributeOnOffID:
            result = @"OnOff";
            break;

        case MTRAttributeIDTypeClusterOnOffAttributeGlobalSceneControlID:
            result = @"GlobalSceneControl";
            break;

        case MTRAttributeIDTypeClusterOnOffAttributeOnTimeID:
            result = @"OnTime";
            break;

        case MTRAttributeIDTypeClusterOnOffAttributeOffWaitTimeID:
            result = @"OffWaitTime";
            break;

        case MTRAttributeIDTypeClusterOnOffAttributeStartUpOnOffID:
            result = @"StartUpOnOff";
            break;

        case MTRAttributeIDTypeClusterOnOffAttributeGeneratedCommandListID:
            result = @"GeneratedCommandList";
            break;

        case MTRAttributeIDTypeClusterOnOffAttributeAcceptedCommandListID:
            result = @"AcceptedCommandList";
            break;

        case MTRAttributeIDTypeClusterOnOffAttributeEventListID:
            result = @"EventList";
            break;

        case MTRAttributeIDTypeClusterOnOffAttributeAttributeListID:
            result = @"AttributeList";
            break;

        case MTRAttributeIDTypeClusterOnOffAttributeFeatureMapID:
            result = @"FeatureMap";
            break;

        case MTRAttributeIDTypeClusterOnOffAttributeClusterRevisionID:
            result = @"ClusterRevision";
            break;

        default:
            result = [NSString stringWithFormat:@"<Unknown attributeID %d>", attributeID];
            break;
        }

    case MTRClusterIDTypeOnOffSwitchConfigurationID:

        switch (attributeID) {

            // Cluster OnOffSwitchConfiguration attributes
        case MTRAttributeIDTypeClusterOnOffSwitchConfigurationAttributeSwitchTypeID:
            result = @"SwitchType";
            break;

        case MTRAttributeIDTypeClusterOnOffSwitchConfigurationAttributeSwitchActionsID:
            result = @"SwitchActions";
            break;

        case MTRAttributeIDTypeClusterOnOffSwitchConfigurationAttributeGeneratedCommandListID:
            result = @"GeneratedCommandList";
            break;

        case MTRAttributeIDTypeClusterOnOffSwitchConfigurationAttributeAcceptedCommandListID:
            result = @"AcceptedCommandList";
            break;

        case MTRAttributeIDTypeClusterOnOffSwitchConfigurationAttributeEventListID:
            result = @"EventList";
            break;

        case MTRAttributeIDTypeClusterOnOffSwitchConfigurationAttributeAttributeListID:
            result = @"AttributeList";
            break;

        case MTRAttributeIDTypeClusterOnOffSwitchConfigurationAttributeFeatureMapID:
            result = @"FeatureMap";
            break;

        case MTRAttributeIDTypeClusterOnOffSwitchConfigurationAttributeClusterRevisionID:
            result = @"ClusterRevision";
            break;

        default:
            result = [NSString stringWithFormat:@"<Unknown attributeID %d>", attributeID];
            break;
        }

    case MTRClusterIDTypeLevelControlID:

        switch (attributeID) {

            // Cluster LevelControl attributes
        case MTRAttributeIDTypeClusterLevelControlAttributeCurrentLevelID:
            result = @"CurrentLevel";
            break;

        case MTRAttributeIDTypeClusterLevelControlAttributeRemainingTimeID:
            result = @"RemainingTime";
            break;

        case MTRAttributeIDTypeClusterLevelControlAttributeMinLevelID:
            result = @"MinLevel";
            break;

        case MTRAttributeIDTypeClusterLevelControlAttributeMaxLevelID:
            result = @"MaxLevel";
            break;

        case MTRAttributeIDTypeClusterLevelControlAttributeCurrentFrequencyID:
            result = @"CurrentFrequency";
            break;

        case MTRAttributeIDTypeClusterLevelControlAttributeMinFrequencyID:
            result = @"MinFrequency";
            break;

        case MTRAttributeIDTypeClusterLevelControlAttributeMaxFrequencyID:
            result = @"MaxFrequency";
            break;

        case MTRAttributeIDTypeClusterLevelControlAttributeOptionsID:
            result = @"Options";
            break;

        case MTRAttributeIDTypeClusterLevelControlAttributeOnOffTransitionTimeID:
            result = @"OnOffTransitionTime";
            break;

        case MTRAttributeIDTypeClusterLevelControlAttributeOnLevelID:
            result = @"OnLevel";
            break;

        case MTRAttributeIDTypeClusterLevelControlAttributeOnTransitionTimeID:
            result = @"OnTransitionTime";
            break;

        case MTRAttributeIDTypeClusterLevelControlAttributeOffTransitionTimeID:
            result = @"OffTransitionTime";
            break;

        case MTRAttributeIDTypeClusterLevelControlAttributeDefaultMoveRateID:
            result = @"DefaultMoveRate";
            break;

        case MTRAttributeIDTypeClusterLevelControlAttributeStartUpCurrentLevelID:
            result = @"StartUpCurrentLevel";
            break;

        case MTRAttributeIDTypeClusterLevelControlAttributeGeneratedCommandListID:
            result = @"GeneratedCommandList";
            break;

        case MTRAttributeIDTypeClusterLevelControlAttributeAcceptedCommandListID:
            result = @"AcceptedCommandList";
            break;

        case MTRAttributeIDTypeClusterLevelControlAttributeEventListID:
            result = @"EventList";
            break;

        case MTRAttributeIDTypeClusterLevelControlAttributeAttributeListID:
            result = @"AttributeList";
            break;

        case MTRAttributeIDTypeClusterLevelControlAttributeFeatureMapID:
            result = @"FeatureMap";
            break;

        case MTRAttributeIDTypeClusterLevelControlAttributeClusterRevisionID:
            result = @"ClusterRevision";
            break;

        default:
            result = [NSString stringWithFormat:@"<Unknown attributeID %d>", attributeID];
            break;
        }

    case MTRClusterIDTypeBinaryInputBasicID:

        switch (attributeID) {

            // Cluster BinaryInputBasic attributes
        case MTRAttributeIDTypeClusterBinaryInputBasicAttributeActiveTextID:
            result = @"ActiveText";
            break;

        case MTRAttributeIDTypeClusterBinaryInputBasicAttributeDescriptionID:
            result = @"Description";
            break;

        case MTRAttributeIDTypeClusterBinaryInputBasicAttributeInactiveTextID:
            result = @"InactiveText";
            break;

        case MTRAttributeIDTypeClusterBinaryInputBasicAttributeOutOfServiceID:
            result = @"OutOfService";
            break;

        case MTRAttributeIDTypeClusterBinaryInputBasicAttributePolarityID:
            result = @"Polarity";
            break;

        case MTRAttributeIDTypeClusterBinaryInputBasicAttributePresentValueID:
            result = @"PresentValue";
            break;

        case MTRAttributeIDTypeClusterBinaryInputBasicAttributeReliabilityID:
            result = @"Reliability";
            break;

        case MTRAttributeIDTypeClusterBinaryInputBasicAttributeStatusFlagsID:
            result = @"StatusFlags";
            break;

        case MTRAttributeIDTypeClusterBinaryInputBasicAttributeApplicationTypeID:
            result = @"ApplicationType";
            break;

        case MTRAttributeIDTypeClusterBinaryInputBasicAttributeGeneratedCommandListID:
            result = @"GeneratedCommandList";
            break;

        case MTRAttributeIDTypeClusterBinaryInputBasicAttributeAcceptedCommandListID:
            result = @"AcceptedCommandList";
            break;

        case MTRAttributeIDTypeClusterBinaryInputBasicAttributeEventListID:
            result = @"EventList";
            break;

        case MTRAttributeIDTypeClusterBinaryInputBasicAttributeAttributeListID:
            result = @"AttributeList";
            break;

        case MTRAttributeIDTypeClusterBinaryInputBasicAttributeFeatureMapID:
            result = @"FeatureMap";
            break;

        case MTRAttributeIDTypeClusterBinaryInputBasicAttributeClusterRevisionID:
            result = @"ClusterRevision";
            break;

        default:
            result = [NSString stringWithFormat:@"<Unknown attributeID %d>", attributeID];
            break;
        }

    case MTRClusterIDTypePulseWidthModulationID:

        switch (attributeID) {

            // Cluster PulseWidthModulation attributes
        case MTRAttributeIDTypeClusterPulseWidthModulationAttributeGeneratedCommandListID:
            result = @"GeneratedCommandList";
            break;

        case MTRAttributeIDTypeClusterPulseWidthModulationAttributeAcceptedCommandListID:
            result = @"AcceptedCommandList";
            break;

        case MTRAttributeIDTypeClusterPulseWidthModulationAttributeEventListID:
            result = @"EventList";
            break;

        case MTRAttributeIDTypeClusterPulseWidthModulationAttributeAttributeListID:
            result = @"AttributeList";
            break;

        case MTRAttributeIDTypeClusterPulseWidthModulationAttributeFeatureMapID:
            result = @"FeatureMap";
            break;

        case MTRAttributeIDTypeClusterPulseWidthModulationAttributeClusterRevisionID:
            result = @"ClusterRevision";
            break;

        default:
            result = [NSString stringWithFormat:@"<Unknown attributeID %d>", attributeID];
            break;
        }

    case MTRClusterIDTypeDescriptorID:

        switch (attributeID) {

            // Cluster Descriptor attributes
        case MTRAttributeIDTypeClusterDescriptorAttributeDeviceTypeListID:
            result = @"DeviceTypeList";
            break;

        case MTRAttributeIDTypeClusterDescriptorAttributeServerListID:
            result = @"ServerList";
            break;

        case MTRAttributeIDTypeClusterDescriptorAttributeClientListID:
            result = @"ClientList";
            break;

        case MTRAttributeIDTypeClusterDescriptorAttributePartsListID:
            result = @"PartsList";
            break;

        case MTRAttributeIDTypeClusterDescriptorAttributeTagListID:
            result = @"TagList";
            break;

        case MTRAttributeIDTypeClusterDescriptorAttributeGeneratedCommandListID:
            result = @"GeneratedCommandList";
            break;

        case MTRAttributeIDTypeClusterDescriptorAttributeAcceptedCommandListID:
            result = @"AcceptedCommandList";
            break;

        case MTRAttributeIDTypeClusterDescriptorAttributeEventListID:
            result = @"EventList";
            break;

        case MTRAttributeIDTypeClusterDescriptorAttributeAttributeListID:
            result = @"AttributeList";
            break;

        case MTRAttributeIDTypeClusterDescriptorAttributeFeatureMapID:
            result = @"FeatureMap";
            break;

        case MTRAttributeIDTypeClusterDescriptorAttributeClusterRevisionID:
            result = @"ClusterRevision";
            break;

        default:
            result = [NSString stringWithFormat:@"<Unknown attributeID %d>", attributeID];
            break;
        }

    case MTRClusterIDTypeBindingID:

        switch (attributeID) {

            // Cluster Binding attributes
        case MTRAttributeIDTypeClusterBindingAttributeBindingID:
            result = @"Binding";
            break;

        case MTRAttributeIDTypeClusterBindingAttributeGeneratedCommandListID:
            result = @"GeneratedCommandList";
            break;

        case MTRAttributeIDTypeClusterBindingAttributeAcceptedCommandListID:
            result = @"AcceptedCommandList";
            break;

        case MTRAttributeIDTypeClusterBindingAttributeEventListID:
            result = @"EventList";
            break;

        case MTRAttributeIDTypeClusterBindingAttributeAttributeListID:
            result = @"AttributeList";
            break;

        case MTRAttributeIDTypeClusterBindingAttributeFeatureMapID:
            result = @"FeatureMap";
            break;

        case MTRAttributeIDTypeClusterBindingAttributeClusterRevisionID:
            result = @"ClusterRevision";
            break;

        default:
            result = [NSString stringWithFormat:@"<Unknown attributeID %d>", attributeID];
            break;
        }

    case MTRClusterIDTypeAccessControlID:

        switch (attributeID) {

            // Cluster AccessControl attributes
        case MTRAttributeIDTypeClusterAccessControlAttributeACLID:
            result = @"ACL";
            break;

        case MTRAttributeIDTypeClusterAccessControlAttributeExtensionID:
            result = @"Extension";
            break;

        case MTRAttributeIDTypeClusterAccessControlAttributeSubjectsPerAccessControlEntryID:
            result = @"SubjectsPerAccessControlEntry";
            break;

        case MTRAttributeIDTypeClusterAccessControlAttributeTargetsPerAccessControlEntryID:
            result = @"TargetsPerAccessControlEntry";
            break;

        case MTRAttributeIDTypeClusterAccessControlAttributeAccessControlEntriesPerFabricID:
            result = @"AccessControlEntriesPerFabric";
            break;

        case MTRAttributeIDTypeClusterAccessControlAttributeGeneratedCommandListID:
            result = @"GeneratedCommandList";
            break;

        case MTRAttributeIDTypeClusterAccessControlAttributeAcceptedCommandListID:
            result = @"AcceptedCommandList";
            break;

        case MTRAttributeIDTypeClusterAccessControlAttributeEventListID:
            result = @"EventList";
            break;

        case MTRAttributeIDTypeClusterAccessControlAttributeAttributeListID:
            result = @"AttributeList";
            break;

        case MTRAttributeIDTypeClusterAccessControlAttributeFeatureMapID:
            result = @"FeatureMap";
            break;

        case MTRAttributeIDTypeClusterAccessControlAttributeClusterRevisionID:
            result = @"ClusterRevision";
            break;

        default:
            result = [NSString stringWithFormat:@"<Unknown attributeID %d>", attributeID];
            break;
        }

    case MTRClusterIDTypeActionsID:

        switch (attributeID) {

            // Cluster Actions attributes
        case MTRAttributeIDTypeClusterActionsAttributeActionListID:
            result = @"ActionList";
            break;

        case MTRAttributeIDTypeClusterActionsAttributeEndpointListsID:
            result = @"EndpointLists";
            break;

        case MTRAttributeIDTypeClusterActionsAttributeSetupURLID:
            result = @"SetupURL";
            break;

        case MTRAttributeIDTypeClusterActionsAttributeGeneratedCommandListID:
            result = @"GeneratedCommandList";
            break;

        case MTRAttributeIDTypeClusterActionsAttributeAcceptedCommandListID:
            result = @"AcceptedCommandList";
            break;

        case MTRAttributeIDTypeClusterActionsAttributeEventListID:
            result = @"EventList";
            break;

        case MTRAttributeIDTypeClusterActionsAttributeAttributeListID:
            result = @"AttributeList";
            break;

        case MTRAttributeIDTypeClusterActionsAttributeFeatureMapID:
            result = @"FeatureMap";
            break;

        case MTRAttributeIDTypeClusterActionsAttributeClusterRevisionID:
            result = @"ClusterRevision";
            break;

        default:
            result = [NSString stringWithFormat:@"<Unknown attributeID %d>", attributeID];
            break;
        }

    case MTRClusterIDTypeBasicInformationID:

        switch (attributeID) {

            // Cluster BasicInformation attributes
        case MTRAttributeIDTypeClusterBasicInformationAttributeDataModelRevisionID:
            result = @"DataModelRevision";
            break;

        case MTRAttributeIDTypeClusterBasicInformationAttributeVendorNameID:
            result = @"VendorName";
            break;

        case MTRAttributeIDTypeClusterBasicInformationAttributeVendorIDID:
            result = @"VendorID";
            break;

        case MTRAttributeIDTypeClusterBasicInformationAttributeProductNameID:
            result = @"ProductName";
            break;

        case MTRAttributeIDTypeClusterBasicInformationAttributeProductIDID:
            result = @"ProductID";
            break;

        case MTRAttributeIDTypeClusterBasicInformationAttributeNodeLabelID:
            result = @"NodeLabel";
            break;

        case MTRAttributeIDTypeClusterBasicInformationAttributeLocationID:
            result = @"Location";
            break;

        case MTRAttributeIDTypeClusterBasicInformationAttributeHardwareVersionID:
            result = @"HardwareVersion";
            break;

        case MTRAttributeIDTypeClusterBasicInformationAttributeHardwareVersionStringID:
            result = @"HardwareVersionString";
            break;

        case MTRAttributeIDTypeClusterBasicInformationAttributeSoftwareVersionID:
            result = @"SoftwareVersion";
            break;

        case MTRAttributeIDTypeClusterBasicInformationAttributeSoftwareVersionStringID:
            result = @"SoftwareVersionString";
            break;

        case MTRAttributeIDTypeClusterBasicInformationAttributeManufacturingDateID:
            result = @"ManufacturingDate";
            break;

        case MTRAttributeIDTypeClusterBasicInformationAttributePartNumberID:
            result = @"PartNumber";
            break;

        case MTRAttributeIDTypeClusterBasicInformationAttributeProductURLID:
            result = @"ProductURL";
            break;

        case MTRAttributeIDTypeClusterBasicInformationAttributeProductLabelID:
            result = @"ProductLabel";
            break;

        case MTRAttributeIDTypeClusterBasicInformationAttributeSerialNumberID:
            result = @"SerialNumber";
            break;

        case MTRAttributeIDTypeClusterBasicInformationAttributeLocalConfigDisabledID:
            result = @"LocalConfigDisabled";
            break;

        case MTRAttributeIDTypeClusterBasicInformationAttributeReachableID:
            result = @"Reachable";
            break;

        case MTRAttributeIDTypeClusterBasicInformationAttributeUniqueIDID:
            result = @"UniqueID";
            break;

        case MTRAttributeIDTypeClusterBasicInformationAttributeCapabilityMinimaID:
            result = @"CapabilityMinima";
            break;

        case MTRAttributeIDTypeClusterBasicInformationAttributeProductAppearanceID:
            result = @"ProductAppearance";
            break;

        case MTRAttributeIDTypeClusterBasicInformationAttributeSpecificationVersionID:
            result = @"SpecificationVersion";
            break;

        case MTRAttributeIDTypeClusterBasicInformationAttributeMaxPathsPerInvokeID:
            result = @"MaxPathsPerInvoke";
            break;

        case MTRAttributeIDTypeClusterBasicInformationAttributeGeneratedCommandListID:
            result = @"GeneratedCommandList";
            break;

        case MTRAttributeIDTypeClusterBasicInformationAttributeAcceptedCommandListID:
            result = @"AcceptedCommandList";
            break;

        case MTRAttributeIDTypeClusterBasicInformationAttributeEventListID:
            result = @"EventList";
            break;

        case MTRAttributeIDTypeClusterBasicInformationAttributeAttributeListID:
            result = @"AttributeList";
            break;

        case MTRAttributeIDTypeClusterBasicInformationAttributeFeatureMapID:
            result = @"FeatureMap";
            break;

        case MTRAttributeIDTypeClusterBasicInformationAttributeClusterRevisionID:
            result = @"ClusterRevision";
            break;

        default:
            result = [NSString stringWithFormat:@"<Unknown attributeID %d>", attributeID];
            break;
        }

    case MTRClusterIDTypeOTASoftwareUpdateProviderID:

        switch (attributeID) {

            // Cluster OTASoftwareUpdateProvider attributes
        case MTRAttributeIDTypeClusterOTASoftwareUpdateProviderAttributeGeneratedCommandListID:
            result = @"GeneratedCommandList";
            break;

        case MTRAttributeIDTypeClusterOTASoftwareUpdateProviderAttributeAcceptedCommandListID:
            result = @"AcceptedCommandList";
            break;

        case MTRAttributeIDTypeClusterOTASoftwareUpdateProviderAttributeEventListID:
            result = @"EventList";
            break;

        case MTRAttributeIDTypeClusterOTASoftwareUpdateProviderAttributeAttributeListID:
            result = @"AttributeList";
            break;

        case MTRAttributeIDTypeClusterOTASoftwareUpdateProviderAttributeFeatureMapID:
            result = @"FeatureMap";
            break;

        case MTRAttributeIDTypeClusterOTASoftwareUpdateProviderAttributeClusterRevisionID:
            result = @"ClusterRevision";
            break;

        default:
            result = [NSString stringWithFormat:@"<Unknown attributeID %d>", attributeID];
            break;
        }

    case MTRClusterIDTypeOTASoftwareUpdateRequestorID:

        switch (attributeID) {

            // Cluster OTASoftwareUpdateRequestor attributes
        case MTRAttributeIDTypeClusterOTASoftwareUpdateRequestorAttributeDefaultOTAProvidersID:
            result = @"DefaultOTAProviders";
            break;

        case MTRAttributeIDTypeClusterOTASoftwareUpdateRequestorAttributeUpdatePossibleID:
            result = @"UpdatePossible";
            break;

        case MTRAttributeIDTypeClusterOTASoftwareUpdateRequestorAttributeUpdateStateID:
            result = @"UpdateState";
            break;

        case MTRAttributeIDTypeClusterOTASoftwareUpdateRequestorAttributeUpdateStateProgressID:
            result = @"UpdateStateProgress";
            break;

        case MTRAttributeIDTypeClusterOTASoftwareUpdateRequestorAttributeGeneratedCommandListID:
            result = @"GeneratedCommandList";
            break;

        case MTRAttributeIDTypeClusterOTASoftwareUpdateRequestorAttributeAcceptedCommandListID:
            result = @"AcceptedCommandList";
            break;

        case MTRAttributeIDTypeClusterOTASoftwareUpdateRequestorAttributeEventListID:
            result = @"EventList";
            break;

        case MTRAttributeIDTypeClusterOTASoftwareUpdateRequestorAttributeAttributeListID:
            result = @"AttributeList";
            break;

        case MTRAttributeIDTypeClusterOTASoftwareUpdateRequestorAttributeFeatureMapID:
            result = @"FeatureMap";
            break;

        case MTRAttributeIDTypeClusterOTASoftwareUpdateRequestorAttributeClusterRevisionID:
            result = @"ClusterRevision";
            break;

        default:
            result = [NSString stringWithFormat:@"<Unknown attributeID %d>", attributeID];
            break;
        }

    case MTRClusterIDTypeLocalizationConfigurationID:

        switch (attributeID) {

            // Cluster LocalizationConfiguration attributes
        case MTRAttributeIDTypeClusterLocalizationConfigurationAttributeActiveLocaleID:
            result = @"ActiveLocale";
            break;

        case MTRAttributeIDTypeClusterLocalizationConfigurationAttributeSupportedLocalesID:
            result = @"SupportedLocales";
            break;

        case MTRAttributeIDTypeClusterLocalizationConfigurationAttributeGeneratedCommandListID:
            result = @"GeneratedCommandList";
            break;

        case MTRAttributeIDTypeClusterLocalizationConfigurationAttributeAcceptedCommandListID:
            result = @"AcceptedCommandList";
            break;

        case MTRAttributeIDTypeClusterLocalizationConfigurationAttributeEventListID:
            result = @"EventList";
            break;

        case MTRAttributeIDTypeClusterLocalizationConfigurationAttributeAttributeListID:
            result = @"AttributeList";
            break;

        case MTRAttributeIDTypeClusterLocalizationConfigurationAttributeFeatureMapID:
            result = @"FeatureMap";
            break;

        case MTRAttributeIDTypeClusterLocalizationConfigurationAttributeClusterRevisionID:
            result = @"ClusterRevision";
            break;

        default:
            result = [NSString stringWithFormat:@"<Unknown attributeID %d>", attributeID];
            break;
        }

    case MTRClusterIDTypeTimeFormatLocalizationID:

        switch (attributeID) {

            // Cluster TimeFormatLocalization attributes
        case MTRAttributeIDTypeClusterTimeFormatLocalizationAttributeHourFormatID:
            result = @"HourFormat";
            break;

        case MTRAttributeIDTypeClusterTimeFormatLocalizationAttributeActiveCalendarTypeID:
            result = @"ActiveCalendarType";
            break;

        case MTRAttributeIDTypeClusterTimeFormatLocalizationAttributeSupportedCalendarTypesID:
            result = @"SupportedCalendarTypes";
            break;

        case MTRAttributeIDTypeClusterTimeFormatLocalizationAttributeGeneratedCommandListID:
            result = @"GeneratedCommandList";
            break;

        case MTRAttributeIDTypeClusterTimeFormatLocalizationAttributeAcceptedCommandListID:
            result = @"AcceptedCommandList";
            break;

        case MTRAttributeIDTypeClusterTimeFormatLocalizationAttributeEventListID:
            result = @"EventList";
            break;

        case MTRAttributeIDTypeClusterTimeFormatLocalizationAttributeAttributeListID:
            result = @"AttributeList";
            break;

        case MTRAttributeIDTypeClusterTimeFormatLocalizationAttributeFeatureMapID:
            result = @"FeatureMap";
            break;

        case MTRAttributeIDTypeClusterTimeFormatLocalizationAttributeClusterRevisionID:
            result = @"ClusterRevision";
            break;

        default:
            result = [NSString stringWithFormat:@"<Unknown attributeID %d>", attributeID];
            break;
        }

    case MTRClusterIDTypeUnitLocalizationID:

        switch (attributeID) {

            // Cluster UnitLocalization attributes
        case MTRAttributeIDTypeClusterUnitLocalizationAttributeTemperatureUnitID:
            result = @"TemperatureUnit";
            break;

        case MTRAttributeIDTypeClusterUnitLocalizationAttributeGeneratedCommandListID:
            result = @"GeneratedCommandList";
            break;

        case MTRAttributeIDTypeClusterUnitLocalizationAttributeAcceptedCommandListID:
            result = @"AcceptedCommandList";
            break;

        case MTRAttributeIDTypeClusterUnitLocalizationAttributeEventListID:
            result = @"EventList";
            break;

        case MTRAttributeIDTypeClusterUnitLocalizationAttributeAttributeListID:
            result = @"AttributeList";
            break;

        case MTRAttributeIDTypeClusterUnitLocalizationAttributeFeatureMapID:
            result = @"FeatureMap";
            break;

        case MTRAttributeIDTypeClusterUnitLocalizationAttributeClusterRevisionID:
            result = @"ClusterRevision";
            break;

        default:
            result = [NSString stringWithFormat:@"<Unknown attributeID %d>", attributeID];
            break;
        }

    case MTRClusterIDTypePowerSourceConfigurationID:

        switch (attributeID) {

            // Cluster PowerSourceConfiguration attributes
        case MTRAttributeIDTypeClusterPowerSourceConfigurationAttributeSourcesID:
            result = @"Sources";
            break;

        case MTRAttributeIDTypeClusterPowerSourceConfigurationAttributeGeneratedCommandListID:
            result = @"GeneratedCommandList";
            break;

        case MTRAttributeIDTypeClusterPowerSourceConfigurationAttributeAcceptedCommandListID:
            result = @"AcceptedCommandList";
            break;

        case MTRAttributeIDTypeClusterPowerSourceConfigurationAttributeEventListID:
            result = @"EventList";
            break;

        case MTRAttributeIDTypeClusterPowerSourceConfigurationAttributeAttributeListID:
            result = @"AttributeList";
            break;

        case MTRAttributeIDTypeClusterPowerSourceConfigurationAttributeFeatureMapID:
            result = @"FeatureMap";
            break;

        case MTRAttributeIDTypeClusterPowerSourceConfigurationAttributeClusterRevisionID:
            result = @"ClusterRevision";
            break;

        default:
            result = [NSString stringWithFormat:@"<Unknown attributeID %d>", attributeID];
            break;
        }

    case MTRClusterIDTypePowerSourceID:

        switch (attributeID) {

            // Cluster PowerSource attributes
        case MTRAttributeIDTypeClusterPowerSourceAttributeStatusID:
            result = @"Status";
            break;

        case MTRAttributeIDTypeClusterPowerSourceAttributeOrderID:
            result = @"Order";
            break;

        case MTRAttributeIDTypeClusterPowerSourceAttributeDescriptionID:
            result = @"Description";
            break;

        case MTRAttributeIDTypeClusterPowerSourceAttributeWiredAssessedInputVoltageID:
            result = @"WiredAssessedInputVoltage";
            break;

        case MTRAttributeIDTypeClusterPowerSourceAttributeWiredAssessedInputFrequencyID:
            result = @"WiredAssessedInputFrequency";
            break;

        case MTRAttributeIDTypeClusterPowerSourceAttributeWiredCurrentTypeID:
            result = @"WiredCurrentType";
            break;

        case MTRAttributeIDTypeClusterPowerSourceAttributeWiredAssessedCurrentID:
            result = @"WiredAssessedCurrent";
            break;

        case MTRAttributeIDTypeClusterPowerSourceAttributeWiredNominalVoltageID:
            result = @"WiredNominalVoltage";
            break;

        case MTRAttributeIDTypeClusterPowerSourceAttributeWiredMaximumCurrentID:
            result = @"WiredMaximumCurrent";
            break;

        case MTRAttributeIDTypeClusterPowerSourceAttributeWiredPresentID:
            result = @"WiredPresent";
            break;

        case MTRAttributeIDTypeClusterPowerSourceAttributeActiveWiredFaultsID:
            result = @"ActiveWiredFaults";
            break;

        case MTRAttributeIDTypeClusterPowerSourceAttributeBatVoltageID:
            result = @"BatVoltage";
            break;

        case MTRAttributeIDTypeClusterPowerSourceAttributeBatPercentRemainingID:
            result = @"BatPercentRemaining";
            break;

        case MTRAttributeIDTypeClusterPowerSourceAttributeBatTimeRemainingID:
            result = @"BatTimeRemaining";
            break;

        case MTRAttributeIDTypeClusterPowerSourceAttributeBatChargeLevelID:
            result = @"BatChargeLevel";
            break;

        case MTRAttributeIDTypeClusterPowerSourceAttributeBatReplacementNeededID:
            result = @"BatReplacementNeeded";
            break;

        case MTRAttributeIDTypeClusterPowerSourceAttributeBatReplaceabilityID:
            result = @"BatReplaceability";
            break;

        case MTRAttributeIDTypeClusterPowerSourceAttributeBatPresentID:
            result = @"BatPresent";
            break;

        case MTRAttributeIDTypeClusterPowerSourceAttributeActiveBatFaultsID:
            result = @"ActiveBatFaults";
            break;

        case MTRAttributeIDTypeClusterPowerSourceAttributeBatReplacementDescriptionID:
            result = @"BatReplacementDescription";
            break;

        case MTRAttributeIDTypeClusterPowerSourceAttributeBatCommonDesignationID:
            result = @"BatCommonDesignation";
            break;

        case MTRAttributeIDTypeClusterPowerSourceAttributeBatANSIDesignationID:
            result = @"BatANSIDesignation";
            break;

        case MTRAttributeIDTypeClusterPowerSourceAttributeBatIECDesignationID:
            result = @"BatIECDesignation";
            break;

        case MTRAttributeIDTypeClusterPowerSourceAttributeBatApprovedChemistryID:
            result = @"BatApprovedChemistry";
            break;

        case MTRAttributeIDTypeClusterPowerSourceAttributeBatCapacityID:
            result = @"BatCapacity";
            break;

        case MTRAttributeIDTypeClusterPowerSourceAttributeBatQuantityID:
            result = @"BatQuantity";
            break;

        case MTRAttributeIDTypeClusterPowerSourceAttributeBatChargeStateID:
            result = @"BatChargeState";
            break;

        case MTRAttributeIDTypeClusterPowerSourceAttributeBatTimeToFullChargeID:
            result = @"BatTimeToFullCharge";
            break;

        case MTRAttributeIDTypeClusterPowerSourceAttributeBatFunctionalWhileChargingID:
            result = @"BatFunctionalWhileCharging";
            break;

        case MTRAttributeIDTypeClusterPowerSourceAttributeBatChargingCurrentID:
            result = @"BatChargingCurrent";
            break;

        case MTRAttributeIDTypeClusterPowerSourceAttributeActiveBatChargeFaultsID:
            result = @"ActiveBatChargeFaults";
            break;

        case MTRAttributeIDTypeClusterPowerSourceAttributeEndpointListID:
            result = @"EndpointList";
            break;

        case MTRAttributeIDTypeClusterPowerSourceAttributeGeneratedCommandListID:
            result = @"GeneratedCommandList";
            break;

        case MTRAttributeIDTypeClusterPowerSourceAttributeAcceptedCommandListID:
            result = @"AcceptedCommandList";
            break;

        case MTRAttributeIDTypeClusterPowerSourceAttributeEventListID:
            result = @"EventList";
            break;

        case MTRAttributeIDTypeClusterPowerSourceAttributeAttributeListID:
            result = @"AttributeList";
            break;

        case MTRAttributeIDTypeClusterPowerSourceAttributeFeatureMapID:
            result = @"FeatureMap";
            break;

        case MTRAttributeIDTypeClusterPowerSourceAttributeClusterRevisionID:
            result = @"ClusterRevision";
            break;

        default:
            result = [NSString stringWithFormat:@"<Unknown attributeID %d>", attributeID];
            break;
        }

    case MTRClusterIDTypeGeneralCommissioningID:

        switch (attributeID) {

            // Cluster GeneralCommissioning attributes
        case MTRAttributeIDTypeClusterGeneralCommissioningAttributeBreadcrumbID:
            result = @"Breadcrumb";
            break;

        case MTRAttributeIDTypeClusterGeneralCommissioningAttributeBasicCommissioningInfoID:
            result = @"BasicCommissioningInfo";
            break;

        case MTRAttributeIDTypeClusterGeneralCommissioningAttributeRegulatoryConfigID:
            result = @"RegulatoryConfig";
            break;

        case MTRAttributeIDTypeClusterGeneralCommissioningAttributeLocationCapabilityID:
            result = @"LocationCapability";
            break;

        case MTRAttributeIDTypeClusterGeneralCommissioningAttributeSupportsConcurrentConnectionID:
            result = @"SupportsConcurrentConnection";
            break;

        case MTRAttributeIDTypeClusterGeneralCommissioningAttributeGeneratedCommandListID:
            result = @"GeneratedCommandList";
            break;

        case MTRAttributeIDTypeClusterGeneralCommissioningAttributeAcceptedCommandListID:
            result = @"AcceptedCommandList";
            break;

        case MTRAttributeIDTypeClusterGeneralCommissioningAttributeEventListID:
            result = @"EventList";
            break;

        case MTRAttributeIDTypeClusterGeneralCommissioningAttributeAttributeListID:
            result = @"AttributeList";
            break;

        case MTRAttributeIDTypeClusterGeneralCommissioningAttributeFeatureMapID:
            result = @"FeatureMap";
            break;

        case MTRAttributeIDTypeClusterGeneralCommissioningAttributeClusterRevisionID:
            result = @"ClusterRevision";
            break;

        default:
            result = [NSString stringWithFormat:@"<Unknown attributeID %d>", attributeID];
            break;
        }

    case MTRClusterIDTypeNetworkCommissioningID:

        switch (attributeID) {

            // Cluster NetworkCommissioning attributes
        case MTRAttributeIDTypeClusterNetworkCommissioningAttributeMaxNetworksID:
            result = @"MaxNetworks";
            break;

        case MTRAttributeIDTypeClusterNetworkCommissioningAttributeNetworksID:
            result = @"Networks";
            break;

        case MTRAttributeIDTypeClusterNetworkCommissioningAttributeScanMaxTimeSecondsID:
            result = @"ScanMaxTimeSeconds";
            break;

        case MTRAttributeIDTypeClusterNetworkCommissioningAttributeConnectMaxTimeSecondsID:
            result = @"ConnectMaxTimeSeconds";
            break;

        case MTRAttributeIDTypeClusterNetworkCommissioningAttributeInterfaceEnabledID:
            result = @"InterfaceEnabled";
            break;

        case MTRAttributeIDTypeClusterNetworkCommissioningAttributeLastNetworkingStatusID:
            result = @"LastNetworkingStatus";
            break;

        case MTRAttributeIDTypeClusterNetworkCommissioningAttributeLastNetworkIDID:
            result = @"LastNetworkID";
            break;

        case MTRAttributeIDTypeClusterNetworkCommissioningAttributeLastConnectErrorValueID:
            result = @"LastConnectErrorValue";
            break;

        case MTRAttributeIDTypeClusterNetworkCommissioningAttributeSupportedWiFiBandsID:
            result = @"SupportedWiFiBands";
            break;

        case MTRAttributeIDTypeClusterNetworkCommissioningAttributeSupportedThreadFeaturesID:
            result = @"SupportedThreadFeatures";
            break;

        case MTRAttributeIDTypeClusterNetworkCommissioningAttributeThreadVersionID:
            result = @"ThreadVersion";
            break;

        case MTRAttributeIDTypeClusterNetworkCommissioningAttributeGeneratedCommandListID:
            result = @"GeneratedCommandList";
            break;

        case MTRAttributeIDTypeClusterNetworkCommissioningAttributeAcceptedCommandListID:
            result = @"AcceptedCommandList";
            break;

        case MTRAttributeIDTypeClusterNetworkCommissioningAttributeEventListID:
            result = @"EventList";
            break;

        case MTRAttributeIDTypeClusterNetworkCommissioningAttributeAttributeListID:
            result = @"AttributeList";
            break;

        case MTRAttributeIDTypeClusterNetworkCommissioningAttributeFeatureMapID:
            result = @"FeatureMap";
            break;

        case MTRAttributeIDTypeClusterNetworkCommissioningAttributeClusterRevisionID:
            result = @"ClusterRevision";
            break;

        default:
            result = [NSString stringWithFormat:@"<Unknown attributeID %d>", attributeID];
            break;
        }

    case MTRClusterIDTypeDiagnosticLogsID:

        switch (attributeID) {

            // Cluster DiagnosticLogs attributes
        case MTRAttributeIDTypeClusterDiagnosticLogsAttributeGeneratedCommandListID:
            result = @"GeneratedCommandList";
            break;

        case MTRAttributeIDTypeClusterDiagnosticLogsAttributeAcceptedCommandListID:
            result = @"AcceptedCommandList";
            break;

        case MTRAttributeIDTypeClusterDiagnosticLogsAttributeEventListID:
            result = @"EventList";
            break;

        case MTRAttributeIDTypeClusterDiagnosticLogsAttributeAttributeListID:
            result = @"AttributeList";
            break;

        case MTRAttributeIDTypeClusterDiagnosticLogsAttributeFeatureMapID:
            result = @"FeatureMap";
            break;

        case MTRAttributeIDTypeClusterDiagnosticLogsAttributeClusterRevisionID:
            result = @"ClusterRevision";
            break;

        default:
            result = [NSString stringWithFormat:@"<Unknown attributeID %d>", attributeID];
            break;
        }

    case MTRClusterIDTypeGeneralDiagnosticsID:

        switch (attributeID) {

            // Cluster GeneralDiagnostics attributes
        case MTRAttributeIDTypeClusterGeneralDiagnosticsAttributeNetworkInterfacesID:
            result = @"NetworkInterfaces";
            break;

        case MTRAttributeIDTypeClusterGeneralDiagnosticsAttributeRebootCountID:
            result = @"RebootCount";
            break;

        case MTRAttributeIDTypeClusterGeneralDiagnosticsAttributeUpTimeID:
            result = @"UpTime";
            break;

        case MTRAttributeIDTypeClusterGeneralDiagnosticsAttributeTotalOperationalHoursID:
            result = @"TotalOperationalHours";
            break;

        case MTRAttributeIDTypeClusterGeneralDiagnosticsAttributeBootReasonID:
            result = @"BootReason";
            break;

        case MTRAttributeIDTypeClusterGeneralDiagnosticsAttributeActiveHardwareFaultsID:
            result = @"ActiveHardwareFaults";
            break;

        case MTRAttributeIDTypeClusterGeneralDiagnosticsAttributeActiveRadioFaultsID:
            result = @"ActiveRadioFaults";
            break;

        case MTRAttributeIDTypeClusterGeneralDiagnosticsAttributeActiveNetworkFaultsID:
            result = @"ActiveNetworkFaults";
            break;

        case MTRAttributeIDTypeClusterGeneralDiagnosticsAttributeTestEventTriggersEnabledID:
            result = @"TestEventTriggersEnabled";
            break;

        case MTRAttributeIDTypeClusterGeneralDiagnosticsAttributeGeneratedCommandListID:
            result = @"GeneratedCommandList";
            break;

        case MTRAttributeIDTypeClusterGeneralDiagnosticsAttributeAcceptedCommandListID:
            result = @"AcceptedCommandList";
            break;

        case MTRAttributeIDTypeClusterGeneralDiagnosticsAttributeEventListID:
            result = @"EventList";
            break;

        case MTRAttributeIDTypeClusterGeneralDiagnosticsAttributeAttributeListID:
            result = @"AttributeList";
            break;

        case MTRAttributeIDTypeClusterGeneralDiagnosticsAttributeFeatureMapID:
            result = @"FeatureMap";
            break;

        case MTRAttributeIDTypeClusterGeneralDiagnosticsAttributeClusterRevisionID:
            result = @"ClusterRevision";
            break;

        default:
            result = [NSString stringWithFormat:@"<Unknown attributeID %d>", attributeID];
            break;
        }

    case MTRClusterIDTypeSoftwareDiagnosticsID:

        switch (attributeID) {

            // Cluster SoftwareDiagnostics attributes
        case MTRAttributeIDTypeClusterSoftwareDiagnosticsAttributeThreadMetricsID:
            result = @"ThreadMetrics";
            break;

        case MTRAttributeIDTypeClusterSoftwareDiagnosticsAttributeCurrentHeapFreeID:
            result = @"CurrentHeapFree";
            break;

        case MTRAttributeIDTypeClusterSoftwareDiagnosticsAttributeCurrentHeapUsedID:
            result = @"CurrentHeapUsed";
            break;

        case MTRAttributeIDTypeClusterSoftwareDiagnosticsAttributeCurrentHeapHighWatermarkID:
            result = @"CurrentHeapHighWatermark";
            break;

        case MTRAttributeIDTypeClusterSoftwareDiagnosticsAttributeGeneratedCommandListID:
            result = @"GeneratedCommandList";
            break;

        case MTRAttributeIDTypeClusterSoftwareDiagnosticsAttributeAcceptedCommandListID:
            result = @"AcceptedCommandList";
            break;

        case MTRAttributeIDTypeClusterSoftwareDiagnosticsAttributeEventListID:
            result = @"EventList";
            break;

        case MTRAttributeIDTypeClusterSoftwareDiagnosticsAttributeAttributeListID:
            result = @"AttributeList";
            break;

        case MTRAttributeIDTypeClusterSoftwareDiagnosticsAttributeFeatureMapID:
            result = @"FeatureMap";
            break;

        case MTRAttributeIDTypeClusterSoftwareDiagnosticsAttributeClusterRevisionID:
            result = @"ClusterRevision";
            break;

        default:
            result = [NSString stringWithFormat:@"<Unknown attributeID %d>", attributeID];
            break;
        }

    case MTRClusterIDTypeThreadNetworkDiagnosticsID:

        switch (attributeID) {

            // Cluster ThreadNetworkDiagnostics attributes
        case MTRAttributeIDTypeClusterThreadNetworkDiagnosticsAttributeChannelID:
            result = @"Channel";
            break;

        case MTRAttributeIDTypeClusterThreadNetworkDiagnosticsAttributeRoutingRoleID:
            result = @"RoutingRole";
            break;

        case MTRAttributeIDTypeClusterThreadNetworkDiagnosticsAttributeNetworkNameID:
            result = @"NetworkName";
            break;

        case MTRAttributeIDTypeClusterThreadNetworkDiagnosticsAttributePanIdID:
            result = @"PanId";
            break;

        case MTRAttributeIDTypeClusterThreadNetworkDiagnosticsAttributeExtendedPanIdID:
            result = @"ExtendedPanId";
            break;

        case MTRAttributeIDTypeClusterThreadNetworkDiagnosticsAttributeMeshLocalPrefixID:
            result = @"MeshLocalPrefix";
            break;

        case MTRAttributeIDTypeClusterThreadNetworkDiagnosticsAttributeOverrunCountID:
            result = @"OverrunCount";
            break;

        case MTRAttributeIDTypeClusterThreadNetworkDiagnosticsAttributeNeighborTableID:
            result = @"NeighborTable";
            break;

        case MTRAttributeIDTypeClusterThreadNetworkDiagnosticsAttributeRouteTableID:
            result = @"RouteTable";
            break;

        case MTRAttributeIDTypeClusterThreadNetworkDiagnosticsAttributePartitionIdID:
            result = @"PartitionId";
            break;

        case MTRAttributeIDTypeClusterThreadNetworkDiagnosticsAttributeWeightingID:
            result = @"Weighting";
            break;

        case MTRAttributeIDTypeClusterThreadNetworkDiagnosticsAttributeDataVersionID:
            result = @"DataVersion";
            break;

        case MTRAttributeIDTypeClusterThreadNetworkDiagnosticsAttributeStableDataVersionID:
            result = @"StableDataVersion";
            break;

        case MTRAttributeIDTypeClusterThreadNetworkDiagnosticsAttributeLeaderRouterIdID:
            result = @"LeaderRouterId";
            break;

        case MTRAttributeIDTypeClusterThreadNetworkDiagnosticsAttributeDetachedRoleCountID:
            result = @"DetachedRoleCount";
            break;

        case MTRAttributeIDTypeClusterThreadNetworkDiagnosticsAttributeChildRoleCountID:
            result = @"ChildRoleCount";
            break;

        case MTRAttributeIDTypeClusterThreadNetworkDiagnosticsAttributeRouterRoleCountID:
            result = @"RouterRoleCount";
            break;

        case MTRAttributeIDTypeClusterThreadNetworkDiagnosticsAttributeLeaderRoleCountID:
            result = @"LeaderRoleCount";
            break;

        case MTRAttributeIDTypeClusterThreadNetworkDiagnosticsAttributeAttachAttemptCountID:
            result = @"AttachAttemptCount";
            break;

        case MTRAttributeIDTypeClusterThreadNetworkDiagnosticsAttributePartitionIdChangeCountID:
            result = @"PartitionIdChangeCount";
            break;

        case MTRAttributeIDTypeClusterThreadNetworkDiagnosticsAttributeBetterPartitionAttachAttemptCountID:
            result = @"BetterPartitionAttachAttemptCount";
            break;

        case MTRAttributeIDTypeClusterThreadNetworkDiagnosticsAttributeParentChangeCountID:
            result = @"ParentChangeCount";
            break;

        case MTRAttributeIDTypeClusterThreadNetworkDiagnosticsAttributeTxTotalCountID:
            result = @"TxTotalCount";
            break;

        case MTRAttributeIDTypeClusterThreadNetworkDiagnosticsAttributeTxUnicastCountID:
            result = @"TxUnicastCount";
            break;

        case MTRAttributeIDTypeClusterThreadNetworkDiagnosticsAttributeTxBroadcastCountID:
            result = @"TxBroadcastCount";
            break;

        case MTRAttributeIDTypeClusterThreadNetworkDiagnosticsAttributeTxAckRequestedCountID:
            result = @"TxAckRequestedCount";
            break;

        case MTRAttributeIDTypeClusterThreadNetworkDiagnosticsAttributeTxAckedCountID:
            result = @"TxAckedCount";
            break;

        case MTRAttributeIDTypeClusterThreadNetworkDiagnosticsAttributeTxNoAckRequestedCountID:
            result = @"TxNoAckRequestedCount";
            break;

        case MTRAttributeIDTypeClusterThreadNetworkDiagnosticsAttributeTxDataCountID:
            result = @"TxDataCount";
            break;

        case MTRAttributeIDTypeClusterThreadNetworkDiagnosticsAttributeTxDataPollCountID:
            result = @"TxDataPollCount";
            break;

        case MTRAttributeIDTypeClusterThreadNetworkDiagnosticsAttributeTxBeaconCountID:
            result = @"TxBeaconCount";
            break;

        case MTRAttributeIDTypeClusterThreadNetworkDiagnosticsAttributeTxBeaconRequestCountID:
            result = @"TxBeaconRequestCount";
            break;

        case MTRAttributeIDTypeClusterThreadNetworkDiagnosticsAttributeTxOtherCountID:
            result = @"TxOtherCount";
            break;

        case MTRAttributeIDTypeClusterThreadNetworkDiagnosticsAttributeTxRetryCountID:
            result = @"TxRetryCount";
            break;

        case MTRAttributeIDTypeClusterThreadNetworkDiagnosticsAttributeTxDirectMaxRetryExpiryCountID:
            result = @"TxDirectMaxRetryExpiryCount";
            break;

        case MTRAttributeIDTypeClusterThreadNetworkDiagnosticsAttributeTxIndirectMaxRetryExpiryCountID:
            result = @"TxIndirectMaxRetryExpiryCount";
            break;

        case MTRAttributeIDTypeClusterThreadNetworkDiagnosticsAttributeTxErrCcaCountID:
            result = @"TxErrCcaCount";
            break;

        case MTRAttributeIDTypeClusterThreadNetworkDiagnosticsAttributeTxErrAbortCountID:
            result = @"TxErrAbortCount";
            break;

        case MTRAttributeIDTypeClusterThreadNetworkDiagnosticsAttributeTxErrBusyChannelCountID:
            result = @"TxErrBusyChannelCount";
            break;

        case MTRAttributeIDTypeClusterThreadNetworkDiagnosticsAttributeRxTotalCountID:
            result = @"RxTotalCount";
            break;

        case MTRAttributeIDTypeClusterThreadNetworkDiagnosticsAttributeRxUnicastCountID:
            result = @"RxUnicastCount";
            break;

        case MTRAttributeIDTypeClusterThreadNetworkDiagnosticsAttributeRxBroadcastCountID:
            result = @"RxBroadcastCount";
            break;

        case MTRAttributeIDTypeClusterThreadNetworkDiagnosticsAttributeRxDataCountID:
            result = @"RxDataCount";
            break;

        case MTRAttributeIDTypeClusterThreadNetworkDiagnosticsAttributeRxDataPollCountID:
            result = @"RxDataPollCount";
            break;

        case MTRAttributeIDTypeClusterThreadNetworkDiagnosticsAttributeRxBeaconCountID:
            result = @"RxBeaconCount";
            break;

        case MTRAttributeIDTypeClusterThreadNetworkDiagnosticsAttributeRxBeaconRequestCountID:
            result = @"RxBeaconRequestCount";
            break;

        case MTRAttributeIDTypeClusterThreadNetworkDiagnosticsAttributeRxOtherCountID:
            result = @"RxOtherCount";
            break;

        case MTRAttributeIDTypeClusterThreadNetworkDiagnosticsAttributeRxAddressFilteredCountID:
            result = @"RxAddressFilteredCount";
            break;

        case MTRAttributeIDTypeClusterThreadNetworkDiagnosticsAttributeRxDestAddrFilteredCountID:
            result = @"RxDestAddrFilteredCount";
            break;

        case MTRAttributeIDTypeClusterThreadNetworkDiagnosticsAttributeRxDuplicatedCountID:
            result = @"RxDuplicatedCount";
            break;

        case MTRAttributeIDTypeClusterThreadNetworkDiagnosticsAttributeRxErrNoFrameCountID:
            result = @"RxErrNoFrameCount";
            break;

        case MTRAttributeIDTypeClusterThreadNetworkDiagnosticsAttributeRxErrUnknownNeighborCountID:
            result = @"RxErrUnknownNeighborCount";
            break;

        case MTRAttributeIDTypeClusterThreadNetworkDiagnosticsAttributeRxErrInvalidSrcAddrCountID:
            result = @"RxErrInvalidSrcAddrCount";
            break;

        case MTRAttributeIDTypeClusterThreadNetworkDiagnosticsAttributeRxErrSecCountID:
            result = @"RxErrSecCount";
            break;

        case MTRAttributeIDTypeClusterThreadNetworkDiagnosticsAttributeRxErrFcsCountID:
            result = @"RxErrFcsCount";
            break;

        case MTRAttributeIDTypeClusterThreadNetworkDiagnosticsAttributeRxErrOtherCountID:
            result = @"RxErrOtherCount";
            break;

        case MTRAttributeIDTypeClusterThreadNetworkDiagnosticsAttributeActiveTimestampID:
            result = @"ActiveTimestamp";
            break;

        case MTRAttributeIDTypeClusterThreadNetworkDiagnosticsAttributePendingTimestampID:
            result = @"PendingTimestamp";
            break;

        case MTRAttributeIDTypeClusterThreadNetworkDiagnosticsAttributeDelayID:
            result = @"Delay";
            break;

        case MTRAttributeIDTypeClusterThreadNetworkDiagnosticsAttributeSecurityPolicyID:
            result = @"SecurityPolicy";
            break;

        case MTRAttributeIDTypeClusterThreadNetworkDiagnosticsAttributeChannelPage0MaskID:
            result = @"ChannelPage0Mask";
            break;

        case MTRAttributeIDTypeClusterThreadNetworkDiagnosticsAttributeOperationalDatasetComponentsID:
            result = @"OperationalDatasetComponents";
            break;

        case MTRAttributeIDTypeClusterThreadNetworkDiagnosticsAttributeActiveNetworkFaultsListID:
            result = @"ActiveNetworkFaultsList";
            break;

        case MTRAttributeIDTypeClusterThreadNetworkDiagnosticsAttributeGeneratedCommandListID:
            result = @"GeneratedCommandList";
            break;

        case MTRAttributeIDTypeClusterThreadNetworkDiagnosticsAttributeAcceptedCommandListID:
            result = @"AcceptedCommandList";
            break;

        case MTRAttributeIDTypeClusterThreadNetworkDiagnosticsAttributeEventListID:
            result = @"EventList";
            break;

        case MTRAttributeIDTypeClusterThreadNetworkDiagnosticsAttributeAttributeListID:
            result = @"AttributeList";
            break;

        case MTRAttributeIDTypeClusterThreadNetworkDiagnosticsAttributeFeatureMapID:
            result = @"FeatureMap";
            break;

        case MTRAttributeIDTypeClusterThreadNetworkDiagnosticsAttributeClusterRevisionID:
            result = @"ClusterRevision";
            break;

        default:
            result = [NSString stringWithFormat:@"<Unknown attributeID %d>", attributeID];
            break;
        }

    case MTRClusterIDTypeWiFiNetworkDiagnosticsID:

        switch (attributeID) {

            // Cluster WiFiNetworkDiagnostics attributes
        case MTRAttributeIDTypeClusterWiFiNetworkDiagnosticsAttributeBSSIDID:
            result = @"BSSID";
            break;

        case MTRAttributeIDTypeClusterWiFiNetworkDiagnosticsAttributeSecurityTypeID:
            result = @"SecurityType";
            break;

        case MTRAttributeIDTypeClusterWiFiNetworkDiagnosticsAttributeWiFiVersionID:
            result = @"WiFiVersion";
            break;

        case MTRAttributeIDTypeClusterWiFiNetworkDiagnosticsAttributeChannelNumberID:
            result = @"ChannelNumber";
            break;

        case MTRAttributeIDTypeClusterWiFiNetworkDiagnosticsAttributeRSSIID:
            result = @"RSSI";
            break;

        case MTRAttributeIDTypeClusterWiFiNetworkDiagnosticsAttributeBeaconLostCountID:
            result = @"BeaconLostCount";
            break;

        case MTRAttributeIDTypeClusterWiFiNetworkDiagnosticsAttributeBeaconRxCountID:
            result = @"BeaconRxCount";
            break;

        case MTRAttributeIDTypeClusterWiFiNetworkDiagnosticsAttributePacketMulticastRxCountID:
            result = @"PacketMulticastRxCount";
            break;

        case MTRAttributeIDTypeClusterWiFiNetworkDiagnosticsAttributePacketMulticastTxCountID:
            result = @"PacketMulticastTxCount";
            break;

        case MTRAttributeIDTypeClusterWiFiNetworkDiagnosticsAttributePacketUnicastRxCountID:
            result = @"PacketUnicastRxCount";
            break;

        case MTRAttributeIDTypeClusterWiFiNetworkDiagnosticsAttributePacketUnicastTxCountID:
            result = @"PacketUnicastTxCount";
            break;

        case MTRAttributeIDTypeClusterWiFiNetworkDiagnosticsAttributeCurrentMaxRateID:
            result = @"CurrentMaxRate";
            break;

        case MTRAttributeIDTypeClusterWiFiNetworkDiagnosticsAttributeOverrunCountID:
            result = @"OverrunCount";
            break;

        case MTRAttributeIDTypeClusterWiFiNetworkDiagnosticsAttributeGeneratedCommandListID:
            result = @"GeneratedCommandList";
            break;

        case MTRAttributeIDTypeClusterWiFiNetworkDiagnosticsAttributeAcceptedCommandListID:
            result = @"AcceptedCommandList";
            break;

        case MTRAttributeIDTypeClusterWiFiNetworkDiagnosticsAttributeEventListID:
            result = @"EventList";
            break;

        case MTRAttributeIDTypeClusterWiFiNetworkDiagnosticsAttributeAttributeListID:
            result = @"AttributeList";
            break;

        case MTRAttributeIDTypeClusterWiFiNetworkDiagnosticsAttributeFeatureMapID:
            result = @"FeatureMap";
            break;

        case MTRAttributeIDTypeClusterWiFiNetworkDiagnosticsAttributeClusterRevisionID:
            result = @"ClusterRevision";
            break;

        default:
            result = [NSString stringWithFormat:@"<Unknown attributeID %d>", attributeID];
            break;
        }

    case MTRClusterIDTypeEthernetNetworkDiagnosticsID:

        switch (attributeID) {

            // Cluster EthernetNetworkDiagnostics attributes
        case MTRAttributeIDTypeClusterEthernetNetworkDiagnosticsAttributePHYRateID:
            result = @"PHYRate";
            break;

        case MTRAttributeIDTypeClusterEthernetNetworkDiagnosticsAttributeFullDuplexID:
            result = @"FullDuplex";
            break;

        case MTRAttributeIDTypeClusterEthernetNetworkDiagnosticsAttributePacketRxCountID:
            result = @"PacketRxCount";
            break;

        case MTRAttributeIDTypeClusterEthernetNetworkDiagnosticsAttributePacketTxCountID:
            result = @"PacketTxCount";
            break;

        case MTRAttributeIDTypeClusterEthernetNetworkDiagnosticsAttributeTxErrCountID:
            result = @"TxErrCount";
            break;

        case MTRAttributeIDTypeClusterEthernetNetworkDiagnosticsAttributeCollisionCountID:
            result = @"CollisionCount";
            break;

        case MTRAttributeIDTypeClusterEthernetNetworkDiagnosticsAttributeOverrunCountID:
            result = @"OverrunCount";
            break;

        case MTRAttributeIDTypeClusterEthernetNetworkDiagnosticsAttributeCarrierDetectID:
            result = @"CarrierDetect";
            break;

        case MTRAttributeIDTypeClusterEthernetNetworkDiagnosticsAttributeTimeSinceResetID:
            result = @"TimeSinceReset";
            break;

        case MTRAttributeIDTypeClusterEthernetNetworkDiagnosticsAttributeGeneratedCommandListID:
            result = @"GeneratedCommandList";
            break;

        case MTRAttributeIDTypeClusterEthernetNetworkDiagnosticsAttributeAcceptedCommandListID:
            result = @"AcceptedCommandList";
            break;

        case MTRAttributeIDTypeClusterEthernetNetworkDiagnosticsAttributeEventListID:
            result = @"EventList";
            break;

        case MTRAttributeIDTypeClusterEthernetNetworkDiagnosticsAttributeAttributeListID:
            result = @"AttributeList";
            break;

        case MTRAttributeIDTypeClusterEthernetNetworkDiagnosticsAttributeFeatureMapID:
            result = @"FeatureMap";
            break;

        case MTRAttributeIDTypeClusterEthernetNetworkDiagnosticsAttributeClusterRevisionID:
            result = @"ClusterRevision";
            break;

        default:
            result = [NSString stringWithFormat:@"<Unknown attributeID %d>", attributeID];
            break;
        }

    case MTRClusterIDTypeTimeSynchronizationID:

        switch (attributeID) {

            // Cluster TimeSynchronization attributes
        case MTRAttributeIDTypeClusterTimeSynchronizationAttributeUTCTimeID:
            result = @"UTCTime";
            break;

        case MTRAttributeIDTypeClusterTimeSynchronizationAttributeGranularityID:
            result = @"Granularity";
            break;

        case MTRAttributeIDTypeClusterTimeSynchronizationAttributeTimeSourceID:
            result = @"TimeSource";
            break;

        case MTRAttributeIDTypeClusterTimeSynchronizationAttributeTrustedTimeSourceID:
            result = @"TrustedTimeSource";
            break;

        case MTRAttributeIDTypeClusterTimeSynchronizationAttributeDefaultNTPID:
            result = @"DefaultNTP";
            break;

        case MTRAttributeIDTypeClusterTimeSynchronizationAttributeTimeZoneID:
            result = @"TimeZone";
            break;

        case MTRAttributeIDTypeClusterTimeSynchronizationAttributeDSTOffsetID:
            result = @"DSTOffset";
            break;

        case MTRAttributeIDTypeClusterTimeSynchronizationAttributeLocalTimeID:
            result = @"LocalTime";
            break;

        case MTRAttributeIDTypeClusterTimeSynchronizationAttributeTimeZoneDatabaseID:
            result = @"TimeZoneDatabase";
            break;

        case MTRAttributeIDTypeClusterTimeSynchronizationAttributeNTPServerAvailableID:
            result = @"NTPServerAvailable";
            break;

        case MTRAttributeIDTypeClusterTimeSynchronizationAttributeTimeZoneListMaxSizeID:
            result = @"TimeZoneListMaxSize";
            break;

        case MTRAttributeIDTypeClusterTimeSynchronizationAttributeDSTOffsetListMaxSizeID:
            result = @"DSTOffsetListMaxSize";
            break;

        case MTRAttributeIDTypeClusterTimeSynchronizationAttributeSupportsDNSResolveID:
            result = @"SupportsDNSResolve";
            break;

        case MTRAttributeIDTypeClusterTimeSynchronizationAttributeGeneratedCommandListID:
            result = @"GeneratedCommandList";
            break;

        case MTRAttributeIDTypeClusterTimeSynchronizationAttributeAcceptedCommandListID:
            result = @"AcceptedCommandList";
            break;

        case MTRAttributeIDTypeClusterTimeSynchronizationAttributeEventListID:
            result = @"EventList";
            break;

        case MTRAttributeIDTypeClusterTimeSynchronizationAttributeAttributeListID:
            result = @"AttributeList";
            break;

        case MTRAttributeIDTypeClusterTimeSynchronizationAttributeFeatureMapID:
            result = @"FeatureMap";
            break;

        case MTRAttributeIDTypeClusterTimeSynchronizationAttributeClusterRevisionID:
            result = @"ClusterRevision";
            break;

        default:
            result = [NSString stringWithFormat:@"<Unknown attributeID %d>", attributeID];
            break;
        }

    case MTRClusterIDTypeBridgedDeviceBasicInformationID:

        switch (attributeID) {

            // Cluster BridgedDeviceBasicInformation attributes
        case MTRAttributeIDTypeClusterBridgedDeviceBasicInformationAttributeVendorNameID:
            result = @"VendorName";
            break;

        case MTRAttributeIDTypeClusterBridgedDeviceBasicInformationAttributeVendorIDID:
            result = @"VendorID";
            break;

        case MTRAttributeIDTypeClusterBridgedDeviceBasicInformationAttributeProductNameID:
            result = @"ProductName";
            break;

        case MTRAttributeIDTypeClusterBridgedDeviceBasicInformationAttributeNodeLabelID:
            result = @"NodeLabel";
            break;

        case MTRAttributeIDTypeClusterBridgedDeviceBasicInformationAttributeHardwareVersionID:
            result = @"HardwareVersion";
            break;

        case MTRAttributeIDTypeClusterBridgedDeviceBasicInformationAttributeHardwareVersionStringID:
            result = @"HardwareVersionString";
            break;

        case MTRAttributeIDTypeClusterBridgedDeviceBasicInformationAttributeSoftwareVersionID:
            result = @"SoftwareVersion";
            break;

        case MTRAttributeIDTypeClusterBridgedDeviceBasicInformationAttributeSoftwareVersionStringID:
            result = @"SoftwareVersionString";
            break;

        case MTRAttributeIDTypeClusterBridgedDeviceBasicInformationAttributeManufacturingDateID:
            result = @"ManufacturingDate";
            break;

        case MTRAttributeIDTypeClusterBridgedDeviceBasicInformationAttributePartNumberID:
            result = @"PartNumber";
            break;

        case MTRAttributeIDTypeClusterBridgedDeviceBasicInformationAttributeProductURLID:
            result = @"ProductURL";
            break;

        case MTRAttributeIDTypeClusterBridgedDeviceBasicInformationAttributeProductLabelID:
            result = @"ProductLabel";
            break;

        case MTRAttributeIDTypeClusterBridgedDeviceBasicInformationAttributeSerialNumberID:
            result = @"SerialNumber";
            break;

        case MTRAttributeIDTypeClusterBridgedDeviceBasicInformationAttributeReachableID:
            result = @"Reachable";
            break;

        case MTRAttributeIDTypeClusterBridgedDeviceBasicInformationAttributeUniqueIDID:
            result = @"UniqueID";
            break;

        case MTRAttributeIDTypeClusterBridgedDeviceBasicInformationAttributeProductAppearanceID:
            result = @"ProductAppearance";
            break;

        case MTRAttributeIDTypeClusterBridgedDeviceBasicInformationAttributeGeneratedCommandListID:
            result = @"GeneratedCommandList";
            break;

        case MTRAttributeIDTypeClusterBridgedDeviceBasicInformationAttributeAcceptedCommandListID:
            result = @"AcceptedCommandList";
            break;

        case MTRAttributeIDTypeClusterBridgedDeviceBasicInformationAttributeEventListID:
            result = @"EventList";
            break;

        case MTRAttributeIDTypeClusterBridgedDeviceBasicInformationAttributeAttributeListID:
            result = @"AttributeList";
            break;

        case MTRAttributeIDTypeClusterBridgedDeviceBasicInformationAttributeFeatureMapID:
            result = @"FeatureMap";
            break;

        case MTRAttributeIDTypeClusterBridgedDeviceBasicInformationAttributeClusterRevisionID:
            result = @"ClusterRevision";
            break;

        default:
            result = [NSString stringWithFormat:@"<Unknown attributeID %d>", attributeID];
            break;
        }

    case MTRClusterIDTypeSwitchID:

        switch (attributeID) {

            // Cluster Switch attributes
        case MTRAttributeIDTypeClusterSwitchAttributeNumberOfPositionsID:
            result = @"NumberOfPositions";
            break;

        case MTRAttributeIDTypeClusterSwitchAttributeCurrentPositionID:
            result = @"CurrentPosition";
            break;

        case MTRAttributeIDTypeClusterSwitchAttributeMultiPressMaxID:
            result = @"MultiPressMax";
            break;

        case MTRAttributeIDTypeClusterSwitchAttributeGeneratedCommandListID:
            result = @"GeneratedCommandList";
            break;

        case MTRAttributeIDTypeClusterSwitchAttributeAcceptedCommandListID:
            result = @"AcceptedCommandList";
            break;

        case MTRAttributeIDTypeClusterSwitchAttributeEventListID:
            result = @"EventList";
            break;

        case MTRAttributeIDTypeClusterSwitchAttributeAttributeListID:
            result = @"AttributeList";
            break;

        case MTRAttributeIDTypeClusterSwitchAttributeFeatureMapID:
            result = @"FeatureMap";
            break;

        case MTRAttributeIDTypeClusterSwitchAttributeClusterRevisionID:
            result = @"ClusterRevision";
            break;

        default:
            result = [NSString stringWithFormat:@"<Unknown attributeID %d>", attributeID];
            break;
        }

    case MTRClusterIDTypeAdministratorCommissioningID:

        switch (attributeID) {

            // Cluster AdministratorCommissioning attributes
        case MTRAttributeIDTypeClusterAdministratorCommissioningAttributeWindowStatusID:
            result = @"WindowStatus";
            break;

        case MTRAttributeIDTypeClusterAdministratorCommissioningAttributeAdminFabricIndexID:
            result = @"AdminFabricIndex";
            break;

        case MTRAttributeIDTypeClusterAdministratorCommissioningAttributeAdminVendorIdID:
            result = @"AdminVendorId";
            break;

        case MTRAttributeIDTypeClusterAdministratorCommissioningAttributeGeneratedCommandListID:
            result = @"GeneratedCommandList";
            break;

        case MTRAttributeIDTypeClusterAdministratorCommissioningAttributeAcceptedCommandListID:
            result = @"AcceptedCommandList";
            break;

        case MTRAttributeIDTypeClusterAdministratorCommissioningAttributeEventListID:
            result = @"EventList";
            break;

        case MTRAttributeIDTypeClusterAdministratorCommissioningAttributeAttributeListID:
            result = @"AttributeList";
            break;

        case MTRAttributeIDTypeClusterAdministratorCommissioningAttributeFeatureMapID:
            result = @"FeatureMap";
            break;

        case MTRAttributeIDTypeClusterAdministratorCommissioningAttributeClusterRevisionID:
            result = @"ClusterRevision";
            break;

        default:
            result = [NSString stringWithFormat:@"<Unknown attributeID %d>", attributeID];
            break;
        }

    case MTRClusterIDTypeOperationalCredentialsID:

        switch (attributeID) {

            // Cluster OperationalCredentials attributes
        case MTRAttributeIDTypeClusterOperationalCredentialsAttributeNOCsID:
            result = @"NOCs";
            break;

        case MTRAttributeIDTypeClusterOperationalCredentialsAttributeFabricsID:
            result = @"Fabrics";
            break;

        case MTRAttributeIDTypeClusterOperationalCredentialsAttributeSupportedFabricsID:
            result = @"SupportedFabrics";
            break;

        case MTRAttributeIDTypeClusterOperationalCredentialsAttributeCommissionedFabricsID:
            result = @"CommissionedFabrics";
            break;

        case MTRAttributeIDTypeClusterOperationalCredentialsAttributeTrustedRootCertificatesID:
            result = @"TrustedRootCertificates";
            break;

        case MTRAttributeIDTypeClusterOperationalCredentialsAttributeCurrentFabricIndexID:
            result = @"CurrentFabricIndex";
            break;

        case MTRAttributeIDTypeClusterOperationalCredentialsAttributeGeneratedCommandListID:
            result = @"GeneratedCommandList";
            break;

        case MTRAttributeIDTypeClusterOperationalCredentialsAttributeAcceptedCommandListID:
            result = @"AcceptedCommandList";
            break;

        case MTRAttributeIDTypeClusterOperationalCredentialsAttributeEventListID:
            result = @"EventList";
            break;

        case MTRAttributeIDTypeClusterOperationalCredentialsAttributeAttributeListID:
            result = @"AttributeList";
            break;

        case MTRAttributeIDTypeClusterOperationalCredentialsAttributeFeatureMapID:
            result = @"FeatureMap";
            break;

        case MTRAttributeIDTypeClusterOperationalCredentialsAttributeClusterRevisionID:
            result = @"ClusterRevision";
            break;

        default:
            result = [NSString stringWithFormat:@"<Unknown attributeID %d>", attributeID];
            break;
        }

    case MTRClusterIDTypeGroupKeyManagementID:

        switch (attributeID) {

            // Cluster GroupKeyManagement attributes
        case MTRAttributeIDTypeClusterGroupKeyManagementAttributeGroupKeyMapID:
            result = @"GroupKeyMap";
            break;

        case MTRAttributeIDTypeClusterGroupKeyManagementAttributeGroupTableID:
            result = @"GroupTable";
            break;

        case MTRAttributeIDTypeClusterGroupKeyManagementAttributeMaxGroupsPerFabricID:
            result = @"MaxGroupsPerFabric";
            break;

        case MTRAttributeIDTypeClusterGroupKeyManagementAttributeMaxGroupKeysPerFabricID:
            result = @"MaxGroupKeysPerFabric";
            break;

        case MTRAttributeIDTypeClusterGroupKeyManagementAttributeGeneratedCommandListID:
            result = @"GeneratedCommandList";
            break;

        case MTRAttributeIDTypeClusterGroupKeyManagementAttributeAcceptedCommandListID:
            result = @"AcceptedCommandList";
            break;

        case MTRAttributeIDTypeClusterGroupKeyManagementAttributeEventListID:
            result = @"EventList";
            break;

        case MTRAttributeIDTypeClusterGroupKeyManagementAttributeAttributeListID:
            result = @"AttributeList";
            break;

        case MTRAttributeIDTypeClusterGroupKeyManagementAttributeFeatureMapID:
            result = @"FeatureMap";
            break;

        case MTRAttributeIDTypeClusterGroupKeyManagementAttributeClusterRevisionID:
            result = @"ClusterRevision";
            break;

        default:
            result = [NSString stringWithFormat:@"<Unknown attributeID %d>", attributeID];
            break;
        }

    case MTRClusterIDTypeFixedLabelID:

        switch (attributeID) {

            // Cluster FixedLabel attributes
        case MTRAttributeIDTypeClusterFixedLabelAttributeLabelListID:
            result = @"LabelList";
            break;

        case MTRAttributeIDTypeClusterFixedLabelAttributeGeneratedCommandListID:
            result = @"GeneratedCommandList";
            break;

        case MTRAttributeIDTypeClusterFixedLabelAttributeAcceptedCommandListID:
            result = @"AcceptedCommandList";
            break;

        case MTRAttributeIDTypeClusterFixedLabelAttributeEventListID:
            result = @"EventList";
            break;

        case MTRAttributeIDTypeClusterFixedLabelAttributeAttributeListID:
            result = @"AttributeList";
            break;

        case MTRAttributeIDTypeClusterFixedLabelAttributeFeatureMapID:
            result = @"FeatureMap";
            break;

        case MTRAttributeIDTypeClusterFixedLabelAttributeClusterRevisionID:
            result = @"ClusterRevision";
            break;

        default:
            result = [NSString stringWithFormat:@"<Unknown attributeID %d>", attributeID];
            break;
        }

    case MTRClusterIDTypeUserLabelID:

        switch (attributeID) {

            // Cluster UserLabel attributes
        case MTRAttributeIDTypeClusterUserLabelAttributeLabelListID:
            result = @"LabelList";
            break;

        case MTRAttributeIDTypeClusterUserLabelAttributeGeneratedCommandListID:
            result = @"GeneratedCommandList";
            break;

        case MTRAttributeIDTypeClusterUserLabelAttributeAcceptedCommandListID:
            result = @"AcceptedCommandList";
            break;

        case MTRAttributeIDTypeClusterUserLabelAttributeEventListID:
            result = @"EventList";
            break;

        case MTRAttributeIDTypeClusterUserLabelAttributeAttributeListID:
            result = @"AttributeList";
            break;

        case MTRAttributeIDTypeClusterUserLabelAttributeFeatureMapID:
            result = @"FeatureMap";
            break;

        case MTRAttributeIDTypeClusterUserLabelAttributeClusterRevisionID:
            result = @"ClusterRevision";
            break;

        default:
            result = [NSString stringWithFormat:@"<Unknown attributeID %d>", attributeID];
            break;
        }

    case MTRClusterIDTypeBooleanStateID:

        switch (attributeID) {

            // Cluster BooleanState attributes
        case MTRAttributeIDTypeClusterBooleanStateAttributeStateValueID:
            result = @"StateValue";
            break;

        case MTRAttributeIDTypeClusterBooleanStateAttributeGeneratedCommandListID:
            result = @"GeneratedCommandList";
            break;

        case MTRAttributeIDTypeClusterBooleanStateAttributeAcceptedCommandListID:
            result = @"AcceptedCommandList";
            break;

        case MTRAttributeIDTypeClusterBooleanStateAttributeEventListID:
            result = @"EventList";
            break;

        case MTRAttributeIDTypeClusterBooleanStateAttributeAttributeListID:
            result = @"AttributeList";
            break;

        case MTRAttributeIDTypeClusterBooleanStateAttributeFeatureMapID:
            result = @"FeatureMap";
            break;

        case MTRAttributeIDTypeClusterBooleanStateAttributeClusterRevisionID:
            result = @"ClusterRevision";
            break;

        default:
            result = [NSString stringWithFormat:@"<Unknown attributeID %d>", attributeID];
            break;
        }

    case MTRClusterIDTypeICDManagementID:

        switch (attributeID) {

            // Cluster ICDManagement attributes
        case MTRAttributeIDTypeClusterICDManagementAttributeIdleModeDurationID:
            result = @"IdleModeDuration";
            break;

        case MTRAttributeIDTypeClusterICDManagementAttributeActiveModeDurationID:
            result = @"ActiveModeDuration";
            break;

        case MTRAttributeIDTypeClusterICDManagementAttributeActiveModeThresholdID:
            result = @"ActiveModeThreshold";
            break;

        case MTRAttributeIDTypeClusterICDManagementAttributeRegisteredClientsID:
            result = @"RegisteredClients";
            break;

        case MTRAttributeIDTypeClusterICDManagementAttributeICDCounterID:
            result = @"ICDCounter";
            break;

        case MTRAttributeIDTypeClusterICDManagementAttributeClientsSupportedPerFabricID:
            result = @"ClientsSupportedPerFabric";
            break;

        case MTRAttributeIDTypeClusterICDManagementAttributeUserActiveModeTriggerHintID:
            result = @"UserActiveModeTriggerHint";
            break;

        case MTRAttributeIDTypeClusterICDManagementAttributeUserActiveModeTriggerInstructionID:
            result = @"UserActiveModeTriggerInstruction";
            break;

        case MTRAttributeIDTypeClusterICDManagementAttributeOperatingModeID:
            result = @"OperatingMode";
            break;

        case MTRAttributeIDTypeClusterICDManagementAttributeGeneratedCommandListID:
            result = @"GeneratedCommandList";
            break;

        case MTRAttributeIDTypeClusterICDManagementAttributeAcceptedCommandListID:
            result = @"AcceptedCommandList";
            break;

        case MTRAttributeIDTypeClusterICDManagementAttributeEventListID:
            result = @"EventList";
            break;

        case MTRAttributeIDTypeClusterICDManagementAttributeAttributeListID:
            result = @"AttributeList";
            break;

        case MTRAttributeIDTypeClusterICDManagementAttributeFeatureMapID:
            result = @"FeatureMap";
            break;

        case MTRAttributeIDTypeClusterICDManagementAttributeClusterRevisionID:
            result = @"ClusterRevision";
            break;

        default:
            result = [NSString stringWithFormat:@"<Unknown attributeID %d>", attributeID];
            break;
        }

    case MTRClusterIDTypeTimerID:

        switch (attributeID) {

            // Cluster Timer attributes
        case MTRAttributeIDTypeClusterTimerAttributeSetTimeID:
            result = @"SetTime";
            break;

        case MTRAttributeIDTypeClusterTimerAttributeTimeRemainingID:
            result = @"TimeRemaining";
            break;

        case MTRAttributeIDTypeClusterTimerAttributeTimerStateID:
            result = @"TimerState";
            break;

        case MTRAttributeIDTypeClusterTimerAttributeGeneratedCommandListID:
            result = @"GeneratedCommandList";
            break;

        case MTRAttributeIDTypeClusterTimerAttributeAcceptedCommandListID:
            result = @"AcceptedCommandList";
            break;

        case MTRAttributeIDTypeClusterTimerAttributeEventListID:
            result = @"EventList";
            break;

        case MTRAttributeIDTypeClusterTimerAttributeAttributeListID:
            result = @"AttributeList";
            break;

        case MTRAttributeIDTypeClusterTimerAttributeFeatureMapID:
            result = @"FeatureMap";
            break;

        case MTRAttributeIDTypeClusterTimerAttributeClusterRevisionID:
            result = @"ClusterRevision";
            break;

        default:
            result = [NSString stringWithFormat:@"<Unknown attributeID %d>", attributeID];
            break;
        }

    case MTRClusterIDTypeOvenCavityOperationalStateID:

        switch (attributeID) {

            // Cluster OvenCavityOperationalState attributes
        case MTRAttributeIDTypeClusterOvenCavityOperationalStateAttributePhaseListID:
            result = @"PhaseList";
            break;

        case MTRAttributeIDTypeClusterOvenCavityOperationalStateAttributeCurrentPhaseID:
            result = @"CurrentPhase";
            break;

        case MTRAttributeIDTypeClusterOvenCavityOperationalStateAttributeCountdownTimeID:
            result = @"CountdownTime";
            break;

        case MTRAttributeIDTypeClusterOvenCavityOperationalStateAttributeOperationalStateListID:
            result = @"OperationalStateList";
            break;

        case MTRAttributeIDTypeClusterOvenCavityOperationalStateAttributeOperationalStateID:
            result = @"OperationalState";
            break;

        case MTRAttributeIDTypeClusterOvenCavityOperationalStateAttributeOperationalErrorID:
            result = @"OperationalError";
            break;

        case MTRAttributeIDTypeClusterOvenCavityOperationalStateAttributeGeneratedCommandListID:
            result = @"GeneratedCommandList";
            break;

        case MTRAttributeIDTypeClusterOvenCavityOperationalStateAttributeAcceptedCommandListID:
            result = @"AcceptedCommandList";
            break;

        case MTRAttributeIDTypeClusterOvenCavityOperationalStateAttributeEventListID:
            result = @"EventList";
            break;

        case MTRAttributeIDTypeClusterOvenCavityOperationalStateAttributeAttributeListID:
            result = @"AttributeList";
            break;

        case MTRAttributeIDTypeClusterOvenCavityOperationalStateAttributeFeatureMapID:
            result = @"FeatureMap";
            break;

        case MTRAttributeIDTypeClusterOvenCavityOperationalStateAttributeClusterRevisionID:
            result = @"ClusterRevision";
            break;

        default:
            result = [NSString stringWithFormat:@"<Unknown attributeID %d>", attributeID];
            break;
        }

    case MTRClusterIDTypeOvenModeID:

        switch (attributeID) {

            // Cluster OvenMode attributes
        case MTRAttributeIDTypeClusterOvenModeAttributeSupportedModesID:
            result = @"SupportedModes";
            break;

        case MTRAttributeIDTypeClusterOvenModeAttributeCurrentModeID:
            result = @"CurrentMode";
            break;

        case MTRAttributeIDTypeClusterOvenModeAttributeStartUpModeID:
            result = @"StartUpMode";
            break;

        case MTRAttributeIDTypeClusterOvenModeAttributeOnModeID:
            result = @"OnMode";
            break;

        case MTRAttributeIDTypeClusterOvenModeAttributeGeneratedCommandListID:
            result = @"GeneratedCommandList";
            break;

        case MTRAttributeIDTypeClusterOvenModeAttributeAcceptedCommandListID:
            result = @"AcceptedCommandList";
            break;

        case MTRAttributeIDTypeClusterOvenModeAttributeEventListID:
            result = @"EventList";
            break;

        case MTRAttributeIDTypeClusterOvenModeAttributeAttributeListID:
            result = @"AttributeList";
            break;

        case MTRAttributeIDTypeClusterOvenModeAttributeFeatureMapID:
            result = @"FeatureMap";
            break;

        case MTRAttributeIDTypeClusterOvenModeAttributeClusterRevisionID:
            result = @"ClusterRevision";
            break;

        default:
            result = [NSString stringWithFormat:@"<Unknown attributeID %d>", attributeID];
            break;
        }

    case MTRClusterIDTypeLaundryDryerControlsID:

        switch (attributeID) {

            // Cluster LaundryDryerControls attributes
        case MTRAttributeIDTypeClusterLaundryDryerControlsAttributeSupportedDrynessLevelsID:
            result = @"SupportedDrynessLevels";
            break;

        case MTRAttributeIDTypeClusterLaundryDryerControlsAttributeSelectedDrynessLevelID:
            result = @"SelectedDrynessLevel";
            break;

        case MTRAttributeIDTypeClusterLaundryDryerControlsAttributeGeneratedCommandListID:
            result = @"GeneratedCommandList";
            break;

        case MTRAttributeIDTypeClusterLaundryDryerControlsAttributeAcceptedCommandListID:
            result = @"AcceptedCommandList";
            break;

        case MTRAttributeIDTypeClusterLaundryDryerControlsAttributeEventListID:
            result = @"EventList";
            break;

        case MTRAttributeIDTypeClusterLaundryDryerControlsAttributeAttributeListID:
            result = @"AttributeList";
            break;

        case MTRAttributeIDTypeClusterLaundryDryerControlsAttributeFeatureMapID:
            result = @"FeatureMap";
            break;

        case MTRAttributeIDTypeClusterLaundryDryerControlsAttributeClusterRevisionID:
            result = @"ClusterRevision";
            break;

        default:
            result = [NSString stringWithFormat:@"<Unknown attributeID %d>", attributeID];
            break;
        }

    case MTRClusterIDTypeModeSelectID:

        switch (attributeID) {

            // Cluster ModeSelect attributes
        case MTRAttributeIDTypeClusterModeSelectAttributeDescriptionID:
            result = @"Description";
            break;

        case MTRAttributeIDTypeClusterModeSelectAttributeStandardNamespaceID:
            result = @"StandardNamespace";
            break;

        case MTRAttributeIDTypeClusterModeSelectAttributeSupportedModesID:
            result = @"SupportedModes";
            break;

        case MTRAttributeIDTypeClusterModeSelectAttributeCurrentModeID:
            result = @"CurrentMode";
            break;

        case MTRAttributeIDTypeClusterModeSelectAttributeStartUpModeID:
            result = @"StartUpMode";
            break;

        case MTRAttributeIDTypeClusterModeSelectAttributeOnModeID:
            result = @"OnMode";
            break;

        case MTRAttributeIDTypeClusterModeSelectAttributeGeneratedCommandListID:
            result = @"GeneratedCommandList";
            break;

        case MTRAttributeIDTypeClusterModeSelectAttributeAcceptedCommandListID:
            result = @"AcceptedCommandList";
            break;

        case MTRAttributeIDTypeClusterModeSelectAttributeEventListID:
            result = @"EventList";
            break;

        case MTRAttributeIDTypeClusterModeSelectAttributeAttributeListID:
            result = @"AttributeList";
            break;

        case MTRAttributeIDTypeClusterModeSelectAttributeFeatureMapID:
            result = @"FeatureMap";
            break;

        case MTRAttributeIDTypeClusterModeSelectAttributeClusterRevisionID:
            result = @"ClusterRevision";
            break;

        default:
            result = [NSString stringWithFormat:@"<Unknown attributeID %d>", attributeID];
            break;
        }

    case MTRClusterIDTypeLaundryWasherModeID:

        switch (attributeID) {

            // Cluster LaundryWasherMode attributes
        case MTRAttributeIDTypeClusterLaundryWasherModeAttributeSupportedModesID:
            result = @"SupportedModes";
            break;

        case MTRAttributeIDTypeClusterLaundryWasherModeAttributeCurrentModeID:
            result = @"CurrentMode";
            break;

        case MTRAttributeIDTypeClusterLaundryWasherModeAttributeStartUpModeID:
            result = @"StartUpMode";
            break;

        case MTRAttributeIDTypeClusterLaundryWasherModeAttributeOnModeID:
            result = @"OnMode";
            break;

        case MTRAttributeIDTypeClusterLaundryWasherModeAttributeGeneratedCommandListID:
            result = @"GeneratedCommandList";
            break;

        case MTRAttributeIDTypeClusterLaundryWasherModeAttributeAcceptedCommandListID:
            result = @"AcceptedCommandList";
            break;

        case MTRAttributeIDTypeClusterLaundryWasherModeAttributeEventListID:
            result = @"EventList";
            break;

        case MTRAttributeIDTypeClusterLaundryWasherModeAttributeAttributeListID:
            result = @"AttributeList";
            break;

        case MTRAttributeIDTypeClusterLaundryWasherModeAttributeFeatureMapID:
            result = @"FeatureMap";
            break;

        case MTRAttributeIDTypeClusterLaundryWasherModeAttributeClusterRevisionID:
            result = @"ClusterRevision";
            break;

        default:
            result = [NSString stringWithFormat:@"<Unknown attributeID %d>", attributeID];
            break;
        }

    case MTRClusterIDTypeRefrigeratorAndTemperatureControlledCabinetModeID:

        switch (attributeID) {

            // Cluster RefrigeratorAndTemperatureControlledCabinetMode attributes
        case MTRAttributeIDTypeClusterRefrigeratorAndTemperatureControlledCabinetModeAttributeSupportedModesID:
            result = @"SupportedModes";
            break;

        case MTRAttributeIDTypeClusterRefrigeratorAndTemperatureControlledCabinetModeAttributeCurrentModeID:
            result = @"CurrentMode";
            break;

        case MTRAttributeIDTypeClusterRefrigeratorAndTemperatureControlledCabinetModeAttributeStartUpModeID:
            result = @"StartUpMode";
            break;

        case MTRAttributeIDTypeClusterRefrigeratorAndTemperatureControlledCabinetModeAttributeOnModeID:
            result = @"OnMode";
            break;

        case MTRAttributeIDTypeClusterRefrigeratorAndTemperatureControlledCabinetModeAttributeGeneratedCommandListID:
            result = @"GeneratedCommandList";
            break;

        case MTRAttributeIDTypeClusterRefrigeratorAndTemperatureControlledCabinetModeAttributeAcceptedCommandListID:
            result = @"AcceptedCommandList";
            break;

        case MTRAttributeIDTypeClusterRefrigeratorAndTemperatureControlledCabinetModeAttributeEventListID:
            result = @"EventList";
            break;

        case MTRAttributeIDTypeClusterRefrigeratorAndTemperatureControlledCabinetModeAttributeAttributeListID:
            result = @"AttributeList";
            break;

        case MTRAttributeIDTypeClusterRefrigeratorAndTemperatureControlledCabinetModeAttributeFeatureMapID:
            result = @"FeatureMap";
            break;

        case MTRAttributeIDTypeClusterRefrigeratorAndTemperatureControlledCabinetModeAttributeClusterRevisionID:
            result = @"ClusterRevision";
            break;

        default:
            result = [NSString stringWithFormat:@"<Unknown attributeID %d>", attributeID];
            break;
        }

    case MTRClusterIDTypeLaundryWasherControlsID:

        switch (attributeID) {

            // Cluster LaundryWasherControls attributes
        case MTRAttributeIDTypeClusterLaundryWasherControlsAttributeSpinSpeedsID:
            result = @"SpinSpeeds";
            break;

        case MTRAttributeIDTypeClusterLaundryWasherControlsAttributeSpinSpeedCurrentID:
            result = @"SpinSpeedCurrent";
            break;

        case MTRAttributeIDTypeClusterLaundryWasherControlsAttributeNumberOfRinsesID:
            result = @"NumberOfRinses";
            break;

        case MTRAttributeIDTypeClusterLaundryWasherControlsAttributeSupportedRinsesID:
            result = @"SupportedRinses";
            break;

        case MTRAttributeIDTypeClusterLaundryWasherControlsAttributeGeneratedCommandListID:
            result = @"GeneratedCommandList";
            break;

        case MTRAttributeIDTypeClusterLaundryWasherControlsAttributeAcceptedCommandListID:
            result = @"AcceptedCommandList";
            break;

        case MTRAttributeIDTypeClusterLaundryWasherControlsAttributeEventListID:
            result = @"EventList";
            break;

        case MTRAttributeIDTypeClusterLaundryWasherControlsAttributeAttributeListID:
            result = @"AttributeList";
            break;

        case MTRAttributeIDTypeClusterLaundryWasherControlsAttributeFeatureMapID:
            result = @"FeatureMap";
            break;

        case MTRAttributeIDTypeClusterLaundryWasherControlsAttributeClusterRevisionID:
            result = @"ClusterRevision";
            break;

        default:
            result = [NSString stringWithFormat:@"<Unknown attributeID %d>", attributeID];
            break;
        }

    case MTRClusterIDTypeRVCRunModeID:

        switch (attributeID) {

            // Cluster RVCRunMode attributes
        case MTRAttributeIDTypeClusterRVCRunModeAttributeSupportedModesID:
            result = @"SupportedModes";
            break;

        case MTRAttributeIDTypeClusterRVCRunModeAttributeCurrentModeID:
            result = @"CurrentMode";
            break;

        case MTRAttributeIDTypeClusterRVCRunModeAttributeGeneratedCommandListID:
            result = @"GeneratedCommandList";
            break;

        case MTRAttributeIDTypeClusterRVCRunModeAttributeAcceptedCommandListID:
            result = @"AcceptedCommandList";
            break;

        case MTRAttributeIDTypeClusterRVCRunModeAttributeEventListID:
            result = @"EventList";
            break;

        case MTRAttributeIDTypeClusterRVCRunModeAttributeAttributeListID:
            result = @"AttributeList";
            break;

        case MTRAttributeIDTypeClusterRVCRunModeAttributeFeatureMapID:
            result = @"FeatureMap";
            break;

        case MTRAttributeIDTypeClusterRVCRunModeAttributeClusterRevisionID:
            result = @"ClusterRevision";
            break;

        default:
            result = [NSString stringWithFormat:@"<Unknown attributeID %d>", attributeID];
            break;
        }

    case MTRClusterIDTypeRVCCleanModeID:

        switch (attributeID) {

            // Cluster RVCCleanMode attributes
        case MTRAttributeIDTypeClusterRVCCleanModeAttributeSupportedModesID:
            result = @"SupportedModes";
            break;

        case MTRAttributeIDTypeClusterRVCCleanModeAttributeCurrentModeID:
            result = @"CurrentMode";
            break;

        case MTRAttributeIDTypeClusterRVCCleanModeAttributeGeneratedCommandListID:
            result = @"GeneratedCommandList";
            break;

        case MTRAttributeIDTypeClusterRVCCleanModeAttributeAcceptedCommandListID:
            result = @"AcceptedCommandList";
            break;

        case MTRAttributeIDTypeClusterRVCCleanModeAttributeEventListID:
            result = @"EventList";
            break;

        case MTRAttributeIDTypeClusterRVCCleanModeAttributeAttributeListID:
            result = @"AttributeList";
            break;

        case MTRAttributeIDTypeClusterRVCCleanModeAttributeFeatureMapID:
            result = @"FeatureMap";
            break;

        case MTRAttributeIDTypeClusterRVCCleanModeAttributeClusterRevisionID:
            result = @"ClusterRevision";
            break;

        default:
            result = [NSString stringWithFormat:@"<Unknown attributeID %d>", attributeID];
            break;
        }

    case MTRClusterIDTypeTemperatureControlID:

        switch (attributeID) {

            // Cluster TemperatureControl attributes
        case MTRAttributeIDTypeClusterTemperatureControlAttributeTemperatureSetpointID:
            result = @"TemperatureSetpoint";
            break;

        case MTRAttributeIDTypeClusterTemperatureControlAttributeMinTemperatureID:
            result = @"MinTemperature";
            break;

        case MTRAttributeIDTypeClusterTemperatureControlAttributeMaxTemperatureID:
            result = @"MaxTemperature";
            break;

        case MTRAttributeIDTypeClusterTemperatureControlAttributeStepID:
            result = @"Step";
            break;

        case MTRAttributeIDTypeClusterTemperatureControlAttributeSelectedTemperatureLevelID:
            result = @"SelectedTemperatureLevel";
            break;

        case MTRAttributeIDTypeClusterTemperatureControlAttributeSupportedTemperatureLevelsID:
            result = @"SupportedTemperatureLevels";
            break;

        case MTRAttributeIDTypeClusterTemperatureControlAttributeGeneratedCommandListID:
            result = @"GeneratedCommandList";
            break;

        case MTRAttributeIDTypeClusterTemperatureControlAttributeAcceptedCommandListID:
            result = @"AcceptedCommandList";
            break;

        case MTRAttributeIDTypeClusterTemperatureControlAttributeEventListID:
            result = @"EventList";
            break;

        case MTRAttributeIDTypeClusterTemperatureControlAttributeAttributeListID:
            result = @"AttributeList";
            break;

        case MTRAttributeIDTypeClusterTemperatureControlAttributeFeatureMapID:
            result = @"FeatureMap";
            break;

        case MTRAttributeIDTypeClusterTemperatureControlAttributeClusterRevisionID:
            result = @"ClusterRevision";
            break;

        default:
            result = [NSString stringWithFormat:@"<Unknown attributeID %d>", attributeID];
            break;
        }

    case MTRClusterIDTypeRefrigeratorAlarmID:

        switch (attributeID) {

            // Cluster RefrigeratorAlarm attributes
        case MTRAttributeIDTypeClusterRefrigeratorAlarmAttributeMaskID:
            result = @"Mask";
            break;

        case MTRAttributeIDTypeClusterRefrigeratorAlarmAttributeStateID:
            result = @"State";
            break;

        case MTRAttributeIDTypeClusterRefrigeratorAlarmAttributeSupportedID:
            result = @"Supported";
            break;

        case MTRAttributeIDTypeClusterRefrigeratorAlarmAttributeGeneratedCommandListID:
            result = @"GeneratedCommandList";
            break;

        case MTRAttributeIDTypeClusterRefrigeratorAlarmAttributeAcceptedCommandListID:
            result = @"AcceptedCommandList";
            break;

        case MTRAttributeIDTypeClusterRefrigeratorAlarmAttributeEventListID:
            result = @"EventList";
            break;

        case MTRAttributeIDTypeClusterRefrigeratorAlarmAttributeAttributeListID:
            result = @"AttributeList";
            break;

        case MTRAttributeIDTypeClusterRefrigeratorAlarmAttributeFeatureMapID:
            result = @"FeatureMap";
            break;

        case MTRAttributeIDTypeClusterRefrigeratorAlarmAttributeClusterRevisionID:
            result = @"ClusterRevision";
            break;

        default:
            result = [NSString stringWithFormat:@"<Unknown attributeID %d>", attributeID];
            break;
        }

    case MTRClusterIDTypeDishwasherModeID:

        switch (attributeID) {

            // Cluster DishwasherMode attributes
        case MTRAttributeIDTypeClusterDishwasherModeAttributeSupportedModesID:
            result = @"SupportedModes";
            break;

        case MTRAttributeIDTypeClusterDishwasherModeAttributeCurrentModeID:
            result = @"CurrentMode";
            break;

        case MTRAttributeIDTypeClusterDishwasherModeAttributeStartUpModeID:
            result = @"StartUpMode";
            break;

        case MTRAttributeIDTypeClusterDishwasherModeAttributeOnModeID:
            result = @"OnMode";
            break;

        case MTRAttributeIDTypeClusterDishwasherModeAttributeGeneratedCommandListID:
            result = @"GeneratedCommandList";
            break;

        case MTRAttributeIDTypeClusterDishwasherModeAttributeAcceptedCommandListID:
            result = @"AcceptedCommandList";
            break;

        case MTRAttributeIDTypeClusterDishwasherModeAttributeEventListID:
            result = @"EventList";
            break;

        case MTRAttributeIDTypeClusterDishwasherModeAttributeAttributeListID:
            result = @"AttributeList";
            break;

        case MTRAttributeIDTypeClusterDishwasherModeAttributeFeatureMapID:
            result = @"FeatureMap";
            break;

        case MTRAttributeIDTypeClusterDishwasherModeAttributeClusterRevisionID:
            result = @"ClusterRevision";
            break;

        default:
            result = [NSString stringWithFormat:@"<Unknown attributeID %d>", attributeID];
            break;
        }

    case MTRClusterIDTypeAirQualityID:

        switch (attributeID) {

            // Cluster AirQuality attributes
        case MTRAttributeIDTypeClusterAirQualityAttributeAirQualityID:
            result = @"AirQuality";
            break;

        case MTRAttributeIDTypeClusterAirQualityAttributeGeneratedCommandListID:
            result = @"GeneratedCommandList";
            break;

        case MTRAttributeIDTypeClusterAirQualityAttributeAcceptedCommandListID:
            result = @"AcceptedCommandList";
            break;

        case MTRAttributeIDTypeClusterAirQualityAttributeEventListID:
            result = @"EventList";
            break;

        case MTRAttributeIDTypeClusterAirQualityAttributeAttributeListID:
            result = @"AttributeList";
            break;

        case MTRAttributeIDTypeClusterAirQualityAttributeFeatureMapID:
            result = @"FeatureMap";
            break;

        case MTRAttributeIDTypeClusterAirQualityAttributeClusterRevisionID:
            result = @"ClusterRevision";
            break;

        default:
            result = [NSString stringWithFormat:@"<Unknown attributeID %d>", attributeID];
            break;
        }

    case MTRClusterIDTypeSmokeCOAlarmID:

        switch (attributeID) {

            // Cluster SmokeCOAlarm attributes
        case MTRAttributeIDTypeClusterSmokeCOAlarmAttributeExpressedStateID:
            result = @"ExpressedState";
            break;

        case MTRAttributeIDTypeClusterSmokeCOAlarmAttributeSmokeStateID:
            result = @"SmokeState";
            break;

        case MTRAttributeIDTypeClusterSmokeCOAlarmAttributeCOStateID:
            result = @"COState";
            break;

        case MTRAttributeIDTypeClusterSmokeCOAlarmAttributeBatteryAlertID:
            result = @"BatteryAlert";
            break;

        case MTRAttributeIDTypeClusterSmokeCOAlarmAttributeDeviceMutedID:
            result = @"DeviceMuted";
            break;

        case MTRAttributeIDTypeClusterSmokeCOAlarmAttributeTestInProgressID:
            result = @"TestInProgress";
            break;

        case MTRAttributeIDTypeClusterSmokeCOAlarmAttributeHardwareFaultAlertID:
            result = @"HardwareFaultAlert";
            break;

        case MTRAttributeIDTypeClusterSmokeCOAlarmAttributeEndOfServiceAlertID:
            result = @"EndOfServiceAlert";
            break;

        case MTRAttributeIDTypeClusterSmokeCOAlarmAttributeInterconnectSmokeAlarmID:
            result = @"InterconnectSmokeAlarm";
            break;

        case MTRAttributeIDTypeClusterSmokeCOAlarmAttributeInterconnectCOAlarmID:
            result = @"InterconnectCOAlarm";
            break;

        case MTRAttributeIDTypeClusterSmokeCOAlarmAttributeContaminationStateID:
            result = @"ContaminationState";
            break;

        case MTRAttributeIDTypeClusterSmokeCOAlarmAttributeSmokeSensitivityLevelID:
            result = @"SmokeSensitivityLevel";
            break;

        case MTRAttributeIDTypeClusterSmokeCOAlarmAttributeExpiryDateID:
            result = @"ExpiryDate";
            break;

        case MTRAttributeIDTypeClusterSmokeCOAlarmAttributeGeneratedCommandListID:
            result = @"GeneratedCommandList";
            break;

        case MTRAttributeIDTypeClusterSmokeCOAlarmAttributeAcceptedCommandListID:
            result = @"AcceptedCommandList";
            break;

        case MTRAttributeIDTypeClusterSmokeCOAlarmAttributeEventListID:
            result = @"EventList";
            break;

        case MTRAttributeIDTypeClusterSmokeCOAlarmAttributeAttributeListID:
            result = @"AttributeList";
            break;

        case MTRAttributeIDTypeClusterSmokeCOAlarmAttributeFeatureMapID:
            result = @"FeatureMap";
            break;

        case MTRAttributeIDTypeClusterSmokeCOAlarmAttributeClusterRevisionID:
            result = @"ClusterRevision";
            break;

        default:
            result = [NSString stringWithFormat:@"<Unknown attributeID %d>", attributeID];
            break;
        }

    case MTRClusterIDTypeDishwasherAlarmID:

        switch (attributeID) {

            // Cluster DishwasherAlarm attributes
        case MTRAttributeIDTypeClusterDishwasherAlarmAttributeMaskID:
            result = @"Mask";
            break;

        case MTRAttributeIDTypeClusterDishwasherAlarmAttributeLatchID:
            result = @"Latch";
            break;

        case MTRAttributeIDTypeClusterDishwasherAlarmAttributeStateID:
            result = @"State";
            break;

        case MTRAttributeIDTypeClusterDishwasherAlarmAttributeSupportedID:
            result = @"Supported";
            break;

        case MTRAttributeIDTypeClusterDishwasherAlarmAttributeGeneratedCommandListID:
            result = @"GeneratedCommandList";
            break;

        case MTRAttributeIDTypeClusterDishwasherAlarmAttributeAcceptedCommandListID:
            result = @"AcceptedCommandList";
            break;

        case MTRAttributeIDTypeClusterDishwasherAlarmAttributeEventListID:
            result = @"EventList";
            break;

        case MTRAttributeIDTypeClusterDishwasherAlarmAttributeAttributeListID:
            result = @"AttributeList";
            break;

        case MTRAttributeIDTypeClusterDishwasherAlarmAttributeFeatureMapID:
            result = @"FeatureMap";
            break;

        case MTRAttributeIDTypeClusterDishwasherAlarmAttributeClusterRevisionID:
            result = @"ClusterRevision";
            break;

        default:
            result = [NSString stringWithFormat:@"<Unknown attributeID %d>", attributeID];
            break;
        }

    case MTRClusterIDTypeMicrowaveOvenModeID:

        switch (attributeID) {

            // Cluster MicrowaveOvenMode attributes
        case MTRAttributeIDTypeClusterMicrowaveOvenModeAttributeSupportedModesID:
            result = @"SupportedModes";
            break;

        case MTRAttributeIDTypeClusterMicrowaveOvenModeAttributeCurrentModeID:
            result = @"CurrentMode";
            break;

        case MTRAttributeIDTypeClusterMicrowaveOvenModeAttributeGeneratedCommandListID:
            result = @"GeneratedCommandList";
            break;

        case MTRAttributeIDTypeClusterMicrowaveOvenModeAttributeAcceptedCommandListID:
            result = @"AcceptedCommandList";
            break;

        case MTRAttributeIDTypeClusterMicrowaveOvenModeAttributeEventListID:
            result = @"EventList";
            break;

        case MTRAttributeIDTypeClusterMicrowaveOvenModeAttributeAttributeListID:
            result = @"AttributeList";
            break;

        case MTRAttributeIDTypeClusterMicrowaveOvenModeAttributeFeatureMapID:
            result = @"FeatureMap";
            break;

        case MTRAttributeIDTypeClusterMicrowaveOvenModeAttributeClusterRevisionID:
            result = @"ClusterRevision";
            break;

        default:
            result = [NSString stringWithFormat:@"<Unknown attributeID %d>", attributeID];
            break;
        }

    case MTRClusterIDTypeMicrowaveOvenControlID:

        switch (attributeID) {

            // Cluster MicrowaveOvenControl attributes
        case MTRAttributeIDTypeClusterMicrowaveOvenControlAttributeCookTimeID:
            result = @"CookTime";
            break;

        case MTRAttributeIDTypeClusterMicrowaveOvenControlAttributeMaxCookTimeID:
            result = @"MaxCookTime";
            break;

        case MTRAttributeIDTypeClusterMicrowaveOvenControlAttributePowerSettingID:
            result = @"PowerSetting";
            break;

        case MTRAttributeIDTypeClusterMicrowaveOvenControlAttributeMinPowerID:
            result = @"MinPower";
            break;

        case MTRAttributeIDTypeClusterMicrowaveOvenControlAttributeMaxPowerID:
            result = @"MaxPower";
            break;

        case MTRAttributeIDTypeClusterMicrowaveOvenControlAttributePowerStepID:
            result = @"PowerStep";
            break;

        case MTRAttributeIDTypeClusterMicrowaveOvenControlAttributeSupportedWattsID:
            result = @"SupportedWatts";
            break;

        case MTRAttributeIDTypeClusterMicrowaveOvenControlAttributeSelectedWattIndexID:
            result = @"SelectedWattIndex";
            break;

        case MTRAttributeIDTypeClusterMicrowaveOvenControlAttributeWattRatingID:
            result = @"WattRating";
            break;

        case MTRAttributeIDTypeClusterMicrowaveOvenControlAttributeGeneratedCommandListID:
            result = @"GeneratedCommandList";
            break;

        case MTRAttributeIDTypeClusterMicrowaveOvenControlAttributeAcceptedCommandListID:
            result = @"AcceptedCommandList";
            break;

        case MTRAttributeIDTypeClusterMicrowaveOvenControlAttributeEventListID:
            result = @"EventList";
            break;

        case MTRAttributeIDTypeClusterMicrowaveOvenControlAttributeAttributeListID:
            result = @"AttributeList";
            break;

        case MTRAttributeIDTypeClusterMicrowaveOvenControlAttributeFeatureMapID:
            result = @"FeatureMap";
            break;

        case MTRAttributeIDTypeClusterMicrowaveOvenControlAttributeClusterRevisionID:
            result = @"ClusterRevision";
            break;

        default:
            result = [NSString stringWithFormat:@"<Unknown attributeID %d>", attributeID];
            break;
        }

    case MTRClusterIDTypeOperationalStateID:

        switch (attributeID) {

            // Cluster OperationalState attributes
        case MTRAttributeIDTypeClusterOperationalStateAttributePhaseListID:
            result = @"PhaseList";
            break;

        case MTRAttributeIDTypeClusterOperationalStateAttributeCurrentPhaseID:
            result = @"CurrentPhase";
            break;

        case MTRAttributeIDTypeClusterOperationalStateAttributeCountdownTimeID:
            result = @"CountdownTime";
            break;

        case MTRAttributeIDTypeClusterOperationalStateAttributeOperationalStateListID:
            result = @"OperationalStateList";
            break;

        case MTRAttributeIDTypeClusterOperationalStateAttributeOperationalStateID:
            result = @"OperationalState";
            break;

        case MTRAttributeIDTypeClusterOperationalStateAttributeOperationalErrorID:
            result = @"OperationalError";
            break;

        case MTRAttributeIDTypeClusterOperationalStateAttributeGeneratedCommandListID:
            result = @"GeneratedCommandList";
            break;

        case MTRAttributeIDTypeClusterOperationalStateAttributeAcceptedCommandListID:
            result = @"AcceptedCommandList";
            break;

        case MTRAttributeIDTypeClusterOperationalStateAttributeEventListID:
            result = @"EventList";
            break;

        case MTRAttributeIDTypeClusterOperationalStateAttributeAttributeListID:
            result = @"AttributeList";
            break;

        case MTRAttributeIDTypeClusterOperationalStateAttributeFeatureMapID:
            result = @"FeatureMap";
            break;

        case MTRAttributeIDTypeClusterOperationalStateAttributeClusterRevisionID:
            result = @"ClusterRevision";
            break;

        default:
            result = [NSString stringWithFormat:@"<Unknown attributeID %d>", attributeID];
            break;
        }

    case MTRClusterIDTypeRVCOperationalStateID:

        switch (attributeID) {

            // Cluster RVCOperationalState attributes
        case MTRAttributeIDTypeClusterRVCOperationalStateAttributePhaseListID:
            result = @"PhaseList";
            break;

        case MTRAttributeIDTypeClusterRVCOperationalStateAttributeCurrentPhaseID:
            result = @"CurrentPhase";
            break;

        case MTRAttributeIDTypeClusterRVCOperationalStateAttributeCountdownTimeID:
            result = @"CountdownTime";
            break;

        case MTRAttributeIDTypeClusterRVCOperationalStateAttributeOperationalStateListID:
            result = @"OperationalStateList";
            break;

        case MTRAttributeIDTypeClusterRVCOperationalStateAttributeOperationalStateID:
            result = @"OperationalState";
            break;

        case MTRAttributeIDTypeClusterRVCOperationalStateAttributeOperationalErrorID:
            result = @"OperationalError";
            break;

        case MTRAttributeIDTypeClusterRVCOperationalStateAttributeGeneratedCommandListID:
            result = @"GeneratedCommandList";
            break;

        case MTRAttributeIDTypeClusterRVCOperationalStateAttributeAcceptedCommandListID:
            result = @"AcceptedCommandList";
            break;

        case MTRAttributeIDTypeClusterRVCOperationalStateAttributeEventListID:
            result = @"EventList";
            break;

        case MTRAttributeIDTypeClusterRVCOperationalStateAttributeAttributeListID:
            result = @"AttributeList";
            break;

        case MTRAttributeIDTypeClusterRVCOperationalStateAttributeFeatureMapID:
            result = @"FeatureMap";
            break;

        case MTRAttributeIDTypeClusterRVCOperationalStateAttributeClusterRevisionID:
            result = @"ClusterRevision";
            break;

        default:
            result = [NSString stringWithFormat:@"<Unknown attributeID %d>", attributeID];
            break;
        }

    case MTRClusterIDTypeScenesManagementID:

        switch (attributeID) {

            // Cluster ScenesManagement attributes
        case MTRAttributeIDTypeClusterScenesManagementAttributeLastConfiguredByID:
            result = @"LastConfiguredBy";
            break;

        case MTRAttributeIDTypeClusterScenesManagementAttributeSceneTableSizeID:
            result = @"SceneTableSize";
            break;

        case MTRAttributeIDTypeClusterScenesManagementAttributeFabricSceneInfoID:
            result = @"FabricSceneInfo";
            break;

        case MTRAttributeIDTypeClusterScenesManagementAttributeGeneratedCommandListID:
            result = @"GeneratedCommandList";
            break;

        case MTRAttributeIDTypeClusterScenesManagementAttributeAcceptedCommandListID:
            result = @"AcceptedCommandList";
            break;

        case MTRAttributeIDTypeClusterScenesManagementAttributeEventListID:
            result = @"EventList";
            break;

        case MTRAttributeIDTypeClusterScenesManagementAttributeAttributeListID:
            result = @"AttributeList";
            break;

        case MTRAttributeIDTypeClusterScenesManagementAttributeFeatureMapID:
            result = @"FeatureMap";
            break;

        case MTRAttributeIDTypeClusterScenesManagementAttributeClusterRevisionID:
            result = @"ClusterRevision";
            break;

        default:
            result = [NSString stringWithFormat:@"<Unknown attributeID %d>", attributeID];
            break;
        }

    case MTRClusterIDTypeHEPAFilterMonitoringID:

        switch (attributeID) {

            // Cluster HEPAFilterMonitoring attributes
        case MTRAttributeIDTypeClusterHEPAFilterMonitoringAttributeConditionID:
            result = @"Condition";
            break;

        case MTRAttributeIDTypeClusterHEPAFilterMonitoringAttributeDegradationDirectionID:
            result = @"DegradationDirection";
            break;

        case MTRAttributeIDTypeClusterHEPAFilterMonitoringAttributeChangeIndicationID:
            result = @"ChangeIndication";
            break;

        case MTRAttributeIDTypeClusterHEPAFilterMonitoringAttributeInPlaceIndicatorID:
            result = @"InPlaceIndicator";
            break;

        case MTRAttributeIDTypeClusterHEPAFilterMonitoringAttributeLastChangedTimeID:
            result = @"LastChangedTime";
            break;

        case MTRAttributeIDTypeClusterHEPAFilterMonitoringAttributeReplacementProductListID:
            result = @"ReplacementProductList";
            break;

        case MTRAttributeIDTypeClusterHEPAFilterMonitoringAttributeGeneratedCommandListID:
            result = @"GeneratedCommandList";
            break;

        case MTRAttributeIDTypeClusterHEPAFilterMonitoringAttributeAcceptedCommandListID:
            result = @"AcceptedCommandList";
            break;

        case MTRAttributeIDTypeClusterHEPAFilterMonitoringAttributeEventListID:
            result = @"EventList";
            break;

        case MTRAttributeIDTypeClusterHEPAFilterMonitoringAttributeAttributeListID:
            result = @"AttributeList";
            break;

        case MTRAttributeIDTypeClusterHEPAFilterMonitoringAttributeFeatureMapID:
            result = @"FeatureMap";
            break;

        case MTRAttributeIDTypeClusterHEPAFilterMonitoringAttributeClusterRevisionID:
            result = @"ClusterRevision";
            break;

        default:
            result = [NSString stringWithFormat:@"<Unknown attributeID %d>", attributeID];
            break;
        }

    case MTRClusterIDTypeActivatedCarbonFilterMonitoringID:

        switch (attributeID) {

            // Cluster ActivatedCarbonFilterMonitoring attributes
        case MTRAttributeIDTypeClusterActivatedCarbonFilterMonitoringAttributeConditionID:
            result = @"Condition";
            break;

        case MTRAttributeIDTypeClusterActivatedCarbonFilterMonitoringAttributeDegradationDirectionID:
            result = @"DegradationDirection";
            break;

        case MTRAttributeIDTypeClusterActivatedCarbonFilterMonitoringAttributeChangeIndicationID:
            result = @"ChangeIndication";
            break;

        case MTRAttributeIDTypeClusterActivatedCarbonFilterMonitoringAttributeInPlaceIndicatorID:
            result = @"InPlaceIndicator";
            break;

        case MTRAttributeIDTypeClusterActivatedCarbonFilterMonitoringAttributeLastChangedTimeID:
            result = @"LastChangedTime";
            break;

        case MTRAttributeIDTypeClusterActivatedCarbonFilterMonitoringAttributeReplacementProductListID:
            result = @"ReplacementProductList";
            break;

        case MTRAttributeIDTypeClusterActivatedCarbonFilterMonitoringAttributeGeneratedCommandListID:
            result = @"GeneratedCommandList";
            break;

        case MTRAttributeIDTypeClusterActivatedCarbonFilterMonitoringAttributeAcceptedCommandListID:
            result = @"AcceptedCommandList";
            break;

        case MTRAttributeIDTypeClusterActivatedCarbonFilterMonitoringAttributeEventListID:
            result = @"EventList";
            break;

        case MTRAttributeIDTypeClusterActivatedCarbonFilterMonitoringAttributeAttributeListID:
            result = @"AttributeList";
            break;

        case MTRAttributeIDTypeClusterActivatedCarbonFilterMonitoringAttributeFeatureMapID:
            result = @"FeatureMap";
            break;

        case MTRAttributeIDTypeClusterActivatedCarbonFilterMonitoringAttributeClusterRevisionID:
            result = @"ClusterRevision";
            break;

        default:
            result = [NSString stringWithFormat:@"<Unknown attributeID %d>", attributeID];
            break;
        }

    case MTRClusterIDTypeBooleanStateConfigurationID:

        switch (attributeID) {

            // Cluster BooleanStateConfiguration attributes
        case MTRAttributeIDTypeClusterBooleanStateConfigurationAttributeCurrentSensitivityLevelID:
            result = @"CurrentSensitivityLevel";
            break;

        case MTRAttributeIDTypeClusterBooleanStateConfigurationAttributeSupportedSensitivityLevelsID:
            result = @"SupportedSensitivityLevels";
            break;

        case MTRAttributeIDTypeClusterBooleanStateConfigurationAttributeDefaultSensitivityLevelID:
            result = @"DefaultSensitivityLevel";
            break;

        case MTRAttributeIDTypeClusterBooleanStateConfigurationAttributeAlarmsActiveID:
            result = @"AlarmsActive";
            break;

        case MTRAttributeIDTypeClusterBooleanStateConfigurationAttributeAlarmsSuppressedID:
            result = @"AlarmsSuppressed";
            break;

        case MTRAttributeIDTypeClusterBooleanStateConfigurationAttributeAlarmsEnabledID:
            result = @"AlarmsEnabled";
            break;

        case MTRAttributeIDTypeClusterBooleanStateConfigurationAttributeAlarmsSupportedID:
            result = @"AlarmsSupported";
            break;

        case MTRAttributeIDTypeClusterBooleanStateConfigurationAttributeSensorFaultID:
            result = @"SensorFault";
            break;

        case MTRAttributeIDTypeClusterBooleanStateConfigurationAttributeGeneratedCommandListID:
            result = @"GeneratedCommandList";
            break;

        case MTRAttributeIDTypeClusterBooleanStateConfigurationAttributeAcceptedCommandListID:
            result = @"AcceptedCommandList";
            break;

        case MTRAttributeIDTypeClusterBooleanStateConfigurationAttributeEventListID:
            result = @"EventList";
            break;

        case MTRAttributeIDTypeClusterBooleanStateConfigurationAttributeAttributeListID:
            result = @"AttributeList";
            break;

        case MTRAttributeIDTypeClusterBooleanStateConfigurationAttributeFeatureMapID:
            result = @"FeatureMap";
            break;

        case MTRAttributeIDTypeClusterBooleanStateConfigurationAttributeClusterRevisionID:
            result = @"ClusterRevision";
            break;

        default:
            result = [NSString stringWithFormat:@"<Unknown attributeID %d>", attributeID];
            break;
        }

    case MTRClusterIDTypeValveConfigurationAndControlID:

        switch (attributeID) {

            // Cluster ValveConfigurationAndControl attributes
        case MTRAttributeIDTypeClusterValveConfigurationAndControlAttributeOpenDurationID:
            result = @"OpenDuration";
            break;

        case MTRAttributeIDTypeClusterValveConfigurationAndControlAttributeDefaultOpenDurationID:
            result = @"DefaultOpenDuration";
            break;

        case MTRAttributeIDTypeClusterValveConfigurationAndControlAttributeAutoCloseTimeID:
            result = @"AutoCloseTime";
            break;

        case MTRAttributeIDTypeClusterValveConfigurationAndControlAttributeRemainingDurationID:
            result = @"RemainingDuration";
            break;

        case MTRAttributeIDTypeClusterValveConfigurationAndControlAttributeCurrentStateID:
            result = @"CurrentState";
            break;

        case MTRAttributeIDTypeClusterValveConfigurationAndControlAttributeTargetStateID:
            result = @"TargetState";
            break;

        case MTRAttributeIDTypeClusterValveConfigurationAndControlAttributeCurrentLevelID:
            result = @"CurrentLevel";
            break;

        case MTRAttributeIDTypeClusterValveConfigurationAndControlAttributeTargetLevelID:
            result = @"TargetLevel";
            break;

        case MTRAttributeIDTypeClusterValveConfigurationAndControlAttributeDefaultOpenLevelID:
            result = @"DefaultOpenLevel";
            break;

        case MTRAttributeIDTypeClusterValveConfigurationAndControlAttributeValveFaultID:
            result = @"ValveFault";
            break;

        case MTRAttributeIDTypeClusterValveConfigurationAndControlAttributeLevelStepID:
            result = @"LevelStep";
            break;

        case MTRAttributeIDTypeClusterValveConfigurationAndControlAttributeGeneratedCommandListID:
            result = @"GeneratedCommandList";
            break;

        case MTRAttributeIDTypeClusterValveConfigurationAndControlAttributeAcceptedCommandListID:
            result = @"AcceptedCommandList";
            break;

        case MTRAttributeIDTypeClusterValveConfigurationAndControlAttributeEventListID:
            result = @"EventList";
            break;

        case MTRAttributeIDTypeClusterValveConfigurationAndControlAttributeAttributeListID:
            result = @"AttributeList";
            break;

        case MTRAttributeIDTypeClusterValveConfigurationAndControlAttributeFeatureMapID:
            result = @"FeatureMap";
            break;

        case MTRAttributeIDTypeClusterValveConfigurationAndControlAttributeClusterRevisionID:
            result = @"ClusterRevision";
            break;

        default:
            result = [NSString stringWithFormat:@"<Unknown attributeID %d>", attributeID];
            break;
        }

    case MTRClusterIDTypeElectricalPowerMeasurementID:

        switch (attributeID) {

            // Cluster ElectricalPowerMeasurement attributes
        case MTRAttributeIDTypeClusterElectricalPowerMeasurementAttributePowerModeID:
            result = @"PowerMode";
            break;

        case MTRAttributeIDTypeClusterElectricalPowerMeasurementAttributeNumberOfMeasurementTypesID:
            result = @"NumberOfMeasurementTypes";
            break;

        case MTRAttributeIDTypeClusterElectricalPowerMeasurementAttributeAccuracyID:
            result = @"Accuracy";
            break;

        case MTRAttributeIDTypeClusterElectricalPowerMeasurementAttributeRangesID:
            result = @"Ranges";
            break;

        case MTRAttributeIDTypeClusterElectricalPowerMeasurementAttributeVoltageID:
            result = @"Voltage";
            break;

        case MTRAttributeIDTypeClusterElectricalPowerMeasurementAttributeActiveCurrentID:
            result = @"ActiveCurrent";
            break;

        case MTRAttributeIDTypeClusterElectricalPowerMeasurementAttributeReactiveCurrentID:
            result = @"ReactiveCurrent";
            break;

        case MTRAttributeIDTypeClusterElectricalPowerMeasurementAttributeApparentCurrentID:
            result = @"ApparentCurrent";
            break;

        case MTRAttributeIDTypeClusterElectricalPowerMeasurementAttributeActivePowerID:
            result = @"ActivePower";
            break;

        case MTRAttributeIDTypeClusterElectricalPowerMeasurementAttributeReactivePowerID:
            result = @"ReactivePower";
            break;

        case MTRAttributeIDTypeClusterElectricalPowerMeasurementAttributeApparentPowerID:
            result = @"ApparentPower";
            break;

        case MTRAttributeIDTypeClusterElectricalPowerMeasurementAttributeRMSVoltageID:
            result = @"RMSVoltage";
            break;

        case MTRAttributeIDTypeClusterElectricalPowerMeasurementAttributeRMSCurrentID:
            result = @"RMSCurrent";
            break;

        case MTRAttributeIDTypeClusterElectricalPowerMeasurementAttributeRMSPowerID:
            result = @"RMSPower";
            break;

        case MTRAttributeIDTypeClusterElectricalPowerMeasurementAttributeFrequencyID:
            result = @"Frequency";
            break;

        case MTRAttributeIDTypeClusterElectricalPowerMeasurementAttributeHarmonicCurrentsID:
            result = @"HarmonicCurrents";
            break;

        case MTRAttributeIDTypeClusterElectricalPowerMeasurementAttributeHarmonicPhasesID:
            result = @"HarmonicPhases";
            break;

        case MTRAttributeIDTypeClusterElectricalPowerMeasurementAttributePowerFactorID:
            result = @"PowerFactor";
            break;

        case MTRAttributeIDTypeClusterElectricalPowerMeasurementAttributeNeutralCurrentID:
            result = @"NeutralCurrent";
            break;

        case MTRAttributeIDTypeClusterElectricalPowerMeasurementAttributeGeneratedCommandListID:
            result = @"GeneratedCommandList";
            break;

        case MTRAttributeIDTypeClusterElectricalPowerMeasurementAttributeAcceptedCommandListID:
            result = @"AcceptedCommandList";
            break;

        case MTRAttributeIDTypeClusterElectricalPowerMeasurementAttributeEventListID:
            result = @"EventList";
            break;

        case MTRAttributeIDTypeClusterElectricalPowerMeasurementAttributeAttributeListID:
            result = @"AttributeList";
            break;

        case MTRAttributeIDTypeClusterElectricalPowerMeasurementAttributeFeatureMapID:
            result = @"FeatureMap";
            break;

        case MTRAttributeIDTypeClusterElectricalPowerMeasurementAttributeClusterRevisionID:
            result = @"ClusterRevision";
            break;

        default:
            result = [NSString stringWithFormat:@"<Unknown attributeID %d>", attributeID];
            break;
        }

    case MTRClusterIDTypeElectricalEnergyMeasurementID:

        switch (attributeID) {

            // Cluster ElectricalEnergyMeasurement attributes
        case MTRAttributeIDTypeClusterElectricalEnergyMeasurementAttributeAccuracyID:
            result = @"Accuracy";
            break;

        case MTRAttributeIDTypeClusterElectricalEnergyMeasurementAttributeCumulativeEnergyImportedID:
            result = @"CumulativeEnergyImported";
            break;

        case MTRAttributeIDTypeClusterElectricalEnergyMeasurementAttributeCumulativeEnergyExportedID:
            result = @"CumulativeEnergyExported";
            break;

        case MTRAttributeIDTypeClusterElectricalEnergyMeasurementAttributePeriodicEnergyImportedID:
            result = @"PeriodicEnergyImported";
            break;

        case MTRAttributeIDTypeClusterElectricalEnergyMeasurementAttributePeriodicEnergyExportedID:
            result = @"PeriodicEnergyExported";
            break;

        case MTRAttributeIDTypeClusterElectricalEnergyMeasurementAttributeCumulativeEnergyResetID:
            result = @"CumulativeEnergyReset";
            break;

        case MTRAttributeIDTypeClusterElectricalEnergyMeasurementAttributeGeneratedCommandListID:
            result = @"GeneratedCommandList";
            break;

        case MTRAttributeIDTypeClusterElectricalEnergyMeasurementAttributeAcceptedCommandListID:
            result = @"AcceptedCommandList";
            break;

        case MTRAttributeIDTypeClusterElectricalEnergyMeasurementAttributeEventListID:
            result = @"EventList";
            break;

        case MTRAttributeIDTypeClusterElectricalEnergyMeasurementAttributeAttributeListID:
            result = @"AttributeList";
            break;

        case MTRAttributeIDTypeClusterElectricalEnergyMeasurementAttributeFeatureMapID:
            result = @"FeatureMap";
            break;

        case MTRAttributeIDTypeClusterElectricalEnergyMeasurementAttributeClusterRevisionID:
            result = @"ClusterRevision";
            break;

        default:
            result = [NSString stringWithFormat:@"<Unknown attributeID %d>", attributeID];
            break;
        }

    case MTRClusterIDTypeDemandResponseLoadControlID:

        switch (attributeID) {

            // Cluster DemandResponseLoadControl attributes
        case MTRAttributeIDTypeClusterDemandResponseLoadControlAttributeLoadControlProgramsID:
            result = @"LoadControlPrograms";
            break;

        case MTRAttributeIDTypeClusterDemandResponseLoadControlAttributeNumberOfLoadControlProgramsID:
            result = @"NumberOfLoadControlPrograms";
            break;

        case MTRAttributeIDTypeClusterDemandResponseLoadControlAttributeEventsID:
            result = @"Events";
            break;

        case MTRAttributeIDTypeClusterDemandResponseLoadControlAttributeActiveEventsID:
            result = @"ActiveEvents";
            break;

        case MTRAttributeIDTypeClusterDemandResponseLoadControlAttributeNumberOfEventsPerProgramID:
            result = @"NumberOfEventsPerProgram";
            break;

        case MTRAttributeIDTypeClusterDemandResponseLoadControlAttributeNumberOfTransitionsID:
            result = @"NumberOfTransitions";
            break;

        case MTRAttributeIDTypeClusterDemandResponseLoadControlAttributeDefaultRandomStartID:
            result = @"DefaultRandomStart";
            break;

        case MTRAttributeIDTypeClusterDemandResponseLoadControlAttributeDefaultRandomDurationID:
            result = @"DefaultRandomDuration";
            break;

        case MTRAttributeIDTypeClusterDemandResponseLoadControlAttributeGeneratedCommandListID:
            result = @"GeneratedCommandList";
            break;

        case MTRAttributeIDTypeClusterDemandResponseLoadControlAttributeAcceptedCommandListID:
            result = @"AcceptedCommandList";
            break;

        case MTRAttributeIDTypeClusterDemandResponseLoadControlAttributeEventListID:
            result = @"EventList";
            break;

        case MTRAttributeIDTypeClusterDemandResponseLoadControlAttributeAttributeListID:
            result = @"AttributeList";
            break;

        case MTRAttributeIDTypeClusterDemandResponseLoadControlAttributeFeatureMapID:
            result = @"FeatureMap";
            break;

        case MTRAttributeIDTypeClusterDemandResponseLoadControlAttributeClusterRevisionID:
            result = @"ClusterRevision";
            break;

        default:
            result = [NSString stringWithFormat:@"<Unknown attributeID %d>", attributeID];
            break;
        }

    case MTRClusterIDTypeMessagesID:

        switch (attributeID) {

            // Cluster Messages attributes
        case MTRAttributeIDTypeClusterMessagesAttributeMessagesID:
            result = @"Messages";
            break;

        case MTRAttributeIDTypeClusterMessagesAttributeActiveMessageIDsID:
            result = @"ActiveMessageIDs";
            break;

        case MTRAttributeIDTypeClusterMessagesAttributeGeneratedCommandListID:
            result = @"GeneratedCommandList";
            break;

        case MTRAttributeIDTypeClusterMessagesAttributeAcceptedCommandListID:
            result = @"AcceptedCommandList";
            break;

        case MTRAttributeIDTypeClusterMessagesAttributeEventListID:
            result = @"EventList";
            break;

        case MTRAttributeIDTypeClusterMessagesAttributeAttributeListID:
            result = @"AttributeList";
            break;

        case MTRAttributeIDTypeClusterMessagesAttributeFeatureMapID:
            result = @"FeatureMap";
            break;

        case MTRAttributeIDTypeClusterMessagesAttributeClusterRevisionID:
            result = @"ClusterRevision";
            break;

        default:
            result = [NSString stringWithFormat:@"<Unknown attributeID %d>", attributeID];
            break;
        }

    case MTRClusterIDTypeDeviceEnergyManagementID:

        switch (attributeID) {

            // Cluster DeviceEnergyManagement attributes
        case MTRAttributeIDTypeClusterDeviceEnergyManagementAttributeESATypeID:
            result = @"ESAType";
            break;

        case MTRAttributeIDTypeClusterDeviceEnergyManagementAttributeESACanGenerateID:
            result = @"ESACanGenerate";
            break;

        case MTRAttributeIDTypeClusterDeviceEnergyManagementAttributeESAStateID:
            result = @"ESAState";
            break;

        case MTRAttributeIDTypeClusterDeviceEnergyManagementAttributeAbsMinPowerID:
            result = @"AbsMinPower";
            break;

        case MTRAttributeIDTypeClusterDeviceEnergyManagementAttributeAbsMaxPowerID:
            result = @"AbsMaxPower";
            break;

        case MTRAttributeIDTypeClusterDeviceEnergyManagementAttributePowerAdjustmentCapabilityID:
            result = @"PowerAdjustmentCapability";
            break;

        case MTRAttributeIDTypeClusterDeviceEnergyManagementAttributeForecastID:
            result = @"Forecast";
            break;

        case MTRAttributeIDTypeClusterDeviceEnergyManagementAttributeOptOutStateID:
            result = @"OptOutState";
            break;

        case MTRAttributeIDTypeClusterDeviceEnergyManagementAttributeGeneratedCommandListID:
            result = @"GeneratedCommandList";
            break;

        case MTRAttributeIDTypeClusterDeviceEnergyManagementAttributeAcceptedCommandListID:
            result = @"AcceptedCommandList";
            break;

        case MTRAttributeIDTypeClusterDeviceEnergyManagementAttributeEventListID:
            result = @"EventList";
            break;

        case MTRAttributeIDTypeClusterDeviceEnergyManagementAttributeAttributeListID:
            result = @"AttributeList";
            break;

        case MTRAttributeIDTypeClusterDeviceEnergyManagementAttributeFeatureMapID:
            result = @"FeatureMap";
            break;

        case MTRAttributeIDTypeClusterDeviceEnergyManagementAttributeClusterRevisionID:
            result = @"ClusterRevision";
            break;

        default:
            result = [NSString stringWithFormat:@"<Unknown attributeID %d>", attributeID];
            break;
        }

    case MTRClusterIDTypeEnergyEVSEID:

        switch (attributeID) {

            // Cluster EnergyEVSE attributes
        case MTRAttributeIDTypeClusterEnergyEVSEAttributeStateID:
            result = @"State";
            break;

        case MTRAttributeIDTypeClusterEnergyEVSEAttributeSupplyStateID:
            result = @"SupplyState";
            break;

        case MTRAttributeIDTypeClusterEnergyEVSEAttributeFaultStateID:
            result = @"FaultState";
            break;

        case MTRAttributeIDTypeClusterEnergyEVSEAttributeChargingEnabledUntilID:
            result = @"ChargingEnabledUntil";
            break;

        case MTRAttributeIDTypeClusterEnergyEVSEAttributeDischargingEnabledUntilID:
            result = @"DischargingEnabledUntil";
            break;

        case MTRAttributeIDTypeClusterEnergyEVSEAttributeCircuitCapacityID:
            result = @"CircuitCapacity";
            break;

        case MTRAttributeIDTypeClusterEnergyEVSEAttributeMinimumChargeCurrentID:
            result = @"MinimumChargeCurrent";
            break;

        case MTRAttributeIDTypeClusterEnergyEVSEAttributeMaximumChargeCurrentID:
            result = @"MaximumChargeCurrent";
            break;

        case MTRAttributeIDTypeClusterEnergyEVSEAttributeMaximumDischargeCurrentID:
            result = @"MaximumDischargeCurrent";
            break;

        case MTRAttributeIDTypeClusterEnergyEVSEAttributeUserMaximumChargeCurrentID:
            result = @"UserMaximumChargeCurrent";
            break;

        case MTRAttributeIDTypeClusterEnergyEVSEAttributeRandomizationDelayWindowID:
            result = @"RandomizationDelayWindow";
            break;

        case MTRAttributeIDTypeClusterEnergyEVSEAttributeNextChargeStartTimeID:
            result = @"NextChargeStartTime";
            break;

        case MTRAttributeIDTypeClusterEnergyEVSEAttributeNextChargeTargetTimeID:
            result = @"NextChargeTargetTime";
            break;

        case MTRAttributeIDTypeClusterEnergyEVSEAttributeNextChargeRequiredEnergyID:
            result = @"NextChargeRequiredEnergy";
            break;

        case MTRAttributeIDTypeClusterEnergyEVSEAttributeNextChargeTargetSoCID:
            result = @"NextChargeTargetSoC";
            break;

        case MTRAttributeIDTypeClusterEnergyEVSEAttributeApproximateEVEfficiencyID:
            result = @"ApproximateEVEfficiency";
            break;

        case MTRAttributeIDTypeClusterEnergyEVSEAttributeStateOfChargeID:
            result = @"StateOfCharge";
            break;

        case MTRAttributeIDTypeClusterEnergyEVSEAttributeBatteryCapacityID:
            result = @"BatteryCapacity";
            break;

        case MTRAttributeIDTypeClusterEnergyEVSEAttributeVehicleIDID:
            result = @"VehicleID";
            break;

        case MTRAttributeIDTypeClusterEnergyEVSEAttributeSessionIDID:
            result = @"SessionID";
            break;

        case MTRAttributeIDTypeClusterEnergyEVSEAttributeSessionDurationID:
            result = @"SessionDuration";
            break;

        case MTRAttributeIDTypeClusterEnergyEVSEAttributeSessionEnergyChargedID:
            result = @"SessionEnergyCharged";
            break;

        case MTRAttributeIDTypeClusterEnergyEVSEAttributeSessionEnergyDischargedID:
            result = @"SessionEnergyDischarged";
            break;

        case MTRAttributeIDTypeClusterEnergyEVSEAttributeGeneratedCommandListID:
            result = @"GeneratedCommandList";
            break;

        case MTRAttributeIDTypeClusterEnergyEVSEAttributeAcceptedCommandListID:
            result = @"AcceptedCommandList";
            break;

        case MTRAttributeIDTypeClusterEnergyEVSEAttributeEventListID:
            result = @"EventList";
            break;

        case MTRAttributeIDTypeClusterEnergyEVSEAttributeAttributeListID:
            result = @"AttributeList";
            break;

        case MTRAttributeIDTypeClusterEnergyEVSEAttributeFeatureMapID:
            result = @"FeatureMap";
            break;

        case MTRAttributeIDTypeClusterEnergyEVSEAttributeClusterRevisionID:
            result = @"ClusterRevision";
            break;

        default:
            result = [NSString stringWithFormat:@"<Unknown attributeID %d>", attributeID];
            break;
        }

    case MTRClusterIDTypeEnergyPreferenceID:

        switch (attributeID) {

            // Cluster EnergyPreference attributes
        case MTRAttributeIDTypeClusterEnergyPreferenceAttributeEnergyBalancesID:
            result = @"EnergyBalances";
            break;

        case MTRAttributeIDTypeClusterEnergyPreferenceAttributeCurrentEnergyBalanceID:
            result = @"CurrentEnergyBalance";
            break;

        case MTRAttributeIDTypeClusterEnergyPreferenceAttributeEnergyPrioritiesID:
            result = @"EnergyPriorities";
            break;

        case MTRAttributeIDTypeClusterEnergyPreferenceAttributeLowPowerModeSensitivitiesID:
            result = @"LowPowerModeSensitivities";
            break;

        case MTRAttributeIDTypeClusterEnergyPreferenceAttributeCurrentLowPowerModeSensitivityID:
            result = @"CurrentLowPowerModeSensitivity";
            break;

        case MTRAttributeIDTypeClusterEnergyPreferenceAttributeGeneratedCommandListID:
            result = @"GeneratedCommandList";
            break;

        case MTRAttributeIDTypeClusterEnergyPreferenceAttributeAcceptedCommandListID:
            result = @"AcceptedCommandList";
            break;

        case MTRAttributeIDTypeClusterEnergyPreferenceAttributeEventListID:
            result = @"EventList";
            break;

        case MTRAttributeIDTypeClusterEnergyPreferenceAttributeAttributeListID:
            result = @"AttributeList";
            break;

        case MTRAttributeIDTypeClusterEnergyPreferenceAttributeFeatureMapID:
            result = @"FeatureMap";
            break;

        case MTRAttributeIDTypeClusterEnergyPreferenceAttributeClusterRevisionID:
            result = @"ClusterRevision";
            break;

        default:
            result = [NSString stringWithFormat:@"<Unknown attributeID %d>", attributeID];
            break;
        }

    case MTRClusterIDTypePowerTopologyID:

        switch (attributeID) {

            // Cluster PowerTopology attributes
        case MTRAttributeIDTypeClusterPowerTopologyAttributeAvailableEndpointsID:
            result = @"AvailableEndpoints";
            break;

        case MTRAttributeIDTypeClusterPowerTopologyAttributeActiveEndpointsID:
            result = @"ActiveEndpoints";
            break;

        case MTRAttributeIDTypeClusterPowerTopologyAttributeGeneratedCommandListID:
            result = @"GeneratedCommandList";
            break;

        case MTRAttributeIDTypeClusterPowerTopologyAttributeAcceptedCommandListID:
            result = @"AcceptedCommandList";
            break;

        case MTRAttributeIDTypeClusterPowerTopologyAttributeEventListID:
            result = @"EventList";
            break;

        case MTRAttributeIDTypeClusterPowerTopologyAttributeAttributeListID:
            result = @"AttributeList";
            break;

        case MTRAttributeIDTypeClusterPowerTopologyAttributeFeatureMapID:
            result = @"FeatureMap";
            break;

        case MTRAttributeIDTypeClusterPowerTopologyAttributeClusterRevisionID:
            result = @"ClusterRevision";
            break;

        default:
            result = [NSString stringWithFormat:@"<Unknown attributeID %d>", attributeID];
            break;
        }

    case MTRClusterIDTypeEnergyEVSEModeID:

        switch (attributeID) {

            // Cluster EnergyEVSEMode attributes
        case MTRAttributeIDTypeClusterEnergyEVSEModeAttributeSupportedModesID:
            result = @"SupportedModes";
            break;

        case MTRAttributeIDTypeClusterEnergyEVSEModeAttributeCurrentModeID:
            result = @"CurrentMode";
            break;

        case MTRAttributeIDTypeClusterEnergyEVSEModeAttributeStartUpModeID:
            result = @"StartUpMode";
            break;

        case MTRAttributeIDTypeClusterEnergyEVSEModeAttributeOnModeID:
            result = @"OnMode";
            break;

        case MTRAttributeIDTypeClusterEnergyEVSEModeAttributeGeneratedCommandListID:
            result = @"GeneratedCommandList";
            break;

        case MTRAttributeIDTypeClusterEnergyEVSEModeAttributeAcceptedCommandListID:
            result = @"AcceptedCommandList";
            break;

        case MTRAttributeIDTypeClusterEnergyEVSEModeAttributeEventListID:
            result = @"EventList";
            break;

        case MTRAttributeIDTypeClusterEnergyEVSEModeAttributeAttributeListID:
            result = @"AttributeList";
            break;

        case MTRAttributeIDTypeClusterEnergyEVSEModeAttributeFeatureMapID:
            result = @"FeatureMap";
            break;

        case MTRAttributeIDTypeClusterEnergyEVSEModeAttributeClusterRevisionID:
            result = @"ClusterRevision";
            break;

        default:
            result = [NSString stringWithFormat:@"<Unknown attributeID %d>", attributeID];
            break;
        }

    case MTRClusterIDTypeDeviceEnergyManagementModeID:

        switch (attributeID) {

            // Cluster DeviceEnergyManagementMode attributes
        case MTRAttributeIDTypeClusterDeviceEnergyManagementModeAttributeSupportedModesID:
            result = @"SupportedModes";
            break;

        case MTRAttributeIDTypeClusterDeviceEnergyManagementModeAttributeCurrentModeID:
            result = @"CurrentMode";
            break;

        case MTRAttributeIDTypeClusterDeviceEnergyManagementModeAttributeStartUpModeID:
            result = @"StartUpMode";
            break;

        case MTRAttributeIDTypeClusterDeviceEnergyManagementModeAttributeOnModeID:
            result = @"OnMode";
            break;

        case MTRAttributeIDTypeClusterDeviceEnergyManagementModeAttributeGeneratedCommandListID:
            result = @"GeneratedCommandList";
            break;

        case MTRAttributeIDTypeClusterDeviceEnergyManagementModeAttributeAcceptedCommandListID:
            result = @"AcceptedCommandList";
            break;

        case MTRAttributeIDTypeClusterDeviceEnergyManagementModeAttributeEventListID:
            result = @"EventList";
            break;

        case MTRAttributeIDTypeClusterDeviceEnergyManagementModeAttributeAttributeListID:
            result = @"AttributeList";
            break;

        case MTRAttributeIDTypeClusterDeviceEnergyManagementModeAttributeFeatureMapID:
            result = @"FeatureMap";
            break;

        case MTRAttributeIDTypeClusterDeviceEnergyManagementModeAttributeClusterRevisionID:
            result = @"ClusterRevision";
            break;

        default:
            result = [NSString stringWithFormat:@"<Unknown attributeID %d>", attributeID];
            break;
        }

    case MTRClusterIDTypeDoorLockID:

        switch (attributeID) {

            // Cluster DoorLock attributes
        case MTRAttributeIDTypeClusterDoorLockAttributeLockStateID:
            result = @"LockState";
            break;

        case MTRAttributeIDTypeClusterDoorLockAttributeLockTypeID:
            result = @"LockType";
            break;

        case MTRAttributeIDTypeClusterDoorLockAttributeActuatorEnabledID:
            result = @"ActuatorEnabled";
            break;

        case MTRAttributeIDTypeClusterDoorLockAttributeDoorStateID:
            result = @"DoorState";
            break;

        case MTRAttributeIDTypeClusterDoorLockAttributeDoorOpenEventsID:
            result = @"DoorOpenEvents";
            break;

        case MTRAttributeIDTypeClusterDoorLockAttributeDoorClosedEventsID:
            result = @"DoorClosedEvents";
            break;

        case MTRAttributeIDTypeClusterDoorLockAttributeOpenPeriodID:
            result = @"OpenPeriod";
            break;

        case MTRAttributeIDTypeClusterDoorLockAttributeNumberOfTotalUsersSupportedID:
            result = @"NumberOfTotalUsersSupported";
            break;

        case MTRAttributeIDTypeClusterDoorLockAttributeNumberOfPINUsersSupportedID:
            result = @"NumberOfPINUsersSupported";
            break;

        case MTRAttributeIDTypeClusterDoorLockAttributeNumberOfRFIDUsersSupportedID:
            result = @"NumberOfRFIDUsersSupported";
            break;

        case MTRAttributeIDTypeClusterDoorLockAttributeNumberOfWeekDaySchedulesSupportedPerUserID:
            result = @"NumberOfWeekDaySchedulesSupportedPerUser";
            break;

        case MTRAttributeIDTypeClusterDoorLockAttributeNumberOfYearDaySchedulesSupportedPerUserID:
            result = @"NumberOfYearDaySchedulesSupportedPerUser";
            break;

        case MTRAttributeIDTypeClusterDoorLockAttributeNumberOfHolidaySchedulesSupportedID:
            result = @"NumberOfHolidaySchedulesSupported";
            break;

        case MTRAttributeIDTypeClusterDoorLockAttributeMaxPINCodeLengthID:
            result = @"MaxPINCodeLength";
            break;

        case MTRAttributeIDTypeClusterDoorLockAttributeMinPINCodeLengthID:
            result = @"MinPINCodeLength";
            break;

        case MTRAttributeIDTypeClusterDoorLockAttributeMaxRFIDCodeLengthID:
            result = @"MaxRFIDCodeLength";
            break;

        case MTRAttributeIDTypeClusterDoorLockAttributeMinRFIDCodeLengthID:
            result = @"MinRFIDCodeLength";
            break;

        case MTRAttributeIDTypeClusterDoorLockAttributeCredentialRulesSupportID:
            result = @"CredentialRulesSupport";
            break;

        case MTRAttributeIDTypeClusterDoorLockAttributeNumberOfCredentialsSupportedPerUserID:
            result = @"NumberOfCredentialsSupportedPerUser";
            break;

        case MTRAttributeIDTypeClusterDoorLockAttributeLanguageID:
            result = @"Language";
            break;

        case MTRAttributeIDTypeClusterDoorLockAttributeLEDSettingsID:
            result = @"LEDSettings";
            break;

        case MTRAttributeIDTypeClusterDoorLockAttributeAutoRelockTimeID:
            result = @"AutoRelockTime";
            break;

        case MTRAttributeIDTypeClusterDoorLockAttributeSoundVolumeID:
            result = @"SoundVolume";
            break;

        case MTRAttributeIDTypeClusterDoorLockAttributeOperatingModeID:
            result = @"OperatingMode";
            break;

        case MTRAttributeIDTypeClusterDoorLockAttributeSupportedOperatingModesID:
            result = @"SupportedOperatingModes";
            break;

        case MTRAttributeIDTypeClusterDoorLockAttributeDefaultConfigurationRegisterID:
            result = @"DefaultConfigurationRegister";
            break;

        case MTRAttributeIDTypeClusterDoorLockAttributeEnableLocalProgrammingID:
            result = @"EnableLocalProgramming";
            break;

        case MTRAttributeIDTypeClusterDoorLockAttributeEnableOneTouchLockingID:
            result = @"EnableOneTouchLocking";
            break;

        case MTRAttributeIDTypeClusterDoorLockAttributeEnableInsideStatusLEDID:
            result = @"EnableInsideStatusLED";
            break;

        case MTRAttributeIDTypeClusterDoorLockAttributeEnablePrivacyModeButtonID:
            result = @"EnablePrivacyModeButton";
            break;

        case MTRAttributeIDTypeClusterDoorLockAttributeLocalProgrammingFeaturesID:
            result = @"LocalProgrammingFeatures";
            break;

        case MTRAttributeIDTypeClusterDoorLockAttributeWrongCodeEntryLimitID:
            result = @"WrongCodeEntryLimit";
            break;

        case MTRAttributeIDTypeClusterDoorLockAttributeUserCodeTemporaryDisableTimeID:
            result = @"UserCodeTemporaryDisableTime";
            break;

        case MTRAttributeIDTypeClusterDoorLockAttributeSendPINOverTheAirID:
            result = @"SendPINOverTheAir";
            break;

        case MTRAttributeIDTypeClusterDoorLockAttributeRequirePINforRemoteOperationID:
            result = @"RequirePINforRemoteOperation";
            break;

        case MTRAttributeIDTypeClusterDoorLockAttributeExpiringUserTimeoutID:
            result = @"ExpiringUserTimeout";
            break;

        case MTRAttributeIDTypeClusterDoorLockAttributeAliroReaderVerificationKeyID:
            result = @"AliroReaderVerificationKey";
            break;

        case MTRAttributeIDTypeClusterDoorLockAttributeAliroReaderGroupIdentifierID:
            result = @"AliroReaderGroupIdentifier";
            break;

        case MTRAttributeIDTypeClusterDoorLockAttributeAliroReaderGroupSubIdentifierID:
            result = @"AliroReaderGroupSubIdentifier";
            break;

        case MTRAttributeIDTypeClusterDoorLockAttributeAliroExpeditedTransactionSupportedProtocolVersionsID:
            result = @"AliroExpeditedTransactionSupportedProtocolVersions";
            break;

        case MTRAttributeIDTypeClusterDoorLockAttributeAliroGroupResolvingKeyID:
            result = @"AliroGroupResolvingKey";
            break;

        case MTRAttributeIDTypeClusterDoorLockAttributeAliroSupportedBLEUWBProtocolVersionsID:
            result = @"AliroSupportedBLEUWBProtocolVersions";
            break;

        case MTRAttributeIDTypeClusterDoorLockAttributeAliroBLEAdvertisingVersionID:
            result = @"AliroBLEAdvertisingVersion";
            break;

        case MTRAttributeIDTypeClusterDoorLockAttributeNumberOfAliroCredentialIssuerKeysSupportedID:
            result = @"NumberOfAliroCredentialIssuerKeysSupported";
            break;

        case MTRAttributeIDTypeClusterDoorLockAttributeNumberOfAliroEndpointKeysSupportedID:
            result = @"NumberOfAliroEndpointKeysSupported";
            break;

        case MTRAttributeIDTypeClusterDoorLockAttributeGeneratedCommandListID:
            result = @"GeneratedCommandList";
            break;

        case MTRAttributeIDTypeClusterDoorLockAttributeAcceptedCommandListID:
            result = @"AcceptedCommandList";
            break;

        case MTRAttributeIDTypeClusterDoorLockAttributeEventListID:
            result = @"EventList";
            break;

        case MTRAttributeIDTypeClusterDoorLockAttributeAttributeListID:
            result = @"AttributeList";
            break;

        case MTRAttributeIDTypeClusterDoorLockAttributeFeatureMapID:
            result = @"FeatureMap";
            break;

        case MTRAttributeIDTypeClusterDoorLockAttributeClusterRevisionID:
            result = @"ClusterRevision";
            break;

        default:
            result = [NSString stringWithFormat:@"<Unknown attributeID %d>", attributeID];
            break;
        }

    case MTRClusterIDTypeWindowCoveringID:

        switch (attributeID) {

            // Cluster WindowCovering attributes
        case MTRAttributeIDTypeClusterWindowCoveringAttributeTypeID:
            result = @"Type";
            break;

        case MTRAttributeIDTypeClusterWindowCoveringAttributePhysicalClosedLimitLiftID:
            result = @"PhysicalClosedLimitLift";
            break;

        case MTRAttributeIDTypeClusterWindowCoveringAttributePhysicalClosedLimitTiltID:
            result = @"PhysicalClosedLimitTilt";
            break;

        case MTRAttributeIDTypeClusterWindowCoveringAttributeCurrentPositionLiftID:
            result = @"CurrentPositionLift";
            break;

        case MTRAttributeIDTypeClusterWindowCoveringAttributeCurrentPositionTiltID:
            result = @"CurrentPositionTilt";
            break;

        case MTRAttributeIDTypeClusterWindowCoveringAttributeNumberOfActuationsLiftID:
            result = @"NumberOfActuationsLift";
            break;

        case MTRAttributeIDTypeClusterWindowCoveringAttributeNumberOfActuationsTiltID:
            result = @"NumberOfActuationsTilt";
            break;

        case MTRAttributeIDTypeClusterWindowCoveringAttributeConfigStatusID:
            result = @"ConfigStatus";
            break;

        case MTRAttributeIDTypeClusterWindowCoveringAttributeCurrentPositionLiftPercentageID:
            result = @"CurrentPositionLiftPercentage";
            break;

        case MTRAttributeIDTypeClusterWindowCoveringAttributeCurrentPositionTiltPercentageID:
            result = @"CurrentPositionTiltPercentage";
            break;

        case MTRAttributeIDTypeClusterWindowCoveringAttributeOperationalStatusID:
            result = @"OperationalStatus";
            break;

        case MTRAttributeIDTypeClusterWindowCoveringAttributeTargetPositionLiftPercent100thsID:
            result = @"TargetPositionLiftPercent100ths";
            break;

        case MTRAttributeIDTypeClusterWindowCoveringAttributeTargetPositionTiltPercent100thsID:
            result = @"TargetPositionTiltPercent100ths";
            break;

        case MTRAttributeIDTypeClusterWindowCoveringAttributeEndProductTypeID:
            result = @"EndProductType";
            break;

        case MTRAttributeIDTypeClusterWindowCoveringAttributeCurrentPositionLiftPercent100thsID:
            result = @"CurrentPositionLiftPercent100ths";
            break;

        case MTRAttributeIDTypeClusterWindowCoveringAttributeCurrentPositionTiltPercent100thsID:
            result = @"CurrentPositionTiltPercent100ths";
            break;

        case MTRAttributeIDTypeClusterWindowCoveringAttributeInstalledOpenLimitLiftID:
            result = @"InstalledOpenLimitLift";
            break;

        case MTRAttributeIDTypeClusterWindowCoveringAttributeInstalledClosedLimitLiftID:
            result = @"InstalledClosedLimitLift";
            break;

        case MTRAttributeIDTypeClusterWindowCoveringAttributeInstalledOpenLimitTiltID:
            result = @"InstalledOpenLimitTilt";
            break;

        case MTRAttributeIDTypeClusterWindowCoveringAttributeInstalledClosedLimitTiltID:
            result = @"InstalledClosedLimitTilt";
            break;

        case MTRAttributeIDTypeClusterWindowCoveringAttributeModeID:
            result = @"Mode";
            break;

        case MTRAttributeIDTypeClusterWindowCoveringAttributeSafetyStatusID:
            result = @"SafetyStatus";
            break;

        case MTRAttributeIDTypeClusterWindowCoveringAttributeGeneratedCommandListID:
            result = @"GeneratedCommandList";
            break;

        case MTRAttributeIDTypeClusterWindowCoveringAttributeAcceptedCommandListID:
            result = @"AcceptedCommandList";
            break;

        case MTRAttributeIDTypeClusterWindowCoveringAttributeEventListID:
            result = @"EventList";
            break;

        case MTRAttributeIDTypeClusterWindowCoveringAttributeAttributeListID:
            result = @"AttributeList";
            break;

        case MTRAttributeIDTypeClusterWindowCoveringAttributeFeatureMapID:
            result = @"FeatureMap";
            break;

        case MTRAttributeIDTypeClusterWindowCoveringAttributeClusterRevisionID:
            result = @"ClusterRevision";
            break;

        default:
            result = [NSString stringWithFormat:@"<Unknown attributeID %d>", attributeID];
            break;
        }

    case MTRClusterIDTypeBarrierControlID:

        switch (attributeID) {

            // Cluster BarrierControl attributes
        case MTRAttributeIDTypeClusterBarrierControlAttributeBarrierMovingStateID:
            result = @"BarrierMovingState";
            break;

        case MTRAttributeIDTypeClusterBarrierControlAttributeBarrierSafetyStatusID:
            result = @"BarrierSafetyStatus";
            break;

        case MTRAttributeIDTypeClusterBarrierControlAttributeBarrierCapabilitiesID:
            result = @"BarrierCapabilities";
            break;

        case MTRAttributeIDTypeClusterBarrierControlAttributeBarrierOpenEventsID:
            result = @"BarrierOpenEvents";
            break;

        case MTRAttributeIDTypeClusterBarrierControlAttributeBarrierCloseEventsID:
            result = @"BarrierCloseEvents";
            break;

        case MTRAttributeIDTypeClusterBarrierControlAttributeBarrierCommandOpenEventsID:
            result = @"BarrierCommandOpenEvents";
            break;

        case MTRAttributeIDTypeClusterBarrierControlAttributeBarrierCommandCloseEventsID:
            result = @"BarrierCommandCloseEvents";
            break;

        case MTRAttributeIDTypeClusterBarrierControlAttributeBarrierOpenPeriodID:
            result = @"BarrierOpenPeriod";
            break;

        case MTRAttributeIDTypeClusterBarrierControlAttributeBarrierClosePeriodID:
            result = @"BarrierClosePeriod";
            break;

        case MTRAttributeIDTypeClusterBarrierControlAttributeBarrierPositionID:
            result = @"BarrierPosition";
            break;

        case MTRAttributeIDTypeClusterBarrierControlAttributeGeneratedCommandListID:
            result = @"GeneratedCommandList";
            break;

        case MTRAttributeIDTypeClusterBarrierControlAttributeAcceptedCommandListID:
            result = @"AcceptedCommandList";
            break;

        case MTRAttributeIDTypeClusterBarrierControlAttributeEventListID:
            result = @"EventList";
            break;

        case MTRAttributeIDTypeClusterBarrierControlAttributeAttributeListID:
            result = @"AttributeList";
            break;

        case MTRAttributeIDTypeClusterBarrierControlAttributeFeatureMapID:
            result = @"FeatureMap";
            break;

        case MTRAttributeIDTypeClusterBarrierControlAttributeClusterRevisionID:
            result = @"ClusterRevision";
            break;

        default:
            result = [NSString stringWithFormat:@"<Unknown attributeID %d>", attributeID];
            break;
        }

    case MTRClusterIDTypePumpConfigurationAndControlID:

        switch (attributeID) {

            // Cluster PumpConfigurationAndControl attributes
        case MTRAttributeIDTypeClusterPumpConfigurationAndControlAttributeMaxPressureID:
            result = @"MaxPressure";
            break;

        case MTRAttributeIDTypeClusterPumpConfigurationAndControlAttributeMaxSpeedID:
            result = @"MaxSpeed";
            break;

        case MTRAttributeIDTypeClusterPumpConfigurationAndControlAttributeMaxFlowID:
            result = @"MaxFlow";
            break;

        case MTRAttributeIDTypeClusterPumpConfigurationAndControlAttributeMinConstPressureID:
            result = @"MinConstPressure";
            break;

        case MTRAttributeIDTypeClusterPumpConfigurationAndControlAttributeMaxConstPressureID:
            result = @"MaxConstPressure";
            break;

        case MTRAttributeIDTypeClusterPumpConfigurationAndControlAttributeMinCompPressureID:
            result = @"MinCompPressure";
            break;

        case MTRAttributeIDTypeClusterPumpConfigurationAndControlAttributeMaxCompPressureID:
            result = @"MaxCompPressure";
            break;

        case MTRAttributeIDTypeClusterPumpConfigurationAndControlAttributeMinConstSpeedID:
            result = @"MinConstSpeed";
            break;

        case MTRAttributeIDTypeClusterPumpConfigurationAndControlAttributeMaxConstSpeedID:
            result = @"MaxConstSpeed";
            break;

        case MTRAttributeIDTypeClusterPumpConfigurationAndControlAttributeMinConstFlowID:
            result = @"MinConstFlow";
            break;

        case MTRAttributeIDTypeClusterPumpConfigurationAndControlAttributeMaxConstFlowID:
            result = @"MaxConstFlow";
            break;

        case MTRAttributeIDTypeClusterPumpConfigurationAndControlAttributeMinConstTempID:
            result = @"MinConstTemp";
            break;

        case MTRAttributeIDTypeClusterPumpConfigurationAndControlAttributeMaxConstTempID:
            result = @"MaxConstTemp";
            break;

        case MTRAttributeIDTypeClusterPumpConfigurationAndControlAttributePumpStatusID:
            result = @"PumpStatus";
            break;

        case MTRAttributeIDTypeClusterPumpConfigurationAndControlAttributeEffectiveOperationModeID:
            result = @"EffectiveOperationMode";
            break;

        case MTRAttributeIDTypeClusterPumpConfigurationAndControlAttributeEffectiveControlModeID:
            result = @"EffectiveControlMode";
            break;

        case MTRAttributeIDTypeClusterPumpConfigurationAndControlAttributeCapacityID:
            result = @"Capacity";
            break;

        case MTRAttributeIDTypeClusterPumpConfigurationAndControlAttributeSpeedID:
            result = @"Speed";
            break;

        case MTRAttributeIDTypeClusterPumpConfigurationAndControlAttributeLifetimeRunningHoursID:
            result = @"LifetimeRunningHours";
            break;

        case MTRAttributeIDTypeClusterPumpConfigurationAndControlAttributePowerID:
            result = @"Power";
            break;

        case MTRAttributeIDTypeClusterPumpConfigurationAndControlAttributeLifetimeEnergyConsumedID:
            result = @"LifetimeEnergyConsumed";
            break;

        case MTRAttributeIDTypeClusterPumpConfigurationAndControlAttributeOperationModeID:
            result = @"OperationMode";
            break;

        case MTRAttributeIDTypeClusterPumpConfigurationAndControlAttributeControlModeID:
            result = @"ControlMode";
            break;

        case MTRAttributeIDTypeClusterPumpConfigurationAndControlAttributeGeneratedCommandListID:
            result = @"GeneratedCommandList";
            break;

        case MTRAttributeIDTypeClusterPumpConfigurationAndControlAttributeAcceptedCommandListID:
            result = @"AcceptedCommandList";
            break;

        case MTRAttributeIDTypeClusterPumpConfigurationAndControlAttributeEventListID:
            result = @"EventList";
            break;

        case MTRAttributeIDTypeClusterPumpConfigurationAndControlAttributeAttributeListID:
            result = @"AttributeList";
            break;

        case MTRAttributeIDTypeClusterPumpConfigurationAndControlAttributeFeatureMapID:
            result = @"FeatureMap";
            break;

        case MTRAttributeIDTypeClusterPumpConfigurationAndControlAttributeClusterRevisionID:
            result = @"ClusterRevision";
            break;

        default:
            result = [NSString stringWithFormat:@"<Unknown attributeID %d>", attributeID];
            break;
        }

    case MTRClusterIDTypeThermostatID:

        switch (attributeID) {

            // Cluster Thermostat attributes
        case MTRAttributeIDTypeClusterThermostatAttributeLocalTemperatureID:
            result = @"LocalTemperature";
            break;

        case MTRAttributeIDTypeClusterThermostatAttributeOutdoorTemperatureID:
            result = @"OutdoorTemperature";
            break;

        case MTRAttributeIDTypeClusterThermostatAttributeOccupancyID:
            result = @"Occupancy";
            break;

        case MTRAttributeIDTypeClusterThermostatAttributeAbsMinHeatSetpointLimitID:
            result = @"AbsMinHeatSetpointLimit";
            break;

        case MTRAttributeIDTypeClusterThermostatAttributeAbsMaxHeatSetpointLimitID:
            result = @"AbsMaxHeatSetpointLimit";
            break;

        case MTRAttributeIDTypeClusterThermostatAttributeAbsMinCoolSetpointLimitID:
            result = @"AbsMinCoolSetpointLimit";
            break;

        case MTRAttributeIDTypeClusterThermostatAttributeAbsMaxCoolSetpointLimitID:
            result = @"AbsMaxCoolSetpointLimit";
            break;

        case MTRAttributeIDTypeClusterThermostatAttributePICoolingDemandID:
            result = @"PICoolingDemand";
            break;

        case MTRAttributeIDTypeClusterThermostatAttributePIHeatingDemandID:
            result = @"PIHeatingDemand";
            break;

        case MTRAttributeIDTypeClusterThermostatAttributeHVACSystemTypeConfigurationID:
            result = @"HVACSystemTypeConfiguration";
            break;

        case MTRAttributeIDTypeClusterThermostatAttributeLocalTemperatureCalibrationID:
            result = @"LocalTemperatureCalibration";
            break;

        case MTRAttributeIDTypeClusterThermostatAttributeOccupiedCoolingSetpointID:
            result = @"OccupiedCoolingSetpoint";
            break;

        case MTRAttributeIDTypeClusterThermostatAttributeOccupiedHeatingSetpointID:
            result = @"OccupiedHeatingSetpoint";
            break;

        case MTRAttributeIDTypeClusterThermostatAttributeUnoccupiedCoolingSetpointID:
            result = @"UnoccupiedCoolingSetpoint";
            break;

        case MTRAttributeIDTypeClusterThermostatAttributeUnoccupiedHeatingSetpointID:
            result = @"UnoccupiedHeatingSetpoint";
            break;

        case MTRAttributeIDTypeClusterThermostatAttributeMinHeatSetpointLimitID:
            result = @"MinHeatSetpointLimit";
            break;

        case MTRAttributeIDTypeClusterThermostatAttributeMaxHeatSetpointLimitID:
            result = @"MaxHeatSetpointLimit";
            break;

        case MTRAttributeIDTypeClusterThermostatAttributeMinCoolSetpointLimitID:
            result = @"MinCoolSetpointLimit";
            break;

        case MTRAttributeIDTypeClusterThermostatAttributeMaxCoolSetpointLimitID:
            result = @"MaxCoolSetpointLimit";
            break;

        case MTRAttributeIDTypeClusterThermostatAttributeMinSetpointDeadBandID:
            result = @"MinSetpointDeadBand";
            break;

        case MTRAttributeIDTypeClusterThermostatAttributeRemoteSensingID:
            result = @"RemoteSensing";
            break;

        case MTRAttributeIDTypeClusterThermostatAttributeControlSequenceOfOperationID:
            result = @"ControlSequenceOfOperation";
            break;

        case MTRAttributeIDTypeClusterThermostatAttributeSystemModeID:
            result = @"SystemMode";
            break;

        case MTRAttributeIDTypeClusterThermostatAttributeThermostatRunningModeID:
            result = @"ThermostatRunningMode";
            break;

        case MTRAttributeIDTypeClusterThermostatAttributeStartOfWeekID:
            result = @"StartOfWeek";
            break;

        case MTRAttributeIDTypeClusterThermostatAttributeNumberOfWeeklyTransitionsID:
            result = @"NumberOfWeeklyTransitions";
            break;

        case MTRAttributeIDTypeClusterThermostatAttributeNumberOfDailyTransitionsID:
            result = @"NumberOfDailyTransitions";
            break;

        case MTRAttributeIDTypeClusterThermostatAttributeTemperatureSetpointHoldID:
            result = @"TemperatureSetpointHold";
            break;

        case MTRAttributeIDTypeClusterThermostatAttributeTemperatureSetpointHoldDurationID:
            result = @"TemperatureSetpointHoldDuration";
            break;

        case MTRAttributeIDTypeClusterThermostatAttributeThermostatProgrammingOperationModeID:
            result = @"ThermostatProgrammingOperationMode";
            break;

        case MTRAttributeIDTypeClusterThermostatAttributeThermostatRunningStateID:
            result = @"ThermostatRunningState";
            break;

        case MTRAttributeIDTypeClusterThermostatAttributeSetpointChangeSourceID:
            result = @"SetpointChangeSource";
            break;

        case MTRAttributeIDTypeClusterThermostatAttributeSetpointChangeAmountID:
            result = @"SetpointChangeAmount";
            break;

        case MTRAttributeIDTypeClusterThermostatAttributeSetpointChangeSourceTimestampID:
            result = @"SetpointChangeSourceTimestamp";
            break;

        case MTRAttributeIDTypeClusterThermostatAttributeOccupiedSetbackID:
            result = @"OccupiedSetback";
            break;

        case MTRAttributeIDTypeClusterThermostatAttributeOccupiedSetbackMinID:
            result = @"OccupiedSetbackMin";
            break;

        case MTRAttributeIDTypeClusterThermostatAttributeOccupiedSetbackMaxID:
            result = @"OccupiedSetbackMax";
            break;

        case MTRAttributeIDTypeClusterThermostatAttributeUnoccupiedSetbackID:
            result = @"UnoccupiedSetback";
            break;

        case MTRAttributeIDTypeClusterThermostatAttributeUnoccupiedSetbackMinID:
            result = @"UnoccupiedSetbackMin";
            break;

        case MTRAttributeIDTypeClusterThermostatAttributeUnoccupiedSetbackMaxID:
            result = @"UnoccupiedSetbackMax";
            break;

        case MTRAttributeIDTypeClusterThermostatAttributeEmergencyHeatDeltaID:
            result = @"EmergencyHeatDelta";
            break;

        case MTRAttributeIDTypeClusterThermostatAttributeACTypeID:
            result = @"ACType";
            break;

        case MTRAttributeIDTypeClusterThermostatAttributeACCapacityID:
            result = @"ACCapacity";
            break;

        case MTRAttributeIDTypeClusterThermostatAttributeACRefrigerantTypeID:
            result = @"ACRefrigerantType";
            break;

        case MTRAttributeIDTypeClusterThermostatAttributeACCompressorTypeID:
            result = @"ACCompressorType";
            break;

        case MTRAttributeIDTypeClusterThermostatAttributeACErrorCodeID:
            result = @"ACErrorCode";
            break;

        case MTRAttributeIDTypeClusterThermostatAttributeACLouverPositionID:
            result = @"ACLouverPosition";
            break;

        case MTRAttributeIDTypeClusterThermostatAttributeACCoilTemperatureID:
            result = @"ACCoilTemperature";
            break;

        case MTRAttributeIDTypeClusterThermostatAttributeACCapacityformatID:
            result = @"ACCapacityformat";
            break;

        case MTRAttributeIDTypeClusterThermostatAttributePresetTypesID:
            result = @"PresetTypes";
            break;

        case MTRAttributeIDTypeClusterThermostatAttributeScheduleTypesID:
            result = @"ScheduleTypes";
            break;

        case MTRAttributeIDTypeClusterThermostatAttributeNumberOfPresetsID:
            result = @"NumberOfPresets";
            break;

        case MTRAttributeIDTypeClusterThermostatAttributeNumberOfSchedulesID:
            result = @"NumberOfSchedules";
            break;

        case MTRAttributeIDTypeClusterThermostatAttributeNumberOfScheduleTransitionsID:
            result = @"NumberOfScheduleTransitions";
            break;

        case MTRAttributeIDTypeClusterThermostatAttributeNumberOfScheduleTransitionPerDayID:
            result = @"NumberOfScheduleTransitionPerDay";
            break;

        case MTRAttributeIDTypeClusterThermostatAttributeActivePresetHandleID:
            result = @"ActivePresetHandle";
            break;

        case MTRAttributeIDTypeClusterThermostatAttributeActiveScheduleHandleID:
            result = @"ActiveScheduleHandle";
            break;

        case MTRAttributeIDTypeClusterThermostatAttributePresetsID:
            result = @"Presets";
            break;

        case MTRAttributeIDTypeClusterThermostatAttributeSchedulesID:
            result = @"Schedules";
            break;

        case MTRAttributeIDTypeClusterThermostatAttributePresetsSchedulesEditableID:
            result = @"PresetsSchedulesEditable";
            break;

        case MTRAttributeIDTypeClusterThermostatAttributeTemperatureSetpointHoldPolicyID:
            result = @"TemperatureSetpointHoldPolicy";
            break;

        case MTRAttributeIDTypeClusterThermostatAttributeSetpointHoldExpiryTimestampID:
            result = @"SetpointHoldExpiryTimestamp";
            break;

        case MTRAttributeIDTypeClusterThermostatAttributeQueuedPresetID:
            result = @"QueuedPreset";
            break;

        case MTRAttributeIDTypeClusterThermostatAttributeGeneratedCommandListID:
            result = @"GeneratedCommandList";
            break;

        case MTRAttributeIDTypeClusterThermostatAttributeAcceptedCommandListID:
            result = @"AcceptedCommandList";
            break;

        case MTRAttributeIDTypeClusterThermostatAttributeEventListID:
            result = @"EventList";
            break;

        case MTRAttributeIDTypeClusterThermostatAttributeAttributeListID:
            result = @"AttributeList";
            break;

        case MTRAttributeIDTypeClusterThermostatAttributeFeatureMapID:
            result = @"FeatureMap";
            break;

        case MTRAttributeIDTypeClusterThermostatAttributeClusterRevisionID:
            result = @"ClusterRevision";
            break;

        default:
            result = [NSString stringWithFormat:@"<Unknown attributeID %d>", attributeID];
            break;
        }

    case MTRClusterIDTypeFanControlID:

        switch (attributeID) {

            // Cluster FanControl attributes
        case MTRAttributeIDTypeClusterFanControlAttributeFanModeID:
            result = @"FanMode";
            break;

        case MTRAttributeIDTypeClusterFanControlAttributeFanModeSequenceID:
            result = @"FanModeSequence";
            break;

        case MTRAttributeIDTypeClusterFanControlAttributePercentSettingID:
            result = @"PercentSetting";
            break;

        case MTRAttributeIDTypeClusterFanControlAttributePercentCurrentID:
            result = @"PercentCurrent";
            break;

        case MTRAttributeIDTypeClusterFanControlAttributeSpeedMaxID:
            result = @"SpeedMax";
            break;

        case MTRAttributeIDTypeClusterFanControlAttributeSpeedSettingID:
            result = @"SpeedSetting";
            break;

        case MTRAttributeIDTypeClusterFanControlAttributeSpeedCurrentID:
            result = @"SpeedCurrent";
            break;

        case MTRAttributeIDTypeClusterFanControlAttributeRockSupportID:
            result = @"RockSupport";
            break;

        case MTRAttributeIDTypeClusterFanControlAttributeRockSettingID:
            result = @"RockSetting";
            break;

        case MTRAttributeIDTypeClusterFanControlAttributeWindSupportID:
            result = @"WindSupport";
            break;

        case MTRAttributeIDTypeClusterFanControlAttributeWindSettingID:
            result = @"WindSetting";
            break;

        case MTRAttributeIDTypeClusterFanControlAttributeAirflowDirectionID:
            result = @"AirflowDirection";
            break;

        case MTRAttributeIDTypeClusterFanControlAttributeGeneratedCommandListID:
            result = @"GeneratedCommandList";
            break;

        case MTRAttributeIDTypeClusterFanControlAttributeAcceptedCommandListID:
            result = @"AcceptedCommandList";
            break;

        case MTRAttributeIDTypeClusterFanControlAttributeEventListID:
            result = @"EventList";
            break;

        case MTRAttributeIDTypeClusterFanControlAttributeAttributeListID:
            result = @"AttributeList";
            break;

        case MTRAttributeIDTypeClusterFanControlAttributeFeatureMapID:
            result = @"FeatureMap";
            break;

        case MTRAttributeIDTypeClusterFanControlAttributeClusterRevisionID:
            result = @"ClusterRevision";
            break;

        default:
            result = [NSString stringWithFormat:@"<Unknown attributeID %d>", attributeID];
            break;
        }

    case MTRClusterIDTypeThermostatUserInterfaceConfigurationID:

        switch (attributeID) {

            // Cluster ThermostatUserInterfaceConfiguration attributes
        case MTRAttributeIDTypeClusterThermostatUserInterfaceConfigurationAttributeTemperatureDisplayModeID:
            result = @"TemperatureDisplayMode";
            break;

        case MTRAttributeIDTypeClusterThermostatUserInterfaceConfigurationAttributeKeypadLockoutID:
            result = @"KeypadLockout";
            break;

        case MTRAttributeIDTypeClusterThermostatUserInterfaceConfigurationAttributeScheduleProgrammingVisibilityID:
            result = @"ScheduleProgrammingVisibility";
            break;

        case MTRAttributeIDTypeClusterThermostatUserInterfaceConfigurationAttributeGeneratedCommandListID:
            result = @"GeneratedCommandList";
            break;

        case MTRAttributeIDTypeClusterThermostatUserInterfaceConfigurationAttributeAcceptedCommandListID:
            result = @"AcceptedCommandList";
            break;

        case MTRAttributeIDTypeClusterThermostatUserInterfaceConfigurationAttributeEventListID:
            result = @"EventList";
            break;

        case MTRAttributeIDTypeClusterThermostatUserInterfaceConfigurationAttributeAttributeListID:
            result = @"AttributeList";
            break;

        case MTRAttributeIDTypeClusterThermostatUserInterfaceConfigurationAttributeFeatureMapID:
            result = @"FeatureMap";
            break;

        case MTRAttributeIDTypeClusterThermostatUserInterfaceConfigurationAttributeClusterRevisionID:
            result = @"ClusterRevision";
            break;

        default:
            result = [NSString stringWithFormat:@"<Unknown attributeID %d>", attributeID];
            break;
        }

    case MTRClusterIDTypeColorControlID:

        switch (attributeID) {

            // Cluster ColorControl attributes
        case MTRAttributeIDTypeClusterColorControlAttributeCurrentHueID:
            result = @"CurrentHue";
            break;

        case MTRAttributeIDTypeClusterColorControlAttributeCurrentSaturationID:
            result = @"CurrentSaturation";
            break;

        case MTRAttributeIDTypeClusterColorControlAttributeRemainingTimeID:
            result = @"RemainingTime";
            break;

        case MTRAttributeIDTypeClusterColorControlAttributeCurrentXID:
            result = @"CurrentX";
            break;

        case MTRAttributeIDTypeClusterColorControlAttributeCurrentYID:
            result = @"CurrentY";
            break;

        case MTRAttributeIDTypeClusterColorControlAttributeDriftCompensationID:
            result = @"DriftCompensation";
            break;

        case MTRAttributeIDTypeClusterColorControlAttributeCompensationTextID:
            result = @"CompensationText";
            break;

        case MTRAttributeIDTypeClusterColorControlAttributeColorTemperatureMiredsID:
            result = @"ColorTemperatureMireds";
            break;

        case MTRAttributeIDTypeClusterColorControlAttributeColorModeID:
            result = @"ColorMode";
            break;

        case MTRAttributeIDTypeClusterColorControlAttributeOptionsID:
            result = @"Options";
            break;

        case MTRAttributeIDTypeClusterColorControlAttributeNumberOfPrimariesID:
            result = @"NumberOfPrimaries";
            break;

        case MTRAttributeIDTypeClusterColorControlAttributePrimary1XID:
            result = @"Primary1X";
            break;

        case MTRAttributeIDTypeClusterColorControlAttributePrimary1YID:
            result = @"Primary1Y";
            break;

        case MTRAttributeIDTypeClusterColorControlAttributePrimary1IntensityID:
            result = @"Primary1Intensity";
            break;

        case MTRAttributeIDTypeClusterColorControlAttributePrimary2XID:
            result = @"Primary2X";
            break;

        case MTRAttributeIDTypeClusterColorControlAttributePrimary2YID:
            result = @"Primary2Y";
            break;

        case MTRAttributeIDTypeClusterColorControlAttributePrimary2IntensityID:
            result = @"Primary2Intensity";
            break;

        case MTRAttributeIDTypeClusterColorControlAttributePrimary3XID:
            result = @"Primary3X";
            break;

        case MTRAttributeIDTypeClusterColorControlAttributePrimary3YID:
            result = @"Primary3Y";
            break;

        case MTRAttributeIDTypeClusterColorControlAttributePrimary3IntensityID:
            result = @"Primary3Intensity";
            break;

        case MTRAttributeIDTypeClusterColorControlAttributePrimary4XID:
            result = @"Primary4X";
            break;

        case MTRAttributeIDTypeClusterColorControlAttributePrimary4YID:
            result = @"Primary4Y";
            break;

        case MTRAttributeIDTypeClusterColorControlAttributePrimary4IntensityID:
            result = @"Primary4Intensity";
            break;

        case MTRAttributeIDTypeClusterColorControlAttributePrimary5XID:
            result = @"Primary5X";
            break;

        case MTRAttributeIDTypeClusterColorControlAttributePrimary5YID:
            result = @"Primary5Y";
            break;

        case MTRAttributeIDTypeClusterColorControlAttributePrimary5IntensityID:
            result = @"Primary5Intensity";
            break;

        case MTRAttributeIDTypeClusterColorControlAttributePrimary6XID:
            result = @"Primary6X";
            break;

        case MTRAttributeIDTypeClusterColorControlAttributePrimary6YID:
            result = @"Primary6Y";
            break;

        case MTRAttributeIDTypeClusterColorControlAttributePrimary6IntensityID:
            result = @"Primary6Intensity";
            break;

        case MTRAttributeIDTypeClusterColorControlAttributeWhitePointXID:
            result = @"WhitePointX";
            break;

        case MTRAttributeIDTypeClusterColorControlAttributeWhitePointYID:
            result = @"WhitePointY";
            break;

        case MTRAttributeIDTypeClusterColorControlAttributeColorPointRXID:
            result = @"ColorPointRX";
            break;

        case MTRAttributeIDTypeClusterColorControlAttributeColorPointRYID:
            result = @"ColorPointRY";
            break;

        case MTRAttributeIDTypeClusterColorControlAttributeColorPointRIntensityID:
            result = @"ColorPointRIntensity";
            break;

        case MTRAttributeIDTypeClusterColorControlAttributeColorPointGXID:
            result = @"ColorPointGX";
            break;

        case MTRAttributeIDTypeClusterColorControlAttributeColorPointGYID:
            result = @"ColorPointGY";
            break;

        case MTRAttributeIDTypeClusterColorControlAttributeColorPointGIntensityID:
            result = @"ColorPointGIntensity";
            break;

        case MTRAttributeIDTypeClusterColorControlAttributeColorPointBXID:
            result = @"ColorPointBX";
            break;

        case MTRAttributeIDTypeClusterColorControlAttributeColorPointBYID:
            result = @"ColorPointBY";
            break;

        case MTRAttributeIDTypeClusterColorControlAttributeColorPointBIntensityID:
            result = @"ColorPointBIntensity";
            break;

        case MTRAttributeIDTypeClusterColorControlAttributeEnhancedCurrentHueID:
            result = @"EnhancedCurrentHue";
            break;

        case MTRAttributeIDTypeClusterColorControlAttributeEnhancedColorModeID:
            result = @"EnhancedColorMode";
            break;

        case MTRAttributeIDTypeClusterColorControlAttributeColorLoopActiveID:
            result = @"ColorLoopActive";
            break;

        case MTRAttributeIDTypeClusterColorControlAttributeColorLoopDirectionID:
            result = @"ColorLoopDirection";
            break;

        case MTRAttributeIDTypeClusterColorControlAttributeColorLoopTimeID:
            result = @"ColorLoopTime";
            break;

        case MTRAttributeIDTypeClusterColorControlAttributeColorLoopStartEnhancedHueID:
            result = @"ColorLoopStartEnhancedHue";
            break;

        case MTRAttributeIDTypeClusterColorControlAttributeColorLoopStoredEnhancedHueID:
            result = @"ColorLoopStoredEnhancedHue";
            break;

        case MTRAttributeIDTypeClusterColorControlAttributeColorCapabilitiesID:
            result = @"ColorCapabilities";
            break;

        case MTRAttributeIDTypeClusterColorControlAttributeColorTempPhysicalMinMiredsID:
            result = @"ColorTempPhysicalMinMireds";
            break;

        case MTRAttributeIDTypeClusterColorControlAttributeColorTempPhysicalMaxMiredsID:
            result = @"ColorTempPhysicalMaxMireds";
            break;

        case MTRAttributeIDTypeClusterColorControlAttributeCoupleColorTempToLevelMinMiredsID:
            result = @"CoupleColorTempToLevelMinMireds";
            break;

        case MTRAttributeIDTypeClusterColorControlAttributeStartUpColorTemperatureMiredsID:
            result = @"StartUpColorTemperatureMireds";
            break;

        case MTRAttributeIDTypeClusterColorControlAttributeGeneratedCommandListID:
            result = @"GeneratedCommandList";
            break;

        case MTRAttributeIDTypeClusterColorControlAttributeAcceptedCommandListID:
            result = @"AcceptedCommandList";
            break;

        case MTRAttributeIDTypeClusterColorControlAttributeEventListID:
            result = @"EventList";
            break;

        case MTRAttributeIDTypeClusterColorControlAttributeAttributeListID:
            result = @"AttributeList";
            break;

        case MTRAttributeIDTypeClusterColorControlAttributeFeatureMapID:
            result = @"FeatureMap";
            break;

        case MTRAttributeIDTypeClusterColorControlAttributeClusterRevisionID:
            result = @"ClusterRevision";
            break;

        default:
            result = [NSString stringWithFormat:@"<Unknown attributeID %d>", attributeID];
            break;
        }

    case MTRClusterIDTypeBallastConfigurationID:

        switch (attributeID) {

            // Cluster BallastConfiguration attributes
        case MTRAttributeIDTypeClusterBallastConfigurationAttributePhysicalMinLevelID:
            result = @"PhysicalMinLevel";
            break;

        case MTRAttributeIDTypeClusterBallastConfigurationAttributePhysicalMaxLevelID:
            result = @"PhysicalMaxLevel";
            break;

        case MTRAttributeIDTypeClusterBallastConfigurationAttributeBallastStatusID:
            result = @"BallastStatus";
            break;

        case MTRAttributeIDTypeClusterBallastConfigurationAttributeMinLevelID:
            result = @"MinLevel";
            break;

        case MTRAttributeIDTypeClusterBallastConfigurationAttributeMaxLevelID:
            result = @"MaxLevel";
            break;

        case MTRAttributeIDTypeClusterBallastConfigurationAttributeIntrinsicBallastFactorID:
            result = @"IntrinsicBallastFactor";
            break;

        case MTRAttributeIDTypeClusterBallastConfigurationAttributeBallastFactorAdjustmentID:
            result = @"BallastFactorAdjustment";
            break;

        case MTRAttributeIDTypeClusterBallastConfigurationAttributeLampQuantityID:
            result = @"LampQuantity";
            break;

        case MTRAttributeIDTypeClusterBallastConfigurationAttributeLampTypeID:
            result = @"LampType";
            break;

        case MTRAttributeIDTypeClusterBallastConfigurationAttributeLampManufacturerID:
            result = @"LampManufacturer";
            break;

        case MTRAttributeIDTypeClusterBallastConfigurationAttributeLampRatedHoursID:
            result = @"LampRatedHours";
            break;

        case MTRAttributeIDTypeClusterBallastConfigurationAttributeLampBurnHoursID:
            result = @"LampBurnHours";
            break;

        case MTRAttributeIDTypeClusterBallastConfigurationAttributeLampAlarmModeID:
            result = @"LampAlarmMode";
            break;

        case MTRAttributeIDTypeClusterBallastConfigurationAttributeLampBurnHoursTripPointID:
            result = @"LampBurnHoursTripPoint";
            break;

        case MTRAttributeIDTypeClusterBallastConfigurationAttributeGeneratedCommandListID:
            result = @"GeneratedCommandList";
            break;

        case MTRAttributeIDTypeClusterBallastConfigurationAttributeAcceptedCommandListID:
            result = @"AcceptedCommandList";
            break;

        case MTRAttributeIDTypeClusterBallastConfigurationAttributeEventListID:
            result = @"EventList";
            break;

        case MTRAttributeIDTypeClusterBallastConfigurationAttributeAttributeListID:
            result = @"AttributeList";
            break;

        case MTRAttributeIDTypeClusterBallastConfigurationAttributeFeatureMapID:
            result = @"FeatureMap";
            break;

        case MTRAttributeIDTypeClusterBallastConfigurationAttributeClusterRevisionID:
            result = @"ClusterRevision";
            break;

        default:
            result = [NSString stringWithFormat:@"<Unknown attributeID %d>", attributeID];
            break;
        }

    case MTRClusterIDTypeIlluminanceMeasurementID:

        switch (attributeID) {

            // Cluster IlluminanceMeasurement attributes
        case MTRAttributeIDTypeClusterIlluminanceMeasurementAttributeMeasuredValueID:
            result = @"MeasuredValue";
            break;

        case MTRAttributeIDTypeClusterIlluminanceMeasurementAttributeMinMeasuredValueID:
            result = @"MinMeasuredValue";
            break;

        case MTRAttributeIDTypeClusterIlluminanceMeasurementAttributeMaxMeasuredValueID:
            result = @"MaxMeasuredValue";
            break;

        case MTRAttributeIDTypeClusterIlluminanceMeasurementAttributeToleranceID:
            result = @"Tolerance";
            break;

        case MTRAttributeIDTypeClusterIlluminanceMeasurementAttributeLightSensorTypeID:
            result = @"LightSensorType";
            break;

        case MTRAttributeIDTypeClusterIlluminanceMeasurementAttributeGeneratedCommandListID:
            result = @"GeneratedCommandList";
            break;

        case MTRAttributeIDTypeClusterIlluminanceMeasurementAttributeAcceptedCommandListID:
            result = @"AcceptedCommandList";
            break;

        case MTRAttributeIDTypeClusterIlluminanceMeasurementAttributeEventListID:
            result = @"EventList";
            break;

        case MTRAttributeIDTypeClusterIlluminanceMeasurementAttributeAttributeListID:
            result = @"AttributeList";
            break;

        case MTRAttributeIDTypeClusterIlluminanceMeasurementAttributeFeatureMapID:
            result = @"FeatureMap";
            break;

        case MTRAttributeIDTypeClusterIlluminanceMeasurementAttributeClusterRevisionID:
            result = @"ClusterRevision";
            break;

        default:
            result = [NSString stringWithFormat:@"<Unknown attributeID %d>", attributeID];
            break;
        }

    case MTRClusterIDTypeTemperatureMeasurementID:

        switch (attributeID) {

            // Cluster TemperatureMeasurement attributes
        case MTRAttributeIDTypeClusterTemperatureMeasurementAttributeMeasuredValueID:
            result = @"MeasuredValue";
            break;

        case MTRAttributeIDTypeClusterTemperatureMeasurementAttributeMinMeasuredValueID:
            result = @"MinMeasuredValue";
            break;

        case MTRAttributeIDTypeClusterTemperatureMeasurementAttributeMaxMeasuredValueID:
            result = @"MaxMeasuredValue";
            break;

        case MTRAttributeIDTypeClusterTemperatureMeasurementAttributeToleranceID:
            result = @"Tolerance";
            break;

        case MTRAttributeIDTypeClusterTemperatureMeasurementAttributeGeneratedCommandListID:
            result = @"GeneratedCommandList";
            break;

        case MTRAttributeIDTypeClusterTemperatureMeasurementAttributeAcceptedCommandListID:
            result = @"AcceptedCommandList";
            break;

        case MTRAttributeIDTypeClusterTemperatureMeasurementAttributeEventListID:
            result = @"EventList";
            break;

        case MTRAttributeIDTypeClusterTemperatureMeasurementAttributeAttributeListID:
            result = @"AttributeList";
            break;

        case MTRAttributeIDTypeClusterTemperatureMeasurementAttributeFeatureMapID:
            result = @"FeatureMap";
            break;

        case MTRAttributeIDTypeClusterTemperatureMeasurementAttributeClusterRevisionID:
            result = @"ClusterRevision";
            break;

        default:
            result = [NSString stringWithFormat:@"<Unknown attributeID %d>", attributeID];
            break;
        }

    case MTRClusterIDTypePressureMeasurementID:

        switch (attributeID) {

            // Cluster PressureMeasurement attributes
        case MTRAttributeIDTypeClusterPressureMeasurementAttributeMeasuredValueID:
            result = @"MeasuredValue";
            break;

        case MTRAttributeIDTypeClusterPressureMeasurementAttributeMinMeasuredValueID:
            result = @"MinMeasuredValue";
            break;

        case MTRAttributeIDTypeClusterPressureMeasurementAttributeMaxMeasuredValueID:
            result = @"MaxMeasuredValue";
            break;

        case MTRAttributeIDTypeClusterPressureMeasurementAttributeToleranceID:
            result = @"Tolerance";
            break;

        case MTRAttributeIDTypeClusterPressureMeasurementAttributeScaledValueID:
            result = @"ScaledValue";
            break;

        case MTRAttributeIDTypeClusterPressureMeasurementAttributeMinScaledValueID:
            result = @"MinScaledValue";
            break;

        case MTRAttributeIDTypeClusterPressureMeasurementAttributeMaxScaledValueID:
            result = @"MaxScaledValue";
            break;

        case MTRAttributeIDTypeClusterPressureMeasurementAttributeScaledToleranceID:
            result = @"ScaledTolerance";
            break;

        case MTRAttributeIDTypeClusterPressureMeasurementAttributeScaleID:
            result = @"Scale";
            break;

        case MTRAttributeIDTypeClusterPressureMeasurementAttributeGeneratedCommandListID:
            result = @"GeneratedCommandList";
            break;

        case MTRAttributeIDTypeClusterPressureMeasurementAttributeAcceptedCommandListID:
            result = @"AcceptedCommandList";
            break;

        case MTRAttributeIDTypeClusterPressureMeasurementAttributeEventListID:
            result = @"EventList";
            break;

        case MTRAttributeIDTypeClusterPressureMeasurementAttributeAttributeListID:
            result = @"AttributeList";
            break;

        case MTRAttributeIDTypeClusterPressureMeasurementAttributeFeatureMapID:
            result = @"FeatureMap";
            break;

        case MTRAttributeIDTypeClusterPressureMeasurementAttributeClusterRevisionID:
            result = @"ClusterRevision";
            break;

        default:
            result = [NSString stringWithFormat:@"<Unknown attributeID %d>", attributeID];
            break;
        }

    case MTRClusterIDTypeFlowMeasurementID:

        switch (attributeID) {

            // Cluster FlowMeasurement attributes
        case MTRAttributeIDTypeClusterFlowMeasurementAttributeMeasuredValueID:
            result = @"MeasuredValue";
            break;

        case MTRAttributeIDTypeClusterFlowMeasurementAttributeMinMeasuredValueID:
            result = @"MinMeasuredValue";
            break;

        case MTRAttributeIDTypeClusterFlowMeasurementAttributeMaxMeasuredValueID:
            result = @"MaxMeasuredValue";
            break;

        case MTRAttributeIDTypeClusterFlowMeasurementAttributeToleranceID:
            result = @"Tolerance";
            break;

        case MTRAttributeIDTypeClusterFlowMeasurementAttributeGeneratedCommandListID:
            result = @"GeneratedCommandList";
            break;

        case MTRAttributeIDTypeClusterFlowMeasurementAttributeAcceptedCommandListID:
            result = @"AcceptedCommandList";
            break;

        case MTRAttributeIDTypeClusterFlowMeasurementAttributeEventListID:
            result = @"EventList";
            break;

        case MTRAttributeIDTypeClusterFlowMeasurementAttributeAttributeListID:
            result = @"AttributeList";
            break;

        case MTRAttributeIDTypeClusterFlowMeasurementAttributeFeatureMapID:
            result = @"FeatureMap";
            break;

        case MTRAttributeIDTypeClusterFlowMeasurementAttributeClusterRevisionID:
            result = @"ClusterRevision";
            break;

        default:
            result = [NSString stringWithFormat:@"<Unknown attributeID %d>", attributeID];
            break;
        }

    case MTRClusterIDTypeRelativeHumidityMeasurementID:

        switch (attributeID) {

            // Cluster RelativeHumidityMeasurement attributes
        case MTRAttributeIDTypeClusterRelativeHumidityMeasurementAttributeMeasuredValueID:
            result = @"MeasuredValue";
            break;

        case MTRAttributeIDTypeClusterRelativeHumidityMeasurementAttributeMinMeasuredValueID:
            result = @"MinMeasuredValue";
            break;

        case MTRAttributeIDTypeClusterRelativeHumidityMeasurementAttributeMaxMeasuredValueID:
            result = @"MaxMeasuredValue";
            break;

        case MTRAttributeIDTypeClusterRelativeHumidityMeasurementAttributeToleranceID:
            result = @"Tolerance";
            break;

        case MTRAttributeIDTypeClusterRelativeHumidityMeasurementAttributeGeneratedCommandListID:
            result = @"GeneratedCommandList";
            break;

        case MTRAttributeIDTypeClusterRelativeHumidityMeasurementAttributeAcceptedCommandListID:
            result = @"AcceptedCommandList";
            break;

        case MTRAttributeIDTypeClusterRelativeHumidityMeasurementAttributeEventListID:
            result = @"EventList";
            break;

        case MTRAttributeIDTypeClusterRelativeHumidityMeasurementAttributeAttributeListID:
            result = @"AttributeList";
            break;

        case MTRAttributeIDTypeClusterRelativeHumidityMeasurementAttributeFeatureMapID:
            result = @"FeatureMap";
            break;

        case MTRAttributeIDTypeClusterRelativeHumidityMeasurementAttributeClusterRevisionID:
            result = @"ClusterRevision";
            break;

        default:
            result = [NSString stringWithFormat:@"<Unknown attributeID %d>", attributeID];
            break;
        }

    case MTRClusterIDTypeOccupancySensingID:

        switch (attributeID) {

            // Cluster OccupancySensing attributes
        case MTRAttributeIDTypeClusterOccupancySensingAttributeOccupancyID:
            result = @"Occupancy";
            break;

        case MTRAttributeIDTypeClusterOccupancySensingAttributeOccupancySensorTypeID:
            result = @"OccupancySensorType";
            break;

        case MTRAttributeIDTypeClusterOccupancySensingAttributeOccupancySensorTypeBitmapID:
            result = @"OccupancySensorTypeBitmap";
            break;

        case MTRAttributeIDTypeClusterOccupancySensingAttributePIROccupiedToUnoccupiedDelayID:
            result = @"PIROccupiedToUnoccupiedDelay";
            break;

        case MTRAttributeIDTypeClusterOccupancySensingAttributePIRUnoccupiedToOccupiedDelayID:
            result = @"PIRUnoccupiedToOccupiedDelay";
            break;

        case MTRAttributeIDTypeClusterOccupancySensingAttributePIRUnoccupiedToOccupiedThresholdID:
            result = @"PIRUnoccupiedToOccupiedThreshold";
            break;

        case MTRAttributeIDTypeClusterOccupancySensingAttributeUltrasonicOccupiedToUnoccupiedDelayID:
            result = @"UltrasonicOccupiedToUnoccupiedDelay";
            break;

        case MTRAttributeIDTypeClusterOccupancySensingAttributeUltrasonicUnoccupiedToOccupiedDelayID:
            result = @"UltrasonicUnoccupiedToOccupiedDelay";
            break;

        case MTRAttributeIDTypeClusterOccupancySensingAttributeUltrasonicUnoccupiedToOccupiedThresholdID:
            result = @"UltrasonicUnoccupiedToOccupiedThreshold";
            break;

        case MTRAttributeIDTypeClusterOccupancySensingAttributePhysicalContactOccupiedToUnoccupiedDelayID:
            result = @"PhysicalContactOccupiedToUnoccupiedDelay";
            break;

        case MTRAttributeIDTypeClusterOccupancySensingAttributePhysicalContactUnoccupiedToOccupiedDelayID:
            result = @"PhysicalContactUnoccupiedToOccupiedDelay";
            break;

        case MTRAttributeIDTypeClusterOccupancySensingAttributePhysicalContactUnoccupiedToOccupiedThresholdID:
            result = @"PhysicalContactUnoccupiedToOccupiedThreshold";
            break;

        case MTRAttributeIDTypeClusterOccupancySensingAttributeGeneratedCommandListID:
            result = @"GeneratedCommandList";
            break;

        case MTRAttributeIDTypeClusterOccupancySensingAttributeAcceptedCommandListID:
            result = @"AcceptedCommandList";
            break;

        case MTRAttributeIDTypeClusterOccupancySensingAttributeEventListID:
            result = @"EventList";
            break;

        case MTRAttributeIDTypeClusterOccupancySensingAttributeAttributeListID:
            result = @"AttributeList";
            break;

        case MTRAttributeIDTypeClusterOccupancySensingAttributeFeatureMapID:
            result = @"FeatureMap";
            break;

        case MTRAttributeIDTypeClusterOccupancySensingAttributeClusterRevisionID:
            result = @"ClusterRevision";
            break;

        default:
            result = [NSString stringWithFormat:@"<Unknown attributeID %d>", attributeID];
            break;
        }

    case MTRClusterIDTypeCarbonMonoxideConcentrationMeasurementID:

        switch (attributeID) {

            // Cluster CarbonMonoxideConcentrationMeasurement attributes
        case MTRAttributeIDTypeClusterCarbonMonoxideConcentrationMeasurementAttributeMeasuredValueID:
            result = @"MeasuredValue";
            break;

        case MTRAttributeIDTypeClusterCarbonMonoxideConcentrationMeasurementAttributeMinMeasuredValueID:
            result = @"MinMeasuredValue";
            break;

        case MTRAttributeIDTypeClusterCarbonMonoxideConcentrationMeasurementAttributeMaxMeasuredValueID:
            result = @"MaxMeasuredValue";
            break;

        case MTRAttributeIDTypeClusterCarbonMonoxideConcentrationMeasurementAttributePeakMeasuredValueID:
            result = @"PeakMeasuredValue";
            break;

        case MTRAttributeIDTypeClusterCarbonMonoxideConcentrationMeasurementAttributePeakMeasuredValueWindowID:
            result = @"PeakMeasuredValueWindow";
            break;

        case MTRAttributeIDTypeClusterCarbonMonoxideConcentrationMeasurementAttributeAverageMeasuredValueID:
            result = @"AverageMeasuredValue";
            break;

        case MTRAttributeIDTypeClusterCarbonMonoxideConcentrationMeasurementAttributeAverageMeasuredValueWindowID:
            result = @"AverageMeasuredValueWindow";
            break;

        case MTRAttributeIDTypeClusterCarbonMonoxideConcentrationMeasurementAttributeUncertaintyID:
            result = @"Uncertainty";
            break;

        case MTRAttributeIDTypeClusterCarbonMonoxideConcentrationMeasurementAttributeMeasurementUnitID:
            result = @"MeasurementUnit";
            break;

        case MTRAttributeIDTypeClusterCarbonMonoxideConcentrationMeasurementAttributeMeasurementMediumID:
            result = @"MeasurementMedium";
            break;

        case MTRAttributeIDTypeClusterCarbonMonoxideConcentrationMeasurementAttributeLevelValueID:
            result = @"LevelValue";
            break;

        case MTRAttributeIDTypeClusterCarbonMonoxideConcentrationMeasurementAttributeGeneratedCommandListID:
            result = @"GeneratedCommandList";
            break;

        case MTRAttributeIDTypeClusterCarbonMonoxideConcentrationMeasurementAttributeAcceptedCommandListID:
            result = @"AcceptedCommandList";
            break;

        case MTRAttributeIDTypeClusterCarbonMonoxideConcentrationMeasurementAttributeEventListID:
            result = @"EventList";
            break;

        case MTRAttributeIDTypeClusterCarbonMonoxideConcentrationMeasurementAttributeAttributeListID:
            result = @"AttributeList";
            break;

        case MTRAttributeIDTypeClusterCarbonMonoxideConcentrationMeasurementAttributeFeatureMapID:
            result = @"FeatureMap";
            break;

        case MTRAttributeIDTypeClusterCarbonMonoxideConcentrationMeasurementAttributeClusterRevisionID:
            result = @"ClusterRevision";
            break;

        default:
            result = [NSString stringWithFormat:@"<Unknown attributeID %d>", attributeID];
            break;
        }

    case MTRClusterIDTypeCarbonDioxideConcentrationMeasurementID:

        switch (attributeID) {

            // Cluster CarbonDioxideConcentrationMeasurement attributes
        case MTRAttributeIDTypeClusterCarbonDioxideConcentrationMeasurementAttributeMeasuredValueID:
            result = @"MeasuredValue";
            break;

        case MTRAttributeIDTypeClusterCarbonDioxideConcentrationMeasurementAttributeMinMeasuredValueID:
            result = @"MinMeasuredValue";
            break;

        case MTRAttributeIDTypeClusterCarbonDioxideConcentrationMeasurementAttributeMaxMeasuredValueID:
            result = @"MaxMeasuredValue";
            break;

        case MTRAttributeIDTypeClusterCarbonDioxideConcentrationMeasurementAttributePeakMeasuredValueID:
            result = @"PeakMeasuredValue";
            break;

        case MTRAttributeIDTypeClusterCarbonDioxideConcentrationMeasurementAttributePeakMeasuredValueWindowID:
            result = @"PeakMeasuredValueWindow";
            break;

        case MTRAttributeIDTypeClusterCarbonDioxideConcentrationMeasurementAttributeAverageMeasuredValueID:
            result = @"AverageMeasuredValue";
            break;

        case MTRAttributeIDTypeClusterCarbonDioxideConcentrationMeasurementAttributeAverageMeasuredValueWindowID:
            result = @"AverageMeasuredValueWindow";
            break;

        case MTRAttributeIDTypeClusterCarbonDioxideConcentrationMeasurementAttributeUncertaintyID:
            result = @"Uncertainty";
            break;

        case MTRAttributeIDTypeClusterCarbonDioxideConcentrationMeasurementAttributeMeasurementUnitID:
            result = @"MeasurementUnit";
            break;

        case MTRAttributeIDTypeClusterCarbonDioxideConcentrationMeasurementAttributeMeasurementMediumID:
            result = @"MeasurementMedium";
            break;

        case MTRAttributeIDTypeClusterCarbonDioxideConcentrationMeasurementAttributeLevelValueID:
            result = @"LevelValue";
            break;

        case MTRAttributeIDTypeClusterCarbonDioxideConcentrationMeasurementAttributeGeneratedCommandListID:
            result = @"GeneratedCommandList";
            break;

        case MTRAttributeIDTypeClusterCarbonDioxideConcentrationMeasurementAttributeAcceptedCommandListID:
            result = @"AcceptedCommandList";
            break;

        case MTRAttributeIDTypeClusterCarbonDioxideConcentrationMeasurementAttributeEventListID:
            result = @"EventList";
            break;

        case MTRAttributeIDTypeClusterCarbonDioxideConcentrationMeasurementAttributeAttributeListID:
            result = @"AttributeList";
            break;

        case MTRAttributeIDTypeClusterCarbonDioxideConcentrationMeasurementAttributeFeatureMapID:
            result = @"FeatureMap";
            break;

        case MTRAttributeIDTypeClusterCarbonDioxideConcentrationMeasurementAttributeClusterRevisionID:
            result = @"ClusterRevision";
            break;

        default:
            result = [NSString stringWithFormat:@"<Unknown attributeID %d>", attributeID];
            break;
        }

    case MTRClusterIDTypeNitrogenDioxideConcentrationMeasurementID:

        switch (attributeID) {

            // Cluster NitrogenDioxideConcentrationMeasurement attributes
        case MTRAttributeIDTypeClusterNitrogenDioxideConcentrationMeasurementAttributeMeasuredValueID:
            result = @"MeasuredValue";
            break;

        case MTRAttributeIDTypeClusterNitrogenDioxideConcentrationMeasurementAttributeMinMeasuredValueID:
            result = @"MinMeasuredValue";
            break;

        case MTRAttributeIDTypeClusterNitrogenDioxideConcentrationMeasurementAttributeMaxMeasuredValueID:
            result = @"MaxMeasuredValue";
            break;

        case MTRAttributeIDTypeClusterNitrogenDioxideConcentrationMeasurementAttributePeakMeasuredValueID:
            result = @"PeakMeasuredValue";
            break;

        case MTRAttributeIDTypeClusterNitrogenDioxideConcentrationMeasurementAttributePeakMeasuredValueWindowID:
            result = @"PeakMeasuredValueWindow";
            break;

        case MTRAttributeIDTypeClusterNitrogenDioxideConcentrationMeasurementAttributeAverageMeasuredValueID:
            result = @"AverageMeasuredValue";
            break;

        case MTRAttributeIDTypeClusterNitrogenDioxideConcentrationMeasurementAttributeAverageMeasuredValueWindowID:
            result = @"AverageMeasuredValueWindow";
            break;

        case MTRAttributeIDTypeClusterNitrogenDioxideConcentrationMeasurementAttributeUncertaintyID:
            result = @"Uncertainty";
            break;

        case MTRAttributeIDTypeClusterNitrogenDioxideConcentrationMeasurementAttributeMeasurementUnitID:
            result = @"MeasurementUnit";
            break;

        case MTRAttributeIDTypeClusterNitrogenDioxideConcentrationMeasurementAttributeMeasurementMediumID:
            result = @"MeasurementMedium";
            break;

        case MTRAttributeIDTypeClusterNitrogenDioxideConcentrationMeasurementAttributeLevelValueID:
            result = @"LevelValue";
            break;

        case MTRAttributeIDTypeClusterNitrogenDioxideConcentrationMeasurementAttributeGeneratedCommandListID:
            result = @"GeneratedCommandList";
            break;

        case MTRAttributeIDTypeClusterNitrogenDioxideConcentrationMeasurementAttributeAcceptedCommandListID:
            result = @"AcceptedCommandList";
            break;

        case MTRAttributeIDTypeClusterNitrogenDioxideConcentrationMeasurementAttributeEventListID:
            result = @"EventList";
            break;

        case MTRAttributeIDTypeClusterNitrogenDioxideConcentrationMeasurementAttributeAttributeListID:
            result = @"AttributeList";
            break;

        case MTRAttributeIDTypeClusterNitrogenDioxideConcentrationMeasurementAttributeFeatureMapID:
            result = @"FeatureMap";
            break;

        case MTRAttributeIDTypeClusterNitrogenDioxideConcentrationMeasurementAttributeClusterRevisionID:
            result = @"ClusterRevision";
            break;

        default:
            result = [NSString stringWithFormat:@"<Unknown attributeID %d>", attributeID];
            break;
        }

    case MTRClusterIDTypeOzoneConcentrationMeasurementID:

        switch (attributeID) {

            // Cluster OzoneConcentrationMeasurement attributes
        case MTRAttributeIDTypeClusterOzoneConcentrationMeasurementAttributeMeasuredValueID:
            result = @"MeasuredValue";
            break;

        case MTRAttributeIDTypeClusterOzoneConcentrationMeasurementAttributeMinMeasuredValueID:
            result = @"MinMeasuredValue";
            break;

        case MTRAttributeIDTypeClusterOzoneConcentrationMeasurementAttributeMaxMeasuredValueID:
            result = @"MaxMeasuredValue";
            break;

        case MTRAttributeIDTypeClusterOzoneConcentrationMeasurementAttributePeakMeasuredValueID:
            result = @"PeakMeasuredValue";
            break;

        case MTRAttributeIDTypeClusterOzoneConcentrationMeasurementAttributePeakMeasuredValueWindowID:
            result = @"PeakMeasuredValueWindow";
            break;

        case MTRAttributeIDTypeClusterOzoneConcentrationMeasurementAttributeAverageMeasuredValueID:
            result = @"AverageMeasuredValue";
            break;

        case MTRAttributeIDTypeClusterOzoneConcentrationMeasurementAttributeAverageMeasuredValueWindowID:
            result = @"AverageMeasuredValueWindow";
            break;

        case MTRAttributeIDTypeClusterOzoneConcentrationMeasurementAttributeUncertaintyID:
            result = @"Uncertainty";
            break;

        case MTRAttributeIDTypeClusterOzoneConcentrationMeasurementAttributeMeasurementUnitID:
            result = @"MeasurementUnit";
            break;

        case MTRAttributeIDTypeClusterOzoneConcentrationMeasurementAttributeMeasurementMediumID:
            result = @"MeasurementMedium";
            break;

        case MTRAttributeIDTypeClusterOzoneConcentrationMeasurementAttributeLevelValueID:
            result = @"LevelValue";
            break;

        case MTRAttributeIDTypeClusterOzoneConcentrationMeasurementAttributeGeneratedCommandListID:
            result = @"GeneratedCommandList";
            break;

        case MTRAttributeIDTypeClusterOzoneConcentrationMeasurementAttributeAcceptedCommandListID:
            result = @"AcceptedCommandList";
            break;

        case MTRAttributeIDTypeClusterOzoneConcentrationMeasurementAttributeEventListID:
            result = @"EventList";
            break;

        case MTRAttributeIDTypeClusterOzoneConcentrationMeasurementAttributeAttributeListID:
            result = @"AttributeList";
            break;

        case MTRAttributeIDTypeClusterOzoneConcentrationMeasurementAttributeFeatureMapID:
            result = @"FeatureMap";
            break;

        case MTRAttributeIDTypeClusterOzoneConcentrationMeasurementAttributeClusterRevisionID:
            result = @"ClusterRevision";
            break;

        default:
            result = [NSString stringWithFormat:@"<Unknown attributeID %d>", attributeID];
            break;
        }

    case MTRClusterIDTypePM25ConcentrationMeasurementID:

        switch (attributeID) {

            // Cluster PM25ConcentrationMeasurement attributes
        case MTRAttributeIDTypeClusterPM25ConcentrationMeasurementAttributeMeasuredValueID:
            result = @"MeasuredValue";
            break;

        case MTRAttributeIDTypeClusterPM25ConcentrationMeasurementAttributeMinMeasuredValueID:
            result = @"MinMeasuredValue";
            break;

        case MTRAttributeIDTypeClusterPM25ConcentrationMeasurementAttributeMaxMeasuredValueID:
            result = @"MaxMeasuredValue";
            break;

        case MTRAttributeIDTypeClusterPM25ConcentrationMeasurementAttributePeakMeasuredValueID:
            result = @"PeakMeasuredValue";
            break;

        case MTRAttributeIDTypeClusterPM25ConcentrationMeasurementAttributePeakMeasuredValueWindowID:
            result = @"PeakMeasuredValueWindow";
            break;

        case MTRAttributeIDTypeClusterPM25ConcentrationMeasurementAttributeAverageMeasuredValueID:
            result = @"AverageMeasuredValue";
            break;

        case MTRAttributeIDTypeClusterPM25ConcentrationMeasurementAttributeAverageMeasuredValueWindowID:
            result = @"AverageMeasuredValueWindow";
            break;

        case MTRAttributeIDTypeClusterPM25ConcentrationMeasurementAttributeUncertaintyID:
            result = @"Uncertainty";
            break;

        case MTRAttributeIDTypeClusterPM25ConcentrationMeasurementAttributeMeasurementUnitID:
            result = @"MeasurementUnit";
            break;

        case MTRAttributeIDTypeClusterPM25ConcentrationMeasurementAttributeMeasurementMediumID:
            result = @"MeasurementMedium";
            break;

        case MTRAttributeIDTypeClusterPM25ConcentrationMeasurementAttributeLevelValueID:
            result = @"LevelValue";
            break;

        case MTRAttributeIDTypeClusterPM25ConcentrationMeasurementAttributeGeneratedCommandListID:
            result = @"GeneratedCommandList";
            break;

        case MTRAttributeIDTypeClusterPM25ConcentrationMeasurementAttributeAcceptedCommandListID:
            result = @"AcceptedCommandList";
            break;

        case MTRAttributeIDTypeClusterPM25ConcentrationMeasurementAttributeEventListID:
            result = @"EventList";
            break;

        case MTRAttributeIDTypeClusterPM25ConcentrationMeasurementAttributeAttributeListID:
            result = @"AttributeList";
            break;

        case MTRAttributeIDTypeClusterPM25ConcentrationMeasurementAttributeFeatureMapID:
            result = @"FeatureMap";
            break;

        case MTRAttributeIDTypeClusterPM25ConcentrationMeasurementAttributeClusterRevisionID:
            result = @"ClusterRevision";
            break;

        default:
            result = [NSString stringWithFormat:@"<Unknown attributeID %d>", attributeID];
            break;
        }

    case MTRClusterIDTypeFormaldehydeConcentrationMeasurementID:

        switch (attributeID) {

            // Cluster FormaldehydeConcentrationMeasurement attributes
        case MTRAttributeIDTypeClusterFormaldehydeConcentrationMeasurementAttributeMeasuredValueID:
            result = @"MeasuredValue";
            break;

        case MTRAttributeIDTypeClusterFormaldehydeConcentrationMeasurementAttributeMinMeasuredValueID:
            result = @"MinMeasuredValue";
            break;

        case MTRAttributeIDTypeClusterFormaldehydeConcentrationMeasurementAttributeMaxMeasuredValueID:
            result = @"MaxMeasuredValue";
            break;

        case MTRAttributeIDTypeClusterFormaldehydeConcentrationMeasurementAttributePeakMeasuredValueID:
            result = @"PeakMeasuredValue";
            break;

        case MTRAttributeIDTypeClusterFormaldehydeConcentrationMeasurementAttributePeakMeasuredValueWindowID:
            result = @"PeakMeasuredValueWindow";
            break;

        case MTRAttributeIDTypeClusterFormaldehydeConcentrationMeasurementAttributeAverageMeasuredValueID:
            result = @"AverageMeasuredValue";
            break;

        case MTRAttributeIDTypeClusterFormaldehydeConcentrationMeasurementAttributeAverageMeasuredValueWindowID:
            result = @"AverageMeasuredValueWindow";
            break;

        case MTRAttributeIDTypeClusterFormaldehydeConcentrationMeasurementAttributeUncertaintyID:
            result = @"Uncertainty";
            break;

        case MTRAttributeIDTypeClusterFormaldehydeConcentrationMeasurementAttributeMeasurementUnitID:
            result = @"MeasurementUnit";
            break;

        case MTRAttributeIDTypeClusterFormaldehydeConcentrationMeasurementAttributeMeasurementMediumID:
            result = @"MeasurementMedium";
            break;

        case MTRAttributeIDTypeClusterFormaldehydeConcentrationMeasurementAttributeLevelValueID:
            result = @"LevelValue";
            break;

        case MTRAttributeIDTypeClusterFormaldehydeConcentrationMeasurementAttributeGeneratedCommandListID:
            result = @"GeneratedCommandList";
            break;

        case MTRAttributeIDTypeClusterFormaldehydeConcentrationMeasurementAttributeAcceptedCommandListID:
            result = @"AcceptedCommandList";
            break;

        case MTRAttributeIDTypeClusterFormaldehydeConcentrationMeasurementAttributeEventListID:
            result = @"EventList";
            break;

        case MTRAttributeIDTypeClusterFormaldehydeConcentrationMeasurementAttributeAttributeListID:
            result = @"AttributeList";
            break;

        case MTRAttributeIDTypeClusterFormaldehydeConcentrationMeasurementAttributeFeatureMapID:
            result = @"FeatureMap";
            break;

        case MTRAttributeIDTypeClusterFormaldehydeConcentrationMeasurementAttributeClusterRevisionID:
            result = @"ClusterRevision";
            break;

        default:
            result = [NSString stringWithFormat:@"<Unknown attributeID %d>", attributeID];
            break;
        }

    case MTRClusterIDTypePM1ConcentrationMeasurementID:

        switch (attributeID) {

            // Cluster PM1ConcentrationMeasurement attributes
        case MTRAttributeIDTypeClusterPM1ConcentrationMeasurementAttributeMeasuredValueID:
            result = @"MeasuredValue";
            break;

        case MTRAttributeIDTypeClusterPM1ConcentrationMeasurementAttributeMinMeasuredValueID:
            result = @"MinMeasuredValue";
            break;

        case MTRAttributeIDTypeClusterPM1ConcentrationMeasurementAttributeMaxMeasuredValueID:
            result = @"MaxMeasuredValue";
            break;

        case MTRAttributeIDTypeClusterPM1ConcentrationMeasurementAttributePeakMeasuredValueID:
            result = @"PeakMeasuredValue";
            break;

        case MTRAttributeIDTypeClusterPM1ConcentrationMeasurementAttributePeakMeasuredValueWindowID:
            result = @"PeakMeasuredValueWindow";
            break;

        case MTRAttributeIDTypeClusterPM1ConcentrationMeasurementAttributeAverageMeasuredValueID:
            result = @"AverageMeasuredValue";
            break;

        case MTRAttributeIDTypeClusterPM1ConcentrationMeasurementAttributeAverageMeasuredValueWindowID:
            result = @"AverageMeasuredValueWindow";
            break;

        case MTRAttributeIDTypeClusterPM1ConcentrationMeasurementAttributeUncertaintyID:
            result = @"Uncertainty";
            break;

        case MTRAttributeIDTypeClusterPM1ConcentrationMeasurementAttributeMeasurementUnitID:
            result = @"MeasurementUnit";
            break;

        case MTRAttributeIDTypeClusterPM1ConcentrationMeasurementAttributeMeasurementMediumID:
            result = @"MeasurementMedium";
            break;

        case MTRAttributeIDTypeClusterPM1ConcentrationMeasurementAttributeLevelValueID:
            result = @"LevelValue";
            break;

        case MTRAttributeIDTypeClusterPM1ConcentrationMeasurementAttributeGeneratedCommandListID:
            result = @"GeneratedCommandList";
            break;

        case MTRAttributeIDTypeClusterPM1ConcentrationMeasurementAttributeAcceptedCommandListID:
            result = @"AcceptedCommandList";
            break;

        case MTRAttributeIDTypeClusterPM1ConcentrationMeasurementAttributeEventListID:
            result = @"EventList";
            break;

        case MTRAttributeIDTypeClusterPM1ConcentrationMeasurementAttributeAttributeListID:
            result = @"AttributeList";
            break;

        case MTRAttributeIDTypeClusterPM1ConcentrationMeasurementAttributeFeatureMapID:
            result = @"FeatureMap";
            break;

        case MTRAttributeIDTypeClusterPM1ConcentrationMeasurementAttributeClusterRevisionID:
            result = @"ClusterRevision";
            break;

        default:
            result = [NSString stringWithFormat:@"<Unknown attributeID %d>", attributeID];
            break;
        }

    case MTRClusterIDTypePM10ConcentrationMeasurementID:

        switch (attributeID) {

            // Cluster PM10ConcentrationMeasurement attributes
        case MTRAttributeIDTypeClusterPM10ConcentrationMeasurementAttributeMeasuredValueID:
            result = @"MeasuredValue";
            break;

        case MTRAttributeIDTypeClusterPM10ConcentrationMeasurementAttributeMinMeasuredValueID:
            result = @"MinMeasuredValue";
            break;

        case MTRAttributeIDTypeClusterPM10ConcentrationMeasurementAttributeMaxMeasuredValueID:
            result = @"MaxMeasuredValue";
            break;

        case MTRAttributeIDTypeClusterPM10ConcentrationMeasurementAttributePeakMeasuredValueID:
            result = @"PeakMeasuredValue";
            break;

        case MTRAttributeIDTypeClusterPM10ConcentrationMeasurementAttributePeakMeasuredValueWindowID:
            result = @"PeakMeasuredValueWindow";
            break;

        case MTRAttributeIDTypeClusterPM10ConcentrationMeasurementAttributeAverageMeasuredValueID:
            result = @"AverageMeasuredValue";
            break;

        case MTRAttributeIDTypeClusterPM10ConcentrationMeasurementAttributeAverageMeasuredValueWindowID:
            result = @"AverageMeasuredValueWindow";
            break;

        case MTRAttributeIDTypeClusterPM10ConcentrationMeasurementAttributeUncertaintyID:
            result = @"Uncertainty";
            break;

        case MTRAttributeIDTypeClusterPM10ConcentrationMeasurementAttributeMeasurementUnitID:
            result = @"MeasurementUnit";
            break;

        case MTRAttributeIDTypeClusterPM10ConcentrationMeasurementAttributeMeasurementMediumID:
            result = @"MeasurementMedium";
            break;

        case MTRAttributeIDTypeClusterPM10ConcentrationMeasurementAttributeLevelValueID:
            result = @"LevelValue";
            break;

        case MTRAttributeIDTypeClusterPM10ConcentrationMeasurementAttributeGeneratedCommandListID:
            result = @"GeneratedCommandList";
            break;

        case MTRAttributeIDTypeClusterPM10ConcentrationMeasurementAttributeAcceptedCommandListID:
            result = @"AcceptedCommandList";
            break;

        case MTRAttributeIDTypeClusterPM10ConcentrationMeasurementAttributeEventListID:
            result = @"EventList";
            break;

        case MTRAttributeIDTypeClusterPM10ConcentrationMeasurementAttributeAttributeListID:
            result = @"AttributeList";
            break;

        case MTRAttributeIDTypeClusterPM10ConcentrationMeasurementAttributeFeatureMapID:
            result = @"FeatureMap";
            break;

        case MTRAttributeIDTypeClusterPM10ConcentrationMeasurementAttributeClusterRevisionID:
            result = @"ClusterRevision";
            break;

        default:
            result = [NSString stringWithFormat:@"<Unknown attributeID %d>", attributeID];
            break;
        }

    case MTRClusterIDTypeTotalVolatileOrganicCompoundsConcentrationMeasurementID:

        switch (attributeID) {

            // Cluster TotalVolatileOrganicCompoundsConcentrationMeasurement attributes
        case MTRAttributeIDTypeClusterTotalVolatileOrganicCompoundsConcentrationMeasurementAttributeMeasuredValueID:
            result = @"MeasuredValue";
            break;

        case MTRAttributeIDTypeClusterTotalVolatileOrganicCompoundsConcentrationMeasurementAttributeMinMeasuredValueID:
            result = @"MinMeasuredValue";
            break;

        case MTRAttributeIDTypeClusterTotalVolatileOrganicCompoundsConcentrationMeasurementAttributeMaxMeasuredValueID:
            result = @"MaxMeasuredValue";
            break;

        case MTRAttributeIDTypeClusterTotalVolatileOrganicCompoundsConcentrationMeasurementAttributePeakMeasuredValueID:
            result = @"PeakMeasuredValue";
            break;

        case MTRAttributeIDTypeClusterTotalVolatileOrganicCompoundsConcentrationMeasurementAttributePeakMeasuredValueWindowID:
            result = @"PeakMeasuredValueWindow";
            break;

        case MTRAttributeIDTypeClusterTotalVolatileOrganicCompoundsConcentrationMeasurementAttributeAverageMeasuredValueID:
            result = @"AverageMeasuredValue";
            break;

        case MTRAttributeIDTypeClusterTotalVolatileOrganicCompoundsConcentrationMeasurementAttributeAverageMeasuredValueWindowID:
            result = @"AverageMeasuredValueWindow";
            break;

        case MTRAttributeIDTypeClusterTotalVolatileOrganicCompoundsConcentrationMeasurementAttributeUncertaintyID:
            result = @"Uncertainty";
            break;

        case MTRAttributeIDTypeClusterTotalVolatileOrganicCompoundsConcentrationMeasurementAttributeMeasurementUnitID:
            result = @"MeasurementUnit";
            break;

        case MTRAttributeIDTypeClusterTotalVolatileOrganicCompoundsConcentrationMeasurementAttributeMeasurementMediumID:
            result = @"MeasurementMedium";
            break;

        case MTRAttributeIDTypeClusterTotalVolatileOrganicCompoundsConcentrationMeasurementAttributeLevelValueID:
            result = @"LevelValue";
            break;

        case MTRAttributeIDTypeClusterTotalVolatileOrganicCompoundsConcentrationMeasurementAttributeGeneratedCommandListID:
            result = @"GeneratedCommandList";
            break;

        case MTRAttributeIDTypeClusterTotalVolatileOrganicCompoundsConcentrationMeasurementAttributeAcceptedCommandListID:
            result = @"AcceptedCommandList";
            break;

        case MTRAttributeIDTypeClusterTotalVolatileOrganicCompoundsConcentrationMeasurementAttributeEventListID:
            result = @"EventList";
            break;

        case MTRAttributeIDTypeClusterTotalVolatileOrganicCompoundsConcentrationMeasurementAttributeAttributeListID:
            result = @"AttributeList";
            break;

        case MTRAttributeIDTypeClusterTotalVolatileOrganicCompoundsConcentrationMeasurementAttributeFeatureMapID:
            result = @"FeatureMap";
            break;

        case MTRAttributeIDTypeClusterTotalVolatileOrganicCompoundsConcentrationMeasurementAttributeClusterRevisionID:
            result = @"ClusterRevision";
            break;

        default:
            result = [NSString stringWithFormat:@"<Unknown attributeID %d>", attributeID];
            break;
        }

    case MTRClusterIDTypeRadonConcentrationMeasurementID:

        switch (attributeID) {

            // Cluster RadonConcentrationMeasurement attributes
        case MTRAttributeIDTypeClusterRadonConcentrationMeasurementAttributeMeasuredValueID:
            result = @"MeasuredValue";
            break;

        case MTRAttributeIDTypeClusterRadonConcentrationMeasurementAttributeMinMeasuredValueID:
            result = @"MinMeasuredValue";
            break;

        case MTRAttributeIDTypeClusterRadonConcentrationMeasurementAttributeMaxMeasuredValueID:
            result = @"MaxMeasuredValue";
            break;

        case MTRAttributeIDTypeClusterRadonConcentrationMeasurementAttributePeakMeasuredValueID:
            result = @"PeakMeasuredValue";
            break;

        case MTRAttributeIDTypeClusterRadonConcentrationMeasurementAttributePeakMeasuredValueWindowID:
            result = @"PeakMeasuredValueWindow";
            break;

        case MTRAttributeIDTypeClusterRadonConcentrationMeasurementAttributeAverageMeasuredValueID:
            result = @"AverageMeasuredValue";
            break;

        case MTRAttributeIDTypeClusterRadonConcentrationMeasurementAttributeAverageMeasuredValueWindowID:
            result = @"AverageMeasuredValueWindow";
            break;

        case MTRAttributeIDTypeClusterRadonConcentrationMeasurementAttributeUncertaintyID:
            result = @"Uncertainty";
            break;

        case MTRAttributeIDTypeClusterRadonConcentrationMeasurementAttributeMeasurementUnitID:
            result = @"MeasurementUnit";
            break;

        case MTRAttributeIDTypeClusterRadonConcentrationMeasurementAttributeMeasurementMediumID:
            result = @"MeasurementMedium";
            break;

        case MTRAttributeIDTypeClusterRadonConcentrationMeasurementAttributeLevelValueID:
            result = @"LevelValue";
            break;

        case MTRAttributeIDTypeClusterRadonConcentrationMeasurementAttributeGeneratedCommandListID:
            result = @"GeneratedCommandList";
            break;

        case MTRAttributeIDTypeClusterRadonConcentrationMeasurementAttributeAcceptedCommandListID:
            result = @"AcceptedCommandList";
            break;

        case MTRAttributeIDTypeClusterRadonConcentrationMeasurementAttributeEventListID:
            result = @"EventList";
            break;

        case MTRAttributeIDTypeClusterRadonConcentrationMeasurementAttributeAttributeListID:
            result = @"AttributeList";
            break;

        case MTRAttributeIDTypeClusterRadonConcentrationMeasurementAttributeFeatureMapID:
            result = @"FeatureMap";
            break;

        case MTRAttributeIDTypeClusterRadonConcentrationMeasurementAttributeClusterRevisionID:
            result = @"ClusterRevision";
            break;

        default:
            result = [NSString stringWithFormat:@"<Unknown attributeID %d>", attributeID];
            break;
        }

    case MTRClusterIDTypeWiFiNetworkManagementID:

        switch (attributeID) {

            // Cluster WiFiNetworkManagement attributes
        case MTRAttributeIDTypeClusterWiFiNetworkManagementAttributeSSIDID:
            result = @"SSID";
            break;

        case MTRAttributeIDTypeClusterWiFiNetworkManagementAttributeGeneratedCommandListID:
            result = @"GeneratedCommandList";
            break;

        case MTRAttributeIDTypeClusterWiFiNetworkManagementAttributeAcceptedCommandListID:
            result = @"AcceptedCommandList";
            break;

        case MTRAttributeIDTypeClusterWiFiNetworkManagementAttributeEventListID:
            result = @"EventList";
            break;

        case MTRAttributeIDTypeClusterWiFiNetworkManagementAttributeAttributeListID:
            result = @"AttributeList";
            break;

        case MTRAttributeIDTypeClusterWiFiNetworkManagementAttributeFeatureMapID:
            result = @"FeatureMap";
            break;

        case MTRAttributeIDTypeClusterWiFiNetworkManagementAttributeClusterRevisionID:
            result = @"ClusterRevision";
            break;

        default:
            result = [NSString stringWithFormat:@"<Unknown attributeID %d>", attributeID];
            break;
        }

<<<<<<< HEAD
=======
    case MTRClusterIDTypeThreadNetworkDirectoryID:

        switch (attributeID) {

            // Cluster ThreadNetworkDirectory attributes
        case MTRAttributeIDTypeClusterThreadNetworkDirectoryAttributePreferredExtendedPanIDID:
            result = @"PreferredExtendedPanID";
            break;

        case MTRAttributeIDTypeClusterThreadNetworkDirectoryAttributeThreadNetworksID:
            result = @"ThreadNetworks";
            break;

        case MTRAttributeIDTypeClusterThreadNetworkDirectoryAttributeThreadNetworkTableSizeID:
            result = @"ThreadNetworkTableSize";
            break;

        case MTRAttributeIDTypeClusterThreadNetworkDirectoryAttributeGeneratedCommandListID:
            result = @"GeneratedCommandList";
            break;

        case MTRAttributeIDTypeClusterThreadNetworkDirectoryAttributeAcceptedCommandListID:
            result = @"AcceptedCommandList";
            break;

        case MTRAttributeIDTypeClusterThreadNetworkDirectoryAttributeEventListID:
            result = @"EventList";
            break;

        case MTRAttributeIDTypeClusterThreadNetworkDirectoryAttributeAttributeListID:
            result = @"AttributeList";
            break;

        case MTRAttributeIDTypeClusterThreadNetworkDirectoryAttributeFeatureMapID:
            result = @"FeatureMap";
            break;

        case MTRAttributeIDTypeClusterThreadNetworkDirectoryAttributeClusterRevisionID:
            result = @"ClusterRevision";
            break;

        default:
            result = [NSString stringWithFormat:@"<Unknown attributeID %d>", attributeID];
            break;
        }

>>>>>>> 3cc96a14
    case MTRClusterIDTypeWakeOnLANID:

        switch (attributeID) {

            // Cluster WakeOnLAN attributes
        case MTRAttributeIDTypeClusterWakeOnLANAttributeMACAddressID:
            result = @"MACAddress";
            break;

        case MTRAttributeIDTypeClusterWakeOnLANAttributeLinkLocalAddressID:
            result = @"LinkLocalAddress";
            break;

        case MTRAttributeIDTypeClusterWakeOnLANAttributeGeneratedCommandListID:
            result = @"GeneratedCommandList";
            break;

        case MTRAttributeIDTypeClusterWakeOnLANAttributeAcceptedCommandListID:
            result = @"AcceptedCommandList";
            break;

        case MTRAttributeIDTypeClusterWakeOnLANAttributeEventListID:
            result = @"EventList";
            break;

        case MTRAttributeIDTypeClusterWakeOnLANAttributeAttributeListID:
            result = @"AttributeList";
            break;

        case MTRAttributeIDTypeClusterWakeOnLANAttributeFeatureMapID:
            result = @"FeatureMap";
            break;

        case MTRAttributeIDTypeClusterWakeOnLANAttributeClusterRevisionID:
            result = @"ClusterRevision";
            break;

        default:
            result = [NSString stringWithFormat:@"<Unknown attributeID %d>", attributeID];
            break;
        }

    case MTRClusterIDTypeChannelID:

        switch (attributeID) {

            // Cluster Channel attributes
        case MTRAttributeIDTypeClusterChannelAttributeChannelListID:
            result = @"ChannelList";
            break;

        case MTRAttributeIDTypeClusterChannelAttributeLineupID:
            result = @"Lineup";
            break;

        case MTRAttributeIDTypeClusterChannelAttributeCurrentChannelID:
            result = @"CurrentChannel";
            break;

        case MTRAttributeIDTypeClusterChannelAttributeGeneratedCommandListID:
            result = @"GeneratedCommandList";
            break;

        case MTRAttributeIDTypeClusterChannelAttributeAcceptedCommandListID:
            result = @"AcceptedCommandList";
            break;

        case MTRAttributeIDTypeClusterChannelAttributeEventListID:
            result = @"EventList";
            break;

        case MTRAttributeIDTypeClusterChannelAttributeAttributeListID:
            result = @"AttributeList";
            break;

        case MTRAttributeIDTypeClusterChannelAttributeFeatureMapID:
            result = @"FeatureMap";
            break;

        case MTRAttributeIDTypeClusterChannelAttributeClusterRevisionID:
            result = @"ClusterRevision";
            break;

        default:
            result = [NSString stringWithFormat:@"<Unknown attributeID %d>", attributeID];
            break;
        }

    case MTRClusterIDTypeTargetNavigatorID:

        switch (attributeID) {

            // Cluster TargetNavigator attributes
        case MTRAttributeIDTypeClusterTargetNavigatorAttributeTargetListID:
            result = @"TargetList";
            break;

        case MTRAttributeIDTypeClusterTargetNavigatorAttributeCurrentTargetID:
            result = @"CurrentTarget";
            break;

        case MTRAttributeIDTypeClusterTargetNavigatorAttributeGeneratedCommandListID:
            result = @"GeneratedCommandList";
            break;

        case MTRAttributeIDTypeClusterTargetNavigatorAttributeAcceptedCommandListID:
            result = @"AcceptedCommandList";
            break;

        case MTRAttributeIDTypeClusterTargetNavigatorAttributeEventListID:
            result = @"EventList";
            break;

        case MTRAttributeIDTypeClusterTargetNavigatorAttributeAttributeListID:
            result = @"AttributeList";
            break;

        case MTRAttributeIDTypeClusterTargetNavigatorAttributeFeatureMapID:
            result = @"FeatureMap";
            break;

        case MTRAttributeIDTypeClusterTargetNavigatorAttributeClusterRevisionID:
            result = @"ClusterRevision";
            break;

        default:
            result = [NSString stringWithFormat:@"<Unknown attributeID %d>", attributeID];
            break;
        }

    case MTRClusterIDTypeMediaPlaybackID:

        switch (attributeID) {

            // Cluster MediaPlayback attributes
        case MTRAttributeIDTypeClusterMediaPlaybackAttributeCurrentStateID:
            result = @"CurrentState";
            break;

        case MTRAttributeIDTypeClusterMediaPlaybackAttributeStartTimeID:
            result = @"StartTime";
            break;

        case MTRAttributeIDTypeClusterMediaPlaybackAttributeDurationID:
            result = @"Duration";
            break;

        case MTRAttributeIDTypeClusterMediaPlaybackAttributeSampledPositionID:
            result = @"SampledPosition";
            break;

        case MTRAttributeIDTypeClusterMediaPlaybackAttributePlaybackSpeedID:
            result = @"PlaybackSpeed";
            break;

        case MTRAttributeIDTypeClusterMediaPlaybackAttributeSeekRangeEndID:
            result = @"SeekRangeEnd";
            break;

        case MTRAttributeIDTypeClusterMediaPlaybackAttributeSeekRangeStartID:
            result = @"SeekRangeStart";
            break;

        case MTRAttributeIDTypeClusterMediaPlaybackAttributeActiveAudioTrackID:
            result = @"ActiveAudioTrack";
            break;

        case MTRAttributeIDTypeClusterMediaPlaybackAttributeAvailableAudioTracksID:
            result = @"AvailableAudioTracks";
            break;

        case MTRAttributeIDTypeClusterMediaPlaybackAttributeActiveTextTrackID:
            result = @"ActiveTextTrack";
            break;

        case MTRAttributeIDTypeClusterMediaPlaybackAttributeAvailableTextTracksID:
            result = @"AvailableTextTracks";
            break;

        case MTRAttributeIDTypeClusterMediaPlaybackAttributeGeneratedCommandListID:
            result = @"GeneratedCommandList";
            break;

        case MTRAttributeIDTypeClusterMediaPlaybackAttributeAcceptedCommandListID:
            result = @"AcceptedCommandList";
            break;

        case MTRAttributeIDTypeClusterMediaPlaybackAttributeEventListID:
            result = @"EventList";
            break;

        case MTRAttributeIDTypeClusterMediaPlaybackAttributeAttributeListID:
            result = @"AttributeList";
            break;

        case MTRAttributeIDTypeClusterMediaPlaybackAttributeFeatureMapID:
            result = @"FeatureMap";
            break;

        case MTRAttributeIDTypeClusterMediaPlaybackAttributeClusterRevisionID:
            result = @"ClusterRevision";
            break;

        default:
            result = [NSString stringWithFormat:@"<Unknown attributeID %d>", attributeID];
            break;
        }

    case MTRClusterIDTypeMediaInputID:

        switch (attributeID) {

            // Cluster MediaInput attributes
        case MTRAttributeIDTypeClusterMediaInputAttributeInputListID:
            result = @"InputList";
            break;

        case MTRAttributeIDTypeClusterMediaInputAttributeCurrentInputID:
            result = @"CurrentInput";
            break;

        case MTRAttributeIDTypeClusterMediaInputAttributeGeneratedCommandListID:
            result = @"GeneratedCommandList";
            break;

        case MTRAttributeIDTypeClusterMediaInputAttributeAcceptedCommandListID:
            result = @"AcceptedCommandList";
            break;

        case MTRAttributeIDTypeClusterMediaInputAttributeEventListID:
            result = @"EventList";
            break;

        case MTRAttributeIDTypeClusterMediaInputAttributeAttributeListID:
            result = @"AttributeList";
            break;

        case MTRAttributeIDTypeClusterMediaInputAttributeFeatureMapID:
            result = @"FeatureMap";
            break;

        case MTRAttributeIDTypeClusterMediaInputAttributeClusterRevisionID:
            result = @"ClusterRevision";
            break;

        default:
            result = [NSString stringWithFormat:@"<Unknown attributeID %d>", attributeID];
            break;
        }

    case MTRClusterIDTypeLowPowerID:

        switch (attributeID) {

            // Cluster LowPower attributes
        case MTRAttributeIDTypeClusterLowPowerAttributeGeneratedCommandListID:
            result = @"GeneratedCommandList";
            break;

        case MTRAttributeIDTypeClusterLowPowerAttributeAcceptedCommandListID:
            result = @"AcceptedCommandList";
            break;

        case MTRAttributeIDTypeClusterLowPowerAttributeEventListID:
            result = @"EventList";
            break;

        case MTRAttributeIDTypeClusterLowPowerAttributeAttributeListID:
            result = @"AttributeList";
            break;

        case MTRAttributeIDTypeClusterLowPowerAttributeFeatureMapID:
            result = @"FeatureMap";
            break;

        case MTRAttributeIDTypeClusterLowPowerAttributeClusterRevisionID:
            result = @"ClusterRevision";
            break;

        default:
            result = [NSString stringWithFormat:@"<Unknown attributeID %d>", attributeID];
            break;
        }

    case MTRClusterIDTypeKeypadInputID:

        switch (attributeID) {

            // Cluster KeypadInput attributes
        case MTRAttributeIDTypeClusterKeypadInputAttributeGeneratedCommandListID:
            result = @"GeneratedCommandList";
            break;

        case MTRAttributeIDTypeClusterKeypadInputAttributeAcceptedCommandListID:
            result = @"AcceptedCommandList";
            break;

        case MTRAttributeIDTypeClusterKeypadInputAttributeEventListID:
            result = @"EventList";
            break;

        case MTRAttributeIDTypeClusterKeypadInputAttributeAttributeListID:
            result = @"AttributeList";
            break;

        case MTRAttributeIDTypeClusterKeypadInputAttributeFeatureMapID:
            result = @"FeatureMap";
            break;

        case MTRAttributeIDTypeClusterKeypadInputAttributeClusterRevisionID:
            result = @"ClusterRevision";
            break;

        default:
            result = [NSString stringWithFormat:@"<Unknown attributeID %d>", attributeID];
            break;
        }

    case MTRClusterIDTypeContentLauncherID:

        switch (attributeID) {

            // Cluster ContentLauncher attributes
        case MTRAttributeIDTypeClusterContentLauncherAttributeAcceptHeaderID:
            result = @"AcceptHeader";
            break;

        case MTRAttributeIDTypeClusterContentLauncherAttributeSupportedStreamingProtocolsID:
            result = @"SupportedStreamingProtocols";
            break;

        case MTRAttributeIDTypeClusterContentLauncherAttributeGeneratedCommandListID:
            result = @"GeneratedCommandList";
            break;

        case MTRAttributeIDTypeClusterContentLauncherAttributeAcceptedCommandListID:
            result = @"AcceptedCommandList";
            break;

        case MTRAttributeIDTypeClusterContentLauncherAttributeEventListID:
            result = @"EventList";
            break;

        case MTRAttributeIDTypeClusterContentLauncherAttributeAttributeListID:
            result = @"AttributeList";
            break;

        case MTRAttributeIDTypeClusterContentLauncherAttributeFeatureMapID:
            result = @"FeatureMap";
            break;

        case MTRAttributeIDTypeClusterContentLauncherAttributeClusterRevisionID:
            result = @"ClusterRevision";
            break;

        default:
            result = [NSString stringWithFormat:@"<Unknown attributeID %d>", attributeID];
            break;
        }

    case MTRClusterIDTypeAudioOutputID:

        switch (attributeID) {

            // Cluster AudioOutput attributes
        case MTRAttributeIDTypeClusterAudioOutputAttributeOutputListID:
            result = @"OutputList";
            break;

        case MTRAttributeIDTypeClusterAudioOutputAttributeCurrentOutputID:
            result = @"CurrentOutput";
            break;

        case MTRAttributeIDTypeClusterAudioOutputAttributeGeneratedCommandListID:
            result = @"GeneratedCommandList";
            break;

        case MTRAttributeIDTypeClusterAudioOutputAttributeAcceptedCommandListID:
            result = @"AcceptedCommandList";
            break;

        case MTRAttributeIDTypeClusterAudioOutputAttributeEventListID:
            result = @"EventList";
            break;

        case MTRAttributeIDTypeClusterAudioOutputAttributeAttributeListID:
            result = @"AttributeList";
            break;

        case MTRAttributeIDTypeClusterAudioOutputAttributeFeatureMapID:
            result = @"FeatureMap";
            break;

        case MTRAttributeIDTypeClusterAudioOutputAttributeClusterRevisionID:
            result = @"ClusterRevision";
            break;

        default:
            result = [NSString stringWithFormat:@"<Unknown attributeID %d>", attributeID];
            break;
        }

    case MTRClusterIDTypeApplicationLauncherID:

        switch (attributeID) {

            // Cluster ApplicationLauncher attributes
        case MTRAttributeIDTypeClusterApplicationLauncherAttributeCatalogListID:
            result = @"CatalogList";
            break;

        case MTRAttributeIDTypeClusterApplicationLauncherAttributeCurrentAppID:
            result = @"CurrentApp";
            break;

        case MTRAttributeIDTypeClusterApplicationLauncherAttributeGeneratedCommandListID:
            result = @"GeneratedCommandList";
            break;

        case MTRAttributeIDTypeClusterApplicationLauncherAttributeAcceptedCommandListID:
            result = @"AcceptedCommandList";
            break;

        case MTRAttributeIDTypeClusterApplicationLauncherAttributeEventListID:
            result = @"EventList";
            break;

        case MTRAttributeIDTypeClusterApplicationLauncherAttributeAttributeListID:
            result = @"AttributeList";
            break;

        case MTRAttributeIDTypeClusterApplicationLauncherAttributeFeatureMapID:
            result = @"FeatureMap";
            break;

        case MTRAttributeIDTypeClusterApplicationLauncherAttributeClusterRevisionID:
            result = @"ClusterRevision";
            break;

        default:
            result = [NSString stringWithFormat:@"<Unknown attributeID %d>", attributeID];
            break;
        }

    case MTRClusterIDTypeApplicationBasicID:

        switch (attributeID) {

            // Cluster ApplicationBasic attributes
        case MTRAttributeIDTypeClusterApplicationBasicAttributeVendorNameID:
            result = @"VendorName";
            break;

        case MTRAttributeIDTypeClusterApplicationBasicAttributeVendorIDID:
            result = @"VendorID";
            break;

        case MTRAttributeIDTypeClusterApplicationBasicAttributeApplicationNameID:
            result = @"ApplicationName";
            break;

        case MTRAttributeIDTypeClusterApplicationBasicAttributeProductIDID:
            result = @"ProductID";
            break;

        case MTRAttributeIDTypeClusterApplicationBasicAttributeApplicationID:
            result = @"Application";
            break;

        case MTRAttributeIDTypeClusterApplicationBasicAttributeStatusID:
            result = @"Status";
            break;

        case MTRAttributeIDTypeClusterApplicationBasicAttributeApplicationVersionID:
            result = @"ApplicationVersion";
            break;

        case MTRAttributeIDTypeClusterApplicationBasicAttributeAllowedVendorListID:
            result = @"AllowedVendorList";
            break;

        case MTRAttributeIDTypeClusterApplicationBasicAttributeGeneratedCommandListID:
            result = @"GeneratedCommandList";
            break;

        case MTRAttributeIDTypeClusterApplicationBasicAttributeAcceptedCommandListID:
            result = @"AcceptedCommandList";
            break;

        case MTRAttributeIDTypeClusterApplicationBasicAttributeEventListID:
            result = @"EventList";
            break;

        case MTRAttributeIDTypeClusterApplicationBasicAttributeAttributeListID:
            result = @"AttributeList";
            break;

        case MTRAttributeIDTypeClusterApplicationBasicAttributeFeatureMapID:
            result = @"FeatureMap";
            break;

        case MTRAttributeIDTypeClusterApplicationBasicAttributeClusterRevisionID:
            result = @"ClusterRevision";
            break;

        default:
            result = [NSString stringWithFormat:@"<Unknown attributeID %d>", attributeID];
            break;
        }

    case MTRClusterIDTypeAccountLoginID:

        switch (attributeID) {

            // Cluster AccountLogin attributes
        case MTRAttributeIDTypeClusterAccountLoginAttributeGeneratedCommandListID:
            result = @"GeneratedCommandList";
            break;

        case MTRAttributeIDTypeClusterAccountLoginAttributeAcceptedCommandListID:
            result = @"AcceptedCommandList";
            break;

        case MTRAttributeIDTypeClusterAccountLoginAttributeEventListID:
            result = @"EventList";
            break;

        case MTRAttributeIDTypeClusterAccountLoginAttributeAttributeListID:
            result = @"AttributeList";
            break;

        case MTRAttributeIDTypeClusterAccountLoginAttributeFeatureMapID:
            result = @"FeatureMap";
            break;

        case MTRAttributeIDTypeClusterAccountLoginAttributeClusterRevisionID:
            result = @"ClusterRevision";
            break;

        default:
            result = [NSString stringWithFormat:@"<Unknown attributeID %d>", attributeID];
            break;
        }

    case MTRClusterIDTypeContentControlID:

        switch (attributeID) {

            // Cluster ContentControl attributes
        case MTRAttributeIDTypeClusterContentControlAttributeEnabledID:
            result = @"Enabled";
            break;

        case MTRAttributeIDTypeClusterContentControlAttributeOnDemandRatingsID:
            result = @"OnDemandRatings";
            break;

        case MTRAttributeIDTypeClusterContentControlAttributeOnDemandRatingThresholdID:
            result = @"OnDemandRatingThreshold";
            break;

        case MTRAttributeIDTypeClusterContentControlAttributeScheduledContentRatingsID:
            result = @"ScheduledContentRatings";
            break;

        case MTRAttributeIDTypeClusterContentControlAttributeScheduledContentRatingThresholdID:
            result = @"ScheduledContentRatingThreshold";
            break;

        case MTRAttributeIDTypeClusterContentControlAttributeScreenDailyTimeID:
            result = @"ScreenDailyTime";
            break;

        case MTRAttributeIDTypeClusterContentControlAttributeRemainingScreenTimeID:
            result = @"RemainingScreenTime";
            break;

        case MTRAttributeIDTypeClusterContentControlAttributeBlockUnratedID:
            result = @"BlockUnrated";
            break;

        case MTRAttributeIDTypeClusterContentControlAttributeGeneratedCommandListID:
            result = @"GeneratedCommandList";
            break;

        case MTRAttributeIDTypeClusterContentControlAttributeAcceptedCommandListID:
            result = @"AcceptedCommandList";
            break;

        case MTRAttributeIDTypeClusterContentControlAttributeEventListID:
            result = @"EventList";
            break;

        case MTRAttributeIDTypeClusterContentControlAttributeAttributeListID:
            result = @"AttributeList";
            break;

        case MTRAttributeIDTypeClusterContentControlAttributeFeatureMapID:
            result = @"FeatureMap";
            break;

        case MTRAttributeIDTypeClusterContentControlAttributeClusterRevisionID:
            result = @"ClusterRevision";
            break;

        default:
            result = [NSString stringWithFormat:@"<Unknown attributeID %d>", attributeID];
            break;
        }

    case MTRClusterIDTypeContentAppObserverID:

        switch (attributeID) {

            // Cluster ContentAppObserver attributes
        case MTRAttributeIDTypeClusterContentAppObserverAttributeGeneratedCommandListID:
            result = @"GeneratedCommandList";
            break;

        case MTRAttributeIDTypeClusterContentAppObserverAttributeAcceptedCommandListID:
            result = @"AcceptedCommandList";
            break;

        case MTRAttributeIDTypeClusterContentAppObserverAttributeEventListID:
            result = @"EventList";
            break;

        case MTRAttributeIDTypeClusterContentAppObserverAttributeAttributeListID:
            result = @"AttributeList";
            break;

        case MTRAttributeIDTypeClusterContentAppObserverAttributeFeatureMapID:
            result = @"FeatureMap";
            break;

        case MTRAttributeIDTypeClusterContentAppObserverAttributeClusterRevisionID:
            result = @"ClusterRevision";
            break;

        default:
            result = [NSString stringWithFormat:@"<Unknown attributeID %d>", attributeID];
            break;
        }

    case MTRClusterIDTypeElectricalMeasurementID:

        switch (attributeID) {

            // Cluster ElectricalMeasurement attributes
        case MTRAttributeIDTypeClusterElectricalMeasurementAttributeMeasurementTypeID:
            result = @"MeasurementType";
            break;

        case MTRAttributeIDTypeClusterElectricalMeasurementAttributeDcVoltageID:
            result = @"DcVoltage";
            break;

        case MTRAttributeIDTypeClusterElectricalMeasurementAttributeDcVoltageMinID:
            result = @"DcVoltageMin";
            break;

        case MTRAttributeIDTypeClusterElectricalMeasurementAttributeDcVoltageMaxID:
            result = @"DcVoltageMax";
            break;

        case MTRAttributeIDTypeClusterElectricalMeasurementAttributeDcCurrentID:
            result = @"DcCurrent";
            break;

        case MTRAttributeIDTypeClusterElectricalMeasurementAttributeDcCurrentMinID:
            result = @"DcCurrentMin";
            break;

        case MTRAttributeIDTypeClusterElectricalMeasurementAttributeDcCurrentMaxID:
            result = @"DcCurrentMax";
            break;

        case MTRAttributeIDTypeClusterElectricalMeasurementAttributeDcPowerID:
            result = @"DcPower";
            break;

        case MTRAttributeIDTypeClusterElectricalMeasurementAttributeDcPowerMinID:
            result = @"DcPowerMin";
            break;

        case MTRAttributeIDTypeClusterElectricalMeasurementAttributeDcPowerMaxID:
            result = @"DcPowerMax";
            break;

        case MTRAttributeIDTypeClusterElectricalMeasurementAttributeDcVoltageMultiplierID:
            result = @"DcVoltageMultiplier";
            break;

        case MTRAttributeIDTypeClusterElectricalMeasurementAttributeDcVoltageDivisorID:
            result = @"DcVoltageDivisor";
            break;

        case MTRAttributeIDTypeClusterElectricalMeasurementAttributeDcCurrentMultiplierID:
            result = @"DcCurrentMultiplier";
            break;

        case MTRAttributeIDTypeClusterElectricalMeasurementAttributeDcCurrentDivisorID:
            result = @"DcCurrentDivisor";
            break;

        case MTRAttributeIDTypeClusterElectricalMeasurementAttributeDcPowerMultiplierID:
            result = @"DcPowerMultiplier";
            break;

        case MTRAttributeIDTypeClusterElectricalMeasurementAttributeDcPowerDivisorID:
            result = @"DcPowerDivisor";
            break;

        case MTRAttributeIDTypeClusterElectricalMeasurementAttributeAcFrequencyID:
            result = @"AcFrequency";
            break;

        case MTRAttributeIDTypeClusterElectricalMeasurementAttributeAcFrequencyMinID:
            result = @"AcFrequencyMin";
            break;

        case MTRAttributeIDTypeClusterElectricalMeasurementAttributeAcFrequencyMaxID:
            result = @"AcFrequencyMax";
            break;

        case MTRAttributeIDTypeClusterElectricalMeasurementAttributeNeutralCurrentID:
            result = @"NeutralCurrent";
            break;

        case MTRAttributeIDTypeClusterElectricalMeasurementAttributeTotalActivePowerID:
            result = @"TotalActivePower";
            break;

        case MTRAttributeIDTypeClusterElectricalMeasurementAttributeTotalReactivePowerID:
            result = @"TotalReactivePower";
            break;

        case MTRAttributeIDTypeClusterElectricalMeasurementAttributeTotalApparentPowerID:
            result = @"TotalApparentPower";
            break;

        case MTRAttributeIDTypeClusterElectricalMeasurementAttributeMeasured1stHarmonicCurrentID:
            result = @"Measured1stHarmonicCurrent";
            break;

        case MTRAttributeIDTypeClusterElectricalMeasurementAttributeMeasured3rdHarmonicCurrentID:
            result = @"Measured3rdHarmonicCurrent";
            break;

        case MTRAttributeIDTypeClusterElectricalMeasurementAttributeMeasured5thHarmonicCurrentID:
            result = @"Measured5thHarmonicCurrent";
            break;

        case MTRAttributeIDTypeClusterElectricalMeasurementAttributeMeasured7thHarmonicCurrentID:
            result = @"Measured7thHarmonicCurrent";
            break;

        case MTRAttributeIDTypeClusterElectricalMeasurementAttributeMeasured9thHarmonicCurrentID:
            result = @"Measured9thHarmonicCurrent";
            break;

        case MTRAttributeIDTypeClusterElectricalMeasurementAttributeMeasured11thHarmonicCurrentID:
            result = @"Measured11thHarmonicCurrent";
            break;

        case MTRAttributeIDTypeClusterElectricalMeasurementAttributeMeasuredPhase1stHarmonicCurrentID:
            result = @"MeasuredPhase1stHarmonicCurrent";
            break;

        case MTRAttributeIDTypeClusterElectricalMeasurementAttributeMeasuredPhase3rdHarmonicCurrentID:
            result = @"MeasuredPhase3rdHarmonicCurrent";
            break;

        case MTRAttributeIDTypeClusterElectricalMeasurementAttributeMeasuredPhase5thHarmonicCurrentID:
            result = @"MeasuredPhase5thHarmonicCurrent";
            break;

        case MTRAttributeIDTypeClusterElectricalMeasurementAttributeMeasuredPhase7thHarmonicCurrentID:
            result = @"MeasuredPhase7thHarmonicCurrent";
            break;

        case MTRAttributeIDTypeClusterElectricalMeasurementAttributeMeasuredPhase9thHarmonicCurrentID:
            result = @"MeasuredPhase9thHarmonicCurrent";
            break;

        case MTRAttributeIDTypeClusterElectricalMeasurementAttributeMeasuredPhase11thHarmonicCurrentID:
            result = @"MeasuredPhase11thHarmonicCurrent";
            break;

        case MTRAttributeIDTypeClusterElectricalMeasurementAttributeAcFrequencyMultiplierID:
            result = @"AcFrequencyMultiplier";
            break;

        case MTRAttributeIDTypeClusterElectricalMeasurementAttributeAcFrequencyDivisorID:
            result = @"AcFrequencyDivisor";
            break;

        case MTRAttributeIDTypeClusterElectricalMeasurementAttributePowerMultiplierID:
            result = @"PowerMultiplier";
            break;

        case MTRAttributeIDTypeClusterElectricalMeasurementAttributePowerDivisorID:
            result = @"PowerDivisor";
            break;

        case MTRAttributeIDTypeClusterElectricalMeasurementAttributeHarmonicCurrentMultiplierID:
            result = @"HarmonicCurrentMultiplier";
            break;

        case MTRAttributeIDTypeClusterElectricalMeasurementAttributePhaseHarmonicCurrentMultiplierID:
            result = @"PhaseHarmonicCurrentMultiplier";
            break;

        case MTRAttributeIDTypeClusterElectricalMeasurementAttributeInstantaneousVoltageID:
            result = @"InstantaneousVoltage";
            break;

        case MTRAttributeIDTypeClusterElectricalMeasurementAttributeInstantaneousLineCurrentID:
            result = @"InstantaneousLineCurrent";
            break;

        case MTRAttributeIDTypeClusterElectricalMeasurementAttributeInstantaneousActiveCurrentID:
            result = @"InstantaneousActiveCurrent";
            break;

        case MTRAttributeIDTypeClusterElectricalMeasurementAttributeInstantaneousReactiveCurrentID:
            result = @"InstantaneousReactiveCurrent";
            break;

        case MTRAttributeIDTypeClusterElectricalMeasurementAttributeInstantaneousPowerID:
            result = @"InstantaneousPower";
            break;

        case MTRAttributeIDTypeClusterElectricalMeasurementAttributeRmsVoltageID:
            result = @"RmsVoltage";
            break;

        case MTRAttributeIDTypeClusterElectricalMeasurementAttributeRmsVoltageMinID:
            result = @"RmsVoltageMin";
            break;

        case MTRAttributeIDTypeClusterElectricalMeasurementAttributeRmsVoltageMaxID:
            result = @"RmsVoltageMax";
            break;

        case MTRAttributeIDTypeClusterElectricalMeasurementAttributeRmsCurrentID:
            result = @"RmsCurrent";
            break;

        case MTRAttributeIDTypeClusterElectricalMeasurementAttributeRmsCurrentMinID:
            result = @"RmsCurrentMin";
            break;

        case MTRAttributeIDTypeClusterElectricalMeasurementAttributeRmsCurrentMaxID:
            result = @"RmsCurrentMax";
            break;

        case MTRAttributeIDTypeClusterElectricalMeasurementAttributeActivePowerID:
            result = @"ActivePower";
            break;

        case MTRAttributeIDTypeClusterElectricalMeasurementAttributeActivePowerMinID:
            result = @"ActivePowerMin";
            break;

        case MTRAttributeIDTypeClusterElectricalMeasurementAttributeActivePowerMaxID:
            result = @"ActivePowerMax";
            break;

        case MTRAttributeIDTypeClusterElectricalMeasurementAttributeReactivePowerID:
            result = @"ReactivePower";
            break;

        case MTRAttributeIDTypeClusterElectricalMeasurementAttributeApparentPowerID:
            result = @"ApparentPower";
            break;

        case MTRAttributeIDTypeClusterElectricalMeasurementAttributePowerFactorID:
            result = @"PowerFactor";
            break;

        case MTRAttributeIDTypeClusterElectricalMeasurementAttributeAverageRmsVoltageMeasurementPeriodID:
            result = @"AverageRmsVoltageMeasurementPeriod";
            break;

        case MTRAttributeIDTypeClusterElectricalMeasurementAttributeAverageRmsUnderVoltageCounterID:
            result = @"AverageRmsUnderVoltageCounter";
            break;

        case MTRAttributeIDTypeClusterElectricalMeasurementAttributeRmsExtremeOverVoltagePeriodID:
            result = @"RmsExtremeOverVoltagePeriod";
            break;

        case MTRAttributeIDTypeClusterElectricalMeasurementAttributeRmsExtremeUnderVoltagePeriodID:
            result = @"RmsExtremeUnderVoltagePeriod";
            break;

        case MTRAttributeIDTypeClusterElectricalMeasurementAttributeRmsVoltageSagPeriodID:
            result = @"RmsVoltageSagPeriod";
            break;

        case MTRAttributeIDTypeClusterElectricalMeasurementAttributeRmsVoltageSwellPeriodID:
            result = @"RmsVoltageSwellPeriod";
            break;

        case MTRAttributeIDTypeClusterElectricalMeasurementAttributeAcVoltageMultiplierID:
            result = @"AcVoltageMultiplier";
            break;

        case MTRAttributeIDTypeClusterElectricalMeasurementAttributeAcVoltageDivisorID:
            result = @"AcVoltageDivisor";
            break;

        case MTRAttributeIDTypeClusterElectricalMeasurementAttributeAcCurrentMultiplierID:
            result = @"AcCurrentMultiplier";
            break;

        case MTRAttributeIDTypeClusterElectricalMeasurementAttributeAcCurrentDivisorID:
            result = @"AcCurrentDivisor";
            break;

        case MTRAttributeIDTypeClusterElectricalMeasurementAttributeAcPowerMultiplierID:
            result = @"AcPowerMultiplier";
            break;

        case MTRAttributeIDTypeClusterElectricalMeasurementAttributeAcPowerDivisorID:
            result = @"AcPowerDivisor";
            break;

        case MTRAttributeIDTypeClusterElectricalMeasurementAttributeOverloadAlarmsMaskID:
            result = @"OverloadAlarmsMask";
            break;

        case MTRAttributeIDTypeClusterElectricalMeasurementAttributeVoltageOverloadID:
            result = @"VoltageOverload";
            break;

        case MTRAttributeIDTypeClusterElectricalMeasurementAttributeCurrentOverloadID:
            result = @"CurrentOverload";
            break;

        case MTRAttributeIDTypeClusterElectricalMeasurementAttributeAcOverloadAlarmsMaskID:
            result = @"AcOverloadAlarmsMask";
            break;

        case MTRAttributeIDTypeClusterElectricalMeasurementAttributeAcVoltageOverloadID:
            result = @"AcVoltageOverload";
            break;

        case MTRAttributeIDTypeClusterElectricalMeasurementAttributeAcCurrentOverloadID:
            result = @"AcCurrentOverload";
            break;

        case MTRAttributeIDTypeClusterElectricalMeasurementAttributeAcActivePowerOverloadID:
            result = @"AcActivePowerOverload";
            break;

        case MTRAttributeIDTypeClusterElectricalMeasurementAttributeAcReactivePowerOverloadID:
            result = @"AcReactivePowerOverload";
            break;

        case MTRAttributeIDTypeClusterElectricalMeasurementAttributeAverageRmsOverVoltageID:
            result = @"AverageRmsOverVoltage";
            break;

        case MTRAttributeIDTypeClusterElectricalMeasurementAttributeAverageRmsUnderVoltageID:
            result = @"AverageRmsUnderVoltage";
            break;

        case MTRAttributeIDTypeClusterElectricalMeasurementAttributeRmsExtremeOverVoltageID:
            result = @"RmsExtremeOverVoltage";
            break;

        case MTRAttributeIDTypeClusterElectricalMeasurementAttributeRmsExtremeUnderVoltageID:
            result = @"RmsExtremeUnderVoltage";
            break;

        case MTRAttributeIDTypeClusterElectricalMeasurementAttributeRmsVoltageSagID:
            result = @"RmsVoltageSag";
            break;

        case MTRAttributeIDTypeClusterElectricalMeasurementAttributeRmsVoltageSwellID:
            result = @"RmsVoltageSwell";
            break;

        case MTRAttributeIDTypeClusterElectricalMeasurementAttributeLineCurrentPhaseBID:
            result = @"LineCurrentPhaseB";
            break;

        case MTRAttributeIDTypeClusterElectricalMeasurementAttributeActiveCurrentPhaseBID:
            result = @"ActiveCurrentPhaseB";
            break;

        case MTRAttributeIDTypeClusterElectricalMeasurementAttributeReactiveCurrentPhaseBID:
            result = @"ReactiveCurrentPhaseB";
            break;

        case MTRAttributeIDTypeClusterElectricalMeasurementAttributeRmsVoltagePhaseBID:
            result = @"RmsVoltagePhaseB";
            break;

        case MTRAttributeIDTypeClusterElectricalMeasurementAttributeRmsVoltageMinPhaseBID:
            result = @"RmsVoltageMinPhaseB";
            break;

        case MTRAttributeIDTypeClusterElectricalMeasurementAttributeRmsVoltageMaxPhaseBID:
            result = @"RmsVoltageMaxPhaseB";
            break;

        case MTRAttributeIDTypeClusterElectricalMeasurementAttributeRmsCurrentPhaseBID:
            result = @"RmsCurrentPhaseB";
            break;

        case MTRAttributeIDTypeClusterElectricalMeasurementAttributeRmsCurrentMinPhaseBID:
            result = @"RmsCurrentMinPhaseB";
            break;

        case MTRAttributeIDTypeClusterElectricalMeasurementAttributeRmsCurrentMaxPhaseBID:
            result = @"RmsCurrentMaxPhaseB";
            break;

        case MTRAttributeIDTypeClusterElectricalMeasurementAttributeActivePowerPhaseBID:
            result = @"ActivePowerPhaseB";
            break;

        case MTRAttributeIDTypeClusterElectricalMeasurementAttributeActivePowerMinPhaseBID:
            result = @"ActivePowerMinPhaseB";
            break;

        case MTRAttributeIDTypeClusterElectricalMeasurementAttributeActivePowerMaxPhaseBID:
            result = @"ActivePowerMaxPhaseB";
            break;

        case MTRAttributeIDTypeClusterElectricalMeasurementAttributeReactivePowerPhaseBID:
            result = @"ReactivePowerPhaseB";
            break;

        case MTRAttributeIDTypeClusterElectricalMeasurementAttributeApparentPowerPhaseBID:
            result = @"ApparentPowerPhaseB";
            break;

        case MTRAttributeIDTypeClusterElectricalMeasurementAttributePowerFactorPhaseBID:
            result = @"PowerFactorPhaseB";
            break;

        case MTRAttributeIDTypeClusterElectricalMeasurementAttributeAverageRmsVoltageMeasurementPeriodPhaseBID:
            result = @"AverageRmsVoltageMeasurementPeriodPhaseB";
            break;

        case MTRAttributeIDTypeClusterElectricalMeasurementAttributeAverageRmsOverVoltageCounterPhaseBID:
            result = @"AverageRmsOverVoltageCounterPhaseB";
            break;

        case MTRAttributeIDTypeClusterElectricalMeasurementAttributeAverageRmsUnderVoltageCounterPhaseBID:
            result = @"AverageRmsUnderVoltageCounterPhaseB";
            break;

        case MTRAttributeIDTypeClusterElectricalMeasurementAttributeRmsExtremeOverVoltagePeriodPhaseBID:
            result = @"RmsExtremeOverVoltagePeriodPhaseB";
            break;

        case MTRAttributeIDTypeClusterElectricalMeasurementAttributeRmsExtremeUnderVoltagePeriodPhaseBID:
            result = @"RmsExtremeUnderVoltagePeriodPhaseB";
            break;

        case MTRAttributeIDTypeClusterElectricalMeasurementAttributeRmsVoltageSagPeriodPhaseBID:
            result = @"RmsVoltageSagPeriodPhaseB";
            break;

        case MTRAttributeIDTypeClusterElectricalMeasurementAttributeRmsVoltageSwellPeriodPhaseBID:
            result = @"RmsVoltageSwellPeriodPhaseB";
            break;

        case MTRAttributeIDTypeClusterElectricalMeasurementAttributeLineCurrentPhaseCID:
            result = @"LineCurrentPhaseC";
            break;

        case MTRAttributeIDTypeClusterElectricalMeasurementAttributeActiveCurrentPhaseCID:
            result = @"ActiveCurrentPhaseC";
            break;

        case MTRAttributeIDTypeClusterElectricalMeasurementAttributeReactiveCurrentPhaseCID:
            result = @"ReactiveCurrentPhaseC";
            break;

        case MTRAttributeIDTypeClusterElectricalMeasurementAttributeRmsVoltagePhaseCID:
            result = @"RmsVoltagePhaseC";
            break;

        case MTRAttributeIDTypeClusterElectricalMeasurementAttributeRmsVoltageMinPhaseCID:
            result = @"RmsVoltageMinPhaseC";
            break;

        case MTRAttributeIDTypeClusterElectricalMeasurementAttributeRmsVoltageMaxPhaseCID:
            result = @"RmsVoltageMaxPhaseC";
            break;

        case MTRAttributeIDTypeClusterElectricalMeasurementAttributeRmsCurrentPhaseCID:
            result = @"RmsCurrentPhaseC";
            break;

        case MTRAttributeIDTypeClusterElectricalMeasurementAttributeRmsCurrentMinPhaseCID:
            result = @"RmsCurrentMinPhaseC";
            break;

        case MTRAttributeIDTypeClusterElectricalMeasurementAttributeRmsCurrentMaxPhaseCID:
            result = @"RmsCurrentMaxPhaseC";
            break;

        case MTRAttributeIDTypeClusterElectricalMeasurementAttributeActivePowerPhaseCID:
            result = @"ActivePowerPhaseC";
            break;

        case MTRAttributeIDTypeClusterElectricalMeasurementAttributeActivePowerMinPhaseCID:
            result = @"ActivePowerMinPhaseC";
            break;

        case MTRAttributeIDTypeClusterElectricalMeasurementAttributeActivePowerMaxPhaseCID:
            result = @"ActivePowerMaxPhaseC";
            break;

        case MTRAttributeIDTypeClusterElectricalMeasurementAttributeReactivePowerPhaseCID:
            result = @"ReactivePowerPhaseC";
            break;

        case MTRAttributeIDTypeClusterElectricalMeasurementAttributeApparentPowerPhaseCID:
            result = @"ApparentPowerPhaseC";
            break;

        case MTRAttributeIDTypeClusterElectricalMeasurementAttributePowerFactorPhaseCID:
            result = @"PowerFactorPhaseC";
            break;

        case MTRAttributeIDTypeClusterElectricalMeasurementAttributeAverageRmsVoltageMeasurementPeriodPhaseCID:
            result = @"AverageRmsVoltageMeasurementPeriodPhaseC";
            break;

        case MTRAttributeIDTypeClusterElectricalMeasurementAttributeAverageRmsOverVoltageCounterPhaseCID:
            result = @"AverageRmsOverVoltageCounterPhaseC";
            break;

        case MTRAttributeIDTypeClusterElectricalMeasurementAttributeAverageRmsUnderVoltageCounterPhaseCID:
            result = @"AverageRmsUnderVoltageCounterPhaseC";
            break;

        case MTRAttributeIDTypeClusterElectricalMeasurementAttributeRmsExtremeOverVoltagePeriodPhaseCID:
            result = @"RmsExtremeOverVoltagePeriodPhaseC";
            break;

        case MTRAttributeIDTypeClusterElectricalMeasurementAttributeRmsExtremeUnderVoltagePeriodPhaseCID:
            result = @"RmsExtremeUnderVoltagePeriodPhaseC";
            break;

        case MTRAttributeIDTypeClusterElectricalMeasurementAttributeRmsVoltageSagPeriodPhaseCID:
            result = @"RmsVoltageSagPeriodPhaseC";
            break;

        case MTRAttributeIDTypeClusterElectricalMeasurementAttributeRmsVoltageSwellPeriodPhaseCID:
            result = @"RmsVoltageSwellPeriodPhaseC";
            break;

        case MTRAttributeIDTypeClusterElectricalMeasurementAttributeGeneratedCommandListID:
            result = @"GeneratedCommandList";
            break;

        case MTRAttributeIDTypeClusterElectricalMeasurementAttributeAcceptedCommandListID:
            result = @"AcceptedCommandList";
            break;

        case MTRAttributeIDTypeClusterElectricalMeasurementAttributeEventListID:
            result = @"EventList";
            break;

        case MTRAttributeIDTypeClusterElectricalMeasurementAttributeAttributeListID:
            result = @"AttributeList";
            break;

        case MTRAttributeIDTypeClusterElectricalMeasurementAttributeFeatureMapID:
            result = @"FeatureMap";
            break;

        case MTRAttributeIDTypeClusterElectricalMeasurementAttributeClusterRevisionID:
            result = @"ClusterRevision";
            break;

        default:
            result = [NSString stringWithFormat:@"<Unknown attributeID %d>", attributeID];
            break;
        }

    case MTRClusterIDTypeUnitTestingID:

        switch (attributeID) {

            // Cluster UnitTesting attributes
        case MTRAttributeIDTypeClusterUnitTestingAttributeBooleanID:
            result = @"Boolean";
            break;

        case MTRAttributeIDTypeClusterUnitTestingAttributeBitmap8ID:
            result = @"Bitmap8";
            break;

        case MTRAttributeIDTypeClusterUnitTestingAttributeBitmap16ID:
            result = @"Bitmap16";
            break;

        case MTRAttributeIDTypeClusterUnitTestingAttributeBitmap32ID:
            result = @"Bitmap32";
            break;

        case MTRAttributeIDTypeClusterUnitTestingAttributeBitmap64ID:
            result = @"Bitmap64";
            break;

        case MTRAttributeIDTypeClusterUnitTestingAttributeInt8uID:
            result = @"Int8u";
            break;

        case MTRAttributeIDTypeClusterUnitTestingAttributeInt16uID:
            result = @"Int16u";
            break;

        case MTRAttributeIDTypeClusterUnitTestingAttributeInt24uID:
            result = @"Int24u";
            break;

        case MTRAttributeIDTypeClusterUnitTestingAttributeInt32uID:
            result = @"Int32u";
            break;

        case MTRAttributeIDTypeClusterUnitTestingAttributeInt40uID:
            result = @"Int40u";
            break;

        case MTRAttributeIDTypeClusterUnitTestingAttributeInt48uID:
            result = @"Int48u";
            break;

        case MTRAttributeIDTypeClusterUnitTestingAttributeInt56uID:
            result = @"Int56u";
            break;

        case MTRAttributeIDTypeClusterUnitTestingAttributeInt64uID:
            result = @"Int64u";
            break;

        case MTRAttributeIDTypeClusterUnitTestingAttributeInt8sID:
            result = @"Int8s";
            break;

        case MTRAttributeIDTypeClusterUnitTestingAttributeInt16sID:
            result = @"Int16s";
            break;

        case MTRAttributeIDTypeClusterUnitTestingAttributeInt24sID:
            result = @"Int24s";
            break;

        case MTRAttributeIDTypeClusterUnitTestingAttributeInt32sID:
            result = @"Int32s";
            break;

        case MTRAttributeIDTypeClusterUnitTestingAttributeInt40sID:
            result = @"Int40s";
            break;

        case MTRAttributeIDTypeClusterUnitTestingAttributeInt48sID:
            result = @"Int48s";
            break;

        case MTRAttributeIDTypeClusterUnitTestingAttributeInt56sID:
            result = @"Int56s";
            break;

        case MTRAttributeIDTypeClusterUnitTestingAttributeInt64sID:
            result = @"Int64s";
            break;

        case MTRAttributeIDTypeClusterUnitTestingAttributeEnum8ID:
            result = @"Enum8";
            break;

        case MTRAttributeIDTypeClusterUnitTestingAttributeEnum16ID:
            result = @"Enum16";
            break;

        case MTRAttributeIDTypeClusterUnitTestingAttributeFloatSingleID:
            result = @"FloatSingle";
            break;

        case MTRAttributeIDTypeClusterUnitTestingAttributeFloatDoubleID:
            result = @"FloatDouble";
            break;

        case MTRAttributeIDTypeClusterUnitTestingAttributeOctetStringID:
            result = @"OctetString";
            break;

        case MTRAttributeIDTypeClusterUnitTestingAttributeListInt8uID:
            result = @"ListInt8u";
            break;

        case MTRAttributeIDTypeClusterUnitTestingAttributeListOctetStringID:
            result = @"ListOctetString";
            break;

        case MTRAttributeIDTypeClusterUnitTestingAttributeListStructOctetStringID:
            result = @"ListStructOctetString";
            break;

        case MTRAttributeIDTypeClusterUnitTestingAttributeLongOctetStringID:
            result = @"LongOctetString";
            break;

        case MTRAttributeIDTypeClusterUnitTestingAttributeCharStringID:
            result = @"CharString";
            break;

        case MTRAttributeIDTypeClusterUnitTestingAttributeLongCharStringID:
            result = @"LongCharString";
            break;

        case MTRAttributeIDTypeClusterUnitTestingAttributeEpochUsID:
            result = @"EpochUs";
            break;

        case MTRAttributeIDTypeClusterUnitTestingAttributeEpochSID:
            result = @"EpochS";
            break;

        case MTRAttributeIDTypeClusterUnitTestingAttributeVendorIdID:
            result = @"VendorId";
            break;

        case MTRAttributeIDTypeClusterUnitTestingAttributeListNullablesAndOptionalsStructID:
            result = @"ListNullablesAndOptionalsStruct";
            break;

        case MTRAttributeIDTypeClusterUnitTestingAttributeEnumAttrID:
            result = @"EnumAttr";
            break;

        case MTRAttributeIDTypeClusterUnitTestingAttributeStructAttrID:
            result = @"StructAttr";
            break;

        case MTRAttributeIDTypeClusterUnitTestingAttributeRangeRestrictedInt8uID:
            result = @"RangeRestrictedInt8u";
            break;

        case MTRAttributeIDTypeClusterUnitTestingAttributeRangeRestrictedInt8sID:
            result = @"RangeRestrictedInt8s";
            break;

        case MTRAttributeIDTypeClusterUnitTestingAttributeRangeRestrictedInt16uID:
            result = @"RangeRestrictedInt16u";
            break;

        case MTRAttributeIDTypeClusterUnitTestingAttributeRangeRestrictedInt16sID:
            result = @"RangeRestrictedInt16s";
            break;

        case MTRAttributeIDTypeClusterUnitTestingAttributeListLongOctetStringID:
            result = @"ListLongOctetString";
            break;

        case MTRAttributeIDTypeClusterUnitTestingAttributeListFabricScopedID:
            result = @"ListFabricScoped";
            break;

        case MTRAttributeIDTypeClusterUnitTestingAttributeTimedWriteBooleanID:
            result = @"TimedWriteBoolean";
            break;

        case MTRAttributeIDTypeClusterUnitTestingAttributeGeneralErrorBooleanID:
            result = @"GeneralErrorBoolean";
            break;

        case MTRAttributeIDTypeClusterUnitTestingAttributeClusterErrorBooleanID:
            result = @"ClusterErrorBoolean";
            break;

        case MTRAttributeIDTypeClusterUnitTestingAttributeUnsupportedID:
            result = @"Unsupported";
            break;

        case MTRAttributeIDTypeClusterUnitTestingAttributeNullableBooleanID:
            result = @"NullableBoolean";
            break;

        case MTRAttributeIDTypeClusterUnitTestingAttributeNullableBitmap8ID:
            result = @"NullableBitmap8";
            break;

        case MTRAttributeIDTypeClusterUnitTestingAttributeNullableBitmap16ID:
            result = @"NullableBitmap16";
            break;

        case MTRAttributeIDTypeClusterUnitTestingAttributeNullableBitmap32ID:
            result = @"NullableBitmap32";
            break;

        case MTRAttributeIDTypeClusterUnitTestingAttributeNullableBitmap64ID:
            result = @"NullableBitmap64";
            break;

        case MTRAttributeIDTypeClusterUnitTestingAttributeNullableInt8uID:
            result = @"NullableInt8u";
            break;

        case MTRAttributeIDTypeClusterUnitTestingAttributeNullableInt16uID:
            result = @"NullableInt16u";
            break;

        case MTRAttributeIDTypeClusterUnitTestingAttributeNullableInt24uID:
            result = @"NullableInt24u";
            break;

        case MTRAttributeIDTypeClusterUnitTestingAttributeNullableInt32uID:
            result = @"NullableInt32u";
            break;

        case MTRAttributeIDTypeClusterUnitTestingAttributeNullableInt40uID:
            result = @"NullableInt40u";
            break;

        case MTRAttributeIDTypeClusterUnitTestingAttributeNullableInt48uID:
            result = @"NullableInt48u";
            break;

        case MTRAttributeIDTypeClusterUnitTestingAttributeNullableInt56uID:
            result = @"NullableInt56u";
            break;

        case MTRAttributeIDTypeClusterUnitTestingAttributeNullableInt64uID:
            result = @"NullableInt64u";
            break;

        case MTRAttributeIDTypeClusterUnitTestingAttributeNullableInt8sID:
            result = @"NullableInt8s";
            break;

        case MTRAttributeIDTypeClusterUnitTestingAttributeNullableInt16sID:
            result = @"NullableInt16s";
            break;

        case MTRAttributeIDTypeClusterUnitTestingAttributeNullableInt24sID:
            result = @"NullableInt24s";
            break;

        case MTRAttributeIDTypeClusterUnitTestingAttributeNullableInt32sID:
            result = @"NullableInt32s";
            break;

        case MTRAttributeIDTypeClusterUnitTestingAttributeNullableInt40sID:
            result = @"NullableInt40s";
            break;

        case MTRAttributeIDTypeClusterUnitTestingAttributeNullableInt48sID:
            result = @"NullableInt48s";
            break;

        case MTRAttributeIDTypeClusterUnitTestingAttributeNullableInt56sID:
            result = @"NullableInt56s";
            break;

        case MTRAttributeIDTypeClusterUnitTestingAttributeNullableInt64sID:
            result = @"NullableInt64s";
            break;

        case MTRAttributeIDTypeClusterUnitTestingAttributeNullableEnum8ID:
            result = @"NullableEnum8";
            break;

        case MTRAttributeIDTypeClusterUnitTestingAttributeNullableEnum16ID:
            result = @"NullableEnum16";
            break;

        case MTRAttributeIDTypeClusterUnitTestingAttributeNullableFloatSingleID:
            result = @"NullableFloatSingle";
            break;

        case MTRAttributeIDTypeClusterUnitTestingAttributeNullableFloatDoubleID:
            result = @"NullableFloatDouble";
            break;

        case MTRAttributeIDTypeClusterUnitTestingAttributeNullableOctetStringID:
            result = @"NullableOctetString";
            break;

        case MTRAttributeIDTypeClusterUnitTestingAttributeNullableCharStringID:
            result = @"NullableCharString";
            break;

        case MTRAttributeIDTypeClusterUnitTestingAttributeNullableEnumAttrID:
            result = @"NullableEnumAttr";
            break;

        case MTRAttributeIDTypeClusterUnitTestingAttributeNullableStructID:
            result = @"NullableStruct";
            break;

        case MTRAttributeIDTypeClusterUnitTestingAttributeNullableRangeRestrictedInt8uID:
            result = @"NullableRangeRestrictedInt8u";
            break;

        case MTRAttributeIDTypeClusterUnitTestingAttributeNullableRangeRestrictedInt8sID:
            result = @"NullableRangeRestrictedInt8s";
            break;

        case MTRAttributeIDTypeClusterUnitTestingAttributeNullableRangeRestrictedInt16uID:
            result = @"NullableRangeRestrictedInt16u";
            break;

        case MTRAttributeIDTypeClusterUnitTestingAttributeNullableRangeRestrictedInt16sID:
            result = @"NullableRangeRestrictedInt16s";
            break;

        case MTRAttributeIDTypeClusterUnitTestingAttributeWriteOnlyInt8uID:
            result = @"WriteOnlyInt8u";
            break;

        case MTRAttributeIDTypeClusterUnitTestingAttributeGeneratedCommandListID:
            result = @"GeneratedCommandList";
            break;

        case MTRAttributeIDTypeClusterUnitTestingAttributeAcceptedCommandListID:
            result = @"AcceptedCommandList";
            break;

        case MTRAttributeIDTypeClusterUnitTestingAttributeEventListID:
            result = @"EventList";
            break;

        case MTRAttributeIDTypeClusterUnitTestingAttributeAttributeListID:
            result = @"AttributeList";
            break;

        case MTRAttributeIDTypeClusterUnitTestingAttributeFeatureMapID:
            result = @"FeatureMap";
            break;

        case MTRAttributeIDTypeClusterUnitTestingAttributeClusterRevisionID:
            result = @"ClusterRevision";
            break;

        case MTRAttributeIDTypeClusterUnitTestingAttributeMeiInt8uID:
            result = @"MeiInt8u";
            break;

        default:
            result = [NSString stringWithFormat:@"<Unknown attributeID %d>", attributeID];
            break;
        }

    case MTRClusterIDTypeSampleMEIID:

        switch (attributeID) {

            // Cluster SampleMEI attributes
        case MTRAttributeIDTypeClusterSampleMEIAttributeFlipFlopID:
            result = @"FlipFlop";
            break;

        case MTRAttributeIDTypeClusterSampleMEIAttributeGeneratedCommandListID:
            result = @"GeneratedCommandList";
            break;

        case MTRAttributeIDTypeClusterSampleMEIAttributeAcceptedCommandListID:
            result = @"AcceptedCommandList";
            break;

        case MTRAttributeIDTypeClusterSampleMEIAttributeEventListID:
            result = @"EventList";
            break;

        case MTRAttributeIDTypeClusterSampleMEIAttributeAttributeListID:
            result = @"AttributeList";
            break;

        case MTRAttributeIDTypeClusterSampleMEIAttributeFeatureMapID:
            result = @"FeatureMap";
            break;

        case MTRAttributeIDTypeClusterSampleMEIAttributeClusterRevisionID:
            result = @"ClusterRevision";
            break;

        default:
            result = [NSString stringWithFormat:@"<Unknown attributeID %d>", attributeID];
            break;
        }

    default:
        result = [NSString stringWithFormat:@"<Unknown clusterID %d>", clusterID];
        break;
    }

    return result;
}

// @end<|MERGE_RESOLUTION|>--- conflicted
+++ resolved
@@ -321,12 +321,9 @@
     case MTRClusterIDTypeWiFiNetworkManagementID:
         result = @"WiFiNetworkManagement";
         break;
-<<<<<<< HEAD
-=======
     case MTRClusterIDTypeThreadNetworkDirectoryID:
         result = @"ThreadNetworkDirectory";
         break;
->>>>>>> 3cc96a14
     case MTRClusterIDTypeWakeOnLANID:
         result = @"WakeOnLAN";
         break;
@@ -7259,8 +7256,6 @@
             break;
         }
 
-<<<<<<< HEAD
-=======
     case MTRClusterIDTypeThreadNetworkDirectoryID:
 
         switch (attributeID) {
@@ -7307,7 +7302,6 @@
             break;
         }
 
->>>>>>> 3cc96a14
     case MTRClusterIDTypeWakeOnLANID:
 
         switch (attributeID) {
