/*
 *    Copyright (c) 2023 Project CHIP Authors
 *
 *    Licensed under the Apache License, Version 2.0 (the "License");
 *    you may not use this file except in compliance with the License.
 *    You may obtain a copy of the License at
 *
 *        http://www.apache.org/licenses/LICENSE-2.0
 *
 *    Unless required by applicable law or agreed to in writing, software
 *    distributed under the License is distributed on an "AS IS" BASIS,
 *    WITHOUT WARRANTIES OR CONDITIONS OF ANY KIND, either express or implied.
 *    See the License for the specific language governing permissions and
 *    limitations under the License.
 */

#import <Matter/Matter.h>

#import <os/lock.h>

#import "MTRDeviceControllerLocalTestStorage.h"
#import "MTRDeviceStorageBehaviorConfiguration.h"
#import "MTRDeviceTestDelegate.h"
#import "MTRDevice_Internal.h"
#import "MTRErrorTestUtils.h"
#import "MTRFabricInfoChecker.h"
#import "MTRTestCase.h"
#import "MTRTestDeclarations.h"
#import "MTRTestKeys.h"
#import "MTRTestPerControllerStorage.h"
#import "MTRTestResetCommissioneeHelper.h"
#import "MTRTestServerAppRunner.h"

static const uint16_t kPairingTimeoutInSeconds = 10;
static const uint16_t kTimeoutInSeconds = 3;
static NSString * kOnboardingPayload = @"MT:-24J0AFN00KA0648G00";
static const uint16_t kTestVendorId = 0xFFF1u;
static const uint16_t kSubscriptionPoolBaseTimeoutInSeconds = 30;

@interface MTRPerControllerStorageTestsControllerDelegate : NSObject <MTRDeviceControllerDelegate>
@property (nonatomic, strong) XCTestExpectation * expectation;
@property (nonatomic, strong) NSNumber * deviceID;
@end

@implementation MTRPerControllerStorageTestsControllerDelegate
- (id)initWithExpectation:(XCTestExpectation *)expectation newNodeID:(NSNumber *)newNodeID
{
    self = [super init];
    if (self) {
        _expectation = expectation;
        _deviceID = newNodeID;
    }
    return self;
}

- (void)controller:(MTRDeviceController *)controller commissioningSessionEstablishmentDone:(NSError *)error
{
    XCTAssertEqual(error.code, 0);

    __auto_type * params = [[MTRCommissioningParameters alloc] init];

    NSError * commissionError = nil;
    [controller commissionNodeWithID:self.deviceID commissioningParams:params error:&commissionError];
    XCTAssertNil(commissionError);

    // Keep waiting for controller:commissioningComplete:
}

- (void)controller:(MTRDeviceController *)controller commissioningComplete:(NSError *)error
{
    XCTAssertEqual(error.code, 0);
    [_expectation fulfill];
    _expectation = nil;
}

@end

@interface MTRPerControllerStorageTestsCertificateIssuer : NSObject <MTROperationalCertificateIssuer>
- (instancetype)initWithRootCertificate:(MTRCertificateDERBytes)rootCertificate
                intermediateCertificate:(MTRCertificateDERBytes _Nullable)intermediateCertificate
                             signingKey:(id<MTRKeypair>)signingKey
                               fabricID:(NSNumber *)fabricID;

@property (nonatomic, readonly) MTRCertificateDERBytes rootCertificate;
@property (nonatomic, readonly, nullable) MTRCertificateDERBytes intermediateCertificate;
@property (nonatomic, readonly) id<MTRKeypair> signingKey;
@property (nonatomic, readonly) NSNumber * fabricID;

// The node ID to use for the next operational certificate we issue.  This will
// be set to null after every certificate issuance.
@property (nonatomic, nullable) NSNumber * nextNodeID;

@property (nonatomic, readonly) BOOL shouldSkipAttestationCertificateValidation;

@end

@implementation MTRPerControllerStorageTestsCertificateIssuer

- (instancetype)initWithRootCertificate:(MTRCertificateDERBytes)rootCertificate
                intermediateCertificate:(MTRCertificateDERBytes _Nullable)intermediateCertificate
                             signingKey:(id<MTRKeypair>)signingKey
                               fabricID:(NSNumber *)fabricID
{
    if (!(self = [super init])) {
        return nil;
    }

    _rootCertificate = rootCertificate;
    _intermediateCertificate = intermediateCertificate;
    _signingKey = signingKey;
    _fabricID = fabricID;
    _nextNodeID = nil;
    _shouldSkipAttestationCertificateValidation = NO;

    return self;
}

- (void)issueOperationalCertificateForRequest:(MTROperationalCSRInfo *)csrInfo
                              attestationInfo:(MTRDeviceAttestationInfo *)attestationInfo
                                   controller:(MTRDeviceController *)controller
                                   completion:(void (^)(MTROperationalCertificateChain * _Nullable info,
                                                  NSError * _Nullable error))completion
{
    if (self.nextNodeID == nil) {
        completion(nil, [NSError errorWithDomain:@"TestError" code:0 userInfo:@{ @"reason" : @"nextNodeID is nil" }]);
        return;
    }

    MTRCertificateDERBytes signingCertificate;
    if (self.intermediateCertificate != nil) {
        signingCertificate = self.intermediateCertificate;
    } else {
        signingCertificate = self.rootCertificate;
    }

    __auto_type * csr = csrInfo.csr;
    XCTAssertNotNil(csr);

    NSError * error;
    __auto_type * rawPublicKey = [MTRCertificates publicKeyFromCSR:csr error:&error];
    XCTAssertNil(error);
    XCTAssertNotNil(rawPublicKey);

    if (error != nil) {
        completion(nil, error);
        return;
    }

    NSDictionary * attributes = @{
        (__bridge NSString *) kSecAttrKeyType : (__bridge NSString *) kSecAttrKeyTypeECSECPrimeRandom,
        (__bridge NSString *) kSecAttrKeyClass : (__bridge NSString *) kSecAttrKeyClassPublic
    };
    CFErrorRef keyCreationError = NULL;
    SecKeyRef publicKey
        = SecKeyCreateWithData((__bridge CFDataRef) rawPublicKey, (__bridge CFDictionaryRef) attributes, &keyCreationError);
    XCTAssertNil((__bridge id) keyCreationError);
    XCTAssertNotNil((__bridge id) publicKey);

    __auto_type * operationalCert = [MTRCertificates createOperationalCertificate:self.signingKey
                                                               signingCertificate:signingCertificate
                                                             operationalPublicKey:publicKey
                                                                         fabricID:self.fabricID
                                                                           nodeID:self.nextNodeID
                                                            caseAuthenticatedTags:nil
                                                                            error:&error];
    // Release no-longer-needed key before we do anything else.
    CFRelease(publicKey);
    XCTAssertNil(error);
    XCTAssertNotNil(operationalCert);

    if (error != nil) {
        completion(nil, error);
        return;
    }

    __auto_type * certChain = [[MTROperationalCertificateChain alloc] initWithOperationalCertificate:operationalCert
                                                                             intermediateCertificate:self.intermediateCertificate
                                                                                     rootCertificate:self.rootCertificate
                                                                                        adminSubject:nil];
    completion(certChain, nil);
}

@end

@interface MTRPerControllerStorageTests : MTRTestCase
@end

@implementation MTRPerControllerStorageTests {
    dispatch_queue_t _storageQueue;
    BOOL _localTestStorageEnabledBeforeUnitTest;
}

- (void)setUp
{
    // Set detectLeaks true first, in case our superclass wants to do something
    // in setUp when it's set.
    self.detectLeaks = YES;

    // Per-test setup, runs before each test.
    [super setUp];
    [self setContinueAfterFailure:NO];

    // Make sure local test storage is off, because we assume that the storage
    // delegate we provide is in fact used for local storage as part of our
    // tests.
    _localTestStorageEnabledBeforeUnitTest = MTRDeviceControllerLocalTestStorage.localTestStorageEnabled;
    MTRDeviceControllerLocalTestStorage.localTestStorageEnabled = NO;

    _storageQueue = dispatch_queue_create("test.storage.queue", DISPATCH_QUEUE_SERIAL_WITH_AUTORELEASE_POOL);
}

- (void)tearDown
{
    // Per-test teardown, runs after each test.
    [self stopFactory];
    _storageQueue = nil;

    // Restore local test storage setting to previous state.
    MTRDeviceControllerLocalTestStorage.localTestStorageEnabled = _localTestStorageEnabledBeforeUnitTest;

    [super tearDown];
}

- (void)stopFactory
{
    __auto_type * factory = [MTRDeviceControllerFactory sharedInstance];
    [factory stopControllerFactory];
    XCTAssertFalse(factory.isRunning);
}

// Test helpers

- (void)commissionWithController:(MTRDeviceController *)controller newNodeID:(NSNumber *)newNodeID
{
    [self commissionWithController:controller newNodeID:newNodeID onboardingPayload:kOnboardingPayload];
}

- (void)commissionWithController:(MTRDeviceController *)controller newNodeID:(NSNumber *)newNodeID onboardingPayload:(NSString *)onboardingPayload
{
    XCTestExpectation * expectation = [self expectationWithDescription:@"Pairing Complete"];

    __auto_type * deviceControllerDelegate = [[MTRPerControllerStorageTestsControllerDelegate alloc] initWithExpectation:expectation
                                                                                                               newNodeID:newNodeID];
    dispatch_queue_t callbackQueue = dispatch_queue_create("com.chip.device_controller_delegate", DISPATCH_QUEUE_SERIAL);

    [controller setDeviceControllerDelegate:deviceControllerDelegate queue:callbackQueue];

    NSError * error;
    __auto_type * payload = [MTRSetupPayload setupPayloadWithOnboardingPayload:onboardingPayload error:&error];
    XCTAssertNil(error);
    XCTAssertNotNil(payload);

    [controller setupCommissioningSessionWithPayload:payload newNodeID:newNodeID error:&error];
    XCTAssertNil(error);

    [self waitForExpectations:@[ expectation ] timeout:kPairingTimeoutInSeconds];
}

- (nullable MTRDeviceController *)startControllerWithRootKeys:(MTRTestKeys *)rootKeys
                                              operationalKeys:(MTRTestKeys *)operationalKeys
                                                     fabricID:(NSNumber *)fabricID
                                                       nodeID:(NSNumber *)nodeID
                                                      storage:(MTRTestPerControllerStorage *)storage
                                        caseAuthenticatedTags:(NSSet * _Nullable)caseAuthenticatedTags
                                                        error:(NSError * __autoreleasing *)error
                                            certificateIssuer:
                                                (MTRPerControllerStorageTestsCertificateIssuer * __autoreleasing *)certificateIssuer
                               concurrentSubscriptionPoolSize:(NSUInteger)concurrentSubscriptionPoolSize
                                 storageBehaviorConfiguration:(MTRDeviceStorageBehaviorConfiguration * _Nullable)storageBehaviorConfiguration
{
    XCTAssertTrue(error != NULL);

    // Specify a fixed issuerID, so we get the same cert if we use the same keys.
    __auto_type * root = [MTRCertificates createRootCertificate:rootKeys issuerID:@(1) fabricID:nil error:error];
    XCTAssertNil(*error);
    XCTAssertNotNil(root);

    __auto_type * operational = [MTRCertificates createOperationalCertificate:rootKeys
                                                           signingCertificate:root
                                                         operationalPublicKey:operationalKeys.publicKey
                                                                     fabricID:fabricID
                                                                       nodeID:nodeID
                                                        caseAuthenticatedTags:caseAuthenticatedTags
                                                                        error:error];
    XCTAssertNil(*error);
    XCTAssertNotNil(operational);

    __auto_type * params = [[MTRDeviceControllerExternalCertificateParameters alloc] initWithStorageDelegate:storage
                                                                                        storageDelegateQueue:_storageQueue
                                                                                            uniqueIdentifier:storage.controllerID
                                                                                                         ipk:rootKeys.ipk
                                                                                                    vendorID:@(kTestVendorId)
                                                                                          operationalKeypair:operationalKeys
                                                                                      operationalCertificate:operational
                                                                                     intermediateCertificate:nil
                                                                                             rootCertificate:root];
    XCTAssertNotNil(params);
    // TODO: This is only used by testControllerServer.  If that moves
    // elsewhere, take this back out again.
    params.shouldAdvertiseOperational = YES;

    __auto_type * ourCertificateIssuer = [[MTRPerControllerStorageTestsCertificateIssuer alloc] initWithRootCertificate:root
                                                                                                intermediateCertificate:nil
                                                                                                             signingKey:rootKeys
                                                                                                               fabricID:fabricID];
    XCTAssertNotNil(ourCertificateIssuer);

    if (certificateIssuer) {
        *certificateIssuer = ourCertificateIssuer;
    }

    [params setOperationalCertificateIssuer:ourCertificateIssuer queue:dispatch_get_main_queue()];

    if (concurrentSubscriptionPoolSize > 0) {
        params.concurrentSubscriptionEstablishmentsAllowedOnThread = concurrentSubscriptionPoolSize;
    }

    if (storageBehaviorConfiguration) {
        params.storageBehaviorConfiguration = storageBehaviorConfiguration;
    }

    return [[MTRDeviceController alloc] initWithParameters:params error:error];
}

- (nullable MTRDeviceController *)startControllerWithRootKeys:(MTRTestKeys *)rootKeys
                                              operationalKeys:(MTRTestKeys *)operationalKeys
                                                     fabricID:(NSNumber *)fabricID
                                                       nodeID:(NSNumber *)nodeID
                                                      storage:(MTRTestPerControllerStorage *)storage
                                        caseAuthenticatedTags:(nullable NSSet *)caseAuthenticatedTags
                                                        error:(NSError * __autoreleasing *)error
                                            certificateIssuer:
                                                (MTRPerControllerStorageTestsCertificateIssuer * __autoreleasing *)certificateIssuer
{
    return [self startControllerWithRootKeys:rootKeys operationalKeys:operationalKeys fabricID:fabricID nodeID:nodeID storage:storage caseAuthenticatedTags:caseAuthenticatedTags error:error certificateIssuer:certificateIssuer concurrentSubscriptionPoolSize:0 storageBehaviorConfiguration:nil];
}

- (nullable MTRDeviceController *)startControllerWithRootKeys:(MTRTestKeys *)rootKeys
                                              operationalKeys:(MTRTestKeys *)operationalKeys
                                                     fabricID:(NSNumber *)fabricID
                                                       nodeID:(NSNumber *)nodeID
                                                      storage:(MTRTestPerControllerStorage *)storage
                                                        error:(NSError * __autoreleasing *)error
                                            certificateIssuer:
                                                (MTRPerControllerStorageTestsCertificateIssuer * __autoreleasing *)certificateIssuer
                               concurrentSubscriptionPoolSize:(NSUInteger)concurrentSubscriptionPoolSize
{
    return [self startControllerWithRootKeys:rootKeys
                             operationalKeys:operationalKeys
                                    fabricID:fabricID
                                      nodeID:nodeID
                                     storage:storage
                       caseAuthenticatedTags:nil
                                       error:error
                           certificateIssuer:certificateIssuer
              concurrentSubscriptionPoolSize:concurrentSubscriptionPoolSize
                storageBehaviorConfiguration:nil];
}

- (nullable MTRDeviceController *)startControllerWithRootKeys:(MTRTestKeys *)rootKeys
                                              operationalKeys:(MTRTestKeys *)operationalKeys
                                                     fabricID:(NSNumber *)fabricID
                                                       nodeID:(NSNumber *)nodeID
                                                      storage:(MTRTestPerControllerStorage *)storage
                                                        error:(NSError * __autoreleasing *)error
                                            certificateIssuer:
                                                (MTRPerControllerStorageTestsCertificateIssuer * __autoreleasing *)certificateIssuer
                                 storageBehaviorConfiguration:(MTRDeviceStorageBehaviorConfiguration * _Nullable)storageBehaviorConfiguration
{
    return [self startControllerWithRootKeys:rootKeys
                             operationalKeys:operationalKeys
                                    fabricID:fabricID
                                      nodeID:nodeID
                                     storage:storage
                       caseAuthenticatedTags:nil
                                       error:error
                           certificateIssuer:certificateIssuer
              concurrentSubscriptionPoolSize:0
                storageBehaviorConfiguration:storageBehaviorConfiguration];
}

- (nullable MTRDeviceController *)startControllerWithRootKeys:(MTRTestKeys *)rootKeys
                                              operationalKeys:(MTRTestKeys *)operationalKeys
                                                     fabricID:(NSNumber *)fabricID
                                                       nodeID:(NSNumber *)nodeID
                                                      storage:(MTRTestPerControllerStorage *)storage
                                                        error:(NSError * __autoreleasing *)error
                                            certificateIssuer:
                                                (MTRPerControllerStorageTestsCertificateIssuer * __autoreleasing *)certificateIssuer
{
    return [self startControllerWithRootKeys:rootKeys
                             operationalKeys:operationalKeys
                                    fabricID:fabricID
                                      nodeID:nodeID
                                     storage:storage
                       caseAuthenticatedTags:nil
                                       error:error
                           certificateIssuer:certificateIssuer
              concurrentSubscriptionPoolSize:0
                storageBehaviorConfiguration:nil];
}

- (nullable MTRDeviceController *)startControllerWithRootKeys:(MTRTestKeys *)rootKeys
                                              operationalKeys:(MTRTestKeys *)operationalKeys
                                                     fabricID:(NSNumber *)fabricID
                                                       nodeID:(NSNumber *)nodeID
                                                      storage:(MTRTestPerControllerStorage *)storage
                                        caseAuthenticatedTags:(nullable NSSet *)caseAuthenticatedTags
                                                        error:(NSError * __autoreleasing *)error
{
    return [self startControllerWithRootKeys:rootKeys
                             operationalKeys:operationalKeys
                                    fabricID:fabricID
                                      nodeID:nodeID
                                     storage:storage
                       caseAuthenticatedTags:caseAuthenticatedTags
                                       error:error
                           certificateIssuer:nil
              concurrentSubscriptionPoolSize:0
                storageBehaviorConfiguration:nil];
}

- (nullable MTRDeviceController *)startControllerWithRootKeys:(MTRTestKeys *)rootKeys
                                              operationalKeys:(MTRTestKeys *)operationalKeys
                                                     fabricID:(NSNumber *)fabricID
                                                       nodeID:(NSNumber *)nodeID
                                                      storage:(MTRTestPerControllerStorage *)storage
                                                        error:(NSError * __autoreleasing *)error
{
    return [self startControllerWithRootKeys:rootKeys
                             operationalKeys:operationalKeys
                                    fabricID:fabricID
                                      nodeID:nodeID
                                     storage:storage
                                       error:error
                           certificateIssuer:nil];
}

- (void)test001_BasicControllerStartup
{
    __auto_type * factory = [MTRDeviceControllerFactory sharedInstance];
    XCTAssertNotNil(factory);

    __auto_type * rootKeys = [[MTRTestKeys alloc] init];
    XCTAssertNotNil(rootKeys);

    __auto_type * operationalKeys = [[MTRTestKeys alloc] init];
    XCTAssertNotNil(operationalKeys);

    __auto_type * storageDelegate = [[MTRTestPerControllerStorage alloc] initWithControllerID:[NSUUID UUID]];

    NSNumber * nodeID = @(123);
    NSNumber * fabricID = @(456);

    NSError * error;
    MTRDeviceController * controller = [self startControllerWithRootKeys:rootKeys
                                                         operationalKeys:operationalKeys
                                                                fabricID:fabricID
                                                                  nodeID:nodeID
                                                                 storage:storageDelegate
                                                                   error:&error];
    XCTAssertNil(error);
    XCTAssertNotNil(controller);
    XCTAssertTrue([controller isRunning]);

    XCTAssertEqualObjects(controller.controllerNodeID, nodeID);

    // This was the first controller we brought up, so it should have come up
    // with fabric index 1.
    __auto_type * fabricInfoList = factory.knownFabrics;
    CheckFabricInfo(fabricInfoList, [NSMutableSet setWithArray:@[
        @{
            @"rootPublicKey" : rootKeys.publicKeyData,
            @"vendorID" : @(kTestVendorId),
            @"fabricID" : fabricID,
            @"nodeID" : nodeID,
            @"label" : @"",
            @"hasIntermediateCertificate" : @(NO),
            @"fabricIndex" : @(1),
        },
    ]]);

    [controller shutdown];
    XCTAssertFalse([controller isRunning]);
}

- (void)test002_TryStartingTwoControllersWithSameNodeID
{
    __auto_type * rootKeys = [[MTRTestKeys alloc] init];
    XCTAssertNotNil(rootKeys);

    __auto_type * operationalKeys = [[MTRTestKeys alloc] init];
    XCTAssertNotNil(operationalKeys);

    __auto_type * storageDelegate = [[MTRTestPerControllerStorage alloc] initWithControllerID:[NSUUID UUID]];

    NSNumber * nodeID = @(123);
    NSNumber * fabricID = @(456);

    NSError * error;
    MTRDeviceController * controller = [self startControllerWithRootKeys:rootKeys
                                                         operationalKeys:operationalKeys
                                                                fabricID:fabricID
                                                                  nodeID:nodeID
                                                                 storage:storageDelegate
                                                                   error:&error];
    XCTAssertNil(error);
    XCTAssertNotNil(controller);
    XCTAssertTrue([controller isRunning]);

    XCTAssertEqualObjects(controller.controllerNodeID, nodeID);

    // Try to bring up another controller with the same identity.  This should
    // fail, since our controller is still running
    MTRDeviceController * otherController = [self startControllerWithRootKeys:rootKeys
                                                              operationalKeys:operationalKeys
                                                                     fabricID:fabricID
                                                                       nodeID:nodeID
                                                                      storage:storageDelegate
                                                                        error:&error];
    XCTAssertNil(otherController);
    XCTAssertNotNil(error);

    // Our controller should still be running.
    XCTAssertTrue([controller isRunning]);

    [controller shutdown];
    XCTAssertFalse([controller isRunning]);
}

- (void)test003_TestTwoControllersSameUUID
{
    __auto_type * rootKeys = [[MTRTestKeys alloc] init];
    XCTAssertNotNil(rootKeys);

    __auto_type * operationalKeys = [[MTRTestKeys alloc] init];
    XCTAssertNotNil(operationalKeys);
    XCTAssertEqual(operationalKeys.signatureCount, 0);

    __auto_type * storageDelegate = [[MTRTestPerControllerStorage alloc] initWithControllerID:[NSUUID UUID]];

    NSNumber * fabricID = @(456);

    NSNumber * nodeID1 = @(123);

    NSError * error;
    MTRDeviceController * controller = [self startControllerWithRootKeys:rootKeys
                                                         operationalKeys:operationalKeys
                                                                fabricID:fabricID
                                                                  nodeID:nodeID1
                                                                 storage:storageDelegate
                                                                   error:&error];
    XCTAssertNil(error);
    XCTAssertNotNil(controller);
    XCTAssertTrue([controller isRunning]);

    XCTAssertEqualObjects(controller.controllerNodeID, nodeID1);

    // Try to bring up another controller with the same uniqueIdentifier (but a different
    // node identity).  This should fail, since our controller is still running.
    NSNumber * nodeID2 = @(789);
    MTRDeviceController * otherController = [self startControllerWithRootKeys:rootKeys
                                                              operationalKeys:operationalKeys
                                                                     fabricID:fabricID
                                                                       nodeID:nodeID2
                                                                      storage:storageDelegate
                                                                        error:&error];
    XCTAssertNil(otherController);
    XCTAssertNotNil(error);

    // Our controller should still be running.
    XCTAssertTrue([controller isRunning]);

    [controller shutdown];
    XCTAssertFalse([controller isRunning]);
}

- (void)test004_TestBasicSessionResumption
{
    __auto_type * factory = [MTRDeviceControllerFactory sharedInstance];
    XCTAssertNotNil(factory);

    __auto_type queue = dispatch_get_main_queue();

    __auto_type * rootKeys = [[MTRTestKeys alloc] init];
    XCTAssertNotNil(rootKeys);

    __auto_type * operationalKeys = [[MTRTestKeys alloc] init];
    XCTAssertNotNil(operationalKeys);
    XCTAssertEqual(operationalKeys.signatureCount, 0);

    __auto_type * storageDelegate = [[MTRTestPerControllerStorage alloc] initWithControllerID:[NSUUID UUID]];

    NSNumber * nodeID = @(123);
    NSNumber * fabricID = @(456);

    NSError * error;
    MTRPerControllerStorageTestsCertificateIssuer * certificateIssuer;
    MTRDeviceController * controller = [self startControllerWithRootKeys:rootKeys
                                                         operationalKeys:operationalKeys
                                                                fabricID:fabricID
                                                                  nodeID:nodeID
                                                                 storage:storageDelegate
                                                                   error:&error
                                                       certificateIssuer:&certificateIssuer];
    XCTAssertNil(error);
    XCTAssertNotNil(controller);
    XCTAssertTrue([controller isRunning]);

    XCTAssertEqualObjects(controller.controllerNodeID, nodeID);

    // Now commission the device, to test that that works.
    NSNumber * deviceID = @(17);
    certificateIssuer.nextNodeID = deviceID;
    [self commissionWithController:controller newNodeID:deviceID];

    // We should have established CASE using our operational key.
    XCTAssertEqual(operationalKeys.signatureCount, 1);

    [controller shutdown];
    XCTAssertFalse([controller isRunning]);

    // Start the controller again using the same identity.  This should work,
    // because we cleared out the fabric info when the controller shut down.
    controller = [self startControllerWithRootKeys:rootKeys
                                   operationalKeys:operationalKeys
                                          fabricID:fabricID
                                            nodeID:nodeID
                                           storage:storageDelegate
                                             error:&error];
    XCTAssertNil(error);
    XCTAssertNotNil(controller);
    XCTAssertTrue([controller isRunning]);

    XCTAssertEqualObjects(controller.controllerNodeID, nodeID);

    // Now we should have come up with fabric index 2.
    __auto_type * fabricInfoList = factory.knownFabrics;
    CheckFabricInfo(fabricInfoList, [NSMutableSet setWithArray:@[
        @{
            @"rootPublicKey" : rootKeys.publicKeyData,
            @"vendorID" : @(kTestVendorId),
            @"fabricID" : fabricID,
            @"nodeID" : nodeID,
            @"label" : @"",
            @"hasIntermediateCertificate" : @(NO),
            @"fabricIndex" : @(2),
        },
    ]]);

    // Try sending an attribute read and make sure it works.
    __auto_type * device = [MTRBaseDevice deviceWithNodeID:deviceID controller:controller];
    __auto_type * onOffCluster = [[MTRBaseClusterOnOff alloc] initWithDevice:device endpointID:@(1) queue:queue];
    __auto_type * readExpectation = [self expectationWithDescription:@"Read OnOff attribute"];
    [onOffCluster readAttributeOnOffWithCompletion:^(NSNumber * value, NSError * _Nullable error) {
        XCTAssertNil(error);
        // We expect the device to be off.
        XCTAssertEqualObjects(value, @(0));
        [readExpectation fulfill];
    }];

    [self waitForExpectations:@[ readExpectation ] timeout:kTimeoutInSeconds];

    // We should have done CASE resumption, so not done any new signing using
    // our keys.
    XCTAssertEqual(operationalKeys.signatureCount, 1);

    // Reset our commissionee.
    ResetCommissionee(device, queue, self, kTimeoutInSeconds);

    [controller shutdown];
    XCTAssertFalse([controller isRunning]);
}

- (void)test005_TestSessionResumptionDataClearingNodeIDChanged
{
    __auto_type * factory = [MTRDeviceControllerFactory sharedInstance];
    XCTAssertNotNil(factory);

    __auto_type queue = dispatch_get_main_queue();

    __auto_type * rootKeys = [[MTRTestKeys alloc] init];
    XCTAssertNotNil(rootKeys);

    __auto_type * operationalKeys = [[MTRTestKeys alloc] init];
    XCTAssertNotNil(operationalKeys);
    XCTAssertEqual(operationalKeys.signatureCount, 0);

    __auto_type * storageDelegate = [[MTRTestPerControllerStorage alloc] initWithControllerID:[NSUUID UUID]];

    NSNumber * nodeID1 = @(123);
    NSNumber * nodeID2 = @(246);
    NSNumber * fabricID = @(456);

    NSError * error;
    MTRPerControllerStorageTestsCertificateIssuer * certificateIssuer;
    MTRDeviceController * controller = [self startControllerWithRootKeys:rootKeys
                                                         operationalKeys:operationalKeys
                                                                fabricID:fabricID
                                                                  nodeID:nodeID1
                                                                 storage:storageDelegate
                                                                   error:&error
                                                       certificateIssuer:&certificateIssuer];
    XCTAssertNil(error);
    XCTAssertNotNil(controller);
    XCTAssertTrue([controller isRunning]);

    XCTAssertEqualObjects(controller.controllerNodeID, nodeID1);

    NSNumber * deviceID = @(17);
    certificateIssuer.nextNodeID = deviceID;
    [self commissionWithController:controller newNodeID:deviceID];

    // We should have established CASE using our operational key.
    XCTAssertEqual(operationalKeys.signatureCount, 1);

    __auto_type * device1 = [MTRBaseDevice deviceWithNodeID:deviceID controller:controller];

    // Now change ACLs so that nodeID2 has access and nodeID1 does not.
    __auto_type * admin = [[MTRAccessControlClusterAccessControlEntryStruct alloc] init];
    admin.privilege = @(MTRAccessControlEntryPrivilegeAdminister);
    admin.authMode = @(MTRAccessControlEntryAuthModeCASE);
    admin.subjects = @[ nodeID2 ];

    __auto_type * aclCluster = [[MTRBaseClusterAccessControl alloc] initWithDevice:device1 endpointID:@(0) queue:queue];

    XCTestExpectation * aclWriteExpectation = [self expectationWithDescription:@"ACLs changed so new node ID can administer"];
    [aclCluster writeAttributeACLWithValue:@[ admin ]
                                completion:^(NSError * _Nullable err) {
                                    XCTAssertNil(err);
                                    [aclWriteExpectation fulfill];
                                }];

    [self waitForExpectations:@[ aclWriteExpectation ] timeout:kTimeoutInSeconds];

    [controller shutdown];
    XCTAssertFalse([controller isRunning]);

    // There should have been no more CASE establishment going on.
    XCTAssertEqual(operationalKeys.signatureCount, 1);

    // Bring up a controller with the same storage and keys and so on but nodeID2.
    controller = [self startControllerWithRootKeys:rootKeys
                                   operationalKeys:operationalKeys
                                          fabricID:fabricID
                                            nodeID:nodeID2
                                           storage:storageDelegate
                                             error:&error];
    XCTAssertNil(error);
    XCTAssertNotNil(controller);
    XCTAssertTrue([controller isRunning]);

    XCTAssertEqualObjects(controller.controllerNodeID, nodeID2);

    // Try sending an attribute read and make sure it works.
    __auto_type * device2 = [MTRBaseDevice deviceWithNodeID:deviceID controller:controller];
    __auto_type * onOffCluster = [[MTRBaseClusterOnOff alloc] initWithDevice:device2 endpointID:@(1) queue:queue];
    __auto_type * readExpectation = [self expectationWithDescription:@"Read OnOff attribute"];
    [onOffCluster readAttributeOnOffWithCompletion:^(NSNumber * value, NSError * _Nullable error) {
        XCTAssertNil(error);
        // We expect the device to be off.
        XCTAssertEqualObjects(value, @(0));
        [readExpectation fulfill];
    }];

    [self waitForExpectations:@[ readExpectation ] timeout:kTimeoutInSeconds];

    // We should note have done CASE resumption, since our identity changed.
    XCTAssertEqual(operationalKeys.signatureCount, 2);

    // Reset our commissionee.
    ResetCommissionee(device2, queue, self, kTimeoutInSeconds);

    [controller shutdown];
    XCTAssertFalse([controller isRunning]);
}

- (void)test006_TestSessionResumptionDataClearingCATsChanged
{
    __auto_type * factory = [MTRDeviceControllerFactory sharedInstance];
    XCTAssertNotNil(factory);

    __auto_type queue = dispatch_get_main_queue();

    __auto_type * rootKeys = [[MTRTestKeys alloc] init];
    XCTAssertNotNil(rootKeys);

    __auto_type * operationalKeys = [[MTRTestKeys alloc] init];
    XCTAssertNotNil(operationalKeys);
    XCTAssertEqual(operationalKeys.signatureCount, 0);

    __auto_type * storageDelegate = [[MTRTestPerControllerStorage alloc] initWithControllerID:[NSUUID UUID]];

    NSNumber * nodeID = @(123);
    NSNumber * fabricID = @(456);

    NSError * error;
    MTRPerControllerStorageTestsCertificateIssuer * certificateIssuer;
    MTRDeviceController * controller = [self startControllerWithRootKeys:rootKeys
                                                         operationalKeys:operationalKeys
                                                                fabricID:fabricID
                                                                  nodeID:nodeID
                                                                 storage:storageDelegate
                                                                   error:&error
                                                       certificateIssuer:&certificateIssuer];
    XCTAssertNil(error);
    XCTAssertNotNil(controller);
    XCTAssertTrue([controller isRunning]);

    XCTAssertEqualObjects(controller.controllerNodeID, nodeID);

    NSNumber * deviceID = @(17);
    certificateIssuer.nextNodeID = deviceID;
    [self commissionWithController:controller newNodeID:deviceID];

    // We should have established CASE using our operational key.
    XCTAssertEqual(operationalKeys.signatureCount, 1);

    __auto_type * device1 = [MTRBaseDevice deviceWithNodeID:deviceID controller:controller];

    // Now change ACLs so that CAT 0x12340001 has access and nodeID does not.
    uint32_t cat = 0x12340001;
    NSNumber * catSubject = @(0xFFFFFFFD00000000 | cat);
    __auto_type * admin = [[MTRAccessControlClusterAccessControlEntryStruct alloc] init];
    admin.privilege = @(MTRAccessControlEntryPrivilegeAdminister);
    admin.authMode = @(MTRAccessControlEntryAuthModeCASE);
    admin.subjects = @[ catSubject ];

    __auto_type * aclCluster = [[MTRBaseClusterAccessControl alloc] initWithDevice:device1 endpointID:@(0) queue:queue];

    XCTestExpectation * aclWriteExpectation = [self expectationWithDescription:@"ACLs changed so new node ID can administer"];
    [aclCluster writeAttributeACLWithValue:@[ admin ]
                                completion:^(NSError * _Nullable err) {
                                    XCTAssertNil(err);
                                    [aclWriteExpectation fulfill];
                                }];

    [self waitForExpectations:@[ aclWriteExpectation ] timeout:kTimeoutInSeconds];

    [controller shutdown];
    XCTAssertFalse([controller isRunning]);

    // There should have been no more CASE establishment going on.
    XCTAssertEqual(operationalKeys.signatureCount, 1);

    // Bring up a controller with the same storage and keys and so on but using
    // our new CAT
    controller = [self startControllerWithRootKeys:rootKeys
                                   operationalKeys:operationalKeys
                                          fabricID:fabricID
                                            nodeID:nodeID
                                           storage:storageDelegate
                             caseAuthenticatedTags:[NSSet setWithArray:@[ @(cat) ]]
                                             error:&error];
    XCTAssertNil(error);
    XCTAssertNotNil(controller);
    XCTAssertTrue([controller isRunning]);

    XCTAssertEqualObjects(controller.controllerNodeID, nodeID);

    // Try sending an attribute read and make sure it works.
    __auto_type * device2 = [MTRBaseDevice deviceWithNodeID:deviceID controller:controller];
    __auto_type * onOffCluster = [[MTRBaseClusterOnOff alloc] initWithDevice:device2 endpointID:@(1) queue:queue];
    __auto_type * readExpectation = [self expectationWithDescription:@"Read OnOff attribute"];
    [onOffCluster readAttributeOnOffWithCompletion:^(NSNumber * value, NSError * _Nullable error) {
        XCTAssertNil(error);
        // We expect the device to be off.
        XCTAssertEqualObjects(value, @(0));
        [readExpectation fulfill];
    }];

    [self waitForExpectations:@[ readExpectation ] timeout:kTimeoutInSeconds];

    // We should note have done CASE resumption, since our CATs changed.
    XCTAssertEqual(operationalKeys.signatureCount, 2);

    // Reset our commissionee.
    ResetCommissionee(device2, queue, self, kTimeoutInSeconds);

    [controller shutdown];
    XCTAssertFalse([controller isRunning]);
}

- (void)test007_TestMultipleControllers
{
    __auto_type * factory = [MTRDeviceControllerFactory sharedInstance];
    XCTAssertNotNil(factory);

    __auto_type * rootKeys = [[MTRTestKeys alloc] init];
    XCTAssertNotNil(rootKeys);

    __auto_type * operationalKeys = [[MTRTestKeys alloc] init];
    XCTAssertNotNil(operationalKeys);
    XCTAssertEqual(operationalKeys.signatureCount, 0);

    NSNumber * nodeID1 = @(123);
    NSNumber * nodeID2 = @(456);
    NSNumber * fabricID1 = @(1);
    NSNumber * fabricID2 = @(2);

    __auto_type * storageDelegate1 = [[MTRTestPerControllerStorage alloc] initWithControllerID:[NSUUID UUID]];

    // Start several controllers that have distinct identities but share some
    // node/fabric IDs.
    NSError * error;
    MTRPerControllerStorageTestsCertificateIssuer * certificateIssuer;
    MTRDeviceController * controller1 = [self startControllerWithRootKeys:rootKeys
                                                          operationalKeys:operationalKeys
                                                                 fabricID:fabricID1
                                                                   nodeID:nodeID1
                                                                  storage:storageDelegate1
                                                                    error:&error
                                                        certificateIssuer:&certificateIssuer];
    XCTAssertNil(error);
    XCTAssertNotNil(controller1);
    XCTAssertTrue([controller1 isRunning]);

    __auto_type * storageDelegate2 = [[MTRTestPerControllerStorage alloc] initWithControllerID:[NSUUID UUID]];
    MTRDeviceController * controller2 = [self startControllerWithRootKeys:rootKeys
                                                          operationalKeys:operationalKeys
                                                                 fabricID:fabricID1
                                                                   nodeID:nodeID2
                                                                  storage:storageDelegate2
                                                                    error:&error];
    XCTAssertNil(error);
    XCTAssertNotNil(controller2);
    XCTAssertTrue([controller2 isRunning]);

    __auto_type * storageDelegate3 = [[MTRTestPerControllerStorage alloc] initWithControllerID:[NSUUID UUID]];
    MTRDeviceController * controller3 = [self startControllerWithRootKeys:rootKeys
                                                          operationalKeys:operationalKeys
                                                                 fabricID:fabricID2
                                                                   nodeID:nodeID1
                                                                  storage:storageDelegate3
                                                                    error:&error];
    XCTAssertNil(error);
    XCTAssertNotNil(controller3);
    XCTAssertTrue([controller3 isRunning]);

    // Now check our fabric table
    __auto_type * fabricInfoList = factory.knownFabrics;
    CheckFabricInfo(fabricInfoList, [NSMutableSet setWithArray:@[
        @{
            @"rootPublicKey" : rootKeys.publicKeyData,
            @"vendorID" : @(kTestVendorId),
            @"fabricID" : fabricID1,
            @"nodeID" : nodeID1,
            @"label" : @"",
            @"hasIntermediateCertificate" : @(NO),
            @"fabricIndex" : @(1),
        },
        @{
            @"rootPublicKey" : rootKeys.publicKeyData,
            @"vendorID" : @(kTestVendorId),
            @"fabricID" : fabricID1,
            @"nodeID" : nodeID2,
            @"label" : @"",
            @"hasIntermediateCertificate" : @(NO),
            @"fabricIndex" : @(2),
        },
        @{
            @"rootPublicKey" : rootKeys.publicKeyData,
            @"vendorID" : @(kTestVendorId),
            @"fabricID" : fabricID2,
            @"nodeID" : nodeID1,
            @"label" : @"",
            @"hasIntermediateCertificate" : @(NO),
            @"fabricIndex" : @(3),
        },
    ]]);

    // Restart controller2
    [controller2 shutdown];
    XCTAssertFalse([controller2 isRunning]);
    controller2 = [self startControllerWithRootKeys:rootKeys
                                    operationalKeys:operationalKeys
                                           fabricID:fabricID1
                                             nodeID:nodeID2
                                            storage:storageDelegate2
                                              error:&error];
    XCTAssertNil(error);
    XCTAssertNotNil(controller2);
    XCTAssertTrue([controller2 isRunning]);

    // Now check our fabric table again.
    fabricInfoList = factory.knownFabrics;
    CheckFabricInfo(fabricInfoList, [NSMutableSet setWithArray:@[
        @{
            @"rootPublicKey" : rootKeys.publicKeyData,
            @"vendorID" : @(kTestVendorId),
            @"fabricID" : fabricID1,
            @"nodeID" : nodeID1,
            @"label" : @"",
            @"hasIntermediateCertificate" : @(NO),
            @"fabricIndex" : @(1),
        },
        @{
            @"rootPublicKey" : rootKeys.publicKeyData,
            @"vendorID" : @(kTestVendorId),
            @"fabricID" : fabricID1,
            @"nodeID" : nodeID2,
            @"label" : @"",
            @"hasIntermediateCertificate" : @(NO),
            @"fabricIndex" : @(4),
        },
        @{
            @"rootPublicKey" : rootKeys.publicKeyData,
            @"vendorID" : @(kTestVendorId),
            @"fabricID" : fabricID2,
            @"nodeID" : nodeID1,
            @"label" : @"",
            @"hasIntermediateCertificate" : @(NO),
            @"fabricIndex" : @(3),
        },
    ]]);

    // Now commission the device from controller1
    NSNumber * deviceID = @(17);
    certificateIssuer.nextNodeID = deviceID;
    [self commissionWithController:controller1 newNodeID:deviceID];

    // We should have established CASE using our operational key.
    XCTAssertEqual(operationalKeys.signatureCount, 1);

    // Ensure that controller2 does not have the same node ID as controller1.
    XCTAssertNotEqualObjects(controller1.controllerNodeID, controller2.controllerNodeID);

    __auto_type * device1 = [MTRBaseDevice deviceWithNodeID:deviceID controller:controller1];
    __auto_type * device2 = [MTRBaseDevice deviceWithNodeID:deviceID controller:controller2];

    dispatch_queue_t queue = dispatch_get_main_queue();
    __auto_type * onOff1 = [[MTRBaseClusterOnOff alloc] initWithDevice:device1 endpointID:@(1) queue:queue];
    __auto_type * onOff2 = [[MTRBaseClusterOnOff alloc] initWithDevice:device2 endpointID:@(1) queue:queue];

    // Check that device1 can read the On/Off attribute
    XCTestExpectation * canReadExpectation1 = [self expectationWithDescription:@"Initial commissioner can read on/off"];
    [onOff1 readAttributeOnOffWithCompletion:^(NSNumber * _Nullable value, NSError * _Nullable err) {
        XCTAssertNil(err);
        XCTAssertEqualObjects(value, @(0));
        [canReadExpectation1 fulfill];
    }];

    [self waitForExpectations:@[ canReadExpectation1 ] timeout:kTimeoutInSeconds];

    // Check that device2 cannot read the On/Off attribute due to missing ACLs.
    XCTestExpectation * cantReadExpectation1 = [self expectationWithDescription:@"New node can't read on/off yet"];
    [onOff2 readAttributeOnOffWithCompletion:^(NSNumber * _Nullable value, NSError * _Nullable err) {
        XCTAssertNil(value);
        XCTAssertNotNil(err);
        XCTAssertTrue([MTRErrorTestUtils error:err isInteractionModelError:MTRInteractionErrorCodeUnsupportedAccess]);
        [cantReadExpectation1 fulfill];
    }];

    [self waitForExpectations:@[ cantReadExpectation1 ] timeout:kTimeoutInSeconds];

    // Now change ACLs so that device2 can read.
    __auto_type * admin1 = [[MTRAccessControlClusterAccessControlEntryStruct alloc] init];
    admin1.privilege = @(MTRAccessControlEntryPrivilegeAdminister);
    admin1.authMode = @(MTRAccessControlEntryAuthModeCASE);
    admin1.subjects = @[ controller1.controllerNodeID ];

    __auto_type * admin2 = [[MTRAccessControlClusterAccessControlEntryStruct alloc] init];
    admin2.privilege = @(MTRAccessControlEntryPrivilegeAdminister);
    admin2.authMode = @(MTRAccessControlEntryAuthModeCASE);
    admin2.subjects = @[ controller2.controllerNodeID ];

    __auto_type * acl1 = [[MTRBaseClusterAccessControl alloc] initWithDevice:device1 endpointID:@(0) queue:queue];

    XCTestExpectation * let2ReadExpectation = [self expectationWithDescription:@"ACLs changed so new node can read"];
    [acl1 writeAttributeACLWithValue:@[ admin1, admin2 ]
                          completion:^(NSError * _Nullable err) {
                              XCTAssertNil(err);
                              [let2ReadExpectation fulfill];
                          }];

    [self waitForExpectations:@[ let2ReadExpectation ] timeout:kTimeoutInSeconds];

    // Check that device2 can read the On/Off attribute
    XCTestExpectation * canReadExpectation2 = [self expectationWithDescription:@"New node can read on/off"];
    [onOff2 readAttributeOnOffWithCompletion:^(NSNumber * _Nullable value, NSError * _Nullable err) {
        XCTAssertNil(err);
        XCTAssertEqualObjects(value, @(0));
        [canReadExpectation2 fulfill];
    }];

    [self waitForExpectations:@[ canReadExpectation2 ] timeout:kTimeoutInSeconds];

    // Check that device1 can still read the On/Off attribute
    XCTestExpectation * canReadExpectation3 = [self expectationWithDescription:@"Initial commissioner can still read on/off"];
    [onOff1 readAttributeOnOffWithCompletion:^(NSNumber * _Nullable value, NSError * _Nullable err) {
        XCTAssertNil(err);
        XCTAssertEqualObjects(value, @(0));
        [canReadExpectation3 fulfill];
    }];

    [self waitForExpectations:@[ canReadExpectation3 ] timeout:kTimeoutInSeconds];

    // Check that the two devices are running on the same fabric.
    __auto_type * opCreds1 = [[MTRBaseClusterOperationalCredentials alloc] initWithDevice:device1 endpoint:0 queue:queue];
    __auto_type * opCreds2 = [[MTRBaseClusterOperationalCredentials alloc] initWithDevice:device2 endpoint:0 queue:queue];

    __block NSNumber * fabricIndex;
    XCTestExpectation * readFabricIndexExpectation1 =
        [self expectationWithDescription:@"Fabric index read by initial commissioner"];
    [opCreds1 readAttributeCurrentFabricIndexWithCompletion:^(NSNumber * _Nullable value, NSError * _Nullable readError) {
        XCTAssertNil(readError);
        XCTAssertNotNil(value);
        fabricIndex = value;
        [readFabricIndexExpectation1 fulfill];
    }];

    [self waitForExpectations:@[ readFabricIndexExpectation1 ] timeout:kTimeoutInSeconds];

    XCTestExpectation * readFabricIndexExpectation2 = [self expectationWithDescription:@"Fabric index read by new node"];
    [opCreds2 readAttributeCurrentFabricIndexWithCompletion:^(NSNumber * _Nullable value, NSError * _Nullable readError) {
        XCTAssertNil(readError);
        XCTAssertNotNil(value);
        XCTAssertEqualObjects(value, fabricIndex);
        [readFabricIndexExpectation2 fulfill];
    }];

    [self waitForExpectations:@[ readFabricIndexExpectation2 ] timeout:kTimeoutInSeconds];

    // Reset our commissionee.
    ResetCommissionee(device1, queue, self, kTimeoutInSeconds);

    [controller1 shutdown];
    XCTAssertFalse([controller1 isRunning]);
    [controller2 shutdown];
    XCTAssertFalse([controller2 isRunning]);
    [controller3 shutdown];
    XCTAssertFalse([controller3 isRunning]);
}

- (BOOL)_array:(NSArray *)one containsSameElementsAsArray:(NSArray *)other
{
    for (id object in one) {
        if (![other containsObject:object]) {
            return NO;
        }
    }

    for (id object in other) {
        if (![one containsObject:object]) {
            return NO;
        }
    }

    return YES;
}

- (void)test008_TestDataStoreDirect
{
    __auto_type * factory = [MTRDeviceControllerFactory sharedInstance];
    XCTAssertNotNil(factory);

    __auto_type * rootKeys = [[MTRTestKeys alloc] init];
    XCTAssertNotNil(rootKeys);

    __auto_type * operationalKeys = [[MTRTestKeys alloc] init];
    XCTAssertNotNil(operationalKeys);

    __auto_type * storageDelegate = [[MTRTestPerControllerStorageWithBulkReadWrite alloc] initWithControllerID:[NSUUID UUID]];

    NSNumber * nodeID = @(123);
    NSNumber * fabricID = @(456);

    NSError * error;
    MTRDeviceController * controller = [self startControllerWithRootKeys:rootKeys
                                                         operationalKeys:operationalKeys
                                                                fabricID:fabricID
                                                                  nodeID:nodeID
                                                                 storage:storageDelegate
                                                                   error:&error];
    XCTAssertNil(error);
    XCTAssertNotNil(controller);
    XCTAssertTrue([controller isRunning]);

    XCTAssertEqualObjects(controller.controllerNodeID, nodeID);

    MTRDeviceClusterData * testClusterData1 = [[MTRDeviceClusterData alloc] initWithDataVersion:@(1) attributes:@{
        @(1) : @ { MTRTypeKey : MTRUnsignedIntegerValueType, MTRValueKey : @(111) },
        @(2) : @ { MTRTypeKey : MTRUnsignedIntegerValueType, MTRValueKey : @(112) },
        @(3) : @ { MTRTypeKey : MTRUnsignedIntegerValueType, MTRValueKey : @(113) },
    }];
    MTRDeviceClusterData * testClusterData2 = [[MTRDeviceClusterData alloc] initWithDataVersion:@(2) attributes:@{
        @(1) : @ { MTRTypeKey : MTRUnsignedIntegerValueType, MTRValueKey : @(121) },
        @(2) : @ { MTRTypeKey : MTRUnsignedIntegerValueType, MTRValueKey : @(122) },
        @(3) : @ { MTRTypeKey : MTRUnsignedIntegerValueType, MTRValueKey : @(123) },
    }];
    MTRDeviceClusterData * testClusterData3 = [[MTRDeviceClusterData alloc] initWithDataVersion:@(3) attributes:@{
        @(1) : @ { MTRTypeKey : MTRUnsignedIntegerValueType, MTRValueKey : @(211) },
        @(2) : @ { MTRTypeKey : MTRUnsignedIntegerValueType, MTRValueKey : @(212) },
        @(3) : @ { MTRTypeKey : MTRUnsignedIntegerValueType, MTRValueKey : @(213) },
    }];
    NSDictionary<MTRClusterPath *, MTRDeviceClusterData *> * testClusterData = @{
        [MTRClusterPath clusterPathWithEndpointID:@(1) clusterID:@(1)] : testClusterData1,
        [MTRClusterPath clusterPathWithEndpointID:@(1) clusterID:@(2)] : testClusterData2,
        [MTRClusterPath clusterPathWithEndpointID:@(2) clusterID:@(3)] : testClusterData3,
    };
    [controller.controllerDataStore storeClusterData:testClusterData forNodeID:@(1001)];
    [controller.controllerDataStore storeClusterData:testClusterData forNodeID:@(1002)];
    [controller.controllerDataStore storeClusterData:testClusterData forNodeID:@(1003)];

    for (NSNumber * nodeID in @[ @(1001), @(1002), @(1003) ]) {
        NSDictionary<MTRClusterPath *, MTRDeviceClusterData *> * dataStoreClusterData = [controller.controllerDataStore getStoredClusterDataForNodeID:nodeID];
        for (MTRClusterPath * path in testClusterData) {
            XCTAssertEqualObjects(testClusterData[path], dataStoreClusterData[path]);
        }
    }

    [controller.controllerDataStore clearStoredClusterDataForNodeID:@(1001)];
    XCTAssertNil([controller.controllerDataStore getStoredClusterDataForNodeID:@(1001)]);
    for (NSNumber * nodeID in @[ @(1002), @(1003) ]) {
        NSDictionary<MTRClusterPath *, MTRDeviceClusterData *> * dataStoreClusterData = [controller.controllerDataStore getStoredClusterDataForNodeID:nodeID];
        for (MTRClusterPath * path in testClusterData) {
            XCTAssertEqualObjects(testClusterData[path], dataStoreClusterData[path]);
        }
    }

    [controller.controllerDataStore clearAllStoredClusterData];
    for (NSNumber * nodeID in @[ @(1001), @(1002), @(1003) ]) {
        XCTAssertNil([controller.controllerDataStore getStoredClusterDataForNodeID:nodeID]);
    }

    // Test MTRDeviceControllerDataStore _pruneEmptyStoredAttributesBranches
    //  - Clear cache
    //  - Store some cluster data
    //  - Manually delete parts of the data from the test storage delegate
    //  - Call _pruneEmptyStoredAttributesBranches
    [controller.controllerDataStore storeClusterData:testClusterData forNodeID:@(2001)];
    [controller.controllerDataStore storeClusterData:testClusterData forNodeID:@(2002)];

    NSString * testClusterIndexKey1 = [controller.controllerDataStore _clusterIndexKeyForNodeID:@(2001) endpointID:@(1)];
    NSString * testClusterIndexKey2 = [controller.controllerDataStore _clusterIndexKeyForNodeID:@(2001) endpointID:@(2)];
    NSString * testClusterIndexKey3 = [controller.controllerDataStore _clusterIndexKeyForNodeID:@(2002) endpointID:@(1)];
    NSString * testClusterIndexKey4 = [controller.controllerDataStore _clusterIndexKeyForNodeID:@(2002) endpointID:@(2)];
    NSString * testEndpointIndexKey1 = [controller.controllerDataStore _endpointIndexKeyForNodeID:@(2001)];
    NSString * testEndpointIndexKey2 = [controller.controllerDataStore _endpointIndexKeyForNodeID:@(2002)];
    NSString * testNodeIndexKey = @"attrCacheNodeIndex";

    // store is async, so remove on the same queue to ensure order
    dispatch_sync(_storageQueue, ^{
        // Ensure that the indices we expect are populated.
        XCTAssertNotNil([storageDelegate controller:controller valueForKey:testClusterIndexKey1 securityLevel:MTRStorageSecurityLevelSecure sharingType:MTRStorageSharingTypeNotShared]);
        XCTAssertNotNil([storageDelegate controller:controller valueForKey:testClusterIndexKey2 securityLevel:MTRStorageSecurityLevelSecure sharingType:MTRStorageSharingTypeNotShared]);
        XCTAssertNotNil([storageDelegate controller:controller valueForKey:testClusterIndexKey3 securityLevel:MTRStorageSecurityLevelSecure sharingType:MTRStorageSharingTypeNotShared]);
        XCTAssertNotNil([storageDelegate controller:controller valueForKey:testClusterIndexKey4 securityLevel:MTRStorageSecurityLevelSecure sharingType:MTRStorageSharingTypeNotShared]);
        XCTAssertNotNil([storageDelegate controller:controller valueForKey:testEndpointIndexKey1 securityLevel:MTRStorageSecurityLevelSecure sharingType:MTRStorageSharingTypeNotShared]);
        XCTAssertNotNil([storageDelegate controller:controller valueForKey:testEndpointIndexKey2 securityLevel:MTRStorageSecurityLevelSecure sharingType:MTRStorageSharingTypeNotShared]);
        XCTAssertNotNil([storageDelegate controller:controller valueForKey:testNodeIndexKey securityLevel:MTRStorageSecurityLevelSecure sharingType:MTRStorageSharingTypeNotShared]);

        // Remove all three MTRDeviceClusterData for node 2001
        NSString * testClusterDataKey = [controller.controllerDataStore _clusterDataKeyForNodeID:@(2001) endpointID:@(1) clusterID:@(1)];
        [storageDelegate controller:controller removeValueForKey:testClusterDataKey securityLevel:MTRStorageSecurityLevelSecure sharingType:MTRStorageSharingTypeNotShared];
        testClusterDataKey = [controller.controllerDataStore _clusterDataKeyForNodeID:@(2001) endpointID:@(1) clusterID:@(2)];
        [storageDelegate controller:controller removeValueForKey:testClusterDataKey securityLevel:MTRStorageSecurityLevelSecure sharingType:MTRStorageSharingTypeNotShared];
        testClusterDataKey = [controller.controllerDataStore _clusterDataKeyForNodeID:@(2001) endpointID:@(2) clusterID:@(3)];
        [storageDelegate controller:controller removeValueForKey:testClusterDataKey securityLevel:MTRStorageSecurityLevelSecure sharingType:MTRStorageSharingTypeNotShared];

        // Remove the two MTRDeviceClusterData under endpoint 1 for node 2002
        testClusterDataKey = [controller.controllerDataStore _clusterDataKeyForNodeID:@(2002) endpointID:@(1) clusterID:@(1)];
        [storageDelegate controller:controller removeValueForKey:testClusterDataKey securityLevel:MTRStorageSecurityLevelSecure sharingType:MTRStorageSharingTypeNotShared];
        testClusterDataKey = [controller.controllerDataStore _clusterDataKeyForNodeID:@(2002) endpointID:@(1) clusterID:@(2)];
        [storageDelegate controller:controller removeValueForKey:testClusterDataKey securityLevel:MTRStorageSecurityLevelSecure sharingType:MTRStorageSharingTypeNotShared];
    });

    [controller.controllerDataStore unitTestPruneEmptyStoredClusterDataBranches];

    // Now check the indexes are pruned.  There should be no more cluster
    // indices or endpoint indices for node 2001.
    id testClusterIndex1 = [storageDelegate controller:controller valueForKey:testClusterIndexKey1 securityLevel:MTRStorageSecurityLevelSecure sharingType:MTRStorageSharingTypeNotShared];
    XCTAssertNil(testClusterIndex1);
    id testClusterIndex2 = [storageDelegate controller:controller valueForKey:testClusterIndexKey2 securityLevel:MTRStorageSecurityLevelSecure sharingType:MTRStorageSharingTypeNotShared];
    XCTAssertNil(testClusterIndex2);
    id testEndpointIndex1 = [storageDelegate controller:controller valueForKey:testEndpointIndexKey1 securityLevel:MTRStorageSecurityLevelSecure sharingType:MTRStorageSharingTypeNotShared];
    XCTAssertNil(testEndpointIndex1);

    // There should be no more cluster index for endpoint 1 for node 2, but
    // we should still have a cluster index for endpoint 2, and an endpoint index.
    id testClusterIndex3 = [storageDelegate controller:controller valueForKey:testClusterIndexKey3 securityLevel:MTRStorageSecurityLevelSecure sharingType:MTRStorageSharingTypeNotShared];
    XCTAssertNil(testClusterIndex3);
    id testClusterIndex4 = [storageDelegate controller:controller valueForKey:testClusterIndexKey4 securityLevel:MTRStorageSecurityLevelSecure sharingType:MTRStorageSharingTypeNotShared];
    XCTAssertNotNil(testClusterIndex4);
    id testEndpointIndex2 = [storageDelegate controller:controller valueForKey:testEndpointIndexKey2 securityLevel:MTRStorageSecurityLevelSecure sharingType:MTRStorageSharingTypeNotShared];
    XCTAssertNotNil(testClusterIndex4);

    // We should still have a node index.
    id testNodeIndex = [storageDelegate controller:controller valueForKey:testNodeIndexKey securityLevel:MTRStorageSecurityLevelSecure sharingType:MTRStorageSharingTypeNotShared];
    XCTAssertNotNil(testNodeIndex);

    // Again, remove on the storage queue to ensure order.
    dispatch_sync(_storageQueue, ^{
        NSString * testClusterDataKey = [controller.controllerDataStore _clusterDataKeyForNodeID:@(2002) endpointID:@(2) clusterID:@(3)];
        [storageDelegate controller:controller removeValueForKey:testClusterDataKey securityLevel:MTRStorageSecurityLevelSecure sharingType:MTRStorageSharingTypeNotShared];
    });

    [controller.controllerDataStore unitTestPruneEmptyStoredClusterDataBranches];

    // All the indices should be pruned now.
    testClusterIndex4 = [storageDelegate controller:controller valueForKey:testClusterIndexKey4 securityLevel:MTRStorageSecurityLevelSecure sharingType:MTRStorageSharingTypeNotShared];
    XCTAssertNil(testClusterIndex4);
    testEndpointIndex2 = [storageDelegate controller:controller valueForKey:testEndpointIndexKey2 securityLevel:MTRStorageSecurityLevelSecure sharingType:MTRStorageSharingTypeNotShared];
    XCTAssertNil(testClusterIndex4);
    testNodeIndex = [storageDelegate controller:controller valueForKey:testNodeIndexKey securityLevel:MTRStorageSecurityLevelSecure sharingType:MTRStorageSharingTypeNotShared];
    XCTAssertNil(testNodeIndex);

    // Now test bulk write
    MTRClusterPath * bulkTestClusterPath11 = [MTRClusterPath clusterPathWithEndpointID:@(1) clusterID:@(1)];
    MTRDeviceClusterData * bulkTestClusterData11 = [[MTRDeviceClusterData alloc] initWithDataVersion:@(11) attributes:@{
        @(1) : @ { MTRTypeKey : MTRUnsignedIntegerValueType, MTRValueKey : @(111) },
        @(2) : @ { MTRTypeKey : MTRUnsignedIntegerValueType, MTRValueKey : @(112) },
        @(3) : @ { MTRTypeKey : MTRUnsignedIntegerValueType, MTRValueKey : @(113) },
    }];
    MTRClusterPath * bulkTestClusterPath12 = [MTRClusterPath clusterPathWithEndpointID:@(1) clusterID:@(2)];
    MTRDeviceClusterData * bulkTestClusterData12 = [[MTRDeviceClusterData alloc] initWithDataVersion:@(12) attributes:@{
        @(1) : @ { MTRTypeKey : MTRUnsignedIntegerValueType, MTRValueKey : @(121) },
        @(2) : @ { MTRTypeKey : MTRUnsignedIntegerValueType, MTRValueKey : @(122) },
        @(3) : @ { MTRTypeKey : MTRUnsignedIntegerValueType, MTRValueKey : @(123) },
    }];
    MTRClusterPath * bulkTestClusterPath13 = [MTRClusterPath clusterPathWithEndpointID:@(1) clusterID:@(3)];
    MTRDeviceClusterData * bulkTestClusterData13 = [[MTRDeviceClusterData alloc] initWithDataVersion:@(13) attributes:@{
        @(1) : @ { MTRTypeKey : MTRUnsignedIntegerValueType, MTRValueKey : @(131) },
        @(2) : @ { MTRTypeKey : MTRUnsignedIntegerValueType, MTRValueKey : @(132) },
        @(3) : @ { MTRTypeKey : MTRUnsignedIntegerValueType, MTRValueKey : @(133) },
    }];
    MTRClusterPath * bulkTestClusterPath21 = [MTRClusterPath clusterPathWithEndpointID:@(2) clusterID:@(1)];
    MTRDeviceClusterData * bulkTestClusterData21 = [[MTRDeviceClusterData alloc] initWithDataVersion:@(21) attributes:@{
        @(1) : @ { MTRTypeKey : MTRUnsignedIntegerValueType, MTRValueKey : @(211) },
        @(2) : @ { MTRTypeKey : MTRUnsignedIntegerValueType, MTRValueKey : @(212) },
        @(3) : @ { MTRTypeKey : MTRUnsignedIntegerValueType, MTRValueKey : @(213) },
    }];
    MTRClusterPath * bulkTestClusterPath22 = [MTRClusterPath clusterPathWithEndpointID:@(2) clusterID:@(2)];
    MTRDeviceClusterData * bulkTestClusterData22 = [[MTRDeviceClusterData alloc] initWithDataVersion:@(22) attributes:@{
        @(1) : @ { MTRTypeKey : MTRUnsignedIntegerValueType, MTRValueKey : @(221) },
        @(2) : @ { MTRTypeKey : MTRUnsignedIntegerValueType, MTRValueKey : @(222) },
        @(3) : @ { MTRTypeKey : MTRUnsignedIntegerValueType, MTRValueKey : @(223) },
    }];
    NSDictionary<MTRClusterPath *, MTRDeviceClusterData *> * bulkTestClusterDataDictionary = @{
        bulkTestClusterPath11 : bulkTestClusterData11,
        bulkTestClusterPath12 : bulkTestClusterData12,
        bulkTestClusterPath13 : bulkTestClusterData13,
        bulkTestClusterPath21 : bulkTestClusterData21,
        bulkTestClusterPath22 : bulkTestClusterData22,
    };

    // Manually construct what the total dictionary should look like
    NSDictionary<NSString *, id<NSSecureCoding>> * testBulkValues = @{
        @"attrCacheNodeIndex" : @[ @(3001) ],
        [controller.controllerDataStore _endpointIndexKeyForNodeID:@(3001)] : @[ @(1), @(2) ],
        [controller.controllerDataStore _clusterIndexKeyForNodeID:@(3001) endpointID:@(1)] : @[ @(1), @(2), @(3) ],
        [controller.controllerDataStore _clusterIndexKeyForNodeID:@(3001) endpointID:@(2)] : @[ @(1), @(2) ],
        [controller.controllerDataStore _clusterDataKeyForNodeID:@(3001) endpointID:@(1) clusterID:@(1)] : bulkTestClusterData11,
        [controller.controllerDataStore _clusterDataKeyForNodeID:@(3001) endpointID:@(1) clusterID:@(2)] : bulkTestClusterData12,
        [controller.controllerDataStore _clusterDataKeyForNodeID:@(3001) endpointID:@(1) clusterID:@(3)] : bulkTestClusterData13,
        [controller.controllerDataStore _clusterDataKeyForNodeID:@(3001) endpointID:@(2) clusterID:@(1)] : bulkTestClusterData21,
        [controller.controllerDataStore _clusterDataKeyForNodeID:@(3001) endpointID:@(2) clusterID:@(2)] : bulkTestClusterData22,
    };
    // Bulk store with delegate
    dispatch_sync(_storageQueue, ^{
        [storageDelegate controller:controller storeValues:testBulkValues securityLevel:MTRStorageSecurityLevelSecure sharingType:MTRStorageSharingTypeNotShared];
    });
    // Verify that the store resulted in the correct values
    NSDictionary<MTRClusterPath *, MTRDeviceClusterData *> * dataStoreClusterData = [controller.controllerDataStore getStoredClusterDataForNodeID:@(3001)];
    XCTAssertEqualObjects(dataStoreClusterData, bulkTestClusterDataDictionary);

    // clear information before the next test
    [controller.controllerDataStore clearStoredClusterDataForNodeID:@(3001)];

    // Now test bulk store through data store
    [controller.controllerDataStore storeClusterData:bulkTestClusterDataDictionary forNodeID:@(3001)];
    dataStoreClusterData = [controller.controllerDataStore getStoredClusterDataForNodeID:@(3001)];
    XCTAssertEqualObjects(dataStoreClusterData, bulkTestClusterDataDictionary);

    // Now test bulk read directly from storage delegate
    NSDictionary<NSString *, id<NSSecureCoding>> * dataStoreBulkValues = [storageDelegate valuesForController:controller securityLevel:MTRStorageSecurityLevelSecure sharingType:MTRStorageSharingTypeNotShared];
    // Due to dictionary enumeration in storeClusterData:forNodeID:, the elements could be stored in a different order, but still be valid and equivalent
    XCTAssertTrue(([self _array:(NSArray *) dataStoreBulkValues[[controller.controllerDataStore _endpointIndexKeyForNodeID:@(3001)]] containsSameElementsAsArray:@[ @(1), @(2) ]]));
    XCTAssertTrue(([self _array:(NSArray *) dataStoreBulkValues[[controller.controllerDataStore _clusterIndexKeyForNodeID:@(3001) endpointID:@(1)]] containsSameElementsAsArray:@[ @(1), @(2), @(3) ]]));
    XCTAssertTrue(([self _array:(NSArray *) dataStoreBulkValues[[controller.controllerDataStore _clusterIndexKeyForNodeID:@(3001) endpointID:@(2)]] containsSameElementsAsArray:@[ @(1), @(2) ]]));
    XCTAssertEqualObjects(dataStoreBulkValues[[controller.controllerDataStore _clusterDataKeyForNodeID:@(3001) endpointID:@(1) clusterID:@(1)]], bulkTestClusterData11);
    XCTAssertEqualObjects(dataStoreBulkValues[[controller.controllerDataStore _clusterDataKeyForNodeID:@(3001) endpointID:@(1) clusterID:@(2)]], bulkTestClusterData12);
    XCTAssertEqualObjects(dataStoreBulkValues[[controller.controllerDataStore _clusterDataKeyForNodeID:@(3001) endpointID:@(1) clusterID:@(3)]], bulkTestClusterData13);
    XCTAssertEqualObjects(dataStoreBulkValues[[controller.controllerDataStore _clusterDataKeyForNodeID:@(3001) endpointID:@(2) clusterID:@(1)]], bulkTestClusterData21);
    XCTAssertEqualObjects(dataStoreBulkValues[[controller.controllerDataStore _clusterDataKeyForNodeID:@(3001) endpointID:@(2) clusterID:@(2)]], bulkTestClusterData22);

    [controller shutdown];
    XCTAssertFalse([controller isRunning]);
}

- (void)doDataStoreMTRDeviceTestWithStorageDelegate:(id<MTRDeviceControllerStorageDelegate>)storageDelegate disableStorageBehaviorOptimization:(BOOL)disableStorageBehaviorOptimization
{
    __auto_type * factory = [MTRDeviceControllerFactory sharedInstance];
    XCTAssertNotNil(factory);

    __auto_type queue = dispatch_get_main_queue();

    __auto_type * rootKeys = [[MTRTestKeys alloc] init];
    XCTAssertNotNil(rootKeys);

    __auto_type * operationalKeys = [[MTRTestKeys alloc] init];
    XCTAssertNotNil(operationalKeys);

    NSNumber * nodeID = @(123);
    NSNumber * fabricID = @(456);

    NSError * error;

    MTRPerControllerStorageTestsCertificateIssuer * certificateIssuer;
    MTRDeviceStorageBehaviorConfiguration * storageBehaviorConfiguration = nil;
    if (disableStorageBehaviorOptimization) {
        storageBehaviorConfiguration = [MTRDeviceStorageBehaviorConfiguration configurationWithStorageBehaviorOptimizationDisabled];
    }
    MTRDeviceController * controller = [self startControllerWithRootKeys:rootKeys
                                                         operationalKeys:operationalKeys
                                                                fabricID:fabricID
                                                                  nodeID:nodeID
                                                                 storage:storageDelegate
                                                                   error:&error
                                                       certificateIssuer:&certificateIssuer
                                            storageBehaviorConfiguration:storageBehaviorConfiguration];
    XCTAssertNil(error);
    XCTAssertNotNil(controller);
    XCTAssertTrue([controller isRunning]);

    XCTAssertEqualObjects(controller.controllerNodeID, nodeID);

    // Now commission the device, to test that that works.
    NSNumber * deviceID = @(17);
    certificateIssuer.nextNodeID = deviceID;
    [self commissionWithController:controller newNodeID:deviceID];

    // We should have established CASE using our operational key.
    XCTAssertEqual(operationalKeys.signatureCount, 1);

    __auto_type * device = [MTRDevice deviceWithNodeID:deviceID controller:controller];
    __auto_type * delegate = [[MTRDeviceTestDelegate alloc] init];

    XCTestExpectation * subscriptionExpectation = [self expectationWithDescription:@"Subscription has been set up"];

    delegate.onReportEnd = ^{
        [subscriptionExpectation fulfill];
    };

    __block BOOL onDeviceCachePrimedCalled = NO;
    delegate.onDeviceCachePrimed = ^{
        onDeviceCachePrimedCalled = YES;
    };

    // Verify that initially (before we have ever subscribed while using this
    // datastore) the device has no estimate for subscription latency.
    XCTAssertNil(device.estimatedSubscriptionLatency);

    // And that the device cache is not primed.
    XCTAssertFalse(device.deviceCachePrimed);

    [device setDelegate:delegate queue:queue];

    [self waitForExpectations:@[ subscriptionExpectation ] timeout:60];

    XCTAssertTrue(device.deviceCachePrimed);
    XCTAssertTrue(onDeviceCachePrimedCalled);

    NSUInteger dataStoreValuesCount = 0;
    NSDictionary<MTRClusterPath *, MTRDeviceClusterData *> * dataStoreClusterData = [controller.controllerDataStore getStoredClusterDataForNodeID:deviceID];
    for (MTRClusterPath * path in dataStoreClusterData) {
        MTRDeviceClusterData * data = dataStoreClusterData[path];
        for (NSNumber * attributeID in data.attributes) {
            dataStoreValuesCount++;
            NSDictionary * dataValue = data.attributes[attributeID];
            NSDictionary * dataValueFromMTRDevice = [device readAttributeWithEndpointID:path.endpoint clusterID:path.cluster attributeID:attributeID params:nil];
            XCTAssertTrue([device _attributeDataValue:dataValue isEqualToDataValue:dataValueFromMTRDevice]);
        }
    }

    // Now force the removal of the object from controller to test reloading read cache from storage
    [controller removeDevice:device];

    // Verify the new device is initialized with the same values
    __auto_type * newDevice = [MTRDevice deviceWithNodeID:deviceID controller:controller];
    NSUInteger storedAttributeDifferFromMTRDeviceCount = 0;
    for (MTRClusterPath * path in dataStoreClusterData) {
        MTRDeviceClusterData * data = dataStoreClusterData[path];
        for (NSNumber * attributeID in data.attributes) {
            NSDictionary * dataValue = data.attributes[attributeID];
            NSDictionary * dataValueFromMTRDevice = [newDevice readAttributeWithEndpointID:path.endpoint clusterID:path.cluster attributeID:attributeID params:nil];
            if (![newDevice _attributeDataValue:dataValue isEqualToDataValue:dataValueFromMTRDevice]) {
                storedAttributeDifferFromMTRDeviceCount++;
            }
        }
    }

    // Only test that 90% of attributes are the same because there are some changing attributes each time (UTC time, for example)
    //   * With all-clusters-app as of 2024-02-10, about 1.476% of attributes change.
    double storedAttributeDifferFromMTRDevicePercentage = storedAttributeDifferFromMTRDeviceCount * 100.0 / dataStoreValuesCount;
    XCTAssertTrue(storedAttributeDifferFromMTRDevicePercentage < 10.0);

    // Check that the new device has an estimated subscription latency.
    XCTAssertNotNil(device.estimatedSubscriptionLatency);

    // And that it's already primed.
    XCTAssertTrue(device.deviceCachePrimed);

    // Check that this estimate is positive, since subscribing must have taken
    // some time.
    XCTAssertGreaterThan(device.estimatedSubscriptionLatency.doubleValue, 0);

    // Now set up new delegate for the new device and verify that once subscription reestablishes, the data version filter loaded from storage will work
    __auto_type * newDelegate = [[MTRDeviceTestDelegate alloc] init];

    XCTestExpectation * newDeviceSubscriptionExpectation = [self expectationWithDescription:@"Subscription has been set up for new device"];
    XCTestExpectation * newDeviceGotClusterDataPersisted = nil;
    if (!disableStorageBehaviorOptimization) {
        newDeviceGotClusterDataPersisted = [self expectationWithDescription:@"Cluster data persisted on new device"];
    }

    newDelegate.onReportEnd = ^{
        [newDeviceSubscriptionExpectation fulfill];
    };
    newDelegate.onClusterDataPersisted = ^{
        [newDeviceGotClusterDataPersisted fulfill];
    };

    __block BOOL newOnDeviceCachePrimedCalled = NO;
    newDelegate.onDeviceCachePrimed = ^{
        newOnDeviceCachePrimedCalled = YES;
    };

    [newDevice setDelegate:newDelegate queue:queue];

    [self waitForExpectations:@[ newDeviceSubscriptionExpectation ] timeout:60];
    if (!disableStorageBehaviorOptimization) {
        [self waitForExpectations:@[ newDeviceGotClusterDataPersisted ] timeout:60];
    }
    newDelegate.onReportEnd = nil;

    XCTAssertFalse(newOnDeviceCachePrimedCalled);

    // 1) MTRDevice actually gets some attributes reported more than once
    // 2) Some attributes do change on resubscribe
    //   * With all-clusts-app as of 2024-02-10, out of 1287 persisted attributes, still 450 attributes were reported with filter
    // And so conservatively, assert that data version filters save at least 300 entries.
    NSUInteger storedAttributeCountDifferenceFromMTRDeviceReport = dataStoreValuesCount - [device unitTestAttributesReportedSinceLastCheck];
    XCTAssertTrue(storedAttributeCountDifferenceFromMTRDeviceReport > 300);

    // Reset our commissionee.
    __auto_type * baseDevice = [MTRBaseDevice deviceWithNodeID:deviceID controller:controller];
    ResetCommissionee(baseDevice, queue, self, kTimeoutInSeconds);

    [controller shutdown];
    XCTAssertFalse([controller isRunning]);
}

- (void)test009_TestDataStoreMTRDevice
{
    [self doDataStoreMTRDeviceTestWithStorageDelegate:[[MTRTestPerControllerStorage alloc] initWithControllerID:[NSUUID UUID]] disableStorageBehaviorOptimization:NO];
}

- (void)test010_TestDataStoreMTRDeviceWithBulkReadWrite
{
    __auto_type * storageDelegate = [[MTRTestPerControllerStorageWithBulkReadWrite alloc] initWithControllerID:[NSUUID UUID]];

    // First do the same test as the above
    [self doDataStoreMTRDeviceTestWithStorageDelegate:storageDelegate disableStorageBehaviorOptimization:NO];

    // Then restart controller with same storage and see that bulk read through MTRDevice initialization works

    __auto_type * factory = [MTRDeviceControllerFactory sharedInstance];
    XCTAssertNotNil(factory);

    __auto_type * rootKeys = [[MTRTestKeys alloc] init];
    XCTAssertNotNil(rootKeys);

    __auto_type * operationalKeys = [[MTRTestKeys alloc] init];
    XCTAssertNotNil(operationalKeys);

    NSNumber * nodeID = @(123);
    NSNumber * fabricID = @(456);

    NSError * error;

    MTRPerControllerStorageTestsCertificateIssuer * certificateIssuer;
    MTRDeviceController * controller = [self startControllerWithRootKeys:rootKeys
                                                         operationalKeys:operationalKeys
                                                                fabricID:fabricID
                                                                  nodeID:nodeID
                                                                 storage:storageDelegate
                                                                   error:&error
                                                       certificateIssuer:&certificateIssuer];
    XCTAssertNil(error);
    XCTAssertNotNil(controller);
    XCTAssertTrue([controller isRunning]);

    XCTAssertEqualObjects(controller.controllerNodeID, nodeID);

    // No need to commission device - just look at device count
    NSDictionary<NSNumber *, NSNumber *> * deviceAttributeCounts = [controller unitTestGetDeviceAttributeCounts];
    XCTAssertTrue(deviceAttributeCounts.count > 0);
    NSUInteger totalAttributes = 0;
    for (NSNumber * nodeID in deviceAttributeCounts) {
        totalAttributes += deviceAttributeCounts[nodeID].unsignedIntegerValue;
    }
    XCTAssertTrue(totalAttributes > 300);

    [controller shutdown];
    XCTAssertFalse([controller isRunning]);
}

- (void)test011_TestDataStoreMTRDeviceWithStorageBehaviorOptimizationDisabled
{
    [self doDataStoreMTRDeviceTestWithStorageDelegate:[[MTRTestPerControllerStorage alloc] initWithControllerID:[NSUUID UUID]] disableStorageBehaviorOptimization:YES];
}

// TODO: This might want to go in a separate test file, with some shared setup
// across multiple tests, maybe.  Would need to factor out
// startControllerWithRootKeys into a test helper.
- (void)testControllerServer
{
#ifdef DEBUG
    // Force our controllers to only advertise on localhost, to avoid DNS-SD
    // crosstalk.
    [MTRDeviceController forceLocalhostAdvertisingOnly];
#endif // DEBUG

    __auto_type queue = dispatch_get_main_queue();

    __auto_type * rootKeys = [[MTRTestKeys alloc] init];
    XCTAssertNotNil(rootKeys);

    NSNumber * fabricID = @(456);

    __auto_type * operationalKeysServer = [[MTRTestKeys alloc] init];
    XCTAssertNotNil(operationalKeysServer);

    __auto_type * storageDelegateServer = [[MTRTestPerControllerStorage alloc] initWithControllerID:[NSUUID UUID]];
    XCTAssertNotNil(storageDelegateServer);

    NSNumber * nodeIDServer = @(123);

    NSError * error;
    MTRDeviceController * controllerServer = [self startControllerWithRootKeys:rootKeys
                                                               operationalKeys:operationalKeysServer
                                                                      fabricID:fabricID
                                                                        nodeID:nodeIDServer
                                                                       storage:storageDelegateServer
                                                                         error:&error];
    XCTAssertNil(error);
    XCTAssertNotNil(controllerServer);
    XCTAssertTrue([controllerServer isRunning]);
    XCTAssertEqualObjects(controllerServer.controllerNodeID, nodeIDServer);

    __auto_type * endpointId1 = @(10);
    __auto_type * endpointId2 = @(20);
    __auto_type * endpointId3 = @(30);
    __auto_type * clusterId1 = @(0xFFF1FC02);
    __auto_type * clusterId2 = @(0xFFF1FC10);
    __auto_type * clusterRevision1 = @(3);
    __auto_type * clusterRevision2 = @(4);
    __auto_type * attributeId1 = @(0);
    __auto_type * attributeId2 = @(0xFFF10002);

    __auto_type * unsignedIntValue1 = @{
        MTRTypeKey : MTRUnsignedIntegerValueType,
        MTRValueKey : @(5),
    };

    __auto_type * unsignedIntValue2 = @{
        MTRTypeKey : MTRUnsignedIntegerValueType,
        MTRValueKey : @(7),
    };

    __auto_type * structValue1 = @{
        MTRTypeKey : MTRStructureValueType,
        MTRValueKey : @[
            @{
                MTRContextTagKey : @(1),
                MTRDataKey : @ {
                    MTRTypeKey : MTRUnsignedIntegerValueType,
                    MTRValueKey : @(1),
                },
            },
            @{
                MTRContextTagKey : @(2),
                MTRDataKey : @ {
                    MTRTypeKey : MTRUTF8StringValueType,
                    MTRValueKey : @"struct1",
                },
            },
        ],
    };

    __auto_type * structValue2 = @{
        MTRTypeKey : MTRStructureValueType,
        MTRValueKey : @[
            @{
                MTRContextTagKey : @(1),
                MTRDataKey : @ {
                    MTRTypeKey : MTRUnsignedIntegerValueType,
                    MTRValueKey : @(2),
                },
            },
            @{
                MTRContextTagKey : @(2),
                MTRDataKey : @ {
                    MTRTypeKey : MTRUTF8StringValueType,
                    MTRValueKey : @"struct2",
                },
            },
        ],
    };

    __auto_type * listOfStructsValue1 = @{
        MTRTypeKey : MTRArrayValueType,
        MTRValueKey : @[
            @{
                MTRDataKey : structValue1,
            },
            @{
                MTRDataKey : structValue2,
            },
        ],
    };

    __auto_type responsePathFromRequestPath = ^(MTRAttributeRequestPath * path) {
        return [MTRAttributePath attributePathWithEndpointID:path.endpoint clusterID:path.cluster attributeID:path.attribute];
    };

    // Set up an endpoint on the server.
    __auto_type * deviceType1 = [[MTRDeviceTypeRevision alloc] initWithDeviceTypeID:@(0xFFF10001) revision:@(1)];
    XCTAssertNotNil(deviceType1);

    __auto_type * endpoint1 = [[MTRServerEndpoint alloc] initWithEndpointID:endpointId1 deviceTypes:@[ deviceType1 ]];
    XCTAssertNotNil(endpoint1);

    __auto_type * cluster1 = [[MTRServerCluster alloc] initWithClusterID:clusterId1 revision:clusterRevision1];
    XCTAssertNotNil(cluster1);

    __auto_type * cluster2 = [[MTRServerCluster alloc] initWithClusterID:clusterId2 revision:clusterRevision2];
    XCTAssertNotNil(cluster1);

    __auto_type * attribute1 = [[MTRServerAttribute alloc] initReadonlyAttributeWithID:attributeId1 initialValue:unsignedIntValue1 requiredPrivilege:MTRAccessControlEntryPrivilegeView];
    XCTAssertNotNil(attribute1);
    __auto_type * attribute1RequestPath = [MTRAttributeRequestPath requestPathWithEndpointID:endpointId1
                                                                                   clusterID:clusterId1
                                                                                 attributeID:attributeId1];
    XCTAssertNotNil(attribute1RequestPath);
    __auto_type * attribute1ResponsePath = responsePathFromRequestPath(attribute1RequestPath);
    XCTAssertNotNil(attribute1ResponsePath);

    __auto_type * attribute2 = [[MTRServerAttribute alloc] initReadonlyAttributeWithID:attributeId2 initialValue:listOfStructsValue1 requiredPrivilege:MTRAccessControlEntryPrivilegeManage];
    XCTAssertNotNil(attribute2);
    __auto_type * attribute2RequestPath = [MTRAttributeRequestPath requestPathWithEndpointID:endpointId1
                                                                                   clusterID:clusterId2
                                                                                 attributeID:attributeId2];
    XCTAssertNotNil(attribute2RequestPath);
    __auto_type * attribute2ResponsePath = responsePathFromRequestPath(attribute2RequestPath);
    XCTAssertNotNil(attribute2ResponsePath);

    __auto_type * attribute3 = [[MTRServerAttribute alloc] initReadonlyAttributeWithID:attributeId2 initialValue:unsignedIntValue1 requiredPrivilege:MTRAccessControlEntryPrivilegeOperate];
    XCTAssertNotNil(attribute3);
    __auto_type * attribute3RequestPath = [MTRAttributeRequestPath requestPathWithEndpointID:endpointId1
                                                                                   clusterID:clusterId1
                                                                                 attributeID:attributeId2];
    XCTAssertNotNil(attribute3RequestPath);
    __auto_type * attribute3ResponsePath = responsePathFromRequestPath(attribute3RequestPath);
    XCTAssertNotNil(attribute3ResponsePath);

    XCTAssertTrue([cluster1 addAttribute:attribute1]);
    XCTAssertTrue([cluster1 addAttribute:attribute3]);

    XCTAssertTrue([cluster2 addAttribute:attribute2]);

    XCTAssertTrue([endpoint1 addServerCluster:cluster1]);
    XCTAssertTrue([endpoint1 addServerCluster:cluster2]);

    [endpoint1 addAccessGrant:[MTRAccessGrant accessGrantForAllNodesWithPrivilege:MTRAccessControlEntryPrivilegeView]];

    XCTAssertTrue([controllerServer addServerEndpoint:endpoint1]);

    __auto_type * endpoint2 = [[MTRServerEndpoint alloc] initWithEndpointID:endpointId2 deviceTypes:@[ deviceType1 ]];
    XCTAssertNotNil(endpoint2);
    // Should be able to add this endpoint as well.
    XCTAssertTrue([controllerServer addServerEndpoint:endpoint2]);

    __auto_type * endpoint3 = [[MTRServerEndpoint alloc] initWithEndpointID:endpointId2 deviceTypes:@[ deviceType1 ]];
    XCTAssertNotNil(endpoint3);
    // Should not be able to add this endpoint, since it's got a duplicate
    // endpoint id.
    XCTAssertFalse([controllerServer addServerEndpoint:endpoint3]);

    __auto_type * operationalKeysClient = [[MTRTestKeys alloc] init];
    XCTAssertNotNil(operationalKeysClient);

    __auto_type * storageDelegateClient = [[MTRTestPerControllerStorage alloc] initWithControllerID:[NSUUID UUID]];
    XCTAssertNotNil(storageDelegateClient);

    NSNumber * nodeIDClient = @(789);

    MTRDeviceController * controllerClient = [self startControllerWithRootKeys:rootKeys
                                                               operationalKeys:operationalKeysClient
                                                                      fabricID:fabricID
                                                                        nodeID:nodeIDClient
                                                                       storage:storageDelegateClient
                                                                         error:&error];
    XCTAssertNil(error);
    XCTAssertNotNil(controllerClient);
    XCTAssertTrue([controllerClient isRunning]);
    XCTAssertEqualObjects(controllerClient.controllerNodeID, nodeIDClient);

    __auto_type * endpoint4 = [[MTRServerEndpoint alloc] initWithEndpointID:endpointId2 deviceTypes:@[ deviceType1 ]];
    XCTAssertNotNil(endpoint4);
    // Should not be able to add this endpoint, since it's got a duplicate
    // endpoint id, even though we are adding on a different controller.
    XCTAssertFalse([controllerClient addServerEndpoint:endpoint4]);

    __auto_type * endpoint5 = [[MTRServerEndpoint alloc] initWithEndpointID:endpointId3 deviceTypes:@[ deviceType1 ]];
    XCTAssertNotNil(endpoint5);
    // Should be able to add this one, though; it's unrelated to any existing endpoints.
    XCTAssertTrue([controllerClient addServerEndpoint:endpoint5]);

    __auto_type * baseDevice = [MTRBaseDevice deviceWithNodeID:nodeIDServer controller:controllerClient];

    __auto_type * requestPath = attribute1RequestPath;
    __block __auto_type * responsePath = attribute1ResponsePath;

    __auto_type checkSingleValue = ^(NSArray<NSDictionary<NSString *, id> *> * _Nullable values, NSError * _Nullable error, NSDictionary<NSString *, id> * expectedValue) {
        // The overall interaction should succeed.
        XCTAssertNil(error);
        XCTAssertNotNil(values);

        // And we should get a value for our attribute.
        XCTAssertEqual(values.count, 1);

        NSDictionary<NSString *, id> * value = values[0];
        XCTAssertEqualObjects(value[MTRAttributePathKey], responsePath);

        XCTAssertNil(value[MTRErrorKey]);
        XCTAssertNotNil(value[MTRDataKey]);

        XCTAssertEqualObjects(value[MTRDataKey], expectedValue);
    };

    __auto_type checkSinglePathError = ^(NSArray<NSDictionary<NSString *, id> *> * _Nullable values, NSError * _Nullable error, MTRInteractionErrorCode expectedError) {
        // The overall interaction should succeed.
        XCTAssertNil(error);
        XCTAssertNotNil(values);

        // And we should get a value for our attribute.
        XCTAssertEqual(values.count, 1);

        NSDictionary<NSString *, id> * value = values[0];
        XCTAssertEqualObjects(value[MTRAttributePathKey], responsePath);

        XCTAssertNil(value[MTRDataKey]);
        XCTAssertNotNil(value[MTRErrorKey]);

        NSError * pathError = value[MTRErrorKey];
        XCTAssertEqual(pathError.domain, MTRInteractionErrorDomain);
        XCTAssertEqual(pathError.code, expectedError);
    };

    // First try a basic read.
    XCTestExpectation * readExpectation1 = [self expectationWithDescription:@"Read 1 of attribute complete"];
    [baseDevice readAttributePaths:@[ requestPath ]
                        eventPaths:nil
                            params:nil
                             queue:queue
                        completion:^(NSArray<NSDictionary<NSString *, id> *> * _Nullable values, NSError * _Nullable error) {
                            checkSingleValue(values, error, unsignedIntValue1);
                            [readExpectation1 fulfill];
                        }];
    [self waitForExpectations:@[ readExpectation1 ] timeout:kTimeoutInSeconds];

    // Now try a basic subscribe.
    __block void (^reportHandler)(NSArray<NSDictionary<NSString *, id> *> * _Nullable values, NSError * _Nullable error);

    XCTestExpectation * initialValueExpectation = [self expectationWithDescription:@"Got initial value"];
    reportHandler = ^(NSArray<NSDictionary<NSString *, id> *> * _Nullable values, NSError * _Nullable error) {
        checkSingleValue(values, error, unsignedIntValue1);
        [initialValueExpectation fulfill];
    };

    XCTestExpectation * subscriptionEstablishedExpectation = [self expectationWithDescription:@"Basic subscription established"];
    __auto_type * subscribeParams = [[MTRSubscribeParams alloc] initWithMinInterval:@(0) maxInterval:@(10)];
    [baseDevice subscribeToAttributesWithEndpointID:requestPath.endpoint clusterID:requestPath.cluster attributeID:requestPath.attribute
        params:subscribeParams
        queue:queue
        reportHandler:^(NSArray<NSDictionary<NSString *, id> *> * _Nullable values, NSError * _Nullable error) {
            reportHandler(values, error);
        }
        subscriptionEstablished:^() {
            [subscriptionEstablishedExpectation fulfill];
        }];
    [self waitForExpectations:@[ subscriptionEstablishedExpectation, initialValueExpectation ] timeout:kTimeoutInSeconds];

    // Now change the value and expect to see it on our subscription.
    XCTestExpectation * valueUpdateExpectation = [self expectationWithDescription:@"We see the new value"];
    reportHandler = ^(NSArray<NSDictionary<NSString *, id> *> * _Nullable values, NSError * _Nullable error) {
        checkSingleValue(values, error, unsignedIntValue2);
        [valueUpdateExpectation fulfill];
    };

    [attribute1 setValue:unsignedIntValue2];

    [self waitForExpectations:@[ valueUpdateExpectation ] timeout:kTimeoutInSeconds];

    // Now try a read of an attribute we do not have permissions for.
    requestPath = attribute2RequestPath;
    responsePath = attribute2ResponsePath;
    XCTestExpectation * readNoPermissionsExpectation1 = [self expectationWithDescription:@"Read 1 of attribute with no permissions complete"];
    [baseDevice readAttributePaths:@[ requestPath ]
                        eventPaths:nil
                            params:nil
                             queue:queue
                        completion:^(NSArray<NSDictionary<NSString *, id> *> * _Nullable values, NSError * _Nullable error) {
                            checkSinglePathError(values, error, MTRInteractionErrorCodeUnsupportedAccess);
                            [readNoPermissionsExpectation1 fulfill];
                        }];
    [self waitForExpectations:@[ readNoPermissionsExpectation1 ] timeout:kTimeoutInSeconds];

    // Change the permissions to give Manage access on the cluster to some
    // random node ID and try again.  Should still have no permissions.
    __auto_type * unrelatedGrant = [MTRAccessGrant accessGrantForNodeID:@(0xabc) privilege:MTRAccessControlEntryPrivilegeManage];
    XCTAssertNotNil(unrelatedGrant);
    [cluster2 addAccessGrant:unrelatedGrant];

    XCTestExpectation * readNoPermissionsExpectation2 = [self expectationWithDescription:@"Read 2 of attribute with no permissions complete"];
    [baseDevice readAttributePaths:@[ requestPath ]
                        eventPaths:nil
                            params:nil
                             queue:queue
                        completion:^(NSArray<NSDictionary<NSString *, id> *> * _Nullable values, NSError * _Nullable error) {
                            checkSinglePathError(values, error, MTRInteractionErrorCodeUnsupportedAccess);
                            [readNoPermissionsExpectation2 fulfill];
                        }];
    [self waitForExpectations:@[ readNoPermissionsExpectation2 ] timeout:kTimeoutInSeconds];

    // Change the permissions to give Manage access on the cluster to our client
    // node ID and try again.  Should be able to read the attribute now.
    __auto_type * clientManageGrant = [MTRAccessGrant accessGrantForNodeID:nodeIDClient privilege:MTRAccessControlEntryPrivilegeManage];
    XCTAssertNotNil(clientManageGrant);
    [cluster2 addAccessGrant:clientManageGrant];

    XCTestExpectation * readExpectation2 = [self expectationWithDescription:@"Read 2 of attribute complete"];
    [baseDevice readAttributePaths:@[ requestPath ]
                        eventPaths:nil
                            params:nil
                             queue:queue
                        completion:^(NSArray<NSDictionary<NSString *, id> *> * _Nullable values, NSError * _Nullable error) {
                            checkSingleValue(values, error, listOfStructsValue1);
                            [readExpectation2 fulfill];
                        }];
    [self waitForExpectations:@[ readExpectation2 ] timeout:kTimeoutInSeconds];

    // Adding Manage permissions to one cluster should not affect another one.
    requestPath = attribute3RequestPath;
    responsePath = attribute3ResponsePath;

    XCTestExpectation * readNoPermissionsExpectation3 = [self expectationWithDescription:@"Read 3 of attribute with no permissions complete"];
    [baseDevice readAttributePaths:@[ requestPath ]
                        eventPaths:nil
                            params:nil
                             queue:queue
                        completion:^(NSArray<NSDictionary<NSString *, id> *> * _Nullable values, NSError * _Nullable error) {
                            checkSinglePathError(values, error, MTRInteractionErrorCodeUnsupportedAccess);
                            [readNoPermissionsExpectation3 fulfill];
                        }];
    [self waitForExpectations:@[ readNoPermissionsExpectation3 ] timeout:kTimeoutInSeconds];

    // But adding Manage permissions on the endpoint should grant Operate on
    // the cluster.
    [endpoint1 addAccessGrant:clientManageGrant];

    XCTestExpectation * readExpectation3 = [self expectationWithDescription:@"Read 3 of attribute complete"];
    [baseDevice readAttributePaths:@[ requestPath ]
                        eventPaths:nil
                            params:nil
                             queue:queue
                        completion:^(NSArray<NSDictionary<NSString *, id> *> * _Nullable values, NSError * _Nullable error) {
                            checkSingleValue(values, error, unsignedIntValue1);
                            [readExpectation3 fulfill];
                        }];
    [self waitForExpectations:@[ readExpectation3 ] timeout:kTimeoutInSeconds];

    // And removing that grant should remove the permissions again.
    [endpoint1 removeAccessGrant:clientManageGrant];

    XCTestExpectation * readNoPermissionsExpectation4 = [self expectationWithDescription:@"Read 4 of attribute with no permissions complete"];
    [baseDevice readAttributePaths:@[ requestPath ]
                        eventPaths:nil
                            params:nil
                             queue:queue
                        completion:^(NSArray<NSDictionary<NSString *, id> *> * _Nullable values, NSError * _Nullable error) {
                            checkSinglePathError(values, error, MTRInteractionErrorCodeUnsupportedAccess);
                            [readNoPermissionsExpectation4 fulfill];
                        }];
    [self waitForExpectations:@[ readNoPermissionsExpectation4 ] timeout:kTimeoutInSeconds];

    // Now do a wildcard read on the endpoint and check that this does the right
    // thing (gets the right things from descriptor, gets both clusters, etc).
    __auto_type globalAttributePath = ^(NSNumber * clusterID, MTRAttributeIDType attributeID) {
        return [MTRAttributePath attributePathWithEndpointID:endpointId1 clusterID:clusterID attributeID:@(attributeID)];
    };
    __auto_type descriptorAttributePath = ^(MTRAttributeIDType attributeID) {
        return [MTRAttributePath attributePathWithEndpointID:endpointId1 clusterID:@(MTRClusterIDTypeDescriptorID) attributeID:@(attributeID)];
    };
    __auto_type unsignedIntValue = ^(NSUInteger value) {
        return @{
            MTRTypeKey : MTRUnsignedIntegerValueType,
            MTRValueKey : @(value),
        };
    };
    __auto_type arrayOfUnsignedIntegersValue = ^(NSArray<NSNumber *> * values) {
        __auto_type * mutableArray = [[NSMutableArray alloc] init];
        for (NSNumber * value in values) {
            [mutableArray addObject:@{
                MTRDataKey : @ {
                    MTRTypeKey : MTRUnsignedIntegerValueType,
                    MTRValueKey : value,
                },
            }];
        }
        return @{
            MTRTypeKey : MTRArrayValueType,
            MTRValueKey : [mutableArray copy],
        };
    };
    __auto_type endpoint1DeviceTypeValue = @{
        MTRTypeKey : MTRArrayValueType,
        MTRValueKey : @[
            @{
                MTRDataKey : @ {
                    MTRTypeKey : MTRStructureValueType,
                    MTRValueKey : @[
                        @{
                            MTRContextTagKey : @(0),
                            MTRDataKey : @ {
                                MTRTypeKey : MTRUnsignedIntegerValueType,
                                MTRValueKey : deviceType1.deviceTypeID,
                            },
                        },
                        @{
                            MTRContextTagKey : @(1),
                            MTRDataKey : @ {
                                MTRTypeKey : MTRUnsignedIntegerValueType,
                                MTRValueKey : deviceType1.deviceTypeRevision,
                            },
                        },
                    ],
                }
            },
        ],
    };

    XCTestExpectation * wildcardReadExpectation = [self expectationWithDescription:@"Wildcard read of our endpoint"];
    [baseDevice readAttributePaths:@[ [MTRAttributeRequestPath requestPathWithEndpointID:endpointId1 clusterID:nil attributeID:nil] ]
                        eventPaths:nil
                            params:nil
                             queue:queue
                        completion:^(NSArray<NSDictionary<NSString *, id> *> * _Nullable values, NSError * _Nullable error) {
                            XCTAssertNil(error);
                            XCTAssertNotNil(values);

                            for (NSDictionary<NSString *, id> * value in values) {
                                XCTAssertNotNil(value[MTRAttributePathKey]);
                                XCTAssertNil(value[MTRErrorKey]);
                                XCTAssertNotNil(value[MTRDataKey]);
                            }

                            NSSet<NSDictionary<NSString *, id> *> * receivedValues = [NSSet setWithArray:values];
                            NSSet<NSDictionary<NSString *, id> *> * expectedValues = [NSSet setWithArray:@[
                                // cluster1
                                @ {
                                    MTRAttributePathKey : attribute1ResponsePath,
                                    MTRDataKey : unsignedIntValue2,
                                },
                                // attribute3 requires Operate privileges to read, which we do not have
                                // for this cluster, so it will not be present here.
                                @ {
                                    MTRAttributePathKey : globalAttributePath(clusterId1, MTRAttributeIDTypeGlobalAttributeFeatureMapID),
                                    MTRDataKey : unsignedIntValue(0),
                                },
                                @ {
                                    MTRAttributePathKey : globalAttributePath(clusterId1, MTRAttributeIDTypeGlobalAttributeClusterRevisionID),
                                    MTRDataKey : unsignedIntValue(clusterRevision1.unsignedIntegerValue),
                                },
                                @{
                                    MTRAttributePathKey : globalAttributePath(clusterId1, MTRAttributeIDTypeGlobalAttributeGeneratedCommandListID),
                                    MTRDataKey : arrayOfUnsignedIntegersValue(@[]),
                                },
                                @{
                                    MTRAttributePathKey : globalAttributePath(clusterId1, MTRAttributeIDTypeGlobalAttributeAcceptedCommandListID),
                                    MTRDataKey : arrayOfUnsignedIntegersValue(@[]),
                                },
                                @{
                                    MTRAttributePathKey : globalAttributePath(clusterId1, MTRAttributeIDTypeGlobalAttributeAttributeListID),
                                    MTRDataKey : arrayOfUnsignedIntegersValue(@[
                                        attributeId1, @(0xFFF8), @(0xFFF9), @(0xFFFB), attributeId2, @(0xFFFC), @(0xFFFD)
                                    ]),
                                },

                                // cluster2
                                @ {
                                    MTRAttributePathKey : attribute2ResponsePath,
                                    MTRDataKey : listOfStructsValue1,
                                },
                                @ {
                                    MTRAttributePathKey : globalAttributePath(clusterId2, MTRAttributeIDTypeGlobalAttributeFeatureMapID),
                                    MTRDataKey : unsignedIntValue(0),
                                },
                                @ {
                                    MTRAttributePathKey : globalAttributePath(clusterId2, MTRAttributeIDTypeGlobalAttributeClusterRevisionID),
                                    MTRDataKey : unsignedIntValue(clusterRevision2.unsignedIntegerValue),
                                },
                                @{MTRAttributePathKey : globalAttributePath(clusterId2, MTRAttributeIDTypeGlobalAttributeGeneratedCommandListID),
                                    MTRDataKey : arrayOfUnsignedIntegersValue(@[]),
                                },
                                @{
                                    MTRAttributePathKey : globalAttributePath(clusterId2, MTRAttributeIDTypeGlobalAttributeAcceptedCommandListID),
                                    MTRDataKey : arrayOfUnsignedIntegersValue(@[]),
                                },
                                @{
                                    MTRAttributePathKey : globalAttributePath(clusterId2, MTRAttributeIDTypeGlobalAttributeAttributeListID),
                                    MTRDataKey : arrayOfUnsignedIntegersValue(@[
                                        @0xFFF8, @(0xFFF9), @(0xFFFB), attributeId2, @(0xFFFC), @(0xFFFD)
                                    ]),
                                },

                                // descriptor
                                @ {
                                    MTRAttributePathKey : descriptorAttributePath(MTRAttributeIDTypeClusterDescriptorAttributeDeviceTypeListID),
                                    MTRDataKey : endpoint1DeviceTypeValue,
                                },
                                @{
                                    MTRAttributePathKey : descriptorAttributePath(MTRAttributeIDTypeClusterDescriptorAttributeServerListID),
                                    MTRDataKey : arrayOfUnsignedIntegersValue(@[ clusterId1, clusterId2, @(MTRClusterIDTypeDescriptorID) ]),
                                },
                                @{
                                    MTRAttributePathKey : descriptorAttributePath(MTRAttributeIDTypeClusterDescriptorAttributeClientListID),
                                    MTRDataKey : arrayOfUnsignedIntegersValue(@[]),
                                },
                                @{
                                    MTRAttributePathKey : descriptorAttributePath(MTRAttributeIDTypeClusterDescriptorAttributePartsListID),
                                    MTRDataKey : arrayOfUnsignedIntegersValue(@[]),
                                },
                                // No TagList attribute on this descriptor.
                                @ {
                                    MTRAttributePathKey : descriptorAttributePath(MTRAttributeIDTypeGlobalAttributeFeatureMapID),
                                    MTRDataKey : unsignedIntValue(0),
                                },
                                @ {
                                    MTRAttributePathKey : descriptorAttributePath(MTRAttributeIDTypeGlobalAttributeClusterRevisionID),
                                    // Would be nice if we could get the Descriptor cluster revision
                                    // from somewhere intead of hardcoding it...
                                    MTRDataKey : unsignedIntValue(2),
                                },
                                @{
                                    MTRAttributePathKey : globalAttributePath(@(MTRClusterIDTypeDescriptorID), MTRAttributeIDTypeGlobalAttributeGeneratedCommandListID),
                                    MTRDataKey : arrayOfUnsignedIntegersValue(@[]),
                                },
                                @{
                                    MTRAttributePathKey : globalAttributePath(@(MTRClusterIDTypeDescriptorID), MTRAttributeIDTypeGlobalAttributeAcceptedCommandListID),
                                    MTRDataKey : arrayOfUnsignedIntegersValue(@[]),
                                },
                                @{
                                    MTRAttributePathKey : globalAttributePath(@(MTRClusterIDTypeDescriptorID), MTRAttributeIDTypeGlobalAttributeAttributeListID),
                                    MTRDataKey : arrayOfUnsignedIntegersValue(@[
                                        @(0), @(1), @(2), @(3), @(0xFFF8), @(0xFFF9), @(0xFFFB), @(0xFFFC), @(0xFFFD)
                                    ]),
                                },

                            ]];

                            XCTAssertEqualObjects(receivedValues, expectedValues);

                            [wildcardReadExpectation fulfill];
                        }];
    [self waitForExpectations:@[ wildcardReadExpectation ] timeout:kTimeoutInSeconds];

    // Do some MTRDevice testing against this convenient server we have that has
    // vendor-specific attributes.
    __auto_type * device = [MTRDevice deviceWithNodeID:nodeIDServer controller:controllerClient];
    __auto_type * delegate = [[MTRDeviceTestDelegate alloc] init];
    delegate.forceAttributeReportsIfMatchingCache = YES;

    XCTestExpectation * gotReportsExpectation = [self expectationWithDescription:@"MTRDevice subscription established"];
    delegate.onReportEnd = ^() {
        [gotReportsExpectation fulfill];
    };

    [device setDelegate:delegate queue:queue];

    [self waitForExpectations:@[ gotReportsExpectation ] timeout:kTimeoutInSeconds];

    delegate.onReportEnd = nil;

    // Test read-through behavior of non-standard (as in, not present in Matter XML) attributes.
    XCTestExpectation * nonStandardReadThroughExpectation = [self expectationWithDescription:@"Read-throughs of non-standard attributes complete"];

    delegate.onAttributeDataReceived = ^(NSArray<NSDictionary<NSString *, id> *> * attributeReports) {
        XCTAssertNotNil(attributeReports);

        for (NSDictionary<NSString *, id> * report in attributeReports) {
            XCTAssertNil(report[MTRErrorKey]);

            XCTAssertNotNil(report[MTRDataKey]);
            XCTAssertNotNil(report[MTRAttributePathKey]);

            // We only expect to get a report for the read that opted in to be
            // treated as "C"
            XCTAssertEqualObjects(report[MTRAttributePathKey], attribute2ResponsePath);

            // Strip out the DataVersion before comparing values, since our
            // local value does not have that.
            __auto_type * reportValue = [NSMutableDictionary dictionaryWithDictionary:report[MTRDataKey]];
            reportValue[MTRDataVersionKey] = nil;
            XCTAssertEqualObjects(reportValue, listOfStructsValue1);

            [nonStandardReadThroughExpectation fulfill];
        }
    };

    __auto_type * attrValue = [device readAttributeWithEndpointID:attribute1ResponsePath.endpoint
                                                        clusterID:attribute1ResponsePath.cluster
                                                      attributeID:attribute1ResponsePath.attribute
                                                           params:nil];
    XCTAssertNotNil(attrValue);
    XCTAssertEqualObjects(attrValue, unsignedIntValue2);

    __auto_type * params = [[MTRReadParams alloc] init];
    params.assumeUnknownAttributesReportable = NO;
    attrValue = [device readAttributeWithEndpointID:attribute2ResponsePath.endpoint
                                          clusterID:attribute2ResponsePath.cluster
                                        attributeID:attribute2ResponsePath.attribute
                                             params:params];
    XCTAssertNotNil(attrValue);
    XCTAssertEqualObjects(attrValue, listOfStructsValue1);

    [self waitForExpectations:@[ nonStandardReadThroughExpectation ] timeout:kTimeoutInSeconds];

    [controllerClient shutdown];
    [controllerServer shutdown];
}

- (void)testSetMRPParametersWithRunningController
{
    NSError * error;
    __auto_type * storageDelegate = [[MTRTestPerControllerStorage alloc] initWithControllerID:[NSUUID UUID]];
    MTRDeviceController * controller = [self startControllerWithRootKeys:[[MTRTestKeys alloc] init]
                                                         operationalKeys:[[MTRTestKeys alloc] init]
                                                                fabricID:@555
                                                                  nodeID:@888
                                                                 storage:storageDelegate
                                                                   error:&error];
    XCTAssertNotNil(controller);
    XCTAssertTrue(controller.running);
    MTRSetMessageReliabilityParameters(@2000, @2000, @2000, @2000);
    [controller shutdown];

    // Now reset back to the default state, so timings in other tests are not
    // affected.
    MTRSetMessageReliabilityParameters(nil, nil, nil, nil);
}

// TODO: This might also want to go in a separate test file, with some shared setup for commissioning devices per test
- (void)doTestSubscriptionPoolWithSize:(NSInteger)subscriptionPoolSize deviceOnboardingPayloads:(NSDictionary<NSNumber *, NSString *> *)deviceOnboardingPayloads
{
    __auto_type * factory = [MTRDeviceControllerFactory sharedInstance];
    XCTAssertNotNil(factory);

    __auto_type queue = dispatch_get_main_queue();

    __auto_type * rootKeys = [[MTRTestKeys alloc] init];
    XCTAssertNotNil(rootKeys);

    __auto_type * operationalKeys = [[MTRTestKeys alloc] init];
    XCTAssertNotNil(operationalKeys);

    __auto_type * storageDelegate = [[MTRTestPerControllerStorageWithBulkReadWrite alloc] initWithControllerID:[NSUUID UUID]];

    NSNumber * nodeID = @(555);
    NSNumber * fabricID = @(555);

    NSError * error;

    // Test DeviceController with a Subscription pool
    MTRPerControllerStorageTestsCertificateIssuer * certificateIssuer;
    MTRDeviceController * controller = [self startControllerWithRootKeys:rootKeys
                                                         operationalKeys:operationalKeys
                                                                fabricID:fabricID
                                                                  nodeID:nodeID
                                                                 storage:storageDelegate
                                                                   error:&error
                                                       certificateIssuer:&certificateIssuer
                                          concurrentSubscriptionPoolSize:subscriptionPoolSize];
    XCTAssertNil(error);
    XCTAssertNotNil(controller);
    XCTAssertTrue([controller isRunning]);

    XCTAssertEqualObjects(controller.controllerNodeID, nodeID);

    NSArray<NSNumber *> * orderedDeviceIDs = @[ @(101), @(102), @(103), @(104), @(105) ];

    // Commission 5 devices
    for (NSNumber * deviceID in orderedDeviceIDs) {
        certificateIssuer.nextNodeID = deviceID;
        [self commissionWithController:controller newNodeID:deviceID onboardingPayload:deviceOnboardingPayloads[deviceID]];
    }

    // Shutdown and restart, to reset all existing sessions, so that the subscriptions and base device usage start after
    [controller shutdown];
    XCTAssertFalse([controller isRunning]);

    controller = [self startControllerWithRootKeys:rootKeys
                                   operationalKeys:operationalKeys
                                          fabricID:fabricID
                                            nodeID:nodeID
                                           storage:storageDelegate
                                             error:&error
                                 certificateIssuer:&certificateIssuer
                    concurrentSubscriptionPoolSize:subscriptionPoolSize];
    XCTAssertNil(error);
    XCTAssertNotNil(controller);
    XCTAssertTrue([controller isRunning]);

    XCTAssertEqualObjects(controller.controllerNodeID, nodeID);

    // Set up expectations and delegates

    NSDictionary<NSNumber *, XCTestExpectation *> * subscriptionExpectations = @{
        @(101) : [self expectationWithDescription:@"Subscription 1 has been set up"],
        @(102) : [self expectationWithDescription:@"Subscription 2 has been set up"],
        @(103) : [self expectationWithDescription:@"Subscription 3 has been set up"],
        @(104) : [self expectationWithDescription:@"Subscription 4 has been set up"],
        @(105) : [self expectationWithDescription:@"Subscription 5 has been set up"],
    };

    NSDictionary<NSNumber *, MTRDeviceTestDelegate *> * deviceDelegates = @{
        @(101) : [[MTRDeviceTestDelegate alloc] init],
        @(102) : [[MTRDeviceTestDelegate alloc] init],
        @(103) : [[MTRDeviceTestDelegate alloc] init],
        @(104) : [[MTRDeviceTestDelegate alloc] init],
        @(105) : [[MTRDeviceTestDelegate alloc] init],
    };

    // Test with counters
    __block os_unfair_lock counterLock = OS_UNFAIR_LOCK_INIT;
    __block NSUInteger subscriptionRunningCount = 0;
    __block NSUInteger subscriptionDequeueCount = 0;
    __block BOOL baseDeviceReadCompleted = NO;

    for (NSNumber * deviceID in orderedDeviceIDs) {
        MTRDeviceTestDelegate * delegate = deviceDelegates[deviceID];
        delegate.pretendThreadEnabled = YES;

        delegate.onSubscriptionPoolDequeue = ^{
            // Count subscribing when dequeued from the subscription pool
            os_unfair_lock_lock(&counterLock);
            subscriptionRunningCount++;
            subscriptionDequeueCount++;
            // At any given moment, only up to subscriptionPoolSize subcriptions can be going on
            XCTAssertLessThanOrEqual(subscriptionRunningCount, subscriptionPoolSize);
            os_unfair_lock_unlock(&counterLock);
        };
        delegate.onSubscriptionPoolWorkComplete = ^{
            // Stop counting subscribing right before calling work item completion
            os_unfair_lock_lock(&counterLock);
            subscriptionRunningCount--;

            // Given the base device read is happening on the 5th device, at the completion
            // time of the first [pool size] subscriptions, the BaseDevice's request to
            // read can't have completed, as it should be gated on its call to the
            // MTRDeviceController's getSessionForNode: call.
            if (subscriptionDequeueCount <= (orderedDeviceIDs.count - subscriptionPoolSize)) {
                XCTAssertFalse(baseDeviceReadCompleted);
            }
            os_unfair_lock_unlock(&counterLock);
        };
        __weak __auto_type weakDelegate = delegate;
        delegate.onReportEnd = ^{
            [subscriptionExpectations[deviceID] fulfill];
            // reset callback so expectation not fulfilled twice, given the run time of this can be long due to subscription pool
            __strong __auto_type strongDelegate = weakDelegate;
            strongDelegate.onReportEnd = nil;
        };
    }

    for (NSNumber * deviceID in orderedDeviceIDs) {
        __auto_type * device = [MTRDevice deviceWithNodeID:deviceID controller:controller];
        [device setDelegate:deviceDelegates[deviceID] queue:queue];
    }

    // Create the base device to attempt to read from the 5th device
    __auto_type * baseDeviceReadExpectation = [self expectationWithDescription:@"BaseDevice read"];
    // Dispatch async to get around XCTest, so that this runs after the above devices queue their subscriptions
    dispatch_async(queue, ^{
        __auto_type * baseDevice = [MTRBaseDevice deviceWithNodeID:@(105) controller:controller];
        __auto_type * onOffCluster = [[MTRBaseClusterOnOff alloc] initWithDevice:baseDevice endpointID:@(1) queue:queue];
        [onOffCluster readAttributeOnOffWithCompletion:^(NSNumber * value, NSError * _Nullable error) {
            XCTAssertNil(error);
            // We expect the device to be off.
            XCTAssertEqualObjects(value, @(0));
            [baseDeviceReadExpectation fulfill];
            os_unfair_lock_lock(&counterLock);
            baseDeviceReadCompleted = YES;
            os_unfair_lock_unlock(&counterLock);
        }];
    });

    // Make the wait time depend on pool size and device count (can expand number of devices in the future)
    NSArray * expectationsToWait = [subscriptionExpectations.allValues arrayByAddingObject:baseDeviceReadExpectation];
    [self waitForExpectations:expectationsToWait timeout:(kSubscriptionPoolBaseTimeoutInSeconds * orderedDeviceIDs.count / subscriptionPoolSize)];

    XCTAssertEqual(subscriptionDequeueCount, orderedDeviceIDs.count);

    // Reset our commissionees.
    for (NSNumber * deviceID in orderedDeviceIDs) {
        __auto_type * baseDevice = [MTRBaseDevice deviceWithNodeID:deviceID controller:controller];
        ResetCommissionee(baseDevice, queue, self, kTimeoutInSeconds);
    }

    [controller shutdown];
    XCTAssertFalse([controller isRunning]);
}

- (void)testSubscriptionPool
{
    // QRCodes generated for discriminators 1111~1115 and passcodes 1001~1005
    NSDictionary<NSNumber *, NSString *> * deviceOnboardingPayloads = @{
        @(101) : @"MT:00000UZ427U0D900000",
        @(102) : @"MT:00000CQM00BED900000",
        @(103) : @"MT:00000K0V01TRD900000",
        @(104) : @"MT:00000SC11293E900000",
        @(105) : @"MT:00000-O913RGE900000",
    };

    // Start our helper apps.
    __auto_type * sortedKeys = [[deviceOnboardingPayloads allKeys] sortedArrayUsingSelector:@selector(compare:)];
    for (NSNumber * deviceID in sortedKeys) {
        __auto_type * appRunner = [[MTRTestServerAppRunner alloc] initWithAppName:@"all-clusters"
                                                                        arguments:@[]
                                                                          payload:deviceOnboardingPayloads[deviceID]
                                                                         testcase:self];
        XCTAssertNotNil(appRunner);
    }

    [self doTestSubscriptionPoolWithSize:1 deviceOnboardingPayloads:deviceOnboardingPayloads];
    [self doTestSubscriptionPoolWithSize:2 deviceOnboardingPayloads:deviceOnboardingPayloads];
}

- (MTRDevice *)getMTRDevice:(NSNumber *)deviceID
{
    __auto_type * factory = [MTRDeviceControllerFactory sharedInstance];
    XCTAssertNotNil(factory);

    __auto_type * rootKeys = [[MTRTestKeys alloc] init];
    XCTAssertNotNil(rootKeys);

    __auto_type * operationalKeys = [[MTRTestKeys alloc] init];
    XCTAssertNotNil(operationalKeys);

    NSNumber * nodeID = @(123);
    NSNumber * fabricID = @(456);

    NSError * error;
    __auto_type * storageDelegate = [[MTRTestPerControllerStorageWithBulkReadWrite alloc] initWithControllerID:[NSUUID UUID]];
    MTRPerControllerStorageTestsCertificateIssuer * certificateIssuer;
    MTRDeviceController * controller = [self startControllerWithRootKeys:rootKeys
                                                         operationalKeys:operationalKeys
                                                                fabricID:fabricID
                                                                  nodeID:nodeID
                                                                 storage:storageDelegate
                                                                   error:&error
                                                       certificateIssuer:&certificateIssuer];
    XCTAssertNil(error);
    XCTAssertNotNil(controller);
    XCTAssertTrue([controller isRunning]);

    XCTAssertEqualObjects(controller.controllerNodeID, nodeID);

    certificateIssuer.nextNodeID = deviceID;
    [self commissionWithController:controller newNodeID:deviceID];

    MTRDevice * device = [MTRDevice deviceWithNodeID:deviceID controller:controller];
    return device;
}

- (NSMutableArray<NSNumber *> *)getEndpointArrayFromPartsList:(MTRDeviceDataValueDictionary)partsList forDevice:(MTRDevice *)device
{
    // Initialize the endpoint array with endpoint 0.
    NSMutableArray<NSNumber *> * endpoints = [NSMutableArray arrayWithObject:@0];

    [endpoints addObjectsFromArray:[device arrayOfNumbersFromAttributeValue:partsList]];
    return endpoints;
}

- (void)testDataStorageUpdatesWhenRemovingEndpoints
{
    NSNumber * deviceID = @(17);
    __auto_type * device = [self getMTRDevice:deviceID];
    __auto_type queue = dispatch_get_main_queue();
    __auto_type * delegate = [[MTRDeviceTestDelegate alloc] init];
    __auto_type * controller = device.deviceController;

    XCTestExpectation * subscriptionExpectation = [self expectationWithDescription:@"Subscription has been set up"];

    __block NSNumber * dataVersionForPartsList;
    __block NSNumber * rootEndpoint = @0;

    // This test will do the following -
    // 1. Get the data version and attribute value of the parts list for endpoint 0 to inject a fake report.
    //    The injected attribute report will delete endpoint 2.
    //    That should cause the endpoint and its corresponding clusters to be removed from data storage.
    // 2. The data store is populated with cluster index and cluster data for the set of endpoints in our test app initially.
    // 3. After the fake attribute report is injected with deleted endpoint 2, make sure the data store is still populated with cluster index and cluster data
    //    for all the other endpoints.
    __block MTRDeviceDataValueDictionary testDataForPartsList;
    __block id testClusterDataValueForPartsList;
    delegate.onAttributeDataReceived = ^(NSArray<NSDictionary<NSString *, id> *> * attributeReport) {
        XCTAssertGreaterThan(attributeReport.count, 0);

        for (NSDictionary<NSString *, id> * attributeDict in attributeReport) {
            MTRAttributePath * attributePath = attributeDict[MTRAttributePathKey];
            XCTAssertNotNil(attributePath);

            if ([attributePath.endpoint isEqualToNumber:rootEndpoint] && attributePath.cluster.unsignedLongValue == MTRClusterIDTypeDescriptorID && attributePath.attribute.unsignedLongValue == MTRAttributeIDTypeClusterDescriptorAttributePartsListID) {
                testDataForPartsList = attributeDict[MTRDataKey];
                XCTAssertNotNil(testDataForPartsList);
                dataVersionForPartsList = testDataForPartsList[MTRDataVersionKey];
                id dataValue = testDataForPartsList[MTRValueKey];
                XCTAssertNotNil(dataValue);
                testClusterDataValueForPartsList = [dataValue mutableCopy];
            }
        }
    };

    __block NSMutableDictionary<NSNumber *, NSArray<NSNumber *> *> * initialClusterIndex = [[NSMutableDictionary alloc] init];
    // Some of the places we get endpoint lists get them from enumerating dictionary keys, which
    // means order is not guaranteed.  Make sure we compare sets of endpoints, not arrays, to
    // account for that.
    __block NSSet<NSNumber *> * testEndpoints;

    delegate.onReportEnd = ^{
        XCTAssertNotNil(dataVersionForPartsList);
        XCTAssertNotNil(testClusterDataValueForPartsList);
        testEndpoints = [NSSet setWithArray:[self getEndpointArrayFromPartsList:testDataForPartsList forDevice:device]];

        // Make sure that the cluster data in the data storage is populated with cluster index and cluster data for our endpoints.
        // We do not need to check _persistedClusterData here. _persistedClusterData will be paged in from storage when needed so
        // just checking data storage should suffice here.
        dispatch_sync(self->_storageQueue, ^{
            XCTAssertEqualObjects([NSSet setWithArray:[controller.controllerDataStore _fetchEndpointIndexForNodeID:deviceID]], testEndpoints);

            // Populate the initialClusterIndex to use as a reference for all cluster paths later.
            for (NSNumber * endpoint in testEndpoints) {
                [initialClusterIndex setObject:[controller.controllerDataStore _fetchClusterIndexForNodeID:deviceID endpointID:endpoint] forKey:endpoint];
            }

            for (NSNumber * endpoint in testEndpoints) {
                for (NSNumber * cluster in [initialClusterIndex objectForKey:endpoint]) {
                    XCTAssertNotNil([controller.controllerDataStore _fetchClusterDataForNodeID:deviceID endpointID:endpoint clusterID:cluster]);
                }
            }
        });
        [subscriptionExpectation fulfill];
    };

    [device setDelegate:delegate queue:queue];

    [self waitForExpectations:@[ subscriptionExpectation ] timeout:60];

    // Inject a fake attribute report deleting endpoint 2 from the parts list at the root endpoint.
    dataVersionForPartsList = [NSNumber numberWithUnsignedLongLong:(dataVersionForPartsList.unsignedLongLongValue + 1)];

    // Delete our to-be-deleted endpoint from the attribute value in parts list.  Make sure it's in the list to start with.
    NSNumber * toBeDeletedEndpoint = @2;
    XCTAssertTrue([testEndpoints containsObject:toBeDeletedEndpoint]);
    id endpointData =
        @{
            MTRDataKey : @ {
                MTRTypeKey : MTRUnsignedIntegerValueType,
                MTRValueKey : toBeDeletedEndpoint,
            }
        };

    XCTAssertTrue([testClusterDataValueForPartsList containsObject:endpointData]);
    [testClusterDataValueForPartsList removeObject:endpointData];

    NSArray<NSDictionary<NSString *, id> *> * attributeReport = @[ @{
        MTRAttributePathKey : [MTRAttributePath attributePathWithEndpointID:rootEndpoint clusterID:@(MTRClusterIDTypeDescriptorID) attributeID:@(MTRAttributeIDTypeClusterDescriptorAttributePartsListID)],
        MTRDataKey : @ {
            MTRDataVersionKey : dataVersionForPartsList,
            MTRTypeKey : MTRArrayValueType,
            MTRValueKey : testClusterDataValueForPartsList,
        }
    } ];

    XCTestExpectation * attributeDataReceivedExpectation = [self expectationWithDescription:@"Injected Attribute data received"];
    XCTestExpectation * reportEndExpectation = [self expectationWithDescription:@"Injected Attribute data report ended"];
    delegate.onAttributeDataReceived = ^(NSArray<NSDictionary<NSString *, id> *> * attributeReport) {
        XCTAssertGreaterThan(attributeReport.count, 0);

        for (NSDictionary<NSString *, id> * attributeDict in attributeReport) {
            MTRAttributePath * attributePath = attributeDict[MTRAttributePathKey];
            XCTAssertNotNil(attributePath);

            // Get the new updated parts list value to get the new test endpoints.
            if ([attributePath.endpoint isEqualToNumber:rootEndpoint] && attributePath.cluster.unsignedLongValue == MTRClusterIDTypeDescriptorID && attributePath.attribute.unsignedLongValue == MTRAttributeIDTypeClusterDescriptorAttributePartsListID) {
                testDataForPartsList = attributeDict[MTRDataKey];
                XCTAssertNotNil(testDataForPartsList);
                id dataValue = testDataForPartsList[MTRValueKey];
                XCTAssertNotNil(dataValue);
                testClusterDataValueForPartsList = [dataValue mutableCopy];
            }
        }
        [attributeDataReceivedExpectation fulfill];
    };

    delegate.onReportEnd = ^{
        XCTAssertNotNil(testClusterDataValueForPartsList);
        testEndpoints = [NSSet setWithArray:[self getEndpointArrayFromPartsList:testDataForPartsList forDevice:device]];

        // Make sure that the cluster data is removed from the data storage for the endpoint we deleted, but still there for the others.
        // We do not need to check _persistedClusterData here. _persistedClusterData will be paged in from storage when needed so
        // just checking data storage should suffice here.
        dispatch_sync(self->_storageQueue, ^{
            XCTAssertEqualObjects([NSSet setWithArray:[controller.controllerDataStore _fetchEndpointIndexForNodeID:deviceID]], testEndpoints);
            for (NSNumber * endpoint in testEndpoints) {
                XCTAssertNotNil(initialClusterIndex);
                for (NSNumber * cluster in [initialClusterIndex objectForKey:endpoint]) {
                    if ([endpoint isEqualToNumber:toBeDeletedEndpoint]) {
                        XCTAssertNil([controller.controllerDataStore _fetchClusterDataForNodeID:deviceID endpointID:endpoint clusterID:cluster]);
                    } else {
                        XCTAssertNotNil([controller.controllerDataStore _fetchClusterDataForNodeID:deviceID endpointID:endpoint clusterID:cluster]);
                    }
                }
            }
        });
        [reportEndExpectation fulfill];
    };

    [device unitTestInjectAttributeReport:attributeReport fromSubscription:YES];

    [self waitForExpectations:@[ attributeDataReceivedExpectation, reportEndExpectation ] timeout:60];

    [controller.controllerDataStore clearAllStoredClusterData];
    NSDictionary<MTRClusterPath *, MTRDeviceClusterData *> * storedClusterDataAfterClear = [controller.controllerDataStore getStoredClusterDataForNodeID:deviceID];
    XCTAssertEqual(storedClusterDataAfterClear.count, 0);

    [controller removeDevice:device];
    // Reset our commissionee.
    __auto_type * baseDevice = [MTRBaseDevice deviceWithNodeID:deviceID controller:controller];
    ResetCommissionee(baseDevice, queue, self, kTimeoutInSeconds);

    [controller shutdown];
    XCTAssertFalse([controller isRunning]);
}

- (void)testDataStorageUpdatesWhenRemovingClusters
{
    NSNumber * deviceID = @(17);
    __auto_type * device = [self getMTRDevice:deviceID];
    __auto_type queue = dispatch_get_main_queue();
    __auto_type * delegate = [[MTRDeviceTestDelegate alloc] init];
    __auto_type * controller = device.deviceController;

    XCTestExpectation * subscriptionExpectation = [self expectationWithDescription:@"Subscription has been set up"];

    __block NSNumber * dataVersionForServerList;
    __block NSNumber * testEndpoint = @1;

    // This test will do the following -
    // 1. Get the data version and attribute value of the server list for endpoint 1 to inject a fake report. The attribute report will delete cluster ID - MTRClusterIDTypeIdentifyID.
    //    That should cause the cluster to be removed from cluster index for endpoint 1 and the cluster data for the removed cluster should be cleared from data storage.
    // 2. The data store is populated with MTRClusterIDTypeIdentifyID in the cluster index and cluster data for endpoint 1 initially.
    // 3. After the fake attribute report is injected with deleted cluster ID - MTRClusterIDTypeIdentifyID, make sure the data store is still populated with cluster index and
    //    cluster data for all other clusters at endpoint 1 but not the deleted cluster.
    __block id testClusterDataValue;
    delegate.onAttributeDataReceived = ^(NSArray<NSDictionary<NSString *, id> *> * attributeReport) {
        XCTAssertGreaterThan(attributeReport.count, 0);

        for (NSDictionary<NSString *, id> * attributeDict in attributeReport) {
            MTRAttributePath * attributePath = attributeDict[MTRAttributePathKey];
            XCTAssertNotNil(attributePath);

            if ([attributePath.endpoint isEqualToNumber:testEndpoint] && attributePath.cluster.unsignedLongValue == MTRClusterIDTypeDescriptorID && attributePath.attribute.unsignedLongValue == MTRAttributeIDTypeClusterDescriptorAttributeServerListID) {
                MTRDeviceDataValueDictionary data = attributeDict[MTRDataKey];
                XCTAssertNotNil(data);
                dataVersionForServerList = data[MTRDataVersionKey];
                id dataValue = data[MTRValueKey];
                XCTAssertNotNil(dataValue);
                testClusterDataValue = [dataValue mutableCopy];
            }
        }
    };

    __block NSMutableArray<NSNumber *> * initialClusterIndex = [[NSMutableArray alloc] init];
    __block NSNumber * toBeDeletedCluster = @(MTRClusterIDTypeIdentifyID);

    delegate.onReportEnd = ^{
        XCTAssertNotNil(dataVersionForServerList);
        XCTAssertNotNil(testClusterDataValue);

        // Make sure that the cluster data in the data storage has cluster ID - MTRClusterIDTypeIdentifyID in the cluster index for endpoint 1
        // and cluster data for MTRClusterIDTypeIdentifyID exists.
        // We do not need to check _persistedClusterData here. _persistedClusterData will be paged in from storage when needed so
        // just checking data storage should suffice here.
        dispatch_sync(self->_storageQueue, ^{
            initialClusterIndex = [[controller.controllerDataStore _fetchClusterIndexForNodeID:deviceID endpointID:testEndpoint] mutableCopy];
            XCTAssertTrue([initialClusterIndex containsObject:toBeDeletedCluster]);
            for (NSNumber * cluster in initialClusterIndex) {
                XCTAssertNotNil([controller.controllerDataStore _fetchClusterDataForNodeID:deviceID endpointID:testEndpoint clusterID:cluster]);
            }
        });
        [subscriptionExpectation fulfill];
    };

    [device setDelegate:delegate queue:queue];

    [self waitForExpectations:@[ subscriptionExpectation ] timeout:60];

    // Inject a fake attribute report after removing cluster ID - MTRClusterIDTypeIdentifyID from endpoint 1 to the server list.
    dataVersionForServerList = [NSNumber numberWithUnsignedLongLong:(dataVersionForServerList.unsignedLongLongValue + 1)];
    id identifyClusterData =
        @{
            MTRDataKey : @ {
                MTRTypeKey : MTRUnsignedIntegerValueType,
                MTRValueKey : toBeDeletedCluster,
            }
        };
    [testClusterDataValue removeObject:identifyClusterData];

    NSArray<NSDictionary<NSString *, id> *> * attributeReport = @[ @{
        MTRAttributePathKey : [MTRAttributePath attributePathWithEndpointID:testEndpoint clusterID:@(MTRClusterIDTypeDescriptorID) attributeID:@(MTRAttributeIDTypeClusterDescriptorAttributeServerListID)],
        MTRDataKey : @ {
            MTRDataVersionKey : dataVersionForServerList,
            MTRTypeKey : MTRArrayValueType,
            MTRValueKey : testClusterDataValue,
        }
    } ];

    XCTestExpectation * attributeDataReceivedExpectation = [self expectationWithDescription:@"Injected Attribute data received"];
    XCTestExpectation * reportEndExpectation = [self expectationWithDescription:@"Injected Attribute data report ended"];
    delegate.onAttributeDataReceived = ^(NSArray<NSDictionary<NSString *, id> *> * attributeReport) {
        XCTAssertGreaterThan(attributeReport.count, 0);
        [attributeDataReceivedExpectation fulfill];
    };

    delegate.onReportEnd = ^{
        // Make sure that the cluster data does not have cluster ID - MTRClusterIDTypeIdentifyID in the cluster index for endpoint 1
        // and cluster data for MTRClusterIDTypeIdentifyID is nil.
        // We do not need to check _persistedClusterData here. _persistedClusterData will be paged in from storage when needed so
        // just checking data storage should suffice here.
        dispatch_sync(self->_storageQueue, ^{
            XCTAssertFalse([[controller.controllerDataStore _fetchClusterIndexForNodeID:deviceID endpointID:testEndpoint] containsObject:toBeDeletedCluster]);
            for (NSNumber * cluster in initialClusterIndex) {
                if ([cluster isEqualToNumber:toBeDeletedCluster]) {
                    XCTAssertNil([controller.controllerDataStore _fetchClusterDataForNodeID:deviceID endpointID:testEndpoint clusterID:cluster]);
                } else {
                    XCTAssertNotNil([controller.controllerDataStore _fetchClusterDataForNodeID:deviceID endpointID:testEndpoint clusterID:cluster]);
                }
            }
        });
        [reportEndExpectation fulfill];
    };

    [device unitTestInjectAttributeReport:attributeReport fromSubscription:YES];

    [self waitForExpectations:@[ attributeDataReceivedExpectation, reportEndExpectation ] timeout:60];

    [controller.controllerDataStore clearAllStoredClusterData];
    NSDictionary<MTRClusterPath *, MTRDeviceClusterData *> * storedClusterDataAfterClear = [controller.controllerDataStore getStoredClusterDataForNodeID:deviceID];
    XCTAssertEqual(storedClusterDataAfterClear.count, 0);

    [controller removeDevice:device];
    // Reset our commissionee.
    __auto_type * baseDevice = [MTRBaseDevice deviceWithNodeID:deviceID controller:controller];
    ResetCommissionee(baseDevice, queue, self, kTimeoutInSeconds);

    [controller shutdown];
    XCTAssertFalse([controller isRunning]);
}

- (void)testDataStorageUpdatesWhenRemovingAttributes
{
    NSNumber * deviceID = @(17);
    __auto_type * device = [self getMTRDevice:deviceID];
    __auto_type queue = dispatch_get_main_queue();
    __auto_type * delegate = [[MTRDeviceTestDelegate alloc] init];
    __auto_type * controller = device.deviceController;

    XCTestExpectation * subscriptionExpectation = [self expectationWithDescription:@"Subscription has been set up"];

    __block NSNumber * dataVersionForIdentify;
    __block NSNumber * testEndpoint = @(1);
    __block NSNumber * toBeDeletedAttribute = @(1);
    __block id testClusterDataValue;

    // This test will do the following -
    // 1. Get the data version and attribute value of the attribute list for endpoint 1 to inject a fake report with attribute 1 removed from MTRClusterIDTypeIdentifyID.
    // 2. The data store is populated with cluster data for MTRClusterIDTypeIdentifyID cluster and has all attributes including attribute 1.
    // 3. After the fake attribute report is injected, make sure the data store is populated with cluster data for all attributes in MTRClusterIDTypeIdentifyID
    //    cluster except for attribute 1 which has been deleted.
    delegate.onAttributeDataReceived = ^(NSArray<NSDictionary<NSString *, id> *> * attributeReport) {
        XCTAssertGreaterThan(attributeReport.count, 0);

        for (NSDictionary<NSString *, id> * attributeDict in attributeReport) {
            MTRAttributePath * attributePath = attributeDict[MTRAttributePathKey];
            XCTAssertNotNil(attributePath);

            if ([attributePath.endpoint isEqualToNumber:testEndpoint] && attributePath.cluster.unsignedLongValue == MTRClusterIDTypeIdentifyID && attributePath.attribute.unsignedLongValue == MTRAttributeIDTypeGlobalAttributeAttributeListID) {
                MTRDeviceDataValueDictionary data = attributeDict[MTRDataKey];
                XCTAssertNotNil(data);
                dataVersionForIdentify = data[MTRDataVersionKey];
                id dataValue = data[MTRValueKey];
                XCTAssertNotNil(dataValue);
                testClusterDataValue = [dataValue mutableCopy];
            }
        }
    };

    __block NSMutableArray<NSNumber *> * initialTestAttributes = [[NSMutableArray alloc] init];

    delegate.onReportEnd = ^{
        XCTAssertNotNil(dataVersionForIdentify);
        XCTAssertNotNil(testClusterDataValue);

        dispatch_sync(self->_storageQueue, ^{
            for (NSNumber * cluster in [controller.controllerDataStore _fetchClusterIndexForNodeID:deviceID endpointID:testEndpoint]) {

                // Make sure that the cluster data in the data storage is populated with cluster data for MTRClusterIDTypeIdentifyID cluster
                // and has all attributes including attribute 1.
                // We will page in the cluster data from storage to check the above.
                MTRClusterPath * path = [MTRClusterPath clusterPathWithEndpointID:testEndpoint clusterID:cluster];

                if ([cluster isEqualToNumber:@(MTRClusterIDTypeIdentifyID)]) {
                    MTRDeviceClusterData * data = [device unitTestGetClusterDataForPath:path];
                    XCTAssertNotNil(data);
                    XCTAssertNotNil(data.attributes);

                    MTRDeviceDataValueDictionary dict = [data.attributes objectForKey:@(MTRAttributeIDTypeGlobalAttributeAttributeListID)];
                    XCTAssertNotNil(dict);

                    NSMutableArray<NSNumber *> * persistedAttributes = [device arrayOfNumbersFromAttributeValue:dict];
                    initialTestAttributes = [device arrayOfNumbersFromAttributeValue:@ { MTRTypeKey : MTRArrayValueType, MTRValueKey : testClusterDataValue }];
                    XCTAssertNotNil(persistedAttributes);
                    for (NSNumber * attribute in initialTestAttributes) {
                        XCTAssertTrue([persistedAttributes containsObject:attribute]);
                    }
                }
            }
        });

        [subscriptionExpectation fulfill];
    };

    [device setDelegate:delegate queue:queue];

    [self waitForExpectations:@[ subscriptionExpectation ] timeout:60];

    dataVersionForIdentify = [NSNumber numberWithUnsignedLongLong:(dataVersionForIdentify.unsignedLongLongValue + 1)];
    id attributeData =
        @{
            MTRDataKey : @ {
                MTRTypeKey : MTRUnsignedIntegerValueType,
                MTRValueKey : toBeDeletedAttribute,
            }
        };

    [testClusterDataValue removeObject:attributeData];

    NSArray<NSDictionary<NSString *, id> *> * attributeReport = @[ @{
        MTRAttributePathKey : [MTRAttributePath attributePathWithEndpointID:testEndpoint clusterID:@(MTRClusterIDTypeIdentifyID) attributeID:@(MTRAttributeIDTypeGlobalAttributeAttributeListID)],
        MTRDataKey : @ {
            MTRDataVersionKey : dataVersionForIdentify,
            MTRTypeKey : MTRArrayValueType,
            MTRValueKey : testClusterDataValue,
        }
    } ];

    XCTestExpectation * attributeDataReceivedExpectation = [self expectationWithDescription:@"Injected Attribute data received"];
    XCTestExpectation * reportEndExpectation = [self expectationWithDescription:@"Injected Attribute data report ended"];
    delegate.onAttributeDataReceived = ^(NSArray<NSDictionary<NSString *, id> *> * attributeReport) {
        XCTAssertGreaterThan(attributeReport.count, 0);

        [attributeDataReceivedExpectation fulfill];
    };

    delegate.onReportEnd = ^{
        // Make sure that the cluster data in the data storage is populated with cluster data for MTRClusterIDTypeIdentifyID cluster
        // and has all attributes except attribute 1 which was deleted.
        // We will page in the cluster data from storage to check the above.
        dispatch_sync(self->_storageQueue, ^{
            for (NSNumber * cluster in [controller.controllerDataStore _fetchClusterIndexForNodeID:deviceID endpointID:testEndpoint]) {
                MTRDeviceClusterData * clusterData = [controller.controllerDataStore _fetchClusterDataForNodeID:deviceID endpointID:testEndpoint clusterID:cluster];
                XCTAssertNotNil(clusterData);
                MTRClusterPath * path = [MTRClusterPath clusterPathWithEndpointID:testEndpoint clusterID:cluster];

                if ([cluster isEqualToNumber:@(MTRClusterIDTypeIdentifyID)]) {
                    MTRDeviceClusterData * data = [device unitTestGetClusterDataForPath:path];
                    XCTAssertNotNil(data);
                    XCTAssertNotNil(data.attributes);

                    MTRDeviceDataValueDictionary attributeListValue = [data.attributes objectForKey:@(MTRAttributeIDTypeGlobalAttributeAttributeListID)];
                    XCTAssertNotNil(attributeListValue);

                    NSMutableArray<NSNumber *> * persistedAttributes = [device arrayOfNumbersFromAttributeValue:attributeListValue];
                    XCTAssertNotNil(persistedAttributes);
                    for (NSNumber * attribute in initialTestAttributes) {
                        if ([attribute isEqualToNumber:toBeDeletedAttribute]) {
                            XCTAssertFalse([persistedAttributes containsObject:attribute]);
                        } else {
                            XCTAssertTrue([persistedAttributes containsObject:attribute]);
                        }
                    }
                }
            }
        });

        [reportEndExpectation fulfill];
    };

    [device unitTestInjectAttributeReport:attributeReport fromSubscription:YES];

    [self waitForExpectations:@[ attributeDataReceivedExpectation, reportEndExpectation ] timeout:60];

    [controller.controllerDataStore clearAllStoredClusterData];
    NSDictionary<MTRClusterPath *, MTRDeviceClusterData *> * storedClusterDataAfterClear = [controller.controllerDataStore getStoredClusterDataForNodeID:deviceID];
    XCTAssertEqual(storedClusterDataAfterClear.count, 0);

    [controller removeDevice:device];
    // Reset our commissionee.
    __auto_type * baseDevice = [MTRBaseDevice deviceWithNodeID:deviceID controller:controller];
    ResetCommissionee(baseDevice, queue, self, kTimeoutInSeconds);

    [controller shutdown];
    XCTAssertFalse([controller isRunning]);
}

<<<<<<< HEAD
- (void)testClientDataStorage
{
    __auto_type * factory = [MTRDeviceControllerFactory sharedInstance];
    XCTAssertNotNil(factory);

    __auto_type * rootKeys = [[MTRTestKeys alloc] init];
    XCTAssertNotNil(rootKeys);

    __auto_type * operationalKeys = [[MTRTestKeys alloc] init];
    XCTAssertNotNil(operationalKeys);

    __auto_type * storageDelegate = [[MTRTestPerControllerStorage alloc] initWithControllerID:[NSUUID UUID]];

    NSNumber * testNodeID = @(0xcafe);
    NSNumber * fabricID = @(0x1234);

    NSString * testKey = @"testKey";
    NSString * testValue = @"testValue";

    NSError * error;
    MTRDeviceController * controller = [self startControllerWithRootKeys:rootKeys
                                                         operationalKeys:operationalKeys
                                                                fabricID:fabricID
                                                                  nodeID:testNodeID
                                                                 storage:storageDelegate
                                                                   error:&error];
    XCTAssertNil(error);
    XCTAssertNotNil(controller);
    XCTAssertTrue([controller isRunning]);

    XCTAssertEqualObjects(controller.controllerNodeID, testNodeID);

    // actual test begins here

    XCTAssertNotNil(controller.controllerDataStore);

    id verifyEmptyData = [controller.controllerDataStore clientDataForKey:testKey onNodeID:testNodeID];
    XCTAssertNil(verifyEmptyData);

    // store data
    [controller.controllerDataStore storeClientDataValue:testValue forKey:testKey onNodeID:testNodeID];

    // read back client data
    id readbackData = [controller.controllerDataStore clientDataForKey:testKey onNodeID:testNodeID];
    XCTAssertNotNil(readbackData);
    XCTAssertEqualObjects(testValue, readbackData);

    [controller.controllerDataStore clearStoredClientDataForNodeID:testNodeID];
    // read back data to ensure its has been cleared
    id afterClearReadbackData = [controller.controllerDataStore clientDataForKey:testKey onNodeID:testNodeID];
    XCTAssertNil(afterClearReadbackData);

    // end actual test

    [controller shutdown];
    XCTAssertFalse([controller isRunning]);
}

- (void)testClientDataStorageRemoveSingleKeyAndValue
{
    __auto_type * factory = [MTRDeviceControllerFactory sharedInstance];
    XCTAssertNotNil(factory);

    __auto_type * rootKeys = [[MTRTestKeys alloc] init];
    XCTAssertNotNil(rootKeys);

    __auto_type * operationalKeys = [[MTRTestKeys alloc] init];
    XCTAssertNotNil(operationalKeys);

    __auto_type * storageDelegate = [[MTRTestPerControllerStorage alloc] initWithControllerID:[NSUUID UUID]];

    NSNumber * testNodeID = @(0xcafe);
    NSNumber * fabricID = @(0x1234);

    NSString * testKeyA = @"testKeyAForAddAndRemove";
    NSString * testValueA = @"testValueAForAddAndRemove";

    NSString * testKeyB = @"testKeyBForAddAndRemove";
    NSString * testValueB = @"testValueBForAddAndRemove";

    NSError * error;
    MTRDeviceController * controller = [self startControllerWithRootKeys:rootKeys
                                                         operationalKeys:operationalKeys
                                                                fabricID:fabricID
                                                                  nodeID:testNodeID
                                                                 storage:storageDelegate
                                                                   error:&error];
    XCTAssertNil(error);
    XCTAssertNotNil(controller);
    XCTAssertTrue([controller isRunning]);

    XCTAssertEqualObjects(controller.controllerNodeID, testNodeID);

    // actual test begins here

    XCTAssertNotNil(controller.controllerDataStore);

    id verifyEmptyData = [controller.controllerDataStore clientDataForKey:testKeyA onNodeID:testNodeID];
    XCTAssertNil(verifyEmptyData);

    // store data A that will be deleted
    [controller.controllerDataStore storeClientDataValue:testValueA forKey:testKeyA onNodeID:testNodeID];

    // store data B that will not be deleted
    [controller.controllerDataStore storeClientDataValue:testValueB forKey:testKeyB onNodeID:testNodeID];

    // read back client data
    id readbackDataA = [controller.controllerDataStore clientDataForKey:testKeyA onNodeID:testNodeID];
    XCTAssertEqualObjects(testValueA, readbackDataA);

    id readbackDataB = [controller.controllerDataStore clientDataForKey:testKeyB onNodeID:testNodeID];
    XCTAssertEqualObjects(testValueB, readbackDataB);

    // delete data A
    [controller.controllerDataStore removeClientDataForKey:testKeyA onNodeID:testNodeID];

    // ensure data A is no longer present
    id readbackDataAAfterDeletion = [controller.controllerDataStore clientDataForKey:testKeyA onNodeID:testNodeID];
    XCTAssertNil(readbackDataAAfterDeletion);

    // ensure data B is still present
    id readbackDataBAfterDeletion = [controller.controllerDataStore clientDataForKey:testKeyB onNodeID:testNodeID];
    XCTAssertEqualObjects(testValueB, readbackDataBAfterDeletion);

    [controller.controllerDataStore clearStoredClientDataForNodeID:testNodeID];

    // read back data to ensure it has been cleared
    id afterClearReadbackData = [controller.controllerDataStore clientDataForKey:testKeyA onNodeID:testNodeID];
    XCTAssertNil(afterClearReadbackData);

    // end actual test

    [controller shutdown];
    XCTAssertFalse([controller isRunning]);
}

- (void)testClearingClientDataStorageRemovesAllValuesAndIndexForNode
{
    __auto_type * factory = [MTRDeviceControllerFactory sharedInstance];
    XCTAssertNotNil(factory);
=======
// Run the test here since detectLeaks is set, and subscription reset needs to not cause leaks
- (void)testMTRDeviceResetSubscription
{
    __auto_type * storageDelegate = [[MTRTestPerControllerStorageWithBulkReadWrite alloc] initWithControllerID:[NSUUID UUID]];

    __auto_type * factory = [MTRDeviceControllerFactory sharedInstance];
    XCTAssertNotNil(factory);

    __auto_type queue = dispatch_get_main_queue();
>>>>>>> 3b97495b

    __auto_type * rootKeys = [[MTRTestKeys alloc] init];
    XCTAssertNotNil(rootKeys);

    __auto_type * operationalKeys = [[MTRTestKeys alloc] init];
    XCTAssertNotNil(operationalKeys);

<<<<<<< HEAD
    __auto_type * storageDelegate = [[MTRTestPerControllerStorage alloc] initWithControllerID:[NSUUID UUID]];

    NSNumber * testNodeID = @(0xcafe);
    NSNumber * fabricID = @(0x1234);

    NSString * testKeyA = @"testKeyAForAddAndRemove";
    NSString * testValueA = @"testValueAForAddAndRemove";

    NSString * testKeyB = @"testKeyBForAddAndRemove";
    NSString * testValueB = @"testValueBForAddAndRemove";

    NSError * error;
    MTRDeviceController * controller = [self startControllerWithRootKeys:rootKeys
                                                         operationalKeys:operationalKeys
                                                                fabricID:fabricID
                                                                  nodeID:testNodeID
                                                                 storage:storageDelegate
                                                                   error:&error];
=======
    NSNumber * nodeID = @(333);
    NSNumber * fabricID = @(444);

    NSError * error;

    MTRPerControllerStorageTestsCertificateIssuer * certificateIssuer;
    MTRDeviceController * controller = [self startControllerWithRootKeys:rootKeys
                                                         operationalKeys:operationalKeys
                                                                fabricID:fabricID
                                                                  nodeID:nodeID
                                                                 storage:storageDelegate
                                                                   error:&error
                                                       certificateIssuer:&certificateIssuer];
>>>>>>> 3b97495b
    XCTAssertNil(error);
    XCTAssertNotNil(controller);
    XCTAssertTrue([controller isRunning]);

<<<<<<< HEAD
    XCTAssertEqualObjects(controller.controllerNodeID, testNodeID);

    XCTAssertNotNil(controller.controllerDataStore);

    id verifyEmptyData = [controller.controllerDataStore clientDataForKey:testKeyA onNodeID:testNodeID];
    XCTAssertNil(verifyEmptyData);

    // start actual test

    // store some data
    [controller.controllerDataStore storeClientDataValue:testValueA forKey:testKeyA onNodeID:testNodeID];
    [controller.controllerDataStore storeClientDataValue:testValueB forKey:testKeyB onNodeID:testNodeID];

    // delete all data for test node
    [controller.controllerDataStore clearStoredClientDataForNodeID:testNodeID];

    // ensure data A and B are no longer present
    id readbackDataAAfterDeletion = [controller.controllerDataStore clientDataForKey:testKeyA onNodeID:testNodeID];
    XCTAssertNil(readbackDataAAfterDeletion);
    id readbackDataBAfterDeletion = [controller.controllerDataStore clientDataForKey:testKeyB onNodeID:testNodeID];
    XCTAssertNil(readbackDataBAfterDeletion);

    // ensure index is empty
    NSArray<NSString *> * indexAfterDeletion = [controller.controllerDataStore storedClientDataKeysForNodeID:testNodeID];
    XCTAssertEqual(0, indexAfterDeletion.count);

    // end actual test

    [controller shutdown];
    XCTAssertFalse([controller isRunning]);
}

- (void)testClientDataStorageKeysAccessor
{
    __auto_type * factory = [MTRDeviceControllerFactory sharedInstance];
    XCTAssertNotNil(factory);

    __auto_type * rootKeys = [[MTRTestKeys alloc] init];
    XCTAssertNotNil(rootKeys);

    __auto_type * operationalKeys = [[MTRTestKeys alloc] init];
    XCTAssertNotNil(operationalKeys);

    __auto_type * storageDelegate = [[MTRTestPerControllerStorage alloc] initWithControllerID:[NSUUID UUID]];

    NSNumber * testNodeID = @(0xcafe);
    NSNumber * fabricID = @(0x1234);

    NSString * testKeyA = @"testKeyAForAddAndRemove";
    NSString * testValueA = @"testValueAForAddAndRemove";

    NSString * testKeyB = @"testKeyBForAddAndRemove";
    NSString * testValueB = @"testValueBForAddAndRemove";

    NSError * error;
    MTRDeviceController * controller = [self startControllerWithRootKeys:rootKeys
                                                         operationalKeys:operationalKeys
                                                                fabricID:fabricID
                                                                  nodeID:testNodeID
                                                                 storage:storageDelegate
                                                                   error:&error];
    XCTAssertNil(error);
    XCTAssertNotNil(controller);
    XCTAssertTrue([controller isRunning]);

    XCTAssertEqualObjects(controller.controllerNodeID, testNodeID);

    // actual test begins here

    XCTAssertNotNil(controller.controllerDataStore);

    id verifyEmptyData = [controller.controllerDataStore clientDataForKey:testKeyA onNodeID:testNodeID];
    XCTAssertNil(verifyEmptyData);

    // add testKeyA and value
    [controller.controllerDataStore storeClientDataValue:testValueA forKey:testKeyA onNodeID:testNodeID];

    // key should be present for A and not present for B
    NSArray<NSString *> * keys1 = [controller.controllerDataStore storedClientDataKeysForNodeID:testNodeID];
    XCTAssert([keys1 containsObject:testKeyA]);
    XCTAssertFalse([keys1 containsObject:testKeyB]);

    // add testKeyB and value
    [controller.controllerDataStore storeClientDataValue:testValueB forKey:testKeyB onNodeID:testNodeID];

    // keys should be present for both A and B
    NSArray<NSString *> * keys2 = [controller.controllerDataStore storedClientDataKeysForNodeID:testNodeID];
    XCTAssert([keys2 containsObject:testKeyA]);
    XCTAssert([keys2 containsObject:testKeyB]);

    // remove testKeyA
    [controller.controllerDataStore removeClientDataForKey:testKeyA onNodeID:testNodeID];

    // check keys does not contain testKeyA and does contain testKeyB
    NSArray<NSString *> * keys3 = [controller.controllerDataStore storedClientDataKeysForNodeID:testNodeID];
    XCTAssertFalse([keys3 containsObject:testKeyA]);
    XCTAssert([keys3 containsObject:testKeyB]);

    // remove testKeyB
    [controller.controllerDataStore removeClientDataForKey:testKeyB onNodeID:testNodeID];

    // check keys contains nothing
    NSArray<NSString *> * keys4 = [controller.controllerDataStore storedClientDataKeysForNodeID:testNodeID];
    XCTAssertEqual(0, keys4.count);

    // end actual test

    [controller.controllerDataStore clearStoredClientDataForNodeID:testNodeID];
=======
    XCTAssertEqualObjects(controller.controllerNodeID, nodeID);

    // Now commission the device, to test that that works.
    NSNumber * deviceID = @(22);
    certificateIssuer.nextNodeID = deviceID;
    [self commissionWithController:controller newNodeID:deviceID];

    // We should have established CASE using our operational key.
    XCTAssertEqual(operationalKeys.signatureCount, 1);

    __auto_type * device = [MTRDevice deviceWithNodeID:deviceID controller:controller];
    __auto_type * delegate = [[MTRDeviceTestDelegate alloc] init];

    XCTestExpectation * subscriptionExpectation1 = [self expectationWithDescription:@"Subscription has been set up 1"];

    delegate.onReportEnd = ^{
        [subscriptionExpectation1 fulfill];
    };

    [device setDelegate:delegate queue:queue];

    [self waitForExpectations:@[ subscriptionExpectation1 ] timeout:60];

    // Test 1: test that subscription reset works

    XCTestExpectation * subscriptionExpectation2 = [self expectationWithDescription:@"Subscription has been set up 2"];

    __weak __auto_type weakDelegate = delegate;
    delegate.onReportEnd = ^{
        [subscriptionExpectation2 fulfill];
        // reset callback so expectation not fulfilled twice
        __strong __auto_type strongDelegate = weakDelegate;
        strongDelegate.onReportEnd = nil;
    };

    // clear cluster data before reset
    NSUInteger attributeCountBeforeReset = [device unitTestAttributeCount];
    [device unitTestClearClusterData];

    [device unitTestResetSubscription];

    [self waitForExpectations:@[ subscriptionExpectation2 ] timeout:60];

    // check that in-memory cache has recovered
    NSUInteger attributeCountAfterReset = [device unitTestAttributeCount];
    XCTAssertEqual(attributeCountBeforeReset, attributeCountAfterReset);

    // Test 2: simulate a cache purge and loss of storage, to see:
    //  * that subscription reestablishes
    //  * the cache is restored
    [device unitTestClearClusterData];
    [controller.controllerDataStore clearAllStoredClusterData];

    NSDictionary<MTRClusterPath *, MTRDeviceClusterData *> * storedClusterData = [controller.controllerDataStore getStoredClusterDataForNodeID:deviceID];
    XCTAssertEqual(storedClusterData.count, 0);

    XCTestExpectation * subscriptionExpectation3 = [self expectationWithDescription:@"Subscription has been set up 3"];
    delegate.onReportEnd = ^{
        [subscriptionExpectation3 fulfill];
        // reset callback so expectation not fulfilled twice
        __strong __auto_type strongDelegate = weakDelegate;
        strongDelegate.onReportEnd = nil;
    };

    // now get list of clusters, and call clusterDataForPath: to trigger the reset
    NSSet<MTRClusterPath *> * persistedClusters = [device unitTestGetPersistedClusters];
    MTRDeviceClusterData * data = [device unitTestGetClusterDataForPath:persistedClusters.anyObject];
    XCTAssertNil(data);

    // Also call clusterDataForPath: repeatedly to verify in logs that subscription is reset only once
    for (MTRClusterPath * path in persistedClusters) {
        MTRDeviceClusterData * data = [device unitTestGetClusterDataForPath:path];
        (void) data; // do not assert nil because subscription may happen during this time and already fill in the cache
    }

    [self waitForExpectations:@[ subscriptionExpectation3 ] timeout:60];

    // Verify that after report ends all the cluster data is back
    for (MTRClusterPath * path in persistedClusters) {
        MTRDeviceClusterData * data = [device unitTestGetClusterDataForPath:path];
        XCTAssertNotNil(data);
    }

    // Reset our commissionee.
    __auto_type * baseDevice = [MTRBaseDevice deviceWithNodeID:deviceID controller:controller];
    ResetCommissionee(baseDevice, queue, self, kTimeoutInSeconds);

>>>>>>> 3b97495b
    [controller shutdown];
    XCTAssertFalse([controller isRunning]);
}

<<<<<<< HEAD
// TODO:  test clearing node when multiple node IDs have data stored
// TODO:  a basic test for the endpoint+node methods (largely same code path as node methods)

=======
>>>>>>> 3b97495b
@end<|MERGE_RESOLUTION|>--- conflicted
+++ resolved
@@ -2937,7 +2937,133 @@
     XCTAssertFalse([controller isRunning]);
 }
 
-<<<<<<< HEAD
+// Run the test here since detectLeaks is set, and subscription reset needs to not cause leaks
+- (void)testMTRDeviceResetSubscription
+{
+    __auto_type * storageDelegate = [[MTRTestPerControllerStorageWithBulkReadWrite alloc] initWithControllerID:[NSUUID UUID]];
+
+    __auto_type * factory = [MTRDeviceControllerFactory sharedInstance];
+    XCTAssertNotNil(factory);
+
+    __auto_type queue = dispatch_get_main_queue();
+
+
+    __auto_type * rootKeys = [[MTRTestKeys alloc] init];
+    XCTAssertNotNil(rootKeys);
+
+    __auto_type * operationalKeys = [[MTRTestKeys alloc] init];
+    XCTAssertNotNil(operationalKeys);
+
+    NSNumber * nodeID = @(333);
+    NSNumber * fabricID = @(444);
+
+    NSError * error;
+
+    MTRPerControllerStorageTestsCertificateIssuer * certificateIssuer;
+    MTRDeviceController * controller = [self startControllerWithRootKeys:rootKeys
+                                                         operationalKeys:operationalKeys
+                                                                fabricID:fabricID
+                                                                  nodeID:nodeID
+                                                                 storage:storageDelegate
+                                                                   error:&error
+                                                       certificateIssuer:&certificateIssuer];
+                                                       
+    XCTAssertNil(error);
+    XCTAssertNotNil(controller);
+    XCTAssertTrue([controller isRunning]);
+
+    XCTAssertEqualObjects(controller.controllerNodeID, nodeID);
+
+    // Now commission the device, to test that that works.
+    NSNumber * deviceID = @(22);
+    certificateIssuer.nextNodeID = deviceID;
+    [self commissionWithController:controller newNodeID:deviceID];
+
+    // We should have established CASE using our operational key.
+    XCTAssertEqual(operationalKeys.signatureCount, 1);
+
+    __auto_type * device = [MTRDevice deviceWithNodeID:deviceID controller:controller];
+    __auto_type * delegate = [[MTRDeviceTestDelegate alloc] init];
+
+    XCTestExpectation * subscriptionExpectation1 = [self expectationWithDescription:@"Subscription has been set up 1"];
+
+    delegate.onReportEnd = ^{
+        [subscriptionExpectation1 fulfill];
+    };
+
+    [device setDelegate:delegate queue:queue];
+
+    [self waitForExpectations:@[ subscriptionExpectation1 ] timeout:60];
+
+    // Test 1: test that subscription reset works
+
+    XCTestExpectation * subscriptionExpectation2 = [self expectationWithDescription:@"Subscription has been set up 2"];
+
+    __weak __auto_type weakDelegate = delegate;
+    delegate.onReportEnd = ^{
+        [subscriptionExpectation2 fulfill];
+        // reset callback so expectation not fulfilled twice
+        __strong __auto_type strongDelegate = weakDelegate;
+        strongDelegate.onReportEnd = nil;
+    };
+
+    // clear cluster data before reset
+    NSUInteger attributeCountBeforeReset = [device unitTestAttributeCount];
+    [device unitTestClearClusterData];
+
+    [device unitTestResetSubscription];
+
+    [self waitForExpectations:@[ subscriptionExpectation2 ] timeout:60];
+
+    // check that in-memory cache has recovered
+    NSUInteger attributeCountAfterReset = [device unitTestAttributeCount];
+    XCTAssertEqual(attributeCountBeforeReset, attributeCountAfterReset);
+
+    // Test 2: simulate a cache purge and loss of storage, to see:
+    //  * that subscription reestablishes
+    //  * the cache is restored
+    [device unitTestClearClusterData];
+    [controller.controllerDataStore clearAllStoredClusterData];
+
+    NSDictionary<MTRClusterPath *, MTRDeviceClusterData *> * storedClusterData = [controller.controllerDataStore getStoredClusterDataForNodeID:deviceID];
+    XCTAssertEqual(storedClusterData.count, 0);
+
+    XCTestExpectation * subscriptionExpectation3 = [self expectationWithDescription:@"Subscription has been set up 3"];
+    delegate.onReportEnd = ^{
+        [subscriptionExpectation3 fulfill];
+        // reset callback so expectation not fulfilled twice
+        __strong __auto_type strongDelegate = weakDelegate;
+        strongDelegate.onReportEnd = nil;
+    };
+
+    // now get list of clusters, and call clusterDataForPath: to trigger the reset
+    NSSet<MTRClusterPath *> * persistedClusters = [device unitTestGetPersistedClusters];
+    MTRDeviceClusterData * data = [device unitTestGetClusterDataForPath:persistedClusters.anyObject];
+    XCTAssertNil(data);
+
+    // Also call clusterDataForPath: repeatedly to verify in logs that subscription is reset only once
+    for (MTRClusterPath * path in persistedClusters) {
+        MTRDeviceClusterData * data = [device unitTestGetClusterDataForPath:path];
+        (void) data; // do not assert nil because subscription may happen during this time and already fill in the cache
+    }
+
+    [self waitForExpectations:@[ subscriptionExpectation3 ] timeout:60];
+
+    // Verify that after report ends all the cluster data is back
+    for (MTRClusterPath * path in persistedClusters) {
+        MTRDeviceClusterData * data = [device unitTestGetClusterDataForPath:path];
+        XCTAssertNotNil(data);
+    }
+
+    // Reset our commissionee.
+    __auto_type * baseDevice = [MTRBaseDevice deviceWithNodeID:deviceID controller:controller];
+    ResetCommissionee(baseDevice, queue, self, kTimeoutInSeconds);
+
+    [controller shutdown];
+    XCTAssertFalse([controller isRunning]);
+}
+
+
 - (void)testClientDataStorage
 {
     __auto_type * factory = [MTRDeviceControllerFactory sharedInstance];
@@ -3078,99 +3204,6 @@
 {
     __auto_type * factory = [MTRDeviceControllerFactory sharedInstance];
     XCTAssertNotNil(factory);
-=======
-// Run the test here since detectLeaks is set, and subscription reset needs to not cause leaks
-- (void)testMTRDeviceResetSubscription
-{
-    __auto_type * storageDelegate = [[MTRTestPerControllerStorageWithBulkReadWrite alloc] initWithControllerID:[NSUUID UUID]];
-
-    __auto_type * factory = [MTRDeviceControllerFactory sharedInstance];
-    XCTAssertNotNil(factory);
-
-    __auto_type queue = dispatch_get_main_queue();
->>>>>>> 3b97495b
-
-    __auto_type * rootKeys = [[MTRTestKeys alloc] init];
-    XCTAssertNotNil(rootKeys);
-
-    __auto_type * operationalKeys = [[MTRTestKeys alloc] init];
-    XCTAssertNotNil(operationalKeys);
-
-<<<<<<< HEAD
-    __auto_type * storageDelegate = [[MTRTestPerControllerStorage alloc] initWithControllerID:[NSUUID UUID]];
-
-    NSNumber * testNodeID = @(0xcafe);
-    NSNumber * fabricID = @(0x1234);
-
-    NSString * testKeyA = @"testKeyAForAddAndRemove";
-    NSString * testValueA = @"testValueAForAddAndRemove";
-
-    NSString * testKeyB = @"testKeyBForAddAndRemove";
-    NSString * testValueB = @"testValueBForAddAndRemove";
-
-    NSError * error;
-    MTRDeviceController * controller = [self startControllerWithRootKeys:rootKeys
-                                                         operationalKeys:operationalKeys
-                                                                fabricID:fabricID
-                                                                  nodeID:testNodeID
-                                                                 storage:storageDelegate
-                                                                   error:&error];
-=======
-    NSNumber * nodeID = @(333);
-    NSNumber * fabricID = @(444);
-
-    NSError * error;
-
-    MTRPerControllerStorageTestsCertificateIssuer * certificateIssuer;
-    MTRDeviceController * controller = [self startControllerWithRootKeys:rootKeys
-                                                         operationalKeys:operationalKeys
-                                                                fabricID:fabricID
-                                                                  nodeID:nodeID
-                                                                 storage:storageDelegate
-                                                                   error:&error
-                                                       certificateIssuer:&certificateIssuer];
->>>>>>> 3b97495b
-    XCTAssertNil(error);
-    XCTAssertNotNil(controller);
-    XCTAssertTrue([controller isRunning]);
-
-<<<<<<< HEAD
-    XCTAssertEqualObjects(controller.controllerNodeID, testNodeID);
-
-    XCTAssertNotNil(controller.controllerDataStore);
-
-    id verifyEmptyData = [controller.controllerDataStore clientDataForKey:testKeyA onNodeID:testNodeID];
-    XCTAssertNil(verifyEmptyData);
-
-    // start actual test
-
-    // store some data
-    [controller.controllerDataStore storeClientDataValue:testValueA forKey:testKeyA onNodeID:testNodeID];
-    [controller.controllerDataStore storeClientDataValue:testValueB forKey:testKeyB onNodeID:testNodeID];
-
-    // delete all data for test node
-    [controller.controllerDataStore clearStoredClientDataForNodeID:testNodeID];
-
-    // ensure data A and B are no longer present
-    id readbackDataAAfterDeletion = [controller.controllerDataStore clientDataForKey:testKeyA onNodeID:testNodeID];
-    XCTAssertNil(readbackDataAAfterDeletion);
-    id readbackDataBAfterDeletion = [controller.controllerDataStore clientDataForKey:testKeyB onNodeID:testNodeID];
-    XCTAssertNil(readbackDataBAfterDeletion);
-
-    // ensure index is empty
-    NSArray<NSString *> * indexAfterDeletion = [controller.controllerDataStore storedClientDataKeysForNodeID:testNodeID];
-    XCTAssertEqual(0, indexAfterDeletion.count);
-
-    // end actual test
-
-    [controller shutdown];
-    XCTAssertFalse([controller isRunning]);
-}
-
-- (void)testClientDataStorageKeysAccessor
-{
-    __auto_type * factory = [MTRDeviceControllerFactory sharedInstance];
-    XCTAssertNotNil(factory);
 
     __auto_type * rootKeys = [[MTRTestKeys alloc] init];
     XCTAssertNotNil(rootKeys);
@@ -3202,6 +3235,71 @@
 
     XCTAssertEqualObjects(controller.controllerNodeID, testNodeID);
 
+    XCTAssertNotNil(controller.controllerDataStore);
+
+    id verifyEmptyData = [controller.controllerDataStore clientDataForKey:testKeyA onNodeID:testNodeID];
+    XCTAssertNil(verifyEmptyData);
+
+    // start actual test
+
+    // store some data
+    [controller.controllerDataStore storeClientDataValue:testValueA forKey:testKeyA onNodeID:testNodeID];
+    [controller.controllerDataStore storeClientDataValue:testValueB forKey:testKeyB onNodeID:testNodeID];
+
+    // delete all data for test node
+    [controller.controllerDataStore clearStoredClientDataForNodeID:testNodeID];
+
+    // ensure data A and B are no longer present
+    id readbackDataAAfterDeletion = [controller.controllerDataStore clientDataForKey:testKeyA onNodeID:testNodeID];
+    XCTAssertNil(readbackDataAAfterDeletion);
+    id readbackDataBAfterDeletion = [controller.controllerDataStore clientDataForKey:testKeyB onNodeID:testNodeID];
+    XCTAssertNil(readbackDataBAfterDeletion);
+
+    // ensure index is empty
+    NSArray<NSString *> * indexAfterDeletion = [controller.controllerDataStore storedClientDataKeysForNodeID:testNodeID];
+    XCTAssertEqual(0, indexAfterDeletion.count);
+
+    // end actual test
+
+    [controller shutdown];
+    XCTAssertFalse([controller isRunning]);
+}
+
+- (void)testClientDataStorageKeysAccessor
+{
+    __auto_type * factory = [MTRDeviceControllerFactory sharedInstance];
+    XCTAssertNotNil(factory);
+
+    __auto_type * rootKeys = [[MTRTestKeys alloc] init];
+    XCTAssertNotNil(rootKeys);
+
+    __auto_type * operationalKeys = [[MTRTestKeys alloc] init];
+    XCTAssertNotNil(operationalKeys);
+
+    __auto_type * storageDelegate = [[MTRTestPerControllerStorage alloc] initWithControllerID:[NSUUID UUID]];
+
+    NSNumber * testNodeID = @(0xcafe);
+    NSNumber * fabricID = @(0x1234);
+
+    NSString * testKeyA = @"testKeyAForAddAndRemove";
+    NSString * testValueA = @"testValueAForAddAndRemove";
+
+    NSString * testKeyB = @"testKeyBForAddAndRemove";
+    NSString * testValueB = @"testValueBForAddAndRemove";
+
+    NSError * error;
+    MTRDeviceController * controller = [self startControllerWithRootKeys:rootKeys
+                                                         operationalKeys:operationalKeys
+                                                                fabricID:fabricID
+                                                                  nodeID:testNodeID
+                                                                 storage:storageDelegate
+                                                                   error:&error];
+    XCTAssertNil(error);
+    XCTAssertNotNil(controller);
+    XCTAssertTrue([controller isRunning]);
+
+    XCTAssertEqualObjects(controller.controllerNodeID, testNodeID);
+
     // actual test begins here
 
     XCTAssertNotNil(controller.controllerDataStore);
@@ -3243,103 +3341,11 @@
     // end actual test
 
     [controller.controllerDataStore clearStoredClientDataForNodeID:testNodeID];
-=======
-    XCTAssertEqualObjects(controller.controllerNodeID, nodeID);
-
-    // Now commission the device, to test that that works.
-    NSNumber * deviceID = @(22);
-    certificateIssuer.nextNodeID = deviceID;
-    [self commissionWithController:controller newNodeID:deviceID];
-
-    // We should have established CASE using our operational key.
-    XCTAssertEqual(operationalKeys.signatureCount, 1);
-
-    __auto_type * device = [MTRDevice deviceWithNodeID:deviceID controller:controller];
-    __auto_type * delegate = [[MTRDeviceTestDelegate alloc] init];
-
-    XCTestExpectation * subscriptionExpectation1 = [self expectationWithDescription:@"Subscription has been set up 1"];
-
-    delegate.onReportEnd = ^{
-        [subscriptionExpectation1 fulfill];
-    };
-
-    [device setDelegate:delegate queue:queue];
-
-    [self waitForExpectations:@[ subscriptionExpectation1 ] timeout:60];
-
-    // Test 1: test that subscription reset works
-
-    XCTestExpectation * subscriptionExpectation2 = [self expectationWithDescription:@"Subscription has been set up 2"];
-
-    __weak __auto_type weakDelegate = delegate;
-    delegate.onReportEnd = ^{
-        [subscriptionExpectation2 fulfill];
-        // reset callback so expectation not fulfilled twice
-        __strong __auto_type strongDelegate = weakDelegate;
-        strongDelegate.onReportEnd = nil;
-    };
-
-    // clear cluster data before reset
-    NSUInteger attributeCountBeforeReset = [device unitTestAttributeCount];
-    [device unitTestClearClusterData];
-
-    [device unitTestResetSubscription];
-
-    [self waitForExpectations:@[ subscriptionExpectation2 ] timeout:60];
-
-    // check that in-memory cache has recovered
-    NSUInteger attributeCountAfterReset = [device unitTestAttributeCount];
-    XCTAssertEqual(attributeCountBeforeReset, attributeCountAfterReset);
-
-    // Test 2: simulate a cache purge and loss of storage, to see:
-    //  * that subscription reestablishes
-    //  * the cache is restored
-    [device unitTestClearClusterData];
-    [controller.controllerDataStore clearAllStoredClusterData];
-
-    NSDictionary<MTRClusterPath *, MTRDeviceClusterData *> * storedClusterData = [controller.controllerDataStore getStoredClusterDataForNodeID:deviceID];
-    XCTAssertEqual(storedClusterData.count, 0);
-
-    XCTestExpectation * subscriptionExpectation3 = [self expectationWithDescription:@"Subscription has been set up 3"];
-    delegate.onReportEnd = ^{
-        [subscriptionExpectation3 fulfill];
-        // reset callback so expectation not fulfilled twice
-        __strong __auto_type strongDelegate = weakDelegate;
-        strongDelegate.onReportEnd = nil;
-    };
-
-    // now get list of clusters, and call clusterDataForPath: to trigger the reset
-    NSSet<MTRClusterPath *> * persistedClusters = [device unitTestGetPersistedClusters];
-    MTRDeviceClusterData * data = [device unitTestGetClusterDataForPath:persistedClusters.anyObject];
-    XCTAssertNil(data);
-
-    // Also call clusterDataForPath: repeatedly to verify in logs that subscription is reset only once
-    for (MTRClusterPath * path in persistedClusters) {
-        MTRDeviceClusterData * data = [device unitTestGetClusterDataForPath:path];
-        (void) data; // do not assert nil because subscription may happen during this time and already fill in the cache
-    }
-
-    [self waitForExpectations:@[ subscriptionExpectation3 ] timeout:60];
-
-    // Verify that after report ends all the cluster data is back
-    for (MTRClusterPath * path in persistedClusters) {
-        MTRDeviceClusterData * data = [device unitTestGetClusterDataForPath:path];
-        XCTAssertNotNil(data);
-    }
-
-    // Reset our commissionee.
-    __auto_type * baseDevice = [MTRBaseDevice deviceWithNodeID:deviceID controller:controller];
-    ResetCommissionee(baseDevice, queue, self, kTimeoutInSeconds);
-
->>>>>>> 3b97495b
     [controller shutdown];
     XCTAssertFalse([controller isRunning]);
 }
 
-<<<<<<< HEAD
 // TODO:  test clearing node when multiple node IDs have data stored
 // TODO:  a basic test for the endpoint+node methods (largely same code path as node methods)
 
-=======
->>>>>>> 3b97495b
 @end