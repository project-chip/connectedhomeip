/*
 *    Copyright (c) 2023 Project CHIP Authors
 *
 *    Licensed under the Apache License, Version 2.0 (the "License");
 *    you may not use this file except in compliance with the License.
 *    You may obtain a copy of the License at
 *
 *        http://www.apache.org/licenses/LICENSE-2.0
 *
 *    Unless required by applicable law or agreed to in writing, software
 *    distributed under the License is distributed on an "AS IS" BASIS,
 *    WITHOUT WARRANTIES OR CONDITIONS OF ANY KIND, either express or implied.
 *    See the License for the specific language governing permissions and
 *    limitations under the License.
 */

#import <Matter/Matter.h>

#import <os/lock.h>

#import "MTRDeviceControllerLocalTestStorage.h"
#import "MTRDeviceStorageBehaviorConfiguration.h"
#import "MTRDeviceTestDelegate.h"
#import "MTRDevice_Internal.h"
#import "MTRErrorTestUtils.h"
#import "MTRFabricInfoChecker.h"
#import "MTRTestCase.h"
#import "MTRTestDeclarations.h"
#import "MTRTestKeys.h"
#import "MTRTestPerControllerStorage.h"
#import "MTRTestResetCommissioneeHelper.h"
#import "MTRTestServerAppRunner.h"

static const uint16_t kPairingTimeoutInSeconds = 10;
static const uint16_t kTimeoutInSeconds = 3;
static NSString * kOnboardingPayload = @"MT:-24J0AFN00KA0648G00";
static const uint16_t kTestVendorId = 0xFFF1u;
static const uint16_t kSubscriptionPoolBaseTimeoutInSeconds = 10;

@interface MTRPerControllerStorageTestsControllerDelegate : NSObject <MTRDeviceControllerDelegate>
@property (nonatomic, strong) XCTestExpectation * expectation;
@property (nonatomic, strong) NSNumber * deviceID;
@end

@implementation MTRPerControllerStorageTestsControllerDelegate
- (id)initWithExpectation:(XCTestExpectation *)expectation newNodeID:(NSNumber *)newNodeID
{
    self = [super init];
    if (self) {
        _expectation = expectation;
        _deviceID = newNodeID;
    }
    return self;
}

- (void)controller:(MTRDeviceController *)controller commissioningSessionEstablishmentDone:(NSError *)error
{
    XCTAssertEqual(error.code, 0);

    __auto_type * params = [[MTRCommissioningParameters alloc] init];

    NSError * commissionError = nil;
    [controller commissionNodeWithID:self.deviceID commissioningParams:params error:&commissionError];
    XCTAssertNil(commissionError);

    // Keep waiting for controller:commissioningComplete:
}

- (void)controller:(MTRDeviceController *)controller commissioningComplete:(NSError *)error
{
    XCTAssertEqual(error.code, 0);
    [_expectation fulfill];
    _expectation = nil;
}

@end

@interface MTRPerControllerStorageTestsCertificateIssuer : NSObject <MTROperationalCertificateIssuer>
- (instancetype)initWithRootCertificate:(MTRCertificateDERBytes)rootCertificate
                intermediateCertificate:(MTRCertificateDERBytes _Nullable)intermediateCertificate
                             signingKey:(id<MTRKeypair>)signingKey
                               fabricID:(NSNumber *)fabricID;

@property (nonatomic, readonly) MTRCertificateDERBytes rootCertificate;
@property (nonatomic, readonly, nullable) MTRCertificateDERBytes intermediateCertificate;
@property (nonatomic, readonly) id<MTRKeypair> signingKey;
@property (nonatomic, readonly) NSNumber * fabricID;

// The node ID to use for the next operational certificate we issue.  This will
// be set to null after every certificate issuance.
@property (nonatomic, nullable) NSNumber * nextNodeID;

@property (nonatomic, readonly) BOOL shouldSkipAttestationCertificateValidation;

@end

@implementation MTRPerControllerStorageTestsCertificateIssuer

- (instancetype)initWithRootCertificate:(MTRCertificateDERBytes)rootCertificate
                intermediateCertificate:(MTRCertificateDERBytes _Nullable)intermediateCertificate
                             signingKey:(id<MTRKeypair>)signingKey
                               fabricID:(NSNumber *)fabricID
{
    if (!(self = [super init])) {
        return nil;
    }

    _rootCertificate = rootCertificate;
    _intermediateCertificate = intermediateCertificate;
    _signingKey = signingKey;
    _fabricID = fabricID;
    _nextNodeID = nil;
    _shouldSkipAttestationCertificateValidation = NO;

    return self;
}

- (void)issueOperationalCertificateForRequest:(MTROperationalCSRInfo *)csrInfo
                              attestationInfo:(MTRDeviceAttestationInfo *)attestationInfo
                                   controller:(MTRDeviceController *)controller
                                   completion:(void (^)(MTROperationalCertificateChain * _Nullable info,
                                                  NSError * _Nullable error))completion
{
    if (self.nextNodeID == nil) {
        completion(nil, [NSError errorWithDomain:@"TestError" code:0 userInfo:@{ @"reason" : @"nextNodeID is nil" }]);
        return;
    }

    MTRCertificateDERBytes signingCertificate;
    if (self.intermediateCertificate != nil) {
        signingCertificate = self.intermediateCertificate;
    } else {
        signingCertificate = self.rootCertificate;
    }

    __auto_type * csr = csrInfo.csr;
    XCTAssertNotNil(csr);

    NSError * error;
    __auto_type * rawPublicKey = [MTRCertificates publicKeyFromCSR:csr error:&error];
    XCTAssertNil(error);
    XCTAssertNotNil(rawPublicKey);

    if (error != nil) {
        completion(nil, error);
        return;
    }

    NSDictionary * attributes = @{
        (__bridge NSString *) kSecAttrKeyType : (__bridge NSString *) kSecAttrKeyTypeECSECPrimeRandom,
        (__bridge NSString *) kSecAttrKeyClass : (__bridge NSString *) kSecAttrKeyClassPublic
    };
    CFErrorRef keyCreationError = NULL;
    SecKeyRef publicKey
        = SecKeyCreateWithData((__bridge CFDataRef) rawPublicKey, (__bridge CFDictionaryRef) attributes, &keyCreationError);
    XCTAssertNil((__bridge id) keyCreationError);
    XCTAssertNotNil((__bridge id) publicKey);

    __auto_type * operationalCert = [MTRCertificates createOperationalCertificate:self.signingKey
                                                               signingCertificate:signingCertificate
                                                             operationalPublicKey:publicKey
                                                                         fabricID:self.fabricID
                                                                           nodeID:self.nextNodeID
                                                            caseAuthenticatedTags:nil
                                                                            error:&error];
    // Release no-longer-needed key before we do anything else.
    CFRelease(publicKey);
    XCTAssertNil(error);
    XCTAssertNotNil(operationalCert);

    if (error != nil) {
        completion(nil, error);
        return;
    }

    __auto_type * certChain = [[MTROperationalCertificateChain alloc] initWithOperationalCertificate:operationalCert
                                                                             intermediateCertificate:self.intermediateCertificate
                                                                                     rootCertificate:self.rootCertificate
                                                                                        adminSubject:nil];
    completion(certChain, nil);
}

@end

@interface MTRPerControllerStorageTests : MTRTestCase
@end

@implementation MTRPerControllerStorageTests {
    dispatch_queue_t _storageQueue;
    BOOL _localTestStorageEnabledBeforeUnitTest;
}

- (void)setUp
{
    // Set detectLeaks true first, in case our superclass wants to do something
    // in setUp when it's set.
    self.detectLeaks = YES;

    // Per-test setup, runs before each test.
    [super setUp];
    [self setContinueAfterFailure:NO];

    // Make sure local test storage is off, because we assume that the storage
    // delegate we provide is in fact used for local storage as part of our
    // tests.
    _localTestStorageEnabledBeforeUnitTest = MTRDeviceControllerLocalTestStorage.localTestStorageEnabled;
    MTRDeviceControllerLocalTestStorage.localTestStorageEnabled = NO;

    _storageQueue = dispatch_queue_create("test.storage.queue", DISPATCH_QUEUE_SERIAL_WITH_AUTORELEASE_POOL);
}

- (void)tearDown
{
    // Per-test teardown, runs after each test.
    [self stopFactory];
    _storageQueue = nil;

    // Restore local test storage setting to previous state.
    MTRDeviceControllerLocalTestStorage.localTestStorageEnabled = _localTestStorageEnabledBeforeUnitTest;

    [super tearDown];
}

- (void)stopFactory
{
    __auto_type * factory = [MTRDeviceControllerFactory sharedInstance];
    [factory stopControllerFactory];
    XCTAssertFalse(factory.isRunning);
}

// Test helpers

- (void)commissionWithController:(MTRDeviceController *)controller newNodeID:(NSNumber *)newNodeID
{
    [self commissionWithController:controller newNodeID:newNodeID onboardingPayload:kOnboardingPayload];
}

- (void)commissionWithController:(MTRDeviceController *)controller newNodeID:(NSNumber *)newNodeID onboardingPayload:(NSString *)onboardingPayload
{
    XCTestExpectation * expectation = [self expectationWithDescription:@"Pairing Complete"];

    __auto_type * deviceControllerDelegate = [[MTRPerControllerStorageTestsControllerDelegate alloc] initWithExpectation:expectation
                                                                                                               newNodeID:newNodeID];
    dispatch_queue_t callbackQueue = dispatch_queue_create("com.chip.device_controller_delegate", DISPATCH_QUEUE_SERIAL);

    [controller setDeviceControllerDelegate:deviceControllerDelegate queue:callbackQueue];

    NSError * error;
    __auto_type * payload = [MTRSetupPayload setupPayloadWithOnboardingPayload:onboardingPayload error:&error];
    XCTAssertNil(error);
    XCTAssertNotNil(payload);

    [controller setupCommissioningSessionWithPayload:payload newNodeID:newNodeID error:&error];
    XCTAssertNil(error);

    [self waitForExpectations:@[ expectation ] timeout:kPairingTimeoutInSeconds];
}

- (nullable MTRDeviceController *)startControllerWithRootKeys:(MTRTestKeys *)rootKeys
                                              operationalKeys:(MTRTestKeys *)operationalKeys
                                                     fabricID:(NSNumber *)fabricID
                                                       nodeID:(NSNumber *)nodeID
                                                      storage:(MTRTestPerControllerStorage *)storage
                                        caseAuthenticatedTags:(NSSet * _Nullable)caseAuthenticatedTags
                                                        error:(NSError * __autoreleasing *)error
                                            certificateIssuer:
                                                (MTRPerControllerStorageTestsCertificateIssuer * __autoreleasing *)certificateIssuer
                               concurrentSubscriptionPoolSize:(NSUInteger)concurrentSubscriptionPoolSize
                                 storageBehaviorConfiguration:(MTRDeviceStorageBehaviorConfiguration * _Nullable)storageBehaviorConfiguration
{
    XCTAssertTrue(error != NULL);

    // Specify a fixed issuerID, so we get the same cert if we use the same keys.
    __auto_type * root = [MTRCertificates createRootCertificate:rootKeys issuerID:@(1) fabricID:nil error:error];
    XCTAssertNil(*error);
    XCTAssertNotNil(root);

    __auto_type * operational = [MTRCertificates createOperationalCertificate:rootKeys
                                                           signingCertificate:root
                                                         operationalPublicKey:operationalKeys.publicKey
                                                                     fabricID:fabricID
                                                                       nodeID:nodeID
                                                        caseAuthenticatedTags:caseAuthenticatedTags
                                                                        error:error];
    XCTAssertNil(*error);
    XCTAssertNotNil(operational);

    __auto_type * params = [[MTRDeviceControllerExternalCertificateParameters alloc] initWithStorageDelegate:storage
                                                                                        storageDelegateQueue:_storageQueue
                                                                                            uniqueIdentifier:storage.controllerID
                                                                                                         ipk:rootKeys.ipk
                                                                                                    vendorID:@(kTestVendorId)
                                                                                          operationalKeypair:operationalKeys
                                                                                      operationalCertificate:operational
                                                                                     intermediateCertificate:nil
                                                                                             rootCertificate:root];
    XCTAssertNotNil(params);
    // TODO: This is only used by testControllerServer.  If that moves
    // elsewhere, take this back out again.
    params.shouldAdvertiseOperational = YES;

    __auto_type * ourCertificateIssuer = [[MTRPerControllerStorageTestsCertificateIssuer alloc] initWithRootCertificate:root
                                                                                                intermediateCertificate:nil
                                                                                                             signingKey:rootKeys
                                                                                                               fabricID:fabricID];
    XCTAssertNotNil(ourCertificateIssuer);

    if (certificateIssuer) {
        *certificateIssuer = ourCertificateIssuer;
    }

    [params setOperationalCertificateIssuer:ourCertificateIssuer queue:dispatch_get_main_queue()];

    if (concurrentSubscriptionPoolSize > 0) {
        params.concurrentSubscriptionEstablishmentsAllowedOnThread = concurrentSubscriptionPoolSize;
    }

    if (storageBehaviorConfiguration) {
        params.storageBehaviorConfiguration = storageBehaviorConfiguration;
    }

    return [[MTRDeviceController alloc] initWithParameters:params error:error];
}

- (nullable MTRDeviceController *)startControllerWithRootKeys:(MTRTestKeys *)rootKeys
                                              operationalKeys:(MTRTestKeys *)operationalKeys
                                                     fabricID:(NSNumber *)fabricID
                                                       nodeID:(NSNumber *)nodeID
                                                      storage:(MTRTestPerControllerStorage *)storage
                                        caseAuthenticatedTags:(nullable NSSet *)caseAuthenticatedTags
                                                        error:(NSError * __autoreleasing *)error
                                            certificateIssuer:
                                                (MTRPerControllerStorageTestsCertificateIssuer * __autoreleasing *)certificateIssuer
{
    return [self startControllerWithRootKeys:rootKeys operationalKeys:operationalKeys fabricID:fabricID nodeID:nodeID storage:storage caseAuthenticatedTags:caseAuthenticatedTags error:error certificateIssuer:certificateIssuer concurrentSubscriptionPoolSize:0 storageBehaviorConfiguration:nil];
}

- (nullable MTRDeviceController *)startControllerWithRootKeys:(MTRTestKeys *)rootKeys
                                              operationalKeys:(MTRTestKeys *)operationalKeys
                                                     fabricID:(NSNumber *)fabricID
                                                       nodeID:(NSNumber *)nodeID
                                                      storage:(MTRTestPerControllerStorage *)storage
                                                        error:(NSError * __autoreleasing *)error
                                            certificateIssuer:
                                                (MTRPerControllerStorageTestsCertificateIssuer * __autoreleasing *)certificateIssuer
                               concurrentSubscriptionPoolSize:(NSUInteger)concurrentSubscriptionPoolSize
{
    return [self startControllerWithRootKeys:rootKeys
                             operationalKeys:operationalKeys
                                    fabricID:fabricID
                                      nodeID:nodeID
                                     storage:storage
                       caseAuthenticatedTags:nil
                                       error:error
                           certificateIssuer:certificateIssuer
              concurrentSubscriptionPoolSize:concurrentSubscriptionPoolSize
                storageBehaviorConfiguration:nil];
}

- (nullable MTRDeviceController *)startControllerWithRootKeys:(MTRTestKeys *)rootKeys
                                              operationalKeys:(MTRTestKeys *)operationalKeys
                                                     fabricID:(NSNumber *)fabricID
                                                       nodeID:(NSNumber *)nodeID
                                                      storage:(MTRTestPerControllerStorage *)storage
                                                        error:(NSError * __autoreleasing *)error
                                            certificateIssuer:
                                                (MTRPerControllerStorageTestsCertificateIssuer * __autoreleasing *)certificateIssuer
                                 storageBehaviorConfiguration:(MTRDeviceStorageBehaviorConfiguration * _Nullable)storageBehaviorConfiguration
{
    return [self startControllerWithRootKeys:rootKeys
                             operationalKeys:operationalKeys
                                    fabricID:fabricID
                                      nodeID:nodeID
                                     storage:storage
                       caseAuthenticatedTags:nil
                                       error:error
                           certificateIssuer:certificateIssuer
              concurrentSubscriptionPoolSize:0
                storageBehaviorConfiguration:storageBehaviorConfiguration];
}

- (nullable MTRDeviceController *)startControllerWithRootKeys:(MTRTestKeys *)rootKeys
                                              operationalKeys:(MTRTestKeys *)operationalKeys
                                                     fabricID:(NSNumber *)fabricID
                                                       nodeID:(NSNumber *)nodeID
                                                      storage:(MTRTestPerControllerStorage *)storage
                                                        error:(NSError * __autoreleasing *)error
                                            certificateIssuer:
                                                (MTRPerControllerStorageTestsCertificateIssuer * __autoreleasing *)certificateIssuer
{
    return [self startControllerWithRootKeys:rootKeys
                             operationalKeys:operationalKeys
                                    fabricID:fabricID
                                      nodeID:nodeID
                                     storage:storage
                       caseAuthenticatedTags:nil
                                       error:error
                           certificateIssuer:certificateIssuer
              concurrentSubscriptionPoolSize:0
                storageBehaviorConfiguration:nil];
}

- (nullable MTRDeviceController *)startControllerWithRootKeys:(MTRTestKeys *)rootKeys
                                              operationalKeys:(MTRTestKeys *)operationalKeys
                                                     fabricID:(NSNumber *)fabricID
                                                       nodeID:(NSNumber *)nodeID
                                                      storage:(MTRTestPerControllerStorage *)storage
                                        caseAuthenticatedTags:(nullable NSSet *)caseAuthenticatedTags
                                                        error:(NSError * __autoreleasing *)error
{
    return [self startControllerWithRootKeys:rootKeys
                             operationalKeys:operationalKeys
                                    fabricID:fabricID
                                      nodeID:nodeID
                                     storage:storage
                       caseAuthenticatedTags:caseAuthenticatedTags
                                       error:error
                           certificateIssuer:nil
              concurrentSubscriptionPoolSize:0
                storageBehaviorConfiguration:nil];
}

- (nullable MTRDeviceController *)startControllerWithRootKeys:(MTRTestKeys *)rootKeys
                                              operationalKeys:(MTRTestKeys *)operationalKeys
                                                     fabricID:(NSNumber *)fabricID
                                                       nodeID:(NSNumber *)nodeID
                                                      storage:(MTRTestPerControllerStorage *)storage
                                                        error:(NSError * __autoreleasing *)error
{
    return [self startControllerWithRootKeys:rootKeys
                             operationalKeys:operationalKeys
                                    fabricID:fabricID
                                      nodeID:nodeID
                                     storage:storage
                                       error:error
                           certificateIssuer:nil];
}

- (void)test001_BasicControllerStartup
{
    __auto_type * factory = [MTRDeviceControllerFactory sharedInstance];
    XCTAssertNotNil(factory);

    __auto_type * rootKeys = [[MTRTestKeys alloc] init];
    XCTAssertNotNil(rootKeys);

    __auto_type * operationalKeys = [[MTRTestKeys alloc] init];
    XCTAssertNotNil(operationalKeys);

    __auto_type * storageDelegate = [[MTRTestPerControllerStorage alloc] initWithControllerID:[NSUUID UUID]];

    NSNumber * nodeID = @(123);
    NSNumber * fabricID = @(456);

    NSError * error;
    MTRDeviceController * controller = [self startControllerWithRootKeys:rootKeys
                                                         operationalKeys:operationalKeys
                                                                fabricID:fabricID
                                                                  nodeID:nodeID
                                                                 storage:storageDelegate
                                                                   error:&error];
    XCTAssertNil(error);
    XCTAssertNotNil(controller);
    XCTAssertTrue([controller isRunning]);

    XCTAssertEqualObjects(controller.controllerNodeID, nodeID);

    // This was the first controller we brought up, so it should have come up
    // with fabric index 1.
    __auto_type * fabricInfoList = factory.knownFabrics;
    CheckFabricInfo(fabricInfoList, [NSMutableSet setWithArray:@[
        @{
            @"rootPublicKey" : rootKeys.publicKeyData,
            @"vendorID" : @(kTestVendorId),
            @"fabricID" : fabricID,
            @"nodeID" : nodeID,
            @"label" : @"",
            @"hasIntermediateCertificate" : @(NO),
            @"fabricIndex" : @(1),
        },
    ]]);

    [controller shutdown];
    XCTAssertFalse([controller isRunning]);
}

- (void)test002_TryStartingTwoControllersWithSameNodeID
{
    __auto_type * rootKeys = [[MTRTestKeys alloc] init];
    XCTAssertNotNil(rootKeys);

    __auto_type * operationalKeys = [[MTRTestKeys alloc] init];
    XCTAssertNotNil(operationalKeys);

    __auto_type * storageDelegate = [[MTRTestPerControllerStorage alloc] initWithControllerID:[NSUUID UUID]];

    NSNumber * nodeID = @(123);
    NSNumber * fabricID = @(456);

    NSError * error;
    MTRDeviceController * controller = [self startControllerWithRootKeys:rootKeys
                                                         operationalKeys:operationalKeys
                                                                fabricID:fabricID
                                                                  nodeID:nodeID
                                                                 storage:storageDelegate
                                                                   error:&error];
    XCTAssertNil(error);
    XCTAssertNotNil(controller);
    XCTAssertTrue([controller isRunning]);

    XCTAssertEqualObjects(controller.controllerNodeID, nodeID);

    // Try to bring up another controller with the same identity.  This should
    // fail, since our controller is still running
    MTRDeviceController * otherController = [self startControllerWithRootKeys:rootKeys
                                                              operationalKeys:operationalKeys
                                                                     fabricID:fabricID
                                                                       nodeID:nodeID
                                                                      storage:storageDelegate
                                                                        error:&error];
    XCTAssertNil(otherController);
    XCTAssertNotNil(error);

    // Our controller should still be running.
    XCTAssertTrue([controller isRunning]);

    [controller shutdown];
    XCTAssertFalse([controller isRunning]);
}

- (void)test003_TestTwoControllersSameUUID
{
    __auto_type * rootKeys = [[MTRTestKeys alloc] init];
    XCTAssertNotNil(rootKeys);

    __auto_type * operationalKeys = [[MTRTestKeys alloc] init];
    XCTAssertNotNil(operationalKeys);
    XCTAssertEqual(operationalKeys.signatureCount, 0);

    __auto_type * storageDelegate = [[MTRTestPerControllerStorage alloc] initWithControllerID:[NSUUID UUID]];

    NSNumber * fabricID = @(456);

    NSNumber * nodeID1 = @(123);

    NSError * error;
    MTRDeviceController * controller = [self startControllerWithRootKeys:rootKeys
                                                         operationalKeys:operationalKeys
                                                                fabricID:fabricID
                                                                  nodeID:nodeID1
                                                                 storage:storageDelegate
                                                                   error:&error];
    XCTAssertNil(error);
    XCTAssertNotNil(controller);
    XCTAssertTrue([controller isRunning]);

    XCTAssertEqualObjects(controller.controllerNodeID, nodeID1);

    // Try to bring up another controller with the same uniqueIdentifier (but a different
    // node identity).  This should fail, since our controller is still running.
    NSNumber * nodeID2 = @(789);
    MTRDeviceController * otherController = [self startControllerWithRootKeys:rootKeys
                                                              operationalKeys:operationalKeys
                                                                     fabricID:fabricID
                                                                       nodeID:nodeID2
                                                                      storage:storageDelegate
                                                                        error:&error];
    XCTAssertNil(otherController);
    XCTAssertNotNil(error);

    // Our controller should still be running.
    XCTAssertTrue([controller isRunning]);

    [controller shutdown];
    XCTAssertFalse([controller isRunning]);
}

- (void)test004_TestBasicSessionResumption
{
    __auto_type * factory = [MTRDeviceControllerFactory sharedInstance];
    XCTAssertNotNil(factory);

    __auto_type queue = dispatch_get_main_queue();

    __auto_type * rootKeys = [[MTRTestKeys alloc] init];
    XCTAssertNotNil(rootKeys);

    __auto_type * operationalKeys = [[MTRTestKeys alloc] init];
    XCTAssertNotNil(operationalKeys);
    XCTAssertEqual(operationalKeys.signatureCount, 0);

    __auto_type * storageDelegate = [[MTRTestPerControllerStorage alloc] initWithControllerID:[NSUUID UUID]];

    NSNumber * nodeID = @(123);
    NSNumber * fabricID = @(456);

    NSError * error;
    MTRPerControllerStorageTestsCertificateIssuer * certificateIssuer;
    MTRDeviceController * controller = [self startControllerWithRootKeys:rootKeys
                                                         operationalKeys:operationalKeys
                                                                fabricID:fabricID
                                                                  nodeID:nodeID
                                                                 storage:storageDelegate
                                                                   error:&error
                                                       certificateIssuer:&certificateIssuer];
    XCTAssertNil(error);
    XCTAssertNotNil(controller);
    XCTAssertTrue([controller isRunning]);

    XCTAssertEqualObjects(controller.controllerNodeID, nodeID);

    // Now commission the device, to test that that works.
    NSNumber * deviceID = @(17);
    certificateIssuer.nextNodeID = deviceID;
    [self commissionWithController:controller newNodeID:deviceID];

    // We should have established CASE using our operational key.
    XCTAssertEqual(operationalKeys.signatureCount, 1);

    [controller shutdown];
    XCTAssertFalse([controller isRunning]);

    // Start the controller again using the same identity.  This should work,
    // because we cleared out the fabric info when the controller shut down.
    controller = [self startControllerWithRootKeys:rootKeys
                                   operationalKeys:operationalKeys
                                          fabricID:fabricID
                                            nodeID:nodeID
                                           storage:storageDelegate
                                             error:&error];
    XCTAssertNil(error);
    XCTAssertNotNil(controller);
    XCTAssertTrue([controller isRunning]);

    XCTAssertEqualObjects(controller.controllerNodeID, nodeID);

    // Now we should have come up with fabric index 2.
    __auto_type * fabricInfoList = factory.knownFabrics;
    CheckFabricInfo(fabricInfoList, [NSMutableSet setWithArray:@[
        @{
            @"rootPublicKey" : rootKeys.publicKeyData,
            @"vendorID" : @(kTestVendorId),
            @"fabricID" : fabricID,
            @"nodeID" : nodeID,
            @"label" : @"",
            @"hasIntermediateCertificate" : @(NO),
            @"fabricIndex" : @(2),
        },
    ]]);

    // Try sending an attribute read and make sure it works.
    __auto_type * device = [MTRBaseDevice deviceWithNodeID:deviceID controller:controller];
    __auto_type * onOffCluster = [[MTRBaseClusterOnOff alloc] initWithDevice:device endpointID:@(1) queue:queue];
    __auto_type * readExpectation = [self expectationWithDescription:@"Read OnOff attribute"];
    [onOffCluster readAttributeOnOffWithCompletion:^(NSNumber * value, NSError * _Nullable error) {
        XCTAssertNil(error);
        // We expect the device to be off.
        XCTAssertEqualObjects(value, @(0));
        [readExpectation fulfill];
    }];

    [self waitForExpectations:@[ readExpectation ] timeout:kTimeoutInSeconds];

    // We should have done CASE resumption, so not done any new signing using
    // our keys.
    XCTAssertEqual(operationalKeys.signatureCount, 1);

    // Reset our commissionee.
    ResetCommissionee(device, queue, self, kTimeoutInSeconds);

    [controller shutdown];
    XCTAssertFalse([controller isRunning]);
}

- (void)test005_TestSessionResumptionDataClearingNodeIDChanged
{
    __auto_type * factory = [MTRDeviceControllerFactory sharedInstance];
    XCTAssertNotNil(factory);

    __auto_type queue = dispatch_get_main_queue();

    __auto_type * rootKeys = [[MTRTestKeys alloc] init];
    XCTAssertNotNil(rootKeys);

    __auto_type * operationalKeys = [[MTRTestKeys alloc] init];
    XCTAssertNotNil(operationalKeys);
    XCTAssertEqual(operationalKeys.signatureCount, 0);

    __auto_type * storageDelegate = [[MTRTestPerControllerStorage alloc] initWithControllerID:[NSUUID UUID]];

    NSNumber * nodeID1 = @(123);
    NSNumber * nodeID2 = @(246);
    NSNumber * fabricID = @(456);

    NSError * error;
    MTRPerControllerStorageTestsCertificateIssuer * certificateIssuer;
    MTRDeviceController * controller = [self startControllerWithRootKeys:rootKeys
                                                         operationalKeys:operationalKeys
                                                                fabricID:fabricID
                                                                  nodeID:nodeID1
                                                                 storage:storageDelegate
                                                                   error:&error
                                                       certificateIssuer:&certificateIssuer];
    XCTAssertNil(error);
    XCTAssertNotNil(controller);
    XCTAssertTrue([controller isRunning]);

    XCTAssertEqualObjects(controller.controllerNodeID, nodeID1);

    NSNumber * deviceID = @(17);
    certificateIssuer.nextNodeID = deviceID;
    [self commissionWithController:controller newNodeID:deviceID];

    // We should have established CASE using our operational key.
    XCTAssertEqual(operationalKeys.signatureCount, 1);

    __auto_type * device1 = [MTRBaseDevice deviceWithNodeID:deviceID controller:controller];

    // Now change ACLs so that nodeID2 has access and nodeID1 does not.
    __auto_type * admin = [[MTRAccessControlClusterAccessControlEntryStruct alloc] init];
    admin.privilege = @(MTRAccessControlEntryPrivilegeAdminister);
    admin.authMode = @(MTRAccessControlEntryAuthModeCASE);
    admin.subjects = @[ nodeID2 ];

    __auto_type * aclCluster = [[MTRBaseClusterAccessControl alloc] initWithDevice:device1 endpointID:@(0) queue:queue];

    XCTestExpectation * aclWriteExpectation = [self expectationWithDescription:@"ACLs changed so new node ID can administer"];
    [aclCluster writeAttributeACLWithValue:@[ admin ]
                                completion:^(NSError * _Nullable err) {
                                    XCTAssertNil(err);
                                    [aclWriteExpectation fulfill];
                                }];

    [self waitForExpectations:@[ aclWriteExpectation ] timeout:kTimeoutInSeconds];

    [controller shutdown];
    XCTAssertFalse([controller isRunning]);

    // There should have been no more CASE establishment going on.
    XCTAssertEqual(operationalKeys.signatureCount, 1);

    // Bring up a controller with the same storage and keys and so on but nodeID2.
    controller = [self startControllerWithRootKeys:rootKeys
                                   operationalKeys:operationalKeys
                                          fabricID:fabricID
                                            nodeID:nodeID2
                                           storage:storageDelegate
                                             error:&error];
    XCTAssertNil(error);
    XCTAssertNotNil(controller);
    XCTAssertTrue([controller isRunning]);

    XCTAssertEqualObjects(controller.controllerNodeID, nodeID2);

    // Try sending an attribute read and make sure it works.
    __auto_type * device2 = [MTRBaseDevice deviceWithNodeID:deviceID controller:controller];
    __auto_type * onOffCluster = [[MTRBaseClusterOnOff alloc] initWithDevice:device2 endpointID:@(1) queue:queue];
    __auto_type * readExpectation = [self expectationWithDescription:@"Read OnOff attribute"];
    [onOffCluster readAttributeOnOffWithCompletion:^(NSNumber * value, NSError * _Nullable error) {
        XCTAssertNil(error);
        // We expect the device to be off.
        XCTAssertEqualObjects(value, @(0));
        [readExpectation fulfill];
    }];

    [self waitForExpectations:@[ readExpectation ] timeout:kTimeoutInSeconds];

    // We should note have done CASE resumption, since our identity changed.
    XCTAssertEqual(operationalKeys.signatureCount, 2);

    // Reset our commissionee.
    ResetCommissionee(device2, queue, self, kTimeoutInSeconds);

    [controller shutdown];
    XCTAssertFalse([controller isRunning]);
}

- (void)test006_TestSessionResumptionDataClearingCATsChanged
{
    __auto_type * factory = [MTRDeviceControllerFactory sharedInstance];
    XCTAssertNotNil(factory);

    __auto_type queue = dispatch_get_main_queue();

    __auto_type * rootKeys = [[MTRTestKeys alloc] init];
    XCTAssertNotNil(rootKeys);

    __auto_type * operationalKeys = [[MTRTestKeys alloc] init];
    XCTAssertNotNil(operationalKeys);
    XCTAssertEqual(operationalKeys.signatureCount, 0);

    __auto_type * storageDelegate = [[MTRTestPerControllerStorage alloc] initWithControllerID:[NSUUID UUID]];

    NSNumber * nodeID = @(123);
    NSNumber * fabricID = @(456);

    NSError * error;
    MTRPerControllerStorageTestsCertificateIssuer * certificateIssuer;
    MTRDeviceController * controller = [self startControllerWithRootKeys:rootKeys
                                                         operationalKeys:operationalKeys
                                                                fabricID:fabricID
                                                                  nodeID:nodeID
                                                                 storage:storageDelegate
                                                                   error:&error
                                                       certificateIssuer:&certificateIssuer];
    XCTAssertNil(error);
    XCTAssertNotNil(controller);
    XCTAssertTrue([controller isRunning]);

    XCTAssertEqualObjects(controller.controllerNodeID, nodeID);

    NSNumber * deviceID = @(17);
    certificateIssuer.nextNodeID = deviceID;
    [self commissionWithController:controller newNodeID:deviceID];

    // We should have established CASE using our operational key.
    XCTAssertEqual(operationalKeys.signatureCount, 1);

    __auto_type * device1 = [MTRBaseDevice deviceWithNodeID:deviceID controller:controller];

    // Now change ACLs so that CAT 0x12340001 has access and nodeID does not.
    uint32_t cat = 0x12340001;
    NSNumber * catSubject = @(0xFFFFFFFD00000000 | cat);
    __auto_type * admin = [[MTRAccessControlClusterAccessControlEntryStruct alloc] init];
    admin.privilege = @(MTRAccessControlEntryPrivilegeAdminister);
    admin.authMode = @(MTRAccessControlEntryAuthModeCASE);
    admin.subjects = @[ catSubject ];

    __auto_type * aclCluster = [[MTRBaseClusterAccessControl alloc] initWithDevice:device1 endpointID:@(0) queue:queue];

    XCTestExpectation * aclWriteExpectation = [self expectationWithDescription:@"ACLs changed so new node ID can administer"];
    [aclCluster writeAttributeACLWithValue:@[ admin ]
                                completion:^(NSError * _Nullable err) {
                                    XCTAssertNil(err);
                                    [aclWriteExpectation fulfill];
                                }];

    [self waitForExpectations:@[ aclWriteExpectation ] timeout:kTimeoutInSeconds];

    [controller shutdown];
    XCTAssertFalse([controller isRunning]);

    // There should have been no more CASE establishment going on.
    XCTAssertEqual(operationalKeys.signatureCount, 1);

    // Bring up a controller with the same storage and keys and so on but using
    // our new CAT
    controller = [self startControllerWithRootKeys:rootKeys
                                   operationalKeys:operationalKeys
                                          fabricID:fabricID
                                            nodeID:nodeID
                                           storage:storageDelegate
                             caseAuthenticatedTags:[NSSet setWithArray:@[ @(cat) ]]
                                             error:&error];
    XCTAssertNil(error);
    XCTAssertNotNil(controller);
    XCTAssertTrue([controller isRunning]);

    XCTAssertEqualObjects(controller.controllerNodeID, nodeID);

    // Try sending an attribute read and make sure it works.
    __auto_type * device2 = [MTRBaseDevice deviceWithNodeID:deviceID controller:controller];
    __auto_type * onOffCluster = [[MTRBaseClusterOnOff alloc] initWithDevice:device2 endpointID:@(1) queue:queue];
    __auto_type * readExpectation = [self expectationWithDescription:@"Read OnOff attribute"];
    [onOffCluster readAttributeOnOffWithCompletion:^(NSNumber * value, NSError * _Nullable error) {
        XCTAssertNil(error);
        // We expect the device to be off.
        XCTAssertEqualObjects(value, @(0));
        [readExpectation fulfill];
    }];

    [self waitForExpectations:@[ readExpectation ] timeout:kTimeoutInSeconds];

    // We should note have done CASE resumption, since our CATs changed.
    XCTAssertEqual(operationalKeys.signatureCount, 2);

    // Reset our commissionee.
    ResetCommissionee(device2, queue, self, kTimeoutInSeconds);

    [controller shutdown];
    XCTAssertFalse([controller isRunning]);
}

- (void)test007_TestMultipleControllers
{
    __auto_type * factory = [MTRDeviceControllerFactory sharedInstance];
    XCTAssertNotNil(factory);

    __auto_type * rootKeys = [[MTRTestKeys alloc] init];
    XCTAssertNotNil(rootKeys);

    __auto_type * operationalKeys = [[MTRTestKeys alloc] init];
    XCTAssertNotNil(operationalKeys);
    XCTAssertEqual(operationalKeys.signatureCount, 0);

    NSNumber * nodeID1 = @(123);
    NSNumber * nodeID2 = @(456);
    NSNumber * fabricID1 = @(1);
    NSNumber * fabricID2 = @(2);

    __auto_type * storageDelegate1 = [[MTRTestPerControllerStorage alloc] initWithControllerID:[NSUUID UUID]];

    // Start several controllers that have distinct identities but share some
    // node/fabric IDs.
    NSError * error;
    MTRPerControllerStorageTestsCertificateIssuer * certificateIssuer;
    MTRDeviceController * controller1 = [self startControllerWithRootKeys:rootKeys
                                                          operationalKeys:operationalKeys
                                                                 fabricID:fabricID1
                                                                   nodeID:nodeID1
                                                                  storage:storageDelegate1
                                                                    error:&error
                                                        certificateIssuer:&certificateIssuer];
    XCTAssertNil(error);
    XCTAssertNotNil(controller1);
    XCTAssertTrue([controller1 isRunning]);

    __auto_type * storageDelegate2 = [[MTRTestPerControllerStorage alloc] initWithControllerID:[NSUUID UUID]];
    MTRDeviceController * controller2 = [self startControllerWithRootKeys:rootKeys
                                                          operationalKeys:operationalKeys
                                                                 fabricID:fabricID1
                                                                   nodeID:nodeID2
                                                                  storage:storageDelegate2
                                                                    error:&error];
    XCTAssertNil(error);
    XCTAssertNotNil(controller2);
    XCTAssertTrue([controller2 isRunning]);

    __auto_type * storageDelegate3 = [[MTRTestPerControllerStorage alloc] initWithControllerID:[NSUUID UUID]];
    MTRDeviceController * controller3 = [self startControllerWithRootKeys:rootKeys
                                                          operationalKeys:operationalKeys
                                                                 fabricID:fabricID2
                                                                   nodeID:nodeID1
                                                                  storage:storageDelegate3
                                                                    error:&error];
    XCTAssertNil(error);
    XCTAssertNotNil(controller3);
    XCTAssertTrue([controller3 isRunning]);

    // Now check our fabric table
    __auto_type * fabricInfoList = factory.knownFabrics;
    CheckFabricInfo(fabricInfoList, [NSMutableSet setWithArray:@[
        @{
            @"rootPublicKey" : rootKeys.publicKeyData,
            @"vendorID" : @(kTestVendorId),
            @"fabricID" : fabricID1,
            @"nodeID" : nodeID1,
            @"label" : @"",
            @"hasIntermediateCertificate" : @(NO),
            @"fabricIndex" : @(1),
        },
        @{
            @"rootPublicKey" : rootKeys.publicKeyData,
            @"vendorID" : @(kTestVendorId),
            @"fabricID" : fabricID1,
            @"nodeID" : nodeID2,
            @"label" : @"",
            @"hasIntermediateCertificate" : @(NO),
            @"fabricIndex" : @(2),
        },
        @{
            @"rootPublicKey" : rootKeys.publicKeyData,
            @"vendorID" : @(kTestVendorId),
            @"fabricID" : fabricID2,
            @"nodeID" : nodeID1,
            @"label" : @"",
            @"hasIntermediateCertificate" : @(NO),
            @"fabricIndex" : @(3),
        },
    ]]);

    // Restart controller2
    [controller2 shutdown];
    XCTAssertFalse([controller2 isRunning]);
    controller2 = [self startControllerWithRootKeys:rootKeys
                                    operationalKeys:operationalKeys
                                           fabricID:fabricID1
                                             nodeID:nodeID2
                                            storage:storageDelegate2
                                              error:&error];
    XCTAssertNil(error);
    XCTAssertNotNil(controller2);
    XCTAssertTrue([controller2 isRunning]);

    // Now check our fabric table again.
    fabricInfoList = factory.knownFabrics;
    CheckFabricInfo(fabricInfoList, [NSMutableSet setWithArray:@[
        @{
            @"rootPublicKey" : rootKeys.publicKeyData,
            @"vendorID" : @(kTestVendorId),
            @"fabricID" : fabricID1,
            @"nodeID" : nodeID1,
            @"label" : @"",
            @"hasIntermediateCertificate" : @(NO),
            @"fabricIndex" : @(1),
        },
        @{
            @"rootPublicKey" : rootKeys.publicKeyData,
            @"vendorID" : @(kTestVendorId),
            @"fabricID" : fabricID1,
            @"nodeID" : nodeID2,
            @"label" : @"",
            @"hasIntermediateCertificate" : @(NO),
            @"fabricIndex" : @(4),
        },
        @{
            @"rootPublicKey" : rootKeys.publicKeyData,
            @"vendorID" : @(kTestVendorId),
            @"fabricID" : fabricID2,
            @"nodeID" : nodeID1,
            @"label" : @"",
            @"hasIntermediateCertificate" : @(NO),
            @"fabricIndex" : @(3),
        },
    ]]);

    // Now commission the device from controller1
    NSNumber * deviceID = @(17);
    certificateIssuer.nextNodeID = deviceID;
    [self commissionWithController:controller1 newNodeID:deviceID];

    // We should have established CASE using our operational key.
    XCTAssertEqual(operationalKeys.signatureCount, 1);

    // Ensure that controller2 does not have the same node ID as controller1.
    XCTAssertNotEqualObjects(controller1.controllerNodeID, controller2.controllerNodeID);

    __auto_type * device1 = [MTRBaseDevice deviceWithNodeID:deviceID controller:controller1];
    __auto_type * device2 = [MTRBaseDevice deviceWithNodeID:deviceID controller:controller2];

    dispatch_queue_t queue = dispatch_get_main_queue();
    __auto_type * onOff1 = [[MTRBaseClusterOnOff alloc] initWithDevice:device1 endpointID:@(1) queue:queue];
    __auto_type * onOff2 = [[MTRBaseClusterOnOff alloc] initWithDevice:device2 endpointID:@(1) queue:queue];

    // Check that device1 can read the On/Off attribute
    XCTestExpectation * canReadExpectation1 = [self expectationWithDescription:@"Initial commissioner can read on/off"];
    [onOff1 readAttributeOnOffWithCompletion:^(NSNumber * _Nullable value, NSError * _Nullable err) {
        XCTAssertNil(err);
        XCTAssertEqualObjects(value, @(0));
        [canReadExpectation1 fulfill];
    }];

    [self waitForExpectations:@[ canReadExpectation1 ] timeout:kTimeoutInSeconds];

    // Check that device2 cannot read the On/Off attribute due to missing ACLs.
    XCTestExpectation * cantReadExpectation1 = [self expectationWithDescription:@"New node can't read on/off yet"];
    [onOff2 readAttributeOnOffWithCompletion:^(NSNumber * _Nullable value, NSError * _Nullable err) {
        XCTAssertNil(value);
        XCTAssertNotNil(err);
        XCTAssertTrue([MTRErrorTestUtils error:err isInteractionModelError:MTRInteractionErrorCodeUnsupportedAccess]);
        [cantReadExpectation1 fulfill];
    }];

    [self waitForExpectations:@[ cantReadExpectation1 ] timeout:kTimeoutInSeconds];

    // Now change ACLs so that device2 can read.
    __auto_type * admin1 = [[MTRAccessControlClusterAccessControlEntryStruct alloc] init];
    admin1.privilege = @(MTRAccessControlEntryPrivilegeAdminister);
    admin1.authMode = @(MTRAccessControlEntryAuthModeCASE);
    admin1.subjects = @[ controller1.controllerNodeID ];

    __auto_type * admin2 = [[MTRAccessControlClusterAccessControlEntryStruct alloc] init];
    admin2.privilege = @(MTRAccessControlEntryPrivilegeAdminister);
    admin2.authMode = @(MTRAccessControlEntryAuthModeCASE);
    admin2.subjects = @[ controller2.controllerNodeID ];

    __auto_type * acl1 = [[MTRBaseClusterAccessControl alloc] initWithDevice:device1 endpointID:@(0) queue:queue];

    XCTestExpectation * let2ReadExpectation = [self expectationWithDescription:@"ACLs changed so new node can read"];
    [acl1 writeAttributeACLWithValue:@[ admin1, admin2 ]
                          completion:^(NSError * _Nullable err) {
                              XCTAssertNil(err);
                              [let2ReadExpectation fulfill];
                          }];

    [self waitForExpectations:@[ let2ReadExpectation ] timeout:kTimeoutInSeconds];

    // Check that device2 can read the On/Off attribute
    XCTestExpectation * canReadExpectation2 = [self expectationWithDescription:@"New node can read on/off"];
    [onOff2 readAttributeOnOffWithCompletion:^(NSNumber * _Nullable value, NSError * _Nullable err) {
        XCTAssertNil(err);
        XCTAssertEqualObjects(value, @(0));
        [canReadExpectation2 fulfill];
    }];

    [self waitForExpectations:@[ canReadExpectation2 ] timeout:kTimeoutInSeconds];

    // Check that device1 can still read the On/Off attribute
    XCTestExpectation * canReadExpectation3 = [self expectationWithDescription:@"Initial commissioner can still read on/off"];
    [onOff1 readAttributeOnOffWithCompletion:^(NSNumber * _Nullable value, NSError * _Nullable err) {
        XCTAssertNil(err);
        XCTAssertEqualObjects(value, @(0));
        [canReadExpectation3 fulfill];
    }];

    [self waitForExpectations:@[ canReadExpectation3 ] timeout:kTimeoutInSeconds];

    // Check that the two devices are running on the same fabric.
    __auto_type * opCreds1 = [[MTRBaseClusterOperationalCredentials alloc] initWithDevice:device1 endpoint:0 queue:queue];
    __auto_type * opCreds2 = [[MTRBaseClusterOperationalCredentials alloc] initWithDevice:device2 endpoint:0 queue:queue];

    __block NSNumber * fabricIndex;
    XCTestExpectation * readFabricIndexExpectation1 =
        [self expectationWithDescription:@"Fabric index read by initial commissioner"];
    [opCreds1 readAttributeCurrentFabricIndexWithCompletion:^(NSNumber * _Nullable value, NSError * _Nullable readError) {
        XCTAssertNil(readError);
        XCTAssertNotNil(value);
        fabricIndex = value;
        [readFabricIndexExpectation1 fulfill];
    }];

    [self waitForExpectations:@[ readFabricIndexExpectation1 ] timeout:kTimeoutInSeconds];

    XCTestExpectation * readFabricIndexExpectation2 = [self expectationWithDescription:@"Fabric index read by new node"];
    [opCreds2 readAttributeCurrentFabricIndexWithCompletion:^(NSNumber * _Nullable value, NSError * _Nullable readError) {
        XCTAssertNil(readError);
        XCTAssertNotNil(value);
        XCTAssertEqualObjects(value, fabricIndex);
        [readFabricIndexExpectation2 fulfill];
    }];

    [self waitForExpectations:@[ readFabricIndexExpectation2 ] timeout:kTimeoutInSeconds];

    // Reset our commissionee.
    ResetCommissionee(device1, queue, self, kTimeoutInSeconds);

    [controller1 shutdown];
    XCTAssertFalse([controller1 isRunning]);
    [controller2 shutdown];
    XCTAssertFalse([controller2 isRunning]);
    [controller3 shutdown];
    XCTAssertFalse([controller3 isRunning]);
}

- (BOOL)_array:(NSArray *)one containsSameElementsAsArray:(NSArray *)other
{
    for (id object in one) {
        if (![other containsObject:object]) {
            return NO;
        }
    }

    for (id object in other) {
        if (![one containsObject:object]) {
            return NO;
        }
    }

    return YES;
}

- (void)test008_TestDataStoreDirect
{
    __auto_type * factory = [MTRDeviceControllerFactory sharedInstance];
    XCTAssertNotNil(factory);

    __auto_type * rootKeys = [[MTRTestKeys alloc] init];
    XCTAssertNotNil(rootKeys);

    __auto_type * operationalKeys = [[MTRTestKeys alloc] init];
    XCTAssertNotNil(operationalKeys);

    __auto_type * storageDelegate = [[MTRTestPerControllerStorageWithBulkReadWrite alloc] initWithControllerID:[NSUUID UUID]];

    NSNumber * nodeID = @(123);
    NSNumber * fabricID = @(456);

    NSError * error;
    MTRDeviceController * controller = [self startControllerWithRootKeys:rootKeys
                                                         operationalKeys:operationalKeys
                                                                fabricID:fabricID
                                                                  nodeID:nodeID
                                                                 storage:storageDelegate
                                                                   error:&error];
    XCTAssertNil(error);
    XCTAssertNotNil(controller);
    XCTAssertTrue([controller isRunning]);

    XCTAssertEqualObjects(controller.controllerNodeID, nodeID);

    MTRDeviceClusterData * testClusterData1 = [[MTRDeviceClusterData alloc] initWithDataVersion:@(1) attributes:@{
        @(1) : @ { MTRTypeKey : MTRUnsignedIntegerValueType, MTRValueKey : @(111) },
        @(2) : @ { MTRTypeKey : MTRUnsignedIntegerValueType, MTRValueKey : @(112) },
        @(3) : @ { MTRTypeKey : MTRUnsignedIntegerValueType, MTRValueKey : @(113) },
    }];
    MTRDeviceClusterData * testClusterData2 = [[MTRDeviceClusterData alloc] initWithDataVersion:@(2) attributes:@{
        @(1) : @ { MTRTypeKey : MTRUnsignedIntegerValueType, MTRValueKey : @(121) },
        @(2) : @ { MTRTypeKey : MTRUnsignedIntegerValueType, MTRValueKey : @(122) },
        @(3) : @ { MTRTypeKey : MTRUnsignedIntegerValueType, MTRValueKey : @(123) },
    }];
    MTRDeviceClusterData * testClusterData3 = [[MTRDeviceClusterData alloc] initWithDataVersion:@(3) attributes:@{
        @(1) : @ { MTRTypeKey : MTRUnsignedIntegerValueType, MTRValueKey : @(211) },
        @(2) : @ { MTRTypeKey : MTRUnsignedIntegerValueType, MTRValueKey : @(212) },
        @(3) : @ { MTRTypeKey : MTRUnsignedIntegerValueType, MTRValueKey : @(213) },
    }];
    NSDictionary<MTRClusterPath *, MTRDeviceClusterData *> * testClusterData = @{
        [MTRClusterPath clusterPathWithEndpointID:@(1) clusterID:@(1)] : testClusterData1,
        [MTRClusterPath clusterPathWithEndpointID:@(1) clusterID:@(2)] : testClusterData2,
        [MTRClusterPath clusterPathWithEndpointID:@(2) clusterID:@(3)] : testClusterData3,
    };
    [controller.controllerDataStore storeClusterData:testClusterData forNodeID:@(1001)];
    [controller.controllerDataStore storeClusterData:testClusterData forNodeID:@(1002)];
    [controller.controllerDataStore storeClusterData:testClusterData forNodeID:@(1003)];

    for (NSNumber * nodeID in @[ @(1001), @(1002), @(1003) ]) {
        NSDictionary<MTRClusterPath *, MTRDeviceClusterData *> * dataStoreClusterData = [controller.controllerDataStore getStoredClusterDataForNodeID:nodeID];
        for (MTRClusterPath * path in testClusterData) {
            XCTAssertEqualObjects(testClusterData[path], dataStoreClusterData[path]);
        }
    }

    [controller.controllerDataStore clearStoredClusterDataForNodeID:@(1001)];
    XCTAssertNil([controller.controllerDataStore getStoredClusterDataForNodeID:@(1001)]);
    for (NSNumber * nodeID in @[ @(1002), @(1003) ]) {
        NSDictionary<MTRClusterPath *, MTRDeviceClusterData *> * dataStoreClusterData = [controller.controllerDataStore getStoredClusterDataForNodeID:nodeID];
        for (MTRClusterPath * path in testClusterData) {
            XCTAssertEqualObjects(testClusterData[path], dataStoreClusterData[path]);
        }
    }

    [controller.controllerDataStore clearAllStoredClusterData];
    for (NSNumber * nodeID in @[ @(1001), @(1002), @(1003) ]) {
        XCTAssertNil([controller.controllerDataStore getStoredClusterDataForNodeID:nodeID]);
    }

    // Test MTRDeviceControllerDataStore _pruneEmptyStoredAttributesBranches
    //  - Clear cache
    //  - Store some cluster data
    //  - Manually delete parts of the data from the test storage delegate
    //  - Call _pruneEmptyStoredAttributesBranches
    [controller.controllerDataStore storeClusterData:testClusterData forNodeID:@(2001)];
    [controller.controllerDataStore storeClusterData:testClusterData forNodeID:@(2002)];

    NSString * testClusterIndexKey1 = [controller.controllerDataStore _clusterIndexKeyForNodeID:@(2001) endpointID:@(1)];
    NSString * testClusterIndexKey2 = [controller.controllerDataStore _clusterIndexKeyForNodeID:@(2001) endpointID:@(2)];
    NSString * testClusterIndexKey3 = [controller.controllerDataStore _clusterIndexKeyForNodeID:@(2002) endpointID:@(1)];
    NSString * testClusterIndexKey4 = [controller.controllerDataStore _clusterIndexKeyForNodeID:@(2002) endpointID:@(2)];
    NSString * testEndpointIndexKey1 = [controller.controllerDataStore _endpointIndexKeyForNodeID:@(2001)];
    NSString * testEndpointIndexKey2 = [controller.controllerDataStore _endpointIndexKeyForNodeID:@(2002)];
    NSString * testNodeIndexKey = @"attrCacheNodeIndex";

    // store is async, so remove on the same queue to ensure order
    dispatch_sync(_storageQueue, ^{
        // Ensure that the indices we expect are populated.
        XCTAssertNotNil([storageDelegate controller:controller valueForKey:testClusterIndexKey1 securityLevel:MTRStorageSecurityLevelSecure sharingType:MTRStorageSharingTypeNotShared]);
        XCTAssertNotNil([storageDelegate controller:controller valueForKey:testClusterIndexKey2 securityLevel:MTRStorageSecurityLevelSecure sharingType:MTRStorageSharingTypeNotShared]);
        XCTAssertNotNil([storageDelegate controller:controller valueForKey:testClusterIndexKey3 securityLevel:MTRStorageSecurityLevelSecure sharingType:MTRStorageSharingTypeNotShared]);
        XCTAssertNotNil([storageDelegate controller:controller valueForKey:testClusterIndexKey4 securityLevel:MTRStorageSecurityLevelSecure sharingType:MTRStorageSharingTypeNotShared]);
        XCTAssertNotNil([storageDelegate controller:controller valueForKey:testEndpointIndexKey1 securityLevel:MTRStorageSecurityLevelSecure sharingType:MTRStorageSharingTypeNotShared]);
        XCTAssertNotNil([storageDelegate controller:controller valueForKey:testEndpointIndexKey2 securityLevel:MTRStorageSecurityLevelSecure sharingType:MTRStorageSharingTypeNotShared]);
        XCTAssertNotNil([storageDelegate controller:controller valueForKey:testNodeIndexKey securityLevel:MTRStorageSecurityLevelSecure sharingType:MTRStorageSharingTypeNotShared]);

        // Remove all three MTRDeviceClusterData for node 2001
        NSString * testClusterDataKey = [controller.controllerDataStore _clusterDataKeyForNodeID:@(2001) endpointID:@(1) clusterID:@(1)];
        [storageDelegate controller:controller removeValueForKey:testClusterDataKey securityLevel:MTRStorageSecurityLevelSecure sharingType:MTRStorageSharingTypeNotShared];
        testClusterDataKey = [controller.controllerDataStore _clusterDataKeyForNodeID:@(2001) endpointID:@(1) clusterID:@(2)];
        [storageDelegate controller:controller removeValueForKey:testClusterDataKey securityLevel:MTRStorageSecurityLevelSecure sharingType:MTRStorageSharingTypeNotShared];
        testClusterDataKey = [controller.controllerDataStore _clusterDataKeyForNodeID:@(2001) endpointID:@(2) clusterID:@(3)];
        [storageDelegate controller:controller removeValueForKey:testClusterDataKey securityLevel:MTRStorageSecurityLevelSecure sharingType:MTRStorageSharingTypeNotShared];

        // Remove the two MTRDeviceClusterData under endpoint 1 for node 2002
        testClusterDataKey = [controller.controllerDataStore _clusterDataKeyForNodeID:@(2002) endpointID:@(1) clusterID:@(1)];
        [storageDelegate controller:controller removeValueForKey:testClusterDataKey securityLevel:MTRStorageSecurityLevelSecure sharingType:MTRStorageSharingTypeNotShared];
        testClusterDataKey = [controller.controllerDataStore _clusterDataKeyForNodeID:@(2002) endpointID:@(1) clusterID:@(2)];
        [storageDelegate controller:controller removeValueForKey:testClusterDataKey securityLevel:MTRStorageSecurityLevelSecure sharingType:MTRStorageSharingTypeNotShared];
    });

    [controller.controllerDataStore unitTestPruneEmptyStoredClusterDataBranches];

    // Now check the indexes are pruned.  There should be no more cluster
    // indices or endpoint indices for node 2001.
    id testClusterIndex1 = [storageDelegate controller:controller valueForKey:testClusterIndexKey1 securityLevel:MTRStorageSecurityLevelSecure sharingType:MTRStorageSharingTypeNotShared];
    XCTAssertNil(testClusterIndex1);
    id testClusterIndex2 = [storageDelegate controller:controller valueForKey:testClusterIndexKey2 securityLevel:MTRStorageSecurityLevelSecure sharingType:MTRStorageSharingTypeNotShared];
    XCTAssertNil(testClusterIndex2);
    id testEndpointIndex1 = [storageDelegate controller:controller valueForKey:testEndpointIndexKey1 securityLevel:MTRStorageSecurityLevelSecure sharingType:MTRStorageSharingTypeNotShared];
    XCTAssertNil(testEndpointIndex1);

    // There should be no more cluster index for endpoint 1 for node 2, but
    // we should still have a cluster index for endpoint 2, and an endpoint index.
    id testClusterIndex3 = [storageDelegate controller:controller valueForKey:testClusterIndexKey3 securityLevel:MTRStorageSecurityLevelSecure sharingType:MTRStorageSharingTypeNotShared];
    XCTAssertNil(testClusterIndex3);
    id testClusterIndex4 = [storageDelegate controller:controller valueForKey:testClusterIndexKey4 securityLevel:MTRStorageSecurityLevelSecure sharingType:MTRStorageSharingTypeNotShared];
    XCTAssertNotNil(testClusterIndex4);
    id testEndpointIndex2 = [storageDelegate controller:controller valueForKey:testEndpointIndexKey2 securityLevel:MTRStorageSecurityLevelSecure sharingType:MTRStorageSharingTypeNotShared];
    XCTAssertNotNil(testClusterIndex4);

    // We should still have a node index.
    id testNodeIndex = [storageDelegate controller:controller valueForKey:testNodeIndexKey securityLevel:MTRStorageSecurityLevelSecure sharingType:MTRStorageSharingTypeNotShared];
    XCTAssertNotNil(testNodeIndex);

    // Again, remove on the storage queue to ensure order.
    dispatch_sync(_storageQueue, ^{
        NSString * testClusterDataKey = [controller.controllerDataStore _clusterDataKeyForNodeID:@(2002) endpointID:@(2) clusterID:@(3)];
        [storageDelegate controller:controller removeValueForKey:testClusterDataKey securityLevel:MTRStorageSecurityLevelSecure sharingType:MTRStorageSharingTypeNotShared];
    });

    [controller.controllerDataStore unitTestPruneEmptyStoredClusterDataBranches];

    // All the indices should be pruned now.
    testClusterIndex4 = [storageDelegate controller:controller valueForKey:testClusterIndexKey4 securityLevel:MTRStorageSecurityLevelSecure sharingType:MTRStorageSharingTypeNotShared];
    XCTAssertNil(testClusterIndex4);
    testEndpointIndex2 = [storageDelegate controller:controller valueForKey:testEndpointIndexKey2 securityLevel:MTRStorageSecurityLevelSecure sharingType:MTRStorageSharingTypeNotShared];
    XCTAssertNil(testClusterIndex4);
    testNodeIndex = [storageDelegate controller:controller valueForKey:testNodeIndexKey securityLevel:MTRStorageSecurityLevelSecure sharingType:MTRStorageSharingTypeNotShared];
    XCTAssertNil(testNodeIndex);

    // Now test bulk write
    MTRClusterPath * bulkTestClusterPath11 = [MTRClusterPath clusterPathWithEndpointID:@(1) clusterID:@(1)];
    MTRDeviceClusterData * bulkTestClusterData11 = [[MTRDeviceClusterData alloc] initWithDataVersion:@(11) attributes:@{
        @(1) : @ { MTRTypeKey : MTRUnsignedIntegerValueType, MTRValueKey : @(111) },
        @(2) : @ { MTRTypeKey : MTRUnsignedIntegerValueType, MTRValueKey : @(112) },
        @(3) : @ { MTRTypeKey : MTRUnsignedIntegerValueType, MTRValueKey : @(113) },
    }];
    MTRClusterPath * bulkTestClusterPath12 = [MTRClusterPath clusterPathWithEndpointID:@(1) clusterID:@(2)];
    MTRDeviceClusterData * bulkTestClusterData12 = [[MTRDeviceClusterData alloc] initWithDataVersion:@(12) attributes:@{
        @(1) : @ { MTRTypeKey : MTRUnsignedIntegerValueType, MTRValueKey : @(121) },
        @(2) : @ { MTRTypeKey : MTRUnsignedIntegerValueType, MTRValueKey : @(122) },
        @(3) : @ { MTRTypeKey : MTRUnsignedIntegerValueType, MTRValueKey : @(123) },
    }];
    MTRClusterPath * bulkTestClusterPath13 = [MTRClusterPath clusterPathWithEndpointID:@(1) clusterID:@(3)];
    MTRDeviceClusterData * bulkTestClusterData13 = [[MTRDeviceClusterData alloc] initWithDataVersion:@(13) attributes:@{
        @(1) : @ { MTRTypeKey : MTRUnsignedIntegerValueType, MTRValueKey : @(131) },
        @(2) : @ { MTRTypeKey : MTRUnsignedIntegerValueType, MTRValueKey : @(132) },
        @(3) : @ { MTRTypeKey : MTRUnsignedIntegerValueType, MTRValueKey : @(133) },
    }];
    MTRClusterPath * bulkTestClusterPath21 = [MTRClusterPath clusterPathWithEndpointID:@(2) clusterID:@(1)];
    MTRDeviceClusterData * bulkTestClusterData21 = [[MTRDeviceClusterData alloc] initWithDataVersion:@(21) attributes:@{
        @(1) : @ { MTRTypeKey : MTRUnsignedIntegerValueType, MTRValueKey : @(211) },
        @(2) : @ { MTRTypeKey : MTRUnsignedIntegerValueType, MTRValueKey : @(212) },
        @(3) : @ { MTRTypeKey : MTRUnsignedIntegerValueType, MTRValueKey : @(213) },
    }];
    MTRClusterPath * bulkTestClusterPath22 = [MTRClusterPath clusterPathWithEndpointID:@(2) clusterID:@(2)];
    MTRDeviceClusterData * bulkTestClusterData22 = [[MTRDeviceClusterData alloc] initWithDataVersion:@(22) attributes:@{
        @(1) : @ { MTRTypeKey : MTRUnsignedIntegerValueType, MTRValueKey : @(221) },
        @(2) : @ { MTRTypeKey : MTRUnsignedIntegerValueType, MTRValueKey : @(222) },
        @(3) : @ { MTRTypeKey : MTRUnsignedIntegerValueType, MTRValueKey : @(223) },
    }];
    NSDictionary<MTRClusterPath *, MTRDeviceClusterData *> * bulkTestClusterDataDictionary = @{
        bulkTestClusterPath11 : bulkTestClusterData11,
        bulkTestClusterPath12 : bulkTestClusterData12,
        bulkTestClusterPath13 : bulkTestClusterData13,
        bulkTestClusterPath21 : bulkTestClusterData21,
        bulkTestClusterPath22 : bulkTestClusterData22,
    };

    // Manually construct what the total dictionary should look like
    NSDictionary<NSString *, id<NSSecureCoding>> * testBulkValues = @{
        @"attrCacheNodeIndex" : @[ @(3001) ],
        [controller.controllerDataStore _endpointIndexKeyForNodeID:@(3001)] : @[ @(1), @(2) ],
        [controller.controllerDataStore _clusterIndexKeyForNodeID:@(3001) endpointID:@(1)] : @[ @(1), @(2), @(3) ],
        [controller.controllerDataStore _clusterIndexKeyForNodeID:@(3001) endpointID:@(2)] : @[ @(1), @(2) ],
        [controller.controllerDataStore _clusterDataKeyForNodeID:@(3001) endpointID:@(1) clusterID:@(1)] : bulkTestClusterData11,
        [controller.controllerDataStore _clusterDataKeyForNodeID:@(3001) endpointID:@(1) clusterID:@(2)] : bulkTestClusterData12,
        [controller.controllerDataStore _clusterDataKeyForNodeID:@(3001) endpointID:@(1) clusterID:@(3)] : bulkTestClusterData13,
        [controller.controllerDataStore _clusterDataKeyForNodeID:@(3001) endpointID:@(2) clusterID:@(1)] : bulkTestClusterData21,
        [controller.controllerDataStore _clusterDataKeyForNodeID:@(3001) endpointID:@(2) clusterID:@(2)] : bulkTestClusterData22,
    };
    // Bulk store with delegate
    dispatch_sync(_storageQueue, ^{
        [storageDelegate controller:controller storeValues:testBulkValues securityLevel:MTRStorageSecurityLevelSecure sharingType:MTRStorageSharingTypeNotShared];
    });
    // Verify that the store resulted in the correct values
    NSDictionary<MTRClusterPath *, MTRDeviceClusterData *> * dataStoreClusterData = [controller.controllerDataStore getStoredClusterDataForNodeID:@(3001)];
    XCTAssertEqualObjects(dataStoreClusterData, bulkTestClusterDataDictionary);

    // clear information before the next test
    [controller.controllerDataStore clearStoredClusterDataForNodeID:@(3001)];

    // Now test bulk store through data store
    [controller.controllerDataStore storeClusterData:bulkTestClusterDataDictionary forNodeID:@(3001)];
    dataStoreClusterData = [controller.controllerDataStore getStoredClusterDataForNodeID:@(3001)];
    XCTAssertEqualObjects(dataStoreClusterData, bulkTestClusterDataDictionary);

    // Now test bulk read directly from storage delegate
    NSDictionary<NSString *, id<NSSecureCoding>> * dataStoreBulkValues = [storageDelegate valuesForController:controller securityLevel:MTRStorageSecurityLevelSecure sharingType:MTRStorageSharingTypeNotShared];
    // Due to dictionary enumeration in storeClusterData:forNodeID:, the elements could be stored in a different order, but still be valid and equivalent
    XCTAssertTrue(([self _array:(NSArray *) dataStoreBulkValues[[controller.controllerDataStore _endpointIndexKeyForNodeID:@(3001)]] containsSameElementsAsArray:@[ @(1), @(2) ]]));
    XCTAssertTrue(([self _array:(NSArray *) dataStoreBulkValues[[controller.controllerDataStore _clusterIndexKeyForNodeID:@(3001) endpointID:@(1)]] containsSameElementsAsArray:@[ @(1), @(2), @(3) ]]));
    XCTAssertTrue(([self _array:(NSArray *) dataStoreBulkValues[[controller.controllerDataStore _clusterIndexKeyForNodeID:@(3001) endpointID:@(2)]] containsSameElementsAsArray:@[ @(1), @(2) ]]));
    XCTAssertEqualObjects(dataStoreBulkValues[[controller.controllerDataStore _clusterDataKeyForNodeID:@(3001) endpointID:@(1) clusterID:@(1)]], bulkTestClusterData11);
    XCTAssertEqualObjects(dataStoreBulkValues[[controller.controllerDataStore _clusterDataKeyForNodeID:@(3001) endpointID:@(1) clusterID:@(2)]], bulkTestClusterData12);
    XCTAssertEqualObjects(dataStoreBulkValues[[controller.controllerDataStore _clusterDataKeyForNodeID:@(3001) endpointID:@(1) clusterID:@(3)]], bulkTestClusterData13);
    XCTAssertEqualObjects(dataStoreBulkValues[[controller.controllerDataStore _clusterDataKeyForNodeID:@(3001) endpointID:@(2) clusterID:@(1)]], bulkTestClusterData21);
    XCTAssertEqualObjects(dataStoreBulkValues[[controller.controllerDataStore _clusterDataKeyForNodeID:@(3001) endpointID:@(2) clusterID:@(2)]], bulkTestClusterData22);

    [controller shutdown];
    XCTAssertFalse([controller isRunning]);
}

- (void)doDataStoreMTRDeviceTestWithStorageDelegate:(id<MTRDeviceControllerStorageDelegate>)storageDelegate disableStorageBehaviorOptimization:(BOOL)disableStorageBehaviorOptimization
{
    __auto_type * factory = [MTRDeviceControllerFactory sharedInstance];
    XCTAssertNotNil(factory);

    __auto_type queue = dispatch_get_main_queue();

    __auto_type * rootKeys = [[MTRTestKeys alloc] init];
    XCTAssertNotNil(rootKeys);

    __auto_type * operationalKeys = [[MTRTestKeys alloc] init];
    XCTAssertNotNil(operationalKeys);

    NSNumber * nodeID = @(123);
    NSNumber * fabricID = @(456);

    NSError * error;

    MTRPerControllerStorageTestsCertificateIssuer * certificateIssuer;
    MTRDeviceStorageBehaviorConfiguration * storageBehaviorConfiguration = nil;
    if (disableStorageBehaviorOptimization) {
        storageBehaviorConfiguration = [MTRDeviceStorageBehaviorConfiguration configurationWithStorageBehaviorOptimizationDisabled];
    }
    MTRDeviceController * controller = [self startControllerWithRootKeys:rootKeys
                                                         operationalKeys:operationalKeys
                                                                fabricID:fabricID
                                                                  nodeID:nodeID
                                                                 storage:storageDelegate
                                                                   error:&error
                                                       certificateIssuer:&certificateIssuer
                                            storageBehaviorConfiguration:storageBehaviorConfiguration];
    XCTAssertNil(error);
    XCTAssertNotNil(controller);
    XCTAssertTrue([controller isRunning]);

    XCTAssertEqualObjects(controller.controllerNodeID, nodeID);

    // Now commission the device, to test that that works.
    NSNumber * deviceID = @(17);
    certificateIssuer.nextNodeID = deviceID;
    [self commissionWithController:controller newNodeID:deviceID];

    // We should have established CASE using our operational key.
    XCTAssertEqual(operationalKeys.signatureCount, 1);

    __auto_type * device = [MTRDevice deviceWithNodeID:deviceID controller:controller];
    __auto_type * delegate = [[MTRDeviceTestDelegate alloc] init];

    XCTestExpectation * subscriptionExpectation = [self expectationWithDescription:@"Subscription has been set up"];

    delegate.onReportEnd = ^{
        [subscriptionExpectation fulfill];
    };

    __block BOOL onDeviceCachePrimedCalled = NO;
    delegate.onDeviceCachePrimed = ^{
        onDeviceCachePrimedCalled = YES;
    };

    // Verify that initially (before we have ever subscribed while using this
    // datastore) the device has no estimate for subscription latency.
    XCTAssertNil(device.estimatedSubscriptionLatency);

    // And that the device cache is not primed.
    XCTAssertFalse(device.deviceCachePrimed);

    [device setDelegate:delegate queue:queue];

    [self waitForExpectations:@[ subscriptionExpectation ] timeout:60];

    XCTAssertTrue(device.deviceCachePrimed);
    XCTAssertTrue(onDeviceCachePrimedCalled);

    NSUInteger dataStoreValuesCount = 0;
    NSDictionary<MTRClusterPath *, MTRDeviceClusterData *> * dataStoreClusterData = [controller.controllerDataStore getStoredClusterDataForNodeID:deviceID];
    for (MTRClusterPath * path in dataStoreClusterData) {
        MTRDeviceClusterData * data = dataStoreClusterData[path];
        for (NSNumber * attributeID in data.attributes) {
            dataStoreValuesCount++;
            NSDictionary * dataValue = data.attributes[attributeID];
            NSDictionary * dataValueFromMTRDevice = [device readAttributeWithEndpointID:path.endpoint clusterID:path.cluster attributeID:attributeID params:nil];
            XCTAssertTrue([device _attributeDataValue:dataValue isEqualToDataValue:dataValueFromMTRDevice]);
        }
    }

    // Now force the removal of the object from controller to test reloading read cache from storage
    [controller removeDevice:device];

    // Verify the new device is initialized with the same values
    __auto_type * newDevice = [MTRDevice deviceWithNodeID:deviceID controller:controller];
    NSUInteger storedAttributeDifferFromMTRDeviceCount = 0;
    for (MTRClusterPath * path in dataStoreClusterData) {
        MTRDeviceClusterData * data = dataStoreClusterData[path];
        for (NSNumber * attributeID in data.attributes) {
            NSDictionary * dataValue = data.attributes[attributeID];
            NSDictionary * dataValueFromMTRDevice = [newDevice readAttributeWithEndpointID:path.endpoint clusterID:path.cluster attributeID:attributeID params:nil];
            if (![newDevice _attributeDataValue:dataValue isEqualToDataValue:dataValueFromMTRDevice]) {
                storedAttributeDifferFromMTRDeviceCount++;
            }
        }
    }

    // Only test that 90% of attributes are the same because there are some changing attributes each time (UTC time, for example)
    //   * With all-clusters-app as of 2024-02-10, about 1.476% of attributes change.
    double storedAttributeDifferFromMTRDevicePercentage = storedAttributeDifferFromMTRDeviceCount * 100.0 / dataStoreValuesCount;
    XCTAssertTrue(storedAttributeDifferFromMTRDevicePercentage < 10.0);

    // Check that the new device has an estimated subscription latency.
    XCTAssertNotNil(device.estimatedSubscriptionLatency);

    // And that it's already primed.
    XCTAssertTrue(device.deviceCachePrimed);

    // Check that this estimate is positive, since subscribing must have taken
    // some time.
    XCTAssertGreaterThan(device.estimatedSubscriptionLatency.doubleValue, 0);

    // Now set up new delegate for the new device and verify that once subscription reestablishes, the data version filter loaded from storage will work
    __auto_type * newDelegate = [[MTRDeviceTestDelegate alloc] init];

    XCTestExpectation * newDeviceSubscriptionExpectation = [self expectationWithDescription:@"Subscription has been set up for new device"];
    XCTestExpectation * newDeviceGotClusterDataPersisted = nil;
    if (!disableStorageBehaviorOptimization) {
        newDeviceGotClusterDataPersisted = [self expectationWithDescription:@"Cluster data persisted on new device"];
    }

    newDelegate.onReportEnd = ^{
        [newDeviceSubscriptionExpectation fulfill];
    };
    newDelegate.onClusterDataPersisted = ^{
        [newDeviceGotClusterDataPersisted fulfill];
    };

    __block BOOL newOnDeviceCachePrimedCalled = NO;
    newDelegate.onDeviceCachePrimed = ^{
        newOnDeviceCachePrimedCalled = YES;
    };

    [newDevice setDelegate:newDelegate queue:queue];

    [self waitForExpectations:@[ newDeviceSubscriptionExpectation ] timeout:60];
    if (!disableStorageBehaviorOptimization) {
        [self waitForExpectations:@[ newDeviceGotClusterDataPersisted ] timeout:60];
    }
    newDelegate.onReportEnd = nil;

    XCTAssertFalse(newOnDeviceCachePrimedCalled);

    // 1) MTRDevice actually gets some attributes reported more than once
    // 2) Some attributes do change on resubscribe
    //   * With all-clusts-app as of 2024-02-10, out of 1287 persisted attributes, still 450 attributes were reported with filter
    // And so conservatively, assert that data version filters save at least 300 entries.
    NSUInteger storedAttributeCountDifferenceFromMTRDeviceReport = dataStoreValuesCount - [device unitTestAttributesReportedSinceLastCheck];
    XCTAssertTrue(storedAttributeCountDifferenceFromMTRDeviceReport > 300);

    // Reset our commissionee.
    __auto_type * baseDevice = [MTRBaseDevice deviceWithNodeID:deviceID controller:controller];
    ResetCommissionee(baseDevice, queue, self, kTimeoutInSeconds);

    [controller shutdown];
    XCTAssertFalse([controller isRunning]);
}

- (void)test009_TestDataStoreMTRDevice
{
    [self doDataStoreMTRDeviceTestWithStorageDelegate:[[MTRTestPerControllerStorage alloc] initWithControllerID:[NSUUID UUID]] disableStorageBehaviorOptimization:NO];
}

- (void)test010_TestDataStoreMTRDeviceWithBulkReadWrite
{
    __auto_type * storageDelegate = [[MTRTestPerControllerStorageWithBulkReadWrite alloc] initWithControllerID:[NSUUID UUID]];

    // First do the same test as the above
    [self doDataStoreMTRDeviceTestWithStorageDelegate:storageDelegate disableStorageBehaviorOptimization:NO];

    // Then restart controller with same storage and see that bulk read through MTRDevice initialization works

    __auto_type * factory = [MTRDeviceControllerFactory sharedInstance];
    XCTAssertNotNil(factory);

    __auto_type * rootKeys = [[MTRTestKeys alloc] init];
    XCTAssertNotNil(rootKeys);

    __auto_type * operationalKeys = [[MTRTestKeys alloc] init];
    XCTAssertNotNil(operationalKeys);

    NSNumber * nodeID = @(123);
    NSNumber * fabricID = @(456);

    NSError * error;

    MTRPerControllerStorageTestsCertificateIssuer * certificateIssuer;
    MTRDeviceController * controller = [self startControllerWithRootKeys:rootKeys
                                                         operationalKeys:operationalKeys
                                                                fabricID:fabricID
                                                                  nodeID:nodeID
                                                                 storage:storageDelegate
                                                                   error:&error
                                                       certificateIssuer:&certificateIssuer];
    XCTAssertNil(error);
    XCTAssertNotNil(controller);
    XCTAssertTrue([controller isRunning]);

    XCTAssertEqualObjects(controller.controllerNodeID, nodeID);

    // No need to commission device - just look at device count
    NSDictionary<NSNumber *, NSNumber *> * deviceAttributeCounts = [controller unitTestGetDeviceAttributeCounts];
    XCTAssertTrue(deviceAttributeCounts.count > 0);
    NSUInteger totalAttributes = 0;
    for (NSNumber * nodeID in deviceAttributeCounts) {
        totalAttributes += deviceAttributeCounts[nodeID].unsignedIntegerValue;
    }
    XCTAssertTrue(totalAttributes > 300);

    [controller shutdown];
    XCTAssertFalse([controller isRunning]);
}

- (void)test011_TestDataStoreMTRDeviceWithStorageBehaviorOptimizationDisabled
{
    [self doDataStoreMTRDeviceTestWithStorageDelegate:[[MTRTestPerControllerStorage alloc] initWithControllerID:[NSUUID UUID]] disableStorageBehaviorOptimization:YES];
}

// TODO: This might want to go in a separate test file, with some shared setup
// across multiple tests, maybe.  Would need to factor out
// startControllerWithRootKeys into a test helper.
- (void)testControllerServer
{
#ifdef DEBUG
    // Force our controllers to only advertise on localhost, to avoid DNS-SD
    // crosstalk.
    [MTRDeviceController forceLocalhostAdvertisingOnly];
#endif // DEBUG

    __auto_type queue = dispatch_get_main_queue();

    __auto_type * rootKeys = [[MTRTestKeys alloc] init];
    XCTAssertNotNil(rootKeys);

    NSNumber * fabricID = @(456);

    __auto_type * operationalKeysServer = [[MTRTestKeys alloc] init];
    XCTAssertNotNil(operationalKeysServer);

    __auto_type * storageDelegateServer = [[MTRTestPerControllerStorage alloc] initWithControllerID:[NSUUID UUID]];
    XCTAssertNotNil(storageDelegateServer);

    NSNumber * nodeIDServer = @(123);

    NSError * error;
    MTRDeviceController * controllerServer = [self startControllerWithRootKeys:rootKeys
                                                               operationalKeys:operationalKeysServer
                                                                      fabricID:fabricID
                                                                        nodeID:nodeIDServer
                                                                       storage:storageDelegateServer
                                                                         error:&error];
    XCTAssertNil(error);
    XCTAssertNotNil(controllerServer);
    XCTAssertTrue([controllerServer isRunning]);
    XCTAssertEqualObjects(controllerServer.controllerNodeID, nodeIDServer);

    __auto_type * endpointId1 = @(10);
    __auto_type * endpointId2 = @(20);
    __auto_type * endpointId3 = @(30);
    __auto_type * clusterId1 = @(0xFFF1FC02);
    __auto_type * clusterId2 = @(0xFFF1FC10);
    __auto_type * clusterRevision1 = @(3);
    __auto_type * clusterRevision2 = @(4);
    __auto_type * attributeId1 = @(0);
    __auto_type * attributeId2 = @(0xFFF10002);

    __auto_type * unsignedIntValue1 = @{
        MTRTypeKey : MTRUnsignedIntegerValueType,
        MTRValueKey : @(5),
    };

    __auto_type * unsignedIntValue2 = @{
        MTRTypeKey : MTRUnsignedIntegerValueType,
        MTRValueKey : @(7),
    };

    __auto_type * structValue1 = @{
        MTRTypeKey : MTRStructureValueType,
        MTRValueKey : @[
            @{
                MTRContextTagKey : @(1),
                MTRDataKey : @ {
                    MTRTypeKey : MTRUnsignedIntegerValueType,
                    MTRValueKey : @(1),
                },
            },
            @{
                MTRContextTagKey : @(2),
                MTRDataKey : @ {
                    MTRTypeKey : MTRUTF8StringValueType,
                    MTRValueKey : @"struct1",
                },
            },
        ],
    };

    __auto_type * structValue2 = @{
        MTRTypeKey : MTRStructureValueType,
        MTRValueKey : @[
            @{
                MTRContextTagKey : @(1),
                MTRDataKey : @ {
                    MTRTypeKey : MTRUnsignedIntegerValueType,
                    MTRValueKey : @(2),
                },
            },
            @{
                MTRContextTagKey : @(2),
                MTRDataKey : @ {
                    MTRTypeKey : MTRUTF8StringValueType,
                    MTRValueKey : @"struct2",
                },
            },
        ],
    };

    __auto_type * listOfStructsValue1 = @{
        MTRTypeKey : MTRArrayValueType,
        MTRValueKey : @[
            @{
                MTRDataKey : structValue1,
            },
            @{
                MTRDataKey : structValue2,
            },
        ],
    };

#if 0
    __auto_type * listOfStructsValue2 = @{
        MTRTypeKey : MTRArrayValueType,
        MTRValueKey : @[
                        @{ MTRDataKey: structValue2, },
                        ],
    };
#endif

    __auto_type responsePathFromRequestPath = ^(MTRAttributeRequestPath * path) {
        return [MTRAttributePath attributePathWithEndpointID:path.endpoint clusterID:path.cluster attributeID:path.attribute];
    };

    // Set up an endpoint on the server.
    __auto_type * deviceType1 = [[MTRDeviceTypeRevision alloc] initWithDeviceTypeID:@(0xFFF10001) revision:@(1)];
    XCTAssertNotNil(deviceType1);

    __auto_type * endpoint1 = [[MTRServerEndpoint alloc] initWithEndpointID:endpointId1 deviceTypes:@[ deviceType1 ]];
    XCTAssertNotNil(endpoint1);

    __auto_type * cluster1 = [[MTRServerCluster alloc] initWithClusterID:clusterId1 revision:clusterRevision1];
    XCTAssertNotNil(cluster1);

    __auto_type * cluster2 = [[MTRServerCluster alloc] initWithClusterID:clusterId2 revision:clusterRevision2];
    XCTAssertNotNil(cluster1);

    __auto_type * attribute1 = [[MTRServerAttribute alloc] initReadonlyAttributeWithID:attributeId1 initialValue:unsignedIntValue1 requiredPrivilege:MTRAccessControlEntryPrivilegeView];
    XCTAssertNotNil(attribute1);
    __auto_type * attribute1RequestPath = [MTRAttributeRequestPath requestPathWithEndpointID:endpointId1
                                                                                   clusterID:clusterId1
                                                                                 attributeID:attributeId1];
    XCTAssertNotNil(attribute1RequestPath);
    __auto_type * attribute1ResponsePath = responsePathFromRequestPath(attribute1RequestPath);
    XCTAssertNotNil(attribute1ResponsePath);

    __auto_type * attribute2 = [[MTRServerAttribute alloc] initReadonlyAttributeWithID:attributeId2 initialValue:listOfStructsValue1 requiredPrivilege:MTRAccessControlEntryPrivilegeManage];
    XCTAssertNotNil(attribute2);
    __auto_type * attribute2RequestPath = [MTRAttributeRequestPath requestPathWithEndpointID:endpointId1
                                                                                   clusterID:clusterId2
                                                                                 attributeID:attributeId2];
    XCTAssertNotNil(attribute2RequestPath);
    __auto_type * attribute2ResponsePath = responsePathFromRequestPath(attribute2RequestPath);
    XCTAssertNotNil(attribute2ResponsePath);

    __auto_type * attribute3 = [[MTRServerAttribute alloc] initReadonlyAttributeWithID:attributeId2 initialValue:unsignedIntValue1 requiredPrivilege:MTRAccessControlEntryPrivilegeOperate];
    XCTAssertNotNil(attribute3);
    __auto_type * attribute3RequestPath = [MTRAttributeRequestPath requestPathWithEndpointID:endpointId1
                                                                                   clusterID:clusterId1
                                                                                 attributeID:attributeId2];
    XCTAssertNotNil(attribute3RequestPath);
    __auto_type * attribute3ResponsePath = responsePathFromRequestPath(attribute3RequestPath);
    XCTAssertNotNil(attribute3ResponsePath);

    XCTAssertTrue([cluster1 addAttribute:attribute1]);
    XCTAssertTrue([cluster1 addAttribute:attribute3]);

    XCTAssertTrue([cluster2 addAttribute:attribute2]);

    XCTAssertTrue([endpoint1 addServerCluster:cluster1]);
    XCTAssertTrue([endpoint1 addServerCluster:cluster2]);

    [endpoint1 addAccessGrant:[MTRAccessGrant accessGrantForAllNodesWithPrivilege:MTRAccessControlEntryPrivilegeView]];

    XCTAssertTrue([controllerServer addServerEndpoint:endpoint1]);

    __auto_type * endpoint2 = [[MTRServerEndpoint alloc] initWithEndpointID:endpointId2 deviceTypes:@[ deviceType1 ]];
    XCTAssertNotNil(endpoint2);
    // Should be able to add this endpoint as well.
    XCTAssertTrue([controllerServer addServerEndpoint:endpoint2]);

    __auto_type * endpoint3 = [[MTRServerEndpoint alloc] initWithEndpointID:endpointId2 deviceTypes:@[ deviceType1 ]];
    XCTAssertNotNil(endpoint3);
    // Should not be able to add this endpoint, since it's got a duplicate
    // endpoint id.
    XCTAssertFalse([controllerServer addServerEndpoint:endpoint3]);

    __auto_type * operationalKeysClient = [[MTRTestKeys alloc] init];
    XCTAssertNotNil(operationalKeysClient);

    __auto_type * storageDelegateClient = [[MTRTestPerControllerStorage alloc] initWithControllerID:[NSUUID UUID]];
    XCTAssertNotNil(storageDelegateClient);

    NSNumber * nodeIDClient = @(789);

    MTRDeviceController * controllerClient = [self startControllerWithRootKeys:rootKeys
                                                               operationalKeys:operationalKeysClient
                                                                      fabricID:fabricID
                                                                        nodeID:nodeIDClient
                                                                       storage:storageDelegateClient
                                                                         error:&error];
    XCTAssertNil(error);
    XCTAssertNotNil(controllerClient);
    XCTAssertTrue([controllerClient isRunning]);
    XCTAssertEqualObjects(controllerClient.controllerNodeID, nodeIDClient);

    __auto_type * endpoint4 = [[MTRServerEndpoint alloc] initWithEndpointID:endpointId2 deviceTypes:@[ deviceType1 ]];
    XCTAssertNotNil(endpoint4);
    // Should not be able to add this endpoint, since it's got a duplicate
    // endpoint id, even though we are adding on a different controller.
    XCTAssertFalse([controllerClient addServerEndpoint:endpoint4]);

    __auto_type * endpoint5 = [[MTRServerEndpoint alloc] initWithEndpointID:endpointId3 deviceTypes:@[ deviceType1 ]];
    XCTAssertNotNil(endpoint5);
    // Should be able to add this one, though; it's unrelated to any existing endpoints.
    XCTAssertTrue([controllerClient addServerEndpoint:endpoint5]);

    __auto_type * baseDevice = [MTRBaseDevice deviceWithNodeID:nodeIDServer controller:controllerClient];

    __auto_type * requestPath = attribute1RequestPath;
    __block __auto_type * responsePath = attribute1ResponsePath;

    __auto_type checkSingleValue = ^(NSArray<NSDictionary<NSString *, id> *> * _Nullable values, NSError * _Nullable error, NSDictionary<NSString *, id> * expectedValue) {
        // The overall interaction should succeed.
        XCTAssertNil(error);
        XCTAssertNotNil(values);

        // And we should get a value for our attribute.
        XCTAssertEqual(values.count, 1);

        NSDictionary<NSString *, id> * value = values[0];
        XCTAssertEqualObjects(value[MTRAttributePathKey], responsePath);

        XCTAssertNil(value[MTRErrorKey]);
        XCTAssertNotNil(value[MTRDataKey]);

        XCTAssertEqualObjects(value[MTRDataKey], expectedValue);
    };

    __auto_type checkSinglePathError = ^(NSArray<NSDictionary<NSString *, id> *> * _Nullable values, NSError * _Nullable error, MTRInteractionErrorCode expectedError) {
        // The overall interaction should succeed.
        XCTAssertNil(error);
        XCTAssertNotNil(values);

        // And we should get a value for our attribute.
        XCTAssertEqual(values.count, 1);

        NSDictionary<NSString *, id> * value = values[0];
        XCTAssertEqualObjects(value[MTRAttributePathKey], responsePath);

        XCTAssertNil(value[MTRDataKey]);
        XCTAssertNotNil(value[MTRErrorKey]);

        NSError * pathError = value[MTRErrorKey];
        XCTAssertEqual(pathError.domain, MTRInteractionErrorDomain);
        XCTAssertEqual(pathError.code, expectedError);
    };

    // First try a basic read.
    XCTestExpectation * readExpectation1 = [self expectationWithDescription:@"Read 1 of attribute complete"];
    [baseDevice readAttributePaths:@[ requestPath ]
                        eventPaths:nil
                            params:nil
                             queue:queue
                        completion:^(NSArray<NSDictionary<NSString *, id> *> * _Nullable values, NSError * _Nullable error) {
                            checkSingleValue(values, error, unsignedIntValue1);
                            [readExpectation1 fulfill];
                        }];
    [self waitForExpectations:@[ readExpectation1 ] timeout:kTimeoutInSeconds];

    // Now try a basic subscribe.
    __block void (^reportHandler)(NSArray<NSDictionary<NSString *, id> *> * _Nullable values, NSError * _Nullable error);

    XCTestExpectation * initialValueExpectation = [self expectationWithDescription:@"Got initial value"];
    reportHandler = ^(NSArray<NSDictionary<NSString *, id> *> * _Nullable values, NSError * _Nullable error) {
        checkSingleValue(values, error, unsignedIntValue1);
        [initialValueExpectation fulfill];
    };

    XCTestExpectation * subscriptionEstablishedExpectation = [self expectationWithDescription:@"Basic subscription established"];
    __auto_type * subscribeParams = [[MTRSubscribeParams alloc] initWithMinInterval:@(0) maxInterval:@(10)];
    [baseDevice subscribeToAttributesWithEndpointID:requestPath.endpoint clusterID:requestPath.cluster attributeID:requestPath.attribute
        params:subscribeParams
        queue:queue
        reportHandler:^(NSArray<NSDictionary<NSString *, id> *> * _Nullable values, NSError * _Nullable error) {
            reportHandler(values, error);
        }
        subscriptionEstablished:^() {
            [subscriptionEstablishedExpectation fulfill];
        }];
    [self waitForExpectations:@[ subscriptionEstablishedExpectation, initialValueExpectation ] timeout:kTimeoutInSeconds];

    // Now change the value and expect to see it on our subscription.
    XCTestExpectation * valueUpdateExpectation = [self expectationWithDescription:@"We see the new value"];
    reportHandler = ^(NSArray<NSDictionary<NSString *, id> *> * _Nullable values, NSError * _Nullable error) {
        checkSingleValue(values, error, unsignedIntValue2);
        [valueUpdateExpectation fulfill];
    };

    [attribute1 setValue:unsignedIntValue2];

    [self waitForExpectations:@[ valueUpdateExpectation ] timeout:kTimeoutInSeconds];

    // Now try a read of an attribute we do not have permissions for.
    requestPath = attribute2RequestPath;
    responsePath = attribute2ResponsePath;
    XCTestExpectation * readNoPermissionsExpectation1 = [self expectationWithDescription:@"Read 1 of attribute with no permissions complete"];
    [baseDevice readAttributePaths:@[ requestPath ]
                        eventPaths:nil
                            params:nil
                             queue:queue
                        completion:^(NSArray<NSDictionary<NSString *, id> *> * _Nullable values, NSError * _Nullable error) {
                            checkSinglePathError(values, error, MTRInteractionErrorCodeUnsupportedAccess);
                            [readNoPermissionsExpectation1 fulfill];
                        }];
    [self waitForExpectations:@[ readNoPermissionsExpectation1 ] timeout:kTimeoutInSeconds];

    // Change the permissions to give Manage access on the cluster to some
    // random node ID and try again.  Should still have no permissions.
    __auto_type * unrelatedGrant = [MTRAccessGrant accessGrantForNodeID:@(0xabc) privilege:MTRAccessControlEntryPrivilegeManage];
    XCTAssertNotNil(unrelatedGrant);
    [cluster2 addAccessGrant:unrelatedGrant];

    XCTestExpectation * readNoPermissionsExpectation2 = [self expectationWithDescription:@"Read 2 of attribute with no permissions complete"];
    [baseDevice readAttributePaths:@[ requestPath ]
                        eventPaths:nil
                            params:nil
                             queue:queue
                        completion:^(NSArray<NSDictionary<NSString *, id> *> * _Nullable values, NSError * _Nullable error) {
                            checkSinglePathError(values, error, MTRInteractionErrorCodeUnsupportedAccess);
                            [readNoPermissionsExpectation2 fulfill];
                        }];
    [self waitForExpectations:@[ readNoPermissionsExpectation2 ] timeout:kTimeoutInSeconds];

    // Change the permissions to give Manage access on the cluster to our client
    // node ID and try again.  Should be able to read the attribute now.
    __auto_type * clientManageGrant = [MTRAccessGrant accessGrantForNodeID:nodeIDClient privilege:MTRAccessControlEntryPrivilegeManage];
    XCTAssertNotNil(clientManageGrant);
    [cluster2 addAccessGrant:clientManageGrant];

    XCTestExpectation * readExpectation2 = [self expectationWithDescription:@"Read 2 of attribute complete"];
    [baseDevice readAttributePaths:@[ requestPath ]
                        eventPaths:nil
                            params:nil
                             queue:queue
                        completion:^(NSArray<NSDictionary<NSString *, id> *> * _Nullable values, NSError * _Nullable error) {
                            checkSingleValue(values, error, listOfStructsValue1);
                            [readExpectation2 fulfill];
                        }];
    [self waitForExpectations:@[ readExpectation2 ] timeout:kTimeoutInSeconds];

    // Adding Manage permissions to one cluster should not affect another one.
    requestPath = attribute3RequestPath;
    responsePath = attribute3ResponsePath;

    XCTestExpectation * readNoPermissionsExpectation3 = [self expectationWithDescription:@"Read 3 of attribute with no permissions complete"];
    [baseDevice readAttributePaths:@[ requestPath ]
                        eventPaths:nil
                            params:nil
                             queue:queue
                        completion:^(NSArray<NSDictionary<NSString *, id> *> * _Nullable values, NSError * _Nullable error) {
                            checkSinglePathError(values, error, MTRInteractionErrorCodeUnsupportedAccess);
                            [readNoPermissionsExpectation3 fulfill];
                        }];
    [self waitForExpectations:@[ readNoPermissionsExpectation3 ] timeout:kTimeoutInSeconds];

    // But adding Manage permissions on the endpoint should grant Operate on
    // the cluster.
    [endpoint1 addAccessGrant:clientManageGrant];

    XCTestExpectation * readExpectation3 = [self expectationWithDescription:@"Read 3 of attribute complete"];
    [baseDevice readAttributePaths:@[ requestPath ]
                        eventPaths:nil
                            params:nil
                             queue:queue
                        completion:^(NSArray<NSDictionary<NSString *, id> *> * _Nullable values, NSError * _Nullable error) {
                            checkSingleValue(values, error, unsignedIntValue1);
                            [readExpectation3 fulfill];
                        }];
    [self waitForExpectations:@[ readExpectation3 ] timeout:kTimeoutInSeconds];

    // And removing that grant should remove the permissions again.
    [endpoint1 removeAccessGrant:clientManageGrant];

    XCTestExpectation * readNoPermissionsExpectation4 = [self expectationWithDescription:@"Read 4 of attribute with no permissions complete"];
    [baseDevice readAttributePaths:@[ requestPath ]
                        eventPaths:nil
                            params:nil
                             queue:queue
                        completion:^(NSArray<NSDictionary<NSString *, id> *> * _Nullable values, NSError * _Nullable error) {
                            checkSinglePathError(values, error, MTRInteractionErrorCodeUnsupportedAccess);
                            [readNoPermissionsExpectation4 fulfill];
                        }];
    [self waitForExpectations:@[ readNoPermissionsExpectation4 ] timeout:kTimeoutInSeconds];

    // Now do a wildcard read on the endpoint and check that this does the right
    // thing (gets the right things from descriptor, gets both clusters, etc).
#if 0
    // Unused bits ifdefed out until we doing more testing on the actual values
    // we get back.
    __auto_type globalAttributePath = ^(NSNumber * clusterID, MTRAttributeIDType attributeID) {
        return [MTRAttributePath attributePathWithEndpointID:endpointId1 clusterID:clusterID attributeID:@(attributeID)];
    };
    __auto_type unsignedIntValue = ^(NSUInteger value) {
        return @{
        MTRTypeKey: MTRUnsignedIntegerValueType,
        MTRValueKey: @(value),
        };
    };
    __auto_type arrayOfUnsignedIntegersValue = ^(NSArray<NSNumber *> * values) {
        __auto_type * mutableArray = [[NSMutableArray alloc] init];
        for (NSNumber * value in values) {
            [mutableArray addObject:@{ MTRDataKey: @{
                    MTRTypeKey: MTRUnsignedIntegerValueType,
                            MTRValueKey: value,
                            }, }];
        }
        return @{
        MTRTypeKey: MTRArrayValueType,
                MTRValueKey: [mutableArray copy],
                };
    };
#endif
    XCTestExpectation * wildcardReadExpectation = [self expectationWithDescription:@"Wildcard read of our endpoint"];
    [baseDevice readAttributePaths:@[ [MTRAttributeRequestPath requestPathWithEndpointID:endpointId1 clusterID:nil attributeID:nil] ]
                        eventPaths:nil
                            params:nil
                             queue:queue
                        completion:^(NSArray<NSDictionary<NSString *, id> *> * _Nullable values, NSError * _Nullable error) {
                            XCTAssertNil(error);
                            XCTAssertNotNil(values);

                            // TODO: Figure out how to test that values is correct that's not
                            // too fragile if things get returned in different valid order.
                            // For now just check that every path we got has a value, not an
                            // error.
                            for (NSDictionary<NSString *, id> * value in values) {
                                XCTAssertNotNil(value[MTRAttributePathKey]);
                                XCTAssertNil(value[MTRErrorKey]);
                                XCTAssertNotNil(value[MTRDataKey]);
                            }
#if 0
            XCTAssertEqualObjects(values, @[
                                            // cluster1
                                            @{ MTRAttributePathKey: attribute1ResponsePath,
                                                    MTRDataKey: unsignedIntValue2, },
                                               @{ MTRAttributePathKey: globalAttributePath(clusterId1, MTRAttributeIDTypeGlobalAttributeFeatureMapID),
                                                    MTRDataKey: unsignedIntValue(0), },
                                               @{ MTRAttributePathKey: globalAttributePath(clusterId1, MTRAttributeIDTypeGlobalAttributeClusterRevisionID),
                                                    MTRDataKey: clusterRevision1, },
                                               @{ MTRAttributePathKey: globalAttributePath(clusterId1, MTRAttributeIDTypeGlobalAttributeGeneratedCommandListID),
                                                    MTRDataKey: arrayOfUnsignedIntegersValue(@[]), },
                                               @{ MTRAttributePathKey: globalAttributePath(clusterId1, MTRAttributeIDTypeGlobalAttributeAcceptedCommandListID),
                                                    MTRDataKey: arrayOfUnsignedIntegersValue(@[]), },
                                             // etc

                                            ]);
#endif
                            [wildcardReadExpectation fulfill];
                        }];
    [self waitForExpectations:@[ wildcardReadExpectation ] timeout:kTimeoutInSeconds];

    // Do some MTRDevice testing against this convenient server we have that has
    // vendor-specific attributes.
    __auto_type * device = [MTRDevice deviceWithNodeID:nodeIDServer controller:controllerClient];
    __auto_type * delegate = [[MTRDeviceTestDelegate alloc] init];
    delegate.forceAttributeReportsIfMatchingCache = YES;

    XCTestExpectation * gotReportsExpectation = [self expectationWithDescription:@"MTRDevice subscription established"];
    delegate.onReportEnd = ^() {
        [gotReportsExpectation fulfill];
    };

    [device setDelegate:delegate queue:queue];

    [self waitForExpectations:@[ gotReportsExpectation ] timeout:kTimeoutInSeconds];

    delegate.onReportEnd = nil;

    // Test read-through behavior of non-standard (as in, not present in Matter XML) attributes.
    XCTestExpectation * nonStandardReadThroughExpectation = [self expectationWithDescription:@"Read-throughs of non-standard attributes complete"];

    delegate.onAttributeDataReceived = ^(NSArray<NSDictionary<NSString *, id> *> * attributeReports) {
        XCTAssertNotNil(attributeReports);

        for (NSDictionary<NSString *, id> * report in attributeReports) {
            XCTAssertNil(report[MTRErrorKey]);

            XCTAssertNotNil(report[MTRDataKey]);
            XCTAssertNotNil(report[MTRAttributePathKey]);

            // We only expect to get a report for the read that opted in to be
            // treated as "C"
            XCTAssertEqualObjects(report[MTRAttributePathKey], attribute2ResponsePath);

            // Strip out the DataVersion before comparing values, since our
            // local value does not have that.
            __auto_type * reportValue = [NSMutableDictionary dictionaryWithDictionary:report[MTRDataKey]];
            reportValue[MTRDataVersionKey] = nil;
            XCTAssertEqualObjects(reportValue, listOfStructsValue1);

            [nonStandardReadThroughExpectation fulfill];
        }
    };

    __auto_type * attrValue = [device readAttributeWithEndpointID:attribute1ResponsePath.endpoint
                                                        clusterID:attribute1ResponsePath.cluster
                                                      attributeID:attribute1ResponsePath.attribute
                                                           params:nil];
    XCTAssertNotNil(attrValue);
    XCTAssertEqualObjects(attrValue, unsignedIntValue2);

    __auto_type * params = [[MTRReadParams alloc] init];
    params.assumeUnknownAttributesReportable = NO;
    attrValue = [device readAttributeWithEndpointID:attribute2ResponsePath.endpoint
                                          clusterID:attribute2ResponsePath.cluster
                                        attributeID:attribute2ResponsePath.attribute
                                             params:params];
    XCTAssertNotNil(attrValue);
    XCTAssertEqualObjects(attrValue, listOfStructsValue1);

    [self waitForExpectations:@[ nonStandardReadThroughExpectation ] timeout:kTimeoutInSeconds];

    [controllerClient shutdown];
    [controllerServer shutdown];
}

- (void)testSetMRPParametersWithRunningController
{
    NSError * error;
    __auto_type * storageDelegate = [[MTRTestPerControllerStorage alloc] initWithControllerID:[NSUUID UUID]];
    MTRDeviceController * controller = [self startControllerWithRootKeys:[[MTRTestKeys alloc] init]
                                                         operationalKeys:[[MTRTestKeys alloc] init]
                                                                fabricID:@555
                                                                  nodeID:@888
                                                                 storage:storageDelegate
                                                                   error:&error];
    XCTAssertNotNil(controller);
    XCTAssertTrue(controller.running);
    MTRSetMessageReliabilityParameters(@2000, @2000, @2000, @2000);
    [controller shutdown];

    // Now reset back to the default state, so timings in other tests are not
    // affected.
    MTRSetMessageReliabilityParameters(nil, nil, nil, nil);
}

// TODO: This might also want to go in a separate test file, with some shared setup for commissioning devices per test
- (void)doTestSubscriptionPoolWithSize:(NSInteger)subscriptionPoolSize deviceOnboardingPayloads:(NSDictionary<NSNumber *, NSString *> *)deviceOnboardingPayloads
{
    __auto_type * factory = [MTRDeviceControllerFactory sharedInstance];
    XCTAssertNotNil(factory);

    __auto_type queue = dispatch_get_main_queue();

    __auto_type * rootKeys = [[MTRTestKeys alloc] init];
    XCTAssertNotNil(rootKeys);

    __auto_type * operationalKeys = [[MTRTestKeys alloc] init];
    XCTAssertNotNil(operationalKeys);

    __auto_type * storageDelegate = [[MTRTestPerControllerStorageWithBulkReadWrite alloc] initWithControllerID:[NSUUID UUID]];

    NSNumber * nodeID = @(555);
    NSNumber * fabricID = @(555);

    NSError * error;

    // Test DeviceController with a Subscription pool
    MTRPerControllerStorageTestsCertificateIssuer * certificateIssuer;
    MTRDeviceController * controller = [self startControllerWithRootKeys:rootKeys
                                                         operationalKeys:operationalKeys
                                                                fabricID:fabricID
                                                                  nodeID:nodeID
                                                                 storage:storageDelegate
                                                                   error:&error
                                                       certificateIssuer:&certificateIssuer
                                          concurrentSubscriptionPoolSize:subscriptionPoolSize];
    XCTAssertNil(error);
    XCTAssertNotNil(controller);
    XCTAssertTrue([controller isRunning]);

    XCTAssertEqualObjects(controller.controllerNodeID, nodeID);

    NSArray<NSNumber *> * orderedDeviceIDs = @[ @(101), @(102), @(103), @(104), @(105) ];

    // Commission 5 devices
    for (NSNumber * deviceID in orderedDeviceIDs) {
        certificateIssuer.nextNodeID = deviceID;
        [self commissionWithController:controller newNodeID:deviceID onboardingPayload:deviceOnboardingPayloads[deviceID]];
    }

    // Set up expectations and delegates

    NSDictionary<NSNumber *, XCTestExpectation *> * subscriptionExpectations = @{
        @(101) : [self expectationWithDescription:@"Subscription 1 has been set up"],
        @(102) : [self expectationWithDescription:@"Subscription 2 has been set up"],
        @(103) : [self expectationWithDescription:@"Subscription 3 has been set up"],
        @(104) : [self expectationWithDescription:@"Subscription 4 has been set up"],
        @(105) : [self expectationWithDescription:@"Subscription 5 has been set up"],
    };

    NSDictionary<NSNumber *, MTRDeviceTestDelegate *> * deviceDelegates = @{
        @(101) : [[MTRDeviceTestDelegate alloc] init],
        @(102) : [[MTRDeviceTestDelegate alloc] init],
        @(103) : [[MTRDeviceTestDelegate alloc] init],
        @(104) : [[MTRDeviceTestDelegate alloc] init],
        @(105) : [[MTRDeviceTestDelegate alloc] init],
    };

    // Test with counters
    __block os_unfair_lock counterLock = OS_UNFAIR_LOCK_INIT;
    __block NSUInteger subscriptionRunningCount = 0;
    __block NSUInteger subscriptionDequeueCount = 0;

    for (NSNumber * deviceID in orderedDeviceIDs) {
        MTRDeviceTestDelegate * delegate = deviceDelegates[deviceID];
        delegate.pretendThreadEnabled = YES;

        delegate.onSubscriptionPoolDequeue = ^{
            // Count subscribing when dequeued from the subscription pool
            os_unfair_lock_lock(&counterLock);
            subscriptionRunningCount++;
            subscriptionDequeueCount++;
            // At any given moment, only up to subscriptionPoolSize subcriptions can be going on
            XCTAssertLessThanOrEqual(subscriptionRunningCount, subscriptionPoolSize);
            os_unfair_lock_unlock(&counterLock);
        };
        delegate.onSubscriptionPoolWorkComplete = ^{
            // Stop counting subscribing right before calling work item completion
            os_unfair_lock_lock(&counterLock);
            subscriptionRunningCount--;
            os_unfair_lock_unlock(&counterLock);
        };
        __weak __auto_type weakDelegate = delegate;
        delegate.onReportEnd = ^{
            [subscriptionExpectations[deviceID] fulfill];
            // reset callback so expectation not fulfilled twice, given the run time of this can be long due to subscription pool
            __strong __auto_type strongDelegate = weakDelegate;
            strongDelegate.onReportEnd = nil;
        };
    }

    for (NSNumber * deviceID in orderedDeviceIDs) {
        __auto_type * device = [MTRDevice deviceWithNodeID:deviceID controller:controller];
        [device setDelegate:deviceDelegates[deviceID] queue:queue];
    }

    // Make the wait time depend on pool size and device count (can expand number of devices in the future)
    [self waitForExpectations:subscriptionExpectations.allValues timeout:(kSubscriptionPoolBaseTimeoutInSeconds * orderedDeviceIDs.count / subscriptionPoolSize)];

    XCTAssertEqual(subscriptionDequeueCount, orderedDeviceIDs.count);

    // Reset our commissionees.
    for (NSNumber * deviceID in orderedDeviceIDs) {
        __auto_type * baseDevice = [MTRBaseDevice deviceWithNodeID:deviceID controller:controller];
        ResetCommissionee(baseDevice, queue, self, kTimeoutInSeconds);
    }

    [controller shutdown];
    XCTAssertFalse([controller isRunning]);
}

- (void)testSubscriptionPool
{
    // QRCodes generated for discriminators 1111~1115 and passcodes 1001~1005
    NSDictionary<NSNumber *, NSString *> * deviceOnboardingPayloads = @{
        @(101) : @"MT:00000UZ427U0D900000",
        @(102) : @"MT:00000CQM00BED900000",
        @(103) : @"MT:00000K0V01TRD900000",
        @(104) : @"MT:00000SC11293E900000",
        @(105) : @"MT:00000-O913RGE900000",
    };

    // Start our helper apps.
    __auto_type * sortedKeys = [[deviceOnboardingPayloads allKeys] sortedArrayUsingSelector:@selector(compare:)];
    for (NSNumber * deviceID in sortedKeys) {
        __auto_type * appRunner = [[MTRTestServerAppRunner alloc] initWithAppName:@"all-clusters"
                                                                        arguments:@[]
                                                                          payload:deviceOnboardingPayloads[deviceID]
                                                                         testcase:self];
        XCTAssertNotNil(appRunner);
    }

    [self doTestSubscriptionPoolWithSize:1 deviceOnboardingPayloads:deviceOnboardingPayloads];
    [self doTestSubscriptionPoolWithSize:2 deviceOnboardingPayloads:deviceOnboardingPayloads];
<<<<<<< HEAD
=======
}

- (MTRDevice *)getMTRDevice:(NSNumber *)deviceID
{
    __auto_type * factory = [MTRDeviceControllerFactory sharedInstance];
    XCTAssertNotNil(factory);

    __auto_type * rootKeys = [[MTRTestKeys alloc] init];
    XCTAssertNotNil(rootKeys);

    __auto_type * operationalKeys = [[MTRTestKeys alloc] init];
    XCTAssertNotNil(operationalKeys);

    NSNumber * nodeID = @(123);
    NSNumber * fabricID = @(456);

    NSError * error;
    __auto_type * storageDelegate = [[MTRTestPerControllerStorageWithBulkReadWrite alloc] initWithControllerID:[NSUUID UUID]];
    MTRPerControllerStorageTestsCertificateIssuer * certificateIssuer;
    MTRDeviceController * controller = [self startControllerWithRootKeys:rootKeys
                                                         operationalKeys:operationalKeys
                                                                fabricID:fabricID
                                                                  nodeID:nodeID
                                                                 storage:storageDelegate
                                                                   error:&error
                                                       certificateIssuer:&certificateIssuer];
    XCTAssertNil(error);
    XCTAssertNotNil(controller);
    XCTAssertTrue([controller isRunning]);

    XCTAssertEqualObjects(controller.controllerNodeID, nodeID);

    certificateIssuer.nextNodeID = deviceID;
    [self commissionWithController:controller newNodeID:deviceID];

    MTRDevice * device = [MTRDevice deviceWithNodeID:deviceID controller:controller];
    return device;
}

- (NSMutableArray<NSNumber *> *)getEndpointArrayFromPartsList:(MTRDeviceDataValueDictionary)partsList forDevice:(MTRDevice *)device
{
    // Initialize the endpoint array with endpoint 0.
    NSMutableArray<NSNumber *> * endpoints = [NSMutableArray arrayWithObject:@0];

    [endpoints addObjectsFromArray:[device arrayOfNumbersFromAttributeValue:partsList]];
    return endpoints;
}

- (void)testDataStorageUpdatesWhenRemovingEndpoints
{
    NSNumber * deviceID = @(17);
    __auto_type * device = [self getMTRDevice:deviceID];
    __auto_type queue = dispatch_get_main_queue();
    __auto_type * delegate = [[MTRDeviceTestDelegate alloc] init];
    __auto_type * controller = device.deviceController;

    XCTestExpectation * subscriptionExpectation = [self expectationWithDescription:@"Subscription has been set up"];

    __block NSNumber * dataVersionForPartsList;
    __block NSNumber * rootEndpoint = @0;

    // This test will do the following -
    // 1. Get the data version and attribute value of the parts list for endpoint 0 to inject a fake report. The attribute report will delete endpoint 2.
    //    That should cause the endpoint and its corresponding clusters to be removed from data storage.
    // 2. The data store is populated with cluster index and cluster data for endpoints 0, 1 and 2 initially.
    // 3. After the fake attribute report is injected with deleted endpoint 2, make sure the data store is still populated with cluster index and cluster data
    // for endpoints 0 and 1 but not 2.
    __block MTRDeviceDataValueDictionary testDataForPartsList;
    __block id testClusterDataValueForPartsList;
    delegate.onAttributeDataReceived = ^(NSArray<NSDictionary<NSString *, id> *> * attributeReport) {
        XCTAssertGreaterThan(attributeReport.count, 0);

        for (NSDictionary<NSString *, id> * attributeDict in attributeReport) {
            MTRAttributePath * attributePath = attributeDict[MTRAttributePathKey];
            XCTAssertNotNil(attributePath);

            if ([attributePath.endpoint isEqualToNumber:rootEndpoint] && attributePath.cluster.unsignedLongValue == MTRClusterIDTypeDescriptorID && attributePath.attribute.unsignedLongValue == MTRAttributeIDTypeClusterDescriptorAttributePartsListID) {
                testDataForPartsList = attributeDict[MTRDataKey];
                XCTAssertNotNil(testDataForPartsList);
                dataVersionForPartsList = testDataForPartsList[MTRDataVersionKey];
                id dataValue = testDataForPartsList[MTRValueKey];
                XCTAssertNotNil(dataValue);
                testClusterDataValueForPartsList = [dataValue mutableCopy];
            }
        }
    };

    __block NSMutableDictionary<NSNumber *, NSArray<NSNumber *> *> * initialClusterIndex = [[NSMutableDictionary alloc] init];
    __block NSMutableArray<NSNumber *> * testEndpoints;

    delegate.onReportEnd = ^{
        XCTAssertNotNil(dataVersionForPartsList);
        XCTAssertNotNil(testClusterDataValueForPartsList);
        testEndpoints = [self getEndpointArrayFromPartsList:testDataForPartsList forDevice:device];

        // Make sure that the cluster data in the data storage is populated with cluster index and cluster data for endpoints 0, 1 and 2.
        // We do not need to check _persistedClusterData here. _persistedClusterData will be paged in from storage when needed so
        // just checking data storage should suffice here.
        dispatch_sync(self->_storageQueue, ^{
            XCTAssertTrue([[controller.controllerDataStore _fetchEndpointIndexForNodeID:deviceID] isEqualToArray:testEndpoints]);

            // Populate the initialClusterIndex to use as a reference for all cluster paths later.
            for (NSNumber * endpoint in testEndpoints) {
                [initialClusterIndex setObject:[controller.controllerDataStore _fetchClusterIndexForNodeID:deviceID endpointID:endpoint] forKey:endpoint];
            }

            for (NSNumber * endpoint in testEndpoints) {
                for (NSNumber * cluster in [initialClusterIndex objectForKey:endpoint]) {
                    XCTAssertNotNil([controller.controllerDataStore _fetchClusterDataForNodeID:deviceID endpointID:endpoint clusterID:cluster]);
                }
            }
        });
        [subscriptionExpectation fulfill];
    };

    [device setDelegate:delegate queue:queue];

    [self waitForExpectations:@[ subscriptionExpectation ] timeout:60];

    // Inject a fake attribute report deleting endpoint 2 from the parts list at the root endpoint.
    dataVersionForPartsList = [NSNumber numberWithUnsignedLongLong:(dataVersionForPartsList.unsignedLongLongValue + 1)];

    // Delete endpoint 2 from the attribute value in parts list.
    NSNumber * toBeDeletedEndpoint = @2;
    id endpointData =
        @{
            MTRDataKey : @ {
                MTRTypeKey : MTRUnsignedIntegerValueType,
                MTRValueKey : toBeDeletedEndpoint,
            }
        };

    [testClusterDataValueForPartsList removeObject:endpointData];

    NSArray<NSDictionary<NSString *, id> *> * attributeReport = @[ @{
        MTRAttributePathKey : [MTRAttributePath attributePathWithEndpointID:rootEndpoint clusterID:@(MTRClusterIDTypeDescriptorID) attributeID:@(MTRAttributeIDTypeClusterDescriptorAttributePartsListID)],
        MTRDataKey : @ {
            MTRDataVersionKey : dataVersionForPartsList,
            MTRTypeKey : MTRArrayValueType,
            MTRValueKey : testClusterDataValueForPartsList,
        }
    } ];

    XCTestExpectation * attributeDataReceivedExpectation = [self expectationWithDescription:@"Injected Attribute data received"];
    XCTestExpectation * reportEndExpectation = [self expectationWithDescription:@"Injected Attribute data report ended"];
    delegate.onAttributeDataReceived = ^(NSArray<NSDictionary<NSString *, id> *> * attributeReport) {
        XCTAssertGreaterThan(attributeReport.count, 0);

        for (NSDictionary<NSString *, id> * attributeDict in attributeReport) {
            MTRAttributePath * attributePath = attributeDict[MTRAttributePathKey];
            XCTAssertNotNil(attributePath);

            // Get the new updated parts list value to get the new test endpoints.
            if ([attributePath.endpoint isEqualToNumber:rootEndpoint] && attributePath.cluster.unsignedLongValue == MTRClusterIDTypeDescriptorID && attributePath.attribute.unsignedLongValue == MTRAttributeIDTypeClusterDescriptorAttributePartsListID) {
                testDataForPartsList = attributeDict[MTRDataKey];
                XCTAssertNotNil(testDataForPartsList);
                id dataValue = testDataForPartsList[MTRValueKey];
                XCTAssertNotNil(dataValue);
                testClusterDataValueForPartsList = [dataValue mutableCopy];
            }
        }
        [attributeDataReceivedExpectation fulfill];
    };

    delegate.onReportEnd = ^{
        XCTAssertNotNil(testClusterDataValueForPartsList);
        testEndpoints = [self getEndpointArrayFromPartsList:testDataForPartsList forDevice:device];

        // Make sure that the cluster data in the data storage for endpoints 0 and 1 are present but not for endpoint 2.
        // We do not need to check _persistedClusterData here. _persistedClusterData will be paged in from storage when needed so
        // just checking data storage should suffice here.
        dispatch_sync(self->_storageQueue, ^{
            XCTAssertTrue([[controller.controllerDataStore _fetchEndpointIndexForNodeID:deviceID] isEqualToArray:testEndpoints]);
            for (NSNumber * endpoint in testEndpoints) {
                XCTAssertNotNil(initialClusterIndex);
                for (NSNumber * cluster in [initialClusterIndex objectForKey:endpoint]) {
                    if ([endpoint isEqualToNumber:toBeDeletedEndpoint]) {
                        XCTAssertNil([controller.controllerDataStore _fetchClusterDataForNodeID:deviceID endpointID:endpoint clusterID:cluster]);
                    } else {
                        XCTAssertNotNil([controller.controllerDataStore _fetchClusterDataForNodeID:deviceID endpointID:endpoint clusterID:cluster]);
                    }
                }
            }
        });
        [reportEndExpectation fulfill];
    };

    [device unitTestInjectAttributeReport:attributeReport fromSubscription:YES];

    [self waitForExpectations:@[ attributeDataReceivedExpectation, reportEndExpectation ] timeout:60];

    [controller.controllerDataStore clearAllStoredClusterData];
    NSDictionary<MTRClusterPath *, MTRDeviceClusterData *> * storedClusterDataAfterClear = [controller.controllerDataStore getStoredClusterDataForNodeID:deviceID];
    XCTAssertEqual(storedClusterDataAfterClear.count, 0);

    [controller removeDevice:device];
    // Reset our commissionee.
    __auto_type * baseDevice = [MTRBaseDevice deviceWithNodeID:deviceID controller:controller];
    ResetCommissionee(baseDevice, queue, self, kTimeoutInSeconds);

    [controller shutdown];
    XCTAssertFalse([controller isRunning]);
}

- (void)testDataStorageUpdatesWhenRemovingClusters
{
    NSNumber * deviceID = @(17);
    __auto_type * device = [self getMTRDevice:deviceID];
    __auto_type queue = dispatch_get_main_queue();
    __auto_type * delegate = [[MTRDeviceTestDelegate alloc] init];
    __auto_type * controller = device.deviceController;

    XCTestExpectation * subscriptionExpectation = [self expectationWithDescription:@"Subscription has been set up"];

    __block NSNumber * dataVersionForServerList;
    __block NSNumber * testEndpoint = @1;

    // This test will do the following -
    // 1. Get the data version and attribute value of the server list for endpoint 1 to inject a fake report. The attribute report will delete cluster ID - MTRClusterIDTypeIdentifyID.
    //    That should cause the cluster to be removed from cluster index for endpoint 1 and the cluster data for the removed cluster should be cleared from data storage.
    // 2. The data store is populated with MTRClusterIDTypeIdentifyID in the cluster index and cluster data for endpoint 1 initially.
    // 3. After the fake attribute report is injected with deleted cluster ID - MTRClusterIDTypeIdentifyID, make sure the data store is still populated with cluster index and
    //    cluster data for all other clusters at endpoint 1 but not the deleted cluster.
    __block id testClusterDataValue;
    delegate.onAttributeDataReceived = ^(NSArray<NSDictionary<NSString *, id> *> * attributeReport) {
        XCTAssertGreaterThan(attributeReport.count, 0);

        for (NSDictionary<NSString *, id> * attributeDict in attributeReport) {
            MTRAttributePath * attributePath = attributeDict[MTRAttributePathKey];
            XCTAssertNotNil(attributePath);

            if ([attributePath.endpoint isEqualToNumber:testEndpoint] && attributePath.cluster.unsignedLongValue == MTRClusterIDTypeDescriptorID && attributePath.attribute.unsignedLongValue == MTRAttributeIDTypeClusterDescriptorAttributeServerListID) {
                MTRDeviceDataValueDictionary data = attributeDict[MTRDataKey];
                XCTAssertNotNil(data);
                dataVersionForServerList = data[MTRDataVersionKey];
                id dataValue = data[MTRValueKey];
                XCTAssertNotNil(dataValue);
                testClusterDataValue = [dataValue mutableCopy];
            }
        }
    };

    __block NSMutableArray<NSNumber *> * initialClusterIndex = [[NSMutableArray alloc] init];
    __block NSNumber * toBeDeletedCluster = @(MTRClusterIDTypeIdentifyID);

    delegate.onReportEnd = ^{
        XCTAssertNotNil(dataVersionForServerList);
        XCTAssertNotNil(testClusterDataValue);

        // Make sure that the cluster data in the data storage has cluster ID - MTRClusterIDTypeIdentifyID in the cluster index for endpoint 1
        // and cluster data for MTRClusterIDTypeIdentifyID exists.
        // We do not need to check _persistedClusterData here. _persistedClusterData will be paged in from storage when needed so
        // just checking data storage should suffice here.
        dispatch_sync(self->_storageQueue, ^{
            initialClusterIndex = [[controller.controllerDataStore _fetchClusterIndexForNodeID:deviceID endpointID:testEndpoint] mutableCopy];
            XCTAssertTrue([initialClusterIndex containsObject:toBeDeletedCluster]);
            for (NSNumber * cluster in initialClusterIndex) {
                XCTAssertNotNil([controller.controllerDataStore _fetchClusterDataForNodeID:deviceID endpointID:testEndpoint clusterID:cluster]);
            }
        });
        [subscriptionExpectation fulfill];
    };

    [device setDelegate:delegate queue:queue];

    [self waitForExpectations:@[ subscriptionExpectation ] timeout:60];

    // Inject a fake attribute report after removing cluster ID - MTRClusterIDTypeIdentifyID from endpoint 1 to the server list.
    dataVersionForServerList = [NSNumber numberWithUnsignedLongLong:(dataVersionForServerList.unsignedLongLongValue + 1)];
    id identifyClusterData =
        @{
            MTRDataKey : @ {
                MTRTypeKey : MTRUnsignedIntegerValueType,
                MTRValueKey : toBeDeletedCluster,
            }
        };
    [testClusterDataValue removeObject:identifyClusterData];

    NSArray<NSDictionary<NSString *, id> *> * attributeReport = @[ @{
        MTRAttributePathKey : [MTRAttributePath attributePathWithEndpointID:testEndpoint clusterID:@(MTRClusterIDTypeDescriptorID) attributeID:@(MTRAttributeIDTypeClusterDescriptorAttributeServerListID)],
        MTRDataKey : @ {
            MTRDataVersionKey : dataVersionForServerList,
            MTRTypeKey : MTRArrayValueType,
            MTRValueKey : testClusterDataValue,
        }
    } ];

    XCTestExpectation * attributeDataReceivedExpectation = [self expectationWithDescription:@"Injected Attribute data received"];
    XCTestExpectation * reportEndExpectation = [self expectationWithDescription:@"Injected Attribute data report ended"];
    delegate.onAttributeDataReceived = ^(NSArray<NSDictionary<NSString *, id> *> * attributeReport) {
        XCTAssertGreaterThan(attributeReport.count, 0);
        [attributeDataReceivedExpectation fulfill];
    };

    delegate.onReportEnd = ^{
        // Make sure that the cluster data does not have cluster ID - MTRClusterIDTypeIdentifyID in the cluster index for endpoint 1
        // and cluster data for MTRClusterIDTypeIdentifyID is nil.
        // We do not need to check _persistedClusterData here. _persistedClusterData will be paged in from storage when needed so
        // just checking data storage should suffice here.
        dispatch_sync(self->_storageQueue, ^{
            XCTAssertFalse([[controller.controllerDataStore _fetchClusterIndexForNodeID:deviceID endpointID:testEndpoint] containsObject:toBeDeletedCluster]);
            for (NSNumber * cluster in initialClusterIndex) {
                if ([cluster isEqualToNumber:toBeDeletedCluster]) {
                    XCTAssertNil([controller.controllerDataStore _fetchClusterDataForNodeID:deviceID endpointID:testEndpoint clusterID:cluster]);
                } else {
                    XCTAssertNotNil([controller.controllerDataStore _fetchClusterDataForNodeID:deviceID endpointID:testEndpoint clusterID:cluster]);
                }
            }
        });
        [reportEndExpectation fulfill];
    };

    [device unitTestInjectAttributeReport:attributeReport fromSubscription:YES];

    [self waitForExpectations:@[ attributeDataReceivedExpectation, reportEndExpectation ] timeout:60];

    [controller.controllerDataStore clearAllStoredClusterData];
    NSDictionary<MTRClusterPath *, MTRDeviceClusterData *> * storedClusterDataAfterClear = [controller.controllerDataStore getStoredClusterDataForNodeID:deviceID];
    XCTAssertEqual(storedClusterDataAfterClear.count, 0);

    [controller removeDevice:device];
    // Reset our commissionee.
    __auto_type * baseDevice = [MTRBaseDevice deviceWithNodeID:deviceID controller:controller];
    ResetCommissionee(baseDevice, queue, self, kTimeoutInSeconds);

    [controller shutdown];
    XCTAssertFalse([controller isRunning]);
}

- (void)testDataStorageUpdatesWhenRemovingAttributes
{
    NSNumber * deviceID = @(17);
    __auto_type * device = [self getMTRDevice:deviceID];
    __auto_type queue = dispatch_get_main_queue();
    __auto_type * delegate = [[MTRDeviceTestDelegate alloc] init];
    __auto_type * controller = device.deviceController;

    XCTestExpectation * subscriptionExpectation = [self expectationWithDescription:@"Subscription has been set up"];

    __block NSNumber * dataVersionForIdentify;
    __block NSNumber * testEndpoint = @(1);
    __block NSNumber * toBeDeletedAttribute = @(1);
    __block id testClusterDataValue;

    // This test will do the following -
    // 1. Get the data version and attribute value of the attribute list for endpoint 1 to inject a fake report with attribute 1 removed from MTRClusterIDTypeIdentifyID.
    // 2. The data store is populated with cluster data for MTRClusterIDTypeIdentifyID cluster and has all attributes including attribute 1.
    // 3. After the fake attribute report is injected, make sure the data store is populated with cluster data for all attributes in MTRClusterIDTypeIdentifyID
    //    cluster except for attribute 1 which has been deleted.
    delegate.onAttributeDataReceived = ^(NSArray<NSDictionary<NSString *, id> *> * attributeReport) {
        XCTAssertGreaterThan(attributeReport.count, 0);

        for (NSDictionary<NSString *, id> * attributeDict in attributeReport) {
            MTRAttributePath * attributePath = attributeDict[MTRAttributePathKey];
            XCTAssertNotNil(attributePath);

            if ([attributePath.endpoint isEqualToNumber:testEndpoint] && attributePath.cluster.unsignedLongValue == MTRClusterIDTypeIdentifyID && attributePath.attribute.unsignedLongValue == MTRAttributeIDTypeGlobalAttributeAttributeListID) {
                MTRDeviceDataValueDictionary data = attributeDict[MTRDataKey];
                XCTAssertNotNil(data);
                dataVersionForIdentify = data[MTRDataVersionKey];
                id dataValue = data[MTRValueKey];
                XCTAssertNotNil(dataValue);
                testClusterDataValue = [dataValue mutableCopy];
            }
        }
    };

    __block NSMutableArray<NSNumber *> * initialTestAttributes = [[NSMutableArray alloc] init];

    delegate.onReportEnd = ^{
        XCTAssertNotNil(dataVersionForIdentify);
        XCTAssertNotNil(testClusterDataValue);

        dispatch_sync(self->_storageQueue, ^{
            for (NSNumber * cluster in [controller.controllerDataStore _fetchClusterIndexForNodeID:deviceID endpointID:testEndpoint]) {

                // Make sure that the cluster data in the data storage is populated with cluster data for MTRClusterIDTypeIdentifyID cluster
                // and has all attributes including attribute 1.
                // We will page in the cluster data from storage to check the above.
                MTRClusterPath * path = [MTRClusterPath clusterPathWithEndpointID:testEndpoint clusterID:cluster];

                if ([cluster isEqualToNumber:@(MTRClusterIDTypeIdentifyID)]) {
                    MTRDeviceClusterData * data = [device _getClusterDataForPath:path];
                    XCTAssertNotNil(data);
                    XCTAssertNotNil(data.attributes);

                    MTRDeviceDataValueDictionary dict = [data.attributes objectForKey:@(MTRAttributeIDTypeGlobalAttributeAttributeListID)];
                    XCTAssertNotNil(dict);

                    NSMutableArray<NSNumber *> * persistedAttributes = [device arrayOfNumbersFromAttributeValue:dict];
                    initialTestAttributes = [device arrayOfNumbersFromAttributeValue:@ { MTRTypeKey : MTRArrayValueType, MTRValueKey : testClusterDataValue }];
                    XCTAssertNotNil(persistedAttributes);
                    for (NSNumber * attribute in initialTestAttributes) {
                        XCTAssertTrue([persistedAttributes containsObject:attribute]);
                    }
                }
            }
        });

        [subscriptionExpectation fulfill];
    };

    [device setDelegate:delegate queue:queue];

    [self waitForExpectations:@[ subscriptionExpectation ] timeout:60];

    dataVersionForIdentify = [NSNumber numberWithUnsignedLongLong:(dataVersionForIdentify.unsignedLongLongValue + 1)];
    id attributeData =
        @{
            MTRDataKey : @ {
                MTRTypeKey : MTRUnsignedIntegerValueType,
                MTRValueKey : toBeDeletedAttribute,
            }
        };

    [testClusterDataValue removeObject:attributeData];

    NSArray<NSDictionary<NSString *, id> *> * attributeReport = @[ @{
        MTRAttributePathKey : [MTRAttributePath attributePathWithEndpointID:testEndpoint clusterID:@(MTRClusterIDTypeIdentifyID) attributeID:@(MTRAttributeIDTypeGlobalAttributeAttributeListID)],
        MTRDataKey : @ {
            MTRDataVersionKey : dataVersionForIdentify,
            MTRTypeKey : MTRArrayValueType,
            MTRValueKey : testClusterDataValue,
        }
    } ];

    XCTestExpectation * attributeDataReceivedExpectation = [self expectationWithDescription:@"Injected Attribute data received"];
    XCTestExpectation * reportEndExpectation = [self expectationWithDescription:@"Injected Attribute data report ended"];
    delegate.onAttributeDataReceived = ^(NSArray<NSDictionary<NSString *, id> *> * attributeReport) {
        XCTAssertGreaterThan(attributeReport.count, 0);

        [attributeDataReceivedExpectation fulfill];
    };

    delegate.onReportEnd = ^{
        // Make sure that the cluster data in the data storage is populated with cluster data for MTRClusterIDTypeIdentifyID cluster
        // and has all attributes except attribute 1 which was deleted.
        // We will page in the cluster data from storage to check the above.
        dispatch_sync(self->_storageQueue, ^{
            for (NSNumber * cluster in [controller.controllerDataStore _fetchClusterIndexForNodeID:deviceID endpointID:testEndpoint]) {
                MTRDeviceClusterData * clusterData = [controller.controllerDataStore _fetchClusterDataForNodeID:deviceID endpointID:testEndpoint clusterID:cluster];
                XCTAssertNotNil(clusterData);
                MTRClusterPath * path = [MTRClusterPath clusterPathWithEndpointID:testEndpoint clusterID:cluster];

                if ([cluster isEqualToNumber:@(MTRClusterIDTypeIdentifyID)]) {
                    MTRDeviceClusterData * data = [device _getClusterDataForPath:path];
                    XCTAssertNotNil(data);
                    XCTAssertNotNil(data.attributes);

                    MTRDeviceDataValueDictionary attributeListValue = [data.attributes objectForKey:@(MTRAttributeIDTypeGlobalAttributeAttributeListID)];
                    XCTAssertNotNil(attributeListValue);

                    NSMutableArray<NSNumber *> * persistedAttributes = [device arrayOfNumbersFromAttributeValue:attributeListValue];
                    XCTAssertNotNil(persistedAttributes);
                    for (NSNumber * attribute in initialTestAttributes) {
                        if ([attribute isEqualToNumber:toBeDeletedAttribute]) {
                            XCTAssertFalse([persistedAttributes containsObject:attribute]);
                        } else {
                            XCTAssertTrue([persistedAttributes containsObject:attribute]);
                        }
                    }
                }
            }
        });

        [reportEndExpectation fulfill];
    };

    [device unitTestInjectAttributeReport:attributeReport fromSubscription:YES];

    [self waitForExpectations:@[ attributeDataReceivedExpectation, reportEndExpectation ] timeout:60];

    [controller.controllerDataStore clearAllStoredClusterData];
    NSDictionary<MTRClusterPath *, MTRDeviceClusterData *> * storedClusterDataAfterClear = [controller.controllerDataStore getStoredClusterDataForNodeID:deviceID];
    XCTAssertEqual(storedClusterDataAfterClear.count, 0);

    [controller removeDevice:device];
    // Reset our commissionee.
    __auto_type * baseDevice = [MTRBaseDevice deviceWithNodeID:deviceID controller:controller];
    ResetCommissionee(baseDevice, queue, self, kTimeoutInSeconds);

    [controller shutdown];
    XCTAssertFalse([controller isRunning]);
>>>>>>> 3cc96a14
}

@end<|MERGE_RESOLUTION|>--- conflicted
+++ resolved
@@ -2296,8 +2296,6 @@
 
     [self doTestSubscriptionPoolWithSize:1 deviceOnboardingPayloads:deviceOnboardingPayloads];
     [self doTestSubscriptionPoolWithSize:2 deviceOnboardingPayloads:deviceOnboardingPayloads];
-<<<<<<< HEAD
-=======
 }
 
 - (MTRDevice *)getMTRDevice:(NSNumber *)deviceID
@@ -2781,7 +2779,6 @@
 
     [controller shutdown];
     XCTAssertFalse([controller isRunning]);
->>>>>>> 3cc96a14
 }
 
 @end