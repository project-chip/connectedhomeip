/**
 *    Copyright (c) 2023 Project CHIP Authors
 *
 *    Licensed under the Apache License, Version 2.0 (the "License");
 *    you may not use this file except in compliance with the License.
 *    You may obtain a copy of the License at
 *
 *        http://www.apache.org/licenses/LICENSE-2.0
 *
 *    Unless required by applicable law or agreed to in writing, software
 *    distributed under the License is distributed on an "AS IS" BASIS,
 *    WITHOUT WARRANTIES OR CONDITIONS OF ANY KIND, either express or implied.
 *    See the License for the specific language governing permissions and
 *    limitations under the License.
 */

#import <XCTest/XCTest.h>

#import "MTRTestPerControllerStorage.h"

@interface MTRTestPerControllerStorage ()
@property (nonatomic, readonly) NSMutableDictionary<NSString *, NSData *> * storage;
@end

@implementation MTRTestPerControllerStorage

- (instancetype)initWithControllerID:(NSUUID *)controllerID
{
    if (!(self = [super init])) {
        return nil;
    }

    _storage = [[NSMutableDictionary alloc] init];
    _controllerID = controllerID;
    return self;
}

- (nullable id<NSSecureCoding>)controller:(MTRDeviceController *)controller
                              valueForKey:(NSString *)key
                            securityLevel:(MTRStorageSecurityLevel)securityLevel
                              sharingType:(MTRStorageSharingType)sharingType
{
    XCTAssertEqualObjects(_controllerID, controller.uniqueIdentifier);

    __auto_type * data = self.storage[key];
    if (data == nil) {
        return data;
    }

    NSError * error;
    id value = [NSKeyedUnarchiver unarchivedObjectOfClasses:MTRDeviceControllerStorageClasses() fromData:data error:&error];
    XCTAssertNil(error);
    XCTAssertNotNil(data);

    return value;
}

- (BOOL)controller:(MTRDeviceController *)controller
        storeValue:(id<NSSecureCoding>)value
            forKey:(NSString *)key
     securityLevel:(MTRStorageSecurityLevel)securityLevel
       sharingType:(MTRStorageSharingType)sharingType
{
    XCTAssertEqualObjects(_controllerID, controller.uniqueIdentifier);

    NSError * error;
    NSData * data = [NSKeyedArchiver archivedDataWithRootObject:value requiringSecureCoding:YES error:&error];
    XCTAssertNil(error);
    XCTAssertNotNil(data);

    self.storage[key] = data;
    return YES;
}

- (BOOL)controller:(MTRDeviceController *)controller
    removeValueForKey:(NSString *)key
        securityLevel:(MTRStorageSecurityLevel)securityLevel
          sharingType:(MTRStorageSharingType)sharingType
{
    XCTAssertEqualObjects(_controllerID, controller.uniqueIdentifier);
    self.storage[key] = nil;
    return YES;
}

<<<<<<< HEAD
@end

@implementation MTRTestPerControllerStorageWithBulkReadWrite

- (NSDictionary<NSString *, id<NSSecureCoding>> *)valuesForController:(MTRDeviceController *)controller securityLevel:(MTRStorageSecurityLevel)securityLevel sharingType:(MTRStorageSharingType)sharingType
{
    XCTAssertEqualObjects(self.controllerID, controller.uniqueIdentifier);

    if (!self.storage.count) {
        return nil;
    }

    NSMutableDictionary * valuesToReturn = [NSMutableDictionary dictionary];
    for (NSString * key in self.storage) {
        valuesToReturn[key] = [self controller:controller valueForKey:key securityLevel:securityLevel sharingType:sharingType];
    }

    return valuesToReturn;
}

- (BOOL)controller:(MTRDeviceController *)controller storeValues:(NSDictionary<NSString *, id<NSSecureCoding>> *)values securityLevel:(MTRStorageSecurityLevel)securityLevel sharingType:(MTRStorageSharingType)sharingType
{
    XCTAssertEqualObjects(self.controllerID, controller.uniqueIdentifier);

    for (NSString * key in values) {
        [self controller:controller storeValue:values[key] forKey:key securityLevel:securityLevel sharingType:sharingType];
    }

    return YES;
}

@end

#endif // MTR_PER_CONTROLLER_STORAGE_ENABLED
=======
@end
>>>>>>> 1601e05d
<|MERGE_RESOLUTION|>--- conflicted
+++ resolved
@@ -82,7 +82,6 @@
     return YES;
 }
 
-<<<<<<< HEAD
 @end
 
 @implementation MTRTestPerControllerStorageWithBulkReadWrite
@@ -114,9 +113,4 @@
     return YES;
 }
 
-@end
-
-#endif // MTR_PER_CONTROLLER_STORAGE_ENABLED
-=======
-@end
->>>>>>> 1601e05d
+@end