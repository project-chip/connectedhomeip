// !$*UTF8*$!
{
	archiveVersion = 1;
	classes = {
	};
	objectVersion = 55;
	objects = {

/* Begin PBXBuildFile section */
		037C3CA72991A44B00B7EEE2 /* Foundation.framework in Frameworks */ = {isa = PBXBuildFile; fileRef = 037C3CA62991A44B00B7EEE2 /* Foundation.framework */; };
		037C3D742991B32700B7EEE2 /* Matter.framework in Frameworks */ = {isa = PBXBuildFile; fileRef = B202528D2459E34F00F97062 /* Matter.framework */; };
		037C3DAD2991BD4F00B7EEE2 /* PairingCommandBridge.h in Headers */ = {isa = PBXBuildFile; fileRef = 037C3D7D2991BD4F00B7EEE2 /* PairingCommandBridge.h */; };
		037C3DAE2991BD4F00B7EEE2 /* PairingCommandBridge.mm in Sources */ = {isa = PBXBuildFile; fileRef = 037C3D7E2991BD4F00B7EEE2 /* PairingCommandBridge.mm */; };
		037C3DAF2991BD4F00B7EEE2 /* DeviceControllerDelegateBridge.h in Headers */ = {isa = PBXBuildFile; fileRef = 037C3D7F2991BD4F00B7EEE2 /* DeviceControllerDelegateBridge.h */; };
		037C3DB02991BD4F00B7EEE2 /* Commands.h in Headers */ = {isa = PBXBuildFile; fileRef = 037C3D802991BD4F00B7EEE2 /* Commands.h */; };
		037C3DB12991BD5000B7EEE2 /* OpenCommissioningWindowCommand.h in Headers */ = {isa = PBXBuildFile; fileRef = 037C3D812991BD4F00B7EEE2 /* OpenCommissioningWindowCommand.h */; };
		037C3DB22991BD5000B7EEE2 /* PreWarmCommissioningCommand.h in Headers */ = {isa = PBXBuildFile; fileRef = 037C3D822991BD4F00B7EEE2 /* PreWarmCommissioningCommand.h */; };
		037C3DB32991BD5000B7EEE2 /* OpenCommissioningWindowCommand.mm in Sources */ = {isa = PBXBuildFile; fileRef = 037C3D832991BD4F00B7EEE2 /* OpenCommissioningWindowCommand.mm */; };
		037C3DB42991BD5000B7EEE2 /* DeviceControllerDelegateBridge.mm in Sources */ = {isa = PBXBuildFile; fileRef = 037C3D842991BD4F00B7EEE2 /* DeviceControllerDelegateBridge.mm */; };
		037C3DB52991BD5000B7EEE2 /* WriteAttributeCommandBridge.h in Headers */ = {isa = PBXBuildFile; fileRef = 037C3D862991BD4F00B7EEE2 /* WriteAttributeCommandBridge.h */; };
		037C3DB62991BD5000B7EEE2 /* ModelCommandBridge.mm in Sources */ = {isa = PBXBuildFile; fileRef = 037C3D872991BD4F00B7EEE2 /* ModelCommandBridge.mm */; };
		037C3DB72991BD5000B7EEE2 /* ModelCommandBridge.h in Headers */ = {isa = PBXBuildFile; fileRef = 037C3D882991BD4F00B7EEE2 /* ModelCommandBridge.h */; };
		037C3DB82991BD5000B7EEE2 /* ClusterCommandBridge.h in Headers */ = {isa = PBXBuildFile; fileRef = 037C3D892991BD4F00B7EEE2 /* ClusterCommandBridge.h */; };
		037C3DB92991BD5000B7EEE2 /* ReportCommandBridge.h in Headers */ = {isa = PBXBuildFile; fileRef = 037C3D8A2991BD4F00B7EEE2 /* ReportCommandBridge.h */; };
		037C3DBB2991BD5000B7EEE2 /* Commands.h in Headers */ = {isa = PBXBuildFile; fileRef = 037C3D8E2991BD4F00B7EEE2 /* Commands.h */; };
		037C3DBC2991BD5000B7EEE2 /* OTASoftwareUpdateInteractive.mm in Sources */ = {isa = PBXBuildFile; fileRef = 037C3D8F2991BD4F00B7EEE2 /* OTASoftwareUpdateInteractive.mm */; };
		037C3DBD2991BD5000B7EEE2 /* OTAProviderDelegate.h in Headers */ = {isa = PBXBuildFile; fileRef = 037C3D902991BD4F00B7EEE2 /* OTAProviderDelegate.h */; };
		037C3DBE2991BD5000B7EEE2 /* OTASoftwareUpdateInteractive.h in Headers */ = {isa = PBXBuildFile; fileRef = 037C3D912991BD4F00B7EEE2 /* OTASoftwareUpdateInteractive.h */; };
		037C3DBF2991BD5100B7EEE2 /* OTAProviderDelegate.mm in Sources */ = {isa = PBXBuildFile; fileRef = 037C3D922991BD4F00B7EEE2 /* OTAProviderDelegate.mm */; };
		037C3DC02991BD5100B7EEE2 /* Commands.h in Headers */ = {isa = PBXBuildFile; fileRef = 037C3D942991BD4F00B7EEE2 /* Commands.h */; };
		037C3DC12991BD5100B7EEE2 /* SetupPayloadParseCommand.mm in Sources */ = {isa = PBXBuildFile; fileRef = 037C3D952991BD4F00B7EEE2 /* SetupPayloadParseCommand.mm */; };
		037C3DC22991BD5100B7EEE2 /* SetupPayloadParseCommand.h in Headers */ = {isa = PBXBuildFile; fileRef = 037C3D962991BD4F00B7EEE2 /* SetupPayloadParseCommand.h */; };
		037C3DC32991BD5100B7EEE2 /* Commands.h in Headers */ = {isa = PBXBuildFile; fileRef = 037C3D982991BD4F00B7EEE2 /* Commands.h */; };
		037C3DC42991BD5100B7EEE2 /* StorageManagementCommand.mm in Sources */ = {isa = PBXBuildFile; fileRef = 037C3D992991BD4F00B7EEE2 /* StorageManagementCommand.mm */; };
		037C3DC52991BD5100B7EEE2 /* StorageManagementCommand.h in Headers */ = {isa = PBXBuildFile; fileRef = 037C3D9A2991BD4F00B7EEE2 /* StorageManagementCommand.h */; };
		037C3DC92991BD5100B7EEE2 /* MTRDevice_Externs.h in Headers */ = {isa = PBXBuildFile; fileRef = 037C3D9F2991BD4F00B7EEE2 /* MTRDevice_Externs.h */; };
		037C3DCA2991BD5100B7EEE2 /* CHIPCommandStorageDelegate.mm in Sources */ = {isa = PBXBuildFile; fileRef = 037C3DA02991BD4F00B7EEE2 /* CHIPCommandStorageDelegate.mm */; };
		037C3DCB2991BD5100B7EEE2 /* CHIPCommandStorageDelegate.h in Headers */ = {isa = PBXBuildFile; fileRef = 037C3DA12991BD4F00B7EEE2 /* CHIPCommandStorageDelegate.h */; };
		037C3DCC2991BD5100B7EEE2 /* MTRError_Utils.h in Headers */ = {isa = PBXBuildFile; fileRef = 037C3DA22991BD4F00B7EEE2 /* MTRError_Utils.h */; };
		037C3DCD2991BD5100B7EEE2 /* MTRLogging.h in Headers */ = {isa = PBXBuildFile; fileRef = 037C3DA32991BD4F00B7EEE2 /* MTRLogging.h */; };
		037C3DCE2991BD5100B7EEE2 /* CHIPCommandBridge.h in Headers */ = {isa = PBXBuildFile; fileRef = 037C3DA42991BD4F00B7EEE2 /* CHIPCommandBridge.h */; };
		037C3DCF2991BD5200B7EEE2 /* MTRError.mm in Sources */ = {isa = PBXBuildFile; fileRef = 037C3DA52991BD4F00B7EEE2 /* MTRError.mm */; };
		037C3DD02991BD5200B7EEE2 /* InteractiveCommands.mm in Sources */ = {isa = PBXBuildFile; fileRef = 037C3DA72991BD4F00B7EEE2 /* InteractiveCommands.mm */; };
		037C3DD12991BD5200B7EEE2 /* Commands.h in Headers */ = {isa = PBXBuildFile; fileRef = 037C3DA82991BD4F00B7EEE2 /* Commands.h */; };
		037C3DD22991BD5200B7EEE2 /* InteractiveCommands.h in Headers */ = {isa = PBXBuildFile; fileRef = 037C3DA92991BD4F00B7EEE2 /* InteractiveCommands.h */; };
		037C3DD32991BD5200B7EEE2 /* logging.h in Headers */ = {isa = PBXBuildFile; fileRef = 037C3DAB2991BD4F00B7EEE2 /* logging.h */; };
		037C3DD42991BD5200B7EEE2 /* logging.mm in Sources */ = {isa = PBXBuildFile; fileRef = 037C3DAC2991BD4F00B7EEE2 /* logging.mm */; };
		037C3DD52991C2E200B7EEE2 /* CHIPCommandBridge.mm in Sources */ = {isa = PBXBuildFile; fileRef = 037C3D9C2991BD4F00B7EEE2 /* CHIPCommandBridge.mm */; };
		0382FA2A2992F05E00247BBB /* Command.cpp in Sources */ = {isa = PBXBuildFile; fileRef = 0382FA292992F05E00247BBB /* Command.cpp */; };
		0382FA2C2992F06C00247BBB /* Commands.cpp in Sources */ = {isa = PBXBuildFile; fileRef = 0382FA2B2992F06C00247BBB /* Commands.cpp */; };
		0382FA302992F40C00247BBB /* ComplexArgumentParser.cpp in Sources */ = {isa = PBXBuildFile; fileRef = 0382FA2F2992F40C00247BBB /* ComplexArgumentParser.cpp */; };
		039145E12993102B00257B3E /* main.mm in Sources */ = {isa = PBXBuildFile; fileRef = 039145E02993102B00257B3E /* main.mm */; };
		039145E3299311FF00257B3E /* IOKit.framework in Frameworks */ = {isa = PBXBuildFile; fileRef = 039145E2299311FF00257B3E /* IOKit.framework */; platformFilters = (macos, ); };
		039145E52993124800257B3E /* SystemConfiguration.framework in Frameworks */ = {isa = PBXBuildFile; fileRef = 039145E42993124800257B3E /* SystemConfiguration.framework */; platformFilters = (macos, ); };
		039145E82993179300257B3E /* GetCommissionerNodeIdCommand.mm in Sources */ = {isa = PBXBuildFile; fileRef = 039145E62993179300257B3E /* GetCommissionerNodeIdCommand.mm */; };
		039145E92993179300257B3E /* GetCommissionerNodeIdCommand.h in Headers */ = {isa = PBXBuildFile; fileRef = 039145E72993179300257B3E /* GetCommissionerNodeIdCommand.h */; };
		039145EC29931ABF00257B3E /* Security.framework in Frameworks */ = {isa = PBXBuildFile; fileRef = 039145EA29931A4900257B3E /* Security.framework */; };
		039145EE29931B2600257B3E /* Network.framework in Frameworks */ = {isa = PBXBuildFile; fileRef = 039145ED29931B2600257B3E /* Network.framework */; };
		039145F029931B2D00257B3E /* CoreBluetooth.framework in Frameworks */ = {isa = PBXBuildFile; fileRef = 039145EF29931B2D00257B3E /* CoreBluetooth.framework */; };
		039546962991CEEC006D42A8 /* libCHIP.a in Frameworks */ = {isa = PBXBuildFile; fileRef = 037C3CCF2991A8B400B7EEE2 /* libCHIP.a */; };
		0395469E2991DFC5006D42A8 /* json_writer.cpp in Sources */ = {isa = PBXBuildFile; fileRef = 039546982991DFC4006D42A8 /* json_writer.cpp */; };
		0395469F2991DFC5006D42A8 /* json_reader.cpp in Sources */ = {isa = PBXBuildFile; fileRef = 0395469A2991DFC4006D42A8 /* json_reader.cpp */; };
		039546A02991DFC5006D42A8 /* json_tool.h in Headers */ = {isa = PBXBuildFile; fileRef = 0395469B2991DFC4006D42A8 /* json_tool.h */; };
		039546A12991DFC5006D42A8 /* json_value.cpp in Sources */ = {isa = PBXBuildFile; fileRef = 0395469C2991DFC4006D42A8 /* json_value.cpp */; };
		039546A62991E151006D42A8 /* InteractionModel.cpp in Sources */ = {isa = PBXBuildFile; fileRef = 039546A52991E132006D42A8 /* InteractionModel.cpp */; };
		039547012992D461006D42A8 /* generic-callback-stubs.cpp in Sources */ = {isa = PBXBuildFile; fileRef = 5143041F2914CED9004DC7FE /* generic-callback-stubs.cpp */; };
		0395470F2992DB37006D42A8 /* complete.c in Sources */ = {isa = PBXBuildFile; fileRef = 0395470C2992DB37006D42A8 /* complete.c */; settings = {COMPILER_FLAGS = "-Wno-error -Wno-conversion -Wno-strict-prototypes"; }; };
		03F430A7299410C000166449 /* ExamplePersistentStorage.cpp in Sources */ = {isa = PBXBuildFile; fileRef = 03F430A6299410C000166449 /* ExamplePersistentStorage.cpp */; };
		03F430A82994112B00166449 /* editline.c in Sources */ = {isa = PBXBuildFile; fileRef = 0395470B2992DB37006D42A8 /* editline.c */; settings = {COMPILER_FLAGS = "-Wno-error -Wno-conversion -Wno-strict-prototypes"; }; };
		03F430AA2994113500166449 /* sysunix.c in Sources */ = {isa = PBXBuildFile; fileRef = 03F430A92994113500166449 /* sysunix.c */; settings = {COMPILER_FLAGS = "-Wno-error -Wno-conversion -Wno-strict-prototypes"; }; };
		03FB93DE2A46200A0048CB35 /* DiscoverCommissionablesCommand.h in Headers */ = {isa = PBXBuildFile; fileRef = 03FB93DB2A46200A0048CB35 /* DiscoverCommissionablesCommand.h */; };
		03FB93DF2A46200A0048CB35 /* Commands.h in Headers */ = {isa = PBXBuildFile; fileRef = 03FB93DC2A46200A0048CB35 /* Commands.h */; };
		03FB93E02A46200A0048CB35 /* DiscoverCommissionablesCommand.mm in Sources */ = {isa = PBXBuildFile; fileRef = 03FB93DD2A46200A0048CB35 /* DiscoverCommissionablesCommand.mm */; };
		1E4D654E29C208DD00BC3478 /* MTRCommissionableBrowserResult.h in Headers */ = {isa = PBXBuildFile; fileRef = 1E4D654B29C208DD00BC3478 /* MTRCommissionableBrowserResult.h */; settings = {ATTRIBUTES = (Public, ); }; };
		1E4D654F29C208DD00BC3478 /* MTRCommissionableBrowser.h in Headers */ = {isa = PBXBuildFile; fileRef = 1E4D654C29C208DD00BC3478 /* MTRCommissionableBrowser.h */; };
		1E4D655029C208DD00BC3478 /* MTRCommissionableBrowserDelegate.h in Headers */ = {isa = PBXBuildFile; fileRef = 1E4D654D29C208DD00BC3478 /* MTRCommissionableBrowserDelegate.h */; settings = {ATTRIBUTES = (Public, ); }; };
		1E4D655229C30A8700BC3478 /* MTRCommissionableBrowser.mm in Sources */ = {isa = PBXBuildFile; fileRef = 1E4D655129C30A8700BC3478 /* MTRCommissionableBrowser.mm */; };
		1E5801C328941C050033A199 /* MTRTestOTAProvider.m in Sources */ = {isa = PBXBuildFile; fileRef = 1E748B3828941A44008A1BE8 /* MTRTestOTAProvider.m */; };
		1EC3238D271999E2002A8BF0 /* cluster-objects.cpp in Sources */ = {isa = PBXBuildFile; fileRef = 1EC3238C271999E2002A8BF0 /* cluster-objects.cpp */; };
		1EC4CE5D25CC26E900D7304F /* MTRBaseClusters.mm in Sources */ = {isa = PBXBuildFile; fileRef = 1EC4CE5925CC26E900D7304F /* MTRBaseClusters.mm */; };
		1EC4CE6425CC276600D7304F /* MTRBaseClusters.h in Headers */ = {isa = PBXBuildFile; fileRef = 1EC4CE6325CC276600D7304F /* MTRBaseClusters.h */; settings = {ATTRIBUTES = (Public, ); }; };
		1ED276E226C5812A00547A89 /* MTRCluster.mm in Sources */ = {isa = PBXBuildFile; fileRef = 1ED276E126C5812A00547A89 /* MTRCluster.mm */; };
		1ED276E426C5832500547A89 /* MTRCluster.h in Headers */ = {isa = PBXBuildFile; fileRef = 1ED276E326C5832500547A89 /* MTRCluster.h */; settings = {ATTRIBUTES = (Public, ); }; };
		1EDCE545289049A100E41EC9 /* MTROTAHeader.h in Headers */ = {isa = PBXBuildFile; fileRef = 1EDCE543289049A100E41EC9 /* MTROTAHeader.h */; settings = {ATTRIBUTES = (Public, ); }; };
		1EDCE546289049A100E41EC9 /* MTROTAHeader.mm in Sources */ = {isa = PBXBuildFile; fileRef = 1EDCE544289049A100E41EC9 /* MTROTAHeader.mm */; };
		1EE0805E2A44875E008A03C2 /* MTRCommissionableBrowserTests.m in Sources */ = {isa = PBXBuildFile; fileRef = 1EE0805C2A448756008A03C2 /* MTRCommissionableBrowserTests.m */; };
		27A53C1727FBC6920053F131 /* MTRAttestationTrustStoreBridge.h in Headers */ = {isa = PBXBuildFile; fileRef = 27A53C1527FBC6920053F131 /* MTRAttestationTrustStoreBridge.h */; };
		27A53C1827FBC6920053F131 /* MTRAttestationTrustStoreBridge.mm in Sources */ = {isa = PBXBuildFile; fileRef = 27A53C1627FBC6920053F131 /* MTRAttestationTrustStoreBridge.mm */; };
		2C1B027A2641DB4E00780EF1 /* MTROperationalCredentialsDelegate.mm in Sources */ = {isa = PBXBuildFile; fileRef = 2C1B02782641DB4E00780EF1 /* MTROperationalCredentialsDelegate.mm */; };
		2C1B027B2641DB4E00780EF1 /* MTROperationalCredentialsDelegate.h in Headers */ = {isa = PBXBuildFile; fileRef = 2C1B02792641DB4E00780EF1 /* MTROperationalCredentialsDelegate.h */; };
		2C222AD0255C620600E446B9 /* MTRBaseDevice.h in Headers */ = {isa = PBXBuildFile; fileRef = 2C222ACE255C620600E446B9 /* MTRBaseDevice.h */; settings = {ATTRIBUTES = (Public, ); }; };
		2C222AD1255C620600E446B9 /* MTRBaseDevice.mm in Sources */ = {isa = PBXBuildFile; fileRef = 2C222ACF255C620600E446B9 /* MTRBaseDevice.mm */; };
		2C222ADF255C811800E446B9 /* MTRBaseDevice_Internal.h in Headers */ = {isa = PBXBuildFile; fileRef = 2C222ADE255C811800E446B9 /* MTRBaseDevice_Internal.h */; };
		2C5EEEF6268A85C400CAE3D3 /* MTRDeviceConnectionBridge.h in Headers */ = {isa = PBXBuildFile; fileRef = 2C5EEEF4268A85C400CAE3D3 /* MTRDeviceConnectionBridge.h */; };
		2C5EEEF7268A85C400CAE3D3 /* MTRDeviceConnectionBridge.mm in Sources */ = {isa = PBXBuildFile; fileRef = 2C5EEEF5268A85C400CAE3D3 /* MTRDeviceConnectionBridge.mm */; };
		2C8C8FC0253E0C2100797F05 /* MTRPersistentStorageDelegateBridge.h in Headers */ = {isa = PBXBuildFile; fileRef = 2C8C8FBD253E0C2100797F05 /* MTRPersistentStorageDelegateBridge.h */; };
		2C8C8FC1253E0C2100797F05 /* MTRStorage.h in Headers */ = {isa = PBXBuildFile; fileRef = 2C8C8FBE253E0C2100797F05 /* MTRStorage.h */; settings = {ATTRIBUTES = (Public, ); }; };
		2C8C8FC2253E0C2100797F05 /* MTRPersistentStorageDelegateBridge.mm in Sources */ = {isa = PBXBuildFile; fileRef = 2C8C8FBF253E0C2100797F05 /* MTRPersistentStorageDelegateBridge.mm */; };
		2CB7163B252E8A7B0026E2BB /* MTRDeviceControllerDelegateBridge.h in Headers */ = {isa = PBXBuildFile; fileRef = 2CB71638252E8A7B0026E2BB /* MTRDeviceControllerDelegateBridge.h */; };
		2CB7163C252E8A7C0026E2BB /* MTRDeviceControllerDelegateBridge.mm in Sources */ = {isa = PBXBuildFile; fileRef = 2CB71639252E8A7B0026E2BB /* MTRDeviceControllerDelegateBridge.mm */; };
		2CB7163F252F731E0026E2BB /* MTRDeviceControllerDelegate.h in Headers */ = {isa = PBXBuildFile; fileRef = 2CB7163E252F731E0026E2BB /* MTRDeviceControllerDelegate.h */; settings = {ATTRIBUTES = (Public, ); }; };
		3CF134A7289D8ADA0017A19E /* MTRCSRInfo.h in Headers */ = {isa = PBXBuildFile; fileRef = 3CF134A6289D8AD90017A19E /* MTRCSRInfo.h */; settings = {ATTRIBUTES = (Public, ); }; };
		3CF134A9289D8D800017A19E /* MTRCSRInfo.mm in Sources */ = {isa = PBXBuildFile; fileRef = 3CF134A8289D8D800017A19E /* MTRCSRInfo.mm */; };
		3CF134AB289D8DF70017A19E /* MTRDeviceAttestationInfo.h in Headers */ = {isa = PBXBuildFile; fileRef = 3CF134AA289D8DF70017A19E /* MTRDeviceAttestationInfo.h */; settings = {ATTRIBUTES = (Public, ); }; };
		3CF134AD289D8E570017A19E /* MTRDeviceAttestationInfo.mm in Sources */ = {isa = PBXBuildFile; fileRef = 3CF134AC289D8E570017A19E /* MTRDeviceAttestationInfo.mm */; };
		3CF134AF289D90FF0017A19E /* MTROperationalCertificateIssuer.h in Headers */ = {isa = PBXBuildFile; fileRef = 3CF134AE289D90FF0017A19E /* MTROperationalCertificateIssuer.h */; settings = {ATTRIBUTES = (Public, ); }; };
		3D0C484B29DA4FA0006D811F /* MTRErrorTests.m in Sources */ = {isa = PBXBuildFile; fileRef = 3D0C484A29DA4FA0006D811F /* MTRErrorTests.m */; };
		3D3928D72BBCEA3D00CDEBB2 /* MTRAvailabilityTests.m in Sources */ = {isa = PBXBuildFile; fileRef = 3D3928D62BBCEA3D00CDEBB2 /* MTRAvailabilityTests.m */; settings = {COMPILER_FLAGS = "-UMTR_NO_AVAILABILITY -Wno-unguarded-availability-new"; }; };
		3D4733AF2BDF1B80003DC19B /* MTRSetupPayloadTests.m in Sources */ = {isa = PBXBuildFile; fileRef = 3D4733AE2BDF1B80003DC19B /* MTRSetupPayloadTests.m */; };
		3D4733B32BE2D1DA003DC19B /* MTRUtilities.h in Headers */ = {isa = PBXBuildFile; fileRef = 3D4733B22BE2D1CF003DC19B /* MTRUtilities.h */; };
		3D4733B52BE2D3D7003DC19B /* MTRUtilities.mm in Sources */ = {isa = PBXBuildFile; fileRef = 3D4733B42BE2D3D1003DC19B /* MTRUtilities.mm */; };
		3D69868529383096007314E7 /* com.csa.matter.plist in Copy Logging Preferences */ = {isa = PBXBuildFile; fileRef = 3D69868029382EF4007314E7 /* com.csa.matter.plist */; };
		3D843711294977000070D20A /* NSStringSpanConversion.h in Headers */ = {isa = PBXBuildFile; fileRef = 3D84370E294977000070D20A /* NSStringSpanConversion.h */; };
		3D843712294977000070D20A /* MTRCallbackBridgeBase.h in Headers */ = {isa = PBXBuildFile; fileRef = 3D84370F294977000070D20A /* MTRCallbackBridgeBase.h */; };
		3D843713294977000070D20A /* NSDataSpanConversion.h in Headers */ = {isa = PBXBuildFile; fileRef = 3D843710294977000070D20A /* NSDataSpanConversion.h */; };
		3D843717294979230070D20A /* MTRClusters_Internal.h in Headers */ = {isa = PBXBuildFile; fileRef = 3D843715294979230070D20A /* MTRClusters_Internal.h */; };
		3D843756294AD25A0070D20A /* MTRCertificateInfo.h in Headers */ = {isa = PBXBuildFile; fileRef = 3D843754294AD25A0070D20A /* MTRCertificateInfo.h */; settings = {ATTRIBUTES = (Public, ); }; };
		3D843757294AD25A0070D20A /* MTRCertificateInfo.mm in Sources */ = {isa = PBXBuildFile; fileRef = 3D843755294AD25A0070D20A /* MTRCertificateInfo.mm */; };
		3DA1A3552ABAB3B4004F0BB9 /* MTRAsyncWorkQueue.h in Headers */ = {isa = PBXBuildFile; fileRef = 3DA1A3522ABAB3B4004F0BB9 /* MTRAsyncWorkQueue.h */; };
		3DA1A3562ABAB3B4004F0BB9 /* MTRAsyncWorkQueue.mm in Sources */ = {isa = PBXBuildFile; fileRef = 3DA1A3532ABAB3B4004F0BB9 /* MTRAsyncWorkQueue.mm */; };
		3DA1A3582ABABF6A004F0BB9 /* MTRAsyncWorkQueueTests.m in Sources */ = {isa = PBXBuildFile; fileRef = 3DA1A3572ABABF69004F0BB9 /* MTRAsyncWorkQueueTests.m */; };
		3DECCB6E29347D2D00585AEC /* Security.framework in Frameworks */ = {isa = PBXBuildFile; fileRef = 3DECCB6D29347D2C00585AEC /* Security.framework */; };
		3DECCB702934AECD00585AEC /* MTRLogging.h in Headers */ = {isa = PBXBuildFile; fileRef = 3DECCB6F2934AC1C00585AEC /* MTRLogging.h */; settings = {ATTRIBUTES = (Public, ); }; };
		3DECCB722934AFE200585AEC /* MTRLogging.mm in Sources */ = {isa = PBXBuildFile; fileRef = 3DECCB712934AFE200585AEC /* MTRLogging.mm */; };
		3DECCB742934C21B00585AEC /* MTRDefines.h in Headers */ = {isa = PBXBuildFile; fileRef = 3DECCB732934C21B00585AEC /* MTRDefines.h */; settings = {ATTRIBUTES = (Public, ); }; };
		3DFCB3292966684500332B35 /* MTRCertificateInfoTests.m in Sources */ = {isa = PBXBuildFile; fileRef = 3DFCB3282966684500332B35 /* MTRCertificateInfoTests.m */; };
		3DFCB32C29678C9500332B35 /* MTRConversion.h in Headers */ = {isa = PBXBuildFile; fileRef = 3DFCB32B29678C9500332B35 /* MTRConversion.h */; };
		51029DF6293AA6100087AFB0 /* MTROperationalCertificateIssuer.mm in Sources */ = {isa = PBXBuildFile; fileRef = 51029DF5293AA6100087AFB0 /* MTROperationalCertificateIssuer.mm */; };
		510470FB2A2F7DF60053EA7E /* MTRBackwardsCompatShims.mm in Sources */ = {isa = PBXBuildFile; fileRef = 510470FA2A2F7DF60053EA7E /* MTRBackwardsCompatShims.mm */; };
		5109E9B42CB8B5DF0006884B /* MTRDeviceType.mm in Sources */ = {isa = PBXBuildFile; fileRef = 5109E9B32CB8B5DF0006884B /* MTRDeviceType.mm */; };
		5109E9B52CB8B5DF0006884B /* MTRDeviceType.h in Headers */ = {isa = PBXBuildFile; fileRef = 5109E9B22CB8B5DF0006884B /* MTRDeviceType.h */; settings = {ATTRIBUTES = (Public, ); }; };
		5109E9B72CB8B83D0006884B /* MTRDeviceTypeTests.m in Sources */ = {isa = PBXBuildFile; fileRef = 5109E9B62CB8B83D0006884B /* MTRDeviceTypeTests.m */; };
		5109E9BA2CC1F23E0006884B /* MTRDeviceClusterData.h in Headers */ = {isa = PBXBuildFile; fileRef = 5109E9B82CC1F23E0006884B /* MTRDeviceClusterData.h */; };
		5109E9BB2CC1F23E0006884B /* MTRDeviceClusterData.mm in Sources */ = {isa = PBXBuildFile; fileRef = 5109E9B92CC1F23E0006884B /* MTRDeviceClusterData.mm */; };
		5109E9C02CCAD64F0006884B /* MTRDeviceDataValidation.h in Headers */ = {isa = PBXBuildFile; fileRef = 5109E9BE2CCAD64F0006884B /* MTRDeviceDataValidation.h */; };
		5109E9C12CCAD64F0006884B /* MTRDeviceDataValidation.mm in Sources */ = {isa = PBXBuildFile; fileRef = 5109E9BF2CCAD64F0006884B /* MTRDeviceDataValidation.mm */; };
		510A07492A685D3900A9241C /* Matter.apinotes in Headers */ = {isa = PBXBuildFile; fileRef = 510A07482A685D3900A9241C /* Matter.apinotes */; settings = {ATTRIBUTES = (Public, ); }; };
		510CECA8297F72970064E0B3 /* MTROperationalCertificateIssuerTests.m in Sources */ = {isa = PBXBuildFile; fileRef = 510CECA6297F72470064E0B3 /* MTROperationalCertificateIssuerTests.m */; };
		5117DD3829A931AE00FFA1AA /* MTROperationalBrowser.mm in Sources */ = {isa = PBXBuildFile; fileRef = 5117DD3629A931AD00FFA1AA /* MTROperationalBrowser.mm */; };
		5117DD3929A931AE00FFA1AA /* MTROperationalBrowser.h in Headers */ = {isa = PBXBuildFile; fileRef = 5117DD3729A931AE00FFA1AA /* MTROperationalBrowser.h */; };
		511913FB28C100EF009235E9 /* MTRBaseSubscriptionCallback.mm in Sources */ = {isa = PBXBuildFile; fileRef = 511913F928C100EF009235E9 /* MTRBaseSubscriptionCallback.mm */; };
		511913FC28C100EF009235E9 /* MTRBaseSubscriptionCallback.h in Headers */ = {isa = PBXBuildFile; fileRef = 511913FA28C100EF009235E9 /* MTRBaseSubscriptionCallback.h */; };
		512431252BA0C8B7000BC136 /* Commands.h in Headers */ = {isa = PBXBuildFile; fileRef = 512431182BA0C09A000BC136 /* Commands.h */; };
		512431262BA0C8BA000BC136 /* ResetMRPParametersCommand.h in Headers */ = {isa = PBXBuildFile; fileRef = 512431192BA0C09A000BC136 /* ResetMRPParametersCommand.h */; };
		512431272BA0C8BF000BC136 /* SetMRPParametersCommand.h in Headers */ = {isa = PBXBuildFile; fileRef = 5124311B2BA0C09A000BC136 /* SetMRPParametersCommand.h */; };
		512431282BA0C8BF000BC136 /* SetMRPParametersCommand.mm in Sources */ = {isa = PBXBuildFile; fileRef = 5124311C2BA0C09A000BC136 /* SetMRPParametersCommand.mm */; };
		512431292BA0C8BF000BC136 /* ResetMRPParametersCommand.mm in Sources */ = {isa = PBXBuildFile; fileRef = 5124311A2BA0C09A000BC136 /* ResetMRPParametersCommand.mm */; };
		5129BCFD26A9EE3300122DDF /* MTRError.h in Headers */ = {isa = PBXBuildFile; fileRef = 5129BCFC26A9EE3300122DDF /* MTRError.h */; settings = {ATTRIBUTES = (Public, ); }; };
		5131BF662BE2E1B000D5D6BC /* MTRTestCase.mm in Sources */ = {isa = PBXBuildFile; fileRef = 5131BF642BE2E1B000D5D6BC /* MTRTestCase.mm */; };
		51339B1F2A0DA64D00C798C1 /* MTRCertificateValidityTests.m in Sources */ = {isa = PBXBuildFile; fileRef = 51339B1E2A0DA64D00C798C1 /* MTRCertificateValidityTests.m */; };
		5136661328067D550025EDAE /* MTRDeviceController_Internal.h in Headers */ = {isa = PBXBuildFile; fileRef = 5136660F28067D540025EDAE /* MTRDeviceController_Internal.h */; };
		5136661428067D550025EDAE /* MTRDeviceControllerFactory.mm in Sources */ = {isa = PBXBuildFile; fileRef = 5136661028067D540025EDAE /* MTRDeviceControllerFactory.mm */; };
		5136661528067D550025EDAE /* MTRDeviceControllerFactory_Internal.h in Headers */ = {isa = PBXBuildFile; fileRef = 5136661128067D540025EDAE /* MTRDeviceControllerFactory_Internal.h */; };
		5136661628067D550025EDAE /* MTRDeviceControllerFactory.h in Headers */ = {isa = PBXBuildFile; fileRef = 5136661228067D550025EDAE /* MTRDeviceControllerFactory.h */; settings = {ATTRIBUTES = (Public, ); }; };
		513DDB862761F69300DAA01A /* MTRAttributeTLVValueDecoder_Internal.h in Headers */ = {isa = PBXBuildFile; fileRef = 513DDB852761F69300DAA01A /* MTRAttributeTLVValueDecoder_Internal.h */; };
		513DDB8A2761F6F900DAA01A /* MTRAttributeTLVValueDecoder.mm in Sources */ = {isa = PBXBuildFile; fileRef = 513DDB892761F6F900DAA01A /* MTRAttributeTLVValueDecoder.mm */; };
		5142E39829D377F000A206F0 /* MTROTAProviderTests.m in Sources */ = {isa = PBXBuildFile; fileRef = 5142E39729D377F000A206F0 /* MTROTAProviderTests.m */; };
		514304202914CED9004DC7FE /* generic-callback-stubs.cpp in Sources */ = {isa = PBXBuildFile; fileRef = 5143041F2914CED9004DC7FE /* generic-callback-stubs.cpp */; };
		5143851E2A65885500EDC8E6 /* MTRSwiftPairingTests.swift in Sources */ = {isa = PBXBuildFile; fileRef = 5143851D2A65885500EDC8E6 /* MTRSwiftPairingTests.swift */; };
		514654492A72F9DF00904E61 /* MTRDemuxingStorage.mm in Sources */ = {isa = PBXBuildFile; fileRef = 514654482A72F9DF00904E61 /* MTRDemuxingStorage.mm */; };
		5146544B2A72F9F500904E61 /* MTRDemuxingStorage.h in Headers */ = {isa = PBXBuildFile; fileRef = 5146544A2A72F9F500904E61 /* MTRDemuxingStorage.h */; };
		514A98AF2CD98C5E000EF4FD /* MTRAttributeValueWaiter.h in Headers */ = {isa = PBXBuildFile; fileRef = 514A98AC2CD98C5E000EF4FD /* MTRAttributeValueWaiter.h */; settings = {ATTRIBUTES = (Public, ); }; };
		514A98B02CD98C5E000EF4FD /* MTRAttributeValueWaiter_Internal.h in Headers */ = {isa = PBXBuildFile; fileRef = 514A98AE2CD98C5E000EF4FD /* MTRAttributeValueWaiter_Internal.h */; };
		514A98B12CD98C5E000EF4FD /* MTRAttributeValueWaiter.mm in Sources */ = {isa = PBXBuildFile; fileRef = 514A98AD2CD98C5E000EF4FD /* MTRAttributeValueWaiter.mm */; };
		514C79F02B62ADDA00DD6D7B /* descriptor.cpp in Sources */ = {isa = PBXBuildFile; fileRef = 514C79EF2B62ADDA00DD6D7B /* descriptor.cpp */; };
		514C79F12B62ADDA00DD6D7B /* descriptor.cpp in Sources */ = {isa = PBXBuildFile; fileRef = 514C79EF2B62ADDA00DD6D7B /* descriptor.cpp */; };
		514C79F32B62ED5500DD6D7B /* attribute-storage.cpp in Sources */ = {isa = PBXBuildFile; fileRef = 514C79F22B62ED5500DD6D7B /* attribute-storage.cpp */; };
		514C79F42B62ED5500DD6D7B /* attribute-storage.cpp in Sources */ = {isa = PBXBuildFile; fileRef = 514C79F22B62ED5500DD6D7B /* attribute-storage.cpp */; };
		514C79F62B62F0B900DD6D7B /* util.cpp in Sources */ = {isa = PBXBuildFile; fileRef = 514C79F52B62F0B900DD6D7B /* util.cpp */; };
		514C79F72B62F0B900DD6D7B /* util.cpp in Sources */ = {isa = PBXBuildFile; fileRef = 514C79F52B62F0B900DD6D7B /* util.cpp */; };
		514C79FC2B62F94C00DD6D7B /* ota-provider.cpp in Sources */ = {isa = PBXBuildFile; fileRef = 514C79FB2B62F94C00DD6D7B /* ota-provider.cpp */; };
		514C79FD2B62F94C00DD6D7B /* ota-provider.cpp in Sources */ = {isa = PBXBuildFile; fileRef = 514C79FB2B62F94C00DD6D7B /* ota-provider.cpp */; };
		514C7A012B64223400DD6D7B /* MTRServerAttribute_Internal.h in Headers */ = {isa = PBXBuildFile; fileRef = 514C79FF2B64223400DD6D7B /* MTRServerAttribute_Internal.h */; };
		514C7A022B64223400DD6D7B /* MTRServerEndpoint_Internal.h in Headers */ = {isa = PBXBuildFile; fileRef = 514C7A002B64223400DD6D7B /* MTRServerEndpoint_Internal.h */; };
		514C7A042B6436D500DD6D7B /* MTRServerCluster_Internal.h in Headers */ = {isa = PBXBuildFile; fileRef = 514C7A032B6436D500DD6D7B /* MTRServerCluster_Internal.h */; };
		51565CAE2A79D42100469F18 /* MTRConversion.mm in Sources */ = {isa = PBXBuildFile; fileRef = 51565CAD2A79D42100469F18 /* MTRConversion.mm */; };
		51565CB12A7AD77600469F18 /* MTRDeviceControllerDataStore.h in Headers */ = {isa = PBXBuildFile; fileRef = 51565CAF2A7AD77600469F18 /* MTRDeviceControllerDataStore.h */; };
		51565CB22A7AD77600469F18 /* MTRDeviceControllerDataStore.mm in Sources */ = {isa = PBXBuildFile; fileRef = 51565CB02A7AD77600469F18 /* MTRDeviceControllerDataStore.mm */; };
		51565CB42A7AD78D00469F18 /* MTRDeviceControllerStorageDelegate.h in Headers */ = {isa = PBXBuildFile; fileRef = 51565CB32A7AD78D00469F18 /* MTRDeviceControllerStorageDelegate.h */; settings = {ATTRIBUTES = (Public, ); }; };
		51565CB62A7B0D6600469F18 /* MTRDeviceControllerParameters.h in Headers */ = {isa = PBXBuildFile; fileRef = 51565CB52A7B0D6600469F18 /* MTRDeviceControllerParameters.h */; settings = {ATTRIBUTES = (Public, ); }; };
		515BE4ED2B72C0C5000BC1FD /* MTRUnfairLock.h in Headers */ = {isa = PBXBuildFile; fileRef = 515BE4EC2B72C0C5000BC1FD /* MTRUnfairLock.h */; };
		515C1C6F284F9FFB00A48F0C /* MTRFramework.mm in Sources */ = {isa = PBXBuildFile; fileRef = 515C1C6D284F9FFB00A48F0C /* MTRFramework.mm */; };
		515C1C70284F9FFB00A48F0C /* MTRFramework.h in Headers */ = {isa = PBXBuildFile; fileRef = 515C1C6E284F9FFB00A48F0C /* MTRFramework.h */; };
		516411312B6BF70300E67C05 /* DataModelHandler.cpp in Sources */ = {isa = PBXBuildFile; fileRef = 516415FE2B6B132200D5CE11 /* DataModelHandler.cpp */; };
		516411322B6BF75700E67C05 /* MTRIMDispatch.mm in Sources */ = {isa = PBXBuildFile; fileRef = 516416002B6B483C00D5CE11 /* MTRIMDispatch.mm */; };
		516411332B6BF77700E67C05 /* MTRServerAccessControl.mm in Sources */ = {isa = PBXBuildFile; fileRef = 516415FA2B6ACA8300D5CE11 /* MTRServerAccessControl.mm */; };
		516415FC2B6ACA8300D5CE11 /* MTRServerAccessControl.mm in Sources */ = {isa = PBXBuildFile; fileRef = 516415FA2B6ACA8300D5CE11 /* MTRServerAccessControl.mm */; };
		516415FD2B6ACA8300D5CE11 /* MTRServerAccessControl.h in Headers */ = {isa = PBXBuildFile; fileRef = 516415FB2B6ACA8300D5CE11 /* MTRServerAccessControl.h */; };
		516415FF2B6B132200D5CE11 /* DataModelHandler.cpp in Sources */ = {isa = PBXBuildFile; fileRef = 516415FE2B6B132200D5CE11 /* DataModelHandler.cpp */; };
		516416012B6B483C00D5CE11 /* MTRIMDispatch.mm in Sources */ = {isa = PBXBuildFile; fileRef = 516416002B6B483C00D5CE11 /* MTRIMDispatch.mm */; };
		5165A4B32C5AB978002B9799 /* MTRClusterNamesTests.m in Sources */ = {isa = PBXBuildFile; fileRef = 5165A4B22C5AB978002B9799 /* MTRClusterNamesTests.m */; };
		51669AF02913204400F4AA36 /* MTRBackwardsCompatTests.m in Sources */ = {isa = PBXBuildFile; fileRef = 51669AEF2913204400F4AA36 /* MTRBackwardsCompatTests.m */; };
		5173A47529C0E2ED00F67F48 /* MTRFabricInfo_Internal.h in Headers */ = {isa = PBXBuildFile; fileRef = 5173A47229C0E2ED00F67F48 /* MTRFabricInfo_Internal.h */; };
		5173A47629C0E2ED00F67F48 /* MTRFabricInfo.mm in Sources */ = {isa = PBXBuildFile; fileRef = 5173A47329C0E2ED00F67F48 /* MTRFabricInfo.mm */; };
		5173A47729C0E2ED00F67F48 /* MTRFabricInfo.h in Headers */ = {isa = PBXBuildFile; fileRef = 5173A47429C0E2ED00F67F48 /* MTRFabricInfo.h */; settings = {ATTRIBUTES = (Public, ); }; };
		5173A47929C0E82300F67F48 /* MTRFabricInfoTests.m in Sources */ = {isa = PBXBuildFile; fileRef = 5173A47829C0E82300F67F48 /* MTRFabricInfoTests.m */; };
		51742B4A29CB5FC1009974FE /* MTRTestResetCommissioneeHelper.m in Sources */ = {isa = PBXBuildFile; fileRef = 51742B4929CB5FC0009974FE /* MTRTestResetCommissioneeHelper.m */; };
		51742B4E29CB6B88009974FE /* MTRPairingTests.m in Sources */ = {isa = PBXBuildFile; fileRef = 51742B4D29CB6B88009974FE /* MTRPairingTests.m */; };
		5178E67E2AE098210069DF72 /* MTRCommandTimedCheck.mm in Sources */ = {isa = PBXBuildFile; fileRef = 5178E67D2AE098210069DF72 /* MTRCommandTimedCheck.mm */; };
		5178E6812AE098520069DF72 /* MTRCommandTimedCheck.h in Headers */ = {isa = PBXBuildFile; fileRef = 5178E67F2AE098510069DF72 /* MTRCommandTimedCheck.h */; };
		5178E6822AE098520069DF72 /* MTRCommissionableBrowserResult_Internal.h in Headers */ = {isa = PBXBuildFile; fileRef = 5178E6802AE098520069DF72 /* MTRCommissionableBrowserResult_Internal.h */; };
		517BF3F0282B62B800A8B7DB /* MTRCertificates.h in Headers */ = {isa = PBXBuildFile; fileRef = 517BF3EE282B62B800A8B7DB /* MTRCertificates.h */; settings = {ATTRIBUTES = (Public, ); }; };
		517BF3F1282B62B800A8B7DB /* MTRCertificates.mm in Sources */ = {isa = PBXBuildFile; fileRef = 517BF3EF282B62B800A8B7DB /* MTRCertificates.mm */; };
		517BF3F3282B62CB00A8B7DB /* MTRCertificateTests.m in Sources */ = {isa = PBXBuildFile; fileRef = 517BF3F2282B62CB00A8B7DB /* MTRCertificateTests.m */; };
		518D3F832AA132DC008E0007 /* MTRTestPerControllerStorage.m in Sources */ = {isa = PBXBuildFile; fileRef = 518D3F812AA132DC008E0007 /* MTRTestPerControllerStorage.m */; };
		518D3F852AA14006008E0007 /* MTRControllerAdvertisingTests.m in Sources */ = {isa = PBXBuildFile; fileRef = 518D3F842AA14006008E0007 /* MTRControllerAdvertisingTests.m */; };
		519498322A25581C00B3BABE /* MTRSetupPayloadInitializationTests.m in Sources */ = {isa = PBXBuildFile; fileRef = 519498312A25581C00B3BABE /* MTRSetupPayloadInitializationTests.m */; };
		51A2F1322A00402A00F03298 /* MTRDataValueParserTests.m in Sources */ = {isa = PBXBuildFile; fileRef = 51A2F1312A00402A00F03298 /* MTRDataValueParserTests.m */; };
		51B22C1E2740CB0A008D5055 /* MTRStructsObjc.h in Headers */ = {isa = PBXBuildFile; fileRef = 51B22C1D2740CB0A008D5055 /* MTRStructsObjc.h */; settings = {ATTRIBUTES = (Public, ); }; };
		51B22C222740CB1D008D5055 /* MTRCommandPayloadsObjc.h in Headers */ = {isa = PBXBuildFile; fileRef = 51B22C212740CB1D008D5055 /* MTRCommandPayloadsObjc.h */; settings = {ATTRIBUTES = (Public, ); }; };
		51B22C262740CB32008D5055 /* MTRStructsObjc.mm in Sources */ = {isa = PBXBuildFile; fileRef = 51B22C252740CB32008D5055 /* MTRStructsObjc.mm */; };
		51B22C2A2740CB47008D5055 /* MTRCommandPayloadsObjc.mm in Sources */ = {isa = PBXBuildFile; fileRef = 51B22C292740CB47008D5055 /* MTRCommandPayloadsObjc.mm */; };
		51C659D92BA3787500C54922 /* MTRTimeUtils.h in Headers */ = {isa = PBXBuildFile; fileRef = 51C659D72BA3787500C54922 /* MTRTimeUtils.h */; };
		51C659DA2BA3787500C54922 /* MTRTimeUtils.mm in Sources */ = {isa = PBXBuildFile; fileRef = 51C659D82BA3787500C54922 /* MTRTimeUtils.mm */; };
		51C8E3F82825CDB600D47D00 /* MTRTestKeys.m in Sources */ = {isa = PBXBuildFile; fileRef = 51C8E3F72825CDB600D47D00 /* MTRTestKeys.m */; };
		51C984622A61CE2A00B0AD9A /* MTRFabricInfoChecker.m in Sources */ = {isa = PBXBuildFile; fileRef = 51C984602A61CE2A00B0AD9A /* MTRFabricInfoChecker.m */; };
		51D0B1272B617246006E3511 /* MTRServerEndpoint.mm in Sources */ = {isa = PBXBuildFile; fileRef = 51D0B1252B617246006E3511 /* MTRServerEndpoint.mm */; };
		51D0B1282B617246006E3511 /* MTRServerEndpoint.h in Headers */ = {isa = PBXBuildFile; fileRef = 51D0B1262B617246006E3511 /* MTRServerEndpoint.h */; settings = {ATTRIBUTES = (Public, ); }; };
		51D0B12A2B61766F006E3511 /* MTRServerEndpointTests.m in Sources */ = {isa = PBXBuildFile; fileRef = 51D0B1292B61766F006E3511 /* MTRServerEndpointTests.m */; };
		51D0B12E2B6177FD006E3511 /* MTRAccessGrant.h in Headers */ = {isa = PBXBuildFile; fileRef = 51D0B12C2B6177D9006E3511 /* MTRAccessGrant.h */; settings = {ATTRIBUTES = (Public, ); }; };
		51D0B12F2B617800006E3511 /* MTRAccessGrant.mm in Sources */ = {isa = PBXBuildFile; fileRef = 51D0B12B2B6177D9006E3511 /* MTRAccessGrant.mm */; };
		51D0B1382B618CC6006E3511 /* MTRServerAttribute.h in Headers */ = {isa = PBXBuildFile; fileRef = 51D0B1362B618CC6006E3511 /* MTRServerAttribute.h */; settings = {ATTRIBUTES = (Public, ); }; };
		51D0B1392B618CC6006E3511 /* MTRServerAttribute.mm in Sources */ = {isa = PBXBuildFile; fileRef = 51D0B1372B618CC6006E3511 /* MTRServerAttribute.mm */; };
		51D0B13C2B61B2F2006E3511 /* MTRDeviceTypeRevision.h in Headers */ = {isa = PBXBuildFile; fileRef = 51D0B13A2B61B2F2006E3511 /* MTRDeviceTypeRevision.h */; settings = {ATTRIBUTES = (Public, ); }; };
		51D0B13D2B61B2F2006E3511 /* MTRDeviceTypeRevision.mm in Sources */ = {isa = PBXBuildFile; fileRef = 51D0B13B2B61B2F2006E3511 /* MTRDeviceTypeRevision.mm */; };
		51D0B1402B61B3A4006E3511 /* MTRServerCluster.h in Headers */ = {isa = PBXBuildFile; fileRef = 51D0B13E2B61B3A3006E3511 /* MTRServerCluster.h */; settings = {ATTRIBUTES = (Public, ); }; };
		51D0B1412B61B3A4006E3511 /* MTRServerCluster.mm in Sources */ = {isa = PBXBuildFile; fileRef = 51D0B13F2B61B3A3006E3511 /* MTRServerCluster.mm */; };
		51D10D2E2808E2CA00E8CA3D /* MTRTestStorage.m in Sources */ = {isa = PBXBuildFile; fileRef = 51D10D2D2808E2CA00E8CA3D /* MTRTestStorage.m */; };
		51D9CB0B2BA37DCE0049D6DB /* MTRDSTOffsetTests.m in Sources */ = {isa = PBXBuildFile; fileRef = 51D9CB0A2BA37DCE0049D6DB /* MTRDSTOffsetTests.m */; };
		51E0FC102ACBBF230001E197 /* MTRSwiftDeviceTests.swift in Sources */ = {isa = PBXBuildFile; fileRef = 51E0FC0F2ACBBF230001E197 /* MTRSwiftDeviceTests.swift */; };
		51E24E73274E0DAC007CCF6E /* MTRErrorTestUtils.mm in Sources */ = {isa = PBXBuildFile; fileRef = 51E24E72274E0DAC007CCF6E /* MTRErrorTestUtils.mm */; };
		51E51FBF282AD37A00FC978D /* MTRDeviceControllerStartupParams.h in Headers */ = {isa = PBXBuildFile; fileRef = 51E51FBC282AD37A00FC978D /* MTRDeviceControllerStartupParams.h */; settings = {ATTRIBUTES = (Public, ); }; };
		51E51FC0282AD37A00FC978D /* MTRDeviceControllerStartupParams_Internal.h in Headers */ = {isa = PBXBuildFile; fileRef = 51E51FBD282AD37A00FC978D /* MTRDeviceControllerStartupParams_Internal.h */; };
		51E51FC1282AD37A00FC978D /* MTRDeviceControllerStartupParams.mm in Sources */ = {isa = PBXBuildFile; fileRef = 51E51FBE282AD37A00FC978D /* MTRDeviceControllerStartupParams.mm */; };
		51E95DF82A78110900A434F0 /* MTRPerControllerStorageTests.m in Sources */ = {isa = PBXBuildFile; fileRef = 51E95DF72A78110900A434F0 /* MTRPerControllerStorageTests.m */; };
		51E95DFB2A78443C00A434F0 /* MTRSessionResumptionStorageBridge.h in Headers */ = {isa = PBXBuildFile; fileRef = 51E95DF92A78443C00A434F0 /* MTRSessionResumptionStorageBridge.h */; };
		51E95DFC2A78443C00A434F0 /* MTRSessionResumptionStorageBridge.mm in Sources */ = {isa = PBXBuildFile; fileRef = 51E95DFA2A78443C00A434F0 /* MTRSessionResumptionStorageBridge.mm */; };
		51EF279F2A2A3EB100E33F75 /* MTRBackwardsCompatShims.h in Headers */ = {isa = PBXBuildFile; fileRef = 51EF279E2A2A3EB100E33F75 /* MTRBackwardsCompatShims.h */; settings = {ATTRIBUTES = (Public, ); }; };
		51F522682AE70734000C4050 /* MTRDeviceTypeMetadata.mm in Sources */ = {isa = PBXBuildFile; fileRef = 51F522672AE70734000C4050 /* MTRDeviceTypeMetadata.mm */; };
		51F5226A2AE70761000C4050 /* MTRDeviceTypeMetadata.h in Headers */ = {isa = PBXBuildFile; fileRef = 51F522692AE70761000C4050 /* MTRDeviceTypeMetadata.h */; };
		51F9F9D52BF7A9EE00FEA0E2 /* MTRTestCase+ServerAppRunner.m in Sources */ = {isa = PBXBuildFile; fileRef = 51F9F9D42BF7A9EE00FEA0E2 /* MTRTestCase+ServerAppRunner.m */; };
		51FE72352ACDB40000437032 /* MTRCommandPayloads_Internal.h in Headers */ = {isa = PBXBuildFile; fileRef = 51FE72342ACDB40000437032 /* MTRCommandPayloads_Internal.h */; };
		51FE723F2ACDEF3E00437032 /* MTRCommandPayloadExtensions_Internal.h in Headers */ = {isa = PBXBuildFile; fileRef = 51FE723E2ACDEF3E00437032 /* MTRCommandPayloadExtensions_Internal.h */; };
		5A60370827EA1FF60020DB79 /* MTRClusterStateCacheContainer+XPC.h in Headers */ = {isa = PBXBuildFile; fileRef = 5A60370727EA1FF60020DB79 /* MTRClusterStateCacheContainer+XPC.h */; };
		5A6FEC9027B563D900F25F42 /* MTRDeviceControllerOverXPC.mm in Sources */ = {isa = PBXBuildFile; fileRef = 5A6FEC8F27B563D900F25F42 /* MTRDeviceControllerOverXPC.mm */; };
		5A6FEC9227B5669C00F25F42 /* MTRDeviceControllerOverXPC.h in Headers */ = {isa = PBXBuildFile; fileRef = 5A6FEC8D27B5624E00F25F42 /* MTRDeviceControllerOverXPC.h */; };
		5A6FEC9627B5983000F25F42 /* MTRDeviceControllerXPCConnection.mm in Sources */ = {isa = PBXBuildFile; fileRef = 5A6FEC9527B5983000F25F42 /* MTRDeviceControllerXPCConnection.mm */; };
		5A6FEC9827B5C6AF00F25F42 /* MTRDeviceOverXPC.mm in Sources */ = {isa = PBXBuildFile; fileRef = 5A6FEC9727B5C6AF00F25F42 /* MTRDeviceOverXPC.mm */; };
		5A6FEC9927B5C88900F25F42 /* MTRDeviceOverXPC.h in Headers */ = {isa = PBXBuildFile; fileRef = 5A6FEC8B27B5609C00F25F42 /* MTRDeviceOverXPC.h */; };
		5A6FEC9A27B5C89300F25F42 /* MTRDeviceControllerXPCConnection.h in Headers */ = {isa = PBXBuildFile; fileRef = 5A6FEC9427B5976200F25F42 /* MTRDeviceControllerXPCConnection.h */; };
		5A6FEC9D27B5E48900F25F42 /* MTRXPCProtocolTests.m in Sources */ = {isa = PBXBuildFile; fileRef = 5A6FEC9C27B5E48800F25F42 /* MTRXPCProtocolTests.m */; };
		5A7947DE27BEC3F500434CF2 /* MTRXPCListenerSampleTests.m in Sources */ = {isa = PBXBuildFile; fileRef = 5A7947DD27BEC3F500434CF2 /* MTRXPCListenerSampleTests.m */; };
		5A7947E427C0129600434CF2 /* MTRDeviceController+XPC.mm in Sources */ = {isa = PBXBuildFile; fileRef = 5A7947E327C0129500434CF2 /* MTRDeviceController+XPC.mm */; };
		5A7947E527C0129F00434CF2 /* MTRDeviceController+XPC.h in Headers */ = {isa = PBXBuildFile; fileRef = 5A7947E227C0101200434CF2 /* MTRDeviceController+XPC.h */; settings = {ATTRIBUTES = (Public, ); }; };
		5A830D6C27CFCF590053B85D /* MTRDeviceControllerOverXPC_Internal.h in Headers */ = {isa = PBXBuildFile; fileRef = 5A830D6B27CFCF590053B85D /* MTRDeviceControllerOverXPC_Internal.h */; };
		5ACDDD7A27CD129700EFD68A /* MTRClusterStateCacheContainer.h in Headers */ = {isa = PBXBuildFile; fileRef = 5ACDDD7927CD129700EFD68A /* MTRClusterStateCacheContainer.h */; settings = {ATTRIBUTES = (Public, ); }; };
		5ACDDD7D27CD16D200EFD68A /* MTRClusterStateCacheContainer.mm in Sources */ = {isa = PBXBuildFile; fileRef = 5ACDDD7C27CD16D200EFD68A /* MTRClusterStateCacheContainer.mm */; };
		5ACDDD7E27CD3F3A00EFD68A /* MTRClusterStateCacheContainer_Internal.h in Headers */ = {isa = PBXBuildFile; fileRef = 5ACDDD7B27CD14AF00EFD68A /* MTRClusterStateCacheContainer_Internal.h */; };
		5AE6D4E427A99041001F2493 /* MTRDeviceTests.m in Sources */ = {isa = PBXBuildFile; fileRef = 5AE6D4E327A99041001F2493 /* MTRDeviceTests.m */; };
		75139A6F2B7FE5E900E3A919 /* MTRDeviceControllerLocalTestStorage.mm in Sources */ = {isa = PBXBuildFile; fileRef = 75139A6E2B7FE5E900E3A919 /* MTRDeviceControllerLocalTestStorage.mm */; };
		75139A702B7FE68C00E3A919 /* MTRDeviceControllerLocalTestStorage.h in Headers */ = {isa = PBXBuildFile; fileRef = 75139A6D2B7FE5D600E3A919 /* MTRDeviceControllerLocalTestStorage.h */; settings = {ATTRIBUTES = (Private, ); }; };
		7534D1782CF8CDDF00F64654 /* AttributePersistenceProvider.cpp in Sources */ = {isa = PBXBuildFile; fileRef = 7534D1772CF8CDDF00F64654 /* AttributePersistenceProvider.cpp */; };
		7534D1792CF8CDDF00F64654 /* AttributePersistenceProvider.h in Headers */ = {isa = PBXBuildFile; fileRef = 7534D1762CF8CDDF00F64654 /* AttributePersistenceProvider.h */; };
		7534D17A2CF8CDDF00F64654 /* AttributePersistenceProvider.cpp in Sources */ = {isa = PBXBuildFile; fileRef = 7534D1772CF8CDDF00F64654 /* AttributePersistenceProvider.cpp */; };
		7534D17B2CF8CDDF00F64654 /* AttributePersistenceProvider.h in Headers */ = {isa = PBXBuildFile; fileRef = 7534D1762CF8CDDF00F64654 /* AttributePersistenceProvider.h */; };
		7534D17E2CF8CE2000F64654 /* DefaultAttributePersistenceProvider.h in Headers */ = {isa = PBXBuildFile; fileRef = 7534D17C2CF8CE2000F64654 /* DefaultAttributePersistenceProvider.h */; };
		7534D17F2CF8CE2000F64654 /* DefaultAttributePersistenceProvider.cpp in Sources */ = {isa = PBXBuildFile; fileRef = 7534D17D2CF8CE2000F64654 /* DefaultAttributePersistenceProvider.cpp */; };
		7534D1802CF8CE2000F64654 /* DefaultAttributePersistenceProvider.cpp in Sources */ = {isa = PBXBuildFile; fileRef = 7534D17D2CF8CE2000F64654 /* DefaultAttributePersistenceProvider.cpp */; };
		7534D1812CF8CE2000F64654 /* DefaultAttributePersistenceProvider.h in Headers */ = {isa = PBXBuildFile; fileRef = 7534D17C2CF8CE2000F64654 /* DefaultAttributePersistenceProvider.h */; };
		7534F12828BFF20300390851 /* MTRDeviceAttestationDelegate.mm in Sources */ = {isa = PBXBuildFile; fileRef = 7534F12628BFF20300390851 /* MTRDeviceAttestationDelegate.mm */; };
		7534F12928BFF20300390851 /* MTRDeviceAttestationDelegate_Internal.h in Headers */ = {isa = PBXBuildFile; fileRef = 7534F12728BFF20300390851 /* MTRDeviceAttestationDelegate_Internal.h */; };
		754784652BFE65CB0089C372 /* MTRDeviceStorageBehaviorConfiguration.mm in Sources */ = {isa = PBXBuildFile; fileRef = 754784642BFE65CB0089C372 /* MTRDeviceStorageBehaviorConfiguration.mm */; };
		754784672BFE93B00089C372 /* MTRDeviceStorageBehaviorConfiguration.h in Headers */ = {isa = PBXBuildFile; fileRef = 754784632BFE65B70089C372 /* MTRDeviceStorageBehaviorConfiguration.h */; settings = {ATTRIBUTES = (Public, ); }; };
		754F3DF427FBB94B00E60580 /* MTREventTLVValueDecoder_Internal.h in Headers */ = {isa = PBXBuildFile; fileRef = 754F3DF327FBB94B00E60580 /* MTREventTLVValueDecoder_Internal.h */; };
		7560FD1C27FBBD3F005E85B3 /* MTREventTLVValueDecoder.mm in Sources */ = {isa = PBXBuildFile; fileRef = 7560FD1B27FBBD3F005E85B3 /* MTREventTLVValueDecoder.mm */; };
		7592BCF32CBEE98C00EB74A0 /* Instance.h in Headers */ = {isa = PBXBuildFile; fileRef = 7592BCF12CBEE98C00EB74A0 /* Instance.h */; };
		7592BCF42CBEE98C00EB74A0 /* EmberMetadata.h in Headers */ = {isa = PBXBuildFile; fileRef = 7592BCEF2CBEE98C00EB74A0 /* EmberMetadata.h */; };
		7592BCF52CBEE98C00EB74A0 /* CodegenDataModelProvider.h in Headers */ = {isa = PBXBuildFile; fileRef = 7592BCEB2CBEE98C00EB74A0 /* CodegenDataModelProvider.h */; };
		7592BCF62CBEE98C00EB74A0 /* CodegenDataModelProvider_Read.cpp in Sources */ = {isa = PBXBuildFile; fileRef = 7592BCED2CBEE98C00EB74A0 /* CodegenDataModelProvider_Read.cpp */; };
		7592BCF72CBEE98C00EB74A0 /* Instance.cpp in Sources */ = {isa = PBXBuildFile; fileRef = 7592BCF22CBEE98C00EB74A0 /* Instance.cpp */; };
		7592BCF82CBEE98C00EB74A0 /* EmberMetadata.cpp in Sources */ = {isa = PBXBuildFile; fileRef = 7592BCF02CBEE98C00EB74A0 /* EmberMetadata.cpp */; };
		7592BCF92CBEE98C00EB74A0 /* CodegenDataModelProvider.cpp in Sources */ = {isa = PBXBuildFile; fileRef = 7592BCEC2CBEE98C00EB74A0 /* CodegenDataModelProvider.cpp */; };
		7592BCFA2CBEE98C00EB74A0 /* CodegenDataModelProvider_Write.cpp in Sources */ = {isa = PBXBuildFile; fileRef = 7592BCEE2CBEE98C00EB74A0 /* CodegenDataModelProvider_Write.cpp */; };
		7592BCFB2CBEE98C00EB74A0 /* CodegenDataModelProvider_Read.cpp in Sources */ = {isa = PBXBuildFile; fileRef = 7592BCED2CBEE98C00EB74A0 /* CodegenDataModelProvider_Read.cpp */; };
		7592BCFC2CBEE98C00EB74A0 /* Instance.cpp in Sources */ = {isa = PBXBuildFile; fileRef = 7592BCF22CBEE98C00EB74A0 /* Instance.cpp */; };
		7592BCFD2CBEE98C00EB74A0 /* EmberMetadata.cpp in Sources */ = {isa = PBXBuildFile; fileRef = 7592BCF02CBEE98C00EB74A0 /* EmberMetadata.cpp */; };
		7592BCFE2CBEE98C00EB74A0 /* CodegenDataModelProvider.cpp in Sources */ = {isa = PBXBuildFile; fileRef = 7592BCEC2CBEE98C00EB74A0 /* CodegenDataModelProvider.cpp */; };
		7592BCFF2CBEE98C00EB74A0 /* CodegenDataModelProvider_Write.cpp in Sources */ = {isa = PBXBuildFile; fileRef = 7592BCEE2CBEE98C00EB74A0 /* CodegenDataModelProvider_Write.cpp */; };
		7592BD002CBEE98C00EB74A0 /* Instance.h in Headers */ = {isa = PBXBuildFile; fileRef = 7592BCF12CBEE98C00EB74A0 /* Instance.h */; };
		7592BD012CBEE98C00EB74A0 /* EmberMetadata.h in Headers */ = {isa = PBXBuildFile; fileRef = 7592BCEF2CBEE98C00EB74A0 /* EmberMetadata.h */; };
		7592BD022CBEE98C00EB74A0 /* CodegenDataModelProvider.h in Headers */ = {isa = PBXBuildFile; fileRef = 7592BCEB2CBEE98C00EB74A0 /* CodegenDataModelProvider.h */; };
		7592BD0B2CC6BCC300EB74A0 /* EmberAttributeDataBuffer.cpp in Sources */ = {isa = PBXBuildFile; fileRef = 7592BD0A2CC6BCC300EB74A0 /* EmberAttributeDataBuffer.cpp */; };
		7592BD0C2CC6BCC300EB74A0 /* EmberAttributeDataBuffer.h in Headers */ = {isa = PBXBuildFile; fileRef = 7592BD092CC6BCC300EB74A0 /* EmberAttributeDataBuffer.h */; };
		7592BD0D2CC6BCC300EB74A0 /* EmberAttributeDataBuffer.h in Headers */ = {isa = PBXBuildFile; fileRef = 7592BD092CC6BCC300EB74A0 /* EmberAttributeDataBuffer.h */; };
		7592BD0E2CC6BCC300EB74A0 /* EmberAttributeDataBuffer.cpp in Sources */ = {isa = PBXBuildFile; fileRef = 7592BD0A2CC6BCC300EB74A0 /* EmberAttributeDataBuffer.cpp */; };
		7596A83E28751220004DAE0E /* MTRBaseClusters_Internal.h in Headers */ = {isa = PBXBuildFile; fileRef = 7596A83D28751220004DAE0E /* MTRBaseClusters_Internal.h */; };
		7596A84428762729004DAE0E /* MTRDevice.h in Headers */ = {isa = PBXBuildFile; fileRef = 7596A84228762729004DAE0E /* MTRDevice.h */; settings = {ATTRIBUTES = (Public, ); }; };
		7596A84528762729004DAE0E /* MTRDevice.mm in Sources */ = {isa = PBXBuildFile; fileRef = 7596A84328762729004DAE0E /* MTRDevice.mm */; };
		7596A84828762783004DAE0E /* MTRAsyncCallbackWorkQueue.h in Headers */ = {isa = PBXBuildFile; fileRef = 7596A84628762783004DAE0E /* MTRAsyncCallbackWorkQueue.h */; settings = {ATTRIBUTES = (Public, ); }; };
		7596A84928762783004DAE0E /* MTRAsyncCallbackWorkQueue.mm in Sources */ = {isa = PBXBuildFile; fileRef = 7596A84728762783004DAE0E /* MTRAsyncCallbackWorkQueue.mm */; };
		7596A84B287636C1004DAE0E /* MTRDevice_Internal.h in Headers */ = {isa = PBXBuildFile; fileRef = 7596A84A287636C1004DAE0E /* MTRDevice_Internal.h */; };
		7596A84F2877E6A9004DAE0E /* MTRCluster_Internal.h in Headers */ = {isa = PBXBuildFile; fileRef = 7596A84E2877E6A9004DAE0E /* MTRCluster_Internal.h */; };
		7596A8512878709F004DAE0E /* MTRAsyncCallbackQueueTests.m in Sources */ = {isa = PBXBuildFile; fileRef = 7596A8502878709F004DAE0E /* MTRAsyncCallbackQueueTests.m */; };
		7596A85528788557004DAE0E /* MTRClusters.mm in Sources */ = {isa = PBXBuildFile; fileRef = 7596A85228788557004DAE0E /* MTRClusters.mm */; };
		7596A85728788557004DAE0E /* MTRClusters.h in Headers */ = {isa = PBXBuildFile; fileRef = 7596A85428788557004DAE0E /* MTRClusters.h */; settings = {ATTRIBUTES = (Public, ); }; };
		75A202E52BA8DBAC00A771DD /* reporting.cpp in Sources */ = {isa = PBXBuildFile; fileRef = 75A202E42BA8DBAC00A771DD /* reporting.cpp */; };
		75A202E62BA8DBAC00A771DD /* reporting.cpp in Sources */ = {isa = PBXBuildFile; fileRef = 75A202E42BA8DBAC00A771DD /* reporting.cpp */; };
		75B0D01E2B71B47F002074DD /* MTRDeviceTestDelegate.m in Sources */ = {isa = PBXBuildFile; fileRef = 75B0D01D2B71B47F002074DD /* MTRDeviceTestDelegate.m */; };
		75B3269C2BCDB9D600E17C4E /* MTRDeviceConnectivityMonitor.h in Headers */ = {isa = PBXBuildFile; fileRef = 75B3269B2BCDB9D600E17C4E /* MTRDeviceConnectivityMonitor.h */; };
		75B3269E2BCDB9EA00E17C4E /* MTRDeviceConnectivityMonitor.mm in Sources */ = {isa = PBXBuildFile; fileRef = 75B3269D2BCDB9EA00E17C4E /* MTRDeviceConnectivityMonitor.mm */; };
		75B326A22BCF12E900E17C4E /* MTRDeviceConnectivityMonitorTests.m in Sources */ = {isa = PBXBuildFile; fileRef = 75B326A12BCF12E900E17C4E /* MTRDeviceConnectivityMonitorTests.m */; };
		75B765C12A1D71BC0014719B /* MTRAttributeSpecifiedCheck.h in Headers */ = {isa = PBXBuildFile; fileRef = 75B765C02A1D71BC0014719B /* MTRAttributeSpecifiedCheck.h */; };
		75B765C32A1D82D30014719B /* MTRAttributeSpecifiedCheck.mm in Sources */ = {isa = PBXBuildFile; fileRef = 75B765C22A1D82D30014719B /* MTRAttributeSpecifiedCheck.mm */; };
		8874C1322B69C7060084BEFD /* MTRMetricsTests.m in Sources */ = {isa = PBXBuildFile; fileRef = 8874C1312B69C7060084BEFD /* MTRMetricsTests.m */; };
		88E07D612B9A89A4005FD53E /* MTRMetricKeys.h in Headers */ = {isa = PBXBuildFile; fileRef = 88E07D602B9A89A4005FD53E /* MTRMetricKeys.h */; };
		88E6C9462B6334ED001A1FE0 /* MTRMetrics.h in Headers */ = {isa = PBXBuildFile; fileRef = 88E6C9432B6334ED001A1FE0 /* MTRMetrics.h */; settings = {ATTRIBUTES = (Public, ); }; };
		88E6C9472B6334ED001A1FE0 /* MTRMetrics_Internal.h in Headers */ = {isa = PBXBuildFile; fileRef = 88E6C9442B6334ED001A1FE0 /* MTRMetrics_Internal.h */; };
		88E6C9482B6334ED001A1FE0 /* MTRMetrics.mm in Sources */ = {isa = PBXBuildFile; fileRef = 88E6C9452B6334ED001A1FE0 /* MTRMetrics.mm */; };
		88EBF8CE27FABDD500686BC1 /* MTRDeviceAttestationDelegate.h in Headers */ = {isa = PBXBuildFile; fileRef = 88EBF8CB27FABDD500686BC1 /* MTRDeviceAttestationDelegate.h */; settings = {ATTRIBUTES = (Public, ); }; };
		88EBF8CF27FABDD500686BC1 /* MTRDeviceAttestationDelegateBridge.mm in Sources */ = {isa = PBXBuildFile; fileRef = 88EBF8CC27FABDD500686BC1 /* MTRDeviceAttestationDelegateBridge.mm */; };
		88EBF8D027FABDD500686BC1 /* MTRDeviceAttestationDelegateBridge.h in Headers */ = {isa = PBXBuildFile; fileRef = 88EBF8CD27FABDD500686BC1 /* MTRDeviceAttestationDelegateBridge.h */; };
		88FA798D2B7B257100CD4B6F /* MTRMetricsCollector.h in Headers */ = {isa = PBXBuildFile; fileRef = 88FA798B2B7B257100CD4B6F /* MTRMetricsCollector.h */; };
		88FA798E2B7B257100CD4B6F /* MTRMetricsCollector.mm in Sources */ = {isa = PBXBuildFile; fileRef = 88FA798C2B7B257100CD4B6F /* MTRMetricsCollector.mm */; };
		93B2CF9A2B56E45C00E4D187 /* MTRClusterNames.mm in Sources */ = {isa = PBXBuildFile; fileRef = 93B2CF992B56E45C00E4D187 /* MTRClusterNames.mm */; };
		93E610AA2B626E290077F02A /* MTRClusterNames.h in Headers */ = {isa = PBXBuildFile; fileRef = 93E610A92B626E290077F02A /* MTRClusterNames.h */; settings = {ATTRIBUTES = (Public, ); }; };
		991DC0842475F45400C13860 /* MTRDeviceController.h in Headers */ = {isa = PBXBuildFile; fileRef = 991DC0822475F45400C13860 /* MTRDeviceController.h */; settings = {ATTRIBUTES = (Public, ); }; };
		991DC0892475F47D00C13860 /* MTRDeviceController.mm in Sources */ = {isa = PBXBuildFile; fileRef = 991DC0872475F47D00C13860 /* MTRDeviceController.mm */; };
		991DC08B247704DC00C13860 /* MTRLogging_Internal.h in Headers */ = {isa = PBXBuildFile; fileRef = 991DC08A247704DC00C13860 /* MTRLogging_Internal.h */; };
		9956064426420367000C28DE /* MTRSetupPayload_Internal.h in Headers */ = {isa = PBXBuildFile; fileRef = 9956064326420367000C28DE /* MTRSetupPayload_Internal.h */; };
		997DED162695343400975E97 /* MTRThreadOperationalDataset.mm in Sources */ = {isa = PBXBuildFile; fileRef = 997DED152695343400975E97 /* MTRThreadOperationalDataset.mm */; };
		997DED182695344800975E97 /* MTRThreadOperationalDataset.h in Headers */ = {isa = PBXBuildFile; fileRef = 997DED172695344800975E97 /* MTRThreadOperationalDataset.h */; settings = {ATTRIBUTES = (Public, ); }; };
		997DED1A26955D0200975E97 /* MTRThreadOperationalDatasetTests.mm in Sources */ = {isa = PBXBuildFile; fileRef = 997DED1926955D0200975E97 /* MTRThreadOperationalDatasetTests.mm */; };
		998F286D26D55E10001846C6 /* MTRKeypair.h in Headers */ = {isa = PBXBuildFile; fileRef = 998F286C26D55E10001846C6 /* MTRKeypair.h */; settings = {ATTRIBUTES = (Public, ); }; };
		998F286F26D55EC5001846C6 /* MTRP256KeypairBridge.h in Headers */ = {isa = PBXBuildFile; fileRef = 998F286E26D55EC5001846C6 /* MTRP256KeypairBridge.h */; };
		998F287126D56940001846C6 /* MTRP256KeypairBridge.mm in Sources */ = {isa = PBXBuildFile; fileRef = 998F287026D56940001846C6 /* MTRP256KeypairBridge.mm */; };
		99AECC802798A57F00B6355B /* MTRCommissioningParameters.mm in Sources */ = {isa = PBXBuildFile; fileRef = 99AECC7F2798A57E00B6355B /* MTRCommissioningParameters.mm */; };
		99C65E10267282F1003402F6 /* MTRControllerTests.m in Sources */ = {isa = PBXBuildFile; fileRef = 99C65E0F267282F1003402F6 /* MTRControllerTests.m */; };
		99D466E12798936D0089A18F /* MTRCommissioningParameters.h in Headers */ = {isa = PBXBuildFile; fileRef = 99D466E02798936D0089A18F /* MTRCommissioningParameters.h */; settings = {ATTRIBUTES = (Public, ); }; };
		9B0484F52C701154006C2D5F /* MTRDeviceController_Concrete.h in Headers */ = {isa = PBXBuildFile; fileRef = 9B0484F42C701154006C2D5F /* MTRDeviceController_Concrete.h */; };
		9B1728F02CFE573C00825030 /* MTRFrameworkDiagnostics.h in Headers */ = {isa = PBXBuildFile; fileRef = 9B1728EF2CFE573600825030 /* MTRFrameworkDiagnostics.h */; };
		9B1728F22CFE574600825030 /* MTRFrameworkDiagnostics.mm in Sources */ = {isa = PBXBuildFile; fileRef = 9B1728F12CFE574000825030 /* MTRFrameworkDiagnostics.mm */; };
		9B231B042C62EF650030EB37 /* (null) in Headers */ = {isa = PBXBuildFile; };
		9B231B052C62EF650030EB37 /* MTRDeviceController_Concrete.mm in Sources */ = {isa = PBXBuildFile; fileRef = 9B231B032C62EF650030EB37 /* MTRDeviceController_Concrete.mm */; };
		9B5CCB592C6E6FD3009DD99B /* MTRDeviceController_XPC_Internal.h in Headers */ = {isa = PBXBuildFile; fileRef = 9B5CCB582C6E6FD3009DD99B /* MTRDeviceController_XPC_Internal.h */; };
		9B5CCB5C2C6EC890009DD99B /* MTRDevice_XPC.mm in Sources */ = {isa = PBXBuildFile; fileRef = 9B5CCB5B2C6EC890009DD99B /* MTRDevice_XPC.mm */; };
		9B5CCB5D2C6EC890009DD99B /* MTRDevice_XPC.h in Headers */ = {isa = PBXBuildFile; fileRef = 9B5CCB5A2C6EC890009DD99B /* MTRDevice_XPC.h */; };
		9B5CCB602C6EE29E009DD99B /* MTRDeviceControllerXPCParameters.mm in Sources */ = {isa = PBXBuildFile; fileRef = 9B5CCB5F2C6EE29E009DD99B /* MTRDeviceControllerXPCParameters.mm */; };
		9B5CCB612C6EE29E009DD99B /* MTRDeviceControllerXPCParameters.h in Headers */ = {isa = PBXBuildFile; fileRef = 9B5CCB5E2C6EE29E009DD99B /* MTRDeviceControllerXPCParameters.h */; };
		9BDA2A062C5D9AF800A32BDD /* MTRDevice_Concrete.mm in Sources */ = {isa = PBXBuildFile; fileRef = 9BDA2A052C5D9AF800A32BDD /* MTRDevice_Concrete.mm */; };
		9BDA2A082C5D9AFB00A32BDD /* MTRDevice_Concrete.h in Headers */ = {isa = PBXBuildFile; fileRef = 9BDA2A072C5D9AFB00A32BDD /* MTRDevice_Concrete.h */; };
		9BFE5D502C6D3075007D4319 /* MTRDeviceController_XPC.h in Headers */ = {isa = PBXBuildFile; fileRef = 9BFE5D4E2C6D3075007D4319 /* MTRDeviceController_XPC.h */; };
		9BFE5D512C6D3075007D4319 /* MTRDeviceController_XPC.mm in Sources */ = {isa = PBXBuildFile; fileRef = 9BFE5D4F2C6D3075007D4319 /* MTRDeviceController_XPC.mm */; };
		AF1CB86E2874B03B00865A96 /* MTROTAProviderDelegate.h in Headers */ = {isa = PBXBuildFile; fileRef = AF1CB86D2874B03B00865A96 /* MTROTAProviderDelegate.h */; settings = {ATTRIBUTES = (Public, ); }; };
		AF1CB8702874B04C00865A96 /* MTROTAProviderDelegateBridge.h in Headers */ = {isa = PBXBuildFile; fileRef = AF1CB86F2874B04C00865A96 /* MTROTAProviderDelegateBridge.h */; };
		AF5F90FF2878D351005503FA /* MTROTAProviderDelegateBridge.mm in Sources */ = {isa = PBXBuildFile; fileRef = AF5F90FE2878D351005503FA /* MTROTAProviderDelegateBridge.mm */; };
		B20252972459E34F00F97062 /* Matter.framework in Frameworks */ = {isa = PBXBuildFile; fileRef = B202528D2459E34F00F97062 /* Matter.framework */; };
		B289D4212639C0D300D4E314 /* MTROnboardingPayloadParser.h in Headers */ = {isa = PBXBuildFile; fileRef = B289D41F2639C0D300D4E314 /* MTROnboardingPayloadParser.h */; settings = {ATTRIBUTES = (Public, ); }; };
		B289D4222639C0D300D4E314 /* MTROnboardingPayloadParser.mm in Sources */ = {isa = PBXBuildFile; fileRef = B289D4202639C0D300D4E314 /* MTROnboardingPayloadParser.mm */; };
		B2E0D7B1245B0B5C003C5B48 /* Matter.h in Headers */ = {isa = PBXBuildFile; fileRef = B2E0D7A8245B0B5C003C5B48 /* Matter.h */; settings = {ATTRIBUTES = (Public, ); }; };
		B2E0D7B2245B0B5C003C5B48 /* MTRManualSetupPayloadParser.h in Headers */ = {isa = PBXBuildFile; fileRef = B2E0D7A9245B0B5C003C5B48 /* MTRManualSetupPayloadParser.h */; settings = {ATTRIBUTES = (Public, ); }; };
		B2E0D7B3245B0B5C003C5B48 /* MTRError.mm in Sources */ = {isa = PBXBuildFile; fileRef = B2E0D7AA245B0B5C003C5B48 /* MTRError.mm */; };
		B2E0D7B4245B0B5C003C5B48 /* MTRError_Internal.h in Headers */ = {isa = PBXBuildFile; fileRef = B2E0D7AB245B0B5C003C5B48 /* MTRError_Internal.h */; };
		B2E0D7B5245B0B5C003C5B48 /* MTRQRCodeSetupPayloadParser.h in Headers */ = {isa = PBXBuildFile; fileRef = B2E0D7AC245B0B5C003C5B48 /* MTRQRCodeSetupPayloadParser.h */; settings = {ATTRIBUTES = (Public, ); }; };
		B2E0D7B6245B0B5C003C5B48 /* MTRManualSetupPayloadParser.mm in Sources */ = {isa = PBXBuildFile; fileRef = B2E0D7AD245B0B5C003C5B48 /* MTRManualSetupPayloadParser.mm */; };
		B2E0D7B7245B0B5C003C5B48 /* MTRQRCodeSetupPayloadParser.mm in Sources */ = {isa = PBXBuildFile; fileRef = B2E0D7AE245B0B5C003C5B48 /* MTRQRCodeSetupPayloadParser.mm */; };
		B2E0D7B8245B0B5C003C5B48 /* MTRSetupPayload.h in Headers */ = {isa = PBXBuildFile; fileRef = B2E0D7AF245B0B5C003C5B48 /* MTRSetupPayload.h */; settings = {ATTRIBUTES = (Public, ); }; };
		B2E0D7B9245B0B5C003C5B48 /* MTRSetupPayload.mm in Sources */ = {isa = PBXBuildFile; fileRef = B2E0D7B0245B0B5C003C5B48 /* MTRSetupPayload.mm */; };
		B409D0AE2CCFB89600A7ED5A /* DeviceDelegate.h in Headers */ = {isa = PBXBuildFile; fileRef = B409D0AC2CCFB89600A7ED5A /* DeviceDelegate.h */; };
		B409D0AF2CCFB89600A7ED5A /* DeviceDelegate.mm in Sources */ = {isa = PBXBuildFile; fileRef = B409D0AD2CCFB89600A7ED5A /* DeviceDelegate.mm */; };
		B43B39EA2CB859A5006AA284 /* DumpMemoryGraphCommand.mm in Sources */ = {isa = PBXBuildFile; fileRef = B43B39E62CB859A5006AA284 /* DumpMemoryGraphCommand.mm */; };
		B43B39EB2CB859A5006AA284 /* LeaksTool.mm in Sources */ = {isa = PBXBuildFile; fileRef = B43B39E82CB859A5006AA284 /* LeaksTool.mm */; };
		B43B39EC2CB859A5006AA284 /* DumpMemoryGraphCommand.h in Headers */ = {isa = PBXBuildFile; fileRef = B43B39E52CB859A5006AA284 /* DumpMemoryGraphCommand.h */; };
		B43B39ED2CB859A5006AA284 /* Commands.h in Headers */ = {isa = PBXBuildFile; fileRef = B43B39E42CB859A5006AA284 /* Commands.h */; };
		B43B39EE2CB859A5006AA284 /* LeaksTool.h in Headers */ = {isa = PBXBuildFile; fileRef = B43B39E72CB859A5006AA284 /* LeaksTool.h */; };
		B43B39F52CB99090006AA284 /* ControllerStorage.mm in Sources */ = {isa = PBXBuildFile; fileRef = B43B39F22CB99090006AA284 /* ControllerStorage.mm */; };
		B43B39F62CB99090006AA284 /* CertificateIssuer.mm in Sources */ = {isa = PBXBuildFile; fileRef = B43B39F02CB99090006AA284 /* CertificateIssuer.mm */; };
		B43B39F72CB99090006AA284 /* PreferencesStorage.mm in Sources */ = {isa = PBXBuildFile; fileRef = B43B39F42CB99090006AA284 /* PreferencesStorage.mm */; };
		B43B39F82CB99090006AA284 /* CertificateIssuer.h in Headers */ = {isa = PBXBuildFile; fileRef = B43B39EF2CB99090006AA284 /* CertificateIssuer.h */; };
		B43B39F92CB99090006AA284 /* PreferencesStorage.h in Headers */ = {isa = PBXBuildFile; fileRef = B43B39F32CB99090006AA284 /* PreferencesStorage.h */; };
		B43B39FA2CB99090006AA284 /* ControllerStorage.h in Headers */ = {isa = PBXBuildFile; fileRef = B43B39F12CB99090006AA284 /* ControllerStorage.h */; };
		B45373AA2A9FE73400807602 /* WebSocketServer.cpp in Sources */ = {isa = PBXBuildFile; fileRef = B45373A92A9FE73400807602 /* WebSocketServer.cpp */; };
		B45373BD2A9FEA9100807602 /* service.c in Sources */ = {isa = PBXBuildFile; fileRef = B45373B22A9FEA9000807602 /* service.c */; settings = {COMPILER_FLAGS = "-Wno-error -Wno-unreachable-code -Wno-conversion -Wno-format-nonliteral"; }; };
		B45373BE2A9FEA9100807602 /* network.c in Sources */ = {isa = PBXBuildFile; fileRef = B45373B32A9FEA9000807602 /* network.c */; settings = {COMPILER_FLAGS = "-Wno-error -Wno-unreachable-code -Wno-conversion -Wno-format-nonliteral"; }; };
		B45373BF2A9FEA9100807602 /* adopt.c in Sources */ = {isa = PBXBuildFile; fileRef = B45373B42A9FEA9000807602 /* adopt.c */; settings = {COMPILER_FLAGS = "-Wno-error -Wno-unreachable-code -Wno-conversion -Wno-format-nonliteral"; }; };
		B45373C02A9FEA9100807602 /* output.c in Sources */ = {isa = PBXBuildFile; fileRef = B45373B52A9FEA9000807602 /* output.c */; settings = {COMPILER_FLAGS = "-Wno-error -Wno-unreachable-code -Wno-conversion -Wno-format-nonliteral"; }; };
		B45373C12A9FEA9100807602 /* close.c in Sources */ = {isa = PBXBuildFile; fileRef = B45373B62A9FEA9000807602 /* close.c */; settings = {COMPILER_FLAGS = "-Wno-error -Wno-unreachable-code -Wno-conversion -Wno-format-nonliteral"; }; };
		B45373C22A9FEA9100807602 /* vhost.c in Sources */ = {isa = PBXBuildFile; fileRef = B45373B72A9FEA9000807602 /* vhost.c */; settings = {COMPILER_FLAGS = "-Wno-error -Wno-unreachable-code -Wno-conversion -Wno-format-nonliteral"; }; };
		B45373C32A9FEA9100807602 /* wsi.c in Sources */ = {isa = PBXBuildFile; fileRef = B45373B82A9FEA9000807602 /* wsi.c */; settings = {COMPILER_FLAGS = "-Wno-error -Wno-unreachable-code -Wno-conversion -Wno-format-nonliteral"; }; };
		B45373C42A9FEA9100807602 /* dummy-callback.c in Sources */ = {isa = PBXBuildFile; fileRef = B45373B92A9FEA9000807602 /* dummy-callback.c */; settings = {COMPILER_FLAGS = "-Wno-error -Wno-unreachable-code -Wno-conversion -Wno-format-nonliteral"; }; };
		B45373C52A9FEA9100807602 /* wsi-timeout.c in Sources */ = {isa = PBXBuildFile; fileRef = B45373BA2A9FEA9000807602 /* wsi-timeout.c */; settings = {COMPILER_FLAGS = "-Wno-error -Wno-unreachable-code -Wno-conversion -Wno-format-nonliteral"; }; };
		B45373C62A9FEA9100807602 /* sorted-usec-list.c in Sources */ = {isa = PBXBuildFile; fileRef = B45373BB2A9FEA9100807602 /* sorted-usec-list.c */; settings = {COMPILER_FLAGS = "-Wno-error -Wno-unreachable-code -Wno-conversion -Wno-format-nonliteral"; }; };
		B45373C72A9FEA9100807602 /* pollfd.c in Sources */ = {isa = PBXBuildFile; fileRef = B45373BC2A9FEA9100807602 /* pollfd.c */; settings = {COMPILER_FLAGS = "-Wno-error -Wno-unreachable-code -Wno-conversion -Wno-format-nonliteral"; }; };
		B45373D12A9FEB0C00807602 /* alloc.c in Sources */ = {isa = PBXBuildFile; fileRef = B45373CA2A9FEB0C00807602 /* alloc.c */; settings = {COMPILER_FLAGS = "-Wno-error -Wno-unreachable-code -Wno-conversion -Wno-format-nonliteral"; }; };
		B45373D22A9FEB0C00807602 /* buflist.c in Sources */ = {isa = PBXBuildFile; fileRef = B45373CB2A9FEB0C00807602 /* buflist.c */; settings = {COMPILER_FLAGS = "-Wno-error -Wno-unreachable-code -Wno-conversion -Wno-format-nonliteral"; }; };
		B45373D32A9FEB0C00807602 /* libwebsockets.c in Sources */ = {isa = PBXBuildFile; fileRef = B45373CC2A9FEB0C00807602 /* libwebsockets.c */; settings = {COMPILER_FLAGS = "-Wno-error -Wno-unreachable-code -Wno-conversion -Wno-format-nonliteral"; }; };
		B45373D42A9FEB0C00807602 /* context.c in Sources */ = {isa = PBXBuildFile; fileRef = B45373CD2A9FEB0C00807602 /* context.c */; settings = {COMPILER_FLAGS = "-Wno-error -Wno-unreachable-code -Wno-conversion -Wno-format-nonliteral"; }; };
		B45373D52A9FEB0C00807602 /* logs.c in Sources */ = {isa = PBXBuildFile; fileRef = B45373CE2A9FEB0C00807602 /* logs.c */; settings = {COMPILER_FLAGS = "-Wno-error -Wno-unreachable-code -Wno-conversion -Wno-format-nonliteral"; }; };
		B45373D72A9FEB0C00807602 /* lws_dll2.c in Sources */ = {isa = PBXBuildFile; fileRef = B45373D02A9FEB0C00807602 /* lws_dll2.c */; settings = {COMPILER_FLAGS = "-Wno-error -Wno-unreachable-code -Wno-conversion -Wno-format-nonliteral"; }; };
		B45373D92A9FEB3800807602 /* poll.c in Sources */ = {isa = PBXBuildFile; fileRef = B45373D82A9FEB3800807602 /* poll.c */; settings = {COMPILER_FLAGS = "-Wno-error -Wno-unreachable-code -Wno-conversion -Wno-format-nonliteral"; }; };
		B45373DC2A9FEB5300807602 /* sha-1.c in Sources */ = {isa = PBXBuildFile; fileRef = B45373DA2A9FEB5300807602 /* sha-1.c */; settings = {COMPILER_FLAGS = "-Wno-error -Wno-unreachable-code -Wno-conversion -Wno-format-nonliteral"; }; };
		B45373DD2A9FEB5300807602 /* base64-decode.c in Sources */ = {isa = PBXBuildFile; fileRef = B45373DB2A9FEB5300807602 /* base64-decode.c */; settings = {COMPILER_FLAGS = "-Wno-error -Wno-unreachable-code -Wno-conversion -Wno-format-nonliteral"; }; };
		B45373DF2A9FEB6F00807602 /* system.c in Sources */ = {isa = PBXBuildFile; fileRef = B45373DE2A9FEB6F00807602 /* system.c */; settings = {COMPILER_FLAGS = "-Wno-error -Wno-unreachable-code -Wno-conversion -Wno-format-nonliteral"; }; };
		B45373E12A9FEB7F00807602 /* ops-h1.c in Sources */ = {isa = PBXBuildFile; fileRef = B45373E02A9FEB7F00807602 /* ops-h1.c */; settings = {COMPILER_FLAGS = "-Wno-error -Wno-unreachable-code -Wno-conversion -Wno-format-nonliteral"; }; };
		B45373E52A9FEBA400807602 /* date.c in Sources */ = {isa = PBXBuildFile; fileRef = B45373E22A9FEBA400807602 /* date.c */; settings = {COMPILER_FLAGS = "-Wno-error -Wno-unreachable-code -Wno-conversion -Wno-format-nonliteral"; }; };
		B45373E62A9FEBA400807602 /* header.c in Sources */ = {isa = PBXBuildFile; fileRef = B45373E32A9FEBA400807602 /* header.c */; settings = {COMPILER_FLAGS = "-Wno-error -Wno-unreachable-code -Wno-conversion -Wno-format-nonliteral"; }; };
		B45373E72A9FEBA400807602 /* parsers.c in Sources */ = {isa = PBXBuildFile; fileRef = B45373E42A9FEBA400807602 /* parsers.c */; settings = {COMPILER_FLAGS = "-Wno-error -Wno-unreachable-code -Wno-conversion -Wno-format-nonliteral"; }; };
		B45373E92A9FEBC100807602 /* server.c in Sources */ = {isa = PBXBuildFile; fileRef = B45373E82A9FEBC100807602 /* server.c */; settings = {COMPILER_FLAGS = "-Wno-error -Wno-unreachable-code -Wno-conversion -Wno-format-nonliteral"; }; };
		B45373EB2A9FEBDB00807602 /* ops-listen.c in Sources */ = {isa = PBXBuildFile; fileRef = B45373EA2A9FEBDB00807602 /* ops-listen.c */; settings = {COMPILER_FLAGS = "-Wno-error -Wno-unreachable-code -Wno-conversion -Wno-format-nonliteral"; }; };
		B45373ED2A9FEBEC00807602 /* ops-pipe.c in Sources */ = {isa = PBXBuildFile; fileRef = B45373EC2A9FEBEC00807602 /* ops-pipe.c */; settings = {COMPILER_FLAGS = "-Wno-error -Wno-unreachable-code -Wno-conversion -Wno-format-nonliteral"; }; };
		B45373EF2A9FEBFE00807602 /* ops-raw-skt.c in Sources */ = {isa = PBXBuildFile; fileRef = B45373EE2A9FEBFE00807602 /* ops-raw-skt.c */; settings = {COMPILER_FLAGS = "-Wno-error -Wno-unreachable-code -Wno-conversion -Wno-format-nonliteral"; }; };
		B45373F22A9FEC1A00807602 /* ops-ws.c in Sources */ = {isa = PBXBuildFile; fileRef = B45373F02A9FEC1A00807602 /* ops-ws.c */; settings = {COMPILER_FLAGS = "-Wno-error -Wno-unreachable-code -Wno-conversion -Wno-format-nonliteral"; }; };
		B45373F32A9FEC1A00807602 /* server-ws.c in Sources */ = {isa = PBXBuildFile; fileRef = B45373F12A9FEC1A00807602 /* server-ws.c */; settings = {COMPILER_FLAGS = "-Wno-error -Wno-unreachable-code -Wno-conversion -Wno-format-nonliteral"; }; };
		B45373FB2A9FEC4F00807602 /* unix-service.c in Sources */ = {isa = PBXBuildFile; fileRef = B45373F42A9FEC4F00807602 /* unix-service.c */; settings = {COMPILER_FLAGS = "-Wno-error -Wno-unreachable-code -Wno-conversion -Wno-format-nonliteral"; }; };
		B45373FC2A9FEC4F00807602 /* unix-caps.c in Sources */ = {isa = PBXBuildFile; fileRef = B45373F52A9FEC4F00807602 /* unix-caps.c */; settings = {COMPILER_FLAGS = "-Wno-error -Wno-unreachable-code -Wno-conversion -Wno-format-nonliteral"; }; };
		B45373FD2A9FEC4F00807602 /* unix-pipe.c in Sources */ = {isa = PBXBuildFile; fileRef = B45373F62A9FEC4F00807602 /* unix-pipe.c */; settings = {COMPILER_FLAGS = "-Wno-error -Wno-unreachable-code -Wno-conversion -Wno-format-nonliteral"; }; };
		B45373FE2A9FEC4F00807602 /* unix-fds.c in Sources */ = {isa = PBXBuildFile; fileRef = B45373F72A9FEC4F00807602 /* unix-fds.c */; settings = {COMPILER_FLAGS = "-Wno-error -Wno-unreachable-code -Wno-conversion -Wno-format-nonliteral"; }; };
		B45373FF2A9FEC4F00807602 /* unix-misc.c in Sources */ = {isa = PBXBuildFile; fileRef = B45373F82A9FEC4F00807602 /* unix-misc.c */; settings = {COMPILER_FLAGS = "-Wno-error -Wno-unreachable-code -Wno-conversion -Wno-format-nonliteral"; }; };
		B45374002A9FEC4F00807602 /* unix-init.c in Sources */ = {isa = PBXBuildFile; fileRef = B45373F92A9FEC4F00807602 /* unix-init.c */; settings = {COMPILER_FLAGS = "-Wno-error -Wno-unreachable-code -Wno-conversion -Wno-format-nonliteral"; }; };
		B45374012A9FEC4F00807602 /* unix-sockets.c in Sources */ = {isa = PBXBuildFile; fileRef = B45373FA2A9FEC4F00807602 /* unix-sockets.c */; settings = {COMPILER_FLAGS = "-Wno-error -Wno-unreachable-code -Wno-conversion -Wno-format-nonliteral"; }; };
		B4C8E6B72B3453AD00FCD54D /* MTRDiagnosticLogsDownloader.mm in Sources */ = {isa = PBXBuildFile; fileRef = B4C8E6B42B3453AD00FCD54D /* MTRDiagnosticLogsDownloader.mm */; };
		B4D67A412D00DD3D00C49965 /* DFTKeypair.h in Headers */ = {isa = PBXBuildFile; fileRef = B4D67A3F2D00DD3D00C49965 /* DFTKeypair.h */; };
		B4D67A422D00DD3D00C49965 /* DFTKeypair.mm in Sources */ = {isa = PBXBuildFile; fileRef = B4D67A402D00DD3D00C49965 /* DFTKeypair.mm */; };
		B4E262162AA0CF1C00DBA5BC /* RemoteDataModelLogger.mm in Sources */ = {isa = PBXBuildFile; fileRef = B4E262122AA0C7A300DBA5BC /* RemoteDataModelLogger.mm */; };
		B4E262172AA0CF2000DBA5BC /* RemoteDataModelLogger.h in Headers */ = {isa = PBXBuildFile; fileRef = B4E262132AA0C7A300DBA5BC /* RemoteDataModelLogger.h */; };
		B4E2621B2AA0D02000DBA5BC /* SleepCommand.mm in Sources */ = {isa = PBXBuildFile; fileRef = B4E262192AA0D01D00DBA5BC /* SleepCommand.mm */; };
		B4E2621E2AA0D02D00DBA5BC /* WaitForCommissioneeCommand.mm in Sources */ = {isa = PBXBuildFile; fileRef = B4E2621C2AA0D02A00DBA5BC /* WaitForCommissioneeCommand.mm */; };
		B4F773CA2CB54B61008C6B23 /* LeakChecker.h in Headers */ = {isa = PBXBuildFile; fileRef = B4F773C72CB54B61008C6B23 /* LeakChecker.h */; };
		B4F773CB2CB54B61008C6B23 /* LeakChecker.mm in Sources */ = {isa = PBXBuildFile; fileRef = B4F773C82CB54B61008C6B23 /* LeakChecker.mm */; };
		B4FCD56A2B5EDBD300832859 /* MTRDiagnosticLogsType.h in Headers */ = {isa = PBXBuildFile; fileRef = B4FCD5692B5EDBD300832859 /* MTRDiagnosticLogsType.h */; settings = {ATTRIBUTES = (Public, ); }; };
		B4FCD5702B603A6300832859 /* Commands.h in Headers */ = {isa = PBXBuildFile; fileRef = B4FCD56D2B603A6300832859 /* Commands.h */; };
		B4FCD5712B603A6300832859 /* DownloadLogCommand.h in Headers */ = {isa = PBXBuildFile; fileRef = B4FCD56E2B603A6300832859 /* DownloadLogCommand.h */; };
		B4FCD5722B603A6300832859 /* DownloadLogCommand.mm in Sources */ = {isa = PBXBuildFile; fileRef = B4FCD56F2B603A6300832859 /* DownloadLogCommand.mm */; };
		B4FCD5732B611EB300832859 /* MTRDiagnosticLogsDownloader.h in Headers */ = {isa = PBXBuildFile; fileRef = B4C8E6B32B3453AD00FCD54D /* MTRDiagnosticLogsDownloader.h */; };
		BA09EB43247477BA00605257 /* libCHIP.a in Frameworks */ = {isa = PBXBuildFile; fileRef = BA09EB3F2474762900605257 /* libCHIP.a */; };
		CF3B63CF2CA31E71003C1C87 /* MTROTAImageTransferHandler.h in Headers */ = {isa = PBXBuildFile; fileRef = CF3B63CB2CA31E71003C1C87 /* MTROTAImageTransferHandler.h */; };
		CF3B63D02CA31E71003C1C87 /* MTROTAUnsolicitedBDXMessageHandler.h in Headers */ = {isa = PBXBuildFile; fileRef = CF3B63CC2CA31E71003C1C87 /* MTROTAUnsolicitedBDXMessageHandler.h */; };
		CF3B63D12CA31E71003C1C87 /* MTROTAImageTransferHandler.mm in Sources */ = {isa = PBXBuildFile; fileRef = CF3B63CD2CA31E71003C1C87 /* MTROTAImageTransferHandler.mm */; };
		CF3B63D22CA31E71003C1C87 /* MTROTAUnsolicitedBDXMessageHandler.mm in Sources */ = {isa = PBXBuildFile; fileRef = CF3B63CE2CA31E71003C1C87 /* MTROTAUnsolicitedBDXMessageHandler.mm */; };
		D4288E872C8A273F002FEC53 /* MTRDevice_XPC_Internal.h in Headers */ = {isa = PBXBuildFile; fileRef = D4288E862C8A273F002FEC53 /* MTRDevice_XPC_Internal.h */; };
		D444F9A72C6E8F9D007761E5 /* MTRXPCServerProtocol.h in Headers */ = {isa = PBXBuildFile; fileRef = D444F9A62C6E8F9D007761E5 /* MTRXPCServerProtocol.h */; settings = {ATTRIBUTES = (Public, ); }; };
		D444F9AA2C6E9A08007761E5 /* MTRXPCClientProtocol.h in Headers */ = {isa = PBXBuildFile; fileRef = D444F9A82C6E99CA007761E5 /* MTRXPCClientProtocol.h */; settings = {ATTRIBUTES = (Public, ); }; };
		D4772A46285AE98400383630 /* MTRClusterConstants.h in Headers */ = {isa = PBXBuildFile; fileRef = D4772A45285AE98300383630 /* MTRClusterConstants.h */; settings = {ATTRIBUTES = (Public, ); }; };
		E04AC67D2BEEA17F00BA409B /* ember-io-storage.cpp in Sources */ = {isa = PBXBuildFile; fileRef = E04AC67B2BEEA17F00BA409B /* ember-io-storage.cpp */; };
		E04AC67E2BEEA17F00BA409B /* ember-io-storage.cpp in Sources */ = {isa = PBXBuildFile; fileRef = E04AC67B2BEEA17F00BA409B /* ember-io-storage.cpp */; };
		E04AC67F2BEEA17F00BA409B /* ember-global-attribute-access-interface.cpp in Sources */ = {isa = PBXBuildFile; fileRef = E04AC67C2BEEA17F00BA409B /* ember-global-attribute-access-interface.cpp */; };
		E04AC6802BEEA17F00BA409B /* ember-global-attribute-access-interface.cpp in Sources */ = {isa = PBXBuildFile; fileRef = E04AC67C2BEEA17F00BA409B /* ember-global-attribute-access-interface.cpp */; };
/* End PBXBuildFile section */

/* Begin PBXContainerItemProxy section */
		037C3D762991B32700B7EEE2 /* PBXContainerItemProxy */ = {
			isa = PBXContainerItemProxy;
			containerPortal = B20252842459E34F00F97062 /* Project object */;
			proxyType = 1;
			remoteGlobalIDString = B202528C2459E34F00F97062;
			remoteInfo = Matter;
		};
		B20252982459E34F00F97062 /* PBXContainerItemProxy */ = {
			isa = PBXContainerItemProxy;
			containerPortal = B20252842459E34F00F97062 /* Project object */;
			proxyType = 1;
			remoteGlobalIDString = B202528C2459E34F00F97062;
			remoteInfo = CHP;
		};
/* End PBXContainerItemProxy section */

/* Begin PBXCopyFilesBuildPhase section */
		3D69868429383083007314E7 /* Copy Logging Preferences */ = {
			isa = PBXCopyFilesBuildPhase;
			buildActionMask = 8;
			dstPath = "$(SYSTEM_LIBRARY_DIR)/Preferences/Logging/Subsystems";
			dstSubfolderSpec = 0;
			files = (
				3D69868529383096007314E7 /* com.csa.matter.plist in Copy Logging Preferences */,
			);
			name = "Copy Logging Preferences";
			runOnlyForDeploymentPostprocessing = 1;
		};
/* End PBXCopyFilesBuildPhase section */

/* Begin PBXFileReference section */
		037C3CA52991A44B00B7EEE2 /* darwin-framework-tool */ = {isa = PBXFileReference; explicitFileType = "compiled.mach-o.executable"; includeInIndex = 0; path = "darwin-framework-tool"; sourceTree = BUILT_PRODUCTS_DIR; };
		037C3CA62991A44B00B7EEE2 /* Foundation.framework */ = {isa = PBXFileReference; lastKnownFileType = wrapper.framework; name = Foundation.framework; path = System/Library/Frameworks/Foundation.framework; sourceTree = SDKROOT; };
		037C3CCF2991A8B400B7EEE2 /* libCHIP.a */ = {isa = PBXFileReference; lastKnownFileType = archive.ar; name = libCHIP.a; path = lib/libCHIP.a; sourceTree = "<group>"; };
		037C3D7D2991BD4F00B7EEE2 /* PairingCommandBridge.h */ = {isa = PBXFileReference; fileEncoding = 4; lastKnownFileType = sourcecode.c.h; path = PairingCommandBridge.h; sourceTree = "<group>"; };
		037C3D7E2991BD4F00B7EEE2 /* PairingCommandBridge.mm */ = {isa = PBXFileReference; fileEncoding = 4; lastKnownFileType = sourcecode.cpp.objcpp; path = PairingCommandBridge.mm; sourceTree = "<group>"; };
		037C3D7F2991BD4F00B7EEE2 /* DeviceControllerDelegateBridge.h */ = {isa = PBXFileReference; fileEncoding = 4; lastKnownFileType = sourcecode.c.h; path = DeviceControllerDelegateBridge.h; sourceTree = "<group>"; };
		037C3D802991BD4F00B7EEE2 /* Commands.h */ = {isa = PBXFileReference; fileEncoding = 4; lastKnownFileType = sourcecode.c.h; path = Commands.h; sourceTree = "<group>"; };
		037C3D812991BD4F00B7EEE2 /* OpenCommissioningWindowCommand.h */ = {isa = PBXFileReference; fileEncoding = 4; lastKnownFileType = sourcecode.c.h; path = OpenCommissioningWindowCommand.h; sourceTree = "<group>"; };
		037C3D822991BD4F00B7EEE2 /* PreWarmCommissioningCommand.h */ = {isa = PBXFileReference; fileEncoding = 4; lastKnownFileType = sourcecode.c.h; path = PreWarmCommissioningCommand.h; sourceTree = "<group>"; };
		037C3D832991BD4F00B7EEE2 /* OpenCommissioningWindowCommand.mm */ = {isa = PBXFileReference; fileEncoding = 4; lastKnownFileType = sourcecode.cpp.objcpp; path = OpenCommissioningWindowCommand.mm; sourceTree = "<group>"; };
		037C3D842991BD4F00B7EEE2 /* DeviceControllerDelegateBridge.mm */ = {isa = PBXFileReference; fileEncoding = 4; lastKnownFileType = sourcecode.cpp.objcpp; path = DeviceControllerDelegateBridge.mm; sourceTree = "<group>"; };
		037C3D862991BD4F00B7EEE2 /* WriteAttributeCommandBridge.h */ = {isa = PBXFileReference; fileEncoding = 4; lastKnownFileType = sourcecode.c.h; path = WriteAttributeCommandBridge.h; sourceTree = "<group>"; };
		037C3D872991BD4F00B7EEE2 /* ModelCommandBridge.mm */ = {isa = PBXFileReference; fileEncoding = 4; lastKnownFileType = sourcecode.cpp.objcpp; path = ModelCommandBridge.mm; sourceTree = "<group>"; };
		037C3D882991BD4F00B7EEE2 /* ModelCommandBridge.h */ = {isa = PBXFileReference; fileEncoding = 4; lastKnownFileType = sourcecode.c.h; path = ModelCommandBridge.h; sourceTree = "<group>"; };
		037C3D892991BD4F00B7EEE2 /* ClusterCommandBridge.h */ = {isa = PBXFileReference; fileEncoding = 4; lastKnownFileType = sourcecode.c.h; path = ClusterCommandBridge.h; sourceTree = "<group>"; };
		037C3D8A2991BD4F00B7EEE2 /* ReportCommandBridge.h */ = {isa = PBXFileReference; fileEncoding = 4; lastKnownFileType = sourcecode.c.h; path = ReportCommandBridge.h; sourceTree = "<group>"; };
		037C3D8E2991BD4F00B7EEE2 /* Commands.h */ = {isa = PBXFileReference; fileEncoding = 4; lastKnownFileType = sourcecode.c.h; path = Commands.h; sourceTree = "<group>"; };
		037C3D8F2991BD4F00B7EEE2 /* OTASoftwareUpdateInteractive.mm */ = {isa = PBXFileReference; fileEncoding = 4; lastKnownFileType = sourcecode.cpp.objcpp; path = OTASoftwareUpdateInteractive.mm; sourceTree = "<group>"; };
		037C3D902991BD4F00B7EEE2 /* OTAProviderDelegate.h */ = {isa = PBXFileReference; fileEncoding = 4; lastKnownFileType = sourcecode.c.h; path = OTAProviderDelegate.h; sourceTree = "<group>"; };
		037C3D912991BD4F00B7EEE2 /* OTASoftwareUpdateInteractive.h */ = {isa = PBXFileReference; fileEncoding = 4; lastKnownFileType = sourcecode.c.h; path = OTASoftwareUpdateInteractive.h; sourceTree = "<group>"; };
		037C3D922991BD4F00B7EEE2 /* OTAProviderDelegate.mm */ = {isa = PBXFileReference; fileEncoding = 4; lastKnownFileType = sourcecode.cpp.objcpp; path = OTAProviderDelegate.mm; sourceTree = "<group>"; };
		037C3D942991BD4F00B7EEE2 /* Commands.h */ = {isa = PBXFileReference; fileEncoding = 4; lastKnownFileType = sourcecode.c.h; path = Commands.h; sourceTree = "<group>"; };
		037C3D952991BD4F00B7EEE2 /* SetupPayloadParseCommand.mm */ = {isa = PBXFileReference; fileEncoding = 4; lastKnownFileType = sourcecode.cpp.objcpp; path = SetupPayloadParseCommand.mm; sourceTree = "<group>"; };
		037C3D962991BD4F00B7EEE2 /* SetupPayloadParseCommand.h */ = {isa = PBXFileReference; fileEncoding = 4; lastKnownFileType = sourcecode.c.h; path = SetupPayloadParseCommand.h; sourceTree = "<group>"; };
		037C3D982991BD4F00B7EEE2 /* Commands.h */ = {isa = PBXFileReference; fileEncoding = 4; lastKnownFileType = sourcecode.c.h; path = Commands.h; sourceTree = "<group>"; };
		037C3D992991BD4F00B7EEE2 /* StorageManagementCommand.mm */ = {isa = PBXFileReference; fileEncoding = 4; lastKnownFileType = sourcecode.cpp.objcpp; path = StorageManagementCommand.mm; sourceTree = "<group>"; };
		037C3D9A2991BD4F00B7EEE2 /* StorageManagementCommand.h */ = {isa = PBXFileReference; fileEncoding = 4; lastKnownFileType = sourcecode.c.h; path = StorageManagementCommand.h; sourceTree = "<group>"; };
		037C3D9C2991BD4F00B7EEE2 /* CHIPCommandBridge.mm */ = {isa = PBXFileReference; fileEncoding = 4; lastKnownFileType = sourcecode.cpp.objcpp; path = CHIPCommandBridge.mm; sourceTree = "<group>"; };
		037C3D9F2991BD4F00B7EEE2 /* MTRDevice_Externs.h */ = {isa = PBXFileReference; fileEncoding = 4; lastKnownFileType = sourcecode.c.h; path = MTRDevice_Externs.h; sourceTree = "<group>"; };
		037C3DA02991BD4F00B7EEE2 /* CHIPCommandStorageDelegate.mm */ = {isa = PBXFileReference; fileEncoding = 4; lastKnownFileType = sourcecode.cpp.objcpp; path = CHIPCommandStorageDelegate.mm; sourceTree = "<group>"; };
		037C3DA12991BD4F00B7EEE2 /* CHIPCommandStorageDelegate.h */ = {isa = PBXFileReference; fileEncoding = 4; lastKnownFileType = sourcecode.c.h; path = CHIPCommandStorageDelegate.h; sourceTree = "<group>"; };
		037C3DA22991BD4F00B7EEE2 /* MTRError_Utils.h */ = {isa = PBXFileReference; fileEncoding = 4; lastKnownFileType = sourcecode.c.h; path = MTRError_Utils.h; sourceTree = "<group>"; };
		037C3DA32991BD4F00B7EEE2 /* MTRLogging.h */ = {isa = PBXFileReference; fileEncoding = 4; lastKnownFileType = sourcecode.c.h; path = MTRLogging.h; sourceTree = "<group>"; };
		037C3DA42991BD4F00B7EEE2 /* CHIPCommandBridge.h */ = {isa = PBXFileReference; fileEncoding = 4; lastKnownFileType = sourcecode.c.h; path = CHIPCommandBridge.h; sourceTree = "<group>"; };
		037C3DA52991BD4F00B7EEE2 /* MTRError.mm */ = {isa = PBXFileReference; fileEncoding = 4; lastKnownFileType = sourcecode.cpp.objcpp; path = MTRError.mm; sourceTree = "<group>"; };
		037C3DA72991BD4F00B7EEE2 /* InteractiveCommands.mm */ = {isa = PBXFileReference; fileEncoding = 4; lastKnownFileType = sourcecode.cpp.objcpp; path = InteractiveCommands.mm; sourceTree = "<group>"; };
		037C3DA82991BD4F00B7EEE2 /* Commands.h */ = {isa = PBXFileReference; fileEncoding = 4; lastKnownFileType = sourcecode.c.h; path = Commands.h; sourceTree = "<group>"; };
		037C3DA92991BD4F00B7EEE2 /* InteractiveCommands.h */ = {isa = PBXFileReference; fileEncoding = 4; lastKnownFileType = sourcecode.c.h; path = InteractiveCommands.h; sourceTree = "<group>"; };
		037C3DAB2991BD4F00B7EEE2 /* logging.h */ = {isa = PBXFileReference; fileEncoding = 4; lastKnownFileType = sourcecode.c.h; path = logging.h; sourceTree = "<group>"; };
		037C3DAC2991BD4F00B7EEE2 /* logging.mm */ = {isa = PBXFileReference; fileEncoding = 4; lastKnownFileType = sourcecode.cpp.objcpp; path = logging.mm; sourceTree = "<group>"; };
		0382FA292992F05E00247BBB /* Command.cpp */ = {isa = PBXFileReference; fileEncoding = 4; lastKnownFileType = sourcecode.cpp.cpp; name = Command.cpp; path = commands/common/Command.cpp; sourceTree = "<group>"; };
		0382FA2B2992F06C00247BBB /* Commands.cpp */ = {isa = PBXFileReference; fileEncoding = 4; lastKnownFileType = sourcecode.cpp.cpp; name = Commands.cpp; path = commands/common/Commands.cpp; sourceTree = "<group>"; };
		0382FA2F2992F40C00247BBB /* ComplexArgumentParser.cpp */ = {isa = PBXFileReference; fileEncoding = 4; lastKnownFileType = sourcecode.cpp.cpp; name = ComplexArgumentParser.cpp; path = "../../zzz_generated/chip-tool/zap-generated/cluster/ComplexArgumentParser.cpp"; sourceTree = "<group>"; };
		039145E02993102B00257B3E /* main.mm */ = {isa = PBXFileReference; fileEncoding = 4; lastKnownFileType = sourcecode.cpp.objcpp; path = main.mm; sourceTree = "<group>"; };
		039145E2299311FF00257B3E /* IOKit.framework */ = {isa = PBXFileReference; lastKnownFileType = wrapper.framework; name = IOKit.framework; path = Platforms/AppleTVSimulator.platform/Developer/SDKs/AppleTVSimulator16.3.sdk/System/Library/Frameworks/IOKit.framework; sourceTree = DEVELOPER_DIR; };
		039145E42993124800257B3E /* SystemConfiguration.framework */ = {isa = PBXFileReference; lastKnownFileType = wrapper.framework; name = SystemConfiguration.framework; path = Platforms/AppleTVOS.platform/Developer/SDKs/AppleTVOS16.3.sdk/System/Library/Frameworks/SystemConfiguration.framework; sourceTree = DEVELOPER_DIR; };
		039145E62993179300257B3E /* GetCommissionerNodeIdCommand.mm */ = {isa = PBXFileReference; fileEncoding = 4; lastKnownFileType = sourcecode.cpp.objcpp; path = GetCommissionerNodeIdCommand.mm; sourceTree = "<group>"; };
		039145E72993179300257B3E /* GetCommissionerNodeIdCommand.h */ = {isa = PBXFileReference; fileEncoding = 4; lastKnownFileType = sourcecode.c.h; path = GetCommissionerNodeIdCommand.h; sourceTree = "<group>"; };
		039145EA29931A4900257B3E /* Security.framework */ = {isa = PBXFileReference; lastKnownFileType = wrapper.framework; name = Security.framework; path = Platforms/AppleTVOS.platform/Developer/SDKs/AppleTVOS16.3.sdk/System/Library/Frameworks/Security.framework; sourceTree = DEVELOPER_DIR; };
		039145ED29931B2600257B3E /* Network.framework */ = {isa = PBXFileReference; lastKnownFileType = wrapper.framework; name = Network.framework; path = Platforms/AppleTVOS.platform/Developer/SDKs/AppleTVOS16.3.sdk/System/Library/PrivateFrameworks/Network.framework; sourceTree = DEVELOPER_DIR; };
		039145EF29931B2D00257B3E /* CoreBluetooth.framework */ = {isa = PBXFileReference; lastKnownFileType = wrapper.framework; name = CoreBluetooth.framework; path = Platforms/AppleTVOS.platform/Developer/SDKs/AppleTVOS16.3.sdk/System/Library/Frameworks/CoreBluetooth.framework; sourceTree = DEVELOPER_DIR; };
		039546982991DFC4006D42A8 /* json_writer.cpp */ = {isa = PBXFileReference; fileEncoding = 4; lastKnownFileType = sourcecode.cpp.cpp; path = json_writer.cpp; sourceTree = "<group>"; };
		039546992991DFC4006D42A8 /* CMakeLists.txt */ = {isa = PBXFileReference; fileEncoding = 4; lastKnownFileType = text; path = CMakeLists.txt; sourceTree = "<group>"; };
		0395469A2991DFC4006D42A8 /* json_reader.cpp */ = {isa = PBXFileReference; fileEncoding = 4; lastKnownFileType = sourcecode.cpp.cpp; path = json_reader.cpp; sourceTree = "<group>"; };
		0395469B2991DFC4006D42A8 /* json_tool.h */ = {isa = PBXFileReference; fileEncoding = 4; lastKnownFileType = sourcecode.c.h; path = json_tool.h; sourceTree = "<group>"; };
		0395469C2991DFC4006D42A8 /* json_value.cpp */ = {isa = PBXFileReference; fileEncoding = 4; lastKnownFileType = sourcecode.cpp.cpp; path = json_value.cpp; sourceTree = "<group>"; };
		0395469D2991DFC4006D42A8 /* json_valueiterator.inl */ = {isa = PBXFileReference; fileEncoding = 4; lastKnownFileType = text; path = json_valueiterator.inl; sourceTree = "<group>"; };
		039546A52991E132006D42A8 /* InteractionModel.cpp */ = {isa = PBXFileReference; lastKnownFileType = sourcecode.cpp.cpp; path = InteractionModel.cpp; sourceTree = "<group>"; };
		0395470B2992DB37006D42A8 /* editline.c */ = {isa = PBXFileReference; fileEncoding = 4; lastKnownFileType = sourcecode.c.c; name = editline.c; path = repo/src/editline.c; sourceTree = "<group>"; };
		0395470C2992DB37006D42A8 /* complete.c */ = {isa = PBXFileReference; fileEncoding = 4; lastKnownFileType = sourcecode.c.c; name = complete.c; path = repo/src/complete.c; sourceTree = "<group>"; };
		03F430A6299410C000166449 /* ExamplePersistentStorage.cpp */ = {isa = PBXFileReference; fileEncoding = 4; lastKnownFileType = sourcecode.cpp.cpp; path = ExamplePersistentStorage.cpp; sourceTree = "<group>"; };
		03F430A92994113500166449 /* sysunix.c */ = {isa = PBXFileReference; fileEncoding = 4; lastKnownFileType = sourcecode.c.c; name = sysunix.c; path = repo/src/sysunix.c; sourceTree = "<group>"; };
		03FB93DB2A46200A0048CB35 /* DiscoverCommissionablesCommand.h */ = {isa = PBXFileReference; fileEncoding = 4; lastKnownFileType = sourcecode.c.h; path = DiscoverCommissionablesCommand.h; sourceTree = "<group>"; };
		03FB93DC2A46200A0048CB35 /* Commands.h */ = {isa = PBXFileReference; fileEncoding = 4; lastKnownFileType = sourcecode.c.h; path = Commands.h; sourceTree = "<group>"; };
		03FB93DD2A46200A0048CB35 /* DiscoverCommissionablesCommand.mm */ = {isa = PBXFileReference; fileEncoding = 4; lastKnownFileType = sourcecode.cpp.objcpp; path = DiscoverCommissionablesCommand.mm; sourceTree = "<group>"; };
		1E4D654B29C208DD00BC3478 /* MTRCommissionableBrowserResult.h */ = {isa = PBXFileReference; fileEncoding = 4; lastKnownFileType = sourcecode.c.h; path = MTRCommissionableBrowserResult.h; sourceTree = "<group>"; };
		1E4D654C29C208DD00BC3478 /* MTRCommissionableBrowser.h */ = {isa = PBXFileReference; fileEncoding = 4; lastKnownFileType = sourcecode.c.h; path = MTRCommissionableBrowser.h; sourceTree = "<group>"; };
		1E4D654D29C208DD00BC3478 /* MTRCommissionableBrowserDelegate.h */ = {isa = PBXFileReference; fileEncoding = 4; lastKnownFileType = sourcecode.c.h; path = MTRCommissionableBrowserDelegate.h; sourceTree = "<group>"; };
		1E4D655129C30A8700BC3478 /* MTRCommissionableBrowser.mm */ = {isa = PBXFileReference; fileEncoding = 4; lastKnownFileType = sourcecode.cpp.objcpp; path = MTRCommissionableBrowser.mm; sourceTree = "<group>"; };
		1E748B3828941A44008A1BE8 /* MTRTestOTAProvider.m */ = {isa = PBXFileReference; fileEncoding = 4; lastKnownFileType = sourcecode.c.objc; path = MTRTestOTAProvider.m; sourceTree = "<group>"; };
		1E748B3928941A45008A1BE8 /* MTRTestOTAProvider.h */ = {isa = PBXFileReference; fileEncoding = 4; lastKnownFileType = sourcecode.c.h; path = MTRTestOTAProvider.h; sourceTree = "<group>"; };
		1EC3238C271999E2002A8BF0 /* cluster-objects.cpp */ = {isa = PBXFileReference; fileEncoding = 4; lastKnownFileType = sourcecode.cpp.cpp; name = "cluster-objects.cpp"; path = "../../../../../zzz_generated/app-common/app-common/zap-generated/cluster-objects.cpp"; sourceTree = "<group>"; };
		1EC4CE5925CC26E900D7304F /* MTRBaseClusters.mm */ = {isa = PBXFileReference; fileEncoding = 4; lastKnownFileType = sourcecode.cpp.objcpp; path = MTRBaseClusters.mm; sourceTree = "<group>"; };
		1EC4CE6325CC276600D7304F /* MTRBaseClusters.h */ = {isa = PBXFileReference; fileEncoding = 4; lastKnownFileType = sourcecode.c.h; path = MTRBaseClusters.h; sourceTree = "<group>"; };
		1ED276E126C5812A00547A89 /* MTRCluster.mm */ = {isa = PBXFileReference; fileEncoding = 4; lastKnownFileType = sourcecode.cpp.objcpp; path = MTRCluster.mm; sourceTree = "<group>"; };
		1ED276E326C5832500547A89 /* MTRCluster.h */ = {isa = PBXFileReference; fileEncoding = 4; lastKnownFileType = sourcecode.c.h; path = MTRCluster.h; sourceTree = "<group>"; };
		1EDCE543289049A100E41EC9 /* MTROTAHeader.h */ = {isa = PBXFileReference; fileEncoding = 4; lastKnownFileType = sourcecode.c.h; path = MTROTAHeader.h; sourceTree = "<group>"; };
		1EDCE544289049A100E41EC9 /* MTROTAHeader.mm */ = {isa = PBXFileReference; fileEncoding = 4; lastKnownFileType = sourcecode.cpp.objcpp; path = MTROTAHeader.mm; sourceTree = "<group>"; };
		1EE0805C2A448756008A03C2 /* MTRCommissionableBrowserTests.m */ = {isa = PBXFileReference; fileEncoding = 4; lastKnownFileType = sourcecode.c.objc; path = MTRCommissionableBrowserTests.m; sourceTree = "<group>"; };
		27A53C1527FBC6920053F131 /* MTRAttestationTrustStoreBridge.h */ = {isa = PBXFileReference; fileEncoding = 4; lastKnownFileType = sourcecode.c.h; path = MTRAttestationTrustStoreBridge.h; sourceTree = "<group>"; };
		27A53C1627FBC6920053F131 /* MTRAttestationTrustStoreBridge.mm */ = {isa = PBXFileReference; fileEncoding = 4; lastKnownFileType = sourcecode.cpp.objcpp; path = MTRAttestationTrustStoreBridge.mm; sourceTree = "<group>"; };
		2C1B02782641DB4E00780EF1 /* MTROperationalCredentialsDelegate.mm */ = {isa = PBXFileReference; fileEncoding = 4; lastKnownFileType = sourcecode.cpp.objcpp; path = MTROperationalCredentialsDelegate.mm; sourceTree = "<group>"; };
		2C1B02792641DB4E00780EF1 /* MTROperationalCredentialsDelegate.h */ = {isa = PBXFileReference; fileEncoding = 4; lastKnownFileType = sourcecode.c.h; path = MTROperationalCredentialsDelegate.h; sourceTree = "<group>"; };
		2C222ACE255C620600E446B9 /* MTRBaseDevice.h */ = {isa = PBXFileReference; fileEncoding = 4; lastKnownFileType = sourcecode.c.h; path = MTRBaseDevice.h; sourceTree = "<group>"; };
		2C222ACF255C620600E446B9 /* MTRBaseDevice.mm */ = {isa = PBXFileReference; fileEncoding = 4; lastKnownFileType = sourcecode.cpp.objcpp; path = MTRBaseDevice.mm; sourceTree = "<group>"; };
		2C222ADE255C811800E446B9 /* MTRBaseDevice_Internal.h */ = {isa = PBXFileReference; fileEncoding = 4; lastKnownFileType = sourcecode.c.h; path = MTRBaseDevice_Internal.h; sourceTree = "<group>"; };
		2C5EEEF4268A85C400CAE3D3 /* MTRDeviceConnectionBridge.h */ = {isa = PBXFileReference; fileEncoding = 4; lastKnownFileType = sourcecode.c.h; path = MTRDeviceConnectionBridge.h; sourceTree = "<group>"; };
		2C5EEEF5268A85C400CAE3D3 /* MTRDeviceConnectionBridge.mm */ = {isa = PBXFileReference; fileEncoding = 4; lastKnownFileType = sourcecode.cpp.objcpp; path = MTRDeviceConnectionBridge.mm; sourceTree = "<group>"; };
		2C8C8FBD253E0C2100797F05 /* MTRPersistentStorageDelegateBridge.h */ = {isa = PBXFileReference; fileEncoding = 4; lastKnownFileType = sourcecode.c.h; path = MTRPersistentStorageDelegateBridge.h; sourceTree = "<group>"; };
		2C8C8FBE253E0C2100797F05 /* MTRStorage.h */ = {isa = PBXFileReference; fileEncoding = 4; lastKnownFileType = sourcecode.c.h; path = MTRStorage.h; sourceTree = "<group>"; };
		2C8C8FBF253E0C2100797F05 /* MTRPersistentStorageDelegateBridge.mm */ = {isa = PBXFileReference; fileEncoding = 4; lastKnownFileType = sourcecode.cpp.objcpp; path = MTRPersistentStorageDelegateBridge.mm; sourceTree = "<group>"; };
		2CB71638252E8A7B0026E2BB /* MTRDeviceControllerDelegateBridge.h */ = {isa = PBXFileReference; fileEncoding = 4; lastKnownFileType = sourcecode.c.h; path = MTRDeviceControllerDelegateBridge.h; sourceTree = "<group>"; };
		2CB71639252E8A7B0026E2BB /* MTRDeviceControllerDelegateBridge.mm */ = {isa = PBXFileReference; fileEncoding = 4; lastKnownFileType = sourcecode.cpp.objcpp; path = MTRDeviceControllerDelegateBridge.mm; sourceTree = "<group>"; };
		2CB7163E252F731E0026E2BB /* MTRDeviceControllerDelegate.h */ = {isa = PBXFileReference; fileEncoding = 4; lastKnownFileType = sourcecode.c.h; path = MTRDeviceControllerDelegate.h; sourceTree = "<group>"; };
		3CF134A6289D8AD90017A19E /* MTRCSRInfo.h */ = {isa = PBXFileReference; lastKnownFileType = sourcecode.c.h; path = MTRCSRInfo.h; sourceTree = "<group>"; };
		3CF134A8289D8D800017A19E /* MTRCSRInfo.mm */ = {isa = PBXFileReference; lastKnownFileType = sourcecode.cpp.objcpp; path = MTRCSRInfo.mm; sourceTree = "<group>"; };
		3CF134AA289D8DF70017A19E /* MTRDeviceAttestationInfo.h */ = {isa = PBXFileReference; lastKnownFileType = sourcecode.c.h; path = MTRDeviceAttestationInfo.h; sourceTree = "<group>"; };
		3CF134AC289D8E570017A19E /* MTRDeviceAttestationInfo.mm */ = {isa = PBXFileReference; lastKnownFileType = sourcecode.cpp.objcpp; path = MTRDeviceAttestationInfo.mm; sourceTree = "<group>"; };
		3CF134AE289D90FF0017A19E /* MTROperationalCertificateIssuer.h */ = {isa = PBXFileReference; lastKnownFileType = sourcecode.c.h; path = MTROperationalCertificateIssuer.h; sourceTree = "<group>"; };
		3D0C484A29DA4FA0006D811F /* MTRErrorTests.m */ = {isa = PBXFileReference; lastKnownFileType = sourcecode.c.objc; path = MTRErrorTests.m; sourceTree = "<group>"; };
		3D3928D62BBCEA3D00CDEBB2 /* MTRAvailabilityTests.m */ = {isa = PBXFileReference; lastKnownFileType = sourcecode.c.objc; path = MTRAvailabilityTests.m; sourceTree = "<group>"; };
		3D4733AE2BDF1B80003DC19B /* MTRSetupPayloadTests.m */ = {isa = PBXFileReference; fileEncoding = 4; lastKnownFileType = sourcecode.c.objc; path = MTRSetupPayloadTests.m; sourceTree = "<group>"; };
		3D4733B22BE2D1CF003DC19B /* MTRUtilities.h */ = {isa = PBXFileReference; lastKnownFileType = sourcecode.c.h; path = MTRUtilities.h; sourceTree = "<group>"; };
		3D4733B42BE2D3D1003DC19B /* MTRUtilities.mm */ = {isa = PBXFileReference; lastKnownFileType = sourcecode.cpp.objcpp; path = MTRUtilities.mm; sourceTree = "<group>"; };
		3D69868029382EF4007314E7 /* com.csa.matter.plist */ = {isa = PBXFileReference; lastKnownFileType = text.plist.xml; path = com.csa.matter.plist; sourceTree = "<group>"; };
		3D84370E294977000070D20A /* NSStringSpanConversion.h */ = {isa = PBXFileReference; fileEncoding = 4; lastKnownFileType = sourcecode.c.h; path = NSStringSpanConversion.h; sourceTree = "<group>"; };
		3D84370F294977000070D20A /* MTRCallbackBridgeBase.h */ = {isa = PBXFileReference; fileEncoding = 4; lastKnownFileType = sourcecode.c.h; path = MTRCallbackBridgeBase.h; sourceTree = "<group>"; };
		3D843710294977000070D20A /* NSDataSpanConversion.h */ = {isa = PBXFileReference; fileEncoding = 4; lastKnownFileType = sourcecode.c.h; path = NSDataSpanConversion.h; sourceTree = "<group>"; };
		3D843715294979230070D20A /* MTRClusters_Internal.h */ = {isa = PBXFileReference; fileEncoding = 4; lastKnownFileType = sourcecode.c.h; path = MTRClusters_Internal.h; sourceTree = "<group>"; };
		3D843719294984AF0070D20A /* MTRBaseClusters.zapt */ = {isa = PBXFileReference; fileEncoding = 4; lastKnownFileType = text; path = MTRBaseClusters.zapt; sourceTree = "<group>"; };
		3D84371A294984AF0070D20A /* MTRCommandPayloadsObjc.zapt */ = {isa = PBXFileReference; fileEncoding = 4; lastKnownFileType = text; path = MTRCommandPayloadsObjc.zapt; sourceTree = "<group>"; };
		3D84371B294984AF0070D20A /* MTRBaseClusters_Internal.zapt */ = {isa = PBXFileReference; fileEncoding = 4; lastKnownFileType = text; path = MTRBaseClusters_Internal.zapt; sourceTree = "<group>"; };
		3D84371C294984AF0070D20A /* MTRAttributeTLVValueDecoder-src.zapt */ = {isa = PBXFileReference; fileEncoding = 4; lastKnownFileType = text; path = "MTRAttributeTLVValueDecoder-src.zapt"; sourceTree = "<group>"; };
		3D84371D294984AF0070D20A /* MTREventTLVValueDecoder-src.zapt */ = {isa = PBXFileReference; fileEncoding = 4; lastKnownFileType = text; path = "MTREventTLVValueDecoder-src.zapt"; sourceTree = "<group>"; };
		3D84371E294984AF0070D20A /* MTRClusterConstants.zapt */ = {isa = PBXFileReference; fileEncoding = 4; lastKnownFileType = text; path = MTRClusterConstants.zapt; sourceTree = "<group>"; };
		3D84371F294984AF0070D20A /* MTRStructsObjc.zapt */ = {isa = PBXFileReference; fileEncoding = 4; lastKnownFileType = text; path = MTRStructsObjc.zapt; sourceTree = "<group>"; };
		3D843720294984AF0070D20A /* MTRClusters_Internal.zapt */ = {isa = PBXFileReference; fileEncoding = 4; lastKnownFileType = text; path = MTRClusters_Internal.zapt; sourceTree = "<group>"; };
		3D843722294984AF0070D20A /* MTRStructsObjc-src.zapt */ = {isa = PBXFileReference; fileEncoding = 4; lastKnownFileType = text; path = "MTRStructsObjc-src.zapt"; sourceTree = "<group>"; };
		3D843723294984AF0070D20A /* templates.json */ = {isa = PBXFileReference; fileEncoding = 4; lastKnownFileType = text.json; path = templates.json; sourceTree = "<group>"; };
		3D843724294984AF0070D20A /* MTRBaseClusters-src.zapt */ = {isa = PBXFileReference; fileEncoding = 4; lastKnownFileType = text; path = "MTRBaseClusters-src.zapt"; sourceTree = "<group>"; };
		3D843726294984AF0070D20A /* MTRClusters-src.zapt */ = {isa = PBXFileReference; fileEncoding = 4; lastKnownFileType = text; path = "MTRClusters-src.zapt"; sourceTree = "<group>"; };
		3D843727294984AF0070D20A /* MTRCommandPayloadsObjc-src.zapt */ = {isa = PBXFileReference; fileEncoding = 4; lastKnownFileType = text; path = "MTRCommandPayloadsObjc-src.zapt"; sourceTree = "<group>"; };
		3D843728294984AF0070D20A /* MTRClusters.zapt */ = {isa = PBXFileReference; fileEncoding = 4; lastKnownFileType = text; path = MTRClusters.zapt; sourceTree = "<group>"; };
		3D84372A294984AF0070D20A /* attribute_data_callback_name.zapt */ = {isa = PBXFileReference; fileEncoding = 4; lastKnownFileType = text; path = attribute_data_callback_name.zapt; sourceTree = "<group>"; };
		3D84372B294984AF0070D20A /* encode_value.zapt */ = {isa = PBXFileReference; fileEncoding = 4; lastKnownFileType = text; path = encode_value.zapt; sourceTree = "<group>"; };
		3D84372C294984AF0070D20A /* init_struct_member.zapt */ = {isa = PBXFileReference; fileEncoding = 4; lastKnownFileType = text; path = init_struct_member.zapt; sourceTree = "<group>"; };
		3D84372D294984AF0070D20A /* decode_value.zapt */ = {isa = PBXFileReference; fileEncoding = 4; lastKnownFileType = text; path = decode_value.zapt; sourceTree = "<group>"; };
		3D84372F294984AF0070D20A /* command_completion_type.zapt */ = {isa = PBXFileReference; fileEncoding = 4; lastKnownFileType = text; path = command_completion_type.zapt; sourceTree = "<group>"; };
		3D843754294AD25A0070D20A /* MTRCertificateInfo.h */ = {isa = PBXFileReference; lastKnownFileType = sourcecode.c.h; path = MTRCertificateInfo.h; sourceTree = "<group>"; };
		3D843755294AD25A0070D20A /* MTRCertificateInfo.mm */ = {isa = PBXFileReference; lastKnownFileType = sourcecode.cpp.objcpp; path = MTRCertificateInfo.mm; sourceTree = "<group>"; };
		3DA1A3522ABAB3B4004F0BB9 /* MTRAsyncWorkQueue.h */ = {isa = PBXFileReference; fileEncoding = 4; lastKnownFileType = sourcecode.c.h; path = MTRAsyncWorkQueue.h; sourceTree = "<group>"; };
		3DA1A3532ABAB3B4004F0BB9 /* MTRAsyncWorkQueue.mm */ = {isa = PBXFileReference; fileEncoding = 4; lastKnownFileType = sourcecode.cpp.objcpp; path = MTRAsyncWorkQueue.mm; sourceTree = "<group>"; };
		3DA1A3572ABABF69004F0BB9 /* MTRAsyncWorkQueueTests.m */ = {isa = PBXFileReference; fileEncoding = 4; lastKnownFileType = sourcecode.c.objc; path = MTRAsyncWorkQueueTests.m; sourceTree = "<group>"; };
		3DECCB6D29347D2C00585AEC /* Security.framework */ = {isa = PBXFileReference; lastKnownFileType = wrapper.framework; name = Security.framework; path = Platforms/MacOSX.platform/Developer/SDKs/MacOSX13.1.sdk/System/Library/Frameworks/Security.framework; sourceTree = DEVELOPER_DIR; };
		3DECCB6F2934AC1C00585AEC /* MTRLogging.h */ = {isa = PBXFileReference; lastKnownFileType = sourcecode.c.h; path = MTRLogging.h; sourceTree = "<group>"; };
		3DECCB712934AFE200585AEC /* MTRLogging.mm */ = {isa = PBXFileReference; lastKnownFileType = sourcecode.cpp.objcpp; path = MTRLogging.mm; sourceTree = "<group>"; };
		3DECCB732934C21B00585AEC /* MTRDefines.h */ = {isa = PBXFileReference; lastKnownFileType = sourcecode.c.h; path = MTRDefines.h; sourceTree = "<group>"; };
		3DFCB3282966684500332B35 /* MTRCertificateInfoTests.m */ = {isa = PBXFileReference; lastKnownFileType = sourcecode.c.objc; path = MTRCertificateInfoTests.m; sourceTree = "<group>"; };
		3DFCB32A2966827F00332B35 /* MTRDefines_Internal.h */ = {isa = PBXFileReference; lastKnownFileType = sourcecode.c.h; path = MTRDefines_Internal.h; sourceTree = "<group>"; };
		3DFCB32B29678C9500332B35 /* MTRConversion.h */ = {isa = PBXFileReference; lastKnownFileType = sourcecode.c.h; path = MTRConversion.h; sourceTree = "<group>"; };
		51029DF5293AA6100087AFB0 /* MTROperationalCertificateIssuer.mm */ = {isa = PBXFileReference; fileEncoding = 4; lastKnownFileType = sourcecode.cpp.objcpp; path = MTROperationalCertificateIssuer.mm; sourceTree = "<group>"; };
		510470FA2A2F7DF60053EA7E /* MTRBackwardsCompatShims.mm */ = {isa = PBXFileReference; fileEncoding = 4; lastKnownFileType = sourcecode.cpp.objcpp; path = MTRBackwardsCompatShims.mm; sourceTree = "<group>"; };
		5109E9B22CB8B5DF0006884B /* MTRDeviceType.h */ = {isa = PBXFileReference; lastKnownFileType = sourcecode.c.h; path = MTRDeviceType.h; sourceTree = "<group>"; };
		5109E9B32CB8B5DF0006884B /* MTRDeviceType.mm */ = {isa = PBXFileReference; lastKnownFileType = sourcecode.cpp.objcpp; path = MTRDeviceType.mm; sourceTree = "<group>"; };
		5109E9B62CB8B83D0006884B /* MTRDeviceTypeTests.m */ = {isa = PBXFileReference; lastKnownFileType = sourcecode.c.objc; path = MTRDeviceTypeTests.m; sourceTree = "<group>"; };
		5109E9B82CC1F23E0006884B /* MTRDeviceClusterData.h */ = {isa = PBXFileReference; lastKnownFileType = sourcecode.c.h; path = MTRDeviceClusterData.h; sourceTree = "<group>"; };
		5109E9B92CC1F23E0006884B /* MTRDeviceClusterData.mm */ = {isa = PBXFileReference; lastKnownFileType = sourcecode.cpp.objcpp; path = MTRDeviceClusterData.mm; sourceTree = "<group>"; };
		5109E9BE2CCAD64F0006884B /* MTRDeviceDataValidation.h */ = {isa = PBXFileReference; lastKnownFileType = sourcecode.c.h; path = MTRDeviceDataValidation.h; sourceTree = "<group>"; };
		5109E9BF2CCAD64F0006884B /* MTRDeviceDataValidation.mm */ = {isa = PBXFileReference; lastKnownFileType = sourcecode.cpp.objcpp; path = MTRDeviceDataValidation.mm; sourceTree = "<group>"; };
		510A07482A685D3900A9241C /* Matter.apinotes */ = {isa = PBXFileReference; lastKnownFileType = text.apinotes; name = Matter.apinotes; path = CHIP/Matter.apinotes; sourceTree = "<group>"; };
		510CECA6297F72470064E0B3 /* MTROperationalCertificateIssuerTests.m */ = {isa = PBXFileReference; fileEncoding = 4; lastKnownFileType = sourcecode.c.objc; path = MTROperationalCertificateIssuerTests.m; sourceTree = "<group>"; };
		5117DD3629A931AD00FFA1AA /* MTROperationalBrowser.mm */ = {isa = PBXFileReference; fileEncoding = 4; lastKnownFileType = sourcecode.cpp.objcpp; path = MTROperationalBrowser.mm; sourceTree = "<group>"; };
		5117DD3729A931AE00FFA1AA /* MTROperationalBrowser.h */ = {isa = PBXFileReference; fileEncoding = 4; lastKnownFileType = sourcecode.c.h; path = MTROperationalBrowser.h; sourceTree = "<group>"; };
		511913F928C100EF009235E9 /* MTRBaseSubscriptionCallback.mm */ = {isa = PBXFileReference; fileEncoding = 4; lastKnownFileType = sourcecode.cpp.objcpp; path = MTRBaseSubscriptionCallback.mm; sourceTree = "<group>"; };
		511913FA28C100EF009235E9 /* MTRBaseSubscriptionCallback.h */ = {isa = PBXFileReference; fileEncoding = 4; lastKnownFileType = sourcecode.c.h; path = MTRBaseSubscriptionCallback.h; sourceTree = "<group>"; };
		512431182BA0C09A000BC136 /* Commands.h */ = {isa = PBXFileReference; fileEncoding = 4; lastKnownFileType = sourcecode.c.h; path = Commands.h; sourceTree = "<group>"; };
		512431192BA0C09A000BC136 /* ResetMRPParametersCommand.h */ = {isa = PBXFileReference; fileEncoding = 4; lastKnownFileType = sourcecode.c.h; path = ResetMRPParametersCommand.h; sourceTree = "<group>"; };
		5124311A2BA0C09A000BC136 /* ResetMRPParametersCommand.mm */ = {isa = PBXFileReference; fileEncoding = 4; lastKnownFileType = sourcecode.cpp.objcpp; path = ResetMRPParametersCommand.mm; sourceTree = "<group>"; };
		5124311B2BA0C09A000BC136 /* SetMRPParametersCommand.h */ = {isa = PBXFileReference; fileEncoding = 4; lastKnownFileType = sourcecode.c.h; path = SetMRPParametersCommand.h; sourceTree = "<group>"; };
		5124311C2BA0C09A000BC136 /* SetMRPParametersCommand.mm */ = {isa = PBXFileReference; fileEncoding = 4; lastKnownFileType = sourcecode.cpp.objcpp; path = SetMRPParametersCommand.mm; sourceTree = "<group>"; };
		5129BCFC26A9EE3300122DDF /* MTRError.h */ = {isa = PBXFileReference; lastKnownFileType = sourcecode.c.h; path = MTRError.h; sourceTree = "<group>"; };
		5131BF642BE2E1B000D5D6BC /* MTRTestCase.mm */ = {isa = PBXFileReference; fileEncoding = 4; lastKnownFileType = sourcecode.cpp.objcpp; path = MTRTestCase.mm; sourceTree = "<group>"; };
		5131BF652BE2E1B000D5D6BC /* MTRTestCase.h */ = {isa = PBXFileReference; fileEncoding = 4; lastKnownFileType = sourcecode.c.h; path = MTRTestCase.h; sourceTree = "<group>"; };
		51339B1E2A0DA64D00C798C1 /* MTRCertificateValidityTests.m */ = {isa = PBXFileReference; fileEncoding = 4; lastKnownFileType = sourcecode.c.objc; path = MTRCertificateValidityTests.m; sourceTree = "<group>"; };
		5136660F28067D540025EDAE /* MTRDeviceController_Internal.h */ = {isa = PBXFileReference; fileEncoding = 4; lastKnownFileType = sourcecode.c.h; path = MTRDeviceController_Internal.h; sourceTree = "<group>"; };
		5136661028067D540025EDAE /* MTRDeviceControllerFactory.mm */ = {isa = PBXFileReference; fileEncoding = 4; lastKnownFileType = sourcecode.cpp.objcpp; path = MTRDeviceControllerFactory.mm; sourceTree = "<group>"; };
		5136661128067D540025EDAE /* MTRDeviceControllerFactory_Internal.h */ = {isa = PBXFileReference; fileEncoding = 4; lastKnownFileType = sourcecode.c.h; path = MTRDeviceControllerFactory_Internal.h; sourceTree = "<group>"; };
		5136661228067D550025EDAE /* MTRDeviceControllerFactory.h */ = {isa = PBXFileReference; fileEncoding = 4; lastKnownFileType = sourcecode.c.h; path = MTRDeviceControllerFactory.h; sourceTree = "<group>"; };
		513DDB852761F69300DAA01A /* MTRAttributeTLVValueDecoder_Internal.h */ = {isa = PBXFileReference; fileEncoding = 4; lastKnownFileType = sourcecode.c.h; path = MTRAttributeTLVValueDecoder_Internal.h; sourceTree = "<group>"; };
		513DDB892761F6F900DAA01A /* MTRAttributeTLVValueDecoder.mm */ = {isa = PBXFileReference; fileEncoding = 4; lastKnownFileType = sourcecode.cpp.objcpp; path = MTRAttributeTLVValueDecoder.mm; sourceTree = "<group>"; };
		5142E39729D377F000A206F0 /* MTROTAProviderTests.m */ = {isa = PBXFileReference; fileEncoding = 4; lastKnownFileType = sourcecode.c.objc; path = MTROTAProviderTests.m; sourceTree = "<group>"; };
		5143041F2914CED9004DC7FE /* generic-callback-stubs.cpp */ = {isa = PBXFileReference; fileEncoding = 4; lastKnownFileType = sourcecode.cpp.cpp; name = "generic-callback-stubs.cpp"; path = "util/generic-callback-stubs.cpp"; sourceTree = "<group>"; };
		5143851C2A65885400EDC8E6 /* MatterTests-Bridging-Header.h */ = {isa = PBXFileReference; lastKnownFileType = sourcecode.c.h; path = "MatterTests-Bridging-Header.h"; sourceTree = "<group>"; };
		5143851D2A65885500EDC8E6 /* MTRSwiftPairingTests.swift */ = {isa = PBXFileReference; fileEncoding = 4; lastKnownFileType = sourcecode.swift; path = MTRSwiftPairingTests.swift; sourceTree = "<group>"; };
		514654482A72F9DF00904E61 /* MTRDemuxingStorage.mm */ = {isa = PBXFileReference; fileEncoding = 4; lastKnownFileType = sourcecode.cpp.objcpp; path = MTRDemuxingStorage.mm; sourceTree = "<group>"; };
		5146544A2A72F9F500904E61 /* MTRDemuxingStorage.h */ = {isa = PBXFileReference; fileEncoding = 4; lastKnownFileType = sourcecode.c.h; path = MTRDemuxingStorage.h; sourceTree = "<group>"; };
		514A98AC2CD98C5E000EF4FD /* MTRAttributeValueWaiter.h */ = {isa = PBXFileReference; lastKnownFileType = sourcecode.c.h; path = MTRAttributeValueWaiter.h; sourceTree = "<group>"; };
		514A98AD2CD98C5E000EF4FD /* MTRAttributeValueWaiter.mm */ = {isa = PBXFileReference; lastKnownFileType = sourcecode.cpp.objcpp; path = MTRAttributeValueWaiter.mm; sourceTree = "<group>"; };
		514A98AE2CD98C5E000EF4FD /* MTRAttributeValueWaiter_Internal.h */ = {isa = PBXFileReference; lastKnownFileType = sourcecode.c.h; path = MTRAttributeValueWaiter_Internal.h; sourceTree = "<group>"; };
		514C79EF2B62ADDA00DD6D7B /* descriptor.cpp */ = {isa = PBXFileReference; fileEncoding = 4; lastKnownFileType = sourcecode.cpp.cpp; name = descriptor.cpp; path = clusters/descriptor/descriptor.cpp; sourceTree = "<group>"; };
		514C79F22B62ED5500DD6D7B /* attribute-storage.cpp */ = {isa = PBXFileReference; fileEncoding = 4; lastKnownFileType = sourcecode.cpp.cpp; name = "attribute-storage.cpp"; path = "util/attribute-storage.cpp"; sourceTree = "<group>"; };
		514C79F52B62F0B900DD6D7B /* util.cpp */ = {isa = PBXFileReference; fileEncoding = 4; lastKnownFileType = sourcecode.cpp.cpp; name = util.cpp; path = util/util.cpp; sourceTree = "<group>"; };
		514C79FB2B62F94C00DD6D7B /* ota-provider.cpp */ = {isa = PBXFileReference; fileEncoding = 4; lastKnownFileType = sourcecode.cpp.cpp; name = "ota-provider.cpp"; path = "clusters/ota-provider/ota-provider.cpp"; sourceTree = "<group>"; };
		514C79FF2B64223400DD6D7B /* MTRServerAttribute_Internal.h */ = {isa = PBXFileReference; fileEncoding = 4; lastKnownFileType = sourcecode.c.h; path = MTRServerAttribute_Internal.h; sourceTree = "<group>"; };
		514C7A002B64223400DD6D7B /* MTRServerEndpoint_Internal.h */ = {isa = PBXFileReference; fileEncoding = 4; lastKnownFileType = sourcecode.c.h; path = MTRServerEndpoint_Internal.h; sourceTree = "<group>"; };
		514C7A032B6436D500DD6D7B /* MTRServerCluster_Internal.h */ = {isa = PBXFileReference; fileEncoding = 4; lastKnownFileType = sourcecode.c.h; path = MTRServerCluster_Internal.h; sourceTree = "<group>"; };
		51565CAD2A79D42100469F18 /* MTRConversion.mm */ = {isa = PBXFileReference; fileEncoding = 4; lastKnownFileType = sourcecode.cpp.objcpp; path = MTRConversion.mm; sourceTree = "<group>"; };
		51565CAF2A7AD77600469F18 /* MTRDeviceControllerDataStore.h */ = {isa = PBXFileReference; fileEncoding = 4; lastKnownFileType = sourcecode.c.h; path = MTRDeviceControllerDataStore.h; sourceTree = "<group>"; };
		51565CB02A7AD77600469F18 /* MTRDeviceControllerDataStore.mm */ = {isa = PBXFileReference; fileEncoding = 4; lastKnownFileType = sourcecode.cpp.objcpp; path = MTRDeviceControllerDataStore.mm; sourceTree = "<group>"; };
		51565CB32A7AD78D00469F18 /* MTRDeviceControllerStorageDelegate.h */ = {isa = PBXFileReference; fileEncoding = 4; lastKnownFileType = sourcecode.c.h; path = MTRDeviceControllerStorageDelegate.h; sourceTree = "<group>"; };
		51565CB52A7B0D6600469F18 /* MTRDeviceControllerParameters.h */ = {isa = PBXFileReference; fileEncoding = 4; lastKnownFileType = sourcecode.c.h; path = MTRDeviceControllerParameters.h; sourceTree = "<group>"; };
		515BE4EC2B72C0C5000BC1FD /* MTRUnfairLock.h */ = {isa = PBXFileReference; fileEncoding = 4; lastKnownFileType = sourcecode.c.h; path = MTRUnfairLock.h; sourceTree = "<group>"; };
		515C1C6D284F9FFB00A48F0C /* MTRFramework.mm */ = {isa = PBXFileReference; fileEncoding = 4; lastKnownFileType = sourcecode.cpp.objcpp; path = MTRFramework.mm; sourceTree = "<group>"; };
		515C1C6E284F9FFB00A48F0C /* MTRFramework.h */ = {isa = PBXFileReference; fileEncoding = 4; lastKnownFileType = sourcecode.c.h; path = MTRFramework.h; sourceTree = "<group>"; };
		516415FA2B6ACA8300D5CE11 /* MTRServerAccessControl.mm */ = {isa = PBXFileReference; fileEncoding = 4; lastKnownFileType = sourcecode.cpp.objcpp; path = MTRServerAccessControl.mm; sourceTree = "<group>"; };
		516415FB2B6ACA8300D5CE11 /* MTRServerAccessControl.h */ = {isa = PBXFileReference; fileEncoding = 4; lastKnownFileType = sourcecode.c.h; path = MTRServerAccessControl.h; sourceTree = "<group>"; };
		516415FE2B6B132200D5CE11 /* DataModelHandler.cpp */ = {isa = PBXFileReference; fileEncoding = 4; lastKnownFileType = sourcecode.cpp.cpp; name = DataModelHandler.cpp; path = util/DataModelHandler.cpp; sourceTree = "<group>"; };
		516416002B6B483C00D5CE11 /* MTRIMDispatch.mm */ = {isa = PBXFileReference; fileEncoding = 4; lastKnownFileType = sourcecode.cpp.objcpp; path = MTRIMDispatch.mm; sourceTree = "<group>"; };
		5165A4B22C5AB978002B9799 /* MTRClusterNamesTests.m */ = {isa = PBXFileReference; fileEncoding = 4; lastKnownFileType = sourcecode.c.objc; path = MTRClusterNamesTests.m; sourceTree = "<group>"; };
		51669AEF2913204400F4AA36 /* MTRBackwardsCompatTests.m */ = {isa = PBXFileReference; fileEncoding = 4; lastKnownFileType = sourcecode.c.objc; path = MTRBackwardsCompatTests.m; sourceTree = "<group>"; };
		5173A47229C0E2ED00F67F48 /* MTRFabricInfo_Internal.h */ = {isa = PBXFileReference; fileEncoding = 4; lastKnownFileType = sourcecode.c.h; path = MTRFabricInfo_Internal.h; sourceTree = "<group>"; };
		5173A47329C0E2ED00F67F48 /* MTRFabricInfo.mm */ = {isa = PBXFileReference; fileEncoding = 4; lastKnownFileType = sourcecode.cpp.objcpp; path = MTRFabricInfo.mm; sourceTree = "<group>"; };
		5173A47429C0E2ED00F67F48 /* MTRFabricInfo.h */ = {isa = PBXFileReference; fileEncoding = 4; lastKnownFileType = sourcecode.c.h; path = MTRFabricInfo.h; sourceTree = "<group>"; };
		5173A47829C0E82300F67F48 /* MTRFabricInfoTests.m */ = {isa = PBXFileReference; fileEncoding = 4; lastKnownFileType = sourcecode.c.objc; path = MTRFabricInfoTests.m; sourceTree = "<group>"; };
		51742B4829CB5F45009974FE /* MTRTestResetCommissioneeHelper.h */ = {isa = PBXFileReference; fileEncoding = 4; lastKnownFileType = sourcecode.c.h; path = MTRTestResetCommissioneeHelper.h; sourceTree = "<group>"; };
		51742B4929CB5FC0009974FE /* MTRTestResetCommissioneeHelper.m */ = {isa = PBXFileReference; fileEncoding = 4; lastKnownFileType = sourcecode.c.objc; path = MTRTestResetCommissioneeHelper.m; sourceTree = "<group>"; };
		51742B4D29CB6B88009974FE /* MTRPairingTests.m */ = {isa = PBXFileReference; fileEncoding = 4; lastKnownFileType = sourcecode.c.objc; path = MTRPairingTests.m; sourceTree = "<group>"; };
		5178E6592AE097A20069DF72 /* MTRCommandPayloads_Internal.zapt */ = {isa = PBXFileReference; lastKnownFileType = text; path = MTRCommandPayloads_Internal.zapt; sourceTree = "<group>"; };
		5178E65A2AE097A20069DF72 /* MTRCommandTimedCheck-src.zapt */ = {isa = PBXFileReference; lastKnownFileType = text; path = "MTRCommandTimedCheck-src.zapt"; sourceTree = "<group>"; };
		5178E65B2AE097B30069DF72 /* availability.yaml */ = {isa = PBXFileReference; fileEncoding = 4; lastKnownFileType = text.yaml; path = availability.yaml; sourceTree = "<group>"; };
		5178E67D2AE098210069DF72 /* MTRCommandTimedCheck.mm */ = {isa = PBXFileReference; fileEncoding = 4; lastKnownFileType = sourcecode.cpp.objcpp; path = MTRCommandTimedCheck.mm; sourceTree = "<group>"; };
		5178E67F2AE098510069DF72 /* MTRCommandTimedCheck.h */ = {isa = PBXFileReference; fileEncoding = 4; lastKnownFileType = sourcecode.c.h; path = MTRCommandTimedCheck.h; sourceTree = "<group>"; };
		5178E6802AE098520069DF72 /* MTRCommissionableBrowserResult_Internal.h */ = {isa = PBXFileReference; fileEncoding = 4; lastKnownFileType = sourcecode.c.h; path = MTRCommissionableBrowserResult_Internal.h; sourceTree = "<group>"; };
		517BF3EE282B62B800A8B7DB /* MTRCertificates.h */ = {isa = PBXFileReference; fileEncoding = 4; lastKnownFileType = sourcecode.c.h; path = MTRCertificates.h; sourceTree = "<group>"; };
		517BF3EF282B62B800A8B7DB /* MTRCertificates.mm */ = {isa = PBXFileReference; fileEncoding = 4; lastKnownFileType = sourcecode.cpp.objcpp; path = MTRCertificates.mm; sourceTree = "<group>"; };
		517BF3F2282B62CB00A8B7DB /* MTRCertificateTests.m */ = {isa = PBXFileReference; fileEncoding = 4; lastKnownFileType = sourcecode.c.objc; path = MTRCertificateTests.m; sourceTree = "<group>"; };
		518D3F812AA132DC008E0007 /* MTRTestPerControllerStorage.m */ = {isa = PBXFileReference; fileEncoding = 4; lastKnownFileType = sourcecode.c.objc; path = MTRTestPerControllerStorage.m; sourceTree = "<group>"; };
		518D3F822AA132DC008E0007 /* MTRTestPerControllerStorage.h */ = {isa = PBXFileReference; fileEncoding = 4; lastKnownFileType = sourcecode.c.h; path = MTRTestPerControllerStorage.h; sourceTree = "<group>"; };
		518D3F842AA14006008E0007 /* MTRControllerAdvertisingTests.m */ = {isa = PBXFileReference; fileEncoding = 4; lastKnownFileType = sourcecode.c.objc; path = MTRControllerAdvertisingTests.m; sourceTree = "<group>"; };
		519498312A25581C00B3BABE /* MTRSetupPayloadInitializationTests.m */ = {isa = PBXFileReference; fileEncoding = 4; lastKnownFileType = sourcecode.c.objc; path = MTRSetupPayloadInitializationTests.m; sourceTree = "<group>"; };
		51A2F1312A00402A00F03298 /* MTRDataValueParserTests.m */ = {isa = PBXFileReference; fileEncoding = 4; lastKnownFileType = sourcecode.c.objc; path = MTRDataValueParserTests.m; sourceTree = "<group>"; };
		51B22C1D2740CB0A008D5055 /* MTRStructsObjc.h */ = {isa = PBXFileReference; fileEncoding = 4; lastKnownFileType = sourcecode.c.h; path = MTRStructsObjc.h; sourceTree = "<group>"; };
		51B22C212740CB1D008D5055 /* MTRCommandPayloadsObjc.h */ = {isa = PBXFileReference; fileEncoding = 4; lastKnownFileType = sourcecode.c.h; path = MTRCommandPayloadsObjc.h; sourceTree = "<group>"; };
		51B22C252740CB32008D5055 /* MTRStructsObjc.mm */ = {isa = PBXFileReference; fileEncoding = 4; lastKnownFileType = sourcecode.cpp.objcpp; path = MTRStructsObjc.mm; sourceTree = "<group>"; };
		51B22C292740CB47008D5055 /* MTRCommandPayloadsObjc.mm */ = {isa = PBXFileReference; fileEncoding = 4; lastKnownFileType = sourcecode.cpp.objcpp; path = MTRCommandPayloadsObjc.mm; sourceTree = "<group>"; };
		51B6C5C72AD85B47003F4D3A /* MTRCommandPayloads_Internal.zapt */ = {isa = PBXFileReference; fileEncoding = 4; lastKnownFileType = text; path = MTRCommandPayloads_Internal.zapt; sourceTree = "<group>"; };
		51C659D72BA3787500C54922 /* MTRTimeUtils.h */ = {isa = PBXFileReference; fileEncoding = 4; lastKnownFileType = sourcecode.c.h; path = MTRTimeUtils.h; sourceTree = "<group>"; };
		51C659D82BA3787500C54922 /* MTRTimeUtils.mm */ = {isa = PBXFileReference; fileEncoding = 4; lastKnownFileType = sourcecode.cpp.objcpp; path = MTRTimeUtils.mm; sourceTree = "<group>"; };
		51C8E3F72825CDB600D47D00 /* MTRTestKeys.m */ = {isa = PBXFileReference; fileEncoding = 4; lastKnownFileType = sourcecode.c.objc; path = MTRTestKeys.m; sourceTree = "<group>"; };
		51C984602A61CE2A00B0AD9A /* MTRFabricInfoChecker.m */ = {isa = PBXFileReference; fileEncoding = 4; lastKnownFileType = sourcecode.c.objc; path = MTRFabricInfoChecker.m; sourceTree = "<group>"; };
		51C984612A61CE2A00B0AD9A /* MTRFabricInfoChecker.h */ = {isa = PBXFileReference; fileEncoding = 4; lastKnownFileType = sourcecode.c.h; path = MTRFabricInfoChecker.h; sourceTree = "<group>"; };
		51D0B1252B617246006E3511 /* MTRServerEndpoint.mm */ = {isa = PBXFileReference; fileEncoding = 4; lastKnownFileType = sourcecode.cpp.objcpp; path = MTRServerEndpoint.mm; sourceTree = "<group>"; };
		51D0B1262B617246006E3511 /* MTRServerEndpoint.h */ = {isa = PBXFileReference; fileEncoding = 4; lastKnownFileType = sourcecode.c.h; path = MTRServerEndpoint.h; sourceTree = "<group>"; };
		51D0B1292B61766F006E3511 /* MTRServerEndpointTests.m */ = {isa = PBXFileReference; fileEncoding = 4; lastKnownFileType = sourcecode.c.objc; path = MTRServerEndpointTests.m; sourceTree = "<group>"; };
		51D0B12B2B6177D9006E3511 /* MTRAccessGrant.mm */ = {isa = PBXFileReference; fileEncoding = 4; lastKnownFileType = sourcecode.cpp.objcpp; path = MTRAccessGrant.mm; sourceTree = "<group>"; };
		51D0B12C2B6177D9006E3511 /* MTRAccessGrant.h */ = {isa = PBXFileReference; fileEncoding = 4; lastKnownFileType = sourcecode.c.h; path = MTRAccessGrant.h; sourceTree = "<group>"; };
		51D0B1362B618CC6006E3511 /* MTRServerAttribute.h */ = {isa = PBXFileReference; fileEncoding = 4; lastKnownFileType = sourcecode.c.h; path = MTRServerAttribute.h; sourceTree = "<group>"; };
		51D0B1372B618CC6006E3511 /* MTRServerAttribute.mm */ = {isa = PBXFileReference; fileEncoding = 4; lastKnownFileType = sourcecode.cpp.objcpp; path = MTRServerAttribute.mm; sourceTree = "<group>"; };
		51D0B13A2B61B2F2006E3511 /* MTRDeviceTypeRevision.h */ = {isa = PBXFileReference; fileEncoding = 4; lastKnownFileType = sourcecode.c.h; path = MTRDeviceTypeRevision.h; sourceTree = "<group>"; };
		51D0B13B2B61B2F2006E3511 /* MTRDeviceTypeRevision.mm */ = {isa = PBXFileReference; fileEncoding = 4; lastKnownFileType = sourcecode.cpp.objcpp; path = MTRDeviceTypeRevision.mm; sourceTree = "<group>"; };
		51D0B13E2B61B3A3006E3511 /* MTRServerCluster.h */ = {isa = PBXFileReference; fileEncoding = 4; lastKnownFileType = sourcecode.c.h; path = MTRServerCluster.h; sourceTree = "<group>"; };
		51D0B13F2B61B3A3006E3511 /* MTRServerCluster.mm */ = {isa = PBXFileReference; fileEncoding = 4; lastKnownFileType = sourcecode.cpp.objcpp; path = MTRServerCluster.mm; sourceTree = "<group>"; };
		51D10D2D2808E2CA00E8CA3D /* MTRTestStorage.m */ = {isa = PBXFileReference; fileEncoding = 4; lastKnownFileType = sourcecode.c.objc; path = MTRTestStorage.m; sourceTree = "<group>"; };
		51D9CB0A2BA37DCE0049D6DB /* MTRDSTOffsetTests.m */ = {isa = PBXFileReference; fileEncoding = 4; lastKnownFileType = sourcecode.c.objc; path = MTRDSTOffsetTests.m; sourceTree = "<group>"; };
		51E0FC0F2ACBBF230001E197 /* MTRSwiftDeviceTests.swift */ = {isa = PBXFileReference; fileEncoding = 4; lastKnownFileType = sourcecode.swift; path = MTRSwiftDeviceTests.swift; sourceTree = "<group>"; };
		51E24E72274E0DAC007CCF6E /* MTRErrorTestUtils.mm */ = {isa = PBXFileReference; fileEncoding = 4; lastKnownFileType = sourcecode.cpp.objcpp; path = MTRErrorTestUtils.mm; sourceTree = "<group>"; };
		51E51FBC282AD37A00FC978D /* MTRDeviceControllerStartupParams.h */ = {isa = PBXFileReference; fileEncoding = 4; lastKnownFileType = sourcecode.c.h; path = MTRDeviceControllerStartupParams.h; sourceTree = "<group>"; };
		51E51FBD282AD37A00FC978D /* MTRDeviceControllerStartupParams_Internal.h */ = {isa = PBXFileReference; fileEncoding = 4; lastKnownFileType = sourcecode.c.h; path = MTRDeviceControllerStartupParams_Internal.h; sourceTree = "<group>"; };
		51E51FBE282AD37A00FC978D /* MTRDeviceControllerStartupParams.mm */ = {isa = PBXFileReference; fileEncoding = 4; lastKnownFileType = sourcecode.cpp.objcpp; path = MTRDeviceControllerStartupParams.mm; sourceTree = "<group>"; };
		51E95DF72A78110900A434F0 /* MTRPerControllerStorageTests.m */ = {isa = PBXFileReference; fileEncoding = 4; lastKnownFileType = sourcecode.c.objc; path = MTRPerControllerStorageTests.m; sourceTree = "<group>"; };
		51E95DF92A78443C00A434F0 /* MTRSessionResumptionStorageBridge.h */ = {isa = PBXFileReference; fileEncoding = 4; lastKnownFileType = sourcecode.c.h; path = MTRSessionResumptionStorageBridge.h; sourceTree = "<group>"; };
		51E95DFA2A78443C00A434F0 /* MTRSessionResumptionStorageBridge.mm */ = {isa = PBXFileReference; fileEncoding = 4; lastKnownFileType = sourcecode.cpp.objcpp; path = MTRSessionResumptionStorageBridge.mm; sourceTree = "<group>"; };
		51EF279E2A2A3EB100E33F75 /* MTRBackwardsCompatShims.h */ = {isa = PBXFileReference; fileEncoding = 4; lastKnownFileType = sourcecode.c.h; path = MTRBackwardsCompatShims.h; sourceTree = "<group>"; };
		51F522662AE7071E000C4050 /* MTRDeviceTypeMetadata-src.zapt */ = {isa = PBXFileReference; lastKnownFileType = text; path = "MTRDeviceTypeMetadata-src.zapt"; sourceTree = "<group>"; };
		51F522672AE70734000C4050 /* MTRDeviceTypeMetadata.mm */ = {isa = PBXFileReference; fileEncoding = 4; lastKnownFileType = sourcecode.cpp.objcpp; path = MTRDeviceTypeMetadata.mm; sourceTree = "<group>"; };
		51F522692AE70761000C4050 /* MTRDeviceTypeMetadata.h */ = {isa = PBXFileReference; fileEncoding = 4; lastKnownFileType = sourcecode.c.h; path = MTRDeviceTypeMetadata.h; sourceTree = "<group>"; };
		51F9F9D32BF7A9EE00FEA0E2 /* MTRTestCase+ServerAppRunner.h */ = {isa = PBXFileReference; fileEncoding = 4; lastKnownFileType = sourcecode.c.h; path = "MTRTestCase+ServerAppRunner.h"; sourceTree = "<group>"; };
		51F9F9D42BF7A9EE00FEA0E2 /* MTRTestCase+ServerAppRunner.m */ = {isa = PBXFileReference; fileEncoding = 4; lastKnownFileType = sourcecode.c.objc; path = "MTRTestCase+ServerAppRunner.m"; sourceTree = "<group>"; };
		51FE72342ACDB40000437032 /* MTRCommandPayloads_Internal.h */ = {isa = PBXFileReference; fileEncoding = 4; lastKnownFileType = sourcecode.c.h; path = MTRCommandPayloads_Internal.h; sourceTree = "<group>"; };
		51FE723E2ACDEF3E00437032 /* MTRCommandPayloadExtensions_Internal.h */ = {isa = PBXFileReference; fileEncoding = 4; lastKnownFileType = sourcecode.c.h; path = MTRCommandPayloadExtensions_Internal.h; sourceTree = "<group>"; };
		5A60370727EA1FF60020DB79 /* MTRClusterStateCacheContainer+XPC.h */ = {isa = PBXFileReference; lastKnownFileType = sourcecode.c.h; path = "MTRClusterStateCacheContainer+XPC.h"; sourceTree = "<group>"; };
		5A6FEC8B27B5609C00F25F42 /* MTRDeviceOverXPC.h */ = {isa = PBXFileReference; lastKnownFileType = sourcecode.c.h; path = MTRDeviceOverXPC.h; sourceTree = "<group>"; };
		5A6FEC8D27B5624E00F25F42 /* MTRDeviceControllerOverXPC.h */ = {isa = PBXFileReference; lastKnownFileType = sourcecode.c.h; path = MTRDeviceControllerOverXPC.h; sourceTree = "<group>"; };
		5A6FEC8F27B563D900F25F42 /* MTRDeviceControllerOverXPC.mm */ = {isa = PBXFileReference; lastKnownFileType = sourcecode.cpp.objcpp; path = MTRDeviceControllerOverXPC.mm; sourceTree = "<group>"; };
		5A6FEC9427B5976200F25F42 /* MTRDeviceControllerXPCConnection.h */ = {isa = PBXFileReference; lastKnownFileType = sourcecode.c.h; path = MTRDeviceControllerXPCConnection.h; sourceTree = "<group>"; };
		5A6FEC9527B5983000F25F42 /* MTRDeviceControllerXPCConnection.mm */ = {isa = PBXFileReference; lastKnownFileType = sourcecode.cpp.objcpp; path = MTRDeviceControllerXPCConnection.mm; sourceTree = "<group>"; };
		5A6FEC9727B5C6AF00F25F42 /* MTRDeviceOverXPC.mm */ = {isa = PBXFileReference; lastKnownFileType = sourcecode.cpp.objcpp; path = MTRDeviceOverXPC.mm; sourceTree = "<group>"; };
		5A6FEC9C27B5E48800F25F42 /* MTRXPCProtocolTests.m */ = {isa = PBXFileReference; lastKnownFileType = sourcecode.c.objc; path = MTRXPCProtocolTests.m; sourceTree = "<group>"; };
		5A7947DD27BEC3F500434CF2 /* MTRXPCListenerSampleTests.m */ = {isa = PBXFileReference; lastKnownFileType = sourcecode.c.objc; path = MTRXPCListenerSampleTests.m; sourceTree = "<group>"; };
		5A7947E227C0101200434CF2 /* MTRDeviceController+XPC.h */ = {isa = PBXFileReference; lastKnownFileType = sourcecode.c.h; path = "MTRDeviceController+XPC.h"; sourceTree = "<group>"; };
		5A7947E327C0129500434CF2 /* MTRDeviceController+XPC.mm */ = {isa = PBXFileReference; lastKnownFileType = sourcecode.cpp.objcpp; path = "MTRDeviceController+XPC.mm"; sourceTree = "<group>"; };
		5A830D6B27CFCF590053B85D /* MTRDeviceControllerOverXPC_Internal.h */ = {isa = PBXFileReference; lastKnownFileType = sourcecode.c.h; path = MTRDeviceControllerOverXPC_Internal.h; sourceTree = "<group>"; };
		5ACDDD7927CD129700EFD68A /* MTRClusterStateCacheContainer.h */ = {isa = PBXFileReference; lastKnownFileType = sourcecode.c.h; path = MTRClusterStateCacheContainer.h; sourceTree = "<group>"; };
		5ACDDD7B27CD14AF00EFD68A /* MTRClusterStateCacheContainer_Internal.h */ = {isa = PBXFileReference; lastKnownFileType = sourcecode.c.h; path = MTRClusterStateCacheContainer_Internal.h; sourceTree = "<group>"; };
		5ACDDD7C27CD16D200EFD68A /* MTRClusterStateCacheContainer.mm */ = {isa = PBXFileReference; lastKnownFileType = sourcecode.cpp.objcpp; path = MTRClusterStateCacheContainer.mm; sourceTree = "<group>"; };
		5AE6D4E327A99041001F2493 /* MTRDeviceTests.m */ = {isa = PBXFileReference; lastKnownFileType = sourcecode.c.objc; path = MTRDeviceTests.m; sourceTree = "<group>"; };
		75139A6C2B7FE19100E3A919 /* MTRTestDeclarations.h */ = {isa = PBXFileReference; lastKnownFileType = sourcecode.c.h; path = MTRTestDeclarations.h; sourceTree = "<group>"; };
		75139A6D2B7FE5D600E3A919 /* MTRDeviceControllerLocalTestStorage.h */ = {isa = PBXFileReference; lastKnownFileType = sourcecode.c.h; path = MTRDeviceControllerLocalTestStorage.h; sourceTree = "<group>"; };
		75139A6E2B7FE5E900E3A919 /* MTRDeviceControllerLocalTestStorage.mm */ = {isa = PBXFileReference; lastKnownFileType = sourcecode.cpp.objcpp; path = MTRDeviceControllerLocalTestStorage.mm; sourceTree = "<group>"; };
<<<<<<< HEAD
		7534D1762CF8CDDF00F64654 /* AttributePersistenceProvider.h */ = {isa = PBXFileReference; lastKnownFileType = sourcecode.c.h; name = AttributePersistenceProvider.h; path = ../../app/util/persistence/AttributePersistenceProvider.h; sourceTree = "<group>"; };
		7534D1772CF8CDDF00F64654 /* AttributePersistenceProvider.cpp */ = {isa = PBXFileReference; lastKnownFileType = sourcecode.cpp.cpp; name = AttributePersistenceProvider.cpp; path = ../../app/util/persistence/AttributePersistenceProvider.cpp; sourceTree = "<group>"; };
		7534D17C2CF8CE2000F64654 /* DefaultAttributePersistenceProvider.h */ = {isa = PBXFileReference; lastKnownFileType = sourcecode.c.h; name = DefaultAttributePersistenceProvider.h; path = ../../app/util/persistence/DefaultAttributePersistenceProvider.h; sourceTree = "<group>"; };
		7534D17D2CF8CE2000F64654 /* DefaultAttributePersistenceProvider.cpp */ = {isa = PBXFileReference; lastKnownFileType = sourcecode.cpp.cpp; name = DefaultAttributePersistenceProvider.cpp; path = ../../app/util/persistence/DefaultAttributePersistenceProvider.cpp; sourceTree = "<group>"; };
=======
		7534D1762CF8CDDF00F64654 /* AttributePersistenceProvider.h */ = {isa = PBXFileReference; lastKnownFileType = sourcecode.c.h; path = AttributePersistenceProvider.h; sourceTree = "<group>"; };
		7534D1772CF8CDDF00F64654 /* AttributePersistenceProvider.cpp */ = {isa = PBXFileReference; lastKnownFileType = sourcecode.cpp.cpp; path = AttributePersistenceProvider.cpp; sourceTree = "<group>"; };
		7534D17C2CF8CE2000F64654 /* DefaultAttributePersistenceProvider.h */ = {isa = PBXFileReference; lastKnownFileType = sourcecode.c.h; path = DefaultAttributePersistenceProvider.h; sourceTree = "<group>"; };
		7534D17D2CF8CE2000F64654 /* DefaultAttributePersistenceProvider.cpp */ = {isa = PBXFileReference; lastKnownFileType = sourcecode.cpp.cpp; path = DefaultAttributePersistenceProvider.cpp; sourceTree = "<group>"; };
>>>>>>> e8698393
		7534F12628BFF20300390851 /* MTRDeviceAttestationDelegate.mm */ = {isa = PBXFileReference; fileEncoding = 4; lastKnownFileType = sourcecode.cpp.objcpp; path = MTRDeviceAttestationDelegate.mm; sourceTree = "<group>"; };
		7534F12728BFF20300390851 /* MTRDeviceAttestationDelegate_Internal.h */ = {isa = PBXFileReference; fileEncoding = 4; lastKnownFileType = sourcecode.c.h; path = MTRDeviceAttestationDelegate_Internal.h; sourceTree = "<group>"; };
		754784632BFE65B70089C372 /* MTRDeviceStorageBehaviorConfiguration.h */ = {isa = PBXFileReference; lastKnownFileType = sourcecode.c.h; path = MTRDeviceStorageBehaviorConfiguration.h; sourceTree = "<group>"; };
		754784642BFE65CB0089C372 /* MTRDeviceStorageBehaviorConfiguration.mm */ = {isa = PBXFileReference; lastKnownFileType = sourcecode.cpp.objcpp; path = MTRDeviceStorageBehaviorConfiguration.mm; sourceTree = "<group>"; };
		754784662BFE6B890089C372 /* MTRDeviceStorageBehaviorConfiguration_Internal.h */ = {isa = PBXFileReference; lastKnownFileType = sourcecode.c.h; path = MTRDeviceStorageBehaviorConfiguration_Internal.h; sourceTree = "<group>"; };
		754F3DF327FBB94B00E60580 /* MTREventTLVValueDecoder_Internal.h */ = {isa = PBXFileReference; fileEncoding = 4; lastKnownFileType = sourcecode.c.h; path = MTREventTLVValueDecoder_Internal.h; sourceTree = "<group>"; };
		7560FD1B27FBBD3F005E85B3 /* MTREventTLVValueDecoder.mm */ = {isa = PBXFileReference; fileEncoding = 4; lastKnownFileType = sourcecode.cpp.objcpp; path = MTREventTLVValueDecoder.mm; sourceTree = "<group>"; };
		7592BCEB2CBEE98C00EB74A0 /* CodegenDataModelProvider.h */ = {isa = PBXFileReference; lastKnownFileType = sourcecode.c.h; path = CodegenDataModelProvider.h; sourceTree = "<group>"; };
		7592BCEC2CBEE98C00EB74A0 /* CodegenDataModelProvider.cpp */ = {isa = PBXFileReference; lastKnownFileType = sourcecode.cpp.cpp; path = CodegenDataModelProvider.cpp; sourceTree = "<group>"; };
		7592BCED2CBEE98C00EB74A0 /* CodegenDataModelProvider_Read.cpp */ = {isa = PBXFileReference; lastKnownFileType = sourcecode.cpp.cpp; path = CodegenDataModelProvider_Read.cpp; sourceTree = "<group>"; };
		7592BCEE2CBEE98C00EB74A0 /* CodegenDataModelProvider_Write.cpp */ = {isa = PBXFileReference; lastKnownFileType = sourcecode.cpp.cpp; path = CodegenDataModelProvider_Write.cpp; sourceTree = "<group>"; };
		7592BCEF2CBEE98C00EB74A0 /* EmberMetadata.h */ = {isa = PBXFileReference; lastKnownFileType = sourcecode.c.h; path = EmberMetadata.h; sourceTree = "<group>"; };
		7592BCF02CBEE98C00EB74A0 /* EmberMetadata.cpp */ = {isa = PBXFileReference; lastKnownFileType = sourcecode.cpp.cpp; path = EmberMetadata.cpp; sourceTree = "<group>"; };
		7592BCF12CBEE98C00EB74A0 /* Instance.h */ = {isa = PBXFileReference; lastKnownFileType = sourcecode.c.h; path = Instance.h; sourceTree = "<group>"; };
		7592BCF22CBEE98C00EB74A0 /* Instance.cpp */ = {isa = PBXFileReference; lastKnownFileType = sourcecode.cpp.cpp; path = Instance.cpp; sourceTree = "<group>"; };
		7592BD092CC6BCC300EB74A0 /* EmberAttributeDataBuffer.h */ = {isa = PBXFileReference; lastKnownFileType = sourcecode.c.h; path = EmberAttributeDataBuffer.h; sourceTree = "<group>"; };
		7592BD0A2CC6BCC300EB74A0 /* EmberAttributeDataBuffer.cpp */ = {isa = PBXFileReference; lastKnownFileType = sourcecode.cpp.cpp; path = EmberAttributeDataBuffer.cpp; sourceTree = "<group>"; };
		7596A83D28751220004DAE0E /* MTRBaseClusters_Internal.h */ = {isa = PBXFileReference; fileEncoding = 4; lastKnownFileType = sourcecode.c.h; path = MTRBaseClusters_Internal.h; sourceTree = "<group>"; };
		7596A84228762729004DAE0E /* MTRDevice.h */ = {isa = PBXFileReference; lastKnownFileType = sourcecode.c.h; path = MTRDevice.h; sourceTree = "<group>"; };
		7596A84328762729004DAE0E /* MTRDevice.mm */ = {isa = PBXFileReference; lastKnownFileType = sourcecode.cpp.objcpp; path = MTRDevice.mm; sourceTree = "<group>"; };
		7596A84628762783004DAE0E /* MTRAsyncCallbackWorkQueue.h */ = {isa = PBXFileReference; lastKnownFileType = sourcecode.c.h; path = MTRAsyncCallbackWorkQueue.h; sourceTree = "<group>"; };
		7596A84728762783004DAE0E /* MTRAsyncCallbackWorkQueue.mm */ = {isa = PBXFileReference; lastKnownFileType = sourcecode.cpp.objcpp; path = MTRAsyncCallbackWorkQueue.mm; sourceTree = "<group>"; };
		7596A84A287636C1004DAE0E /* MTRDevice_Internal.h */ = {isa = PBXFileReference; lastKnownFileType = sourcecode.c.h; path = MTRDevice_Internal.h; sourceTree = "<group>"; };
		7596A84E2877E6A9004DAE0E /* MTRCluster_Internal.h */ = {isa = PBXFileReference; fileEncoding = 4; lastKnownFileType = sourcecode.c.h; path = MTRCluster_Internal.h; sourceTree = "<group>"; };
		7596A8502878709F004DAE0E /* MTRAsyncCallbackQueueTests.m */ = {isa = PBXFileReference; lastKnownFileType = sourcecode.c.objc; path = MTRAsyncCallbackQueueTests.m; sourceTree = "<group>"; };
		7596A85228788557004DAE0E /* MTRClusters.mm */ = {isa = PBXFileReference; fileEncoding = 4; lastKnownFileType = sourcecode.cpp.objcpp; path = MTRClusters.mm; sourceTree = "<group>"; };
		7596A85428788557004DAE0E /* MTRClusters.h */ = {isa = PBXFileReference; fileEncoding = 4; lastKnownFileType = sourcecode.c.h; path = MTRClusters.h; sourceTree = "<group>"; };
		75A202E42BA8DBAC00A771DD /* reporting.cpp */ = {isa = PBXFileReference; fileEncoding = 4; lastKnownFileType = sourcecode.cpp.cpp; path = reporting.cpp; sourceTree = "<group>"; };
		75B0D01C2B71B46F002074DD /* MTRDeviceTestDelegate.h */ = {isa = PBXFileReference; lastKnownFileType = sourcecode.c.h; path = MTRDeviceTestDelegate.h; sourceTree = "<group>"; };
		75B0D01D2B71B47F002074DD /* MTRDeviceTestDelegate.m */ = {isa = PBXFileReference; lastKnownFileType = sourcecode.c.objc; path = MTRDeviceTestDelegate.m; sourceTree = "<group>"; };
		75B3269B2BCDB9D600E17C4E /* MTRDeviceConnectivityMonitor.h */ = {isa = PBXFileReference; lastKnownFileType = sourcecode.c.h; path = MTRDeviceConnectivityMonitor.h; sourceTree = "<group>"; };
		75B3269D2BCDB9EA00E17C4E /* MTRDeviceConnectivityMonitor.mm */ = {isa = PBXFileReference; lastKnownFileType = sourcecode.cpp.objcpp; path = MTRDeviceConnectivityMonitor.mm; sourceTree = "<group>"; };
		75B326A12BCF12E900E17C4E /* MTRDeviceConnectivityMonitorTests.m */ = {isa = PBXFileReference; lastKnownFileType = sourcecode.c.objc; path = MTRDeviceConnectivityMonitorTests.m; sourceTree = "<group>"; };
		75B765BF2A1D70F80014719B /* MTRAttributeSpecifiedCheck-src.zapt */ = {isa = PBXFileReference; lastKnownFileType = text; path = "MTRAttributeSpecifiedCheck-src.zapt"; sourceTree = "<group>"; };
		75B765C02A1D71BC0014719B /* MTRAttributeSpecifiedCheck.h */ = {isa = PBXFileReference; lastKnownFileType = sourcecode.c.h; path = MTRAttributeSpecifiedCheck.h; sourceTree = "<group>"; };
		75B765C22A1D82D30014719B /* MTRAttributeSpecifiedCheck.mm */ = {isa = PBXFileReference; fileEncoding = 4; lastKnownFileType = sourcecode.cpp.objcpp; path = MTRAttributeSpecifiedCheck.mm; sourceTree = "<group>"; };
		8874C1312B69C7060084BEFD /* MTRMetricsTests.m */ = {isa = PBXFileReference; fileEncoding = 4; lastKnownFileType = sourcecode.c.objc; path = MTRMetricsTests.m; sourceTree = "<group>"; };
		88E07D602B9A89A4005FD53E /* MTRMetricKeys.h */ = {isa = PBXFileReference; fileEncoding = 4; lastKnownFileType = sourcecode.c.h; path = MTRMetricKeys.h; sourceTree = "<group>"; };
		88E6C9432B6334ED001A1FE0 /* MTRMetrics.h */ = {isa = PBXFileReference; fileEncoding = 4; lastKnownFileType = sourcecode.c.h; path = MTRMetrics.h; sourceTree = "<group>"; };
		88E6C9442B6334ED001A1FE0 /* MTRMetrics_Internal.h */ = {isa = PBXFileReference; fileEncoding = 4; lastKnownFileType = sourcecode.c.h; path = MTRMetrics_Internal.h; sourceTree = "<group>"; };
		88E6C9452B6334ED001A1FE0 /* MTRMetrics.mm */ = {isa = PBXFileReference; fileEncoding = 4; lastKnownFileType = sourcecode.cpp.objcpp; path = MTRMetrics.mm; sourceTree = "<group>"; };
		88EBF8CB27FABDD500686BC1 /* MTRDeviceAttestationDelegate.h */ = {isa = PBXFileReference; fileEncoding = 4; lastKnownFileType = sourcecode.c.h; path = MTRDeviceAttestationDelegate.h; sourceTree = "<group>"; };
		88EBF8CC27FABDD500686BC1 /* MTRDeviceAttestationDelegateBridge.mm */ = {isa = PBXFileReference; fileEncoding = 4; lastKnownFileType = sourcecode.cpp.objcpp; path = MTRDeviceAttestationDelegateBridge.mm; sourceTree = "<group>"; };
		88EBF8CD27FABDD500686BC1 /* MTRDeviceAttestationDelegateBridge.h */ = {isa = PBXFileReference; fileEncoding = 4; lastKnownFileType = sourcecode.c.h; path = MTRDeviceAttestationDelegateBridge.h; sourceTree = "<group>"; };
		88FA798B2B7B257100CD4B6F /* MTRMetricsCollector.h */ = {isa = PBXFileReference; fileEncoding = 4; lastKnownFileType = sourcecode.c.h; path = MTRMetricsCollector.h; sourceTree = "<group>"; };
		88FA798C2B7B257100CD4B6F /* MTRMetricsCollector.mm */ = {isa = PBXFileReference; fileEncoding = 4; lastKnownFileType = sourcecode.cpp.objcpp; path = MTRMetricsCollector.mm; sourceTree = "<group>"; };
		93B2CF992B56E45C00E4D187 /* MTRClusterNames.mm */ = {isa = PBXFileReference; fileEncoding = 4; lastKnownFileType = sourcecode.cpp.objcpp; path = MTRClusterNames.mm; sourceTree = "<group>"; };
		93E610A92B626E290077F02A /* MTRClusterNames.h */ = {isa = PBXFileReference; fileEncoding = 4; lastKnownFileType = sourcecode.c.h; path = MTRClusterNames.h; sourceTree = "<group>"; };
		991DC0822475F45400C13860 /* MTRDeviceController.h */ = {isa = PBXFileReference; lastKnownFileType = sourcecode.c.h; path = MTRDeviceController.h; sourceTree = "<group>"; };
		991DC0872475F47D00C13860 /* MTRDeviceController.mm */ = {isa = PBXFileReference; lastKnownFileType = sourcecode.cpp.objcpp; path = MTRDeviceController.mm; sourceTree = "<group>"; };
		991DC08A247704DC00C13860 /* MTRLogging_Internal.h */ = {isa = PBXFileReference; lastKnownFileType = sourcecode.c.h; path = MTRLogging_Internal.h; sourceTree = "<group>"; };
		9956064326420367000C28DE /* MTRSetupPayload_Internal.h */ = {isa = PBXFileReference; lastKnownFileType = sourcecode.c.h; path = MTRSetupPayload_Internal.h; sourceTree = "<group>"; };
		997DED152695343400975E97 /* MTRThreadOperationalDataset.mm */ = {isa = PBXFileReference; lastKnownFileType = sourcecode.cpp.objcpp; path = MTRThreadOperationalDataset.mm; sourceTree = "<group>"; };
		997DED172695344800975E97 /* MTRThreadOperationalDataset.h */ = {isa = PBXFileReference; lastKnownFileType = sourcecode.c.h; path = MTRThreadOperationalDataset.h; sourceTree = "<group>"; };
		997DED1926955D0200975E97 /* MTRThreadOperationalDatasetTests.mm */ = {isa = PBXFileReference; lastKnownFileType = sourcecode.cpp.objcpp; path = MTRThreadOperationalDatasetTests.mm; sourceTree = "<group>"; };
		998F286C26D55E10001846C6 /* MTRKeypair.h */ = {isa = PBXFileReference; lastKnownFileType = sourcecode.c.h; path = MTRKeypair.h; sourceTree = "<group>"; };
		998F286E26D55EC5001846C6 /* MTRP256KeypairBridge.h */ = {isa = PBXFileReference; lastKnownFileType = sourcecode.c.h; path = MTRP256KeypairBridge.h; sourceTree = "<group>"; };
		998F287026D56940001846C6 /* MTRP256KeypairBridge.mm */ = {isa = PBXFileReference; lastKnownFileType = sourcecode.cpp.objcpp; path = MTRP256KeypairBridge.mm; sourceTree = "<group>"; };
		99AECC7F2798A57E00B6355B /* MTRCommissioningParameters.mm */ = {isa = PBXFileReference; lastKnownFileType = sourcecode.cpp.objcpp; path = MTRCommissioningParameters.mm; sourceTree = "<group>"; };
		99C65E0F267282F1003402F6 /* MTRControllerTests.m */ = {isa = PBXFileReference; lastKnownFileType = sourcecode.c.objc; path = MTRControllerTests.m; sourceTree = "<group>"; };
		99D466E02798936D0089A18F /* MTRCommissioningParameters.h */ = {isa = PBXFileReference; lastKnownFileType = sourcecode.c.h; path = MTRCommissioningParameters.h; sourceTree = "<group>"; };
		9B0484F42C701154006C2D5F /* MTRDeviceController_Concrete.h */ = {isa = PBXFileReference; lastKnownFileType = sourcecode.c.h; path = MTRDeviceController_Concrete.h; sourceTree = "<group>"; };
		9B1728EF2CFE573600825030 /* MTRFrameworkDiagnostics.h */ = {isa = PBXFileReference; lastKnownFileType = sourcecode.c.h; path = MTRFrameworkDiagnostics.h; sourceTree = "<group>"; };
		9B1728F12CFE574000825030 /* MTRFrameworkDiagnostics.mm */ = {isa = PBXFileReference; lastKnownFileType = sourcecode.cpp.objcpp; path = MTRFrameworkDiagnostics.mm; sourceTree = "<group>"; };
		9B231B032C62EF650030EB37 /* MTRDeviceController_Concrete.mm */ = {isa = PBXFileReference; lastKnownFileType = sourcecode.cpp.objcpp; path = MTRDeviceController_Concrete.mm; sourceTree = "<group>"; };
		9B5CCB582C6E6FD3009DD99B /* MTRDeviceController_XPC_Internal.h */ = {isa = PBXFileReference; lastKnownFileType = sourcecode.c.h; path = MTRDeviceController_XPC_Internal.h; sourceTree = "<group>"; };
		9B5CCB5A2C6EC890009DD99B /* MTRDevice_XPC.h */ = {isa = PBXFileReference; lastKnownFileType = sourcecode.c.h; path = MTRDevice_XPC.h; sourceTree = "<group>"; };
		9B5CCB5B2C6EC890009DD99B /* MTRDevice_XPC.mm */ = {isa = PBXFileReference; lastKnownFileType = sourcecode.cpp.objcpp; path = MTRDevice_XPC.mm; sourceTree = "<group>"; };
		9B5CCB5E2C6EE29E009DD99B /* MTRDeviceControllerXPCParameters.h */ = {isa = PBXFileReference; lastKnownFileType = sourcecode.c.h; path = MTRDeviceControllerXPCParameters.h; sourceTree = "<group>"; };
		9B5CCB5F2C6EE29E009DD99B /* MTRDeviceControllerXPCParameters.mm */ = {isa = PBXFileReference; lastKnownFileType = sourcecode.cpp.objcpp; path = MTRDeviceControllerXPCParameters.mm; sourceTree = "<group>"; };
		9BDA2A052C5D9AF800A32BDD /* MTRDevice_Concrete.mm */ = {isa = PBXFileReference; lastKnownFileType = sourcecode.cpp.objcpp; path = MTRDevice_Concrete.mm; sourceTree = "<group>"; };
		9BDA2A072C5D9AFB00A32BDD /* MTRDevice_Concrete.h */ = {isa = PBXFileReference; lastKnownFileType = sourcecode.c.h; path = MTRDevice_Concrete.h; sourceTree = "<group>"; };
		9BFE5D4E2C6D3075007D4319 /* MTRDeviceController_XPC.h */ = {isa = PBXFileReference; lastKnownFileType = sourcecode.c.h; path = MTRDeviceController_XPC.h; sourceTree = "<group>"; };
		9BFE5D4F2C6D3075007D4319 /* MTRDeviceController_XPC.mm */ = {isa = PBXFileReference; lastKnownFileType = sourcecode.cpp.objcpp; path = MTRDeviceController_XPC.mm; sourceTree = "<group>"; };
		AF1CB86D2874B03B00865A96 /* MTROTAProviderDelegate.h */ = {isa = PBXFileReference; lastKnownFileType = sourcecode.c.h; path = MTROTAProviderDelegate.h; sourceTree = "<group>"; };
		AF1CB86F2874B04C00865A96 /* MTROTAProviderDelegateBridge.h */ = {isa = PBXFileReference; lastKnownFileType = sourcecode.c.h; path = MTROTAProviderDelegateBridge.h; sourceTree = "<group>"; };
		AF5F90FE2878D351005503FA /* MTROTAProviderDelegateBridge.mm */ = {isa = PBXFileReference; lastKnownFileType = sourcecode.cpp.objcpp; path = MTROTAProviderDelegateBridge.mm; sourceTree = "<group>"; };
		B202528D2459E34F00F97062 /* Matter.framework */ = {isa = PBXFileReference; explicitFileType = wrapper.framework; includeInIndex = 0; path = Matter.framework; sourceTree = BUILT_PRODUCTS_DIR; };
		B20252912459E34F00F97062 /* Info.plist */ = {isa = PBXFileReference; lastKnownFileType = text.plist.xml; path = Info.plist; sourceTree = "<group>"; };
		B20252962459E34F00F97062 /* MatterTests.xctest */ = {isa = PBXFileReference; explicitFileType = wrapper.cfbundle; includeInIndex = 0; path = MatterTests.xctest; sourceTree = BUILT_PRODUCTS_DIR; };
		B202529D2459E34F00F97062 /* Info.plist */ = {isa = PBXFileReference; lastKnownFileType = text.plist.xml; path = Info.plist; sourceTree = "<group>"; };
		B289D41F2639C0D300D4E314 /* MTROnboardingPayloadParser.h */ = {isa = PBXFileReference; lastKnownFileType = sourcecode.c.h; path = MTROnboardingPayloadParser.h; sourceTree = "<group>"; };
		B289D4202639C0D300D4E314 /* MTROnboardingPayloadParser.mm */ = {isa = PBXFileReference; lastKnownFileType = sourcecode.cpp.objcpp; path = MTROnboardingPayloadParser.mm; sourceTree = "<group>"; };
		B2E0D7A8245B0B5C003C5B48 /* Matter.h */ = {isa = PBXFileReference; fileEncoding = 4; lastKnownFileType = sourcecode.c.h; path = Matter.h; sourceTree = "<group>"; };
		B2E0D7A9245B0B5C003C5B48 /* MTRManualSetupPayloadParser.h */ = {isa = PBXFileReference; fileEncoding = 4; lastKnownFileType = sourcecode.c.h; path = MTRManualSetupPayloadParser.h; sourceTree = "<group>"; };
		B2E0D7AA245B0B5C003C5B48 /* MTRError.mm */ = {isa = PBXFileReference; fileEncoding = 4; lastKnownFileType = sourcecode.cpp.objcpp; path = MTRError.mm; sourceTree = "<group>"; };
		B2E0D7AB245B0B5C003C5B48 /* MTRError_Internal.h */ = {isa = PBXFileReference; fileEncoding = 4; lastKnownFileType = sourcecode.c.h; path = MTRError_Internal.h; sourceTree = "<group>"; };
		B2E0D7AC245B0B5C003C5B48 /* MTRQRCodeSetupPayloadParser.h */ = {isa = PBXFileReference; fileEncoding = 4; lastKnownFileType = sourcecode.c.h; path = MTRQRCodeSetupPayloadParser.h; sourceTree = "<group>"; };
		B2E0D7AD245B0B5C003C5B48 /* MTRManualSetupPayloadParser.mm */ = {isa = PBXFileReference; fileEncoding = 4; lastKnownFileType = sourcecode.cpp.objcpp; path = MTRManualSetupPayloadParser.mm; sourceTree = "<group>"; };
		B2E0D7AE245B0B5C003C5B48 /* MTRQRCodeSetupPayloadParser.mm */ = {isa = PBXFileReference; fileEncoding = 4; lastKnownFileType = sourcecode.cpp.objcpp; path = MTRQRCodeSetupPayloadParser.mm; sourceTree = "<group>"; };
		B2E0D7AF245B0B5C003C5B48 /* MTRSetupPayload.h */ = {isa = PBXFileReference; fileEncoding = 4; lastKnownFileType = sourcecode.c.h; path = MTRSetupPayload.h; sourceTree = "<group>"; };
		B2E0D7B0245B0B5C003C5B48 /* MTRSetupPayload.mm */ = {isa = PBXFileReference; fileEncoding = 4; lastKnownFileType = sourcecode.cpp.objcpp; path = MTRSetupPayload.mm; sourceTree = "<group>"; };
		B409D0AC2CCFB89600A7ED5A /* DeviceDelegate.h */ = {isa = PBXFileReference; lastKnownFileType = sourcecode.c.h; path = DeviceDelegate.h; sourceTree = "<group>"; };
		B409D0AD2CCFB89600A7ED5A /* DeviceDelegate.mm */ = {isa = PBXFileReference; lastKnownFileType = sourcecode.cpp.objcpp; path = DeviceDelegate.mm; sourceTree = "<group>"; };
		B43B39E42CB859A5006AA284 /* Commands.h */ = {isa = PBXFileReference; lastKnownFileType = sourcecode.c.h; path = Commands.h; sourceTree = "<group>"; };
		B43B39E52CB859A5006AA284 /* DumpMemoryGraphCommand.h */ = {isa = PBXFileReference; lastKnownFileType = sourcecode.c.h; path = DumpMemoryGraphCommand.h; sourceTree = "<group>"; };
		B43B39E62CB859A5006AA284 /* DumpMemoryGraphCommand.mm */ = {isa = PBXFileReference; lastKnownFileType = sourcecode.cpp.objcpp; path = DumpMemoryGraphCommand.mm; sourceTree = "<group>"; };
		B43B39E72CB859A5006AA284 /* LeaksTool.h */ = {isa = PBXFileReference; lastKnownFileType = sourcecode.c.h; path = LeaksTool.h; sourceTree = "<group>"; };
		B43B39E82CB859A5006AA284 /* LeaksTool.mm */ = {isa = PBXFileReference; lastKnownFileType = sourcecode.cpp.objcpp; path = LeaksTool.mm; sourceTree = "<group>"; };
		B43B39EF2CB99090006AA284 /* CertificateIssuer.h */ = {isa = PBXFileReference; lastKnownFileType = sourcecode.c.h; path = CertificateIssuer.h; sourceTree = "<group>"; };
		B43B39F02CB99090006AA284 /* CertificateIssuer.mm */ = {isa = PBXFileReference; lastKnownFileType = sourcecode.cpp.objcpp; path = CertificateIssuer.mm; sourceTree = "<group>"; };
		B43B39F12CB99090006AA284 /* ControllerStorage.h */ = {isa = PBXFileReference; lastKnownFileType = sourcecode.c.h; path = ControllerStorage.h; sourceTree = "<group>"; };
		B43B39F22CB99090006AA284 /* ControllerStorage.mm */ = {isa = PBXFileReference; lastKnownFileType = sourcecode.cpp.objcpp; path = ControllerStorage.mm; sourceTree = "<group>"; };
		B43B39F32CB99090006AA284 /* PreferencesStorage.h */ = {isa = PBXFileReference; lastKnownFileType = sourcecode.c.h; path = PreferencesStorage.h; sourceTree = "<group>"; };
		B43B39F42CB99090006AA284 /* PreferencesStorage.mm */ = {isa = PBXFileReference; lastKnownFileType = sourcecode.cpp.objcpp; path = PreferencesStorage.mm; sourceTree = "<group>"; };
		B45373A92A9FE73400807602 /* WebSocketServer.cpp */ = {isa = PBXFileReference; fileEncoding = 4; lastKnownFileType = sourcecode.cpp.cpp; path = WebSocketServer.cpp; sourceTree = "<group>"; };
		B45373B22A9FEA9000807602 /* service.c */ = {isa = PBXFileReference; fileEncoding = 4; lastKnownFileType = sourcecode.c.c; name = service.c; path = "repo/lib/core-net/service.c"; sourceTree = "<group>"; };
		B45373B32A9FEA9000807602 /* network.c */ = {isa = PBXFileReference; fileEncoding = 4; lastKnownFileType = sourcecode.c.c; name = network.c; path = "repo/lib/core-net/network.c"; sourceTree = "<group>"; };
		B45373B42A9FEA9000807602 /* adopt.c */ = {isa = PBXFileReference; fileEncoding = 4; lastKnownFileType = sourcecode.c.c; name = adopt.c; path = "repo/lib/core-net/adopt.c"; sourceTree = "<group>"; };
		B45373B52A9FEA9000807602 /* output.c */ = {isa = PBXFileReference; fileEncoding = 4; lastKnownFileType = sourcecode.c.c; name = output.c; path = "repo/lib/core-net/output.c"; sourceTree = "<group>"; };
		B45373B62A9FEA9000807602 /* close.c */ = {isa = PBXFileReference; fileEncoding = 4; lastKnownFileType = sourcecode.c.c; name = close.c; path = "repo/lib/core-net/close.c"; sourceTree = "<group>"; };
		B45373B72A9FEA9000807602 /* vhost.c */ = {isa = PBXFileReference; fileEncoding = 4; lastKnownFileType = sourcecode.c.c; name = vhost.c; path = "repo/lib/core-net/vhost.c"; sourceTree = "<group>"; };
		B45373B82A9FEA9000807602 /* wsi.c */ = {isa = PBXFileReference; fileEncoding = 4; lastKnownFileType = sourcecode.c.c; name = wsi.c; path = "repo/lib/core-net/wsi.c"; sourceTree = "<group>"; };
		B45373B92A9FEA9000807602 /* dummy-callback.c */ = {isa = PBXFileReference; fileEncoding = 4; lastKnownFileType = sourcecode.c.c; name = "dummy-callback.c"; path = "repo/lib/core-net/dummy-callback.c"; sourceTree = "<group>"; };
		B45373BA2A9FEA9000807602 /* wsi-timeout.c */ = {isa = PBXFileReference; fileEncoding = 4; lastKnownFileType = sourcecode.c.c; name = "wsi-timeout.c"; path = "repo/lib/core-net/wsi-timeout.c"; sourceTree = "<group>"; };
		B45373BB2A9FEA9100807602 /* sorted-usec-list.c */ = {isa = PBXFileReference; fileEncoding = 4; lastKnownFileType = sourcecode.c.c; name = "sorted-usec-list.c"; path = "repo/lib/core-net/sorted-usec-list.c"; sourceTree = "<group>"; };
		B45373BC2A9FEA9100807602 /* pollfd.c */ = {isa = PBXFileReference; fileEncoding = 4; lastKnownFileType = sourcecode.c.c; name = pollfd.c; path = "repo/lib/core-net/pollfd.c"; sourceTree = "<group>"; };
		B45373CA2A9FEB0C00807602 /* alloc.c */ = {isa = PBXFileReference; fileEncoding = 4; lastKnownFileType = sourcecode.c.c; name = alloc.c; path = repo/lib/core/alloc.c; sourceTree = "<group>"; };
		B45373CB2A9FEB0C00807602 /* buflist.c */ = {isa = PBXFileReference; fileEncoding = 4; lastKnownFileType = sourcecode.c.c; name = buflist.c; path = repo/lib/core/buflist.c; sourceTree = "<group>"; };
		B45373CC2A9FEB0C00807602 /* libwebsockets.c */ = {isa = PBXFileReference; fileEncoding = 4; lastKnownFileType = sourcecode.c.c; name = libwebsockets.c; path = repo/lib/core/libwebsockets.c; sourceTree = "<group>"; };
		B45373CD2A9FEB0C00807602 /* context.c */ = {isa = PBXFileReference; fileEncoding = 4; lastKnownFileType = sourcecode.c.c; name = context.c; path = repo/lib/core/context.c; sourceTree = "<group>"; };
		B45373CE2A9FEB0C00807602 /* logs.c */ = {isa = PBXFileReference; fileEncoding = 4; lastKnownFileType = sourcecode.c.c; name = logs.c; path = repo/lib/core/logs.c; sourceTree = "<group>"; };
		B45373D02A9FEB0C00807602 /* lws_dll2.c */ = {isa = PBXFileReference; fileEncoding = 4; lastKnownFileType = sourcecode.c.c; name = lws_dll2.c; path = repo/lib/core/lws_dll2.c; sourceTree = "<group>"; };
		B45373D82A9FEB3800807602 /* poll.c */ = {isa = PBXFileReference; fileEncoding = 4; lastKnownFileType = sourcecode.c.c; name = poll.c; path = "repo/lib/event-libs/poll/poll.c"; sourceTree = "<group>"; };
		B45373DA2A9FEB5300807602 /* sha-1.c */ = {isa = PBXFileReference; fileEncoding = 4; lastKnownFileType = sourcecode.c.c; name = "sha-1.c"; path = "repo/lib/misc/sha-1.c"; sourceTree = "<group>"; };
		B45373DB2A9FEB5300807602 /* base64-decode.c */ = {isa = PBXFileReference; fileEncoding = 4; lastKnownFileType = sourcecode.c.c; name = "base64-decode.c"; path = "repo/lib/misc/base64-decode.c"; sourceTree = "<group>"; };
		B45373DE2A9FEB6F00807602 /* system.c */ = {isa = PBXFileReference; fileEncoding = 4; lastKnownFileType = sourcecode.c.c; name = system.c; path = repo/lib/system/system.c; sourceTree = "<group>"; };
		B45373E02A9FEB7F00807602 /* ops-h1.c */ = {isa = PBXFileReference; fileEncoding = 4; lastKnownFileType = sourcecode.c.c; name = "ops-h1.c"; path = "repo/lib/roles/h1/ops-h1.c"; sourceTree = "<group>"; };
		B45373E22A9FEBA400807602 /* date.c */ = {isa = PBXFileReference; fileEncoding = 4; lastKnownFileType = sourcecode.c.c; name = date.c; path = repo/lib/roles/http/date.c; sourceTree = "<group>"; };
		B45373E32A9FEBA400807602 /* header.c */ = {isa = PBXFileReference; fileEncoding = 4; lastKnownFileType = sourcecode.c.c; name = header.c; path = repo/lib/roles/http/header.c; sourceTree = "<group>"; };
		B45373E42A9FEBA400807602 /* parsers.c */ = {isa = PBXFileReference; fileEncoding = 4; lastKnownFileType = sourcecode.c.c; name = parsers.c; path = repo/lib/roles/http/parsers.c; sourceTree = "<group>"; };
		B45373E82A9FEBC100807602 /* server.c */ = {isa = PBXFileReference; fileEncoding = 4; lastKnownFileType = sourcecode.c.c; name = server.c; path = repo/lib/roles/http/server/server.c; sourceTree = "<group>"; };
		B45373EA2A9FEBDB00807602 /* ops-listen.c */ = {isa = PBXFileReference; fileEncoding = 4; lastKnownFileType = sourcecode.c.c; name = "ops-listen.c"; path = "repo/lib/roles/listen/ops-listen.c"; sourceTree = "<group>"; };
		B45373EC2A9FEBEC00807602 /* ops-pipe.c */ = {isa = PBXFileReference; fileEncoding = 4; lastKnownFileType = sourcecode.c.c; name = "ops-pipe.c"; path = "repo/lib/roles/pipe/ops-pipe.c"; sourceTree = "<group>"; };
		B45373EE2A9FEBFE00807602 /* ops-raw-skt.c */ = {isa = PBXFileReference; fileEncoding = 4; lastKnownFileType = sourcecode.c.c; name = "ops-raw-skt.c"; path = "repo/lib/roles/raw-skt/ops-raw-skt.c"; sourceTree = "<group>"; };
		B45373F02A9FEC1A00807602 /* ops-ws.c */ = {isa = PBXFileReference; fileEncoding = 4; lastKnownFileType = sourcecode.c.c; name = "ops-ws.c"; path = "repo/lib/roles/ws/ops-ws.c"; sourceTree = "<group>"; };
		B45373F12A9FEC1A00807602 /* server-ws.c */ = {isa = PBXFileReference; fileEncoding = 4; lastKnownFileType = sourcecode.c.c; name = "server-ws.c"; path = "repo/lib/roles/ws/server-ws.c"; sourceTree = "<group>"; };
		B45373F42A9FEC4F00807602 /* unix-service.c */ = {isa = PBXFileReference; fileEncoding = 4; lastKnownFileType = sourcecode.c.c; name = "unix-service.c"; path = "repo/lib/plat/unix/unix-service.c"; sourceTree = "<group>"; };
		B45373F52A9FEC4F00807602 /* unix-caps.c */ = {isa = PBXFileReference; fileEncoding = 4; lastKnownFileType = sourcecode.c.c; name = "unix-caps.c"; path = "repo/lib/plat/unix/unix-caps.c"; sourceTree = "<group>"; };
		B45373F62A9FEC4F00807602 /* unix-pipe.c */ = {isa = PBXFileReference; fileEncoding = 4; lastKnownFileType = sourcecode.c.c; name = "unix-pipe.c"; path = "repo/lib/plat/unix/unix-pipe.c"; sourceTree = "<group>"; };
		B45373F72A9FEC4F00807602 /* unix-fds.c */ = {isa = PBXFileReference; fileEncoding = 4; lastKnownFileType = sourcecode.c.c; name = "unix-fds.c"; path = "repo/lib/plat/unix/unix-fds.c"; sourceTree = "<group>"; };
		B45373F82A9FEC4F00807602 /* unix-misc.c */ = {isa = PBXFileReference; fileEncoding = 4; lastKnownFileType = sourcecode.c.c; name = "unix-misc.c"; path = "repo/lib/plat/unix/unix-misc.c"; sourceTree = "<group>"; };
		B45373F92A9FEC4F00807602 /* unix-init.c */ = {isa = PBXFileReference; fileEncoding = 4; lastKnownFileType = sourcecode.c.c; name = "unix-init.c"; path = "repo/lib/plat/unix/unix-init.c"; sourceTree = "<group>"; };
		B45373FA2A9FEC4F00807602 /* unix-sockets.c */ = {isa = PBXFileReference; fileEncoding = 4; lastKnownFileType = sourcecode.c.c; name = "unix-sockets.c"; path = "repo/lib/plat/unix/unix-sockets.c"; sourceTree = "<group>"; };
		B4C8E6B32B3453AD00FCD54D /* MTRDiagnosticLogsDownloader.h */ = {isa = PBXFileReference; fileEncoding = 4; lastKnownFileType = sourcecode.c.h; path = MTRDiagnosticLogsDownloader.h; sourceTree = "<group>"; };
		B4C8E6B42B3453AD00FCD54D /* MTRDiagnosticLogsDownloader.mm */ = {isa = PBXFileReference; fileEncoding = 4; lastKnownFileType = sourcecode.cpp.objcpp; path = MTRDiagnosticLogsDownloader.mm; sourceTree = "<group>"; };
		B4D67A3F2D00DD3D00C49965 /* DFTKeypair.h */ = {isa = PBXFileReference; lastKnownFileType = sourcecode.c.h; path = DFTKeypair.h; sourceTree = "<group>"; };
		B4D67A402D00DD3D00C49965 /* DFTKeypair.mm */ = {isa = PBXFileReference; lastKnownFileType = sourcecode.cpp.objcpp; path = DFTKeypair.mm; sourceTree = "<group>"; };
		B4E262122AA0C7A300DBA5BC /* RemoteDataModelLogger.mm */ = {isa = PBXFileReference; fileEncoding = 4; lastKnownFileType = sourcecode.cpp.objcpp; path = RemoteDataModelLogger.mm; sourceTree = "<group>"; };
		B4E262132AA0C7A300DBA5BC /* RemoteDataModelLogger.h */ = {isa = PBXFileReference; fileEncoding = 4; lastKnownFileType = sourcecode.c.h; path = RemoteDataModelLogger.h; sourceTree = "<group>"; };
		B4E262192AA0D01D00DBA5BC /* SleepCommand.mm */ = {isa = PBXFileReference; fileEncoding = 4; lastKnownFileType = sourcecode.cpp.objcpp; path = SleepCommand.mm; sourceTree = "<group>"; };
		B4E2621C2AA0D02A00DBA5BC /* WaitForCommissioneeCommand.mm */ = {isa = PBXFileReference; fileEncoding = 4; lastKnownFileType = sourcecode.cpp.objcpp; path = WaitForCommissioneeCommand.mm; sourceTree = "<group>"; };
		B4F773C72CB54B61008C6B23 /* LeakChecker.h */ = {isa = PBXFileReference; fileEncoding = 4; lastKnownFileType = sourcecode.c.h; path = LeakChecker.h; sourceTree = "<group>"; };
		B4F773C82CB54B61008C6B23 /* LeakChecker.mm */ = {isa = PBXFileReference; fileEncoding = 4; lastKnownFileType = sourcecode.cpp.objcpp; path = LeakChecker.mm; sourceTree = "<group>"; };
		B4FCD5692B5EDBD300832859 /* MTRDiagnosticLogsType.h */ = {isa = PBXFileReference; fileEncoding = 4; lastKnownFileType = sourcecode.c.h; path = MTRDiagnosticLogsType.h; sourceTree = "<group>"; };
		B4FCD56D2B603A6300832859 /* Commands.h */ = {isa = PBXFileReference; fileEncoding = 4; lastKnownFileType = sourcecode.c.h; path = Commands.h; sourceTree = "<group>"; };
		B4FCD56E2B603A6300832859 /* DownloadLogCommand.h */ = {isa = PBXFileReference; fileEncoding = 4; lastKnownFileType = sourcecode.c.h; path = DownloadLogCommand.h; sourceTree = "<group>"; };
		B4FCD56F2B603A6300832859 /* DownloadLogCommand.mm */ = {isa = PBXFileReference; fileEncoding = 4; lastKnownFileType = sourcecode.cpp.objcpp; path = DownloadLogCommand.mm; sourceTree = "<group>"; };
		BA09EB3F2474762900605257 /* libCHIP.a */ = {isa = PBXFileReference; lastKnownFileType = archive.ar; name = libCHIP.a; path = lib/libCHIP.a; sourceTree = BUILT_PRODUCTS_DIR; };
		BA107AEE2470CFBB004287EB /* chip_xcode_build_connector.sh */ = {isa = PBXFileReference; fileEncoding = 4; lastKnownFileType = text.script.sh; path = chip_xcode_build_connector.sh; sourceTree = "<group>"; };
		CF3B63CB2CA31E71003C1C87 /* MTROTAImageTransferHandler.h */ = {isa = PBXFileReference; fileEncoding = 4; lastKnownFileType = sourcecode.c.h; path = MTROTAImageTransferHandler.h; sourceTree = "<group>"; };
		CF3B63CC2CA31E71003C1C87 /* MTROTAUnsolicitedBDXMessageHandler.h */ = {isa = PBXFileReference; fileEncoding = 4; lastKnownFileType = sourcecode.c.h; path = MTROTAUnsolicitedBDXMessageHandler.h; sourceTree = "<group>"; };
		CF3B63CD2CA31E71003C1C87 /* MTROTAImageTransferHandler.mm */ = {isa = PBXFileReference; fileEncoding = 4; lastKnownFileType = sourcecode.cpp.objcpp; path = MTROTAImageTransferHandler.mm; sourceTree = "<group>"; };
		CF3B63CE2CA31E71003C1C87 /* MTROTAUnsolicitedBDXMessageHandler.mm */ = {isa = PBXFileReference; fileEncoding = 4; lastKnownFileType = sourcecode.cpp.objcpp; path = MTROTAUnsolicitedBDXMessageHandler.mm; sourceTree = "<group>"; };
		D4288E862C8A273F002FEC53 /* MTRDevice_XPC_Internal.h */ = {isa = PBXFileReference; lastKnownFileType = sourcecode.c.h; path = MTRDevice_XPC_Internal.h; sourceTree = "<group>"; };
		D437613E285BDC0D0051FEA2 /* MTRErrorTestUtils.h */ = {isa = PBXFileReference; fileEncoding = 4; lastKnownFileType = sourcecode.c.h; path = MTRErrorTestUtils.h; sourceTree = "<group>"; };
		D437613F285BDC0D0051FEA2 /* MTRTestKeys.h */ = {isa = PBXFileReference; fileEncoding = 4; lastKnownFileType = sourcecode.c.h; path = MTRTestKeys.h; sourceTree = "<group>"; };
		D4376140285BDC0D0051FEA2 /* MTRTestStorage.h */ = {isa = PBXFileReference; fileEncoding = 4; lastKnownFileType = sourcecode.c.h; path = MTRTestStorage.h; sourceTree = "<group>"; };
		D444F9A62C6E8F9D007761E5 /* MTRXPCServerProtocol.h */ = {isa = PBXFileReference; lastKnownFileType = sourcecode.c.h; path = MTRXPCServerProtocol.h; sourceTree = "<group>"; };
		D444F9A82C6E99CA007761E5 /* MTRXPCClientProtocol.h */ = {isa = PBXFileReference; lastKnownFileType = sourcecode.c.h; path = MTRXPCClientProtocol.h; sourceTree = "<group>"; };
		D4772A45285AE98300383630 /* MTRClusterConstants.h */ = {isa = PBXFileReference; fileEncoding = 4; lastKnownFileType = sourcecode.c.h; path = MTRClusterConstants.h; sourceTree = "<group>"; };
		E04AC67B2BEEA17F00BA409B /* ember-io-storage.cpp */ = {isa = PBXFileReference; fileEncoding = 4; lastKnownFileType = sourcecode.cpp.cpp; name = "ember-io-storage.cpp"; path = "util/ember-io-storage.cpp"; sourceTree = "<group>"; };
		E04AC67C2BEEA17F00BA409B /* ember-global-attribute-access-interface.cpp */ = {isa = PBXFileReference; fileEncoding = 4; lastKnownFileType = sourcecode.cpp.cpp; name = "ember-global-attribute-access-interface.cpp"; path = "util/ember-global-attribute-access-interface.cpp"; sourceTree = "<group>"; };
/* End PBXFileReference section */

/* Begin PBXFrameworksBuildPhase section */
		037C3CA22991A44B00B7EEE2 /* Frameworks */ = {
			isa = PBXFrameworksBuildPhase;
			buildActionMask = 2147483647;
			files = (
				039145F029931B2D00257B3E /* CoreBluetooth.framework in Frameworks */,
				039145EE29931B2600257B3E /* Network.framework in Frameworks */,
				039145EC29931ABF00257B3E /* Security.framework in Frameworks */,
				039145E52993124800257B3E /* SystemConfiguration.framework in Frameworks */,
				039145E3299311FF00257B3E /* IOKit.framework in Frameworks */,
				039546962991CEEC006D42A8 /* libCHIP.a in Frameworks */,
				037C3D742991B32700B7EEE2 /* Matter.framework in Frameworks */,
				037C3CA72991A44B00B7EEE2 /* Foundation.framework in Frameworks */,
			);
			runOnlyForDeploymentPostprocessing = 0;
		};
		B202528A2459E34F00F97062 /* Frameworks */ = {
			isa = PBXFrameworksBuildPhase;
			buildActionMask = 2147483647;
			files = (
				3DECCB6E29347D2D00585AEC /* Security.framework in Frameworks */,
				BA09EB43247477BA00605257 /* libCHIP.a in Frameworks */,
			);
			runOnlyForDeploymentPostprocessing = 0;
		};
		B20252932459E34F00F97062 /* Frameworks */ = {
			isa = PBXFrameworksBuildPhase;
			buildActionMask = 2147483647;
			files = (
				B20252972459E34F00F97062 /* Matter.framework in Frameworks */,
			);
			runOnlyForDeploymentPostprocessing = 0;
		};
/* End PBXFrameworksBuildPhase section */

/* Begin PBXGroup section */
		037C3CA82991A44B00B7EEE2 /* darwin-framework-tool */ = {
			isa = PBXGroup;
			children = (
				B4F773C92CB54B61008C6B23 /* debug */,
				039145E02993102B00257B3E /* main.mm */,
				03F430A52994100000166449 /* controller */,
				039547092992DB02006D42A8 /* editline */,
				039546A22991E132006D42A8 /* interaction_model */,
				039546972991DFC4006D42A8 /* lib_json */,
				039546872991C400006D42A8 /* chip-tool */,
				037C3D7B2991BD4F00B7EEE2 /* commands */,
				037C3DAA2991BD4F00B7EEE2 /* logging */,
				B45373AD2A9FE9BF00807602 /* libwebsockets */,
				B4551B352A9FE53800331CD1 /* websocket-server */,
			);
			name = "darwin-framework-tool";
			path = "../../../examples/darwin-framework-tool";
			sourceTree = SOURCE_ROOT;
		};
		037C3D7B2991BD4F00B7EEE2 /* commands */ = {
			isa = PBXGroup;
			children = (
				B43B39E92CB859A5006AA284 /* memory */,
				5124311D2BA0C09A000BC136 /* configuration */,
				B4FCD56C2B603A6300832859 /* bdx */,
				B4E262182AA0CFFE00DBA5BC /* delay */,
				03FB93DA2A46200A0048CB35 /* discover */,
				037C3D7C2991BD4F00B7EEE2 /* pairing */,
				037C3D852991BD4F00B7EEE2 /* clusters */,
				037C3D8D2991BD4F00B7EEE2 /* provider */,
				037C3D932991BD4F00B7EEE2 /* payload */,
				037C3D972991BD4F00B7EEE2 /* storage */,
				037C3D9B2991BD4F00B7EEE2 /* common */,
				037C3DA62991BD4F00B7EEE2 /* interactive */,
			);
			path = commands;
			sourceTree = "<group>";
		};
		037C3D7C2991BD4F00B7EEE2 /* pairing */ = {
			isa = PBXGroup;
			children = (
				037C3D7D2991BD4F00B7EEE2 /* PairingCommandBridge.h */,
				037C3D7E2991BD4F00B7EEE2 /* PairingCommandBridge.mm */,
				039145E72993179300257B3E /* GetCommissionerNodeIdCommand.h */,
				039145E62993179300257B3E /* GetCommissionerNodeIdCommand.mm */,
				037C3D7F2991BD4F00B7EEE2 /* DeviceControllerDelegateBridge.h */,
				037C3D802991BD4F00B7EEE2 /* Commands.h */,
				037C3D812991BD4F00B7EEE2 /* OpenCommissioningWindowCommand.h */,
				037C3D822991BD4F00B7EEE2 /* PreWarmCommissioningCommand.h */,
				037C3D832991BD4F00B7EEE2 /* OpenCommissioningWindowCommand.mm */,
				037C3D842991BD4F00B7EEE2 /* DeviceControllerDelegateBridge.mm */,
			);
			path = pairing;
			sourceTree = "<group>";
		};
		037C3D852991BD4F00B7EEE2 /* clusters */ = {
			isa = PBXGroup;
			children = (
				037C3D862991BD4F00B7EEE2 /* WriteAttributeCommandBridge.h */,
				037C3D872991BD4F00B7EEE2 /* ModelCommandBridge.mm */,
				037C3D882991BD4F00B7EEE2 /* ModelCommandBridge.h */,
				037C3D892991BD4F00B7EEE2 /* ClusterCommandBridge.h */,
				037C3D8A2991BD4F00B7EEE2 /* ReportCommandBridge.h */,
			);
			path = clusters;
			sourceTree = "<group>";
		};
		037C3D8D2991BD4F00B7EEE2 /* provider */ = {
			isa = PBXGroup;
			children = (
				037C3D8E2991BD4F00B7EEE2 /* Commands.h */,
				037C3D8F2991BD4F00B7EEE2 /* OTASoftwareUpdateInteractive.mm */,
				037C3D902991BD4F00B7EEE2 /* OTAProviderDelegate.h */,
				037C3D912991BD4F00B7EEE2 /* OTASoftwareUpdateInteractive.h */,
				037C3D922991BD4F00B7EEE2 /* OTAProviderDelegate.mm */,
			);
			path = provider;
			sourceTree = "<group>";
		};
		037C3D932991BD4F00B7EEE2 /* payload */ = {
			isa = PBXGroup;
			children = (
				037C3D942991BD4F00B7EEE2 /* Commands.h */,
				037C3D952991BD4F00B7EEE2 /* SetupPayloadParseCommand.mm */,
				037C3D962991BD4F00B7EEE2 /* SetupPayloadParseCommand.h */,
			);
			path = payload;
			sourceTree = "<group>";
		};
		037C3D972991BD4F00B7EEE2 /* storage */ = {
			isa = PBXGroup;
			children = (
				037C3D982991BD4F00B7EEE2 /* Commands.h */,
				037C3D992991BD4F00B7EEE2 /* StorageManagementCommand.mm */,
				037C3D9A2991BD4F00B7EEE2 /* StorageManagementCommand.h */,
			);
			path = storage;
			sourceTree = "<group>";
		};
		037C3D9B2991BD4F00B7EEE2 /* common */ = {
			isa = PBXGroup;
			children = (
				B4D67A3F2D00DD3D00C49965 /* DFTKeypair.h */,
				B4D67A402D00DD3D00C49965 /* DFTKeypair.mm */,
				B409D0AC2CCFB89600A7ED5A /* DeviceDelegate.h */,
				B409D0AD2CCFB89600A7ED5A /* DeviceDelegate.mm */,
				B43B39EF2CB99090006AA284 /* CertificateIssuer.h */,
				B43B39F02CB99090006AA284 /* CertificateIssuer.mm */,
				B43B39F12CB99090006AA284 /* ControllerStorage.h */,
				B43B39F22CB99090006AA284 /* ControllerStorage.mm */,
				B43B39F32CB99090006AA284 /* PreferencesStorage.h */,
				B43B39F42CB99090006AA284 /* PreferencesStorage.mm */,
				B4E262132AA0C7A300DBA5BC /* RemoteDataModelLogger.h */,
				B4E262122AA0C7A300DBA5BC /* RemoteDataModelLogger.mm */,
				037C3D9C2991BD4F00B7EEE2 /* CHIPCommandBridge.mm */,
				037C3D9F2991BD4F00B7EEE2 /* MTRDevice_Externs.h */,
				037C3DA02991BD4F00B7EEE2 /* CHIPCommandStorageDelegate.mm */,
				037C3DA12991BD4F00B7EEE2 /* CHIPCommandStorageDelegate.h */,
				037C3DA22991BD4F00B7EEE2 /* MTRError_Utils.h */,
				037C3DA32991BD4F00B7EEE2 /* MTRLogging.h */,
				037C3DA42991BD4F00B7EEE2 /* CHIPCommandBridge.h */,
				037C3DA52991BD4F00B7EEE2 /* MTRError.mm */,
			);
			path = common;
			sourceTree = "<group>";
		};
		037C3DA62991BD4F00B7EEE2 /* interactive */ = {
			isa = PBXGroup;
			children = (
				037C3DA72991BD4F00B7EEE2 /* InteractiveCommands.mm */,
				037C3DA82991BD4F00B7EEE2 /* Commands.h */,
				037C3DA92991BD4F00B7EEE2 /* InteractiveCommands.h */,
			);
			path = interactive;
			sourceTree = "<group>";
		};
		037C3DAA2991BD4F00B7EEE2 /* logging */ = {
			isa = PBXGroup;
			children = (
				037C3DAB2991BD4F00B7EEE2 /* logging.h */,
				037C3DAC2991BD4F00B7EEE2 /* logging.mm */,
			);
			path = logging;
			sourceTree = "<group>";
		};
		039546872991C400006D42A8 /* chip-tool */ = {
			isa = PBXGroup;
			children = (
				0382FA2F2992F40C00247BBB /* ComplexArgumentParser.cpp */,
				0382FA2B2992F06C00247BBB /* Commands.cpp */,
				0382FA292992F05E00247BBB /* Command.cpp */,
			);
			name = "chip-tool";
			path = "../chip-tool";
			sourceTree = "<group>";
		};
		039546972991DFC4006D42A8 /* lib_json */ = {
			isa = PBXGroup;
			children = (
				039546982991DFC4006D42A8 /* json_writer.cpp */,
				039546992991DFC4006D42A8 /* CMakeLists.txt */,
				0395469A2991DFC4006D42A8 /* json_reader.cpp */,
				0395469B2991DFC4006D42A8 /* json_tool.h */,
				0395469C2991DFC4006D42A8 /* json_value.cpp */,
				0395469D2991DFC4006D42A8 /* json_valueiterator.inl */,
			);
			name = lib_json;
			path = ../../third_party/jsoncpp/repo/src/lib_json;
			sourceTree = "<group>";
		};
		039546A22991E132006D42A8 /* interaction_model */ = {
			isa = PBXGroup;
			children = (
				039546A52991E132006D42A8 /* InteractionModel.cpp */,
			);
			name = interaction_model;
			path = ../../src/app/tests/suites/commands/interaction_model;
			sourceTree = "<group>";
		};
		039547092992DB02006D42A8 /* editline */ = {
			isa = PBXGroup;
			children = (
				0395470C2992DB37006D42A8 /* complete.c */,
				0395470B2992DB37006D42A8 /* editline.c */,
				03F430A92994113500166449 /* sysunix.c */,
			);
			name = editline;
			path = ../../third_party/editline;
			sourceTree = "<group>";
		};
		03F430A52994100000166449 /* controller */ = {
			isa = PBXGroup;
			children = (
				03F430A6299410C000166449 /* ExamplePersistentStorage.cpp */,
			);
			name = controller;
			path = ../../src/controller;
			sourceTree = "<group>";
		};
		03FB93DA2A46200A0048CB35 /* discover */ = {
			isa = PBXGroup;
			children = (
				03FB93DB2A46200A0048CB35 /* DiscoverCommissionablesCommand.h */,
				03FB93DC2A46200A0048CB35 /* Commands.h */,
				03FB93DD2A46200A0048CB35 /* DiscoverCommissionablesCommand.mm */,
			);
			path = discover;
			sourceTree = "<group>";
		};
		1E857311265519DE0050A4D9 /* app */ = {
			isa = PBXGroup;
			children = (
				7534D1822CF8CE2C00F64654 /* persistence */,
				7521D2932CBECE3F00218E16 /* codegen-data-model-provider */,
				75A202E72BA8DBB700A771DD /* reporting */,
				5143041F2914CED9004DC7FE /* generic-callback-stubs.cpp */,
				514C79F22B62ED5500DD6D7B /* attribute-storage.cpp */,
				514C79EF2B62ADDA00DD6D7B /* descriptor.cpp */,
				E04AC67C2BEEA17F00BA409B /* ember-global-attribute-access-interface.cpp */,
				E04AC67B2BEEA17F00BA409B /* ember-io-storage.cpp */,
				516415FE2B6B132200D5CE11 /* DataModelHandler.cpp */,
				514C79F52B62F0B900DD6D7B /* util.cpp */,
				514C79FB2B62F94C00DD6D7B /* ota-provider.cpp */,
			);
			name = app;
			path = ../../../app;
			sourceTree = "<group>";
		};
		1EC4CE5825CC26AB00D7304F /* zap-generated */ = {
			isa = PBXGroup;
			children = (
				1EC3238C271999E2002A8BF0 /* cluster-objects.cpp */,
				513DDB892761F6F900DAA01A /* MTRAttributeTLVValueDecoder.mm */,
				75B765C22A1D82D30014719B /* MTRAttributeSpecifiedCheck.mm */,
				1EC4CE6325CC276600D7304F /* MTRBaseClusters.h */,
				7596A83D28751220004DAE0E /* MTRBaseClusters_Internal.h */,
				1EC4CE5925CC26E900D7304F /* MTRBaseClusters.mm */,
				D4772A45285AE98300383630 /* MTRClusterConstants.h */,
				93B2CF992B56E45C00E4D187 /* MTRClusterNames.mm */,
				7596A85428788557004DAE0E /* MTRClusters.h */,
				3D843715294979230070D20A /* MTRClusters_Internal.h */,
				7596A85228788557004DAE0E /* MTRClusters.mm */,
				51B22C212740CB1D008D5055 /* MTRCommandPayloadsObjc.h */,
				51B22C292740CB47008D5055 /* MTRCommandPayloadsObjc.mm */,
				51FE72342ACDB40000437032 /* MTRCommandPayloads_Internal.h */,
				7560FD1B27FBBD3F005E85B3 /* MTREventTLVValueDecoder.mm */,
				51B22C1D2740CB0A008D5055 /* MTRStructsObjc.h */,
				51B22C252740CB32008D5055 /* MTRStructsObjc.mm */,
				5178E67D2AE098210069DF72 /* MTRCommandTimedCheck.mm */,
				51F522672AE70734000C4050 /* MTRDeviceTypeMetadata.mm */,
			);
			path = "zap-generated";
			sourceTree = "<group>";
		};
		3D69867E29382E58007314E7 /* Resources */ = {
			isa = PBXGroup;
			children = (
				3D69867F29382EAD007314E7 /* Logging */,
			);
			path = Resources;
			sourceTree = "<group>";
		};
		3D69867F29382EAD007314E7 /* Logging */ = {
			isa = PBXGroup;
			children = (
				3D69868029382EF4007314E7 /* com.csa.matter.plist */,
			);
			path = Logging;
			sourceTree = "<group>";
		};
		3D843718294984AF0070D20A /* templates */ = {
			isa = PBXGroup;
			children = (
				3D843723294984AF0070D20A /* templates.json */,
				3D84371C294984AF0070D20A /* MTRAttributeTLVValueDecoder-src.zapt */,
				75B765BF2A1D70F80014719B /* MTRAttributeSpecifiedCheck-src.zapt */,
				3D843719294984AF0070D20A /* MTRBaseClusters.zapt */,
				3D84371B294984AF0070D20A /* MTRBaseClusters_Internal.zapt */,
				3D843724294984AF0070D20A /* MTRBaseClusters-src.zapt */,
				3D84371E294984AF0070D20A /* MTRClusterConstants.zapt */,
				3D843728294984AF0070D20A /* MTRClusters.zapt */,
				3D843720294984AF0070D20A /* MTRClusters_Internal.zapt */,
				3D843726294984AF0070D20A /* MTRClusters-src.zapt */,
				3D84371A294984AF0070D20A /* MTRCommandPayloadsObjc.zapt */,
				3D843727294984AF0070D20A /* MTRCommandPayloadsObjc-src.zapt */,
				51B6C5C72AD85B47003F4D3A /* MTRCommandPayloads_Internal.zapt */,
				3D84371D294984AF0070D20A /* MTREventTLVValueDecoder-src.zapt */,
				3D84371F294984AF0070D20A /* MTRStructsObjc.zapt */,
				3D843722294984AF0070D20A /* MTRStructsObjc-src.zapt */,
				5178E6592AE097A20069DF72 /* MTRCommandPayloads_Internal.zapt */,
				5178E65A2AE097A20069DF72 /* MTRCommandTimedCheck-src.zapt */,
				51F522662AE7071E000C4050 /* MTRDeviceTypeMetadata-src.zapt */,
				5178E65B2AE097B30069DF72 /* availability.yaml */,
				3D843729294984AF0070D20A /* partials */,
			);
			path = templates;
			sourceTree = "<group>";
		};
		3D843729294984AF0070D20A /* partials */ = {
			isa = PBXGroup;
			children = (
				3D84372A294984AF0070D20A /* attribute_data_callback_name.zapt */,
				3D84372F294984AF0070D20A /* command_completion_type.zapt */,
				3D84372D294984AF0070D20A /* decode_value.zapt */,
				3D84372B294984AF0070D20A /* encode_value.zapt */,
				3D84372C294984AF0070D20A /* init_struct_member.zapt */,
			);
			path = partials;
			sourceTree = "<group>";
		};
		51189FC72A33ACE900184508 /* TestHelpers */ = {
			isa = PBXGroup;
			children = (
				5131BF652BE2E1B000D5D6BC /* MTRTestCase.h */,
				5131BF642BE2E1B000D5D6BC /* MTRTestCase.mm */,
				D437613F285BDC0D0051FEA2 /* MTRTestKeys.h */,
				51C8E3F72825CDB600D47D00 /* MTRTestKeys.m */,
				51F9F9D32BF7A9EE00FEA0E2 /* MTRTestCase+ServerAppRunner.h */,
				51F9F9D42BF7A9EE00FEA0E2 /* MTRTestCase+ServerAppRunner.m */,
				D4376140285BDC0D0051FEA2 /* MTRTestStorage.h */,
				51D10D2D2808E2CA00E8CA3D /* MTRTestStorage.m */,
				D437613E285BDC0D0051FEA2 /* MTRErrorTestUtils.h */,
				51E24E72274E0DAC007CCF6E /* MTRErrorTestUtils.mm */,
				1E748B3928941A45008A1BE8 /* MTRTestOTAProvider.h */,
				1E748B3828941A44008A1BE8 /* MTRTestOTAProvider.m */,
				51742B4829CB5F45009974FE /* MTRTestResetCommissioneeHelper.h */,
				51742B4929CB5FC0009974FE /* MTRTestResetCommissioneeHelper.m */,
				51C984612A61CE2A00B0AD9A /* MTRFabricInfoChecker.h */,
				518D3F822AA132DC008E0007 /* MTRTestPerControllerStorage.h */,
				518D3F812AA132DC008E0007 /* MTRTestPerControllerStorage.m */,
				51C984602A61CE2A00B0AD9A /* MTRFabricInfoChecker.m */,
				75B0D01C2B71B46F002074DD /* MTRDeviceTestDelegate.h */,
				75B0D01D2B71B47F002074DD /* MTRDeviceTestDelegate.m */,
				75139A6C2B7FE19100E3A919 /* MTRTestDeclarations.h */,
			);
			path = TestHelpers;
			sourceTree = "<group>";
		};
		5124311D2BA0C09A000BC136 /* configuration */ = {
			isa = PBXGroup;
			children = (
				512431182BA0C09A000BC136 /* Commands.h */,
				512431192BA0C09A000BC136 /* ResetMRPParametersCommand.h */,
				5124311A2BA0C09A000BC136 /* ResetMRPParametersCommand.mm */,
				5124311B2BA0C09A000BC136 /* SetMRPParametersCommand.h */,
				5124311C2BA0C09A000BC136 /* SetMRPParametersCommand.mm */,
			);
			path = configuration;
			sourceTree = "<group>";
		};
		51D0B1312B618C4F006E3511 /* ServerEndpoint */ = {
			isa = PBXGroup;
			children = (
				51D0B12C2B6177D9006E3511 /* MTRAccessGrant.h */,
				51D0B12B2B6177D9006E3511 /* MTRAccessGrant.mm */,
				516416002B6B483C00D5CE11 /* MTRIMDispatch.mm */,
				516415FB2B6ACA8300D5CE11 /* MTRServerAccessControl.h */,
				516415FA2B6ACA8300D5CE11 /* MTRServerAccessControl.mm */,
				51D0B1362B618CC6006E3511 /* MTRServerAttribute.h */,
				51D0B1372B618CC6006E3511 /* MTRServerAttribute.mm */,
				514C79FF2B64223400DD6D7B /* MTRServerAttribute_Internal.h */,
				51D0B13A2B61B2F2006E3511 /* MTRDeviceTypeRevision.h */,
				51D0B13B2B61B2F2006E3511 /* MTRDeviceTypeRevision.mm */,
				51D0B1262B617246006E3511 /* MTRServerEndpoint.h */,
				51D0B1252B617246006E3511 /* MTRServerEndpoint.mm */,
				514C7A002B64223400DD6D7B /* MTRServerEndpoint_Internal.h */,
				51D0B13E2B61B3A3006E3511 /* MTRServerCluster.h */,
				51D0B13F2B61B3A3006E3511 /* MTRServerCluster.mm */,
				514C7A032B6436D500DD6D7B /* MTRServerCluster_Internal.h */,
			);
			path = ServerEndpoint;
			sourceTree = "<group>";
		};
		7521D2932CBECE3F00218E16 /* codegen-data-model-provider */ = {
			isa = PBXGroup;
			children = (
				7592BD092CC6BCC300EB74A0 /* EmberAttributeDataBuffer.h */,
				7592BD0A2CC6BCC300EB74A0 /* EmberAttributeDataBuffer.cpp */,
				7592BCEB2CBEE98C00EB74A0 /* CodegenDataModelProvider.h */,
				7592BCEC2CBEE98C00EB74A0 /* CodegenDataModelProvider.cpp */,
				7592BCED2CBEE98C00EB74A0 /* CodegenDataModelProvider_Read.cpp */,
				7592BCEE2CBEE98C00EB74A0 /* CodegenDataModelProvider_Write.cpp */,
				7592BCEF2CBEE98C00EB74A0 /* EmberMetadata.h */,
				7592BCF02CBEE98C00EB74A0 /* EmberMetadata.cpp */,
				7592BCF12CBEE98C00EB74A0 /* Instance.h */,
				7592BCF22CBEE98C00EB74A0 /* Instance.cpp */,
			);
			name = "codegen-data-model-provider";
			path = "../data-model-providers/codegen";
			sourceTree = "<group>";
		};
		7534D1822CF8CE2C00F64654 /* persistence */ = {
			isa = PBXGroup;
			children = (
				7534D17C2CF8CE2000F64654 /* DefaultAttributePersistenceProvider.h */,
				7534D17D2CF8CE2000F64654 /* DefaultAttributePersistenceProvider.cpp */,
				7534D1762CF8CDDF00F64654 /* AttributePersistenceProvider.h */,
				7534D1772CF8CDDF00F64654 /* AttributePersistenceProvider.cpp */,
			);
			name = persistence;
			path = util/persistence;
			sourceTree = "<group>";
		};
		7534D1822CF8CE2C00F64654 /* persistence */ = {
			isa = PBXGroup;
			children = (
				7534D17C2CF8CE2000F64654 /* DefaultAttributePersistenceProvider.h */,
				7534D17D2CF8CE2000F64654 /* DefaultAttributePersistenceProvider.cpp */,
				7534D1762CF8CDDF00F64654 /* AttributePersistenceProvider.h */,
				7534D1772CF8CDDF00F64654 /* AttributePersistenceProvider.cpp */,
			);
			path = persistence;
			sourceTree = "<group>";
		};
		75A202E72BA8DBB700A771DD /* reporting */ = {
			isa = PBXGroup;
			children = (
				75A202E42BA8DBAC00A771DD /* reporting.cpp */,
			);
			path = reporting;
			sourceTree = "<group>";
		};
		B20252832459E34F00F97062 = {
			isa = PBXGroup;
			children = (
				510A07482A685D3900A9241C /* Matter.apinotes */,
				BA107AEE2470CFBB004287EB /* chip_xcode_build_connector.sh */,
				B202528F2459E34F00F97062 /* CHIP */,
				B202529A2459E34F00F97062 /* CHIPTests */,
				037C3CA82991A44B00B7EEE2 /* darwin-framework-tool */,
				B202528E2459E34F00F97062 /* Products */,
				BA09EB3E2474762900605257 /* Frameworks */,
			);
			sourceTree = "<group>";
		};
		B202528E2459E34F00F97062 /* Products */ = {
			isa = PBXGroup;
			children = (
				B202528D2459E34F00F97062 /* Matter.framework */,
				B20252962459E34F00F97062 /* MatterTests.xctest */,
				037C3CA52991A44B00B7EEE2 /* darwin-framework-tool */,
			);
			name = Products;
			sourceTree = "<group>";
		};
		B202528F2459E34F00F97062 /* CHIP */ = {
			isa = PBXGroup;
			children = (
				CF3B63CB2CA31E71003C1C87 /* MTROTAImageTransferHandler.h */,
				CF3B63CD2CA31E71003C1C87 /* MTROTAImageTransferHandler.mm */,
				CF3B63CC2CA31E71003C1C87 /* MTROTAUnsolicitedBDXMessageHandler.h */,
				CF3B63CE2CA31E71003C1C87 /* MTROTAUnsolicitedBDXMessageHandler.mm */,
				D444F9A12C6E8058007761E5 /* XPC Protocol */,
				88E07D602B9A89A4005FD53E /* MTRMetricKeys.h */,
				88FA798B2B7B257100CD4B6F /* MTRMetricsCollector.h */,
				88FA798C2B7B257100CD4B6F /* MTRMetricsCollector.mm */,
				88E6C9442B6334ED001A1FE0 /* MTRMetrics_Internal.h */,
				88E6C9432B6334ED001A1FE0 /* MTRMetrics.h */,
				88E6C9452B6334ED001A1FE0 /* MTRMetrics.mm */,
				B4FCD5692B5EDBD300832859 /* MTRDiagnosticLogsType.h */,
				B4C8E6B32B3453AD00FCD54D /* MTRDiagnosticLogsDownloader.h */,
				B4C8E6B42B3453AD00FCD54D /* MTRDiagnosticLogsDownloader.mm */,
				1E4D655129C30A8700BC3478 /* MTRCommissionableBrowser.mm */,
				1E4D654C29C208DD00BC3478 /* MTRCommissionableBrowser.h */,
				1E4D654D29C208DD00BC3478 /* MTRCommissionableBrowserDelegate.h */,
				1E4D654B29C208DD00BC3478 /* MTRCommissionableBrowserResult.h */,
				1E857311265519DE0050A4D9 /* app */,
				3D843718294984AF0070D20A /* templates */,
				1EC4CE5825CC26AB00D7304F /* zap-generated */,
				B20252912459E34F00F97062 /* Info.plist */,
				B2E0D7A8245B0B5C003C5B48 /* Matter.h */,
				51D0B1312B618C4F006E3511 /* ServerEndpoint */,
				7596A84628762783004DAE0E /* MTRAsyncCallbackWorkQueue.h */,
				7596A84728762783004DAE0E /* MTRAsyncCallbackWorkQueue.mm */,
				3DA1A3522ABAB3B4004F0BB9 /* MTRAsyncWorkQueue.h */,
				3DA1A3532ABAB3B4004F0BB9 /* MTRAsyncWorkQueue.mm */,
				514A98AC2CD98C5E000EF4FD /* MTRAttributeValueWaiter.h */,
				514A98AD2CD98C5E000EF4FD /* MTRAttributeValueWaiter.mm */,
				514A98AE2CD98C5E000EF4FD /* MTRAttributeValueWaiter_Internal.h */,
				3CF134AA289D8DF70017A19E /* MTRDeviceAttestationInfo.h */,
				3CF134AC289D8E570017A19E /* MTRDeviceAttestationInfo.mm */,
				27A53C1527FBC6920053F131 /* MTRAttestationTrustStoreBridge.h */,
				27A53C1627FBC6920053F131 /* MTRAttestationTrustStoreBridge.mm */,
				513DDB852761F69300DAA01A /* MTRAttributeTLVValueDecoder_Internal.h */,
				75B765C02A1D71BC0014719B /* MTRAttributeSpecifiedCheck.h */,
				51EF279E2A2A3EB100E33F75 /* MTRBackwardsCompatShims.h */,
				510470FA2A2F7DF60053EA7E /* MTRBackwardsCompatShims.mm */,
				2C222ADE255C811800E446B9 /* MTRBaseDevice_Internal.h */,
				2C222ACE255C620600E446B9 /* MTRBaseDevice.h */,
				2C222ACF255C620600E446B9 /* MTRBaseDevice.mm */,
				511913FA28C100EF009235E9 /* MTRBaseSubscriptionCallback.h */,
				511913F928C100EF009235E9 /* MTRBaseSubscriptionCallback.mm */,
				3D84370F294977000070D20A /* MTRCallbackBridgeBase.h */,
				3D843754294AD25A0070D20A /* MTRCertificateInfo.h */,
				3D843755294AD25A0070D20A /* MTRCertificateInfo.mm */,
				517BF3EE282B62B800A8B7DB /* MTRCertificates.h */,
				517BF3EF282B62B800A8B7DB /* MTRCertificates.mm */,
				1ED276E326C5832500547A89 /* MTRCluster.h */,
				7596A84E2877E6A9004DAE0E /* MTRCluster_Internal.h */,
				1ED276E126C5812A00547A89 /* MTRCluster.mm */,
				93E610A92B626E290077F02A /* MTRClusterNames.h */,
				5ACDDD7927CD129700EFD68A /* MTRClusterStateCacheContainer.h */,
				5ACDDD7B27CD14AF00EFD68A /* MTRClusterStateCacheContainer_Internal.h */,
				5ACDDD7C27CD16D200EFD68A /* MTRClusterStateCacheContainer.mm */,
				5A60370727EA1FF60020DB79 /* MTRClusterStateCacheContainer+XPC.h */,
				5178E67F2AE098510069DF72 /* MTRCommandTimedCheck.h */,
				51FE723E2ACDEF3E00437032 /* MTRCommandPayloadExtensions_Internal.h */,
				5178E6802AE098520069DF72 /* MTRCommissionableBrowserResult_Internal.h */,
				99D466E02798936D0089A18F /* MTRCommissioningParameters.h */,
				99AECC7F2798A57E00B6355B /* MTRCommissioningParameters.mm */,
				3DFCB32B29678C9500332B35 /* MTRConversion.h */,
				51565CAD2A79D42100469F18 /* MTRConversion.mm */,
				3CF134A6289D8AD90017A19E /* MTRCSRInfo.h */,
				3CF134A8289D8D800017A19E /* MTRCSRInfo.mm */,
				3DECCB732934C21B00585AEC /* MTRDefines.h */,
				3DFCB32A2966827F00332B35 /* MTRDefines_Internal.h */,
				7596A84A287636C1004DAE0E /* MTRDevice_Internal.h */,
				7596A84228762729004DAE0E /* MTRDevice.h */,
				7596A84328762729004DAE0E /* MTRDevice.mm */,
				9B5CCB5A2C6EC890009DD99B /* MTRDevice_XPC.h */,
				D4288E862C8A273F002FEC53 /* MTRDevice_XPC_Internal.h */,
				9B5CCB5B2C6EC890009DD99B /* MTRDevice_XPC.mm */,
				9BDA2A072C5D9AFB00A32BDD /* MTRDevice_Concrete.h */,
				9BDA2A052C5D9AF800A32BDD /* MTRDevice_Concrete.mm */,
				88EBF8CB27FABDD500686BC1 /* MTRDeviceAttestationDelegate.h */,
				7534F12728BFF20300390851 /* MTRDeviceAttestationDelegate_Internal.h */,
				7534F12628BFF20300390851 /* MTRDeviceAttestationDelegate.mm */,
				88EBF8CD27FABDD500686BC1 /* MTRDeviceAttestationDelegateBridge.h */,
				88EBF8CC27FABDD500686BC1 /* MTRDeviceAttestationDelegateBridge.mm */,
				5109E9B82CC1F23E0006884B /* MTRDeviceClusterData.h */,
				5109E9B92CC1F23E0006884B /* MTRDeviceClusterData.mm */,
				2C5EEEF4268A85C400CAE3D3 /* MTRDeviceConnectionBridge.h */,
				2C5EEEF5268A85C400CAE3D3 /* MTRDeviceConnectionBridge.mm */,
				75B3269B2BCDB9D600E17C4E /* MTRDeviceConnectivityMonitor.h */,
				75B3269D2BCDB9EA00E17C4E /* MTRDeviceConnectivityMonitor.mm */,
				991DC0822475F45400C13860 /* MTRDeviceController.h */,
				5136660F28067D540025EDAE /* MTRDeviceController_Internal.h */,
				991DC0872475F47D00C13860 /* MTRDeviceController.mm */,
				9B0484F42C701154006C2D5F /* MTRDeviceController_Concrete.h */,
				9B231B032C62EF650030EB37 /* MTRDeviceController_Concrete.mm */,
				9BFE5D4E2C6D3075007D4319 /* MTRDeviceController_XPC.h */,
				9B5CCB582C6E6FD3009DD99B /* MTRDeviceController_XPC_Internal.h */,
				9BFE5D4F2C6D3075007D4319 /* MTRDeviceController_XPC.mm */,
				5A7947E227C0101200434CF2 /* MTRDeviceController+XPC.h */,
				5A7947E327C0129500434CF2 /* MTRDeviceController+XPC.mm */,
				2CB7163E252F731E0026E2BB /* MTRDeviceControllerDelegate.h */,
				51565CAF2A7AD77600469F18 /* MTRDeviceControllerDataStore.h */,
				51565CB02A7AD77600469F18 /* MTRDeviceControllerDataStore.mm */,
				2CB71638252E8A7B0026E2BB /* MTRDeviceControllerDelegateBridge.h */,
				2CB71639252E8A7B0026E2BB /* MTRDeviceControllerDelegateBridge.mm */,
				5136661228067D550025EDAE /* MTRDeviceControllerFactory.h */,
				5136661128067D540025EDAE /* MTRDeviceControllerFactory_Internal.h */,
				5136661028067D540025EDAE /* MTRDeviceControllerFactory.mm */,
				75139A6D2B7FE5D600E3A919 /* MTRDeviceControllerLocalTestStorage.h */,
				75139A6E2B7FE5E900E3A919 /* MTRDeviceControllerLocalTestStorage.mm */,
				5A6FEC8D27B5624E00F25F42 /* MTRDeviceControllerOverXPC.h */,
				5A830D6B27CFCF590053B85D /* MTRDeviceControllerOverXPC_Internal.h */,
				5A6FEC8F27B563D900F25F42 /* MTRDeviceControllerOverXPC.mm */,
				51E51FBC282AD37A00FC978D /* MTRDeviceControllerStartupParams.h */,
				51E51FBD282AD37A00FC978D /* MTRDeviceControllerStartupParams_Internal.h */,
				51E51FBE282AD37A00FC978D /* MTRDeviceControllerStartupParams.mm */,
				51565CB52A7B0D6600469F18 /* MTRDeviceControllerParameters.h */,
				9B5CCB5E2C6EE29E009DD99B /* MTRDeviceControllerXPCParameters.h */,
				9B5CCB5F2C6EE29E009DD99B /* MTRDeviceControllerXPCParameters.mm */,
				51565CB32A7AD78D00469F18 /* MTRDeviceControllerStorageDelegate.h */,
				5A6FEC9427B5976200F25F42 /* MTRDeviceControllerXPCConnection.h */,
				5A6FEC9527B5983000F25F42 /* MTRDeviceControllerXPCConnection.mm */,
				5109E9BE2CCAD64F0006884B /* MTRDeviceDataValidation.h */,
				5109E9BF2CCAD64F0006884B /* MTRDeviceDataValidation.mm */,
				5A6FEC8B27B5609C00F25F42 /* MTRDeviceOverXPC.h */,
				5A6FEC9727B5C6AF00F25F42 /* MTRDeviceOverXPC.mm */,
				754784632BFE65B70089C372 /* MTRDeviceStorageBehaviorConfiguration.h */,
				754784662BFE6B890089C372 /* MTRDeviceStorageBehaviorConfiguration_Internal.h */,
				754784642BFE65CB0089C372 /* MTRDeviceStorageBehaviorConfiguration.mm */,
				51F522692AE70761000C4050 /* MTRDeviceTypeMetadata.h */,
				5109E9B22CB8B5DF0006884B /* MTRDeviceType.h */,
				5109E9B32CB8B5DF0006884B /* MTRDeviceType.mm */,
				5129BCFC26A9EE3300122DDF /* MTRError.h */,
				B2E0D7AB245B0B5C003C5B48 /* MTRError_Internal.h */,
				B2E0D7AA245B0B5C003C5B48 /* MTRError.mm */,
				754F3DF327FBB94B00E60580 /* MTREventTLVValueDecoder_Internal.h */,
				515C1C6E284F9FFB00A48F0C /* MTRFramework.h */,
				515C1C6D284F9FFB00A48F0C /* MTRFramework.mm */,
				9B1728EF2CFE573600825030 /* MTRFrameworkDiagnostics.h */,
				9B1728F12CFE574000825030 /* MTRFrameworkDiagnostics.mm */,
				998F286C26D55E10001846C6 /* MTRKeypair.h */,
				3DECCB6F2934AC1C00585AEC /* MTRLogging.h */,
				991DC08A247704DC00C13860 /* MTRLogging_Internal.h */,
				3DECCB712934AFE200585AEC /* MTRLogging.mm */,
				B2E0D7A9245B0B5C003C5B48 /* MTRManualSetupPayloadParser.h */,
				B2E0D7AD245B0B5C003C5B48 /* MTRManualSetupPayloadParser.mm */,
				B289D41F2639C0D300D4E314 /* MTROnboardingPayloadParser.h */,
				B289D4202639C0D300D4E314 /* MTROnboardingPayloadParser.mm */,
				3CF134AE289D90FF0017A19E /* MTROperationalCertificateIssuer.h */,
				51029DF5293AA6100087AFB0 /* MTROperationalCertificateIssuer.mm */,
				2C1B02792641DB4E00780EF1 /* MTROperationalCredentialsDelegate.h */,
				2C1B02782641DB4E00780EF1 /* MTROperationalCredentialsDelegate.mm */,
				1EDCE543289049A100E41EC9 /* MTROTAHeader.h */,
				1EDCE544289049A100E41EC9 /* MTROTAHeader.mm */,
				AF1CB86D2874B03B00865A96 /* MTROTAProviderDelegate.h */,
				AF1CB86F2874B04C00865A96 /* MTROTAProviderDelegateBridge.h */,
				AF5F90FE2878D351005503FA /* MTROTAProviderDelegateBridge.mm */,
				998F286E26D55EC5001846C6 /* MTRP256KeypairBridge.h */,
				998F287026D56940001846C6 /* MTRP256KeypairBridge.mm */,
				2C8C8FBD253E0C2100797F05 /* MTRPersistentStorageDelegateBridge.h */,
				2C8C8FBF253E0C2100797F05 /* MTRPersistentStorageDelegateBridge.mm */,
				514654482A72F9DF00904E61 /* MTRDemuxingStorage.mm */,
				5146544A2A72F9F500904E61 /* MTRDemuxingStorage.h */,
				51E95DF92A78443C00A434F0 /* MTRSessionResumptionStorageBridge.h */,
				51E95DFA2A78443C00A434F0 /* MTRSessionResumptionStorageBridge.mm */,
				B2E0D7AC245B0B5C003C5B48 /* MTRQRCodeSetupPayloadParser.h */,
				B2E0D7AE245B0B5C003C5B48 /* MTRQRCodeSetupPayloadParser.mm */,
				B2E0D7AF245B0B5C003C5B48 /* MTRSetupPayload.h */,
				9956064326420367000C28DE /* MTRSetupPayload_Internal.h */,
				B2E0D7B0245B0B5C003C5B48 /* MTRSetupPayload.mm */,
				2C8C8FBE253E0C2100797F05 /* MTRStorage.h */,
				997DED172695344800975E97 /* MTRThreadOperationalDataset.h */,
				997DED152695343400975E97 /* MTRThreadOperationalDataset.mm */,
				51C659D72BA3787500C54922 /* MTRTimeUtils.h */,
				51C659D82BA3787500C54922 /* MTRTimeUtils.mm */,
				3D4733B22BE2D1CF003DC19B /* MTRUtilities.h */,
				3D4733B42BE2D3D1003DC19B /* MTRUtilities.mm */,
				3D843710294977000070D20A /* NSDataSpanConversion.h */,
				3D84370E294977000070D20A /* NSStringSpanConversion.h */,
				5117DD3729A931AE00FFA1AA /* MTROperationalBrowser.h */,
				5117DD3629A931AD00FFA1AA /* MTROperationalBrowser.mm */,
				5173A47229C0E2ED00F67F48 /* MTRFabricInfo_Internal.h */,
				5173A47429C0E2ED00F67F48 /* MTRFabricInfo.h */,
				5173A47329C0E2ED00F67F48 /* MTRFabricInfo.mm */,
				515BE4EC2B72C0C5000BC1FD /* MTRUnfairLock.h */,
				3D69867E29382E58007314E7 /* Resources */,
			);
			path = CHIP;
			sourceTree = "<group>";
		};
		B202529A2459E34F00F97062 /* CHIPTests */ = {
			isa = PBXGroup;
			children = (
				B202529D2459E34F00F97062 /* Info.plist */,
				5143851C2A65885400EDC8E6 /* MatterTests-Bridging-Header.h */,
				7596A8502878709F004DAE0E /* MTRAsyncCallbackQueueTests.m */,
				3DA1A3572ABABF69004F0BB9 /* MTRAsyncWorkQueueTests.m */,
				3D3928D62BBCEA3D00CDEBB2 /* MTRAvailabilityTests.m */,
				51669AEF2913204400F4AA36 /* MTRBackwardsCompatTests.m */,
				3DFCB3282966684500332B35 /* MTRCertificateInfoTests.m */,
				517BF3F2282B62CB00A8B7DB /* MTRCertificateTests.m */,
				51339B1E2A0DA64D00C798C1 /* MTRCertificateValidityTests.m */,
				5165A4B22C5AB978002B9799 /* MTRClusterNamesTests.m */,
				1EE0805C2A448756008A03C2 /* MTRCommissionableBrowserTests.m */,
				518D3F842AA14006008E0007 /* MTRControllerAdvertisingTests.m */,
				99C65E0F267282F1003402F6 /* MTRControllerTests.m */,
				51A2F1312A00402A00F03298 /* MTRDataValueParserTests.m */,
				5AE6D4E327A99041001F2493 /* MTRDeviceTests.m */,
				75B326A12BCF12E900E17C4E /* MTRDeviceConnectivityMonitorTests.m */,
				5109E9B62CB8B83D0006884B /* MTRDeviceTypeTests.m */,
				51D9CB0A2BA37DCE0049D6DB /* MTRDSTOffsetTests.m */,
				3D0C484A29DA4FA0006D811F /* MTRErrorTests.m */,
				5173A47829C0E82300F67F48 /* MTRFabricInfoTests.m */,
				8874C1312B69C7060084BEFD /* MTRMetricsTests.m */,
				510CECA6297F72470064E0B3 /* MTROperationalCertificateIssuerTests.m */,
				5142E39729D377F000A206F0 /* MTROTAProviderTests.m */,
				51742B4D29CB6B88009974FE /* MTRPairingTests.m */,
				51E95DF72A78110900A434F0 /* MTRPerControllerStorageTests.m */,
				51D0B1292B61766F006E3511 /* MTRServerEndpointTests.m */,
				3D4733AE2BDF1B80003DC19B /* MTRSetupPayloadTests.m */,
				519498312A25581C00B3BABE /* MTRSetupPayloadInitializationTests.m */,
				51E0FC0F2ACBBF230001E197 /* MTRSwiftDeviceTests.swift */,
				5143851D2A65885500EDC8E6 /* MTRSwiftPairingTests.swift */,
				997DED1926955D0200975E97 /* MTRThreadOperationalDatasetTests.mm */,
				5A7947DD27BEC3F500434CF2 /* MTRXPCListenerSampleTests.m */,
				5A6FEC9C27B5E48800F25F42 /* MTRXPCProtocolTests.m */,
				51189FC72A33ACE900184508 /* TestHelpers */,
			);
			path = CHIPTests;
			sourceTree = "<group>";
		};
		B43B39E92CB859A5006AA284 /* memory */ = {
			isa = PBXGroup;
			children = (
				B43B39E42CB859A5006AA284 /* Commands.h */,
				B43B39E52CB859A5006AA284 /* DumpMemoryGraphCommand.h */,
				B43B39E62CB859A5006AA284 /* DumpMemoryGraphCommand.mm */,
				B43B39E72CB859A5006AA284 /* LeaksTool.h */,
				B43B39E82CB859A5006AA284 /* LeaksTool.mm */,
			);
			path = memory;
			sourceTree = "<group>";
		};
		B45373AD2A9FE9BF00807602 /* libwebsockets */ = {
			isa = PBXGroup;
			children = (
				B45373B42A9FEA9000807602 /* adopt.c */,
				B45373CA2A9FEB0C00807602 /* alloc.c */,
				B45373DB2A9FEB5300807602 /* base64-decode.c */,
				B45373CB2A9FEB0C00807602 /* buflist.c */,
				B45373B62A9FEA9000807602 /* close.c */,
				B45373CD2A9FEB0C00807602 /* context.c */,
				B45373E22A9FEBA400807602 /* date.c */,
				B45373B92A9FEA9000807602 /* dummy-callback.c */,
				B45373E32A9FEBA400807602 /* header.c */,
				B45373CC2A9FEB0C00807602 /* libwebsockets.c */,
				B45373CE2A9FEB0C00807602 /* logs.c */,
				B45373D02A9FEB0C00807602 /* lws_dll2.c */,
				B45373B32A9FEA9000807602 /* network.c */,
				B45373E02A9FEB7F00807602 /* ops-h1.c */,
				B45373EA2A9FEBDB00807602 /* ops-listen.c */,
				B45373EC2A9FEBEC00807602 /* ops-pipe.c */,
				B45373EE2A9FEBFE00807602 /* ops-raw-skt.c */,
				B45373F02A9FEC1A00807602 /* ops-ws.c */,
				B45373B52A9FEA9000807602 /* output.c */,
				B45373E42A9FEBA400807602 /* parsers.c */,
				B45373D82A9FEB3800807602 /* poll.c */,
				B45373BC2A9FEA9100807602 /* pollfd.c */,
				B45373F12A9FEC1A00807602 /* server-ws.c */,
				B45373E82A9FEBC100807602 /* server.c */,
				B45373B22A9FEA9000807602 /* service.c */,
				B45373DA2A9FEB5300807602 /* sha-1.c */,
				B45373BB2A9FEA9100807602 /* sorted-usec-list.c */,
				B45373DE2A9FEB6F00807602 /* system.c */,
				B45373F52A9FEC4F00807602 /* unix-caps.c */,
				B45373F72A9FEC4F00807602 /* unix-fds.c */,
				B45373F92A9FEC4F00807602 /* unix-init.c */,
				B45373F82A9FEC4F00807602 /* unix-misc.c */,
				B45373F62A9FEC4F00807602 /* unix-pipe.c */,
				B45373F42A9FEC4F00807602 /* unix-service.c */,
				B45373FA2A9FEC4F00807602 /* unix-sockets.c */,
				B45373B72A9FEA9000807602 /* vhost.c */,
				B45373BA2A9FEA9000807602 /* wsi-timeout.c */,
				B45373B82A9FEA9000807602 /* wsi.c */,
			);
			name = libwebsockets;
			path = ../../third_party/libwebsockets;
			sourceTree = "<group>";
		};
		B4551B352A9FE53800331CD1 /* websocket-server */ = {
			isa = PBXGroup;
			children = (
				B45373A92A9FE73400807602 /* WebSocketServer.cpp */,
			);
			name = "websocket-server";
			path = "../common/websocket-server";
			sourceTree = "<group>";
		};
		B4E262182AA0CFFE00DBA5BC /* delay */ = {
			isa = PBXGroup;
			children = (
				B4E2621C2AA0D02A00DBA5BC /* WaitForCommissioneeCommand.mm */,
				B4E262192AA0D01D00DBA5BC /* SleepCommand.mm */,
			);
			path = delay;
			sourceTree = "<group>";
		};
		B4F773C92CB54B61008C6B23 /* debug */ = {
			isa = PBXGroup;
			children = (
				B4F773C72CB54B61008C6B23 /* LeakChecker.h */,
				B4F773C82CB54B61008C6B23 /* LeakChecker.mm */,
			);
			path = debug;
			sourceTree = "<group>";
		};
		B4FCD56C2B603A6300832859 /* bdx */ = {
			isa = PBXGroup;
			children = (
				B4FCD56D2B603A6300832859 /* Commands.h */,
				B4FCD56E2B603A6300832859 /* DownloadLogCommand.h */,
				B4FCD56F2B603A6300832859 /* DownloadLogCommand.mm */,
			);
			path = bdx;
			sourceTree = "<group>";
		};
		BA09EB3E2474762900605257 /* Frameworks */ = {
			isa = PBXGroup;
			children = (
				039145EF29931B2D00257B3E /* CoreBluetooth.framework */,
				039145ED29931B2600257B3E /* Network.framework */,
				039145EA29931A4900257B3E /* Security.framework */,
				039145E42993124800257B3E /* SystemConfiguration.framework */,
				039145E2299311FF00257B3E /* IOKit.framework */,
				037C3CCF2991A8B400B7EEE2 /* libCHIP.a */,
				3DECCB6D29347D2C00585AEC /* Security.framework */,
				BA09EB3F2474762900605257 /* libCHIP.a */,
				037C3CA62991A44B00B7EEE2 /* Foundation.framework */,
			);
			name = Frameworks;
			sourceTree = "<group>";
		};
		D444F9A12C6E8058007761E5 /* XPC Protocol */ = {
			isa = PBXGroup;
			children = (
				D444F9A82C6E99CA007761E5 /* MTRXPCClientProtocol.h */,
				D444F9A62C6E8F9D007761E5 /* MTRXPCServerProtocol.h */,
			);
			path = "XPC Protocol";
			sourceTree = "<group>";
		};
/* End PBXGroup section */

/* Begin PBXHeadersBuildPhase section */
		037C3CCD2991A76300B7EEE2 /* Headers */ = {
			isa = PBXHeadersBuildPhase;
			buildActionMask = 2147483647;
			files = (
				039546A02991DFC5006D42A8 /* json_tool.h in Headers */,
				037C3DB12991BD5000B7EEE2 /* OpenCommissioningWindowCommand.h in Headers */,
				039145E92993179300257B3E /* GetCommissionerNodeIdCommand.h in Headers */,
				037C3DCE2991BD5100B7EEE2 /* CHIPCommandBridge.h in Headers */,
				512431272BA0C8BF000BC136 /* SetMRPParametersCommand.h in Headers */,
				037C3DD22991BD5200B7EEE2 /* InteractiveCommands.h in Headers */,
				7592BD0D2CC6BCC300EB74A0 /* EmberAttributeDataBuffer.h in Headers */,
				037C3DAF2991BD4F00B7EEE2 /* DeviceControllerDelegateBridge.h in Headers */,
				B4FCD5712B603A6300832859 /* DownloadLogCommand.h in Headers */,
				037C3DC32991BD5100B7EEE2 /* Commands.h in Headers */,
				B4F773CA2CB54B61008C6B23 /* LeakChecker.h in Headers */,
				B43B39F82CB99090006AA284 /* CertificateIssuer.h in Headers */,
				B43B39F92CB99090006AA284 /* PreferencesStorage.h in Headers */,
				B409D0AE2CCFB89600A7ED5A /* DeviceDelegate.h in Headers */,
				B43B39FA2CB99090006AA284 /* ControllerStorage.h in Headers */,
				037C3DB82991BD5000B7EEE2 /* ClusterCommandBridge.h in Headers */,
				037C3DB52991BD5000B7EEE2 /* WriteAttributeCommandBridge.h in Headers */,
				03FB93DE2A46200A0048CB35 /* DiscoverCommissionablesCommand.h in Headers */,
				037C3DCD2991BD5100B7EEE2 /* MTRLogging.h in Headers */,
				037C3DC92991BD5100B7EEE2 /* MTRDevice_Externs.h in Headers */,
				037C3DC22991BD5100B7EEE2 /* SetupPayloadParseCommand.h in Headers */,
				037C3DD12991BD5200B7EEE2 /* Commands.h in Headers */,
				037C3DB92991BD5000B7EEE2 /* ReportCommandBridge.h in Headers */,
				037C3DBE2991BD5000B7EEE2 /* OTASoftwareUpdateInteractive.h in Headers */,
				B43B39EC2CB859A5006AA284 /* DumpMemoryGraphCommand.h in Headers */,
				B43B39ED2CB859A5006AA284 /* Commands.h in Headers */,
				B43B39EE2CB859A5006AA284 /* LeaksTool.h in Headers */,
				7534D17E2CF8CE2000F64654 /* DefaultAttributePersistenceProvider.h in Headers */,
				037C3DBD2991BD5000B7EEE2 /* OTAProviderDelegate.h in Headers */,
				B4FCD5702B603A6300832859 /* Commands.h in Headers */,
				037C3DB02991BD4F00B7EEE2 /* Commands.h in Headers */,
				037C3DC02991BD5100B7EEE2 /* Commands.h in Headers */,
				B4E262172AA0CF2000DBA5BC /* RemoteDataModelLogger.h in Headers */,
				037C3DCB2991BD5100B7EEE2 /* CHIPCommandStorageDelegate.h in Headers */,
				037C3DD32991BD5200B7EEE2 /* logging.h in Headers */,
				037C3DB72991BD5000B7EEE2 /* ModelCommandBridge.h in Headers */,
				037C3DC52991BD5100B7EEE2 /* StorageManagementCommand.h in Headers */,
				037C3DCC2991BD5100B7EEE2 /* MTRError_Utils.h in Headers */,
				7592BD002CBEE98C00EB74A0 /* Instance.h in Headers */,
				7592BD012CBEE98C00EB74A0 /* EmberMetadata.h in Headers */,
				7534D17B2CF8CDDF00F64654 /* AttributePersistenceProvider.h in Headers */,
				7592BD022CBEE98C00EB74A0 /* CodegenDataModelProvider.h in Headers */,
				037C3DAD2991BD4F00B7EEE2 /* PairingCommandBridge.h in Headers */,
				037C3DBB2991BD5000B7EEE2 /* Commands.h in Headers */,
				512431262BA0C8BA000BC136 /* ResetMRPParametersCommand.h in Headers */,
				B4D67A412D00DD3D00C49965 /* DFTKeypair.h in Headers */,
				03FB93DF2A46200A0048CB35 /* Commands.h in Headers */,
				512431252BA0C8B7000BC136 /* Commands.h in Headers */,
				037C3DB22991BD5000B7EEE2 /* PreWarmCommissioningCommand.h in Headers */,
			);
			runOnlyForDeploymentPostprocessing = 0;
		};
		B20252882459E34F00F97062 /* Headers */ = {
			isa = PBXHeadersBuildPhase;
			buildActionMask = 2147483647;
			files = (
				51D0B1282B617246006E3511 /* MTRServerEndpoint.h in Headers */,
				51565CB62A7B0D6600469F18 /* MTRDeviceControllerParameters.h in Headers */,
				51565CB42A7AD78D00469F18 /* MTRDeviceControllerStorageDelegate.h in Headers */,
				510A07492A685D3900A9241C /* Matter.apinotes in Headers */,
				51EF279F2A2A3EB100E33F75 /* MTRBackwardsCompatShims.h in Headers */,
				5173A47729C0E2ED00F67F48 /* MTRFabricInfo.h in Headers */,
				517BF3F0282B62B800A8B7DB /* MTRCertificates.h in Headers */,
				51E51FBF282AD37A00FC978D /* MTRDeviceControllerStartupParams.h in Headers */,
				D4288E872C8A273F002FEC53 /* MTRDevice_XPC_Internal.h in Headers */,
				5136661628067D550025EDAE /* MTRDeviceControllerFactory.h in Headers */,
				9B5CCB592C6E6FD3009DD99B /* MTRDeviceController_XPC_Internal.h in Headers */,
				5178E6812AE098520069DF72 /* MTRCommandTimedCheck.h in Headers */,
				7596A84B287636C1004DAE0E /* MTRDevice_Internal.h in Headers */,
				514C7A042B6436D500DD6D7B /* MTRServerCluster_Internal.h in Headers */,
				88E6C9472B6334ED001A1FE0 /* MTRMetrics_Internal.h in Headers */,
				5A6FEC9927B5C88900F25F42 /* MTRDeviceOverXPC.h in Headers */,
				B4FCD5732B611EB300832859 /* MTRDiagnosticLogsDownloader.h in Headers */,
				51B22C222740CB1D008D5055 /* MTRCommandPayloadsObjc.h in Headers */,
				51B22C1E2740CB0A008D5055 /* MTRStructsObjc.h in Headers */,
				2CB7163B252E8A7B0026E2BB /* MTRDeviceControllerDelegateBridge.h in Headers */,
				75B765C12A1D71BC0014719B /* MTRAttributeSpecifiedCheck.h in Headers */,
				9B0484F52C701154006C2D5F /* MTRDeviceController_Concrete.h in Headers */,
				5ACDDD7A27CD129700EFD68A /* MTRClusterStateCacheContainer.h in Headers */,
				5A6FEC9227B5669C00F25F42 /* MTRDeviceControllerOverXPC.h in Headers */,
				D444F9AA2C6E9A08007761E5 /* MTRXPCClientProtocol.h in Headers */,
				5117DD3929A931AE00FFA1AA /* MTROperationalBrowser.h in Headers */,
				2C1B027B2641DB4E00780EF1 /* MTROperationalCredentialsDelegate.h in Headers */,
				5173A47529C0E2ED00F67F48 /* MTRFabricInfo_Internal.h in Headers */,
				9BDA2A082C5D9AFB00A32BDD /* MTRDevice_Concrete.h in Headers */,
				3D843717294979230070D20A /* MTRClusters_Internal.h in Headers */,
				7596A85728788557004DAE0E /* MTRClusters.h in Headers */,
				99D466E12798936D0089A18F /* MTRCommissioningParameters.h in Headers */,
				75B3269C2BCDB9D600E17C4E /* MTRDeviceConnectivityMonitor.h in Headers */,
				754784672BFE93B00089C372 /* MTRDeviceStorageBehaviorConfiguration.h in Headers */,
				5136661528067D550025EDAE /* MTRDeviceControllerFactory_Internal.h in Headers */,
				515C1C70284F9FFB00A48F0C /* MTRFramework.h in Headers */,
				7534F12928BFF20300390851 /* MTRDeviceAttestationDelegate_Internal.h in Headers */,
				D4772A46285AE98400383630 /* MTRClusterConstants.h in Headers */,
				3DA1A3552ABAB3B4004F0BB9 /* MTRAsyncWorkQueue.h in Headers */,
				7534D1792CF8CDDF00F64654 /* AttributePersistenceProvider.h in Headers */,
				B289D4212639C0D300D4E314 /* MTROnboardingPayloadParser.h in Headers */,
				513DDB862761F69300DAA01A /* MTRAttributeTLVValueDecoder_Internal.h in Headers */,
				7534D1812CF8CE2000F64654 /* DefaultAttributePersistenceProvider.h in Headers */,
				2CB7163F252F731E0026E2BB /* MTRDeviceControllerDelegate.h in Headers */,
				88EBF8CE27FABDD500686BC1 /* MTRDeviceAttestationDelegate.h in Headers */,
				2C222AD0255C620600E446B9 /* MTRBaseDevice.h in Headers */,
				7596A84F2877E6A9004DAE0E /* MTRCluster_Internal.h in Headers */,
				9B5CCB612C6EE29E009DD99B /* MTRDeviceControllerXPCParameters.h in Headers */,
				5109E9BA2CC1F23E0006884B /* MTRDeviceClusterData.h in Headers */,
				991DC0842475F45400C13860 /* MTRDeviceController.h in Headers */,
				88FA798D2B7B257100CD4B6F /* MTRMetricsCollector.h in Headers */,
				9BFE5D502C6D3075007D4319 /* MTRDeviceController_XPC.h in Headers */,
				88E6C9462B6334ED001A1FE0 /* MTRMetrics.h in Headers */,
				AF1CB86E2874B03B00865A96 /* MTROTAProviderDelegate.h in Headers */,
				51D0B1402B61B3A4006E3511 /* MTRServerCluster.h in Headers */,
				754F3DF427FBB94B00E60580 /* MTREventTLVValueDecoder_Internal.h in Headers */,
				3CF134AF289D90FF0017A19E /* MTROperationalCertificateIssuer.h in Headers */,
				5178E6822AE098520069DF72 /* MTRCommissionableBrowserResult_Internal.h in Headers */,
				516415FD2B6ACA8300D5CE11 /* MTRServerAccessControl.h in Headers */,
				3CF134AB289D8DF70017A19E /* MTRDeviceAttestationInfo.h in Headers */,
				9B1728F02CFE573C00825030 /* MTRFrameworkDiagnostics.h in Headers */,
				B2E0D7B2245B0B5C003C5B48 /* MTRManualSetupPayloadParser.h in Headers */,
				5109E9C02CCAD64F0006884B /* MTRDeviceDataValidation.h in Headers */,
				3CF134A7289D8ADA0017A19E /* MTRCSRInfo.h in Headers */,
				CF3B63D02CA31E71003C1C87 /* MTROTAUnsolicitedBDXMessageHandler.h in Headers */,
				88E07D612B9A89A4005FD53E /* MTRMetricKeys.h in Headers */,
				3D4733B32BE2D1DA003DC19B /* MTRUtilities.h in Headers */,
				B2E0D7B1245B0B5C003C5B48 /* Matter.h in Headers */,
				7596A84428762729004DAE0E /* MTRDevice.h in Headers */,
				B2E0D7B8245B0B5C003C5B48 /* MTRSetupPayload.h in Headers */,
				514A98AF2CD98C5E000EF4FD /* MTRAttributeValueWaiter.h in Headers */,
				514A98B02CD98C5E000EF4FD /* MTRAttributeValueWaiter_Internal.h in Headers */,
				1E4D654F29C208DD00BC3478 /* MTRCommissionableBrowser.h in Headers */,
				3D843756294AD25A0070D20A /* MTRCertificateInfo.h in Headers */,
				7596A83E28751220004DAE0E /* MTRBaseClusters_Internal.h in Headers */,
				997DED182695344800975E97 /* MTRThreadOperationalDataset.h in Headers */,
				9956064426420367000C28DE /* MTRSetupPayload_Internal.h in Headers */,
				27A53C1727FBC6920053F131 /* MTRAttestationTrustStoreBridge.h in Headers */,
				5A830D6C27CFCF590053B85D /* MTRDeviceControllerOverXPC_Internal.h in Headers */,
				51D0B13C2B61B2F2006E3511 /* MTRDeviceTypeRevision.h in Headers */,
				88EBF8D027FABDD500686BC1 /* MTRDeviceAttestationDelegateBridge.h in Headers */,
				514C7A012B64223400DD6D7B /* MTRServerAttribute_Internal.h in Headers */,
				3DFCB32C29678C9500332B35 /* MTRConversion.h in Headers */,
				5A60370827EA1FF60020DB79 /* MTRClusterStateCacheContainer+XPC.h in Headers */,
				5ACDDD7E27CD3F3A00EFD68A /* MTRClusterStateCacheContainer_Internal.h in Headers */,
				5136661328067D550025EDAE /* MTRDeviceController_Internal.h in Headers */,
				998F286D26D55E10001846C6 /* MTRKeypair.h in Headers */,
				1ED276E426C5832500547A89 /* MTRCluster.h in Headers */,
				3D843711294977000070D20A /* NSStringSpanConversion.h in Headers */,
				B4FCD56A2B5EDBD300832859 /* MTRDiagnosticLogsType.h in Headers */,
				5A6FEC9A27B5C89300F25F42 /* MTRDeviceControllerXPCConnection.h in Headers */,
				5129BCFD26A9EE3300122DDF /* MTRError.h in Headers */,
				93E610AA2B626E290077F02A /* MTRClusterNames.h in Headers */,
				2C8C8FC1253E0C2100797F05 /* MTRStorage.h in Headers */,
				AF1CB8702874B04C00865A96 /* MTROTAProviderDelegateBridge.h in Headers */,
				B2E0D7B5245B0B5C003C5B48 /* MTRQRCodeSetupPayloadParser.h in Headers */,
				51D0B1382B618CC6006E3511 /* MTRServerAttribute.h in Headers */,
				1EC4CE6425CC276600D7304F /* MTRBaseClusters.h in Headers */,
				3D843712294977000070D20A /* MTRCallbackBridgeBase.h in Headers */,
				3DECCB742934C21B00585AEC /* MTRDefines.h in Headers */,
				51C659D92BA3787500C54922 /* MTRTimeUtils.h in Headers */,
				75139A702B7FE68C00E3A919 /* MTRDeviceControllerLocalTestStorage.h in Headers */,
				2C5EEEF6268A85C400CAE3D3 /* MTRDeviceConnectionBridge.h in Headers */,
				2C8C8FC0253E0C2100797F05 /* MTRPersistentStorageDelegateBridge.h in Headers */,
				51FE72352ACDB40000437032 /* MTRCommandPayloads_Internal.h in Headers */,
				51E51FC0282AD37A00FC978D /* MTRDeviceControllerStartupParams_Internal.h in Headers */,
				3DECCB702934AECD00585AEC /* MTRLogging.h in Headers */,
				1E4D654E29C208DD00BC3478 /* MTRCommissionableBrowserResult.h in Headers */,
				7592BD0C2CC6BCC300EB74A0 /* EmberAttributeDataBuffer.h in Headers */,
				9B231B042C62EF650030EB37 /* (null) in Headers */,
				515BE4ED2B72C0C5000BC1FD /* MTRUnfairLock.h in Headers */,
				998F286F26D55EC5001846C6 /* MTRP256KeypairBridge.h in Headers */,
				CF3B63CF2CA31E71003C1C87 /* MTROTAImageTransferHandler.h in Headers */,
				2C222ADF255C811800E446B9 /* MTRBaseDevice_Internal.h in Headers */,
				514C7A022B64223400DD6D7B /* MTRServerEndpoint_Internal.h in Headers */,
				511913FC28C100EF009235E9 /* MTRBaseSubscriptionCallback.h in Headers */,
				51565CB12A7AD77600469F18 /* MTRDeviceControllerDataStore.h in Headers */,
				3D843713294977000070D20A /* NSDataSpanConversion.h in Headers */,
				9B5CCB5D2C6EC890009DD99B /* MTRDevice_XPC.h in Headers */,
				991DC08B247704DC00C13860 /* MTRLogging_Internal.h in Headers */,
				51FE723F2ACDEF3E00437032 /* MTRCommandPayloadExtensions_Internal.h in Headers */,
				51D0B12E2B6177FD006E3511 /* MTRAccessGrant.h in Headers */,
				5109E9B52CB8B5DF0006884B /* MTRDeviceType.h in Headers */,
				1E4D655029C208DD00BC3478 /* MTRCommissionableBrowserDelegate.h in Headers */,
				7592BCF32CBEE98C00EB74A0 /* Instance.h in Headers */,
				7592BCF42CBEE98C00EB74A0 /* EmberMetadata.h in Headers */,
				7592BCF52CBEE98C00EB74A0 /* CodegenDataModelProvider.h in Headers */,
				7596A84828762783004DAE0E /* MTRAsyncCallbackWorkQueue.h in Headers */,
				5A7947E527C0129F00434CF2 /* MTRDeviceController+XPC.h in Headers */,
				51E95DFB2A78443C00A434F0 /* MTRSessionResumptionStorageBridge.h in Headers */,
				B2E0D7B4245B0B5C003C5B48 /* MTRError_Internal.h in Headers */,
				D444F9A72C6E8F9D007761E5 /* MTRXPCServerProtocol.h in Headers */,
				51F5226A2AE70761000C4050 /* MTRDeviceTypeMetadata.h in Headers */,
				5146544B2A72F9F500904E61 /* MTRDemuxingStorage.h in Headers */,
				1EDCE545289049A100E41EC9 /* MTROTAHeader.h in Headers */,
			);
			runOnlyForDeploymentPostprocessing = 0;
		};
/* End PBXHeadersBuildPhase section */

/* Begin PBXNativeTarget section */
		037C3CA42991A44B00B7EEE2 /* darwin-framework-tool */ = {
			isa = PBXNativeTarget;
			buildConfigurationList = 037C3CAF2991A44B00B7EEE2 /* Build configuration list for PBXNativeTarget "darwin-framework-tool" */;
			buildPhases = (
				037C3CCD2991A76300B7EEE2 /* Headers */,
				037C3CA12991A44B00B7EEE2 /* Sources */,
				037C3CA22991A44B00B7EEE2 /* Frameworks */,
			);
			buildRules = (
			);
			dependencies = (
				037C3D772991B32700B7EEE2 /* PBXTargetDependency */,
			);
			name = "darwin-framework-tool";
			productName = "darwin-framework-tool";
			productReference = 037C3CA52991A44B00B7EEE2 /* darwin-framework-tool */;
			productType = "com.apple.product-type.tool";
		};
		B202528C2459E34F00F97062 /* Matter */ = {
			isa = PBXNativeTarget;
			buildConfigurationList = B20252A12459E34F00F97062 /* Build configuration list for PBXNativeTarget "Matter" */;
			buildPhases = (
				9B7838562CFE3AE600FB04C4 /* Acquire git revision info */,
				0C40A67D246C9AC700885C81 /* Run GN Build (chip_xcode_build_connector) */,
				B20252882459E34F00F97062 /* Headers */,
				B20252892459E34F00F97062 /* Sources */,
				B202528A2459E34F00F97062 /* Frameworks */,
				B202528B2459E34F00F97062 /* Resources */,
				3D69868429383083007314E7 /* Copy Logging Preferences */,
			);
			buildRules = (
			);
			dependencies = (
			);
			name = Matter;
			productName = CHP;
			productReference = B202528D2459E34F00F97062 /* Matter.framework */;
			productType = "com.apple.product-type.framework";
		};
		B20252952459E34F00F97062 /* MatterTests */ = {
			isa = PBXNativeTarget;
			buildConfigurationList = B20252A42459E34F00F97062 /* Build configuration list for PBXNativeTarget "MatterTests" */;
			buildPhases = (
				B20252922459E34F00F97062 /* Sources */,
				B20252932459E34F00F97062 /* Frameworks */,
				B20252942459E34F00F97062 /* Resources */,
			);
			buildRules = (
			);
			dependencies = (
				B20252992459E34F00F97062 /* PBXTargetDependency */,
			);
			name = MatterTests;
			productName = CHPTests;
			productReference = B20252962459E34F00F97062 /* MatterTests.xctest */;
			productType = "com.apple.product-type.bundle.unit-test";
		};
/* End PBXNativeTarget section */

/* Begin PBXProject section */
		B20252842459E34F00F97062 /* Project object */ = {
			isa = PBXProject;
			attributes = {
				BuildIndependentTargetsInParallel = YES;
				LastUpgradeCheck = 1500;
				ORGANIZATIONNAME = CHIP;
				TargetAttributes = {
					037C3CA42991A44B00B7EEE2 = {
						CreatedOnToolsVersion = 14.1;
					};
					B202528C2459E34F00F97062 = {
						CreatedOnToolsVersion = 11.4.1;
					};
					B20252952459E34F00F97062 = {
						CreatedOnToolsVersion = 11.4.1;
						LastSwiftMigration = 1430;
					};
				};
			};
			buildConfigurationList = B20252872459E34F00F97062 /* Build configuration list for PBXProject "Matter" */;
			compatibilityVersion = "Xcode 9.3";
			developmentRegion = en;
			hasScannedForEncodings = 0;
			knownRegions = (
				en,
				Base,
			);
			mainGroup = B20252832459E34F00F97062;
			productRefGroup = B202528E2459E34F00F97062 /* Products */;
			projectDirPath = "";
			projectRoot = "";
			targets = (
				B202528C2459E34F00F97062 /* Matter */,
				B20252952459E34F00F97062 /* MatterTests */,
				037C3CA42991A44B00B7EEE2 /* darwin-framework-tool */,
			);
		};
/* End PBXProject section */

/* Begin PBXResourcesBuildPhase section */
		B202528B2459E34F00F97062 /* Resources */ = {
			isa = PBXResourcesBuildPhase;
			buildActionMask = 2147483647;
			files = (
			);
			runOnlyForDeploymentPostprocessing = 0;
		};
		B20252942459E34F00F97062 /* Resources */ = {
			isa = PBXResourcesBuildPhase;
			buildActionMask = 2147483647;
			files = (
			);
			runOnlyForDeploymentPostprocessing = 0;
		};
/* End PBXResourcesBuildPhase section */

/* Begin PBXShellScriptBuildPhase section */
		0C40A67D246C9AC700885C81 /* Run GN Build (chip_xcode_build_connector) */ = {
			isa = PBXShellScriptBuildPhase;
			alwaysOutOfDate = 1;
			buildActionMask = 2147483647;
			files = (
			);
			inputFileListPaths = (
			);
			inputPaths = (
			);
			name = "Run GN Build (chip_xcode_build_connector)";
			outputFileListPaths = (
			);
			outputPaths = (
			);
			runOnlyForDeploymentPostprocessing = 0;
			shellPath = /bin/sh;
			shellScript = "./chip_xcode_build_connector.sh\n";
		};
		9B7838562CFE3AE600FB04C4 /* Acquire git revision info */ = {
			isa = PBXShellScriptBuildPhase;
			buildActionMask = 2147483647;
			files = (
			);
			inputFileListPaths = (
			);
			inputPaths = (
			);
			name = "Acquire git revision info";
			outputFileListPaths = (
			);
			outputPaths = (
				"$(DERIVED_FILE_DIR)/git_commit_sha.h",
			);
			runOnlyForDeploymentPostprocessing = 0;
			shellPath = /bin/sh;
			shellScript = "GIT_COMMIT_SHA=$(git rev-parse --short HEAD)\n\n# Create a temporary header file to hold the commit SHA\ntmp_header_path=\"${DERIVED_FILES_DIR}/git_commit_sha.h\"\ncat << EOF > \"$tmp_header_path\"\n#ifndef GIT_COMMIT_SHA_H\n#define GIT_COMMIT_SHA_H\n\n#define GIT_COMMIT_SHA \"${GIT_COMMIT_SHA}\"\n\n#endif /* GIT_COMMIT_SHA_H */\nEOF\n\necho \"git sha available in ${DERIVED_FILES_DIR}/git_commit_sha.h\"\n";
		};
/* End PBXShellScriptBuildPhase section */

/* Begin PBXSourcesBuildPhase section */
		037C3CA12991A44B00B7EEE2 /* Sources */ = {
			isa = PBXSourcesBuildPhase;
			buildActionMask = 2147483647;
			files = (
				0395470F2992DB37006D42A8 /* complete.c in Sources */,
				03F430A82994112B00166449 /* editline.c in Sources */,
				03F430AA2994113500166449 /* sysunix.c in Sources */,
				7592BD0E2CC6BCC300EB74A0 /* EmberAttributeDataBuffer.cpp in Sources */,
				B45373BF2A9FEA9100807602 /* adopt.c in Sources */,
				B4F773CB2CB54B61008C6B23 /* LeakChecker.mm in Sources */,
				B45373D12A9FEB0C00807602 /* alloc.c in Sources */,
				B45373DD2A9FEB5300807602 /* base64-decode.c in Sources */,
				B45373D22A9FEB0C00807602 /* buflist.c in Sources */,
				7592BCFB2CBEE98C00EB74A0 /* CodegenDataModelProvider_Read.cpp in Sources */,
				7592BCFC2CBEE98C00EB74A0 /* Instance.cpp in Sources */,
				7592BCFD2CBEE98C00EB74A0 /* EmberMetadata.cpp in Sources */,
				7592BCFE2CBEE98C00EB74A0 /* CodegenDataModelProvider.cpp in Sources */,
				7592BCFF2CBEE98C00EB74A0 /* CodegenDataModelProvider_Write.cpp in Sources */,
				B45373C12A9FEA9100807602 /* close.c in Sources */,
				B45373D42A9FEB0C00807602 /* context.c in Sources */,
				B45373E52A9FEBA400807602 /* date.c in Sources */,
				B45373C42A9FEA9100807602 /* dummy-callback.c in Sources */,
				B45373E62A9FEBA400807602 /* header.c in Sources */,
				B45373D32A9FEB0C00807602 /* libwebsockets.c in Sources */,
				B45373D52A9FEB0C00807602 /* logs.c in Sources */,
				B45373D72A9FEB0C00807602 /* lws_dll2.c in Sources */,
				B45373BE2A9FEA9100807602 /* network.c in Sources */,
				B45373E12A9FEB7F00807602 /* ops-h1.c in Sources */,
				B45373EB2A9FEBDB00807602 /* ops-listen.c in Sources */,
				B45373ED2A9FEBEC00807602 /* ops-pipe.c in Sources */,
				B45373EF2A9FEBFE00807602 /* ops-raw-skt.c in Sources */,
				B45373F22A9FEC1A00807602 /* ops-ws.c in Sources */,
				B45373C02A9FEA9100807602 /* output.c in Sources */,
				B45373E72A9FEBA400807602 /* parsers.c in Sources */,
				B45373D92A9FEB3800807602 /* poll.c in Sources */,
				B45373C72A9FEA9100807602 /* pollfd.c in Sources */,
				B45373F32A9FEC1A00807602 /* server-ws.c in Sources */,
				B45373E92A9FEBC100807602 /* server.c in Sources */,
				B45373BD2A9FEA9100807602 /* service.c in Sources */,
				B45373DC2A9FEB5300807602 /* sha-1.c in Sources */,
				B45373C62A9FEA9100807602 /* sorted-usec-list.c in Sources */,
				B45373DF2A9FEB6F00807602 /* system.c in Sources */,
				B45373FC2A9FEC4F00807602 /* unix-caps.c in Sources */,
				B45373FE2A9FEC4F00807602 /* unix-fds.c in Sources */,
				B43B39F52CB99090006AA284 /* ControllerStorage.mm in Sources */,
				B43B39F62CB99090006AA284 /* CertificateIssuer.mm in Sources */,
				B43B39F72CB99090006AA284 /* PreferencesStorage.mm in Sources */,
				B43B39EA2CB859A5006AA284 /* DumpMemoryGraphCommand.mm in Sources */,
				B43B39EB2CB859A5006AA284 /* LeaksTool.mm in Sources */,
				B45374002A9FEC4F00807602 /* unix-init.c in Sources */,
				B45373FF2A9FEC4F00807602 /* unix-misc.c in Sources */,
				E04AC67E2BEEA17F00BA409B /* ember-io-storage.cpp in Sources */,
				B45373FD2A9FEC4F00807602 /* unix-pipe.c in Sources */,
				B45373FB2A9FEC4F00807602 /* unix-service.c in Sources */,
				B45374012A9FEC4F00807602 /* unix-sockets.c in Sources */,
				B45373C22A9FEA9100807602 /* vhost.c in Sources */,
				B45373C52A9FEA9100807602 /* wsi-timeout.c in Sources */,
				B45373C32A9FEA9100807602 /* wsi.c in Sources */,
				039546A62991E151006D42A8 /* InteractionModel.cpp in Sources */,
				B4FCD5722B603A6300832859 /* DownloadLogCommand.mm in Sources */,
				75A202E62BA8DBAC00A771DD /* reporting.cpp in Sources */,
				039145E82993179300257B3E /* GetCommissionerNodeIdCommand.mm in Sources */,
				0395469F2991DFC5006D42A8 /* json_reader.cpp in Sources */,
				514C79F42B62ED5500DD6D7B /* attribute-storage.cpp in Sources */,
				0395469E2991DFC5006D42A8 /* json_writer.cpp in Sources */,
<<<<<<< HEAD
=======
				B4D67A422D00DD3D00C49965 /* DFTKeypair.mm in Sources */,
>>>>>>> e8698393
				7534D17F2CF8CE2000F64654 /* DefaultAttributePersistenceProvider.cpp in Sources */,
				03FB93E02A46200A0048CB35 /* DiscoverCommissionablesCommand.mm in Sources */,
				516411332B6BF77700E67C05 /* MTRServerAccessControl.mm in Sources */,
				037C3DD52991C2E200B7EEE2 /* CHIPCommandBridge.mm in Sources */,
				516411312B6BF70300E67C05 /* DataModelHandler.cpp in Sources */,
				0382FA2C2992F06C00247BBB /* Commands.cpp in Sources */,
				B4E2621E2AA0D02D00DBA5BC /* WaitForCommissioneeCommand.mm in Sources */,
				03F430A7299410C000166449 /* ExamplePersistentStorage.cpp in Sources */,
				B45373AA2A9FE73400807602 /* WebSocketServer.cpp in Sources */,
				B4E262162AA0CF1C00DBA5BC /* RemoteDataModelLogger.mm in Sources */,
				B4E2621B2AA0D02000DBA5BC /* SleepCommand.mm in Sources */,
				037C3DC12991BD5100B7EEE2 /* SetupPayloadParseCommand.mm in Sources */,
				037C3DBF2991BD5100B7EEE2 /* OTAProviderDelegate.mm in Sources */,
				037C3DD02991BD5200B7EEE2 /* InteractiveCommands.mm in Sources */,
				037C3DC42991BD5100B7EEE2 /* StorageManagementCommand.mm in Sources */,
				037C3DBC2991BD5000B7EEE2 /* OTASoftwareUpdateInteractive.mm in Sources */,
				0382FA2A2992F05E00247BBB /* Command.cpp in Sources */,
				039546A12991DFC5006D42A8 /* json_value.cpp in Sources */,
				0382FA302992F40C00247BBB /* ComplexArgumentParser.cpp in Sources */,
				039145E12993102B00257B3E /* main.mm in Sources */,
				037C3DD42991BD5200B7EEE2 /* logging.mm in Sources */,
				B409D0AF2CCFB89600A7ED5A /* DeviceDelegate.mm in Sources */,
				512431282BA0C8BF000BC136 /* SetMRPParametersCommand.mm in Sources */,
				512431292BA0C8BF000BC136 /* ResetMRPParametersCommand.mm in Sources */,
				037C3DB32991BD5000B7EEE2 /* OpenCommissioningWindowCommand.mm in Sources */,
				037C3DAE2991BD4F00B7EEE2 /* PairingCommandBridge.mm in Sources */,
				7534D17A2CF8CDDF00F64654 /* AttributePersistenceProvider.cpp in Sources */,
				514C79FD2B62F94C00DD6D7B /* ota-provider.cpp in Sources */,
				037C3DCA2991BD5100B7EEE2 /* CHIPCommandStorageDelegate.mm in Sources */,
				037C3DCF2991BD5200B7EEE2 /* MTRError.mm in Sources */,
				514C79F72B62F0B900DD6D7B /* util.cpp in Sources */,
				037C3DB62991BD5000B7EEE2 /* ModelCommandBridge.mm in Sources */,
				516411322B6BF75700E67C05 /* MTRIMDispatch.mm in Sources */,
				037C3DB42991BD5000B7EEE2 /* DeviceControllerDelegateBridge.mm in Sources */,
				E04AC6802BEEA17F00BA409B /* ember-global-attribute-access-interface.cpp in Sources */,
				039547012992D461006D42A8 /* generic-callback-stubs.cpp in Sources */,
				514C79F12B62ADDA00DD6D7B /* descriptor.cpp in Sources */,
			);
			runOnlyForDeploymentPostprocessing = 0;
		};
		B20252892459E34F00F97062 /* Sources */ = {
			isa = PBXSourcesBuildPhase;
			buildActionMask = 2147483647;
			files = (
				3D4733B52BE2D3D7003DC19B /* MTRUtilities.mm in Sources */,
				2C8C8FC2253E0C2100797F05 /* MTRPersistentStorageDelegateBridge.mm in Sources */,
				99AECC802798A57F00B6355B /* MTRCommissioningParameters.mm in Sources */,
				2CB7163C252E8A7C0026E2BB /* MTRDeviceControllerDelegateBridge.mm in Sources */,
				997DED162695343400975E97 /* MTRThreadOperationalDataset.mm in Sources */,
				515C1C6F284F9FFB00A48F0C /* MTRFramework.mm in Sources */,
				51029DF6293AA6100087AFB0 /* MTROperationalCertificateIssuer.mm in Sources */,
				CF3B63D22CA31E71003C1C87 /* MTROTAUnsolicitedBDXMessageHandler.mm in Sources */,
				27A53C1827FBC6920053F131 /* MTRAttestationTrustStoreBridge.mm in Sources */,
				7592BCF62CBEE98C00EB74A0 /* CodegenDataModelProvider_Read.cpp in Sources */,
				7592BCF72CBEE98C00EB74A0 /* Instance.cpp in Sources */,
				7592BCF82CBEE98C00EB74A0 /* EmberMetadata.cpp in Sources */,
				7592BCF92CBEE98C00EB74A0 /* CodegenDataModelProvider.cpp in Sources */,
				7592BCFA2CBEE98C00EB74A0 /* CodegenDataModelProvider_Write.cpp in Sources */,
				93B2CF9A2B56E45C00E4D187 /* MTRClusterNames.mm in Sources */,
				998F287126D56940001846C6 /* MTRP256KeypairBridge.mm in Sources */,
				516416012B6B483C00D5CE11 /* MTRIMDispatch.mm in Sources */,
				51D0B1412B61B3A4006E3511 /* MTRServerCluster.mm in Sources */,
				514C79FC2B62F94C00DD6D7B /* ota-provider.cpp in Sources */,
				5136661428067D550025EDAE /* MTRDeviceControllerFactory.mm in Sources */,
				51D0B1392B618CC6006E3511 /* MTRServerAttribute.mm in Sources */,
				51B22C2A2740CB47008D5055 /* MTRCommandPayloadsObjc.mm in Sources */,
				51F522682AE70734000C4050 /* MTRDeviceTypeMetadata.mm in Sources */,
				9B5CCB602C6EE29E009DD99B /* MTRDeviceControllerXPCParameters.mm in Sources */,
				75B765C32A1D82D30014719B /* MTRAttributeSpecifiedCheck.mm in Sources */,
				AF5F90FF2878D351005503FA /* MTROTAProviderDelegateBridge.mm in Sources */,
				516415FF2B6B132200D5CE11 /* DataModelHandler.cpp in Sources */,
				75139A6F2B7FE5E900E3A919 /* MTRDeviceControllerLocalTestStorage.mm in Sources */,
				9B1728F22CFE574600825030 /* MTRFrameworkDiagnostics.mm in Sources */,
				51E95DFC2A78443C00A434F0 /* MTRSessionResumptionStorageBridge.mm in Sources */,
				7534F12828BFF20300390851 /* MTRDeviceAttestationDelegate.mm in Sources */,
				B4C8E6B72B3453AD00FCD54D /* MTRDiagnosticLogsDownloader.mm in Sources */,
				2C5EEEF7268A85C400CAE3D3 /* MTRDeviceConnectionBridge.mm in Sources */,
				E04AC67D2BEEA17F00BA409B /* ember-io-storage.cpp in Sources */,
				51B22C262740CB32008D5055 /* MTRStructsObjc.mm in Sources */,
				2C222AD1255C620600E446B9 /* MTRBaseDevice.mm in Sources */,
				1EC3238D271999E2002A8BF0 /* cluster-objects.cpp in Sources */,
				75A202E52BA8DBAC00A771DD /* reporting.cpp in Sources */,
				3CF134A9289D8D800017A19E /* MTRCSRInfo.mm in Sources */,
				991DC0892475F47D00C13860 /* MTRDeviceController.mm in Sources */,
				B2E0D7B7245B0B5C003C5B48 /* MTRQRCodeSetupPayloadParser.mm in Sources */,
				514C79F32B62ED5500DD6D7B /* attribute-storage.cpp in Sources */,
				514304202914CED9004DC7FE /* generic-callback-stubs.cpp in Sources */,
				1EDCE546289049A100E41EC9 /* MTROTAHeader.mm in Sources */,
				51D0B13D2B61B2F2006E3511 /* MTRDeviceTypeRevision.mm in Sources */,
				1EC4CE5D25CC26E900D7304F /* MTRBaseClusters.mm in Sources */,
				514C79F62B62F0B900DD6D7B /* util.cpp in Sources */,
				51565CB22A7AD77600469F18 /* MTRDeviceControllerDataStore.mm in Sources */,
				CF3B63D12CA31E71003C1C87 /* MTROTAImageTransferHandler.mm in Sources */,
				51D0B12F2B617800006E3511 /* MTRAccessGrant.mm in Sources */,
				88E6C9482B6334ED001A1FE0 /* MTRMetrics.mm in Sources */,
				1ED276E226C5812A00547A89 /* MTRCluster.mm in Sources */,
				9BFE5D512C6D3075007D4319 /* MTRDeviceController_XPC.mm in Sources */,
				514A98B12CD98C5E000EF4FD /* MTRAttributeValueWaiter.mm in Sources */,
				B2E0D7B3245B0B5C003C5B48 /* MTRError.mm in Sources */,
				51E51FC1282AD37A00FC978D /* MTRDeviceControllerStartupParams.mm in Sources */,
				51565CAE2A79D42100469F18 /* MTRConversion.mm in Sources */,
				517BF3F1282B62B800A8B7DB /* MTRCertificates.mm in Sources */,
				5A6FEC9627B5983000F25F42 /* MTRDeviceControllerXPCConnection.mm in Sources */,
				511913FB28C100EF009235E9 /* MTRBaseSubscriptionCallback.mm in Sources */,
				510470FB2A2F7DF60053EA7E /* MTRBackwardsCompatShims.mm in Sources */,
				5173A47629C0E2ED00F67F48 /* MTRFabricInfo.mm in Sources */,
				5109E9BB2CC1F23E0006884B /* MTRDeviceClusterData.mm in Sources */,
				9B231B052C62EF650030EB37 /* MTRDeviceController_Concrete.mm in Sources */,
				5ACDDD7D27CD16D200EFD68A /* MTRClusterStateCacheContainer.mm in Sources */,
				75B3269E2BCDB9EA00E17C4E /* MTRDeviceConnectivityMonitor.mm in Sources */,
				7534D1802CF8CE2000F64654 /* DefaultAttributePersistenceProvider.cpp in Sources */,
				9B5CCB5C2C6EC890009DD99B /* MTRDevice_XPC.mm in Sources */,
				513DDB8A2761F6F900DAA01A /* MTRAttributeTLVValueDecoder.mm in Sources */,
				5117DD3829A931AE00FFA1AA /* MTROperationalBrowser.mm in Sources */,
				514C79F02B62ADDA00DD6D7B /* descriptor.cpp in Sources */,
				5109E9B42CB8B5DF0006884B /* MTRDeviceType.mm in Sources */,
				3D843757294AD25A0070D20A /* MTRCertificateInfo.mm in Sources */,
				5A7947E427C0129600434CF2 /* MTRDeviceController+XPC.mm in Sources */,
				7592BD0B2CC6BCC300EB74A0 /* EmberAttributeDataBuffer.cpp in Sources */,
				5A6FEC9027B563D900F25F42 /* MTRDeviceControllerOverXPC.mm in Sources */,
				516415FC2B6ACA8300D5CE11 /* MTRServerAccessControl.mm in Sources */,
				B289D4222639C0D300D4E314 /* MTROnboardingPayloadParser.mm in Sources */,
				3CF134AD289D8E570017A19E /* MTRDeviceAttestationInfo.mm in Sources */,
				2C1B027A2641DB4E00780EF1 /* MTROperationalCredentialsDelegate.mm in Sources */,
				754784652BFE65CB0089C372 /* MTRDeviceStorageBehaviorConfiguration.mm in Sources */,
				7534D1782CF8CDDF00F64654 /* AttributePersistenceProvider.cpp in Sources */,
				7560FD1C27FBBD3F005E85B3 /* MTREventTLVValueDecoder.mm in Sources */,
				5178E67E2AE098210069DF72 /* MTRCommandTimedCheck.mm in Sources */,
				7596A84928762783004DAE0E /* MTRAsyncCallbackWorkQueue.mm in Sources */,
				B2E0D7B9245B0B5C003C5B48 /* MTRSetupPayload.mm in Sources */,
				E04AC67F2BEEA17F00BA409B /* ember-global-attribute-access-interface.cpp in Sources */,
				B2E0D7B6245B0B5C003C5B48 /* MTRManualSetupPayloadParser.mm in Sources */,
				7596A85528788557004DAE0E /* MTRClusters.mm in Sources */,
				88EBF8CF27FABDD500686BC1 /* MTRDeviceAttestationDelegateBridge.mm in Sources */,
				5A6FEC9827B5C6AF00F25F42 /* MTRDeviceOverXPC.mm in Sources */,
				5109E9C12CCAD64F0006884B /* MTRDeviceDataValidation.mm in Sources */,
				9BDA2A062C5D9AF800A32BDD /* MTRDevice_Concrete.mm in Sources */,
				514654492A72F9DF00904E61 /* MTRDemuxingStorage.mm in Sources */,
				1E4D655229C30A8700BC3478 /* MTRCommissionableBrowser.mm in Sources */,
				88FA798E2B7B257100CD4B6F /* MTRMetricsCollector.mm in Sources */,
				3DA1A3562ABAB3B4004F0BB9 /* MTRAsyncWorkQueue.mm in Sources */,
				51D0B1272B617246006E3511 /* MTRServerEndpoint.mm in Sources */,
				3DECCB722934AFE200585AEC /* MTRLogging.mm in Sources */,
				51C659DA2BA3787500C54922 /* MTRTimeUtils.mm in Sources */,
				7596A84528762729004DAE0E /* MTRDevice.mm in Sources */,
			);
			runOnlyForDeploymentPostprocessing = 0;
		};
		B20252922459E34F00F97062 /* Sources */ = {
			isa = PBXSourcesBuildPhase;
			buildActionMask = 2147483647;
			files = (
				51742B4E29CB6B88009974FE /* MTRPairingTests.m in Sources */,
				5131BF662BE2E1B000D5D6BC /* MTRTestCase.mm in Sources */,
				51669AF02913204400F4AA36 /* MTRBackwardsCompatTests.m in Sources */,
				51D10D2E2808E2CA00E8CA3D /* MTRTestStorage.m in Sources */,
				51D0B12A2B61766F006E3511 /* MTRServerEndpointTests.m in Sources */,
				7596A8512878709F004DAE0E /* MTRAsyncCallbackQueueTests.m in Sources */,
				997DED1A26955D0200975E97 /* MTRThreadOperationalDatasetTests.mm in Sources */,
				3D3928D72BBCEA3D00CDEBB2 /* MTRAvailabilityTests.m in Sources */,
				518D3F852AA14006008E0007 /* MTRControllerAdvertisingTests.m in Sources */,
				51C8E3F82825CDB600D47D00 /* MTRTestKeys.m in Sources */,
				51C984622A61CE2A00B0AD9A /* MTRFabricInfoChecker.m in Sources */,
				99C65E10267282F1003402F6 /* MTRControllerTests.m in Sources */,
				8874C1322B69C7060084BEFD /* MTRMetricsTests.m in Sources */,
				1E5801C328941C050033A199 /* MTRTestOTAProvider.m in Sources */,
				5A6FEC9D27B5E48900F25F42 /* MTRXPCProtocolTests.m in Sources */,
				1EE0805E2A44875E008A03C2 /* MTRCommissionableBrowserTests.m in Sources */,
				518D3F832AA132DC008E0007 /* MTRTestPerControllerStorage.m in Sources */,
				51339B1F2A0DA64D00C798C1 /* MTRCertificateValidityTests.m in Sources */,
				5173A47929C0E82300F67F48 /* MTRFabricInfoTests.m in Sources */,
				75B326A22BCF12E900E17C4E /* MTRDeviceConnectivityMonitorTests.m in Sources */,
				5143851E2A65885500EDC8E6 /* MTRSwiftPairingTests.swift in Sources */,
				75B0D01E2B71B47F002074DD /* MTRDeviceTestDelegate.m in Sources */,
				3D0C484B29DA4FA0006D811F /* MTRErrorTests.m in Sources */,
				3DA1A3582ABABF6A004F0BB9 /* MTRAsyncWorkQueueTests.m in Sources */,
				51742B4A29CB5FC1009974FE /* MTRTestResetCommissioneeHelper.m in Sources */,
				5AE6D4E427A99041001F2493 /* MTRDeviceTests.m in Sources */,
				510CECA8297F72970064E0B3 /* MTROperationalCertificateIssuerTests.m in Sources */,
				5A7947DE27BEC3F500434CF2 /* MTRXPCListenerSampleTests.m in Sources */,
				3DFCB3292966684500332B35 /* MTRCertificateInfoTests.m in Sources */,
				51F9F9D52BF7A9EE00FEA0E2 /* MTRTestCase+ServerAppRunner.m in Sources */,
				517BF3F3282B62CB00A8B7DB /* MTRCertificateTests.m in Sources */,
				5142E39829D377F000A206F0 /* MTROTAProviderTests.m in Sources */,
				51E0FC102ACBBF230001E197 /* MTRSwiftDeviceTests.swift in Sources */,
				3D4733AF2BDF1B80003DC19B /* MTRSetupPayloadTests.m in Sources */,
				5109E9B72CB8B83D0006884B /* MTRDeviceTypeTests.m in Sources */,
				51E24E73274E0DAC007CCF6E /* MTRErrorTestUtils.mm in Sources */,
				519498322A25581C00B3BABE /* MTRSetupPayloadInitializationTests.m in Sources */,
				51A2F1322A00402A00F03298 /* MTRDataValueParserTests.m in Sources */,
				5165A4B32C5AB978002B9799 /* MTRClusterNamesTests.m in Sources */,
				51E95DF82A78110900A434F0 /* MTRPerControllerStorageTests.m in Sources */,
				51D9CB0B2BA37DCE0049D6DB /* MTRDSTOffsetTests.m in Sources */,
			);
			runOnlyForDeploymentPostprocessing = 0;
		};
/* End PBXSourcesBuildPhase section */

/* Begin PBXTargetDependency section */
		037C3D772991B32700B7EEE2 /* PBXTargetDependency */ = {
			isa = PBXTargetDependency;
			target = B202528C2459E34F00F97062 /* Matter */;
			targetProxy = 037C3D762991B32700B7EEE2 /* PBXContainerItemProxy */;
		};
		B20252992459E34F00F97062 /* PBXTargetDependency */ = {
			isa = PBXTargetDependency;
			target = B202528C2459E34F00F97062 /* Matter */;
			targetProxy = B20252982459E34F00F97062 /* PBXContainerItemProxy */;
		};
/* End PBXTargetDependency section */

/* Begin XCBuildConfiguration section */
		037C3CAD2991A44B00B7EEE2 /* Debug */ = {
			isa = XCBuildConfiguration;
			buildSettings = {
				CHIP_BUILD_TOOLS = true;
				CLANG_ANALYZER_NONNULL = YES;
				CLANG_WARN_QUOTED_INCLUDE_IN_FRAMEWORK_HEADER = YES;
				CODE_SIGN_IDENTITY = "-";
				CODE_SIGN_STYLE = Automatic;
				DEVELOPMENT_TEAM = "";
				GCC_PREPROCESSOR_DEFINITIONS = (
					"$(inherited)",
					CHIP_HAVE_CONFIG_H,
					"CHIP_CONFIG_SKIP_APP_SPECIFIC_GENERATED_HEADER_INCLUDES=1",
					CONFIG_BUILD_FOR_HOST_UNIT_TEST,
					"CONFIG_USE_INTERACTIVE_MODE=1",
				);
				"HEADER_SEARCH_PATHS[arch=*]" = (
					"$(CHIP_ROOT)/examples/darwin-framework-tool",
					"$(CHIP_ROOT)/src",
					"$(CHIP_ROOT)/third_party/nlassert/repo/include",
					"$(CHIP_ROOT)/zzz_generated/app-common",
					"$(CHIP_ROOT)/third_party/nlio/repo/include",
					"$(CHIP_ROOT)/third_party/jsoncpp/repo/include",
					"$(CHIP_ROOT)/zzz_generated/darwin-framework-tool",
					"$(CHIP_ROOT)/third_party/editline/repo/include",
					"$(CHIP_ROOT)/src/include",
					"$(CONFIGURATION_TEMP_DIR)/Matter.build/out/gen/include",
					"$(CHIP_ROOT)/third_party/inipp/repo/inipp",
					"$(CHIP_ROOT)/third_party/editline/include",
					"$(CHIP_ROOT)/third_party/libwebsockets/",
					"$(CHIP_ROOT)/third_party/libwebsockets/repo/include",
					"$(CHIP_ROOT)/third_party/libwebsockets/repo/lib/core",
					"$(CHIP_ROOT)/third_party/libwebsockets/repo/lib/core-net",
					"$(CHIP_ROOT)/third_party/libwebsockets/repo/lib/plat/unix",
					"$(CHIP_ROOT)/third_party/libwebsockets/repo/lib/secure-streams",
					"$(CHIP_ROOT)/third_party/libwebsockets/repo/lib/event-libs",
					"$(CHIP_ROOT)/third_party/libwebsockets/repo/lib/system/metrics",
					"$(CHIP_ROOT)/third_party/libwebsockets/repo/lib/roles",
					"$(CHIP_ROOT)/third_party/libwebsockets/repo/lib/roles/http",
					"$(CHIP_ROOT)/third_party/libwebsockets/repo/lib/roles/h1",
					"$(CHIP_ROOT)/third_party/libwebsockets/repo/lib/roles/ws",
					"$(CHIP_ROOT)/third_party/libwebsockets/repo/lib/system/async-dns",
					"$(CHIP_ROOT)/examples/chip-tool",
					"$(CHIP_ROOT)/examples/chip-tool/commands/clusters",
					"$(CHIP_ROOT)/examples/common",
					"$(CHIP_ROOT)/zzz_generated/chip-tool",
				);
				LD_RUNPATH_SEARCH_PATHS = (
					"@executable_path",
					"$(BUILT_PRODUCTS_DIR)",
				);
				"LIBRARY_SEARCH_PATHS[arch=*]" = (
					"$(CONFIGURATION_TEMP_DIR)/Matter.build/out/lib",
					"$(CONFIGURATION_TEMP_DIR)/Matter.build/out/obj/src/app/lib",
				);
				OTHER_CFLAGS = "-DLWS_PLAT_UNIX";
				"OTHER_CFLAGS[sdk=iphoneos*]" = (
					"-DLWS_PLAT_UNIX",
					"-DLWS_DETECTED_PLAT_IOS",
				);
				OTHER_CPLUSPLUSFLAGS = "$(OTHER_CFLAGS)";
				"OTHER_CPLUSPLUSFLAGS[sdk=iphoneos*]" = "$(OTHER_CFLAGS)";
				PRODUCT_NAME = "$(TARGET_NAME)";
				PROVISIONING_PROFILE_SPECIFIER = "";
				SDKROOT = macosx;
				SYSTEM_HEADER_SEARCH_PATHS = "$(CHIP_ROOT)/src/darwin/Framework/CHIP/";
				WARNING_CFLAGS = (
					"-Wformat",
					"-Wformat-nonliteral",
					"-Wformat-security",
					"-Wconversion",
					"-Wno-documentation",
				);
			};
			name = Debug;
		};
		037C3CAE2991A44B00B7EEE2 /* Release */ = {
			isa = XCBuildConfiguration;
			buildSettings = {
				CHIP_BUILD_TOOLS = true;
				CLANG_ANALYZER_NONNULL = YES;
				CLANG_WARN_QUOTED_INCLUDE_IN_FRAMEWORK_HEADER = YES;
				CODE_SIGN_IDENTITY = "-";
				CODE_SIGN_STYLE = Automatic;
				DEVELOPMENT_TEAM = "";
				GCC_PREPROCESSOR_DEFINITIONS = (
					"$(inherited)",
					CHIP_HAVE_CONFIG_H,
					"CHIP_CONFIG_SKIP_APP_SPECIFIC_GENERATED_HEADER_INCLUDES=1",
					CONFIG_BUILD_FOR_HOST_UNIT_TEST,
					"CONFIG_USE_INTERACTIVE_MODE=1",
				);
				"HEADER_SEARCH_PATHS[arch=*]" = (
					"$(CHIP_ROOT)/examples//darwin-framework-tool",
					"$(CHIP_ROOT)/src",
					"$(CHIP_ROOT)/third_party/nlassert/repo/include",
					"$(CHIP_ROOT)/zzz_generated/darwin-framework-tool",
					"$(CHIP_ROOT)/zzz_generated/app-common",
					"$(CHIP_ROOT)/third_party/nlio/repo/include",
					"$(CHIP_ROOT)/third_party/jsoncpp/repo/include",
					"$(CHIP_ROOT)/third_party/editline/repo/include",
					"$(CHIP_ROOT)/third_party/libwebsockets",
					"$(CHIP_ROOT)/third_party/libwebsockets/repo/include",
					"$(CHIP_ROOT)/third_party/libwebsockets/repo/lib/core",
					"$(CHIP_ROOT)/third_party/libwebsockets/repo/lib/core-net",
					"$(CHIP_ROOT)/third_party/libwebsockets/repo/lib/plat/unix",
					"$(CHIP_ROOT)/third_party/libwebsockets/repo/lib/secure-streams",
					"$(CHIP_ROOT)/third_party/libwebsockets/repo/lib/event-libs",
					"$(CHIP_ROOT)/third_party/libwebsockets/repo/lib/system/metrics",
					"$(CHIP_ROOT)/third_party/libwebsockets/repo/lib/roles",
					"$(CHIP_ROOT)/third_party/libwebsockets/repo/lib/roles/http",
					"$(CHIP_ROOT)/third_party/libwebsockets/repo/lib/roles/h1",
					"$(CHIP_ROOT)/third_party/libwebsockets/repo/lib/roles/ws",
					"$(CHIP_ROOT)/third_party/libwebsockets/repo/lib/system/async-dns",
					"$(CHIP_ROOT)/src/include",
					"$(CONFIGURATION_TEMP_DIR)/Matter.build/out/gen/include",
					"$(SRCROOT)/darwin-framework-tool",
					"$(CHIP_ROOT)/third_party/inipp/repo/inipp",
					"$(CHIP_ROOT)/third_party/editline/include",
					"$(CHIP_ROOT)/examples/chip-tool/commands/clusters",
					"$(CHIP_ROOT)/examples/chip-tool",
					"$(CHIP_ROOT)/examples/common",
					"$(CHIP_ROOT)/zzz_generated/chip-tool",
				);
				LD_RUNPATH_SEARCH_PATHS = (
					"@executable_path",
					"$(BUILT_PRODUCTS_DIR)",
				);
				"LIBRARY_SEARCH_PATHS[arch=*]" = (
					"$(CONFIGURATION_TEMP_DIR)/Matter.build/out/lib",
					"$(CONFIGURATION_TEMP_DIR)/Matter.build/out/obj/src/app/lib",
				);
				OTHER_CFLAGS = "-DLWS_PLAT_UNIX";
				"OTHER_CFLAGS[sdk=iphoneos*]" = (
					"-DLWS_PLAT_UNIX",
					"-DLWS_DETECTED_PLAT_IOS",
				);
				OTHER_CPLUSPLUSFLAGS = "$(OTHER_CFLAGS)";
				"OTHER_CPLUSPLUSFLAGS[sdk=iphoneos*]" = "$(OTHER_CFLAGS)";
				PRODUCT_NAME = "$(TARGET_NAME)";
				PROVISIONING_PROFILE_SPECIFIER = "";
				SDKROOT = macosx;
				SYSTEM_HEADER_SEARCH_PATHS = "$(CHIP_ROOT)/src/darwin/Framework/CHIP/";
				WARNING_CFLAGS = (
					"-Wformat",
					"-Wformat-nonliteral",
					"-Wformat-security",
					"-Wconversion",
					"-Wno-documentation",
				);
			};
			name = Release;
		};
		BA09EB732474881D00605257 /* Debug */ = {
			isa = XCBuildConfiguration;
			buildSettings = {
				ALWAYS_SEARCH_USER_PATHS = NO;
				CHIP_ROOT = "$(PROJECT_DIR)/../../..";
				CLANG_ANALYZER_NUMBER_OBJECT_CONVERSION = YES_AGGRESSIVE;
				CLANG_CXX_LANGUAGE_STANDARD = "gnu++17";
				CLANG_CXX_LIBRARY = "libc++";
				CLANG_ENABLE_MODULES = YES;
				CLANG_ENABLE_OBJC_ARC = YES;
				CLANG_ENABLE_OBJC_WEAK = YES;
				CLANG_WARN_BLOCK_CAPTURE_AUTORELEASING = YES;
				CLANG_WARN_COMMA = YES;
				CLANG_WARN_CONSTANT_CONVERSION = YES;
				CLANG_WARN_DEPRECATED_OBJC_IMPLEMENTATIONS = YES;
				CLANG_WARN_DIRECT_OBJC_ISA_USAGE = YES_ERROR;
				CLANG_WARN_DOCUMENTATION_COMMENTS = YES;
				CLANG_WARN_EMPTY_BODY = YES;
				CLANG_WARN_INFINITE_RECURSION = YES;
				CLANG_WARN_OBJC_IMPLICIT_RETAIN_SELF = YES;
				CLANG_WARN_OBJC_LITERAL_CONVERSION = YES;
				CLANG_WARN_OBJC_ROOT_CLASS = YES_ERROR;
				CLANG_WARN_QUOTED_INCLUDE_IN_FRAMEWORK_HEADER = YES_ERROR;
				CLANG_WARN_RANGE_LOOP_ANALYSIS = YES;
				CLANG_WARN_STRICT_PROTOTYPES = YES;
				CLANG_WARN_SUSPICIOUS_IMPLICIT_CONVERSION = YES;
				CLANG_WARN_SUSPICIOUS_MOVE = YES;
				CLANG_WARN_UNGUARDED_AVAILABILITY = YES_AGGRESSIVE;
				CLANG_WARN_UNREACHABLE_CODE = YES;
				CLANG_WARN__DUPLICATE_METHOD_MATCH = YES;
				CURRENT_PROJECT_VERSION = 1;
				DEBUG_INFORMATION_FORMAT = "dwarf-with-dsym";
				DWARF_DSYM_FILE_SHOULD_ACCOMPANY_PRODUCT = YES;
				ENABLE_STRICT_OBJC_MSGSEND = YES;
				GCC_C_LANGUAGE_STANDARD = gnu11;
				GCC_NO_COMMON_BLOCKS = YES;
				GCC_OPTIMIZATION_LEVEL = 0;
				GCC_PREPROCESSOR_DEFINITIONS = (
					"$(inherited)",
					"DEBUG=1",
					"MTR_NO_AVAILABILITY=1",
					"MTR_ENABLE_PROVISIONAL=1",
					"MTR_ENABLE_UNSTABLE_API=1",
				);
				GCC_SYMBOLS_PRIVATE_EXTERN = YES;
				GCC_TREAT_WARNINGS_AS_ERRORS = YES;
				GCC_WARN_ABOUT_RETURN_TYPE = YES_ERROR;
				GCC_WARN_UNDECLARED_SELECTOR = YES;
				GCC_WARN_UNINITIALIZED_AUTOS = YES_AGGRESSIVE;
				GCC_WARN_UNUSED_FUNCTION = YES;
				GCC_WARN_UNUSED_VARIABLE = YES;
				MACOSX_DEPLOYMENT_TARGET = 11.0;
				ONLY_ACTIVE_ARCH = YES;
				OTHER_LDFLAGS = "-Wl,-unexported_symbol,\"__Z*\"";
				OTHER_TAPI_FLAGS = "-x objective-c++ -std=gnu++17 -fvisibility=hidden -fobjc-arc";
				SDKROOT = iphoneos;
				SUPPORTED_PLATFORMS = "macosx iphonesimulator iphoneos appletvos appletvsimulator watchos watchsimulator";
				SUPPORTS_TEXT_BASED_API = YES;
				SWIFT_INSTALL_OBJC_HEADER = NO;
				SWIFT_OPTIMIZATION_LEVEL = "-Onone";
				SWIFT_VERSION = 5.0;
				TAPI_ENABLE_PROJECT_HEADERS = YES;
				TARGETED_DEVICE_FAMILY = "1,2,3,4";
				VERSIONING_SYSTEM = "apple-generic";
				VERSION_INFO_PREFIX = "";
				WARNING_CFLAGS = (
					"-Wformat",
					"-Wformat-nonliteral",
					"-Wformat-security",
				);
			};
			name = Debug;
		};
		BA09EB742474881D00605257 /* Debug */ = {
			isa = XCBuildConfiguration;
			buildSettings = {
				CODE_SIGN_STYLE = Automatic;
				DEFINES_MODULE = YES;
				DEVELOPMENT_TEAM = "";
				DYLIB_COMPATIBILITY_VERSION = 1;
				DYLIB_CURRENT_VERSION = 1;
				DYLIB_INSTALL_NAME_BASE = "@rpath";
				GCC_PREPROCESSOR_DEFINITIONS = (
					"$(inherited)",
					CHIP_HAVE_CONFIG_H,
					"CHIP_CONFIG_SKIP_APP_SPECIFIC_GENERATED_HEADER_INCLUDES=1",
				);
				INFOPLIST_FILE = CHIP/Info.plist;
				INSTALLHDRS_SCRIPT_PHASE = YES;
				INSTALL_PATH = "$(LOCAL_LIBRARY_DIR)/Frameworks";
				IPHONEOS_DEPLOYMENT_TARGET = 14.0;
				LIBRARY_SEARCH_PATHS = "$(TEMP_DIR)/out/lib";
				OTHER_CFLAGS = "-fmacro-prefix-map=$(SRCROOT)/CHIP/=";
				OTHER_CPLUSPLUSFLAGS = (
					"$(OTHER_CFLAGS)",
					"-fno-c++-static-destructors",
					"-DCHIP_CONFIG_GLOBALS_NO_DESTRUCT=1",
				);
				OTHER_LDFLAGS = "";
				"OTHER_LDFLAGS[sdk=*]" = (
					"-framework",
					CoreData,
					"-framework",
					Foundation,
					"-framework",
					CoreBluetooth,
					"-lnetwork",
					"-Wl,-unexported_symbol,\"__Z*\"",
					"-Wl,-unexported_symbol,\"___*\"",
					"-Wl,-unexported_symbol,\"__Unwind_*\"",
					"-Wl,-unexported_symbol,\"_unw_*\"",
					"-Wl,-hidden-lCHIP",
				);
				"OTHER_LDFLAGS[sdk=macosx*]" = (
					"-framework",
					IOKit,
					"-framework",
					CoreWLAN,
					"-framework",
					SystemConfiguration,
					"-lnetwork",
					"-framework",
					CoreBluetooth,
					"-framework",
					CoreData,
					"-Wl,-unexported_symbol,\"__Z*\"",
					"-Wl,-unexported_symbol,\"___*\"",
					"-Wl,-unexported_symbol,\"__Unwind_*\"",
					"-Wl,-unexported_symbol,\"_unw_*\"",
					"-Wl,-hidden-lCHIP",
				);
				PRODUCT_BUNDLE_IDENTIFIER = com.csa.matter;
				PRODUCT_NAME = "$(TARGET_NAME:c99extidentifier)";
				SDKROOT = iphoneos;
				STRIP_STYLE = "non-global";
				SYSTEM_HEADER_SEARCH_PATHS = (
					"$(TEMP_DIR)/out/gen/include",
					"$(CHIP_ROOT)/src/darwin/Framework/CHIP/",
					"$(CHIP_ROOT)/src",
					"$(CHIP_ROOT)/src/include",
					"$(CHIP_ROOT)/zzz_generated/",
					"$(CHIP_ROOT)/zzz_generated/app-common",
					"$(CHIP_ROOT)/third_party/nlassert/repo/include",
					"$(CHIP_ROOT)/third_party/nlio/repo/include",
				);
				TAPI_VERIFY_MODE = Pedantic;
				TARGETED_DEVICE_FAMILY = "1,2,3,4";
				VERSION_INFO_EXPORT_DECL = "__attribute__((visibility(\"hidden\")))";
			};
			name = Debug;
		};
		BA09EB752474881D00605257 /* Debug */ = {
			isa = XCBuildConfiguration;
			buildSettings = {
				CLANG_ENABLE_MODULES = YES;
				CODE_SIGN_STYLE = Automatic;
				DEVELOPMENT_TEAM = "";
				"HEADER_SEARCH_PATHS[arch=*]" = "$(PROJECT_DIR)/../../../src";
				INFOPLIST_FILE = CHIPTests/Info.plist;
				LD_RUNPATH_SEARCH_PATHS = (
					"$(inherited)",
					"@executable_path/Frameworks",
					"@loader_path/Frameworks",
				);
				PRODUCT_BUNDLE_IDENTIFIER = com.chip.CHIPTests;
				PRODUCT_NAME = "$(TARGET_NAME)";
				SWIFT_OBJC_BRIDGING_HEADER = "CHIPTests/MatterTests-Bridging-Header.h";
				TARGETED_DEVICE_FAMILY = "1,2,3,4";
			};
			name = Debug;
		};
		BA09EB772474882200605257 /* Release */ = {
			isa = XCBuildConfiguration;
			buildSettings = {
				ALWAYS_SEARCH_USER_PATHS = NO;
				CHIP_ROOT = "$(PROJECT_DIR)/../../..";
				CLANG_ANALYZER_NUMBER_OBJECT_CONVERSION = YES_AGGRESSIVE;
				CLANG_CXX_LANGUAGE_STANDARD = "gnu++17";
				CLANG_CXX_LIBRARY = "libc++";
				CLANG_ENABLE_MODULES = YES;
				CLANG_ENABLE_OBJC_ARC = YES;
				CLANG_ENABLE_OBJC_WEAK = YES;
				CLANG_WARN_BLOCK_CAPTURE_AUTORELEASING = YES;
				CLANG_WARN_COMMA = YES;
				CLANG_WARN_CONSTANT_CONVERSION = YES;
				CLANG_WARN_DEPRECATED_OBJC_IMPLEMENTATIONS = YES;
				CLANG_WARN_DIRECT_OBJC_ISA_USAGE = YES_ERROR;
				CLANG_WARN_DOCUMENTATION_COMMENTS = YES;
				CLANG_WARN_EMPTY_BODY = YES;
				CLANG_WARN_INFINITE_RECURSION = YES;
				CLANG_WARN_OBJC_IMPLICIT_RETAIN_SELF = YES;
				CLANG_WARN_OBJC_LITERAL_CONVERSION = YES;
				CLANG_WARN_OBJC_ROOT_CLASS = YES_ERROR;
				CLANG_WARN_QUOTED_INCLUDE_IN_FRAMEWORK_HEADER = YES_ERROR;
				CLANG_WARN_RANGE_LOOP_ANALYSIS = YES;
				CLANG_WARN_STRICT_PROTOTYPES = YES;
				CLANG_WARN_SUSPICIOUS_IMPLICIT_CONVERSION = YES;
				CLANG_WARN_SUSPICIOUS_MOVE = YES;
				CLANG_WARN_UNGUARDED_AVAILABILITY = YES_AGGRESSIVE;
				CLANG_WARN_UNREACHABLE_CODE = YES;
				CLANG_WARN__DUPLICATE_METHOD_MATCH = YES;
				CURRENT_PROJECT_VERSION = 1;
				DEBUG_INFORMATION_FORMAT = "dwarf-with-dsym";
				DWARF_DSYM_FILE_SHOULD_ACCOMPANY_PRODUCT = YES;
				ENABLE_NS_ASSERTIONS = NO;
				ENABLE_STRICT_OBJC_MSGSEND = YES;
				GCC_C_LANGUAGE_STANDARD = gnu11;
				GCC_NO_COMMON_BLOCKS = YES;
				GCC_PREPROCESSOR_DEFINITIONS = (
					"$(inherited)",
					"MTR_NO_AVAILABILITY=1",
					"MTR_ENABLE_PROVISIONAL=1",
					"MTR_ENABLE_UNSTABLE_API=1",
				);
				GCC_SYMBOLS_PRIVATE_EXTERN = YES;
				GCC_TREAT_WARNINGS_AS_ERRORS = YES;
				GCC_WARN_ABOUT_RETURN_TYPE = YES_ERROR;
				GCC_WARN_UNDECLARED_SELECTOR = YES;
				GCC_WARN_UNINITIALIZED_AUTOS = YES_AGGRESSIVE;
				GCC_WARN_UNUSED_FUNCTION = YES;
				GCC_WARN_UNUSED_VARIABLE = YES;
				MACOSX_DEPLOYMENT_TARGET = 11.0;
				ONLY_ACTIVE_ARCH = YES;
				OTHER_LDFLAGS = "-Wl,-unexported_symbol,\"__Z*\"";
				OTHER_TAPI_FLAGS = "-x objective-c++ -std=gnu++17 -fvisibility=hidden -fobjc-arc";
				SDKROOT = iphoneos;
				SUPPORTED_PLATFORMS = "macosx iphonesimulator iphoneos appletvos appletvsimulator watchos watchsimulator";
				SUPPORTS_TEXT_BASED_API = YES;
				SWIFT_INSTALL_OBJC_HEADER = NO;
				SWIFT_VERSION = 5.0;
				TARGETED_DEVICE_FAMILY = "1,2,3,4";
				VALIDATE_PRODUCT = YES;
				VERSIONING_SYSTEM = "apple-generic";
				VERSION_INFO_PREFIX = "";
				WARNING_CFLAGS = (
					"-Wformat",
					"-Wformat-nonliteral",
					"-Wformat-security",
				);
			};
			name = Release;
		};
		BA09EB782474882200605257 /* Release */ = {
			isa = XCBuildConfiguration;
			buildSettings = {
				CODE_SIGN_STYLE = Automatic;
				DEFINES_MODULE = YES;
				DEVELOPMENT_TEAM = "";
				DYLIB_COMPATIBILITY_VERSION = 1;
				DYLIB_CURRENT_VERSION = 1;
				DYLIB_INSTALL_NAME_BASE = "@rpath";
				GCC_PREPROCESSOR_DEFINITIONS = (
					"$(inherited)",
					CHIP_HAVE_CONFIG_H,
					"CHIP_CONFIG_SKIP_APP_SPECIFIC_GENERATED_HEADER_INCLUDES=1",
				);
				INFOPLIST_FILE = CHIP/Info.plist;
				INSTALLHDRS_SCRIPT_PHASE = YES;
				INSTALL_PATH = "$(LOCAL_LIBRARY_DIR)/Frameworks";
				IPHONEOS_DEPLOYMENT_TARGET = 14.0;
				LIBRARY_SEARCH_PATHS = "$(TEMP_DIR)/out/lib";
				OTHER_CFLAGS = "-fmacro-prefix-map=$(SRCROOT)/CHIP/=";
				OTHER_CPLUSPLUSFLAGS = (
					"$(OTHER_CFLAGS)",
					"-fno-c++-static-destructors",
					"-DCHIP_CONFIG_GLOBALS_NO_DESTRUCT=1",
				);
				OTHER_LDFLAGS = "";
				"OTHER_LDFLAGS[sdk=*]" = (
					"-framework",
					CoreData,
					"-framework",
					Foundation,
					"-framework",
					CoreBluetooth,
					"-lnetwork",
					"-Wl,-unexported_symbol,\"__Z*\"",
					"-Wl,-unexported_symbol,\"___*\"",
					"-Wl,-unexported_symbol,\"__Unwind_*\"",
					"-Wl,-unexported_symbol,\"_unw_*\"",
					"-Wl,-unexported_symbol,\"_OBJC_IVAR_*\"",
					"-Wl,-hidden-lCHIP",
				);
				"OTHER_LDFLAGS[sdk=macosx*]" = (
					"-framework",
					IOKit,
					"-framework",
					CoreWLAN,
					"-framework",
					SystemConfiguration,
					"-lnetwork",
					"-framework",
					CoreBluetooth,
					"-framework",
					CoreData,
					"-Wl,-unexported_symbol,\"__Z*\"",
					"-Wl,-unexported_symbol,\"___*\"",
					"-Wl,-unexported_symbol,\"__Unwind_*\"",
					"-Wl,-unexported_symbol,\"_unw_*\"",
					"-Wl,-unexported_symbol,\"_OBJC_IVAR_*\"",
					"-Wl,-hidden-lCHIP",
				);
				PRODUCT_BUNDLE_IDENTIFIER = com.csa.matter;
				PRODUCT_NAME = "$(TARGET_NAME:c99extidentifier)";
				SDKROOT = iphoneos;
				STRIP_STYLE = "non-global";
				SYSTEM_HEADER_SEARCH_PATHS = (
					"$(TEMP_DIR)/out/gen/include",
					"$(CHIP_ROOT)/src/darwin/Framework/CHIP/",
					"$(CHIP_ROOT)/src",
					"$(CHIP_ROOT)/src/include",
					"$(CHIP_ROOT)/zzz_generated/",
					"$(CHIP_ROOT)/zzz_generated/app-common",
					"$(CHIP_ROOT)/third_party/nlassert/repo/include",
					"$(CHIP_ROOT)/third_party/nlio/repo/include",
				);
				TAPI_VERIFY_MODE = Pedantic;
				TARGETED_DEVICE_FAMILY = "1,2,3,4";
				VERSION_INFO_EXPORT_DECL = "__attribute__((visibility(\"hidden\")))";
			};
			name = Release;
		};
		BA09EB792474882200605257 /* Release */ = {
			isa = XCBuildConfiguration;
			buildSettings = {
				CLANG_ENABLE_MODULES = YES;
				CODE_SIGN_STYLE = Automatic;
				DEVELOPMENT_TEAM = "";
				"HEADER_SEARCH_PATHS[arch=*]" = "$(PROJECT_DIR)/../../../src";
				INFOPLIST_FILE = CHIPTests/Info.plist;
				LD_RUNPATH_SEARCH_PATHS = (
					"$(inherited)",
					"@executable_path/Frameworks",
					"@loader_path/Frameworks",
				);
				PRODUCT_BUNDLE_IDENTIFIER = com.chip.CHIPTests;
				PRODUCT_NAME = "$(TARGET_NAME)";
				SWIFT_OBJC_BRIDGING_HEADER = "CHIPTests/MatterTests-Bridging-Header.h";
				TARGETED_DEVICE_FAMILY = "1,2,3,4";
			};
			name = Release;
		};
/* End XCBuildConfiguration section */

/* Begin XCConfigurationList section */
		037C3CAF2991A44B00B7EEE2 /* Build configuration list for PBXNativeTarget "darwin-framework-tool" */ = {
			isa = XCConfigurationList;
			buildConfigurations = (
				037C3CAD2991A44B00B7EEE2 /* Debug */,
				037C3CAE2991A44B00B7EEE2 /* Release */,
			);
			defaultConfigurationIsVisible = 0;
			defaultConfigurationName = Release;
		};
		B20252872459E34F00F97062 /* Build configuration list for PBXProject "Matter" */ = {
			isa = XCConfigurationList;
			buildConfigurations = (
				BA09EB732474881D00605257 /* Debug */,
				BA09EB772474882200605257 /* Release */,
			);
			defaultConfigurationIsVisible = 0;
			defaultConfigurationName = Release;
		};
		B20252A12459E34F00F97062 /* Build configuration list for PBXNativeTarget "Matter" */ = {
			isa = XCConfigurationList;
			buildConfigurations = (
				BA09EB742474881D00605257 /* Debug */,
				BA09EB782474882200605257 /* Release */,
			);
			defaultConfigurationIsVisible = 0;
			defaultConfigurationName = Release;
		};
		B20252A42459E34F00F97062 /* Build configuration list for PBXNativeTarget "MatterTests" */ = {
			isa = XCConfigurationList;
			buildConfigurations = (
				BA09EB752474881D00605257 /* Debug */,
				BA09EB792474882200605257 /* Release */,
			);
			defaultConfigurationIsVisible = 0;
			defaultConfigurationName = Release;
		};
/* End XCConfigurationList section */
	};
	rootObject = B20252842459E34F00F97062 /* Project object */;
}<|MERGE_RESOLUTION|>--- conflicted
+++ resolved
@@ -757,17 +757,10 @@
 		75139A6C2B7FE19100E3A919 /* MTRTestDeclarations.h */ = {isa = PBXFileReference; lastKnownFileType = sourcecode.c.h; path = MTRTestDeclarations.h; sourceTree = "<group>"; };
 		75139A6D2B7FE5D600E3A919 /* MTRDeviceControllerLocalTestStorage.h */ = {isa = PBXFileReference; lastKnownFileType = sourcecode.c.h; path = MTRDeviceControllerLocalTestStorage.h; sourceTree = "<group>"; };
 		75139A6E2B7FE5E900E3A919 /* MTRDeviceControllerLocalTestStorage.mm */ = {isa = PBXFileReference; lastKnownFileType = sourcecode.cpp.objcpp; path = MTRDeviceControllerLocalTestStorage.mm; sourceTree = "<group>"; };
-<<<<<<< HEAD
-		7534D1762CF8CDDF00F64654 /* AttributePersistenceProvider.h */ = {isa = PBXFileReference; lastKnownFileType = sourcecode.c.h; name = AttributePersistenceProvider.h; path = ../../app/util/persistence/AttributePersistenceProvider.h; sourceTree = "<group>"; };
-		7534D1772CF8CDDF00F64654 /* AttributePersistenceProvider.cpp */ = {isa = PBXFileReference; lastKnownFileType = sourcecode.cpp.cpp; name = AttributePersistenceProvider.cpp; path = ../../app/util/persistence/AttributePersistenceProvider.cpp; sourceTree = "<group>"; };
-		7534D17C2CF8CE2000F64654 /* DefaultAttributePersistenceProvider.h */ = {isa = PBXFileReference; lastKnownFileType = sourcecode.c.h; name = DefaultAttributePersistenceProvider.h; path = ../../app/util/persistence/DefaultAttributePersistenceProvider.h; sourceTree = "<group>"; };
-		7534D17D2CF8CE2000F64654 /* DefaultAttributePersistenceProvider.cpp */ = {isa = PBXFileReference; lastKnownFileType = sourcecode.cpp.cpp; name = DefaultAttributePersistenceProvider.cpp; path = ../../app/util/persistence/DefaultAttributePersistenceProvider.cpp; sourceTree = "<group>"; };
-=======
 		7534D1762CF8CDDF00F64654 /* AttributePersistenceProvider.h */ = {isa = PBXFileReference; lastKnownFileType = sourcecode.c.h; path = AttributePersistenceProvider.h; sourceTree = "<group>"; };
 		7534D1772CF8CDDF00F64654 /* AttributePersistenceProvider.cpp */ = {isa = PBXFileReference; lastKnownFileType = sourcecode.cpp.cpp; path = AttributePersistenceProvider.cpp; sourceTree = "<group>"; };
 		7534D17C2CF8CE2000F64654 /* DefaultAttributePersistenceProvider.h */ = {isa = PBXFileReference; lastKnownFileType = sourcecode.c.h; path = DefaultAttributePersistenceProvider.h; sourceTree = "<group>"; };
 		7534D17D2CF8CE2000F64654 /* DefaultAttributePersistenceProvider.cpp */ = {isa = PBXFileReference; lastKnownFileType = sourcecode.cpp.cpp; path = DefaultAttributePersistenceProvider.cpp; sourceTree = "<group>"; };
->>>>>>> e8698393
 		7534F12628BFF20300390851 /* MTRDeviceAttestationDelegate.mm */ = {isa = PBXFileReference; fileEncoding = 4; lastKnownFileType = sourcecode.cpp.objcpp; path = MTRDeviceAttestationDelegate.mm; sourceTree = "<group>"; };
 		7534F12728BFF20300390851 /* MTRDeviceAttestationDelegate_Internal.h */ = {isa = PBXFileReference; fileEncoding = 4; lastKnownFileType = sourcecode.c.h; path = MTRDeviceAttestationDelegate_Internal.h; sourceTree = "<group>"; };
 		754784632BFE65B70089C372 /* MTRDeviceStorageBehaviorConfiguration.h */ = {isa = PBXFileReference; lastKnownFileType = sourcecode.c.h; path = MTRDeviceStorageBehaviorConfiguration.h; sourceTree = "<group>"; };
@@ -1382,17 +1375,6 @@
 			path = util/persistence;
 			sourceTree = "<group>";
 		};
-		7534D1822CF8CE2C00F64654 /* persistence */ = {
-			isa = PBXGroup;
-			children = (
-				7534D17C2CF8CE2000F64654 /* DefaultAttributePersistenceProvider.h */,
-				7534D17D2CF8CE2000F64654 /* DefaultAttributePersistenceProvider.cpp */,
-				7534D1762CF8CDDF00F64654 /* AttributePersistenceProvider.h */,
-				7534D1772CF8CDDF00F64654 /* AttributePersistenceProvider.cpp */,
-			);
-			path = persistence;
-			sourceTree = "<group>";
-		};
 		75A202E72BA8DBB700A771DD /* reporting */ = {
 			isa = PBXGroup;
 			children = (
@@ -2202,10 +2184,7 @@
 				0395469F2991DFC5006D42A8 /* json_reader.cpp in Sources */,
 				514C79F42B62ED5500DD6D7B /* attribute-storage.cpp in Sources */,
 				0395469E2991DFC5006D42A8 /* json_writer.cpp in Sources */,
-<<<<<<< HEAD
-=======
 				B4D67A422D00DD3D00C49965 /* DFTKeypair.mm in Sources */,
->>>>>>> e8698393
 				7534D17F2CF8CE2000F64654 /* DefaultAttributePersistenceProvider.cpp in Sources */,
 				03FB93E02A46200A0048CB35 /* DiscoverCommissionablesCommand.mm in Sources */,
 				516411332B6BF77700E67C05 /* MTRServerAccessControl.mm in Sources */,
