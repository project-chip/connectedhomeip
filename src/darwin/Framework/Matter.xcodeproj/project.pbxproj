// !$*UTF8*$!
{
	archiveVersion = 1;
	classes = {
	};
	objectVersion = 55;
	objects = {

/* Begin PBXBuildFile section */
		037C3CA72991A44B00B7EEE2 /* Foundation.framework in Frameworks */ = {isa = PBXBuildFile; fileRef = 037C3CA62991A44B00B7EEE2 /* Foundation.framework */; };
		037C3D742991B32700B7EEE2 /* Matter.framework in Frameworks */ = {isa = PBXBuildFile; fileRef = B202528D2459E34F00F97062 /* Matter.framework */; };
		037C3DAD2991BD4F00B7EEE2 /* PairingCommandBridge.h in Headers */ = {isa = PBXBuildFile; fileRef = 037C3D7D2991BD4F00B7EEE2 /* PairingCommandBridge.h */; };
		037C3DAE2991BD4F00B7EEE2 /* PairingCommandBridge.mm in Sources */ = {isa = PBXBuildFile; fileRef = 037C3D7E2991BD4F00B7EEE2 /* PairingCommandBridge.mm */; };
		037C3DAF2991BD4F00B7EEE2 /* DeviceControllerDelegateBridge.h in Headers */ = {isa = PBXBuildFile; fileRef = 037C3D7F2991BD4F00B7EEE2 /* DeviceControllerDelegateBridge.h */; };
		037C3DB02991BD4F00B7EEE2 /* Commands.h in Headers */ = {isa = PBXBuildFile; fileRef = 037C3D802991BD4F00B7EEE2 /* Commands.h */; };
		037C3DB12991BD5000B7EEE2 /* OpenCommissioningWindowCommand.h in Headers */ = {isa = PBXBuildFile; fileRef = 037C3D812991BD4F00B7EEE2 /* OpenCommissioningWindowCommand.h */; };
		037C3DB22991BD5000B7EEE2 /* PreWarmCommissioningCommand.h in Headers */ = {isa = PBXBuildFile; fileRef = 037C3D822991BD4F00B7EEE2 /* PreWarmCommissioningCommand.h */; };
		037C3DB32991BD5000B7EEE2 /* OpenCommissioningWindowCommand.mm in Sources */ = {isa = PBXBuildFile; fileRef = 037C3D832991BD4F00B7EEE2 /* OpenCommissioningWindowCommand.mm */; };
		037C3DB42991BD5000B7EEE2 /* DeviceControllerDelegateBridge.mm in Sources */ = {isa = PBXBuildFile; fileRef = 037C3D842991BD4F00B7EEE2 /* DeviceControllerDelegateBridge.mm */; };
		037C3DB52991BD5000B7EEE2 /* WriteAttributeCommandBridge.h in Headers */ = {isa = PBXBuildFile; fileRef = 037C3D862991BD4F00B7EEE2 /* WriteAttributeCommandBridge.h */; };
		037C3DB62991BD5000B7EEE2 /* ModelCommandBridge.mm in Sources */ = {isa = PBXBuildFile; fileRef = 037C3D872991BD4F00B7EEE2 /* ModelCommandBridge.mm */; };
		037C3DB72991BD5000B7EEE2 /* ModelCommandBridge.h in Headers */ = {isa = PBXBuildFile; fileRef = 037C3D882991BD4F00B7EEE2 /* ModelCommandBridge.h */; };
		037C3DB82991BD5000B7EEE2 /* ClusterCommandBridge.h in Headers */ = {isa = PBXBuildFile; fileRef = 037C3D892991BD4F00B7EEE2 /* ClusterCommandBridge.h */; };
		037C3DB92991BD5000B7EEE2 /* ReportCommandBridge.h in Headers */ = {isa = PBXBuildFile; fileRef = 037C3D8A2991BD4F00B7EEE2 /* ReportCommandBridge.h */; };
		037C3DBB2991BD5000B7EEE2 /* Commands.h in Headers */ = {isa = PBXBuildFile; fileRef = 037C3D8E2991BD4F00B7EEE2 /* Commands.h */; };
		037C3DBC2991BD5000B7EEE2 /* OTASoftwareUpdateInteractive.mm in Sources */ = {isa = PBXBuildFile; fileRef = 037C3D8F2991BD4F00B7EEE2 /* OTASoftwareUpdateInteractive.mm */; };
		037C3DBD2991BD5000B7EEE2 /* OTAProviderDelegate.h in Headers */ = {isa = PBXBuildFile; fileRef = 037C3D902991BD4F00B7EEE2 /* OTAProviderDelegate.h */; };
		037C3DBE2991BD5000B7EEE2 /* OTASoftwareUpdateInteractive.h in Headers */ = {isa = PBXBuildFile; fileRef = 037C3D912991BD4F00B7EEE2 /* OTASoftwareUpdateInteractive.h */; };
		037C3DBF2991BD5100B7EEE2 /* OTAProviderDelegate.mm in Sources */ = {isa = PBXBuildFile; fileRef = 037C3D922991BD4F00B7EEE2 /* OTAProviderDelegate.mm */; };
		037C3DC02991BD5100B7EEE2 /* Commands.h in Headers */ = {isa = PBXBuildFile; fileRef = 037C3D942991BD4F00B7EEE2 /* Commands.h */; };
		037C3DC12991BD5100B7EEE2 /* SetupPayloadParseCommand.mm in Sources */ = {isa = PBXBuildFile; fileRef = 037C3D952991BD4F00B7EEE2 /* SetupPayloadParseCommand.mm */; };
		037C3DC22991BD5100B7EEE2 /* SetupPayloadParseCommand.h in Headers */ = {isa = PBXBuildFile; fileRef = 037C3D962991BD4F00B7EEE2 /* SetupPayloadParseCommand.h */; };
		037C3DC32991BD5100B7EEE2 /* Commands.h in Headers */ = {isa = PBXBuildFile; fileRef = 037C3D982991BD4F00B7EEE2 /* Commands.h */; };
		037C3DC42991BD5100B7EEE2 /* StorageManagementCommand.mm in Sources */ = {isa = PBXBuildFile; fileRef = 037C3D992991BD4F00B7EEE2 /* StorageManagementCommand.mm */; };
		037C3DC52991BD5100B7EEE2 /* StorageManagementCommand.h in Headers */ = {isa = PBXBuildFile; fileRef = 037C3D9A2991BD4F00B7EEE2 /* StorageManagementCommand.h */; };
		037C3DC92991BD5100B7EEE2 /* MTRDevice_Externs.h in Headers */ = {isa = PBXBuildFile; fileRef = 037C3D9F2991BD4F00B7EEE2 /* MTRDevice_Externs.h */; };
		037C3DCA2991BD5100B7EEE2 /* CHIPCommandStorageDelegate.mm in Sources */ = {isa = PBXBuildFile; fileRef = 037C3DA02991BD4F00B7EEE2 /* CHIPCommandStorageDelegate.mm */; };
		037C3DCB2991BD5100B7EEE2 /* CHIPCommandStorageDelegate.h in Headers */ = {isa = PBXBuildFile; fileRef = 037C3DA12991BD4F00B7EEE2 /* CHIPCommandStorageDelegate.h */; };
		037C3DCC2991BD5100B7EEE2 /* MTRError_Utils.h in Headers */ = {isa = PBXBuildFile; fileRef = 037C3DA22991BD4F00B7EEE2 /* MTRError_Utils.h */; };
		037C3DCD2991BD5100B7EEE2 /* MTRLogging.h in Headers */ = {isa = PBXBuildFile; fileRef = 037C3DA32991BD4F00B7EEE2 /* MTRLogging.h */; };
		037C3DCE2991BD5100B7EEE2 /* CHIPCommandBridge.h in Headers */ = {isa = PBXBuildFile; fileRef = 037C3DA42991BD4F00B7EEE2 /* CHIPCommandBridge.h */; };
		037C3DCF2991BD5200B7EEE2 /* MTRError.mm in Sources */ = {isa = PBXBuildFile; fileRef = 037C3DA52991BD4F00B7EEE2 /* MTRError.mm */; };
		037C3DD02991BD5200B7EEE2 /* InteractiveCommands.mm in Sources */ = {isa = PBXBuildFile; fileRef = 037C3DA72991BD4F00B7EEE2 /* InteractiveCommands.mm */; };
		037C3DD12991BD5200B7EEE2 /* Commands.h in Headers */ = {isa = PBXBuildFile; fileRef = 037C3DA82991BD4F00B7EEE2 /* Commands.h */; };
		037C3DD22991BD5200B7EEE2 /* InteractiveCommands.h in Headers */ = {isa = PBXBuildFile; fileRef = 037C3DA92991BD4F00B7EEE2 /* InteractiveCommands.h */; };
		037C3DD32991BD5200B7EEE2 /* logging.h in Headers */ = {isa = PBXBuildFile; fileRef = 037C3DAB2991BD4F00B7EEE2 /* logging.h */; };
		037C3DD42991BD5200B7EEE2 /* logging.mm in Sources */ = {isa = PBXBuildFile; fileRef = 037C3DAC2991BD4F00B7EEE2 /* logging.mm */; };
		037C3DD52991C2E200B7EEE2 /* CHIPCommandBridge.mm in Sources */ = {isa = PBXBuildFile; fileRef = 037C3D9C2991BD4F00B7EEE2 /* CHIPCommandBridge.mm */; };
		0382FA2A2992F05E00247BBB /* Command.cpp in Sources */ = {isa = PBXBuildFile; fileRef = 0382FA292992F05E00247BBB /* Command.cpp */; };
		0382FA2C2992F06C00247BBB /* Commands.cpp in Sources */ = {isa = PBXBuildFile; fileRef = 0382FA2B2992F06C00247BBB /* Commands.cpp */; };
		0382FA302992F40C00247BBB /* ComplexArgumentParser.cpp in Sources */ = {isa = PBXBuildFile; fileRef = 0382FA2F2992F40C00247BBB /* ComplexArgumentParser.cpp */; };
		039145E12993102B00257B3E /* main.mm in Sources */ = {isa = PBXBuildFile; fileRef = 039145E02993102B00257B3E /* main.mm */; };
		039145E3299311FF00257B3E /* IOKit.framework in Frameworks */ = {isa = PBXBuildFile; fileRef = 039145E2299311FF00257B3E /* IOKit.framework */; platformFilters = (macos, ); };
		039145E52993124800257B3E /* SystemConfiguration.framework in Frameworks */ = {isa = PBXBuildFile; fileRef = 039145E42993124800257B3E /* SystemConfiguration.framework */; platformFilters = (macos, ); };
		039145E82993179300257B3E /* GetCommissionerNodeIdCommand.mm in Sources */ = {isa = PBXBuildFile; fileRef = 039145E62993179300257B3E /* GetCommissionerNodeIdCommand.mm */; };
		039145E92993179300257B3E /* GetCommissionerNodeIdCommand.h in Headers */ = {isa = PBXBuildFile; fileRef = 039145E72993179300257B3E /* GetCommissionerNodeIdCommand.h */; };
		039145EC29931ABF00257B3E /* Security.framework in Frameworks */ = {isa = PBXBuildFile; fileRef = 039145EA29931A4900257B3E /* Security.framework */; };
		039145EE29931B2600257B3E /* Network.framework in Frameworks */ = {isa = PBXBuildFile; fileRef = 039145ED29931B2600257B3E /* Network.framework */; };
		039145F029931B2D00257B3E /* CoreBluetooth.framework in Frameworks */ = {isa = PBXBuildFile; fileRef = 039145EF29931B2D00257B3E /* CoreBluetooth.framework */; };
		039546962991CEEC006D42A8 /* libCHIP.a in Frameworks */ = {isa = PBXBuildFile; fileRef = 037C3CCF2991A8B400B7EEE2 /* libCHIP.a */; };
		0395469E2991DFC5006D42A8 /* json_writer.cpp in Sources */ = {isa = PBXBuildFile; fileRef = 039546982991DFC4006D42A8 /* json_writer.cpp */; };
		0395469F2991DFC5006D42A8 /* json_reader.cpp in Sources */ = {isa = PBXBuildFile; fileRef = 0395469A2991DFC4006D42A8 /* json_reader.cpp */; };
		039546A02991DFC5006D42A8 /* json_tool.h in Headers */ = {isa = PBXBuildFile; fileRef = 0395469B2991DFC4006D42A8 /* json_tool.h */; };
		039546A12991DFC5006D42A8 /* json_value.cpp in Sources */ = {isa = PBXBuildFile; fileRef = 0395469C2991DFC4006D42A8 /* json_value.cpp */; };
		039546A62991E151006D42A8 /* InteractionModel.cpp in Sources */ = {isa = PBXBuildFile; fileRef = 039546A52991E132006D42A8 /* InteractionModel.cpp */; };
		039547012992D461006D42A8 /* generic-callback-stubs.cpp in Sources */ = {isa = PBXBuildFile; fileRef = 5143041F2914CED9004DC7FE /* generic-callback-stubs.cpp */; };
		0395470F2992DB37006D42A8 /* complete.c in Sources */ = {isa = PBXBuildFile; fileRef = 0395470C2992DB37006D42A8 /* complete.c */; settings = {COMPILER_FLAGS = "-Wno-error -Wno-conversion -Wno-strict-prototypes"; }; };
		03F430A7299410C000166449 /* ExamplePersistentStorage.cpp in Sources */ = {isa = PBXBuildFile; fileRef = 03F430A6299410C000166449 /* ExamplePersistentStorage.cpp */; };
		03F430A82994112B00166449 /* editline.c in Sources */ = {isa = PBXBuildFile; fileRef = 0395470B2992DB37006D42A8 /* editline.c */; settings = {COMPILER_FLAGS = "-Wno-error -Wno-conversion -Wno-strict-prototypes"; }; };
		03F430AA2994113500166449 /* sysunix.c in Sources */ = {isa = PBXBuildFile; fileRef = 03F430A92994113500166449 /* sysunix.c */; settings = {COMPILER_FLAGS = "-Wno-error -Wno-conversion -Wno-strict-prototypes"; }; };
		03FB93DE2A46200A0048CB35 /* DiscoverCommissionablesCommand.h in Headers */ = {isa = PBXBuildFile; fileRef = 03FB93DB2A46200A0048CB35 /* DiscoverCommissionablesCommand.h */; };
		03FB93DF2A46200A0048CB35 /* Commands.h in Headers */ = {isa = PBXBuildFile; fileRef = 03FB93DC2A46200A0048CB35 /* Commands.h */; };
		03FB93E02A46200A0048CB35 /* DiscoverCommissionablesCommand.mm in Sources */ = {isa = PBXBuildFile; fileRef = 03FB93DD2A46200A0048CB35 /* DiscoverCommissionablesCommand.mm */; };
		1E4D654E29C208DD00BC3478 /* MTRCommissionableBrowserResult.h in Headers */ = {isa = PBXBuildFile; fileRef = 1E4D654B29C208DD00BC3478 /* MTRCommissionableBrowserResult.h */; settings = {ATTRIBUTES = (Public, ); }; };
		1E4D654F29C208DD00BC3478 /* MTRCommissionableBrowser.h in Headers */ = {isa = PBXBuildFile; fileRef = 1E4D654C29C208DD00BC3478 /* MTRCommissionableBrowser.h */; };
		1E4D655029C208DD00BC3478 /* MTRCommissionableBrowserDelegate.h in Headers */ = {isa = PBXBuildFile; fileRef = 1E4D654D29C208DD00BC3478 /* MTRCommissionableBrowserDelegate.h */; settings = {ATTRIBUTES = (Public, ); }; };
		1E4D655229C30A8700BC3478 /* MTRCommissionableBrowser.mm in Sources */ = {isa = PBXBuildFile; fileRef = 1E4D655129C30A8700BC3478 /* MTRCommissionableBrowser.mm */; };
		1E5801C328941C050033A199 /* MTRTestOTAProvider.m in Sources */ = {isa = PBXBuildFile; fileRef = 1E748B3828941A44008A1BE8 /* MTRTestOTAProvider.m */; };
		1EC3238D271999E2002A8BF0 /* cluster-objects.cpp in Sources */ = {isa = PBXBuildFile; fileRef = 1EC3238C271999E2002A8BF0 /* cluster-objects.cpp */; };
		1EC4CE5D25CC26E900D7304F /* MTRBaseClusters.mm in Sources */ = {isa = PBXBuildFile; fileRef = 1EC4CE5925CC26E900D7304F /* MTRBaseClusters.mm */; };
		1EC4CE6425CC276600D7304F /* MTRBaseClusters.h in Headers */ = {isa = PBXBuildFile; fileRef = 1EC4CE6325CC276600D7304F /* MTRBaseClusters.h */; settings = {ATTRIBUTES = (Public, ); }; };
		1ED276E226C5812A00547A89 /* MTRCluster.mm in Sources */ = {isa = PBXBuildFile; fileRef = 1ED276E126C5812A00547A89 /* MTRCluster.mm */; };
		1ED276E426C5832500547A89 /* MTRCluster.h in Headers */ = {isa = PBXBuildFile; fileRef = 1ED276E326C5832500547A89 /* MTRCluster.h */; settings = {ATTRIBUTES = (Public, ); }; };
		1EDCE545289049A100E41EC9 /* MTROTAHeader.h in Headers */ = {isa = PBXBuildFile; fileRef = 1EDCE543289049A100E41EC9 /* MTROTAHeader.h */; settings = {ATTRIBUTES = (Public, ); }; };
		1EDCE546289049A100E41EC9 /* MTROTAHeader.mm in Sources */ = {isa = PBXBuildFile; fileRef = 1EDCE544289049A100E41EC9 /* MTROTAHeader.mm */; };
		1EE0805E2A44875E008A03C2 /* MTRCommissionableBrowserTests.m in Sources */ = {isa = PBXBuildFile; fileRef = 1EE0805C2A448756008A03C2 /* MTRCommissionableBrowserTests.m */; };
		27A53C1727FBC6920053F131 /* MTRAttestationTrustStoreBridge.h in Headers */ = {isa = PBXBuildFile; fileRef = 27A53C1527FBC6920053F131 /* MTRAttestationTrustStoreBridge.h */; };
		27A53C1827FBC6920053F131 /* MTRAttestationTrustStoreBridge.mm in Sources */ = {isa = PBXBuildFile; fileRef = 27A53C1627FBC6920053F131 /* MTRAttestationTrustStoreBridge.mm */; };
		2C1B027A2641DB4E00780EF1 /* MTROperationalCredentialsDelegate.mm in Sources */ = {isa = PBXBuildFile; fileRef = 2C1B02782641DB4E00780EF1 /* MTROperationalCredentialsDelegate.mm */; };
		2C1B027B2641DB4E00780EF1 /* MTROperationalCredentialsDelegate.h in Headers */ = {isa = PBXBuildFile; fileRef = 2C1B02792641DB4E00780EF1 /* MTROperationalCredentialsDelegate.h */; };
		2C222AD0255C620600E446B9 /* MTRBaseDevice.h in Headers */ = {isa = PBXBuildFile; fileRef = 2C222ACE255C620600E446B9 /* MTRBaseDevice.h */; settings = {ATTRIBUTES = (Public, ); }; };
		2C222AD1255C620600E446B9 /* MTRBaseDevice.mm in Sources */ = {isa = PBXBuildFile; fileRef = 2C222ACF255C620600E446B9 /* MTRBaseDevice.mm */; };
		2C222ADF255C811800E446B9 /* MTRBaseDevice_Internal.h in Headers */ = {isa = PBXBuildFile; fileRef = 2C222ADE255C811800E446B9 /* MTRBaseDevice_Internal.h */; };
		2C5EEEF6268A85C400CAE3D3 /* MTRDeviceConnectionBridge.h in Headers */ = {isa = PBXBuildFile; fileRef = 2C5EEEF4268A85C400CAE3D3 /* MTRDeviceConnectionBridge.h */; };
		2C5EEEF7268A85C400CAE3D3 /* MTRDeviceConnectionBridge.mm in Sources */ = {isa = PBXBuildFile; fileRef = 2C5EEEF5268A85C400CAE3D3 /* MTRDeviceConnectionBridge.mm */; };
		2C8C8FC0253E0C2100797F05 /* MTRPersistentStorageDelegateBridge.h in Headers */ = {isa = PBXBuildFile; fileRef = 2C8C8FBD253E0C2100797F05 /* MTRPersistentStorageDelegateBridge.h */; };
		2C8C8FC1253E0C2100797F05 /* MTRStorage.h in Headers */ = {isa = PBXBuildFile; fileRef = 2C8C8FBE253E0C2100797F05 /* MTRStorage.h */; settings = {ATTRIBUTES = (Public, ); }; };
		2C8C8FC2253E0C2100797F05 /* MTRPersistentStorageDelegateBridge.mm in Sources */ = {isa = PBXBuildFile; fileRef = 2C8C8FBF253E0C2100797F05 /* MTRPersistentStorageDelegateBridge.mm */; };
		2CB7163B252E8A7B0026E2BB /* MTRDeviceControllerDelegateBridge.h in Headers */ = {isa = PBXBuildFile; fileRef = 2CB71638252E8A7B0026E2BB /* MTRDeviceControllerDelegateBridge.h */; };
		2CB7163C252E8A7C0026E2BB /* MTRDeviceControllerDelegateBridge.mm in Sources */ = {isa = PBXBuildFile; fileRef = 2CB71639252E8A7B0026E2BB /* MTRDeviceControllerDelegateBridge.mm */; };
		2CB7163F252F731E0026E2BB /* MTRDeviceControllerDelegate.h in Headers */ = {isa = PBXBuildFile; fileRef = 2CB7163E252F731E0026E2BB /* MTRDeviceControllerDelegate.h */; settings = {ATTRIBUTES = (Public, ); }; };
		3CF134A7289D8ADA0017A19E /* MTRCSRInfo.h in Headers */ = {isa = PBXBuildFile; fileRef = 3CF134A6289D8AD90017A19E /* MTRCSRInfo.h */; settings = {ATTRIBUTES = (Public, ); }; };
		3CF134A9289D8D800017A19E /* MTRCSRInfo.mm in Sources */ = {isa = PBXBuildFile; fileRef = 3CF134A8289D8D800017A19E /* MTRCSRInfo.mm */; };
		3CF134AB289D8DF70017A19E /* MTRDeviceAttestationInfo.h in Headers */ = {isa = PBXBuildFile; fileRef = 3CF134AA289D8DF70017A19E /* MTRDeviceAttestationInfo.h */; settings = {ATTRIBUTES = (Public, ); }; };
		3CF134AD289D8E570017A19E /* MTRDeviceAttestationInfo.mm in Sources */ = {isa = PBXBuildFile; fileRef = 3CF134AC289D8E570017A19E /* MTRDeviceAttestationInfo.mm */; };
		3CF134AF289D90FF0017A19E /* MTROperationalCertificateIssuer.h in Headers */ = {isa = PBXBuildFile; fileRef = 3CF134AE289D90FF0017A19E /* MTROperationalCertificateIssuer.h */; settings = {ATTRIBUTES = (Public, ); }; };
		3D0C484B29DA4FA0006D811F /* MTRErrorTests.m in Sources */ = {isa = PBXBuildFile; fileRef = 3D0C484A29DA4FA0006D811F /* MTRErrorTests.m */; };
		3D3928D72BBCEA3D00CDEBB2 /* MTRAvailabilityTests.m in Sources */ = {isa = PBXBuildFile; fileRef = 3D3928D62BBCEA3D00CDEBB2 /* MTRAvailabilityTests.m */; settings = {COMPILER_FLAGS = "-UMTR_NO_AVAILABILITY -Wno-unguarded-availability-new"; }; };
		3D4733AF2BDF1B80003DC19B /* MTRSetupPayloadTests.m in Sources */ = {isa = PBXBuildFile; fileRef = 3D4733AE2BDF1B80003DC19B /* MTRSetupPayloadTests.m */; };
		3D4733B32BE2D1DA003DC19B /* MTRUtilities.h in Headers */ = {isa = PBXBuildFile; fileRef = 3D4733B22BE2D1CF003DC19B /* MTRUtilities.h */; };
		3D4733B52BE2D3D7003DC19B /* MTRUtilities.mm in Sources */ = {isa = PBXBuildFile; fileRef = 3D4733B42BE2D3D1003DC19B /* MTRUtilities.mm */; };
		3D69868529383096007314E7 /* com.csa.matter.plist in Copy Logging Preferences */ = {isa = PBXBuildFile; fileRef = 3D69868029382EF4007314E7 /* com.csa.matter.plist */; };
		3D843711294977000070D20A /* NSStringSpanConversion.h in Headers */ = {isa = PBXBuildFile; fileRef = 3D84370E294977000070D20A /* NSStringSpanConversion.h */; };
		3D843712294977000070D20A /* MTRCallbackBridgeBase.h in Headers */ = {isa = PBXBuildFile; fileRef = 3D84370F294977000070D20A /* MTRCallbackBridgeBase.h */; };
		3D843713294977000070D20A /* NSDataSpanConversion.h in Headers */ = {isa = PBXBuildFile; fileRef = 3D843710294977000070D20A /* NSDataSpanConversion.h */; };
		3D843717294979230070D20A /* MTRClusters_Internal.h in Headers */ = {isa = PBXBuildFile; fileRef = 3D843715294979230070D20A /* MTRClusters_Internal.h */; };
		3D843756294AD25A0070D20A /* MTRCertificateInfo.h in Headers */ = {isa = PBXBuildFile; fileRef = 3D843754294AD25A0070D20A /* MTRCertificateInfo.h */; settings = {ATTRIBUTES = (Public, ); }; };
		3D843757294AD25A0070D20A /* MTRCertificateInfo.mm in Sources */ = {isa = PBXBuildFile; fileRef = 3D843755294AD25A0070D20A /* MTRCertificateInfo.mm */; };
		3DA1A3552ABAB3B4004F0BB9 /* MTRAsyncWorkQueue.h in Headers */ = {isa = PBXBuildFile; fileRef = 3DA1A3522ABAB3B4004F0BB9 /* MTRAsyncWorkQueue.h */; };
		3DA1A3562ABAB3B4004F0BB9 /* MTRAsyncWorkQueue.mm in Sources */ = {isa = PBXBuildFile; fileRef = 3DA1A3532ABAB3B4004F0BB9 /* MTRAsyncWorkQueue.mm */; };
		3DA1A3582ABABF6A004F0BB9 /* MTRAsyncWorkQueueTests.m in Sources */ = {isa = PBXBuildFile; fileRef = 3DA1A3572ABABF69004F0BB9 /* MTRAsyncWorkQueueTests.m */; };
		3DECCB6E29347D2D00585AEC /* Security.framework in Frameworks */ = {isa = PBXBuildFile; fileRef = 3DECCB6D29347D2C00585AEC /* Security.framework */; };
		3DECCB702934AECD00585AEC /* MTRLogging.h in Headers */ = {isa = PBXBuildFile; fileRef = 3DECCB6F2934AC1C00585AEC /* MTRLogging.h */; settings = {ATTRIBUTES = (Public, ); }; };
		3DECCB722934AFE200585AEC /* MTRLogging.mm in Sources */ = {isa = PBXBuildFile; fileRef = 3DECCB712934AFE200585AEC /* MTRLogging.mm */; };
		3DECCB742934C21B00585AEC /* MTRDefines.h in Headers */ = {isa = PBXBuildFile; fileRef = 3DECCB732934C21B00585AEC /* MTRDefines.h */; settings = {ATTRIBUTES = (Public, ); }; };
		3DFCB3292966684500332B35 /* MTRCertificateInfoTests.m in Sources */ = {isa = PBXBuildFile; fileRef = 3DFCB3282966684500332B35 /* MTRCertificateInfoTests.m */; };
		3DFCB32C29678C9500332B35 /* MTRConversion.h in Headers */ = {isa = PBXBuildFile; fileRef = 3DFCB32B29678C9500332B35 /* MTRConversion.h */; };
		51029DF6293AA6100087AFB0 /* MTROperationalCertificateIssuer.mm in Sources */ = {isa = PBXBuildFile; fileRef = 51029DF5293AA6100087AFB0 /* MTROperationalCertificateIssuer.mm */; };
		510470FB2A2F7DF60053EA7E /* MTRBackwardsCompatShims.mm in Sources */ = {isa = PBXBuildFile; fileRef = 510470FA2A2F7DF60053EA7E /* MTRBackwardsCompatShims.mm */; };
		5109E9B42CB8B5DF0006884B /* MTRDeviceType.mm in Sources */ = {isa = PBXBuildFile; fileRef = 5109E9B32CB8B5DF0006884B /* MTRDeviceType.mm */; };
		5109E9B52CB8B5DF0006884B /* MTRDeviceType.h in Headers */ = {isa = PBXBuildFile; fileRef = 5109E9B22CB8B5DF0006884B /* MTRDeviceType.h */; settings = {ATTRIBUTES = (Public, ); }; };
		5109E9B72CB8B83D0006884B /* MTRDeviceTypeTests.m in Sources */ = {isa = PBXBuildFile; fileRef = 5109E9B62CB8B83D0006884B /* MTRDeviceTypeTests.m */; };
		5109E9BA2CC1F23E0006884B /* MTRDeviceClusterData.h in Headers */ = {isa = PBXBuildFile; fileRef = 5109E9B82CC1F23E0006884B /* MTRDeviceClusterData.h */; };
		5109E9BB2CC1F23E0006884B /* MTRDeviceClusterData.mm in Sources */ = {isa = PBXBuildFile; fileRef = 5109E9B92CC1F23E0006884B /* MTRDeviceClusterData.mm */; };
		5109E9C02CCAD64F0006884B /* MTRDeviceDataValidation.h in Headers */ = {isa = PBXBuildFile; fileRef = 5109E9BE2CCAD64F0006884B /* MTRDeviceDataValidation.h */; };
		5109E9C12CCAD64F0006884B /* MTRDeviceDataValidation.mm in Sources */ = {isa = PBXBuildFile; fileRef = 5109E9BF2CCAD64F0006884B /* MTRDeviceDataValidation.mm */; };
		510A07492A685D3900A9241C /* Matter.apinotes in Headers */ = {isa = PBXBuildFile; fileRef = 510A07482A685D3900A9241C /* Matter.apinotes */; settings = {ATTRIBUTES = (Public, ); }; };
		510CECA8297F72970064E0B3 /* MTROperationalCertificateIssuerTests.m in Sources */ = {isa = PBXBuildFile; fileRef = 510CECA6297F72470064E0B3 /* MTROperationalCertificateIssuerTests.m */; };
		5117DD3829A931AE00FFA1AA /* MTROperationalBrowser.mm in Sources */ = {isa = PBXBuildFile; fileRef = 5117DD3629A931AD00FFA1AA /* MTROperationalBrowser.mm */; };
		5117DD3929A931AE00FFA1AA /* MTROperationalBrowser.h in Headers */ = {isa = PBXBuildFile; fileRef = 5117DD3729A931AE00FFA1AA /* MTROperationalBrowser.h */; };
		511913FB28C100EF009235E9 /* MTRBaseSubscriptionCallback.mm in Sources */ = {isa = PBXBuildFile; fileRef = 511913F928C100EF009235E9 /* MTRBaseSubscriptionCallback.mm */; };
		511913FC28C100EF009235E9 /* MTRBaseSubscriptionCallback.h in Headers */ = {isa = PBXBuildFile; fileRef = 511913FA28C100EF009235E9 /* MTRBaseSubscriptionCallback.h */; };
		512431252BA0C8B7000BC136 /* Commands.h in Headers */ = {isa = PBXBuildFile; fileRef = 512431182BA0C09A000BC136 /* Commands.h */; };
		512431262BA0C8BA000BC136 /* ResetMRPParametersCommand.h in Headers */ = {isa = PBXBuildFile; fileRef = 512431192BA0C09A000BC136 /* ResetMRPParametersCommand.h */; };
		512431272BA0C8BF000BC136 /* SetMRPParametersCommand.h in Headers */ = {isa = PBXBuildFile; fileRef = 5124311B2BA0C09A000BC136 /* SetMRPParametersCommand.h */; };
		512431282BA0C8BF000BC136 /* SetMRPParametersCommand.mm in Sources */ = {isa = PBXBuildFile; fileRef = 5124311C2BA0C09A000BC136 /* SetMRPParametersCommand.mm */; };
		512431292BA0C8BF000BC136 /* ResetMRPParametersCommand.mm in Sources */ = {isa = PBXBuildFile; fileRef = 5124311A2BA0C09A000BC136 /* ResetMRPParametersCommand.mm */; };
		5129BCFD26A9EE3300122DDF /* MTRError.h in Headers */ = {isa = PBXBuildFile; fileRef = 5129BCFC26A9EE3300122DDF /* MTRError.h */; settings = {ATTRIBUTES = (Public, ); }; };
		5131BF662BE2E1B000D5D6BC /* MTRTestCase.mm in Sources */ = {isa = PBXBuildFile; fileRef = 5131BF642BE2E1B000D5D6BC /* MTRTestCase.mm */; };
		51339B1F2A0DA64D00C798C1 /* MTRCertificateValidityTests.m in Sources */ = {isa = PBXBuildFile; fileRef = 51339B1E2A0DA64D00C798C1 /* MTRCertificateValidityTests.m */; };
		5136661328067D550025EDAE /* MTRDeviceController_Internal.h in Headers */ = {isa = PBXBuildFile; fileRef = 5136660F28067D540025EDAE /* MTRDeviceController_Internal.h */; };
		5136661428067D550025EDAE /* MTRDeviceControllerFactory.mm in Sources */ = {isa = PBXBuildFile; fileRef = 5136661028067D540025EDAE /* MTRDeviceControllerFactory.mm */; };
		5136661528067D550025EDAE /* MTRDeviceControllerFactory_Internal.h in Headers */ = {isa = PBXBuildFile; fileRef = 5136661128067D540025EDAE /* MTRDeviceControllerFactory_Internal.h */; };
		5136661628067D550025EDAE /* MTRDeviceControllerFactory.h in Headers */ = {isa = PBXBuildFile; fileRef = 5136661228067D550025EDAE /* MTRDeviceControllerFactory.h */; settings = {ATTRIBUTES = (Public, ); }; };
		513DDB862761F69300DAA01A /* MTRAttributeTLVValueDecoder_Internal.h in Headers */ = {isa = PBXBuildFile; fileRef = 513DDB852761F69300DAA01A /* MTRAttributeTLVValueDecoder_Internal.h */; };
		513DDB8A2761F6F900DAA01A /* MTRAttributeTLVValueDecoder.mm in Sources */ = {isa = PBXBuildFile; fileRef = 513DDB892761F6F900DAA01A /* MTRAttributeTLVValueDecoder.mm */; };
		5142E39829D377F000A206F0 /* MTROTAProviderTests.m in Sources */ = {isa = PBXBuildFile; fileRef = 5142E39729D377F000A206F0 /* MTROTAProviderTests.m */; };
		514304202914CED9004DC7FE /* generic-callback-stubs.cpp in Sources */ = {isa = PBXBuildFile; fileRef = 5143041F2914CED9004DC7FE /* generic-callback-stubs.cpp */; };
		5143851E2A65885500EDC8E6 /* MTRSwiftPairingTests.swift in Sources */ = {isa = PBXBuildFile; fileRef = 5143851D2A65885500EDC8E6 /* MTRSwiftPairingTests.swift */; };
		514654492A72F9DF00904E61 /* MTRDemuxingStorage.mm in Sources */ = {isa = PBXBuildFile; fileRef = 514654482A72F9DF00904E61 /* MTRDemuxingStorage.mm */; };
		5146544B2A72F9F500904E61 /* MTRDemuxingStorage.h in Headers */ = {isa = PBXBuildFile; fileRef = 5146544A2A72F9F500904E61 /* MTRDemuxingStorage.h */; };
		514A98AF2CD98C5E000EF4FD /* MTRAttributeValueWaiter.h in Headers */ = {isa = PBXBuildFile; fileRef = 514A98AC2CD98C5E000EF4FD /* MTRAttributeValueWaiter.h */; settings = {ATTRIBUTES = (Public, ); }; };
		514A98B02CD98C5E000EF4FD /* MTRAttributeValueWaiter_Internal.h in Headers */ = {isa = PBXBuildFile; fileRef = 514A98AE2CD98C5E000EF4FD /* MTRAttributeValueWaiter_Internal.h */; };
		514A98B12CD98C5E000EF4FD /* MTRAttributeValueWaiter.mm in Sources */ = {isa = PBXBuildFile; fileRef = 514A98AD2CD98C5E000EF4FD /* MTRAttributeValueWaiter.mm */; };
		514C79F02B62ADDA00DD6D7B /* descriptor.cpp in Sources */ = {isa = PBXBuildFile; fileRef = 514C79EF2B62ADDA00DD6D7B /* descriptor.cpp */; };
		514C79F12B62ADDA00DD6D7B /* descriptor.cpp in Sources */ = {isa = PBXBuildFile; fileRef = 514C79EF2B62ADDA00DD6D7B /* descriptor.cpp */; };
		514C79F32B62ED5500DD6D7B /* attribute-storage.cpp in Sources */ = {isa = PBXBuildFile; fileRef = 514C79F22B62ED5500DD6D7B /* attribute-storage.cpp */; };
		514C79F42B62ED5500DD6D7B /* attribute-storage.cpp in Sources */ = {isa = PBXBuildFile; fileRef = 514C79F22B62ED5500DD6D7B /* attribute-storage.cpp */; };
		514C79F62B62F0B900DD6D7B /* util.cpp in Sources */ = {isa = PBXBuildFile; fileRef = 514C79F52B62F0B900DD6D7B /* util.cpp */; };
		514C79F72B62F0B900DD6D7B /* util.cpp in Sources */ = {isa = PBXBuildFile; fileRef = 514C79F52B62F0B900DD6D7B /* util.cpp */; };
		514C79FC2B62F94C00DD6D7B /* ota-provider.cpp in Sources */ = {isa = PBXBuildFile; fileRef = 514C79FB2B62F94C00DD6D7B /* ota-provider.cpp */; };
		514C79FD2B62F94C00DD6D7B /* ota-provider.cpp in Sources */ = {isa = PBXBuildFile; fileRef = 514C79FB2B62F94C00DD6D7B /* ota-provider.cpp */; };
		514C7A012B64223400DD6D7B /* MTRServerAttribute_Internal.h in Headers */ = {isa = PBXBuildFile; fileRef = 514C79FF2B64223400DD6D7B /* MTRServerAttribute_Internal.h */; };
		514C7A022B64223400DD6D7B /* MTRServerEndpoint_Internal.h in Headers */ = {isa = PBXBuildFile; fileRef = 514C7A002B64223400DD6D7B /* MTRServerEndpoint_Internal.h */; };
		514C7A042B6436D500DD6D7B /* MTRServerCluster_Internal.h in Headers */ = {isa = PBXBuildFile; fileRef = 514C7A032B6436D500DD6D7B /* MTRServerCluster_Internal.h */; };
		51565CAE2A79D42100469F18 /* MTRConversion.mm in Sources */ = {isa = PBXBuildFile; fileRef = 51565CAD2A79D42100469F18 /* MTRConversion.mm */; };
		51565CB12A7AD77600469F18 /* MTRDeviceControllerDataStore.h in Headers */ = {isa = PBXBuildFile; fileRef = 51565CAF2A7AD77600469F18 /* MTRDeviceControllerDataStore.h */; };
		51565CB22A7AD77600469F18 /* MTRDeviceControllerDataStore.mm in Sources */ = {isa = PBXBuildFile; fileRef = 51565CB02A7AD77600469F18 /* MTRDeviceControllerDataStore.mm */; };
		51565CB42A7AD78D00469F18 /* MTRDeviceControllerStorageDelegate.h in Headers */ = {isa = PBXBuildFile; fileRef = 51565CB32A7AD78D00469F18 /* MTRDeviceControllerStorageDelegate.h */; settings = {ATTRIBUTES = (Public, ); }; };
		51565CB62A7B0D6600469F18 /* MTRDeviceControllerParameters.h in Headers */ = {isa = PBXBuildFile; fileRef = 51565CB52A7B0D6600469F18 /* MTRDeviceControllerParameters.h */; settings = {ATTRIBUTES = (Public, ); }; };
		515BE4ED2B72C0C5000BC1FD /* MTRUnfairLock.h in Headers */ = {isa = PBXBuildFile; fileRef = 515BE4EC2B72C0C5000BC1FD /* MTRUnfairLock.h */; };
		515C1C6F284F9FFB00A48F0C /* MTRFramework.mm in Sources */ = {isa = PBXBuildFile; fileRef = 515C1C6D284F9FFB00A48F0C /* MTRFramework.mm */; };
		515C1C70284F9FFB00A48F0C /* MTRFramework.h in Headers */ = {isa = PBXBuildFile; fileRef = 515C1C6E284F9FFB00A48F0C /* MTRFramework.h */; };
		516411312B6BF70300E67C05 /* DataModelHandler.cpp in Sources */ = {isa = PBXBuildFile; fileRef = 516415FE2B6B132200D5CE11 /* DataModelHandler.cpp */; };
		516411322B6BF75700E67C05 /* MTRIMDispatch.mm in Sources */ = {isa = PBXBuildFile; fileRef = 516416002B6B483C00D5CE11 /* MTRIMDispatch.mm */; };
		516411332B6BF77700E67C05 /* MTRServerAccessControl.mm in Sources */ = {isa = PBXBuildFile; fileRef = 516415FA2B6ACA8300D5CE11 /* MTRServerAccessControl.mm */; };
		516415FC2B6ACA8300D5CE11 /* MTRServerAccessControl.mm in Sources */ = {isa = PBXBuildFile; fileRef = 516415FA2B6ACA8300D5CE11 /* MTRServerAccessControl.mm */; };
		516415FD2B6ACA8300D5CE11 /* MTRServerAccessControl.h in Headers */ = {isa = PBXBuildFile; fileRef = 516415FB2B6ACA8300D5CE11 /* MTRServerAccessControl.h */; };
		516415FF2B6B132200D5CE11 /* DataModelHandler.cpp in Sources */ = {isa = PBXBuildFile; fileRef = 516415FE2B6B132200D5CE11 /* DataModelHandler.cpp */; };
		516416012B6B483C00D5CE11 /* MTRIMDispatch.mm in Sources */ = {isa = PBXBuildFile; fileRef = 516416002B6B483C00D5CE11 /* MTRIMDispatch.mm */; };
		5165A4B32C5AB978002B9799 /* MTRClusterNamesTests.m in Sources */ = {isa = PBXBuildFile; fileRef = 5165A4B22C5AB978002B9799 /* MTRClusterNamesTests.m */; };
		51669AF02913204400F4AA36 /* MTRBackwardsCompatTests.m in Sources */ = {isa = PBXBuildFile; fileRef = 51669AEF2913204400F4AA36 /* MTRBackwardsCompatTests.m */; };
		5173A47529C0E2ED00F67F48 /* MTRFabricInfo_Internal.h in Headers */ = {isa = PBXBuildFile; fileRef = 5173A47229C0E2ED00F67F48 /* MTRFabricInfo_Internal.h */; };
		5173A47629C0E2ED00F67F48 /* MTRFabricInfo.mm in Sources */ = {isa = PBXBuildFile; fileRef = 5173A47329C0E2ED00F67F48 /* MTRFabricInfo.mm */; };
		5173A47729C0E2ED00F67F48 /* MTRFabricInfo.h in Headers */ = {isa = PBXBuildFile; fileRef = 5173A47429C0E2ED00F67F48 /* MTRFabricInfo.h */; settings = {ATTRIBUTES = (Public, ); }; };
		5173A47929C0E82300F67F48 /* MTRFabricInfoTests.m in Sources */ = {isa = PBXBuildFile; fileRef = 5173A47829C0E82300F67F48 /* MTRFabricInfoTests.m */; };
		51742B4A29CB5FC1009974FE /* MTRTestResetCommissioneeHelper.m in Sources */ = {isa = PBXBuildFile; fileRef = 51742B4929CB5FC0009974FE /* MTRTestResetCommissioneeHelper.m */; };
		51742B4E29CB6B88009974FE /* MTRPairingTests.m in Sources */ = {isa = PBXBuildFile; fileRef = 51742B4D29CB6B88009974FE /* MTRPairingTests.m */; };
		5178E67E2AE098210069DF72 /* MTRCommandTimedCheck.mm in Sources */ = {isa = PBXBuildFile; fileRef = 5178E67D2AE098210069DF72 /* MTRCommandTimedCheck.mm */; };
		5178E6812AE098520069DF72 /* MTRCommandTimedCheck.h in Headers */ = {isa = PBXBuildFile; fileRef = 5178E67F2AE098510069DF72 /* MTRCommandTimedCheck.h */; };
		5178E6822AE098520069DF72 /* MTRCommissionableBrowserResult_Internal.h in Headers */ = {isa = PBXBuildFile; fileRef = 5178E6802AE098520069DF72 /* MTRCommissionableBrowserResult_Internal.h */; };
		517BF3F0282B62B800A8B7DB /* MTRCertificates.h in Headers */ = {isa = PBXBuildFile; fileRef = 517BF3EE282B62B800A8B7DB /* MTRCertificates.h */; settings = {ATTRIBUTES = (Public, ); }; };
		517BF3F1282B62B800A8B7DB /* MTRCertificates.mm in Sources */ = {isa = PBXBuildFile; fileRef = 517BF3EF282B62B800A8B7DB /* MTRCertificates.mm */; };
		517BF3F3282B62CB00A8B7DB /* MTRCertificateTests.m in Sources */ = {isa = PBXBuildFile; fileRef = 517BF3F2282B62CB00A8B7DB /* MTRCertificateTests.m */; };
		518D3F832AA132DC008E0007 /* MTRTestPerControllerStorage.m in Sources */ = {isa = PBXBuildFile; fileRef = 518D3F812AA132DC008E0007 /* MTRTestPerControllerStorage.m */; };
		518D3F852AA14006008E0007 /* MTRControllerAdvertisingTests.m in Sources */ = {isa = PBXBuildFile; fileRef = 518D3F842AA14006008E0007 /* MTRControllerAdvertisingTests.m */; };
		519498322A25581C00B3BABE /* MTRSetupPayloadInitializationTests.m in Sources */ = {isa = PBXBuildFile; fileRef = 519498312A25581C00B3BABE /* MTRSetupPayloadInitializationTests.m */; };
		51A2F1322A00402A00F03298 /* MTRDataValueParserTests.m in Sources */ = {isa = PBXBuildFile; fileRef = 51A2F1312A00402A00F03298 /* MTRDataValueParserTests.m */; };
		51B22C1E2740CB0A008D5055 /* MTRStructsObjc.h in Headers */ = {isa = PBXBuildFile; fileRef = 51B22C1D2740CB0A008D5055 /* MTRStructsObjc.h */; settings = {ATTRIBUTES = (Public, ); }; };
		51B22C222740CB1D008D5055 /* MTRCommandPayloadsObjc.h in Headers */ = {isa = PBXBuildFile; fileRef = 51B22C212740CB1D008D5055 /* MTRCommandPayloadsObjc.h */; settings = {ATTRIBUTES = (Public, ); }; };
		51B22C262740CB32008D5055 /* MTRStructsObjc.mm in Sources */ = {isa = PBXBuildFile; fileRef = 51B22C252740CB32008D5055 /* MTRStructsObjc.mm */; };
		51B22C2A2740CB47008D5055 /* MTRCommandPayloadsObjc.mm in Sources */ = {isa = PBXBuildFile; fileRef = 51B22C292740CB47008D5055 /* MTRCommandPayloadsObjc.mm */; };
		51C659D92BA3787500C54922 /* MTRTimeUtils.h in Headers */ = {isa = PBXBuildFile; fileRef = 51C659D72BA3787500C54922 /* MTRTimeUtils.h */; };
		51C659DA2BA3787500C54922 /* MTRTimeUtils.mm in Sources */ = {isa = PBXBuildFile; fileRef = 51C659D82BA3787500C54922 /* MTRTimeUtils.mm */; };
		51C8E3F82825CDB600D47D00 /* MTRTestKeys.m in Sources */ = {isa = PBXBuildFile; fileRef = 51C8E3F72825CDB600D47D00 /* MTRTestKeys.m */; };
		51C984622A61CE2A00B0AD9A /* MTRFabricInfoChecker.m in Sources */ = {isa = PBXBuildFile; fileRef = 51C984602A61CE2A00B0AD9A /* MTRFabricInfoChecker.m */; };
		51D0B1272B617246006E3511 /* MTRServerEndpoint.mm in Sources */ = {isa = PBXBuildFile; fileRef = 51D0B1252B617246006E3511 /* MTRServerEndpoint.mm */; };
		51D0B1282B617246006E3511 /* MTRServerEndpoint.h in Headers */ = {isa = PBXBuildFile; fileRef = 51D0B1262B617246006E3511 /* MTRServerEndpoint.h */; settings = {ATTRIBUTES = (Public, ); }; };
		51D0B12A2B61766F006E3511 /* MTRServerEndpointTests.m in Sources */ = {isa = PBXBuildFile; fileRef = 51D0B1292B61766F006E3511 /* MTRServerEndpointTests.m */; };
		51D0B12E2B6177FD006E3511 /* MTRAccessGrant.h in Headers */ = {isa = PBXBuildFile; fileRef = 51D0B12C2B6177D9006E3511 /* MTRAccessGrant.h */; settings = {ATTRIBUTES = (Public, ); }; };
		51D0B12F2B617800006E3511 /* MTRAccessGrant.mm in Sources */ = {isa = PBXBuildFile; fileRef = 51D0B12B2B6177D9006E3511 /* MTRAccessGrant.mm */; };
		51D0B1382B618CC6006E3511 /* MTRServerAttribute.h in Headers */ = {isa = PBXBuildFile; fileRef = 51D0B1362B618CC6006E3511 /* MTRServerAttribute.h */; settings = {ATTRIBUTES = (Public, ); }; };
		51D0B1392B618CC6006E3511 /* MTRServerAttribute.mm in Sources */ = {isa = PBXBuildFile; fileRef = 51D0B1372B618CC6006E3511 /* MTRServerAttribute.mm */; };
		51D0B13C2B61B2F2006E3511 /* MTRDeviceTypeRevision.h in Headers */ = {isa = PBXBuildFile; fileRef = 51D0B13A2B61B2F2006E3511 /* MTRDeviceTypeRevision.h */; settings = {ATTRIBUTES = (Public, ); }; };
		51D0B13D2B61B2F2006E3511 /* MTRDeviceTypeRevision.mm in Sources */ = {isa = PBXBuildFile; fileRef = 51D0B13B2B61B2F2006E3511 /* MTRDeviceTypeRevision.mm */; };
		51D0B1402B61B3A4006E3511 /* MTRServerCluster.h in Headers */ = {isa = PBXBuildFile; fileRef = 51D0B13E2B61B3A3006E3511 /* MTRServerCluster.h */; settings = {ATTRIBUTES = (Public, ); }; };
		51D0B1412B61B3A4006E3511 /* MTRServerCluster.mm in Sources */ = {isa = PBXBuildFile; fileRef = 51D0B13F2B61B3A3006E3511 /* MTRServerCluster.mm */; };
		51D10D2E2808E2CA00E8CA3D /* MTRTestStorage.m in Sources */ = {isa = PBXBuildFile; fileRef = 51D10D2D2808E2CA00E8CA3D /* MTRTestStorage.m */; };
		51D9CB0B2BA37DCE0049D6DB /* MTRDSTOffsetTests.m in Sources */ = {isa = PBXBuildFile; fileRef = 51D9CB0A2BA37DCE0049D6DB /* MTRDSTOffsetTests.m */; };
		51E0FC102ACBBF230001E197 /* MTRSwiftDeviceTests.swift in Sources */ = {isa = PBXBuildFile; fileRef = 51E0FC0F2ACBBF230001E197 /* MTRSwiftDeviceTests.swift */; };
		51E24E73274E0DAC007CCF6E /* MTRErrorTestUtils.mm in Sources */ = {isa = PBXBuildFile; fileRef = 51E24E72274E0DAC007CCF6E /* MTRErrorTestUtils.mm */; };
		51E51FBF282AD37A00FC978D /* MTRDeviceControllerStartupParams.h in Headers */ = {isa = PBXBuildFile; fileRef = 51E51FBC282AD37A00FC978D /* MTRDeviceControllerStartupParams.h */; settings = {ATTRIBUTES = (Public, ); }; };
		51E51FC0282AD37A00FC978D /* MTRDeviceControllerStartupParams_Internal.h in Headers */ = {isa = PBXBuildFile; fileRef = 51E51FBD282AD37A00FC978D /* MTRDeviceControllerStartupParams_Internal.h */; };
		51E51FC1282AD37A00FC978D /* MTRDeviceControllerStartupParams.mm in Sources */ = {isa = PBXBuildFile; fileRef = 51E51FBE282AD37A00FC978D /* MTRDeviceControllerStartupParams.mm */; };
		51E95DF82A78110900A434F0 /* MTRPerControllerStorageTests.m in Sources */ = {isa = PBXBuildFile; fileRef = 51E95DF72A78110900A434F0 /* MTRPerControllerStorageTests.m */; };
		51E95DFB2A78443C00A434F0 /* MTRSessionResumptionStorageBridge.h in Headers */ = {isa = PBXBuildFile; fileRef = 51E95DF92A78443C00A434F0 /* MTRSessionResumptionStorageBridge.h */; };
		51E95DFC2A78443C00A434F0 /* MTRSessionResumptionStorageBridge.mm in Sources */ = {isa = PBXBuildFile; fileRef = 51E95DFA2A78443C00A434F0 /* MTRSessionResumptionStorageBridge.mm */; };
		51EF279F2A2A3EB100E33F75 /* MTRBackwardsCompatShims.h in Headers */ = {isa = PBXBuildFile; fileRef = 51EF279E2A2A3EB100E33F75 /* MTRBackwardsCompatShims.h */; settings = {ATTRIBUTES = (Public, ); }; };
		51F522682AE70734000C4050 /* MTRDeviceTypeMetadata.mm in Sources */ = {isa = PBXBuildFile; fileRef = 51F522672AE70734000C4050 /* MTRDeviceTypeMetadata.mm */; };
		51F5226A2AE70761000C4050 /* MTRDeviceTypeMetadata.h in Headers */ = {isa = PBXBuildFile; fileRef = 51F522692AE70761000C4050 /* MTRDeviceTypeMetadata.h */; };
		51F9F9D52BF7A9EE00FEA0E2 /* MTRTestCase+ServerAppRunner.m in Sources */ = {isa = PBXBuildFile; fileRef = 51F9F9D42BF7A9EE00FEA0E2 /* MTRTestCase+ServerAppRunner.m */; };
		51FE72352ACDB40000437032 /* MTRCommandPayloads_Internal.h in Headers */ = {isa = PBXBuildFile; fileRef = 51FE72342ACDB40000437032 /* MTRCommandPayloads_Internal.h */; };
		51FE723F2ACDEF3E00437032 /* MTRCommandPayloadExtensions_Internal.h in Headers */ = {isa = PBXBuildFile; fileRef = 51FE723E2ACDEF3E00437032 /* MTRCommandPayloadExtensions_Internal.h */; };
		5A60370827EA1FF60020DB79 /* MTRClusterStateCacheContainer+XPC.h in Headers */ = {isa = PBXBuildFile; fileRef = 5A60370727EA1FF60020DB79 /* MTRClusterStateCacheContainer+XPC.h */; };
		5A6FEC9027B563D900F25F42 /* MTRDeviceControllerOverXPC.mm in Sources */ = {isa = PBXBuildFile; fileRef = 5A6FEC8F27B563D900F25F42 /* MTRDeviceControllerOverXPC.mm */; };
		5A6FEC9227B5669C00F25F42 /* MTRDeviceControllerOverXPC.h in Headers */ = {isa = PBXBuildFile; fileRef = 5A6FEC8D27B5624E00F25F42 /* MTRDeviceControllerOverXPC.h */; };
		5A6FEC9627B5983000F25F42 /* MTRDeviceControllerXPCConnection.mm in Sources */ = {isa = PBXBuildFile; fileRef = 5A6FEC9527B5983000F25F42 /* MTRDeviceControllerXPCConnection.mm */; };
		5A6FEC9827B5C6AF00F25F42 /* MTRDeviceOverXPC.mm in Sources */ = {isa = PBXBuildFile; fileRef = 5A6FEC9727B5C6AF00F25F42 /* MTRDeviceOverXPC.mm */; };
		5A6FEC9927B5C88900F25F42 /* MTRDeviceOverXPC.h in Headers */ = {isa = PBXBuildFile; fileRef = 5A6FEC8B27B5609C00F25F42 /* MTRDeviceOverXPC.h */; };
		5A6FEC9A27B5C89300F25F42 /* MTRDeviceControllerXPCConnection.h in Headers */ = {isa = PBXBuildFile; fileRef = 5A6FEC9427B5976200F25F42 /* MTRDeviceControllerXPCConnection.h */; };
		5A6FEC9D27B5E48900F25F42 /* MTRXPCProtocolTests.m in Sources */ = {isa = PBXBuildFile; fileRef = 5A6FEC9C27B5E48800F25F42 /* MTRXPCProtocolTests.m */; };
		5A7947DE27BEC3F500434CF2 /* MTRXPCListenerSampleTests.m in Sources */ = {isa = PBXBuildFile; fileRef = 5A7947DD27BEC3F500434CF2 /* MTRXPCListenerSampleTests.m */; };
		5A7947E427C0129600434CF2 /* MTRDeviceController+XPC.mm in Sources */ = {isa = PBXBuildFile; fileRef = 5A7947E327C0129500434CF2 /* MTRDeviceController+XPC.mm */; };
		5A7947E527C0129F00434CF2 /* MTRDeviceController+XPC.h in Headers */ = {isa = PBXBuildFile; fileRef = 5A7947E227C0101200434CF2 /* MTRDeviceController+XPC.h */; settings = {ATTRIBUTES = (Public, ); }; };
		5A830D6C27CFCF590053B85D /* MTRDeviceControllerOverXPC_Internal.h in Headers */ = {isa = PBXBuildFile; fileRef = 5A830D6B27CFCF590053B85D /* MTRDeviceControllerOverXPC_Internal.h */; };
		5ACDDD7A27CD129700EFD68A /* MTRClusterStateCacheContainer.h in Headers */ = {isa = PBXBuildFile; fileRef = 5ACDDD7927CD129700EFD68A /* MTRClusterStateCacheContainer.h */; settings = {ATTRIBUTES = (Public, ); }; };
		5ACDDD7D27CD16D200EFD68A /* MTRClusterStateCacheContainer.mm in Sources */ = {isa = PBXBuildFile; fileRef = 5ACDDD7C27CD16D200EFD68A /* MTRClusterStateCacheContainer.mm */; };
		5ACDDD7E27CD3F3A00EFD68A /* MTRClusterStateCacheContainer_Internal.h in Headers */ = {isa = PBXBuildFile; fileRef = 5ACDDD7B27CD14AF00EFD68A /* MTRClusterStateCacheContainer_Internal.h */; };
		5AE6D4E427A99041001F2493 /* MTRDeviceTests.m in Sources */ = {isa = PBXBuildFile; fileRef = 5AE6D4E327A99041001F2493 /* MTRDeviceTests.m */; };
		75139A6F2B7FE5E900E3A919 /* MTRDeviceControllerLocalTestStorage.mm in Sources */ = {isa = PBXBuildFile; fileRef = 75139A6E2B7FE5E900E3A919 /* MTRDeviceControllerLocalTestStorage.mm */; };
		75139A702B7FE68C00E3A919 /* MTRDeviceControllerLocalTestStorage.h in Headers */ = {isa = PBXBuildFile; fileRef = 75139A6D2B7FE5D600E3A919 /* MTRDeviceControllerLocalTestStorage.h */; settings = {ATTRIBUTES = (Private, ); }; };
		7534D1782CF8CDDF00F64654 /* AttributePersistenceProvider.cpp in Sources */ = {isa = PBXBuildFile; fileRef = 7534D1772CF8CDDF00F64654 /* AttributePersistenceProvider.cpp */; };
		7534D1792CF8CDDF00F64654 /* AttributePersistenceProvider.h in Headers */ = {isa = PBXBuildFile; fileRef = 7534D1762CF8CDDF00F64654 /* AttributePersistenceProvider.h */; };
		7534D17A2CF8CDDF00F64654 /* AttributePersistenceProvider.cpp in Sources */ = {isa = PBXBuildFile; fileRef = 7534D1772CF8CDDF00F64654 /* AttributePersistenceProvider.cpp */; };
		7534D17B2CF8CDDF00F64654 /* AttributePersistenceProvider.h in Headers */ = {isa = PBXBuildFile; fileRef = 7534D1762CF8CDDF00F64654 /* AttributePersistenceProvider.h */; };
		7534D17E2CF8CE2000F64654 /* DefaultAttributePersistenceProvider.h in Headers */ = {isa = PBXBuildFile; fileRef = 7534D17C2CF8CE2000F64654 /* DefaultAttributePersistenceProvider.h */; };
		7534D17F2CF8CE2000F64654 /* DefaultAttributePersistenceProvider.cpp in Sources */ = {isa = PBXBuildFile; fileRef = 7534D17D2CF8CE2000F64654 /* DefaultAttributePersistenceProvider.cpp */; };
		7534D1802CF8CE2000F64654 /* DefaultAttributePersistenceProvider.cpp in Sources */ = {isa = PBXBuildFile; fileRef = 7534D17D2CF8CE2000F64654 /* DefaultAttributePersistenceProvider.cpp */; };
		7534D1812CF8CE2000F64654 /* DefaultAttributePersistenceProvider.h in Headers */ = {isa = PBXBuildFile; fileRef = 7534D17C2CF8CE2000F64654 /* DefaultAttributePersistenceProvider.h */; };
		7534F12828BFF20300390851 /* MTRDeviceAttestationDelegate.mm in Sources */ = {isa = PBXBuildFile; fileRef = 7534F12628BFF20300390851 /* MTRDeviceAttestationDelegate.mm */; };
		7534F12928BFF20300390851 /* MTRDeviceAttestationDelegate_Internal.h in Headers */ = {isa = PBXBuildFile; fileRef = 7534F12728BFF20300390851 /* MTRDeviceAttestationDelegate_Internal.h */; };
		754784652BFE65CB0089C372 /* MTRDeviceStorageBehaviorConfiguration.mm in Sources */ = {isa = PBXBuildFile; fileRef = 754784642BFE65CB0089C372 /* MTRDeviceStorageBehaviorConfiguration.mm */; };
		754784672BFE93B00089C372 /* MTRDeviceStorageBehaviorConfiguration.h in Headers */ = {isa = PBXBuildFile; fileRef = 754784632BFE65B70089C372 /* MTRDeviceStorageBehaviorConfiguration.h */; settings = {ATTRIBUTES = (Public, ); }; };
		754F3DF427FBB94B00E60580 /* MTREventTLVValueDecoder_Internal.h in Headers */ = {isa = PBXBuildFile; fileRef = 754F3DF327FBB94B00E60580 /* MTREventTLVValueDecoder_Internal.h */; };
		7560FD1C27FBBD3F005E85B3 /* MTREventTLVValueDecoder.mm in Sources */ = {isa = PBXBuildFile; fileRef = 7560FD1B27FBBD3F005E85B3 /* MTREventTLVValueDecoder.mm */; };
		7592BCF32CBEE98C00EB74A0 /* Instance.h in Headers */ = {isa = PBXBuildFile; fileRef = 7592BCF12CBEE98C00EB74A0 /* Instance.h */; };
		7592BCF42CBEE98C00EB74A0 /* EmberMetadata.h in Headers */ = {isa = PBXBuildFile; fileRef = 7592BCEF2CBEE98C00EB74A0 /* EmberMetadata.h */; };
		7592BCF52CBEE98C00EB74A0 /* CodegenDataModelProvider.h in Headers */ = {isa = PBXBuildFile; fileRef = 7592BCEB2CBEE98C00EB74A0 /* CodegenDataModelProvider.h */; };
		7592BCF62CBEE98C00EB74A0 /* CodegenDataModelProvider_Read.cpp in Sources */ = {isa = PBXBuildFile; fileRef = 7592BCED2CBEE98C00EB74A0 /* CodegenDataModelProvider_Read.cpp */; };
		7592BCF72CBEE98C00EB74A0 /* Instance.cpp in Sources */ = {isa = PBXBuildFile; fileRef = 7592BCF22CBEE98C00EB74A0 /* Instance.cpp */; };
		7592BCF82CBEE98C00EB74A0 /* EmberMetadata.cpp in Sources */ = {isa = PBXBuildFile; fileRef = 7592BCF02CBEE98C00EB74A0 /* EmberMetadata.cpp */; };
		7592BCF92CBEE98C00EB74A0 /* CodegenDataModelProvider.cpp in Sources */ = {isa = PBXBuildFile; fileRef = 7592BCEC2CBEE98C00EB74A0 /* CodegenDataModelProvider.cpp */; };
		7592BCFA2CBEE98C00EB74A0 /* CodegenDataModelProvider_Write.cpp in Sources */ = {isa = PBXBuildFile; fileRef = 7592BCEE2CBEE98C00EB74A0 /* CodegenDataModelProvider_Write.cpp */; };
		7592BCFB2CBEE98C00EB74A0 /* CodegenDataModelProvider_Read.cpp in Sources */ = {isa = PBXBuildFile; fileRef = 7592BCED2CBEE98C00EB74A0 /* CodegenDataModelProvider_Read.cpp */; };
		7592BCFC2CBEE98C00EB74A0 /* Instance.cpp in Sources */ = {isa = PBXBuildFile; fileRef = 7592BCF22CBEE98C00EB74A0 /* Instance.cpp */; };
		7592BCFD2CBEE98C00EB74A0 /* EmberMetadata.cpp in Sources */ = {isa = PBXBuildFile; fileRef = 7592BCF02CBEE98C00EB74A0 /* EmberMetadata.cpp */; };
		7592BCFE2CBEE98C00EB74A0 /* CodegenDataModelProvider.cpp in Sources */ = {isa = PBXBuildFile; fileRef = 7592BCEC2CBEE98C00EB74A0 /* CodegenDataModelProvider.cpp */; };
		7592BCFF2CBEE98C00EB74A0 /* CodegenDataModelProvider_Write.cpp in Sources */ = {isa = PBXBuildFile; fileRef = 7592BCEE2CBEE98C00EB74A0 /* CodegenDataModelProvider_Write.cpp */; };
		7592BD002CBEE98C00EB74A0 /* Instance.h in Headers */ = {isa = PBXBuildFile; fileRef = 7592BCF12CBEE98C00EB74A0 /* Instance.h */; };
		7592BD012CBEE98C00EB74A0 /* EmberMetadata.h in Headers */ = {isa = PBXBuildFile; fileRef = 7592BCEF2CBEE98C00EB74A0 /* EmberMetadata.h */; };
		7592BD022CBEE98C00EB74A0 /* CodegenDataModelProvider.h in Headers */ = {isa = PBXBuildFile; fileRef = 7592BCEB2CBEE98C00EB74A0 /* CodegenDataModelProvider.h */; };
		7592BD0B2CC6BCC300EB74A0 /* EmberAttributeDataBuffer.cpp in Sources */ = {isa = PBXBuildFile; fileRef = 7592BD0A2CC6BCC300EB74A0 /* EmberAttributeDataBuffer.cpp */; };
		7592BD0C2CC6BCC300EB74A0 /* EmberAttributeDataBuffer.h in Headers */ = {isa = PBXBuildFile; fileRef = 7592BD092CC6BCC300EB74A0 /* EmberAttributeDataBuffer.h */; };
		7592BD0D2CC6BCC300EB74A0 /* EmberAttributeDataBuffer.h in Headers */ = {isa = PBXBuildFile; fileRef = 7592BD092CC6BCC300EB74A0 /* EmberAttributeDataBuffer.h */; };
		7592BD0E2CC6BCC300EB74A0 /* EmberAttributeDataBuffer.cpp in Sources */ = {isa = PBXBuildFile; fileRef = 7592BD0A2CC6BCC300EB74A0 /* EmberAttributeDataBuffer.cpp */; };
		7596A83E28751220004DAE0E /* MTRBaseClusters_Internal.h in Headers */ = {isa = PBXBuildFile; fileRef = 7596A83D28751220004DAE0E /* MTRBaseClusters_Internal.h */; };
		7596A84428762729004DAE0E /* MTRDevice.h in Headers */ = {isa = PBXBuildFile; fileRef = 7596A84228762729004DAE0E /* MTRDevice.h */; settings = {ATTRIBUTES = (Public, ); }; };
		7596A84528762729004DAE0E /* MTRDevice.mm in Sources */ = {isa = PBXBuildFile; fileRef = 7596A84328762729004DAE0E /* MTRDevice.mm */; };
		7596A84828762783004DAE0E /* MTRAsyncCallbackWorkQueue.h in Headers */ = {isa = PBXBuildFile; fileRef = 7596A84628762783004DAE0E /* MTRAsyncCallbackWorkQueue.h */; settings = {ATTRIBUTES = (Public, ); }; };
		7596A84928762783004DAE0E /* MTRAsyncCallbackWorkQueue.mm in Sources */ = {isa = PBXBuildFile; fileRef = 7596A84728762783004DAE0E /* MTRAsyncCallbackWorkQueue.mm */; };
		7596A84B287636C1004DAE0E /* MTRDevice_Internal.h in Headers */ = {isa = PBXBuildFile; fileRef = 7596A84A287636C1004DAE0E /* MTRDevice_Internal.h */; };
		7596A84F2877E6A9004DAE0E /* MTRCluster_Internal.h in Headers */ = {isa = PBXBuildFile; fileRef = 7596A84E2877E6A9004DAE0E /* MTRCluster_Internal.h */; };
		7596A8512878709F004DAE0E /* MTRAsyncCallbackQueueTests.m in Sources */ = {isa = PBXBuildFile; fileRef = 7596A8502878709F004DAE0E /* MTRAsyncCallbackQueueTests.m */; };
		7596A85528788557004DAE0E /* MTRClusters.mm in Sources */ = {isa = PBXBuildFile; fileRef = 7596A85228788557004DAE0E /* MTRClusters.mm */; };
		7596A85728788557004DAE0E /* MTRClusters.h in Headers */ = {isa = PBXBuildFile; fileRef = 7596A85428788557004DAE0E /* MTRClusters.h */; settings = {ATTRIBUTES = (Public, ); }; };
		75A202E52BA8DBAC00A771DD /* reporting.cpp in Sources */ = {isa = PBXBuildFile; fileRef = 75A202E42BA8DBAC00A771DD /* reporting.cpp */; };
		75A202E62BA8DBAC00A771DD /* reporting.cpp in Sources */ = {isa = PBXBuildFile; fileRef = 75A202E42BA8DBAC00A771DD /* reporting.cpp */; };
		75B0D01E2B71B47F002074DD /* MTRDeviceTestDelegate.m in Sources */ = {isa = PBXBuildFile; fileRef = 75B0D01D2B71B47F002074DD /* MTRDeviceTestDelegate.m */; };
		75B3269C2BCDB9D600E17C4E /* MTRDeviceConnectivityMonitor.h in Headers */ = {isa = PBXBuildFile; fileRef = 75B3269B2BCDB9D600E17C4E /* MTRDeviceConnectivityMonitor.h */; };
		75B3269E2BCDB9EA00E17C4E /* MTRDeviceConnectivityMonitor.mm in Sources */ = {isa = PBXBuildFile; fileRef = 75B3269D2BCDB9EA00E17C4E /* MTRDeviceConnectivityMonitor.mm */; };
		75B326A22BCF12E900E17C4E /* MTRDeviceConnectivityMonitorTests.m in Sources */ = {isa = PBXBuildFile; fileRef = 75B326A12BCF12E900E17C4E /* MTRDeviceConnectivityMonitorTests.m */; };
		75B765C12A1D71BC0014719B /* MTRAttributeSpecifiedCheck.h in Headers */ = {isa = PBXBuildFile; fileRef = 75B765C02A1D71BC0014719B /* MTRAttributeSpecifiedCheck.h */; };
		75B765C32A1D82D30014719B /* MTRAttributeSpecifiedCheck.mm in Sources */ = {isa = PBXBuildFile; fileRef = 75B765C22A1D82D30014719B /* MTRAttributeSpecifiedCheck.mm */; };
		8874C1322B69C7060084BEFD /* MTRMetricsTests.m in Sources */ = {isa = PBXBuildFile; fileRef = 8874C1312B69C7060084BEFD /* MTRMetricsTests.m */; };
		88E07D612B9A89A4005FD53E /* MTRMetricKeys.h in Headers */ = {isa = PBXBuildFile; fileRef = 88E07D602B9A89A4005FD53E /* MTRMetricKeys.h */; };
		88E6C9462B6334ED001A1FE0 /* MTRMetrics.h in Headers */ = {isa = PBXBuildFile; fileRef = 88E6C9432B6334ED001A1FE0 /* MTRMetrics.h */; settings = {ATTRIBUTES = (Public, ); }; };
		88E6C9472B6334ED001A1FE0 /* MTRMetrics_Internal.h in Headers */ = {isa = PBXBuildFile; fileRef = 88E6C9442B6334ED001A1FE0 /* MTRMetrics_Internal.h */; };
		88E6C9482B6334ED001A1FE0 /* MTRMetrics.mm in Sources */ = {isa = PBXBuildFile; fileRef = 88E6C9452B6334ED001A1FE0 /* MTRMetrics.mm */; };
		88EBF8CE27FABDD500686BC1 /* MTRDeviceAttestationDelegate.h in Headers */ = {isa = PBXBuildFile; fileRef = 88EBF8CB27FABDD500686BC1 /* MTRDeviceAttestationDelegate.h */; settings = {ATTRIBUTES = (Public, ); }; };
		88EBF8CF27FABDD500686BC1 /* MTRDeviceAttestationDelegateBridge.mm in Sources */ = {isa = PBXBuildFile; fileRef = 88EBF8CC27FABDD500686BC1 /* MTRDeviceAttestationDelegateBridge.mm */; };
		88EBF8D027FABDD500686BC1 /* MTRDeviceAttestationDelegateBridge.h in Headers */ = {isa = PBXBuildFile; fileRef = 88EBF8CD27FABDD500686BC1 /* MTRDeviceAttestationDelegateBridge.h */; };
		88FA798D2B7B257100CD4B6F /* MTRMetricsCollector.h in Headers */ = {isa = PBXBuildFile; fileRef = 88FA798B2B7B257100CD4B6F /* MTRMetricsCollector.h */; };
		88FA798E2B7B257100CD4B6F /* MTRMetricsCollector.mm in Sources */ = {isa = PBXBuildFile; fileRef = 88FA798C2B7B257100CD4B6F /* MTRMetricsCollector.mm */; };
		93B2CF9A2B56E45C00E4D187 /* MTRClusterNames.mm in Sources */ = {isa = PBXBuildFile; fileRef = 93B2CF992B56E45C00E4D187 /* MTRClusterNames.mm */; };
		93E610AA2B626E290077F02A /* MTRClusterNames.h in Headers */ = {isa = PBXBuildFile; fileRef = 93E610A92B626E290077F02A /* MTRClusterNames.h */; settings = {ATTRIBUTES = (Public, ); }; };
		991DC0842475F45400C13860 /* MTRDeviceController.h in Headers */ = {isa = PBXBuildFile; fileRef = 991DC0822475F45400C13860 /* MTRDeviceController.h */; settings = {ATTRIBUTES = (Public, ); }; };
		991DC0892475F47D00C13860 /* MTRDeviceController.mm in Sources */ = {isa = PBXBuildFile; fileRef = 991DC0872475F47D00C13860 /* MTRDeviceController.mm */; };
		991DC08B247704DC00C13860 /* MTRLogging_Internal.h in Headers */ = {isa = PBXBuildFile; fileRef = 991DC08A247704DC00C13860 /* MTRLogging_Internal.h */; };
		9956064426420367000C28DE /* MTRSetupPayload_Internal.h in Headers */ = {isa = PBXBuildFile; fileRef = 9956064326420367000C28DE /* MTRSetupPayload_Internal.h */; };
		997DED162695343400975E97 /* MTRThreadOperationalDataset.mm in Sources */ = {isa = PBXBuildFile; fileRef = 997DED152695343400975E97 /* MTRThreadOperationalDataset.mm */; };
		997DED182695344800975E97 /* MTRThreadOperationalDataset.h in Headers */ = {isa = PBXBuildFile; fileRef = 997DED172695344800975E97 /* MTRThreadOperationalDataset.h */; settings = {ATTRIBUTES = (Public, ); }; };
		997DED1A26955D0200975E97 /* MTRThreadOperationalDatasetTests.mm in Sources */ = {isa = PBXBuildFile; fileRef = 997DED1926955D0200975E97 /* MTRThreadOperationalDatasetTests.mm */; };
		998F286D26D55E10001846C6 /* MTRKeypair.h in Headers */ = {isa = PBXBuildFile; fileRef = 998F286C26D55E10001846C6 /* MTRKeypair.h */; settings = {ATTRIBUTES = (Public, ); }; };
		998F286F26D55EC5001846C6 /* MTRP256KeypairBridge.h in Headers */ = {isa = PBXBuildFile; fileRef = 998F286E26D55EC5001846C6 /* MTRP256KeypairBridge.h */; };
		998F287126D56940001846C6 /* MTRP256KeypairBridge.mm in Sources */ = {isa = PBXBuildFile; fileRef = 998F287026D56940001846C6 /* MTRP256KeypairBridge.mm */; };
		99AECC802798A57F00B6355B /* MTRCommissioningParameters.mm in Sources */ = {isa = PBXBuildFile; fileRef = 99AECC7F2798A57E00B6355B /* MTRCommissioningParameters.mm */; };
		99C65E10267282F1003402F6 /* MTRControllerTests.m in Sources */ = {isa = PBXBuildFile; fileRef = 99C65E0F267282F1003402F6 /* MTRControllerTests.m */; };
		99D466E12798936D0089A18F /* MTRCommissioningParameters.h in Headers */ = {isa = PBXBuildFile; fileRef = 99D466E02798936D0089A18F /* MTRCommissioningParameters.h */; settings = {ATTRIBUTES = (Public, ); }; };
		9B0484F52C701154006C2D5F /* MTRDeviceController_Concrete.h in Headers */ = {isa = PBXBuildFile; fileRef = 9B0484F42C701154006C2D5F /* MTRDeviceController_Concrete.h */; };
		9B1728F02CFE573C00825030 /* MTRFrameworkDiagnostics.h in Headers */ = {isa = PBXBuildFile; fileRef = 9B1728EF2CFE573600825030 /* MTRFrameworkDiagnostics.h */; };
		9B1728F22CFE574600825030 /* MTRFrameworkDiagnostics.mm in Sources */ = {isa = PBXBuildFile; fileRef = 9B1728F12CFE574000825030 /* MTRFrameworkDiagnostics.mm */; };
		9B231B042C62EF650030EB37 /* (null) in Headers */ = {isa = PBXBuildFile; };
		9B231B052C62EF650030EB37 /* MTRDeviceController_Concrete.mm in Sources */ = {isa = PBXBuildFile; fileRef = 9B231B032C62EF650030EB37 /* MTRDeviceController_Concrete.mm */; };
		9B5CCB592C6E6FD3009DD99B /* MTRDeviceController_XPC_Internal.h in Headers */ = {isa = PBXBuildFile; fileRef = 9B5CCB582C6E6FD3009DD99B /* MTRDeviceController_XPC_Internal.h */; };
		9B5CCB5C2C6EC890009DD99B /* MTRDevice_XPC.mm in Sources */ = {isa = PBXBuildFile; fileRef = 9B5CCB5B2C6EC890009DD99B /* MTRDevice_XPC.mm */; };
		9B5CCB5D2C6EC890009DD99B /* MTRDevice_XPC.h in Headers */ = {isa = PBXBuildFile; fileRef = 9B5CCB5A2C6EC890009DD99B /* MTRDevice_XPC.h */; };
		9B5CCB602C6EE29E009DD99B /* MTRDeviceControllerXPCParameters.mm in Sources */ = {isa = PBXBuildFile; fileRef = 9B5CCB5F2C6EE29E009DD99B /* MTRDeviceControllerXPCParameters.mm */; };
		9B5CCB612C6EE29E009DD99B /* MTRDeviceControllerXPCParameters.h in Headers */ = {isa = PBXBuildFile; fileRef = 9B5CCB5E2C6EE29E009DD99B /* MTRDeviceControllerXPCParameters.h */; };
		9BDA2A062C5D9AF800A32BDD /* MTRDevice_Concrete.mm in Sources */ = {isa = PBXBuildFile; fileRef = 9BDA2A052C5D9AF800A32BDD /* MTRDevice_Concrete.mm */; };
		9BDA2A082C5D9AFB00A32BDD /* MTRDevice_Concrete.h in Headers */ = {isa = PBXBuildFile; fileRef = 9BDA2A072C5D9AFB00A32BDD /* MTRDevice_Concrete.h */; };
		9BFE5D502C6D3075007D4319 /* MTRDeviceController_XPC.h in Headers */ = {isa = PBXBuildFile; fileRef = 9BFE5D4E2C6D3075007D4319 /* MTRDeviceController_XPC.h */; };
		9BFE5D512C6D3075007D4319 /* MTRDeviceController_XPC.mm in Sources */ = {isa = PBXBuildFile; fileRef = 9BFE5D4F2C6D3075007D4319 /* MTRDeviceController_XPC.mm */; };
		AF1CB86E2874B03B00865A96 /* MTROTAProviderDelegate.h in Headers */ = {isa = PBXBuildFile; fileRef = AF1CB86D2874B03B00865A96 /* MTROTAProviderDelegate.h */; settings = {ATTRIBUTES = (Public, ); }; };
		AF1CB8702874B04C00865A96 /* MTROTAProviderDelegateBridge.h in Headers */ = {isa = PBXBuildFile; fileRef = AF1CB86F2874B04C00865A96 /* MTROTAProviderDelegateBridge.h */; };
		AF5F90FF2878D351005503FA /* MTROTAProviderDelegateBridge.mm in Sources */ = {isa = PBXBuildFile; fileRef = AF5F90FE2878D351005503FA /* MTROTAProviderDelegateBridge.mm */; };
		B20252972459E34F00F97062 /* Matter.framework in Frameworks */ = {isa = PBXBuildFile; fileRef = B202528D2459E34F00F97062 /* Matter.framework */; };
		B289D4212639C0D300D4E314 /* MTROnboardingPayloadParser.h in Headers */ = {isa = PBXBuildFile; fileRef = B289D41F2639C0D300D4E314 /* MTROnboardingPayloadParser.h */; settings = {ATTRIBUTES = (Public, ); }; };
		B289D4222639C0D300D4E314 /* MTROnboardingPayloadParser.mm in Sources */ = {isa = PBXBuildFile; fileRef = B289D4202639C0D300D4E314 /* MTROnboardingPayloadParser.mm */; };
		B2E0D7B1245B0B5C003C5B48 /* Matter.h in Headers */ = {isa = PBXBuildFile; fileRef = B2E0D7A8245B0B5C003C5B48 /* Matter.h */; settings = {ATTRIBUTES = (Public, ); }; };
		B2E0D7B2245B0B5C003C5B48 /* MTRManualSetupPayloadParser.h in Headers */ = {isa = PBXBuildFile; fileRef = B2E0D7A9245B0B5C003C5B48 /* MTRManualSetupPayloadParser.h */; settings = {ATTRIBUTES = (Public, ); }; };
		B2E0D7B3245B0B5C003C5B48 /* MTRError.mm in Sources */ = {isa = PBXBuildFile; fileRef = B2E0D7AA245B0B5C003C5B48 /* MTRError.mm */; };
		B2E0D7B4245B0B5C003C5B48 /* MTRError_Internal.h in Headers */ = {isa = PBXBuildFile; fileRef = B2E0D7AB245B0B5C003C5B48 /* MTRError_Internal.h */; };
		B2E0D7B5245B0B5C003C5B48 /* MTRQRCodeSetupPayloadParser.h in Headers */ = {isa = PBXBuildFile; fileRef = B2E0D7AC245B0B5C003C5B48 /* MTRQRCodeSetupPayloadParser.h */; settings = {ATTRIBUTES = (Public, ); }; };
		B2E0D7B6245B0B5C003C5B48 /* MTRManualSetupPayloadParser.mm in Sources */ = {isa = PBXBuildFile; fileRef = B2E0D7AD245B0B5C003C5B48 /* MTRManualSetupPayloadParser.mm */; };
		B2E0D7B7245B0B5C003C5B48 /* MTRQRCodeSetupPayloadParser.mm in Sources */ = {isa = PBXBuildFile; fileRef = B2E0D7AE245B0B5C003C5B48 /* MTRQRCodeSetupPayloadParser.mm */; };
		B2E0D7B8245B0B5C003C5B48 /* MTRSetupPayload.h in Headers */ = {isa = PBXBuildFile; fileRef = B2E0D7AF245B0B5C003C5B48 /* MTRSetupPayload.h */; settings = {ATTRIBUTES = (Public, ); }; };
		B2E0D7B9245B0B5C003C5B48 /* MTRSetupPayload.mm in Sources */ = {isa = PBXBuildFile; fileRef = B2E0D7B0245B0B5C003C5B48 /* MTRSetupPayload.mm */; };
		B409D0AE2CCFB89600A7ED5A /* DeviceDelegate.h in Headers */ = {isa = PBXBuildFile; fileRef = B409D0AC2CCFB89600A7ED5A /* DeviceDelegate.h */; };
		B409D0AF2CCFB89600A7ED5A /* DeviceDelegate.mm in Sources */ = {isa = PBXBuildFile; fileRef = B409D0AD2CCFB89600A7ED5A /* DeviceDelegate.mm */; };
		B43B39EA2CB859A5006AA284 /* DumpMemoryGraphCommand.mm in Sources */ = {isa = PBXBuildFile; fileRef = B43B39E62CB859A5006AA284 /* DumpMemoryGraphCommand.mm */; };
		B43B39EB2CB859A5006AA284 /* LeaksTool.mm in Sources */ = {isa = PBXBuildFile; fileRef = B43B39E82CB859A5006AA284 /* LeaksTool.mm */; };
		B43B39EC2CB859A5006AA284 /* DumpMemoryGraphCommand.h in Headers */ = {isa = PBXBuildFile; fileRef = B43B39E52CB859A5006AA284 /* DumpMemoryGraphCommand.h */; };
		B43B39ED2CB859A5006AA284 /* Commands.h in Headers */ = {isa = PBXBuildFile; fileRef = B43B39E42CB859A5006AA284 /* Commands.h */; };
		B43B39EE2CB859A5006AA284 /* LeaksTool.h in Headers */ = {isa = PBXBuildFile; fileRef = B43B39E72CB859A5006AA284 /* LeaksTool.h */; };
		B43B39F52CB99090006AA284 /* ControllerStorage.mm in Sources */ = {isa = PBXBuildFile; fileRef = B43B39F22CB99090006AA284 /* ControllerStorage.mm */; };
		B43B39F62CB99090006AA284 /* CertificateIssuer.mm in Sources */ = {isa = PBXBuildFile; fileRef = B43B39F02CB99090006AA284 /* CertificateIssuer.mm */; };
		B43B39F72CB99090006AA284 /* PreferencesStorage.mm in Sources */ = {isa = PBXBuildFile; fileRef = B43B39F42CB99090006AA284 /* PreferencesStorage.mm */; };
		B43B39F82CB99090006AA284 /* CertificateIssuer.h in Headers */ = {isa = PBXBuildFile; fileRef = B43B39EF2CB99090006AA284 /* CertificateIssuer.h */; };
		B43B39F92CB99090006AA284 /* PreferencesStorage.h in Headers */ = {isa = PBXBuildFile; fileRef = B43B39F32CB99090006AA284 /* PreferencesStorage.h */; };
		B43B39FA2CB99090006AA284 /* ControllerStorage.h in Headers */ = {isa = PBXBuildFile; fileRef = B43B39F12CB99090006AA284 /* ControllerStorage.h */; };
		B45373AA2A9FE73400807602 /* WebSocketServer.cpp in Sources */ = {isa = PBXBuildFile; fileRef = B45373A92A9FE73400807602 /* WebSocketServer.cpp */; };
		B45373BD2A9FEA9100807602 /* service.c in Sources */ = {isa = PBXBuildFile; fileRef = B45373B22A9FEA9000807602 /* service.c */; settings = {COMPILER_FLAGS = "-Wno-error -Wno-unreachable-code -Wno-conversion -Wno-format-nonliteral"; }; };
		B45373BE2A9FEA9100807602 /* network.c in Sources */ = {isa = PBXBuildFile; fileRef = B45373B32A9FEA9000807602 /* network.c */; settings = {COMPILER_FLAGS = "-Wno-error -Wno-unreachable-code -Wno-conversion -Wno-format-nonliteral"; }; };
		B45373BF2A9FEA9100807602 /* adopt.c in Sources */ = {isa = PBXBuildFile; fileRef = B45373B42A9FEA9000807602 /* adopt.c */; settings = {COMPILER_FLAGS = "-Wno-error -Wno-unreachable-code -Wno-conversion -Wno-format-nonliteral"; }; };
		B45373C02A9FEA9100807602 /* output.c in Sources */ = {isa = PBXBuildFile; fileRef = B45373B52A9FEA9000807602 /* output.c */; settings = {COMPILER_FLAGS = "-Wno-error -Wno-unreachable-code -Wno-conversion -Wno-format-nonliteral"; }; };
		B45373C12A9FEA9100807602 /* close.c in Sources */ = {isa = PBXBuildFile; fileRef = B45373B62A9FEA9000807602 /* close.c */; settings = {COMPILER_FLAGS = "-Wno-error -Wno-unreachable-code -Wno-conversion -Wno-format-nonliteral"; }; };
		B45373C22A9FEA9100807602 /* vhost.c in Sources */ = {isa = PBXBuildFile; fileRef = B45373B72A9FEA9000807602 /* vhost.c */; settings = {COMPILER_FLAGS = "-Wno-error -Wno-unreachable-code -Wno-conversion -Wno-format-nonliteral"; }; };
		B45373C32A9FEA9100807602 /* wsi.c in Sources */ = {isa = PBXBuildFile; fileRef = B45373B82A9FEA9000807602 /* wsi.c */; settings = {COMPILER_FLAGS = "-Wno-error -Wno-unreachable-code -Wno-conversion -Wno-format-nonliteral"; }; };
		B45373C42A9FEA9100807602 /* dummy-callback.c in Sources */ = {isa = PBXBuildFile; fileRef = B45373B92A9FEA9000807602 /* dummy-callback.c */; settings = {COMPILER_FLAGS = "-Wno-error -Wno-unreachable-code -Wno-conversion -Wno-format-nonliteral"; }; };
		B45373C52A9FEA9100807602 /* wsi-timeout.c in Sources */ = {isa = PBXBuildFile; fileRef = B45373BA2A9FEA9000807602 /* wsi-timeout.c */; settings = {COMPILER_FLAGS = "-Wno-error -Wno-unreachable-code -Wno-conversion -Wno-format-nonliteral"; }; };
		B45373C62A9FEA9100807602 /* sorted-usec-list.c in Sources */ = {isa = PBXBuildFile; fileRef = B45373BB2A9FEA9100807602 /* sorted-usec-list.c */; settings = {COMPILER_FLAGS = "-Wno-error -Wno-unreachable-code -Wno-conversion -Wno-format-nonliteral"; }; };
		B45373C72A9FEA9100807602 /* pollfd.c in Sources */ = {isa = PBXBuildFile; fileRef = B45373BC2A9FEA9100807602 /* pollfd.c */; settings = {COMPILER_FLAGS = "-Wno-error -Wno-unreachable-code -Wno-conversion -Wno-format-nonliteral"; }; };
		B45373D12A9FEB0C00807602 /* alloc.c in Sources */ = {isa = PBXBuildFile; fileRef = B45373CA2A9FEB0C00807602 /* alloc.c */; settings = {COMPILER_FLAGS = "-Wno-error -Wno-unreachable-code -Wno-conversion -Wno-format-nonliteral"; }; };
		B45373D22A9FEB0C00807602 /* buflist.c in Sources */ = {isa = PBXBuildFile; fileRef = B45373CB2A9FEB0C00807602 /* buflist.c */; settings = {COMPILER_FLAGS = "-Wno-error -Wno-unreachable-code -Wno-conversion -Wno-format-nonliteral"; }; };
		B45373D32A9FEB0C00807602 /* libwebsockets.c in Sources */ = {isa = PBXBuildFile; fileRef = B45373CC2A9FEB0C00807602 /* libwebsockets.c */; settings = {COMPILER_FLAGS = "-Wno-error -Wno-unreachable-code -Wno-conversion -Wno-format-nonliteral"; }; };
		B45373D42A9FEB0C00807602 /* context.c in Sources */ = {isa = PBXBuildFile; fileRef = B45373CD2A9FEB0C00807602 /* context.c */; settings = {COMPILER_FLAGS = "-Wno-error -Wno-unreachable-code -Wno-conversion -Wno-format-nonliteral"; }; };
		B45373D52A9FEB0C00807602 /* logs.c in Sources */ = {isa = PBXBuildFile; fileRef = B45373CE2A9FEB0C00807602 /* logs.c */; settings = {COMPILER_FLAGS = "-Wno-error -Wno-unreachable-code -Wno-conversion -Wno-format-nonliteral"; }; };
		B45373D72A9FEB0C00807602 /* lws_dll2.c in Sources */ = {isa = PBXBuildFile; fileRef = B45373D02A9FEB0C00807602 /* lws_dll2.c */; settings = {COMPILER_FLAGS = "-Wno-error -Wno-unreachable-code -Wno-conversion -Wno-format-nonliteral"; }; };
		B45373D92A9FEB3800807602 /* poll.c in Sources */ = {isa = PBXBuildFile; fileRef = B45373D82A9FEB3800807602 /* poll.c */; settings = {COMPILER_FLAGS = "-Wno-error -Wno-unreachable-code -Wno-conversion -Wno-format-nonliteral"; }; };
		B45373DC2A9FEB5300807602 /* sha-1.c in Sources */ = {isa = PBXBuildFile; fileRef = B45373DA2A9FEB5300807602 /* sha-1.c */; settings = {COMPILER_FLAGS = "-Wno-error -Wno-unreachable-code -Wno-conversion -Wno-format-nonliteral"; }; };
		B45373DD2A9FEB5300807602 /* base64-decode.c in Sources */ = {isa = PBXBuildFile; fileRef = B45373DB2A9FEB5300807602 /* base64-decode.c */; settings = {COMPILER_FLAGS = "-Wno-error -Wno-unreachable-code -Wno-conversion -Wno-format-nonliteral"; }; };
		B45373DF2A9FEB6F00807602 /* system.c in Sources */ = {isa = PBXBuildFile; fileRef = B45373DE2A9FEB6F00807602 /* system.c */; settings = {COMPILER_FLAGS = "-Wno-error -Wno-unreachable-code -Wno-conversion -Wno-format-nonliteral"; }; };
		B45373E12A9FEB7F00807602 /* ops-h1.c in Sources */ = {isa = PBXBuildFile; fileRef = B45373E02A9FEB7F00807602 /* ops-h1.c */; settings = {COMPILER_FLAGS = "-Wno-error -Wno-unreachable-code -Wno-conversion -Wno-format-nonliteral"; }; };
		B45373E52A9FEBA400807602 /* date.c in Sources */ = {isa = PBXBuildFile; fileRef = B45373E22A9FEBA400807602 /* date.c */; settings = {COMPILER_FLAGS = "-Wno-error -Wno-unreachable-code -Wno-conversion -Wno-format-nonliteral"; }; };
		B45373E62A9FEBA400807602 /* header.c in Sources */ = {isa = PBXBuildFile; fileRef = B45373E32A9FEBA400807602 /* header.c */; settings = {COMPILER_FLAGS = "-Wno-error -Wno-unreachable-code -Wno-conversion -Wno-format-nonliteral"; }; };
		B45373E72A9FEBA400807602 /* parsers.c in Sources */ = {isa = PBXBuildFile; fileRef = B45373E42A9FEBA400807602 /* parsers.c */; settings = {COMPILER_FLAGS = "-Wno-error -Wno-unreachable-code -Wno-conversion -Wno-format-nonliteral"; }; };
		B45373E92A9FEBC100807602 /* server.c in Sources */ = {isa = PBXBuildFile; fileRef = B45373E82A9FEBC100807602 /* server.c */; settings = {COMPILER_FLAGS = "-Wno-error -Wno-unreachable-code -Wno-conversion -Wno-format-nonliteral"; }; };
		B45373EB2A9FEBDB00807602 /* ops-listen.c in Sources */ = {isa = PBXBuildFile; fileRef = B45373EA2A9FEBDB00807602 /* ops-listen.c */; settings = {COMPILER_FLAGS = "-Wno-error -Wno-unreachable-code -Wno-conversion -Wno-format-nonliteral"; }; };
		B45373ED2A9FEBEC00807602 /* ops-pipe.c in Sources */ = {isa = PBXBuildFile; fileRef = B45373EC2A9FEBEC00807602 /* ops-pipe.c */; settings = {COMPILER_FLAGS = "-Wno-error -Wno-unreachable-code -Wno-conversion -Wno-format-nonliteral"; }; };
		B45373EF2A9FEBFE00807602 /* ops-raw-skt.c in Sources */ = {isa = PBXBuildFile; fileRef = B45373EE2A9FEBFE00807602 /* ops-raw-skt.c */; settings = {COMPILER_FLAGS = "-Wno-error -Wno-unreachable-code -Wno-conversion -Wno-format-nonliteral"; }; };
		B45373F22A9FEC1A00807602 /* ops-ws.c in Sources */ = {isa = PBXBuildFile; fileRef = B45373F02A9FEC1A00807602 /* ops-ws.c */; settings = {COMPILER_FLAGS = "-Wno-error -Wno-unreachable-code -Wno-conversion -Wno-format-nonliteral"; }; };
		B45373F32A9FEC1A00807602 /* server-ws.c in Sources */ = {isa = PBXBuildFile; fileRef = B45373F12A9FEC1A00807602 /* server-ws.c */; settings = {COMPILER_FLAGS = "-Wno-error -Wno-unreachable-code -Wno-conversion -Wno-format-nonliteral"; }; };
		B45373FB2A9FEC4F00807602 /* unix-service.c in Sources */ = {isa = PBXBuildFile; fileRef = B45373F42A9FEC4F00807602 /* unix-service.c */; settings = {COMPILER_FLAGS = "-Wno-error -Wno-unreachable-code -Wno-conversion -Wno-format-nonliteral"; }; };
		B45373FC2A9FEC4F00807602 /* unix-caps.c in Sources */ = {isa = PBXBuildFile; fileRef = B45373F52A9FEC4F00807602 /* unix-caps.c */; settings = {COMPILER_FLAGS = "-Wno-error -Wno-unreachable-code -Wno-conversion -Wno-format-nonliteral"; }; };
		B45373FD2A9FEC4F00807602 /* unix-pipe.c in Sources */ = {isa = PBXBuildFile; fileRef = B45373F62A9FEC4F00807602 /* unix-pipe.c */; settings = {COMPILER_FLAGS = "-Wno-error -Wno-unreachable-code -Wno-conversion -Wno-format-nonliteral"; }; };
		B45373FE2A9FEC4F00807602 /* unix-fds.c in Sources */ = {isa = PBXBuildFile; fileRef = B45373F72A9FEC4F00807602 /* unix-fds.c */; settings = {COMPILER_FLAGS = "-Wno-error -Wno-unreachable-code -Wno-conversion -Wno-format-nonliteral"; }; };
		B45373FF2A9FEC4F00807602 /* unix-misc.c in Sources */ = {isa = PBXBuildFile; fileRef = B45373F82A9FEC4F00807602 /* unix-misc.c */; settings = {COMPILER_FLAGS = "-Wno-error -Wno-unreachable-code -Wno-conversion -Wno-format-nonliteral"; }; };
		B45374002A9FEC4F00807602 /* unix-init.c in Sources */ = {isa = PBXBuildFile; fileRef = B45373F92A9FEC4F00807602 /* unix-init.c */; settings = {COMPILER_FLAGS = "-Wno-error -Wno-unreachable-code -Wno-conversion -Wno-format-nonliteral"; }; };
		B45374012A9FEC4F00807602 /* unix-sockets.c in Sources */ = {isa = PBXBuildFile; fileRef = B45373FA2A9FEC4F00807602 /* unix-sockets.c */; settings = {COMPILER_FLAGS = "-Wno-error -Wno-unreachable-code -Wno-conversion -Wno-format-nonliteral"; }; };
		B4C8E6B72B3453AD00FCD54D /* MTRDiagnosticLogsDownloader.mm in Sources */ = {isa = PBXBuildFile; fileRef = B4C8E6B42B3453AD00FCD54D /* MTRDiagnosticLogsDownloader.mm */; };
		B4D67A412D00DD3D00C49965 /* DFTKeypair.h in Headers */ = {isa = PBXBuildFile; fileRef = B4D67A3F2D00DD3D00C49965 /* DFTKeypair.h */; };
		B4D67A422D00DD3D00C49965 /* DFTKeypair.mm in Sources */ = {isa = PBXBuildFile; fileRef = B4D67A402D00DD3D00C49965 /* DFTKeypair.mm */; };
		B4E262162AA0CF1C00DBA5BC /* RemoteDataModelLogger.mm in Sources */ = {isa = PBXBuildFile; fileRef = B4E262122AA0C7A300DBA5BC /* RemoteDataModelLogger.mm */; };
		B4E262172AA0CF2000DBA5BC /* RemoteDataModelLogger.h in Headers */ = {isa = PBXBuildFile; fileRef = B4E262132AA0C7A300DBA5BC /* RemoteDataModelLogger.h */; };
		B4E2621B2AA0D02000DBA5BC /* SleepCommand.mm in Sources */ = {isa = PBXBuildFile; fileRef = B4E262192AA0D01D00DBA5BC /* SleepCommand.mm */; };
		B4E2621E2AA0D02D00DBA5BC /* WaitForCommissioneeCommand.mm in Sources */ = {isa = PBXBuildFile; fileRef = B4E2621C2AA0D02A00DBA5BC /* WaitForCommissioneeCommand.mm */; };
		B4F773CA2CB54B61008C6B23 /* LeakChecker.h in Headers */ = {isa = PBXBuildFile; fileRef = B4F773C72CB54B61008C6B23 /* LeakChecker.h */; };
		B4F773CB2CB54B61008C6B23 /* LeakChecker.mm in Sources */ = {isa = PBXBuildFile; fileRef = B4F773C82CB54B61008C6B23 /* LeakChecker.mm */; };
		B4FCD56A2B5EDBD300832859 /* MTRDiagnosticLogsType.h in Headers */ = {isa = PBXBuildFile; fileRef = B4FCD5692B5EDBD300832859 /* MTRDiagnosticLogsType.h */; settings = {ATTRIBUTES = (Public, ); }; };
		B4FCD5702B603A6300832859 /* Commands.h in Headers */ = {isa = PBXBuildFile; fileRef = B4FCD56D2B603A6300832859 /* Commands.h */; };
		B4FCD5712B603A6300832859 /* DownloadLogCommand.h in Headers */ = {isa = PBXBuildFile; fileRef = B4FCD56E2B603A6300832859 /* DownloadLogCommand.h */; };
		B4FCD5722B603A6300832859 /* DownloadLogCommand.mm in Sources */ = {isa = PBXBuildFile; fileRef = B4FCD56F2B603A6300832859 /* DownloadLogCommand.mm */; };
		B4FCD5732B611EB300832859 /* MTRDiagnosticLogsDownloader.h in Headers */ = {isa = PBXBuildFile; fileRef = B4C8E6B32B3453AD00FCD54D /* MTRDiagnosticLogsDownloader.h */; };
		BA09EB43247477BA00605257 /* libCHIP.a in Frameworks */ = {isa = PBXBuildFile; fileRef = BA09EB3F2474762900605257 /* libCHIP.a */; };
		CF3B63CF2CA31E71003C1C87 /* MTROTAImageTransferHandler.h in Headers */ = {isa = PBXBuildFile; fileRef = CF3B63CB2CA31E71003C1C87 /* MTROTAImageTransferHandler.h */; };
		CF3B63D02CA31E71003C1C87 /* MTROTAUnsolicitedBDXMessageHandler.h in Headers */ = {isa = PBXBuildFile; fileRef = CF3B63CC2CA31E71003C1C87 /* MTROTAUnsolicitedBDXMessageHandler.h */; };
		CF3B63D12CA31E71003C1C87 /* MTROTAImageTransferHandler.mm in Sources */ = {isa = PBXBuildFile; fileRef = CF3B63CD2CA31E71003C1C87 /* MTROTAImageTransferHandler.mm */; };
		CF3B63D22CA31E71003C1C87 /* MTROTAUnsolicitedBDXMessageHandler.mm in Sources */ = {isa = PBXBuildFile; fileRef = CF3B63CE2CA31E71003C1C87 /* MTROTAUnsolicitedBDXMessageHandler.mm */; };
		D4288E872C8A273F002FEC53 /* MTRDevice_XPC_Internal.h in Headers */ = {isa = PBXBuildFile; fileRef = D4288E862C8A273F002FEC53 /* MTRDevice_XPC_Internal.h */; };
		D444F9A72C6E8F9D007761E5 /* MTRXPCServerProtocol.h in Headers */ = {isa = PBXBuildFile; fileRef = D444F9A62C6E8F9D007761E5 /* MTRXPCServerProtocol.h */; settings = {ATTRIBUTES = (Public, ); }; };
		D444F9AA2C6E9A08007761E5 /* MTRXPCClientProtocol.h in Headers */ = {isa = PBXBuildFile; fileRef = D444F9A82C6E99CA007761E5 /* MTRXPCClientProtocol.h */; settings = {ATTRIBUTES = (Public, ); }; };
		D4772A46285AE98400383630 /* MTRClusterConstants.h in Headers */ = {isa = PBXBuildFile; fileRef = D4772A45285AE98300383630 /* MTRClusterConstants.h */; settings = {ATTRIBUTES = (Public, ); }; };
		E04AC67D2BEEA17F00BA409B /* ember-io-storage.cpp in Sources */ = {isa = PBXBuildFile; fileRef = E04AC67B2BEEA17F00BA409B /* ember-io-storage.cpp */; };
		E04AC67E2BEEA17F00BA409B /* ember-io-storage.cpp in Sources */ = {isa = PBXBuildFile; fileRef = E04AC67B2BEEA17F00BA409B /* ember-io-storage.cpp */; };
		E04AC67F2BEEA17F00BA409B /* ember-global-attribute-access-interface.cpp in Sources */ = {isa = PBXBuildFile; fileRef = E04AC67C2BEEA17F00BA409B /* ember-global-attribute-access-interface.cpp */; };
		E04AC6802BEEA17F00BA409B /* ember-global-attribute-access-interface.cpp in Sources */ = {isa = PBXBuildFile; fileRef = E04AC67C2BEEA17F00BA409B /* ember-global-attribute-access-interface.cpp */; };
/* End PBXBuildFile section */

/* Begin PBXContainerItemProxy section */
		037C3D762991B32700B7EEE2 /* PBXContainerItemProxy */ = {
			isa = PBXContainerItemProxy;
			containerPortal = B20252842459E34F00F97062 /* Project object */;
			proxyType = 1;
			remoteGlobalIDString = B202528C2459E34F00F97062;
			remoteInfo = Matter;
		};
		B20252982459E34F00F97062 /* PBXContainerItemProxy */ = {
			isa = PBXContainerItemProxy;
			containerPortal = B20252842459E34F00F97062 /* Project object */;
			proxyType = 1;
			remoteGlobalIDString = B202528C2459E34F00F97062;
			remoteInfo = CHP;
		};
/* End PBXContainerItemProxy section */

/* Begin PBXCopyFilesBuildPhase section */
		3D69868429383083007314E7 /* Copy Logging Preferences */ = {
			isa = PBXCopyFilesBuildPhase;
			buildActionMask = 8;
			dstPath = "$(SYSTEM_LIBRARY_DIR)/Preferences/Logging/Subsystems";
			dstSubfolderSpec = 0;
			files = (
				3D69868529383096007314E7 /* com.csa.matter.plist in Copy Logging Preferences */,
			);
			name = "Copy Logging Preferences";
			runOnlyForDeploymentPostprocessing = 1;
		};
/* End PBXCopyFilesBuildPhase section */

/* Begin PBXFileReference section */
		037C3CA52991A44B00B7EEE2 /* darwin-framework-tool */ = {isa = PBXFileReference; explicitFileType = "compiled.mach-o.executable"; includeInIndex = 0; path = "darwin-framework-tool"; sourceTree = BUILT_PRODUCTS_DIR; };
		037C3CA62991A44B00B7EEE2 /* Foundation.framework */ = {isa = PBXFileReference; lastKnownFileType = wrapper.framework; name = Foundation.framework; path = System/Library/Frameworks/Foundation.framework; sourceTree = SDKROOT; };
		037C3CCF2991A8B400B7EEE2 /* libCHIP.a */ = {isa = PBXFileReference; lastKnownFileType = archive.ar; name = libCHIP.a; path = lib/libCHIP.a; sourceTree = "<group>"; };
		037C3D7D2991BD4F00B7EEE2 /* PairingCommandBridge.h */ = {isa = PBXFileReference; fileEncoding = 4; lastKnownFileType = sourcecode.c.h; path = PairingCommandBridge.h; sourceTree = "<group>"; };
		037C3D7E2991BD4F00B7EEE2 /* PairingCommandBridge.mm */ = {isa = PBXFileReference; fileEncoding = 4; lastKnownFileType = sourcecode.cpp.objcpp; path = PairingCommandBridge.mm; sourceTree = "<group>"; };
		037C3D7F2991BD4F00B7EEE2 /* DeviceControllerDelegateBridge.h */ = {isa = PBXFileReference; fileEncoding = 4; lastKnownFileType = sourcecode.c.h; path = DeviceControllerDelegateBridge.h; sourceTree = "<group>"; };
		037C3D802991BD4F00B7EEE2 /* Commands.h */ = {isa = PBXFileReference; fileEncoding = 4; lastKnownFileType = sourcecode.c.h; path = Commands.h; sourceTree = "<group>"; };
		037C3D812991BD4F00B7EEE2 /* OpenCommissioningWindowCommand.h */ = {isa = PBXFileReference; fileEncoding = 4; lastKnownFileType = sourcecode.c.h; path = OpenCommissioningWindowCommand.h; sourceTree = "<group>"; };
		037C3D822991BD4F00B7EEE2 /* PreWarmCommissioningCommand.h */ = {isa = PBXFileReference; fileEncoding = 4; lastKnownFileType = sourcecode.c.h; path = PreWarmCommissioningCommand.h; sourceTree = "<group>"; };
		037C3D832991BD4F00B7EEE2 /* OpenCommissioningWindowCommand.mm */ = {isa = PBXFileReference; fileEncoding = 4; lastKnownFileType = sourcecode.cpp.objcpp; path = OpenCommissioningWindowCommand.mm; sourceTree = "<group>"; };
		037C3D842991BD4F00B7EEE2 /* DeviceControllerDelegateBridge.mm */ = {isa = PBXFileReference; fileEncoding = 4; lastKnownFileType = sourcecode.cpp.objcpp; path = DeviceControllerDelegateBridge.mm; sourceTree = "<group>"; };
		037C3D862991BD4F00B7EEE2 /* WriteAttributeCommandBridge.h */ = {isa = PBXFileReference; fileEncoding = 4; lastKnownFileType = sourcecode.c.h; path = WriteAttributeCommandBridge.h; sourceTree = "<group>"; };
		037C3D872991BD4F00B7EEE2 /* ModelCommandBridge.mm */ = {isa = PBXFileReference; fileEncoding = 4; lastKnownFileType = sourcecode.cpp.objcpp; path = ModelCommandBridge.mm; sourceTree = "<group>"; };
		037C3D882991BD4F00B7EEE2 /* ModelCommandBridge.h */ = {isa = PBXFileReference; fileEncoding = 4; lastKnownFileType = sourcecode.c.h; path = ModelCommandBridge.h; sourceTree = "<group>"; };
		037C3D892991BD4F00B7EEE2 /* ClusterCommandBridge.h */ = {isa = PBXFileReference; fileEncoding = 4; lastKnownFileType = sourcecode.c.h; path = ClusterCommandBridge.h; sourceTree = "<group>"; };
		037C3D8A2991BD4F00B7EEE2 /* ReportCommandBridge.h */ = {isa = PBXFileReference; fileEncoding = 4; lastKnownFileType = sourcecode.c.h; path = ReportCommandBridge.h; sourceTree = "<group>"; };
		037C3D8E2991BD4F00B7EEE2 /* Commands.h */ = {isa = PBXFileReference; fileEncoding = 4; lastKnownFileType = sourcecode.c.h; path = Commands.h; sourceTree = "<group>"; };
		037C3D8F2991BD4F00B7EEE2 /* OTASoftwareUpdateInteractive.mm */ = {isa = PBXFileReference; fileEncoding = 4; lastKnownFileType = sourcecode.cpp.objcpp; path = OTASoftwareUpdateInteractive.mm; sourceTree = "<group>"; };
		037C3D902991BD4F00B7EEE2 /* OTAProviderDelegate.h */ = {isa = PBXFileReference; fileEncoding = 4; lastKnownFileType = sourcecode.c.h; path = OTAProviderDelegate.h; sourceTree = "<group>"; };
		037C3D912991BD4F00B7EEE2 /* OTASoftwareUpdateInteractive.h */ = {isa = PBXFileReference; fileEncoding = 4; lastKnownFileType = sourcecode.c.h; path = OTASoftwareUpdateInteractive.h; sourceTree = "<group>"; };
		037C3D922991BD4F00B7EEE2 /* OTAProviderDelegate.mm */ = {isa = PBXFileReference; fileEncoding = 4; lastKnownFileType = sourcecode.cpp.objcpp; path = OTAProviderDelegate.mm; sourceTree = "<group>"; };
		037C3D942991BD4F00B7EEE2 /* Commands.h */ = {isa = PBXFileReference; fileEncoding = 4; lastKnownFileType = sourcecode.c.h; path = Commands.h; sourceTree = "<group>"; };
		037C3D952991BD4F00B7EEE2 /* SetupPayloadParseCommand.mm */ = {isa = PBXFileReference; fileEncoding = 4; lastKnownFileType = sourcecode.cpp.objcpp; path = SetupPayloadParseCommand.mm; sourceTree = "<group>"; };
		037C3D962991BD4F00B7EEE2 /* SetupPayloadParseCommand.h */ = {isa = PBXFileReference; fileEncoding = 4; lastKnownFileType = sourcecode.c.h; path = SetupPayloadParseCommand.h; sourceTree = "<group>"; };
		037C3D982991BD4F00B7EEE2 /* Commands.h */ = {isa = PBXFileReference; fileEncoding = 4; lastKnownFileType = sourcecode.c.h; path = Commands.h; sourceTree = "<group>"; };
		037C3D992991BD4F00B7EEE2 /* StorageManagementCommand.mm */ = {isa = PBXFileReference; fileEncoding = 4; lastKnownFileType = sourcecode.cpp.objcpp; path = StorageManagementCommand.mm; sourceTree = "<group>"; };
		037C3D9A2991BD4F00B7EEE2 /* StorageManagementCommand.h */ = {isa = PBXFileReference; fileEncoding = 4; lastKnownFileType = sourcecode.c.h; path = StorageManagementCommand.h; sourceTree = "<group>"; };
		037C3D9C2991BD4F00B7EEE2 /* CHIPCommandBridge.mm */ = {isa = PBXFileReference; fileEncoding = 4; lastKnownFileType = sourcecode.cpp.objcpp; path = CHIPCommandBridge.mm; sourceTree = "<group>"; };
		037C3D9F2991BD4F00B7EEE2 /* MTRDevice_Externs.h */ = {isa = PBXFileReference; fileEncoding = 4; lastKnownFileType = sourcecode.c.h; path = MTRDevice_Externs.h; sourceTree = "<group>"; };
		037C3DA02991BD4F00B7EEE2 /* CHIPCommandStorageDelegate.mm */ = {isa = PBXFileReference; fileEncoding = 4; lastKnownFileType = sourcecode.cpp.objcpp; path = CHIPCommandStorageDelegate.mm; sourceTree = "<group>"; };
		037C3DA12991BD4F00B7EEE2 /* CHIPCommandStorageDelegate.h */ = {isa = PBXFileReference; fileEncoding = 4; lastKnownFileType = sourcecode.c.h; path = CHIPCommandStorageDelegate.h; sourceTree = "<group>"; };
		037C3DA22991BD4F00B7EEE2 /* MTRError_Utils.h */ = {isa = PBXFileReference; fileEncoding = 4; lastKnownFileType = sourcecode.c.h; path = MTRError_Utils.h; sourceTree = "<group>"; };
		037C3DA32991BD4F00B7EEE2 /* MTRLogging.h */ = {isa = PBXFileReference; fileEncoding = 4; lastKnownFileType = sourcecode.c.h; path = MTRLogging.h; sourceTree = "<group>"; };
		037C3DA42991BD4F00B7EEE2 /* CHIPCommandBridge.h */ = {isa = PBXFileReference; fileEncoding = 4; lastKnownFileType = sourcecode.c.h; path = CHIPCommandBridge.h; sourceTree = "<group>"; };
		037C3DA52991BD4F00B7EEE2 /* MTRError.mm */ = {isa = PBXFileReference; fileEncoding = 4; lastKnownFileType = sourcecode.cpp.objcpp; path = MTRError.mm; sourceTree = "<group>"; };
		037C3DA72991BD4F00B7EEE2 /* InteractiveCommands.mm */ = {isa = PBXFileReference; fileEncoding = 4; lastKnownFileType = sourcecode.cpp.objcpp; path = InteractiveCommands.mm; sourceTree = "<group>"; };
		037C3DA82991BD4F00B7EEE2 /* Commands.h */ = {isa = PBXFileReference; fileEncoding = 4; lastKnownFileType = sourcecode.c.h; path = Commands.h; sourceTree = "<group>"; };
		037C3DA92991BD4F00B7EEE2 /* InteractiveCommands.h */ = {isa = PBXFileReference; fileEncoding = 4; lastKnownFileType = sourcecode.c.h; path = InteractiveCommands.h; sourceTree = "<group>"; };
		037C3DAB2991BD4F00B7EEE2 /* logging.h */ = {isa = PBXFileReference; fileEncoding = 4; lastKnownFileType = sourcecode.c.h; path = logging.h; sourceTree = "<group>"; };
		037C3DAC2991BD4F00B7EEE2 /* logging.mm */ = {isa = PBXFileReference; fileEncoding = 4; lastKnownFileType = sourcecode.cpp.objcpp; path = logging.mm; sourceTree = "<group>"; };
		0382FA292992F05E00247BBB /* Command.cpp */ = {isa = PBXFileReference; fileEncoding = 4; lastKnownFileType = sourcecode.cpp.cpp; name = Command.cpp; path = commands/common/Command.cpp; sourceTree = "<group>"; };
		0382FA2B2992F06C00247BBB /* Commands.cpp */ = {isa = PBXFileReference; fileEncoding = 4; lastKnownFileType = sourcecode.cpp.cpp; name = Commands.cpp; path = commands/common/Commands.cpp; sourceTree = "<group>"; };
		0382FA2F2992F40C00247BBB /* ComplexArgumentParser.cpp */ = {isa = PBXFileReference; fileEncoding = 4; lastKnownFileType = sourcecode.cpp.cpp; name = ComplexArgumentParser.cpp; path = "../../zzz_generated/chip-tool/zap-generated/cluster/ComplexArgumentParser.cpp"; sourceTree = "<group>"; };
		039145E02993102B00257B3E /* main.mm */ = {isa = PBXFileReference; fileEncoding = 4; lastKnownFileType = sourcecode.cpp.objcpp; path = main.mm; sourceTree = "<group>"; };
		039145E2299311FF00257B3E /* IOKit.framework */ = {isa = PBXFileReference; lastKnownFileType = wrapper.framework; name = IOKit.framework; path = Platforms/AppleTVSimulator.platform/Developer/SDKs/AppleTVSimulator16.3.sdk/System/Library/Frameworks/IOKit.framework; sourceTree = DEVELOPER_DIR; };
		039145E42993124800257B3E /* SystemConfiguration.framework */ = {isa = PBXFileReference; lastKnownFileType = wrapper.framework; name = SystemConfiguration.framework; path = Platforms/AppleTVOS.platform/Developer/SDKs/AppleTVOS16.3.sdk/System/Library/Frameworks/SystemConfiguration.framework; sourceTree = DEVELOPER_DIR; };
		039145E62993179300257B3E /* GetCommissionerNodeIdCommand.mm */ = {isa = PBXFileReference; fileEncoding = 4; lastKnownFileType = sourcecode.cpp.objcpp; path = GetCommissionerNodeIdCommand.mm; sourceTree = "<group>"; };
		039145E72993179300257B3E /* GetCommissionerNodeIdCommand.h */ = {isa = PBXFileReference; fileEncoding = 4; lastKnownFileType = sourcecode.c.h; path = GetCommissionerNodeIdCommand.h; sourceTree = "<group>"; };
		039145EA29931A4900257B3E /* Security.framework */ = {isa = PBXFileReference; lastKnownFileType = wrapper.framework; name = Security.framework; path = Platforms/AppleTVOS.platform/Developer/SDKs/AppleTVOS16.3.sdk/System/Library/Frameworks/Security.framework; sourceTree = DEVELOPER_DIR; };
		039145ED29931B2600257B3E /* Network.framework */ = {isa = PBXFileReference; lastKnownFileType = wrapper.framework; name = Network.framework; path = Platforms/AppleTVOS.platform/Developer/SDKs/AppleTVOS16.3.sdk/System/Library/PrivateFrameworks/Network.framework; sourceTree = DEVELOPER_DIR; };
		039145EF29931B2D00257B3E /* CoreBluetooth.framework */ = {isa = PBXFileReference; lastKnownFileType = wrapper.framework; name = CoreBluetooth.framework; path = Platforms/AppleTVOS.platform/Developer/SDKs/AppleTVOS16.3.sdk/System/Library/Frameworks/CoreBluetooth.framework; sourceTree = DEVELOPER_DIR; };
		039546982991DFC4006D42A8 /* json_writer.cpp */ = {isa = PBXFileReference; fileEncoding = 4; lastKnownFileType = sourcecode.cpp.cpp; path = json_writer.cpp; sourceTree = "<group>"; };
		039546992991DFC4006D42A8 /* CMakeLists.txt */ = {isa = PBXFileReference; fileEncoding = 4; lastKnownFileType = text; path = CMakeLists.txt; sourceTree = "<group>"; };
		0395469A2991DFC4006D42A8 /* json_reader.cpp */ = {isa = PBXFileReference; fileEncoding = 4; lastKnownFileType = sourcecode.cpp.cpp; path = json_reader.cpp; sourceTree = "<group>"; };
		0395469B2991DFC4006D42A8 /* json_tool.h */ = {isa = PBXFileReference; fileEncoding = 4; lastKnownFileType = sourcecode.c.h; path = json_tool.h; sourceTree = "<group>"; };
		0395469C2991DFC4006D42A8 /* json_value.cpp */ = {isa = PBXFileReference; fileEncoding = 4; lastKnownFileType = sourcecode.cpp.cpp; path = json_value.cpp; sourceTree = "<group>"; };
		0395469D2991DFC4006D42A8 /* json_valueiterator.inl */ = {isa = PBXFileReference; fileEncoding = 4; lastKnownFileType = text; path = json_valueiterator.inl; sourceTree = "<group>"; };
		039546A52991E132006D42A8 /* InteractionModel.cpp */ = {isa = PBXFileReference; lastKnownFileType = sourcecode.cpp.cpp; path = InteractionModel.cpp; sourceTree = "<group>"; };
		0395470B2992DB37006D42A8 /* editline.c */ = {isa = PBXFileReference; fileEncoding = 4; lastKnownFileType = sourcecode.c.c; name = editline.c; path = repo/src/editline.c; sourceTree = "<group>"; };
		0395470C2992DB37006D42A8 /* complete.c */ = {isa = PBXFileReference; fileEncoding = 4; lastKnownFileType = sourcecode.c.c; name = complete.c; path = repo/src/complete.c; sourceTree = "<group>"; };
		03F430A6299410C000166449 /* ExamplePersistentStorage.cpp */ = {isa = PBXFileReference; fileEncoding = 4; lastKnownFileType = sourcecode.cpp.cpp; path = ExamplePersistentStorage.cpp; sourceTree = "<group>"; };
		03F430A92994113500166449 /* sysunix.c */ = {isa = PBXFileReference; fileEncoding = 4; lastKnownFileType = sourcecode.c.c; name = sysunix.c; path = repo/src/sysunix.c; sourceTree = "<group>"; };
		03FB93DB2A46200A0048CB35 /* DiscoverCommissionablesCommand.h */ = {isa = PBXFileReference; fileEncoding = 4; lastKnownFileType = sourcecode.c.h; path = DiscoverCommissionablesCommand.h; sourceTree = "<group>"; };
		03FB93DC2A46200A0048CB35 /* Commands.h */ = {isa = PBXFileReference; fileEncoding = 4; lastKnownFileType = sourcecode.c.h; path = Commands.h; sourceTree = "<group>"; };
		03FB93DD2A46200A0048CB35 /* DiscoverCommissionablesCommand.mm */ = {isa = PBXFileReference; fileEncoding = 4; lastKnownFileType = sourcecode.cpp.objcpp; path = DiscoverCommissionablesCommand.mm; sourceTree = "<group>"; };
		1E4D654B29C208DD00BC3478 /* MTRCommissionableBrowserResult.h */ = {isa = PBXFileReference; fileEncoding = 4; lastKnownFileType = sourcecode.c.h; path = MTRCommissionableBrowserResult.h; sourceTree = "<group>"; };
		1E4D654C29C208DD00BC3478 /* MTRCommissionableBrowser.h */ = {isa = PBXFileReference; fileEncoding = 4; lastKnownFileType = sourcecode.c.h; path = MTRCommissionableBrowser.h; sourceTree = "<group>"; };
		1E4D654D29C208DD00BC3478 /* MTRCommissionableBrowserDelegate.h */ = {isa = PBXFileReference; fileEncoding = 4; lastKnownFileType = sourcecode.c.h; path = MTRCommissionableBrowserDelegate.h; sourceTree = "<group>"; };
		1E4D655129C30A8700BC3478 /* MTRCommissionableBrowser.mm */ = {isa = PBXFileReference; fileEncoding = 4; lastKnownFileType = sourcecode.cpp.objcpp; path = MTRCommissionableBrowser.mm; sourceTree = "<group>"; };
		1E748B3828941A44008A1BE8 /* MTRTestOTAProvider.m */ = {isa = PBXFileReference; fileEncoding = 4; lastKnownFileType = sourcecode.c.objc; path = MTRTestOTAProvider.m; sourceTree = "<group>"; };
		1E748B3928941A45008A1BE8 /* MTRTestOTAProvider.h */ = {isa = PBXFileReference; fileEncoding = 4; lastKnownFileType = sourcecode.c.h; path = MTRTestOTAProvider.h; sourceTree = "<group>"; };
		1EC3238C271999E2002A8BF0 /* cluster-objects.cpp */ = {isa = PBXFileReference; fileEncoding = 4; lastKnownFileType = sourcecode.cpp.cpp; name = "cluster-objects.cpp"; path = "../../../../../zzz_generated/app-common/app-common/zap-generated/cluster-objects.cpp"; sourceTree = "<group>"; };
		1EC4CE5925CC26E900D7304F /* MTRBaseClusters.mm */ = {isa = PBXFileReference; fileEncoding = 4; lastKnownFileType = sourcecode.cpp.objcpp; path = MTRBaseClusters.mm; sourceTree = "<group>"; };
		1EC4CE6325CC276600D7304F /* MTRBaseClusters.h */ = {isa = PBXFileReference; fileEncoding = 4; lastKnownFileType = sourcecode.c.h; path = MTRBaseClusters.h; sourceTree = "<group>"; };
		1ED276E126C5812A00547A89 /* MTRCluster.mm */ = {isa = PBXFileReference; fileEncoding = 4; lastKnownFileType = sourcecode.cpp.objcpp; path = MTRCluster.mm; sourceTree = "<group>"; };
		1ED276E326C5832500547A89 /* MTRCluster.h */ = {isa = PBXFileReference; fileEncoding = 4; lastKnownFileType = sourcecode.c.h; path = MTRCluster.h; sourceTree = "<group>"; };
		1EDCE543289049A100E41EC9 /* MTROTAHeader.h */ = {isa = PBXFileReference; fileEncoding = 4; lastKnownFileType = sourcecode.c.h; path = MTROTAHeader.h; sourceTree = "<group>"; };
		1EDCE544289049A100E41EC9 /* MTROTAHeader.mm */ = {isa = PBXFileReference; fileEncoding = 4; lastKnownFileType = sourcecode.cpp.objcpp; path = MTROTAHeader.mm; sourceTree = "<group>"; };
		1EE0805C2A448756008A03C2 /* MTRCommissionableBrowserTests.m */ = {isa = PBXFileReference; fileEncoding = 4; lastKnownFileType = sourcecode.c.objc; path = MTRCommissionableBrowserTests.m; sourceTree = "<group>"; };
		27A53C1527FBC6920053F131 /* MTRAttestationTrustStoreBridge.h */ = {isa = PBXFileReference; fileEncoding = 4; lastKnownFileType = sourcecode.c.h; path = MTRAttestationTrustStoreBridge.h; sourceTree = "<group>"; };
		27A53C1627FBC6920053F131 /* MTRAttestationTrustStoreBridge.mm */ = {isa = PBXFileReference; fileEncoding = 4; lastKnownFileType = sourcecode.cpp.objcpp; path = MTRAttestationTrustStoreBridge.mm; sourceTree = "<group>"; };
		2C1B02782641DB4E00780EF1 /* MTROperationalCredentialsDelegate.mm */ = {isa = PBXFileReference; fileEncoding = 4; lastKnownFileType = sourcecode.cpp.objcpp; path = MTROperationalCredentialsDelegate.mm; sourceTree = "<group>"; };
		2C1B02792641DB4E00780EF1 /* MTROperationalCredentialsDelegate.h */ = {isa = PBXFileReference; fileEncoding = 4; lastKnownFileType = sourcecode.c.h; path = MTROperationalCredentialsDelegate.h; sourceTree = "<group>"; };
		2C222ACE255C620600E446B9 /* MTRBaseDevice.h */ = {isa = PBXFileReference; fileEncoding = 4; lastKnownFileType = sourcecode.c.h; path = MTRBaseDevice.h; sourceTree = "<group>"; };
		2C222ACF255C620600E446B9 /* MTRBaseDevice.mm */ = {isa = PBXFileReference; fileEncoding = 4; lastKnownFileType = sourcecode.cpp.objcpp; path = MTRBaseDevice.mm; sourceTree = "<group>"; };
		2C222ADE255C811800E446B9 /* MTRBaseDevice_Internal.h */ = {isa = PBXFileReference; fileEncoding = 4; lastKnownFileType = sourcecode.c.h; path = MTRBaseDevice_Internal.h; sourceTree = "<group>"; };
		2C5EEEF4268A85C400CAE3D3 /* MTRDeviceConnectionBridge.h */ = {isa = PBXFileReference; fileEncoding = 4; lastKnownFileType = sourcecode.c.h; path = MTRDeviceConnectionBridge.h; sourceTree = "<group>"; };
		2C5EEEF5268A85C400CAE3D3 /* MTRDeviceConnectionBridge.mm */ = {isa = PBXFileReference; fileEncoding = 4; lastKnownFileType = sourcecode.cpp.objcpp; path = MTRDeviceConnectionBridge.mm; sourceTree = "<group>"; };
		2C8C8FBD253E0C2100797F05 /* MTRPersistentStorageDelegateBridge.h */ = {isa = PBXFileReference; fileEncoding = 4; lastKnownFileType = sourcecode.c.h; path = MTRPersistentStorageDelegateBridge.h; sourceTree = "<group>"; };
		2C8C8FBE253E0C2100797F05 /* MTRStorage.h */ = {isa = PBXFileReference; fileEncoding = 4; lastKnownFileType = sourcecode.c.h; path = MTRStorage.h; sourceTree = "<group>"; };
		2C8C8FBF253E0C2100797F05 /* MTRPersistentStorageDelegateBridge.mm */ = {isa = PBXFileReference; fileEncoding = 4; lastKnownFileType = sourcecode.cpp.objcpp; path = MTRPersistentStorageDelegateBridge.mm; sourceTree = "<group>"; };
		2CB71638252E8A7B0026E2BB /* MTRDeviceControllerDelegateBridge.h */ = {isa = PBXFileReference; fileEncoding = 4; lastKnownFileType = sourcecode.c.h; path = MTRDeviceControllerDelegateBridge.h; sourceTree = "<group>"; };
		2CB71639252E8A7B0026E2BB /* MTRDeviceControllerDelegateBridge.mm */ = {isa = PBXFileReference; fileEncoding = 4; lastKnownFileType = sourcecode.cpp.objcpp; path = MTRDeviceControllerDelegateBridge.mm; sourceTree = "<group>"; };
		2CB7163E252F731E0026E2BB /* MTRDeviceControllerDelegate.h */ = {isa = PBXFileReference; fileEncoding = 4; lastKnownFileType = sourcecode.c.h; path = MTRDeviceControllerDelegate.h; sourceTree = "<group>"; };
		3CF134A6289D8AD90017A19E /* MTRCSRInfo.h */ = {isa = PBXFileReference; lastKnownFileType = sourcecode.c.h; path = MTRCSRInfo.h; sourceTree = "<group>"; };
		3CF134A8289D8D800017A19E /* MTRCSRInfo.mm */ = {isa = PBXFileReference; lastKnownFileType = sourcecode.cpp.objcpp; path = MTRCSRInfo.mm; sourceTree = "<group>"; };
		3CF134AA289D8DF70017A19E /* MTRDeviceAttestationInfo.h */ = {isa = PBXFileReference; lastKnownFileType = sourcecode.c.h; path = MTRDeviceAttestationInfo.h; sourceTree = "<group>"; };
		3CF134AC289D8E570017A19E /* MTRDeviceAttestationInfo.mm */ = {isa = PBXFileReference; lastKnownFileType = sourcecode.cpp.objcpp; path = MTRDeviceAttestationInfo.mm; sourceTree = "<group>"; };
		3CF134AE289D90FF0017A19E /* MTROperationalCertificateIssuer.h */ = {isa = PBXFileReference; lastKnownFileType = sourcecode.c.h; path = MTROperationalCertificateIssuer.h; sourceTree = "<group>"; };
		3D0C484A29DA4FA0006D811F /* MTRErrorTests.m */ = {isa = PBXFileReference; lastKnownFileType = sourcecode.c.objc; path = MTRErrorTests.m; sourceTree = "<group>"; };
		3D3928D62BBCEA3D00CDEBB2 /* MTRAvailabilityTests.m */ = {isa = PBXFileReference; lastKnownFileType = sourcecode.c.objc; path = MTRAvailabilityTests.m; sourceTree = "<group>"; };
		3D4733AE2BDF1B80003DC19B /* MTRSetupPayloadTests.m */ = {isa = PBXFileReference; fileEncoding = 4; lastKnownFileType = sourcecode.c.objc; path = MTRSetupPayloadTests.m; sourceTree = "<group>"; };
		3D4733B22BE2D1CF003DC19B /* MTRUtilities.h */ = {isa = PBXFileReference; lastKnownFileType = sourcecode.c.h; path = MTRUtilities.h; sourceTree = "<group>"; };
		3D4733B42BE2D3D1003DC19B /* MTRUtilities.mm */ = {isa = PBXFileReference; lastKnownFileType = sourcecode.cpp.objcpp; path = MTRUtilities.mm; sourceTree = "<group>"; };
		3D69868029382EF4007314E7 /* com.csa.matter.plist */ = {isa = PBXFileReference; lastKnownFileType = text.plist.xml; path = com.csa.matter.plist; sourceTree = "<group>"; };
		3D84370E294977000070D20A /* NSStringSpanConversion.h */ = {isa = PBXFileReference; fileEncoding = 4; lastKnownFileType = sourcecode.c.h; path = NSStringSpanConversion.h; sourceTree = "<group>"; };
		3D84370F294977000070D20A /* MTRCallbackBridgeBase.h */ = {isa = PBXFileReference; fileEncoding = 4; lastKnownFileType = sourcecode.c.h; path = MTRCallbackBridgeBase.h; sourceTree = "<group>"; };
		3D843710294977000070D20A /* NSDataSpanConversion.h */ = {isa = PBXFileReference; fileEncoding = 4; lastKnownFileType = sourcecode.c.h; path = NSDataSpanConversion.h; sourceTree = "<group>"; };
		3D843715294979230070D20A /* MTRClusters_Internal.h */ = {isa = PBXFileReference; fileEncoding = 4; lastKnownFileType = sourcecode.c.h; path = MTRClusters_Internal.h; sourceTree = "<group>"; };
		3D843719294984AF0070D20A /* MTRBaseClusters.zapt */ = {isa = PBXFileReference; fileEncoding = 4; lastKnownFileType = text; path = MTRBaseClusters.zapt; sourceTree = "<group>"; };
		3D84371A294984AF0070D20A /* MTRCommandPayloadsObjc.zapt */ = {isa = PBXFileReference; fileEncoding = 4; lastKnownFileType = text; path = MTRCommandPayloadsObjc.zapt; sourceTree = "<group>"; };
		3D84371B294984AF0070D20A /* MTRBaseClusters_Internal.zapt */ = {isa = PBXFileReference; fileEncoding = 4; lastKnownFileType = text; path = MTRBaseClusters_Internal.zapt; sourceTree = "<group>"; };
		3D84371C294984AF0070D20A /* MTRAttributeTLVValueDecoder-src.zapt */ = {isa = PBXFileReference; fileEncoding = 4; lastKnownFileType = text; path = "MTRAttributeTLVValueDecoder-src.zapt"; sourceTree = "<group>"; };
		3D84371D294984AF0070D20A /* MTREventTLVValueDecoder-src.zapt */ = {isa = PBXFileReference; fileEncoding = 4; lastKnownFileType = text; path = "MTREventTLVValueDecoder-src.zapt"; sourceTree = "<group>"; };
		3D84371E294984AF0070D20A /* MTRClusterConstants.zapt */ = {isa = PBXFileReference; fileEncoding = 4; lastKnownFileType = text; path = MTRClusterConstants.zapt; sourceTree = "<group>"; };
		3D84371F294984AF0070D20A /* MTRStructsObjc.zapt */ = {isa = PBXFileReference; fileEncoding = 4; lastKnownFileType = text; path = MTRStructsObjc.zapt; sourceTree = "<group>"; };
		3D843720294984AF0070D20A /* MTRClusters_Internal.zapt */ = {isa = PBXFileReference; fileEncoding = 4; lastKnownFileType = text; path = MTRClusters_Internal.zapt; sourceTree = "<group>"; };
		3D843722294984AF0070D20A /* MTRStructsObjc-src.zapt */ = {isa = PBXFileReference; fileEncoding = 4; lastKnownFileType = text; path = "MTRStructsObjc-src.zapt"; sourceTree = "<group>"; };
		3D843723294984AF0070D20A /* templates.json */ = {isa = PBXFileReference; fileEncoding = 4; lastKnownFileType = text.json; path = templates.json; sourceTree = "<group>"; };
		3D843724294984AF0070D20A /* MTRBaseClusters-src.zapt */ = {isa = PBXFileReference; fileEncoding = 4; lastKnownFileType = text; path = "MTRBaseClusters-src.zapt"; sourceTree = "<group>"; };
		3D843726294984AF0070D20A /* MTRClusters-src.zapt */ = {isa = PBXFileReference; fileEncoding = 4; lastKnownFileType = text; path = "MTRClusters-src.zapt"; sourceTree = "<group>"; };
		3D843727294984AF0070D20A /* MTRCommandPayloadsObjc-src.zapt */ = {isa = PBXFileReference; fileEncoding = 4; lastKnownFileType = text; path = "MTRCommandPayloadsObjc-src.zapt"; sourceTree = "<group>"; };
		3D843728294984AF0070D20A /* MTRClusters.zapt */ = {isa = PBXFileReference; fileEncoding = 4; lastKnownFileType = text; path = MTRClusters.zapt; sourceTree = "<group>"; };
		3D84372A294984AF0070D20A /* attribute_data_callback_name.zapt */ = {isa = PBXFileReference; fileEncoding = 4; lastKnownFileType = text; path = attribute_data_callback_name.zapt; sourceTree = "<group>"; };
		3D84372B294984AF0070D20A /* encode_value.zapt */ = {isa = PBXFileReference; fileEncoding = 4; lastKnownFileType = text; path = encode_value.zapt; sourceTree = "<group>"; };
		3D84372C294984AF0070D20A /* init_struct_member.zapt */ = {isa = PBXFileReference; fileEncoding = 4; lastKnownFileType = text; path = init_struct_member.zapt; sourceTree = "<group>"; };
		3D84372D294984AF0070D20A /* decode_value.zapt */ = {isa = PBXFileReference; fileEncoding = 4; lastKnownFileType = text; path = decode_value.zapt; sourceTree = "<group>"; };
		3D84372F294984AF0070D20A /* command_completion_type.zapt */ = {isa = PBXFileReference; fileEncoding = 4; lastKnownFileType = text; path = command_completion_type.zapt; sourceTree = "<group>"; };
		3D843754294AD25A0070D20A /* MTRCertificateInfo.h */ = {isa = PBXFileReference; lastKnownFileType = sourcecode.c.h; path = MTRCertificateInfo.h; sourceTree = "<group>"; };
		3D843755294AD25A0070D20A /* MTRCertificateInfo.mm */ = {isa = PBXFileReference; lastKnownFileType = sourcecode.cpp.objcpp; path = MTRCertificateInfo.mm; sourceTree = "<group>"; };
		3DA1A3522ABAB3B4004F0BB9 /* MTRAsyncWorkQueue.h */ = {isa = PBXFileReference; fileEncoding = 4; lastKnownFileType = sourcecode.c.h; path = MTRAsyncWorkQueue.h; sourceTree = "<group>"; };
		3DA1A3532ABAB3B4004F0BB9 /* MTRAsyncWorkQueue.mm */ = {isa = PBXFileReference; fileEncoding = 4; lastKnownFileType = sourcecode.cpp.objcpp; path = MTRAsyncWorkQueue.mm; sourceTree = "<group>"; };
		3DA1A3572ABABF69004F0BB9 /* MTRAsyncWorkQueueTests.m */ = {isa = PBXFileReference; fileEncoding = 4; lastKnownFileType = sourcecode.c.objc; path = MTRAsyncWorkQueueTests.m; sourceTree = "<group>"; };
		3DECCB6D29347D2C00585AEC /* Security.framework */ = {isa = PBXFileReference; lastKnownFileType = wrapper.framework; name = Security.framework; path = Platforms/MacOSX.platform/Developer/SDKs/MacOSX13.1.sdk/System/Library/Frameworks/Security.framework; sourceTree = DEVELOPER_DIR; };
		3DECCB6F2934AC1C00585AEC /* MTRLogging.h */ = {isa = PBXFileReference; lastKnownFileType = sourcecode.c.h; path = MTRLogging.h; sourceTree = "<group>"; };
		3DECCB712934AFE200585AEC /* MTRLogging.mm */ = {isa = PBXFileReference; lastKnownFileType = sourcecode.cpp.objcpp; path = MTRLogging.mm; sourceTree = "<group>"; };
		3DECCB732934C21B00585AEC /* MTRDefines.h */ = {isa = PBXFileReference; lastKnownFileType = sourcecode.c.h; path = MTRDefines.h; sourceTree = "<group>"; };
		3DFCB3282966684500332B35 /* MTRCertificateInfoTests.m */ = {isa = PBXFileReference; lastKnownFileType = sourcecode.c.objc; path = MTRCertificateInfoTests.m; sourceTree = "<group>"; };
		3DFCB32A2966827F00332B35 /* MTRDefines_Internal.h */ = {isa = PBXFileReference; lastKnownFileType = sourcecode.c.h; path = MTRDefines_Internal.h; sourceTree = "<group>"; };
		3DFCB32B29678C9500332B35 /* MTRConversion.h */ = {isa = PBXFileReference; lastKnownFileType = sourcecode.c.h; path = MTRConversion.h; sourceTree = "<group>"; };
		51029DF5293AA6100087AFB0 /* MTROperationalCertificateIssuer.mm */ = {isa = PBXFileReference; fileEncoding = 4; lastKnownFileType = sourcecode.cpp.objcpp; path = MTROperationalCertificateIssuer.mm; sourceTree = "<group>"; };
		510470FA2A2F7DF60053EA7E /* MTRBackwardsCompatShims.mm */ = {isa = PBXFileReference; fileEncoding = 4; lastKnownFileType = sourcecode.cpp.objcpp; path = MTRBackwardsCompatShims.mm; sourceTree = "<group>"; };
		5109E9B22CB8B5DF0006884B /* MTRDeviceType.h */ = {isa = PBXFileReference; lastKnownFileType = sourcecode.c.h; path = MTRDeviceType.h; sourceTree = "<group>"; };
		5109E9B32CB8B5DF0006884B /* MTRDeviceType.mm */ = {isa = PBXFileReference; lastKnownFileType = sourcecode.cpp.objcpp; path = MTRDeviceType.mm; sourceTree = "<group>"; };
		5109E9B62CB8B83D0006884B /* MTRDeviceTypeTests.m */ = {isa = PBXFileReference; lastKnownFileType = sourcecode.c.objc; path = MTRDeviceTypeTests.m; sourceTree = "<group>"; };
		5109E9B82CC1F23E0006884B /* MTRDeviceClusterData.h */ = {isa = PBXFileReference; lastKnownFileType = sourcecode.c.h; path = MTRDeviceClusterData.h; sourceTree = "<group>"; };
		5109E9B92CC1F23E0006884B /* MTRDeviceClusterData.mm */ = {isa = PBXFileReference; lastKnownFileType = sourcecode.cpp.objcpp; path = MTRDeviceClusterData.mm; sourceTree = "<group>"; };
		5109E9BE2CCAD64F0006884B /* MTRDeviceDataValidation.h */ = {isa = PBXFileReference; lastKnownFileType = sourcecode.c.h; path = MTRDeviceDataValidation.h; sourceTree = "<group>"; };
		5109E9BF2CCAD64F0006884B /* MTRDeviceDataValidation.mm */ = {isa = PBXFileReference; lastKnownFileType = sourcecode.cpp.objcpp; path = MTRDeviceDataValidation.mm; sourceTree = "<group>"; };
		510A07482A685D3900A9241C /* Matter.apinotes */ = {isa = PBXFileReference; lastKnownFileType = text.apinotes; name = Matter.apinotes; path = CHIP/Matter.apinotes; sourceTree = "<group>"; };
		510CECA6297F72470064E0B3 /* MTROperationalCertificateIssuerTests.m */ = {isa = PBXFileReference; fileEncoding = 4; lastKnownFileType = sourcecode.c.objc; path = MTROperationalCertificateIssuerTests.m; sourceTree = "<group>"; };
		5117DD3629A931AD00FFA1AA /* MTROperationalBrowser.mm */ = {isa = PBXFileReference; fileEncoding = 4; lastKnownFileType = sourcecode.cpp.objcpp; path = MTROperationalBrowser.mm; sourceTree = "<group>"; };
		5117DD3729A931AE00FFA1AA /* MTROperationalBrowser.h */ = {isa = PBXFileReference; fileEncoding = 4; lastKnownFileType = sourcecode.c.h; path = MTROperationalBrowser.h; sourceTree = "<group>"; };
		511913F928C100EF009235E9 /* MTRBaseSubscriptionCallback.mm */ = {isa = PBXFileReference; fileEncoding = 4; lastKnownFileType = sourcecode.cpp.objcpp; path = MTRBaseSubscriptionCallback.mm; sourceTree = "<group>"; };
		511913FA28C100EF009235E9 /* MTRBaseSubscriptionCallback.h */ = {isa = PBXFileReference; fileEncoding = 4; lastKnownFileType = sourcecode.c.h; path = MTRBaseSubscriptionCallback.h; sourceTree = "<group>"; };
		512431182BA0C09A000BC136 /* Commands.h */ = {isa = PBXFileReference; fileEncoding = 4; lastKnownFileType = sourcecode.c.h; path = Commands.h; sourceTree = "<group>"; };
		512431192BA0C09A000BC136 /* ResetMRPParametersCommand.h */ = {isa = PBXFileReference; fileEncoding = 4; lastKnownFileType = sourcecode.c.h; path = ResetMRPParametersCommand.h; sourceTree = "<group>"; };
		5124311A2BA0C09A000BC136 /* ResetMRPParametersCommand.mm */ = {isa = PBXFileReference; fileEncoding = 4; lastKnownFileType = sourcecode.cpp.objcpp; path = ResetMRPParametersCommand.mm; sourceTree = "<group>"; };
		5124311B2BA0C09A000BC136 /* SetMRPParametersCommand.h */ = {isa = PBXFileReference; fileEncoding = 4; lastKnownFileType = sourcecode.c.h; path = SetMRPParametersCommand.h; sourceTree = "<group>"; };
		5124311C2BA0C09A000BC136 /* SetMRPParametersCommand.mm */ = {isa = PBXFileReference; fileEncoding = 4; lastKnownFileType = sourcecode.cpp.objcpp; path = SetMRPParametersCommand.mm; sourceTree = "<group>"; };
		5129BCFC26A9EE3300122DDF /* MTRError.h */ = {isa = PBXFileReference; lastKnownFileType = sourcecode.c.h; path = MTRError.h; sourceTree = "<group>"; };
		5131BF642BE2E1B000D5D6BC /* MTRTestCase.mm */ = {isa = PBXFileReference; fileEncoding = 4; lastKnownFileType = sourcecode.cpp.objcpp; path = MTRTestCase.mm; sourceTree = "<group>"; };
		5131BF652BE2E1B000D5D6BC /* MTRTestCase.h */ = {isa = PBXFileReference; fileEncoding = 4; lastKnownFileType = sourcecode.c.h; path = MTRTestCase.h; sourceTree = "<group>"; };
		51339B1E2A0DA64D00C798C1 /* MTRCertificateValidityTests.m */ = {isa = PBXFileReference; fileEncoding = 4; lastKnownFileType = sourcecode.c.objc; path = MTRCertificateValidityTests.m; sourceTree = "<group>"; };
		5136660F28067D540025EDAE /* MTRDeviceController_Internal.h */ = {isa = PBXFileReference; fileEncoding = 4; lastKnownFileType = sourcecode.c.h; path = MTRDeviceController_Internal.h; sourceTree = "<group>"; };
		5136661028067D540025EDAE /* MTRDeviceControllerFactory.mm */ = {isa = PBXFileReference; fileEncoding = 4; lastKnownFileType = sourcecode.cpp.objcpp; path = MTRDeviceControllerFactory.mm; sourceTree = "<group>"; };
		5136661128067D540025EDAE /* MTRDeviceControllerFactory_Internal.h */ = {isa = PBXFileReference; fileEncoding = 4; lastKnownFileType = sourcecode.c.h; path = MTRDeviceControllerFactory_Internal.h; sourceTree = "<group>"; };
		5136661228067D550025EDAE /* MTRDeviceControllerFactory.h */ = {isa = PBXFileReference; fileEncoding = 4; lastKnownFileType = sourcecode.c.h; path = MTRDeviceControllerFactory.h; sourceTree = "<group>"; };
		513DDB852761F69300DAA01A /* MTRAttributeTLVValueDecoder_Internal.h */ = {isa = PBXFileReference; fileEncoding = 4; lastKnownFileType = sourcecode.c.h; path = MTRAttributeTLVValueDecoder_Internal.h; sourceTree = "<group>"; };
		513DDB892761F6F900DAA01A /* MTRAttributeTLVValueDecoder.mm */ = {isa = PBXFileReference; fileEncoding = 4; lastKnownFileType = sourcecode.cpp.objcpp; path = MTRAttributeTLVValueDecoder.mm; sourceTree = "<group>"; };
		5142E39729D377F000A206F0 /* MTROTAProviderTests.m */ = {isa = PBXFileReference; fileEncoding = 4; lastKnownFileType = sourcecode.c.objc; path = MTROTAProviderTests.m; sourceTree = "<group>"; };
		5143041F2914CED9004DC7FE /* generic-callback-stubs.cpp */ = {isa = PBXFileReference; fileEncoding = 4; lastKnownFileType = sourcecode.cpp.cpp; name = "generic-callback-stubs.cpp"; path = "util/generic-callback-stubs.cpp"; sourceTree = "<group>"; };
		5143851C2A65885400EDC8E6 /* MatterTests-Bridging-Header.h */ = {isa = PBXFileReference; lastKnownFileType = sourcecode.c.h; path = "MatterTests-Bridging-Header.h"; sourceTree = "<group>"; };
		5143851D2A65885500EDC8E6 /* MTRSwiftPairingTests.swift */ = {isa = PBXFileReference; fileEncoding = 4; lastKnownFileType = sourcecode.swift; path = MTRSwiftPairingTests.swift; sourceTree = "<group>"; };
		514654482A72F9DF00904E61 /* MTRDemuxingStorage.mm */ = {isa = PBXFileReference; fileEncoding = 4; lastKnownFileType = sourcecode.cpp.objcpp; path = MTRDemuxingStorage.mm; sourceTree = "<group>"; };
		5146544A2A72F9F500904E61 /* MTRDemuxingStorage.h */ = {isa = PBXFileReference; fileEncoding = 4; lastKnownFileType = sourcecode.c.h; path = MTRDemuxingStorage.h; sourceTree = "<group>"; };
		514A98AC2CD98C5E000EF4FD /* MTRAttributeValueWaiter.h */ = {isa = PBXFileReference; lastKnownFileType = sourcecode.c.h; path = MTRAttributeValueWaiter.h; sourceTree = "<group>"; };
		514A98AD2CD98C5E000EF4FD /* MTRAttributeValueWaiter.mm */ = {isa = PBXFileReference; lastKnownFileType = sourcecode.cpp.objcpp; path = MTRAttributeValueWaiter.mm; sourceTree = "<group>"; };
		514A98AE2CD98C5E000EF4FD /* MTRAttributeValueWaiter_Internal.h */ = {isa = PBXFileReference; lastKnownFileType = sourcecode.c.h; path = MTRAttributeValueWaiter_Internal.h; sourceTree = "<group>"; };
		514C79EF2B62ADDA00DD6D7B /* descriptor.cpp */ = {isa = PBXFileReference; fileEncoding = 4; lastKnownFileType = sourcecode.cpp.cpp; name = descriptor.cpp; path = clusters/descriptor/descriptor.cpp; sourceTree = "<group>"; };
		514C79F22B62ED5500DD6D7B /* attribute-storage.cpp */ = {isa = PBXFileReference; fileEncoding = 4; lastKnownFileType = sourcecode.cpp.cpp; name = "attribute-storage.cpp"; path = "util/attribute-storage.cpp"; sourceTree = "<group>"; };
		514C79F52B62F0B900DD6D7B /* util.cpp */ = {isa = PBXFileReference; fileEncoding = 4; lastKnownFileType = sourcecode.cpp.cpp; name = util.cpp; path = util/util.cpp; sourceTree = "<group>"; };
		514C79FB2B62F94C00DD6D7B /* ota-provider.cpp */ = {isa = PBXFileReference; fileEncoding = 4; lastKnownFileType = sourcecode.cpp.cpp; name = "ota-provider.cpp"; path = "clusters/ota-provider/ota-provider.cpp"; sourceTree = "<group>"; };
		514C79FF2B64223400DD6D7B /* MTRServerAttribute_Internal.h */ = {isa = PBXFileReference; fileEncoding = 4; lastKnownFileType = sourcecode.c.h; path = MTRServerAttribute_Internal.h; sourceTree = "<group>"; };
		514C7A002B64223400DD6D7B /* MTRServerEndpoint_Internal.h */ = {isa = PBXFileReference; fileEncoding = 4; lastKnownFileType = sourcecode.c.h; path = MTRServerEndpoint_Internal.h; sourceTree = "<group>"; };
		514C7A032B6436D500DD6D7B /* MTRServerCluster_Internal.h */ = {isa = PBXFileReference; fileEncoding = 4; lastKnownFileType = sourcecode.c.h; path = MTRServerCluster_Internal.h; sourceTree = "<group>"; };
		51565CAD2A79D42100469F18 /* MTRConversion.mm */ = {isa = PBXFileReference; fileEncoding = 4; lastKnownFileType = sourcecode.cpp.objcpp; path = MTRConversion.mm; sourceTree = "<group>"; };
		51565CAF2A7AD77600469F18 /* MTRDeviceControllerDataStore.h */ = {isa = PBXFileReference; fileEncoding = 4; lastKnownFileType = sourcecode.c.h; path = MTRDeviceControllerDataStore.h; sourceTree = "<group>"; };
		51565CB02A7AD77600469F18 /* MTRDeviceControllerDataStore.mm */ = {isa = PBXFileReference; fileEncoding = 4; lastKnownFileType = sourcecode.cpp.objcpp; path = MTRDeviceControllerDataStore.mm; sourceTree = "<group>"; };
		51565CB32A7AD78D00469F18 /* MTRDeviceControllerStorageDelegate.h */ = {isa = PBXFileReference; fileEncoding = 4; lastKnownFileType = sourcecode.c.h; path = MTRDeviceControllerStorageDelegate.h; sourceTree = "<group>"; };
		51565CB52A7B0D6600469F18 /* MTRDeviceControllerParameters.h */ = {isa = PBXFileReference; fileEncoding = 4; lastKnownFileType = sourcecode.c.h; path = MTRDeviceControllerParameters.h; sourceTree = "<group>"; };
		515BE4EC2B72C0C5000BC1FD /* MTRUnfairLock.h */ = {isa = PBXFileReference; fileEncoding = 4; lastKnownFileType = sourcecode.c.h; path = MTRUnfairLock.h; sourceTree = "<group>"; };
		515C1C6D284F9FFB00A48F0C /* MTRFramework.mm */ = {isa = PBXFileReference; fileEncoding = 4; lastKnownFileType = sourcecode.cpp.objcpp; path = MTRFramework.mm; sourceTree = "<group>"; };
		515C1C6E284F9FFB00A48F0C /* MTRFramework.h */ = {isa = PBXFileReference; fileEncoding = 4; lastKnownFileType = sourcecode.c.h; path = MTRFramework.h; sourceTree = "<group>"; };
		516415FA2B6ACA8300D5CE11 /* MTRServerAccessControl.mm */ = {isa = PBXFileReference; fileEncoding = 4; lastKnownFileType = sourcecode.cpp.objcpp; path = MTRServerAccessControl.mm; sourceTree = "<group>"; };
		516415FB2B6ACA8300D5CE11 /* MTRServerAccessControl.h */ = {isa = PBXFileReference; fileEncoding = 4; lastKnownFileType = sourcecode.c.h; path = MTRServerAccessControl.h; sourceTree = "<group>"; };
		516415FE2B6B132200D5CE11 /* DataModelHandler.cpp */ = {isa = PBXFileReference; fileEncoding = 4; lastKnownFileType = sourcecode.cpp.cpp; name = DataModelHandler.cpp; path = util/DataModelHandler.cpp; sourceTree = "<group>"; };
		516416002B6B483C00D5CE11 /* MTRIMDispatch.mm */ = {isa = PBXFileReference; fileEncoding = 4; lastKnownFileType = sourcecode.cpp.objcpp; path = MTRIMDispatch.mm; sourceTree = "<group>"; };
		5165A4B22C5AB978002B9799 /* MTRClusterNamesTests.m */ = {isa = PBXFileReference; fileEncoding = 4; lastKnownFileType = sourcecode.c.objc; path = MTRClusterNamesTests.m; sourceTree = "<group>"; };
		51669AEF2913204400F4AA36 /* MTRBackwardsCompatTests.m */ = {isa = PBXFileReference; fileEncoding = 4; lastKnownFileType = sourcecode.c.objc; path = MTRBackwardsCompatTests.m; sourceTree = "<group>"; };
		5173A47229C0E2ED00F67F48 /* MTRFabricInfo_Internal.h */ = {isa = PBXFileReference; fileEncoding = 4; lastKnownFileType = sourcecode.c.h; path = MTRFabricInfo_Internal.h; sourceTree = "<group>"; };
		5173A47329C0E2ED00F67F48 /* MTRFabricInfo.mm */ = {isa = PBXFileReference; fileEncoding = 4; lastKnownFileType = sourcecode.cpp.objcpp; path = MTRFabricInfo.mm; sourceTree = "<group>"; };
		5173A47429C0E2ED00F67F48 /* MTRFabricInfo.h */ = {isa = PBXFileReference; fileEncoding = 4; lastKnownFileType = sourcecode.c.h; path = MTRFabricInfo.h; sourceTree = "<group>"; };
		5173A47829C0E82300F67F48 /* MTRFabricInfoTests.m */ = {isa = PBXFileReference; fileEncoding = 4; lastKnownFileType = sourcecode.c.objc; path = MTRFabricInfoTests.m; sourceTree = "<group>"; };
		51742B4829CB5F45009974FE /* MTRTestResetCommissioneeHelper.h */ = {isa = PBXFileReference; fileEncoding = 4; lastKnownFileType = sourcecode.c.h; path = MTRTestResetCommissioneeHelper.h; sourceTree = "<group>"; };
		51742B4929CB5FC0009974FE /* MTRTestResetCommissioneeHelper.m */ = {isa = PBXFileReference; fileEncoding = 4; lastKnownFileType = sourcecode.c.objc; path = MTRTestResetCommissioneeHelper.m; sourceTree = "<group>"; };
		51742B4D29CB6B88009974FE /* MTRPairingTests.m */ = {isa = PBXFileReference; fileEncoding = 4; lastKnownFileType = sourcecode.c.objc; path = MTRPairingTests.m; sourceTree = "<group>"; };
		5178E6592AE097A20069DF72 /* MTRCommandPayloads_Internal.zapt */ = {isa = PBXFileReference; lastKnownFileType = text; path = MTRCommandPayloads_Internal.zapt; sourceTree = "<group>"; };
		5178E65A2AE097A20069DF72 /* MTRCommandTimedCheck-src.zapt */ = {isa = PBXFileReference; lastKnownFileType = text; path = "MTRCommandTimedCheck-src.zapt"; sourceTree = "<group>"; };
		5178E65B2AE097B30069DF72 /* availability.yaml */ = {isa = PBXFileReference; fileEncoding = 4; lastKnownFileType = text.yaml; path = availability.yaml; sourceTree = "<group>"; };
		5178E67D2AE098210069DF72 /* MTRCommandTimedCheck.mm */ = {isa = PBXFileReference; fileEncoding = 4; lastKnownFileType = sourcecode.cpp.objcpp; path = MTRCommandTimedCheck.mm; sourceTree = "<group>"; };
		5178E67F2AE098510069DF72 /* MTRCommandTimedCheck.h */ = {isa = PBXFileReference; fileEncoding = 4; lastKnownFileType = sourcecode.c.h; path = MTRCommandTimedCheck.h; sourceTree = "<group>"; };
		5178E6802AE098520069DF72 /* MTRCommissionableBrowserResult_Internal.h */ = {isa = PBXFileReference; fileEncoding = 4; lastKnownFileType = sourcecode.c.h; path = MTRCommissionableBrowserResult_Internal.h; sourceTree = "<group>"; };
		517BF3EE282B62B800A8B7DB /* MTRCertificates.h */ = {isa = PBXFileReference; fileEncoding = 4; lastKnownFileType = sourcecode.c.h; path = MTRCertificates.h; sourceTree = "<group>"; };
		517BF3EF282B62B800A8B7DB /* MTRCertificates.mm */ = {isa = PBXFileReference; fileEncoding = 4; lastKnownFileType = sourcecode.cpp.objcpp; path = MTRCertificates.mm; sourceTree = "<group>"; };
		517BF3F2282B62CB00A8B7DB /* MTRCertificateTests.m */ = {isa = PBXFileReference; fileEncoding = 4; lastKnownFileType = sourcecode.c.objc; path = MTRCertificateTests.m; sourceTree = "<group>"; };
		518D3F812AA132DC008E0007 /* MTRTestPerControllerStorage.m */ = {isa = PBXFileReference; fileEncoding = 4; lastKnownFileType = sourcecode.c.objc; path = MTRTestPerControllerStorage.m; sourceTree = "<group>"; };
		518D3F822AA132DC008E0007 /* MTRTestPerControllerStorage.h */ = {isa = PBXFileReference; fileEncoding = 4; lastKnownFileType = sourcecode.c.h; path = MTRTestPerControllerStorage.h; sourceTree = "<group>"; };
		518D3F842AA14006008E0007 /* MTRControllerAdvertisingTests.m */ = {isa = PBXFileReference; fileEncoding = 4; lastKnownFileType = sourcecode.c.objc; path = MTRControllerAdvertisingTests.m; sourceTree = "<group>"; };
		519498312A25581C00B3BABE /* MTRSetupPayloadInitializationTests.m */ = {isa = PBXFileReference; fileEncoding = 4; lastKnownFileType = sourcecode.c.objc; path = MTRSetupPayloadInitializationTests.m; sourceTree = "<group>"; };
		51A2F1312A00402A00F03298 /* MTRDataValueParserTests.m */ = {isa = PBXFileReference; fileEncoding = 4; lastKnownFileType = sourcecode.c.objc; path = MTRDataValueParserTests.m; sourceTree = "<group>"; };
		51B22C1D2740CB0A008D5055 /* MTRStructsObjc.h */ = {isa = PBXFileReference; fileEncoding = 4; lastKnownFileType = sourcecode.c.h; path = MTRStructsObjc.h; sourceTree = "<group>"; };
		51B22C212740CB1D008D5055 /* MTRCommandPayloadsObjc.h */ = {isa = PBXFileReference; fileEncoding = 4; lastKnownFileType = sourcecode.c.h; path = MTRCommandPayloadsObjc.h; sourceTree = "<group>"; };
		51B22C252740CB32008D5055 /* MTRStructsObjc.mm */ = {isa = PBXFileReference; fileEncoding = 4; lastKnownFileType = sourcecode.cpp.objcpp; path = MTRStructsObjc.mm; sourceTree = "<group>"; };
		51B22C292740CB47008D5055 /* MTRCommandPayloadsObjc.mm */ = {isa = PBXFileReference; fileEncoding = 4; lastKnownFileType = sourcecode.cpp.objcpp; path = MTRCommandPayloadsObjc.mm; sourceTree = "<group>"; };
		51B6C5C72AD85B47003F4D3A /* MTRCommandPayloads_Internal.zapt */ = {isa = PBXFileReference; fileEncoding = 4; lastKnownFileType = text; path = MTRCommandPayloads_Internal.zapt; sourceTree = "<group>"; };
		51C659D72BA3787500C54922 /* MTRTimeUtils.h */ = {isa = PBXFileReference; fileEncoding = 4; lastKnownFileType = sourcecode.c.h; path = MTRTimeUtils.h; sourceTree = "<group>"; };
		51C659D82BA3787500C54922 /* MTRTimeUtils.mm */ = {isa = PBXFileReference; fileEncoding = 4; lastKnownFileType = sourcecode.cpp.objcpp; path = MTRTimeUtils.mm; sourceTree = "<group>"; };
		51C8E3F72825CDB600D47D00 /* MTRTestKeys.m */ = {isa = PBXFileReference; fileEncoding = 4; lastKnownFileType = sourcecode.c.objc; path = MTRTestKeys.m; sourceTree = "<group>"; };
		51C984602A61CE2A00B0AD9A /* MTRFabricInfoChecker.m */ = {isa = PBXFileReference; fileEncoding = 4; lastKnownFileType = sourcecode.c.objc; path = MTRFabricInfoChecker.m; sourceTree = "<group>"; };
		51C984612A61CE2A00B0AD9A /* MTRFabricInfoChecker.h */ = {isa = PBXFileReference; fileEncoding = 4; lastKnownFileType = sourcecode.c.h; path = MTRFabricInfoChecker.h; sourceTree = "<group>"; };
		51D0B1252B617246006E3511 /* MTRServerEndpoint.mm */ = {isa = PBXFileReference; fileEncoding = 4; lastKnownFileType = sourcecode.cpp.objcpp; path = MTRServerEndpoint.mm; sourceTree = "<group>"; };
		51D0B1262B617246006E3511 /* MTRServerEndpoint.h */ = {isa = PBXFileReference; fileEncoding = 4; lastKnownFileType = sourcecode.c.h; path = MTRServerEndpoint.h; sourceTree = "<group>"; };
		51D0B1292B61766F006E3511 /* MTRServerEndpointTests.m */ = {isa = PBXFileReference; fileEncoding = 4; lastKnownFileType = sourcecode.c.objc; path = MTRServerEndpointTests.m; sourceTree = "<group>"; };
		51D0B12B2B6177D9006E3511 /* MTRAccessGrant.mm */ = {isa = PBXFileReference; fileEncoding = 4; lastKnownFileType = sourcecode.cpp.objcpp; path = MTRAccessGrant.mm; sourceTree = "<group>"; };
		51D0B12C2B6177D9006E3511 /* MTRAccessGrant.h */ = {isa = PBXFileReference; fileEncoding = 4; lastKnownFileType = sourcecode.c.h; path = MTRAccessGrant.h; sourceTree = "<group>"; };
		51D0B1362B618CC6006E3511 /* MTRServerAttribute.h */ = {isa = PBXFileReference; fileEncoding = 4; lastKnownFileType = sourcecode.c.h; path = MTRServerAttribute.h; sourceTree = "<group>"; };
		51D0B1372B618CC6006E3511 /* MTRServerAttribute.mm */ = {isa = PBXFileReference; fileEncoding = 4; lastKnownFileType = sourcecode.cpp.objcpp; path = MTRServerAttribute.mm; sourceTree = "<group>"; };
		51D0B13A2B61B2F2006E3511 /* MTRDeviceTypeRevision.h */ = {isa = PBXFileReference; fileEncoding = 4; lastKnownFileType = sourcecode.c.h; path = MTRDeviceTypeRevision.h; sourceTree = "<group>"; };
		51D0B13B2B61B2F2006E3511 /* MTRDeviceTypeRevision.mm */ = {isa = PBXFileReference; fileEncoding = 4; lastKnownFileType = sourcecode.cpp.objcpp; path = MTRDeviceTypeRevision.mm; sourceTree = "<group>"; };
		51D0B13E2B61B3A3006E3511 /* MTRServerCluster.h */ = {isa = PBXFileReference; fileEncoding = 4; lastKnownFileType = sourcecode.c.h; path = MTRServerCluster.h; sourceTree = "<group>"; };
		51D0B13F2B61B3A3006E3511 /* MTRServerCluster.mm */ = {isa = PBXFileReference; fileEncoding = 4; lastKnownFileType = sourcecode.cpp.objcpp; path = MTRServerCluster.mm; sourceTree = "<group>"; };
		51D10D2D2808E2CA00E8CA3D /* MTRTestStorage.m */ = {isa = PBXFileReference; fileEncoding = 4; lastKnownFileType = sourcecode.c.objc; path = MTRTestStorage.m; sourceTree = "<group>"; };
		51D9CB0A2BA37DCE0049D6DB /* MTRDSTOffsetTests.m */ = {isa = PBXFileReference; fileEncoding = 4; lastKnownFileType = sourcecode.c.objc; path = MTRDSTOffsetTests.m; sourceTree = "<group>"; };
		51E0FC0F2ACBBF230001E197 /* MTRSwiftDeviceTests.swift */ = {isa = PBXFileReference; fileEncoding = 4; lastKnownFileType = sourcecode.swift; path = MTRSwiftDeviceTests.swift; sourceTree = "<group>"; };
		51E24E72274E0DAC007CCF6E /* MTRErrorTestUtils.mm */ = {isa = PBXFileReference; fileEncoding = 4; lastKnownFileType = sourcecode.cpp.objcpp; path = MTRErrorTestUtils.mm; sourceTree = "<group>"; };
		51E51FBC282AD37A00FC978D /* MTRDeviceControllerStartupParams.h */ = {isa = PBXFileReference; fileEncoding = 4; lastKnownFileType = sourcecode.c.h; path = MTRDeviceControllerStartupParams.h; sourceTree = "<group>"; };
		51E51FBD282AD37A00FC978D /* MTRDeviceControllerStartupParams_Internal.h */ = {isa = PBXFileReference; fileEncoding = 4; lastKnownFileType = sourcecode.c.h; path = MTRDeviceControllerStartupParams_Internal.h; sourceTree = "<group>"; };
		51E51FBE282AD37A00FC978D /* MTRDeviceControllerStartupParams.mm */ = {isa = PBXFileReference; fileEncoding = 4; lastKnownFileType = sourcecode.cpp.objcpp; path = MTRDeviceControllerStartupParams.mm; sourceTree = "<group>"; };
		51E95DF72A78110900A434F0 /* MTRPerControllerStorageTests.m */ = {isa = PBXFileReference; fileEncoding = 4; lastKnownFileType = sourcecode.c.objc; path = MTRPerControllerStorageTests.m; sourceTree = "<group>"; };
		51E95DF92A78443C00A434F0 /* MTRSessionResumptionStorageBridge.h */ = {isa = PBXFileReference; fileEncoding = 4; lastKnownFileType = sourcecode.c.h; path = MTRSessionResumptionStorageBridge.h; sourceTree = "<group>"; };
		51E95DFA2A78443C00A434F0 /* MTRSessionResumptionStorageBridge.mm */ = {isa = PBXFileReference; fileEncoding = 4; lastKnownFileType = sourcecode.cpp.objcpp; path = MTRSessionResumptionStorageBridge.mm; sourceTree = "<group>"; };
		51EF279E2A2A3EB100E33F75 /* MTRBackwardsCompatShims.h */ = {isa = PBXFileReference; fileEncoding = 4; lastKnownFileType = sourcecode.c.h; path = MTRBackwardsCompatShims.h; sourceTree = "<group>"; };
		51F522662AE7071E000C4050 /* MTRDeviceTypeMetadata-src.zapt */ = {isa = PBXFileReference; lastKnownFileType = text; path = "MTRDeviceTypeMetadata-src.zapt"; sourceTree = "<group>"; };
		51F522672AE70734000C4050 /* MTRDeviceTypeMetadata.mm */ = {isa = PBXFileReference; fileEncoding = 4; lastKnownFileType = sourcecode.cpp.objcpp; path = MTRDeviceTypeMetadata.mm; sourceTree = "<group>"; };
		51F522692AE70761000C4050 /* MTRDeviceTypeMetadata.h */ = {isa = PBXFileReference; fileEncoding = 4; lastKnownFileType = sourcecode.c.h; path = MTRDeviceTypeMetadata.h; sourceTree = "<group>"; };
		51F9F9D32BF7A9EE00FEA0E2 /* MTRTestCase+ServerAppRunner.h */ = {isa = PBXFileReference; fileEncoding = 4; lastKnownFileType = sourcecode.c.h; path = "MTRTestCase+ServerAppRunner.h"; sourceTree = "<group>"; };
		51F9F9D42BF7A9EE00FEA0E2 /* MTRTestCase+ServerAppRunner.m */ = {isa = PBXFileReference; fileEncoding = 4; lastKnownFileType = sourcecode.c.objc; path = "MTRTestCase+ServerAppRunner.m"; sourceTree = "<group>"; };
		51FE72342ACDB40000437032 /* MTRCommandPayloads_Internal.h */ = {isa = PBXFileReference; fileEncoding = 4; lastKnownFileType = sourcecode.c.h; path = MTRCommandPayloads_Internal.h; sourceTree = "<group>"; };
		51FE723E2ACDEF3E00437032 /* MTRCommandPayloadExtensions_Internal.h */ = {isa = PBXFileReference; fileEncoding = 4; lastKnownFileType = sourcecode.c.h; path = MTRCommandPayloadExtensions_Internal.h; sourceTree = "<group>"; };
		5A60370727EA1FF60020DB79 /* MTRClusterStateCacheContainer+XPC.h */ = {isa = PBXFileReference; lastKnownFileType = sourcecode.c.h; path = "MTRClusterStateCacheContainer+XPC.h"; sourceTree = "<group>"; };
		5A6FEC8B27B5609C00F25F42 /* MTRDeviceOverXPC.h */ = {isa = PBXFileReference; lastKnownFileType = sourcecode.c.h; path = MTRDeviceOverXPC.h; sourceTree = "<group>"; };
		5A6FEC8D27B5624E00F25F42 /* MTRDeviceControllerOverXPC.h */ = {isa = PBXFileReference; lastKnownFileType = sourcecode.c.h; path = MTRDeviceControllerOverXPC.h; sourceTree = "<group>"; };
		5A6FEC8F27B563D900F25F42 /* MTRDeviceControllerOverXPC.mm */ = {isa = PBXFileReference; lastKnownFileType = sourcecode.cpp.objcpp; path = MTRDeviceControllerOverXPC.mm; sourceTree = "<group>"; };
		5A6FEC9427B5976200F25F42 /* MTRDeviceControllerXPCConnection.h */ = {isa = PBXFileReference; lastKnownFileType = sourcecode.c.h; path = MTRDeviceControllerXPCConnection.h; sourceTree = "<group>"; };
		5A6FEC9527B5983000F25F42 /* MTRDeviceControllerXPCConnection.mm */ = {isa = PBXFileReference; lastKnownFileType = sourcecode.cpp.objcpp; path = MTRDeviceControllerXPCConnection.mm; sourceTree = "<group>"; };
		5A6FEC9727B5C6AF00F25F42 /* MTRDeviceOverXPC.mm */ = {isa = PBXFileReference; lastKnownFileType = sourcecode.cpp.objcpp; path = MTRDeviceOverXPC.mm; sourceTree = "<group>"; };
		5A6FEC9C27B5E48800F25F42 /* MTRXPCProtocolTests.m */ = {isa = PBXFileReference; lastKnownFileType = sourcecode.c.objc; path = MTRXPCProtocolTests.m; sourceTree = "<group>"; };
		5A7947DD27BEC3F500434CF2 /* MTRXPCListenerSampleTests.m */ = {isa = PBXFileReference; lastKnownFileType = sourcecode.c.objc; path = MTRXPCListenerSampleTests.m; sourceTree = "<group>"; };
		5A7947E227C0101200434CF2 /* MTRDeviceController+XPC.h */ = {isa = PBXFileReference; lastKnownFileType = sourcecode.c.h; path = "MTRDeviceController+XPC.h"; sourceTree = "<group>"; };
		5A7947E327C0129500434CF2 /* MTRDeviceController+XPC.mm */ = {isa = PBXFileReference; lastKnownFileType = sourcecode.cpp.objcpp; path = "MTRDeviceController+XPC.mm"; sourceTree = "<group>"; };
		5A830D6B27CFCF590053B85D /* MTRDeviceControllerOverXPC_Internal.h */ = {isa = PBXFileReference; lastKnownFileType = sourcecode.c.h; path = MTRDeviceControllerOverXPC_Internal.h; sourceTree = "<group>"; };
		5ACDDD7927CD129700EFD68A /* MTRClusterStateCacheContainer.h */ = {isa = PBXFileReference; lastKnownFileType = sourcecode.c.h; path = MTRClusterStateCacheContainer.h; sourceTree = "<group>"; };
		5ACDDD7B27CD14AF00EFD68A /* MTRClusterStateCacheContainer_Internal.h */ = {isa = PBXFileReference; lastKnownFileType = sourcecode.c.h; path = MTRClusterStateCacheContainer_Internal.h; sourceTree = "<group>"; };
		5ACDDD7C27CD16D200EFD68A /* MTRClusterStateCacheContainer.mm */ = {isa = PBXFileReference; lastKnownFileType = sourcecode.cpp.objcpp; path = MTRClusterStateCacheContainer.mm; sourceTree = "<group>"; };
		5AE6D4E327A99041001F2493 /* MTRDeviceTests.m */ = {isa = PBXFileReference; lastKnownFileType = sourcecode.c.objc; path = MTRDeviceTests.m; sourceTree = "<group>"; };
		75139A6C2B7FE19100E3A919 /* MTRTestDeclarations.h */ = {isa = PBXFileReference; lastKnownFileType = sourcecode.c.h; path = MTRTestDeclarations.h; sourceTree = "<group>"; };
		75139A6D2B7FE5D600E3A919 /* MTRDeviceControllerLocalTestStorage.h */ = {isa = PBXFileReference; lastKnownFileType = sourcecode.c.h; path = MTRDeviceControllerLocalTestStorage.h; sourceTree = "<group>"; };
		75139A6E2B7FE5E900E3A919 /* MTRDeviceControllerLocalTestStorage.mm */ = {isa = PBXFileReference; lastKnownFileType = sourcecode.cpp.objcpp; path = MTRDeviceControllerLocalTestStorage.mm; sourceTree = "<group>"; };
		7534D1762CF8CDDF00F64654 /* AttributePersistenceProvider.h */ = {isa = PBXFileReference; lastKnownFileType = sourcecode.c.h; name = AttributePersistenceProvider.h; path = ../../app/util/persistence/AttributePersistenceProvider.h; sourceTree = "<group>"; };
		7534D1772CF8CDDF00F64654 /* AttributePersistenceProvider.cpp */ = {isa = PBXFileReference; lastKnownFileType = sourcecode.cpp.cpp; name = AttributePersistenceProvider.cpp; path = ../../app/util/persistence/AttributePersistenceProvider.cpp; sourceTree = "<group>"; };
		7534D17C2CF8CE2000F64654 /* DefaultAttributePersistenceProvider.h */ = {isa = PBXFileReference; lastKnownFileType = sourcecode.c.h; name = DefaultAttributePersistenceProvider.h; path = ../../app/util/persistence/DefaultAttributePersistenceProvider.h; sourceTree = "<group>"; };
		7534D17D2CF8CE2000F64654 /* DefaultAttributePersistenceProvider.cpp */ = {isa = PBXFileReference; lastKnownFileType = sourcecode.cpp.cpp; name = DefaultAttributePersistenceProvider.cpp; path = ../../app/util/persistence/DefaultAttributePersistenceProvider.cpp; sourceTree = "<group>"; };
		7534F12628BFF20300390851 /* MTRDeviceAttestationDelegate.mm */ = {isa = PBXFileReference; fileEncoding = 4; lastKnownFileType = sourcecode.cpp.objcpp; path = MTRDeviceAttestationDelegate.mm; sourceTree = "<group>"; };
		7534F12728BFF20300390851 /* MTRDeviceAttestationDelegate_Internal.h */ = {isa = PBXFileReference; fileEncoding = 4; lastKnownFileType = sourcecode.c.h; path = MTRDeviceAttestationDelegate_Internal.h; sourceTree = "<group>"; };
		754784632BFE65B70089C372 /* MTRDeviceStorageBehaviorConfiguration.h */ = {isa = PBXFileReference; lastKnownFileType = sourcecode.c.h; path = MTRDeviceStorageBehaviorConfiguration.h; sourceTree = "<group>"; };
		754784642BFE65CB0089C372 /* MTRDeviceStorageBehaviorConfiguration.mm */ = {isa = PBXFileReference; lastKnownFileType = sourcecode.cpp.objcpp; path = MTRDeviceStorageBehaviorConfiguration.mm; sourceTree = "<group>"; };
		754784662BFE6B890089C372 /* MTRDeviceStorageBehaviorConfiguration_Internal.h */ = {isa = PBXFileReference; lastKnownFileType = sourcecode.c.h; path = MTRDeviceStorageBehaviorConfiguration_Internal.h; sourceTree = "<group>"; };
		754F3DF327FBB94B00E60580 /* MTREventTLVValueDecoder_Internal.h */ = {isa = PBXFileReference; fileEncoding = 4; lastKnownFileType = sourcecode.c.h; path = MTREventTLVValueDecoder_Internal.h; sourceTree = "<group>"; };
		7560FD1B27FBBD3F005E85B3 /* MTREventTLVValueDecoder.mm */ = {isa = PBXFileReference; fileEncoding = 4; lastKnownFileType = sourcecode.cpp.objcpp; path = MTREventTLVValueDecoder.mm; sourceTree = "<group>"; };
		7592BCEB2CBEE98C00EB74A0 /* CodegenDataModelProvider.h */ = {isa = PBXFileReference; lastKnownFileType = sourcecode.c.h; path = CodegenDataModelProvider.h; sourceTree = "<group>"; };
		7592BCEC2CBEE98C00EB74A0 /* CodegenDataModelProvider.cpp */ = {isa = PBXFileReference; lastKnownFileType = sourcecode.cpp.cpp; path = CodegenDataModelProvider.cpp; sourceTree = "<group>"; };
		7592BCED2CBEE98C00EB74A0 /* CodegenDataModelProvider_Read.cpp */ = {isa = PBXFileReference; lastKnownFileType = sourcecode.cpp.cpp; path = CodegenDataModelProvider_Read.cpp; sourceTree = "<group>"; };
		7592BCEE2CBEE98C00EB74A0 /* CodegenDataModelProvider_Write.cpp */ = {isa = PBXFileReference; lastKnownFileType = sourcecode.cpp.cpp; path = CodegenDataModelProvider_Write.cpp; sourceTree = "<group>"; };
		7592BCEF2CBEE98C00EB74A0 /* EmberMetadata.h */ = {isa = PBXFileReference; lastKnownFileType = sourcecode.c.h; path = EmberMetadata.h; sourceTree = "<group>"; };
		7592BCF02CBEE98C00EB74A0 /* EmberMetadata.cpp */ = {isa = PBXFileReference; lastKnownFileType = sourcecode.cpp.cpp; path = EmberMetadata.cpp; sourceTree = "<group>"; };
		7592BCF12CBEE98C00EB74A0 /* Instance.h */ = {isa = PBXFileReference; lastKnownFileType = sourcecode.c.h; path = Instance.h; sourceTree = "<group>"; };
		7592BCF22CBEE98C00EB74A0 /* Instance.cpp */ = {isa = PBXFileReference; lastKnownFileType = sourcecode.cpp.cpp; path = Instance.cpp; sourceTree = "<group>"; };
		7592BD092CC6BCC300EB74A0 /* EmberAttributeDataBuffer.h */ = {isa = PBXFileReference; lastKnownFileType = sourcecode.c.h; path = EmberAttributeDataBuffer.h; sourceTree = "<group>"; };
		7592BD0A2CC6BCC300EB74A0 /* EmberAttributeDataBuffer.cpp */ = {isa = PBXFileReference; lastKnownFileType = sourcecode.cpp.cpp; path = EmberAttributeDataBuffer.cpp; sourceTree = "<group>"; };
		7596A83D28751220004DAE0E /* MTRBaseClusters_Internal.h */ = {isa = PBXFileReference; fileEncoding = 4; lastKnownFileType = sourcecode.c.h; path = MTRBaseClusters_Internal.h; sourceTree = "<group>"; };
		7596A84228762729004DAE0E /* MTRDevice.h */ = {isa = PBXFileReference; lastKnownFileType = sourcecode.c.h; path = MTRDevice.h; sourceTree = "<group>"; };
		7596A84328762729004DAE0E /* MTRDevice.mm */ = {isa = PBXFileReference; lastKnownFileType = sourcecode.cpp.objcpp; path = MTRDevice.mm; sourceTree = "<group>"; };
		7596A84628762783004DAE0E /* MTRAsyncCallbackWorkQueue.h */ = {isa = PBXFileReference; lastKnownFileType = sourcecode.c.h; path = MTRAsyncCallbackWorkQueue.h; sourceTree = "<group>"; };
		7596A84728762783004DAE0E /* MTRAsyncCallbackWorkQueue.mm */ = {isa = PBXFileReference; lastKnownFileType = sourcecode.cpp.objcpp; path = MTRAsyncCallbackWorkQueue.mm; sourceTree = "<group>"; };
		7596A84A287636C1004DAE0E /* MTRDevice_Internal.h */ = {isa = PBXFileReference; lastKnownFileType = sourcecode.c.h; path = MTRDevice_Internal.h; sourceTree = "<group>"; };
		7596A84E2877E6A9004DAE0E /* MTRCluster_Internal.h */ = {isa = PBXFileReference; fileEncoding = 4; lastKnownFileType = sourcecode.c.h; path = MTRCluster_Internal.h; sourceTree = "<group>"; };
		7596A8502878709F004DAE0E /* MTRAsyncCallbackQueueTests.m */ = {isa = PBXFileReference; lastKnownFileType = sourcecode.c.objc; path = MTRAsyncCallbackQueueTests.m; sourceTree = "<group>"; };
		7596A85228788557004DAE0E /* MTRClusters.mm */ = {isa = PBXFileReference; fileEncoding = 4; lastKnownFileType = sourcecode.cpp.objcpp; path = MTRClusters.mm; sourceTree = "<group>"; };
		7596A85428788557004DAE0E /* MTRClusters.h */ = {isa = PBXFileReference; fileEncoding = 4; lastKnownFileType = sourcecode.c.h; path = MTRClusters.h; sourceTree = "<group>"; };
		75A202E42BA8DBAC00A771DD /* reporting.cpp */ = {isa = PBXFileReference; fileEncoding = 4; lastKnownFileType = sourcecode.cpp.cpp; path = reporting.cpp; sourceTree = "<group>"; };
		75B0D01C2B71B46F002074DD /* MTRDeviceTestDelegate.h */ = {isa = PBXFileReference; lastKnownFileType = sourcecode.c.h; path = MTRDeviceTestDelegate.h; sourceTree = "<group>"; };
		75B0D01D2B71B47F002074DD /* MTRDeviceTestDelegate.m */ = {isa = PBXFileReference; lastKnownFileType = sourcecode.c.objc; path = MTRDeviceTestDelegate.m; sourceTree = "<group>"; };
		75B3269B2BCDB9D600E17C4E /* MTRDeviceConnectivityMonitor.h */ = {isa = PBXFileReference; lastKnownFileType = sourcecode.c.h; path = MTRDeviceConnectivityMonitor.h; sourceTree = "<group>"; };
		75B3269D2BCDB9EA00E17C4E /* MTRDeviceConnectivityMonitor.mm */ = {isa = PBXFileReference; lastKnownFileType = sourcecode.cpp.objcpp; path = MTRDeviceConnectivityMonitor.mm; sourceTree = "<group>"; };
		75B326A12BCF12E900E17C4E /* MTRDeviceConnectivityMonitorTests.m */ = {isa = PBXFileReference; lastKnownFileType = sourcecode.c.objc; path = MTRDeviceConnectivityMonitorTests.m; sourceTree = "<group>"; };
		75B765BF2A1D70F80014719B /* MTRAttributeSpecifiedCheck-src.zapt */ = {isa = PBXFileReference; lastKnownFileType = text; path = "MTRAttributeSpecifiedCheck-src.zapt"; sourceTree = "<group>"; };
		75B765C02A1D71BC0014719B /* MTRAttributeSpecifiedCheck.h */ = {isa = PBXFileReference; lastKnownFileType = sourcecode.c.h; path = MTRAttributeSpecifiedCheck.h; sourceTree = "<group>"; };
		75B765C22A1D82D30014719B /* MTRAttributeSpecifiedCheck.mm */ = {isa = PBXFileReference; fileEncoding = 4; lastKnownFileType = sourcecode.cpp.objcpp; path = MTRAttributeSpecifiedCheck.mm; sourceTree = "<group>"; };
		8874C1312B69C7060084BEFD /* MTRMetricsTests.m */ = {isa = PBXFileReference; fileEncoding = 4; lastKnownFileType = sourcecode.c.objc; path = MTRMetricsTests.m; sourceTree = "<group>"; };
		88E07D602B9A89A4005FD53E /* MTRMetricKeys.h */ = {isa = PBXFileReference; fileEncoding = 4; lastKnownFileType = sourcecode.c.h; path = MTRMetricKeys.h; sourceTree = "<group>"; };
		88E6C9432B6334ED001A1FE0 /* MTRMetrics.h */ = {isa = PBXFileReference; fileEncoding = 4; lastKnownFileType = sourcecode.c.h; path = MTRMetrics.h; sourceTree = "<group>"; };
		88E6C9442B6334ED001A1FE0 /* MTRMetrics_Internal.h */ = {isa = PBXFileReference; fileEncoding = 4; lastKnownFileType = sourcecode.c.h; path = MTRMetrics_Internal.h; sourceTree = "<group>"; };
		88E6C9452B6334ED001A1FE0 /* MTRMetrics.mm */ = {isa = PBXFileReference; fileEncoding = 4; lastKnownFileType = sourcecode.cpp.objcpp; path = MTRMetrics.mm; sourceTree = "<group>"; };
		88EBF8CB27FABDD500686BC1 /* MTRDeviceAttestationDelegate.h */ = {isa = PBXFileReference; fileEncoding = 4; lastKnownFileType = sourcecode.c.h; path = MTRDeviceAttestationDelegate.h; sourceTree = "<group>"; };
		88EBF8CC27FABDD500686BC1 /* MTRDeviceAttestationDelegateBridge.mm */ = {isa = PBXFileReference; fileEncoding = 4; lastKnownFileType = sourcecode.cpp.objcpp; path = MTRDeviceAttestationDelegateBridge.mm; sourceTree = "<group>"; };
		88EBF8CD27FABDD500686BC1 /* MTRDeviceAttestationDelegateBridge.h */ = {isa = PBXFileReference; fileEncoding = 4; lastKnownFileType = sourcecode.c.h; path = MTRDeviceAttestationDelegateBridge.h; sourceTree = "<group>"; };
		88FA798B2B7B257100CD4B6F /* MTRMetricsCollector.h */ = {isa = PBXFileReference; fileEncoding = 4; lastKnownFileType = sourcecode.c.h; path = MTRMetricsCollector.h; sourceTree = "<group>"; };
		88FA798C2B7B257100CD4B6F /* MTRMetricsCollector.mm */ = {isa = PBXFileReference; fileEncoding = 4; lastKnownFileType = sourcecode.cpp.objcpp; path = MTRMetricsCollector.mm; sourceTree = "<group>"; };
		93B2CF992B56E45C00E4D187 /* MTRClusterNames.mm */ = {isa = PBXFileReference; fileEncoding = 4; lastKnownFileType = sourcecode.cpp.objcpp; path = MTRClusterNames.mm; sourceTree = "<group>"; };
		93E610A92B626E290077F02A /* MTRClusterNames.h */ = {isa = PBXFileReference; fileEncoding = 4; lastKnownFileType = sourcecode.c.h; path = MTRClusterNames.h; sourceTree = "<group>"; };
		991DC0822475F45400C13860 /* MTRDeviceController.h */ = {isa = PBXFileReference; lastKnownFileType = sourcecode.c.h; path = MTRDeviceController.h; sourceTree = "<group>"; };
		991DC0872475F47D00C13860 /* MTRDeviceController.mm */ = {isa = PBXFileReference; lastKnownFileType = sourcecode.cpp.objcpp; path = MTRDeviceController.mm; sourceTree = "<group>"; };
		991DC08A247704DC00C13860 /* MTRLogging_Internal.h */ = {isa = PBXFileReference; lastKnownFileType = sourcecode.c.h; path = MTRLogging_Internal.h; sourceTree = "<group>"; };
		9956064326420367000C28DE /* MTRSetupPayload_Internal.h */ = {isa = PBXFileReference; lastKnownFileType = sourcecode.c.h; path = MTRSetupPayload_Internal.h; sourceTree = "<group>"; };
		997DED152695343400975E97 /* MTRThreadOperationalDataset.mm */ = {isa = PBXFileReference; lastKnownFileType = sourcecode.cpp.objcpp; path = MTRThreadOperationalDataset.mm; sourceTree = "<group>"; };
		997DED172695344800975E97 /* MTRThreadOperationalDataset.h */ = {isa = PBXFileReference; lastKnownFileType = sourcecode.c.h; path = MTRThreadOperationalDataset.h; sourceTree = "<group>"; };
		997DED1926955D0200975E97 /* MTRThreadOperationalDatasetTests.mm */ = {isa = PBXFileReference; lastKnownFileType = sourcecode.cpp.objcpp; path = MTRThreadOperationalDatasetTests.mm; sourceTree = "<group>"; };
		998F286C26D55E10001846C6 /* MTRKeypair.h */ = {isa = PBXFileReference; lastKnownFileType = sourcecode.c.h; path = MTRKeypair.h; sourceTree = "<group>"; };
		998F286E26D55EC5001846C6 /* MTRP256KeypairBridge.h */ = {isa = PBXFileReference; lastKnownFileType = sourcecode.c.h; path = MTRP256KeypairBridge.h; sourceTree = "<group>"; };
		998F287026D56940001846C6 /* MTRP256KeypairBridge.mm */ = {isa = PBXFileReference; lastKnownFileType = sourcecode.cpp.objcpp; path = MTRP256KeypairBridge.mm; sourceTree = "<group>"; };
		99AECC7F2798A57E00B6355B /* MTRCommissioningParameters.mm */ = {isa = PBXFileReference; lastKnownFileType = sourcecode.cpp.objcpp; path = MTRCommissioningParameters.mm; sourceTree = "<group>"; };
		99C65E0F267282F1003402F6 /* MTRControllerTests.m */ = {isa = PBXFileReference; lastKnownFileType = sourcecode.c.objc; path = MTRControllerTests.m; sourceTree = "<group>"; };
		99D466E02798936D0089A18F /* MTRCommissioningParameters.h */ = {isa = PBXFileReference; lastKnownFileType = sourcecode.c.h; path = MTRCommissioningParameters.h; sourceTree = "<group>"; };
		9B0484F42C701154006C2D5F /* MTRDeviceController_Concrete.h */ = {isa = PBXFileReference; lastKnownFileType = sourcecode.c.h; path = MTRDeviceController_Concrete.h; sourceTree = "<group>"; };
		9B1728EF2CFE573600825030 /* MTRFrameworkDiagnostics.h */ = {isa = PBXFileReference; lastKnownFileType = sourcecode.c.h; path = MTRFrameworkDiagnostics.h; sourceTree = "<group>"; };
		9B1728F12CFE574000825030 /* MTRFrameworkDiagnostics.mm */ = {isa = PBXFileReference; lastKnownFileType = sourcecode.cpp.objcpp; path = MTRFrameworkDiagnostics.mm; sourceTree = "<group>"; };
		9B231B032C62EF650030EB37 /* MTRDeviceController_Concrete.mm */ = {isa = PBXFileReference; lastKnownFileType = sourcecode.cpp.objcpp; path = MTRDeviceController_Concrete.mm; sourceTree = "<group>"; };
		9B5CCB582C6E6FD3009DD99B /* MTRDeviceController_XPC_Internal.h */ = {isa = PBXFileReference; lastKnownFileType = sourcecode.c.h; path = MTRDeviceController_XPC_Internal.h; sourceTree = "<group>"; };
		9B5CCB5A2C6EC890009DD99B /* MTRDevice_XPC.h */ = {isa = PBXFileReference; lastKnownFileType = sourcecode.c.h; path = MTRDevice_XPC.h; sourceTree = "<group>"; };
		9B5CCB5B2C6EC890009DD99B /* MTRDevice_XPC.mm */ = {isa = PBXFileReference; lastKnownFileType = sourcecode.cpp.objcpp; path = MTRDevice_XPC.mm; sourceTree = "<group>"; };
		9B5CCB5E2C6EE29E009DD99B /* MTRDeviceControllerXPCParameters.h */ = {isa = PBXFileReference; lastKnownFileType = sourcecode.c.h; path = MTRDeviceControllerXPCParameters.h; sourceTree = "<group>"; };
		9B5CCB5F2C6EE29E009DD99B /* MTRDeviceControllerXPCParameters.mm */ = {isa = PBXFileReference; lastKnownFileType = sourcecode.cpp.objcpp; path = MTRDeviceControllerXPCParameters.mm; sourceTree = "<group>"; };
		9BDA2A052C5D9AF800A32BDD /* MTRDevice_Concrete.mm */ = {isa = PBXFileReference; lastKnownFileType = sourcecode.cpp.objcpp; path = MTRDevice_Concrete.mm; sourceTree = "<group>"; };
		9BDA2A072C5D9AFB00A32BDD /* MTRDevice_Concrete.h */ = {isa = PBXFileReference; lastKnownFileType = sourcecode.c.h; path = MTRDevice_Concrete.h; sourceTree = "<group>"; };
		9BFE5D4E2C6D3075007D4319 /* MTRDeviceController_XPC.h */ = {isa = PBXFileReference; lastKnownFileType = sourcecode.c.h; path = MTRDeviceController_XPC.h; sourceTree = "<group>"; };
		9BFE5D4F2C6D3075007D4319 /* MTRDeviceController_XPC.mm */ = {isa = PBXFileReference; lastKnownFileType = sourcecode.cpp.objcpp; path = MTRDeviceController_XPC.mm; sourceTree = "<group>"; };
		AF1CB86D2874B03B00865A96 /* MTROTAProviderDelegate.h */ = {isa = PBXFileReference; lastKnownFileType = sourcecode.c.h; path = MTROTAProviderDelegate.h; sourceTree = "<group>"; };
		AF1CB86F2874B04C00865A96 /* MTROTAProviderDelegateBridge.h */ = {isa = PBXFileReference; lastKnownFileType = sourcecode.c.h; path = MTROTAProviderDelegateBridge.h; sourceTree = "<group>"; };
		AF5F90FE2878D351005503FA /* MTROTAProviderDelegateBridge.mm */ = {isa = PBXFileReference; lastKnownFileType = sourcecode.cpp.objcpp; path = MTROTAProviderDelegateBridge.mm; sourceTree = "<group>"; };
		B202528D2459E34F00F97062 /* Matter.framework */ = {isa = PBXFileReference; explicitFileType = wrapper.framework; includeInIndex = 0; path = Matter.framework; sourceTree = BUILT_PRODUCTS_DIR; };
		B20252912459E34F00F97062 /* Info.plist */ = {isa = PBXFileReference; lastKnownFileType = text.plist.xml; path = Info.plist; sourceTree = "<group>"; };
		B20252962459E34F00F97062 /* MatterTests.xctest */ = {isa = PBXFileReference; explicitFileType = wrapper.cfbundle; includeInIndex = 0; path = MatterTests.xctest; sourceTree = BUILT_PRODUCTS_DIR; };
		B202529D2459E34F00F97062 /* Info.plist */ = {isa = PBXFileReference; lastKnownFileType = text.plist.xml; path = Info.plist; sourceTree = "<group>"; };
		B289D41F2639C0D300D4E314 /* MTROnboardingPayloadParser.h */ = {isa = PBXFileReference; lastKnownFileType = sourcecode.c.h; path = MTROnboardingPayloadParser.h; sourceTree = "<group>"; };
		B289D4202639C0D300D4E314 /* MTROnboardingPayloadParser.mm */ = {isa = PBXFileReference; lastKnownFileType = sourcecode.cpp.objcpp; path = MTROnboardingPayloadParser.mm; sourceTree = "<group>"; };
		B2E0D7A8245B0B5C003C5B48 /* Matter.h */ = {isa = PBXFileReference; fileEncoding = 4; lastKnownFileType = sourcecode.c.h; path = Matter.h; sourceTree = "<group>"; };
		B2E0D7A9245B0B5C003C5B48 /* MTRManualSetupPayloadParser.h */ = {isa = PBXFileReference; fileEncoding = 4; lastKnownFileType = sourcecode.c.h; path = MTRManualSetupPayloadParser.h; sourceTree = "<group>"; };
		B2E0D7AA245B0B5C003C5B48 /* MTRError.mm */ = {isa = PBXFileReference; fileEncoding = 4; lastKnownFileType = sourcecode.cpp.objcpp; path = MTRError.mm; sourceTree = "<group>"; };
		B2E0D7AB245B0B5C003C5B48 /* MTRError_Internal.h */ = {isa = PBXFileReference; fileEncoding = 4; lastKnownFileType = sourcecode.c.h; path = MTRError_Internal.h; sourceTree = "<group>"; };
		B2E0D7AC245B0B5C003C5B48 /* MTRQRCodeSetupPayloadParser.h */ = {isa = PBXFileReference; fileEncoding = 4; lastKnownFileType = sourcecode.c.h; path = MTRQRCodeSetupPayloadParser.h; sourceTree = "<group>"; };
		B2E0D7AD245B0B5C003C5B48 /* MTRManualSetupPayloadParser.mm */ = {isa = PBXFileReference; fileEncoding = 4; lastKnownFileType = sourcecode.cpp.objcpp; path = MTRManualSetupPayloadParser.mm; sourceTree = "<group>"; };
		B2E0D7AE245B0B5C003C5B48 /* MTRQRCodeSetupPayloadParser.mm */ = {isa = PBXFileReference; fileEncoding = 4; lastKnownFileType = sourcecode.cpp.objcpp; path = MTRQRCodeSetupPayloadParser.mm; sourceTree = "<group>"; };
		B2E0D7AF245B0B5C003C5B48 /* MTRSetupPayload.h */ = {isa = PBXFileReference; fileEncoding = 4; lastKnownFileType = sourcecode.c.h; path = MTRSetupPayload.h; sourceTree = "<group>"; };
		B2E0D7B0245B0B5C003C5B48 /* MTRSetupPayload.mm */ = {isa = PBXFileReference; fileEncoding = 4; lastKnownFileType = sourcecode.cpp.objcpp; path = MTRSetupPayload.mm; sourceTree = "<group>"; };
		B409D0AC2CCFB89600A7ED5A /* DeviceDelegate.h */ = {isa = PBXFileReference; lastKnownFileType = sourcecode.c.h; path = DeviceDelegate.h; sourceTree = "<group>"; };
		B409D0AD2CCFB89600A7ED5A /* DeviceDelegate.mm */ = {isa = PBXFileReference; lastKnownFileType = sourcecode.cpp.objcpp; path = DeviceDelegate.mm; sourceTree = "<group>"; };
		B43B39E42CB859A5006AA284 /* Commands.h */ = {isa = PBXFileReference; lastKnownFileType = sourcecode.c.h; path = Commands.h; sourceTree = "<group>"; };
		B43B39E52CB859A5006AA284 /* DumpMemoryGraphCommand.h */ = {isa = PBXFileReference; lastKnownFileType = sourcecode.c.h; path = DumpMemoryGraphCommand.h; sourceTree = "<group>"; };
		B43B39E62CB859A5006AA284 /* DumpMemoryGraphCommand.mm */ = {isa = PBXFileReference; lastKnownFileType = sourcecode.cpp.objcpp; path = DumpMemoryGraphCommand.mm; sourceTree = "<group>"; };
		B43B39E72CB859A5006AA284 /* LeaksTool.h */ = {isa = PBXFileReference; lastKnownFileType = sourcecode.c.h; path = LeaksTool.h; sourceTree = "<group>"; };
		B43B39E82CB859A5006AA284 /* LeaksTool.mm */ = {isa = PBXFileReference; lastKnownFileType = sourcecode.cpp.objcpp; path = LeaksTool.mm; sourceTree = "<group>"; };
		B43B39EF2CB99090006AA284 /* CertificateIssuer.h */ = {isa = PBXFileReference; lastKnownFileType = sourcecode.c.h; path = CertificateIssuer.h; sourceTree = "<group>"; };
		B43B39F02CB99090006AA284 /* CertificateIssuer.mm */ = {isa = PBXFileReference; lastKnownFileType = sourcecode.cpp.objcpp; path = CertificateIssuer.mm; sourceTree = "<group>"; };
		B43B39F12CB99090006AA284 /* ControllerStorage.h */ = {isa = PBXFileReference; lastKnownFileType = sourcecode.c.h; path = ControllerStorage.h; sourceTree = "<group>"; };
		B43B39F22CB99090006AA284 /* ControllerStorage.mm */ = {isa = PBXFileReference; lastKnownFileType = sourcecode.cpp.objcpp; path = ControllerStorage.mm; sourceTree = "<group>"; };
		B43B39F32CB99090006AA284 /* PreferencesStorage.h */ = {isa = PBXFileReference; lastKnownFileType = sourcecode.c.h; path = PreferencesStorage.h; sourceTree = "<group>"; };
		B43B39F42CB99090006AA284 /* PreferencesStorage.mm */ = {isa = PBXFileReference; lastKnownFileType = sourcecode.cpp.objcpp; path = PreferencesStorage.mm; sourceTree = "<group>"; };
		B45373A92A9FE73400807602 /* WebSocketServer.cpp */ = {isa = PBXFileReference; fileEncoding = 4; lastKnownFileType = sourcecode.cpp.cpp; path = WebSocketServer.cpp; sourceTree = "<group>"; };
		B45373B22A9FEA9000807602 /* service.c */ = {isa = PBXFileReference; fileEncoding = 4; lastKnownFileType = sourcecode.c.c; name = service.c; path = "repo/lib/core-net/service.c"; sourceTree = "<group>"; };
		B45373B32A9FEA9000807602 /* network.c */ = {isa = PBXFileReference; fileEncoding = 4; lastKnownFileType = sourcecode.c.c; name = network.c; path = "repo/lib/core-net/network.c"; sourceTree = "<group>"; };
		B45373B42A9FEA9000807602 /* adopt.c */ = {isa = PBXFileReference; fileEncoding = 4; lastKnownFileType = sourcecode.c.c; name = adopt.c; path = "repo/lib/core-net/adopt.c"; sourceTree = "<group>"; };
		B45373B52A9FEA9000807602 /* output.c */ = {isa = PBXFileReference; fileEncoding = 4; lastKnownFileType = sourcecode.c.c; name = output.c; path = "repo/lib/core-net/output.c"; sourceTree = "<group>"; };
		B45373B62A9FEA9000807602 /* close.c */ = {isa = PBXFileReference; fileEncoding = 4; lastKnownFileType = sourcecode.c.c; name = close.c; path = "repo/lib/core-net/close.c"; sourceTree = "<group>"; };
		B45373B72A9FEA9000807602 /* vhost.c */ = {isa = PBXFileReference; fileEncoding = 4; lastKnownFileType = sourcecode.c.c; name = vhost.c; path = "repo/lib/core-net/vhost.c"; sourceTree = "<group>"; };
		B45373B82A9FEA9000807602 /* wsi.c */ = {isa = PBXFileReference; fileEncoding = 4; lastKnownFileType = sourcecode.c.c; name = wsi.c; path = "repo/lib/core-net/wsi.c"; sourceTree = "<group>"; };
		B45373B92A9FEA9000807602 /* dummy-callback.c */ = {isa = PBXFileReference; fileEncoding = 4; lastKnownFileType = sourcecode.c.c; name = "dummy-callback.c"; path = "repo/lib/core-net/dummy-callback.c"; sourceTree = "<group>"; };
		B45373BA2A9FEA9000807602 /* wsi-timeout.c */ = {isa = PBXFileReference; fileEncoding = 4; lastKnownFileType = sourcecode.c.c; name = "wsi-timeout.c"; path = "repo/lib/core-net/wsi-timeout.c"; sourceTree = "<group>"; };
		B45373BB2A9FEA9100807602 /* sorted-usec-list.c */ = {isa = PBXFileReference; fileEncoding = 4; lastKnownFileType = sourcecode.c.c; name = "sorted-usec-list.c"; path = "repo/lib/core-net/sorted-usec-list.c"; sourceTree = "<group>"; };
		B45373BC2A9FEA9100807602 /* pollfd.c */ = {isa = PBXFileReference; fileEncoding = 4; lastKnownFileType = sourcecode.c.c; name = pollfd.c; path = "repo/lib/core-net/pollfd.c"; sourceTree = "<group>"; };
		B45373CA2A9FEB0C00807602 /* alloc.c */ = {isa = PBXFileReference; fileEncoding = 4; lastKnownFileType = sourcecode.c.c; name = alloc.c; path = repo/lib/core/alloc.c; sourceTree = "<group>"; };
		B45373CB2A9FEB0C00807602 /* buflist.c */ = {isa = PBXFileReference; fileEncoding = 4; lastKnownFileType = sourcecode.c.c; name = buflist.c; path = repo/lib/core/buflist.c; sourceTree = "<group>"; };
		B45373CC2A9FEB0C00807602 /* libwebsockets.c */ = {isa = PBXFileReference; fileEncoding = 4; lastKnownFileType = sourcecode.c.c; name = libwebsockets.c; path = repo/lib/core/libwebsockets.c; sourceTree = "<group>"; };
		B45373CD2A9FEB0C00807602 /* context.c */ = {isa = PBXFileReference; fileEncoding = 4; lastKnownFileType = sourcecode.c.c; name = context.c; path = repo/lib/core/context.c; sourceTree = "<group>"; };
		B45373CE2A9FEB0C00807602 /* logs.c */ = {isa = PBXFileReference; fileEncoding = 4; lastKnownFileType = sourcecode.c.c; name = logs.c; path = repo/lib/core/logs.c; sourceTree = "<group>"; };
		B45373D02A9FEB0C00807602 /* lws_dll2.c */ = {isa = PBXFileReference; fileEncoding = 4; lastKnownFileType = sourcecode.c.c; name = lws_dll2.c; path = repo/lib/core/lws_dll2.c; sourceTree = "<group>"; };
		B45373D82A9FEB3800807602 /* poll.c */ = {isa = PBXFileReference; fileEncoding = 4; lastKnownFileType = sourcecode.c.c; name = poll.c; path = "repo/lib/event-libs/poll/poll.c"; sourceTree = "<group>"; };
		B45373DA2A9FEB5300807602 /* sha-1.c */ = {isa = PBXFileReference; fileEncoding = 4; lastKnownFileType = sourcecode.c.c; name = "sha-1.c"; path = "repo/lib/misc/sha-1.c"; sourceTree = "<group>"; };
		B45373DB2A9FEB5300807602 /* base64-decode.c */ = {isa = PBXFileReference; fileEncoding = 4; lastKnownFileType = sourcecode.c.c; name = "base64-decode.c"; path = "repo/lib/misc/base64-decode.c"; sourceTree = "<group>"; };
		B45373DE2A9FEB6F00807602 /* system.c */ = {isa = PBXFileReference; fileEncoding = 4; lastKnownFileType = sourcecode.c.c; name = system.c; path = repo/lib/system/system.c; sourceTree = "<group>"; };
		B45373E02A9FEB7F00807602 /* ops-h1.c */ = {isa = PBXFileReference; fileEncoding = 4; lastKnownFileType = sourcecode.c.c; name = "ops-h1.c"; path = "repo/lib/roles/h1/ops-h1.c"; sourceTree = "<group>"; };
		B45373E22A9FEBA400807602 /* date.c */ = {isa = PBXFileReference; fileEncoding = 4; lastKnownFileType = sourcecode.c.c; name = date.c; path = repo/lib/roles/http/date.c; sourceTree = "<group>"; };
		B45373E32A9FEBA400807602 /* header.c */ = {isa = PBXFileReference; fileEncoding = 4; lastKnownFileType = sourcecode.c.c; name = header.c; path = repo/lib/roles/http/header.c; sourceTree = "<group>"; };
		B45373E42A9FEBA400807602 /* parsers.c */ = {isa = PBXFileReference; fileEncoding = 4; lastKnownFileType = sourcecode.c.c; name = parsers.c; path = repo/lib/roles/http/parsers.c; sourceTree = "<group>"; };
		B45373E82A9FEBC100807602 /* server.c */ = {isa = PBXFileReference; fileEncoding = 4; lastKnownFileType = sourcecode.c.c; name = server.c; path = repo/lib/roles/http/server/server.c; sourceTree = "<group>"; };
		B45373EA2A9FEBDB00807602 /* ops-listen.c */ = {isa = PBXFileReference; fileEncoding = 4; lastKnownFileType = sourcecode.c.c; name = "ops-listen.c"; path = "repo/lib/roles/listen/ops-listen.c"; sourceTree = "<group>"; };
		B45373EC2A9FEBEC00807602 /* ops-pipe.c */ = {isa = PBXFileReference; fileEncoding = 4; lastKnownFileType = sourcecode.c.c; name = "ops-pipe.c"; path = "repo/lib/roles/pipe/ops-pipe.c"; sourceTree = "<group>"; };
		B45373EE2A9FEBFE00807602 /* ops-raw-skt.c */ = {isa = PBXFileReference; fileEncoding = 4; lastKnownFileType = sourcecode.c.c; name = "ops-raw-skt.c"; path = "repo/lib/roles/raw-skt/ops-raw-skt.c"; sourceTree = "<group>"; };
		B45373F02A9FEC1A00807602 /* ops-ws.c */ = {isa = PBXFileReference; fileEncoding = 4; lastKnownFileType = sourcecode.c.c; name = "ops-ws.c"; path = "repo/lib/roles/ws/ops-ws.c"; sourceTree = "<group>"; };
		B45373F12A9FEC1A00807602 /* server-ws.c */ = {isa = PBXFileReference; fileEncoding = 4; lastKnownFileType = sourcecode.c.c; name = "server-ws.c"; path = "repo/lib/roles/ws/server-ws.c"; sourceTree = "<group>"; };
		B45373F42A9FEC4F00807602 /* unix-service.c */ = {isa = PBXFileReference; fileEncoding = 4; lastKnownFileType = sourcecode.c.c; name = "unix-service.c"; path = "repo/lib/plat/unix/unix-service.c"; sourceTree = "<group>"; };
		B45373F52A9FEC4F00807602 /* unix-caps.c */ = {isa = PBXFileReference; fileEncoding = 4; lastKnownFileType = sourcecode.c.c; name = "unix-caps.c"; path = "repo/lib/plat/unix/unix-caps.c"; sourceTree = "<group>"; };
		B45373F62A9FEC4F00807602 /* unix-pipe.c */ = {isa = PBXFileReference; fileEncoding = 4; lastKnownFileType = sourcecode.c.c; name = "unix-pipe.c"; path = "repo/lib/plat/unix/unix-pipe.c"; sourceTree = "<group>"; };
		B45373F72A9FEC4F00807602 /* unix-fds.c */ = {isa = PBXFileReference; fileEncoding = 4; lastKnownFileType = sourcecode.c.c; name = "unix-fds.c"; path = "repo/lib/plat/unix/unix-fds.c"; sourceTree = "<group>"; };
		B45373F82A9FEC4F00807602 /* unix-misc.c */ = {isa = PBXFileReference; fileEncoding = 4; lastKnownFileType = sourcecode.c.c; name = "unix-misc.c"; path = "repo/lib/plat/unix/unix-misc.c"; sourceTree = "<group>"; };
		B45373F92A9FEC4F00807602 /* unix-init.c */ = {isa = PBXFileReference; fileEncoding = 4; lastKnownFileType = sourcecode.c.c; name = "unix-init.c"; path = "repo/lib/plat/unix/unix-init.c"; sourceTree = "<group>"; };
		B45373FA2A9FEC4F00807602 /* unix-sockets.c */ = {isa = PBXFileReference; fileEncoding = 4; lastKnownFileType = sourcecode.c.c; name = "unix-sockets.c"; path = "repo/lib/plat/unix/unix-sockets.c"; sourceTree = "<group>"; };
		B4C8E6B32B3453AD00FCD54D /* MTRDiagnosticLogsDownloader.h */ = {isa = PBXFileReference; fileEncoding = 4; lastKnownFileType = sourcecode.c.h; path = MTRDiagnosticLogsDownloader.h; sourceTree = "<group>"; };
		B4C8E6B42B3453AD00FCD54D /* MTRDiagnosticLogsDownloader.mm */ = {isa = PBXFileReference; fileEncoding = 4; lastKnownFileType = sourcecode.cpp.objcpp; path = MTRDiagnosticLogsDownloader.mm; sourceTree = "<group>"; };
		B4D67A3F2D00DD3D00C49965 /* DFTKeypair.h */ = {isa = PBXFileReference; lastKnownFileType = sourcecode.c.h; path = DFTKeypair.h; sourceTree = "<group>"; };
		B4D67A402D00DD3D00C49965 /* DFTKeypair.mm */ = {isa = PBXFileReference; lastKnownFileType = sourcecode.cpp.objcpp; path = DFTKeypair.mm; sourceTree = "<group>"; };
		B4E262122AA0C7A300DBA5BC /* RemoteDataModelLogger.mm */ = {isa = PBXFileReference; fileEncoding = 4; lastKnownFileType = sourcecode.cpp.objcpp; path = RemoteDataModelLogger.mm; sourceTree = "<group>"; };
		B4E262132AA0C7A300DBA5BC /* RemoteDataModelLogger.h */ = {isa = PBXFileReference; fileEncoding = 4; lastKnownFileType = sourcecode.c.h; path = RemoteDataModelLogger.h; sourceTree = "<group>"; };
		B4E262192AA0D01D00DBA5BC /* SleepCommand.mm */ = {isa = PBXFileReference; fileEncoding = 4; lastKnownFileType = sourcecode.cpp.objcpp; path = SleepCommand.mm; sourceTree = "<group>"; };
		B4E2621C2AA0D02A00DBA5BC /* WaitForCommissioneeCommand.mm */ = {isa = PBXFileReference; fileEncoding = 4; lastKnownFileType = sourcecode.cpp.objcpp; path = WaitForCommissioneeCommand.mm; sourceTree = "<group>"; };
		B4F773C72CB54B61008C6B23 /* LeakChecker.h */ = {isa = PBXFileReference; fileEncoding = 4; lastKnownFileType = sourcecode.c.h; path = LeakChecker.h; sourceTree = "<group>"; };
		B4F773C82CB54B61008C6B23 /* LeakChecker.mm */ = {isa = PBXFileReference; fileEncoding = 4; lastKnownFileType = sourcecode.cpp.objcpp; path = LeakChecker.mm; sourceTree = "<group>"; };
		B4FCD5692B5EDBD300832859 /* MTRDiagnosticLogsType.h */ = {isa = PBXFileReference; fileEncoding = 4; lastKnownFileType = sourcecode.c.h; path = MTRDiagnosticLogsType.h; sourceTree = "<group>"; };
		B4FCD56D2B603A6300832859 /* Commands.h */ = {isa = PBXFileReference; fileEncoding = 4; lastKnownFileType = sourcecode.c.h; path = Commands.h; sourceTree = "<group>"; };
		B4FCD56E2B603A6300832859 /* DownloadLogCommand.h */ = {isa = PBXFileReference; fileEncoding = 4; lastKnownFileType = sourcecode.c.h; path = DownloadLogCommand.h; sourceTree = "<group>"; };
		B4FCD56F2B603A6300832859 /* DownloadLogCommand.mm */ = {isa = PBXFileReference; fileEncoding = 4; lastKnownFileType = sourcecode.cpp.objcpp; path = DownloadLogCommand.mm; sourceTree = "<group>"; };
		BA09EB3F2474762900605257 /* libCHIP.a */ = {isa = PBXFileReference; lastKnownFileType = archive.ar; name = libCHIP.a; path = lib/libCHIP.a; sourceTree = BUILT_PRODUCTS_DIR; };
		BA107AEE2470CFBB004287EB /* chip_xcode_build_connector.sh */ = {isa = PBXFileReference; fileEncoding = 4; lastKnownFileType = text.script.sh; path = chip_xcode_build_connector.sh; sourceTree = "<group>"; };
		CF3B63CB2CA31E71003C1C87 /* MTROTAImageTransferHandler.h */ = {isa = PBXFileReference; fileEncoding = 4; lastKnownFileType = sourcecode.c.h; path = MTROTAImageTransferHandler.h; sourceTree = "<group>"; };
		CF3B63CC2CA31E71003C1C87 /* MTROTAUnsolicitedBDXMessageHandler.h */ = {isa = PBXFileReference; fileEncoding = 4; lastKnownFileType = sourcecode.c.h; path = MTROTAUnsolicitedBDXMessageHandler.h; sourceTree = "<group>"; };
		CF3B63CD2CA31E71003C1C87 /* MTROTAImageTransferHandler.mm */ = {isa = PBXFileReference; fileEncoding = 4; lastKnownFileType = sourcecode.cpp.objcpp; path = MTROTAImageTransferHandler.mm; sourceTree = "<group>"; };
		CF3B63CE2CA31E71003C1C87 /* MTROTAUnsolicitedBDXMessageHandler.mm */ = {isa = PBXFileReference; fileEncoding = 4; lastKnownFileType = sourcecode.cpp.objcpp; path = MTROTAUnsolicitedBDXMessageHandler.mm; sourceTree = "<group>"; };
		D4288E862C8A273F002FEC53 /* MTRDevice_XPC_Internal.h */ = {isa = PBXFileReference; lastKnownFileType = sourcecode.c.h; path = MTRDevice_XPC_Internal.h; sourceTree = "<group>"; };
		D437613E285BDC0D0051FEA2 /* MTRErrorTestUtils.h */ = {isa = PBXFileReference; fileEncoding = 4; lastKnownFileType = sourcecode.c.h; path = MTRErrorTestUtils.h; sourceTree = "<group>"; };
		D437613F285BDC0D0051FEA2 /* MTRTestKeys.h */ = {isa = PBXFileReference; fileEncoding = 4; lastKnownFileType = sourcecode.c.h; path = MTRTestKeys.h; sourceTree = "<group>"; };
		D4376140285BDC0D0051FEA2 /* MTRTestStorage.h */ = {isa = PBXFileReference; fileEncoding = 4; lastKnownFileType = sourcecode.c.h; path = MTRTestStorage.h; sourceTree = "<group>"; };
		D444F9A62C6E8F9D007761E5 /* MTRXPCServerProtocol.h */ = {isa = PBXFileReference; lastKnownFileType = sourcecode.c.h; path = MTRXPCServerProtocol.h; sourceTree = "<group>"; };
		D444F9A82C6E99CA007761E5 /* MTRXPCClientProtocol.h */ = {isa = PBXFileReference; lastKnownFileType = sourcecode.c.h; path = MTRXPCClientProtocol.h; sourceTree = "<group>"; };
		D4772A45285AE98300383630 /* MTRClusterConstants.h */ = {isa = PBXFileReference; fileEncoding = 4; lastKnownFileType = sourcecode.c.h; path = MTRClusterConstants.h; sourceTree = "<group>"; };
		E04AC67B2BEEA17F00BA409B /* ember-io-storage.cpp */ = {isa = PBXFileReference; fileEncoding = 4; lastKnownFileType = sourcecode.cpp.cpp; name = "ember-io-storage.cpp"; path = "util/ember-io-storage.cpp"; sourceTree = "<group>"; };
		E04AC67C2BEEA17F00BA409B /* ember-global-attribute-access-interface.cpp */ = {isa = PBXFileReference; fileEncoding = 4; lastKnownFileType = sourcecode.cpp.cpp; name = "ember-global-attribute-access-interface.cpp"; path = "util/ember-global-attribute-access-interface.cpp"; sourceTree = "<group>"; };
/* End PBXFileReference section */

/* Begin PBXFrameworksBuildPhase section */
		037C3CA22991A44B00B7EEE2 /* Frameworks */ = {
			isa = PBXFrameworksBuildPhase;
			buildActionMask = 2147483647;
			files = (
				039145F029931B2D00257B3E /* CoreBluetooth.framework in Frameworks */,
				039145EE29931B2600257B3E /* Network.framework in Frameworks */,
				039145EC29931ABF00257B3E /* Security.framework in Frameworks */,
				039145E52993124800257B3E /* SystemConfiguration.framework in Frameworks */,
				039145E3299311FF00257B3E /* IOKit.framework in Frameworks */,
				039546962991CEEC006D42A8 /* libCHIP.a in Frameworks */,
				037C3D742991B32700B7EEE2 /* Matter.framework in Frameworks */,
				037C3CA72991A44B00B7EEE2 /* Foundation.framework in Frameworks */,
			);
			runOnlyForDeploymentPostprocessing = 0;
		};
		B202528A2459E34F00F97062 /* Frameworks */ = {
			isa = PBXFrameworksBuildPhase;
			buildActionMask = 2147483647;
			files = (
				3DECCB6E29347D2D00585AEC /* Security.framework in Frameworks */,
				BA09EB43247477BA00605257 /* libCHIP.a in Frameworks */,
			);
			runOnlyForDeploymentPostprocessing = 0;
		};
		B20252932459E34F00F97062 /* Frameworks */ = {
			isa = PBXFrameworksBuildPhase;
			buildActionMask = 2147483647;
			files = (
				B20252972459E34F00F97062 /* Matter.framework in Frameworks */,
			);
			runOnlyForDeploymentPostprocessing = 0;
		};
/* End PBXFrameworksBuildPhase section */

/* Begin PBXGroup section */
		037C3CA82991A44B00B7EEE2 /* darwin-framework-tool */ = {
			isa = PBXGroup;
			children = (
				B4F773C92CB54B61008C6B23 /* debug */,
				039145E02993102B00257B3E /* main.mm */,
				03F430A52994100000166449 /* controller */,
				039547092992DB02006D42A8 /* editline */,
				039546A22991E132006D42A8 /* interaction_model */,
				039546972991DFC4006D42A8 /* lib_json */,
				039546872991C400006D42A8 /* chip-tool */,
				037C3D7B2991BD4F00B7EEE2 /* commands */,
				037C3DAA2991BD4F00B7EEE2 /* logging */,
				B45373AD2A9FE9BF00807602 /* libwebsockets */,
				B4551B352A9FE53800331CD1 /* websocket-server */,
			);
			name = "darwin-framework-tool";
			path = "../../../examples/darwin-framework-tool";
			sourceTree = SOURCE_ROOT;
		};
		037C3D7B2991BD4F00B7EEE2 /* commands */ = {
			isa = PBXGroup;
			children = (
				B43B39E92CB859A5006AA284 /* memory */,
				5124311D2BA0C09A000BC136 /* configuration */,
				B4FCD56C2B603A6300832859 /* bdx */,
				B4E262182AA0CFFE00DBA5BC /* delay */,
				03FB93DA2A46200A0048CB35 /* discover */,
				037C3D7C2991BD4F00B7EEE2 /* pairing */,
				037C3D852991BD4F00B7EEE2 /* clusters */,
				037C3D8D2991BD4F00B7EEE2 /* provider */,
				037C3D932991BD4F00B7EEE2 /* payload */,
				037C3D972991BD4F00B7EEE2 /* storage */,
				037C3D9B2991BD4F00B7EEE2 /* common */,
				037C3DA62991BD4F00B7EEE2 /* interactive */,
			);
			path = commands;
			sourceTree = "<group>";
		};
		037C3D7C2991BD4F00B7EEE2 /* pairing */ = {
			isa = PBXGroup;
			children = (
				037C3D7D2991BD4F00B7EEE2 /* PairingCommandBridge.h */,
				037C3D7E2991BD4F00B7EEE2 /* PairingCommandBridge.mm */,
				039145E72993179300257B3E /* GetCommissionerNodeIdCommand.h */,
				039145E62993179300257B3E /* GetCommissionerNodeIdCommand.mm */,
				037C3D7F2991BD4F00B7EEE2 /* DeviceControllerDelegateBridge.h */,
				037C3D802991BD4F00B7EEE2 /* Commands.h */,
				037C3D812991BD4F00B7EEE2 /* OpenCommissioningWindowCommand.h */,
				037C3D822991BD4F00B7EEE2 /* PreWarmCommissioningCommand.h */,
				037C3D832991BD4F00B7EEE2 /* OpenCommissioningWindowCommand.mm */,
				037C3D842991BD4F00B7EEE2 /* DeviceControllerDelegateBridge.mm */,
			);
			path = pairing;
			sourceTree = "<group>";
		};
		037C3D852991BD4F00B7EEE2 /* clusters */ = {
			isa = PBXGroup;
			children = (
				037C3D862991BD4F00B7EEE2 /* WriteAttributeCommandBridge.h */,
				037C3D872991BD4F00B7EEE2 /* ModelCommandBridge.mm */,
				037C3D882991BD4F00B7EEE2 /* ModelCommandBridge.h */,
				037C3D892991BD4F00B7EEE2 /* ClusterCommandBridge.h */,
				037C3D8A2991BD4F00B7EEE2 /* ReportCommandBridge.h */,
			);
			path = clusters;
			sourceTree = "<group>";
		};
		037C3D8D2991BD4F00B7EEE2 /* provider */ = {
			isa = PBXGroup;
			children = (
				037C3D8E2991BD4F00B7EEE2 /* Commands.h */,
				037C3D8F2991BD4F00B7EEE2 /* OTASoftwareUpdateInteractive.mm */,
				037C3D902991BD4F00B7EEE2 /* OTAProviderDelegate.h */,
				037C3D912991BD4F00B7EEE2 /* OTASoftwareUpdateInteractive.h */,
				037C3D922991BD4F00B7EEE2 /* OTAProviderDelegate.mm */,
			);
			path = provider;
			sourceTree = "<group>";
		};
		037C3D932991BD4F00B7EEE2 /* payload */ = {
			isa = PBXGroup;
			children = (
				037C3D942991BD4F00B7EEE2 /* Commands.h */,
				037C3D952991BD4F00B7EEE2 /* SetupPayloadParseCommand.mm */,
				037C3D962991BD4F00B7EEE2 /* SetupPayloadParseCommand.h */,
			);
			path = payload;
			sourceTree = "<group>";
		};
		037C3D972991BD4F00B7EEE2 /* storage */ = {
			isa = PBXGroup;
			children = (
				037C3D982991BD4F00B7EEE2 /* Commands.h */,
				037C3D992991BD4F00B7EEE2 /* StorageManagementCommand.mm */,
				037C3D9A2991BD4F00B7EEE2 /* StorageManagementCommand.h */,
			);
			path = storage;
			sourceTree = "<group>";
		};
		037C3D9B2991BD4F00B7EEE2 /* common */ = {
			isa = PBXGroup;
			children = (
				B4D67A3F2D00DD3D00C49965 /* DFTKeypair.h */,
				B4D67A402D00DD3D00C49965 /* DFTKeypair.mm */,
				B409D0AC2CCFB89600A7ED5A /* DeviceDelegate.h */,
				B409D0AD2CCFB89600A7ED5A /* DeviceDelegate.mm */,
				B43B39EF2CB99090006AA284 /* CertificateIssuer.h */,
				B43B39F02CB99090006AA284 /* CertificateIssuer.mm */,
				B43B39F12CB99090006AA284 /* ControllerStorage.h */,
				B43B39F22CB99090006AA284 /* ControllerStorage.mm */,
				B43B39F32CB99090006AA284 /* PreferencesStorage.h */,
				B43B39F42CB99090006AA284 /* PreferencesStorage.mm */,
				B4E262132AA0C7A300DBA5BC /* RemoteDataModelLogger.h */,
				B4E262122AA0C7A300DBA5BC /* RemoteDataModelLogger.mm */,
				037C3D9C2991BD4F00B7EEE2 /* CHIPCommandBridge.mm */,
				037C3D9F2991BD4F00B7EEE2 /* MTRDevice_Externs.h */,
				037C3DA02991BD4F00B7EEE2 /* CHIPCommandStorageDelegate.mm */,
				037C3DA12991BD4F00B7EEE2 /* CHIPCommandStorageDelegate.h */,
				037C3DA22991BD4F00B7EEE2 /* MTRError_Utils.h */,
				037C3DA32991BD4F00B7EEE2 /* MTRLogging.h */,
				037C3DA42991BD4F00B7EEE2 /* CHIPCommandBridge.h */,
				037C3DA52991BD4F00B7EEE2 /* MTRError.mm */,
			);
			path = common;
			sourceTree = "<group>";
		};
		037C3DA62991BD4F00B7EEE2 /* interactive */ = {
			isa = PBXGroup;
			children = (
				037C3DA72991BD4F00B7EEE2 /* InteractiveCommands.mm */,
				037C3DA82991BD4F00B7EEE2 /* Commands.h */,
				037C3DA92991BD4F00B7EEE2 /* InteractiveCommands.h */,
			);
			path = interactive;
			sourceTree = "<group>";
		};
		037C3DAA2991BD4F00B7EEE2 /* logging */ = {
			isa = PBXGroup;
			children = (
				037C3DAB2991BD4F00B7EEE2 /* logging.h */,
				037C3DAC2991BD4F00B7EEE2 /* logging.mm */,
			);
			path = logging;
			sourceTree = "<group>";
		};
		039546872991C400006D42A8 /* chip-tool */ = {
			isa = PBXGroup;
			children = (
				0382FA2F2992F40C00247BBB /* ComplexArgumentParser.cpp */,
				0382FA2B2992F06C00247BBB /* Commands.cpp */,
				0382FA292992F05E00247BBB /* Command.cpp */,
			);
			name = "chip-tool";
			path = "../chip-tool";
			sourceTree = "<group>";
		};
		039546972991DFC4006D42A8 /* lib_json */ = {
			isa = PBXGroup;
			children = (
				039546982991DFC4006D42A8 /* json_writer.cpp */,
				039546992991DFC4006D42A8 /* CMakeLists.txt */,
				0395469A2991DFC4006D42A8 /* json_reader.cpp */,
				0395469B2991DFC4006D42A8 /* json_tool.h */,
				0395469C2991DFC4006D42A8 /* json_value.cpp */,
				0395469D2991DFC4006D42A8 /* json_valueiterator.inl */,
			);
			name = lib_json;
			path = ../../third_party/jsoncpp/repo/src/lib_json;
			sourceTree = "<group>";
		};
		039546A22991E132006D42A8 /* interaction_model */ = {
			isa = PBXGroup;
			children = (
				039546A52991E132006D42A8 /* InteractionModel.cpp */,
			);
			name = interaction_model;
			path = ../../src/app/tests/suites/commands/interaction_model;
			sourceTree = "<group>";
		};
		039547092992DB02006D42A8 /* editline */ = {
			isa = PBXGroup;
			children = (
				0395470C2992DB37006D42A8 /* complete.c */,
				0395470B2992DB37006D42A8 /* editline.c */,
				03F430A92994113500166449 /* sysunix.c */,
			);
			name = editline;
			path = ../../third_party/editline;
			sourceTree = "<group>";
		};
		03F430A52994100000166449 /* controller */ = {
			isa = PBXGroup;
			children = (
				03F430A6299410C000166449 /* ExamplePersistentStorage.cpp */,
			);
			name = controller;
			path = ../../src/controller;
			sourceTree = "<group>";
		};
		03FB93DA2A46200A0048CB35 /* discover */ = {
			isa = PBXGroup;
			children = (
				03FB93DB2A46200A0048CB35 /* DiscoverCommissionablesCommand.h */,
				03FB93DC2A46200A0048CB35 /* Commands.h */,
				03FB93DD2A46200A0048CB35 /* DiscoverCommissionablesCommand.mm */,
			);
			path = discover;
			sourceTree = "<group>";
		};
		1E857311265519DE0050A4D9 /* app */ = {
			isa = PBXGroup;
			children = (
				7534D1822CF8CE2C00F64654 /* persistence */,
				7521D2932CBECE3F00218E16 /* codegen-data-model-provider */,
				75A202E72BA8DBB700A771DD /* reporting */,
				5143041F2914CED9004DC7FE /* generic-callback-stubs.cpp */,
				514C79F22B62ED5500DD6D7B /* attribute-storage.cpp */,
				514C79EF2B62ADDA00DD6D7B /* descriptor.cpp */,
				E04AC67C2BEEA17F00BA409B /* ember-global-attribute-access-interface.cpp */,
				E04AC67B2BEEA17F00BA409B /* ember-io-storage.cpp */,
				516415FE2B6B132200D5CE11 /* DataModelHandler.cpp */,
				514C79F52B62F0B900DD6D7B /* util.cpp */,
				514C79FB2B62F94C00DD6D7B /* ota-provider.cpp */,
			);
			name = app;
			path = ../../../app;
			sourceTree = "<group>";
		};
		1EC4CE5825CC26AB00D7304F /* zap-generated */ = {
			isa = PBXGroup;
			children = (
				1EC3238C271999E2002A8BF0 /* cluster-objects.cpp */,
				513DDB892761F6F900DAA01A /* MTRAttributeTLVValueDecoder.mm */,
				75B765C22A1D82D30014719B /* MTRAttributeSpecifiedCheck.mm */,
				1EC4CE6325CC276600D7304F /* MTRBaseClusters.h */,
				7596A83D28751220004DAE0E /* MTRBaseClusters_Internal.h */,
				1EC4CE5925CC26E900D7304F /* MTRBaseClusters.mm */,
				D4772A45285AE98300383630 /* MTRClusterConstants.h */,
				93B2CF992B56E45C00E4D187 /* MTRClusterNames.mm */,
				7596A85428788557004DAE0E /* MTRClusters.h */,
				3D843715294979230070D20A /* MTRClusters_Internal.h */,
				7596A85228788557004DAE0E /* MTRClusters.mm */,
				51B22C212740CB1D008D5055 /* MTRCommandPayloadsObjc.h */,
				51B22C292740CB47008D5055 /* MTRCommandPayloadsObjc.mm */,
				51FE72342ACDB40000437032 /* MTRCommandPayloads_Internal.h */,
				7560FD1B27FBBD3F005E85B3 /* MTREventTLVValueDecoder.mm */,
				51B22C1D2740CB0A008D5055 /* MTRStructsObjc.h */,
				51B22C252740CB32008D5055 /* MTRStructsObjc.mm */,
				5178E67D2AE098210069DF72 /* MTRCommandTimedCheck.mm */,
				51F522672AE70734000C4050 /* MTRDeviceTypeMetadata.mm */,
			);
			path = "zap-generated";
			sourceTree = "<group>";
		};
		3D69867E29382E58007314E7 /* Resources */ = {
			isa = PBXGroup;
			children = (
				3D69867F29382EAD007314E7 /* Logging */,
			);
			path = Resources;
			sourceTree = "<group>";
		};
		3D69867F29382EAD007314E7 /* Logging */ = {
			isa = PBXGroup;
			children = (
				3D69868029382EF4007314E7 /* com.csa.matter.plist */,
			);
			path = Logging;
			sourceTree = "<group>";
		};
		3D843718294984AF0070D20A /* templates */ = {
			isa = PBXGroup;
			children = (
				3D843723294984AF0070D20A /* templates.json */,
				3D84371C294984AF0070D20A /* MTRAttributeTLVValueDecoder-src.zapt */,
				75B765BF2A1D70F80014719B /* MTRAttributeSpecifiedCheck-src.zapt */,
				3D843719294984AF0070D20A /* MTRBaseClusters.zapt */,
				3D84371B294984AF0070D20A /* MTRBaseClusters_Internal.zapt */,
				3D843724294984AF0070D20A /* MTRBaseClusters-src.zapt */,
				3D84371E294984AF0070D20A /* MTRClusterConstants.zapt */,
				3D843728294984AF0070D20A /* MTRClusters.zapt */,
				3D843720294984AF0070D20A /* MTRClusters_Internal.zapt */,
				3D843726294984AF0070D20A /* MTRClusters-src.zapt */,
				3D84371A294984AF0070D20A /* MTRCommandPayloadsObjc.zapt */,
				3D843727294984AF0070D20A /* MTRCommandPayloadsObjc-src.zapt */,
				51B6C5C72AD85B47003F4D3A /* MTRCommandPayloads_Internal.zapt */,
				3D84371D294984AF0070D20A /* MTREventTLVValueDecoder-src.zapt */,
				3D84371F294984AF0070D20A /* MTRStructsObjc.zapt */,
				3D843722294984AF0070D20A /* MTRStructsObjc-src.zapt */,
				5178E6592AE097A20069DF72 /* MTRCommandPayloads_Internal.zapt */,
				5178E65A2AE097A20069DF72 /* MTRCommandTimedCheck-src.zapt */,
				51F522662AE7071E000C4050 /* MTRDeviceTypeMetadata-src.zapt */,
				5178E65B2AE097B30069DF72 /* availability.yaml */,
				3D843729294984AF0070D20A /* partials */,
			);
			path = templates;
			sourceTree = "<group>";
		};
		3D843729294984AF0070D20A /* partials */ = {
			isa = PBXGroup;
			children = (
				3D84372A294984AF0070D20A /* attribute_data_callback_name.zapt */,
				3D84372F294984AF0070D20A /* command_completion_type.zapt */,
				3D84372D294984AF0070D20A /* decode_value.zapt */,
				3D84372B294984AF0070D20A /* encode_value.zapt */,
				3D84372C294984AF0070D20A /* init_struct_member.zapt */,
			);
			path = partials;
			sourceTree = "<group>";
		};
		51189FC72A33ACE900184508 /* TestHelpers */ = {
			isa = PBXGroup;
			children = (
				5131BF652BE2E1B000D5D6BC /* MTRTestCase.h */,
				5131BF642BE2E1B000D5D6BC /* MTRTestCase.mm */,
				D437613F285BDC0D0051FEA2 /* MTRTestKeys.h */,
				51C8E3F72825CDB600D47D00 /* MTRTestKeys.m */,
				51F9F9D32BF7A9EE00FEA0E2 /* MTRTestCase+ServerAppRunner.h */,
				51F9F9D42BF7A9EE00FEA0E2 /* MTRTestCase+ServerAppRunner.m */,
				D4376140285BDC0D0051FEA2 /* MTRTestStorage.h */,
				51D10D2D2808E2CA00E8CA3D /* MTRTestStorage.m */,
				D437613E285BDC0D0051FEA2 /* MTRErrorTestUtils.h */,
				51E24E72274E0DAC007CCF6E /* MTRErrorTestUtils.mm */,
				1E748B3928941A45008A1BE8 /* MTRTestOTAProvider.h */,
				1E748B3828941A44008A1BE8 /* MTRTestOTAProvider.m */,
				51742B4829CB5F45009974FE /* MTRTestResetCommissioneeHelper.h */,
				51742B4929CB5FC0009974FE /* MTRTestResetCommissioneeHelper.m */,
				51C984612A61CE2A00B0AD9A /* MTRFabricInfoChecker.h */,
				518D3F822AA132DC008E0007 /* MTRTestPerControllerStorage.h */,
				518D3F812AA132DC008E0007 /* MTRTestPerControllerStorage.m */,
				51C984602A61CE2A00B0AD9A /* MTRFabricInfoChecker.m */,
				75B0D01C2B71B46F002074DD /* MTRDeviceTestDelegate.h */,
				75B0D01D2B71B47F002074DD /* MTRDeviceTestDelegate.m */,
				75139A6C2B7FE19100E3A919 /* MTRTestDeclarations.h */,
			);
			path = TestHelpers;
			sourceTree = "<group>";
		};
		5124311D2BA0C09A000BC136 /* configuration */ = {
			isa = PBXGroup;
			children = (
				512431182BA0C09A000BC136 /* Commands.h */,
				512431192BA0C09A000BC136 /* ResetMRPParametersCommand.h */,
				5124311A2BA0C09A000BC136 /* ResetMRPParametersCommand.mm */,
				5124311B2BA0C09A000BC136 /* SetMRPParametersCommand.h */,
				5124311C2BA0C09A000BC136 /* SetMRPParametersCommand.mm */,
			);
			path = configuration;
			sourceTree = "<group>";
		};
		51D0B1312B618C4F006E3511 /* ServerEndpoint */ = {
			isa = PBXGroup;
			children = (
				51D0B12C2B6177D9006E3511 /* MTRAccessGrant.h */,
				51D0B12B2B6177D9006E3511 /* MTRAccessGrant.mm */,
				516416002B6B483C00D5CE11 /* MTRIMDispatch.mm */,
				516415FB2B6ACA8300D5CE11 /* MTRServerAccessControl.h */,
				516415FA2B6ACA8300D5CE11 /* MTRServerAccessControl.mm */,
				51D0B1362B618CC6006E3511 /* MTRServerAttribute.h */,
				51D0B1372B618CC6006E3511 /* MTRServerAttribute.mm */,
				514C79FF2B64223400DD6D7B /* MTRServerAttribute_Internal.h */,
				51D0B13A2B61B2F2006E3511 /* MTRDeviceTypeRevision.h */,
				51D0B13B2B61B2F2006E3511 /* MTRDeviceTypeRevision.mm */,
				51D0B1262B617246006E3511 /* MTRServerEndpoint.h */,
				51D0B1252B617246006E3511 /* MTRServerEndpoint.mm */,
				514C7A002B64223400DD6D7B /* MTRServerEndpoint_Internal.h */,
				51D0B13E2B61B3A3006E3511 /* MTRServerCluster.h */,
				51D0B13F2B61B3A3006E3511 /* MTRServerCluster.mm */,
				514C7A032B6436D500DD6D7B /* MTRServerCluster_Internal.h */,
			);
			path = ServerEndpoint;
			sourceTree = "<group>";
		};
		7521D2932CBECE3F00218E16 /* codegen-data-model-provider */ = {
			isa = PBXGroup;
			children = (
				7592BD092CC6BCC300EB74A0 /* EmberAttributeDataBuffer.h */,
				7592BD0A2CC6BCC300EB74A0 /* EmberAttributeDataBuffer.cpp */,
				7592BCEB2CBEE98C00EB74A0 /* CodegenDataModelProvider.h */,
				7592BCEC2CBEE98C00EB74A0 /* CodegenDataModelProvider.cpp */,
				7592BCED2CBEE98C00EB74A0 /* CodegenDataModelProvider_Read.cpp */,
				7592BCEE2CBEE98C00EB74A0 /* CodegenDataModelProvider_Write.cpp */,
				7592BCEF2CBEE98C00EB74A0 /* EmberMetadata.h */,
				7592BCF02CBEE98C00EB74A0 /* EmberMetadata.cpp */,
				7592BCF12CBEE98C00EB74A0 /* Instance.h */,
				7592BCF22CBEE98C00EB74A0 /* Instance.cpp */,
			);
			path = "codegen-data-model-provider";
			sourceTree = "<group>";
		};
		7534D1822CF8CE2C00F64654 /* persistence */ = {
			isa = PBXGroup;
			children = (
				7534D17C2CF8CE2000F64654 /* DefaultAttributePersistenceProvider.h */,
				7534D17D2CF8CE2000F64654 /* DefaultAttributePersistenceProvider.cpp */,
				7534D1762CF8CDDF00F64654 /* AttributePersistenceProvider.h */,
				7534D1772CF8CDDF00F64654 /* AttributePersistenceProvider.cpp */,
			);
			path = persistence;
			sourceTree = "<group>";
		};
		75A202E72BA8DBB700A771DD /* reporting */ = {
			isa = PBXGroup;
			children = (
				75A202E42BA8DBAC00A771DD /* reporting.cpp */,
			);
			path = reporting;
			sourceTree = "<group>";
		};
		B20252832459E34F00F97062 = {
			isa = PBXGroup;
			children = (
				510A07482A685D3900A9241C /* Matter.apinotes */,
				BA107AEE2470CFBB004287EB /* chip_xcode_build_connector.sh */,
				B202528F2459E34F00F97062 /* CHIP */,
				B202529A2459E34F00F97062 /* CHIPTests */,
				037C3CA82991A44B00B7EEE2 /* darwin-framework-tool */,
				B202528E2459E34F00F97062 /* Products */,
				BA09EB3E2474762900605257 /* Frameworks */,
			);
			sourceTree = "<group>";
		};
		B202528E2459E34F00F97062 /* Products */ = {
			isa = PBXGroup;
			children = (
				B202528D2459E34F00F97062 /* Matter.framework */,
				B20252962459E34F00F97062 /* MatterTests.xctest */,
				037C3CA52991A44B00B7EEE2 /* darwin-framework-tool */,
			);
			name = Products;
			sourceTree = "<group>";
		};
		B202528F2459E34F00F97062 /* CHIP */ = {
			isa = PBXGroup;
			children = (
				CF3B63CB2CA31E71003C1C87 /* MTROTAImageTransferHandler.h */,
				CF3B63CD2CA31E71003C1C87 /* MTROTAImageTransferHandler.mm */,
				CF3B63CC2CA31E71003C1C87 /* MTROTAUnsolicitedBDXMessageHandler.h */,
				CF3B63CE2CA31E71003C1C87 /* MTROTAUnsolicitedBDXMessageHandler.mm */,
				D444F9A12C6E8058007761E5 /* XPC Protocol */,
				88E07D602B9A89A4005FD53E /* MTRMetricKeys.h */,
				88FA798B2B7B257100CD4B6F /* MTRMetricsCollector.h */,
				88FA798C2B7B257100CD4B6F /* MTRMetricsCollector.mm */,
				88E6C9442B6334ED001A1FE0 /* MTRMetrics_Internal.h */,
				88E6C9432B6334ED001A1FE0 /* MTRMetrics.h */,
				88E6C9452B6334ED001A1FE0 /* MTRMetrics.mm */,
				B4FCD5692B5EDBD300832859 /* MTRDiagnosticLogsType.h */,
				B4C8E6B32B3453AD00FCD54D /* MTRDiagnosticLogsDownloader.h */,
				B4C8E6B42B3453AD00FCD54D /* MTRDiagnosticLogsDownloader.mm */,
				1E4D655129C30A8700BC3478 /* MTRCommissionableBrowser.mm */,
				1E4D654C29C208DD00BC3478 /* MTRCommissionableBrowser.h */,
				1E4D654D29C208DD00BC3478 /* MTRCommissionableBrowserDelegate.h */,
				1E4D654B29C208DD00BC3478 /* MTRCommissionableBrowserResult.h */,
				1E857311265519DE0050A4D9 /* app */,
				3D843718294984AF0070D20A /* templates */,
				1EC4CE5825CC26AB00D7304F /* zap-generated */,
				B20252912459E34F00F97062 /* Info.plist */,
				B2E0D7A8245B0B5C003C5B48 /* Matter.h */,
				51D0B1312B618C4F006E3511 /* ServerEndpoint */,
				7596A84628762783004DAE0E /* MTRAsyncCallbackWorkQueue.h */,
				7596A84728762783004DAE0E /* MTRAsyncCallbackWorkQueue.mm */,
				3DA1A3522ABAB3B4004F0BB9 /* MTRAsyncWorkQueue.h */,
				3DA1A3532ABAB3B4004F0BB9 /* MTRAsyncWorkQueue.mm */,
				514A98AC2CD98C5E000EF4FD /* MTRAttributeValueWaiter.h */,
				514A98AD2CD98C5E000EF4FD /* MTRAttributeValueWaiter.mm */,
				514A98AE2CD98C5E000EF4FD /* MTRAttributeValueWaiter_Internal.h */,
				3CF134AA289D8DF70017A19E /* MTRDeviceAttestationInfo.h */,
				3CF134AC289D8E570017A19E /* MTRDeviceAttestationInfo.mm */,
				27A53C1527FBC6920053F131 /* MTRAttestationTrustStoreBridge.h */,
				27A53C1627FBC6920053F131 /* MTRAttestationTrustStoreBridge.mm */,
				513DDB852761F69300DAA01A /* MTRAttributeTLVValueDecoder_Internal.h */,
				75B765C02A1D71BC0014719B /* MTRAttributeSpecifiedCheck.h */,
				51EF279E2A2A3EB100E33F75 /* MTRBackwardsCompatShims.h */,
				510470FA2A2F7DF60053EA7E /* MTRBackwardsCompatShims.mm */,
				2C222ADE255C811800E446B9 /* MTRBaseDevice_Internal.h */,
				2C222ACE255C620600E446B9 /* MTRBaseDevice.h */,
				2C222ACF255C620600E446B9 /* MTRBaseDevice.mm */,
				511913FA28C100EF009235E9 /* MTRBaseSubscriptionCallback.h */,
				511913F928C100EF009235E9 /* MTRBaseSubscriptionCallback.mm */,
				3D84370F294977000070D20A /* MTRCallbackBridgeBase.h */,
				3D843754294AD25A0070D20A /* MTRCertificateInfo.h */,
				3D843755294AD25A0070D20A /* MTRCertificateInfo.mm */,
				517BF3EE282B62B800A8B7DB /* MTRCertificates.h */,
				517BF3EF282B62B800A8B7DB /* MTRCertificates.mm */,
				1ED276E326C5832500547A89 /* MTRCluster.h */,
				7596A84E2877E6A9004DAE0E /* MTRCluster_Internal.h */,
				1ED276E126C5812A00547A89 /* MTRCluster.mm */,
				93E610A92B626E290077F02A /* MTRClusterNames.h */,
				5ACDDD7927CD129700EFD68A /* MTRClusterStateCacheContainer.h */,
				5ACDDD7B27CD14AF00EFD68A /* MTRClusterStateCacheContainer_Internal.h */,
				5ACDDD7C27CD16D200EFD68A /* MTRClusterStateCacheContainer.mm */,
				5A60370727EA1FF60020DB79 /* MTRClusterStateCacheContainer+XPC.h */,
				5178E67F2AE098510069DF72 /* MTRCommandTimedCheck.h */,
				51FE723E2ACDEF3E00437032 /* MTRCommandPayloadExtensions_Internal.h */,
				5178E6802AE098520069DF72 /* MTRCommissionableBrowserResult_Internal.h */,
				99D466E02798936D0089A18F /* MTRCommissioningParameters.h */,
				99AECC7F2798A57E00B6355B /* MTRCommissioningParameters.mm */,
				3DFCB32B29678C9500332B35 /* MTRConversion.h */,
				51565CAD2A79D42100469F18 /* MTRConversion.mm */,
				3CF134A6289D8AD90017A19E /* MTRCSRInfo.h */,
				3CF134A8289D8D800017A19E /* MTRCSRInfo.mm */,
				3DECCB732934C21B00585AEC /* MTRDefines.h */,
				3DFCB32A2966827F00332B35 /* MTRDefines_Internal.h */,
				7596A84A287636C1004DAE0E /* MTRDevice_Internal.h */,
				7596A84228762729004DAE0E /* MTRDevice.h */,
				7596A84328762729004DAE0E /* MTRDevice.mm */,
				9B5CCB5A2C6EC890009DD99B /* MTRDevice_XPC.h */,
				D4288E862C8A273F002FEC53 /* MTRDevice_XPC_Internal.h */,
				9B5CCB5B2C6EC890009DD99B /* MTRDevice_XPC.mm */,
				9BDA2A072C5D9AFB00A32BDD /* MTRDevice_Concrete.h */,
				9BDA2A052C5D9AF800A32BDD /* MTRDevice_Concrete.mm */,
				88EBF8CB27FABDD500686BC1 /* MTRDeviceAttestationDelegate.h */,
				7534F12728BFF20300390851 /* MTRDeviceAttestationDelegate_Internal.h */,
				7534F12628BFF20300390851 /* MTRDeviceAttestationDelegate.mm */,
				88EBF8CD27FABDD500686BC1 /* MTRDeviceAttestationDelegateBridge.h */,
				88EBF8CC27FABDD500686BC1 /* MTRDeviceAttestationDelegateBridge.mm */,
				5109E9B82CC1F23E0006884B /* MTRDeviceClusterData.h */,
				5109E9B92CC1F23E0006884B /* MTRDeviceClusterData.mm */,
				2C5EEEF4268A85C400CAE3D3 /* MTRDeviceConnectionBridge.h */,
				2C5EEEF5268A85C400CAE3D3 /* MTRDeviceConnectionBridge.mm */,
				75B3269B2BCDB9D600E17C4E /* MTRDeviceConnectivityMonitor.h */,
				75B3269D2BCDB9EA00E17C4E /* MTRDeviceConnectivityMonitor.mm */,
				991DC0822475F45400C13860 /* MTRDeviceController.h */,
				5136660F28067D540025EDAE /* MTRDeviceController_Internal.h */,
				991DC0872475F47D00C13860 /* MTRDeviceController.mm */,
				9B0484F42C701154006C2D5F /* MTRDeviceController_Concrete.h */,
				9B231B032C62EF650030EB37 /* MTRDeviceController_Concrete.mm */,
				9BFE5D4E2C6D3075007D4319 /* MTRDeviceController_XPC.h */,
				9B5CCB582C6E6FD3009DD99B /* MTRDeviceController_XPC_Internal.h */,
				9BFE5D4F2C6D3075007D4319 /* MTRDeviceController_XPC.mm */,
				5A7947E227C0101200434CF2 /* MTRDeviceController+XPC.h */,
				5A7947E327C0129500434CF2 /* MTRDeviceController+XPC.mm */,
				2CB7163E252F731E0026E2BB /* MTRDeviceControllerDelegate.h */,
				51565CAF2A7AD77600469F18 /* MTRDeviceControllerDataStore.h */,
				51565CB02A7AD77600469F18 /* MTRDeviceControllerDataStore.mm */,
				2CB71638252E8A7B0026E2BB /* MTRDeviceControllerDelegateBridge.h */,
				2CB71639252E8A7B0026E2BB /* MTRDeviceControllerDelegateBridge.mm */,
				5136661228067D550025EDAE /* MTRDeviceControllerFactory.h */,
				5136661128067D540025EDAE /* MTRDeviceControllerFactory_Internal.h */,
				5136661028067D540025EDAE /* MTRDeviceControllerFactory.mm */,
				75139A6D2B7FE5D600E3A919 /* MTRDeviceControllerLocalTestStorage.h */,
				75139A6E2B7FE5E900E3A919 /* MTRDeviceControllerLocalTestStorage.mm */,
				5A6FEC8D27B5624E00F25F42 /* MTRDeviceControllerOverXPC.h */,
				5A830D6B27CFCF590053B85D /* MTRDeviceControllerOverXPC_Internal.h */,
				5A6FEC8F27B563D900F25F42 /* MTRDeviceControllerOverXPC.mm */,
				51E51FBC282AD37A00FC978D /* MTRDeviceControllerStartupParams.h */,
				51E51FBD282AD37A00FC978D /* MTRDeviceControllerStartupParams_Internal.h */,
				51E51FBE282AD37A00FC978D /* MTRDeviceControllerStartupParams.mm */,
				51565CB52A7B0D6600469F18 /* MTRDeviceControllerParameters.h */,
				9B5CCB5E2C6EE29E009DD99B /* MTRDeviceControllerXPCParameters.h */,
				9B5CCB5F2C6EE29E009DD99B /* MTRDeviceControllerXPCParameters.mm */,
				51565CB32A7AD78D00469F18 /* MTRDeviceControllerStorageDelegate.h */,
				5A6FEC9427B5976200F25F42 /* MTRDeviceControllerXPCConnection.h */,
				5A6FEC9527B5983000F25F42 /* MTRDeviceControllerXPCConnection.mm */,
				5109E9BE2CCAD64F0006884B /* MTRDeviceDataValidation.h */,
				5109E9BF2CCAD64F0006884B /* MTRDeviceDataValidation.mm */,
				5A6FEC8B27B5609C00F25F42 /* MTRDeviceOverXPC.h */,
				5A6FEC9727B5C6AF00F25F42 /* MTRDeviceOverXPC.mm */,
				754784632BFE65B70089C372 /* MTRDeviceStorageBehaviorConfiguration.h */,
				754784662BFE6B890089C372 /* MTRDeviceStorageBehaviorConfiguration_Internal.h */,
				754784642BFE65CB0089C372 /* MTRDeviceStorageBehaviorConfiguration.mm */,
				51F522692AE70761000C4050 /* MTRDeviceTypeMetadata.h */,
				5109E9B22CB8B5DF0006884B /* MTRDeviceType.h */,
				5109E9B32CB8B5DF0006884B /* MTRDeviceType.mm */,
				5129BCFC26A9EE3300122DDF /* MTRError.h */,
				B2E0D7AB245B0B5C003C5B48 /* MTRError_Internal.h */,
				B2E0D7AA245B0B5C003C5B48 /* MTRError.mm */,
				754F3DF327FBB94B00E60580 /* MTREventTLVValueDecoder_Internal.h */,
				515C1C6E284F9FFB00A48F0C /* MTRFramework.h */,
				515C1C6D284F9FFB00A48F0C /* MTRFramework.mm */,
				9B1728EF2CFE573600825030 /* MTRFrameworkDiagnostics.h */,
				9B1728F12CFE574000825030 /* MTRFrameworkDiagnostics.mm */,
				998F286C26D55E10001846C6 /* MTRKeypair.h */,
				3DECCB6F2934AC1C00585AEC /* MTRLogging.h */,
				991DC08A247704DC00C13860 /* MTRLogging_Internal.h */,
				3DECCB712934AFE200585AEC /* MTRLogging.mm */,
				B2E0D7A9245B0B5C003C5B48 /* MTRManualSetupPayloadParser.h */,
				B2E0D7AD245B0B5C003C5B48 /* MTRManualSetupPayloadParser.mm */,
				B289D41F2639C0D300D4E314 /* MTROnboardingPayloadParser.h */,
				B289D4202639C0D300D4E314 /* MTROnboardingPayloadParser.mm */,
				3CF134AE289D90FF0017A19E /* MTROperationalCertificateIssuer.h */,
				51029DF5293AA6100087AFB0 /* MTROperationalCertificateIssuer.mm */,
				2C1B02792641DB4E00780EF1 /* MTROperationalCredentialsDelegate.h */,
				2C1B02782641DB4E00780EF1 /* MTROperationalCredentialsDelegate.mm */,
				1EDCE543289049A100E41EC9 /* MTROTAHeader.h */,
				1EDCE544289049A100E41EC9 /* MTROTAHeader.mm */,
				AF1CB86D2874B03B00865A96 /* MTROTAProviderDelegate.h */,
				AF1CB86F2874B04C00865A96 /* MTROTAProviderDelegateBridge.h */,
				AF5F90FE2878D351005503FA /* MTROTAProviderDelegateBridge.mm */,
				998F286E26D55EC5001846C6 /* MTRP256KeypairBridge.h */,
				998F287026D56940001846C6 /* MTRP256KeypairBridge.mm */,
				2C8C8FBD253E0C2100797F05 /* MTRPersistentStorageDelegateBridge.h */,
				2C8C8FBF253E0C2100797F05 /* MTRPersistentStorageDelegateBridge.mm */,
				514654482A72F9DF00904E61 /* MTRDemuxingStorage.mm */,
				5146544A2A72F9F500904E61 /* MTRDemuxingStorage.h */,
				51E95DF92A78443C00A434F0 /* MTRSessionResumptionStorageBridge.h */,
				51E95DFA2A78443C00A434F0 /* MTRSessionResumptionStorageBridge.mm */,
				B2E0D7AC245B0B5C003C5B48 /* MTRQRCodeSetupPayloadParser.h */,
				B2E0D7AE245B0B5C003C5B48 /* MTRQRCodeSetupPayloadParser.mm */,
				B2E0D7AF245B0B5C003C5B48 /* MTRSetupPayload.h */,
				9956064326420367000C28DE /* MTRSetupPayload_Internal.h */,
				B2E0D7B0245B0B5C003C5B48 /* MTRSetupPayload.mm */,
				2C8C8FBE253E0C2100797F05 /* MTRStorage.h */,
				997DED172695344800975E97 /* MTRThreadOperationalDataset.h */,
				997DED152695343400975E97 /* MTRThreadOperationalDataset.mm */,
				51C659D72BA3787500C54922 /* MTRTimeUtils.h */,
				51C659D82BA3787500C54922 /* MTRTimeUtils.mm */,
				3D4733B22BE2D1CF003DC19B /* MTRUtilities.h */,
				3D4733B42BE2D3D1003DC19B /* MTRUtilities.mm */,
				3D843710294977000070D20A /* NSDataSpanConversion.h */,
				3D84370E294977000070D20A /* NSStringSpanConversion.h */,
				5117DD3729A931AE00FFA1AA /* MTROperationalBrowser.h */,
				5117DD3629A931AD00FFA1AA /* MTROperationalBrowser.mm */,
				5173A47229C0E2ED00F67F48 /* MTRFabricInfo_Internal.h */,
				5173A47429C0E2ED00F67F48 /* MTRFabricInfo.h */,
				5173A47329C0E2ED00F67F48 /* MTRFabricInfo.mm */,
				515BE4EC2B72C0C5000BC1FD /* MTRUnfairLock.h */,
				3D69867E29382E58007314E7 /* Resources */,
			);
			path = CHIP;
			sourceTree = "<group>";
		};
		B202529A2459E34F00F97062 /* CHIPTests */ = {
			isa = PBXGroup;
			children = (
				B202529D2459E34F00F97062 /* Info.plist */,
				5143851C2A65885400EDC8E6 /* MatterTests-Bridging-Header.h */,
				7596A8502878709F004DAE0E /* MTRAsyncCallbackQueueTests.m */,
				3DA1A3572ABABF69004F0BB9 /* MTRAsyncWorkQueueTests.m */,
				3D3928D62BBCEA3D00CDEBB2 /* MTRAvailabilityTests.m */,
				51669AEF2913204400F4AA36 /* MTRBackwardsCompatTests.m */,
				3DFCB3282966684500332B35 /* MTRCertificateInfoTests.m */,
				517BF3F2282B62CB00A8B7DB /* MTRCertificateTests.m */,
				51339B1E2A0DA64D00C798C1 /* MTRCertificateValidityTests.m */,
				5165A4B22C5AB978002B9799 /* MTRClusterNamesTests.m */,
				1EE0805C2A448756008A03C2 /* MTRCommissionableBrowserTests.m */,
				518D3F842AA14006008E0007 /* MTRControllerAdvertisingTests.m */,
				99C65E0F267282F1003402F6 /* MTRControllerTests.m */,
				51A2F1312A00402A00F03298 /* MTRDataValueParserTests.m */,
				5AE6D4E327A99041001F2493 /* MTRDeviceTests.m */,
				75B326A12BCF12E900E17C4E /* MTRDeviceConnectivityMonitorTests.m */,
				5109E9B62CB8B83D0006884B /* MTRDeviceTypeTests.m */,
				51D9CB0A2BA37DCE0049D6DB /* MTRDSTOffsetTests.m */,
				3D0C484A29DA4FA0006D811F /* MTRErrorTests.m */,
				5173A47829C0E82300F67F48 /* MTRFabricInfoTests.m */,
				8874C1312B69C7060084BEFD /* MTRMetricsTests.m */,
				510CECA6297F72470064E0B3 /* MTROperationalCertificateIssuerTests.m */,
				5142E39729D377F000A206F0 /* MTROTAProviderTests.m */,
				51742B4D29CB6B88009974FE /* MTRPairingTests.m */,
				51E95DF72A78110900A434F0 /* MTRPerControllerStorageTests.m */,
				51D0B1292B61766F006E3511 /* MTRServerEndpointTests.m */,
				3D4733AE2BDF1B80003DC19B /* MTRSetupPayloadTests.m */,
				519498312A25581C00B3BABE /* MTRSetupPayloadInitializationTests.m */,
				51E0FC0F2ACBBF230001E197 /* MTRSwiftDeviceTests.swift */,
				5143851D2A65885500EDC8E6 /* MTRSwiftPairingTests.swift */,
				997DED1926955D0200975E97 /* MTRThreadOperationalDatasetTests.mm */,
				5A7947DD27BEC3F500434CF2 /* MTRXPCListenerSampleTests.m */,
				5A6FEC9C27B5E48800F25F42 /* MTRXPCProtocolTests.m */,
				51189FC72A33ACE900184508 /* TestHelpers */,
			);
			path = CHIPTests;
			sourceTree = "<group>";
		};
		B43B39E92CB859A5006AA284 /* memory */ = {
			isa = PBXGroup;
			children = (
				B43B39E42CB859A5006AA284 /* Commands.h */,
				B43B39E52CB859A5006AA284 /* DumpMemoryGraphCommand.h */,
				B43B39E62CB859A5006AA284 /* DumpMemoryGraphCommand.mm */,
				B43B39E72CB859A5006AA284 /* LeaksTool.h */,
				B43B39E82CB859A5006AA284 /* LeaksTool.mm */,
			);
			path = memory;
			sourceTree = "<group>";
		};
		B45373AD2A9FE9BF00807602 /* libwebsockets */ = {
			isa = PBXGroup;
			children = (
				B45373B42A9FEA9000807602 /* adopt.c */,
				B45373CA2A9FEB0C00807602 /* alloc.c */,
				B45373DB2A9FEB5300807602 /* base64-decode.c */,
				B45373CB2A9FEB0C00807602 /* buflist.c */,
				B45373B62A9FEA9000807602 /* close.c */,
				B45373CD2A9FEB0C00807602 /* context.c */,
				B45373E22A9FEBA400807602 /* date.c */,
				B45373B92A9FEA9000807602 /* dummy-callback.c */,
				B45373E32A9FEBA400807602 /* header.c */,
				B45373CC2A9FEB0C00807602 /* libwebsockets.c */,
				B45373CE2A9FEB0C00807602 /* logs.c */,
				B45373D02A9FEB0C00807602 /* lws_dll2.c */,
				B45373B32A9FEA9000807602 /* network.c */,
				B45373E02A9FEB7F00807602 /* ops-h1.c */,
				B45373EA2A9FEBDB00807602 /* ops-listen.c */,
				B45373EC2A9FEBEC00807602 /* ops-pipe.c */,
				B45373EE2A9FEBFE00807602 /* ops-raw-skt.c */,
				B45373F02A9FEC1A00807602 /* ops-ws.c */,
				B45373B52A9FEA9000807602 /* output.c */,
				B45373E42A9FEBA400807602 /* parsers.c */,
				B45373D82A9FEB3800807602 /* poll.c */,
				B45373BC2A9FEA9100807602 /* pollfd.c */,
				B45373F12A9FEC1A00807602 /* server-ws.c */,
				B45373E82A9FEBC100807602 /* server.c */,
				B45373B22A9FEA9000807602 /* service.c */,
				B45373DA2A9FEB5300807602 /* sha-1.c */,
				B45373BB2A9FEA9100807602 /* sorted-usec-list.c */,
				B45373DE2A9FEB6F00807602 /* system.c */,
				B45373F52A9FEC4F00807602 /* unix-caps.c */,
				B45373F72A9FEC4F00807602 /* unix-fds.c */,
				B45373F92A9FEC4F00807602 /* unix-init.c */,
				B45373F82A9FEC4F00807602 /* unix-misc.c */,
				B45373F62A9FEC4F00807602 /* unix-pipe.c */,
				B45373F42A9FEC4F00807602 /* unix-service.c */,
				B45373FA2A9FEC4F00807602 /* unix-sockets.c */,
				B45373B72A9FEA9000807602 /* vhost.c */,
				B45373BA2A9FEA9000807602 /* wsi-timeout.c */,
				B45373B82A9FEA9000807602 /* wsi.c */,
			);
			name = libwebsockets;
			path = ../../third_party/libwebsockets;
			sourceTree = "<group>";
		};
		B4551B352A9FE53800331CD1 /* websocket-server */ = {
			isa = PBXGroup;
			children = (
				B45373A92A9FE73400807602 /* WebSocketServer.cpp */,
			);
			name = "websocket-server";
			path = "../common/websocket-server";
			sourceTree = "<group>";
		};
		B4E262182AA0CFFE00DBA5BC /* delay */ = {
			isa = PBXGroup;
			children = (
				B4E2621C2AA0D02A00DBA5BC /* WaitForCommissioneeCommand.mm */,
				B4E262192AA0D01D00DBA5BC /* SleepCommand.mm */,
			);
			path = delay;
			sourceTree = "<group>";
		};
		B4F773C92CB54B61008C6B23 /* debug */ = {
			isa = PBXGroup;
			children = (
				B4F773C72CB54B61008C6B23 /* LeakChecker.h */,
				B4F773C82CB54B61008C6B23 /* LeakChecker.mm */,
			);
			path = debug;
			sourceTree = "<group>";
		};
		B4FCD56C2B603A6300832859 /* bdx */ = {
			isa = PBXGroup;
			children = (
				B4FCD56D2B603A6300832859 /* Commands.h */,
				B4FCD56E2B603A6300832859 /* DownloadLogCommand.h */,
				B4FCD56F2B603A6300832859 /* DownloadLogCommand.mm */,
			);
			path = bdx;
			sourceTree = "<group>";
		};
		BA09EB3E2474762900605257 /* Frameworks */ = {
			isa = PBXGroup;
			children = (
				039145EF29931B2D00257B3E /* CoreBluetooth.framework */,
				039145ED29931B2600257B3E /* Network.framework */,
				039145EA29931A4900257B3E /* Security.framework */,
				039145E42993124800257B3E /* SystemConfiguration.framework */,
				039145E2299311FF00257B3E /* IOKit.framework */,
				037C3CCF2991A8B400B7EEE2 /* libCHIP.a */,
				3DECCB6D29347D2C00585AEC /* Security.framework */,
				BA09EB3F2474762900605257 /* libCHIP.a */,
				037C3CA62991A44B00B7EEE2 /* Foundation.framework */,
			);
			name = Frameworks;
			sourceTree = "<group>";
		};
		D444F9A12C6E8058007761E5 /* XPC Protocol */ = {
			isa = PBXGroup;
			children = (
				D444F9A82C6E99CA007761E5 /* MTRXPCClientProtocol.h */,
				D444F9A62C6E8F9D007761E5 /* MTRXPCServerProtocol.h */,
			);
			path = "XPC Protocol";
			sourceTree = "<group>";
		};
/* End PBXGroup section */

/* Begin PBXHeadersBuildPhase section */
		037C3CCD2991A76300B7EEE2 /* Headers */ = {
			isa = PBXHeadersBuildPhase;
			buildActionMask = 2147483647;
			files = (
				039546A02991DFC5006D42A8 /* json_tool.h in Headers */,
				037C3DB12991BD5000B7EEE2 /* OpenCommissioningWindowCommand.h in Headers */,
				039145E92993179300257B3E /* GetCommissionerNodeIdCommand.h in Headers */,
				037C3DCE2991BD5100B7EEE2 /* CHIPCommandBridge.h in Headers */,
				512431272BA0C8BF000BC136 /* SetMRPParametersCommand.h in Headers */,
				037C3DD22991BD5200B7EEE2 /* InteractiveCommands.h in Headers */,
				7592BD0D2CC6BCC300EB74A0 /* EmberAttributeDataBuffer.h in Headers */,
				037C3DAF2991BD4F00B7EEE2 /* DeviceControllerDelegateBridge.h in Headers */,
				B4FCD5712B603A6300832859 /* DownloadLogCommand.h in Headers */,
				037C3DC32991BD5100B7EEE2 /* Commands.h in Headers */,
				B4F773CA2CB54B61008C6B23 /* LeakChecker.h in Headers */,
				B43B39F82CB99090006AA284 /* CertificateIssuer.h in Headers */,
				B43B39F92CB99090006AA284 /* PreferencesStorage.h in Headers */,
				B409D0AE2CCFB89600A7ED5A /* DeviceDelegate.h in Headers */,
				B43B39FA2CB99090006AA284 /* ControllerStorage.h in Headers */,
				037C3DB82991BD5000B7EEE2 /* ClusterCommandBridge.h in Headers */,
				037C3DB52991BD5000B7EEE2 /* WriteAttributeCommandBridge.h in Headers */,
				03FB93DE2A46200A0048CB35 /* DiscoverCommissionablesCommand.h in Headers */,
				037C3DCD2991BD5100B7EEE2 /* MTRLogging.h in Headers */,
				037C3DC92991BD5100B7EEE2 /* MTRDevice_Externs.h in Headers */,
				037C3DC22991BD5100B7EEE2 /* SetupPayloadParseCommand.h in Headers */,
				037C3DD12991BD5200B7EEE2 /* Commands.h in Headers */,
				037C3DB92991BD5000B7EEE2 /* ReportCommandBridge.h in Headers */,
				037C3DBE2991BD5000B7EEE2 /* OTASoftwareUpdateInteractive.h in Headers */,
				B43B39EC2CB859A5006AA284 /* DumpMemoryGraphCommand.h in Headers */,
				B43B39ED2CB859A5006AA284 /* Commands.h in Headers */,
				B43B39EE2CB859A5006AA284 /* LeaksTool.h in Headers */,
				7534D17E2CF8CE2000F64654 /* DefaultAttributePersistenceProvider.h in Headers */,
				037C3DBD2991BD5000B7EEE2 /* OTAProviderDelegate.h in Headers */,
				B4FCD5702B603A6300832859 /* Commands.h in Headers */,
				037C3DB02991BD4F00B7EEE2 /* Commands.h in Headers */,
				037C3DC02991BD5100B7EEE2 /* Commands.h in Headers */,
				B4E262172AA0CF2000DBA5BC /* RemoteDataModelLogger.h in Headers */,
				037C3DCB2991BD5100B7EEE2 /* CHIPCommandStorageDelegate.h in Headers */,
				037C3DD32991BD5200B7EEE2 /* logging.h in Headers */,
				037C3DB72991BD5000B7EEE2 /* ModelCommandBridge.h in Headers */,
				037C3DC52991BD5100B7EEE2 /* StorageManagementCommand.h in Headers */,
				037C3DCC2991BD5100B7EEE2 /* MTRError_Utils.h in Headers */,
				7592BD002CBEE98C00EB74A0 /* Instance.h in Headers */,
				7592BD012CBEE98C00EB74A0 /* EmberMetadata.h in Headers */,
				7534D17B2CF8CDDF00F64654 /* AttributePersistenceProvider.h in Headers */,
				7592BD022CBEE98C00EB74A0 /* CodegenDataModelProvider.h in Headers */,
				037C3DAD2991BD4F00B7EEE2 /* PairingCommandBridge.h in Headers */,
				037C3DBB2991BD5000B7EEE2 /* Commands.h in Headers */,
				512431262BA0C8BA000BC136 /* ResetMRPParametersCommand.h in Headers */,
				B4D67A412D00DD3D00C49965 /* DFTKeypair.h in Headers */,
				03FB93DF2A46200A0048CB35 /* Commands.h in Headers */,
				512431252BA0C8B7000BC136 /* Commands.h in Headers */,
				037C3DB22991BD5000B7EEE2 /* PreWarmCommissioningCommand.h in Headers */,
			);
			runOnlyForDeploymentPostprocessing = 0;
		};
		B20252882459E34F00F97062 /* Headers */ = {
			isa = PBXHeadersBuildPhase;
			buildActionMask = 2147483647;
			files = (
				51D0B1282B617246006E3511 /* MTRServerEndpoint.h in Headers */,
				51565CB62A7B0D6600469F18 /* MTRDeviceControllerParameters.h in Headers */,
				51565CB42A7AD78D00469F18 /* MTRDeviceControllerStorageDelegate.h in Headers */,
				510A07492A685D3900A9241C /* Matter.apinotes in Headers */,
				51EF279F2A2A3EB100E33F75 /* MTRBackwardsCompatShims.h in Headers */,
				5173A47729C0E2ED00F67F48 /* MTRFabricInfo.h in Headers */,
				517BF3F0282B62B800A8B7DB /* MTRCertificates.h in Headers */,
				51E51FBF282AD37A00FC978D /* MTRDeviceControllerStartupParams.h in Headers */,
				D4288E872C8A273F002FEC53 /* MTRDevice_XPC_Internal.h in Headers */,
				5136661628067D550025EDAE /* MTRDeviceControllerFactory.h in Headers */,
				9B5CCB592C6E6FD3009DD99B /* MTRDeviceController_XPC_Internal.h in Headers */,
				5178E6812AE098520069DF72 /* MTRCommandTimedCheck.h in Headers */,
				7596A84B287636C1004DAE0E /* MTRDevice_Internal.h in Headers */,
				514C7A042B6436D500DD6D7B /* MTRServerCluster_Internal.h in Headers */,
				88E6C9472B6334ED001A1FE0 /* MTRMetrics_Internal.h in Headers */,
				5A6FEC9927B5C88900F25F42 /* MTRDeviceOverXPC.h in Headers */,
				B4FCD5732B611EB300832859 /* MTRDiagnosticLogsDownloader.h in Headers */,
				51B22C222740CB1D008D5055 /* MTRCommandPayloadsObjc.h in Headers */,
				51B22C1E2740CB0A008D5055 /* MTRStructsObjc.h in Headers */,
				2CB7163B252E8A7B0026E2BB /* MTRDeviceControllerDelegateBridge.h in Headers */,
				75B765C12A1D71BC0014719B /* MTRAttributeSpecifiedCheck.h in Headers */,
				9B0484F52C701154006C2D5F /* MTRDeviceController_Concrete.h in Headers */,
				5ACDDD7A27CD129700EFD68A /* MTRClusterStateCacheContainer.h in Headers */,
				5A6FEC9227B5669C00F25F42 /* MTRDeviceControllerOverXPC.h in Headers */,
				D444F9AA2C6E9A08007761E5 /* MTRXPCClientProtocol.h in Headers */,
				5117DD3929A931AE00FFA1AA /* MTROperationalBrowser.h in Headers */,
				2C1B027B2641DB4E00780EF1 /* MTROperationalCredentialsDelegate.h in Headers */,
				5173A47529C0E2ED00F67F48 /* MTRFabricInfo_Internal.h in Headers */,
				9BDA2A082C5D9AFB00A32BDD /* MTRDevice_Concrete.h in Headers */,
				3D843717294979230070D20A /* MTRClusters_Internal.h in Headers */,
				7596A85728788557004DAE0E /* MTRClusters.h in Headers */,
				99D466E12798936D0089A18F /* MTRCommissioningParameters.h in Headers */,
				75B3269C2BCDB9D600E17C4E /* MTRDeviceConnectivityMonitor.h in Headers */,
				754784672BFE93B00089C372 /* MTRDeviceStorageBehaviorConfiguration.h in Headers */,
				5136661528067D550025EDAE /* MTRDeviceControllerFactory_Internal.h in Headers */,
				515C1C70284F9FFB00A48F0C /* MTRFramework.h in Headers */,
				7534F12928BFF20300390851 /* MTRDeviceAttestationDelegate_Internal.h in Headers */,
				D4772A46285AE98400383630 /* MTRClusterConstants.h in Headers */,
				3DA1A3552ABAB3B4004F0BB9 /* MTRAsyncWorkQueue.h in Headers */,
				7534D1792CF8CDDF00F64654 /* AttributePersistenceProvider.h in Headers */,
				B289D4212639C0D300D4E314 /* MTROnboardingPayloadParser.h in Headers */,
				513DDB862761F69300DAA01A /* MTRAttributeTLVValueDecoder_Internal.h in Headers */,
				7534D1812CF8CE2000F64654 /* DefaultAttributePersistenceProvider.h in Headers */,
				2CB7163F252F731E0026E2BB /* MTRDeviceControllerDelegate.h in Headers */,
				88EBF8CE27FABDD500686BC1 /* MTRDeviceAttestationDelegate.h in Headers */,
				2C222AD0255C620600E446B9 /* MTRBaseDevice.h in Headers */,
				7596A84F2877E6A9004DAE0E /* MTRCluster_Internal.h in Headers */,
				9B5CCB612C6EE29E009DD99B /* MTRDeviceControllerXPCParameters.h in Headers */,
				5109E9BA2CC1F23E0006884B /* MTRDeviceClusterData.h in Headers */,
				991DC0842475F45400C13860 /* MTRDeviceController.h in Headers */,
				88FA798D2B7B257100CD4B6F /* MTRMetricsCollector.h in Headers */,
				9BFE5D502C6D3075007D4319 /* MTRDeviceController_XPC.h in Headers */,
				88E6C9462B6334ED001A1FE0 /* MTRMetrics.h in Headers */,
				AF1CB86E2874B03B00865A96 /* MTROTAProviderDelegate.h in Headers */,
				51D0B1402B61B3A4006E3511 /* MTRServerCluster.h in Headers */,
				754F3DF427FBB94B00E60580 /* MTREventTLVValueDecoder_Internal.h in Headers */,
				3CF134AF289D90FF0017A19E /* MTROperationalCertificateIssuer.h in Headers */,
				5178E6822AE098520069DF72 /* MTRCommissionableBrowserResult_Internal.h in Headers */,
				516415FD2B6ACA8300D5CE11 /* MTRServerAccessControl.h in Headers */,
				3CF134AB289D8DF70017A19E /* MTRDeviceAttestationInfo.h in Headers */,
				9B1728F02CFE573C00825030 /* MTRFrameworkDiagnostics.h in Headers */,
				B2E0D7B2245B0B5C003C5B48 /* MTRManualSetupPayloadParser.h in Headers */,
				5109E9C02CCAD64F0006884B /* MTRDeviceDataValidation.h in Headers */,
				3CF134A7289D8ADA0017A19E /* MTRCSRInfo.h in Headers */,
				CF3B63D02CA31E71003C1C87 /* MTROTAUnsolicitedBDXMessageHandler.h in Headers */,
				88E07D612B9A89A4005FD53E /* MTRMetricKeys.h in Headers */,
				3D4733B32BE2D1DA003DC19B /* MTRUtilities.h in Headers */,
				B2E0D7B1245B0B5C003C5B48 /* Matter.h in Headers */,
				7596A84428762729004DAE0E /* MTRDevice.h in Headers */,
				B2E0D7B8245B0B5C003C5B48 /* MTRSetupPayload.h in Headers */,
				514A98AF2CD98C5E000EF4FD /* MTRAttributeValueWaiter.h in Headers */,
				514A98B02CD98C5E000EF4FD /* MTRAttributeValueWaiter_Internal.h in Headers */,
				1E4D654F29C208DD00BC3478 /* MTRCommissionableBrowser.h in Headers */,
				3D843756294AD25A0070D20A /* MTRCertificateInfo.h in Headers */,
				7596A83E28751220004DAE0E /* MTRBaseClusters_Internal.h in Headers */,
				997DED182695344800975E97 /* MTRThreadOperationalDataset.h in Headers */,
				9956064426420367000C28DE /* MTRSetupPayload_Internal.h in Headers */,
				27A53C1727FBC6920053F131 /* MTRAttestationTrustStoreBridge.h in Headers */,
				5A830D6C27CFCF590053B85D /* MTRDeviceControllerOverXPC_Internal.h in Headers */,
				51D0B13C2B61B2F2006E3511 /* MTRDeviceTypeRevision.h in Headers */,
				88EBF8D027FABDD500686BC1 /* MTRDeviceAttestationDelegateBridge.h in Headers */,
				514C7A012B64223400DD6D7B /* MTRServerAttribute_Internal.h in Headers */,
				3DFCB32C29678C9500332B35 /* MTRConversion.h in Headers */,
				5A60370827EA1FF60020DB79 /* MTRClusterStateCacheContainer+XPC.h in Headers */,
				5ACDDD7E27CD3F3A00EFD68A /* MTRClusterStateCacheContainer_Internal.h in Headers */,
				5136661328067D550025EDAE /* MTRDeviceController_Internal.h in Headers */,
				998F286D26D55E10001846C6 /* MTRKeypair.h in Headers */,
				1ED276E426C5832500547A89 /* MTRCluster.h in Headers */,
				3D843711294977000070D20A /* NSStringSpanConversion.h in Headers */,
				B4FCD56A2B5EDBD300832859 /* MTRDiagnosticLogsType.h in Headers */,
				5A6FEC9A27B5C89300F25F42 /* MTRDeviceControllerXPCConnection.h in Headers */,
				5129BCFD26A9EE3300122DDF /* MTRError.h in Headers */,
				93E610AA2B626E290077F02A /* MTRClusterNames.h in Headers */,
				2C8C8FC1253E0C2100797F05 /* MTRStorage.h in Headers */,
				AF1CB8702874B04C00865A96 /* MTROTAProviderDelegateBridge.h in Headers */,
				B2E0D7B5245B0B5C003C5B48 /* MTRQRCodeSetupPayloadParser.h in Headers */,
				51D0B1382B618CC6006E3511 /* MTRServerAttribute.h in Headers */,
				1EC4CE6425CC276600D7304F /* MTRBaseClusters.h in Headers */,
				3D843712294977000070D20A /* MTRCallbackBridgeBase.h in Headers */,
				3DECCB742934C21B00585AEC /* MTRDefines.h in Headers */,
				51C659D92BA3787500C54922 /* MTRTimeUtils.h in Headers */,
				75139A702B7FE68C00E3A919 /* MTRDeviceControllerLocalTestStorage.h in Headers */,
				2C5EEEF6268A85C400CAE3D3 /* MTRDeviceConnectionBridge.h in Headers */,
				2C8C8FC0253E0C2100797F05 /* MTRPersistentStorageDelegateBridge.h in Headers */,
				51FE72352ACDB40000437032 /* MTRCommandPayloads_Internal.h in Headers */,
				51E51FC0282AD37A00FC978D /* MTRDeviceControllerStartupParams_Internal.h in Headers */,
				3DECCB702934AECD00585AEC /* MTRLogging.h in Headers */,
				1E4D654E29C208DD00BC3478 /* MTRCommissionableBrowserResult.h in Headers */,
				7592BD0C2CC6BCC300EB74A0 /* EmberAttributeDataBuffer.h in Headers */,
				9B231B042C62EF650030EB37 /* (null) in Headers */,
				515BE4ED2B72C0C5000BC1FD /* MTRUnfairLock.h in Headers */,
				998F286F26D55EC5001846C6 /* MTRP256KeypairBridge.h in Headers */,
				CF3B63CF2CA31E71003C1C87 /* MTROTAImageTransferHandler.h in Headers */,
				2C222ADF255C811800E446B9 /* MTRBaseDevice_Internal.h in Headers */,
				514C7A022B64223400DD6D7B /* MTRServerEndpoint_Internal.h in Headers */,
				511913FC28C100EF009235E9 /* MTRBaseSubscriptionCallback.h in Headers */,
				51565CB12A7AD77600469F18 /* MTRDeviceControllerDataStore.h in Headers */,
				3D843713294977000070D20A /* NSDataSpanConversion.h in Headers */,
				9B5CCB5D2C6EC890009DD99B /* MTRDevice_XPC.h in Headers */,
				991DC08B247704DC00C13860 /* MTRLogging_Internal.h in Headers */,
				51FE723F2ACDEF3E00437032 /* MTRCommandPayloadExtensions_Internal.h in Headers */,
				51D0B12E2B6177FD006E3511 /* MTRAccessGrant.h in Headers */,
				5109E9B52CB8B5DF0006884B /* MTRDeviceType.h in Headers */,
				1E4D655029C208DD00BC3478 /* MTRCommissionableBrowserDelegate.h in Headers */,
				7592BCF32CBEE98C00EB74A0 /* Instance.h in Headers */,
				7592BCF42CBEE98C00EB74A0 /* EmberMetadata.h in Headers */,
				7592BCF52CBEE98C00EB74A0 /* CodegenDataModelProvider.h in Headers */,
				7596A84828762783004DAE0E /* MTRAsyncCallbackWorkQueue.h in Headers */,
				5A7947E527C0129F00434CF2 /* MTRDeviceController+XPC.h in Headers */,
				51E95DFB2A78443C00A434F0 /* MTRSessionResumptionStorageBridge.h in Headers */,
				B2E0D7B4245B0B5C003C5B48 /* MTRError_Internal.h in Headers */,
				D444F9A72C6E8F9D007761E5 /* MTRXPCServerProtocol.h in Headers */,
				51F5226A2AE70761000C4050 /* MTRDeviceTypeMetadata.h in Headers */,
				5146544B2A72F9F500904E61 /* MTRDemuxingStorage.h in Headers */,
				1EDCE545289049A100E41EC9 /* MTROTAHeader.h in Headers */,
			);
			runOnlyForDeploymentPostprocessing = 0;
		};
/* End PBXHeadersBuildPhase section */

/* Begin PBXNativeTarget section */
		037C3CA42991A44B00B7EEE2 /* darwin-framework-tool */ = {
			isa = PBXNativeTarget;
			buildConfigurationList = 037C3CAF2991A44B00B7EEE2 /* Build configuration list for PBXNativeTarget "darwin-framework-tool" */;
			buildPhases = (
				037C3CCD2991A76300B7EEE2 /* Headers */,
				037C3CA12991A44B00B7EEE2 /* Sources */,
				037C3CA22991A44B00B7EEE2 /* Frameworks */,
			);
			buildRules = (
			);
			dependencies = (
				037C3D772991B32700B7EEE2 /* PBXTargetDependency */,
			);
			name = "darwin-framework-tool";
			productName = "darwin-framework-tool";
			productReference = 037C3CA52991A44B00B7EEE2 /* darwin-framework-tool */;
			productType = "com.apple.product-type.tool";
		};
		B202528C2459E34F00F97062 /* Matter */ = {
			isa = PBXNativeTarget;
			buildConfigurationList = B20252A12459E34F00F97062 /* Build configuration list for PBXNativeTarget "Matter" */;
			buildPhases = (
				9B7838562CFE3AE600FB04C4 /* Acquire git revision info */,
				0C40A67D246C9AC700885C81 /* Run GN Build (chip_xcode_build_connector) */,
				B20252882459E34F00F97062 /* Headers */,
				B20252892459E34F00F97062 /* Sources */,
				B202528A2459E34F00F97062 /* Frameworks */,
				B202528B2459E34F00F97062 /* Resources */,
				3D69868429383083007314E7 /* Copy Logging Preferences */,
			);
			buildRules = (
			);
			dependencies = (
			);
			name = Matter;
			productName = CHP;
			productReference = B202528D2459E34F00F97062 /* Matter.framework */;
			productType = "com.apple.product-type.framework";
		};
		B20252952459E34F00F97062 /* MatterTests */ = {
			isa = PBXNativeTarget;
			buildConfigurationList = B20252A42459E34F00F97062 /* Build configuration list for PBXNativeTarget "MatterTests" */;
			buildPhases = (
				B20252922459E34F00F97062 /* Sources */,
				B20252932459E34F00F97062 /* Frameworks */,
				B20252942459E34F00F97062 /* Resources */,
			);
			buildRules = (
			);
			dependencies = (
				B20252992459E34F00F97062 /* PBXTargetDependency */,
			);
			name = MatterTests;
			productName = CHPTests;
			productReference = B20252962459E34F00F97062 /* MatterTests.xctest */;
			productType = "com.apple.product-type.bundle.unit-test";
		};
/* End PBXNativeTarget section */

/* Begin PBXProject section */
		B20252842459E34F00F97062 /* Project object */ = {
			isa = PBXProject;
			attributes = {
				BuildIndependentTargetsInParallel = YES;
				LastUpgradeCheck = 1500;
				ORGANIZATIONNAME = CHIP;
				TargetAttributes = {
					037C3CA42991A44B00B7EEE2 = {
						CreatedOnToolsVersion = 14.1;
					};
					B202528C2459E34F00F97062 = {
						CreatedOnToolsVersion = 11.4.1;
					};
					B20252952459E34F00F97062 = {
						CreatedOnToolsVersion = 11.4.1;
						LastSwiftMigration = 1430;
					};
				};
			};
			buildConfigurationList = B20252872459E34F00F97062 /* Build configuration list for PBXProject "Matter" */;
			compatibilityVersion = "Xcode 9.3";
			developmentRegion = en;
			hasScannedForEncodings = 0;
			knownRegions = (
				en,
				Base,
			);
			mainGroup = B20252832459E34F00F97062;
			productRefGroup = B202528E2459E34F00F97062 /* Products */;
			projectDirPath = "";
			projectRoot = "";
			targets = (
				B202528C2459E34F00F97062 /* Matter */,
				B20252952459E34F00F97062 /* MatterTests */,
				037C3CA42991A44B00B7EEE2 /* darwin-framework-tool */,
			);
		};
/* End PBXProject section */

/* Begin PBXResourcesBuildPhase section */
		B202528B2459E34F00F97062 /* Resources */ = {
			isa = PBXResourcesBuildPhase;
			buildActionMask = 2147483647;
			files = (
			);
			runOnlyForDeploymentPostprocessing = 0;
		};
		B20252942459E34F00F97062 /* Resources */ = {
			isa = PBXResourcesBuildPhase;
			buildActionMask = 2147483647;
			files = (
			);
			runOnlyForDeploymentPostprocessing = 0;
		};
/* End PBXResourcesBuildPhase section */

/* Begin PBXShellScriptBuildPhase section */
		0C40A67D246C9AC700885C81 /* Run GN Build (chip_xcode_build_connector) */ = {
			isa = PBXShellScriptBuildPhase;
			alwaysOutOfDate = 1;
			buildActionMask = 2147483647;
			files = (
			);
			inputFileListPaths = (
			);
			inputPaths = (
			);
			name = "Run GN Build (chip_xcode_build_connector)";
			outputFileListPaths = (
			);
			outputPaths = (
			);
			runOnlyForDeploymentPostprocessing = 0;
			shellPath = /bin/sh;
			shellScript = "./chip_xcode_build_connector.sh\n";
		};
		9B7838562CFE3AE600FB04C4 /* Acquire git revision info */ = {
			isa = PBXShellScriptBuildPhase;
			buildActionMask = 2147483647;
			files = (
			);
			inputFileListPaths = (
			);
			inputPaths = (
			);
			name = "Acquire git revision info";
			outputFileListPaths = (
			);
			outputPaths = (
				"$(DERIVED_FILE_DIR)/git_commit_sha.h",
			);
			runOnlyForDeploymentPostprocessing = 0;
			shellPath = /bin/sh;
			shellScript = "GIT_COMMIT_SHA=$(git rev-parse --short HEAD)\n\n# Create a temporary header file to hold the commit SHA\ntmp_header_path=\"${DERIVED_FILES_DIR}/git_commit_sha.h\"\ncat << EOF > \"$tmp_header_path\"\n#ifndef GIT_COMMIT_SHA_H\n#define GIT_COMMIT_SHA_H\n\n#define GIT_COMMIT_SHA \"${GIT_COMMIT_SHA}\"\n\n#endif /* GIT_COMMIT_SHA_H */\nEOF\n\necho \"git sha available in ${DERIVED_FILES_DIR}/git_commit_sha.h\"\n";
		};
/* End PBXShellScriptBuildPhase section */

/* Begin PBXSourcesBuildPhase section */
		037C3CA12991A44B00B7EEE2 /* Sources */ = {
			isa = PBXSourcesBuildPhase;
			buildActionMask = 2147483647;
			files = (
				0395470F2992DB37006D42A8 /* complete.c in Sources */,
				03F430A82994112B00166449 /* editline.c in Sources */,
				03F430AA2994113500166449 /* sysunix.c in Sources */,
				7592BD0E2CC6BCC300EB74A0 /* EmberAttributeDataBuffer.cpp in Sources */,
				B45373BF2A9FEA9100807602 /* adopt.c in Sources */,
				B4F773CB2CB54B61008C6B23 /* LeakChecker.mm in Sources */,
				B45373D12A9FEB0C00807602 /* alloc.c in Sources */,
				B45373DD2A9FEB5300807602 /* base64-decode.c in Sources */,
				B45373D22A9FEB0C00807602 /* buflist.c in Sources */,
				7592BCFB2CBEE98C00EB74A0 /* CodegenDataModelProvider_Read.cpp in Sources */,
				7592BCFC2CBEE98C00EB74A0 /* Instance.cpp in Sources */,
				7592BCFD2CBEE98C00EB74A0 /* EmberMetadata.cpp in Sources */,
				7592BCFE2CBEE98C00EB74A0 /* CodegenDataModelProvider.cpp in Sources */,
				7592BCFF2CBEE98C00EB74A0 /* CodegenDataModelProvider_Write.cpp in Sources */,
				B45373C12A9FEA9100807602 /* close.c in Sources */,
				B45373D42A9FEB0C00807602 /* context.c in Sources */,
				B45373E52A9FEBA400807602 /* date.c in Sources */,
				B45373C42A9FEA9100807602 /* dummy-callback.c in Sources */,
				B45373E62A9FEBA400807602 /* header.c in Sources */,
				B45373D32A9FEB0C00807602 /* libwebsockets.c in Sources */,
				B45373D52A9FEB0C00807602 /* logs.c in Sources */,
				B45373D72A9FEB0C00807602 /* lws_dll2.c in Sources */,
				B45373BE2A9FEA9100807602 /* network.c in Sources */,
				B45373E12A9FEB7F00807602 /* ops-h1.c in Sources */,
				B45373EB2A9FEBDB00807602 /* ops-listen.c in Sources */,
				B45373ED2A9FEBEC00807602 /* ops-pipe.c in Sources */,
				B45373EF2A9FEBFE00807602 /* ops-raw-skt.c in Sources */,
				B45373F22A9FEC1A00807602 /* ops-ws.c in Sources */,
				B45373C02A9FEA9100807602 /* output.c in Sources */,
				B45373E72A9FEBA400807602 /* parsers.c in Sources */,
				B45373D92A9FEB3800807602 /* poll.c in Sources */,
				B45373C72A9FEA9100807602 /* pollfd.c in Sources */,
				B45373F32A9FEC1A00807602 /* server-ws.c in Sources */,
				B45373E92A9FEBC100807602 /* server.c in Sources */,
				B45373BD2A9FEA9100807602 /* service.c in Sources */,
				B45373DC2A9FEB5300807602 /* sha-1.c in Sources */,
				B45373C62A9FEA9100807602 /* sorted-usec-list.c in Sources */,
				B45373DF2A9FEB6F00807602 /* system.c in Sources */,
				B45373FC2A9FEC4F00807602 /* unix-caps.c in Sources */,
				B45373FE2A9FEC4F00807602 /* unix-fds.c in Sources */,
				B43B39F52CB99090006AA284 /* ControllerStorage.mm in Sources */,
				B43B39F62CB99090006AA284 /* CertificateIssuer.mm in Sources */,
				B43B39F72CB99090006AA284 /* PreferencesStorage.mm in Sources */,
				B43B39EA2CB859A5006AA284 /* DumpMemoryGraphCommand.mm in Sources */,
				B43B39EB2CB859A5006AA284 /* LeaksTool.mm in Sources */,
				B45374002A9FEC4F00807602 /* unix-init.c in Sources */,
				B45373FF2A9FEC4F00807602 /* unix-misc.c in Sources */,
				E04AC67E2BEEA17F00BA409B /* ember-io-storage.cpp in Sources */,
				B45373FD2A9FEC4F00807602 /* unix-pipe.c in Sources */,
				B45373FB2A9FEC4F00807602 /* unix-service.c in Sources */,
				B45374012A9FEC4F00807602 /* unix-sockets.c in Sources */,
				B45373C22A9FEA9100807602 /* vhost.c in Sources */,
				B45373C52A9FEA9100807602 /* wsi-timeout.c in Sources */,
				B45373C32A9FEA9100807602 /* wsi.c in Sources */,
				039546A62991E151006D42A8 /* InteractionModel.cpp in Sources */,
				B4FCD5722B603A6300832859 /* DownloadLogCommand.mm in Sources */,
				75A202E62BA8DBAC00A771DD /* reporting.cpp in Sources */,
				039145E82993179300257B3E /* GetCommissionerNodeIdCommand.mm in Sources */,
				0395469F2991DFC5006D42A8 /* json_reader.cpp in Sources */,
				514C79F42B62ED5500DD6D7B /* attribute-storage.cpp in Sources */,
				0395469E2991DFC5006D42A8 /* json_writer.cpp in Sources */,
<<<<<<< HEAD
				B4D67A422D00DD3D00C49965 /* DFTKeypair.mm in Sources */,
=======
				7534D17F2CF8CE2000F64654 /* DefaultAttributePersistenceProvider.cpp in Sources */,
>>>>>>> 6063e237
				03FB93E02A46200A0048CB35 /* DiscoverCommissionablesCommand.mm in Sources */,
				516411332B6BF77700E67C05 /* MTRServerAccessControl.mm in Sources */,
				037C3DD52991C2E200B7EEE2 /* CHIPCommandBridge.mm in Sources */,
				516411312B6BF70300E67C05 /* DataModelHandler.cpp in Sources */,
				0382FA2C2992F06C00247BBB /* Commands.cpp in Sources */,
				B4E2621E2AA0D02D00DBA5BC /* WaitForCommissioneeCommand.mm in Sources */,
				03F430A7299410C000166449 /* ExamplePersistentStorage.cpp in Sources */,
				B45373AA2A9FE73400807602 /* WebSocketServer.cpp in Sources */,
				B4E262162AA0CF1C00DBA5BC /* RemoteDataModelLogger.mm in Sources */,
				B4E2621B2AA0D02000DBA5BC /* SleepCommand.mm in Sources */,
				037C3DC12991BD5100B7EEE2 /* SetupPayloadParseCommand.mm in Sources */,
				037C3DBF2991BD5100B7EEE2 /* OTAProviderDelegate.mm in Sources */,
				037C3DD02991BD5200B7EEE2 /* InteractiveCommands.mm in Sources */,
				037C3DC42991BD5100B7EEE2 /* StorageManagementCommand.mm in Sources */,
				037C3DBC2991BD5000B7EEE2 /* OTASoftwareUpdateInteractive.mm in Sources */,
				0382FA2A2992F05E00247BBB /* Command.cpp in Sources */,
				039546A12991DFC5006D42A8 /* json_value.cpp in Sources */,
				0382FA302992F40C00247BBB /* ComplexArgumentParser.cpp in Sources */,
				039145E12993102B00257B3E /* main.mm in Sources */,
				037C3DD42991BD5200B7EEE2 /* logging.mm in Sources */,
				B409D0AF2CCFB89600A7ED5A /* DeviceDelegate.mm in Sources */,
				512431282BA0C8BF000BC136 /* SetMRPParametersCommand.mm in Sources */,
				512431292BA0C8BF000BC136 /* ResetMRPParametersCommand.mm in Sources */,
				037C3DB32991BD5000B7EEE2 /* OpenCommissioningWindowCommand.mm in Sources */,
				037C3DAE2991BD4F00B7EEE2 /* PairingCommandBridge.mm in Sources */,
				7534D17A2CF8CDDF00F64654 /* AttributePersistenceProvider.cpp in Sources */,
				514C79FD2B62F94C00DD6D7B /* ota-provider.cpp in Sources */,
				037C3DCA2991BD5100B7EEE2 /* CHIPCommandStorageDelegate.mm in Sources */,
				037C3DCF2991BD5200B7EEE2 /* MTRError.mm in Sources */,
				514C79F72B62F0B900DD6D7B /* util.cpp in Sources */,
				037C3DB62991BD5000B7EEE2 /* ModelCommandBridge.mm in Sources */,
				516411322B6BF75700E67C05 /* MTRIMDispatch.mm in Sources */,
				037C3DB42991BD5000B7EEE2 /* DeviceControllerDelegateBridge.mm in Sources */,
				E04AC6802BEEA17F00BA409B /* ember-global-attribute-access-interface.cpp in Sources */,
				039547012992D461006D42A8 /* generic-callback-stubs.cpp in Sources */,
				514C79F12B62ADDA00DD6D7B /* descriptor.cpp in Sources */,
			);
			runOnlyForDeploymentPostprocessing = 0;
		};
		B20252892459E34F00F97062 /* Sources */ = {
			isa = PBXSourcesBuildPhase;
			buildActionMask = 2147483647;
			files = (
				3D4733B52BE2D3D7003DC19B /* MTRUtilities.mm in Sources */,
				2C8C8FC2253E0C2100797F05 /* MTRPersistentStorageDelegateBridge.mm in Sources */,
				99AECC802798A57F00B6355B /* MTRCommissioningParameters.mm in Sources */,
				2CB7163C252E8A7C0026E2BB /* MTRDeviceControllerDelegateBridge.mm in Sources */,
				997DED162695343400975E97 /* MTRThreadOperationalDataset.mm in Sources */,
				515C1C6F284F9FFB00A48F0C /* MTRFramework.mm in Sources */,
				51029DF6293AA6100087AFB0 /* MTROperationalCertificateIssuer.mm in Sources */,
				CF3B63D22CA31E71003C1C87 /* MTROTAUnsolicitedBDXMessageHandler.mm in Sources */,
				27A53C1827FBC6920053F131 /* MTRAttestationTrustStoreBridge.mm in Sources */,
				7592BCF62CBEE98C00EB74A0 /* CodegenDataModelProvider_Read.cpp in Sources */,
				7592BCF72CBEE98C00EB74A0 /* Instance.cpp in Sources */,
				7592BCF82CBEE98C00EB74A0 /* EmberMetadata.cpp in Sources */,
				7592BCF92CBEE98C00EB74A0 /* CodegenDataModelProvider.cpp in Sources */,
				7592BCFA2CBEE98C00EB74A0 /* CodegenDataModelProvider_Write.cpp in Sources */,
				93B2CF9A2B56E45C00E4D187 /* MTRClusterNames.mm in Sources */,
				998F287126D56940001846C6 /* MTRP256KeypairBridge.mm in Sources */,
				516416012B6B483C00D5CE11 /* MTRIMDispatch.mm in Sources */,
				51D0B1412B61B3A4006E3511 /* MTRServerCluster.mm in Sources */,
				514C79FC2B62F94C00DD6D7B /* ota-provider.cpp in Sources */,
				5136661428067D550025EDAE /* MTRDeviceControllerFactory.mm in Sources */,
				51D0B1392B618CC6006E3511 /* MTRServerAttribute.mm in Sources */,
				51B22C2A2740CB47008D5055 /* MTRCommandPayloadsObjc.mm in Sources */,
				51F522682AE70734000C4050 /* MTRDeviceTypeMetadata.mm in Sources */,
				9B5CCB602C6EE29E009DD99B /* MTRDeviceControllerXPCParameters.mm in Sources */,
				75B765C32A1D82D30014719B /* MTRAttributeSpecifiedCheck.mm in Sources */,
				AF5F90FF2878D351005503FA /* MTROTAProviderDelegateBridge.mm in Sources */,
				516415FF2B6B132200D5CE11 /* DataModelHandler.cpp in Sources */,
				75139A6F2B7FE5E900E3A919 /* MTRDeviceControllerLocalTestStorage.mm in Sources */,
				9B1728F22CFE574600825030 /* MTRFrameworkDiagnostics.mm in Sources */,
				51E95DFC2A78443C00A434F0 /* MTRSessionResumptionStorageBridge.mm in Sources */,
				7534F12828BFF20300390851 /* MTRDeviceAttestationDelegate.mm in Sources */,
				B4C8E6B72B3453AD00FCD54D /* MTRDiagnosticLogsDownloader.mm in Sources */,
				2C5EEEF7268A85C400CAE3D3 /* MTRDeviceConnectionBridge.mm in Sources */,
				E04AC67D2BEEA17F00BA409B /* ember-io-storage.cpp in Sources */,
				51B22C262740CB32008D5055 /* MTRStructsObjc.mm in Sources */,
				2C222AD1255C620600E446B9 /* MTRBaseDevice.mm in Sources */,
				1EC3238D271999E2002A8BF0 /* cluster-objects.cpp in Sources */,
				75A202E52BA8DBAC00A771DD /* reporting.cpp in Sources */,
				3CF134A9289D8D800017A19E /* MTRCSRInfo.mm in Sources */,
				991DC0892475F47D00C13860 /* MTRDeviceController.mm in Sources */,
				B2E0D7B7245B0B5C003C5B48 /* MTRQRCodeSetupPayloadParser.mm in Sources */,
				514C79F32B62ED5500DD6D7B /* attribute-storage.cpp in Sources */,
				514304202914CED9004DC7FE /* generic-callback-stubs.cpp in Sources */,
				1EDCE546289049A100E41EC9 /* MTROTAHeader.mm in Sources */,
				51D0B13D2B61B2F2006E3511 /* MTRDeviceTypeRevision.mm in Sources */,
				1EC4CE5D25CC26E900D7304F /* MTRBaseClusters.mm in Sources */,
				514C79F62B62F0B900DD6D7B /* util.cpp in Sources */,
				51565CB22A7AD77600469F18 /* MTRDeviceControllerDataStore.mm in Sources */,
				CF3B63D12CA31E71003C1C87 /* MTROTAImageTransferHandler.mm in Sources */,
				51D0B12F2B617800006E3511 /* MTRAccessGrant.mm in Sources */,
				88E6C9482B6334ED001A1FE0 /* MTRMetrics.mm in Sources */,
				1ED276E226C5812A00547A89 /* MTRCluster.mm in Sources */,
				9BFE5D512C6D3075007D4319 /* MTRDeviceController_XPC.mm in Sources */,
				514A98B12CD98C5E000EF4FD /* MTRAttributeValueWaiter.mm in Sources */,
				B2E0D7B3245B0B5C003C5B48 /* MTRError.mm in Sources */,
				51E51FC1282AD37A00FC978D /* MTRDeviceControllerStartupParams.mm in Sources */,
				51565CAE2A79D42100469F18 /* MTRConversion.mm in Sources */,
				517BF3F1282B62B800A8B7DB /* MTRCertificates.mm in Sources */,
				5A6FEC9627B5983000F25F42 /* MTRDeviceControllerXPCConnection.mm in Sources */,
				511913FB28C100EF009235E9 /* MTRBaseSubscriptionCallback.mm in Sources */,
				510470FB2A2F7DF60053EA7E /* MTRBackwardsCompatShims.mm in Sources */,
				5173A47629C0E2ED00F67F48 /* MTRFabricInfo.mm in Sources */,
				5109E9BB2CC1F23E0006884B /* MTRDeviceClusterData.mm in Sources */,
				9B231B052C62EF650030EB37 /* MTRDeviceController_Concrete.mm in Sources */,
				5ACDDD7D27CD16D200EFD68A /* MTRClusterStateCacheContainer.mm in Sources */,
				75B3269E2BCDB9EA00E17C4E /* MTRDeviceConnectivityMonitor.mm in Sources */,
				7534D1802CF8CE2000F64654 /* DefaultAttributePersistenceProvider.cpp in Sources */,
				9B5CCB5C2C6EC890009DD99B /* MTRDevice_XPC.mm in Sources */,
				513DDB8A2761F6F900DAA01A /* MTRAttributeTLVValueDecoder.mm in Sources */,
				5117DD3829A931AE00FFA1AA /* MTROperationalBrowser.mm in Sources */,
				514C79F02B62ADDA00DD6D7B /* descriptor.cpp in Sources */,
				5109E9B42CB8B5DF0006884B /* MTRDeviceType.mm in Sources */,
				3D843757294AD25A0070D20A /* MTRCertificateInfo.mm in Sources */,
				5A7947E427C0129600434CF2 /* MTRDeviceController+XPC.mm in Sources */,
				7592BD0B2CC6BCC300EB74A0 /* EmberAttributeDataBuffer.cpp in Sources */,
				5A6FEC9027B563D900F25F42 /* MTRDeviceControllerOverXPC.mm in Sources */,
				516415FC2B6ACA8300D5CE11 /* MTRServerAccessControl.mm in Sources */,
				B289D4222639C0D300D4E314 /* MTROnboardingPayloadParser.mm in Sources */,
				3CF134AD289D8E570017A19E /* MTRDeviceAttestationInfo.mm in Sources */,
				2C1B027A2641DB4E00780EF1 /* MTROperationalCredentialsDelegate.mm in Sources */,
				754784652BFE65CB0089C372 /* MTRDeviceStorageBehaviorConfiguration.mm in Sources */,
				7534D1782CF8CDDF00F64654 /* AttributePersistenceProvider.cpp in Sources */,
				7560FD1C27FBBD3F005E85B3 /* MTREventTLVValueDecoder.mm in Sources */,
				5178E67E2AE098210069DF72 /* MTRCommandTimedCheck.mm in Sources */,
				7596A84928762783004DAE0E /* MTRAsyncCallbackWorkQueue.mm in Sources */,
				B2E0D7B9245B0B5C003C5B48 /* MTRSetupPayload.mm in Sources */,
				E04AC67F2BEEA17F00BA409B /* ember-global-attribute-access-interface.cpp in Sources */,
				B2E0D7B6245B0B5C003C5B48 /* MTRManualSetupPayloadParser.mm in Sources */,
				7596A85528788557004DAE0E /* MTRClusters.mm in Sources */,
				88EBF8CF27FABDD500686BC1 /* MTRDeviceAttestationDelegateBridge.mm in Sources */,
				5A6FEC9827B5C6AF00F25F42 /* MTRDeviceOverXPC.mm in Sources */,
				5109E9C12CCAD64F0006884B /* MTRDeviceDataValidation.mm in Sources */,
				9BDA2A062C5D9AF800A32BDD /* MTRDevice_Concrete.mm in Sources */,
				514654492A72F9DF00904E61 /* MTRDemuxingStorage.mm in Sources */,
				1E4D655229C30A8700BC3478 /* MTRCommissionableBrowser.mm in Sources */,
				88FA798E2B7B257100CD4B6F /* MTRMetricsCollector.mm in Sources */,
				3DA1A3562ABAB3B4004F0BB9 /* MTRAsyncWorkQueue.mm in Sources */,
				51D0B1272B617246006E3511 /* MTRServerEndpoint.mm in Sources */,
				3DECCB722934AFE200585AEC /* MTRLogging.mm in Sources */,
				51C659DA2BA3787500C54922 /* MTRTimeUtils.mm in Sources */,
				7596A84528762729004DAE0E /* MTRDevice.mm in Sources */,
			);
			runOnlyForDeploymentPostprocessing = 0;
		};
		B20252922459E34F00F97062 /* Sources */ = {
			isa = PBXSourcesBuildPhase;
			buildActionMask = 2147483647;
			files = (
				51742B4E29CB6B88009974FE /* MTRPairingTests.m in Sources */,
				5131BF662BE2E1B000D5D6BC /* MTRTestCase.mm in Sources */,
				51669AF02913204400F4AA36 /* MTRBackwardsCompatTests.m in Sources */,
				51D10D2E2808E2CA00E8CA3D /* MTRTestStorage.m in Sources */,
				51D0B12A2B61766F006E3511 /* MTRServerEndpointTests.m in Sources */,
				7596A8512878709F004DAE0E /* MTRAsyncCallbackQueueTests.m in Sources */,
				997DED1A26955D0200975E97 /* MTRThreadOperationalDatasetTests.mm in Sources */,
				3D3928D72BBCEA3D00CDEBB2 /* MTRAvailabilityTests.m in Sources */,
				518D3F852AA14006008E0007 /* MTRControllerAdvertisingTests.m in Sources */,
				51C8E3F82825CDB600D47D00 /* MTRTestKeys.m in Sources */,
				51C984622A61CE2A00B0AD9A /* MTRFabricInfoChecker.m in Sources */,
				99C65E10267282F1003402F6 /* MTRControllerTests.m in Sources */,
				8874C1322B69C7060084BEFD /* MTRMetricsTests.m in Sources */,
				1E5801C328941C050033A199 /* MTRTestOTAProvider.m in Sources */,
				5A6FEC9D27B5E48900F25F42 /* MTRXPCProtocolTests.m in Sources */,
				1EE0805E2A44875E008A03C2 /* MTRCommissionableBrowserTests.m in Sources */,
				518D3F832AA132DC008E0007 /* MTRTestPerControllerStorage.m in Sources */,
				51339B1F2A0DA64D00C798C1 /* MTRCertificateValidityTests.m in Sources */,
				5173A47929C0E82300F67F48 /* MTRFabricInfoTests.m in Sources */,
				75B326A22BCF12E900E17C4E /* MTRDeviceConnectivityMonitorTests.m in Sources */,
				5143851E2A65885500EDC8E6 /* MTRSwiftPairingTests.swift in Sources */,
				75B0D01E2B71B47F002074DD /* MTRDeviceTestDelegate.m in Sources */,
				3D0C484B29DA4FA0006D811F /* MTRErrorTests.m in Sources */,
				3DA1A3582ABABF6A004F0BB9 /* MTRAsyncWorkQueueTests.m in Sources */,
				51742B4A29CB5FC1009974FE /* MTRTestResetCommissioneeHelper.m in Sources */,
				5AE6D4E427A99041001F2493 /* MTRDeviceTests.m in Sources */,
				510CECA8297F72970064E0B3 /* MTROperationalCertificateIssuerTests.m in Sources */,
				5A7947DE27BEC3F500434CF2 /* MTRXPCListenerSampleTests.m in Sources */,
				3DFCB3292966684500332B35 /* MTRCertificateInfoTests.m in Sources */,
				51F9F9D52BF7A9EE00FEA0E2 /* MTRTestCase+ServerAppRunner.m in Sources */,
				517BF3F3282B62CB00A8B7DB /* MTRCertificateTests.m in Sources */,
				5142E39829D377F000A206F0 /* MTROTAProviderTests.m in Sources */,
				51E0FC102ACBBF230001E197 /* MTRSwiftDeviceTests.swift in Sources */,
				3D4733AF2BDF1B80003DC19B /* MTRSetupPayloadTests.m in Sources */,
				5109E9B72CB8B83D0006884B /* MTRDeviceTypeTests.m in Sources */,
				51E24E73274E0DAC007CCF6E /* MTRErrorTestUtils.mm in Sources */,
				519498322A25581C00B3BABE /* MTRSetupPayloadInitializationTests.m in Sources */,
				51A2F1322A00402A00F03298 /* MTRDataValueParserTests.m in Sources */,
				5165A4B32C5AB978002B9799 /* MTRClusterNamesTests.m in Sources */,
				51E95DF82A78110900A434F0 /* MTRPerControllerStorageTests.m in Sources */,
				51D9CB0B2BA37DCE0049D6DB /* MTRDSTOffsetTests.m in Sources */,
			);
			runOnlyForDeploymentPostprocessing = 0;
		};
/* End PBXSourcesBuildPhase section */

/* Begin PBXTargetDependency section */
		037C3D772991B32700B7EEE2 /* PBXTargetDependency */ = {
			isa = PBXTargetDependency;
			target = B202528C2459E34F00F97062 /* Matter */;
			targetProxy = 037C3D762991B32700B7EEE2 /* PBXContainerItemProxy */;
		};
		B20252992459E34F00F97062 /* PBXTargetDependency */ = {
			isa = PBXTargetDependency;
			target = B202528C2459E34F00F97062 /* Matter */;
			targetProxy = B20252982459E34F00F97062 /* PBXContainerItemProxy */;
		};
/* End PBXTargetDependency section */

/* Begin XCBuildConfiguration section */
		037C3CAD2991A44B00B7EEE2 /* Debug */ = {
			isa = XCBuildConfiguration;
			buildSettings = {
				CHIP_BUILD_TOOLS = true;
				CLANG_ANALYZER_NONNULL = YES;
				CLANG_WARN_QUOTED_INCLUDE_IN_FRAMEWORK_HEADER = YES;
				CODE_SIGN_IDENTITY = "-";
				CODE_SIGN_STYLE = Automatic;
				DEVELOPMENT_TEAM = "";
				GCC_PREPROCESSOR_DEFINITIONS = (
					"$(inherited)",
					CHIP_HAVE_CONFIG_H,
					"CHIP_CONFIG_SKIP_APP_SPECIFIC_GENERATED_HEADER_INCLUDES=1",
					CONFIG_BUILD_FOR_HOST_UNIT_TEST,
					"CONFIG_USE_INTERACTIVE_MODE=1",
				);
				"HEADER_SEARCH_PATHS[arch=*]" = (
					"$(CHIP_ROOT)/examples/darwin-framework-tool",
					"$(CHIP_ROOT)/src",
					"$(CHIP_ROOT)/third_party/nlassert/repo/include",
					"$(CHIP_ROOT)/zzz_generated/app-common",
					"$(CHIP_ROOT)/third_party/nlio/repo/include",
					"$(CHIP_ROOT)/third_party/jsoncpp/repo/include",
					"$(CHIP_ROOT)/zzz_generated/darwin-framework-tool",
					"$(CHIP_ROOT)/third_party/editline/repo/include",
					"$(CHIP_ROOT)/src/include",
					"$(CONFIGURATION_TEMP_DIR)/Matter.build/out/gen/include",
					"$(CHIP_ROOT)/third_party/inipp/repo/inipp",
					"$(CHIP_ROOT)/third_party/editline/include",
					"$(CHIP_ROOT)/third_party/libwebsockets/",
					"$(CHIP_ROOT)/third_party/libwebsockets/repo/include",
					"$(CHIP_ROOT)/third_party/libwebsockets/repo/lib/core",
					"$(CHIP_ROOT)/third_party/libwebsockets/repo/lib/core-net",
					"$(CHIP_ROOT)/third_party/libwebsockets/repo/lib/plat/unix",
					"$(CHIP_ROOT)/third_party/libwebsockets/repo/lib/secure-streams",
					"$(CHIP_ROOT)/third_party/libwebsockets/repo/lib/event-libs",
					"$(CHIP_ROOT)/third_party/libwebsockets/repo/lib/system/metrics",
					"$(CHIP_ROOT)/third_party/libwebsockets/repo/lib/roles",
					"$(CHIP_ROOT)/third_party/libwebsockets/repo/lib/roles/http",
					"$(CHIP_ROOT)/third_party/libwebsockets/repo/lib/roles/h1",
					"$(CHIP_ROOT)/third_party/libwebsockets/repo/lib/roles/ws",
					"$(CHIP_ROOT)/third_party/libwebsockets/repo/lib/system/async-dns",
					"$(CHIP_ROOT)/examples/chip-tool",
					"$(CHIP_ROOT)/examples/chip-tool/commands/clusters",
					"$(CHIP_ROOT)/examples/common",
					"$(CHIP_ROOT)/zzz_generated/chip-tool",
				);
				LD_RUNPATH_SEARCH_PATHS = (
					"@executable_path",
					"$(BUILT_PRODUCTS_DIR)",
				);
				"LIBRARY_SEARCH_PATHS[arch=*]" = (
					"$(CONFIGURATION_TEMP_DIR)/Matter.build/out/lib",
					"$(CONFIGURATION_TEMP_DIR)/Matter.build/out/obj/src/app/lib",
				);
				OTHER_CFLAGS = "-DLWS_PLAT_UNIX";
				"OTHER_CFLAGS[sdk=iphoneos*]" = (
					"-DLWS_PLAT_UNIX",
					"-DLWS_DETECTED_PLAT_IOS",
				);
				OTHER_CPLUSPLUSFLAGS = "$(OTHER_CFLAGS)";
				"OTHER_CPLUSPLUSFLAGS[sdk=iphoneos*]" = "$(OTHER_CFLAGS)";
				PRODUCT_NAME = "$(TARGET_NAME)";
				PROVISIONING_PROFILE_SPECIFIER = "";
				SDKROOT = macosx;
				SYSTEM_HEADER_SEARCH_PATHS = "$(CHIP_ROOT)/src/darwin/Framework/CHIP/";
				WARNING_CFLAGS = (
					"-Wformat",
					"-Wformat-nonliteral",
					"-Wformat-security",
					"-Wconversion",
					"-Wno-documentation",
				);
			};
			name = Debug;
		};
		037C3CAE2991A44B00B7EEE2 /* Release */ = {
			isa = XCBuildConfiguration;
			buildSettings = {
				CHIP_BUILD_TOOLS = true;
				CLANG_ANALYZER_NONNULL = YES;
				CLANG_WARN_QUOTED_INCLUDE_IN_FRAMEWORK_HEADER = YES;
				CODE_SIGN_IDENTITY = "-";
				CODE_SIGN_STYLE = Automatic;
				DEVELOPMENT_TEAM = "";
				GCC_PREPROCESSOR_DEFINITIONS = (
					"$(inherited)",
					CHIP_HAVE_CONFIG_H,
					"CHIP_CONFIG_SKIP_APP_SPECIFIC_GENERATED_HEADER_INCLUDES=1",
					CONFIG_BUILD_FOR_HOST_UNIT_TEST,
					"CONFIG_USE_INTERACTIVE_MODE=1",
				);
				"HEADER_SEARCH_PATHS[arch=*]" = (
					"$(CHIP_ROOT)/examples//darwin-framework-tool",
					"$(CHIP_ROOT)/src",
					"$(CHIP_ROOT)/third_party/nlassert/repo/include",
					"$(CHIP_ROOT)/zzz_generated/darwin-framework-tool",
					"$(CHIP_ROOT)/zzz_generated/app-common",
					"$(CHIP_ROOT)/third_party/nlio/repo/include",
					"$(CHIP_ROOT)/third_party/jsoncpp/repo/include",
					"$(CHIP_ROOT)/third_party/editline/repo/include",
					"$(CHIP_ROOT)/third_party/libwebsockets",
					"$(CHIP_ROOT)/third_party/libwebsockets/repo/include",
					"$(CHIP_ROOT)/third_party/libwebsockets/repo/lib/core",
					"$(CHIP_ROOT)/third_party/libwebsockets/repo/lib/core-net",
					"$(CHIP_ROOT)/third_party/libwebsockets/repo/lib/plat/unix",
					"$(CHIP_ROOT)/third_party/libwebsockets/repo/lib/secure-streams",
					"$(CHIP_ROOT)/third_party/libwebsockets/repo/lib/event-libs",
					"$(CHIP_ROOT)/third_party/libwebsockets/repo/lib/system/metrics",
					"$(CHIP_ROOT)/third_party/libwebsockets/repo/lib/roles",
					"$(CHIP_ROOT)/third_party/libwebsockets/repo/lib/roles/http",
					"$(CHIP_ROOT)/third_party/libwebsockets/repo/lib/roles/h1",
					"$(CHIP_ROOT)/third_party/libwebsockets/repo/lib/roles/ws",
					"$(CHIP_ROOT)/third_party/libwebsockets/repo/lib/system/async-dns",
					"$(CHIP_ROOT)/src/include",
					"$(CONFIGURATION_TEMP_DIR)/Matter.build/out/gen/include",
					"$(SRCROOT)/darwin-framework-tool",
					"$(CHIP_ROOT)/third_party/inipp/repo/inipp",
					"$(CHIP_ROOT)/third_party/editline/include",
					"$(CHIP_ROOT)/examples/chip-tool/commands/clusters",
					"$(CHIP_ROOT)/examples/chip-tool",
					"$(CHIP_ROOT)/examples/common",
					"$(CHIP_ROOT)/zzz_generated/chip-tool",
				);
				LD_RUNPATH_SEARCH_PATHS = (
					"@executable_path",
					"$(BUILT_PRODUCTS_DIR)",
				);
				"LIBRARY_SEARCH_PATHS[arch=*]" = (
					"$(CONFIGURATION_TEMP_DIR)/Matter.build/out/lib",
					"$(CONFIGURATION_TEMP_DIR)/Matter.build/out/obj/src/app/lib",
				);
				OTHER_CFLAGS = "-DLWS_PLAT_UNIX";
				"OTHER_CFLAGS[sdk=iphoneos*]" = (
					"-DLWS_PLAT_UNIX",
					"-DLWS_DETECTED_PLAT_IOS",
				);
				OTHER_CPLUSPLUSFLAGS = "$(OTHER_CFLAGS)";
				"OTHER_CPLUSPLUSFLAGS[sdk=iphoneos*]" = "$(OTHER_CFLAGS)";
				PRODUCT_NAME = "$(TARGET_NAME)";
				PROVISIONING_PROFILE_SPECIFIER = "";
				SDKROOT = macosx;
				SYSTEM_HEADER_SEARCH_PATHS = "$(CHIP_ROOT)/src/darwin/Framework/CHIP/";
				WARNING_CFLAGS = (
					"-Wformat",
					"-Wformat-nonliteral",
					"-Wformat-security",
					"-Wconversion",
					"-Wno-documentation",
				);
			};
			name = Release;
		};
		BA09EB732474881D00605257 /* Debug */ = {
			isa = XCBuildConfiguration;
			buildSettings = {
				ALWAYS_SEARCH_USER_PATHS = NO;
				CHIP_ROOT = "$(PROJECT_DIR)/../../..";
				CLANG_ANALYZER_NUMBER_OBJECT_CONVERSION = YES_AGGRESSIVE;
				CLANG_CXX_LANGUAGE_STANDARD = "gnu++17";
				CLANG_CXX_LIBRARY = "libc++";
				CLANG_ENABLE_MODULES = YES;
				CLANG_ENABLE_OBJC_ARC = YES;
				CLANG_ENABLE_OBJC_WEAK = YES;
				CLANG_WARN_BLOCK_CAPTURE_AUTORELEASING = YES;
				CLANG_WARN_COMMA = YES;
				CLANG_WARN_CONSTANT_CONVERSION = YES;
				CLANG_WARN_DEPRECATED_OBJC_IMPLEMENTATIONS = YES;
				CLANG_WARN_DIRECT_OBJC_ISA_USAGE = YES_ERROR;
				CLANG_WARN_DOCUMENTATION_COMMENTS = YES;
				CLANG_WARN_EMPTY_BODY = YES;
				CLANG_WARN_INFINITE_RECURSION = YES;
				CLANG_WARN_OBJC_IMPLICIT_RETAIN_SELF = YES;
				CLANG_WARN_OBJC_LITERAL_CONVERSION = YES;
				CLANG_WARN_OBJC_ROOT_CLASS = YES_ERROR;
				CLANG_WARN_QUOTED_INCLUDE_IN_FRAMEWORK_HEADER = YES_ERROR;
				CLANG_WARN_RANGE_LOOP_ANALYSIS = YES;
				CLANG_WARN_STRICT_PROTOTYPES = YES;
				CLANG_WARN_SUSPICIOUS_IMPLICIT_CONVERSION = YES;
				CLANG_WARN_SUSPICIOUS_MOVE = YES;
				CLANG_WARN_UNGUARDED_AVAILABILITY = YES_AGGRESSIVE;
				CLANG_WARN_UNREACHABLE_CODE = YES;
				CLANG_WARN__DUPLICATE_METHOD_MATCH = YES;
				CURRENT_PROJECT_VERSION = 1;
				DEBUG_INFORMATION_FORMAT = "dwarf-with-dsym";
				DWARF_DSYM_FILE_SHOULD_ACCOMPANY_PRODUCT = YES;
				ENABLE_STRICT_OBJC_MSGSEND = YES;
				GCC_C_LANGUAGE_STANDARD = gnu11;
				GCC_NO_COMMON_BLOCKS = YES;
				GCC_OPTIMIZATION_LEVEL = 0;
				GCC_PREPROCESSOR_DEFINITIONS = (
					"$(inherited)",
					"DEBUG=1",
					"MTR_NO_AVAILABILITY=1",
					"MTR_ENABLE_PROVISIONAL=1",
					"MTR_ENABLE_UNSTABLE_API=1",
				);
				GCC_SYMBOLS_PRIVATE_EXTERN = YES;
				GCC_TREAT_WARNINGS_AS_ERRORS = YES;
				GCC_WARN_ABOUT_RETURN_TYPE = YES_ERROR;
				GCC_WARN_UNDECLARED_SELECTOR = YES;
				GCC_WARN_UNINITIALIZED_AUTOS = YES_AGGRESSIVE;
				GCC_WARN_UNUSED_FUNCTION = YES;
				GCC_WARN_UNUSED_VARIABLE = YES;
				MACOSX_DEPLOYMENT_TARGET = 11.0;
				ONLY_ACTIVE_ARCH = YES;
				OTHER_LDFLAGS = "-Wl,-unexported_symbol,\"__Z*\"";
				OTHER_TAPI_FLAGS = "-x objective-c++ -std=gnu++17 -fvisibility=hidden -fobjc-arc";
				SDKROOT = iphoneos;
				SUPPORTED_PLATFORMS = "macosx iphonesimulator iphoneos appletvos appletvsimulator watchos watchsimulator";
				SUPPORTS_TEXT_BASED_API = YES;
				SWIFT_INSTALL_OBJC_HEADER = NO;
				SWIFT_OPTIMIZATION_LEVEL = "-Onone";
				SWIFT_VERSION = 5.0;
				TAPI_ENABLE_PROJECT_HEADERS = YES;
				TARGETED_DEVICE_FAMILY = "1,2,3,4";
				VERSIONING_SYSTEM = "apple-generic";
				VERSION_INFO_PREFIX = "";
				WARNING_CFLAGS = (
					"-Wformat",
					"-Wformat-nonliteral",
					"-Wformat-security",
				);
			};
			name = Debug;
		};
		BA09EB742474881D00605257 /* Debug */ = {
			isa = XCBuildConfiguration;
			buildSettings = {
				CODE_SIGN_STYLE = Automatic;
				DEFINES_MODULE = YES;
				DEVELOPMENT_TEAM = "";
				DYLIB_COMPATIBILITY_VERSION = 1;
				DYLIB_CURRENT_VERSION = 1;
				DYLIB_INSTALL_NAME_BASE = "@rpath";
				GCC_PREPROCESSOR_DEFINITIONS = (
					"$(inherited)",
					CHIP_HAVE_CONFIG_H,
					"CHIP_CONFIG_SKIP_APP_SPECIFIC_GENERATED_HEADER_INCLUDES=1",
				);
				INFOPLIST_FILE = CHIP/Info.plist;
				INSTALLHDRS_SCRIPT_PHASE = YES;
				INSTALL_PATH = "$(LOCAL_LIBRARY_DIR)/Frameworks";
				IPHONEOS_DEPLOYMENT_TARGET = 14.0;
				LIBRARY_SEARCH_PATHS = "$(TEMP_DIR)/out/lib";
				OTHER_CFLAGS = "-fmacro-prefix-map=$(SRCROOT)/CHIP/=";
				OTHER_CPLUSPLUSFLAGS = (
					"$(OTHER_CFLAGS)",
					"-fno-c++-static-destructors",
					"-DCHIP_CONFIG_GLOBALS_NO_DESTRUCT=1",
				);
				OTHER_LDFLAGS = "";
				"OTHER_LDFLAGS[sdk=*]" = (
					"-framework",
					CoreData,
					"-framework",
					Foundation,
					"-framework",
					CoreBluetooth,
					"-lnetwork",
					"-Wl,-unexported_symbol,\"__Z*\"",
					"-Wl,-unexported_symbol,\"___*\"",
					"-Wl,-unexported_symbol,\"__Unwind_*\"",
					"-Wl,-unexported_symbol,\"_unw_*\"",
					"-Wl,-hidden-lCHIP",
				);
				"OTHER_LDFLAGS[sdk=macosx*]" = (
					"-framework",
					IOKit,
					"-framework",
					CoreWLAN,
					"-framework",
					SystemConfiguration,
					"-lnetwork",
					"-framework",
					CoreBluetooth,
					"-framework",
					CoreData,
					"-Wl,-unexported_symbol,\"__Z*\"",
					"-Wl,-unexported_symbol,\"___*\"",
					"-Wl,-unexported_symbol,\"__Unwind_*\"",
					"-Wl,-unexported_symbol,\"_unw_*\"",
					"-Wl,-hidden-lCHIP",
				);
				PRODUCT_BUNDLE_IDENTIFIER = com.csa.matter;
				PRODUCT_NAME = "$(TARGET_NAME:c99extidentifier)";
				SDKROOT = iphoneos;
				STRIP_STYLE = "non-global";
				SYSTEM_HEADER_SEARCH_PATHS = (
					"$(TEMP_DIR)/out/gen/include",
					"$(CHIP_ROOT)/src/darwin/Framework/CHIP/",
					"$(CHIP_ROOT)/src",
					"$(CHIP_ROOT)/src/include",
					"$(CHIP_ROOT)/zzz_generated/",
					"$(CHIP_ROOT)/zzz_generated/app-common",
					"$(CHIP_ROOT)/third_party/nlassert/repo/include",
					"$(CHIP_ROOT)/third_party/nlio/repo/include",
				);
				TAPI_VERIFY_MODE = Pedantic;
				TARGETED_DEVICE_FAMILY = "1,2,3,4";
				VERSION_INFO_EXPORT_DECL = "__attribute__((visibility(\"hidden\")))";
			};
			name = Debug;
		};
		BA09EB752474881D00605257 /* Debug */ = {
			isa = XCBuildConfiguration;
			buildSettings = {
				CLANG_ENABLE_MODULES = YES;
				CODE_SIGN_STYLE = Automatic;
				DEVELOPMENT_TEAM = "";
				"HEADER_SEARCH_PATHS[arch=*]" = "$(PROJECT_DIR)/../../../src";
				INFOPLIST_FILE = CHIPTests/Info.plist;
				LD_RUNPATH_SEARCH_PATHS = (
					"$(inherited)",
					"@executable_path/Frameworks",
					"@loader_path/Frameworks",
				);
				PRODUCT_BUNDLE_IDENTIFIER = com.chip.CHIPTests;
				PRODUCT_NAME = "$(TARGET_NAME)";
				SWIFT_OBJC_BRIDGING_HEADER = "CHIPTests/MatterTests-Bridging-Header.h";
				TARGETED_DEVICE_FAMILY = "1,2,3,4";
			};
			name = Debug;
		};
		BA09EB772474882200605257 /* Release */ = {
			isa = XCBuildConfiguration;
			buildSettings = {
				ALWAYS_SEARCH_USER_PATHS = NO;
				CHIP_ROOT = "$(PROJECT_DIR)/../../..";
				CLANG_ANALYZER_NUMBER_OBJECT_CONVERSION = YES_AGGRESSIVE;
				CLANG_CXX_LANGUAGE_STANDARD = "gnu++17";
				CLANG_CXX_LIBRARY = "libc++";
				CLANG_ENABLE_MODULES = YES;
				CLANG_ENABLE_OBJC_ARC = YES;
				CLANG_ENABLE_OBJC_WEAK = YES;
				CLANG_WARN_BLOCK_CAPTURE_AUTORELEASING = YES;
				CLANG_WARN_COMMA = YES;
				CLANG_WARN_CONSTANT_CONVERSION = YES;
				CLANG_WARN_DEPRECATED_OBJC_IMPLEMENTATIONS = YES;
				CLANG_WARN_DIRECT_OBJC_ISA_USAGE = YES_ERROR;
				CLANG_WARN_DOCUMENTATION_COMMENTS = YES;
				CLANG_WARN_EMPTY_BODY = YES;
				CLANG_WARN_INFINITE_RECURSION = YES;
				CLANG_WARN_OBJC_IMPLICIT_RETAIN_SELF = YES;
				CLANG_WARN_OBJC_LITERAL_CONVERSION = YES;
				CLANG_WARN_OBJC_ROOT_CLASS = YES_ERROR;
				CLANG_WARN_QUOTED_INCLUDE_IN_FRAMEWORK_HEADER = YES_ERROR;
				CLANG_WARN_RANGE_LOOP_ANALYSIS = YES;
				CLANG_WARN_STRICT_PROTOTYPES = YES;
				CLANG_WARN_SUSPICIOUS_IMPLICIT_CONVERSION = YES;
				CLANG_WARN_SUSPICIOUS_MOVE = YES;
				CLANG_WARN_UNGUARDED_AVAILABILITY = YES_AGGRESSIVE;
				CLANG_WARN_UNREACHABLE_CODE = YES;
				CLANG_WARN__DUPLICATE_METHOD_MATCH = YES;
				CURRENT_PROJECT_VERSION = 1;
				DEBUG_INFORMATION_FORMAT = "dwarf-with-dsym";
				DWARF_DSYM_FILE_SHOULD_ACCOMPANY_PRODUCT = YES;
				ENABLE_NS_ASSERTIONS = NO;
				ENABLE_STRICT_OBJC_MSGSEND = YES;
				GCC_C_LANGUAGE_STANDARD = gnu11;
				GCC_NO_COMMON_BLOCKS = YES;
				GCC_PREPROCESSOR_DEFINITIONS = (
					"$(inherited)",
					"MTR_NO_AVAILABILITY=1",
					"MTR_ENABLE_PROVISIONAL=1",
					"MTR_ENABLE_UNSTABLE_API=1",
				);
				GCC_SYMBOLS_PRIVATE_EXTERN = YES;
				GCC_TREAT_WARNINGS_AS_ERRORS = YES;
				GCC_WARN_ABOUT_RETURN_TYPE = YES_ERROR;
				GCC_WARN_UNDECLARED_SELECTOR = YES;
				GCC_WARN_UNINITIALIZED_AUTOS = YES_AGGRESSIVE;
				GCC_WARN_UNUSED_FUNCTION = YES;
				GCC_WARN_UNUSED_VARIABLE = YES;
				MACOSX_DEPLOYMENT_TARGET = 11.0;
				ONLY_ACTIVE_ARCH = YES;
				OTHER_LDFLAGS = "-Wl,-unexported_symbol,\"__Z*\"";
				OTHER_TAPI_FLAGS = "-x objective-c++ -std=gnu++17 -fvisibility=hidden -fobjc-arc";
				SDKROOT = iphoneos;
				SUPPORTED_PLATFORMS = "macosx iphonesimulator iphoneos appletvos appletvsimulator watchos watchsimulator";
				SUPPORTS_TEXT_BASED_API = YES;
				SWIFT_INSTALL_OBJC_HEADER = NO;
				SWIFT_VERSION = 5.0;
				TARGETED_DEVICE_FAMILY = "1,2,3,4";
				VALIDATE_PRODUCT = YES;
				VERSIONING_SYSTEM = "apple-generic";
				VERSION_INFO_PREFIX = "";
				WARNING_CFLAGS = (
					"-Wformat",
					"-Wformat-nonliteral",
					"-Wformat-security",
				);
			};
			name = Release;
		};
		BA09EB782474882200605257 /* Release */ = {
			isa = XCBuildConfiguration;
			buildSettings = {
				CODE_SIGN_STYLE = Automatic;
				DEFINES_MODULE = YES;
				DEVELOPMENT_TEAM = "";
				DYLIB_COMPATIBILITY_VERSION = 1;
				DYLIB_CURRENT_VERSION = 1;
				DYLIB_INSTALL_NAME_BASE = "@rpath";
				GCC_PREPROCESSOR_DEFINITIONS = (
					"$(inherited)",
					CHIP_HAVE_CONFIG_H,
					"CHIP_CONFIG_SKIP_APP_SPECIFIC_GENERATED_HEADER_INCLUDES=1",
				);
				INFOPLIST_FILE = CHIP/Info.plist;
				INSTALLHDRS_SCRIPT_PHASE = YES;
				INSTALL_PATH = "$(LOCAL_LIBRARY_DIR)/Frameworks";
				IPHONEOS_DEPLOYMENT_TARGET = 14.0;
				LIBRARY_SEARCH_PATHS = "$(TEMP_DIR)/out/lib";
				OTHER_CFLAGS = "-fmacro-prefix-map=$(SRCROOT)/CHIP/=";
				OTHER_CPLUSPLUSFLAGS = (
					"$(OTHER_CFLAGS)",
					"-fno-c++-static-destructors",
					"-DCHIP_CONFIG_GLOBALS_NO_DESTRUCT=1",
				);
				OTHER_LDFLAGS = "";
				"OTHER_LDFLAGS[sdk=*]" = (
					"-framework",
					CoreData,
					"-framework",
					Foundation,
					"-framework",
					CoreBluetooth,
					"-lnetwork",
					"-Wl,-unexported_symbol,\"__Z*\"",
					"-Wl,-unexported_symbol,\"___*\"",
					"-Wl,-unexported_symbol,\"__Unwind_*\"",
					"-Wl,-unexported_symbol,\"_unw_*\"",
					"-Wl,-unexported_symbol,\"_OBJC_IVAR_*\"",
					"-Wl,-hidden-lCHIP",
				);
				"OTHER_LDFLAGS[sdk=macosx*]" = (
					"-framework",
					IOKit,
					"-framework",
					CoreWLAN,
					"-framework",
					SystemConfiguration,
					"-lnetwork",
					"-framework",
					CoreBluetooth,
					"-framework",
					CoreData,
					"-Wl,-unexported_symbol,\"__Z*\"",
					"-Wl,-unexported_symbol,\"___*\"",
					"-Wl,-unexported_symbol,\"__Unwind_*\"",
					"-Wl,-unexported_symbol,\"_unw_*\"",
					"-Wl,-unexported_symbol,\"_OBJC_IVAR_*\"",
					"-Wl,-hidden-lCHIP",
				);
				PRODUCT_BUNDLE_IDENTIFIER = com.csa.matter;
				PRODUCT_NAME = "$(TARGET_NAME:c99extidentifier)";
				SDKROOT = iphoneos;
				STRIP_STYLE = "non-global";
				SYSTEM_HEADER_SEARCH_PATHS = (
					"$(TEMP_DIR)/out/gen/include",
					"$(CHIP_ROOT)/src/darwin/Framework/CHIP/",
					"$(CHIP_ROOT)/src",
					"$(CHIP_ROOT)/src/include",
					"$(CHIP_ROOT)/zzz_generated/",
					"$(CHIP_ROOT)/zzz_generated/app-common",
					"$(CHIP_ROOT)/third_party/nlassert/repo/include",
					"$(CHIP_ROOT)/third_party/nlio/repo/include",
				);
				TAPI_VERIFY_MODE = Pedantic;
				TARGETED_DEVICE_FAMILY = "1,2,3,4";
				VERSION_INFO_EXPORT_DECL = "__attribute__((visibility(\"hidden\")))";
			};
			name = Release;
		};
		BA09EB792474882200605257 /* Release */ = {
			isa = XCBuildConfiguration;
			buildSettings = {
				CLANG_ENABLE_MODULES = YES;
				CODE_SIGN_STYLE = Automatic;
				DEVELOPMENT_TEAM = "";
				"HEADER_SEARCH_PATHS[arch=*]" = "$(PROJECT_DIR)/../../../src";
				INFOPLIST_FILE = CHIPTests/Info.plist;
				LD_RUNPATH_SEARCH_PATHS = (
					"$(inherited)",
					"@executable_path/Frameworks",
					"@loader_path/Frameworks",
				);
				PRODUCT_BUNDLE_IDENTIFIER = com.chip.CHIPTests;
				PRODUCT_NAME = "$(TARGET_NAME)";
				SWIFT_OBJC_BRIDGING_HEADER = "CHIPTests/MatterTests-Bridging-Header.h";
				TARGETED_DEVICE_FAMILY = "1,2,3,4";
			};
			name = Release;
		};
/* End XCBuildConfiguration section */

/* Begin XCConfigurationList section */
		037C3CAF2991A44B00B7EEE2 /* Build configuration list for PBXNativeTarget "darwin-framework-tool" */ = {
			isa = XCConfigurationList;
			buildConfigurations = (
				037C3CAD2991A44B00B7EEE2 /* Debug */,
				037C3CAE2991A44B00B7EEE2 /* Release */,
			);
			defaultConfigurationIsVisible = 0;
			defaultConfigurationName = Release;
		};
		B20252872459E34F00F97062 /* Build configuration list for PBXProject "Matter" */ = {
			isa = XCConfigurationList;
			buildConfigurations = (
				BA09EB732474881D00605257 /* Debug */,
				BA09EB772474882200605257 /* Release */,
			);
			defaultConfigurationIsVisible = 0;
			defaultConfigurationName = Release;
		};
		B20252A12459E34F00F97062 /* Build configuration list for PBXNativeTarget "Matter" */ = {
			isa = XCConfigurationList;
			buildConfigurations = (
				BA09EB742474881D00605257 /* Debug */,
				BA09EB782474882200605257 /* Release */,
			);
			defaultConfigurationIsVisible = 0;
			defaultConfigurationName = Release;
		};
		B20252A42459E34F00F97062 /* Build configuration list for PBXNativeTarget "MatterTests" */ = {
			isa = XCConfigurationList;
			buildConfigurations = (
				BA09EB752474881D00605257 /* Debug */,
				BA09EB792474882200605257 /* Release */,
			);
			defaultConfigurationIsVisible = 0;
			defaultConfigurationName = Release;
		};
/* End XCConfigurationList section */
	};
	rootObject = B20252842459E34F00F97062 /* Project object */;
}<|MERGE_RESOLUTION|>--- conflicted
+++ resolved
@@ -2182,11 +2182,8 @@
 				0395469F2991DFC5006D42A8 /* json_reader.cpp in Sources */,
 				514C79F42B62ED5500DD6D7B /* attribute-storage.cpp in Sources */,
 				0395469E2991DFC5006D42A8 /* json_writer.cpp in Sources */,
-<<<<<<< HEAD
 				B4D67A422D00DD3D00C49965 /* DFTKeypair.mm in Sources */,
-=======
 				7534D17F2CF8CE2000F64654 /* DefaultAttributePersistenceProvider.cpp in Sources */,
->>>>>>> 6063e237
 				03FB93E02A46200A0048CB35 /* DiscoverCommissionablesCommand.mm in Sources */,
 				516411332B6BF77700E67C05 /* MTRServerAccessControl.mm in Sources */,
 				037C3DD52991C2E200B7EEE2 /* CHIPCommandBridge.mm in Sources */,
