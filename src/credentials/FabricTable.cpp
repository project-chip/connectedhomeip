/*
 *
 *    Copyright (c) 2021-2022 Project CHIP Authors
 *
 *    Licensed under the Apache License, Version 2.0 (the "License");
 *    you may not use this file except in compliance with the License.
 *    You may obtain a copy of the License at
 *
 *        http://www.apache.org/licenses/LICENSE-2.0
 *
 *    Unless required by applicable law or agreed to in writing, software
 *    distributed under the License is distributed on an "AS IS" BASIS,
 *    WITHOUT WARRANTIES OR CONDITIONS OF ANY KIND, either express or implied.
 *    See the License for the specific language governing permissions and
 *    limitations under the License.
 */

/**
 * @brief Defines a table of fabrics that have provisioned the device.
 */

#include "FabricTable.h"

#include <lib/core/CHIPEncoding.h>
#include <lib/support/BufferWriter.h>
#include <lib/support/CHIPMem.h>
#include <lib/support/CHIPMemString.h>
#include <lib/support/DefaultStorageKeyAllocator.h>
#include <lib/support/SafeInt.h>
#if CHIP_CRYPTO_HSM
#include <crypto/hsm/CHIPCryptoPALHsm.h>
#endif

namespace chip {
using namespace Credentials;
using namespace Crypto;

CHIP_ERROR FabricInfo::SetFabricLabel(const CharSpan & fabricLabel)
{
    Platform::CopyString(mFabricLabel, fabricLabel);

    return CHIP_NO_ERROR;
}

namespace {

static_assert(kMinValidFabricIndex <= CHIP_CONFIG_MAX_FABRICS, "Must support some fabrics.");
static_assert(CHIP_CONFIG_MAX_FABRICS <= kMaxValidFabricIndex, "Max fabric count out of range.");

// Tags for our metadata storage.
constexpr TLV::Tag kVendorIdTag    = TLV::ContextTag(0);
constexpr TLV::Tag kFabricLabelTag = TLV::ContextTag(1);

// Tags for our operational keypair storage.
constexpr TLV::Tag kOpKeyVersionTag = TLV::ContextTag(0);
constexpr TLV::Tag kOpKeyDataTag    = TLV::ContextTag(1);

// If this version grows beyond UINT16_MAX, adjust OpKeypairTLVMaxSize
// accordingly.
constexpr uint16_t kOpKeyVersion = 1;

// Tags for our index list storage.
constexpr TLV::Tag kNextAvailableFabricIndexTag = TLV::ContextTag(0);
constexpr TLV::Tag kFabricIndicesTag            = TLV::ContextTag(1);

} // anonymous namespace

CHIP_ERROR FabricInfo::CommitToStorage(PersistentStorageDelegate * storage)
{
    DefaultStorageKeyAllocator keyAlloc;

    VerifyOrReturnError(mRootCert.size() <= kMaxCHIPCertLength && mICACert.size() <= kMaxCHIPCertLength &&
                            mNOCCert.size() <= kMaxCHIPCertLength,
                        CHIP_ERROR_BUFFER_TOO_SMALL);
    static_assert(kMaxCHIPCertLength <= UINT16_MAX, "Casting to uint16_t won't be safe");

    ReturnErrorOnFailure(
        storage->SyncSetKeyValue(keyAlloc.FabricRCAC(mFabricIndex), mRootCert.data(), static_cast<uint16_t>(mRootCert.size())));

    // Workaround for the fact that some storage backends do not allow storing
    // a nullptr with 0 length.  See
    // https://github.com/project-chip/connectedhomeip/issues/16030.
    if (!mICACert.empty())
    {
        ReturnErrorOnFailure(
            storage->SyncSetKeyValue(keyAlloc.FabricICAC(mFabricIndex), mICACert.data(), static_cast<uint16_t>(mICACert.size())));
    }
    else
    {
        // Make sure there is no stale data.
        CHIP_ERROR err = storage->SyncDeleteKeyValue(keyAlloc.FabricICAC(mFabricIndex));
        if (err != CHIP_ERROR_PERSISTED_STORAGE_VALUE_NOT_FOUND)
        {
            ReturnErrorOnFailure(err);
        }
    }

    ReturnErrorOnFailure(
        storage->SyncSetKeyValue(keyAlloc.FabricNOC(mFabricIndex), mNOCCert.data(), static_cast<uint16_t>(mNOCCert.size())));

    {
        uint8_t buf[OpKeyTLVMaxSize()];
        TLV::TLVWriter writer;
        writer.Init(buf);

        TLV::TLVType outerType;
        ReturnErrorOnFailure(writer.StartContainer(TLV::AnonymousTag(), TLV::kTLVType_Structure, outerType));

        ReturnErrorOnFailure(writer.Put(kOpKeyVersionTag, kOpKeyVersion));

        // If key storage is externally managed, key is not stored here,
        // and when loading is done later, it will be ignored.
        if (!mHasExternallyOwnedOperationalKey && (mOperationalKey != nullptr))
        {
            Crypto::P256SerializedKeypair serializedOpKey;
            ReturnErrorOnFailure(mOperationalKey->Serialize(serializedOpKey));
            ReturnErrorOnFailure(writer.Put(kOpKeyDataTag, ByteSpan(serializedOpKey.Bytes(), serializedOpKey.Length())));
        }

        ReturnErrorOnFailure(writer.EndContainer(outerType));

        const auto opKeyLength = writer.GetLengthWritten();
        VerifyOrReturnError(CanCastTo<uint16_t>(opKeyLength), CHIP_ERROR_BUFFER_TOO_SMALL);
        ReturnErrorOnFailure(storage->SyncSetKeyValue(keyAlloc.FabricOpKey(mFabricIndex), buf, static_cast<uint16_t>(opKeyLength)));
    }

    {
        uint8_t buf[MetadataTLVMaxSize()];
        TLV::TLVWriter writer;
        writer.Init(buf);

        TLV::TLVType outerType;
        ReturnErrorOnFailure(writer.StartContainer(TLV::AnonymousTag(), TLV::kTLVType_Structure, outerType));

        ReturnErrorOnFailure(writer.Put(kVendorIdTag, mVendorId));

        ReturnErrorOnFailure(writer.PutString(kFabricLabelTag, CharSpan::fromCharString(mFabricLabel)));

        ReturnErrorOnFailure(writer.EndContainer(outerType));

        const auto metadataLength = writer.GetLengthWritten();
        VerifyOrReturnError(CanCastTo<uint16_t>(metadataLength), CHIP_ERROR_BUFFER_TOO_SMALL);
        ReturnErrorOnFailure(
            storage->SyncSetKeyValue(keyAlloc.FabricMetadata(mFabricIndex), buf, static_cast<uint16_t>(metadataLength)));
    }

    return CHIP_NO_ERROR;
}

CHIP_ERROR FabricInfo::LoadFromStorage(PersistentStorageDelegate * storage)
{
    DefaultStorageKeyAllocator keyAlloc;

    ChipLogProgress(FabricProvisioning, "Loading from storage for fabric index 0x%x", static_cast<unsigned>(mFabricIndex));

    // Scopes for "size" so we don't forget to re-initialize it between gets,
    // since each get modifies it.
    {
        uint8_t buf[Credentials::kMaxCHIPCertLength];
        uint16_t size = sizeof(buf);
        ReturnErrorOnFailure(storage->SyncGetKeyValue(keyAlloc.FabricRCAC(mFabricIndex), buf, size));
        ReturnErrorOnFailure(SetRootCert(ByteSpan(buf, size)));
    }

    {
        uint8_t buf[Credentials::kMaxCHIPCertLength];
        uint16_t size  = sizeof(buf);
        CHIP_ERROR err = storage->SyncGetKeyValue(keyAlloc.FabricICAC(mFabricIndex), buf, size);
        if (err == CHIP_ERROR_PERSISTED_STORAGE_VALUE_NOT_FOUND)
        {
            // That's OK; that just means no ICAC.
            size = 0;
        }
        else
        {
            ReturnErrorOnFailure(err);
        }
        ReturnErrorOnFailure(SetICACert(ByteSpan(buf, size)));
    }

    {
        uint8_t buf[Credentials::kMaxCHIPCertLength];
        uint16_t size = sizeof(buf);
        ReturnErrorOnFailure(storage->SyncGetKeyValue(keyAlloc.FabricNOC(mFabricIndex), buf, size));
        ByteSpan nocCert(buf, size);
        NodeId nodeId;
        ReturnErrorOnFailure(ExtractNodeIdFabricIdFromOpCert(nocCert, &nodeId, &mFabricId));
        // The compressed fabric ID doesn't change for a fabric over time.
        // Computing it here will save computational overhead when it's accessed by other
        // parts of the code.
        ReturnErrorOnFailure(GeneratePeerId(mRootCert, mFabricId, nodeId, &mOperationalId));
        ReturnErrorOnFailure(SetNOCCert(nocCert));
    }

    {
        // Use a CapacityBoundBuffer to get RAII secret data clearing on scope exit.
        Crypto::CapacityBoundBuffer<OpKeyTLVMaxSize()> buf;
        uint16_t size = static_cast<uint16_t>(buf.Capacity());
        ReturnErrorOnFailure(storage->SyncGetKeyValue(keyAlloc.FabricOpKey(mFabricIndex), buf.Bytes(), size));
        buf.SetLength(static_cast<size_t>(size));

        TLV::ContiguousBufferTLVReader reader;
        reader.Init(buf.Bytes(), buf.Length());

        ReturnErrorOnFailure(reader.Next(TLV::kTLVType_Structure, TLV::AnonymousTag()));
        TLV::TLVType containerType;
        ReturnErrorOnFailure(reader.EnterContainer(containerType));

        ReturnErrorOnFailure(reader.Next(kOpKeyVersionTag));
        uint16_t opKeyVersion;
        ReturnErrorOnFailure(reader.Get(opKeyVersion));
        VerifyOrReturnError(opKeyVersion == kOpKeyVersion, CHIP_ERROR_VERSION_MISMATCH);

        CHIP_ERROR err = reader.Next(kOpKeyDataTag);
        if (err == CHIP_NO_ERROR)
        {
            ByteSpan keyData;
            ReturnErrorOnFailure(reader.GetByteView(keyData));

            // Unfortunately, we have to copy the data into a P256SerializedKeypair.
            Crypto::P256SerializedKeypair serializedOpKey;
            VerifyOrReturnError(keyData.size() <= serializedOpKey.Capacity(), CHIP_ERROR_BUFFER_TOO_SMALL);

            memcpy(serializedOpKey.Bytes(), keyData.data(), keyData.size());
            serializedOpKey.SetLength(keyData.size());

            if (mOperationalKey == nullptr)
            {
#ifdef ENABLE_HSM_CASE_OPS_KEY
                mOperationalKey = chip::Platform::New<P256KeypairHSM>();
#else
                mOperationalKey = chip::Platform::New<P256Keypair>();
#endif
            }
            VerifyOrReturnError(mOperationalKey != nullptr, CHIP_ERROR_NO_MEMORY);
            ReturnErrorOnFailure(mOperationalKey->Deserialize(serializedOpKey));
        }
        else
        {
            // Key was absent: set mOperationalKey to null, for another caller to set
            // it. This may happen if externally owned.
            mOperationalKey = nullptr;
        }

        ReturnErrorOnFailure(reader.ExitContainer(containerType));
        ReturnErrorOnFailure(reader.VerifyEndOfContainer());
    }

    {
        uint8_t buf[MetadataTLVMaxSize()];
        uint16_t size = sizeof(buf);
        ReturnErrorOnFailure(storage->SyncGetKeyValue(keyAlloc.FabricMetadata(mFabricIndex), buf, size));
        TLV::ContiguousBufferTLVReader reader;
        reader.Init(buf, size);

        ReturnErrorOnFailure(reader.Next(TLV::kTLVType_Structure, TLV::AnonymousTag()));
        TLV::TLVType containerType;
        ReturnErrorOnFailure(reader.EnterContainer(containerType));

        ReturnErrorOnFailure(reader.Next(kVendorIdTag));
        ReturnErrorOnFailure(reader.Get(mVendorId));

        ReturnErrorOnFailure(reader.Next(kFabricLabelTag));
        CharSpan label;
        ReturnErrorOnFailure(reader.Get(label));

        VerifyOrReturnError(label.size() <= kFabricLabelMaxLengthInBytes, CHIP_ERROR_BUFFER_TOO_SMALL);
        Platform::CopyString(mFabricLabel, label);

        ReturnErrorOnFailure(reader.ExitContainer(containerType));
        ReturnErrorOnFailure(reader.VerifyEndOfContainer());
    }

    return CHIP_NO_ERROR;
}

CHIP_ERROR FabricInfo::GeneratePeerId(const ByteSpan & rcac, FabricId fabricId, NodeId nodeId, PeerId * compressedPeerId)
{
    ReturnErrorCodeIf(compressedPeerId == nullptr, CHIP_ERROR_INVALID_ARGUMENT);
    uint8_t compressedFabricIdBuf[sizeof(uint64_t)];
    MutableByteSpan compressedFabricIdSpan(compressedFabricIdBuf);
    P256PublicKey rootPubkey;

    {
        P256PublicKeySpan rootPubkeySpan;
        ReturnErrorOnFailure(ExtractPublicKeyFromChipCert(rcac, rootPubkeySpan));
        rootPubkey = rootPubkeySpan;
    }

    ReturnErrorOnFailure(GenerateCompressedFabricId(rootPubkey, fabricId, compressedFabricIdSpan));

    // Decode compressed fabric ID accounting for endianness, as GenerateCompressedFabricId()
    // returns a binary buffer and is agnostic of usage of the output as an integer type.
    CompressedFabricId compressedFabricId = Encoding::BigEndian::Get64(compressedFabricIdBuf);
    compressedPeerId->SetCompressedFabricId(compressedFabricId);
    compressedPeerId->SetNodeId(nodeId);
    return CHIP_NO_ERROR;
}

CHIP_ERROR FabricInfo::DeleteFromStorage(PersistentStorageDelegate * storage, FabricIndex fabricIndex)
{
    DefaultStorageKeyAllocator keyAlloc;

    // Try to delete all the state even if one of the deletes fails.
    typedef const char * (DefaultStorageKeyAllocator::*KeyGetter)(FabricIndex);
    constexpr KeyGetter keyGetters[] = { &DefaultStorageKeyAllocator::FabricNOC, &DefaultStorageKeyAllocator::FabricICAC,
                                         &DefaultStorageKeyAllocator::FabricRCAC, &DefaultStorageKeyAllocator::FabricMetadata,
                                         &DefaultStorageKeyAllocator::FabricOpKey };

    CHIP_ERROR prevDeleteErr = CHIP_NO_ERROR;

    for (auto & keyGetter : keyGetters)
    {
        CHIP_ERROR deleteErr = storage->SyncDeleteKeyValue((keyAlloc.*keyGetter)(fabricIndex));
        // Keys not existing is not really an error condition.
        if (prevDeleteErr == CHIP_NO_ERROR && deleteErr != CHIP_ERROR_PERSISTED_STORAGE_VALUE_NOT_FOUND)
        {
            prevDeleteErr = deleteErr;
        }
    }
    if (prevDeleteErr != CHIP_NO_ERROR)
    {
        ChipLogDetail(FabricProvisioning, "Error deleting part of fabric %d: %" CHIP_ERROR_FORMAT, fabricIndex,
                      prevDeleteErr.Format());
    }
    return prevDeleteErr;
}

CHIP_ERROR FabricInfo::SetOperationalKeypair(const P256Keypair * keyPair)
{
    VerifyOrReturnError(keyPair != nullptr, CHIP_ERROR_INVALID_ARGUMENT);

    P256SerializedKeypair serialized;
    ReturnErrorOnFailure(keyPair->Serialize(serialized));

    if (mHasExternallyOwnedOperationalKey)
    {
        // Drop it, so we will allocate an internally owned one.
        mOperationalKey                   = nullptr;
        mHasExternallyOwnedOperationalKey = false;
    }

    if (mOperationalKey == nullptr)
    {
#ifdef ENABLE_HSM_CASE_OPS_KEY
        mOperationalKey = chip::Platform::New<P256KeypairHSM>();
#else
        mOperationalKey = chip::Platform::New<P256Keypair>();
#endif
    }
    VerifyOrReturnError(mOperationalKey != nullptr, CHIP_ERROR_NO_MEMORY);
    return mOperationalKey->Deserialize(serialized);
}

CHIP_ERROR FabricInfo::SetExternallyOwnedOperationalKeypair(P256Keypair * keyPair)
{
    VerifyOrReturnError(keyPair != nullptr, CHIP_ERROR_INVALID_ARGUMENT);
    if (!mHasExternallyOwnedOperationalKey && mOperationalKey != nullptr)
    {
        chip::Platform::Delete(mOperationalKey);
        mOperationalKey = nullptr;
    }

    mHasExternallyOwnedOperationalKey = true;
    mOperationalKey                   = keyPair;
    return CHIP_NO_ERROR;
}

void FabricInfo::ReleaseCert(MutableByteSpan & cert)
{
    if (cert.data() != nullptr)
    {
        chip::Platform::MemoryFree(cert.data());
    }
    cert = MutableByteSpan();
}

CHIP_ERROR FabricInfo::SetCert(MutableByteSpan & dstCert, const ByteSpan & srcCert)
{
    ReleaseCert(dstCert);
    if (srcCert.data() == nullptr || srcCert.size() == 0)
    {
        return CHIP_NO_ERROR;
    }

    VerifyOrReturnError(srcCert.size() <= kMaxCHIPCertLength, CHIP_ERROR_INVALID_ARGUMENT);
    VerifyOrReturnError(CanCastTo<uint16_t>(srcCert.size()), CHIP_ERROR_INVALID_ARGUMENT);

    dstCert = MutableByteSpan(static_cast<uint8_t *>(chip::Platform::MemoryAlloc(srcCert.size())), srcCert.size());
    VerifyOrReturnError(dstCert.data() != nullptr, CHIP_ERROR_NO_MEMORY);

    memcpy(dstCert.data(), srcCert.data(), srcCert.size());

    return CHIP_NO_ERROR;
}

CHIP_ERROR FabricInfo::VerifyCredentials(const ByteSpan & noc, const ByteSpan & icac, ValidationContext & context,
                                         PeerId & nocPeerId, FabricId & fabricId, Crypto::P256PublicKey & nocPubkey) const
{
    return VerifyCredentials(noc, icac, mRootCert, context, nocPeerId, fabricId, nocPubkey);
}

CHIP_ERROR FabricInfo::VerifyCredentials(const ByteSpan & noc, const ByteSpan & icac, const ByteSpan & rcac,
                                         ValidationContext & context, PeerId & nocPeerId, FabricId & fabricId,
                                         Crypto::P256PublicKey & nocPubkey)
{
    // TODO - Optimize credentials verification logic
    //        The certificate chain construction and verification is a compute and memory intensive operation.
    //        It can be optimized by not loading certificate (i.e. rcac) that's local and implicitly trusted.
    //        The FindValidCert() algorithm will need updates to achieve this refactor.
    constexpr uint8_t kMaxNumCertsInOpCreds = 3;

    ChipCertificateSet certificates;
    ReturnErrorOnFailure(certificates.Init(kMaxNumCertsInOpCreds));

    ReturnErrorOnFailure(certificates.LoadCert(rcac, BitFlags<CertDecodeFlags>(CertDecodeFlags::kIsTrustAnchor)));

    if (!icac.empty())
    {
        ReturnErrorOnFailure(certificates.LoadCert(icac, BitFlags<CertDecodeFlags>(CertDecodeFlags::kGenerateTBSHash)));
    }

    ReturnErrorOnFailure(certificates.LoadCert(noc, BitFlags<CertDecodeFlags>(CertDecodeFlags::kGenerateTBSHash)));

    const ChipDN & nocSubjectDN              = certificates.GetLastCert()[0].mSubjectDN;
    const CertificateKeyId & nocSubjectKeyId = certificates.GetLastCert()[0].mSubjectKeyId;

    const ChipCertificateData * resultCert = nullptr;
    // FindValidCert() checks the certificate set constructed by loading noc, icac and mRootCert.
    // It confirms that the certs link correctly (noc -> icac -> mRootCert), and have been correctly signed.
    ReturnErrorOnFailure(certificates.FindValidCert(nocSubjectDN, nocSubjectKeyId, context, &resultCert));

    NodeId nodeId;
    ReturnErrorOnFailure(ExtractNodeIdFabricIdFromOpCert(certificates.GetLastCert()[0], &nodeId, &fabricId));

    CHIP_ERROR err;
    FabricId icacFabricId = kUndefinedFabricId;
    if (!icac.empty())
    {
        err = ExtractFabricIdFromCert(certificates.GetCertSet()[1], &icacFabricId);
        if (err == CHIP_NO_ERROR)
        {
            ReturnErrorCodeIf(icacFabricId != fabricId, CHIP_ERROR_FABRIC_MISMATCH_ON_ICA);
        }
        // FabricId is optional field in ICAC and "not found" code is not treated as error.
        else if (err != CHIP_ERROR_NOT_FOUND)
        {
            return err;
        }
    }

    FabricId rcacFabricId = kUndefinedFabricId;
    err                   = ExtractFabricIdFromCert(certificates.GetCertSet()[0], &rcacFabricId);
    if (err == CHIP_NO_ERROR)
    {
        ReturnErrorCodeIf(rcacFabricId != fabricId, CHIP_ERROR_WRONG_CERT_DN);
    }
    // FabricId is optional field in RCAC and "not found" code is not treated as error.
    else if (err != CHIP_ERROR_NOT_FOUND)
    {
        return err;
    }

    ReturnErrorOnFailure(GeneratePeerId(rcac, fabricId, nodeId, &nocPeerId));
    nocPubkey = P256PublicKey(certificates.GetLastCert()[0].mPublicKey);

    return CHIP_NO_ERROR;
}

FabricTable::~FabricTable()
{
    // Remove all links to every delegate
    FabricTable::Delegate * delegate = mDelegateListRoot;
    while (delegate)
    {
        FabricTable::Delegate * temp = delegate->next;
        delegate->next               = nullptr;
        delegate                     = temp;
    }
}

FabricInfo * FabricTable::FindFabric(P256PublicKeySpan rootPubKey, FabricId fabricId)
{
    for (auto & fabric : mStates)
    {
        if (!fabric.IsInitialized())
        {
            continue;
        }
        P256PublicKeySpan candidatePubKey;
        if (fabric.GetRootPubkey(candidatePubKey) != CHIP_NO_ERROR)
        {
            continue;
        }
        if (rootPubKey.data_equal(candidatePubKey) && fabricId == fabric.GetFabricId())
        {
            return &fabric;
        }
    }
    return nullptr;
}

FabricInfo * FabricTable::FindFabricWithIndex(FabricIndex fabricIndex)
{
    for (auto & fabric : mStates)
    {
        if (!fabric.IsInitialized())
        {
            continue;
        }

        if (fabric.GetFabricIndex() == fabricIndex)
        {
            return &fabric;
        }
    }

    return nullptr;
}

FabricInfo * FabricTable::FindFabricWithCompressedId(CompressedFabricId fabricId)
{
    for (auto & fabric : mStates)
    {
        if (!fabric.IsInitialized())
        {
            continue;
        }

        if (fabricId == fabric.GetPeerId().GetCompressedFabricId())
        {
            return &fabric;
        }
    }
    return nullptr;
}

CHIP_ERROR FabricTable::Store(FabricIndex fabricIndex)
{
    CHIP_ERROR err      = CHIP_NO_ERROR;
    FabricInfo * fabric = nullptr;

    VerifyOrExit(mStorage != nullptr, err = CHIP_ERROR_INVALID_ARGUMENT);

    fabric = FindFabricWithIndex(fabricIndex);
    VerifyOrExit(fabric != nullptr, err = CHIP_ERROR_INVALID_ARGUMENT);

    err = fabric->CommitToStorage(mStorage);
exit:
    if (err == CHIP_NO_ERROR && mDelegateListRoot != nullptr)
    {
        ChipLogProgress(FabricProvisioning, "Fabric (0x%x) persisted to storage. Calling OnFabricPersistedToStorage",
                        static_cast<unsigned>(fabricIndex));
        FabricTable::Delegate * delegate = mDelegateListRoot;
        while (delegate)
        {
            delegate->OnFabricPersistedToStorage(*this, fabricIndex);
            delegate = delegate->next;
        }
    }
    return err;
}

CHIP_ERROR FabricTable::LoadFromStorage(FabricInfo * fabric)
{
    VerifyOrReturnError(mStorage != nullptr, CHIP_ERROR_INVALID_ARGUMENT);

    if (!fabric->IsInitialized())
    {
        ReturnErrorOnFailure(fabric->LoadFromStorage(mStorage));

        FabricTable::Delegate * delegate = mDelegateListRoot;
        while (delegate)
        {
            ChipLogProgress(FabricProvisioning, "Fabric (0x%x) loaded from storage",
                            static_cast<unsigned>(fabric->GetFabricIndex()));
            delegate->OnFabricRetrievedFromStorage(*this, fabric->GetFabricIndex());
            delegate = delegate->next;
        }
    }
    return CHIP_NO_ERROR;
}

CHIP_ERROR FabricInfo::SetFabricInfo(FabricInfo & newFabric, Credentials::CertificateValidityPolicy * policy)
{
    P256PublicKey pubkey;
    ValidationContext validContext;
    // Note that we do NOT set a time in the validation context.  This will
    // cause the certificate chain NotBefore / NotAfter time validation logic
    // to report CertificateValidityResult::kTimeUnknown.
    //
    // The default CHIPCert policy passes NotBefore / NotAfter validation for
    // this case where time is unknown.  If an override policy is passed, it
    // will be up to the passed policy to decide how to handle this.
    //
    // In the FabricTable::AddNewFabric and FabricTable::UpdateFabric calls,
    // the passed policy always passes for all questions of time validity.  The
    // rationale is that installed certificates should be valid at the time of
    // installation by definition.  If they are not and the commissionee and
    // commissioner disagree enough on current time, CASE will fail and our
    // fail-safe timer will expire.
    //
    // This then is ultimately how we validate that NotBefore / NotAfter in
    // newly installed certificates is workable.
    validContext.Reset();
    validContext.mRequiredKeyUsages.Set(KeyUsageFlags::kDigitalSignature);
    validContext.mRequiredKeyPurposes.Set(KeyPurposeFlags::kServerAuth);
    validContext.mValidityPolicy = policy;

    // Make sure to not modify any of our state until VerifyCredentials passes.
    PeerId operationalId;
    FabricId fabricId;
    ChipLogProgress(FabricProvisioning, "Verifying the received credentials");
    CHIP_ERROR err = VerifyCredentials(newFabric.mNOCCert, newFabric.mICACert, newFabric.mRootCert, validContext, operationalId,
                                       fabricId, pubkey);
    if (err != CHIP_NO_ERROR && err != CHIP_ERROR_WRONG_NODE_ID)
    {
        err = CHIP_ERROR_UNSUPPORTED_CERT_FORMAT;
    }
    ReturnErrorOnFailure(err);

    auto * operationalKey = newFabric.GetOperationalKey();
    if (operationalKey == nullptr)
    {
        return CHIP_ERROR_INCORRECT_STATE;
    }

    // Verify that public key in NOC matches public key generated by node and sent in CSRResponse message.
    VerifyOrReturnError(operationalKey->Pubkey().Length() == pubkey.Length(), CHIP_ERROR_INVALID_PUBLIC_KEY);
    VerifyOrReturnError(memcmp(operationalKey->Pubkey().ConstBytes(), pubkey.Bytes(), pubkey.Length()) == 0,
                        CHIP_ERROR_INVALID_PUBLIC_KEY);

    if (mFabricId != kUndefinedFabricId)
    {
        VerifyOrReturnError(mFabricId == fabricId, CHIP_ERROR_UNSUPPORTED_CERT_FORMAT);
    }

    if (newFabric.mHasExternallyOwnedOperationalKey)
    {
        ReturnErrorOnFailure(SetExternallyOwnedOperationalKeypair(operationalKey));
    }
    else
    {
        ReturnErrorOnFailure(SetOperationalKeypair(operationalKey));
    }

    SetRootCert(newFabric.mRootCert);
    mOperationalId = operationalId;
    mFabricId      = fabricId;
    SetICACert(newFabric.mICACert);
    SetNOCCert(newFabric.mNOCCert);
    SetVendorId(newFabric.GetVendorId());
    SetFabricLabel(newFabric.GetFabricLabel());
    ChipLogProgress(FabricProvisioning, "Added new fabric at index: 0x%x, Initialized: %d", static_cast<unsigned>(GetFabricIndex()),
                    IsInitialized());
    ChipLogProgress(FabricProvisioning, "Assigned compressed fabric ID: 0x" ChipLogFormatX64 ", node ID: 0x" ChipLogFormatX64,
                    ChipLogValueX64(mOperationalId.GetCompressedFabricId()), ChipLogValueX64(mOperationalId.GetNodeId()));
    return CHIP_NO_ERROR;
}

CHIP_ERROR FabricTable::AddNewFabricForTest(FabricInfo & newFabric, FabricIndex * outputIndex)
{
    VerifyOrReturnError(outputIndex != nullptr, CHIP_ERROR_INVALID_ARGUMENT);
    return AddNewFabricInner(newFabric, outputIndex);
}

CHIP_ERROR FabricTable::AddNewFabric(FabricInfo & newFabric, FabricIndex * outputIndex)
{
    VerifyOrReturnError(outputIndex != nullptr, CHIP_ERROR_INVALID_ARGUMENT);
    static_assert(kMaxValidFabricIndex <= UINT8_MAX, "Cannot create more fabrics than UINT8_MAX");

    // Check whether we already have a matching fabric.  An incoming fabric does
    // not have its fabric id set yet, so we have to extract it here to do the
    // comparison.
    FabricId fabricId;
    {
        ByteSpan noc;
        ReturnErrorOnFailure(newFabric.GetNOCCert(noc));
        NodeId unused;
        ReturnErrorOnFailure(ExtractNodeIdFabricIdFromOpCert(noc, &unused, &fabricId));
    }
    for (auto & existingFabric : *this)
    {
        if (existingFabric.GetFabricId() == fabricId)
        {
            P256PublicKeySpan existingRootKey, newRootKey;
            ReturnErrorOnFailure(existingFabric.GetRootPubkey(existingRootKey));
            ReturnErrorOnFailure(newFabric.GetRootPubkey(newRootKey));
            if (existingRootKey.data_equal(newRootKey))
            {
                return CHIP_ERROR_FABRIC_EXISTS;
            }
        }
    }

    return AddNewFabricInner(newFabric, outputIndex);
}

<<<<<<< HEAD
void FabricTable::NotifyDelegatesOfFabricChange(FabricIndex fabricIndex, bool fabricDeleted)
{
    FabricTable::Delegate * delegate = mDelegateListRoot;
    while (delegate)
    {
        // It is possible that delegate will remove itself from the list in OnFabricHasChanged,
        // so we grab the next delegate in the list now.
        FabricTable::Delegate * nextDelegate = delegate->next;
        delegate->OnFabricHasChanged(*this, fabricIndex, fabricDeleted);
        delegate = nextDelegate;
    }
}

void FabricTable::SendFabricChangeNotification(FabricIndex fabricIndex)
{
    NotifyDelegatesOfFabricChange(fabricIndex, false /* fabricDeleted */);
}

CHIP_ERROR FabricTable::AddNewFabricInner(FabricInfo & newFabric, FabricIndex * outputIndex)
=======
/*
 * A validation policy we can pass into VerifyCredentials to extract the
 * latest NotBefore time in the certificate chain without having to load the
 * certificates into memory again, and one which will pass validation for all
 * questions of NotBefore / NotAfter validity.
 *
 * The rationale is that installed certificates should be valid at the time of
 * installation by definition.  If they are not and the commissionee and
 * commissioner disagree enough on current time, CASE will fail and our
 * fail-safe timer will expire.
 *
 * This then is ultimately how we validate that NotBefore / NotAfter in
 * newly installed certificates is workable.
 */
class NotBeforeCollector : public Credentials::CertificateValidityPolicy
{
public:
    NotBeforeCollector() : mLatestNotBefore(0) {}
    CHIP_ERROR ApplyCertificateValidityPolicy(const ChipCertificateData * cert, uint8_t depth,
                                              CertificateValidityResult result) override
    {
        if (cert->mNotBeforeTime > mLatestNotBefore.count())
        {
            mLatestNotBefore = System::Clock::Seconds32(cert->mNotBeforeTime);
        }
        return CHIP_NO_ERROR;
    }
    System::Clock::Seconds32 mLatestNotBefore;
};

CHIP_ERROR FabricTable::UpdateFabric(FabricIndex fabricIndex, FabricInfo & newFabricInfo)
{
    FabricInfo * fabricInfo = FindFabricWithIndex(fabricIndex);
    VerifyOrReturnError(fabricInfo != nullptr, CHIP_ERROR_INVALID_ARGUMENT);
    NotBeforeCollector notBeforeCollector;
    ReturnErrorOnFailure(fabricInfo->SetFabricInfo(newFabricInfo, &notBeforeCollector));
    ReturnErrorOnFailure(Store(fabricIndex));
    // Update failure of Last Known Good Time is non-fatal.  If Last
    // Known Good Time is unknown during incoming certificate validation
    // for CASE and current time is also unknown, the certificate
    // validity policy will see this condition and can act appropriately.
    mLastKnownGoodTime.UpdateLastKnownGoodChipEpochTime(notBeforeCollector.mLatestNotBefore);
    return CHIP_NO_ERROR;
}

CHIP_ERROR
FabricTable::AddNewFabricInner(FabricInfo & newFabric, FabricIndex * outputIndex)
>>>>>>> b8e9ab13
{
    if (!mNextAvailableFabricIndex.HasValue())
    {
        // No more indices available.  Bail out.
        return CHIP_ERROR_NO_MEMORY;
    }

    // Find an available slot.
    for (auto & fabric : mStates)
    {
        if (!fabric.IsInitialized())
        {
            NotBeforeCollector notBeforeCollector;
            FabricIndex newFabricIndex = mNextAvailableFabricIndex.Value();
            fabric.mFabricIndex        = newFabricIndex;
            CHIP_ERROR err;
            if ((err = fabric.SetFabricInfo(newFabric, &notBeforeCollector)) != CHIP_NO_ERROR)
            {
                fabric.Reset();
                return err;
            }

            err = Store(newFabricIndex);
            if (err != CHIP_NO_ERROR)
            {
                fabric.Reset();
                FabricInfo::DeleteFromStorage(mStorage, newFabricIndex);
                return err;
            }

            UpdateNextAvailableFabricIndex();
            // Update failure of Last Known Good Time is non-fatal.  If Last
            // Known Good Time is unknown during incoming certificate validation
            // for CASE and current time is also unknown, the certificate
            // validity policy will see this condition and can act appropriately.
            mLastKnownGoodTime.UpdateLastKnownGoodChipEpochTime(notBeforeCollector.mLatestNotBefore);
            if ((err = StoreFabricIndexInfo()) != CHIP_NO_ERROR)
            {
                // Roll everything back.
                mNextAvailableFabricIndex.SetValue(newFabricIndex);
                fabric.Reset();
                FabricInfo::DeleteFromStorage(mStorage, newFabricIndex);
            }
            else
            {
                *outputIndex = newFabricIndex;
                mFabricCount++;
            }
            return err;
        }
    }

    return CHIP_ERROR_NO_MEMORY;
}

CHIP_ERROR FabricTable::Delete(FabricIndex fabricIndex)
{
    VerifyOrReturnError(mStorage != nullptr, CHIP_ERROR_INVALID_ARGUMENT);

    FabricInfo * fabric      = FindFabricWithIndex(fabricIndex);
    bool fabricIsInitialized = fabric != nullptr && fabric->IsInitialized();
    CHIP_ERROR err           = FabricInfo::DeleteFromStorage(mStorage, fabricIndex); // Delete from storage regardless
    if (!fabricIsInitialized)
    {
        // Make sure to return the error our API promises, not whatever storage
        // chose to return.
        return CHIP_ERROR_NOT_FOUND;
    }
    ReturnErrorOnFailure(err);

    // Since fabricIsInitialized was true, fabric is not null.
    fabric->Reset();

    // If we ever start moving the FabricInfo entries around in the array on
    // delete, we should update DeleteAllFabrics to handle that.

    if (!mNextAvailableFabricIndex.HasValue())
    {
        // We must have been in a situation where CHIP_CONFIG_MAX_FABRICS is 254
        // and our fabric table was full, so there was no valid next index.  We
        // have a single available index now, though; use it as
        // mNextAvailableFabricIndex.
        mNextAvailableFabricIndex.SetValue(fabricIndex);
    }
    // If StoreFabricIndexInfo fails here, that's probably OK.  When we try to
    // read things from storage later we will realize there is nothing for this
    // index.
    StoreFabricIndexInfo();

    if (mDelegateListRoot != nullptr)
    {
        if (mFabricCount == 0)
        {
            ChipLogError(FabricProvisioning, "Trying to delete a fabric, but the current fabric count is already 0");
        }
        else
        {
            mFabricCount--;
<<<<<<< HEAD
            ChipLogProgress(Discovery, "Fabric (0x%x) deleted. Calling OnFabricHasChanged",
=======
            ChipLogProgress(FabricProvisioning, "Fabric (0x%x) deleted. Calling OnFabricDeletedFromStorage",
>>>>>>> b8e9ab13
                            static_cast<unsigned>(fabricIndex));
        }

        NotifyDelegatesOfFabricChange(fabricIndex, true /* fabricDeleted */);
    }
    return CHIP_NO_ERROR;
}

void FabricTable::DeleteAllFabrics()
{
    static_assert(kMaxValidFabricIndex <= UINT8_MAX, "Cannot create more fabrics than UINT8_MAX");
    for (auto & fabric : *this)
    {
        Delete(fabric.GetFabricIndex());
    }
}

CHIP_ERROR FabricTable::Init(PersistentStorageDelegate * storage)
{
    VerifyOrReturnError(storage != nullptr, CHIP_ERROR_INVALID_ARGUMENT);

    mStorage = storage;
    ChipLogDetail(FabricProvisioning, "Init fabric pairing table with server storage");

    // Load the current fabrics from the storage. This is done here, since ConstFabricIterator
    // iterator doesn't have mechanism to load fabric info from storage on demand.
    // TODO - Update ConstFabricIterator to load fabric info from storage
    static_assert(kMaxValidFabricIndex <= UINT8_MAX, "Cannot create more fabrics than UINT8_MAX");

    mFabricCount = 0;
    for (auto & fabric : mStates)
    {
        fabric.Reset();
    }
    mNextAvailableFabricIndex.SetValue(kMinValidFabricIndex);

    // Init failure of Last Known Good Time is non-fatal.  If Last Known Good
    // Time is unknown during incoming certificate validation for CASE and
    // current time is also unknown, the certificate validity policy will see
    // this condition and can act appropriately.
    mLastKnownGoodTime.Init(storage);

    uint8_t buf[IndexInfoTLVMaxSize()];
    uint16_t size = sizeof(buf);
    DefaultStorageKeyAllocator keyAlloc;
    CHIP_ERROR err = mStorage->SyncGetKeyValue(keyAlloc.FabricIndexInfo(), buf, size);
    if (err == CHIP_ERROR_PERSISTED_STORAGE_VALUE_NOT_FOUND)
    {
        // No fabrics yet.  Nothing to be done here.
    }
    else
    {
        ReturnErrorOnFailure(err);
        TLV::ContiguousBufferTLVReader reader;
        reader.Init(buf, size);

        ReturnErrorOnFailure(ReadFabricInfo(reader));
    }

    return CHIP_NO_ERROR;
}

CHIP_ERROR FabricTable::AddFabricDelegate(FabricTable::Delegate * delegate)
{
    VerifyOrReturnError(delegate != nullptr, CHIP_ERROR_INVALID_ARGUMENT);
    for (FabricTable::Delegate * iter = mDelegateListRoot; iter != nullptr; iter = iter->next)
    {
        if (iter == delegate)
        {
            return CHIP_NO_ERROR;
        }
    }
    delegate->next    = mDelegateListRoot;
    mDelegateListRoot = delegate;
    return CHIP_NO_ERROR;
}

void FabricTable::RemoveFabricDelegate(FabricTable::Delegate * delegateToRemove)
{
    VerifyOrReturn(delegateToRemove != nullptr);

    if (delegateToRemove == mDelegateListRoot)
    {
        // Removing head of the list, keep link to next, may
        // be nullptr.
        mDelegateListRoot = mDelegateListRoot->next;
    }
    else
    {
        // Removing some other item: check if next, and
        // remove the link, keeping its neighbour.
        FabricTable::Delegate * currentNode = mDelegateListRoot;

        while (currentNode)
        {
            if (currentNode->next == delegateToRemove)
            {
                FabricTable::Delegate * temp = delegateToRemove->next;
                currentNode->next            = temp;
                delegateToRemove->next       = nullptr;
                return;
            }

            currentNode = currentNode->next;
        }
    }
}

CHIP_ERROR FabricTable::SetLastKnownGoodChipEpochTime(System::Clock::Seconds32 lastKnownGoodChipEpochTime)
{
    CHIP_ERROR err = CHIP_NO_ERROR;
    // Find our latest NotBefore time for any installed certificate.
    System::Clock::Seconds32 latestNotBefore = System::Clock::Seconds32(0);
    for (auto & fabric : mStates)
    {
        if (!fabric.IsInitialized())
        {
            continue;
        }
        {
            ByteSpan rcac;
            SuccessOrExit(err = fabric.GetRootCert(rcac));
            chip::System::Clock::Seconds32 rcacNotBefore;
            SuccessOrExit(err = Credentials::ExtractNotBeforeFromChipCert(rcac, rcacNotBefore));
            latestNotBefore = rcacNotBefore > latestNotBefore ? rcacNotBefore : latestNotBefore;
        }
        {
            ByteSpan icac;
            SuccessOrExit(err = fabric.GetICACert(icac));
            if (!icac.empty())
            {
                chip::System::Clock::Seconds32 icacNotBefore;
                ReturnErrorOnFailure(Credentials::ExtractNotBeforeFromChipCert(icac, icacNotBefore));
                latestNotBefore = icacNotBefore > latestNotBefore ? icacNotBefore : latestNotBefore;
            }
        }
        {
            ByteSpan noc;
            SuccessOrExit(err = fabric.GetNOCCert(noc));
            chip::System::Clock::Seconds32 nocNotBefore;
            ReturnErrorOnFailure(Credentials::ExtractNotBeforeFromChipCert(noc, nocNotBefore));
            latestNotBefore = nocNotBefore > latestNotBefore ? nocNotBefore : latestNotBefore;
        }
    }
    // Pass this to the LastKnownGoodTime object so it can make determination
    // of the legality of our new proposed time.
    SuccessOrExit(err = mLastKnownGoodTime.SetLastKnownGoodChipEpochTime(lastKnownGoodChipEpochTime, latestNotBefore));
exit:
    if (err != CHIP_NO_ERROR)
    {
        ChipLogError(FabricProvisioning, "Failed to update Known Good Time: %" CHIP_ERROR_FORMAT, err.Format());
    }
    return err;
}

namespace {
// Increment a fabric index in a way that ensures that it stays in the valid
// range [kMinValidFabricIndex, kMaxValidFabricIndex].
FabricIndex NextFabricIndex(FabricIndex fabricIndex)
{
    if (fabricIndex == kMaxValidFabricIndex)
    {
        return kMinValidFabricIndex;
    }

    return static_cast<FabricIndex>(fabricIndex + 1);
}
} // anonymous namespace

void FabricTable::UpdateNextAvailableFabricIndex()
{
    // Only called when mNextAvailableFabricIndex.HasValue()
    for (FabricIndex candidate = NextFabricIndex(mNextAvailableFabricIndex.Value()); candidate != mNextAvailableFabricIndex.Value();
         candidate             = NextFabricIndex(candidate))
    {
        if (!FindFabricWithIndex(candidate))
        {
            mNextAvailableFabricIndex.SetValue(candidate);
            return;
        }
    }

    mNextAvailableFabricIndex.ClearValue();
}

CHIP_ERROR FabricTable::StoreFabricIndexInfo() const
{
    uint8_t buf[IndexInfoTLVMaxSize()];
    TLV::TLVWriter writer;
    writer.Init(buf);

    TLV::TLVType outerType;
    ReturnErrorOnFailure(writer.StartContainer(TLV::AnonymousTag(), TLV::kTLVType_Structure, outerType));

    if (mNextAvailableFabricIndex.HasValue())
    {
        writer.Put(kNextAvailableFabricIndexTag, mNextAvailableFabricIndex.Value());
    }
    else
    {
        writer.PutNull(kNextAvailableFabricIndexTag);
    }

    TLV::TLVType innerContainerType;
    ReturnErrorOnFailure(writer.StartContainer(kFabricIndicesTag, TLV::kTLVType_Array, innerContainerType));
    // Only enumerate the fabrics that are initialized.
    for (const auto & fabric : *this)
    {
        writer.Put(TLV::AnonymousTag(), fabric.GetFabricIndex());
    }
    ReturnErrorOnFailure(writer.EndContainer(innerContainerType));
    ReturnErrorOnFailure(writer.EndContainer(outerType));

    const auto indexInfoLength = writer.GetLengthWritten();
    VerifyOrReturnError(CanCastTo<uint16_t>(indexInfoLength), CHIP_ERROR_BUFFER_TOO_SMALL);

    DefaultStorageKeyAllocator keyAlloc;
    ReturnErrorOnFailure(mStorage->SyncSetKeyValue(keyAlloc.FabricIndexInfo(), buf, static_cast<uint16_t>(indexInfoLength)));

    return CHIP_NO_ERROR;
}

CHIP_ERROR FabricTable::ReadFabricInfo(TLV::ContiguousBufferTLVReader & reader)
{
    ReturnErrorOnFailure(reader.Next(TLV::kTLVType_Structure, TLV::AnonymousTag()));
    TLV::TLVType containerType;
    ReturnErrorOnFailure(reader.EnterContainer(containerType));

    ReturnErrorOnFailure(reader.Next(kNextAvailableFabricIndexTag));
    if (reader.GetType() == TLV::kTLVType_Null)
    {
        mNextAvailableFabricIndex.ClearValue();
    }
    else
    {
        ReturnErrorOnFailure(reader.Get(mNextAvailableFabricIndex.Emplace()));
    }

    ReturnErrorOnFailure(reader.Next(TLV::kTLVType_Array, kFabricIndicesTag));
    TLV::TLVType arrayType;
    ReturnErrorOnFailure(reader.EnterContainer(arrayType));

    CHIP_ERROR err;
    while ((err = reader.Next()) == CHIP_NO_ERROR)
    {
        if (mFabricCount >= ArraySize(mStates))
        {
            // We have nowhere to deserialize this fabric info into.
            return CHIP_ERROR_NO_MEMORY;
        }

        auto & fabric = mStates[mFabricCount];
        ReturnErrorOnFailure(reader.Get(fabric.mFabricIndex));

        err = LoadFromStorage(&fabric);
        if (err == CHIP_NO_ERROR)
        {
            ++mFabricCount;
        }
        else
        {
            // This could happen if we failed to store our fabric index info
            // after we deleted the fabric from storage.  Just ignore this
            // fabric index and keep going.
        }
    }

    if (err != CHIP_END_OF_TLV)
    {
        return err;
    }

    ReturnErrorOnFailure(reader.ExitContainer(arrayType));

    ReturnErrorOnFailure(reader.ExitContainer(containerType));
    ReturnErrorOnFailure(reader.VerifyEndOfContainer());

    if (!mNextAvailableFabricIndex.HasValue() && mFabricCount < kMaxValidFabricIndex)
    {
        // We must have a fabric index available here. This situation could
        // happen if we fail to store fabric index info when deleting a
        // fabric.
        mNextAvailableFabricIndex.SetValue(kMinValidFabricIndex);
        if (FindFabricWithIndex(kMinValidFabricIndex))
        {
            UpdateNextAvailableFabricIndex();
        }
    }

    return CHIP_NO_ERROR;
}

CHIP_ERROR FabricInfo::TestOnlyBuildFabric(ByteSpan rootCert, ByteSpan icacCert, ByteSpan nocCert, ByteSpan nocKey)
{
    Reset();

    ReturnErrorOnFailure(SetRootCert(rootCert));
    ReturnErrorOnFailure(SetICACert(icacCert));
    ReturnErrorOnFailure(SetNOCCert(nocCert));

    // NOTE: this requres ENABLE_HSM_CASE_OPS_KEY is not defined
    P256SerializedKeypair opKeysSerialized;
    memcpy(static_cast<uint8_t *>(opKeysSerialized), nocKey.data(), nocKey.size());
    ReturnErrorOnFailure(opKeysSerialized.SetLength(nocKey.size()));

    P256Keypair opKey;
    ReturnErrorOnFailure(opKey.Deserialize(opKeysSerialized));
    ReturnErrorOnFailure(SetOperationalKeypair(&opKey));

    // NOTE: mVendorId and mFabricLabel are not initialize, because they are not used in tests.
    return CHIP_NO_ERROR;
}

} // namespace chip<|MERGE_RESOLUTION|>--- conflicted
+++ resolved
@@ -696,7 +696,6 @@
     return AddNewFabricInner(newFabric, outputIndex);
 }
 
-<<<<<<< HEAD
 void FabricTable::NotifyDelegatesOfFabricChange(FabricIndex fabricIndex, bool fabricDeleted)
 {
     FabricTable::Delegate * delegate = mDelegateListRoot;
@@ -716,7 +715,6 @@
 }
 
 CHIP_ERROR FabricTable::AddNewFabricInner(FabricInfo & newFabric, FabricIndex * outputIndex)
-=======
 /*
  * A validation policy we can pass into VerifyCredentials to extract the
  * latest NotBefore time in the certificate chain without having to load the
@@ -764,7 +762,6 @@
 
 CHIP_ERROR
 FabricTable::AddNewFabricInner(FabricInfo & newFabric, FabricIndex * outputIndex)
->>>>>>> b8e9ab13
 {
     if (!mNextAvailableFabricIndex.HasValue())
     {
@@ -863,11 +860,7 @@
         else
         {
             mFabricCount--;
-<<<<<<< HEAD
-            ChipLogProgress(Discovery, "Fabric (0x%x) deleted. Calling OnFabricHasChanged",
-=======
-            ChipLogProgress(FabricProvisioning, "Fabric (0x%x) deleted. Calling OnFabricDeletedFromStorage",
->>>>>>> b8e9ab13
+            ChipLogProgress(FabricProvisioning, "Fabric (0x%x) deleted. Calling OnFabricHasChanged",
                             static_cast<unsigned>(fabricIndex));
         }
 
