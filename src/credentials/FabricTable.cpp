/*
 *
 *    Copyright (c) 2021-2022 Project CHIP Authors
 *
 *    Licensed under the Apache License, Version 2.0 (the "License");
 *    you may not use this file except in compliance with the License.
 *    You may obtain a copy of the License at
 *
 *        http://www.apache.org/licenses/LICENSE-2.0
 *
 *    Unless required by applicable law or agreed to in writing, software
 *    distributed under the License is distributed on an "AS IS" BASIS,
 *    WITHOUT WARRANTIES OR CONDITIONS OF ANY KIND, either express or implied.
 *    See the License for the specific language governing permissions and
 *    limitations under the License.
 */

/**
 * @brief Defines a table of fabrics that have provisioned the device.
 */

#include "FabricTable.h"

#include <lib/core/CHIPEncoding.h>
#include <lib/support/BufferWriter.h>
#include <lib/support/CHIPMem.h>
#include <lib/support/CHIPMemString.h>
#include <lib/support/DefaultStorageKeyAllocator.h>
#include <lib/support/SafeInt.h>
#include <lib/support/ScopedBuffer.h>
#if CHIP_CRYPTO_HSM
#include <crypto/hsm/CHIPCryptoPALHsm.h>
#endif

namespace chip {
using namespace Credentials;
using namespace Crypto;

using CertChainElement = chip::Credentials::OperationalCertificateStore::CertChainElement;

namespace {

static_assert(kMinValidFabricIndex <= CHIP_CONFIG_MAX_FABRICS, "Must support some fabrics.");
static_assert(CHIP_CONFIG_MAX_FABRICS <= kMaxValidFabricIndex, "Max fabric count out of range.");

// Tags for our metadata storage.
constexpr TLV::Tag kVendorIdTag    = TLV::ContextTag(0);
constexpr TLV::Tag kFabricLabelTag = TLV::ContextTag(1);

// Tags for our index list storage.
constexpr TLV::Tag kNextAvailableFabricIndexTag = TLV::ContextTag(0);
constexpr TLV::Tag kFabricIndicesTag            = TLV::ContextTag(1);

// Tags for commit marker storage
constexpr TLV::Tag kMarkerFabricIndexTag = TLV::ContextTag(0);
constexpr TLV::Tag kMarkerIsAdditionTag  = TLV::ContextTag(1);

constexpr size_t CommitMarkerContextTLVMaxSize()
{
    // Add 2x uncommitted uint64_t to leave space for backwards/forwards
    // versioning for this critical feature that runs at boot.
    return TLV::EstimateStructOverhead(sizeof(FabricIndex), sizeof(bool), sizeof(uint64_t), sizeof(uint64_t));
}

constexpr size_t IndexInfoTLVMaxSize()
{
    // We have a single next-available index and an array of anonymous-tagged
    // fabric indices.
    //
    // The max size of the list is (1 byte control + bytes for actual value)
    // times max number of list items, plus one byte for the list terminator.
    return TLV::EstimateStructOverhead(sizeof(FabricIndex), CHIP_CONFIG_MAX_FABRICS * (1 + sizeof(FabricIndex)) + 1);
}

} // anonymous namespace

CHIP_ERROR FabricInfo::Init(const FabricInfo::InitParams & initParams)
{
    ReturnErrorOnFailure(initParams.AreValid());

    Reset();

    mNodeId             = initParams.nodeId;
    mFabricId           = initParams.fabricId;
    mFabricIndex        = initParams.fabricIndex;
    mCompressedFabricId = initParams.compressedFabricId;
    mRootPublicKey      = initParams.rootPublicKey;
    mVendorId           = initParams.vendorId;

    // Deal with externally injected keys
    if (initParams.operationalKeypair != nullptr)
    {
        if (initParams.hasExternallyOwnedKeypair)
        {
            ReturnErrorOnFailure(SetExternallyOwnedOperationalKeypair(initParams.operationalKeypair));
        }
        else
        {
            ReturnErrorOnFailure(SetOperationalKeypair(initParams.operationalKeypair));
        }
    }

    return CHIP_NO_ERROR;
}

void FabricInfo::operator=(FabricInfo && other)
{
    Reset();

    mNodeId             = other.mNodeId;
    mFabricId           = other.mFabricId;
    mFabricIndex        = other.mFabricIndex;
    mCompressedFabricId = other.mCompressedFabricId;
    mRootPublicKey      = other.mRootPublicKey;
    mVendorId           = other.mVendorId;

    SetFabricLabel(other.GetFabricLabel());

    // Transfer ownership of operational keypair (if it was nullptr, it stays that way).
    mOperationalKey                         = other.mOperationalKey;
    mHasExternallyOwnedOperationalKey       = other.mHasExternallyOwnedOperationalKey;
    other.mOperationalKey                   = nullptr;
    other.mHasExternallyOwnedOperationalKey = false;

    other.Reset();
}

CHIP_ERROR FabricInfo::CommitToStorage(PersistentStorageDelegate * storage) const
{
    DefaultStorageKeyAllocator keyAlloc;

    {
        uint8_t buf[MetadataTLVMaxSize()];
        TLV::TLVWriter writer;
        writer.Init(buf);

        TLV::TLVType outerType;
        ReturnErrorOnFailure(writer.StartContainer(TLV::AnonymousTag(), TLV::kTLVType_Structure, outerType));

        ReturnErrorOnFailure(writer.Put(kVendorIdTag, mVendorId));

        ReturnErrorOnFailure(writer.PutString(kFabricLabelTag, CharSpan::fromCharString(mFabricLabel)));

        ReturnErrorOnFailure(writer.EndContainer(outerType));

        const auto metadataLength = writer.GetLengthWritten();
        VerifyOrReturnError(CanCastTo<uint16_t>(metadataLength), CHIP_ERROR_BUFFER_TOO_SMALL);
        ReturnErrorOnFailure(
            storage->SyncSetKeyValue(keyAlloc.FabricMetadata(mFabricIndex), buf, static_cast<uint16_t>(metadataLength)));
    }

    // NOTE: Operational Key is never saved to storage here. See OperationalKeystore interface for how it is accessed

    return CHIP_NO_ERROR;
}

CHIP_ERROR FabricInfo::LoadFromStorage(PersistentStorageDelegate * storage, FabricIndex newFabricIndex, const ByteSpan & rcac,
                                       const ByteSpan & noc)
{
    DefaultStorageKeyAllocator keyAlloc;

    mFabricIndex = newFabricIndex;

    // Regenerate operational metadata from NOC/RCAC
    {
        ReturnErrorOnFailure(ExtractNodeIdFabricIdFromOpCert(noc, &mNodeId, &mFabricId));

        P256PublicKeySpan rootPubKeySpan;
        ReturnErrorOnFailure(ExtractPublicKeyFromChipCert(rcac, rootPubKeySpan));
        mRootPublicKey = rootPubKeySpan;

        uint8_t compressedFabricIdBuf[sizeof(uint64_t)];
        MutableByteSpan compressedFabricIdSpan(compressedFabricIdBuf);
        ReturnErrorOnFailure(GenerateCompressedFabricId(mRootPublicKey, mFabricId, compressedFabricIdSpan));

        // Decode compressed fabric ID accounting for endianness, as GenerateCompressedFabricId()
        // returns a binary buffer and is agnostic of usage of the output as an integer type.
        mCompressedFabricId = Encoding::BigEndian::Get64(compressedFabricIdBuf);
    }

    // Load other storable metadata (label, vendorId, etc)
    {
        uint8_t buf[MetadataTLVMaxSize()];
        uint16_t size = sizeof(buf);
        ReturnErrorOnFailure(storage->SyncGetKeyValue(keyAlloc.FabricMetadata(mFabricIndex), buf, size));
        TLV::ContiguousBufferTLVReader reader;
        reader.Init(buf, size);

        ReturnErrorOnFailure(reader.Next(TLV::kTLVType_Structure, TLV::AnonymousTag()));
        TLV::TLVType containerType;
        ReturnErrorOnFailure(reader.EnterContainer(containerType));

        ReturnErrorOnFailure(reader.Next(kVendorIdTag));
        ReturnErrorOnFailure(reader.Get(mVendorId));

        ReturnErrorOnFailure(reader.Next(kFabricLabelTag));
        CharSpan label;
        ReturnErrorOnFailure(reader.Get(label));

        VerifyOrReturnError(label.size() <= kFabricLabelMaxLengthInBytes, CHIP_ERROR_BUFFER_TOO_SMALL);
        Platform::CopyString(mFabricLabel, label);

        ReturnErrorOnFailure(reader.ExitContainer(containerType));
        ReturnErrorOnFailure(reader.VerifyEndOfContainer());
    }

    // NOTE: Operational Key is never loaded here. See OperationalKeystore interface for how it is accessed

    return CHIP_NO_ERROR;
}

CHIP_ERROR FabricInfo::SetFabricLabel(const CharSpan & fabricLabel)
{
    Platform::CopyString(mFabricLabel, fabricLabel);

    return CHIP_NO_ERROR;
}

CHIP_ERROR FabricTable::DeleteMetadataFromStorage(FabricIndex fabricIndex)
{
    VerifyOrReturnError(IsValidFabricIndex(fabricIndex), CHIP_ERROR_INVALID_FABRIC_INDEX);
    VerifyOrReturnError(mStorage != nullptr, CHIP_ERROR_INCORRECT_STATE);

    DefaultStorageKeyAllocator keyAlloc;
    CHIP_ERROR deleteErr = mStorage->SyncDeleteKeyValue(keyAlloc.FabricMetadata(fabricIndex));

    if (deleteErr != CHIP_NO_ERROR)
    {
        ChipLogError(FabricProvisioning, "Error deleting part of fabric %d: %" CHIP_ERROR_FORMAT, fabricIndex, deleteErr.Format());
    }
    return deleteErr;
}

CHIP_ERROR FabricInfo::SetOperationalKeypair(const P256Keypair * keyPair)
{
    VerifyOrReturnError(keyPair != nullptr, CHIP_ERROR_INVALID_ARGUMENT);

    P256SerializedKeypair serialized;
    ReturnErrorOnFailure(keyPair->Serialize(serialized));

    if (mHasExternallyOwnedOperationalKey)
    {
        // Drop it, so we will allocate an internally owned one.
        mOperationalKey                   = nullptr;
        mHasExternallyOwnedOperationalKey = false;
    }

    if (mOperationalKey == nullptr)
    {
#ifdef ENABLE_HSM_CASE_OPS_KEY
        mOperationalKey = chip::Platform::New<P256KeypairHSM>();
#else
        mOperationalKey = chip::Platform::New<P256Keypair>();
#endif
    }
    VerifyOrReturnError(mOperationalKey != nullptr, CHIP_ERROR_NO_MEMORY);
    return mOperationalKey->Deserialize(serialized);
}

CHIP_ERROR FabricInfo::SetExternallyOwnedOperationalKeypair(P256Keypair * keyPair)
{
    VerifyOrReturnError(keyPair != nullptr, CHIP_ERROR_INVALID_ARGUMENT);
    if (!mHasExternallyOwnedOperationalKey && mOperationalKey != nullptr)
    {
        chip::Platform::Delete(mOperationalKey);
        mOperationalKey = nullptr;
    }

    mHasExternallyOwnedOperationalKey = true;
    mOperationalKey                   = keyPair;
    return CHIP_NO_ERROR;
}

CHIP_ERROR FabricTable::ValidateIncomingNOCChain(const ByteSpan & noc, const ByteSpan & icac, const ByteSpan & rcac,
                                                 FabricId existingFabricId, Credentials::CertificateValidityPolicy * policy,
                                                 CompressedFabricId & outCompressedFabricId, FabricId & outFabricId,
                                                 NodeId & outNodeId, Crypto::P256PublicKey & outNocPubkey,
                                                 Crypto::P256PublicKey & outRootPubkey)
{
    Credentials::ValidationContext validContext;

    // Note that we do NOT set a time in the validation context.  This will
    // cause the certificate chain NotBefore / NotAfter time validation logic
    // to report CertificateValidityResult::kTimeUnknown.
    //
    // The default CHIPCert policy passes NotBefore / NotAfter validation for
    // this case where time is unknown.  If an override policy is passed, it
    // will be up to the passed policy to decide how to handle this.
    //
    // In the FabricTable::AddNewFabric and FabricTable::UpdateFabric calls,
    // the passed policy always passes for all questions of time validity.  The
    // rationale is that installed certificates should be valid at the time of
    // installation by definition.  If they are not and the commissionee and
    // commissioner disagree enough on current time, CASE will fail and our
    // fail-safe timer will expire.
    //
    // This then is ultimately how we validate that NotBefore / NotAfter in
    // newly installed certificates is workable.
    validContext.Reset();
    validContext.mRequiredKeyUsages.Set(KeyUsageFlags::kDigitalSignature);
    validContext.mRequiredKeyPurposes.Set(KeyPurposeFlags::kServerAuth);
    validContext.mValidityPolicy = policy;

    ChipLogProgress(FabricProvisioning, "Validating NOC chain");
    CHIP_ERROR err = FabricTable::VerifyCredentials(noc, icac, rcac, validContext, outCompressedFabricId, outFabricId, outNodeId,
                                                    outNocPubkey, &outRootPubkey);
    if (err != CHIP_NO_ERROR && err != CHIP_ERROR_WRONG_NODE_ID)
    {
        err = CHIP_ERROR_UNSUPPORTED_CERT_FORMAT;
    }
    if (err != CHIP_NO_ERROR)
    {
        ChipLogError(FabricProvisioning, "Failed NOC chain validation: %" CHIP_ERROR_FORMAT, err.Format());
    }
    ReturnErrorOnFailure(err);

    // Validate fabric ID match for cases like UpdateNOC.
    if (existingFabricId != kUndefinedFabricId)
    {
        VerifyOrReturnError(existingFabricId == outFabricId, CHIP_ERROR_UNSUPPORTED_CERT_FORMAT);
    }

    ChipLogProgress(FabricProvisioning, "NOC chain validation successful");
    return CHIP_NO_ERROR;
}

CHIP_ERROR FabricInfo::SignWithOpKeypair(ByteSpan message, P256ECDSASignature & outSignature) const
{
    VerifyOrReturnError(mOperationalKey != nullptr, CHIP_ERROR_KEY_NOT_FOUND);

    return mOperationalKey->ECDSA_sign_msg(message.data(), message.size(), outSignature);
}

CHIP_ERROR FabricInfo::FetchRootPubkey(Crypto::P256PublicKey & outPublicKey) const
{
    VerifyOrReturnError(IsInitialized(), CHIP_ERROR_KEY_NOT_FOUND);
    outPublicKey = mRootPublicKey;
    return CHIP_NO_ERROR;
}

CHIP_ERROR FabricTable::VerifyCredentials(FabricIndex fabricIndex, const ByteSpan & noc, const ByteSpan & icac,
                                          ValidationContext & context, CompressedFabricId & outCompressedFabricId,
                                          FabricId & outFabricId, NodeId & outNodeId, Crypto::P256PublicKey & outNocPubkey,
                                          Crypto::P256PublicKey * outRootPublicKey) const
{
    uint8_t rootCertBuf[kMaxCHIPCertLength];
    MutableByteSpan rootCertSpan{ rootCertBuf };
    ReturnErrorOnFailure(FetchRootCert(fabricIndex, rootCertSpan));
    return VerifyCredentials(noc, icac, rootCertSpan, context, outCompressedFabricId, outFabricId, outNodeId, outNocPubkey,
                             outRootPublicKey);
}

CHIP_ERROR FabricTable::VerifyCredentials(const ByteSpan & noc, const ByteSpan & icac, const ByteSpan & rcac,
                                          ValidationContext & context, CompressedFabricId & outCompressedFabricId,
                                          FabricId & outFabricId, NodeId & outNodeId, Crypto::P256PublicKey & outNocPubkey,
                                          Crypto::P256PublicKey * outRootPublicKey)
{
    // TODO - Optimize credentials verification logic
    //        The certificate chain construction and verification is a compute and memory intensive operation.
    //        It can be optimized by not loading certificate (i.e. rcac) that's local and implicitly trusted.
    //        The FindValidCert() algorithm will need updates to achieve this refactor.
    constexpr uint8_t kMaxNumCertsInOpCreds = 3;

    ChipCertificateSet certificates;
    ReturnErrorOnFailure(certificates.Init(kMaxNumCertsInOpCreds));

    ReturnErrorOnFailure(certificates.LoadCert(rcac, BitFlags<CertDecodeFlags>(CertDecodeFlags::kIsTrustAnchor)));

    if (!icac.empty())
    {
        ReturnErrorOnFailure(certificates.LoadCert(icac, BitFlags<CertDecodeFlags>(CertDecodeFlags::kGenerateTBSHash)));
    }

    ReturnErrorOnFailure(certificates.LoadCert(noc, BitFlags<CertDecodeFlags>(CertDecodeFlags::kGenerateTBSHash)));

    const ChipDN & nocSubjectDN              = certificates.GetLastCert()[0].mSubjectDN;
    const CertificateKeyId & nocSubjectKeyId = certificates.GetLastCert()[0].mSubjectKeyId;

    const ChipCertificateData * resultCert = nullptr;
    // FindValidCert() checks the certificate set constructed by loading noc, icac and rcac.
    // It confirms that the certs link correctly (noc -> icac -> rcac), and have been correctly signed.
    ReturnErrorOnFailure(certificates.FindValidCert(nocSubjectDN, nocSubjectKeyId, context, &resultCert));

    ReturnErrorOnFailure(ExtractNodeIdFabricIdFromOpCert(certificates.GetLastCert()[0], &outNodeId, &outFabricId));

    CHIP_ERROR err;
    FabricId icacFabricId = kUndefinedFabricId;
    if (!icac.empty())
    {
        err = ExtractFabricIdFromCert(certificates.GetCertSet()[1], &icacFabricId);
        if (err == CHIP_NO_ERROR)
        {
            ReturnErrorCodeIf(icacFabricId != outFabricId, CHIP_ERROR_FABRIC_MISMATCH_ON_ICA);
        }
        // FabricId is optional field in ICAC and "not found" code is not treated as error.
        else if (err != CHIP_ERROR_NOT_FOUND)
        {
            return err;
        }
    }

    FabricId rcacFabricId = kUndefinedFabricId;
    err                   = ExtractFabricIdFromCert(certificates.GetCertSet()[0], &rcacFabricId);
    if (err == CHIP_NO_ERROR)
    {
        ReturnErrorCodeIf(rcacFabricId != outFabricId, CHIP_ERROR_WRONG_CERT_DN);
    }
    // FabricId is optional field in RCAC and "not found" code is not treated as error.
    else if (err != CHIP_ERROR_NOT_FOUND)
    {
        return err;
    }

    // Extract compressed fabric ID and root public key
    {
        uint8_t compressedFabricIdBuf[sizeof(uint64_t)];
        MutableByteSpan compressedFabricIdSpan(compressedFabricIdBuf);
        P256PublicKey rootPubkey(certificates.GetCertSet()[0].mPublicKey);

        ReturnErrorOnFailure(GenerateCompressedFabricId(rootPubkey, outFabricId, compressedFabricIdSpan));

        // Decode compressed fabric ID accounting for endianness, as GenerateCompressedFabricId()
        // returns a binary buffer and is agnostic of usage of the output as an integer type.
        outCompressedFabricId = Encoding::BigEndian::Get64(compressedFabricIdBuf);

        if (outRootPublicKey != nullptr)
        {
            *outRootPublicKey = rootPubkey;
        }
    }

    outNocPubkey = certificates.GetLastCert()->mPublicKey;

    return CHIP_NO_ERROR;
}

const FabricInfo * FabricTable::FindFabric(const Crypto::P256PublicKey & rootPubKey, FabricId fabricId) const
{
    P256PublicKey candidatePubKey;

    // Try to match pending fabric first if available
    if (HasPendingFabricUpdate())
    {
        bool pubKeyAvailable = (mPendingFabric.FetchRootPubkey(candidatePubKey) == CHIP_NO_ERROR);
        if (pubKeyAvailable && rootPubKey.Matches(candidatePubKey) && fabricId == mPendingFabric.GetFabricId())
        {
            return &mPendingFabric;
        }
    }

    for (auto & fabric : mStates)
    {
        if (!fabric.IsInitialized())
        {
            continue;
        }
        if (fabric.FetchRootPubkey(candidatePubKey) != CHIP_NO_ERROR)
        {
            continue;
        }
        if (rootPubKey.Matches(candidatePubKey) && fabricId == fabric.GetFabricId())
        {
            return &fabric;
        }
    }

    return nullptr;
}

FabricInfo * FabricTable::FindFabricWithIndex(FabricIndex fabricIndex)
{
    // Try to match pending fabric first if available
    if (HasPendingFabricUpdate() && (mPendingFabric.GetFabricIndex() == fabricIndex))
    {
        return &mPendingFabric;
    }

    for (auto & fabric : mStates)
    {
        if (!fabric.IsInitialized())
        {
            continue;
        }

        if (fabric.GetFabricIndex() == fabricIndex)
        {
            return &fabric;
        }
    }

    return nullptr;
}

const FabricInfo * FabricTable::FindFabricWithIndex(FabricIndex fabricIndex) const
{
    // Try to match pending fabric first if available
    if (HasPendingFabricUpdate() && (mPendingFabric.GetFabricIndex() == fabricIndex))
    {
        return &mPendingFabric;
    }

    for (const auto & fabric : mStates)
    {
        if (!fabric.IsInitialized())
        {
            continue;
        }

        if (fabric.GetFabricIndex() == fabricIndex)
        {
            return &fabric;
        }
    }

    return nullptr;
}

const FabricInfo * FabricTable::FindFabricWithCompressedId(CompressedFabricId compressedFabricId) const
{
    // Try to match pending fabric first if available
    if (HasPendingFabricUpdate() && (mPendingFabric.GetCompressedFabricId() == compressedFabricId))
    {
        return &mPendingFabric;
    }

    for (auto & fabric : mStates)
    {
        if (!fabric.IsInitialized())
        {
            continue;
        }

        if (compressedFabricId == fabric.GetPeerId().GetCompressedFabricId())
        {
            return &fabric;
        }
    }
    return nullptr;
}

CHIP_ERROR FabricTable::FetchRootCert(FabricIndex fabricIndex, MutableByteSpan & outCert) const
{
    VerifyOrReturnError(mOpCertStore != nullptr, CHIP_ERROR_INCORRECT_STATE);
    return mOpCertStore->GetCertificate(fabricIndex, CertChainElement::kRcac, outCert);
}

CHIP_ERROR FabricTable::FetchICACert(FabricIndex fabricIndex, MutableByteSpan & outCert) const
{
    VerifyOrReturnError(mOpCertStore != nullptr, CHIP_ERROR_INCORRECT_STATE);

    CHIP_ERROR err = mOpCertStore->GetCertificate(fabricIndex, CertChainElement::kIcac, outCert);
    if (err == CHIP_ERROR_NOT_FOUND)
    {
        if (mOpCertStore->HasCertificateForFabric(fabricIndex, CertChainElement::kNoc))
        {
            // Didn't find ICAC, but have NOC: return empty for ICAC since not present in chain, but chain exists
            outCert.reduce_size(0);
            return CHIP_NO_ERROR;
        }
    }

    // For all other cases, delegate to operational cert store for results
    return err;
}

CHIP_ERROR FabricTable::FetchNOCCert(FabricIndex fabricIndex, MutableByteSpan & outCert) const
{
    VerifyOrReturnError(mOpCertStore != nullptr, CHIP_ERROR_INCORRECT_STATE);
    return mOpCertStore->GetCertificate(fabricIndex, CertChainElement::kNoc, outCert);
}

CHIP_ERROR FabricTable::FetchRootPubkey(FabricIndex fabricIndex, Crypto::P256PublicKey & outPublicKey) const
{
    const FabricInfo * fabricInfo = FindFabricWithIndex(fabricIndex);
    ReturnErrorCodeIf(fabricInfo == nullptr, CHIP_ERROR_INVALID_FABRIC_INDEX);
    return fabricInfo->FetchRootPubkey(outPublicKey);
}

CHIP_ERROR FabricTable::StoreFabricMetadata(const FabricInfo * fabricInfo) const
{
    VerifyOrReturnError(mStorage != nullptr, CHIP_ERROR_INCORRECT_STATE);
    VerifyOrDie(fabricInfo != nullptr);

    FabricIndex fabricIndex = fabricInfo->GetFabricIndex();
    VerifyOrReturnError(IsValidFabricIndex(fabricIndex), CHIP_ERROR_INTERNAL);

    // TODO: Refactor not to internally rely directly on storage
    ReturnErrorOnFailure(fabricInfo->CommitToStorage(mStorage));

    ChipLogProgress(FabricProvisioning, "Metadata for Fabric 0x%x persisted to storage.", static_cast<unsigned>(fabricIndex));

    return CHIP_NO_ERROR;
}

CHIP_ERROR FabricTable::LoadFromStorage(FabricInfo * fabric, FabricIndex newFabricIndex)
{
    VerifyOrReturnError(mStorage != nullptr, CHIP_ERROR_INVALID_ARGUMENT);
    VerifyOrReturnError(!fabric->IsInitialized(), CHIP_ERROR_INCORRECT_STATE);

    uint8_t nocBuf[kMaxCHIPCertLength];
    MutableByteSpan nocSpan{ nocBuf };
    uint8_t rcacBuf[kMaxCHIPCertLength];
    MutableByteSpan rcacSpan{ rcacBuf };

    CHIP_ERROR err = FetchNOCCert(newFabricIndex, nocSpan);
    if (err == CHIP_NO_ERROR)
    {
        err = FetchRootCert(newFabricIndex, rcacSpan);
    }

    // TODO(#19935): Sweep-away fabrics without RCAC/NOC by deleting everything and marking fabric gone.

    if (err == CHIP_NO_ERROR)
    {
        err = fabric->LoadFromStorage(mStorage, newFabricIndex, rcacSpan, nocSpan);
    }

    if (err != CHIP_NO_ERROR)
    {
        ChipLogError(FabricProvisioning, "Failed to load Fabric (0x%x): %" CHIP_ERROR_FORMAT, static_cast<unsigned>(newFabricIndex),
                     err.Format());
        fabric->Reset();
        return err;
    }

    ChipLogProgress(FabricProvisioning,
                    "Fabric index 0x%x was retrieved from storage. Compressed FabricId 0x" ChipLogFormatX64
                    ", FabricId 0x" ChipLogFormatX64 ", NodeId 0x" ChipLogFormatX64 ", VendorId 0x%04X",
                    static_cast<unsigned>(fabric->GetFabricIndex()), ChipLogValueX64(fabric->GetCompressedFabricId()),
                    ChipLogValueX64(fabric->GetFabricId()), ChipLogValueX64(fabric->GetNodeId()), fabric->GetVendorId());

    return CHIP_NO_ERROR;
}

CHIP_ERROR FabricTable::AddNewFabricForTest(const ByteSpan & rootCert, const ByteSpan & icacCert, const ByteSpan & nocCert,
                                            const ByteSpan & opKeySpan, FabricIndex * outFabricIndex)
{
    VerifyOrReturnError(outFabricIndex != nullptr, CHIP_ERROR_INVALID_ARGUMENT);

    CHIP_ERROR err = CHIP_ERROR_INTERNAL;

    Crypto::P256Keypair injectedOpKey;
    Crypto::P256SerializedKeypair injectedOpKeysSerialized;

    Crypto::P256Keypair * opKey = nullptr;
    if (!opKeySpan.empty())
    {
        VerifyOrReturnError(opKeySpan.size() == injectedOpKeysSerialized.Capacity(), CHIP_ERROR_INVALID_ARGUMENT);

        memcpy(injectedOpKeysSerialized.Bytes(), opKeySpan.data(), opKeySpan.size());
        SuccessOrExit(err = injectedOpKeysSerialized.SetLength(opKeySpan.size()));
        SuccessOrExit(err = injectedOpKey.Deserialize(injectedOpKeysSerialized));
        opKey = &injectedOpKey;
    }

    SuccessOrExit(err = AddNewPendingTrustedRootCert(rootCert));
    SuccessOrExit(err = AddNewPendingFabricWithProvidedOpKey(nocCert, icacCert, VendorId::TestVendor1, opKey,
                                                             /*isExistingOpKeyExternallyOwned =*/false, outFabricIndex));
    SuccessOrExit(err = CommitPendingFabricData());
exit:
    if (err != CHIP_NO_ERROR)
    {
        RevertPendingFabricData();
    }
    return err;
}

/*
 * A validation policy we can pass into VerifyCredentials to extract the
 * latest NotBefore time in the certificate chain without having to load the
 * certificates into memory again, and one which will pass validation for all
 * questions of NotBefore / NotAfter validity.
 *
 * The rationale is that installed certificates should be valid at the time of
 * installation by definition.  If they are not and the commissionee and
 * commissioner disagree enough on current time, CASE will fail and our
 * fail-safe timer will expire.
 *
 * This then is ultimately how we validate that NotBefore / NotAfter in
 * newly installed certificates is workable.
 */
class NotBeforeCollector : public Credentials::CertificateValidityPolicy
{
public:
    NotBeforeCollector() : mLatestNotBefore(0) {}
    CHIP_ERROR ApplyCertificateValidityPolicy(const ChipCertificateData * cert, uint8_t depth,
                                              CertificateValidityResult result) override
    {
        if (cert->mNotBeforeTime > mLatestNotBefore.count())
        {
            mLatestNotBefore = System::Clock::Seconds32(cert->mNotBeforeTime);
        }
        return CHIP_NO_ERROR;
    }
    System::Clock::Seconds32 mLatestNotBefore;
};

CHIP_ERROR FabricTable::NotifyFabricUpdated(FabricIndex fabricIndex)
{
    FabricTable::Delegate * delegate = mDelegateListRoot;
    while (delegate)
    {
        // It is possible that delegate will remove itself from the list in the callback
        // so we grab the next delegate in the list now.
        FabricTable::Delegate * nextDelegate = delegate->next;
        delegate->OnFabricUpdated(*this, fabricIndex);
        delegate = nextDelegate;
    }
    return CHIP_NO_ERROR;
}

CHIP_ERROR FabricTable::NotifyFabricCommitted(FabricIndex fabricIndex)
{
    FabricTable::Delegate * delegate = mDelegateListRoot;
    while (delegate)
    {
        // It is possible that delegate will remove itself from the list in the callback
        // so we grab the next delegate in the list now.
        FabricTable::Delegate * nextDelegate = delegate->next;
        delegate->OnFabricCommitted(*this, fabricIndex);
        delegate = nextDelegate;
    }
    return CHIP_NO_ERROR;
}

CHIP_ERROR
FabricTable::AddOrUpdateInner(FabricIndex fabricIndex, bool isAddition, Crypto::P256Keypair * existingOpKey,
                              bool isExistingOpKeyExternallyOwned, uint16_t vendorId)
{
    // All parameters pre-validated before we get here

    FabricInfo::InitParams newFabricInfo;
    FabricInfo * fabricEntry    = nullptr;
    FabricId fabricIdToValidate = kUndefinedFabricId;
    CharSpan fabricLabel("");

    if (isAddition)
    {
        // Initialization for Adding a fabric

        // Find an available slot.
        for (auto & fabric : mStates)
        {
            if (fabric.IsInitialized())
            {
                continue;
            }
            fabricEntry = &fabric;
            break;
        }

        VerifyOrReturnError(fabricEntry != nullptr, CHIP_ERROR_NO_MEMORY);

        newFabricInfo.vendorId    = vendorId;
        newFabricInfo.fabricIndex = fabricIndex;
    }
    else
    {
        // Initialization for Upating fabric: setting up a shadow fabricInfo
        const FabricInfo * existingFabric = FindFabricWithIndex(fabricIndex);
        VerifyOrReturnError(existingFabric != nullptr, CHIP_ERROR_INTERNAL);

        mPendingFabric.Reset();
        fabricEntry = &mPendingFabric;

        newFabricInfo.vendorId    = existingFabric->GetVendorId();
        newFabricInfo.fabricIndex = fabricIndex;

        fabricIdToValidate = existingFabric->GetFabricId();
        fabricLabel        = existingFabric->GetFabricLabel();
    }

    // Make sure to not modify any of our state until ValidateIncomingNOCChain passes.
    NotBeforeCollector notBeforeCollector;
    P256PublicKey nocPubKey;

    // Validate the cert chain prior to adding
    {
        Platform::ScopedMemoryBuffer<uint8_t> nocBuf;
        Platform::ScopedMemoryBuffer<uint8_t> icacBuf;
        Platform::ScopedMemoryBuffer<uint8_t> rcacBuf;

        ReturnErrorCodeIf(!nocBuf.Alloc(kMaxCHIPCertLength), CHIP_ERROR_NO_MEMORY);
        ReturnErrorCodeIf(!icacBuf.Alloc(kMaxCHIPCertLength), CHIP_ERROR_NO_MEMORY);
        ReturnErrorCodeIf(!rcacBuf.Alloc(kMaxCHIPCertLength), CHIP_ERROR_NO_MEMORY);

        MutableByteSpan nocSpan{ nocBuf.Get(), kMaxCHIPCertLength };
        MutableByteSpan icacSpan{ icacBuf.Get(), kMaxCHIPCertLength };
        MutableByteSpan rcacSpan{ rcacBuf.Get(), kMaxCHIPCertLength };

        ReturnErrorOnFailure(FetchNOCCert(fabricIndex, nocSpan));
        ReturnErrorOnFailure(FetchICACert(fabricIndex, icacSpan));
        ReturnErrorOnFailure(FetchRootCert(fabricIndex, rcacSpan));

        ReturnErrorOnFailure(ValidateIncomingNOCChain(nocSpan, icacSpan, rcacSpan, fabricIdToValidate, &notBeforeCollector,
                                                      newFabricInfo.compressedFabricId, newFabricInfo.fabricId,
                                                      newFabricInfo.nodeId, nocPubKey, newFabricInfo.rootPublicKey));
    }

    if (existingOpKey != nullptr)
    {
        // Verify that public key in NOC matches public key of the provided keypair.
        // When operational key is not injected (e.g. when mOperationalKeystore != nullptr)
        // the check is done by the keystore in `ActivateOpKeypairForFabric`.
        VerifyOrReturnError(existingOpKey->Pubkey().Matches(nocPubKey), CHIP_ERROR_INVALID_PUBLIC_KEY);

        newFabricInfo.operationalKeypair        = existingOpKey;
        newFabricInfo.hasExternallyOwnedKeypair = isExistingOpKeyExternallyOwned;
    }
    else if (mOperationalKeystore != nullptr)
    {
        // If a keystore exists, we activate the operational key now, which also validates if it was previously installed
        if (mOperationalKeystore->HasPendingOpKeypair())
        {
            ReturnErrorOnFailure(mOperationalKeystore->ActivateOpKeypairForFabric(fabricIndex, nocPubKey));
        }
        else
        {
            VerifyOrReturnError(mOperationalKeystore->HasOpKeypairForFabric(fabricIndex), CHIP_ERROR_KEY_NOT_FOUND);
        }
    }
    else
    {
        return CHIP_ERROR_INCORRECT_STATE;
    }

    // Update local copy of fabric data. For add it's a new entry, for update, it's `mPendingFabric` shadow entry.
    ReturnErrorOnFailure(fabricEntry->Init(newFabricInfo));

    // Set the label, matching add/update semantics of empty/existing.
    fabricEntry->SetFabricLabel(fabricLabel);

    if (isAddition)
    {
        ChipLogProgress(FabricProvisioning, "Added new fabric at index: 0x%x",
                        static_cast<unsigned>(fabricEntry->GetFabricIndex()));
        ChipLogProgress(FabricProvisioning, "Assigned compressed fabric ID: 0x" ChipLogFormatX64 ", node ID: 0x" ChipLogFormatX64,
                        ChipLogValueX64(fabricEntry->GetCompressedFabricId()), ChipLogValueX64(fabricEntry->GetNodeId()));
    }
    else
    {
        ChipLogProgress(FabricProvisioning, "Updated fabric at index: 0x%x, Node ID: 0x" ChipLogFormatX64,
                        static_cast<unsigned>(fabricEntry->GetFabricIndex()), ChipLogValueX64(fabricEntry->GetNodeId()));
    }

    // Failure to update pending Last Known Good Time is non-fatal.  If Last
    // Known Good Time is incorrect and this causes the commissioner's
    // certificates to appear invalid, the certificate validity policy will
    // determine what to do.  And if the validity policy considers this fatal
    // this will prevent CASE and cause the pending fabric and Last Known Good
    // Time to be reverted.
    CHIP_ERROR lkgtErr = mLastKnownGoodTime.UpdatePendingLastKnownGoodChipEpochTime(notBeforeCollector.mLatestNotBefore);
    if (lkgtErr != CHIP_NO_ERROR)
    {
        // Log but this is not sticky...
        ChipLogError(FabricProvisioning, "Failed to update pending Last Known Good Time: %" CHIP_ERROR_FORMAT, lkgtErr.Format());
    }

    // Must be the last thing before we return, as this is undone later on error handling within Delete.
    if (isAddition)
    {
        mFabricCount++;
    }

    return CHIP_NO_ERROR;
}

CHIP_ERROR FabricTable::Delete(FabricIndex fabricIndex)
{
    VerifyOrReturnError(mStorage != nullptr, CHIP_ERROR_INVALID_ARGUMENT);
    VerifyOrReturnError(IsValidFabricIndex(fabricIndex), CHIP_ERROR_INVALID_ARGUMENT);

    FabricInfo * fabricInfo = FindFabricWithIndex(fabricIndex);
    if (fabricInfo == &mPendingFabric)
    {
        // Asked to Delete while pending an update: reset the pending state and
        // get back to the underlying fabric data for existing fabric.
        RevertPendingFabricData();
        fabricInfo = FindFabricWithIndex(fabricIndex);
    }

    bool fabricIsInitialized = fabricInfo != nullptr && fabricInfo->IsInitialized();
    CHIP_ERROR metadataErr   = DeleteMetadataFromStorage(fabricIndex); // Delete from storage regardless

    CHIP_ERROR opKeyErr = CHIP_NO_ERROR;
    if (mOperationalKeystore != nullptr)
    {
        opKeyErr = mOperationalKeystore->RemoveOpKeypairForFabric(fabricIndex);
        // Not having found data is not an error, we may just have gotten here
        // on a fail-safe expiry after `RevertPendingFabricData`.
        if (opKeyErr == CHIP_ERROR_INVALID_FABRIC_INDEX)
        {
            opKeyErr = CHIP_NO_ERROR;
        }
    }

    CHIP_ERROR opCertsErr = CHIP_NO_ERROR;
    if (mOpCertStore != nullptr)
    {
        opCertsErr = mOpCertStore->RemoveOpCertsForFabric(fabricIndex);
        // Not having found data is not an error, we may just have gotten here
        // on a fail-safe expiry after `RevertPendingFabricData`.
        if (opCertsErr == CHIP_ERROR_INVALID_FABRIC_INDEX)
        {
            opCertsErr = CHIP_NO_ERROR;
        }
    }

    if (!fabricIsInitialized)
    {
        // Make sure to return the error our API promises, not whatever storage
        // chose to return.
        return CHIP_ERROR_NOT_FOUND;
    }

    // Since fabricIsInitialized was true, fabric is not null.
    fabricInfo->Reset();

    if (!mNextAvailableFabricIndex.HasValue())
    {
        // We must have been in a situation where CHIP_CONFIG_MAX_FABRICS is 254
        // and our fabric table was full, so there was no valid next index.  We
        // have a single available index now, though; use it as
        // mNextAvailableFabricIndex.
        mNextAvailableFabricIndex.SetValue(fabricIndex);
    }
    // If StoreFabricIndexInfo fails here, that's probably OK.  When we try to
    // read things from storage later we will realize there is nothing for this
    // index.
    StoreFabricIndexInfo();

    // If we ever start moving the FabricInfo entries around in the array on
    // delete, we should update DeleteAllFabrics to handle that.
    if (mFabricCount == 0)
    {
        ChipLogError(FabricProvisioning, "Trying to delete a fabric, but the current fabric count is already 0");
    }
    else
    {
        mFabricCount--;
        ChipLogProgress(FabricProvisioning, "Fabric (0x%x) deleted.", static_cast<unsigned>(fabricIndex));
    }

    if (mDelegateListRoot != nullptr)
    {
        FabricTable::Delegate * delegate = mDelegateListRoot;
        while (delegate)
        {
            // It is possible that delegate will remove itself from the list in OnFabricRemoved,
            // so we grab the next delegate in the list now.
            FabricTable::Delegate * nextDelegate = delegate->next;
            delegate->OnFabricRemoved(*this, fabricIndex);
            delegate = nextDelegate;
        }
    }

    // Only return error after trying really hard to remove everything we could
    ReturnErrorOnFailure(metadataErr);
    ReturnErrorOnFailure(opKeyErr);
    ReturnErrorOnFailure(opCertsErr);

    return CHIP_NO_ERROR;
}

void FabricTable::DeleteAllFabrics()
{
    static_assert(kMaxValidFabricIndex <= UINT8_MAX, "Cannot create more fabrics than UINT8_MAX");

    RevertPendingFabricData();

    for (auto & fabric : *this)
    {
        Delete(fabric.GetFabricIndex());
    }
}

CHIP_ERROR FabricTable::Init(const FabricTable::InitParams & initParams)
{
    VerifyOrReturnError(initParams.storage != nullptr, CHIP_ERROR_INVALID_ARGUMENT);
    VerifyOrReturnError(initParams.opCertStore != nullptr, CHIP_ERROR_INVALID_ARGUMENT);

    mStorage             = initParams.storage;
    mOperationalKeystore = initParams.operationalKeystore;
    mOpCertStore         = initParams.opCertStore;

    ChipLogDetail(FabricProvisioning, "Initializing FabricTable from persistent storage");

    // Load the current fabrics from the storage.
    static_assert(kMaxValidFabricIndex <= UINT8_MAX, "Cannot create more fabrics than UINT8_MAX");

    mFabricCount = 0;
    for (auto & fabric : mStates)
    {
        fabric.Reset();
    }
    mNextAvailableFabricIndex.SetValue(kMinValidFabricIndex);

    // Init failure of Last Known Good Time is non-fatal.  If Last Known Good
    // Time is unknown during incoming certificate validation for CASE and
    // current time is also unknown, the certificate validity policy will see
    // this condition and can act appropriately.
    mLastKnownGoodTime.Init(mStorage);

    uint8_t buf[IndexInfoTLVMaxSize()];
    uint16_t size = sizeof(buf);
    DefaultStorageKeyAllocator keyAlloc;
    CHIP_ERROR err = mStorage->SyncGetKeyValue(keyAlloc.FabricIndexInfo(), buf, size);
    if (err == CHIP_ERROR_PERSISTED_STORAGE_VALUE_NOT_FOUND)
    {
        // No fabrics yet.  Nothing to be done here.
    }
    else
    {
        ReturnErrorOnFailure(err);
        TLV::ContiguousBufferTLVReader reader;
        reader.Init(buf, size);

        // TODO: A safer way would be to just clean-up the entire fabric table on this situation...
        err = ReadFabricInfo(reader);
        if (err != CHIP_NO_ERROR)
        {
            ChipLogError(FabricProvisioning, "Error loading fabric table: %" CHIP_ERROR_FORMAT ", we are in a bad state!",
                         err.Format());
        }

        ReturnErrorOnFailure(err);
    }

    CommitMarker commitMarker;
    err = GetCommitMarker(commitMarker);
    if (err == CHIP_NO_ERROR)
    {
        // Found a commit marker! We need to possibly delete a loaded fabric
        ChipLogError(FabricProvisioning, "Found a FabricTable aborted commit for index 0x%x (isAddition: %d), removing!",
                     static_cast<unsigned>(commitMarker.fabricIndex), static_cast<int>(commitMarker.isAddition));

        mDeletedFabricIndexFromInit = commitMarker.fabricIndex;

        // Can't do better on error. We just have to hope for the best.
        (void) Delete(commitMarker.fabricIndex);
    }
    else if (err != CHIP_ERROR_PERSISTED_STORAGE_VALUE_NOT_FOUND)
    {
        // Got an error, but somehow value is not missing altogether: inconsistent state but touch nothing.
        ChipLogError(FabricProvisioning, "Error loading Table commit marker: %" CHIP_ERROR_FORMAT ", hope for the best!",
                     err.Format());
    }

    return CHIP_NO_ERROR;
}

void FabricTable::Forget(FabricIndex fabricIndex)
{
    ChipLogProgress(FabricProvisioning, "Forgetting fabric 0x%x", static_cast<unsigned>(fabricIndex));

    auto * fabricInfo = FindFabricWithIndex(fabricIndex);
    VerifyOrReturn(fabricInfo != nullptr);

    RevertPendingFabricData();
    fabricInfo->Reset();
}

void FabricTable::Shutdown()
{
    VerifyOrReturn(mStorage != nullptr);
    ChipLogProgress(FabricProvisioning, "Shutting down FabricTable");

    // Remove all links to every delegate
    FabricTable::Delegate * delegate = mDelegateListRoot;
    while (delegate)
    {
        FabricTable::Delegate * temp = delegate->next;
        delegate->next               = nullptr;
        delegate                     = temp;
    }

    RevertPendingFabricData();
    for (FabricInfo & fabricInfo : mStates)
    {
        // Clear-out any FabricInfo-owned operational keys and make sure any further
        // direct lookups fail.
        fabricInfo.Reset();
    }

    mStorage = nullptr;
}

FabricIndex FabricTable::GetDeletedFabricFromCommitMarker()
{
    FabricIndex retVal = mDeletedFabricIndexFromInit;

    // Reset for next read
    mDeletedFabricIndexFromInit = kUndefinedFabricIndex;

    return retVal;
}

CHIP_ERROR FabricTable::AddFabricDelegate(FabricTable::Delegate * delegate)
{
    VerifyOrReturnError(delegate != nullptr, CHIP_ERROR_INVALID_ARGUMENT);
    for (FabricTable::Delegate * iter = mDelegateListRoot; iter != nullptr; iter = iter->next)
    {
        if (iter == delegate)
        {
            return CHIP_NO_ERROR;
        }
    }
    delegate->next    = mDelegateListRoot;
    mDelegateListRoot = delegate;
    return CHIP_NO_ERROR;
}

void FabricTable::RemoveFabricDelegate(FabricTable::Delegate * delegateToRemove)
{
    VerifyOrReturn(delegateToRemove != nullptr);

    if (delegateToRemove == mDelegateListRoot)
    {
        // Removing head of the list, keep link to next, may
        // be nullptr.
        mDelegateListRoot = mDelegateListRoot->next;
    }
    else
    {
        // Removing some other item: check if next, and
        // remove the link, keeping its neighbour.
        FabricTable::Delegate * currentNode = mDelegateListRoot;

        while (currentNode)
        {
            if (currentNode->next == delegateToRemove)
            {
                FabricTable::Delegate * temp = delegateToRemove->next;
                currentNode->next            = temp;
                delegateToRemove->next       = nullptr;
                return;
            }

            currentNode = currentNode->next;
        }
    }
}

CHIP_ERROR FabricTable::SetLastKnownGoodChipEpochTime(System::Clock::Seconds32 lastKnownGoodChipEpochTime)
{
    CHIP_ERROR err = CHIP_NO_ERROR;
    // Find our latest NotBefore time for any installed certificate.
    System::Clock::Seconds32 latestNotBefore = System::Clock::Seconds32(0);
    for (auto & fabric : mStates)
    {
        if (!fabric.IsInitialized())
        {
            continue;
        }
        {
            uint8_t rcacBuf[kMaxCHIPCertLength];
            MutableByteSpan rcacSpan{ rcacBuf };
            SuccessOrExit(err = FetchRootCert(fabric.GetFabricIndex(), rcacSpan));
            chip::System::Clock::Seconds32 rcacNotBefore;
            SuccessOrExit(err = Credentials::ExtractNotBeforeFromChipCert(rcacSpan, rcacNotBefore));
            latestNotBefore = rcacNotBefore > latestNotBefore ? rcacNotBefore : latestNotBefore;
        }
        {
            uint8_t icacBuf[kMaxCHIPCertLength];
            MutableByteSpan icacSpan{ icacBuf };
            SuccessOrExit(err = FetchICACert(fabric.GetFabricIndex(), icacSpan));
            if (!icacSpan.empty())
            {
                chip::System::Clock::Seconds32 icacNotBefore;
                ReturnErrorOnFailure(Credentials::ExtractNotBeforeFromChipCert(icacSpan, icacNotBefore));
                latestNotBefore = icacNotBefore > latestNotBefore ? icacNotBefore : latestNotBefore;
            }
        }
        {
            uint8_t nocBuf[kMaxCHIPCertLength];
            MutableByteSpan nocSpan{ nocBuf };
            SuccessOrExit(err = FetchNOCCert(fabric.GetFabricIndex(), nocSpan));
            chip::System::Clock::Seconds32 nocNotBefore;
            ReturnErrorOnFailure(Credentials::ExtractNotBeforeFromChipCert(nocSpan, nocNotBefore));
            latestNotBefore = nocNotBefore > latestNotBefore ? nocNotBefore : latestNotBefore;
        }
    }
    // Pass this to the LastKnownGoodTime object so it can make determination
    // of the legality of our new proposed time.
    SuccessOrExit(err = mLastKnownGoodTime.SetLastKnownGoodChipEpochTime(lastKnownGoodChipEpochTime, latestNotBefore));
exit:
    if (err != CHIP_NO_ERROR)
    {
        ChipLogError(FabricProvisioning, "Failed to update Known Good Time: %" CHIP_ERROR_FORMAT, err.Format());
    }
    return err;
}

namespace {
// Increment a fabric index in a way that ensures that it stays in the valid
// range [kMinValidFabricIndex, kMaxValidFabricIndex].
FabricIndex NextFabricIndex(FabricIndex fabricIndex)
{
    if (fabricIndex == kMaxValidFabricIndex)
    {
        return kMinValidFabricIndex;
    }

    return static_cast<FabricIndex>(fabricIndex + 1);
}
} // anonymous namespace

void FabricTable::UpdateNextAvailableFabricIndex()
{
    // Only called when mNextAvailableFabricIndex.HasValue()
    for (FabricIndex candidate = NextFabricIndex(mNextAvailableFabricIndex.Value()); candidate != mNextAvailableFabricIndex.Value();
         candidate             = NextFabricIndex(candidate))
    {
        if (!FindFabricWithIndex(candidate))
        {
            mNextAvailableFabricIndex.SetValue(candidate);
            return;
        }
    }

    mNextAvailableFabricIndex.ClearValue();
}

CHIP_ERROR FabricTable::StoreFabricIndexInfo() const
{
    uint8_t buf[IndexInfoTLVMaxSize()];
    TLV::TLVWriter writer;
    writer.Init(buf);

    TLV::TLVType outerType;
    ReturnErrorOnFailure(writer.StartContainer(TLV::AnonymousTag(), TLV::kTLVType_Structure, outerType));

    if (mNextAvailableFabricIndex.HasValue())
    {
        writer.Put(kNextAvailableFabricIndexTag, mNextAvailableFabricIndex.Value());
    }
    else
    {
        writer.PutNull(kNextAvailableFabricIndexTag);
    }

    TLV::TLVType innerContainerType;
    ReturnErrorOnFailure(writer.StartContainer(kFabricIndicesTag, TLV::kTLVType_Array, innerContainerType));
    // Only enumerate the fabrics that are initialized.
    for (const auto & fabric : *this)
    {
        writer.Put(TLV::AnonymousTag(), fabric.GetFabricIndex());
    }
    ReturnErrorOnFailure(writer.EndContainer(innerContainerType));
    ReturnErrorOnFailure(writer.EndContainer(outerType));

    const auto indexInfoLength = writer.GetLengthWritten();
    VerifyOrReturnError(CanCastTo<uint16_t>(indexInfoLength), CHIP_ERROR_BUFFER_TOO_SMALL);

    DefaultStorageKeyAllocator keyAlloc;
    ReturnErrorOnFailure(mStorage->SyncSetKeyValue(keyAlloc.FabricIndexInfo(), buf, static_cast<uint16_t>(indexInfoLength)));

    return CHIP_NO_ERROR;
}

void FabricTable::EnsureNextAvailableFabricIndexUpdated()
{
    if (!mNextAvailableFabricIndex.HasValue() && mFabricCount < kMaxValidFabricIndex)
    {
        // We must have a fabric index available here. This situation could
        // happen if we fail to store fabric index info when deleting a
        // fabric.
        mNextAvailableFabricIndex.SetValue(kMinValidFabricIndex);
        if (FindFabricWithIndex(kMinValidFabricIndex))
        {
            UpdateNextAvailableFabricIndex();
        }
    }
}

CHIP_ERROR FabricTable::ReadFabricInfo(TLV::ContiguousBufferTLVReader & reader)
{
    ReturnErrorOnFailure(reader.Next(TLV::kTLVType_Structure, TLV::AnonymousTag()));
    TLV::TLVType containerType;
    ReturnErrorOnFailure(reader.EnterContainer(containerType));

    ReturnErrorOnFailure(reader.Next(kNextAvailableFabricIndexTag));
    if (reader.GetType() == TLV::kTLVType_Null)
    {
        mNextAvailableFabricIndex.ClearValue();
    }
    else
    {
        ReturnErrorOnFailure(reader.Get(mNextAvailableFabricIndex.Emplace()));
    }

    ReturnErrorOnFailure(reader.Next(TLV::kTLVType_Array, kFabricIndicesTag));
    TLV::TLVType arrayType;
    ReturnErrorOnFailure(reader.EnterContainer(arrayType));

    CHIP_ERROR err;
    while ((err = reader.Next()) == CHIP_NO_ERROR)
    {
        if (mFabricCount >= ArraySize(mStates))
        {
            // We have nowhere to deserialize this fabric info into.
            return CHIP_ERROR_NO_MEMORY;
        }

        auto & fabric                  = mStates[mFabricCount];
        FabricIndex currentFabricIndex = kUndefinedFabricIndex;
        ReturnErrorOnFailure(reader.Get(currentFabricIndex));

        err = LoadFromStorage(&fabric, currentFabricIndex);
        if (err == CHIP_NO_ERROR)
        {
            ++mFabricCount;
        }
        else
        {
            // This could happen if we failed to store our fabric index info
            // after we deleted the fabric from storage.  Just ignore this
            // fabric index and keep going.
        }
    }

    if (err != CHIP_END_OF_TLV)
    {
        return err;
    }

    ReturnErrorOnFailure(reader.ExitContainer(arrayType));

    ReturnErrorOnFailure(reader.ExitContainer(containerType));
    ReturnErrorOnFailure(reader.VerifyEndOfContainer());

    EnsureNextAvailableFabricIndexUpdated();

    return CHIP_NO_ERROR;
}

<<<<<<< HEAD
Crypto::P256Keypair * FabricTable::AllocateEphemeralKeypair()
{
    if (mOperationalKeystore != nullptr)
    {
        return mOperationalKeystore->AllocateEphemeralKeypair();
    }

    return Platform::New<Crypto::P256Keypair>();
}

void FabricTable::ReleaseEphemeralKeypair(Crypto::P256Keypair * keypair)
{
    if (mOperationalKeystore != nullptr)
    {
        mOperationalKeystore->ReleaseEphemeralKeypair(keypair);
    }
    else
    {
        Platform::Delete<Crypto::P256Keypair>(keypair);
    }
=======
CHIP_ERROR FabricTable::StoreCommitMarker(const CommitMarker & commitMarker)
{
    DefaultStorageKeyAllocator keyAlloc;
    uint8_t tlvBuf[CommitMarkerContextTLVMaxSize()];
    TLV::TLVWriter writer;
    writer.Init(tlvBuf);

    TLV::TLVType outerType;
    ReturnErrorOnFailure(writer.StartContainer(TLV::AnonymousTag(), TLV::kTLVType_Structure, outerType));
    ReturnErrorOnFailure(writer.Put(kMarkerFabricIndexTag, commitMarker.fabricIndex));
    ReturnErrorOnFailure(writer.Put(kMarkerIsAdditionTag, commitMarker.isAddition));
    ReturnErrorOnFailure(writer.EndContainer(outerType));

    const auto markerContextTLVLength = writer.GetLengthWritten();
    VerifyOrReturnError(CanCastTo<uint16_t>(markerContextTLVLength), CHIP_ERROR_BUFFER_TOO_SMALL);

    return mStorage->SyncSetKeyValue(keyAlloc.FailSafeCommitMarkerKey(), tlvBuf, static_cast<uint16_t>(markerContextTLVLength));
}

CHIP_ERROR FabricTable::GetCommitMarker(CommitMarker & outCommitMarker)
{
    DefaultStorageKeyAllocator keyAlloc;
    uint8_t tlvBuf[CommitMarkerContextTLVMaxSize()];
    uint16_t tlvSize = sizeof(tlvBuf);
    ReturnErrorOnFailure(mStorage->SyncGetKeyValue(keyAlloc.FailSafeCommitMarkerKey(), tlvBuf, tlvSize));

    // If buffer was too small, we won't reach here.
    TLV::ContiguousBufferTLVReader reader;
    reader.Init(tlvBuf, tlvSize);
    ReturnErrorOnFailure(reader.Next(TLV::kTLVType_Structure, TLV::AnonymousTag()));

    TLV::TLVType containerType;
    ReturnErrorOnFailure(reader.EnterContainer(containerType));

    ReturnErrorOnFailure(reader.Next(kMarkerFabricIndexTag));
    ReturnErrorOnFailure(reader.Get(outCommitMarker.fabricIndex));

    ReturnErrorOnFailure(reader.Next(kMarkerIsAdditionTag));
    ReturnErrorOnFailure(reader.Get(outCommitMarker.isAddition));

    // Don't try to exit container: we got all we needed. This allows us to
    // avoid erroring-out on newer versions.

    return CHIP_NO_ERROR;
}

void FabricTable::ClearCommitMarker()
{
    DefaultStorageKeyAllocator keyAlloc;
    mStorage->SyncDeleteKeyValue(keyAlloc.FailSafeCommitMarkerKey());
>>>>>>> b91727b6
}

bool FabricTable::HasOperationalKeyForFabric(FabricIndex fabricIndex) const
{
    const FabricInfo * fabricInfo = FindFabricWithIndex(fabricIndex);
    VerifyOrReturnError(fabricInfo != nullptr, false);

    if (fabricInfo->HasOperationalKey())
    {
        // Legacy case of manually injected keys: delegate to FabricInfo directly
        return true;
    }
    if (mOperationalKeystore != nullptr)
    {
        return mOperationalKeystore->HasOpKeypairForFabric(fabricIndex);
    }

    return false;
}

CHIP_ERROR FabricTable::SignWithOpKeypair(FabricIndex fabricIndex, ByteSpan message, P256ECDSASignature & outSignature) const
{
    const FabricInfo * fabricInfo = FindFabricWithIndex(fabricIndex);
    VerifyOrReturnError(fabricInfo != nullptr, CHIP_ERROR_KEY_NOT_FOUND);

    if (fabricInfo->HasOperationalKey())
    {
        // Legacy case of manually injected FabricInfo: delegate to FabricInfo directly
        return fabricInfo->SignWithOpKeypair(message, outSignature);
    }
    if (mOperationalKeystore != nullptr)
    {
        return mOperationalKeystore->SignWithOpKeypair(fabricIndex, message, outSignature);
    }

    return CHIP_ERROR_KEY_NOT_FOUND;
}

bool FabricTable::HasPendingOperationalKey(bool & outIsPendingKeyForUpdateNoc) const
{
    // We can only manage commissionable pending fail-safe state if we have a keystore
    bool hasOpKeyPending = mStateFlags.Has(StateFlags::kIsOperationalKeyPending);

    if (hasOpKeyPending)
    {
        // We kept track of whether the last `AllocatePendingOperationalKey` for was for an update,
        // so give it back out here.
        outIsPendingKeyForUpdateNoc = mStateFlags.Has(StateFlags::kIsPendingKeyForUpdateNoc);
    }

    return hasOpKeyPending;
}

bool FabricTable::SetPendingDataFabricIndex(FabricIndex fabricIndex)
{
    bool isLegal = (mFabricIndexWithPendingState == kUndefinedFabricIndex) || (mFabricIndexWithPendingState == fabricIndex);

    if (isLegal)
    {
        mFabricIndexWithPendingState = fabricIndex;
    }
    return isLegal;
}

CHIP_ERROR FabricTable::AllocatePendingOperationalKey(Optional<FabricIndex> fabricIndex, MutableByteSpan & outputCsr)
{
    // We can only manage commissionable pending fail-safe state if we have a keystore
    VerifyOrReturnError(mOperationalKeystore != nullptr, CHIP_ERROR_INCORRECT_STATE);

    // We can only allocate a pending key if no pending state (NOC, ICAC) already present,
    // since there can only be one pending state per fail-safe.
    VerifyOrReturnError(!mStateFlags.Has(StateFlags::kIsPendingFabricDataPresent), CHIP_ERROR_INCORRECT_STATE);
    VerifyOrReturnError(outputCsr.size() >= Crypto::kMAX_CSR_Length, CHIP_ERROR_BUFFER_TOO_SMALL);

    EnsureNextAvailableFabricIndexUpdated();
    FabricIndex fabricIndexToUse = kUndefinedFabricIndex;

    if (fabricIndex.HasValue())
    {
        // Check we not are trying to do an update but also change the root: forbidden
        ReturnErrorCodeIf(mStateFlags.Has(StateFlags::kIsTrustedRootPending), CHIP_ERROR_INCORRECT_STATE);

        // Fabric update case (e.g. UpdateNOC): we already know the fabric index
        fabricIndexToUse = fabricIndex.Value();
        mStateFlags.Set(StateFlags::kIsPendingKeyForUpdateNoc);
    }
    else if (mNextAvailableFabricIndex.HasValue())
    {
        // Fabric addition case (e.g. AddNOC): we need to allocate for the next pending fabric index
        fabricIndexToUse = mNextAvailableFabricIndex.Value();
        mStateFlags.Clear(StateFlags::kIsPendingKeyForUpdateNoc);
    }
    else
    {
        // Fabric addition, but adding NOC would fail on table full: let's not allocate a key
        return CHIP_ERROR_NO_MEMORY;
    }

    VerifyOrReturnError(IsValidFabricIndex(fabricIndexToUse), CHIP_ERROR_INVALID_FABRIC_INDEX);
    VerifyOrReturnError(SetPendingDataFabricIndex(fabricIndexToUse), CHIP_ERROR_INCORRECT_STATE);
    ReturnErrorOnFailure(mOperationalKeystore->NewOpKeypairForFabric(mFabricIndexWithPendingState, outputCsr));
    mStateFlags.Set(StateFlags::kIsOperationalKeyPending);

    return CHIP_NO_ERROR;
}

CHIP_ERROR FabricTable::AddNewPendingTrustedRootCert(const ByteSpan & rcac)
{
    VerifyOrReturnError(mOpCertStore != nullptr, CHIP_ERROR_INCORRECT_STATE);

    // We should not already have pending NOC chain elements when we get here
    ReturnErrorCodeIf(
        mStateFlags.HasAny(StateFlags::kIsTrustedRootPending, StateFlags::kIsUpdatePending, StateFlags::kIsAddPending),
        CHIP_ERROR_INCORRECT_STATE);

    EnsureNextAvailableFabricIndexUpdated();
    FabricIndex fabricIndexToUse = kUndefinedFabricIndex;

    if (mNextAvailableFabricIndex.HasValue())
    {
        fabricIndexToUse = mNextAvailableFabricIndex.Value();
    }
    else
    {
        // Fabric addition, but adding root would fail on table full: let's not allocate a fabric
        return CHIP_ERROR_NO_MEMORY;
    }

    VerifyOrReturnError(IsValidFabricIndex(fabricIndexToUse), CHIP_ERROR_INVALID_FABRIC_INDEX);
    VerifyOrReturnError(SetPendingDataFabricIndex(fabricIndexToUse), CHIP_ERROR_INCORRECT_STATE);
    ReturnErrorOnFailure(mOpCertStore->AddNewTrustedRootCertForFabric(fabricIndexToUse, rcac));

    mStateFlags.Set(StateFlags::kIsPendingFabricDataPresent);
    mStateFlags.Set(StateFlags::kIsTrustedRootPending);
    return CHIP_NO_ERROR;
}

CHIP_ERROR FabricTable::FindExistingFabricByNocChaining(FabricIndex pendingFabricIndex, const ByteSpan & noc,
                                                        FabricIndex & outMatchingFabricIndex) const
{
    // Check whether we already have a matching fabric from a cert chain perspective.
    // To do so we have to extract the FabricID from the NOC and the root public key from the RCAC.
    // We assume the RCAC is currently readable from OperationalCertificateStore, whether pending
    // or persisted.
    FabricId fabricId;
    {
        NodeId unused;
        ReturnErrorOnFailure(ExtractNodeIdFabricIdFromOpCert(noc, &unused, &fabricId));
    }

    // Try to find the root public key from the current existing fabric
    Crypto::P256PublicKey candidateRootKey;
    {
        uint8_t tempRcac[kMaxCHIPCertLength];
        MutableByteSpan tempRcacSpan{ tempRcac };
        Credentials::P256PublicKeySpan publicKeySpan;
        ReturnErrorOnFailure(FetchRootCert(pendingFabricIndex, tempRcacSpan));
        ReturnErrorOnFailure(ExtractPublicKeyFromChipCert(tempRcacSpan, publicKeySpan));
        candidateRootKey = publicKeySpan;
    }

    for (auto & existingFabric : *this)
    {
        if (existingFabric.GetFabricId() == fabricId)
        {
            P256PublicKey existingRootKey;
            ReturnErrorOnFailure(FetchRootPubkey(existingFabric.GetFabricIndex(), existingRootKey));

            if (existingRootKey.Matches(candidateRootKey))
            {
                outMatchingFabricIndex = existingFabric.GetFabricIndex();
                return CHIP_NO_ERROR;
            }
        }
    }

    // Did not find: set outMatchingFabricIndex to kUndefinedFabricIndex
    outMatchingFabricIndex = kUndefinedFabricIndex;
    return CHIP_NO_ERROR;
}

CHIP_ERROR FabricTable::AddNewPendingFabricCommon(const ByteSpan & noc, const ByteSpan & icac, uint16_t vendorId,
                                                  Crypto::P256Keypair * existingOpKey, bool isExistingOpKeyExternallyOwned,
                                                  FabricIndex * outNewFabricIndex)
{
    VerifyOrReturnError(mOpCertStore != nullptr, CHIP_ERROR_INCORRECT_STATE);
    VerifyOrReturnError(outNewFabricIndex != nullptr, CHIP_ERROR_INVALID_ARGUMENT);
    static_assert(kMaxValidFabricIndex <= UINT8_MAX, "Cannot create more fabrics than UINT8_MAX");

    // We should already have a pending root when we get here
    VerifyOrReturnError(mStateFlags.Has(StateFlags::kIsTrustedRootPending), CHIP_ERROR_INCORRECT_STATE);
    // We should not have pending update when we get here
    VerifyOrReturnError(!mStateFlags.Has(StateFlags::kIsUpdatePending), CHIP_ERROR_INCORRECT_STATE);

    EnsureNextAvailableFabricIndexUpdated();
    FabricIndex fabricIndexToUse = kUndefinedFabricIndex;
    if (mNextAvailableFabricIndex.HasValue())
    {
        fabricIndexToUse = mNextAvailableFabricIndex.Value();
    }
    else
    {
        // Fabric addition, but adding fabric would fail on table full: let's not allocate a fabric
        return CHIP_ERROR_NO_MEMORY;
    }

    // Internal consistency check that mNextAvailableFabricIndex is indeed properly updated...
    // TODO: Centralize this a bit.
    VerifyOrReturnError(IsValidFabricIndex(fabricIndexToUse), CHIP_ERROR_INVALID_FABRIC_INDEX);

    if (existingOpKey == nullptr)
    {
        // If existing operational key not provided, we need to have a keystore present.
        // It should already have an operational key pending.
        VerifyOrReturnError(mOperationalKeystore != nullptr, CHIP_ERROR_KEY_NOT_FOUND);
        // Make sure we have an operational key, pending or not
        VerifyOrReturnError(mOperationalKeystore->HasOpKeypairForFabric(fabricIndexToUse) ||
                                mOperationalKeystore->HasPendingOpKeypair(),
                            CHIP_ERROR_KEY_NOT_FOUND);
    }

    // Check for new fabric colliding with an existing fabric
    if (!mStateFlags.Has(StateFlags::kAreCollidingFabricsIgnored))
    {
        FabricIndex collidingFabricIndex = kUndefinedFabricIndex;
        ReturnErrorOnFailure(FindExistingFabricByNocChaining(fabricIndexToUse, noc, collidingFabricIndex));
        ReturnErrorCodeIf(collidingFabricIndex != kUndefinedFabricIndex, CHIP_ERROR_FABRIC_EXISTS);
    }

    // We don't have a collision, handle the temp insert of NOC/ICAC
    ReturnErrorOnFailure(mOpCertStore->AddNewOpCertsForFabric(fabricIndexToUse, noc, icac));
    VerifyOrReturnError(SetPendingDataFabricIndex(fabricIndexToUse), CHIP_ERROR_INCORRECT_STATE);

    CHIP_ERROR err =
        AddOrUpdateInner(fabricIndexToUse, /* isAddition = */ true, existingOpKey, isExistingOpKeyExternallyOwned, vendorId);
    if (err != CHIP_NO_ERROR)
    {
        // Revert partial state added on error
        RevertPendingOpCertsExceptRoot();
        return err;
    }

    mStateFlags.Set(StateFlags::kIsAddPending);
    mStateFlags.Set(StateFlags::kIsPendingFabricDataPresent);

    // Notify that NOC was added (at least transiently)
    *outNewFabricIndex = fabricIndexToUse;
    NotifyFabricUpdated(fabricIndexToUse);

    return CHIP_NO_ERROR;
}

CHIP_ERROR FabricTable::UpdatePendingFabricCommon(FabricIndex fabricIndex, const ByteSpan & noc, const ByteSpan & icac,
                                                  Crypto::P256Keypair * existingOpKey, bool isExistingOpKeyExternallyOwned)
{
    VerifyOrReturnError(mOpCertStore != nullptr, CHIP_ERROR_INCORRECT_STATE);
    VerifyOrReturnError(IsValidFabricIndex(fabricIndex), CHIP_ERROR_INVALID_ARGUMENT);

    if (existingOpKey == nullptr)
    {
        // If existing operational key not provided, we need to have a keystore present.
        // It should already have an operational key pending.
        VerifyOrReturnError(mOperationalKeystore != nullptr, CHIP_ERROR_KEY_NOT_FOUND);
        // Make sure we have an operational key, pending or not
        VerifyOrReturnError(mOperationalKeystore->HasOpKeypairForFabric(fabricIndex) || mOperationalKeystore->HasPendingOpKeypair(),
                            CHIP_ERROR_KEY_NOT_FOUND);
    }

    // We should should not have a pending root when we get here, since we can't update root on update
    VerifyOrReturnError(!mStateFlags.Has(StateFlags::kIsTrustedRootPending), CHIP_ERROR_INCORRECT_STATE);

    // We should not have pending add when we get here, due to internal interlocks
    VerifyOrReturnError(!mStateFlags.Has(StateFlags::kIsAddPending), CHIP_ERROR_INCORRECT_STATE);

    // Make sure we are updating at least an existing FabricIndex
    const auto * fabricInfo = FindFabricWithIndex(fabricIndex);
    ReturnErrorCodeIf(fabricInfo == nullptr, CHIP_ERROR_INVALID_FABRIC_INDEX);

    // Check for an existing fabric matching RCAC and FabricID. We must find a correct
    // existing fabric that chains to same root. We assume the stored root is correct.
    {
        FabricIndex collidingFabricIndex = kUndefinedFabricIndex;
        ReturnErrorOnFailure(FindExistingFabricByNocChaining(fabricIndex, noc, collidingFabricIndex));
        ReturnErrorCodeIf(collidingFabricIndex != fabricIndex, CHIP_ERROR_INVALID_FABRIC_INDEX);
    }

    // Handle the temp insert of NOC/ICAC
    ReturnErrorOnFailure(mOpCertStore->UpdateOpCertsForFabric(fabricIndex, noc, icac));
    VerifyOrReturnError(SetPendingDataFabricIndex(fabricIndex), CHIP_ERROR_INCORRECT_STATE);

    CHIP_ERROR err = AddOrUpdateInner(fabricIndex, /* isAddition = */ false, existingOpKey, isExistingOpKeyExternallyOwned,
                                      fabricInfo->GetVendorId());
    if (err != CHIP_NO_ERROR)
    {
        // Revert partial state added on error
        // TODO: Figure-out if there is a better way. We need to make sure we are not inconsistent on elements
        //       other than the opcerts.
        RevertPendingOpCertsExceptRoot();
        return err;
    }

    mStateFlags.Set(StateFlags::kIsUpdatePending);
    mStateFlags.Set(StateFlags::kIsPendingFabricDataPresent);

    // Notify that NOC was updated (at least transiently)
    NotifyFabricUpdated(fabricIndex);

    return CHIP_NO_ERROR;
}

CHIP_ERROR FabricTable::CommitPendingFabricData()
{
    VerifyOrReturnError((mStorage != nullptr) && (mOpCertStore != nullptr), CHIP_ERROR_INCORRECT_STATE);

    bool haveNewTrustedRoot      = mStateFlags.Has(StateFlags::kIsTrustedRootPending);
    bool isAdding                = mStateFlags.Has(StateFlags::kIsAddPending);
    bool isUpdating              = mStateFlags.Has(StateFlags::kIsUpdatePending);
    bool hasPending              = mStateFlags.Has(StateFlags::kIsPendingFabricDataPresent);
    bool hasInvalidInternalState = hasPending && (!IsValidFabricIndex(mFabricIndexWithPendingState) || !(isAdding || isUpdating));

    FabricIndex fabricIndexBeingCommitted = mFabricIndexWithPendingState;

    // Proceed with Update/Add pre-flight checks
    if (hasPending && !hasInvalidInternalState)
    {
        if ((isAdding && isUpdating) || (isAdding && !haveNewTrustedRoot))
        {
            ChipLogError(FabricProvisioning, "Found inconsistent interlocks during commit %u/%u/%u!",
                         static_cast<unsigned>(isAdding), static_cast<unsigned>(isUpdating),
                         static_cast<unsigned>(haveNewTrustedRoot));
            hasInvalidInternalState = true;
        }
    }

    // Make sure we actually have a pending fabric
    FabricInfo * pendingFabricEntry = FindFabricWithIndex(fabricIndexBeingCommitted);

    if (isUpdating && hasPending && !hasInvalidInternalState)
    {
        if (!mPendingFabric.IsInitialized() || (mPendingFabric.GetFabricIndex() != fabricIndexBeingCommitted) ||
            (pendingFabricEntry == nullptr))
        {
            ChipLogError(FabricProvisioning, "Missing pending fabric on update during commit!");
            hasInvalidInternalState = true;
        }
    }

    if (isAdding && hasPending && !hasInvalidInternalState)
    {
        bool opCertStoreHasRoot = mOpCertStore->HasCertificateForFabric(fabricIndexBeingCommitted, CertChainElement::kRcac);
        if (!mStateFlags.Has(StateFlags::kIsTrustedRootPending) || !opCertStoreHasRoot)
        {
            ChipLogError(FabricProvisioning, "Missing trusted root for fabric add during commit!");
            hasInvalidInternalState = true;
        }
    }

    if ((isAdding || isUpdating) && hasPending && !hasInvalidInternalState)
    {
        if (!HasOperationalKeyForFabric(fabricIndexBeingCommitted))
        {
            ChipLogError(FabricProvisioning, "Could not find an operational key during commit!");
            hasInvalidInternalState = true;
        }
    }

    // If there was nothing pending, we are either in a completely OK state, or weird internally inconsistent
    // state. In either case, let's clear all pending state anyway, in case it was partially stale!
    if (!hasPending || hasInvalidInternalState)
    {
        CHIP_ERROR err = CHIP_NO_ERROR;
        if (hasInvalidInternalState)
        {
            ChipLogError(FabricProvisioning, "Failed to commit: internally inconsistent state!");
            err = CHIP_ERROR_INTERNAL;
        }
        else if (haveNewTrustedRoot)
        {
            ChipLogError(FabricProvisioning,
                         "Failed to commit: tried to commit with only a new trusted root cert. No data committed.");
            hasInvalidInternalState = true;
            err                     = CHIP_ERROR_INCORRECT_STATE;
        }
        else
        {
            // There was nothing pending and no error...
        }

        // Clear all pending state anyway, in case it was partially stale!
        {
            mStateFlags.ClearAll();
            mFabricIndexWithPendingState = kUndefinedFabricIndex;
            mPendingFabric.Reset();
            mOpCertStore->RevertPendingOpCerts();
            if (mOperationalKeystore != nullptr)
            {
                mOperationalKeystore->RevertPendingKeypair();
            }
        }

        return err;
    }

    // ==== Start of actual commit transaction after pre-flight checks ====
    CHIP_ERROR stickyError  = StoreCommitMarker(CommitMarker{ fabricIndexBeingCommitted, isAdding });
    bool failedCommitMarker = (stickyError != CHIP_NO_ERROR);
    if (failedCommitMarker)
    {
        ChipLogError(FabricProvisioning, "Failed to store commit marker, may be inconsistent if reboot happens during fail-safe!");
    }

    {
        // This scope block is to illustrate the complete commit transaction
        // state. We can see it contains a LARGE number of items...

        // Atomically assume data no longer pending, since we are committing it. Do so here
        // so that FindFabricBy* will return real data and never pending.
        mStateFlags.Clear(StateFlags::kIsPendingFabricDataPresent);

        if (isUpdating)
        {
            // This will get the non-pending fabric
            FabricInfo * existingFabricToUpdate = FindFabricWithIndex(fabricIndexBeingCommitted);

            // Multiple interlocks validated the below, so it's fatal if we are somehow incoherent here
            VerifyOrDie((existingFabricToUpdate != nullptr) && (existingFabricToUpdate != &mPendingFabric));

            // Commit the pending entry to local in-memory fabric metadata, which
            // also moves operational keys if not backed by OperationalKeystore
            *existingFabricToUpdate = std::move(mPendingFabric);
        }

        // Store pending metadata first
        FabricInfo * liveFabricEntry = FindFabricWithIndex(fabricIndexBeingCommitted);
        VerifyOrDie(liveFabricEntry != nullptr);

        CHIP_ERROR metadataErr = StoreFabricMetadata(liveFabricEntry);
        if (metadataErr != CHIP_NO_ERROR)
        {
            ChipLogError(FabricProvisioning, "Failed to commit pending fabric metadata: %" CHIP_ERROR_FORMAT, metadataErr.Format());
        }
        stickyError = (stickyError != CHIP_NO_ERROR) ? stickyError : metadataErr;

        // We can only manage commissionable pending fail-safe state if we have a keystore
        CHIP_ERROR keyErr = CHIP_NO_ERROR;
        if ((mOperationalKeystore != nullptr) && mOperationalKeystore->HasOpKeypairForFabric(fabricIndexBeingCommitted) &&
            mOperationalKeystore->HasPendingOpKeypair())
        {
            keyErr = mOperationalKeystore->CommitOpKeypairForFabric(fabricIndexBeingCommitted);
            if (keyErr != CHIP_NO_ERROR)
            {
                ChipLogError(FabricProvisioning, "Failed to commit pending operational keypair %" CHIP_ERROR_FORMAT,
                             keyErr.Format());
                mOperationalKeystore->RevertPendingKeypair();
            }
        }
        stickyError = (stickyError != CHIP_NO_ERROR) ? stickyError : keyErr;

        // For testing only, early return (NEVER OCCURS OTHERWISE) during the commit
        // so that clean-ups using the commit marker can be tested.
#if CONFIG_BUILD_FOR_HOST_UNIT_TEST
        {
            if (mStateFlags.Has(StateFlags::kAbortCommitForTest))
            {
                // Clear state so that shutdown doesn't attempt clean-up
                mStateFlags.ClearAll();
                mFabricIndexWithPendingState = kUndefinedFabricIndex;
                mPendingFabric.Reset();

                ChipLogError(FabricProvisioning, "Aborting commit in middle of transaction for testing.");
                return CHIP_ERROR_INTERNAL;
            }
        }
#endif // CONFIG_BUILD_FOR_HOST_UNIT_TEST

        // Commit operational certs
        CHIP_ERROR opCertErr = mOpCertStore->CommitOpCertsForFabric(fabricIndexBeingCommitted);
        if (opCertErr != CHIP_NO_ERROR)
        {
            ChipLogError(FabricProvisioning, "Failed to commit pending operational certificates %" CHIP_ERROR_FORMAT,
                         opCertErr.Format());
            mOpCertStore->RevertPendingOpCerts();
        }
        stickyError = (stickyError != CHIP_NO_ERROR) ? stickyError : opCertErr;

        // Failure to commit Last Known Good Time is non-fatal.  If Last Known
        // Good Time is incorrect and this causes incoming certificates to
        // appear invalid, the certificate validity policy will see this
        // condition and can act appropriately.
        CHIP_ERROR lkgtErr = mLastKnownGoodTime.CommitPendingLastKnownGoodChipEpochTime();
        if (lkgtErr != CHIP_NO_ERROR)
        {
            // Log but this is not sticky...
            ChipLogError(FabricProvisioning, "Failed to commit Last Known Good Time: %" CHIP_ERROR_FORMAT, lkgtErr.Format());
        }

        // If an Add occurred, let's update the fabric index
        CHIP_ERROR fabricIndexErr = CHIP_NO_ERROR;
        if (mStateFlags.Has(StateFlags::kIsAddPending))
        {
            UpdateNextAvailableFabricIndex();
            fabricIndexErr = StoreFabricIndexInfo();
            if (fabricIndexErr != CHIP_NO_ERROR)
            {
                ChipLogError(FabricProvisioning, "Failed to commit pending fabric indices: %" CHIP_ERROR_FORMAT,
                             fabricIndexErr.Format());
            }
        }
        stickyError = (stickyError != CHIP_NO_ERROR) ? stickyError : fabricIndexErr;
    }

    // Commit must have same side-effect as reverting all pending data
    mStateFlags.ClearAll();
    mFabricIndexWithPendingState = kUndefinedFabricIndex;
    mPendingFabric.Reset();

    if (stickyError != CHIP_NO_ERROR)
    {
        // Blow-away everything if we got past any storage, even on Update: system state is broken
        // TODO: Develop a way to properly revert in the future, but this is very difficult
        Delete(fabricIndexBeingCommitted);

        RevertPendingFabricData();
    }
    else
    {
        NotifyFabricCommitted(fabricIndexBeingCommitted);
    }

    // Clear commit marker no matter what: if we got here, there was no reboot and previous clean-ups
    // did their job.
    ClearCommitMarker();

    return stickyError;
}

void FabricTable::RevertPendingFabricData()
{
    // Will clear pending UpdateNoc/AddNOC
    RevertPendingOpCertsExceptRoot();

    if (mOperationalKeystore != nullptr)
    {
        mOperationalKeystore->RevertPendingKeypair();
    }

    // Clear everything else
    if (mOpCertStore != nullptr)
    {
        mOpCertStore->RevertPendingOpCerts();
    }

    mLastKnownGoodTime.RevertPendingLastKnownGoodChipEpochTime();

    mStateFlags.ClearAll();
    mFabricIndexWithPendingState = kUndefinedFabricIndex;
}

void FabricTable::RevertPendingOpCertsExceptRoot()
{
    mPendingFabric.Reset();

    if (mStateFlags.Has(StateFlags::kIsPendingFabricDataPresent))
    {
        ChipLogError(FabricProvisioning, "Reverting pending fabric data for fabric 0x%x",
                     static_cast<unsigned>(mFabricIndexWithPendingState));
    }

    if (mOpCertStore != nullptr)
    {
        mOpCertStore->RevertPendingOpCertsExceptRoot();
    }

    if (mStateFlags.Has(StateFlags::kIsAddPending))
    {
        // If we have a pending add, let's make sure to kill the pending fabric metadata and return it to viable state.
        Delete(mFabricIndexWithPendingState);
    }

    mStateFlags.Clear(StateFlags::kIsAddPending);
    mStateFlags.Clear(StateFlags::kIsUpdatePending);
    if (!mStateFlags.Has(StateFlags::kIsTrustedRootPending))
    {
        mFabricIndexWithPendingState = kUndefinedFabricIndex;
    }
}

CHIP_ERROR FabricTable::SetFabricLabel(FabricIndex fabricIndex, const CharSpan & fabricLabel)
{
    VerifyOrReturnError(mStorage != nullptr, CHIP_ERROR_INCORRECT_STATE);
    VerifyOrReturnError(IsValidFabricIndex(fabricIndex), CHIP_ERROR_INVALID_ARGUMENT);

    ReturnErrorCodeIf(fabricLabel.size() > kFabricLabelMaxLengthInBytes, CHIP_ERROR_INVALID_ARGUMENT);

    FabricInfo * fabricInfo  = FindFabricWithIndex(fabricIndex);
    bool fabricIsInitialized = (fabricInfo != nullptr) && fabricInfo->IsInitialized();
    VerifyOrReturnError(fabricIsInitialized, CHIP_ERROR_INCORRECT_STATE);

    // Update fabric table current in-memory entry, whether pending or not
    ReturnErrorOnFailure(fabricInfo->SetFabricLabel(fabricLabel));

    if (!mStateFlags.HasAny(StateFlags::kIsAddPending, StateFlags::kIsUpdatePending) && (fabricInfo != &mPendingFabric))
    {
        // Nothing is pending, we have to store immediately.
        ReturnErrorOnFailure(StoreFabricMetadata(fabricInfo));
    }

    return CHIP_NO_ERROR;
}

} // namespace chip<|MERGE_RESOLUTION|>--- conflicted
+++ resolved
@@ -1334,7 +1334,6 @@
     return CHIP_NO_ERROR;
 }
 
-<<<<<<< HEAD
 Crypto::P256Keypair * FabricTable::AllocateEphemeralKeypair()
 {
     if (mOperationalKeystore != nullptr)
@@ -1355,7 +1354,8 @@
     {
         Platform::Delete<Crypto::P256Keypair>(keypair);
     }
-=======
+}
+
 CHIP_ERROR FabricTable::StoreCommitMarker(const CommitMarker & commitMarker)
 {
     DefaultStorageKeyAllocator keyAlloc;
@@ -1406,7 +1406,6 @@
 {
     DefaultStorageKeyAllocator keyAlloc;
     mStorage->SyncDeleteKeyValue(keyAlloc.FailSafeCommitMarkerKey());
->>>>>>> b91727b6
 }
 
 bool FabricTable::HasOperationalKeyForFabric(FabricIndex fabricIndex) const
