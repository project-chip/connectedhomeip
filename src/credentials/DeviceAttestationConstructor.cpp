--- conflicted
+++ resolved
@@ -35,11 +35,7 @@
     kFirmwareInfoTagId             = 4,
 };
 
-<<<<<<< HEAD
-// utility to determine number of Vendor Reserved elemenets in a bytespan
-=======
 // utility to determine number of Vendor Reserved elements in a bytespan
->>>>>>> 3de5bc0d
 CHIP_ERROR CountVendorReservedElementsInDA(const ByteSpan & attestationElements, size_t & numOfElements)
 {
     TLV::ContiguousBufferTLVReader tlvReader;
