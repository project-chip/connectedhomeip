--- conflicted
+++ resolved
@@ -154,7 +154,6 @@
 {
     AttestationVerificationResult attestationError = AttestationVerificationResult::kSuccess;
 
-<<<<<<< HEAD
     VerifyOrExit(ExtractVIDPIDFromX509Cert(info.dacDerBuffer, dacVidPid) == CHIP_NO_ERROR,
                  attestationError = AttestationVerificationResult::kDacFormatInvalid);
     VerifyOrExit(ExtractVIDPIDFromX509Cert(info.paiDerBuffer, paiVidPid) == CHIP_NO_ERROR,
@@ -163,28 +162,6 @@
                  attestationError = AttestationVerificationResult::kDacVendorIdMismatch);
     VerifyOrExit(dacVidPid.mProductId.HasValue(), attestationError = AttestationVerificationResult::kDacProductIdMismatch);
     if (paiVidPid.mProductId.HasValue())
-=======
-    Platform::ScopedMemoryBuffer<uint8_t> paaCert;
-    MutableByteSpan paaDerBuffer;
-    AttestationCertVidPid dacVidPid;
-    AttestationCertVidPid paiVidPid;
-    AttestationCertVidPid paaVidPid;
-
-    DeviceInfoForAttestation deviceInfo{
-        .vendorId  = info.vendorId,
-        .productId = info.productId,
-    };
-
-    VerifyOrExit(!info.attestationElementsBuffer.empty() && !info.attestationChallengeBuffer.empty() &&
-                     !info.attestationSignatureBuffer.empty() && !info.paiDerBuffer.empty() && !info.dacDerBuffer.empty() &&
-                     !info.attestationNonceBuffer.empty() && onCompletion != nullptr,
-                 attestationError = AttestationVerificationResult::kInvalidArgument);
-
-    VerifyOrExit(info.attestationElementsBuffer.size() <= kMaxResponseLength,
-                 attestationError = AttestationVerificationResult::kInvalidArgument);
-
-    // match DAC and PAI VIDs
->>>>>>> 2478c688
     {
         VerifyOrExit(paiVidPid.mProductId == dacVidPid.mProductId,
                      attestationError = AttestationVerificationResult::kDacProductIdMismatch);
@@ -199,14 +176,8 @@
     P256PublicKey remoteManufacturerPubkey;
     P256ECDSASignature deviceSignature;
 
-<<<<<<< HEAD
     VerifyOrExit(ExtractPubkeyFromX509Cert(info.dacDerBuffer, remoteManufacturerPubkey) == CHIP_NO_ERROR,
                  attestationError = AttestationVerificationResult::kDacFormatInvalid);
-=======
-    {
-        MutableByteSpan akid(deviceInfo.paaSKID);
-        constexpr size_t paaCertAllocatedLen = kMaxDERCertLength;
->>>>>>> 2478c688
 
     // Validate overall attestation signature on attestation information
     // SetLength will fail if signature doesn't fit
@@ -231,7 +202,6 @@
     MutableByteSpan akid(deviceInfo.paaSKID);
     constexpr size_t paaCertAllocatedLen = kMaxDERCertLength;
 
-<<<<<<< HEAD
     VerifyOrExit(ExtractAKIDFromX509Cert(info.paiDerBuffer, akid) == CHIP_NO_ERROR,
                  attestationError = AttestationVerificationResult::kPaiFormatInvalid);
 
@@ -248,30 +218,6 @@
     {
         VerifyOrExit(paaVidPid.mVendorId == paiVidPid.mVendorId,
                      attestationError = AttestationVerificationResult::kPaiVendorIdMismatch);
-=======
-        if (mUseLocalPAARootStore)
-        {
-            paaDerBuffer = MutableByteSpan(paaCert.Get(), paaCertAllocatedLen);
-            VerifyOrExit(mAttestationTrustStore->GetProductAttestationAuthorityCert(akid, paaDerBuffer) == CHIP_NO_ERROR,
-                         attestationError = AttestationVerificationResult::kPaaNotFound);
-
-            VerifyOrExit(ExtractVIDPIDFromX509Cert(paaDerBuffer, paaVidPid) == CHIP_NO_ERROR,
-                         attestationError = AttestationVerificationResult::kPaaFormatInvalid);
-
-            if (paaVidPid.mVendorId.HasValue())
-            {
-                VerifyOrExit(paaVidPid.mVendorId == paiVidPid.mVendorId,
-                             attestationError = AttestationVerificationResult::kPaiVendorIdMismatch);
-            }
-
-            VerifyOrExit(!paaVidPid.mProductId.HasValue(), attestationError = AttestationVerificationResult::kPaaFormatInvalid);
-        }
-        else
-        {
-            ChipLogProgress(
-                Support, "DefaultDACVerifier::VerifyAttestationInformation skipping vid-scoped PAA check - PAARootStore disabled");
-        }
->>>>>>> 2478c688
     }
 
     VerifyOrExit(!paaVidPid.mProductId.HasValue(), attestationError = AttestationVerificationResult::kPaaFormatInvalid);
@@ -309,7 +255,6 @@
 {
     AttestationVerificationResult attestationError = AttestationVerificationResult::kSuccess;
     CertificateChainValidationResult chainValidationResult;
-<<<<<<< HEAD
 
     VerifyOrExit(ValidateCertificateChain(paaDerBuffer.data(), paaDerBuffer.size(), info.paiDerBuffer.data(),
                                           info.paiDerBuffer.size(), info.dacDerBuffer.data(), info.dacDerBuffer.size(),
@@ -326,49 +271,6 @@
                                          AttestationCertVidPid & paaVidPid, DeviceInfoForAttestation & deviceInfo)
 {
     AttestationVerificationResult attestationError = AttestationVerificationResult::kSuccess;
-=======
-    if (mUseLocalPAARootStore)
-    {
-
-        VerifyOrExit(ValidateCertificateChain(paaDerBuffer.data(), paaDerBuffer.size(), info.paiDerBuffer.data(),
-                                              info.paiDerBuffer.size(), info.dacDerBuffer.data(), info.dacDerBuffer.size(),
-                                              chainValidationResult) == CHIP_NO_ERROR,
-                     attestationError = MapError(chainValidationResult));
-    }
-    else
-    {
-        ChipLogProgress(Support,
-                        "DefaultDACVerifier::VerifyAttestationInformation skipping cert chain validation - PAARootStore disabled");
-    }
-    {
-        ByteSpan certificationDeclarationSpan;
-        ByteSpan attestationNonceSpan;
-        uint32_t timestampDeconstructed;
-        ByteSpan firmwareInfoSpan;
-        DeviceAttestationVendorReservedDeconstructor vendorReserved;
-        ByteSpan certificationDeclarationPayload;
-
-        deviceInfo.dacVendorId  = dacVidPid.mVendorId.Value();
-        deviceInfo.dacProductId = dacVidPid.mProductId.Value();
-        deviceInfo.paiVendorId  = paiVidPid.mVendorId.Value();
-        deviceInfo.paiProductId = paiVidPid.mProductId.ValueOr(0);
-        deviceInfo.paaVendorId  = paaVidPid.mVendorId.ValueOr(VendorId::NotSpecified);
-
-        if (mUseLocalPAARootStore)
-        {
-            MutableByteSpan paaSKID(deviceInfo.paaSKID);
-            VerifyOrExit(ExtractSKIDFromX509Cert(paaDerBuffer, paaSKID) == CHIP_NO_ERROR,
-                         attestationError = AttestationVerificationResult::kPaaFormatInvalid);
-            VerifyOrExit(paaSKID.size() == sizeof(deviceInfo.paaSKID),
-                         attestationError = AttestationVerificationResult::kPaaFormatInvalid);
-        }
-        else
-        {
-            ChipLogProgress(
-                Support,
-                "DefaultDACVerifier::VerifyAttestationInformation skipping PAA subject key id extraction - PAARootStore disabled");
-        }
->>>>>>> 2478c688
 
     ByteSpan certificationDeclarationSpan;
     ByteSpan attestationNonceSpan;
@@ -383,25 +285,9 @@
     deviceInfo.paiProductId = paiVidPid.mProductId.ValueOr(0);
     deviceInfo.paaVendorId  = paaVidPid.mVendorId.ValueOr(VendorId::NotSpecified);
 
-<<<<<<< HEAD
     VerifyOrExit(DeconstructAttestationElements(info.attestationElementsBuffer, certificationDeclarationSpan, attestationNonceSpan,
                                                 timestampDeconstructed, firmwareInfoSpan, vendorReserved) == CHIP_NO_ERROR,
                  attestationError = AttestationVerificationResult::kAttestationElementsMalformed);
-=======
-        if (mUseLocalCSAStore)
-        {
-            attestationError =
-                ValidateCertificationDeclarationSignature(certificationDeclarationSpan, certificationDeclarationPayload);
-            VerifyOrExit(attestationError == AttestationVerificationResult::kSuccess, attestationError = attestationError);
-        }
-        else
-        {
-            ChipLogProgress(
-                Support, "DefaultDACVerifier::VerifyAttestationInformation skipping CD signature check - LocalCSAStore disabled");
-            VerifyOrExit(CMS_ExtractCDContent(certificationDeclarationSpan, certificationDeclarationPayload) == CHIP_NO_ERROR,
-                         attestationError = AttestationVerificationResult::kPaaFormatInvalid);
-        }
->>>>>>> 2478c688
 
     // Verify that Nonce matches with what we sent
     VerifyOrExit(attestationNonceSpan.data_equal(info.attestationNonceBuffer),
@@ -419,8 +305,6 @@
 void DefaultDACVerifier::VerifyAttestationInformation(const DeviceAttestationVerifier::AttestationInfo & info,
                                                       Callback::Callback<OnAttestationInformationVerification> * onCompletion)
 {
-    ChipLogProgress(Support, "---------------------------DefaultDACVerifier::VerifyAttestationInformation");
-
     AttestationVerificationResult attestationError = AttestationVerificationResult::kSuccess;
 
     Platform::ScopedMemoryBuffer<uint8_t> paaCert;
