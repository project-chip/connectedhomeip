--- conflicted
+++ resolved
@@ -1082,11 +1082,7 @@
     CHIP_ERROR err = CHIP_NO_ERROR;
 
     // X.509/RFC5280 defines the special time 99991231235959Z to mean 'no well-defined expiration date'.
-<<<<<<< HEAD
     // In CHIP certificate it is represented as a CHIP Epoch time value of 0 sec (2000-01-01 00:00:00 UTC).
-=======
-    // In CHIP certificate it is represented as a CHIP Epoch UTC time value of 0 sec (2000-01-01 00:00:00 UTC).
->>>>>>> 588c6fab
     if ((asn1Time.Year == kX509NoWellDefinedExpirationDateYear) && (asn1Time.Month == kMonthsPerYear) &&
         (asn1Time.Day == kMaxDaysPerMonth) && (asn1Time.Hour == kHoursPerDay - 1) && (asn1Time.Minute == kMinutesPerHour - 1) &&
         (asn1Time.Second == kSecondsPerMinute - 1))
