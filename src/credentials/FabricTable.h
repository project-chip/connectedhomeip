/*
 *
 *    Copyright (c) 2021-2022 Project CHIP Authors
 *
 *    Licensed under the Apache License, Version 2.0 (the "License");
 *    you may not use this file except in compliance with the License.
 *    You may obtain a copy of the License at
 *
 *        http://www.apache.org/licenses/LICENSE-2.0
 *
 *    Unless required by applicable law or agreed to in writing, software
 *    distributed under the License is distributed on an "AS IS" BASIS,
 *    WITHOUT WARRANTIES OR CONDITIONS OF ANY KIND, either express or implied.
 *    See the License for the specific language governing permissions and
 *    limitations under the License.
 */

/**
 * @brief Defines a table of fabrics that have provisioned the device.
 */

#pragma once

#include <algorithm>

#include <app/util/basic-types.h>
#include <credentials/CHIPCert.h>
#include <credentials/CHIPCertificateSet.h>
#include <credentials/CertificateValidityPolicy.h>
#include <credentials/LastKnownGoodTime.h>
#include <credentials/OperationalCertificateStore.h>
#include <crypto/CHIPCryptoPAL.h>
#include <crypto/OperationalKeystore.h>
#include <lib/core/CHIPPersistentStorageDelegate.h>
#if CHIP_CRYPTO_HSM
#include <crypto/hsm/CHIPCryptoPALHsm.h>
#endif
#include <lib/core/CHIPEncoding.h>
#include <lib/core/CHIPSafeCasts.h>
#include <lib/core/CHIPTLV.h>
#include <lib/core/Optional.h>
#include <lib/core/ScopedNodeId.h>
#include <lib/support/BitFlags.h>
#include <lib/support/CHIPMem.h>
#include <lib/support/DLLUtil.h>
#include <lib/support/Span.h>

namespace chip {

static constexpr uint8_t kFabricLabelMaxLengthInBytes = 32;

static_assert(kUndefinedFabricIndex < chip::kMinValidFabricIndex, "Undefined fabric index should not be valid");

/**
 * Provides access to the core metadata for a given fabric to which a node is joined.
 *
 * This metadata includes:
 *
 * - FabricIndex within the local set of fabrics
 * - Operational Identity
 *   - NodeId
 *   - Fabric Id
 *   - Public key of operational root CA (to avoid keeping/reloading RCAC (Root CA Certificate) too often)
 *   - Pre-computed "Compressed Fabric ID" used for discovery
 * - Operational public key (if externally injected as opposed to present in an OperationalKeystore)
 * - Fabric Label
 * - VendorID allocated at fabric joining by commissioner
 *
 * NOTE: All the setters of this class are private and only accessible by FabricTable, the
 *       friend class that owns these. The reason is that there are data dependencies between
 *       fabrics that require FabricTable to be the single entrypoint for all mutations, rather
 *       than directly on a FabricInfo instance.
 */
class DLL_EXPORT FabricInfo
{
public:
    FabricInfo() { Reset(); }
    ~FabricInfo() { Reset(); }

    // Non-copyable
    FabricInfo(FabricInfo const &) = delete;
    void operator=(FabricInfo const &) = delete;

    // Returns a span into our internal storage.
    CharSpan GetFabricLabel() const { return CharSpan(mFabricLabel, strnlen(mFabricLabel, kFabricLabelMaxLengthInBytes)); }
    CHIP_ERROR SetFabricLabel(const CharSpan & fabricLabel);

    NodeId GetNodeId() const { return mNodeId; }
    ScopedNodeId GetScopedNodeId() const { return ScopedNodeId(mNodeId, mFabricIndex); }
    ScopedNodeId GetScopedNodeIdForNode(const NodeId node) const { return ScopedNodeId(node, mFabricIndex); }

    // TODO(#15049): Refactor/rename PeerId to OperationalId or OpId throughout source
    PeerId GetPeerId() const { return PeerId(mCompressedFabricId, mNodeId); }
    PeerId GetPeerIdForNode(const NodeId node) const { return PeerId(mCompressedFabricId, node); }

    FabricId GetFabricId() const { return mFabricId; }
    FabricIndex GetFabricIndex() const { return mFabricIndex; }

    CompressedFabricId GetCompressedFabricId() const { return mCompressedFabricId; }
    CHIP_ERROR GetCompressedFabricIdBytes(MutableByteSpan & compressedFabricId) const
    {
        ReturnErrorCodeIf(compressedFabricId.size() != sizeof(uint64_t), CHIP_ERROR_INVALID_ARGUMENT);
        Encoding::BigEndian::Put64(compressedFabricId.data(), GetCompressedFabricId());
        return CHIP_NO_ERROR;
    }

<<<<<<< HEAD
    CHIP_ERROR FetchRootPubkey(Crypto::P256PublicKey & outPublicKey) const;

    uint16_t GetVendorId() const { return mVendorId; }
=======
    VendorId GetVendorId() const { return mVendorId; }
>>>>>>> c902d88f

    bool IsInitialized() const { return (mFabricIndex != kUndefinedFabricIndex) && IsOperationalNodeId(mNodeId); }

    bool HasOperationalKey() const { return mOperationalKey != nullptr; }

    friend class FabricTable;

protected:
    struct InitParams
    {
        NodeId nodeId                         = kUndefinedNodeId;
        FabricId fabricId                     = kUndefinedFabricId;
        FabricIndex fabricIndex               = kUndefinedFabricIndex;
        CompressedFabricId compressedFabricId = kUndefinedCompressedFabricId;
        Crypto::P256PublicKey rootPublicKey;
        VendorId vendorId                        = VendorId::NotSpecified; /**< Vendor ID for commissioner of fabric */
        Crypto::P256Keypair * operationalKeypair = nullptr;
        bool hasExternallyOwnedKeypair           = false;

        CHIP_ERROR AreValid() const
        {
            VerifyOrReturnError((fabricId != kUndefinedFabricId) && (fabricIndex != kUndefinedFabricIndex),
                                CHIP_ERROR_INVALID_ARGUMENT);
            VerifyOrReturnError(IsOperationalNodeId(nodeId), CHIP_ERROR_INVALID_ARGUMENT);
            // We don't check the root public key validity or the compressed fabric ID, since in the
            // very small usage that exists in private use, the rest should be OK.
            return CHIP_NO_ERROR;
        }
    };

    // Move assignment operator to support setting from pending on fabric table commit
    void operator=(FabricInfo && other);

    /**
     * @brief Initialize a FabricInfo object's metadata given init parameters.
     *
     * Note that certificates are never owned by this object and are assumed pre-validated
     *
     * @param initParams Init parameters to use to initialize the given fabric.
     * @return CHIP_NO_ERROR on success or another internal CHIP_ERROR_* value on failure
     */
    CHIP_ERROR Init(const InitParams & initParams);

    /**
     * Sets the P256Keypair used for this fabric.  This will make a copy of the keypair
     * via the P256Keypair::Serialize and P256Keypair::Deserialize methods.
     *
     * The keyPair argument is safe to deallocate once this method returns.
     *
     * If your P256Keypair does not support serialization, use the
     * `SetExternallyOwnedOperationalKeypair` method instead.
     */
    CHIP_ERROR SetOperationalKeypair(const Crypto::P256Keypair * keyPair);

    /**
     * Sets the P256Keypair used for this fabric, delegating ownership of the
     * key to the caller. The P256Keypair provided here must be freed later by
     * the caller of this method if it was allocated dynamically.
     *
     * This should be used if your P256Keypair does not support serialization
     * and deserialization (e.g. your private key is held in a secure element
     * and cannot be accessed directly), or if you back your operational
     * private keys by external implementation of the cryptographic interfaces.
     *
     * To have the ownership of the key managed for you, use
     * SetOperationalKeypair instead.
     */
    CHIP_ERROR SetExternallyOwnedOperationalKeypair(Crypto::P256Keypair * keyPair);

    /**
     * @brief Sign a message with the fabric's operational private key. This ONLY
     *        works if `SetOperationalKeypair` or `SetExternallyOwnedOperationalKeypair`
     *        had been called and is an API that is present ONLY to be called by FabricTable.
     *
     * @param message - message to sign
     * @param outSignature - buffer to hold the signature
     * @return CHIP_NO_ERROR on success or another CHIP_ERROR on crypto internal errors
     */
    CHIP_ERROR SignWithOpKeypair(ByteSpan message, Crypto::P256ECDSASignature & outSignature) const;

    /**
     *  Reset the state to a completely uninitialized status.
     */
    void Reset()
    {
        mNodeId             = kUndefinedNodeId;
        mFabricId           = kUndefinedFabricId;
        mFabricIndex        = kUndefinedFabricIndex;
        mCompressedFabricId = kUndefinedCompressedFabricId;

        mVendorId       = VendorId::NotSpecified;
        mFabricLabel[0] = '\0';

        if (!mHasExternallyOwnedOperationalKey && mOperationalKey != nullptr)
        {
            chip::Platform::Delete(mOperationalKey);
        }
        mOperationalKey = nullptr;

        mFabricIndex = kUndefinedFabricIndex;
        mNodeId      = kUndefinedNodeId;
    }

    static constexpr size_t MetadataTLVMaxSize()
    {
        return TLV::EstimateStructOverhead(sizeof(uint16_t), kFabricLabelMaxLengthInBytes);
    }

    static constexpr size_t OpKeyTLVMaxSize()
    {
        return TLV::EstimateStructOverhead(sizeof(uint16_t), Crypto::P256SerializedKeypair::Capacity());
    }

    NodeId mNodeId           = kUndefinedNodeId;
    FabricId mFabricId       = kUndefinedFabricId;
    FabricIndex mFabricIndex = kUndefinedFabricIndex;
    // We cache the compressed fabric id since it's used so often and costly to get.
    CompressedFabricId mCompressedFabricId = kUndefinedCompressedFabricId;
    // We cache the root public key since it's used so often and costly to get.
    Crypto::P256PublicKey mRootPublicKey;

    VendorId mVendorId                                  = VendorId::NotSpecified;
    char mFabricLabel[kFabricLabelMaxLengthInBytes + 1] = { '\0' };

#ifdef ENABLE_HSM_CASE_OPS_KEY
    mutable Crypto::P256KeypairHSM * mOperationalKey = nullptr;
#else
    mutable Crypto::P256Keypair * mOperationalKey = nullptr;
#endif
    bool mHasExternallyOwnedOperationalKey = false;

    CHIP_ERROR CommitToStorage(PersistentStorageDelegate * storage) const;
    CHIP_ERROR LoadFromStorage(PersistentStorageDelegate * storage, FabricIndex newFabricIndex, const ByteSpan & rcac,
                               const ByteSpan & noc);
};

/**
 * Iterates over valid fabrics within a list
 */

class ConstFabricIterator
{
public:
    using value_type = FabricInfo;
    using pointer    = FabricInfo *;
    using reference  = FabricInfo &;

    ConstFabricIterator(const FabricInfo * start, const FabricInfo * pending, size_t index, size_t maxSize) :
        mStart(start), mPending(pending), mIndex(index), mMaxSize(maxSize)
    {
        if (mIndex >= maxSize)
        {
            mIndex = maxSize;
        }
        else if (!mStart[mIndex].IsInitialized())
        {
            Advance();
        }
    }
    ConstFabricIterator(const ConstFabricIterator &) = default;
    ConstFabricIterator & operator=(const ConstFabricIterator &) = default;

    ConstFabricIterator & operator++() { return Advance(); }
    ConstFabricIterator operator++(int)
    {
        ConstFabricIterator other(*this);
        Advance();
        return other;
    }

    const FabricInfo & operator*() const
    {
        VerifyOrDie(!IsAtEnd());

        return *GetCurrent();
    }
    const FabricInfo * operator->() const
    {
        VerifyOrDie(!IsAtEnd());

        return GetCurrent();
    }

    bool operator==(const ConstFabricIterator & other)
    {
        if (IsAtEnd())
        {
            return other.IsAtEnd();
        }

        // Pending entry does not participate in finding this.
        return (mStart == other.mStart) && (mIndex == other.mIndex) && (mMaxSize == other.mMaxSize);
    }
    bool operator!=(const ConstFabricIterator & other) { return !(*this == other); }

    bool IsAtEnd() const { return (mIndex == mMaxSize); }

private:
    const FabricInfo * mStart;
    const FabricInfo * mPending; ///< Pointer to the shadow pending entry, nullptr if none
    size_t mIndex;
    size_t mMaxSize;

    // Helper to get either a given entry of the fabric table, or its pending shadow if
    // a fabric update is currently pending.
    const FabricInfo * GetCurrent() const
    {
        const auto * current = mStart + mIndex;

        // If we reached the pending entry, return that instead of the underlying entry from the mStates.
        if ((mPending != nullptr) && mPending->IsInitialized() && (current->GetFabricIndex() == mPending->GetFabricIndex()))
        {
            current = mPending;
        }

        return current;
    }

    ConstFabricIterator & Advance()
    {
        do
        {
            if (mIndex < mMaxSize)
            {
                mIndex++;
            }
        } while (!IsAtEnd() && !mStart[mIndex].IsInitialized());

        return *this;
    }
};

class DLL_EXPORT FabricTable
{
public:
    struct DLL_EXPORT InitParams
    {
        // PersistentStorageDelegate for Fabric Info metadata storage and Fabric Table index (MANDATORY).
        PersistentStorageDelegate * storage = nullptr;
        // Operational Keystore to abstract access to key. Mandatory for commissionable devices  (e.g.
        // chip::Server-based things) and recommended for controllers. With this set to false, FabricInfo
        // added as new fabrics need to have directly injected operational keys with FabricInfo::Set*OperationalKey.
        Crypto::OperationalKeystore * operationalKeystore = nullptr;
        // Operational Certificate store to hold the NOC/ICAC/RCAC chains (MANDATORY).
        Credentials::OperationalCertificateStore * opCertStore = nullptr;
    };

    class DLL_EXPORT Delegate
    {
    public:
        Delegate() {}
        virtual ~Delegate() {}

        /**
         * Gets called when a fabric is about to be deleted, such as on
         * FabricTable::Delete().  This allows actions to be taken that need the
         * fabric to still be around before we delete it.
         **/
        virtual void FabricWillBeRemoved(const FabricTable & fabricTable, FabricIndex fabricIndex) {}

        /**
         * Gets called when a fabric is deleted, such as on FabricTable::Delete().
         **/
        virtual void OnFabricRemoved(const FabricTable & fabricTable, FabricIndex fabricIndex) {}

        /**
         * Gets called when a fabric in Fabric Table is persisted to storage, by CommitPendingFabricData.
         **/
        virtual void OnFabricCommitted(const FabricTable & fabricTable, FabricIndex fabricIndex){};

        /**
         * Gets called when operational credentials are changed, which may not be persistent.
         *
         * Can be used to affect what is needed for UpdateNOC prior to commit.
         **/
        virtual void OnFabricUpdated(const FabricTable & fabricTable, FabricIndex fabricIndex){};

        // Intrusive list pointer for FabricTable to manage the entries.
        Delegate * next = nullptr;
    };

public:
    FabricTable()  = default;
    ~FabricTable() = default;

    // Non-copyable
    FabricTable(FabricTable const &) = delete;
    void operator=(FabricTable const &) = delete;

    // Returns CHIP_ERROR_NOT_FOUND if there is no fabric for that index.
    CHIP_ERROR Delete(FabricIndex fabricIndex);
    void DeleteAllFabrics();

    // TODO this #if CONFIG_BUILD_FOR_HOST_UNIT_TEST is temporary. There is a change incoming soon
    // that will allow triggering NOC update directly.
#if CONFIG_BUILD_FOR_HOST_UNIT_TEST
    void SendUpdateFabricNotificationForTest(FabricIndex fabricIndex) { NotifyFabricUpdated(fabricIndex); }
#endif // CONFIG_BUILD_FOR_HOST_UNIT_TEST

    /**
     * Collection of methods to help find a matching FabricInfo instance given a set of query criteria
     *
     */

    /**
     * Finds a matching FabricInfo instance given a root public key and fabric ID that uniquely identifies the fabric in any scope.
     *
     * Returns nullptr if no matching instance is found.
     *
     */
    const FabricInfo * FindFabric(const Crypto::P256PublicKey & rootPubKey, FabricId fabricId) const;

    /**
     * Finds a matching FabricInfo instance given a locally-scoped fabric index.
     *
     * Returns nullptr if no matching instance is found.
     *
     */
    const FabricInfo * FindFabricWithIndex(FabricIndex fabricIndex) const;

    /**
     * Finds a matching FabricInfo instance given a root public key, fabric ID AND a matching NodeId. This variant of find
     * is only to be used when it is possible to have colliding fabrics in the table that are on the same logical fabric
     * but may be associated with different node identities.
     *
     * Returns nullptr if no matching instance is found.
     *
     */
    const FabricInfo * FindIdentity(const Crypto::P256PublicKey & rootPubKey, FabricId fabricId, NodeId nodeId) const;

    /**
     * Finds a matching FabricInfo instance given a compressed fabric ID. If there are multiple
     * matching FabricInfo instances given the low but non-zero probability of collision, there is no guarantee
     * on which instance will be returned.
     *
     * Returns nullptr if no matching instance is found.
     */
    const FabricInfo * FindFabricWithCompressedId(CompressedFabricId compressedFabricId) const;

    CHIP_ERROR Init(const FabricTable::InitParams & initParams);
    void Shutdown();

    /**
     * @brief If `Init()` caused a Delete due to partial commit, the fabric index at play is returned.
     *
     * Allows caller to schedule more clean-up. This is because at Init() time, none of the delegates
     * are registered yet, so no other modules would learn of the removal.
     *
     * The value is auto-reset to `kUndefinedFabricIndex` on being returned, so that subsequent
     * `GetDeletedFabricFromCommitMarker()` after one that has a fabric index to give will provide
     * `kUndefinedFabricIndex`.
     *
     * @return the fabric index of a just-deleted fabric, or kUndefinedFabricIndex if none were deleted.
     */
    FabricIndex GetDeletedFabricFromCommitMarker();

    /**
     * @brief Clear the commit marker when we are sure we have proceeded with any remaining clean-up
     */
    void ClearCommitMarker();

    // Forget a fabric in memory: doesn't delete any persistent state, just
    // reverts any pending state (blindly) and then resets the fabric table
    // entry.
    //
    // TODO: We have to determine if we should remove this call.
    void Forget(FabricIndex fabricIndex);

    CHIP_ERROR AddFabricDelegate(FabricTable::Delegate * delegate);
    void RemoveFabricDelegate(FabricTable::Delegate * delegate);

    /**
     * @brief Set the Fabric Label for the fabric referred by `fabricIndex`.
     *
     * If a fabric add/update is pending, only the pending version will be updated,
     * so that on fail-safe expiry, you would actually see the only fabric label if
     * Update fails. If the fabric label is set before UpdateNOC, then the change is immediate.
     *
     * @param fabricIndex - Fabric Index for which to set the label
     * @param fabricLabel - Label to set on the fabric
     * @retval CHIP_NO_ERROR on success
     * @retval CHIP_ERROR_INVALID_FABRIC_INDEX if fabricIndex does not refer to an fabric in the table
     * @retval CHIP_ERROR_INVALID_ARGUMENT on fabric label error (e.g. too large)
     * @retval other CHIP_ERROR on internal errors
     */
    CHIP_ERROR SetFabricLabel(FabricIndex fabricIndex, const CharSpan & fabricLabel);

    /**
     * @brief Get the Fabric Label for a given fabric
     *
     * NOTE: The outFabricLabel argument points to internal memory of the fabric info.
     *       It may become invalid on the next FabricTable API call due to shadow
     *       storage of data.
     *
     * @param fabricIndex - Fabric index for which to get the label
     * @param outFabricLabel - char span that will be set to the label value
     * @retval CHIP_NO_ERROR on success
     * @retval CHIP_ERROR_INVALID_FABRIC_INDEX on error
     * @retval other CHIP_ERROR on internal errors
     */
    CHIP_ERROR GetFabricLabel(FabricIndex fabricIndex, CharSpan & outFabricLabel);

    /**
     * Get the current Last Known Good Time.
     *
     * @param lastKnownGoodChipEpochTime (out) the current last known good time, if any is known
     * @return CHIP_NO_ERROR on success, else an appropriate CHIP_ERROR
     */
    CHIP_ERROR GetLastKnownGoodChipEpochTime(System::Clock::Seconds32 & lastKnownGoodChipEpochTime) const
    {
        return mLastKnownGoodTime.GetLastKnownGoodChipEpochTime(lastKnownGoodChipEpochTime);
    }

    /**
     * Validate that the passed Last Known Good Time is within bounds and then
     * store this and write back to storage.  Legal values are those which are
     * not earlier than firmware build time or any of our stored certificates'
     * NotBefore times:
     *
     *    3.5.6.1. Last Known Good UTC Time
     *
     *    A Node MAY adjust the Last Known Good UTC Time backwards if it
     *    believes the current Last Known Good UTC Time is incorrect and it has
     *    a good time value from a trusted source. The Node SHOULD NOT adjust
     *    the Last Known Good UTC to a time before the later of:
     *      • The build timestamp of its currently running software image
     *      • The not-before timestamp of any of its operational certificates
     *
     * @param lastKnownGoodChipEpochTime Last Known Good Time in seconds since CHIP epoch
     * @return CHIP_NO_ERROR on success, else an appopriate CHIP_ERROR
     */
    CHIP_ERROR SetLastKnownGoodChipEpochTime(System::Clock::Seconds32 lastKnownGoodChipEpochTime);

    /**
     * @return the number of fabrics currently accessible/usable/iterable.
     */
    uint8_t FabricCount() const { return mFabricCount; }

    ConstFabricIterator cbegin() const
    {
        const FabricInfo * pending = GetShadowPendingFabricEntry();
        return ConstFabricIterator(mStates, pending, 0, CHIP_CONFIG_MAX_FABRICS);
    }
    ConstFabricIterator cend() const
    {
        return ConstFabricIterator(mStates, nullptr, CHIP_CONFIG_MAX_FABRICS, CHIP_CONFIG_MAX_FABRICS);
    }
    ConstFabricIterator begin() const { return cbegin(); }
    ConstFabricIterator end() const { return cend(); }

    /**
     * @brief Get the RCAC (operational root certificate) associated with a fabric.
     *
     * If a root is pending for `fabricIndex` from `AddNewPendingTrustedRootCert`, it is returned.
     *
     * @param fabricIndex - Fabric for which to get the RCAC
     * @param outCert - MutableByteSpan to receive the certificate. Resized to actual size.
     * @retval CHIP_NO_ERROR on success
     * @retval CHIP_ERROR_BUFFER_TOO_SMALL if `outCert` is too small
     * @retval CHIP_ERROR_NOT_FOUND if not found/available
     * @retval other CHIP_ERROR values on invalid arguments or internal errors.
     */
    CHIP_ERROR FetchRootCert(FabricIndex fabricIndex, MutableByteSpan & outCert) const;

    /**
     * @brief Get the pending root certificate which is not associated with a fabric, if there is one.
     *
     * If a root is pending from `AddNewPendingTrustedRootCert`, and there is no
     * fabric associated with the corresponding fabric index yet
     * (i.e. `AddNewPendingFabric*` has not been called yet) it is returned.
     *
     * @param outCert - MutableByteSpan to receive the certificate. Resized to actual size.
     * @retval CHIP_NO_ERROR on success
     * @retval CHIP_ERROR_BUFFER_TOO_SMALL if `outCert` is too small.
     * @retval CHIP_ERROR_NOT_FOUND if there is no pending root certificate
     *                              that's not yet associated with a fabric.
     * @retval other CHIP_ERROR values on invalid arguments or internal errors.
     */
    CHIP_ERROR FetchPendingNonFabricAssociatedRootCert(MutableByteSpan & outCert) const;

    /**
     * @brief Get the ICAC (operational intermediate certificate) associated with a fabric.
     *
     * If a fabric is pending from add/update operation for the given `fabricIndex`, its
     * ICAC is returned.
     *
     * If an NOC exists, but the ICAC is not present in the chain, CHIP_NO_ERROR is
     * returned and `outCert` is resized to 0 length so that its `empty()` method returns true.
     *
     * @param fabricIndex - Fabric for which to get the ICAC
     * @param outCert - MutableByteSpan to receive the certificate. Resized to actual size.
     * @retval CHIP_NO_ERROR on success, including if absent within an existing chain
     * @retval CHIP_ERROR_BUFFER_TOO_SMALL if `outCert` is too small
     * @retval CHIP_ERROR_NOT_FOUND if not found/available
     * @retval other CHIP_ERROR values on invalid arguments or internal errors.
     */
    CHIP_ERROR FetchICACert(FabricIndex fabricIndex, MutableByteSpan & outCert) const;

    /**
     * @brief Get the NOC (Node Operational Certificate) associated with a fabric.
     *
     * If a fabric is pending from add/update operation for the given `fabricIndex`, its
     * NOC is returned.
     *
     * @param fabricIndex - Fabric for which to get the NOC
     * @param outCert - MutableByteSpan to receive the certificate. Resized to actual size.
     * @retval CHIP_NO_ERROR on success
     * @retval CHIP_ERROR_BUFFER_TOO_SMALL if `outCert` is too small
     * @retval CHIP_ERROR_NOT_FOUND if not found/available
     * @retval other CHIP_ERROR values on invalid arguments or internal errors.
     */
    CHIP_ERROR FetchNOCCert(FabricIndex fabricIndex, MutableByteSpan & outCert) const;

    /**
     * @brief Get the root public key by value for the given `fabricIndex`.
     *
     * @param fabricIndex - Fabric for which to get the root public key (subject public key of RCAC)
     * @param outPublicKey - PublicKey instance to receive the public key contents
     * @retval CHIP_NO_ERROR on success
     * @retval CHIP_ERROR_BUFFER_TOO_SMALL if `outCert` is too small
     * @retval CHIP_ERROR_INVALID_FABRIC_INDEX if not found/available, or `fabricIndex` has a bad value
     * @retval other CHIP_ERROR values on other invalid arguments or internal errors.
     */
    CHIP_ERROR FetchRootPubkey(FabricIndex fabricIndex, Crypto::P256PublicKey & outPublicKey) const;

    /**
     * @brief Get the CASE Authenticated Tags from the NOC for the given `fabricIndex`.
     *
     * @param fabricIndex - Fabric for which to get the root public key (subject public key of RCAC)
     * @param cats - CATValues struct to write the NOC CATs for the given fabric index
     * @retval CHIP_NO_ERROR on success
     * @retval CHIP_ERROR_INVALID_FABRIC_INDEX if not found/available, or `fabricIndex` has a bad value
     * @retval other CHIP_ERROR values on other invalid arguments or internal errors.
     */
    CHIP_ERROR FetchCATs(const FabricIndex fabricIndex, CATValues & cats) const;

    /**
     * @brief Sign a message with a given fabric's operational keypair. This is used for
     *        CASE and the only way the key should be used.
     *
     * This will use a pending key activated with `ActivatePendingOperationalKey` but
     * not yet persisted, if one is available for the fabric.
     *
     * @param fabricIndex - Fabric index whose operational key touse
     * @param message - Message to sign
     * @param outSignature - Signature object to receive the signature
     *
     * @retval CHIP_NO_ERROR on success
     * @retval CHIP_ERROR_INVALID_FABRIC_INDEX if no active key is found for the given `fabricIndex` or if
     *                                         `fabricIndex` is invalid.
     * @retval other CHIP_ERROR value on internal errors
     */
    CHIP_ERROR SignWithOpKeypair(FabricIndex fabricIndex, ByteSpan message, Crypto::P256ECDSASignature & outSignature) const;

    /**
     * @brief Create an ephemeral keypair for use in session establishment.
     *
     * WARNING: The return value MUST be released by `ReleaseEphemeralKeypair`. This is because
     *          Matter CHIPMem.h does not properly support UniquePtr in a way that would
     *          safely allow classes derived from Crypto::P256Keypair to be released properly.
     *
     * This delegates to the OperationalKeystore if one exists, otherwise it directly allocates a base
     * Crypto::P256Keypair instance
     *
     * @return a pointer to a dynamically P256Keypair (or derived class thereof), which may evaluate to nullptr
     *         if running out of memory.
     */
    Crypto::P256Keypair * AllocateEphemeralKeypairForCASE();

    /**
     * @brief Release an ephemeral keypair previously created by `AllocateEphemeralKeypairForCASE()`
     */
    void ReleaseEphemeralKeypair(Crypto::P256Keypair * keypair);

    /**
     * This initializes a new keypair for the given fabric and generates a CSR for it,
     * so that it can be passed in a CSRResponse.
     *
     * The keypair is temporary and becomes usable for `SignWithOpKeypair` only after either
     * `ActivatePendingOperationalKey` is called. It is destroyed if
     * `RevertPendingFabricData` is called before `CommitPendingFabricData`.
     *  If a pending keypair for the provided fabricIndex (if present) already existed, it is replaced by this call.
     *
     *  Only one pending operational keypair is supported at a time.
     *
     * @param fabricIndex - Existing FabricIndex for which a new keypair must be made available. If it
     *                      doesn't have a value, the key will be marked pending for the next available
     *                      fabric index that would apply for `AddNewFabric`.
     * @param outputCsr - Buffer to contain the CSR. Must be at least `kMAX_CSR_Length` large.
     *
     * @retval CHIP_NO_ERROR on success
     * @retval CHIP_ERROR_BUFFER_TOO_SMALL if `outputCsr` buffer is too small
     * @retval CHIP_ERROR_INVALID_FABRIC_INDEX if there is already a pending keypair for another `fabricIndex` value
     *                                         or if fabricIndex is an invalid value.
     * @retval other CHIP_ERROR value on internal errors
     */
    CHIP_ERROR AllocatePendingOperationalKey(Optional<FabricIndex> fabricIndex, MutableByteSpan & outputCsr);

    /**
     * @brief Returns whether an operational key is pending (true if `AllocatePendingOperationalKey` was
     *        previously successfully called, false otherwise).
     *
     * @param outIsPendingKeyForUpdateNoc this is set to true if the `AllocatePendingOperationalKey` had an
     *                                    associated fabric index attached, indicating it's for UpdateNoc
     */
    bool HasPendingOperationalKey(bool & outIsPendingKeyForUpdateNoc) const;

    /**
     * @brief Returns whether an operational key can be used to sign for given FabricIndex
     *
     * @param fabricIndex - Fabric index for which an operational key must be found
     * @return true if a pending fabric or committed fabric for fabricIndex has an operational key, false otherwise.
     */
    bool HasOperationalKeyForFabric(FabricIndex fabricIndex) const;

    /**
     * @brief Add a pending trusted root certificate for the next fabric created with `AddNewPendingFabric*` methods.
     *
     * The root only becomes actually pending when the `AddNewPendingFabric*` is called afterwards. It is reverted
     * if `RevertPendingFabricData` is called.
     *
     * This method with fail with CHIP_ERROR_INCORRECT_STATE in a variety of illogical/inconsistent conditions,
     * which always can be cleared with `RevertPendingFabricData`. Such a situation is calling this method after
     * `UpdatePendingFabric` which would mean logical collision of an addition and an update.
     *
     * @param rcac - Root certificate in Matter Operational Certificate Encoding (TLV) format
     * @retval CHIP_NO_ERROR on success
     * @retval CHIP_ERROR_INCORRECT_STATE if this is called in an inconsistent order
     * @retval CHIP_ERROR_NO_MEMORY if there is insufficient memory to make the root pending
     * @retval CHIP_ERROR_INVALID_ARGUMENT if the RCAC is too large (further checks are done on `AddNewPendingFabric*`)
     * @retval other CHIP_ERROR on internal errors.
     */
    CHIP_ERROR AddNewPendingTrustedRootCert(const ByteSpan & rcac);

    /**
     * @brief Use an NOC and optional ICAC chaining back to the pending RCAC to activate a new fabric
     *
     * Operational key is assumed to be pending or committed in the associated mOperationalKeystore.
     *
     * The fabric becomes temporarily active for purposes of `Fetch*` and `SignWithOpKeyPair`, etc.
     * The new fabric becomes permanent/persisted on successful `CommitPendingFabricData`. It disappears
     * on `RevertPendingFabricData` or `RevertPendingOpCertsExceptRoot`.
     *
     * This method with fail with CHIP_ERROR_INCORRECT_STATE in a variety of illogical/inconsistent conditions,
     * which always can be cleared with `RevertPendingFabricData`. Such a situation is calling this method after
     * `UpdatePendingFabric*` which would mean logical collision of an addition and an update.
     *
     * If a pending key was present in the OperationalKeystore associated with this FabricTable,
     * it is activated on success.
     *
     *
     * @param noc - NOC for the fabric. Must match an existing or pending operational keypair in the mOperationalKeystore.
     * @param icac - ICAC for the fabric. Can be empty if absent from the chain.
     * @param vendorId - VendorID to use for the new fabric
     * @param outNewFabricIndex - Pointer where the new fabric index for the fabric just added will be set. Cannot be nullptr.
     *
     * @retval CHIP_NO_ERROR on success.
     * @retval CHIP_ERROR_INCORRECT_STATE if this is called in an inconsistent order.
     * @retval CHIP_ERROR_NO_MEMORY if there is insufficient memory to make the fabric pending.
     * @retval CHIP_ERROR_INVALID_ARGUMENT if any of the arguments are invalid such as too large or out of bounds.
     * @retval CHIP_ERROR_FABRIC_EXISTS if operational identity collides with one already present.
     * @retval other CHIP_ERROR_* on internal errors or certificate validation errors.
     */
    CHIP_ERROR AddNewPendingFabricWithOperationalKeystore(const ByteSpan & noc, const ByteSpan & icac, uint16_t vendorId,
                                                          FabricIndex * outNewFabricIndex)
    {
        return AddNewPendingFabricCommon(noc, icac, vendorId, nullptr, false, outNewFabricIndex);
    };

    /**
     * @brief Use an NOC and optional ICAC chaining back to the pending RCAC to activate a new fabric
     *
     * Operational key is injected, and then owned by the fabric (!isExistingOpKeyExternallyOwned) or
     * owned externally if `isExistingOpKeyExternallyOwned` is true).
     *
     * WARNING: Copying keypairs is unsafe and not recommended. Consider using
     *          AddNewPendingFabricWithOperationalKeystore and an associated OperationalKeystore
     *          or always using `isExistingOpKeyExternallyOwned`, with `existingOpKey` being a safe
     *          class derived from P256Keypair that avoids the true private key persisting in memory.
     *
     * For rest of semantics outside of operational key, @see AddNewPendingFabricWithOperationalKeystore
     *
     * @param noc - NOC for the fabric. Public key must match the `existingOpKey`'s public key
     * @param icac - ICAC for the fabric. Can be empty if absent from the chain.
     * @param vendorId - VendorID to use for the new fabric
     * @param existingOpKey - Existing operational key to ingest for use in the fabric. Cannot be nullptr.
     * @param isExistingOpKeyExternallyOwned - if true, operational key must outlive the fabric. If false, the key is
     *                                         copied using P256Keypair::Serialize/Deserialize and owned in heap of a FabricInfo.
     * @param outNewFabricIndex - Pointer where the new fabric index for the fabric just added will be set. Cannot be nullptr.
     *
     * @retval CHIP_NO_ERROR on success.
     * @retval CHIP_ERROR_INCORRECT_STATE if this is called in an inconsistent order.
     * @retval CHIP_ERROR_NO_MEMORY if there is insufficient memory to make the fabric pending.
     * @retval CHIP_ERROR_INVALID_ARGUMENT if any of the arguments are invalid such as too large or out of bounds.
     * @retval CHIP_ERROR_FABRIC_EXISTS if operational identity collides with one already present.
     * @retval other CHIP_ERROR_* on internal errors or certificate validation errors.
     */
    CHIP_ERROR AddNewPendingFabricWithProvidedOpKey(const ByteSpan & noc, const ByteSpan & icac, uint16_t vendorId,
                                                    Crypto::P256Keypair * existingOpKey, bool isExistingOpKeyExternallyOwned,
                                                    FabricIndex * outNewFabricIndex)
    {
        return AddNewPendingFabricCommon(noc, icac, vendorId, existingOpKey, isExistingOpKeyExternallyOwned, outNewFabricIndex);
    };

    /**
     * @brief Use an NOC and optional ICAC to update an existing fabric
     *
     * Operational key is assumed to be pending or committed in the associated mOperationalKeystore.
     *
     * The new NOC chain becomes temporarily active for purposes of `Fetch*` and `SignWithOpKeyPair`, etc.
     * The RCAC remains as before. For this method call to succeed, NOC chain must chain back to the existing RCAC.
     * The update fabric becomes permanent/persisted on successful `CommitPendingFabricData`. Changes revert
     * on `RevertPendingFabricData` or `RevertPendingOpCertsExceptRoot`. FabricId CANNOT be updated, but
     * CAT tags and Node ID in NOC can change between previous and new NOC for a given FabricId.
     *
     * This method with fail with CHIP_ERROR_INCORRECT_STATE in a variety of illogical/inconsistent conditions,
     * which always can be cleared with `RevertPendingFabricData`. Such a situation is calling this method after
     * `AddNewPending*` which would mean logical collision of an addition and an update.
     *
     * If a pending key was present in the OperationalKeystore associated with this FabricTable,
     * it is activated on success.
     *
     * @param fabricIndex - fabricIndex of the existing fabric to update
     * @param noc - Updated NOC for the fabric. Must match an existing or pending operational keypair in the mOperationalKeystore.
     * @param icac - Update ICAC for the fabric. Can be empty if absent from the chain.
     *
     * @retval CHIP_NO_ERROR on success
     * @retval CHIP_ERROR_INVALID_FABRIC_INDEX if the `fabricIndex` is not an existing fabric
     * @retval CHIP_ERROR_INCORRECT_STATE if this is called in an inconsistent order
     * @retval CHIP_ERROR_NO_MEMORY if there is insufficient memory to store the pending updates
     * @retval CHIP_ERROR_INVALID_ARGUMENT if any of the arguments are invalid such as too large or out of bounds.
     * @retval other CHIP_ERROR_* on internal errors or certificate validation errors.
     */
    CHIP_ERROR UpdatePendingFabricWithOperationalKeystore(FabricIndex fabricIndex, const ByteSpan & noc, const ByteSpan & icac)
    {
        return UpdatePendingFabricCommon(fabricIndex, noc, icac, nullptr, false);
    }

    /**
     * @brief Use an NOC and optional ICAC to update an existing fabric
     *
     * Operational key is injected, and then owned by the fabric (!isExistingOpKeyExternallyOwned) or
     * owned externally if `isExistingOpKeyExternallyOwned` is true).
     *
     * WARNING: Copying keypairs is unsafe and not recommended. Consider using
     *          AddNewPendingFabricWithOperationalKeystore and an associated OperationalKeystore
     *          or always using `isExistingOpKeyExternallyOwned`, with `existingOpKey` being a safe
     *          class derived from P256Keypair that avoids the true private key persisting in memory.
     *
     * For rest of semantics outside of operational key, @see UpdatePendingFabricWithOperationalKeystore
     *
     * @param fabricIndex - fabricIndex of the existing fabric to update
     * @param noc - Updated NOC for the fabric. Must match an existing or pending operational keypair in the mOperationalKeystore.
     * @param icac - Update ICAC for the fabric. Can be empty if absent from the chain.
     * @param existingOpKey - Existing operational key to ingest for use in the fabric with new NOC. Cannot be nullptr.
     * @param isExistingOpKeyExternallyOwned - if true, operational key must outlive the fabric. If false, the key is
     *                                         copied using P256Keypair::Serialize/Deserialize and owned in heap of a FabricInfo.
     *
     * @retval CHIP_NO_ERROR on success
     * @retval CHIP_ERROR_INVALID_FABRIC_INDEX if the `fabricIndex` is not an existing fabric
     * @retval CHIP_ERROR_INCORRECT_STATE if this is called in an inconsistent order
     * @retval CHIP_ERROR_NO_MEMORY if there is insufficient memory to store the pending updates
     * @retval CHIP_ERROR_INVALID_ARGUMENT if any of the arguments are invalid such as too large or out of bounds.
     * @retval other CHIP_ERROR_* on internal errors or certificate validation errors.
     */

    CHIP_ERROR UpdatePendingFabricWithProvidedOpKey(FabricIndex fabricIndex, const ByteSpan & noc, const ByteSpan & icac,
                                                    Crypto::P256Keypair * existingOpKey, bool isExistingOpKeyExternallyOwned)
    {
        return UpdatePendingFabricCommon(fabricIndex, noc, icac, existingOpKey, isExistingOpKeyExternallyOwned);
    }

    /**
     * @brief Commit any pending temporary FabricTable state. This is used mostly for affecting
     *        CommissioningComplete.
     *
     * On success, any pending information is committed such that after a restart, it would
     * be found to be the same in persistent storage.
     *
     * If no changes were pending and state is internally consistent, this appears as a no-op and returns
     * CHIP_NO_ERROR.
     *
     * If there is any internally inconsistent state, this methods acts the same as RevertPendingFabricData(),
     * and all state is lost.
     *
     * In rare circumstances, and depending on the storage backend for opcerts and operational keys,
     * an inconsistent state could be left, such as if restarting during storage writes of
     * CommitPendingFabricData(). If this happens, the next FabricTable::Init() will attempt
     * to clean-up the pieces.
     *
     * @return CHIP_NO_ERROR on success or any other CHIP_ERROR value on internal errors
     */
    CHIP_ERROR CommitPendingFabricData();

    /**
     * @brief Revert any pending state.
     *
     * This is used to handle fail-safe expiry of partially configured fabrics, or to recover
     * from situations where partial state was written and configuration cannot continue properly.
     *
     * All pending certificates and operational keys and pending fabric metadata are cleared.
     */
    void RevertPendingFabricData();

    /**
     * @brief Revert only the pending NOC/ICAC and pending added fabric, not RCAC. Used for error handling
     *        during commissioning.
     */
    void RevertPendingOpCertsExceptRoot();

    // Verifies credentials, with the fabric's root under fabricIndex, and extract critical bits.
    // This call is used for CASE.
    CHIP_ERROR VerifyCredentials(FabricIndex fabricIndex, const ByteSpan & noc, const ByteSpan & icac,
                                 Credentials::ValidationContext & context, CompressedFabricId & outCompressedFabricId,
                                 FabricId & outFabricId, NodeId & outNodeId, Crypto::P256PublicKey & outNocPubkey,
                                 Crypto::P256PublicKey * outRootPublicKey = nullptr) const;

    /**
     * @brief Enables FabricInfo instances to collide and reference the same logical fabric (i.e Root Public Key + FabricId).
     *
     * *WARNING* This is ONLY to be used when creating multiple controllers on the same fabric OR for test.
     *
     */
    void PermitCollidingFabrics() { mStateFlags.Set(StateFlags::kAreCollidingFabricsIgnored); }

    // Add a new fabric for testing. The Operational Key is a raw P256Keypair (public key and private key raw bits) that will
    // get copied (directly) into the fabric table.
    CHIP_ERROR AddNewFabricForTest(const ByteSpan & rootCert, const ByteSpan & icacCert, const ByteSpan & nocCert,
                                   const ByteSpan & opKeySpan, FabricIndex * outFabricIndex);

    // Same as AddNewFabricForTest, but ignore if we are colliding with same <Root Public Key, Fabric Id>, so
    // that a single fabric table can have N nodes for same fabric. This usually works, but is bad form.
    CHIP_ERROR AddNewFabricForTestIgnoringCollisions(const ByteSpan & rootCert, const ByteSpan & icacCert, const ByteSpan & nocCert,
                                                     const ByteSpan & opKeySpan, FabricIndex * outFabricIndex)
    {
        PermitCollidingFabrics();
        CHIP_ERROR err = AddNewFabricForTest(rootCert, icacCert, nocCert, opKeySpan, outFabricIndex);
        mStateFlags.Clear(StateFlags::kAreCollidingFabricsIgnored);
        return err;
    }

    // For test only. See definition of `StateFlags::kAbortCommitForTest`.
    void SetForceAbortCommitForTest(bool abortCommitForTest)
    {
        (void) abortCommitForTest;
#if CONFIG_BUILD_FOR_HOST_UNIT_TEST
        if (abortCommitForTest)
        {
            mStateFlags.Set(StateFlags::kAbortCommitForTest);
        }
        else
        {
            mStateFlags.Clear(StateFlags::kAbortCommitForTest);
        }
#endif // CONFIG_BUILD_FOR_HOST_UNIT_TEST
    }

private:
    enum class StateFlags : uint16_t
    {
        // If true, we are in the process of a fail-safe and there was at least one
        // operation that caused partial data in the fabric table.
        kIsPendingFabricDataPresent = (1u << 0),
        kIsTrustedRootPending       = (1u << 1),
        kIsUpdatePending            = (1u << 2),
        kIsAddPending               = (1u << 3),

        // Only true when `AllocatePendingOperationalKey` has been called
        kIsOperationalKeyPending = (1u << 4),
        // True if `AllocatePendingOperationalKey` was for an existing fabric
        kIsPendingKeyForUpdateNoc = (1u << 5),

        // True if we allow more than one fabric with same root and fabricId in the fabric table
        // for test purposes. This disables a collision check.
        kAreCollidingFabricsIgnored = (1u << 6),

        // If set to true (only possible on test builds), will cause `CommitPendingFabricData()` to early
        // return during commit, skipping clean-ups, so that we can validate commit marker fabric removal.
        kAbortCommitForTest = (1u << 7),
    };

    // Stored to indicate a commit is in progress, so that it can be cleaned-up on next boot
    // if stopped in the middle.
    struct CommitMarker
    {
        CommitMarker() = default;
        CommitMarker(FabricIndex fabricIndex_, bool isAddition_)
        {
            this->fabricIndex = fabricIndex_;
            this->isAddition  = isAddition_;
        }
        FabricIndex fabricIndex = kUndefinedFabricIndex;
        bool isAddition         = false;
    };

    /**
     * @brief Get a mutable FabricInfo entry from the table by FabricIndex.
     *
     * NOTE: This is private for use within the FabricTable itself. All mutations have to go through the
     *       FabricTable public methods that take a FabricIndex so that there are no mutations about which
     *       the FabricTable is unaware, since this would break expectations regarding shadow/pending
     *       entries used during fail-safe.
     *
     * @param fabricIndex - fabric index for which to get a mutable FabricInfo entry
     * @return the FabricInfo entry for the fabricIndex if found, or nullptr if not found
     */
    FabricInfo * GetMutableFabricByIndex(FabricIndex fabricIndex);

    // Load a FabricInfo metatada item from storage for a given new fabric index. Returns internal error on failure.
    CHIP_ERROR LoadFromStorage(FabricInfo * fabric, FabricIndex newFabricIndex);

    // Store a given fabric metadata directly/immediately. Used by internal operations.
    CHIP_ERROR StoreFabricMetadata(const FabricInfo * fabricInfo) const;

    // Tries to set `mFabricIndexWithPendingState` and returns false if there's a clash.
    bool SetPendingDataFabricIndex(FabricIndex fabricIndex);

    // Core validation logic for fabric additions/updates
    CHIP_ERROR AddOrUpdateInner(FabricIndex fabricIndex, bool isAddition, Crypto::P256Keypair * existingOpKey,
                                bool isExistingOpKeyExternallyOwned, uint16_t vendorId);

    // Common code for fabric addition, for either OperationalKeystore or injected key scenarios.
    CHIP_ERROR AddNewPendingFabricCommon(const ByteSpan & noc, const ByteSpan & icac, uint16_t vendorId,
                                         Crypto::P256Keypair * existingOpKey, bool isExistingOpKeyExternallyOwned,
                                         FabricIndex * outNewFabricIndex);

    // Common code for fabric updates, for either OperationalKeystore or injected key scenarios.
    CHIP_ERROR UpdatePendingFabricCommon(FabricIndex fabricIndex, const ByteSpan & noc, const ByteSpan & icac,
                                         Crypto::P256Keypair * existingOpKey, bool isExistingOpKeyExternallyOwned);

    // Common code for looking up a fabric given a root public key, a fabric ID and an optional node id scoped to that fabric.
    const FabricInfo * FindFabricCommon(const Crypto::P256PublicKey & rootPubKey, FabricId fabricId,
                                        NodeId nodeId = kUndefinedNodeId) const;

    /**
     * UpdateNextAvailableFabricIndex should only be called when
     * mNextAvailableFabricIndex has a value and that value stops being
     * available.  It will set mNextAvailableFabricIndex to the next available
     * value, or no value if there is none available.
     */
    void UpdateNextAvailableFabricIndex();

    /**
     * Ensure that we have a valid next available fabric index, if that's at all possible.  This covers
     * some FabricIndex allocation corner cases.  After this is called, the only way we can fail to have
     * a next available fabric index is if our fabric table is max-sized (254 entries) and full.
     */
    void EnsureNextAvailableFabricIndexUpdated();

    /**
     * Store our current fabric index state: what our next available index is
     * and what indices we're using right now.
     */
    CHIP_ERROR StoreFabricIndexInfo() const;

    /**
     * @brief Delete all metadata from storage for the given fabric
     *
     * @param fabricIndex FabricIndex for which to delete the metadadata
     * @return CHIP_NO_ERROR on success or another CHIP_ERROR on failure
     */
    CHIP_ERROR DeleteMetadataFromStorage(FabricIndex fabricIndex);

    /**
     * @brief Determine if a collision (undesired on AddNOC, necessary on UpdateNOC) exists
     *        between the FabricID in the given noc, and the RCAC found for `currentFabricIndex`
     *        in the op cert store, against an existing fabric in the FabricTable (which could be pending)
     *
     * @param currentFabricIndex - pending fabricIndex for which we are trying to Add/Update a NOC
     * @param noc - NOC cert received that contains FabricID whose collision we care to validate
     * @param outMatchingFabricIndex - set to the FabricIndex matching the collision or kUndefinedFabricIndex on no collision found
     * @return CHIP_NO_ERROR on successful update of outMatchingFabricIndex or other CHIP_ERROR on internal errors
     */
    CHIP_ERROR FindExistingFabricByNocChaining(FabricIndex currentFabricIndex, const ByteSpan & noc,
                                               FabricIndex & outMatchingFabricIndex) const;

    /**
     * @brief Get the shadow FabricInfo entry that is pending for updates, if an
     *        update is in progress.
     *
     * @return a pointer to the shadow pending fabric or nullptr if none is active.
     */
    const FabricInfo * GetShadowPendingFabricEntry() const { return HasPendingFabricUpdate() ? &mPendingFabric : nullptr; }

    // Returns true if we have a shadow entry pending for a fabruc update.
    bool HasPendingFabricUpdate() const
    {
        return mPendingFabric.IsInitialized() &&
            mStateFlags.HasAll(StateFlags::kIsPendingFabricDataPresent, StateFlags::kIsUpdatePending);
    }

    // Verifies credentials, using the provided root certificate.
    // This call is done whenever a fabric is "directly" added
    static CHIP_ERROR VerifyCredentials(const ByteSpan & noc, const ByteSpan & icac, const ByteSpan & rcac,
                                        Credentials::ValidationContext & context, CompressedFabricId & outCompressedFabricId,
                                        FabricId & outFabricId, NodeId & outNodeId, Crypto::P256PublicKey & outNocPubkey,
                                        Crypto::P256PublicKey * outRootPublicKey);

    // Validate an NOC chain at time of adding/updating a fabric (uses VerifyCredentials with additional checks).
    // The `existingFabricId` is passed for UpdateNOC, and must match the Fabric, to make sure that we are
    // not trying to change FabricID with UpdateNOC. If set to kUndefinedFabricId, we are doing AddNOC and
    // we don't need to check match to pre-existing fabric.
    static CHIP_ERROR ValidateIncomingNOCChain(const ByteSpan & noc, const ByteSpan & icac, const ByteSpan & rcac,
                                               FabricId existingFabricId, Credentials::CertificateValidityPolicy * policy,
                                               CompressedFabricId & outCompressedFabricId, FabricId & outFabricId,
                                               NodeId & outNodeId, Crypto::P256PublicKey & outNocPubkey,
                                               Crypto::P256PublicKey & outRootPubkey);

    /**
     * Read our fabric index info from the given TLV reader and set up the
     * fabric table accordingly.
     */
    CHIP_ERROR ReadFabricInfo(TLV::ContiguousBufferTLVReader & reader);

    CHIP_ERROR NotifyFabricUpdated(FabricIndex fabricIndex);
    CHIP_ERROR NotifyFabricCommitted(FabricIndex fabricIndex);

    // Commit management clean-up APIs
    CHIP_ERROR StoreCommitMarker(const CommitMarker & commitMarker);
    CHIP_ERROR GetCommitMarker(CommitMarker & outCommitMarker);

    FabricInfo mStates[CHIP_CONFIG_MAX_FABRICS];
    // Used for UpdateNOC pending fabric updates
    FabricInfo mPendingFabric;
    PersistentStorageDelegate * mStorage                    = nullptr;
    Crypto::OperationalKeystore * mOperationalKeystore      = nullptr;
    Credentials::OperationalCertificateStore * mOpCertStore = nullptr;

    // FabricTable::Delegate link to first node, since FabricTable::Delegate is a form
    // of intrusive linked-list item.
    FabricTable::Delegate * mDelegateListRoot = nullptr;

    // When mStateFlags.Has(kIsPendingFabricDataPresent) is true, this holds the index of the fabric
    // for which there is currently pending data.
    FabricIndex mFabricIndexWithPendingState = kUndefinedFabricIndex;

    // For when a revert occurs during init, so that more clean-up can be scheduled by caller.
    FabricIndex mDeletedFabricIndexFromInit = kUndefinedFabricIndex;

    LastKnownGoodTime mLastKnownGoodTime;

    // We may not have an mNextAvailableFabricIndex if our table is as large as
    // it can go and is full.
    Optional<FabricIndex> mNextAvailableFabricIndex;
    uint8_t mFabricCount = 0;

    BitFlags<StateFlags> mStateFlags;
};

} // namespace chip<|MERGE_RESOLUTION|>--- conflicted
+++ resolved
@@ -104,13 +104,9 @@
         return CHIP_NO_ERROR;
     }
 
-<<<<<<< HEAD
     CHIP_ERROR FetchRootPubkey(Crypto::P256PublicKey & outPublicKey) const;
 
-    uint16_t GetVendorId() const { return mVendorId; }
-=======
     VendorId GetVendorId() const { return mVendorId; }
->>>>>>> c902d88f
 
     bool IsInitialized() const { return (mFabricIndex != kUndefinedFabricIndex) && IsOperationalNodeId(mNodeId); }
 
