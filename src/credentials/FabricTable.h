--- conflicted
+++ resolved
@@ -409,15 +409,11 @@
      */
     CHIP_ERROR UpdateFabric(FabricIndex fabricIndex, FabricInfo & fabricInfo);
 
-<<<<<<< HEAD
 #if CONFIG_IM_BUILD_FOR_UNIT_TEST
     void SendUpdateFabricNotificationForTest(FabricIndex fabricIndex) { SendFabricUpdateNOC(fabricIndex); }
 #endif // CONFIG_IM_BUILD_FOR_UNIT_TEST
 
-    FabricInfo * FindFabric(Credentials::P256PublicKeySpan rootPubKey, FabricId fabricId);
-=======
     FabricInfo * FindFabric(const Crypto::P256PublicKey & rootPubKey, FabricId fabricId);
->>>>>>> 5d395e3f
     FabricInfo * FindFabricWithIndex(FabricIndex fabricIndex);
     const FabricInfo * FindFabricWithIndex(FabricIndex fabricIndex) const;
     FabricInfo * FindFabricWithCompressedId(CompressedFabricId fabricId);
