/*
 *
 *    Copyright (c) 2021-2022 Project CHIP Authors
 *
 *    Licensed under the Apache License, Version 2.0 (the "License");
 *    you may not use this file except in compliance with the License.
 *    You may obtain a copy of the License at
 *
 *        http://www.apache.org/licenses/LICENSE-2.0
 *
 *    Unless required by applicable law or agreed to in writing, software
 *    distributed under the License is distributed on an "AS IS" BASIS,
 *    WITHOUT WARRANTIES OR CONDITIONS OF ANY KIND, either express or implied.
 *    See the License for the specific language governing permissions and
 *    limitations under the License.
 */

/**
 * @brief Defines a table of fabrics that have provisioned the device.
 */

#pragma once

#include <algorithm>

#include <app/util/basic-types.h>
#include <credentials/CHIPCert.h>
#include <crypto/CHIPCryptoPAL.h>
#include <lib/core/CHIPPersistentStorageDelegate.h>
#if CHIP_CRYPTO_HSM
#include <crypto/hsm/CHIPCryptoPALHsm.h>
#endif
#include <lib/core/CHIPEncoding.h>
#include <lib/core/CHIPSafeCasts.h>
#include <lib/core/CHIPTLV.h>
#include <lib/core/Optional.h>
#include <lib/support/CHIPMem.h>
#include <lib/support/DLLUtil.h>
#include <lib/support/Span.h>

namespace chip {

static constexpr FabricIndex kMinValidFabricIndex = 1;
static constexpr FabricIndex kMaxValidFabricIndex = UINT8_MAX - 1;

static_assert(kMinValidFabricIndex <= CHIP_CONFIG_MAX_FABRICS, "Must support some fabrics.");
static_assert(CHIP_CONFIG_MAX_FABRICS <= kMaxValidFabricIndex, "Max fabric count out of range.");

static constexpr uint8_t kFabricLabelMaxLengthInBytes = 32;

static_assert(kUndefinedFabricIndex < chip::kMinValidFabricIndex, "Undefined fabric index should not be valid");

/**
 * Defines state of a pairing established by a fabric.
 * Node ID is only settable using the device operational credentials.
 *
 * Information contained within the state:
 *   - Fabric identification
 *   - Node Id assigned by the fabric to the device
 *   - Vendor Id
 *   - Fabric Id
 *   - Device operational credentials
 */
class DLL_EXPORT FabricInfo
{
public:
    FabricInfo() { Reset(); }

    // Returns a span into our internal storage.
    CharSpan GetFabricLabel() const { return CharSpan(mFabricLabel, strnlen(mFabricLabel, kFabricLabelMaxLengthInBytes)); }

    CHIP_ERROR SetFabricLabel(const CharSpan & fabricLabel);

    ~FabricInfo()
    {
        if (mOperationalKey != nullptr)
        {
            chip::Crypto::GetP256KeypairBuilder()->FreeP256KeyPair(mOperationalKey);
        }
        ReleaseOperationalCerts();
    }

    NodeId GetNodeId() const { return mOperationalId.GetNodeId(); }
    // TODO(#15049): Refactor/rename PeerId to OperationalId or OpId throughout source
    PeerId GetPeerId() const { return mOperationalId; }
    PeerId GetPeerIdForNode(const NodeId node) const
    {
        PeerId peer = mOperationalId;
        peer.SetNodeId(node);
        return peer;
    }

    FabricId GetFabricId() const { return mFabricId; }
    FabricIndex GetFabricIndex() const { return mFabricIndex; }

    CompressedFabricId GetCompressedId() const { return mOperationalId.GetCompressedFabricId(); }

    CHIP_ERROR GetCompressedId(MutableByteSpan & compressedFabricId) const
    {
        ReturnErrorCodeIf(compressedFabricId.size() != sizeof(uint64_t), CHIP_ERROR_INVALID_ARGUMENT);
        Encoding::BigEndian::Put64(compressedFabricId.data(), GetCompressedId());
        return CHIP_NO_ERROR;
    }

    uint16_t GetVendorId() const { return mVendorId; }

    void SetVendorId(uint16_t vendorId) { mVendorId = vendorId; }

    Crypto::P256Keypair * GetOperationalKey() const
    {
        if (mOperationalKey == nullptr)
        {
            mOperationalKey = chip::Crypto::GetP256KeypairBuilder()->BuildP256KeyPairForOperationalKey(mFabric);
        }

        return mOperationalKey;
    }
    CHIP_ERROR SetOperationalKeypair(const Crypto::P256Keypair * keyPair);

    // TODO - Update these APIs to take ownership of the buffer, instead of copying
    //        internally.
    // TODO - Optimize persistent storage of NOC and Root Cert in FabricInfo.
    CHIP_ERROR SetRootCert(const chip::ByteSpan & cert) { return SetCert(mRootCert, cert); }
    CHIP_ERROR SetICACert(const chip::ByteSpan & cert) { return SetCert(mICACert, cert); }
    CHIP_ERROR SetICACert(const Optional<ByteSpan> & cert) { return SetICACert(cert.ValueOr(ByteSpan())); }
    CHIP_ERROR SetNOCCert(const chip::ByteSpan & cert) { return SetCert(mNOCCert, cert); }

    bool IsInitialized() const { return IsOperationalNodeId(mOperationalId.GetNodeId()); }

    // TODO - Refactor storing and loading of fabric info from persistent storage.
    //        The op cert array doesn't need to be in RAM except when it's being
    //        transmitted to peer node during CASE session setup.
    CHIP_ERROR GetRootCert(ByteSpan & cert) const
    {
        ReturnErrorCodeIf(mRootCert.empty(), CHIP_ERROR_INCORRECT_STATE);
        cert = mRootCert;
        return CHIP_NO_ERROR;
    }

    CHIP_ERROR GetICACert(ByteSpan & cert) const
    {
        cert = mICACert;
        return CHIP_NO_ERROR;
    }

    CHIP_ERROR GetNOCCert(ByteSpan & cert) const
    {
        ReturnErrorCodeIf(mNOCCert.empty(), CHIP_ERROR_INCORRECT_STATE);
        cert = mNOCCert;
        return CHIP_NO_ERROR;
    }

    CHIP_ERROR GetTrustedRootId(Credentials::CertificateKeyId & skid) const
    {
        return Credentials::ExtractSKIDFromChipCert(mRootCert, skid);
    }

    CHIP_ERROR GetRootPubkey(Credentials::P256PublicKeySpan & publicKey) const
    {
        return Credentials::ExtractPublicKeyFromChipCert(mRootCert, publicKey);
    }

    CHIP_ERROR VerifyCredentials(const ByteSpan & noc, const ByteSpan & icac, Credentials::ValidationContext & context,
                                 PeerId & nocPeerId, FabricId & fabricId, Crypto::P256PublicKey & nocPubkey) const;

    /**
     *  Reset the state to a completely uninitialized status.
     */
    void Reset()
    {
        mOperationalId  = PeerId();
        mVendorId       = VendorId::NotSpecified;
        mFabricLabel[0] = '\0';

        if (mOperationalKey != nullptr)
        {
            chip::Crypto::GetP256KeypairBuilder()->FreeP256KeyPair(mOperationalKey);
            mOperationalKey = nullptr;
        }
        ReleaseOperationalCerts();
        mFabricIndex = kUndefinedFabricIndex;
    }

    CHIP_ERROR SetFabricInfo(FabricInfo & fabric);

    /* Generate a compressed peer ID (containing compressed fabric ID) using provided fabric ID, node ID and
       root public key of the fabric. The generated compressed ID is returned via compressedPeerId
       output parameter */
    CHIP_ERROR GeneratePeerId(FabricId fabricId, NodeId nodeId, PeerId * compressedPeerId) const;

    friend class FabricTable;

    // Test-only, build a fabric using given root cert and NOC
    CHIP_ERROR TestOnlyBuildFabric(ByteSpan rootCert, ByteSpan icacCert, ByteSpan nocCert, ByteSpan nodePubKey,
                                   ByteSpan nodePrivateKey);

private:
    static constexpr size_t MetadataTLVMaxSize()
    {
        return TLV::EstimateStructOverhead(sizeof(VendorId), kFabricLabelMaxLengthInBytes);
    }

    static constexpr size_t OpKeyTLVMaxSize()
    {
        return TLV::EstimateStructOverhead(sizeof(uint16_t), Crypto::P256SerializedKeypair::Capacity());
    }

    PeerId mOperationalId;

    FabricIndex mFabricIndex                            = kUndefinedFabricIndex;
    uint16_t mVendorId                                  = VendorId::NotSpecified;
    char mFabricLabel[kFabricLabelMaxLengthInBytes + 1] = { '\0' };

<<<<<<< HEAD
    Crypto::P256Keypair * mOperationalKey = nullptr;
=======
#ifdef ENABLE_HSM_CASE_OPS_KEY
    mutable Crypto::P256KeypairHSM * mOperationalKey = nullptr;
#else
    mutable Crypto::P256Keypair * mOperationalKey = nullptr;
#endif
>>>>>>> 41a431dc

    MutableByteSpan mRootCert;
    MutableByteSpan mICACert;
    MutableByteSpan mNOCCert;

    FabricId mFabricId = 0;

    CHIP_ERROR CommitToStorage(PersistentStorageDelegate * storage);
    CHIP_ERROR LoadFromStorage(PersistentStorageDelegate * storage);
    static CHIP_ERROR DeleteFromStorage(PersistentStorageDelegate * storage, FabricIndex fabricIndex);

    void ReleaseCert(MutableByteSpan & cert);
    void ReleaseOperationalCerts()
    {
        ReleaseCert(mRootCert);
        ReleaseCert(mICACert);
        ReleaseCert(mNOCCert);
    }

    CHIP_ERROR SetCert(MutableByteSpan & dstCert, const ByteSpan & srcCert);

    struct StorableFabricInfo
    {
        uint8_t mFabricIndex;
        uint16_t mVendorId; /* This field is serialized in LittleEndian byte order */

        uint16_t mRootCertLen; /* This field is serialized in LittleEndian byte order */
        uint16_t mICACertLen;  /* This field is serialized in LittleEndian byte order */
        uint16_t mNOCCertLen;  /* This field is serialized in LittleEndian byte order */

        Crypto::P256SerializedKeypair mOperationalKey;
        uint8_t mRootCert[Credentials::kMaxCHIPCertLength];
        uint8_t mICACert[Credentials::kMaxCHIPCertLength];
        uint8_t mNOCCert[Credentials::kMaxCHIPCertLength];
        char mFabricLabel[kFabricLabelMaxLengthInBytes + 1] = { '\0' };
    };
};

// Once attribute store has persistence implemented, FabricTable shoud be backed using
// attribute store so no need for this Delegate API anymore
// TODO: Reimplement FabricTable to only have one backing store.
class DLL_EXPORT FabricTableDelegate
{
    friend class FabricTable;

public:
    FabricTableDelegate(bool ownedByFabricTable = false) : mOwnedByFabricTable(ownedByFabricTable) {}
    virtual ~FabricTableDelegate() {}
    /**
     * Gets called when a fabric is deleted from KVS store.
     **/
    virtual void OnFabricDeletedFromStorage(CompressedFabricId compressedId, FabricIndex fabricIndex) = 0;

    /**
     * Gets called when a fabric is loaded into Fabric Table from KVS store.
     **/
    virtual void OnFabricRetrievedFromStorage(FabricInfo * fabricInfo) = 0;

    /**
     * Gets called when a fabric in Fabric Table is persisted to KVS store.
     **/
    virtual void OnFabricPersistedToStorage(FabricInfo * fabricInfo) = 0;

private:
    FabricTableDelegate * mNext = nullptr;
    bool mOwnedByFabricTable    = false;
};

/**
 * Iterates over valid fabrics within a list
 */
class ConstFabricIterator
{
public:
    using value_type = FabricInfo;
    using pointer    = FabricInfo *;
    using reference  = FabricInfo &;

    ConstFabricIterator(const FabricInfo * start, size_t index, size_t maxSize) : mStart(start), mIndex(index), mMaxSize(maxSize)
    {
        if (mIndex >= maxSize)
        {
            mIndex = maxSize;
        }
        else if (!mStart[mIndex].IsInitialized())
        {
            Advance();
        }
    }
    ConstFabricIterator(const ConstFabricIterator &) = default;
    ConstFabricIterator & operator=(const ConstFabricIterator &) = default;

    ConstFabricIterator & operator++() { return Advance(); }
    ConstFabricIterator operator++(int)
    {
        ConstFabricIterator other(*this);
        Advance();
        return other;
    }

    const FabricInfo & operator*() const { return mStart[mIndex]; }
    const FabricInfo * operator->() const { return mStart + mIndex; }

    bool operator==(const ConstFabricIterator & other)
    {
        if (IsAtEnd())
        {
            return other.IsAtEnd();
        }

        return (mStart == other.mStart) && (mIndex == other.mIndex) && (mMaxSize == other.mMaxSize);
    }
    bool operator!=(const ConstFabricIterator & other) { return !(*this == other); }

    bool IsAtEnd() const { return (mIndex == mMaxSize); }

private:
    const FabricInfo * mStart;
    size_t mIndex;
    size_t mMaxSize;

    ConstFabricIterator & Advance()
    {
        do
        {
            if (mIndex < mMaxSize)
            {
                mIndex++;
            }
        } while (!IsAtEnd() && !mStart[mIndex].IsInitialized());

        return *this;
    }
};

class DLL_EXPORT FabricTable
{
public:
    FabricTable() {}
    ~FabricTable();

    CHIP_ERROR Store(FabricIndex index);
    CHIP_ERROR LoadFromStorage(FabricInfo * info);

    // Returns CHIP_ERROR_NOT_FOUND if there is no fabric for that index.
    CHIP_ERROR Delete(FabricIndex index);
    void DeleteAllFabrics();

    /**
     * Add the new fabric information to fabric table if the table has space to store
     * more fabrics. CHIP_ERROR_NO_MEMORY error will be returned if the table is full.
     *
     * The provided information will get copied to internal data structures, and the caller
     * can release the memory associated with input parameter after the call is complete.
     *
     * If the call is successful, the assigned fabric index is returned as output parameter.
     */
    CHIP_ERROR AddNewFabric(FabricInfo & fabric, FabricIndex * assignedIndex);

    FabricInfo * FindFabric(Credentials::P256PublicKeySpan rootPubKey, FabricId fabricId);
    FabricInfo * FindFabricWithIndex(FabricIndex fabricIndex);
    FabricInfo * FindFabricWithCompressedId(CompressedFabricId fabricId);

    FabricIndex FindDestinationIDCandidate(const ByteSpan & destinationId, const ByteSpan & initiatorRandom,
                                           const ByteSpan * ipkList, size_t ipkListEntries);

    CHIP_ERROR Init(PersistentStorageDelegate * storage);
    CHIP_ERROR AddFabricDelegate(FabricTableDelegate * delegate);

    uint8_t FabricCount() const { return mFabricCount; }

    ConstFabricIterator cbegin() const { return ConstFabricIterator(mStates, 0, CHIP_CONFIG_MAX_FABRICS); }
    ConstFabricIterator cend() const { return ConstFabricIterator(mStates, CHIP_CONFIG_MAX_FABRICS, CHIP_CONFIG_MAX_FABRICS); }
    ConstFabricIterator begin() const { return cbegin(); }
    ConstFabricIterator end() const { return cend(); }

private:
    static constexpr size_t IndexInfoTLVMaxSize()
    {
        // We have a single next-available index and an array of anonymous-tagged
        // fabric indices.
        //
        // The max size of the list is (1 byte control + bytes for actual value)
        // times max number of list items, plus one byte for the list terminator.
        return TLV::EstimateStructOverhead(sizeof(FabricIndex), CHIP_CONFIG_MAX_FABRICS * (1 + sizeof(FabricIndex)) + 1);
    }

    /**
     * UpdateNextAvailableFabricIndex should only be called when
     * mNextAvailableFabricIndex has a value and that value stops being
     * available.  It will set mNextAvailableFabricIndex to the next available
     * value, or no value if there is none available.
     */
    void UpdateNextAvailableFabricIndex();

    /**
     * Store our current fabric index state: what our next available index is
     * and what indices we're using right now.
     */
    CHIP_ERROR StoreFabricIndexInfo() const;

    /**
     * Read our fabric index info from the given TLV reader and set up the
     * fabric table accordingly.
     */
    CHIP_ERROR ReadFabricInfo(TLV::ContiguousBufferTLVReader & reader);

    FabricInfo mStates[CHIP_CONFIG_MAX_FABRICS];
    PersistentStorageDelegate * mStorage = nullptr;

    FabricTableDelegate * mDelegate = nullptr;

    // We may not have an mNextAvailableFabricIndex if our table is as large as
    // it can go and is full.
    Optional<FabricIndex> mNextAvailableFabricIndex;
    uint8_t mFabricCount = 0;
};

} // namespace chip<|MERGE_RESOLUTION|>--- conflicted
+++ resolved
@@ -211,15 +211,7 @@
     uint16_t mVendorId                                  = VendorId::NotSpecified;
     char mFabricLabel[kFabricLabelMaxLengthInBytes + 1] = { '\0' };
 
-<<<<<<< HEAD
-    Crypto::P256Keypair * mOperationalKey = nullptr;
-=======
-#ifdef ENABLE_HSM_CASE_OPS_KEY
-    mutable Crypto::P256KeypairHSM * mOperationalKey = nullptr;
-#else
     mutable Crypto::P256Keypair * mOperationalKey = nullptr;
-#endif
->>>>>>> 41a431dc
 
     MutableByteSpan mRootCert;
     MutableByteSpan mICACert;
