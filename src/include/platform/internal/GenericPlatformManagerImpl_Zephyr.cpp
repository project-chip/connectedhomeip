--- conflicted
+++ resolved
@@ -113,19 +113,13 @@
     // For some reasons mentioned in https://github.com/zephyrproject-rtos/zephyr/issues/22301
     // k_msgq_put takes `void*` instead of `const void*`. Nonetheless, it should be safe to
     // const_cast here and there are components in Zephyr itself which do the same.
-<<<<<<< HEAD
     int status = k_msgq_put(&mChipEventQueue, const_cast<ChipDeviceEvent *>(event), K_NO_WAIT);
     if (status != 0)
     {
-=======
-    if (k_msgq_put(&mChipEventQueue, const_cast<ChipDeviceEvent *>(event), K_NO_WAIT) == 0)
-        SystemLayerSocketsLoop().Signal(); // Trigger wake on CHIP thread
-    else
->>>>>>> 2addf001
         ChipLogError(DeviceLayer, "Failed to post event to CHIP Platform event queue");
         return System::MapErrorZephyr(status);
     }
-    SystemLayer.Signal(); // Trigger wake on CHIP thread
+    SystemLayerSocketsLoop().Signal(); // Trigger wake on CHIP thread
     return CHIP_NO_ERROR;
 }
 
