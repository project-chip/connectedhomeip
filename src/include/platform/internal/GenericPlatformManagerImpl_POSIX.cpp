/*
 *
 *    Copyright (c) 2020-2021 Project CHIP Authors
 *
 *    Licensed under the Apache License, Version 2.0 (the "License");
 *    you may not use this file except in compliance with the License.
 *    You may obtain a copy of the License at
 *
 *        http://www.apache.org/licenses/LICENSE-2.0
 *
 *    Unless required by applicable law or agreed to in writing, software
 *    distributed under the License is distributed on an "AS IS" BASIS,
 *    WITHOUT WARRANTIES OR CONDITIONS OF ANY KIND, either express or implied.
 *    See the License for the specific language governing permissions and
 *    limitations under the License.
 */

/**
 *    @file
 *          Contains non-inline method definitions for the
 *          GenericPlatformManagerImpl_POSIX<> template.
 */

#ifndef GENERIC_PLATFORM_MANAGER_IMPL_POSIX_CPP
#define GENERIC_PLATFORM_MANAGER_IMPL_POSIX_CPP

#include <platform/PlatformManager.h>
#include <platform/internal/CHIPDeviceLayerInternal.h>
#include <platform/internal/GenericPlatformManagerImpl_POSIX.h>

// Include the non-inline definitions for the GenericPlatformManagerImpl<> template,
// from which the GenericPlatformManagerImpl_POSIX<> template inherits.
#include <platform/internal/GenericPlatformManagerImpl.cpp>

#include <system/SystemError.h>
#include <system/SystemLayer.h>

#include <assert.h>
#include <errno.h>
#include <fcntl.h>
#include <poll.h>
#include <sched.h>
#include <unistd.h>

namespace chip {
namespace DeviceLayer {
namespace Internal {

namespace {
System::LayerSocketsLoop & SystemLayerSocketsLoop()
{
    return static_cast<System::LayerSocketsLoop &>(DeviceLayer::SystemLayer());
}
} // anonymous namespace

template <class ImplClass>
CHIP_ERROR GenericPlatformManagerImpl_POSIX<ImplClass>::_InitChipStack()
{
    mChipStackLock = PTHREAD_MUTEX_INITIALIZER;

    // Call up to the base class _InitChipStack() to perform the bulk of the initialization.
    ReturnErrorOnFailure(GenericPlatformManagerImpl<ImplClass>::_InitChipStack());

    mShouldRunEventLoop.store(true, std::memory_order_relaxed);

    int ret = pthread_cond_init(&mEventQueueStoppedCond, nullptr);
    VerifyOrReturnError(ret == 0, System::MapErrorPOSIX(ret));

    ret = pthread_mutex_init(&mStateLock, nullptr);
    VerifyOrReturnError(ret == 0, System::MapErrorPOSIX(ret));

    mHasValidChipTask = false;

    return CHIP_NO_ERROR;
}

template <class ImplClass>
void GenericPlatformManagerImpl_POSIX<ImplClass>::_LockChipStack()
{
    int err = pthread_mutex_lock(&mChipStackLock);
    assert(err == 0);

#if CHIP_STACK_LOCK_TRACKING_ENABLED
    mChipStackIsLocked        = true;
    mChipStackLockOwnerThread = pthread_self();
#endif
}

template <class ImplClass>
bool GenericPlatformManagerImpl_POSIX<ImplClass>::_TryLockChipStack()
{
    bool locked = (pthread_mutex_trylock(&mChipStackLock) == 0);
#if CHIP_STACK_LOCK_TRACKING_ENABLED
    if (locked)
    {
        mChipStackIsLocked        = true;
        mChipStackLockOwnerThread = pthread_self();
    }
#endif
    return locked;
}

template <class ImplClass>
void GenericPlatformManagerImpl_POSIX<ImplClass>::_UnlockChipStack()
{
#if CHIP_STACK_LOCK_TRACKING_ENABLED
    mChipStackIsLocked = false;
#endif

    int err = pthread_mutex_unlock(&mChipStackLock);
    assert(err == 0);
}

#if CHIP_STACK_LOCK_TRACKING_ENABLED
template <class ImplClass>
bool GenericPlatformManagerImpl_POSIX<ImplClass>::_IsChipStackLockedByCurrentThread() const
{
    return !mMainLoopStarted || (mChipStackIsLocked && (pthread_equal(pthread_self(), mChipStackLockOwnerThread)));
}
#endif

template <class ImplClass>
CHIP_ERROR GenericPlatformManagerImpl_POSIX<ImplClass>::_StartChipTimer(int64_t aMilliseconds)
{
    // Let System::LayerSocketsLoop.PrepareEvents() handle timers.
    return CHIP_NO_ERROR;
}

template <class ImplClass>
CHIP_ERROR GenericPlatformManagerImpl_POSIX<ImplClass>::_PostEvent(const ChipDeviceEvent * event)
{
    mChipEventQueue.Push(*event);

<<<<<<< HEAD
    SystemLayer.Signal(); // Trigger wake select on CHIP thread
    return CHIP_NO_ERROR;
=======
    SystemLayerSocketsLoop().Signal(); // Trigger wake select on CHIP thread
>>>>>>> 2addf001
}

template <class ImplClass>
void GenericPlatformManagerImpl_POSIX<ImplClass>::ProcessDeviceEvents()
{
    while (!mChipEventQueue.Empty())
    {
        const ChipDeviceEvent event = mChipEventQueue.PopFront();
        Impl()->DispatchEvent(&event);
    }
}

template <class ImplClass>
void GenericPlatformManagerImpl_POSIX<ImplClass>::_RunEventLoop()
{
    pthread_mutex_lock(&mStateLock);

    //
    // If we haven't set mHasValidChipTask by now, it means that the application did not call StartEventLoopTask
    // and consequently, are running the event loop from their own, externally managed task.
    // Let's track his appropriately since we need this info later when stopping the event queues.
    //
    if (!mHasValidChipTask)
    {
        mHasValidChipTask = true;
        mChipTask         = pthread_self();
        mTaskType         = kExternallyManagedTask;
    }

    mEventQueueHasStopped = false;
    pthread_mutex_unlock(&mStateLock);

    Impl()->LockChipStack();

    SystemLayerSocketsLoop().EventLoopBegins();
    do
    {
        SystemLayerSocketsLoop().PrepareEvents();

        Impl()->UnlockChipStack();
        SystemLayerSocketsLoop().WaitForEvents();
        Impl()->LockChipStack();

        SystemLayerSocketsLoop().HandleEvents();

        ProcessDeviceEvents();
    } while (mShouldRunEventLoop.load(std::memory_order_relaxed));
    SystemLayerSocketsLoop().EventLoopEnds();

    Impl()->UnlockChipStack();

    pthread_mutex_lock(&mStateLock);
    mEventQueueHasStopped = true;
    pthread_mutex_unlock(&mStateLock);

    //
    // Wake up anyone blocked waiting for the event queue to stop in
    // StopEventLoopTask().
    //
    pthread_cond_signal(&mEventQueueStoppedCond);

    return;
}

template <class ImplClass>
void * GenericPlatformManagerImpl_POSIX<ImplClass>::EventLoopTaskMain(void * arg)
{
    ChipLogDetail(DeviceLayer, "CHIP task running");
    static_cast<GenericPlatformManagerImpl_POSIX<ImplClass> *>(arg)->Impl()->mMainLoopStarted = true;
    static_cast<GenericPlatformManagerImpl_POSIX<ImplClass> *>(arg)->Impl()->RunEventLoop();
    return nullptr;
}

template <class ImplClass>
CHIP_ERROR GenericPlatformManagerImpl_POSIX<ImplClass>::_StartEventLoopTask()
{
    int err;
    err = pthread_attr_init(&mChipTaskAttr);
    VerifyOrReturnError(err == 0, System::MapErrorPOSIX(err));
    err = pthread_attr_getschedparam(&mChipTaskAttr, &mChipTaskSchedParam);
    VerifyOrReturnError(err == 0, System::MapErrorPOSIX(err));
    err = pthread_attr_setschedpolicy(&mChipTaskAttr, SCHED_RR);
    VerifyOrReturnError(err == 0, System::MapErrorPOSIX(err));

    //
    // We need to grab the lock here since we have to protect setting
    // mHasValidChipTask, which will be read right away upon creating the
    // thread below.
    //
    pthread_mutex_lock(&mStateLock);

    err = pthread_create(&mChipTask, &mChipTaskAttr, EventLoopTaskMain, this);
    if (err == 0)
    {
        mHasValidChipTask = true;
        mTaskType         = kInternallyManagedTask;
    }

    pthread_mutex_unlock(&mStateLock);

    return System::MapErrorPOSIX(err);
}

template <class ImplClass>
CHIP_ERROR GenericPlatformManagerImpl_POSIX<ImplClass>::_StopEventLoopTask()
{
    int err = 0;

    //
    // Signal to the runloop to stop.
    //
    mShouldRunEventLoop.store(false, std::memory_order_relaxed);

    pthread_mutex_lock(&mStateLock);

    //
    // If we're calling this from a different thread than the one running chip, then
    // we need to wait till the event queue has completely stopped before proceeding.
    //
    if (mHasValidChipTask && (pthread_equal(pthread_self(), mChipTask) == 0))
    {
        pthread_mutex_unlock(&mStateLock);

        //
        // We need to grab the lock to protect critical sections accessed by the WakeSelect() call within
        // System::Layer.
        //
        Impl()->LockChipStack();
        SystemLayerSocketsLoop().Signal();
        Impl()->UnlockChipStack();

        pthread_mutex_lock(&mStateLock);

        while (!mEventQueueHasStopped)
        {
            err = pthread_cond_wait(&mEventQueueStoppedCond, &mStateLock);
            VerifyOrExit(err == 0, );
        }

        pthread_mutex_unlock(&mStateLock);

        //
        // Wait further for the thread to terminate if we had previously created it.
        //
        if (mTaskType == kInternallyManagedTask)
        {
            err = pthread_join(mChipTask, nullptr);
            VerifyOrExit(err == 0, );
        }
    }
    else
    {
        pthread_mutex_unlock(&mStateLock);
    }

exit:
    mHasValidChipTask = false;
    return System::MapErrorPOSIX(err);
}

template <class ImplClass>
CHIP_ERROR GenericPlatformManagerImpl_POSIX<ImplClass>::_Shutdown()
{
    pthread_mutex_destroy(&mStateLock);
    pthread_cond_destroy(&mEventQueueStoppedCond);

    //
    // Call up to the base class _Shutdown() to perform the actual stack de-initialization
    // and clean-up
    //
    return GenericPlatformManagerImpl<ImplClass>::_Shutdown();
}

// Fully instantiate the generic implementation class in whatever compilation unit includes this file.
template class GenericPlatformManagerImpl_POSIX<PlatformManagerImpl>;

} // namespace Internal
} // namespace DeviceLayer
} // namespace chip

#endif // GENERIC_PLATFORM_MANAGER_IMPL_POSIX_CPP<|MERGE_RESOLUTION|>--- conflicted
+++ resolved
@@ -131,12 +131,8 @@
 {
     mChipEventQueue.Push(*event);
 
-<<<<<<< HEAD
-    SystemLayer.Signal(); // Trigger wake select on CHIP thread
+    SystemLayerSocketsLoop().Signal(); // Trigger wake select on CHIP thread
     return CHIP_NO_ERROR;
-=======
-    SystemLayerSocketsLoop().Signal(); // Trigger wake select on CHIP thread
->>>>>>> 2addf001
 }
 
 template <class ImplClass>
