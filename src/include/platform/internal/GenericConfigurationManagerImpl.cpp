/*
 *
 *    Copyright (c) 2020 Project CHIP Authors
 *    Copyright (c) 2019-2020 Google LLC.
 *    Copyright (c) 2018 Nest Labs, Inc.
 *
 *    Licensed under the Apache License, Version 2.0 (the "License");
 *    you may not use this file except in compliance with the License.
 *    You may obtain a copy of the License at
 *
 *        http://www.apache.org/licenses/LICENSE-2.0
 *
 *    Unless required by applicable law or agreed to in writing, software
 *    distributed under the License is distributed on an "AS IS" BASIS,
 *    WITHOUT WARRANTIES OR CONDITIONS OF ANY KIND, either express or implied.
 *    See the License for the specific language governing permissions and
 *    limitations under the License.
 */

/**
 *    @file
 *          Contains non-inline method definitions for the
 *          GenericConfigurationManagerImpl<> template.
 */

#ifndef GENERIC_CONFIGURATION_MANAGER_IMPL_CPP
#define GENERIC_CONFIGURATION_MANAGER_IMPL_CPP

#include <ble/CHIPBleServiceData.h>
#include <core/CHIPConfig.h>
#include <platform/internal/CHIPDeviceLayerInternal.h>
#include <platform/internal/GenericConfigurationManagerImpl.h>
#include <support/Base64.h>
#include <support/CHIPMem.h>
#include <support/CodeUtils.h>
#include <support/ScopedBuffer.h>

#if CHIP_DEVICE_CONFIG_ENABLE_THREAD
#include <platform/ThreadStackManager.h>
#endif

#if CHIP_DEVICE_CONFIG_LOG_PROVISIONING_HASH
#include <crypto/CHIPCryptoPAL.h>
#endif

namespace chip {
namespace DeviceLayer {
namespace Internal {

template <class ImplClass>
CHIP_ERROR GenericConfigurationManagerImpl<ImplClass>::_Init()
{
    mFlags = 0;

    // Cache flags indicating whether the device is currently service provisioned, is a member of a fabric,
    // is paired to an account, and/or provisioned with operational credentials.
    SetFlag(mFlags, kFlag_IsServiceProvisioned, Impl()->ConfigValueExists(ImplClass::kConfigKey_ServiceConfig));
    SetFlag(mFlags, kFlag_IsMemberOfFabric, Impl()->ConfigValueExists(ImplClass::kConfigKey_FabricId));
    SetFlag(mFlags, kFlag_IsPairedToAccount, Impl()->ConfigValueExists(ImplClass::kConfigKey_PairedAccountId));
    SetFlag(mFlags, kFlag_OperationalDeviceCredentialsProvisioned,
            Impl()->ConfigValueExists(ImplClass::kConfigKey_OperationalDeviceCert));

    mLifetimePersistedCounter.Init(CHIP_CONFIG_LIFETIIME_PERSISTED_COUNTER_KEY);

    return CHIP_NO_ERROR;
}

template <class ImplClass>
CHIP_ERROR GenericConfigurationManagerImpl<ImplClass>::_ConfigureChipStack()
{
    CHIP_ERROR err = CHIP_NO_ERROR;

#if CHIP_CONFIG_ENABLE_FABRIC_STATE
    size_t pairingCodeLen;

    static char sPairingCodeBuf[ConfigurationManager::kMaxPairingCodeLength + 1];

    // Configure the CHIP FabricState object with the local node id.
    err = Impl()->_GetDeviceId(FabricState.LocalNodeId);
    SuccessOrExit(err);

    // Configure the FabricState object with the pairing code string, if present.
    err = Impl()->_GetPairingCode(sPairingCodeBuf, sizeof(sPairingCodeBuf), pairingCodeLen);
    if (err != CHIP_DEVICE_ERROR_CONFIG_NOT_FOUND)
    {
        SuccessOrExit(err);
        FabricState.PairingCode = sPairingCodeBuf;
    }

    // If the device is a member of a CHIP fabric, configure the FabricState object with the fabric id.
    err = Impl()->_GetFabricId(FabricState.FabricId);
    if (err == CHIP_DEVICE_ERROR_CONFIG_NOT_FOUND)
    {
        FabricState.FabricId = kFabricIdNotSpecified;
        err                  = CHIP_NO_ERROR;
    }
    SuccessOrExit(err);
#endif // CHIP_CONFIG_ENABLE_FABRIC_STATE

#if CHIP_PROGRESS_LOGGING

    Impl()->_LogDeviceConfig();

#if CHIP_DEVICE_CONFIG_LOG_PROVISIONING_HASH
    {
        uint8_t provHash[chip::Crypto::kSHA256_Hash_Length];
        char provHashBase64[BASE64_ENCODED_LEN(sizeof(provHash)) + 1];
        err = Impl()->_ComputeProvisioningHash(provHash, sizeof(provHash));
        if (err == CHIP_NO_ERROR)
        {
            Base64Encode(provHash, sizeof(provHash), provHashBase64);
            provHashBase64[sizeof(provHashBase64) - 1] = '\0';
            ChipLogProgress(DeviceLayer, "CHIP Provisioning Hash: %s", provHashBase64);
        }
        else
        {
            ChipLogError(DeviceLayer, "Error generating CHIP Provisioning Hash: %s", chip::ErrorStr(err));
            err = CHIP_NO_ERROR;
        }
    }
#endif // CHIP_DEVICE_CONFIG_LOG_PROVISIONING_HASH

#endif // CHIP_PROGRESS_LOGGING

    SuccessOrExit(err);

exit:
    return err;
}

template <class ImplClass>
CHIP_ERROR GenericConfigurationManagerImpl<ImplClass>::_GetFirmwareRevision(char * buf, size_t bufSize, size_t & outLen)
{
#ifdef CHIP_DEVICE_CONFIG_DEVICE_FIRMWARE_REVISION
    if (CHIP_DEVICE_CONFIG_DEVICE_FIRMWARE_REVISION[0] != 0)
    {
        outLen = min(bufSize, sizeof(CHIP_DEVICE_CONFIG_DEVICE_FIRMWARE_REVISION) - 1);
        memcpy(buf, CHIP_DEVICE_CONFIG_DEVICE_FIRMWARE_REVISION, outLen);
        return CHIP_NO_ERROR;
    }
#endif // CHIP_DEVICE_CONFIG_DEVICE_FIRMWARE_REVISION

    outLen = 0;
    return CHIP_DEVICE_ERROR_CONFIG_NOT_FOUND;
}

template <class ImplClass>
CHIP_ERROR GenericConfigurationManagerImpl<ImplClass>::_GetFirmwareBuildTime(uint16_t & year, uint8_t & month, uint8_t & dayOfMonth,
                                                                             uint8_t & hour, uint8_t & minute, uint8_t & second)
{
    CHIP_ERROR err = CHIP_NO_ERROR;

    err = ParseCompilerDateStr(CHIP_DEVICE_CONFIG_FIRWMARE_BUILD_DATE, year, month, dayOfMonth);
    SuccessOrExit(err);

    err = Parse24HourTimeStr(CHIP_DEVICE_CONFIG_FIRMWARE_BUILD_TIME, hour, minute, second);
    SuccessOrExit(err);

exit:
    return err;
}

template <class ImplClass>
CHIP_ERROR GenericConfigurationManagerImpl<ImplClass>::_GetManufacturerDeviceId(uint64_t & deviceId)
{
    CHIP_ERROR err;

    err = Impl()->ReadConfigValue(ImplClass::kConfigKey_MfrDeviceId, deviceId);

#if CHIP_DEVICE_CONFIG_ENABLE_TEST_DEVICE_IDENTITY
    if (err == CHIP_DEVICE_ERROR_CONFIG_NOT_FOUND || err == CHIP_ERROR_KEY_NOT_FOUND)
    {
        deviceId = TestDeviceId;
        err      = CHIP_NO_ERROR;
    }
#endif

    return err;
}

template <class ImplClass>
CHIP_ERROR GenericConfigurationManagerImpl<ImplClass>::_StoreManufacturerDeviceId(uint64_t deviceId)
{
    return Impl()->WriteConfigValue(ImplClass::kConfigKey_MfrDeviceId, deviceId);
}

template <class ImplClass>
CHIP_ERROR GenericConfigurationManagerImpl<ImplClass>::_GetSerialNumber(char * buf, size_t bufSize, size_t & serialNumLen)
{
    CHIP_ERROR err;

    err = Impl()->ReadConfigValueStr(ImplClass::kConfigKey_SerialNum, buf, bufSize, serialNumLen);
#ifdef CHIP_DEVICE_CONFIG_TEST_SERIAL_NUMBER
    if (CHIP_DEVICE_CONFIG_TEST_SERIAL_NUMBER[0] != 0 && err == CHIP_DEVICE_ERROR_CONFIG_NOT_FOUND)
    {
<<<<<<< HEAD
        VerifyOrExit(sizeof(CHIP_DEVICE_CONFIG_TEST_SERIAL_NUMBER) <= bufSize, err = CHIP_ERROR_BUFFER_TOO_SMALL);
        memcpy(buf, CHIP_DEVICE_CONFIG_TEST_SERIAL_NUMBER, sizeof(CHIP_DEVICE_CONFIG_TEST_SERIAL_NUMBER));
        serialNumLen = sizeof(CHIP_DEVICE_CONFIG_TEST_SERIAL_NUMBER) - 1;
        ChipLogProgress(DeviceLayer, "Serial Number not found; using default: %s", CHIP_DEVICE_CONFIG_TEST_SERIAL_NUMBER);
        err = CHIP_NO_ERROR;
=======
        VerifyOrExit(sizeof(CHIP_DEVICE_CONFIG_USE_TEST_SERIAL_NUMBER) <= bufSize, err = CHIP_ERROR_BUFFER_TOO_SMALL);
        memcpy(buf, CHIP_DEVICE_CONFIG_USE_TEST_SERIAL_NUMBER, sizeof(CHIP_DEVICE_CONFIG_USE_TEST_SERIAL_NUMBER));
        serialNumLen = sizeof(CHIP_DEVICE_CONFIG_USE_TEST_SERIAL_NUMBER) - 1;
        err          = CHIP_NO_ERROR;
>>>>>>> ba881198
    }
#endif // CHIP_DEVICE_CONFIG_TEST_SERIAL_NUMBER
    SuccessOrExit(err);

exit:
    return err;
}

template <class ImplClass>
CHIP_ERROR GenericConfigurationManagerImpl<ImplClass>::_StoreSerialNumber(const char * serialNum, size_t serialNumLen)
{
    return Impl()->WriteConfigValueStr(ImplClass::kConfigKey_SerialNum, serialNum, serialNumLen);
}

template <class ImplClass>
CHIP_ERROR GenericConfigurationManagerImpl<ImplClass>::_GetPrimaryWiFiMACAddress(uint8_t * buf)
{
    return CHIP_DEVICE_ERROR_CONFIG_NOT_FOUND;
}

template <class ImplClass>
CHIP_ERROR GenericConfigurationManagerImpl<ImplClass>::_StorePrimaryWiFiMACAddress(const uint8_t * buf)
{
    return CHIP_ERROR_UNSUPPORTED_CHIP_FEATURE;
}

template <class ImplClass>
CHIP_ERROR GenericConfigurationManagerImpl<ImplClass>::_GetPrimary802154MACAddress(uint8_t * buf)
{
#if CHIP_DEVICE_CONFIG_ENABLE_THREAD
    return ThreadStackManager().GetPrimary802154MACAddress(buf);
#else
    return CHIP_DEVICE_ERROR_CONFIG_NOT_FOUND;
#endif // CHIP_DEVICE_CONFIG_ENABLE_THREAD
}

template <class ImplClass>
CHIP_ERROR GenericConfigurationManagerImpl<ImplClass>::_StorePrimary802154MACAddress(const uint8_t * buf)
{
    return CHIP_ERROR_UNSUPPORTED_CHIP_FEATURE;
}

template <class ImplClass>
inline CHIP_ERROR GenericConfigurationManagerImpl<ImplClass>::_GetProductRevision(uint16_t & productRev)
{
    CHIP_ERROR err;
    uint32_t val;

    err = Impl()->ReadConfigValue(ImplClass::kConfigKey_ProductRevision, val);
    if (err == CHIP_DEVICE_ERROR_CONFIG_NOT_FOUND)
    {
        productRev = static_cast<uint16_t>(CHIP_DEVICE_CONFIG_DEFAULT_DEVICE_PRODUCT_REVISION);
        err        = CHIP_NO_ERROR;
    }
    else
    {
        productRev = static_cast<uint16_t>(val);
    }

    return err;
}

template <class ImplClass>
inline CHIP_ERROR GenericConfigurationManagerImpl<ImplClass>::_StoreProductRevision(uint16_t productRev)
{
    return Impl()->WriteConfigValue(ImplClass::kConfigKey_ProductRevision, static_cast<uint32_t>(productRev));
}

template <class ImplClass>
CHIP_ERROR GenericConfigurationManagerImpl<ImplClass>::_GetManufacturingDate(uint16_t & year, uint8_t & month, uint8_t & dayOfMonth)
{
    CHIP_ERROR err;
    enum
    {
        kDateStringLength = 10 // YYYY-MM-DD
    };
    char dateStr[kDateStringLength + 1];
    size_t dateLen;
    char * parseEnd;

    err = Impl()->ReadConfigValueStr(ImplClass::kConfigKey_ManufacturingDate, dateStr, sizeof(dateStr), dateLen);
    SuccessOrExit(err);

    VerifyOrExit(dateLen == kDateStringLength, err = CHIP_ERROR_INVALID_ARGUMENT);

    // Cast does not lose information, because we then check that we only parsed
    // 4 digits, so our number can't be bigger than 9999.
    year = static_cast<uint16_t>(strtoul(dateStr, &parseEnd, 10));
    VerifyOrExit(parseEnd == dateStr + 4, err = CHIP_ERROR_INVALID_ARGUMENT);

    // Cast does not lose information, because we then check that we only parsed
    // 2 digits, so our number can't be bigger than 99.
    month = static_cast<uint8_t>(strtoul(dateStr + 5, &parseEnd, 10));
    VerifyOrExit(parseEnd == dateStr + 7, err = CHIP_ERROR_INVALID_ARGUMENT);

    // Cast does not lose information, because we then check that we only parsed
    // 2 digits, so our number can't be bigger than 99.
    dayOfMonth = static_cast<uint8_t>(strtoul(dateStr + 8, &parseEnd, 10));
    VerifyOrExit(parseEnd == dateStr + 10, err = CHIP_ERROR_INVALID_ARGUMENT);

exit:
    if (err != CHIP_NO_ERROR && err != CHIP_DEVICE_ERROR_CONFIG_NOT_FOUND)
    {
        ChipLogError(DeviceLayer, "Invalid manufacturing date: %s", dateStr);
    }
    return err;
}

template <class ImplClass>
CHIP_ERROR GenericConfigurationManagerImpl<ImplClass>::_StoreManufacturingDate(const char * mfgDate, size_t mfgDateLen)
{
    return Impl()->WriteConfigValueStr(ImplClass::kConfigKey_ManufacturingDate, mfgDate, mfgDateLen);
}

template <class ImplClass>
CHIP_ERROR GenericConfigurationManagerImpl<ImplClass>::_GetManufacturerDeviceCertificate(uint8_t * buf, size_t bufSize,
                                                                                         size_t & certLen)
{
    CHIP_ERROR err;

    err = Impl()->ReadConfigValueBin(ImplClass::kConfigKey_MfrDeviceCert, buf, bufSize, certLen);

#if CHIP_DEVICE_CONFIG_ENABLE_TEST_DEVICE_IDENTITY

    if (err == CHIP_DEVICE_ERROR_CONFIG_NOT_FOUND)
    {
        certLen = TestDeviceCertLength;
        VerifyOrExit(buf != NULL, err = CHIP_NO_ERROR);
        VerifyOrExit(TestDeviceCertLength <= bufSize, err = CHIP_ERROR_BUFFER_TOO_SMALL);
        memcpy(buf, TestDeviceCert, TestDeviceCertLength);
        err = CHIP_NO_ERROR;
    }

#endif // CHIP_DEVICE_CONFIG_ENABLE_TEST_DEVICE_IDENTITY

    SuccessOrExit(err);

exit:
    return err;
}

template <class ImplClass>
CHIP_ERROR GenericConfigurationManagerImpl<ImplClass>::_StoreManufacturerDeviceCertificate(const uint8_t * cert, size_t certLen)
{
    return Impl()->WriteConfigValueBin(ImplClass::kConfigKey_MfrDeviceCert, cert, certLen);
}

template <class ImplClass>
CHIP_ERROR GenericConfigurationManagerImpl<ImplClass>::_GetManufacturerDeviceIntermediateCACerts(uint8_t * buf, size_t bufSize,
                                                                                                 size_t & certsLen)
{
    CHIP_ERROR err;

    err = Impl()->ReadConfigValueBin(ImplClass::kConfigKey_MfrDeviceICACerts, buf, bufSize, certsLen);

#if CHIP_DEVICE_CONFIG_ENABLE_TEST_DEVICE_IDENTITY

    if (err == CHIP_DEVICE_ERROR_CONFIG_NOT_FOUND)
    {
        certsLen = TestDeviceIntermediateCACertLength;
        VerifyOrExit(buf != NULL, err = CHIP_NO_ERROR);
        VerifyOrExit(TestDeviceIntermediateCACertLength <= bufSize, err = CHIP_ERROR_BUFFER_TOO_SMALL);
        memcpy(buf, TestDeviceIntermediateCACert, TestDeviceIntermediateCACertLength);
        err = CHIP_NO_ERROR;
    }

#endif // CHIP_DEVICE_CONFIG_ENABLE_TEST_DEVICE_IDENTITY

    SuccessOrExit(err);

exit:
    return err;
}

template <class ImplClass>
CHIP_ERROR GenericConfigurationManagerImpl<ImplClass>::_StoreManufacturerDeviceIntermediateCACerts(const uint8_t * certs,
                                                                                                   size_t certsLen)
{
    return Impl()->WriteConfigValueBin(ImplClass::kConfigKey_MfrDeviceICACerts, certs, certsLen);
}

template <class ImplClass>
CHIP_ERROR GenericConfigurationManagerImpl<ImplClass>::_GetManufacturerDevicePrivateKey(uint8_t * buf, size_t bufSize,
                                                                                        size_t & keyLen)
{
    CHIP_ERROR err;

    err = Impl()->ReadConfigValueBin(ImplClass::kConfigKey_MfrDevicePrivateKey, buf, bufSize, keyLen);

#if CHIP_DEVICE_CONFIG_ENABLE_TEST_DEVICE_IDENTITY

    if (err == CHIP_DEVICE_ERROR_CONFIG_NOT_FOUND)
    {
        keyLen = TestDevicePrivateKeyLength;
        VerifyOrExit(buf != NULL, err = CHIP_NO_ERROR);
        VerifyOrExit(TestDevicePrivateKeyLength <= bufSize, err = CHIP_ERROR_BUFFER_TOO_SMALL);
        memcpy(buf, TestDevicePrivateKey, TestDevicePrivateKeyLength);
        err = CHIP_NO_ERROR;
    }

#endif // CHIP_DEVICE_CONFIG_ENABLE_TEST_DEVICE_IDENTITY

    SuccessOrExit(err);

exit:
    return err;
}

template <class ImplClass>
CHIP_ERROR GenericConfigurationManagerImpl<ImplClass>::_StoreManufacturerDevicePrivateKey(const uint8_t * key, size_t keyLen)
{
    return Impl()->WriteConfigValueBin(ImplClass::kConfigKey_MfrDevicePrivateKey, key, keyLen);
}

template <class ImplClass>
CHIP_ERROR GenericConfigurationManagerImpl<ImplClass>::_GetDeviceId(uint64_t & deviceId)
{
    CHIP_ERROR err;

#if CHIP_DEVICE_CONFIG_ENABLE_JUST_IN_TIME_PROVISIONING
    if (!UseManufacturerCredentialsAsOperational())
    {
        err = Impl()->ReadConfigValue(ImplClass::kConfigKey_OperationalDeviceId, deviceId);
    }
    else
#endif
    {
        err = Impl()->_GetManufacturerDeviceId(deviceId);
    }

    return err;
}

template <class ImplClass>
CHIP_ERROR GenericConfigurationManagerImpl<ImplClass>::_GetDeviceCertificate(uint8_t * buf, size_t bufSize, size_t & certLen)
{
    CHIP_ERROR err;

#if CHIP_DEVICE_CONFIG_ENABLE_JUST_IN_TIME_PROVISIONING
    if (!UseManufacturerCredentialsAsOperational())
    {
        err = Impl()->ReadConfigValueBin(ImplClass::kConfigKey_OperationalDeviceCert, buf, bufSize, certLen);
    }
    else
#endif
    {
        err = Impl()->_GetManufacturerDeviceCertificate(buf, bufSize, certLen);
    }

    return err;
}

template <class ImplClass>
CHIP_ERROR GenericConfigurationManagerImpl<ImplClass>::_GetDeviceIntermediateCACerts(uint8_t * buf, size_t bufSize,
                                                                                     size_t & certsLen)
{
    CHIP_ERROR err;

#if CHIP_DEVICE_CONFIG_ENABLE_JUST_IN_TIME_PROVISIONING
    if (!UseManufacturerCredentialsAsOperational())
    {
        err = Impl()->ReadConfigValueBin(ImplClass::kConfigKey_OperationalDeviceICACerts, buf, bufSize, certsLen);
    }
    else
#endif
    {
        err = Impl()->_GetManufacturerDeviceIntermediateCACerts(buf, bufSize, certsLen);
    }

    return err;
}

template <class ImplClass>
CHIP_ERROR GenericConfigurationManagerImpl<ImplClass>::_GetDevicePrivateKey(uint8_t * buf, size_t bufSize, size_t & keyLen)
{
    CHIP_ERROR err;

#if CHIP_DEVICE_CONFIG_ENABLE_JUST_IN_TIME_PROVISIONING
    if (!UseManufacturerCredentialsAsOperational())
    {
        err = Impl()->ReadConfigValueBin(ImplClass::kConfigKey_OperationalDevicePrivateKey, buf, bufSize, keyLen);
    }
    else
#endif
    {
        err = Impl()->_GetManufacturerDevicePrivateKey(buf, bufSize, keyLen);
    }

    return err;
}

#if CHIP_DEVICE_CONFIG_ENABLE_JUST_IN_TIME_PROVISIONING

template <class ImplClass>
CHIP_ERROR GenericConfigurationManagerImpl<ImplClass>::_StoreDeviceId(uint64_t deviceId)
{
    return Impl()->WriteConfigValue(ImplClass::kConfigKey_OperationalDeviceId, deviceId);
}

template <class ImplClass>
CHIP_ERROR GenericConfigurationManagerImpl<ImplClass>::_StoreDeviceCertificate(const uint8_t * cert, size_t certLen)
{
    return Impl()->WriteConfigValueBin(ImplClass::kConfigKey_OperationalDeviceCert, cert, certLen);
}

template <class ImplClass>
CHIP_ERROR GenericConfigurationManagerImpl<ImplClass>::_StoreDeviceIntermediateCACerts(const uint8_t * certs, size_t certsLen)
{
    return Impl()->WriteConfigValueBin(ImplClass::kConfigKey_OperationalDeviceICACerts, certs, certsLen);
}

template <class ImplClass>
CHIP_ERROR GenericConfigurationManagerImpl<ImplClass>::_StoreDevicePrivateKey(const uint8_t * key, size_t keyLen)
{
    return Impl()->WriteConfigValueBin(ImplClass::kConfigKey_OperationalDevicePrivateKey, key, keyLen);
}

template <class ImplClass>
CHIP_ERROR GenericConfigurationManagerImpl<ImplClass>::_ClearOperationalDeviceCredentials(void)
{
    Impl()->ClearConfigValue(ImplClass::kConfigKey_OperationalDeviceId);
    Impl()->ClearConfigValue(ImplClass::kConfigKey_OperationalDeviceCert);
    Impl()->ClearConfigValue(ImplClass::kConfigKey_OperationalDeviceICACerts);
    Impl()->ClearConfigValue(ImplClass::kConfigKey_OperationalDevicePrivateKey);

    ClearFlag(mFlags, kFlag_OperationalDeviceCredentialsProvisioned);

    return CHIP_NO_ERROR;
}

template <class ImplClass>
bool GenericConfigurationManagerImpl<ImplClass>::_OperationalDeviceCredentialsProvisioned()
{
    return ::chip::GetFlag(mFlags, kFlag_OperationalDeviceCredentialsProvisioned);
}

template <class ImplClass>
bool GenericConfigurationManagerImpl<ImplClass>::UseManufacturerCredentialsAsOperational()
{
    return ::chip::GetFlag(mFlags, kFlag_UseManufacturerCredentialsAsOperational);
}

template <class ImplClass>
void GenericConfigurationManagerImpl<ImplClass>::_UseManufacturerCredentialsAsOperational(bool val)
{
    SetFlag(mFlags, kFlag_UseManufacturerCredentialsAsOperational, val);
}

#endif // CHIP_DEVICE_CONFIG_ENABLE_JUST_IN_TIME_PROVISIONING

template <class ImplClass>
CHIP_ERROR GenericConfigurationManagerImpl<ImplClass>::_GetSetupPinCode(uint32_t & setupPinCode)
{
    CHIP_ERROR err;

    err = Impl()->ReadConfigValue(ImplClass::kConfigKey_SetupPinCode, setupPinCode);
#if defined(CHIP_DEVICE_CONFIG_USE_TEST_SETUP_PIN_CODE) && CHIP_DEVICE_CONFIG_USE_TEST_SETUP_PIN_CODE
    if (err == CHIP_DEVICE_ERROR_CONFIG_NOT_FOUND)
    {
        setupPinCode = CHIP_DEVICE_CONFIG_USE_TEST_SETUP_PIN_CODE;
        err          = CHIP_NO_ERROR;
    }
#endif // defined(CHIP_DEVICE_CONFIG_USE_TEST_SETUP_PIN_CODE) && CHIP_DEVICE_CONFIG_USE_TEST_SETUP_PIN_CODE
    SuccessOrExit(err);

exit:
    return err;
}

template <class ImplClass>
CHIP_ERROR GenericConfigurationManagerImpl<ImplClass>::_StoreSetupPinCode(uint32_t setupPinCode)
{
    return Impl()->WriteConfigValue(ImplClass::kConfigKey_SetupPinCode, setupPinCode);
}

template <class ImplClass>
CHIP_ERROR GenericConfigurationManagerImpl<ImplClass>::_GetSetupDiscriminator(uint16_t & setupDiscriminator)
{
    CHIP_ERROR err;
    uint32_t val;

    err = Impl()->ReadConfigValue(ImplClass::kConfigKey_SetupDiscriminator, val);
#if defined(CHIP_DEVICE_CONFIG_USE_TEST_SETUP_DISCRIMINATOR) && CHIP_DEVICE_CONFIG_USE_TEST_SETUP_DISCRIMINATOR
    if (err == CHIP_DEVICE_ERROR_CONFIG_NOT_FOUND)
    {
        val = CHIP_DEVICE_CONFIG_USE_TEST_SETUP_DISCRIMINATOR;
        err = CHIP_NO_ERROR;
    }
#endif // defined(CHIP_DEVICE_CONFIG_USE_TEST_SETUP_DISCRIMINATOR) && CHIP_DEVICE_CONFIG_USE_TEST_SETUP_DISCRIMINATOR
    SuccessOrExit(err);

    setupDiscriminator = static_cast<uint16_t>(val);

exit:
    return err;
}

template <class ImplClass>
CHIP_ERROR GenericConfigurationManagerImpl<ImplClass>::_StoreSetupDiscriminator(uint16_t setupDiscriminator)
{
    return Impl()->WriteConfigValue(ImplClass::kConfigKey_SetupDiscriminator, static_cast<uint32_t>(setupDiscriminator));
}

template <class ImplClass>
CHIP_ERROR GenericConfigurationManagerImpl<ImplClass>::_GetFabricId(uint64_t & fabricId)
{
    CHIP_ERROR err = Impl()->ReadConfigValue(ImplClass::kConfigKey_FabricId, fabricId);

#if CHIP_DEVICE_CONFIG_ENABLE_TEST_DEVICE_IDENTITY
    if (err == CHIP_DEVICE_ERROR_CONFIG_NOT_FOUND || err == CHIP_ERROR_KEY_NOT_FOUND)
    {
        fabricId = TestFabricId;
        err      = CHIP_NO_ERROR;
    }
#endif // CHIP_DEVICE_CONFIG_ENABLE_TEST_DEVICE_IDENTITY
    return err;
}

template <class ImplClass>
CHIP_ERROR GenericConfigurationManagerImpl<ImplClass>::_StoreFabricId(uint64_t fabricId)
{
    CHIP_ERROR err = CHIP_NO_ERROR;

#if CHIP_CONFIG_ENABLE_FABRIC_STATE
    if (fabricId != kFabricIdNotSpecified)
    {
        err = Impl()->WriteConfigValue(ImplClass::kConfigKey_FabricId, fabricId);
        SuccessOrExit(err);
        SetFlag(mFlags, kFlag_IsMemberOfFabric);
    }
    else
    {
        ClearFlag(mFlags, kFlag_IsMemberOfFabric);
        err = Impl()->ClearConfigValue(ImplClass::kConfigKey_FabricId);
        SuccessOrExit(err);
    }

exit:
#endif

    return err;
}

template <class ImplClass>
CHIP_ERROR GenericConfigurationManagerImpl<ImplClass>::_GetServiceId(uint64_t & serviceId)
{
    return Impl()->ReadConfigValue(ImplClass::kConfigKey_ServiceId, serviceId);
}

template <class ImplClass>
CHIP_ERROR GenericConfigurationManagerImpl<ImplClass>::_GetServiceConfig(uint8_t * buf, size_t bufSize, size_t & serviceConfigLen)
{
    return Impl()->ReadConfigValueBin(ImplClass::kConfigKey_ServiceConfig, buf, bufSize, serviceConfigLen);
}

template <class ImplClass>
CHIP_ERROR GenericConfigurationManagerImpl<ImplClass>::_StoreServiceConfig(const uint8_t * serviceConfig, size_t serviceConfigLen)
{
    return Impl()->WriteConfigValueBin(ImplClass::kConfigKey_ServiceConfig, serviceConfig, serviceConfigLen);
}

#if CHIP_ENABLE_ROTATING_DEVICE_ID
template <class ImplClass>
CHIP_ERROR GenericConfigurationManagerImpl<ImplClass>::_GetLifetimeCounter(uint16_t & lifetimeCounter)
{
    lifetimeCounter = static_cast<uint16_t>(mLifetimePersistedCounter.GetValue());
    return CHIP_NO_ERROR;
}

template <class ImplClass>
CHIP_ERROR GenericConfigurationManagerImpl<ImplClass>::_IncrementLifetimeCounter()
{
    return mLifetimePersistedCounter.Advance();
}
#endif

template <class ImplClass>
CHIP_ERROR GenericConfigurationManagerImpl<ImplClass>::_GetPairedAccountId(char * buf, size_t bufSize, size_t & accountIdLen)
{
    return Impl()->ReadConfigValueStr(ImplClass::kConfigKey_PairedAccountId, buf, bufSize, accountIdLen);
}

template <class ImplClass>
CHIP_ERROR GenericConfigurationManagerImpl<ImplClass>::_StorePairedAccountId(const char * accountId, size_t accountIdLen)
{
    CHIP_ERROR err;

    err = Impl()->WriteConfigValueStr(ImplClass::kConfigKey_PairedAccountId, accountId, accountIdLen);
    SuccessOrExit(err);

    SetFlag(mFlags, kFlag_IsPairedToAccount, (accountId != nullptr && accountIdLen != 0));

exit:
    return err;
}

template <class ImplClass>
CHIP_ERROR GenericConfigurationManagerImpl<ImplClass>::_StoreServiceProvisioningData(uint64_t serviceId,
                                                                                     const uint8_t * serviceConfig,
                                                                                     size_t serviceConfigLen,
                                                                                     const char * accountId, size_t accountIdLen)
{
    CHIP_ERROR err;

    err = Impl()->WriteConfigValue(ImplClass::kConfigKey_ServiceId, serviceId);
    SuccessOrExit(err);

    err = _StoreServiceConfig(serviceConfig, serviceConfigLen);
    SuccessOrExit(err);

    err = _StorePairedAccountId(accountId, accountIdLen);
    SuccessOrExit(err);

    SetFlag(mFlags, kFlag_IsServiceProvisioned);
    SetFlag(mFlags, kFlag_IsPairedToAccount, (accountId != nullptr && accountIdLen != 0));

exit:
    if (err != CHIP_NO_ERROR)
    {
        Impl()->ClearConfigValue(ImplClass::kConfigKey_ServiceId);
        Impl()->ClearConfigValue(ImplClass::kConfigKey_ServiceConfig);
        Impl()->ClearConfigValue(ImplClass::kConfigKey_PairedAccountId);
        ClearFlag(mFlags, kFlag_IsServiceProvisioned);
        ClearFlag(mFlags, kFlag_IsPairedToAccount);
    }
    return err;
}

template <class ImplClass>
CHIP_ERROR GenericConfigurationManagerImpl<ImplClass>::_ClearServiceProvisioningData()
{
    Impl()->ClearConfigValue(ImplClass::kConfigKey_ServiceId);
    Impl()->ClearConfigValue(ImplClass::kConfigKey_ServiceConfig);
    Impl()->ClearConfigValue(ImplClass::kConfigKey_PairedAccountId);

    // TODO: Move these behaviors out of configuration manager.

    // If necessary, post an event alerting other subsystems to the change in
    // the account pairing state.
    if (_IsPairedToAccount())
    {
        ChipDeviceEvent event;
        event.Type                                   = DeviceEventType::kAccountPairingChange;
        event.AccountPairingChange.IsPairedToAccount = false;
        PlatformMgr().PostEvent(&event);
    }

    // If necessary, post an event alerting other subsystems to the change in
    // the service provisioning state.
    if (_IsServiceProvisioned())
    {
        ChipDeviceEvent event;
        event.Type                                           = DeviceEventType::kServiceProvisioningChange;
        event.ServiceProvisioningChange.IsServiceProvisioned = false;
        event.ServiceProvisioningChange.ServiceConfigUpdated = false;
        PlatformMgr().PostEvent(&event);
    }

    ClearFlag(mFlags, kFlag_IsServiceProvisioned);
    ClearFlag(mFlags, kFlag_IsPairedToAccount);

    return CHIP_NO_ERROR;
}

template <class ImplClass>
CHIP_ERROR GenericConfigurationManagerImpl<ImplClass>::_GetFailSafeArmed(bool & val)
{
    return Impl()->ReadConfigValue(ImplClass::kConfigKey_FailSafeArmed, val);
}

template <class ImplClass>
CHIP_ERROR GenericConfigurationManagerImpl<ImplClass>::_SetFailSafeArmed(bool val)
{
    return Impl()->WriteConfigValue(ImplClass::kConfigKey_FailSafeArmed, val);
}

template <class ImplClass>
CHIP_ERROR GenericConfigurationManagerImpl<ImplClass>::_GetQRCodeString(char * buf, size_t bufSize)
{
    return CHIP_ERROR_NOT_IMPLEMENTED;
}

template <class ImplClass>
CHIP_ERROR GenericConfigurationManagerImpl<ImplClass>::_GetWiFiAPSSID(char * buf, size_t bufSize)
{
    CHIP_ERROR err;

#ifdef CHIP_DEVICE_CONFIG_WIFI_AP_SSID_PREFIX

    uint8_t mac[6];

    VerifyOrExit(bufSize >= sizeof(CHIP_DEVICE_CONFIG_WIFI_AP_SSID_PREFIX) + 4, err = CHIP_ERROR_BUFFER_TOO_SMALL);

    err = Impl()->_GetPrimaryWiFiMACAddress(mac);
    SuccessOrExit(err);

    snprintf(buf, bufSize, "%s%02X%02X", CHIP_DEVICE_CONFIG_WIFI_AP_SSID_PREFIX, mac[4], mac[5]);
    buf[bufSize - 1] = 0;

#else // CHIP_DEVICE_CONFIG_WIFI_AP_SSID_PREFIX

    ExitNow(err = CHIP_DEVICE_ERROR_CONFIG_NOT_FOUND);

#endif // CHIP_DEVICE_CONFIG_WIFI_AP_SSID_PREFIX

exit:
    return err;
}

template <class ImplClass>
CHIP_ERROR
GenericConfigurationManagerImpl<ImplClass>::_GetBLEDeviceIdentificationInfo(Ble::ChipBLEDeviceIdentificationInfo & deviceIdInfo)
{
    CHIP_ERROR err;
    uint16_t id;
    uint16_t discriminator;

    deviceIdInfo.Init();

    err = Impl()->_GetVendorId(id);
    SuccessOrExit(err);
    deviceIdInfo.SetVendorId(id);

    err = Impl()->_GetProductId(id);
    SuccessOrExit(err);
    deviceIdInfo.SetProductId(id);

    err = Impl()->_GetSetupDiscriminator(discriminator);
    SuccessOrExit(err);
    deviceIdInfo.SetDeviceDiscriminator(discriminator);

    // TODO: Update when CHIP service/fabric provision is implemented
#if CHIP_DEVICE_CONFIG_ENABLE_THREAD
    deviceIdInfo.PairingStatus = ThreadStackMgr().IsThreadAttached()
        ? Ble::ChipBLEDeviceIdentificationInfo::kPairingStatus_Paired
        : Ble::ChipBLEDeviceIdentificationInfo::kPairingStatus_Unpaired;
#elif CHIP_DEVICE_CONFIG_ENABLE_WIFI_STATION
    deviceIdInfo.PairingStatus = ConnectivityMgr().IsWiFiStationConnected()
        ? Ble::ChipBLEDeviceIdentificationInfo::kPairingStatus_Paired
        : Ble::ChipBLEDeviceIdentificationInfo::kPairingStatus_Unpaired;
#else
    deviceIdInfo.PairingStatus = Impl()->_IsPairedToAccount() ? Ble::ChipBLEDeviceIdentificationInfo::kPairingStatus_Paired
                                                              : Ble::ChipBLEDeviceIdentificationInfo::kPairingStatus_Unpaired;
#endif

exit:
    return err;
}

template <class ImplClass>
bool GenericConfigurationManagerImpl<ImplClass>::_IsServiceProvisioned()
{
    return ::chip::GetFlag(mFlags, kFlag_IsServiceProvisioned);
}

template <class ImplClass>
bool GenericConfigurationManagerImpl<ImplClass>::_IsMemberOfFabric()
{
    return ::chip::GetFlag(mFlags, kFlag_IsMemberOfFabric);
}

template <class ImplClass>
bool GenericConfigurationManagerImpl<ImplClass>::_IsPairedToAccount()
{
    return ::chip::GetFlag(mFlags, kFlag_IsPairedToAccount);
}

template <class ImplClass>
bool GenericConfigurationManagerImpl<ImplClass>::_IsFullyProvisioned()
{
#if CHIP_BYPASS_RENDEZVOUS
    return true;
#else // CHIP_BYPASS_RENDEZVOUS

    return
#if CHIP_DEVICE_CONFIG_ENABLE_WIFI_STATION
        ConnectivityMgr().IsWiFiStationProvisioned() &&
#endif
#if CHIP_DEVICE_CONFIG_ENABLE_THREAD
        ConnectivityMgr().IsThreadProvisioned() &&
#endif
#if CHIP_DEVICE_CONFIG_ENABLE_JUST_IN_TIME_PROVISIONING
        (!UseManufacturerCredentialsAsOperational() && _OperationalDeviceCredentialsProvisioned()) &&
#endif
        // TODO: Add checks regarding fabric membership (IsMemberOfFabric()) and account pairing (IsPairedToAccount()),
        // when functionalities will be implemented.
        true;
#endif // CHIP_BYPASS_RENDEZVOUS
}

template <class ImplClass>
CHIP_ERROR GenericConfigurationManagerImpl<ImplClass>::_ComputeProvisioningHash(uint8_t * hashBuf, size_t hashBufSize)
{
    CHIP_ERROR err = CHIP_NO_ERROR;

#if CHIP_DEVICE_CONFIG_LOG_PROVISIONING_HASH
    using HashAlgo = chip::Crypto::Hash_SHA256_stream;

    HashAlgo hash;
    chip::Platform::ScopedMemoryBuffer dataBuf;
    size_t dataBufSize;
    constexpr uint16_t kLenFieldLen = 4; // 4 hex characters

    VerifyOrExit(hashBufSize >= chip::Crypto::kSHA256_Hash_Length, err = CHIP_ERROR_BUFFER_TOO_SMALL);

    // Compute a hash of the device's provisioning data.  The generated hash value confirms to the form
    // described in the CHIP Chip: Factory Provisioning Specification.
    //
    // A CHIP provisioning hash is a SHA-256 hash of an ASCII string with the following format:
    //
    //     DDDDddddddddddddddddCCCCcccc…ccccIIIIiiii…iiiiKKKKkkkk…kkkkPPPPpppppp
    //
    // Where:
    //     dddddddddddddddd is the CHIP node id for the device, encoded as a string of 16 uppercase hex digits.
    //     cccc…cccc is the device CHIP certificate, in base-64 format.
    //     iiii…iiii is the device intermediate CA certificates, in base-64 format (if provisioned).
    //     kkkk…kkkk is the device private key, in base-64 format.
    //     pppppp is the device pairing code, as ASCII characters.
    //     DDDD is the length of the dddddddddddddddd field (the device id), represented as 4 uppercase hex digits.
    //         Because the device id is always the same size, this field is always '0010'.
    //     CCCC is the length of the cccc…cccc field (the device certificate), represented as 4 uppercase hex digits.
    //     IIII is the length of the iiii…iiii field (the device intermediate CA certificates), represented as 4 uppercase hex
    //     digits. KKKK is the length of the kkkk…kkkk field (the device private key), represented as 4 uppercase hex digits. PPPP
    //     is the length of the pppppp field (the device pairing code), represented as 4 uppercase hex digits.

    hash.Begin();

    // Hash the device id
    {
        uint64_t deviceId;
        constexpr uint16_t kDeviceIdLen = 16;           // 16 hex characters
        char inputBuf[kLenFieldLen + kDeviceIdLen + 1]; // +1 for terminator

        err = Impl()->_GetManufacturerDeviceId(deviceId);
        SuccessOrExit(err);

        snprintf(inputBuf, sizeof(inputBuf), "0010%016" PRIX64, deviceId);

        hash.AddData((uint8_t *) inputBuf, kLenFieldLen + kDeviceIdLen);
    }

    // Hash the device certificate
    {
        size_t certLen;

        // Determine the length of the device certificate.
        err = Impl()->_GetManufacturerDeviceCertificate((uint8_t *) NULL, 0, certLen);
        SuccessOrExit(err);

        // Create a temporary buffer to hold the certificate.  (This will also be used for
        // the private key).
        dataBufSize = certLen;
        VerifyOrExit(dataBuf.Alloc(dataBufSize), err = CHIP_ERROR_NO_MEMORY);

        // Read the certificate.
        err = Impl()->_GetManufacturerDeviceCertificate(dataBuf.Ptr<uint8_t>(), certLen, certLen);
        SuccessOrExit(err);
    }

    // Hash the device intermediate CA certificates
    if (Impl()->ConfigValueExists(ImplClass::kConfigKey_MfrDeviceICACerts))
    {
        size_t certsLen;

        // Determine the length of the device intermediate CA certificates.
        err = Impl()->_GetManufacturerDeviceIntermediateCACerts((uint8_t *) NULL, 0, certsLen);
        SuccessOrExit(err);

        // Allocate larger buffer to hold the intermediate CA certificates.
        // (This will also be used for the private key).
        if (certsLen > dataBufSize)
        {
            dataBufSize = certsLen;
            VerifyOrExit(dataBuf.Alloc(dataBufSize), err = CHIP_ERROR_NO_MEMORY);
        }

        // Read the device intermediate CA certificates.
        err = Impl()->_GetManufacturerDeviceIntermediateCACerts(dataBuf.Ptr<uint8_t>(), certsLen, certsLen);
        SuccessOrExit(err);
    }

    // Hash the device private key
    {
        size_t keyLen;

        // Determine the length of the device private key.
        err = Impl()->_GetManufacturerDevicePrivateKey((uint8_t *) NULL, 0, keyLen);
        SuccessOrExit(err);

        // Read the private key.  (Note that we presume the buffer allocated to hold the certificate
        // is big enough to hold the private key.  _GetDevicePrivateKey() will return an error in the
        // unlikely event that this is not the case.)
        err = Impl()->_GetManufacturerDevicePrivateKey(dataBuf.Ptr<uint8_t>(), dataBufSize, keyLen);
        SuccessOrExit(err);
    }

    // Hash the device pairing code.  If the device does not have a pairing code, hash a zero-length value.
    {
        char pairingCode[ConfigurationManager::kMaxPairingCodeLength + 1]; // +1 for terminator
        char lenStr[kLenFieldLen + 1];                                     // +1 for terminator
        size_t pairingCodeLen;

        err = Impl()->_GetPairingCode(pairingCode, sizeof(pairingCode), pairingCodeLen);
        if (err == CHIP_DEVICE_ERROR_CONFIG_NOT_FOUND)
        {
            pairingCodeLen = 0;
            err            = CHIP_NO_ERROR;
        }
        SuccessOrExit(err);

        snprintf(lenStr, sizeof(lenStr), "%04" PRIX16, (uint16_t) pairingCodeLen);

        hash.AddData((uint8_t *) lenStr, kLenFieldLen);
        hash.AddData((uint8_t *) pairingCode, pairingCodeLen);
    }

    hash.Finish(hashBuf);

exit:
    if (dataBuf)
    {
        chip::Crypto::ClearSecretData(dataBuf.Ptr(), dataBufSize);
    }
#endif // CHIP_DEVICE_CONFIG_LOG_PROVISIONING_HASH

    return err;
}

#if !defined(NDEBUG)
template <class ImplClass>
CHIP_ERROR GenericConfigurationManagerImpl<ImplClass>::_RunUnitTests()
{
    ChipLogProgress(DeviceLayer, "Running configuration unit test");
    Impl()->RunConfigUnitTest();

    return CHIP_NO_ERROR;
}
#endif

template <class ImplClass>
void GenericConfigurationManagerImpl<ImplClass>::_LogDeviceConfig()
{
    CHIP_ERROR err;

    ChipLogProgress(DeviceLayer, "Device Configuration:");

#if CHIP_CONFIG_ENABLE_FABRIC_STATE
    ChipLogProgress(DeviceLayer, "  Device Id: %016" PRIX64, FabricState.LocalNodeId);
#endif

    {
        char serialNum[ConfigurationManager::kMaxSerialNumberLength + 1];
        size_t serialNumLen;
        err = Impl()->_GetSerialNumber(serialNum, sizeof(serialNum), serialNumLen);
        ChipLogProgress(DeviceLayer, "  Serial Number: %s", (err == CHIP_NO_ERROR) ? serialNum : "(not set)");
    }

    {
        uint16_t vendorId;
        if (Impl()->_GetVendorId(vendorId) != CHIP_NO_ERROR)
        {
            vendorId = 0;
        }
        ChipLogProgress(DeviceLayer, "  Vendor Id: %" PRIu16 " (0x%" PRIX16 ")", vendorId, vendorId);
    }

    {
        uint16_t productId;
        if (Impl()->_GetProductId(productId) != CHIP_NO_ERROR)
        {
            productId = 0;
        }
        ChipLogProgress(DeviceLayer, "  Product Id: %" PRIu16 " (0x%" PRIX16 ")", productId, productId);
    }

    {
        uint16_t productRev;
        if (Impl()->_GetProductRevision(productRev) != CHIP_NO_ERROR)
        {
            productRev = 0;
        }
        ChipLogProgress(DeviceLayer, "  Product Revision: %" PRIu16, productRev);
    }

    {
        uint32_t setupPINCode;
        if (Impl()->_GetSetupPinCode(setupPINCode) != CHIP_NO_ERROR)
        {
            setupPINCode = 0;
        }
        ChipLogProgress(DeviceLayer, "  Setup Pin Code: %" PRIu32 "", setupPINCode);
    }

    {
        uint16_t setupDiscriminator;
        if (Impl()->_GetSetupDiscriminator(setupDiscriminator) != CHIP_NO_ERROR)
        {
            setupDiscriminator = 0;
        }
        ChipLogProgress(DeviceLayer, "  Setup Discriminator: %" PRIu16 " (0x%" PRIX16 ")", setupDiscriminator, setupDiscriminator);
    }

    {
        uint16_t year;
        uint8_t month, dayOfMonth;
        err = Impl()->_GetManufacturingDate(year, month, dayOfMonth);
        if (err == CHIP_NO_ERROR)
        {
            ChipLogProgress(DeviceLayer, "  Manufacturing Date: %04" PRIu16 "/%02" PRIu8 "/%02" PRIu8, year, month, dayOfMonth);
        }
        else
        {
            ChipLogProgress(DeviceLayer, "  Manufacturing Date: (not set)");
        }
    }

#if CHIP_CONFIG_ENABLE_FABRIC_STATE
    if (FabricState.FabricId != kFabricIdNotSpecified)
    {
        ChipLogProgress(DeviceLayer, "  Fabric Id: %016" PRIX64, FabricState.FabricId);
    }
    else
    {
        ChipLogProgress(DeviceLayer, "  Fabric Id: (none)");
    }

    ChipLogProgress(DeviceLayer, "  Pairing Code: %s", (FabricState.PairingCode != NULL) ? FabricState.PairingCode : "(none)");
#endif // CHIP_CONFIG_ENABLE_FABRIC_STATE
}

// Fully instantiate the generic implementation class in whatever compilation unit includes this file.
template class GenericConfigurationManagerImpl<ConfigurationManagerImpl>;

} // namespace Internal
} // namespace DeviceLayer
} // namespace chip

#endif // GENERIC_CONFIGURATION_MANAGER_IMPL_CPP<|MERGE_RESOLUTION|>--- conflicted
+++ resolved
@@ -193,18 +193,10 @@
 #ifdef CHIP_DEVICE_CONFIG_TEST_SERIAL_NUMBER
     if (CHIP_DEVICE_CONFIG_TEST_SERIAL_NUMBER[0] != 0 && err == CHIP_DEVICE_ERROR_CONFIG_NOT_FOUND)
     {
-<<<<<<< HEAD
         VerifyOrExit(sizeof(CHIP_DEVICE_CONFIG_TEST_SERIAL_NUMBER) <= bufSize, err = CHIP_ERROR_BUFFER_TOO_SMALL);
         memcpy(buf, CHIP_DEVICE_CONFIG_TEST_SERIAL_NUMBER, sizeof(CHIP_DEVICE_CONFIG_TEST_SERIAL_NUMBER));
         serialNumLen = sizeof(CHIP_DEVICE_CONFIG_TEST_SERIAL_NUMBER) - 1;
-        ChipLogProgress(DeviceLayer, "Serial Number not found; using default: %s", CHIP_DEVICE_CONFIG_TEST_SERIAL_NUMBER);
-        err = CHIP_NO_ERROR;
-=======
-        VerifyOrExit(sizeof(CHIP_DEVICE_CONFIG_USE_TEST_SERIAL_NUMBER) <= bufSize, err = CHIP_ERROR_BUFFER_TOO_SMALL);
-        memcpy(buf, CHIP_DEVICE_CONFIG_USE_TEST_SERIAL_NUMBER, sizeof(CHIP_DEVICE_CONFIG_USE_TEST_SERIAL_NUMBER));
-        serialNumLen = sizeof(CHIP_DEVICE_CONFIG_USE_TEST_SERIAL_NUMBER) - 1;
         err          = CHIP_NO_ERROR;
->>>>>>> ba881198
     }
 #endif // CHIP_DEVICE_CONFIG_TEST_SERIAL_NUMBER
     SuccessOrExit(err);
