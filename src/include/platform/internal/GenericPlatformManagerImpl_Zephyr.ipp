--- conflicted
+++ resolved
@@ -36,13 +36,10 @@
 #include <system/SystemLayer.h>
 
 #include <zephyr/sys/reboot.h>
-<<<<<<< HEAD
-=======
 
 #ifdef CONFIG_CHIP_CRYPTO_PSA
 #include <psa/crypto.h>
 #endif
->>>>>>> 4088a77f
 
 #define DEFAULT_MIN_SLEEP_PERIOD (60 * 60 * 24 * 30) // Month [sec]
 
