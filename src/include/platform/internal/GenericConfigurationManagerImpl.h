/*
 *
 *    Copyright (c) 2020-2021 Project CHIP Authors
 *    Copyright (c) 2019-2020 Google LLC.
 *    Copyright (c) 2018 Nest Labs, Inc.
 *
 *    Licensed under the Apache License, Version 2.0 (the "License");
 *    you may not use this file except in compliance with the License.
 *    You may obtain a copy of the License at
 *
 *        http://www.apache.org/licenses/LICENSE-2.0
 *
 *    Unless required by applicable law or agreed to in writing, software
 *    distributed under the License is distributed on an "AS IS" BASIS,
 *    WITHOUT WARRANTIES OR CONDITIONS OF ANY KIND, either express or implied.
 *    See the License for the specific language governing permissions and
 *    limitations under the License.
 */

/**
 *    @file
 *          Provides an generic implementation of ConfigurationManager features
 *          for use on various platforms.
 */

#pragma once

#include <support/BitFlags.h>

#if CHIP_ENABLE_ROTATING_DEVICE_ID
#include <support/LifetimePersistedCounter.h>
#endif

namespace chip {
namespace DeviceLayer {

class ProvisioningDataSet;

namespace Internal {

/**
 * Provides a generic implementation of ConfigurationManager features that works on multiple platforms.
 *
 * This template contains implementations of select features from the ConfigurationManager abstract
 * interface that are suitable for use on all platforms.  It is intended to be inherited (directly
 * or indirectly) by the ConfigurationManagerImpl class, which also appears as the template's ImplClass
 * parameter.
 */
template <class ImplClass>
class GenericConfigurationManagerImpl
{
public:
    // ===== Methods that implement the ConfigurationManager abstract interface.

    CHIP_ERROR _Init();
    CHIP_ERROR _GetVendorName(char * buf, size_t bufSize);
    CHIP_ERROR _GetVendorId(uint16_t & vendorId);
    CHIP_ERROR _GetProductName(char * buf, size_t bufSize);
    CHIP_ERROR _GetProductId(uint16_t & productId);
    CHIP_ERROR _GetProductRevisionString(char * buf, size_t bufSize);
    CHIP_ERROR _GetProductRevision(uint16_t & productRev);
    CHIP_ERROR _StoreProductRevision(uint16_t productRev);
    CHIP_ERROR _GetFirmwareRevisionString(char * buf, size_t bufSize);
    CHIP_ERROR _GetFirmwareRevision(uint32_t & firmwareRev);
    CHIP_ERROR _GetFirmwareBuildTime(uint16_t & year, uint8_t & month, uint8_t & dayOfMonth, uint8_t & hour, uint8_t & minute,
                                     uint8_t & second);
    CHIP_ERROR _GetSerialNumber(char * buf, size_t bufSize, size_t & serialNumLen);
    CHIP_ERROR _StoreSerialNumber(const char * serialNum, size_t serialNumLen);
    CHIP_ERROR _GetPrimaryWiFiMACAddress(uint8_t * buf);
    CHIP_ERROR _StorePrimaryWiFiMACAddress(const uint8_t * buf);
    CHIP_ERROR _GetPrimary802154MACAddress(uint8_t * buf);
    CHIP_ERROR _GetFactoryAssignedEUI64(uint8_t (&buf)[8]);
    CHIP_ERROR _GetPollPeriod(uint32_t & buf);
    CHIP_ERROR _StorePrimary802154MACAddress(const uint8_t * buf);
    CHIP_ERROR _GetManufacturingDate(uint16_t & year, uint8_t & month, uint8_t & dayOfMonth);
    CHIP_ERROR _StoreManufacturingDate(const char * mfgDate, size_t mfgDateLen);
    CHIP_ERROR _GetDeviceId(uint64_t & deviceId);
    CHIP_ERROR _GetDeviceCertificate(uint8_t * buf, size_t bufSize, size_t & certLen);
    CHIP_ERROR _GetDeviceIntermediateCACerts(uint8_t * buf, size_t bufSize, size_t & certsLen);
    CHIP_ERROR _GetDevicePrivateKey(uint8_t * buf, size_t bufSize, size_t & keyLen);
#if CHIP_DEVICE_CONFIG_ENABLE_JUST_IN_TIME_PROVISIONING
    CHIP_ERROR _StoreDeviceId(uint64_t deviceId);
    CHIP_ERROR _StoreDeviceCertificate(const uint8_t * cert, size_t certLen);
    CHIP_ERROR _StoreDeviceIntermediateCACerts(const uint8_t * certs, size_t certsLen);
    CHIP_ERROR _StoreDevicePrivateKey(const uint8_t * key, size_t keyLen);
    CHIP_ERROR _ClearOperationalDeviceCredentials(void);
#endif
    CHIP_ERROR _GetManufacturerDeviceId(uint64_t & deviceId);
    CHIP_ERROR _StoreManufacturerDeviceId(uint64_t deviceId);
    CHIP_ERROR _GetManufacturerDeviceCertificate(uint8_t * buf, size_t bufSize, size_t & certLen);
    CHIP_ERROR _StoreManufacturerDeviceCertificate(const uint8_t * cert, size_t certLen);
    CHIP_ERROR _GetManufacturerDeviceIntermediateCACerts(uint8_t * buf, size_t bufSize, size_t & certsLen);
    CHIP_ERROR _StoreManufacturerDeviceIntermediateCACerts(const uint8_t * certs, size_t certsLen);
    CHIP_ERROR _GetManufacturerDevicePrivateKey(uint8_t * buf, size_t bufSize, size_t & keyLen);
    CHIP_ERROR _StoreManufacturerDevicePrivateKey(const uint8_t * key, size_t keyLen);
    CHIP_ERROR _GetSetupPinCode(uint32_t & setupPinCode);
    CHIP_ERROR _StoreSetupPinCode(uint32_t setupPinCode);
    CHIP_ERROR _GetSetupDiscriminator(uint16_t & setupDiscriminator);
    CHIP_ERROR _StoreSetupDiscriminator(uint16_t setupDiscriminator);
    CHIP_ERROR _GetFabricId(uint64_t & fabricId);
    CHIP_ERROR _StoreFabricId(uint64_t fabricId);
#if CHIP_ENABLE_ROTATING_DEVICE_ID
    CHIP_ERROR _GetLifetimeCounter(uint16_t & lifetimeCounter);
    CHIP_ERROR _IncrementLifetimeCounter();
#endif
    CHIP_ERROR _GetServiceId(uint64_t & serviceId);
    CHIP_ERROR _GetServiceConfig(uint8_t * buf, size_t bufSize, size_t & serviceConfigLen);
    CHIP_ERROR _StoreServiceConfig(const uint8_t * serviceConfig, size_t serviceConfigLen);
    CHIP_ERROR _GetPairedAccountId(char * buf, size_t bufSize, size_t & accountIdLen);
    CHIP_ERROR _StorePairedAccountId(const char * accountId, size_t accountIdLen);
    CHIP_ERROR _StoreServiceProvisioningData(uint64_t serviceId, const uint8_t * serviceConfig, size_t serviceConfigLen,
                                             const char * accountId, size_t accountIdLen);
    CHIP_ERROR _ClearServiceProvisioningData();
    CHIP_ERROR _GetFailSafeArmed(bool & val);
    CHIP_ERROR _SetFailSafeArmed(bool val);
    CHIP_ERROR _GetQRCodeString(char * buf, size_t bufSize);
    CHIP_ERROR _GetWiFiAPSSID(char * buf, size_t bufSize);
    CHIP_ERROR _GetBLEDeviceIdentificationInfo(Ble::ChipBLEDeviceIdentificationInfo & deviceIdInfo);
<<<<<<< HEAD
    bool _IsCommissionableDeviceTypeEnabled();
    CHIP_ERROR _GetDeviceType(uint16_t & deviceType);
    bool _IsCommissionableDeviceNameEnabled();
    CHIP_ERROR _GetDeviceName(char * buf, size_t bufSize);
    CHIP_ERROR _GetInitialPairingHint(uint16_t & pairingHint);
    CHIP_ERROR _GetInitialPairingInstruction(char * buf, size_t bufSize);
    CHIP_ERROR _GetSecondaryPairingHint(uint16_t & pairingHint);
    CHIP_ERROR _GetSecondaryPairingInstruction(char * buf, size_t bufSize);
=======
    CHIP_ERROR _GetRegulatoryLocation(uint32_t & location);
    CHIP_ERROR _StoreRegulatoryLocation(uint32_t location);
    CHIP_ERROR _GetCountryCode(char * buf, size_t bufSize, size_t & codeLen);
    CHIP_ERROR _StoreCountryCode(const char * code, size_t codeLen);
    CHIP_ERROR _GetBreadcrumb(uint64_t & breadcrumb);
    CHIP_ERROR _StoreBreadcrumb(uint64_t breadcrumb);
>>>>>>> 0fe16aac
    CHIP_ERROR _ConfigureChipStack();
#if !defined(NDEBUG)
    CHIP_ERROR _RunUnitTests(void);
#endif
    bool _IsServiceProvisioned();
    bool _IsMemberOfFabric();
    bool _IsPairedToAccount();
    bool _IsFullyProvisioned();
    CHIP_ERROR _ComputeProvisioningHash(uint8_t * hashBuf, size_t hashBufSize);
#if CHIP_DEVICE_CONFIG_ENABLE_JUST_IN_TIME_PROVISIONING
    bool _OperationalDeviceCredentialsProvisioned();
    void _UseManufacturerCredentialsAsOperational(bool val);
#endif
    void _LogDeviceConfig();

protected:
    enum class Flags : uint8_t
    {
        kIsServiceProvisioned                    = 0x01,
        kIsMemberOfFabric                        = 0x02,
        kIsPairedToAccount                       = 0x04,
        kOperationalDeviceCredentialsProvisioned = 0x08,
        kUseManufacturerCredentialsAsOperational = 0x10,
    };

    BitFlags<Flags> mFlags;
#if CHIP_ENABLE_ROTATING_DEVICE_ID
    chip::LifetimePersistedCounter mLifetimePersistedCounter;
#endif
    CHIP_ERROR PersistProvisioningData(ProvisioningDataSet & provData);

private:
    ImplClass * Impl() { return static_cast<ImplClass *>(this); }

#if CHIP_DEVICE_CONFIG_ENABLE_JUST_IN_TIME_PROVISIONING
    bool UseManufacturerCredentialsAsOperational();
#endif
};

// Instruct the compiler to instantiate the template only when explicitly told to do so.
extern template class Internal::GenericConfigurationManagerImpl<ConfigurationManagerImpl>;

template <class ImplClass>
inline CHIP_ERROR GenericConfigurationManagerImpl<ImplClass>::_GetVendorId(uint16_t & vendorId)
{
    vendorId = static_cast<uint16_t>(CHIP_DEVICE_CONFIG_DEVICE_VENDOR_ID);
    return CHIP_NO_ERROR;
}

template <class ImplClass>
inline CHIP_ERROR GenericConfigurationManagerImpl<ImplClass>::_GetProductId(uint16_t & productId)
{
    productId = static_cast<uint16_t>(CHIP_DEVICE_CONFIG_DEVICE_PRODUCT_ID);
    return CHIP_NO_ERROR;
}

template <class ImplClass>
inline CHIP_ERROR GenericConfigurationManagerImpl<ImplClass>::_GetFirmwareRevision(uint32_t & firmwareRev)
{
    firmwareRev = static_cast<uint32_t>(CHIP_DEVICE_CONFIG_DEVICE_FIRMWARE_REVISION);
    return CHIP_NO_ERROR;
}

template <class ImplClass>
inline CHIP_ERROR GenericConfigurationManagerImpl<ImplClass>::_GetDeviceType(uint16_t & deviceType)
{
    deviceType = static_cast<uint16_t>(CHIP_DEVICE_CONFIG_DEVICE_TYPE);
    return CHIP_NO_ERROR;
}

template <class ImplClass>
inline CHIP_ERROR GenericConfigurationManagerImpl<ImplClass>::_GetInitialPairingHint(uint16_t & pairingHint)
{
    pairingHint = static_cast<uint16_t>(CHIP_DEVICE_CONFIG_PAIRING_INITIAL_HINT);
    return CHIP_NO_ERROR;
}

template <class ImplClass>
inline CHIP_ERROR GenericConfigurationManagerImpl<ImplClass>::_GetSecondaryPairingHint(uint16_t & pairingHint)
{
    pairingHint = static_cast<uint16_t>(CHIP_DEVICE_CONFIG_PAIRING_SECONDARY_HINT);
    return CHIP_NO_ERROR;
}

} // namespace Internal
} // namespace DeviceLayer
} // namespace chip<|MERGE_RESOLUTION|>--- conflicted
+++ resolved
@@ -116,7 +116,6 @@
     CHIP_ERROR _GetQRCodeString(char * buf, size_t bufSize);
     CHIP_ERROR _GetWiFiAPSSID(char * buf, size_t bufSize);
     CHIP_ERROR _GetBLEDeviceIdentificationInfo(Ble::ChipBLEDeviceIdentificationInfo & deviceIdInfo);
-<<<<<<< HEAD
     bool _IsCommissionableDeviceTypeEnabled();
     CHIP_ERROR _GetDeviceType(uint16_t & deviceType);
     bool _IsCommissionableDeviceNameEnabled();
@@ -125,14 +124,12 @@
     CHIP_ERROR _GetInitialPairingInstruction(char * buf, size_t bufSize);
     CHIP_ERROR _GetSecondaryPairingHint(uint16_t & pairingHint);
     CHIP_ERROR _GetSecondaryPairingInstruction(char * buf, size_t bufSize);
-=======
     CHIP_ERROR _GetRegulatoryLocation(uint32_t & location);
     CHIP_ERROR _StoreRegulatoryLocation(uint32_t location);
     CHIP_ERROR _GetCountryCode(char * buf, size_t bufSize, size_t & codeLen);
     CHIP_ERROR _StoreCountryCode(const char * code, size_t codeLen);
     CHIP_ERROR _GetBreadcrumb(uint64_t & breadcrumb);
     CHIP_ERROR _StoreBreadcrumb(uint64_t breadcrumb);
->>>>>>> 0fe16aac
     CHIP_ERROR _ConfigureChipStack();
 #if !defined(NDEBUG)
     CHIP_ERROR _RunUnitTests(void);
