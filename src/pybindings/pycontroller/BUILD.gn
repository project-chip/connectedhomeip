# Copyright (c) 2021 Project CHIP Authors
#
# Licensed under the Apache License, Version 2.0 (the "License");
# you may not use this file except in compliance with the License.
# You may obtain a copy of the License at
#
# http://www.apache.org/licenses/LICENSE-2.0
#
# Unless required by applicable law or agreed to in writing, software
# distributed under the License is distributed on an "AS IS" BASIS,
# WITHOUT WARRANTIES OR CONDITIONS OF ANY KIND, either express or implied.
# See the License for the specific language governing permissions and
# limitations under the License.
import("//build_overrides/build.gni")
import("//build_overrides/chip.gni")
import("//build_overrides/pigweed.gni")

import("$dir_pw_build/python.gni")

import("${chip_root}/build/chip/tools.gni")
import("${chip_root}/config/python/python_config.gni")
<<<<<<< HEAD
import("${chip_root}/config/python/python_config.gni")
=======
>>>>>>> 2c5a8e53
import("${chip_root}/src/platform/device.gni")
import("${dir_pw_unit_test}/test.gni")

if (current_os == "mac") {
  import("${build_root}/config/mac/mac_sdk.gni")
}

config("controller_wno_deprecate") {
  cflags = [
    "-Wno-deprecated-declarations",
    "-Wno-shadow",
    "-Wno-unused-result",
    "-Wsign-compare",
    "-Wunreachable-code",
    "-Wno-macro-redefined",
  ]
}

shared_library("CHIPController") {
  configs -= [ "//build/config/compiler:exceptions_default" ]

  output_name = "PyChip"
  output_dir = "${target_out_dir}/pychip"

  # TODO: Update to use GN tools to get actual paths
  include_dirs = [ "${chip_root}/third_party/pybind11/repo/include" ]
<<<<<<< HEAD
  version = python_config.version
  if (current_os == "mac") {
    include_dirs +=
        [ "${chip_root}/.environment/cipd/packages/python/include/python" +
          version.major + "." + version.minor ]
  } else if (current_os == "linux") {
    include_dirs +=
        [ "/usr/include/python" + version.major + "." + version.minor ]
  } else {
=======
  if (current_os != "mac" && current_os != "linux") {
>>>>>>> 2c5a8e53
    assert(false, "OS not supported.")
  }
  include_dirs += [ python_config.include ]

  sources = [
    "ControllerBindings/PyChip_ChipError.cpp",
    "ControllerBindings/PyChip_ErrorStr.cpp",
    "ControllerBindings/PyChip_Main.cpp",
  ]

  public_deps = [
    "${chip_root}/src/app",
    "${chip_root}/src/controller/data_model",
    "${chip_root}/src/lib",
    "${chip_root}/src/lib/core",
    "${chip_root}/src/lib/dnssd",
    "${chip_root}/src/lib/support",
    "${chip_root}/src/platform",
    "${chip_root}/src/platform/logging:default",
    "${chip_root}/src/setup_payload",
    "${chip_root}/src/tracing/json",
    "${chip_root}/src/tracing/perfetto",
    "${chip_root}/src/tracing/perfetto:file_output",
    "${chip_root}/src/transport",
    "${chip_root}/third_party/jsoncpp",
  ]
  deps = [
    "${chip_root}/src/tracing/perfetto:event_storage",
    "${chip_root}/src/tracing/perfetto:simple_initialization",
  ]
  configs += [ ":controller_wno_deprecate" ]
  if (current_os == "mac") {
    ldflags = [
      "-undefined",
      "dynamic_lookup",
    ]
  }
  if (current_os == "linux") {
<<<<<<< HEAD
=======
    version = python_config.version
>>>>>>> 2c5a8e53
    libs = [ "python" + version.major + "." + version.minor ]
  }
}

pw_python_action("pycontroller") {
  script = "build-chip-wheel.py"

  _py_manifest_files = [
    {
      src_dir = "."
      sources = [ "pychip/__init__.py" ]
    },
    {
      src_dir = target_out_dir
      sources = [ "${target_out_dir}/pychip/PyChip.so" ]
    },
    {
      src_dir = "//"
      sources = [ "//LICENSE" ]
    },
  ]

  _py_manifest_file = "${target_gen_dir}/${target_name}.py_manifest.json"

  inputs = []
  _py_manifest_files_rebased = []
  foreach(_manifest_entry, _py_manifest_files) {
    inputs += _manifest_entry.sources
    _py_manifest_files_rebased += [
      {
        src_dir = rebase_path(_manifest_entry.src_dir,
                              get_path_info(_py_manifest_file, "dir"))
        sources = rebase_path(_manifest_entry.sources, _manifest_entry.src_dir)
      },
    ]
  }

  _py_manifest = {
    files = _py_manifest_files_rebased
  }

  write_file(_py_manifest_file, _py_manifest, "json")

  _dist_dir = "${root_out_dir}/pybindings/pycontroller"

  if (current_cpu == "x64") {
    cpu_tag = "x86_64"
  } else if (current_cpu == "arm64") {
    cpu_tag = "aarch64"
  } else {
    cpu_tag = current_cpu
  }

  if (current_os == "mac") {
    platform_tag = string_replace(
            string_replace(mac_deployment_target, "macos", "macosx."),
            ".",
            "_")
  } else {
    platform_tag = current_os
  }

  platform_tag = platform_tag + "_" + cpu_tag

  tags = "cp37-" + platform_tag

  args = [
    "--package_name",
    "pychip",
    "--build_number",
    "0.0",
    "--build_dir",
    rebase_path("${target_gen_dir}/${target_name}.py_build", root_build_dir),
    "--dist_dir",
    rebase_path(_dist_dir, root_build_dir),
    "--manifest",
    rebase_path(_py_manifest_file, root_build_dir),
    "--plat-name",
    platform_tag,
  ]

  public_deps = [ ":CHIPController" ]

  output_name = "pychip-0.0.dist-info-0.0-${tags}.whl"
  outputs = [ "${_dist_dir}/$output_name" ]
}<|MERGE_RESOLUTION|>--- conflicted
+++ resolved
@@ -19,10 +19,7 @@
 
 import("${chip_root}/build/chip/tools.gni")
 import("${chip_root}/config/python/python_config.gni")
-<<<<<<< HEAD
 import("${chip_root}/config/python/python_config.gni")
-=======
->>>>>>> 2c5a8e53
 import("${chip_root}/src/platform/device.gni")
 import("${dir_pw_unit_test}/test.gni")
 
@@ -49,19 +46,7 @@
 
   # TODO: Update to use GN tools to get actual paths
   include_dirs = [ "${chip_root}/third_party/pybind11/repo/include" ]
-<<<<<<< HEAD
-  version = python_config.version
-  if (current_os == "mac") {
-    include_dirs +=
-        [ "${chip_root}/.environment/cipd/packages/python/include/python" +
-          version.major + "." + version.minor ]
-  } else if (current_os == "linux") {
-    include_dirs +=
-        [ "/usr/include/python" + version.major + "." + version.minor ]
-  } else {
-=======
   if (current_os != "mac" && current_os != "linux") {
->>>>>>> 2c5a8e53
     assert(false, "OS not supported.")
   }
   include_dirs += [ python_config.include ]
@@ -100,10 +85,7 @@
     ]
   }
   if (current_os == "linux") {
-<<<<<<< HEAD
-=======
     version = python_config.version
->>>>>>> 2c5a8e53
     libs = [ "python" + version.major + "." + version.minor ]
   }
 }
