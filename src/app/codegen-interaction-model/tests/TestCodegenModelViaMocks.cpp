--- conflicted
+++ resolved
@@ -14,18 +14,7 @@
  *    See the License for the specific language governing permissions and
  *    limitations under the License.
  */
-<<<<<<< HEAD
-#include "app/AttributeEncodeState.h"
-#include "app/AttributeValueDecoder.h"
-#include "app/ConcreteAttributePath.h"
-#include "lib/core/TLVTypes.h"
-#include "lib/support/CodeUtils.h"
-#include <app/codegen-interaction-model/Model.h>
-=======
-#include "app/GlobalAttributes.h"
-#include "lib/core/DataModelTypes.h"
 #include <app/codegen-interaction-model/CodegenDataModel.h>
->>>>>>> f4651fc6
 
 #include <app/codegen-interaction-model/tests/EmberReadWriteOverride.h>
 #include <app/codegen-interaction-model/tests/TestAttributeReportIBsEncoding.h>
@@ -35,6 +24,10 @@
 #include <app-common/zap-generated/cluster-objects.h>
 #include <app/AttributeAccessInterface.h>
 #include <app/AttributeAccessInterfaceRegistry.h>
+#include <app/AttributeEncodeState.h>
+#include <app/AttributeValueDecoder.h>
+#include <app/ConcreteAttributePath.h>
+#include <app/GlobalAttributes.h>
 #include <app/MessageDef/ReportDataMessage.h>
 #include <app/data-model/Decode.h>
 #include <app/data-model/Encode.h>
@@ -503,7 +496,7 @@
 void TestEmberScalarTypeRead(typename NumericAttributeTraits<T>::WorkingType value)
 {
     UseMockNodeConfig config(gTestNodeConfig);
-    chip::app::CodegenDataModel::Model model;
+    chip::app::CodegenDataModel model;
     ScopedMockAccessControl accessControl;
 
     TestReadRequest testRequest(
@@ -538,7 +531,7 @@
 void TestEmberScalarNullRead()
 {
     UseMockNodeConfig config(gTestNodeConfig);
-    chip::app::CodegenDataModel::Model model;
+    chip::app::CodegenDataModel model;
     ScopedMockAccessControl accessControl;
 
     TestReadRequest testRequest(
@@ -784,28 +777,27 @@
     EXPECT_TRUE(info->flags.Has(AttributeQualityFlags::kListAttribute)); // NOLINT(bugprone-unchecked-optional-access)
 }
 
-<<<<<<< HEAD
-class ADelegate : public Access::AccessControl::Delegate
-{
-public:
-    virtual CHIP_ERROR Check(const Access::SubjectDescriptor & subjectDescriptor, const Access::RequestPath & requestPath,
-                             Access::Privilege requestPrivilege)
-    {
-        // return CHIP_ERROR_ACCESS_DENIED;
-        return CHIP_NO_ERROR;
-    }
-};
-
-class AResolver : public Access::AccessControl::DeviceTypeResolver
-{
-public:
-    bool IsDeviceTypeOnEndpoint(DeviceTypeId deviceType, EndpointId endpoint) override { return true; }
-};
+TEST(TestCodegenModelViaMocks, GlobalAttributeInfo)
+{
+    UseMockNodeConfig config(gTestNodeConfig);
+    chip::app::CodegenDataModel model;
+
+    std::optional<AttributeInfo> info = model.GetAttributeInfo(
+        ConcreteAttributePath(kMockEndpoint1, MockClusterId(1), Clusters::Globals::Attributes::GeneratedCommandList::Id));
+
+    ASSERT_TRUE(info.has_value());
+    EXPECT_TRUE(info->flags.Has(AttributeQualityFlags::kListAttribute)); // NOLINT(bugprone-unchecked-optional-access)
+
+    info = model.GetAttributeInfo(
+        ConcreteAttributePath(kMockEndpoint1, MockClusterId(1), Clusters::Globals::Attributes::AttributeList::Id));
+    ASSERT_TRUE(info.has_value());
+    EXPECT_TRUE(info->flags.Has(AttributeQualityFlags::kListAttribute)); // NOLINT(bugprone-unchecked-optional-access)
+}
 
 TEST(TestCodegenModelViaMocks, EmberAttributeReadAclDeny)
 {
     UseMockNodeConfig config(gTestNodeConfig);
-    chip::app::CodegenDataModel::Model model;
+    chip::app::CodegenDataModel model;
     ScopedMockAccessControl accessControl;
 
     TestReadRequest testRequest(kDenySubjectDescriptor,
@@ -818,7 +810,7 @@
 TEST(TestCodegenModelViaMocks, EmberAttributeInvalidRead)
 {
     UseMockNodeConfig config(gTestNodeConfig);
-    chip::app::CodegenDataModel::Model model;
+    chip::app::CodegenDataModel model;
     ScopedMockAccessControl accessControl;
 
     TestReadRequest testRequest(kAdminSubjectDescriptor,
@@ -892,7 +884,7 @@
 TEST(TestCodegenModelViaMocks, EmberAttributeReadOctetString)
 {
     UseMockNodeConfig config(gTestNodeConfig);
-    chip::app::CodegenDataModel::Model model;
+    chip::app::CodegenDataModel model;
     ScopedMockAccessControl accessControl;
 
     TestReadRequest testRequest(kAdminSubjectDescriptor,
@@ -929,7 +921,7 @@
 TEST(TestCodegenModelViaMocks, EmberAttributeReadLongString)
 {
     UseMockNodeConfig config(gTestNodeConfig);
-    chip::app::CodegenDataModel::Model model;
+    chip::app::CodegenDataModel model;
     ScopedMockAccessControl accessControl;
 
     TestReadRequest testRequest(
@@ -967,7 +959,7 @@
 TEST(TestCodegenModelViaMocks, AttributeAccessInterfaceStructRead)
 {
     UseMockNodeConfig config(gTestNodeConfig);
-    chip::app::CodegenDataModel::Model model;
+    chip::app::CodegenDataModel model;
     ScopedMockAccessControl accessControl;
 
     const ConcreteAttributePath kStructPath(kMockEndpoint3, MockClusterId(4),
@@ -1010,7 +1002,7 @@
 TEST(TestCodegenModelViaMocks, AttributeAccessInterfaceListRead)
 {
     UseMockNodeConfig config(gTestNodeConfig);
-    chip::app::CodegenDataModel::Model model;
+    chip::app::CodegenDataModel model;
     ScopedMockAccessControl accessControl;
 
     const ConcreteAttributePath kStructPath(kMockEndpoint3, MockClusterId(4),
@@ -1062,7 +1054,7 @@
 TEST(TestCodegenModelViaMocks, AttributeAccessInterfaceListOverflowRead)
 {
     UseMockNodeConfig config(gTestNodeConfig);
-    chip::app::CodegenDataModel::Model model;
+    chip::app::CodegenDataModel model;
     ScopedMockAccessControl accessControl;
 
     const ConcreteAttributePath kStructPath(kMockEndpoint3, MockClusterId(4),
@@ -1121,7 +1113,7 @@
 TEST(TestCodegenModelViaMocks, AttributeAccessInterfaceListIncrementalRead)
 {
     UseMockNodeConfig config(gTestNodeConfig);
-    chip::app::CodegenDataModel::Model model;
+    chip::app::CodegenDataModel model;
     ScopedMockAccessControl accessControl;
 
     const ConcreteAttributePath kStructPath(kMockEndpoint3, MockClusterId(4),
@@ -1178,21 +1170,4 @@
         ASSERT_EQ(actual.h, 0.5);
         ASSERT_TRUE(actual.e.data_equal("thisislongertofillupfaster"_span));
     }
-=======
-TEST(TestCodegenModelViaMocks, GlobalAttributeInfo)
-{
-    UseMockNodeConfig config(gTestNodeConfig);
-    chip::app::CodegenDataModel model;
-
-    std::optional<AttributeInfo> info = model.GetAttributeInfo(
-        ConcreteAttributePath(kMockEndpoint1, MockClusterId(1), Clusters::Globals::Attributes::GeneratedCommandList::Id));
-
-    ASSERT_TRUE(info.has_value());
-    EXPECT_TRUE(info->flags.Has(AttributeQualityFlags::kListAttribute)); // NOLINT(bugprone-unchecked-optional-access)
-
-    info = model.GetAttributeInfo(
-        ConcreteAttributePath(kMockEndpoint1, MockClusterId(1), Clusters::Globals::Attributes::AttributeList::Id));
-    ASSERT_TRUE(info.has_value());
-    EXPECT_TRUE(info->flags.Has(AttributeQualityFlags::kListAttribute)); // NOLINT(bugprone-unchecked-optional-access)
->>>>>>> f4651fc6
 }