/*
 *
 *    Copyright (c) 2021 Project CHIP Authors
 *    All rights reserved.
 *
 *    Licensed under the Apache License, Version 2.0 (the "License");
 *    you may not use this file except in compliance with the License.
 *    You may obtain a copy of the License at
 *
 *        http://www.apache.org/licenses/LICENSE-2.0
 *
 *    Unless required by applicable law or agreed to in writing, software
 *    distributed under the License is distributed on an "AS IS" BASIS,
 *    WITHOUT WARRANTIES OR CONDITIONS OF ANY KIND, either express or implied.
 *    See the License for the specific language governing permissions and
 *    limitations under the License.
 */

#include <app/MessageDef/StatusResponseMessage.h>
#include <app/StatusResponse.h>

namespace chip {
namespace app {
CHIP_ERROR StatusResponse::Send(Protocols::InteractionModel::Status aStatus, Messaging::ExchangeContext * apExchangeContext,
                                bool aExpectResponse)
{
    VerifyOrReturnError(apExchangeContext != nullptr, CHIP_ERROR_INCORRECT_STATE);
    System::PacketBufferHandle msgBuf = System::PacketBufferHandle::New(kMaxSecureSduLengthBytes);
    VerifyOrReturnError(!msgBuf.IsNull(), CHIP_ERROR_NO_MEMORY);

    System::PacketBufferTLVWriter writer;
    writer.Init(std::move(msgBuf));

    StatusResponseMessage::Builder response;
    ReturnErrorOnFailure(response.Init(&writer));
    response.Status(aStatus);
    ReturnErrorOnFailure(response.GetError());
    ReturnErrorOnFailure(writer.Finalize(&msgBuf));
    ReturnErrorOnFailure(apExchangeContext->SendMessage(Protocols::InteractionModel::MsgType::StatusResponse, std::move(msgBuf),
                                                        aExpectResponse ? Messaging::SendMessageFlags::kExpectResponse
                                                                        : Messaging::SendMessageFlags::kNone));
    return CHIP_NO_ERROR;
}

CHIP_ERROR StatusResponse::ProcessStatusResponse(System::PacketBufferHandle && aPayload)
{
    StatusResponseMessage::Parser response;
    System::PacketBufferTLVReader reader;
    reader.Init(std::move(aPayload));
    ReturnErrorOnFailure(reader.Next());
    ReturnErrorOnFailure(response.Init(reader));
#if CHIP_CONFIG_IM_ENABLE_SCHEMA_CHECK
    ReturnErrorOnFailure(response.CheckSchemaValidity());
#endif
    StatusIB status;
    ReturnErrorOnFailure(response.GetStatus(status.mStatus));
    ChipLogProgress(InteractionModel, "Received status response, status is %" PRIu8, to_underlying(status.mStatus));

    if (status.mStatus == Protocols::InteractionModel::Status::Success)
    {
        return CHIP_NO_ERROR;
    }
<<<<<<< HEAD
    else
    {
        err = CHIP_ERROR_IM_STATUS_CODE_RECEIVED;
    }

    return err;
=======

    return status.ToChipError();
>>>>>>> be9582bc
}
} // namespace app
} // namespace chip<|MERGE_RESOLUTION|>--- conflicted
+++ resolved
@@ -60,17 +60,8 @@
     {
         return CHIP_NO_ERROR;
     }
-<<<<<<< HEAD
-    else
-    {
-        err = CHIP_ERROR_IM_STATUS_CODE_RECEIVED;
-    }
-
-    return err;
-=======
 
     return status.ToChipError();
->>>>>>> be9582bc
 }
 } // namespace app
 } // namespace chip