--- conflicted
+++ resolved
@@ -47,7 +47,6 @@
 
     ICDClientInfo & operator=(const ICDClientInfo & other)
     {
-<<<<<<< HEAD
         peer_node                     = other.peer_node;
         start_icd_counter             = other.start_icd_counter;
         offset                        = other.offset;
@@ -59,17 +58,8 @@
                    kUserActiveModeTriggerInstructionSize);
         }
         has_instruction = other.has_instruction;
-        ByteSpan buf(other.shared_key.As<Crypto::Aes128KeyByteArray>());
-        memcpy(shared_key.AsMutable<Crypto::Aes128KeyByteArray>(), buf.data(), sizeof(Crypto::Aes128KeyByteArray));
-=======
-        peer_node         = other.peer_node;
-        start_icd_counter = other.start_icd_counter;
-        offset            = other.offset;
-        monitored_subject = other.monitored_subject;
         ByteSpan buf(other.shared_key.As<Crypto::Symmetric128BitsKeyByteArray>());
-        memcpy(shared_key.AsMutable<Crypto::Symmetric128BitsKeyByteArray>(), buf.data(),
-               sizeof(Crypto::Symmetric128BitsKeyByteArray));
->>>>>>> db06afc6
+        memcpy(shared_key.AsMutable<Crypto::Symmetric128BitsKeyByteArray>(), buf.data(), sizeof(Crypto::Symmetric128BitsKeyByteArray));
         return *this;
     }
 };
