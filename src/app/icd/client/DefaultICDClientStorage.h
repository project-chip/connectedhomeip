--- conflicted
+++ resolved
@@ -102,12 +102,8 @@
     {
         // All the fields added together
         return TLV::EstimateStructOverhead(sizeof(NodeId), sizeof(FabricIndex), sizeof(uint32_t), sizeof(uint32_t),
-<<<<<<< HEAD
                                            sizeof(uint64_t), sizeof(uint32_t), kUserActiveModeTriggerInstructionSize,
-                                           sizeof(Crypto::Aes128KeyByteArray));
-=======
-                                           sizeof(uint64_t), sizeof(Crypto::Symmetric128BitsKeyByteArray));
->>>>>>> db06afc6
+                                           sizeof(Crypto::Symmetric128BitsKeyByteArray));
     }
 
     static constexpr size_t MaxICDCounterSize()
