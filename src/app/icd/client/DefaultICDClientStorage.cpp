/*
 *    Copyright (c) 2023 Project CHIP Authors
 *    All rights reserved.
 *
 *    Licensed under the Apache License, Version 2.0 (the "License");
 *    you may not use this file except in compliance with the License.
 *    You may obtain a copy of the License at
 *
 *        http://www.apache.org/licenses/LICENSE-2.0
 *
 *    Unless required by applicable law or agreed to in writing, software
 *    distributed under the License is distributed on an "AS IS" BASIS,
 *    WITHOUT WARRANTIES OR CONDITIONS OF ANY KIND, either express or implied.
 *    See the License for the specific language governing permissions and
 *    limitations under the License.
 */

#include "DefaultICDClientStorage.h"
#include <iterator>
#include <lib/core/Global.h>
#include <lib/support/Base64.h>
#include <lib/support/CodeUtils.h>
#include <lib/support/DefaultStorageKeyAllocator.h>
#include <lib/support/SafeInt.h>
#include <lib/support/logging/CHIPLogging.h>
#include <limits>

namespace {
// FabricIndex is uint8_t, the tlv size with anonymous tag is 1(control bytes) + 1(value) = 2
constexpr size_t kFabricIndexTlvSize = 2;

// The array itself has a control byte and an end-of-array marker.
constexpr size_t kArrayOverHead  = 2;
constexpr size_t kFabricIndexMax = 255;

constexpr size_t kMaxFabricListTlvLength = kFabricIndexTlvSize * kFabricIndexMax + kArrayOverHead;
static_assert(kMaxFabricListTlvLength <= std::numeric_limits<uint16_t>::max(), "Expected size for fabric list TLV is too large!");
} // namespace

namespace chip {
namespace app {
CHIP_ERROR DefaultICDClientStorage::UpdateFabricList(FabricIndex fabricIndex)
{
    for (auto & fabric_idx : mFabricList)
    {
        if (fabric_idx == fabricIndex)
        {
            return CHIP_NO_ERROR;
        }
    }

    mFabricList.push_back(fabricIndex);

    Platform::ScopedMemoryBuffer<uint8_t> backingBuffer;
    size_t counter = mFabricList.size();
    size_t total   = kFabricIndexTlvSize * counter + kArrayOverHead;
    ReturnErrorCodeIf(!backingBuffer.Calloc(total), CHIP_ERROR_NO_MEMORY);
    TLV::ScopedBufferTLVWriter writer(std::move(backingBuffer), total);

    TLV::TLVType arrayType;
    ReturnErrorOnFailure(writer.StartContainer(TLV::AnonymousTag(), TLV::kTLVType_Array, arrayType));
    for (auto & fabric_idx : mFabricList)
    {
        ReturnErrorOnFailure(writer.Put(TLV::AnonymousTag(), fabric_idx));
    }
    ReturnErrorOnFailure(writer.EndContainer(arrayType));

    const auto len = writer.GetLengthWritten();
    VerifyOrReturnError(CanCastTo<uint16_t>(len), CHIP_ERROR_BUFFER_TOO_SMALL);

    writer.Finalize(backingBuffer);
    return mpClientInfoStore->SyncSetKeyValue(DefaultStorageKeyAllocator::ICDFabricList().KeyName(), backingBuffer.Get(),
                                              static_cast<uint16_t>(len));
}

CHIP_ERROR DefaultICDClientStorage::LoadFabricList()
{
    Platform::ScopedMemoryBuffer<uint8_t> backingBuffer;
    ReturnErrorCodeIf(!backingBuffer.Calloc(kMaxFabricListTlvLength), CHIP_ERROR_NO_MEMORY);
    uint16_t length = kMaxFabricListTlvLength;
    ReturnErrorOnFailure(
        mpClientInfoStore->SyncGetKeyValue(DefaultStorageKeyAllocator::ICDFabricList().KeyName(), backingBuffer.Get(), length));

    TLV::ScopedBufferTLVReader reader(std::move(backingBuffer), length);
    ReturnErrorOnFailure(reader.Next(TLV::kTLVType_Array, TLV::AnonymousTag()));
    TLV::TLVType arrayType;
    ReturnErrorOnFailure(reader.EnterContainer(arrayType));

    while ((reader.Next(TLV::kTLVType_UnsignedInteger, TLV::AnonymousTag())) == CHIP_NO_ERROR)
    {
        FabricIndex fabricIndex;
        ReturnErrorOnFailure(reader.Get(fabricIndex));
        mFabricList.push_back(fabricIndex);
    }

    ReturnErrorOnFailure(reader.ExitContainer(arrayType));
    return reader.VerifyEndOfContainer();
}

DefaultICDClientStorage::ICDClientInfoIteratorImpl::ICDClientInfoIteratorImpl(DefaultICDClientStorage & manager) : mManager(manager)
{
    mFabricListIndex = 0;
    mClientInfoIndex = 0;
    mClientInfoVector.clear();
}

size_t DefaultICDClientStorage::ICDClientInfoIteratorImpl::Count()
{
    size_t total = 0;
    for (auto & fabric_idx : mManager.mFabricList)
    {
        size_t count          = 0;
        size_t clientInfoSize = 0;
        if (mManager.LoadCounter(fabric_idx, count, clientInfoSize) != CHIP_NO_ERROR)
        {
            return 0;
        };
        IgnoreUnusedVariable(clientInfoSize);
        total += count;
    }

    return total;
}

bool DefaultICDClientStorage::ICDClientInfoIteratorImpl::Next(ICDClientInfo & item)
{
    for (; mFabricListIndex < mManager.mFabricList.size(); mFabricListIndex++)
    {
        if (mClientInfoVector.size() == 0)
        {
            size_t clientInfoSize = 0;
            if (mManager.Load(mManager.mFabricList[mFabricListIndex], mClientInfoVector, clientInfoSize) != CHIP_NO_ERROR)
            {
                continue;
            }
            IgnoreUnusedVariable(clientInfoSize);
        }
        if (mClientInfoIndex < mClientInfoVector.size())
        {
            item = mClientInfoVector[mClientInfoIndex];
            mClientInfoIndex++;
            return true;
        }
        mClientInfoIndex = 0;
        mClientInfoVector.clear();
    }

    return false;
}

void DefaultICDClientStorage::ICDClientInfoIteratorImpl::Release()
{
    mManager.mICDClientInfoIterators.ReleaseObject(this);
}

CHIP_ERROR DefaultICDClientStorage::Init(PersistentStorageDelegate * clientInfoStore, Crypto::SymmetricKeystore * keyStore)
{
    VerifyOrReturnError(clientInfoStore != nullptr && keyStore != nullptr, CHIP_ERROR_INVALID_ARGUMENT);
    VerifyOrReturnError(mpClientInfoStore == nullptr && mpKeyStore == nullptr, CHIP_ERROR_INCORRECT_STATE);
    mpClientInfoStore = clientInfoStore;
    mpKeyStore        = keyStore;
    CHIP_ERROR err    = LoadFabricList();
    if (err == CHIP_ERROR_PERSISTED_STORAGE_VALUE_NOT_FOUND)
    {
        err = CHIP_NO_ERROR;
    }
    return err;
}

DefaultICDClientStorage::ICDClientInfoIterator * DefaultICDClientStorage::IterateICDClientInfo()
{
    return mICDClientInfoIterators.CreateObject(*this);
}

CHIP_ERROR DefaultICDClientStorage::LoadCounter(FabricIndex fabricIndex, size_t & count, size_t & clientInfoSize)
{
    Platform::ScopedMemoryBuffer<uint8_t> backingBuffer;
    size_t len = MaxICDCounterSize();
    VerifyOrReturnError(CanCastTo<uint16_t>(len), CHIP_ERROR_BUFFER_TOO_SMALL);
    ReturnErrorCodeIf(!backingBuffer.Calloc(len), CHIP_ERROR_NO_MEMORY);
    uint16_t length = static_cast<uint16_t>(len);

    CHIP_ERROR err = mpClientInfoStore->SyncGetKeyValue(
        DefaultStorageKeyAllocator::FabricICDClientInfoCounter(fabricIndex).KeyName(), backingBuffer.Get(), length);
    if (err == CHIP_ERROR_PERSISTED_STORAGE_VALUE_NOT_FOUND)
    {
        return CHIP_NO_ERROR;
    }
    ReturnErrorOnFailure(err);

    TLV::ScopedBufferTLVReader reader(std::move(backingBuffer), length);
    ReturnErrorOnFailure(reader.Next(TLV::kTLVType_Structure, TLV::AnonymousTag()));
    TLV::TLVType structType;
    ReturnErrorOnFailure(reader.EnterContainer(structType));
    uint32_t tempCount = 0;
    ReturnErrorOnFailure(reader.Next(TLV::ContextTag(CounterTag::kCount)));
    ReturnErrorOnFailure(reader.Get(tempCount));
    count = static_cast<size_t>(tempCount);

    uint32_t tempClientInfoSize = 0;
    ReturnErrorOnFailure(reader.Next(TLV::ContextTag(CounterTag::kSize)));
    ReturnErrorOnFailure(reader.Get(tempClientInfoSize));
    clientInfoSize = static_cast<size_t>(tempClientInfoSize);

    ReturnErrorOnFailure(reader.ExitContainer(structType));
    return reader.VerifyEndOfContainer();
}

CHIP_ERROR DefaultICDClientStorage::Load(FabricIndex fabricIndex, std::vector<ICDClientInfo> & clientInfoVector,
                                         size_t & clientInfoSize)
{
    size_t count = 0;
    ReturnErrorOnFailure(LoadCounter(fabricIndex, count, clientInfoSize));
    size_t len = clientInfoSize * count + kArrayOverHead;
    Platform::ScopedMemoryBuffer<uint8_t> backingBuffer;
    VerifyOrReturnError(CanCastTo<uint16_t>(len), CHIP_ERROR_BUFFER_TOO_SMALL);
    ReturnErrorCodeIf(!backingBuffer.Calloc(len), CHIP_ERROR_NO_MEMORY);
    uint16_t length = static_cast<uint16_t>(len);
    CHIP_ERROR err  = mpClientInfoStore->SyncGetKeyValue(DefaultStorageKeyAllocator::ICDClientInfoKey(fabricIndex).KeyName(),
                                                         backingBuffer.Get(), length);
    if (err == CHIP_ERROR_PERSISTED_STORAGE_VALUE_NOT_FOUND)
    {
        return CHIP_NO_ERROR;
    }
    ReturnErrorOnFailure(err);

    TLV::ScopedBufferTLVReader reader(std::move(backingBuffer), length);

    ReturnErrorOnFailure(reader.Next(TLV::kTLVType_Array, TLV::AnonymousTag()));
    TLV::TLVType arrayType;
    ReturnErrorOnFailure(reader.EnterContainer(arrayType));

    while ((err = reader.Next(TLV::kTLVType_Structure, TLV::AnonymousTag())) == CHIP_NO_ERROR)
    {
        ICDClientInfo clientInfo;
        TLV::TLVType ICDClientInfoType;
        NodeId nodeId;
        FabricIndex fabric;
        ReturnErrorOnFailure(reader.EnterContainer(ICDClientInfoType));
        // Peer Node ID
        ReturnErrorOnFailure(reader.Next(TLV::ContextTag(ClientInfoTag::kPeerNodeId)));
        ReturnErrorOnFailure(reader.Get(nodeId));

        // Fabric Index
        ReturnErrorOnFailure(reader.Next(TLV::ContextTag(ClientInfoTag::kFabricIndex)));
        ReturnErrorOnFailure(reader.Get(fabric));
        clientInfo.peer_node = ScopedNodeId(nodeId, fabric);

        // Start ICD Counter
        ReturnErrorOnFailure(reader.Next(TLV::ContextTag(ClientInfoTag::kStartICDCounter)));
        ReturnErrorOnFailure(reader.Get(clientInfo.start_icd_counter));

        // Offset
        ReturnErrorOnFailure(reader.Next(TLV::ContextTag(ClientInfoTag::kOffset)));
        ReturnErrorOnFailure(reader.Get(clientInfo.offset));

        // MonitoredSubject
        ReturnErrorOnFailure(reader.Next(TLV::ContextTag(ClientInfoTag::kMonitoredSubject)));
        ReturnErrorOnFailure(reader.Get(clientInfo.monitored_subject));

        // UserActiveModeTriggerHint
        ReturnErrorOnFailure(reader.Next(TLV::ContextTag(ClientInfoTag::kUserActiveModeTriggerHint)));
        ReturnErrorOnFailure(reader.Get(clientInfo.user_active_mode_trigger_hint));

        // UserActiveModeTriggerInstruction
        ReturnErrorOnFailure(reader.Next());
        err = reader.Expect(TLV::ContextTag(ClientInfoTag::kUserActiveModeTriggerInstruction));
        if (err == CHIP_NO_ERROR)
        {
            ReturnErrorOnFailure(
                reader.GetString(clientInfo.user_active_mode_trigger_instruction, kUserActiveModeTriggerInstructionSize));
            clientInfo.has_instruction = true;
            // Shared key
            ReturnErrorOnFailure(reader.Next(TLV::ContextTag(ClientInfoTag::kSharedKey)));
        }
        else if (err == CHIP_ERROR_UNEXPECTED_TLV_ELEMENT)
        {
            err = reader.Expect(TLV::ContextTag(ClientInfoTag::kSharedKey));
        }
        ReturnErrorOnFailure(err);

        ByteSpan buf;
        ReturnErrorOnFailure(reader.Get(buf));
        VerifyOrReturnError(buf.size() == sizeof(Crypto::Symmetric128BitsKeyByteArray), CHIP_ERROR_INTERNAL);
        memcpy(clientInfo.shared_key.AsMutable<Crypto::Symmetric128BitsKeyByteArray>(), buf.data(),
               sizeof(Crypto::Symmetric128BitsKeyByteArray));
        ReturnErrorOnFailure(reader.ExitContainer(ICDClientInfoType));
        clientInfoVector.push_back(clientInfo);
    }

    if (err != CHIP_END_OF_TLV)
    {
        return err;
    }

    ReturnErrorOnFailure(reader.ExitContainer(arrayType));
    return reader.VerifyEndOfContainer();
}

CHIP_ERROR DefaultICDClientStorage::SetKey(ICDClientInfo & clientInfo, const ByteSpan keyData)
{
    VerifyOrReturnError(keyData.size() == sizeof(Crypto::Symmetric128BitsKeyByteArray), CHIP_ERROR_INVALID_ARGUMENT);

    Crypto::Symmetric128BitsKeyByteArray keyMaterial;
    memcpy(keyMaterial, keyData.data(), sizeof(Crypto::Symmetric128BitsKeyByteArray));

    return mpKeyStore->CreateKey(keyMaterial, clientInfo.shared_key);
}

CHIP_ERROR DefaultICDClientStorage::SerializeToTlv(TLV::TLVWriter & writer, const std::vector<ICDClientInfo> & clientInfoVector)
{
    TLV::TLVType arrayType;
    ReturnErrorOnFailure(writer.StartContainer(TLV::AnonymousTag(), TLV::kTLVType_Array, arrayType));
    for (auto & clientInfo : clientInfoVector)
    {
        TLV::TLVType ICDClientInfoContainerType;
        ReturnErrorOnFailure(writer.StartContainer(TLV::AnonymousTag(), TLV::kTLVType_Structure, ICDClientInfoContainerType));
        ReturnErrorOnFailure(writer.Put(TLV::ContextTag(ClientInfoTag::kPeerNodeId), clientInfo.peer_node.GetNodeId()));
        ReturnErrorOnFailure(writer.Put(TLV::ContextTag(ClientInfoTag::kFabricIndex), clientInfo.peer_node.GetFabricIndex()));
        ReturnErrorOnFailure(writer.Put(TLV::ContextTag(ClientInfoTag::kStartICDCounter), clientInfo.start_icd_counter));
        ReturnErrorOnFailure(writer.Put(TLV::ContextTag(ClientInfoTag::kOffset), clientInfo.offset));
        ReturnErrorOnFailure(writer.Put(TLV::ContextTag(ClientInfoTag::kMonitoredSubject), clientInfo.monitored_subject));
<<<<<<< HEAD
        ReturnErrorOnFailure(
            writer.Put(TLV::ContextTag(ClientInfoTag::kUserActiveModeTriggerHint), clientInfo.user_active_mode_trigger_hint));
        if (clientInfo.has_instruction)
        {
            ReturnErrorOnFailure(writer.PutString(TLV::ContextTag(ClientInfoTag::kUserActiveModeTriggerInstruction),
                                                  clientInfo.user_active_mode_trigger_instruction,
                                                  static_cast<uint32_t>(strlen(clientInfo.user_active_mode_trigger_instruction))));
        }

        ByteSpan buf(clientInfo.shared_key.As<Crypto::Aes128KeyByteArray>());
=======
        ByteSpan buf(clientInfo.shared_key.As<Crypto::Symmetric128BitsKeyByteArray>());
>>>>>>> db06afc6
        ReturnErrorOnFailure(writer.Put(TLV::ContextTag(ClientInfoTag::kSharedKey), buf));
        ReturnErrorOnFailure(writer.EndContainer(ICDClientInfoContainerType));
    }
    return writer.EndContainer(arrayType);
}

CHIP_ERROR DefaultICDClientStorage::StoreEntry(const ICDClientInfo & clientInfo)
{
    std::vector<ICDClientInfo> clientInfoVector;
    size_t clientInfoSize = MaxICDClientInfoSize();
    ReturnErrorOnFailure(Load(clientInfo.peer_node.GetFabricIndex(), clientInfoVector, clientInfoSize));

    for (auto it = clientInfoVector.begin(); it != clientInfoVector.end(); it++)
    {
        if (clientInfo.peer_node.GetNodeId() == it->peer_node.GetNodeId())
        {
            ReturnErrorOnFailure(DecreaseEntryCountForFabric(clientInfo.peer_node.GetFabricIndex()));
            clientInfoVector.erase(it);
            break;
        }
    }

    clientInfoVector.push_back(clientInfo);
    size_t total = clientInfoSize * clientInfoVector.size() + kArrayOverHead;
    Platform::ScopedMemoryBuffer<uint8_t> backingBuffer;
    ReturnErrorCodeIf(!backingBuffer.Calloc(total), CHIP_ERROR_NO_MEMORY);
    TLV::ScopedBufferTLVWriter writer(std::move(backingBuffer), total);

    ReturnErrorOnFailure(SerializeToTlv(writer, clientInfoVector));

    const auto len = writer.GetLengthWritten();
    VerifyOrReturnError(CanCastTo<uint16_t>(len), CHIP_ERROR_BUFFER_TOO_SMALL);

    writer.Finalize(backingBuffer);
    ReturnErrorOnFailure(mpClientInfoStore->SyncSetKeyValue(
        DefaultStorageKeyAllocator::ICDClientInfoKey(clientInfo.peer_node.GetFabricIndex()).KeyName(), backingBuffer.Get(),
        static_cast<uint16_t>(len)));

    return IncreaseEntryCountForFabric(clientInfo.peer_node.GetFabricIndex());
}

CHIP_ERROR DefaultICDClientStorage::IncreaseEntryCountForFabric(FabricIndex fabricIndex)
{
    return UpdateEntryCountForFabric(fabricIndex, /*increase*/ true);
}

CHIP_ERROR DefaultICDClientStorage::DecreaseEntryCountForFabric(FabricIndex fabricIndex)
{
    return UpdateEntryCountForFabric(fabricIndex, /*increase*/ false);
}

CHIP_ERROR DefaultICDClientStorage::UpdateEntryCountForFabric(FabricIndex fabricIndex, bool increase)
{
    size_t count          = 0;
    size_t clientInfoSize = MaxICDClientInfoSize();
    ReturnErrorOnFailure(LoadCounter(fabricIndex, count, clientInfoSize));
    if (increase)
    {
        count++;
    }
    else
    {
        count--;
    }

    size_t total = MaxICDCounterSize();
    Platform::ScopedMemoryBuffer<uint8_t> backingBuffer;
    ReturnErrorCodeIf(!backingBuffer.Calloc(total), CHIP_ERROR_NO_MEMORY);
    TLV::ScopedBufferTLVWriter writer(std::move(backingBuffer), total);

    TLV::TLVType structType;
    ReturnErrorOnFailure(writer.StartContainer(TLV::AnonymousTag(), TLV::kTLVType_Structure, structType));
    ReturnErrorOnFailure(writer.Put(TLV::ContextTag(CounterTag::kCount), static_cast<uint32_t>(count)));
    ReturnErrorOnFailure(writer.Put(TLV::ContextTag(CounterTag::kSize), static_cast<uint32_t>(clientInfoSize)));
    ReturnErrorOnFailure(writer.EndContainer(structType));

    const auto len = writer.GetLengthWritten();
    VerifyOrReturnError(CanCastTo<uint16_t>(len), CHIP_ERROR_BUFFER_TOO_SMALL);
    writer.Finalize(backingBuffer);

    return mpClientInfoStore->SyncSetKeyValue(DefaultStorageKeyAllocator::FabricICDClientInfoCounter(fabricIndex).KeyName(),
                                              backingBuffer.Get(), static_cast<uint16_t>(len));
}

CHIP_ERROR DefaultICDClientStorage::DeleteEntry(const ScopedNodeId & peerNode)
{
    size_t clientInfoSize = 0;
    std::vector<ICDClientInfo> clientInfoVector;
    ReturnErrorOnFailure(Load(peerNode.GetFabricIndex(), clientInfoVector, clientInfoSize));

    for (auto it = clientInfoVector.begin(); it != clientInfoVector.end(); it++)
    {
        if (peerNode.GetNodeId() == it->peer_node.GetNodeId())
        {
            mpKeyStore->DestroyKey(it->shared_key);
            it = clientInfoVector.erase(it);
            break;
        }
    }

    ReturnErrorOnFailure(
        mpClientInfoStore->SyncDeleteKeyValue(DefaultStorageKeyAllocator::ICDClientInfoKey(peerNode.GetFabricIndex()).KeyName()));

    size_t total = clientInfoSize * clientInfoVector.size() + kArrayOverHead;
    Platform::ScopedMemoryBuffer<uint8_t> backingBuffer;
    ReturnErrorCodeIf(!backingBuffer.Calloc(total), CHIP_ERROR_NO_MEMORY);
    TLV::ScopedBufferTLVWriter writer(std::move(backingBuffer), total);

    ReturnErrorOnFailure(SerializeToTlv(writer, clientInfoVector));

    const auto len = writer.GetLengthWritten();
    VerifyOrReturnError(CanCastTo<uint16_t>(len), CHIP_ERROR_BUFFER_TOO_SMALL);

    writer.Finalize(backingBuffer);
    ReturnErrorOnFailure(
        mpClientInfoStore->SyncSetKeyValue(DefaultStorageKeyAllocator::ICDClientInfoKey(peerNode.GetFabricIndex()).KeyName(),
                                           backingBuffer.Get(), static_cast<uint16_t>(len)));

    return DecreaseEntryCountForFabric(peerNode.GetFabricIndex());
}

CHIP_ERROR DefaultICDClientStorage::DeleteAllEntries(FabricIndex fabricIndex)
{
    size_t clientInfoSize = 0;
    std::vector<ICDClientInfo> clientInfoVector;
    ReturnErrorOnFailure(Load(fabricIndex, clientInfoVector, clientInfoSize));
    IgnoreUnusedVariable(clientInfoSize);
    for (auto & clientInfo : clientInfoVector)
    {
        mpKeyStore->DestroyKey(clientInfo.shared_key);
    }
    ReturnErrorOnFailure(
        mpClientInfoStore->SyncDeleteKeyValue(DefaultStorageKeyAllocator::ICDClientInfoKey(fabricIndex).KeyName()));
    return mpClientInfoStore->SyncDeleteKeyValue(DefaultStorageKeyAllocator::FabricICDClientInfoCounter(fabricIndex).KeyName());
}

CHIP_ERROR DefaultICDClientStorage::ProcessCheckInPayload(const ByteSpan & payload, ICDClientInfo & clientInfo)
{
    // TODO: Need to implement default decription code using CheckinMessage::ParseCheckinMessagePayload
    return CHIP_NO_ERROR;
}
} // namespace app
} // namespace chip<|MERGE_RESOLUTION|>--- conflicted
+++ resolved
@@ -320,7 +320,6 @@
         ReturnErrorOnFailure(writer.Put(TLV::ContextTag(ClientInfoTag::kStartICDCounter), clientInfo.start_icd_counter));
         ReturnErrorOnFailure(writer.Put(TLV::ContextTag(ClientInfoTag::kOffset), clientInfo.offset));
         ReturnErrorOnFailure(writer.Put(TLV::ContextTag(ClientInfoTag::kMonitoredSubject), clientInfo.monitored_subject));
-<<<<<<< HEAD
         ReturnErrorOnFailure(
             writer.Put(TLV::ContextTag(ClientInfoTag::kUserActiveModeTriggerHint), clientInfo.user_active_mode_trigger_hint));
         if (clientInfo.has_instruction)
@@ -330,10 +329,7 @@
                                                   static_cast<uint32_t>(strlen(clientInfo.user_active_mode_trigger_instruction))));
         }
 
-        ByteSpan buf(clientInfo.shared_key.As<Crypto::Aes128KeyByteArray>());
-=======
         ByteSpan buf(clientInfo.shared_key.As<Crypto::Symmetric128BitsKeyByteArray>());
->>>>>>> db06afc6
         ReturnErrorOnFailure(writer.Put(TLV::ContextTag(ClientInfoTag::kSharedKey), buf));
         ReturnErrorOnFailure(writer.EndContainer(ICDClientInfoContainerType));
     }
