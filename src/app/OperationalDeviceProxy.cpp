--- conflicted
+++ resolved
@@ -285,17 +285,7 @@
     }
 }
 
-<<<<<<< HEAD
-void OperationalDeviceProxy::OnSessionReleased(const SessionHandle & session)
-=======
-void OperationalDeviceProxy::DeferCloseCASESession()
-{
-    // Defer the release for the pending Ack to be sent
-    mSystemLayer->ScheduleWork(CloseCASESessionTask, this);
-}
-
 void OperationalDeviceProxy::OnSessionReleased()
->>>>>>> 585cdcb4
 {
     mState = State::Initialized;
 }
