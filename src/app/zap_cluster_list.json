{
    "ClientDirectories": {
        "ACCESS_CONTROL_CLUSTER": [],
        "ACCOUNT_LOGIN_CLUSTER": [],
        "ACTIONS_CLUSTER": [],
        "ACTIVATED_CARBON_FILTER_MONITORING_CLUSTER": [],
        "ADMINISTRATOR_COMMISSIONING_CLUSTER": [],
        "AIR_QUALITY_CLUSTER": [],
        "ALARM_CLUSTER": [],
        "APPLICATION_BASIC_CLUSTER": [],
        "APPLICATION_LAUNCHER_CLUSTER": [],
        "AUDIO_OUTPUT_CLUSTER": [],
        "BALLAST_CONFIGURATION_CLUSTER": [],
        "BARRIER_CONTROL_CLUSTER": [],
        "BASIC_INFORMATION_CLUSTER": [],
        "BINARY_INPUT_BASIC_CLUSTER": [],
        "BINDING_CLUSTER": [],
        "BOOLEAN_STATE_CLUSTER": [],
        "BRIDGED_DEVICE_BASIC_INFORMATION_CLUSTER": [],
        "BROMATE_CONCENTRATION_MEASUREMENT_CLUSTER": [],
        "BROMODICHLOROMETHANE_CONCENTRATION_MEASUREMENT_CLUSTER": [],
        "BROMOFORM_CONCENTRATION_MEASUREMENT_CLUSTER": [],
        "CARBON_DIOXIDE_CONCENTRATION_MEASUREMENT_CLUSTER": [],
        "CARBON_MONOXIDE_CONCENTRATION_MEASUREMENT_CLUSTER": [],
        "CERAMIC_FILTER_MONITORING_CLUSTER": [],
        "CHANNEL_CLUSTER": [],
        "CHLORAMINES_CONCENTRATION_MEASUREMENT_CLUSTER": [],
        "CHLORINE_CONCENTRATION_MEASUREMENT_CLUSTER": [],
        "CHLORODIBROMOMETHANE_CONCENTRATION_MEASUREMENT_CLUSTER": [],
        "CHLOROFORM_CONCENTRATION_MEASUREMENT_CLUSTER": [],
        "CLIENT_MONITORING_CLUSTER": [],
        "COLOR_CONTROL_CLUSTER": [],
        "COMMISSIONING_CLUSTER": [],
        "CONTENT_LAUNCHER_CLUSTER": [],
        "COPPER_CONCENTRATION_MEASUREMENT_CLUSTER": [],
        "DESCRIPTOR_CLUSTER": [],
        "DEVICE_TEMP_CLUSTER": [],
        "DIAGNOSTIC_LOGS_CLUSTER": [],
        "DISHWASHER_ALARM_CLUSTER": [],
        "DISHWASHER_MODE_CLUSTER": [],
        "DISSOLVED_OXYGEN_CONCENTRATION_MEASUREMENT_CLUSTER": [],
        "DOOR_LOCK_CLUSTER": [],
        "ELECTRICAL_MEASUREMENT_CLUSTER": [],
        "ELECTROSTATIC_FILTER_MONITORING_CLUSTER": [],
        "ETHERNET_NETWORK_DIAGNOSTICS_CLUSTER": [],
        "ETHYLENE_CONCENTRATION_MEASUREMENT_CLUSTER": [],
        "ETHYLENE_OXIDE_CONCENTRATION_MEASUREMENT_CLUSTER": [],
        "FAN_CONTROL_CLUSTER": [],
        "FAULT_INJECTION_CLUSTER": [],
        "FECAL_COLIFORM_CONCENTRATION_MEASUREMENT_CLUSTER": [],
        "FIXED_LABEL_CLUSTER": [],
        "FLOW_MEASUREMENT_CLUSTER": [],
        "FLUORIDE_CONCENTRATION_MEASUREMENT_CLUSTER": [],
        "FORMALDEHYDE_CONCENTRATION_MEASUREMENT_CLUSTER": [],
        "FUEL_TANK_MONITORING_CLUSTER": [],
        "GENERAL_COMMISSIONING_CLUSTER": [],
        "GENERAL_DIAGNOSTICS_CLUSTER": [],
        "GROUP_KEY_MANAGEMENT_CLUSTER": [],
        "GROUPS_CLUSTER": [],
        "HALOACETIC_ACIDS_CONCENTRATION_MEASUREMENT_CLUSTER": [],
        "HEPA_FILTER_MONITORING_CLUSTER": [],
        "HYDROGEN_CONCENTRATION_MEASUREMENT_CLUSTER": [],
        "HYDROGEN_SULFIDE_CONCENTRATION_MEASUREMENT_CLUSTER": [],
        "IAS_ZONE_CLUSTER": [],
        "ICD_MANAGEMENT_CLUSTER": [],
        "IDENTIFY_CLUSTER": [],
        "ILLUMINANCE_MEASUREMENT_CLUSTER": [],
        "INK_CARTRIDGE_MONITORING_CLUSTER": [],
        "IONIZING_FILTER_MONITORING_CLUSTER": [],
        "KEYPAD_INPUT_CLUSTER": [],
        "LAUNDRY_WASHER_MODE_CLUSTER": [],
        "LEAD_CONCENTRATION_MEASUREMENT_CLUSTER": [],
        "LEVEL_CONTROL_CLUSTER": [],
        "LOCALIZATION_CONFIGURATION_CLUSTER": [],
        "LOW_POWER_CLUSTER": [],
        "MANGANESE_CONCENTRATION_MEASUREMENT_CLUSTER": [],
        "MEDIA_INPUT_CLUSTER": [],
        "MEDIA_PLAYBACK_CLUSTER": [],
        "MODE_SELECT_CLUSTER": [],
        "NETWORK_COMMISSIONING_CLUSTER": [],
        "NITRIC_OXIDE_CONCENTRATION_MEASUREMENT_CLUSTER": [],
        "NITROGEN_DIOXIDE_CONCENTRATION_MEASUREMENT_CLUSTER": [],
        "OCCUPANCY_SENSING_CLUSTER": ["occupancy-sensor-server"],
        "ON_OFF_CLUSTER": [],
        "ON_OFF_SWITCH_CONFIGURATION_CLUSTER": [],
        "OPERATIONAL_CREDENTIALS_CLUSTER": [],
        "OPERATIONAL_STATE_CLUSTER": [],
        "OPERATIONAL_STATE_RVC_CLUSTER": [],
        "OTA_BOOTLOAD_CLUSTER": [],
        "OTA_SOFTWARE_UPDATE_PROVIDER_CLUSTER": [],
        "OTA_SOFTWARE_UPDATE_REQUESTOR_CLUSTER": [],
        "OXYGEN_CONCENTRATION_MEASUREMENT_CLUSTER": [],
        "OZONE_CONCENTRATION_MEASUREMENT_CLUSTER": [],
        "OZONE_FILTER_MONITORING_CLUSTER": [],
        "PM10_CONCENTRATION_MEASUREMENT_CLUSTER": [],
        "PM1_CONCENTRATION_MEASUREMENT_CLUSTER": [],
        "PM2_5_CONCENTRATION_MEASUREMENT_CLUSTER": [],
        "POLL_CONTROL_CLUSTER": [],
        "POWER_CONFIG_CLUSTER": [],
        "POWER_PROFILE_CLUSTER": [],
        "POWER_SOURCE_CLUSTER": [],
        "POWER_SOURCE_CONFIGURATION_CLUSTER": [],
        "PRESSURE_MEASUREMENT_CLUSTER": [],
        "PROXY_CONFIGURATION_CLUSTER": [],
        "PROXY_DISCOVERY_CLUSTER": [],
        "PROXY_VALID_CLUSTER": [],
        "PUMP_CONFIGURATION_AND_CONTROL_CLUSTER": [
            "pump-configuration-and-control-client"
        ],
        "PWM_CLUSTER": [],
        "REFRIGERATOR_AND_TEMPERATURE_CONTROLLED_CABINET_MODE_CLUSTER": [],
        "RADON_CONCENTRATION_MEASUREMENT_CLUSTER": [],
        "REFRIGERATOR_ALARM_CLUSTER": [],
        "RELATIVE_HUMIDITY_MEASUREMENT_CLUSTER": [],
        "RVC_CLEAN_MODE_CLUSTER": [],
        "RVC_RUN_MODE_CLUSTER": [],
        "SCENES_CLUSTER": [],
        "SMOKE_CO_ALARM_CLUSTER": [],
        "SODIUM_CONCENTRATION_MEASUREMENT_CLUSTER": [],
        "SOFTWARE_DIAGNOSTICS_CLUSTER": [],
        "SULFATE_CONCENTRATION_MEASUREMENT_CLUSTER": [],
        "SULFUR_DIOXIDE_CONCENTRATION_MEASUREMENT_CLUSTER": [],
        "SWITCH_CLUSTER": [],
        "TARGET_NAVIGATOR_CLUSTER": [],
        "TEMPERATURE_CONTROL_CLUSTER": [],
        "TEMPERATURE_MEASUREMENT_CLUSTER": [],
        "THERMOSTAT_CLUSTER": ["thermostat-client"],
        "THERMOSTAT_USER_INTERFACE_CONFIGURATION_CLUSTER": [],
        "THREAD_NETWORK_DIAGNOSTICS_CLUSTER": [],
        "TIME_CLUSTER": [],
        "TIME_FORMAT_LOCALIZATION_CLUSTER": [],
        "TIME_SYNCHRONIZATION_CLUSTER": [],
        "TONER_CARTRIDGE_MONITORING_CLUSTER": [],
        "TOTAL_COLIFORM_BACTERIA_CONCENTRATION_MEASUREMENT_CLUSTER": [],
        "TOTAL_TRIHALOMETHANES_CONCENTRATION_MEASUREMENT_CLUSTER": [],
        "TRUSTED_ROOT_CERTIFICATES_CLUSTER": [],
        "TURBIDITY_CONCENTRATION_MEASUREMENT_CLUSTER": [],
        "UNIT_LOCALIZATION_CLUSTER": [],
        "UNIT_TESTING_CLUSTER": [],
        "USER_LABEL_CLUSTER": [],
        "UV_FILTER_MONITORING_CLUSTER": [],
        "TVOC_CONCENTRATION_MEASUREMENT_CLUSTER": [],
        "WAKE_ON_LAN_CLUSTER": [],
        "LAUNDRY_WASHER_CONTROLS_CLUSTER": [],
        "WATER_TANK_MONITORING_CLUSTER": [],
        "WIFI_NETWORK_DIAGNOSTICS_CLUSTER": [],
        "WINDOW_COVERING_CLUSTER": [],
        "ZEOLITE_FILTER_MONITORING_CLUSTER": [],
        "ZLL_COMMISSIONING_CLUSTER": []
    },
    "ServerDirectories": {
        "ACCESS_CONTROL_CLUSTER": ["access-control-server"],
        "ACCOUNT_LOGIN_CLUSTER": ["account-login-server"],
        "ACTIONS_CLUSTER": [],
        "ACTIVATED_CARBON_FILTER_MONITORING_CLUSTER": [],
        "ADMINISTRATOR_COMMISSIONING_CLUSTER": [
            "administrator-commissioning-server"
        ],
        "AIR_QUALITY_CLUSTER": [],
        "ALARM_CLUSTER": [],
        "APPLICATION_BASIC_CLUSTER": ["application-basic-server"],
        "APPLICATION_LAUNCHER_CLUSTER": ["application-launcher-server"],
        "AUDIO_OUTPUT_CLUSTER": ["audio-output-server"],
        "BALLAST_CONFIGURATION_CLUSTER": [],
        "BARRIER_CONTROL_CLUSTER": ["barrier-control-server"],
        "BASIC_INFORMATION_CLUSTER": ["basic-information"],
        "BINARY_INPUT_BASIC_CLUSTER": [],
        "BINDING_CLUSTER": ["bindings"],
        "BOOLEAN_STATE_CLUSTER": [],
        "BRIDGED_DEVICE_BASIC_INFORMATION_CLUSTER": [
            "bridged-device-basic-information-server"
        ],
        "BROMATE_CONCENTRATION_MEASUREMENT_CLUSTER": [],
        "BROMODICHLOROMETHANE_CONCENTRATION_MEASUREMENT_CLUSTER": [],
        "BROMOFORM_CONCENTRATION_MEASUREMENT_CLUSTER": [],
        "CARBON_DIOXIDE_CONCENTRATION_MEASUREMENT_CLUSTER": [],
        "CARBON_MONOXIDE_CONCENTRATION_MEASUREMENT_CLUSTER": [],
        "CERAMIC_FILTER_MONITORING_CLUSTER": [],
        "CHANNEL_CLUSTER": ["channel-server"],
        "CHLORAMINES_CONCENTRATION_MEASUREMENT_CLUSTER": [],
        "CHLORINE_CONCENTRATION_MEASUREMENT_CLUSTER": [],
        "CHLORODIBROMOMETHANE_CONCENTRATION_MEASUREMENT_CLUSTER": [],
        "CHLOROFORM_CONCENTRATION_MEASUREMENT_CLUSTER": [],
        "COLOR_CONTROL_CLUSTER": ["color-control-server"],
        "COMMISSIONING_CLUSTER": [],
        "CONTENT_LAUNCHER_CLUSTER": ["content-launch-server"],
        "COPPER_CONCENTRATION_MEASUREMENT_CLUSTER": [],
        "DESCRIPTOR_CLUSTER": ["descriptor"],
        "DEVICE_TEMP_CLUSTER": [],
        "DIAGNOSTIC_LOGS_CLUSTER": ["diagnostic-logs-server"],
<<<<<<< HEAD
        "DISHWASHER_MODE_CLUSTER": ["mode-base-server"],
=======
        "DISHWASHER_ALARM_CLUSTER": ["dishwasher-alarm-server"],
        "DISHWASHER_MODE_CLUSTER": ["mode-select-server"],
>>>>>>> f1c6c4a1
        "DISSOLVED_OXYGEN_CONCENTRATION_MEASUREMENT_CLUSTER": [],
        "DOOR_LOCK_CLUSTER": ["door-lock-server"],
        "ELECTRICAL_MEASUREMENT_CLUSTER": [],
        "ELECTROSTATIC_FILTER_MONITORING_CLUSTER": [],
        "ETHERNET_NETWORK_DIAGNOSTICS_CLUSTER": [
            "ethernet-network-diagnostics-server"
        ],
        "ETHYLENE_CONCENTRATION_MEASUREMENT_CLUSTER": [],
        "ETHYLENE_OXIDE_CONCENTRATION_MEASUREMENT_CLUSTER": [],
        "FAN_CONTROL_CLUSTER": ["fan-control-server"],
        "FAULT_INJECTION_CLUSTER": ["fault-injection-server"],
        "FECAL_COLIFORM_CONCENTRATION_MEASUREMENT_CLUSTER": [],
        "FIXED_LABEL_CLUSTER": ["fixed-label-server"],
        "FLOW_MEASUREMENT_CLUSTER": [],
        "FLUORIDE_CONCENTRATION_MEASUREMENT_CLUSTER": [],
        "FORMALDEHYDE_CONCENTRATION_MEASUREMENT_CLUSTER": [],
        "FUEL_TANK_MONITORING_CLUSTER": [],
        "GENERAL_COMMISSIONING_CLUSTER": ["general-commissioning-server"],
        "GENERAL_DIAGNOSTICS_CLUSTER": ["general-diagnostics-server"],
        "GROUPS_CLUSTER": ["groups-server"],
        "GROUP_KEY_MANAGEMENT_CLUSTER": ["group-key-mgmt-server"],
        "HALOACETIC_ACIDS_CONCENTRATION_MEASUREMENT_CLUSTER": [],
        "HEPA_FILTER_MONITORING_CLUSTER": [],
        "HYDROGEN_CONCENTRATION_MEASUREMENT_CLUSTER": [],
        "HYDROGEN_SULFIDE_CONCENTRATION_MEASUREMENT_CLUSTER": [],
        "IAS_ZONE_CLUSTER": [],
        "ICD_MANAGEMENT_CLUSTER": ["icd-management-server"],
        "IDENTIFY_CLUSTER": ["identify-server"],
        "ILLUMINANCE_MEASUREMENT_CLUSTER": [],
        "INK_CARTRIDGE_MONITORING_CLUSTER": [],
        "IONIZING_FILTER_MONITORING_CLUSTER": [],
        "KEYPAD_INPUT_CLUSTER": ["keypad-input-server"],
        "LAUNDRY_WASHER_MODE_CLUSTER": ["mode-base-server"],
        "LEAD_CONCENTRATION_MEASUREMENT_CLUSTER": [],
        "LEVEL_CONTROL_CLUSTER": ["level-control"],
        "LOCALIZATION_CONFIGURATION_CLUSTER": [
            "localization-configuration-server"
        ],
        "LOW_POWER_CLUSTER": ["low-power-server"],
        "MANGANESE_CONCENTRATION_MEASUREMENT_CLUSTER": [],
        "MEDIA_INPUT_CLUSTER": ["media-input-server"],
        "MEDIA_PLAYBACK_CLUSTER": ["media-playback-server"],
        "MODE_SELECT_CLUSTER": ["mode-select-server"],
        "NETWORK_COMMISSIONING_CLUSTER": ["network-commissioning"],
        "NITRIC_OXIDE_CONCENTRATION_MEASUREMENT_CLUSTER": [],
        "NITROGEN_DIOXIDE_CONCENTRATION_MEASUREMENT_CLUSTER": [],
        "OCCUPANCY_SENSING_CLUSTER": ["occupancy-sensor-server"],
        "ON_OFF_CLUSTER": ["on-off-server"],
        "ON_OFF_SWITCH_CONFIGURATION_CLUSTER": [],
        "OPERATIONAL_CREDENTIALS_CLUSTER": ["operational-credentials-server"],
        "OTA_BOOTLOAD_CLUSTER": [],
        "OTA_SOFTWARE_UPDATE_PROVIDER_CLUSTER": ["ota-provider"],
        "OTA_SOFTWARE_UPDATE_REQUESTOR_CLUSTER": ["ota-requestor"],
        "OXYGEN_CONCENTRATION_MEASUREMENT_CLUSTER": [],
        "OZONE_CONCENTRATION_MEASUREMENT_CLUSTER": [],
        "OZONE_FILTER_MONITORING_CLUSTER": [],
        "PM10_CONCENTRATION_MEASUREMENT_CLUSTER": [],
        "PM1_CONCENTRATION_MEASUREMENT_CLUSTER": [],
        "PM2_5_CONCENTRATION_MEASUREMENT_CLUSTER": [],
        "POLL_CONTROL_CLUSTER": [],
        "POWER_CONFIG_CLUSTER": [],
        "POWER_PROFILE_CLUSTER": [],
        "POWER_SOURCE_CLUSTER": ["power-source-server"],
        "POWER_SOURCE_CONFIGURATION_CLUSTER": [
            "power-source-configuration-server"
        ],
        "PRESSURE_MEASUREMENT_CLUSTER": [],
        "PROXY_CONFIGURATION_CLUSTER": [],
        "PROXY_DISCOVERY_CLUSTER": [],
        "PROXY_VALID_CLUSTER": [],
        "PUMP_CONFIGURATION_AND_CONTROL_CLUSTER": [
            "pump-configuration-and-control-server"
        ],
        "PWM_CLUSTER": [],
        "RADON_CONCENTRATION_MEASUREMENT_CLUSTER": [],
        "REFRIGERATOR_ALARM_CLUSTER": ["refrigerator-alarm-server"],
        "REFRIGERATOR_AND_TEMPERATURE_CONTROLLED_CABINET_MODE_CLUSTER": [
            "mode-base-server"
        ],
        "RELATIVE_HUMIDITY_MEASUREMENT_CLUSTER": [],
        "RVC_CLEAN_MODE_CLUSTER": ["mode-base-server"],
        "RVC_RUN_MODE_CLUSTER": ["mode-base-server"],
        "SCENES_CLUSTER": ["scenes-server"],
        "SMOKE_CO_ALARM_CLUSTER": ["smoke-co-alarm-server"],
        "SODIUM_CONCENTRATION_MEASUREMENT_CLUSTER": [],
        "SOFTWARE_DIAGNOSTICS_CLUSTER": ["software-diagnostics-server"],
        "SULFATE_CONCENTRATION_MEASUREMENT_CLUSTER": [],
        "SULFUR_DIOXIDE_CONCENTRATION_MEASUREMENT_CLUSTER": [],
        "SWITCH_CLUSTER": ["switch-server"],
        "TARGET_NAVIGATOR_CLUSTER": ["target-navigator-server"],
        "TEMPERATURE_CONTROL_CLUSTER": ["temperature-control-server"],
        "TEMPERATURE_MEASUREMENT_CLUSTER": [],
        "THERMOSTAT_CLUSTER": ["thermostat-server"],
        "THERMOSTAT_USER_INTERFACE_CONFIGURATION_CLUSTER": [
            "thermostat-user-interface-configuration-server"
        ],
        "THREAD_NETWORK_DIAGNOSTICS_CLUSTER": [
            "thread-network-diagnostics-server"
        ],
        "TIME_CLUSTER": [],
        "TIME_FORMAT_LOCALIZATION_CLUSTER": ["time-format-localization-server"],
        "TIME_SYNCHRONIZATION_CLUSTER": ["time-synchronization-server"],
        "TONER_CARTRIDGE_MONITORING_CLUSTER": [],
        "TOTAL_COLIFORM_BACTERIA_CONCENTRATION_MEASUREMENT_CLUSTER": [],
        "TOTAL_TRIHALOMETHANES_CONCENTRATION_MEASUREMENT_CLUSTER": [],
        "TURBIDITY_CONCENTRATION_MEASUREMENT_CLUSTER": [],
        "TVOC_CONCENTRATION_MEASUREMENT_CLUSTER": [],
        "UNIT_LOCALIZATION_CLUSTER": [],
        "UNIT_TESTING_CLUSTER": ["test-cluster-server"],
        "USER_LABEL_CLUSTER": ["user-label-server"],
        "UV_FILTER_MONITORING_CLUSTER": [],
        "WAKE_ON_LAN_CLUSTER": ["wake-on-lan-server"],
        "WATER_TANK_MONITORING_CLUSTER": [],
        "WIFI_NETWORK_DIAGNOSTICS_CLUSTER": ["wifi-network-diagnostics-server"],
        "WINDOW_COVERING_CLUSTER": ["window-covering-server"],
        "TEMPERATURE_CONTROL_CLUSTER": ["temperature-control-server"],
        "ZEOLITE_FILTER_MONITORING_CLUSTER": [],
        "ZLL_COMMISSIONING_CLUSTER": []
    }
}<|MERGE_RESOLUTION|>--- conflicted
+++ resolved
@@ -188,12 +188,8 @@
         "DESCRIPTOR_CLUSTER": ["descriptor"],
         "DEVICE_TEMP_CLUSTER": [],
         "DIAGNOSTIC_LOGS_CLUSTER": ["diagnostic-logs-server"],
-<<<<<<< HEAD
-        "DISHWASHER_MODE_CLUSTER": ["mode-base-server"],
-=======
         "DISHWASHER_ALARM_CLUSTER": ["dishwasher-alarm-server"],
         "DISHWASHER_MODE_CLUSTER": ["mode-select-server"],
->>>>>>> f1c6c4a1
         "DISSOLVED_OXYGEN_CONCENTRATION_MEASUREMENT_CLUSTER": [],
         "DOOR_LOCK_CLUSTER": ["door-lock-server"],
         "ELECTRICAL_MEASUREMENT_CLUSTER": [],
