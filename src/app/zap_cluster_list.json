--- conflicted
+++ resolved
@@ -45,316 +45,6 @@
         "MEDIA_PLAYBACK_CLUSTER": [],
         "MODE_SELECT_CLUSTER": [],
         "NETWORK_COMMISSIONING_CLUSTER": [],
-        "OCCUPANCY_SENSING_CLUSTER": ["occupancy-sensor-server"],
-        "ON_OFF_CLUSTER": [],
-        "ON_OFF_SWITCH_CONFIGURATION_CLUSTER": [],
-        "OPERATIONAL_CREDENTIALS_CLUSTER": [],
-        "OTA_BOOTLOAD_CLUSTER": [],
-        "OTA_SOFTWARE_UPDATE_PROVIDER_CLUSTER": [],
-        "OTA_SOFTWARE_UPDATE_REQUESTOR_CLUSTER": [],
-        "POLL_CONTROL_CLUSTER": [],
-        "POWER_CONFIG_CLUSTER": [],
-        "POWER_PROFILE_CLUSTER": [],
-        "POWER_SOURCE_CLUSTER": [],
-        "POWER_SOURCE_CONFIGURATION_CLUSTER": [],
-        "PRESSURE_MEASUREMENT_CLUSTER": [],
-        "PROXY_CONFIGURATION_CLUSTER": [],
-        "PROXY_DISCOVERY_CLUSTER": [],
-        "PROXY_VALID_CLUSTER": [],
-        "PUMP_CONFIGURATION_AND_CONTROL_CLUSTER": [
-            "pump-configuration-and-control-client"
-        ],
-        "PWM_CLUSTER": [],
-        "RELATIVE_HUMIDITY_MEASUREMENT_CLUSTER": [],
-        "SCENES_CLUSTER": [],
-        "SOFTWARE_DIAGNOSTICS_CLUSTER": [],
-        "SWITCH_CLUSTER": [],
-        "TARGET_NAVIGATOR_CLUSTER": [],
-        "TEMPERATURE_MEASUREMENT_CLUSTER": [],
-        "THERMOSTAT_CLUSTER": ["thermostat-client"],
-        "THERMOSTAT_USER_INTERFACE_CONFIGURATION_CLUSTER": [],
-        "THREAD_NETWORK_DIAGNOSTICS_CLUSTER": [],
-        "TIME_CLUSTER": [],
-        "TIME_FORMAT_LOCALIZATION_CLUSTER": [],
-        "TIME_SYNCHRONIZATION_CLUSTER": [],
-        "TRUSTED_ROOT_CERTIFICATES_CLUSTER": [],
-        "UNIT_LOCALIZATION_CLUSTER": [],
-        "UNIT_TESTING_CLUSTER": [],
-        "USER_LABEL_CLUSTER": [],
-        "WAKE_ON_LAN_CLUSTER": [],
-        "WIFI_NETWORK_DIAGNOSTICS_CLUSTER": [],
-        "WINDOW_COVERING_CLUSTER": [],
-        "ZLL_COMMISSIONING_CLUSTER": []
-    },
-    "ServerDirectories": {
-<<<<<<< HEAD
-        "ACCESS_CONTROL_CLUSTER": ["access-control-server"],
-        "ACCOUNT_LOGIN_CLUSTER": ["account-login-server"],
-        "ACTIONS_CLUSTER": [],
-=======
-        "ACCESS_CONTROL_CLUSTER": [
-            "access-control-server"
-        ],
-        "ACCOUNT_LOGIN_CLUSTER": [
-            "account-login-server"
-        ],
->>>>>>> 808ef74f
-        "ADMINISTRATOR_COMMISSIONING_CLUSTER": [
-            "administrator-commissioning-server"
-        ],
-        "ALARM_CLUSTER": [],
-        "APPLICATION_BASIC_CLUSTER": [
-            "application-basic-server"
-        ],
-        "APPLICATION_LAUNCHER_CLUSTER": [
-            "application-launcher-server"
-        ],
-        "AUDIO_OUTPUT_CLUSTER": [
-            "audio-output-server"
-        ],
-        "BALLAST_CONFIGURATION_CLUSTER": [],
-        "BARRIER_CONTROL_CLUSTER": [
-            "barrier-control-server"
-        ],
-        "BASIC_INFORMATION_CLUSTER": [
-            "basic-information"
-        ],
-        "BINARY_INPUT_BASIC_CLUSTER": [],
-        "BINDING_CLUSTER": [
-            "bindings"
-        ],
-        "BOOLEAN_STATE_CLUSTER": [],
-        "BRIDGED_DEVICE_BASIC_INFORMATION_CLUSTER": [
-            "bridged-device-basic-information-server"
-        ],
-        "CHANNEL_CLUSTER": [
-            "channel-server"
-        ],
-        "CLIENT_MONITORING_CLUSTER": [
-            "client-monitoring-server"
-        ],
-        "COLOR_CONTROL_CLUSTER": [
-            "color-control-server"
-        ],
-        "COMMISSIONING_CLUSTER": [],
-        "CONTENT_LAUNCHER_CLUSTER": [
-            "content-launch-server"
-        ],
-        "DESCRIPTOR_CLUSTER": [
-            "descriptor"
-        ],
-        "DEVICE_TEMP_CLUSTER": [],
-        "DIAGNOSTIC_LOGS_CLUSTER": [
-            "diagnostic-logs-server"
-        ],
-        "DOOR_LOCK_CLUSTER": [
-            "door-lock-server"
-        ],
-        "ELECTRICAL_MEASUREMENT_CLUSTER": [],
-        "ETHERNET_NETWORK_DIAGNOSTICS_CLUSTER": [
-            "ethernet-network-diagnostics-server"
-        ],
-<<<<<<< HEAD
-        "FAN_CONTROL_CLUSTER": ["fan-control-server"],
-        "FAULT_INJECTION_CLUSTER": ["fault-injection-server"],
-        "FIXED_LABEL_CLUSTER": ["fixed-label-server"],
-=======
-        "FAULT_INJECTION_CLUSTER": [
-            "fault-injection-server"
-        ],
-        "FAN_CONTROL_CLUSTER": [
-            "fan-control-server"
-        ],
-        "FIXED_LABEL_CLUSTER": [
-            "fixed-label-server"
-        ],
->>>>>>> 808ef74f
-        "FLOW_MEASUREMENT_CLUSTER": [],
-        "GENERAL_COMMISSIONING_CLUSTER": [
-            "general-commissioning-server"
-        ],
-        "GENERAL_DIAGNOSTICS_CLUSTER": [
-            "general-diagnostics-server"
-        ],
-        "GROUP_KEY_MANAGEMENT_CLUSTER": [
-            "group-key-mgmt-server"
-        ],
-        "GROUPS_CLUSTER": [
-            "groups-server"
-        ],
-        "IAS_ZONE_CLUSTER": [],
-        "IDENTIFY_CLUSTER": [
-            "identify-server"
-        ],
-        "ILLUMINANCE_MEASUREMENT_CLUSTER": [],
-        "KEYPAD_INPUT_CLUSTER": [
-            "keypad-input-server"
-        ],
-        "LEVEL_CONTROL_CLUSTER": [
-            "level-control"
-        ],
-        "LOCALIZATION_CONFIGURATION_CLUSTER": [
-            "localization-configuration-server"
-        ],
-        "LOW_POWER_CLUSTER": [
-            "low-power-server"
-        ],
-        "MEDIA_INPUT_CLUSTER": [
-            "media-input-server"
-        ],
-        "MEDIA_PLAYBACK_CLUSTER": [
-            "media-playback-server"
-        ],
-        "MODE_SELECT_CLUSTER": [
-            "mode-select-server"
-        ],
-        "NETWORK_COMMISSIONING_CLUSTER": [
-            "network-commissioning"
-        ],
-        "OCCUPANCY_SENSING_CLUSTER": [
-            "occupancy-sensor-server"
-        ],
-        "ON_OFF_CLUSTER": [
-            "on-off-server"
-        ],
-        "ON_OFF_SWITCH_CONFIGURATION_CLUSTER": [],
-        "OPERATIONAL_CREDENTIALS_CLUSTER": [
-            "operational-credentials-server"
-        ],
-        "OTA_BOOTLOAD_CLUSTER": [],
-<<<<<<< HEAD
-        "OTA_SOFTWARE_UPDATE_PROVIDER_CLUSTER": ["ota-provider"],
-        "OTA_SOFTWARE_UPDATE_REQUESTOR_CLUSTER": ["ota-requestor"],
-        "POLL_CONTROL_CLUSTER": [],
-        "POWER_CONFIG_CLUSTER": [],
-        "POWER_PROFILE_CLUSTER": [],
-        "POWER_SOURCE_CLUSTER": ["power-source-server"],
-=======
-        "OTA_SOFTWARE_UPDATE_PROVIDER_CLUSTER": [
-            "ota-provider"
-        ],
-        "OTA_SOFTWARE_UPDATE_REQUESTOR_CLUSTER": [
-            "ota-requestor"
-        ],
-        "POWER_SOURCE_CLUSTER": [
-            "power-source-server"
-        ],
->>>>>>> 808ef74f
-        "POWER_SOURCE_CONFIGURATION_CLUSTER": [
-            "power-source-configuration-server"
-        ],
-        "PRESSURE_MEASUREMENT_CLUSTER": [],
-        "PROXY_CONFIGURATION_CLUSTER": [],
-        "PROXY_DISCOVERY_CLUSTER": [],
-        "PROXY_VALID_CLUSTER": [],
-        "PUMP_CONFIGURATION_AND_CONTROL_CLUSTER": [
-            "pump-configuration-and-control-server"
-        ],
-        "PWM_CLUSTER": [],
-        "RELATIVE_HUMIDITY_MEASUREMENT_CLUSTER": [],
-        "SCENES_CLUSTER": [
-            "scenes"
-        ],
-        "SOFTWARE_DIAGNOSTICS_CLUSTER": [
-            "software-diagnostics-server"
-        ],
-        "SWITCH_CLUSTER": [
-            "switch-server"
-        ],
-        "TARGET_NAVIGATOR_CLUSTER": [
-            "target-navigator-server"
-        ],
-        "TEMPERATURE_MEASUREMENT_CLUSTER": [],
-<<<<<<< HEAD
-        "THERMOSTAT_CLUSTER": ["thermostat-server"],
-=======
-        "UNIT_TESTING_CLUSTER": [
-            "test-cluster-server"
-        ],
-        "THERMOSTAT_CLUSTER": [
-            "thermostat-server"
-        ],
->>>>>>> 808ef74f
-        "THERMOSTAT_USER_INTERFACE_CONFIGURATION_CLUSTER": [
-            "thermostat-user-interface-configuration-server"
-        ],
-        "THREAD_NETWORK_DIAGNOSTICS_CLUSTER": [
-            "thread-network-diagnostics-server"
-        ],
-        "TIME_CLUSTER": [],
-        "TIME_FORMAT_LOCALIZATION_CLUSTER": [
-            "time-format-localization-server"
-        ],
-        "TIME_SYNCHRONIZATION_CLUSTER": [],
-        "UNIT_LOCALIZATION_CLUSTER": [],
-<<<<<<< HEAD
-        "UNIT_TESTING_CLUSTER": ["test-cluster-server"],
-        "USER_LABEL_CLUSTER": ["user-label-server"],
-        "WAKE_ON_LAN_CLUSTER": ["wake-on-lan-server"],
-        "WIFI_NETWORK_DIAGNOSTICS_CLUSTER": ["wifi-network-diagnostics-server"],
-        "WINDOW_COVERING_CLUSTER": ["window-covering-server"],
-        "ZLL_COMMISSIONING_CLUSTER": []
-=======
-        "USER_LABEL_CLUSTER": [
-            "user-label-server"
-        ],
-        "WAKE_ON_LAN_CLUSTER": [
-            "wake-on-lan-server"
-        ],
-        "WIFI_NETWORK_DIAGNOSTICS_CLUSTER": [
-            "wifi-network-diagnostics-server"
-        ],
-        "WINDOW_COVERING_CLUSTER": [
-            "window-covering-server"
-        ],
-        "ZLL_COMMISSIONING_CLUSTER": []
-    },
-    "ClientDirectories": {
-        "ACCESS_CONTROL_CLUSTER": [],
-        "ACCOUNT_LOGIN_CLUSTER": [],
-        "ADMINISTRATOR_COMMISSIONING_CLUSTER": [],
-        "ALARM_CLUSTER": [],
-        "APPLICATION_BASIC_CLUSTER": [],
-        "APPLICATION_LAUNCHER_CLUSTER": [],
-        "AUDIO_OUTPUT_CLUSTER": [],
-        "BALLAST_CONFIGURATION_CLUSTER": [],
-        "BARRIER_CONTROL_CLUSTER": [],
-        "BASIC_INFORMATION_CLUSTER": [],
-        "BINARY_INPUT_BASIC_CLUSTER": [],
-        "BINDING_CLUSTER": [],
-        "BOOLEAN_STATE_CLUSTER": [],
-        "ACTIONS_CLUSTER": [],
-        "BRIDGED_DEVICE_BASIC_INFORMATION_CLUSTER": [],
-        "CHANNEL_CLUSTER": [],
-        "CLIENT_MONITORING_CLUSTER": [],
-        "COLOR_CONTROL_CLUSTER": [],
-        "COMMISSIONING_CLUSTER": [],
-        "CONTENT_LAUNCHER_CLUSTER": [],
-        "DESCRIPTOR_CLUSTER": [],
-        "DEVICE_TEMP_CLUSTER": [],
-        "DIAGNOSTIC_LOGS_CLUSTER": [],
-        "DOOR_LOCK_CLUSTER": [],
-        "ELECTRICAL_MEASUREMENT_CLUSTER": [],
-        "ETHERNET_NETWORK_DIAGNOSTICS_CLUSTER": [],
-        "FAULT_INJECTION_CLUSTER": [],
-        "FAN_CONTROL_CLUSTER": [],
-        "FIXED_LABEL_CLUSTER": [],
-        "FLOW_MEASUREMENT_CLUSTER": [],
-        "GENERAL_COMMISSIONING_CLUSTER": [],
-        "GENERAL_DIAGNOSTICS_CLUSTER": [],
-        "GROUP_KEY_MANAGEMENT_CLUSTER": [],
-        "GROUPS_CLUSTER": [],
-        "IAS_ZONE_CLUSTER": [],
-        "IDENTIFY_CLUSTER": [],
-        "ILLUMINANCE_MEASUREMENT_CLUSTER": [],
-        "KEYPAD_INPUT_CLUSTER": [],
-        "LEVEL_CONTROL_CLUSTER": [],
-        "LOCALIZATION_CONFIGURATION_CLUSTER": [],
-        "LOW_POWER_CLUSTER": [],
-        "MEDIA_INPUT_CLUSTER": [],
-        "MEDIA_PLAYBACK_CLUSTER": [],
-        "MODE_SELECT_CLUSTER": [],
-        "NETWORK_COMMISSIONING_CLUSTER": [],
         "OCCUPANCY_SENSING_CLUSTER": [
             "occupancy-sensor-server"
         ],
@@ -388,7 +78,6 @@
         "TARGET_NAVIGATOR_CLUSTER": [],
         "TEMPERATURE_CONTROL_CLUSTER": [],
         "TEMPERATURE_MEASUREMENT_CLUSTER": [],
-        "UNIT_TESTING_CLUSTER": [],
         "THERMOSTAT_CLUSTER": [
             "thermostat-client"
         ],
@@ -399,11 +88,205 @@
         "TIME_SYNCHRONIZATION_CLUSTER": [],
         "TRUSTED_ROOT_CERTIFICATES_CLUSTER": [],
         "UNIT_LOCALIZATION_CLUSTER": [],
+        "UNIT_TESTING_CLUSTER": [],
         "USER_LABEL_CLUSTER": [],
         "WAKE_ON_LAN_CLUSTER": [],
         "WIFI_NETWORK_DIAGNOSTICS_CLUSTER": [],
         "WINDOW_COVERING_CLUSTER": [],
         "ZLL_COMMISSIONING_CLUSTER": []
->>>>>>> 808ef74f
+    },
+    "ServerDirectories": {
+        "ACCESS_CONTROL_CLUSTER": [
+            "access-control-server"
+        ],
+        "ACCOUNT_LOGIN_CLUSTER": [
+            "account-login-server"
+        ],
+        "ACTIONS_CLUSTER": [],
+        "ADMINISTRATOR_COMMISSIONING_CLUSTER": [
+            "administrator-commissioning-server"
+        ],
+        "ALARM_CLUSTER": [],
+        "APPLICATION_BASIC_CLUSTER": [
+            "application-basic-server"
+        ],
+        "APPLICATION_LAUNCHER_CLUSTER": [
+            "application-launcher-server"
+        ],
+        "AUDIO_OUTPUT_CLUSTER": [
+            "audio-output-server"
+        ],
+        "BALLAST_CONFIGURATION_CLUSTER": [],
+        "BARRIER_CONTROL_CLUSTER": [
+            "barrier-control-server"
+        ],
+        "BASIC_INFORMATION_CLUSTER": [
+            "basic-information"
+        ],
+        "BINARY_INPUT_BASIC_CLUSTER": [],
+        "BINDING_CLUSTER": [
+            "bindings"
+        ],
+        "BOOLEAN_STATE_CLUSTER": [],
+        "BRIDGED_DEVICE_BASIC_INFORMATION_CLUSTER": [
+            "bridged-device-basic-information-server"
+        ],
+        "CHANNEL_CLUSTER": [
+            "channel-server"
+        ],
+        "CLIENT_MONITORING_CLUSTER": [
+            "client-monitoring-server"
+        ],
+        "COLOR_CONTROL_CLUSTER": [
+            "color-control-server"
+        ],
+        "COMMISSIONING_CLUSTER": [],
+        "CONTENT_LAUNCHER_CLUSTER": [
+            "content-launch-server"
+        ],
+        "DESCRIPTOR_CLUSTER": [
+            "descriptor"
+        ],
+        "DEVICE_TEMP_CLUSTER": [],
+        "DIAGNOSTIC_LOGS_CLUSTER": [
+            "diagnostic-logs-server"
+        ],
+        "DOOR_LOCK_CLUSTER": [
+            "door-lock-server"
+        ],
+        "ELECTRICAL_MEASUREMENT_CLUSTER": [],
+        "ETHERNET_NETWORK_DIAGNOSTICS_CLUSTER": [
+            "ethernet-network-diagnostics-server"
+        ],
+        "FAN_CONTROL_CLUSTER": [
+            "fan-control-server"
+        ],
+        "FAULT_INJECTION_CLUSTER": [
+            "fault-injection-server"
+        ],
+        "FIXED_LABEL_CLUSTER": [
+            "fixed-label-server"
+        ],
+        "FLOW_MEASUREMENT_CLUSTER": [],
+        "GENERAL_COMMISSIONING_CLUSTER": [
+            "general-commissioning-server"
+        ],
+        "GENERAL_DIAGNOSTICS_CLUSTER": [
+            "general-diagnostics-server"
+        ],
+        "GROUP_KEY_MANAGEMENT_CLUSTER": [
+            "group-key-mgmt-server"
+        ],
+        "GROUPS_CLUSTER": [
+            "groups-server"
+        ],
+        "IAS_ZONE_CLUSTER": [],
+        "IDENTIFY_CLUSTER": [
+            "identify-server"
+        ],
+        "ILLUMINANCE_MEASUREMENT_CLUSTER": [],
+        "KEYPAD_INPUT_CLUSTER": [
+            "keypad-input-server"
+        ],
+        "LEVEL_CONTROL_CLUSTER": [
+            "level-control"
+        ],
+        "LOCALIZATION_CONFIGURATION_CLUSTER": [
+            "localization-configuration-server"
+        ],
+        "LOW_POWER_CLUSTER": [
+            "low-power-server"
+        ],
+        "MEDIA_INPUT_CLUSTER": [
+            "media-input-server"
+        ],
+        "MEDIA_PLAYBACK_CLUSTER": [
+            "media-playback-server"
+        ],
+        "MODE_SELECT_CLUSTER": [
+            "mode-select-server"
+        ],
+        "NETWORK_COMMISSIONING_CLUSTER": [
+            "network-commissioning"
+        ],
+        "OCCUPANCY_SENSING_CLUSTER": [
+            "occupancy-sensor-server"
+        ],
+        "ON_OFF_CLUSTER": [
+            "on-off-server"
+        ],
+        "ON_OFF_SWITCH_CONFIGURATION_CLUSTER": [],
+        "OPERATIONAL_CREDENTIALS_CLUSTER": [
+            "operational-credentials-server"
+        ],
+        "OTA_BOOTLOAD_CLUSTER": [],
+        "OTA_SOFTWARE_UPDATE_PROVIDER_CLUSTER": [
+            "ota-provider"
+        ],
+        "OTA_SOFTWARE_UPDATE_REQUESTOR_CLUSTER": [
+            "ota-requestor"
+        ],
+        "POLL_CONTROL_CLUSTER": [],
+        "POWER_CONFIG_CLUSTER": [],
+        "POWER_PROFILE_CLUSTER": [],
+        "POWER_SOURCE_CLUSTER": [
+            "power-source-server"
+        ],
+        "POWER_SOURCE_CONFIGURATION_CLUSTER": [
+            "power-source-configuration-server"
+        ],
+        "PRESSURE_MEASUREMENT_CLUSTER": [],
+        "PROXY_CONFIGURATION_CLUSTER": [],
+        "PROXY_DISCOVERY_CLUSTER": [],
+        "PROXY_VALID_CLUSTER": [],
+        "PUMP_CONFIGURATION_AND_CONTROL_CLUSTER": [
+            "pump-configuration-and-control-server"
+        ],
+        "PWM_CLUSTER": [],
+        "RELATIVE_HUMIDITY_MEASUREMENT_CLUSTER": [],
+        "SCENES_CLUSTER": [
+            "scenes"
+        ],
+        "SOFTWARE_DIAGNOSTICS_CLUSTER": [
+            "software-diagnostics-server"
+        ],
+        "SWITCH_CLUSTER": [
+            "switch-server"
+        ],
+        "TARGET_NAVIGATOR_CLUSTER": [
+            "target-navigator-server"
+        ],
+        "TEMPERATURE_MEASUREMENT_CLUSTER": [],
+        "THERMOSTAT_CLUSTER": [
+            "thermostat-server"
+        ],
+        "THERMOSTAT_USER_INTERFACE_CONFIGURATION_CLUSTER": [
+            "thermostat-user-interface-configuration-server"
+        ],
+        "THREAD_NETWORK_DIAGNOSTICS_CLUSTER": [
+            "thread-network-diagnostics-server"
+        ],
+        "TIME_CLUSTER": [],
+        "TIME_FORMAT_LOCALIZATION_CLUSTER": [
+            "time-format-localization-server"
+        ],
+        "TIME_SYNCHRONIZATION_CLUSTER": [],
+        "UNIT_LOCALIZATION_CLUSTER": [],
+        "UNIT_TESTING_CLUSTER": [
+            "test-cluster-server"
+        ],
+        "USER_LABEL_CLUSTER": [
+            "user-label-server"
+        ],
+        "WAKE_ON_LAN_CLUSTER": [
+            "wake-on-lan-server"
+        ],
+        "WIFI_NETWORK_DIAGNOSTICS_CLUSTER": [
+            "wifi-network-diagnostics-server"
+        ],
+        "WINDOW_COVERING_CLUSTER": [
+            "window-covering-server"
+        ],
+        "ZLL_COMMISSIONING_CLUSTER": []
     }
 }