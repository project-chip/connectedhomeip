--- conflicted
+++ resolved
@@ -247,13 +247,8 @@
     return err;
 }
 
-<<<<<<< HEAD
-// TODO #38287 Add Unit Tests for PutPreencodedAttribute and for TryPutPreencodedAttributeWritePayloadIntoList.
 CHIP_ERROR WriteClient::PutPreencodedAttribute(const ConcreteDataAttributePath & attributePath, const TLV::TLVReader & data,
                                                TestListEncodingOverride testListEncodingOverride)
-=======
-CHIP_ERROR WriteClient::PutPreencodedAttribute(const ConcreteDataAttributePath & attributePath, const TLV::TLVReader & data)
->>>>>>> c8b0bddb
 {
     ReturnErrorOnFailure(EnsureMessage());
 
