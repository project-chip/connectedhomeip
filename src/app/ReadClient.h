/*
 *
 *    Copyright (c) 2021 Project CHIP Authors
 *    All rights reserved.
 *
 *    Licensed under the Apache License, Version 2.0 (the "License");
 *    you may not use this file except in compliance with the License.
 *    You may obtain a copy of the License at
 *
 *        http://www.apache.org/licenses/LICENSE-2.0
 *
 *    Unless required by applicable law or agreed to in writing, software
 *    distributed under the License is distributed on an "AS IS" BASIS,
 *    WITHOUT WARRANTIES OR CONDITIONS OF ANY KIND, either express or implied.
 *    See the License for the specific language governing permissions and
 *    limitations under the License.
 */

/**
 *    @file
 *      This file defines read client for a CHIP Interaction Data model
 *
 */

#pragma once
#include <app/AttributePathParams.h>
#include <app/ConcreteAttributePath.h>
#include <app/EventHeader.h>
#include <app/EventPathParams.h>
#include <app/InteractionModelDelegate.h>
#include <app/MessageDef/ReadRequestMessage.h>
#include <app/MessageDef/StatusResponseMessage.h>
#include <app/MessageDef/SubscribeRequestMessage.h>
#include <app/MessageDef/SubscribeResponseMessage.h>
#include <app/ReadPrepareParams.h>
#include <app/data-model/Decode.h>
#include <lib/core/CHIPCore.h>
#include <lib/core/CHIPTLVDebug.hpp>
#include <lib/support/CodeUtils.h>
#include <lib/support/DLLUtil.h>
#include <lib/support/logging/CHIPLogging.h>
#include <messaging/ExchangeContext.h>
#include <messaging/ExchangeMgr.h>
#include <messaging/Flags.h>
#include <protocols/Protocols.h>
#include <system/SystemPacketBuffer.h>

namespace chip {
namespace app {

class InteractionModelEngine;

/**
 *  @class ReadClient
 *
 *  @brief The read client represents the initiator side of a Read Interaction, and is responsible
 *  for generating one Read Request for a particular set of attributes and/or events, and handling the Report Data response.
 *
 */
class ReadClient : public Messaging::ExchangeDelegate
{
public:
    class Callback
    {
    public:
        virtual ~Callback() = default;

        /**
         * Used to signal the commencement of processing of the first attribute report received in a given exchange.
         *
         * This object MUST continue to exist after this call is completed. The application shall wait until it
         * receives an OnDone call to destroy the object.
         *
         */
        virtual void OnReportBegin(const ReadClient * apReadClient) {}

        /**
         * Used to signal the completion of processing of the last attribute report in a given exchange.
         *
         * This object MUST continue to exist after this call is completed. The application shall wait until it
         * receives an OnDone call to destroy the object.
         *
         */
        virtual void OnReportEnd(const ReadClient * apReadClient) {}

        /**
         * Used to deliver event data received through the Read and Subscribe interactions
         *
         * Only one of the apData and apStatus can be non-null.
         *
         * This object MUST continue to exist after this call is completed. The application shall wait until it
         * receives an OnDone call to destroy the object.
         *
         * @param[in] apReadClient: The read client object that initiated the read or subscribe transaction.
         * @param[in] aEventHeader: The event header in report response.
         * @param[in] apData: A TLVReader positioned right on the payload of the event.
         * @param[in] apStatus: Event-specific status, containing an InteractionModel::Status code as well as an optional
         *                     cluster-specific status code.
         */
        virtual void OnEventData(const ReadClient * apReadClient, const EventHeader & aEventHeader, TLV::TLVReader * apData,
                                 const StatusIB * apStatus)
        {}

        /**
         * Used to deliver attribute data received through the Read and Subscribe interactions.
         *
         * This callback will be called when:
         *   - Receiving attribute data as response of Read interactions
         *   - Receiving attribute data as reports of subscriptions
         *   - Receiving attribute data as initial reports of subscriptions
         *
         * This object MUST continue to exist after this call is completed. The application shall wait until it
         * receives an OnDone call to destroy the object.
         *
         * @param[in] apReadClient The read client object that initiated the read or subscribe transaction.
         * @param[in] aPath        The attribute path field in report response.
         * @param[in] apData       The attribute data of the given path, will be a nullptr if status is not Success.
         * @param[in] aStatus      Attribute-specific status, containing an InteractionModel::Status code as well as an
         *                         optional cluster-specific status code.
         */
        virtual void OnAttributeData(const ReadClient * apReadClient, const ConcreteDataAttributePath & aPath,
                                     TLV::TLVReader * apData, const StatusIB & aStatus)
        {}

        /**
         * OnSubscriptionEstablished will be called when a subscription is established for the given subscription transaction.
         *
         * This object MUST continue to exist after this call is completed. The application shall wait until it
         * receives an OnDone call to destroy the object.
         *
         * @param[in] apReadClient The read client object that initiated the read transaction.
         */
        virtual void OnSubscriptionEstablished(const ReadClient * apReadClient) {}

        /**
         * OnError will be called when an error occurs *after* a successful call to SendRequest(). The following
         * errors will be delivered through this call in the aError field:
         *
         * - CHIP_ERROR_TIMEOUT: A response was not received within the expected response timeout.
         * - CHIP_ERROR_*TLV*: A malformed, non-compliant response was received from the server.
         * - CHIP_ERROR_IM_STATUS_CODE_RECEIVED: A StatusResponse containing an IM status code was received from the server. The
         * actual IM status code is embedded in the 'aStatus' argument.
         * - CHIP_ERROR*: All other cases.
         *
         * This object MUST continue to exist after this call is completed. The application shall wait until it
         * receives an OnDone call to destroy the object.
         *
         * @param[in] apReadClient The read client object that initiated the attribute read transaction.
         * @param[in] aError       A system error code that conveys the overall error code.
         */
        virtual void OnError(const ReadClient * apReadClient, CHIP_ERROR aError, Protocols::InteractionModel::Status aStatus) {}

        /**
         * OnDone will be called when ReadClient has finished all work and is safe to destroy and free the
         * allocated CommandSender object.
         *
         * This function will:
         *      - Always be called exactly *once* for a given ReadClient instance.
         *      - Be called even in error circumstances.
         *      - Only be called after a successful call to SendRequest has been
         *        made, when the read completes or the subscription is shut down.
         *
         * @param[in] apReadClient The read client object of the terminated read or subscribe interaction.
         */
        virtual void OnDone(ReadClient * apReadClient) = 0;
    };

    enum class InteractionType : uint8_t
    {
        Read,
        Subscribe,
    };

    /**
     *
     *  Constructor.
     *
     *  The callback passed in has to outlive this ReadClient object.
     *
     *  This object can outlive the InteractionModelEngine passed in. However, upon shutdown of the engine,
     *  this object will cease to function correctly since it depends on the engine for a number of critical functions.
     *
     *  @param[in]    apImEngine       A valid pointer to the IM engine.
     *  @param[in]    apExchangeMgr    A pointer to the ExchangeManager object.
     *  @param[in]    apCallback       InteractionModelDelegate set by application.
     *  @param[in]    aInteractionType Type of interaction (read or subscribe)
     *
     *  @retval #CHIP_ERROR_INCORRECT_STATE incorrect state if it is already initialized
     *  @retval #CHIP_NO_ERROR On success.
     *
     */
    ReadClient(InteractionModelEngine * apImEngine, Messaging::ExchangeManager * apExchangeMgr, Callback & apCallback,
               InteractionType aInteractionType);

    /**
     * Destructor.
     *
     * Will abort the exchange context if a valid one still exists. It will also cancel any
     * liveness timers that may be active.
     *
     * OnDone() will not be called.
     */
    virtual ~ReadClient();

    /*
     * This forcibly closes the exchange context if a valid one is pointed to. Such a situation does
     * not arise during normal message processing flows that all normally call Close() above. This can only
     * arise due to application-initiated destruction of the object when this object is handling receiving/sending
     * message payloads. Abort() should be called first before the object is destroyed.
     */
    void Abort();

    /**
     *  Send a request.  There can be one request outstanding on a given ReadClient.
     *  If SendRequest returns success, no more SendRequest calls can happen on this ReadClient
     *  until the corresponding OnDone call has happened.
     *
     *  This will send either a Read Request or a Subscribe Request depending on
     *  the InteractionType this read client was initialized with.
     *
     *  @retval #others fail to send read request
     *  @retval #CHIP_NO_ERROR On success.
     */
    CHIP_ERROR SendRequest(ReadPrepareParams & aReadPrepareParams);

    CHIP_ERROR OnUnsolicitedReportData(Messaging::ExchangeContext * apExchangeContext, System::PacketBufferHandle && aPayload);

    auto GetSubscriptionId() const
    {
        using returnType = Optional<decltype(mSubscriptionId)>;
        return mInteractionType == InteractionType::Subscribe ? returnType(mSubscriptionId) : returnType::Missing();
    }

    FabricIndex GetFabricIndex() const { return mFabricIndex; }
    NodeId GetPeerNodeId() const { return mPeerNodeId; }
    bool IsReadType() { return mInteractionType == InteractionType::Read; }
    bool IsSubscriptionType() const { return mInteractionType == InteractionType::Subscribe; };

    ReadClient * GetNextClient() { return mpNext; }
    void SetNextClient(ReadClient * apClient) { mpNext = apClient; }

private:
    friend class TestReadInteraction;
    friend class InteractionModelEngine;

    enum class ClientState : uint8_t
    {
        Idle,                      ///< The client has been initialized and is ready for a SendRequest
        AwaitingInitialReport,     ///< The client is waiting for initial report
        AwaitingSubscribeResponse, ///< The client is waiting for subscribe response
        SubscriptionActive,        ///< The client is maintaining subscription
    };

    bool IsMatchingClient(uint64_t aSubscriptionId)
    {
        return aSubscriptionId == mSubscriptionId && mInteractionType == InteractionType::Subscribe;
    }

    CHIP_ERROR OnMessageReceived(Messaging::ExchangeContext * apExchangeContext, const PayloadHeader & aPayloadHeader,
                                 System::PacketBufferHandle && aPayload) override;
    void OnResponseTimeout(Messaging::ExchangeContext * apExchangeContext) override;

    /**
     *  Check if current read client is being used
     *
     */
    bool IsIdle() const { return mState == ClientState::Idle; }
    bool IsSubscriptionIdle() const { return mState == ClientState::SubscriptionActive; }
    bool IsAwaitingInitialReport() const { return mState == ClientState::AwaitingInitialReport; }
    bool IsAwaitingSubscribeResponse() const { return mState == ClientState::AwaitingSubscribeResponse; }

    CHIP_ERROR GenerateEventPaths(EventPathIBs::Builder & aEventPathsBuilder, EventPathParams * apEventPathParamsList,
                                  size_t aEventPathParamsListSize);
    CHIP_ERROR GenerateAttributePathList(AttributePathIBs::Builder & aAttributePathIBsBuilder,
                                         AttributePathParams * apAttributePathParamsList, size_t aAttributePathParamsListSize);
    CHIP_ERROR ProcessAttributeReportIBs(TLV::TLVReader & aAttributeDataIBsReader);
    CHIP_ERROR ProcessEventReportIBs(TLV::TLVReader & aEventReportIBsReader);

    void ClearExchangeContext() { mpExchangeCtx = nullptr; }
    static void OnLivenessTimeoutCallback(System::Layer * apSystemLayer, void * apAppState);
    CHIP_ERROR ProcessSubscribeResponse(System::PacketBufferHandle && aPayload);
    CHIP_ERROR RefreshLivenessCheckTimer();
    void CancelLivenessCheckTimer();
    void MoveToState(const ClientState aTargetState);
    CHIP_ERROR ProcessAttributePath(AttributePathIB::Parser & aAttributePath, ConcreteDataAttributePath & aClusterInfo);
    CHIP_ERROR ProcessReportData(System::PacketBufferHandle && aPayload);
    const char * GetStateStr() const;

    // Specialized request-sending functions.
    CHIP_ERROR SendReadRequest(ReadPrepareParams & aReadPrepareParams);
    CHIP_ERROR SendSubscribeRequest(ReadPrepareParams & aSubscribePrepareParams);

    /*
     * Called internally to signal the completion of all work on this object, gracefully close the
     * exchange and finally, signal to the application that it's
     * safe to release this object.
     *
     * If aError != CHIP_NO_ERROR, it is delivered to the application through the OnError callback first.
     *
     */
<<<<<<< HEAD
    void ShutdownInternal(CHIP_ERROR aError,
                          Protocols::InteractionModel::Status aIMStatus = Protocols::InteractionModel::Status::Failure);
=======
    void Close(CHIP_ERROR aError);

>>>>>>> d9b77e90
    Messaging::ExchangeManager * mpExchangeMgr = nullptr;
    Messaging::ExchangeContext * mpExchangeCtx = nullptr;
    Callback & mpCallback;
    ClientState mState                  = ClientState::Idle;
    bool mIsInitialReport               = true;
    bool mIsPrimingReports              = true;
    bool mPendingMoreChunks             = false;
    uint16_t mMinIntervalFloorSeconds   = 0;
    uint16_t mMaxIntervalCeilingSeconds = 0;
    uint64_t mSubscriptionId            = 0;
    NodeId mPeerNodeId                  = kUndefinedNodeId;
    FabricIndex mFabricIndex            = kUndefinedFabricIndex;
    InteractionType mInteractionType    = InteractionType::Read;
    Timestamp mEventTimestamp;
    EventNumber mEventMin = 0;

    ReadClient * mpNext                 = nullptr;
    InteractionModelEngine * mpImEngine = nullptr;
};

}; // namespace app
}; // namespace chip<|MERGE_RESOLUTION|>--- conflicted
+++ resolved
@@ -298,13 +298,7 @@
      * If aError != CHIP_NO_ERROR, it is delivered to the application through the OnError callback first.
      *
      */
-<<<<<<< HEAD
-    void ShutdownInternal(CHIP_ERROR aError,
-                          Protocols::InteractionModel::Status aIMStatus = Protocols::InteractionModel::Status::Failure);
-=======
-    void Close(CHIP_ERROR aError);
-
->>>>>>> d9b77e90
+    void Close(CHIP_ERROR aError, Protocols::InteractionModel::Status aIMStatus = Protocols::InteractionModel::Status::Failure);
     Messaging::ExchangeManager * mpExchangeMgr = nullptr;
     Messaging::ExchangeContext * mpExchangeCtx = nullptr;
     Callback & mpCallback;
