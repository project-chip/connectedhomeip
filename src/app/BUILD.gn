--- conflicted
+++ resolved
@@ -38,13 +38,10 @@
     "AttributePathExpandIterator.cpp",
     "AttributePathExpandIterator.h",
     "AttributePathParams.cpp",
-<<<<<<< HEAD
+    "AttributePathParams.h",
     "BufferedReadCallback.cpp",
-=======
-    "AttributePathParams.h",
     "CASESessionManager.cpp",
     "CASESessionManager.h",
->>>>>>> e568d702
     "Command.cpp",
     "Command.h",
     "CommandHandler.cpp",
