--- conflicted
+++ resolved
@@ -22,12 +22,9 @@
   # Enable strict schema checks.
   chip_enable_schema_check =
       is_debug && (current_os == "linux" || current_os == "mac")
-<<<<<<< HEAD
 
   chip_im_force_fabric_quota_check = false
-=======
   chip_enable_session_resumption = true
->>>>>>> 7dede20c
 }
 
 buildconfig_header("app_buildconfig") {
@@ -36,11 +33,8 @@
 
   defines = [
     "CHIP_CONFIG_IM_ENABLE_SCHEMA_CHECK=${chip_enable_schema_check}",
-<<<<<<< HEAD
     "CHIP_CONFIG_IM_FORCE_FABRIC_QUOTA_CHECK=${chip_im_force_fabric_quota_check}",
-=======
     "CHIP_CONFIG_ENABLE_SESSION_RESUMPTION=${chip_enable_session_resumption}",
->>>>>>> 7dede20c
   ]
 }
 
