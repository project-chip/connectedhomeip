--- conflicted
+++ resolved
@@ -1697,95 +1697,6 @@
     return ServerClusterCommandExists(aCommandPath);
 }
 
-<<<<<<< HEAD
-=======
-CHIP_ERROR InteractionModelEngine::RegisterCommandHandler(CommandHandlerInterface * handler)
-{
-    VerifyOrReturnError(handler != nullptr, CHIP_ERROR_INVALID_ARGUMENT);
-
-    for (auto * cur = mCommandHandlerList; cur; cur = cur->GetNext())
-    {
-        if (cur->Matches(*handler))
-        {
-            ChipLogError(InteractionModel, "Duplicate command handler registration failed");
-            return CHIP_ERROR_INCORRECT_STATE;
-        }
-    }
-
-    handler->SetNext(mCommandHandlerList);
-    mCommandHandlerList = handler;
-
-    return CHIP_NO_ERROR;
-}
-
-void InteractionModelEngine::UnregisterCommandHandlers(EndpointId endpointId)
-{
-    CommandHandlerInterface * prev = nullptr;
-
-    for (auto * cur = mCommandHandlerList; cur; cur = cur->GetNext())
-    {
-        if (cur->MatchesEndpoint(endpointId))
-        {
-            if (prev == nullptr)
-            {
-                mCommandHandlerList = cur->GetNext();
-            }
-            else
-            {
-                prev->SetNext(cur->GetNext());
-            }
-
-            cur->SetNext(nullptr);
-        }
-        else
-        {
-            prev = cur;
-        }
-    }
-}
-
-CHIP_ERROR InteractionModelEngine::UnregisterCommandHandler(CommandHandlerInterface * handler)
-{
-    VerifyOrReturnError(handler != nullptr, CHIP_ERROR_INVALID_ARGUMENT);
-    CommandHandlerInterface * prev = nullptr;
-
-    for (auto * cur = mCommandHandlerList; cur; cur = cur->GetNext())
-    {
-        if (cur->Matches(*handler))
-        {
-            if (prev == nullptr)
-            {
-                mCommandHandlerList = cur->GetNext();
-            }
-            else
-            {
-                prev->SetNext(cur->GetNext());
-            }
-
-            cur->SetNext(nullptr);
-
-            return CHIP_NO_ERROR;
-        }
-
-        prev = cur;
-    }
-
-    return CHIP_ERROR_KEY_NOT_FOUND;
-}
-
-CommandHandlerInterface * InteractionModelEngine::FindCommandHandler(EndpointId endpointId, ClusterId clusterId)
-{
-    for (auto * cur = mCommandHandlerList; cur; cur = cur->GetNext())
-    {
-        if (cur->Matches(endpointId, clusterId))
-        {
-            return cur;
-        }
-    }
-
-    return nullptr;
-}
-
 InteractionModel::DataModel * InteractionModelEngine::GetDataModel() const
 {
 #if CHIP_CONFIG_USE_DATA_MODEL_INTERFACE
@@ -1795,7 +1706,6 @@
     return mDataModel;
 }
 
->>>>>>> a10b47d4
 void InteractionModelEngine::OnTimedInteractionFailed(TimedHandler * apTimedHandler)
 {
     mTimedHandlers.ReleaseObject(apTimedHandler);
