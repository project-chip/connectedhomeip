/*
 *
 *    Copyright (c) 2020-2021 Project CHIP Authors
 *    All rights reserved.
 *
 *    Licensed under the Apache License, Version 2.0 (the "License");
 *    you may not use this file except in compliance with the License.
 *    You may obtain a copy of the License at
 *
 *        http://www.apache.org/licenses/LICENSE-2.0
 *
 *    Unless required by applicable law or agreed to in writing, software
 *    distributed under the License is distributed on an "AS IS" BASIS,
 *    WITHOUT WARRANTIES OR CONDITIONS OF ANY KIND, either express or implied.
 *    See the License for the specific language governing permissions and
 *    limitations under the License.
 */

/**
 *    @file
 *      This file defines objects for a CHIP Interaction Data model Engine which handle unsolicited IM message, and
 *      manage different kinds of IM client and handlers.
 *
 */

#include "InteractionModelEngine.h"

#include <cinttypes>

#include <access/AccessRestrictionProvider.h>
#include <access/Privilege.h>
#include <access/RequestPath.h>
#include <access/SubjectDescriptor.h>
#include <app/AppConfig.h>
#include <app/CommandHandlerInterfaceRegistry.h>
#include <app/EventPathParams.h>
#include <app/RequiredPrivilege.h>
#include <app/data-model-provider/ActionReturnStatus.h>
#include <app/data-model-provider/MetadataTypes.h>
#include <app/data-model-provider/OperationTypes.h>
#include <app/util/IMClusterCommandHandler.h>
#include <app/util/af-types.h>
#include <app/util/endpoint-config-api.h>
#include <lib/core/CHIPError.h>
#include <lib/core/DataModelTypes.h>
#include <lib/core/Global.h>
#include <lib/core/TLVUtilities.h>
#include <lib/support/CHIPFaultInjection.h>
#include <lib/support/CodeUtils.h>
#include <lib/support/FibonacciUtils.h>
#include <protocols/interaction_model/StatusCode.h>

namespace chip {
namespace app {
namespace {

/**
 * Helper to handle wildcard events in the event path.
 *
 * Validates that ACL access is permitted to:
 *    - Cluster::View in case the path is a wildcard for the event id
 *    - Event read if the path is a concrete event path
 */
bool MayHaveAccessibleEventPathForEndpointAndCluster(const ConcreteClusterPath & path, const EventPathParams & aEventPath,
                                                     const Access::SubjectDescriptor & aSubjectDescriptor)
{
    Access::RequestPath requestPath{ .cluster     = path.mClusterId,
                                     .endpoint    = path.mEndpointId,
                                     .requestType = Access::RequestType::kEventReadRequest };

    Access::Privilege requiredPrivilege = Access::Privilege::kView;

    if (!aEventPath.HasWildcardEventId())
    {
        requestPath.entityId = aEventPath.mEventId;
        requiredPrivilege =
            RequiredPrivilege::ForReadEvent(ConcreteEventPath(path.mEndpointId, path.mClusterId, aEventPath.mEventId));
    }

    return (Access::GetAccessControl().Check(aSubjectDescriptor, requestPath, requiredPrivilege) == CHIP_NO_ERROR);
}

bool MayHaveAccessibleEventPathForEndpoint(DataModel::Provider * aProvider, EndpointId aEndpoint,
                                           const EventPathParams & aEventPath, const Access::SubjectDescriptor & aSubjectDescriptor)
{
    if (!aEventPath.HasWildcardClusterId())
    {
        return MayHaveAccessibleEventPathForEndpointAndCluster(ConcreteClusterPath(aEndpoint, aEventPath.mClusterId), aEventPath,
                                                               aSubjectDescriptor);
    }

    DataModel::ClusterEntry clusterEntry = aProvider->FirstServerCluster(aEventPath.mEndpointId);
    while (clusterEntry.IsValid())
    {
        if (MayHaveAccessibleEventPathForEndpointAndCluster(clusterEntry.path, aEventPath, aSubjectDescriptor))
        {
            return true;
        }
        clusterEntry = aProvider->NextServerCluster(clusterEntry.path);
    }

    return false;
}

bool MayHaveAccessibleEventPath(DataModel::Provider * aProvider, const EventPathParams & aEventPath,
                                const Access::SubjectDescriptor & subjectDescriptor)
{
    VerifyOrReturnValue(aProvider != nullptr, false);

    if (!aEventPath.HasWildcardEndpointId())
    {
        return MayHaveAccessibleEventPathForEndpoint(aProvider, aEventPath.mEndpointId, aEventPath, subjectDescriptor);
    }

    for (DataModel::EndpointEntry ep = aProvider->FirstEndpoint(); ep.IsValid(); ep = aProvider->NextEndpoint(ep.id))
    {
        if (MayHaveAccessibleEventPathForEndpoint(aProvider, ep.id, aEventPath, subjectDescriptor))
        {
            return true;
        }
    }
    return false;
}

} // namespace

class AutoReleaseSubscriptionInfoIterator
{
public:
    AutoReleaseSubscriptionInfoIterator(SubscriptionResumptionStorage::SubscriptionInfoIterator * iterator) : mIterator(iterator){};
    ~AutoReleaseSubscriptionInfoIterator() { mIterator->Release(); }

    SubscriptionResumptionStorage::SubscriptionInfoIterator * operator->() const { return mIterator; }

private:
    SubscriptionResumptionStorage::SubscriptionInfoIterator * mIterator;
};

using Protocols::InteractionModel::Status;

Global<InteractionModelEngine> sInteractionModelEngine;

InteractionModelEngine::InteractionModelEngine() : mReportingEngine(this) {}

InteractionModelEngine * InteractionModelEngine::GetInstance()
{
    return &sInteractionModelEngine.get();
}

CHIP_ERROR InteractionModelEngine::Init(Messaging::ExchangeManager * apExchangeMgr, FabricTable * apFabricTable,
                                        reporting::ReportScheduler * reportScheduler, CASESessionManager * apCASESessionMgr,
                                        SubscriptionResumptionStorage * subscriptionResumptionStorage,
                                        EventManagement * eventManagement)
{
    VerifyOrReturnError(apFabricTable != nullptr, CHIP_ERROR_INVALID_ARGUMENT);
    VerifyOrReturnError(apExchangeMgr != nullptr, CHIP_ERROR_INVALID_ARGUMENT);
    VerifyOrReturnError(reportScheduler != nullptr, CHIP_ERROR_INVALID_ARGUMENT);

    mState                          = State::kInitializing;
    mpExchangeMgr                   = apExchangeMgr;
    mpFabricTable                   = apFabricTable;
    mpCASESessionMgr                = apCASESessionMgr;
    mpSubscriptionResumptionStorage = subscriptionResumptionStorage;
    mReportScheduler                = reportScheduler;

    ReturnErrorOnFailure(mpFabricTable->AddFabricDelegate(this));
    ReturnErrorOnFailure(mpExchangeMgr->RegisterUnsolicitedMessageHandlerForProtocol(Protocols::InteractionModel::Id, this));

    mReportingEngine.Init((eventManagement != nullptr) ? eventManagement : &EventManagement::GetInstance());

    StatusIB::RegisterErrorFormatter();

    mState = State::kInitialized;
    return CHIP_NO_ERROR;
}

void InteractionModelEngine::Shutdown()
{
    VerifyOrReturn(State::kUninitialized != mState);

    mpExchangeMgr->GetSessionManager()->SystemLayer()->CancelTimer(ResumeSubscriptionsTimerCallback, this);

    // TODO: individual object clears the entire command handler interface registry.
    //       This may not be expected as IME does NOT own the command handler interface registry.
    //
    //       This is to be cleaned up once InteractionModelEngine maintains a data model fully and
    //       the code-generation model can do its clear in its shutdown method.
    CommandHandlerInterfaceRegistry::Instance().UnregisterAllHandlers();
    mCommandResponderObjs.ReleaseAll();

    mTimedHandlers.ForEachActiveObject([this](TimedHandler * obj) -> Loop {
        mpExchangeMgr->CloseAllContextsForDelegate(obj);
        return Loop::Continue;
    });

    mTimedHandlers.ReleaseAll();

    mReadHandlers.ReleaseAll();

#if CHIP_CONFIG_ENABLE_READ_CLIENT
    // Shut down any subscription clients that are still around.  They won't be
    // able to work after this point anyway, since we're about to drop our refs
    // to them.
    ShutdownAllSubscriptions();

    //
    // We hold weak references to ReadClient objects. The application ultimately
    // actually owns them, so it's on them to eventually shut them down and free them
    // up.
    //
    // However, we should null out their pointers back to us at the very least so that
    // at destruction time, they won't attempt to reach back here to remove themselves
    // from this list.
    //
    for (auto * readClient = mpActiveReadClientList; readClient != nullptr;)
    {
        readClient->mpImEngine = nullptr;
        auto * tmpClient       = readClient->GetNextClient();
        readClient->SetNextClient(nullptr);
        readClient = tmpClient;
    }

    //
    // After that, we just null out our tracker.
    //
    mpActiveReadClientList = nullptr;
#endif // CHIP_CONFIG_ENABLE_READ_CLIENT

    for (auto & writeHandler : mWriteHandlers)
    {
        if (!writeHandler.IsFree())
        {
            writeHandler.Close();
        }
    }

    mReportingEngine.Shutdown();
    mAttributePathPool.ReleaseAll();
    mEventPathPool.ReleaseAll();
    mDataVersionFilterPool.ReleaseAll();
    mpExchangeMgr->UnregisterUnsolicitedMessageHandlerForProtocol(Protocols::InteractionModel::Id);

    mpCASESessionMgr = nullptr;

    //
    // We _should_ be clearing these out, but doing so invites a world
    // of trouble. #21233 tracks fixing the underlying assumptions to make
    // this possible.
    //
    // mpFabricTable    = nullptr;
    // mpExchangeMgr    = nullptr;

    mState = State::kUninitialized;
}

uint32_t InteractionModelEngine::GetNumActiveReadHandlers() const
{
    return static_cast<uint32_t>(mReadHandlers.Allocated());
}

uint32_t InteractionModelEngine::GetNumActiveReadHandlers(ReadHandler::InteractionType aType) const
{
    uint32_t count = 0;

    mReadHandlers.ForEachActiveObject([aType, &count](const ReadHandler * handler) {
        if (handler->IsType(aType))
        {
            count++;
        }

        return Loop::Continue;
    });

    return count;
}

uint32_t InteractionModelEngine::GetNumActiveReadHandlers(ReadHandler::InteractionType aType, FabricIndex aFabricIndex) const
{
    uint32_t count = 0;

    mReadHandlers.ForEachActiveObject([aType, aFabricIndex, &count](const ReadHandler * handler) {
        if (handler->IsType(aType) && handler->GetAccessingFabricIndex() == aFabricIndex)
        {
            count++;
        }

        return Loop::Continue;
    });

    return count;
}

ReadHandler * InteractionModelEngine::ActiveHandlerAt(unsigned int aIndex)
{
    if (aIndex >= mReadHandlers.Allocated())
    {
        return nullptr;
    }

    unsigned int i    = 0;
    ReadHandler * ret = nullptr;

    mReadHandlers.ForEachActiveObject([aIndex, &i, &ret](ReadHandler * handler) {
        if (i == aIndex)
        {
            ret = handler;
            return Loop::Break;
        }

        i++;
        return Loop::Continue;
    });

    return ret;
}

WriteHandler * InteractionModelEngine::ActiveWriteHandlerAt(unsigned int aIndex)
{
    unsigned int i = 0;

    for (auto & writeHandler : mWriteHandlers)
    {
        if (!writeHandler.IsFree())
        {
            if (i == aIndex)
            {
                return &writeHandler;
            }
            i++;
        }
    }
    return nullptr;
}

uint32_t InteractionModelEngine::GetNumActiveWriteHandlers() const
{
    uint32_t numActive = 0;

    for (auto & writeHandler : mWriteHandlers)
    {
        if (!writeHandler.IsFree())
        {
            numActive++;
        }
    }

    return numActive;
}

#if CHIP_CONFIG_ENABLE_READ_CLIENT
CHIP_ERROR InteractionModelEngine::ShutdownSubscription(const ScopedNodeId & aPeerNodeId, SubscriptionId aSubscriptionId)
{
    assertChipStackLockedByCurrentThread();
    for (auto * readClient = mpActiveReadClientList; readClient != nullptr;)
    {
        // Grab the next client now, because we might be about to delete readClient.
        auto * nextClient = readClient->GetNextClient();
        if (readClient->IsSubscriptionType() && readClient->IsMatchingSubscriptionId(aSubscriptionId) &&
            readClient->GetFabricIndex() == aPeerNodeId.GetFabricIndex() && readClient->GetPeerNodeId() == aPeerNodeId.GetNodeId())
        {
            readClient->Close(CHIP_NO_ERROR);
            return CHIP_NO_ERROR;
        }
        readClient = nextClient;
    }

    return CHIP_ERROR_KEY_NOT_FOUND;
}

void InteractionModelEngine::ShutdownSubscriptions(FabricIndex aFabricIndex, NodeId aPeerNodeId)
{
    assertChipStackLockedByCurrentThread();
    ShutdownMatchingSubscriptions(MakeOptional(aFabricIndex), MakeOptional(aPeerNodeId));
}
void InteractionModelEngine::ShutdownSubscriptions(FabricIndex aFabricIndex)
{
    assertChipStackLockedByCurrentThread();
    ShutdownMatchingSubscriptions(MakeOptional(aFabricIndex));
}

void InteractionModelEngine::ShutdownAllSubscriptions()
{
    assertChipStackLockedByCurrentThread();
    ShutdownMatchingSubscriptions();
}

void InteractionModelEngine::ShutdownMatchingSubscriptions(const Optional<FabricIndex> & aFabricIndex,
                                                           const Optional<NodeId> & aPeerNodeId)
{
    // This is assuming that ReadClient::Close will not affect any other
    // ReadClients in the list.
    for (auto * readClient = mpActiveReadClientList; readClient != nullptr;)
    {
        // Grab the next client now, because we might be about to delete readClient.
        auto * nextClient = readClient->GetNextClient();
        if (readClient->IsSubscriptionType())
        {
            bool fabricMatches = !aFabricIndex.HasValue() || (aFabricIndex.Value() == readClient->GetFabricIndex());
            bool nodeIdMatches = !aPeerNodeId.HasValue() || (aPeerNodeId.Value() == readClient->GetPeerNodeId());
            if (fabricMatches && nodeIdMatches)
            {
                readClient->Close(CHIP_NO_ERROR);
            }
        }
        readClient = nextClient;
    }
}
#endif // CHIP_CONFIG_ENABLE_READ_CLIENT

bool InteractionModelEngine::SubjectHasActiveSubscription(FabricIndex aFabricIndex, NodeId subjectID)
{
    bool isActive = false;
    mReadHandlers.ForEachActiveObject([aFabricIndex, subjectID, &isActive](ReadHandler * handler) {
        VerifyOrReturnValue(handler->IsType(ReadHandler::InteractionType::Subscribe), Loop::Continue);

        Access::SubjectDescriptor subject = handler->GetSubjectDescriptor();
        VerifyOrReturnValue(subject.fabricIndex == aFabricIndex, Loop::Continue);

        if (subject.authMode == Access::AuthMode::kCase)
        {
            if (subject.cats.CheckSubjectAgainstCATs(subjectID) || subjectID == subject.subject)
            {
                isActive = handler->IsActiveSubscription();

                // Exit loop only if isActive is set to true.
                // Otherwise keep looking for another subscription that could match the subject.
                VerifyOrReturnValue(!isActive, Loop::Break);
            }
        }

        return Loop::Continue;
    });

    return isActive;
}

bool InteractionModelEngine::SubjectHasPersistedSubscription(FabricIndex aFabricIndex, NodeId subjectID)
{
    bool persistedSubMatches = false;

#if CHIP_CONFIG_PERSIST_SUBSCRIPTIONS
    auto * iterator = mpSubscriptionResumptionStorage->IterateSubscriptions();
    // Verify that we were able to allocate an iterator. If not, we are probably currently trying to resubscribe to our persisted
    // subscriptions. As such, we assume we have a persisted subscription and return true.
    // If we don't have a persisted subscription for the given fabric index and subjectID, we will send a Check-In message next time
    // we transition to ActiveMode.
    VerifyOrReturnValue(iterator, true);

    SubscriptionResumptionStorage::SubscriptionInfo subscriptionInfo;
    while (iterator->Next(subscriptionInfo))
    {
        // TODO(#31873): Persistent subscription only stores the NodeID for now. We cannot check if the CAT matches
        if (subscriptionInfo.mFabricIndex == aFabricIndex && subscriptionInfo.mNodeId == subjectID)
        {
            persistedSubMatches = true;
            break;
        }
    }
    iterator->Release();
#endif // CHIP_CONFIG_PERSIST_SUBSCRIPTIONS

    return persistedSubMatches;
}

bool InteractionModelEngine::FabricHasAtLeastOneActiveSubscription(FabricIndex aFabricIndex)
{
    bool hasActiveSubscription = false;
    mReadHandlers.ForEachActiveObject([aFabricIndex, &hasActiveSubscription](ReadHandler * handler) {
        VerifyOrReturnValue(handler->IsType(ReadHandler::InteractionType::Subscribe), Loop::Continue);

        Access::SubjectDescriptor subject = handler->GetSubjectDescriptor();
        VerifyOrReturnValue(subject.fabricIndex == aFabricIndex, Loop::Continue);

        if ((subject.authMode == Access::AuthMode::kCase) && handler->IsActiveSubscription())
        {
            // On first subscription found for fabric, we can immediately stop checking.
            hasActiveSubscription = true;
            return Loop::Break;
        }

        return Loop::Continue;
    });

    return hasActiveSubscription;
}

void InteractionModelEngine::OnDone(CommandResponseSender & apResponderObj)
{
    mCommandResponderObjs.ReleaseObject(&apResponderObj);
}

// TODO(#30453): Follow up refactor. Remove need for InteractionModelEngine::OnDone(CommandHandlerImpl).
void InteractionModelEngine::OnDone(CommandHandlerImpl & apCommandObj)
{
    // We are no longer expecting to receive this callback. With the introduction of CommandResponseSender, it is now
    // responsible for receiving this callback.
    VerifyOrDie(false);
}

void InteractionModelEngine::OnDone(ReadHandler & apReadObj)
{
    //
    // Deleting an item can shift down the contents of the underlying pool storage,
    // rendering any tracker using positional indexes invalid. Let's reset it,
    // based on which readHandler we are getting rid of.
    //
    mReportingEngine.ResetReadHandlerTracker(&apReadObj);

    mReadHandlers.ReleaseObject(&apReadObj);
    TryToResumeSubscriptions();
}

void InteractionModelEngine::TryToResumeSubscriptions()
{
#if CHIP_CONFIG_PERSIST_SUBSCRIPTIONS && CHIP_CONFIG_SUBSCRIPTION_TIMEOUT_RESUMPTION
    if (!mSubscriptionResumptionScheduled && HasSubscriptionsToResume())
    {
        mSubscriptionResumptionScheduled            = true;
        auto timeTillNextSubscriptionResumptionSecs = ComputeTimeSecondsTillNextSubscriptionResumption();
        mpExchangeMgr->GetSessionManager()->SystemLayer()->StartTimer(
            System::Clock::Seconds32(timeTillNextSubscriptionResumptionSecs), ResumeSubscriptionsTimerCallback, this);
        mNumSubscriptionResumptionRetries++;
        ChipLogProgress(InteractionModel, "Schedule subscription resumption when failing to establish session, Retries: %" PRIu32,
                        mNumSubscriptionResumptionRetries);
    }
#endif // CHIP_CONFIG_PERSIST_SUBSCRIPTIONS && CHIP_CONFIG_SUBSCRIPTION_TIMEOUT_RESUMPTION
}

Status InteractionModelEngine::OnInvokeCommandRequest(Messaging::ExchangeContext * apExchangeContext,
                                                      const PayloadHeader & aPayloadHeader, System::PacketBufferHandle && aPayload,
                                                      bool aIsTimedInvoke)
{
    // TODO(#30453): Refactor CommandResponseSender's constructor to accept an exchange context parameter.
    CommandResponseSender * commandResponder = mCommandResponderObjs.CreateObject(this, this);
    if (commandResponder == nullptr)
    {
        ChipLogProgress(InteractionModel, "no resource for Invoke interaction");
        return Status::Busy;
    }
    CHIP_FAULT_INJECT(FaultInjection::kFault_IMInvoke_SeparateResponses,
                      commandResponder->TestOnlyInvokeCommandRequestWithFaultsInjected(
                          apExchangeContext, std::move(aPayload), aIsTimedInvoke,
                          CommandHandlerImpl::NlFaultInjectionType::SeparateResponseMessages);
                      return Status::Success;);
    CHIP_FAULT_INJECT(FaultInjection::kFault_IMInvoke_SeparateResponsesInvertResponseOrder,
                      commandResponder->TestOnlyInvokeCommandRequestWithFaultsInjected(
                          apExchangeContext, std::move(aPayload), aIsTimedInvoke,
                          CommandHandlerImpl::NlFaultInjectionType::SeparateResponseMessagesAndInvertedResponseOrder);
                      return Status::Success;);
    CHIP_FAULT_INJECT(
        FaultInjection::kFault_IMInvoke_SkipSecondResponse,
        commandResponder->TestOnlyInvokeCommandRequestWithFaultsInjected(
            apExchangeContext, std::move(aPayload), aIsTimedInvoke, CommandHandlerImpl::NlFaultInjectionType::SkipSecondResponse);
        return Status::Success;);
    commandResponder->OnInvokeCommandRequest(apExchangeContext, std::move(aPayload), aIsTimedInvoke);
    return Status::Success;
}

CHIP_ERROR InteractionModelEngine::ParseAttributePaths(const Access::SubjectDescriptor & aSubjectDescriptor,
                                                       AttributePathIBs::Parser & aAttributePathListParser,
                                                       bool & aHasValidAttributePath, size_t & aRequestedAttributePathCount)
{
    TLV::TLVReader pathReader;
    aAttributePathListParser.GetReader(&pathReader);
    CHIP_ERROR err = CHIP_NO_ERROR;

    aHasValidAttributePath       = false;
    aRequestedAttributePathCount = 0;

    while (CHIP_NO_ERROR == (err = pathReader.Next(TLV::AnonymousTag())))
    {
        AttributePathIB::Parser path;
        //
        // We create an iterator to point to a single item object list that tracks the path we just parsed.
        // This avoids the 'parse all paths' approach that is employed in ReadHandler since we want to
        // avoid allocating out of the path store during this minimal initial processing stage.
        //
        SingleLinkedListNode<AttributePathParams> paramsList;

        ReturnErrorOnFailure(path.Init(pathReader));
        ReturnErrorOnFailure(path.ParsePath(paramsList.mValue));

        if (paramsList.mValue.IsWildcardPath())
        {

<<<<<<< HEAD
            AttributePathExpandIterator::Position state = AttributePathExpandIterator::Position::StartIterating(&paramsList);
=======
            auto state = AttributePathExpandIterator::Position::StartIterating(&paramsList);
>>>>>>> 0fca820a
            AttributePathExpandIterator pathIterator(GetDataModelProvider(), state);
            ConcreteAttributePath readPath;

            // The definition of "valid path" is "path exists and ACL allows access". The "path exists" part is handled by
            // AttributePathExpandIterator. So we just need to check the ACL bits.
            while (pathIterator.Next(readPath))
            {
                // leave requestPath.entityId optional value unset to indicate wildcard
                Access::RequestPath requestPath{ .cluster     = readPath.mClusterId,
                                                 .endpoint    = readPath.mEndpointId,
                                                 .requestType = Access::RequestType::kAttributeReadRequest };
                err = Access::GetAccessControl().Check(aSubjectDescriptor, requestPath,
                                                       RequiredPrivilege::ForReadAttribute(readPath));
                if (err == CHIP_NO_ERROR)
                {
                    aHasValidAttributePath = true;
                    break;
                }
            }
        }
        else
        {
            ConcreteAttributePath concretePath(paramsList.mValue.mEndpointId, paramsList.mValue.mClusterId,
                                               paramsList.mValue.mAttributeId);

            if (IsExistentAttributePath(concretePath))
            {
                Access::RequestPath requestPath{ .cluster     = concretePath.mClusterId,
                                                 .endpoint    = concretePath.mEndpointId,
                                                 .requestType = Access::RequestType::kAttributeReadRequest,
                                                 .entityId    = paramsList.mValue.mAttributeId };

                err = Access::GetAccessControl().Check(aSubjectDescriptor, requestPath,
                                                       RequiredPrivilege::ForReadAttribute(concretePath));
                if (err == CHIP_NO_ERROR)
                {
                    aHasValidAttributePath = true;
                }
            }
        }

        aRequestedAttributePathCount++;
    }

    if (err == CHIP_ERROR_END_OF_TLV)
    {
        err = CHIP_NO_ERROR;
    }

    return err;
}

CHIP_ERROR InteractionModelEngine::ParseEventPaths(const Access::SubjectDescriptor & aSubjectDescriptor,
                                                   EventPathIBs::Parser & aEventPathListParser, bool & aHasValidEventPath,
                                                   size_t & aRequestedEventPathCount)
{
    TLV::TLVReader pathReader;
    aEventPathListParser.GetReader(&pathReader);
    CHIP_ERROR err = CHIP_NO_ERROR;

    aHasValidEventPath       = false;
    aRequestedEventPathCount = 0;

    while (CHIP_NO_ERROR == (err = pathReader.Next(TLV::AnonymousTag())))
    {
        EventPathIB::Parser path;
        ReturnErrorOnFailure(path.Init(pathReader));

        EventPathParams eventPath;
        ReturnErrorOnFailure(path.ParsePath(eventPath));

        ++aRequestedEventPathCount;

        if (aHasValidEventPath)
        {
            // Can skip all the rest of the checking.
            continue;
        }

        // The definition of "valid path" is "path exists and ACL allows
        // access".  We need to do some expansion of wildcards to handle that.
        aHasValidEventPath = MayHaveAccessibleEventPath(mDataModelProvider, eventPath, aSubjectDescriptor);
    }

    if (err == CHIP_ERROR_END_OF_TLV)
    {
        err = CHIP_NO_ERROR;
    }

    return err;
}

Protocols::InteractionModel::Status InteractionModelEngine::OnReadInitialRequest(Messaging::ExchangeContext * apExchangeContext,
                                                                                 const PayloadHeader & aPayloadHeader,
                                                                                 System::PacketBufferHandle && aPayload,
                                                                                 ReadHandler::InteractionType aInteractionType)
{
    ChipLogDetail(InteractionModel, "Received %s request",
                  aInteractionType == ReadHandler::InteractionType::Subscribe ? "Subscribe" : "Read");

    //
    // Let's first figure out if the client has sent us a subscribe request and requested we keep any existing
    // subscriptions from that source.
    //
    if (aInteractionType == ReadHandler::InteractionType::Subscribe)
    {
        System::PacketBufferTLVReader reader;
        bool keepExistingSubscriptions = true;

        if (apExchangeContext->GetSessionHandle()->GetFabricIndex() == kUndefinedFabricIndex)
        {
            // Subscriptions must be associated to a fabric.
            return Status::UnsupportedAccess;
        }

        reader.Init(aPayload.Retain());

        SubscribeRequestMessage::Parser subscribeRequestParser;
        VerifyOrReturnError(subscribeRequestParser.Init(reader) == CHIP_NO_ERROR, Status::InvalidAction);

#if CHIP_CONFIG_IM_PRETTY_PRINT
        subscribeRequestParser.PrettyPrint();
#endif

        VerifyOrReturnError(subscribeRequestParser.GetKeepSubscriptions(&keepExistingSubscriptions) == CHIP_NO_ERROR,
                            Status::InvalidAction);
        if (!keepExistingSubscriptions)
        {
            //
            // Walk through all existing subscriptions and shut down those whose subscriber matches
            // that which just came in.
            //
            mReadHandlers.ForEachActiveObject([apExchangeContext](ReadHandler * handler) {
                if (handler->IsFromSubscriber(*apExchangeContext))
                {
                    ChipLogProgress(InteractionModel,
                                    "Deleting previous subscription from NodeId: " ChipLogFormatX64 ", FabricIndex: %u",
                                    ChipLogValueX64(apExchangeContext->GetSessionHandle()->AsSecureSession()->GetPeerNodeId()),
                                    apExchangeContext->GetSessionHandle()->GetFabricIndex());
                    handler->Close();
                }

                return Loop::Continue;
            });
        }

        {
            size_t requestedAttributePathCount = 0;
            size_t requestedEventPathCount     = 0;
            AttributePathIBs::Parser attributePathListParser;
            bool hasValidAttributePath = false;
            bool mayHaveValidEventPath = false;

            CHIP_ERROR err = subscribeRequestParser.GetAttributeRequests(&attributePathListParser);
            if (err == CHIP_NO_ERROR)
            {
                auto subjectDescriptor = apExchangeContext->GetSessionHandle()->AsSecureSession()->GetSubjectDescriptor();
                err                    = ParseAttributePaths(subjectDescriptor, attributePathListParser, hasValidAttributePath,
                                                             requestedAttributePathCount);
                if (err != CHIP_NO_ERROR)
                {
                    return Status::InvalidAction;
                }
            }
            else if (err != CHIP_ERROR_END_OF_TLV)
            {
                return Status::InvalidAction;
            }

            EventPathIBs::Parser eventPathListParser;
            err = subscribeRequestParser.GetEventRequests(&eventPathListParser);
            if (err == CHIP_NO_ERROR)
            {
                auto subjectDescriptor = apExchangeContext->GetSessionHandle()->AsSecureSession()->GetSubjectDescriptor();
                err = ParseEventPaths(subjectDescriptor, eventPathListParser, mayHaveValidEventPath, requestedEventPathCount);
                if (err != CHIP_NO_ERROR)
                {
                    return Status::InvalidAction;
                }
            }
            else if (err != CHIP_ERROR_END_OF_TLV)
            {
                return Status::InvalidAction;
            }

            if (requestedAttributePathCount == 0 && requestedEventPathCount == 0)
            {
                ChipLogError(InteractionModel,
                             "Subscription from [%u:" ChipLogFormatX64 "] has no attribute or event paths. Rejecting request.",
                             apExchangeContext->GetSessionHandle()->GetFabricIndex(),
                             ChipLogValueX64(apExchangeContext->GetSessionHandle()->AsSecureSession()->GetPeerNodeId()));
                return Status::InvalidAction;
            }

            if (!hasValidAttributePath && !mayHaveValidEventPath)
            {
                ChipLogError(InteractionModel,
                             "Subscription from [%u:" ChipLogFormatX64 "] has no access at all. Rejecting request.",
                             apExchangeContext->GetSessionHandle()->GetFabricIndex(),
                             ChipLogValueX64(apExchangeContext->GetSessionHandle()->AsSecureSession()->GetPeerNodeId()));
                return Status::InvalidAction;
            }

            // The following cast is safe, since we can only hold a few tens of paths in one request.
            if (!EnsureResourceForSubscription(apExchangeContext->GetSessionHandle()->GetFabricIndex(), requestedAttributePathCount,
                                               requestedEventPathCount))
            {
                return Status::PathsExhausted;
            }
        }
    }
    else
    {
        System::PacketBufferTLVReader reader;
        reader.Init(aPayload.Retain());

        ReadRequestMessage::Parser readRequestParser;
        VerifyOrReturnError(readRequestParser.Init(reader) == CHIP_NO_ERROR, Status::InvalidAction);

#if CHIP_CONFIG_IM_PRETTY_PRINT
        readRequestParser.PrettyPrint();
#endif
        {
            size_t requestedAttributePathCount = 0;
            size_t requestedEventPathCount     = 0;
            AttributePathIBs::Parser attributePathListParser;
            CHIP_ERROR err = readRequestParser.GetAttributeRequests(&attributePathListParser);
            if (err == CHIP_NO_ERROR)
            {
                TLV::TLVReader pathReader;
                attributePathListParser.GetReader(&pathReader);
                VerifyOrReturnError(TLV::Utilities::Count(pathReader, requestedAttributePathCount, false) == CHIP_NO_ERROR,
                                    Status::InvalidAction);
            }
            else if (err != CHIP_ERROR_END_OF_TLV)
            {
                return Status::InvalidAction;
            }
            EventPathIBs::Parser eventpathListParser;
            err = readRequestParser.GetEventRequests(&eventpathListParser);
            if (err == CHIP_NO_ERROR)
            {
                TLV::TLVReader pathReader;
                eventpathListParser.GetReader(&pathReader);
                VerifyOrReturnError(TLV::Utilities::Count(pathReader, requestedEventPathCount, false) == CHIP_NO_ERROR,
                                    Status::InvalidAction);
            }
            else if (err != CHIP_ERROR_END_OF_TLV)
            {
                return Status::InvalidAction;
            }

            // The following cast is safe, since we can only hold a few tens of paths in one request.
            Status checkResult = EnsureResourceForRead(apExchangeContext->GetSessionHandle()->GetFabricIndex(),
                                                       requestedAttributePathCount, requestedEventPathCount);
            if (checkResult != Status::Success)
            {
                return checkResult;
            }
        }
    }

    // We have already reserved enough resources for read requests, and have granted enough resources for current subscriptions, so
    // we should be able to allocate resources requested by this request.
    ReadHandler * handler = mReadHandlers.CreateObject(*this, apExchangeContext, aInteractionType, mReportScheduler);
    if (handler == nullptr)
    {
        ChipLogProgress(InteractionModel, "no resource for %s interaction",
                        aInteractionType == ReadHandler::InteractionType::Subscribe ? "Subscribe" : "Read");
        return Status::ResourceExhausted;
    }

    handler->OnInitialRequest(std::move(aPayload));

    return Status::Success;
}

Protocols::InteractionModel::Status InteractionModelEngine::OnWriteRequest(Messaging::ExchangeContext * apExchangeContext,
                                                                           const PayloadHeader & aPayloadHeader,
                                                                           System::PacketBufferHandle && aPayload,
                                                                           bool aIsTimedWrite)
{
    ChipLogDetail(InteractionModel, "Received Write request");

    for (auto & writeHandler : mWriteHandlers)
    {
        if (writeHandler.IsFree())
        {
            VerifyOrReturnError(writeHandler.Init(GetDataModelProvider(), this) == CHIP_NO_ERROR, Status::Busy);
            return writeHandler.OnWriteRequest(apExchangeContext, std::move(aPayload), aIsTimedWrite);
        }
    }
    ChipLogProgress(InteractionModel, "no resource for write interaction");
    return Status::Busy;
}

CHIP_ERROR InteractionModelEngine::OnTimedRequest(Messaging::ExchangeContext * apExchangeContext,
                                                  const PayloadHeader & aPayloadHeader, System::PacketBufferHandle && aPayload,
                                                  Protocols::InteractionModel::Status & aStatus)
{
    TimedHandler * handler = mTimedHandlers.CreateObject(this);
    if (handler == nullptr)
    {
        ChipLogProgress(InteractionModel, "no resource for Timed interaction");
        aStatus = Status::Busy;
        return CHIP_ERROR_NO_MEMORY;
    }

    // The timed handler takes over handling of this exchange and will do its
    // own status reporting as needed.
    aStatus = Status::Success;
    apExchangeContext->SetDelegate(handler);
    return handler->OnMessageReceived(apExchangeContext, aPayloadHeader, std::move(aPayload));
}

#if CHIP_CONFIG_ENABLE_READ_CLIENT
Status InteractionModelEngine::OnUnsolicitedReportData(Messaging::ExchangeContext * apExchangeContext,
                                                       const PayloadHeader & aPayloadHeader, System::PacketBufferHandle && aPayload)
{
    System::PacketBufferTLVReader reader;
    reader.Init(aPayload.Retain());

    ReportDataMessage::Parser report;
    VerifyOrReturnError(report.Init(reader) == CHIP_NO_ERROR, Status::InvalidAction);

#if CHIP_CONFIG_IM_PRETTY_PRINT
    report.PrettyPrint();
#endif

    SubscriptionId subscriptionId = 0;
    VerifyOrReturnError(report.GetSubscriptionId(&subscriptionId) == CHIP_NO_ERROR, Status::InvalidAction);
    VerifyOrReturnError(report.ExitContainer() == CHIP_NO_ERROR, Status::InvalidAction);

    ReadClient * foundSubscription = nullptr;
    for (auto * readClient = mpActiveReadClientList; readClient != nullptr; readClient = readClient->GetNextClient())
    {
        auto peer = apExchangeContext->GetSessionHandle()->GetPeer();
        if (readClient->GetFabricIndex() != peer.GetFabricIndex() || readClient->GetPeerNodeId() != peer.GetNodeId())
        {
            continue;
        }

        // Notify Subscriptions about incoming communication from node
        readClient->OnUnsolicitedMessageFromPublisher();

        if (!readClient->IsSubscriptionActive())
        {
            continue;
        }

        if (!readClient->IsMatchingSubscriptionId(subscriptionId))
        {
            continue;
        }

        if (!foundSubscription)
        {
            foundSubscription = readClient;
        }
    }

    if (foundSubscription)
    {
        foundSubscription->OnUnsolicitedReportData(apExchangeContext, std::move(aPayload));
        return Status::Success;
    }

    ChipLogDetail(InteractionModel, "Received report with invalid subscriptionId %" PRIu32, subscriptionId);

    return Status::InvalidSubscription;
}
#endif // CHIP_CONFIG_ENABLE_READ_CLIENT

CHIP_ERROR InteractionModelEngine::OnUnsolicitedMessageReceived(const PayloadHeader & payloadHeader,
                                                                ExchangeDelegate *& newDelegate)
{
    // TODO: Implement OnUnsolicitedMessageReceived, let messaging layer dispatch message to ReadHandler/ReadClient/TimedHandler
    // directly.
    newDelegate = this;
    return CHIP_NO_ERROR;
}

CHIP_ERROR InteractionModelEngine::OnMessageReceived(Messaging::ExchangeContext * apExchangeContext,
                                                     const PayloadHeader & aPayloadHeader, System::PacketBufferHandle && aPayload)
{
    using namespace Protocols::InteractionModel;

    Protocols::InteractionModel::Status status = Status::Failure;

    // Ensure that DataModel::Provider has access to the exchange the message was received on.
    CurrentExchangeValueScope scopedExchangeContext(*this, apExchangeContext);

    // Group Message can only be an InvokeCommandRequest or WriteRequest
    if (apExchangeContext->IsGroupExchangeContext() &&
        !aPayloadHeader.HasMessageType(Protocols::InteractionModel::MsgType::InvokeCommandRequest) &&
        !aPayloadHeader.HasMessageType(Protocols::InteractionModel::MsgType::WriteRequest))
    {
        ChipLogProgress(InteractionModel, "Msg type %d not supported for group message", aPayloadHeader.GetMessageType());
        return CHIP_NO_ERROR;
    }

    if (aPayloadHeader.HasMessageType(Protocols::InteractionModel::MsgType::InvokeCommandRequest))
    {
        status = OnInvokeCommandRequest(apExchangeContext, aPayloadHeader, std::move(aPayload), /* aIsTimedInvoke = */ false);
    }
    else if (aPayloadHeader.HasMessageType(Protocols::InteractionModel::MsgType::ReadRequest))
    {
        status = OnReadInitialRequest(apExchangeContext, aPayloadHeader, std::move(aPayload), ReadHandler::InteractionType::Read);
    }
    else if (aPayloadHeader.HasMessageType(Protocols::InteractionModel::MsgType::WriteRequest))
    {
        status = OnWriteRequest(apExchangeContext, aPayloadHeader, std::move(aPayload), /* aIsTimedWrite = */ false);
    }
    else if (aPayloadHeader.HasMessageType(Protocols::InteractionModel::MsgType::SubscribeRequest))
    {
        status =
            OnReadInitialRequest(apExchangeContext, aPayloadHeader, std::move(aPayload), ReadHandler::InteractionType::Subscribe);
    }
#if CHIP_CONFIG_ENABLE_READ_CLIENT
    else if (aPayloadHeader.HasMessageType(Protocols::InteractionModel::MsgType::ReportData))
    {
        status = OnUnsolicitedReportData(apExchangeContext, aPayloadHeader, std::move(aPayload));
    }
#endif // CHIP_CONFIG_ENABLE_READ_CLIENT
    else if (aPayloadHeader.HasMessageType(MsgType::TimedRequest))
    {
        OnTimedRequest(apExchangeContext, aPayloadHeader, std::move(aPayload), status);
    }
    else
    {
        ChipLogProgress(InteractionModel, "Msg type %d not supported", aPayloadHeader.GetMessageType());
        status = Status::InvalidAction;
    }

    if (status != Status::Success && !apExchangeContext->IsGroupExchangeContext())
    {
        return StatusResponse::Send(status, apExchangeContext, false /*aExpectResponse*/);
    }

    return CHIP_NO_ERROR;
}

void InteractionModelEngine::OnResponseTimeout(Messaging::ExchangeContext * ec)
{
    ChipLogError(InteractionModel, "Time out! Failed to receive IM response from Exchange: " ChipLogFormatExchange,
                 ChipLogValueExchange(ec));
}

#if CHIP_CONFIG_ENABLE_READ_CLIENT
void InteractionModelEngine::OnActiveModeNotification(ScopedNodeId aPeer)
{
    for (ReadClient * pListItem = mpActiveReadClientList; pListItem != nullptr;)
    {
        auto pNextItem = pListItem->GetNextClient();
        // It is possible that pListItem is destroyed by the app in OnActiveModeNotification.
        // Get the next item before invoking `OnActiveModeNotification`.
        if (ScopedNodeId(pListItem->GetPeerNodeId(), pListItem->GetFabricIndex()) == aPeer)
        {
            pListItem->OnActiveModeNotification();
        }
        pListItem = pNextItem;
    }
}

void InteractionModelEngine::OnPeerTypeChange(ScopedNodeId aPeer, ReadClient::PeerType aType)
{
    // TODO: Follow up to use a iterator function to avoid copy/paste here.
    for (ReadClient * pListItem = mpActiveReadClientList; pListItem != nullptr;)
    {
        // It is possible that pListItem is destroyed by the app in OnPeerTypeChange.
        // Get the next item before invoking `OnPeerTypeChange`.
        auto pNextItem = pListItem->GetNextClient();
        if (ScopedNodeId(pListItem->GetPeerNodeId(), pListItem->GetFabricIndex()) == aPeer)
        {
            pListItem->OnPeerTypeChange(aType);
        }
        pListItem = pNextItem;
    }
}

void InteractionModelEngine::AddReadClient(ReadClient * apReadClient)
{
    apReadClient->SetNextClient(mpActiveReadClientList);
    mpActiveReadClientList = apReadClient;
}
#endif // CHIP_CONFIG_ENABLE_READ_CLIENT

bool InteractionModelEngine::TrimFabricForSubscriptions(FabricIndex aFabricIndex, bool aForceEvict)
{
    const size_t pathPoolCapacity        = GetPathPoolCapacityForSubscriptions();
    const size_t readHandlerPoolCapacity = GetReadHandlerPoolCapacityForSubscriptions();

    uint8_t fabricCount                            = mpFabricTable->FabricCount();
    size_t attributePathsSubscribedByCurrentFabric = 0;
    size_t eventPathsSubscribedByCurrentFabric     = 0;
    size_t subscriptionsEstablishedByCurrentFabric = 0;

    if (fabricCount == 0)
    {
        return false;
    }

    // Note: This is OK only when we have assumed the fabricCount is not zero. Should be revised when adding support to
    // subscriptions on PASE sessions.
    size_t perFabricPathCapacity         = pathPoolCapacity / static_cast<size_t>(fabricCount);
    size_t perFabricSubscriptionCapacity = readHandlerPoolCapacity / static_cast<size_t>(fabricCount);

    ReadHandler * candidate            = nullptr;
    size_t candidateAttributePathsUsed = 0;
    size_t candidateEventPathsUsed     = 0;

    // It is safe to use & here since this function will be called on current stack.
    mReadHandlers.ForEachActiveObject([&](ReadHandler * handler) {
        if (handler->GetAccessingFabricIndex() != aFabricIndex || !handler->IsType(ReadHandler::InteractionType::Subscribe))
        {
            return Loop::Continue;
        }

        size_t attributePathsUsed = handler->GetAttributePathCount();
        size_t eventPathsUsed     = handler->GetEventPathCount();

        attributePathsSubscribedByCurrentFabric += attributePathsUsed;
        eventPathsSubscribedByCurrentFabric += eventPathsUsed;
        subscriptionsEstablishedByCurrentFabric++;

        if (candidate == nullptr)
        {
            candidate = handler;
        }
        // This handler uses more resources than the one we picked before.
        else if ((attributePathsUsed > perFabricPathCapacity || eventPathsUsed > perFabricPathCapacity) &&
                 (candidateAttributePathsUsed <= perFabricPathCapacity && candidateEventPathsUsed <= perFabricPathCapacity))
        {
            candidate                   = handler;
            candidateAttributePathsUsed = attributePathsUsed;
            candidateEventPathsUsed     = eventPathsUsed;
        }
        // This handler is older than the one we picked before.
        else if (handler->GetTransactionStartGeneration() < candidate->GetTransactionStartGeneration() &&
                 // And the level of resource usage is the same (both exceed or neither exceed)
                 ((attributePathsUsed > perFabricPathCapacity || eventPathsUsed > perFabricPathCapacity) ==
                  (candidateAttributePathsUsed > perFabricPathCapacity || candidateEventPathsUsed > perFabricPathCapacity)))
        {
            candidate = handler;
        }
        return Loop::Continue;
    });

    if (candidate != nullptr &&
        (aForceEvict || attributePathsSubscribedByCurrentFabric > perFabricPathCapacity ||
         eventPathsSubscribedByCurrentFabric > perFabricPathCapacity ||
         subscriptionsEstablishedByCurrentFabric > perFabricSubscriptionCapacity))
    {
        SubscriptionId subId;
        candidate->GetSubscriptionId(subId);
        ChipLogProgress(DataManagement, "Evicting Subscription ID %u:0x%" PRIx32, candidate->GetSubjectDescriptor().fabricIndex,
                        subId);
        candidate->Close();
        return true;
    }
    return false;
}

bool InteractionModelEngine::EnsureResourceForSubscription(FabricIndex aFabricIndex, size_t aRequestedAttributePathCount,
                                                           size_t aRequestedEventPathCount)
{
#if CHIP_SYSTEM_CONFIG_POOL_USE_HEAP && !CHIP_CONFIG_IM_FORCE_FABRIC_QUOTA_CHECK
#if CONFIG_BUILD_FOR_HOST_UNIT_TEST
    const bool allowUnlimited = !mForceHandlerQuota;
#else  // CONFIG_BUILD_FOR_HOST_UNIT_TEST
       // If the resources are allocated on the heap, we should be able to handle as many Read / Subscribe requests as possible.
    const bool allowUnlimited = true;
#endif // CONFIG_BUILD_FOR_HOST_UNIT_TEST
#else  // CHIP_SYSTEM_CONFIG_POOL_USE_HEAP && !CHIP_CONFIG_IM_FORCE_FABRIC_QUOTA_CHECK
    const bool allowUnlimited = false;
#endif // CHIP_SYSTEM_CONFIG_POOL_USE_HEAP && !CHIP_CONFIG_IM_FORCE_FABRIC_QUOTA_CHECK

    // Don't couple with read requests, always reserve enough resource for read requests.

    const size_t pathPoolCapacity        = GetPathPoolCapacityForSubscriptions();
    const size_t readHandlerPoolCapacity = GetReadHandlerPoolCapacityForSubscriptions();

    // If we return early here, the compiler will complain about the unreachable code, so we add a always-true check.
    const size_t attributePathCap = allowUnlimited ? SIZE_MAX : pathPoolCapacity;
    const size_t eventPathCap     = allowUnlimited ? SIZE_MAX : pathPoolCapacity;
    const size_t readHandlerCap   = allowUnlimited ? SIZE_MAX : readHandlerPoolCapacity;

    size_t usedAttributePaths = 0;
    size_t usedEventPaths     = 0;
    size_t usedReadHandlers   = 0;

    auto countResourceUsage = [&]() {
        usedAttributePaths = 0;
        usedEventPaths     = 0;
        usedReadHandlers   = 0;
        mReadHandlers.ForEachActiveObject([&](auto * handler) {
            if (!handler->IsType(ReadHandler::InteractionType::Subscribe))
            {
                return Loop::Continue;
            }
            usedAttributePaths += handler->GetAttributePathCount();
            usedEventPaths += handler->GetEventPathCount();
            usedReadHandlers++;
            return Loop::Continue;
        });
    };

    countResourceUsage();

    if (usedAttributePaths + aRequestedAttributePathCount <= attributePathCap &&
        usedEventPaths + aRequestedEventPathCount <= eventPathCap && usedReadHandlers < readHandlerCap)
    {
        // We have enough resources, then we serve the requests in a best-effort manner.
        return true;
    }

    if ((aRequestedAttributePathCount > kMinSupportedPathsPerSubscription &&
         usedAttributePaths + aRequestedAttributePathCount > attributePathCap) ||
        (aRequestedEventPathCount > kMinSupportedPathsPerSubscription && usedEventPaths + aRequestedEventPathCount > eventPathCap))
    {
        // We cannot offer enough resources, and the subscription is requesting more than the spec limit.
        return false;
    }

    const auto evictAndUpdateResourceUsage = [&](FabricIndex fabricIndex, bool forceEvict) {
        bool ret = TrimFabricForSubscriptions(fabricIndex, forceEvict);
        countResourceUsage();
        return ret;
    };

    //
    // At this point, we have an inbound request that respects minimas but we still don't have enough resources to handle it. Which
    // means that we definitely have handlers on existing fabrics that are over limits and need to evict at least one of them to
    // make space.
    //
    // There might be cases that one fabric has lots of subscriptions with one interested path, while the other fabrics are not
    // using excess resources. So we need to do this multiple times until we have enough room or no fabrics are using excess
    // resources.
    //
    bool didEvictHandler = true;
    while (didEvictHandler)
    {
        didEvictHandler = false;
        for (const auto & fabric : *mpFabricTable)
        {
            // The resources are enough to serve this request, do not evict anything.
            if (usedAttributePaths + aRequestedAttributePathCount <= attributePathCap &&
                usedEventPaths + aRequestedEventPathCount <= eventPathCap && usedReadHandlers < readHandlerCap)
            {
                break;
            }
            didEvictHandler = didEvictHandler || evictAndUpdateResourceUsage(fabric.GetFabricIndex(), false);
        }
    }

    // The above loop cannot guarantee the resources for the new subscriptions when the resource usage from all fabrics are exactly
    // within the quota (which means we have exactly used all resources). Evict (from the large subscriptions first then from
    // oldest) subscriptions from the current fabric until we have enough resource for the new subscription.
    didEvictHandler = true;
    while ((usedAttributePaths + aRequestedAttributePathCount > attributePathCap ||
            usedEventPaths + aRequestedEventPathCount > eventPathCap || usedReadHandlers >= readHandlerCap) &&
           // Avoid infinity loop
           didEvictHandler)
    {
        didEvictHandler = evictAndUpdateResourceUsage(aFabricIndex, true);
    }

    // If didEvictHandler is false, means the loop above evicted all subscriptions from the current fabric but we still don't have
    // enough resources for the new subscription, this should never happen.
    // This is safe as long as we have rejected subscriptions without a fabric associated (with a PASE session) before.
    // Note: Spec#5141: should reject subscription requests on PASE sessions.
    VerifyOrDieWithMsg(didEvictHandler, DataManagement, "Failed to get required resources by evicting existing subscriptions.");

    // We have ensured enough resources by the logic above.
    return true;
}

bool InteractionModelEngine::TrimFabricForRead(FabricIndex aFabricIndex)
{
    const size_t guaranteedReadRequestsPerFabric   = GetGuaranteedReadRequestsPerFabric();
    const size_t minSupportedPathsPerFabricForRead = guaranteedReadRequestsPerFabric * kMinSupportedPathsPerReadRequest;

    size_t attributePathsUsedByCurrentFabric = 0;
    size_t eventPathsUsedByCurrentFabric     = 0;
    size_t readTransactionsOnCurrentFabric   = 0;

    ReadHandler * candidate            = nullptr;
    size_t candidateAttributePathsUsed = 0;
    size_t candidateEventPathsUsed     = 0;

    // It is safe to use & here since this function will be called on current stack.
    mReadHandlers.ForEachActiveObject([&](ReadHandler * handler) {
        if (handler->GetAccessingFabricIndex() != aFabricIndex || !handler->IsType(ReadHandler::InteractionType::Read))
        {
            return Loop::Continue;
        }

        size_t attributePathsUsed = handler->GetAttributePathCount();
        size_t eventPathsUsed     = handler->GetEventPathCount();

        attributePathsUsedByCurrentFabric += attributePathsUsed;
        eventPathsUsedByCurrentFabric += eventPathsUsed;
        readTransactionsOnCurrentFabric++;

        if (candidate == nullptr)
        {
            candidate = handler;
        }
        // Oversized read handlers will be evicted first.
        else if ((attributePathsUsed > kMinSupportedPathsPerReadRequest || eventPathsUsed > kMinSupportedPathsPerReadRequest) &&
                 (candidateAttributePathsUsed <= kMinSupportedPathsPerReadRequest &&
                  candidateEventPathsUsed <= kMinSupportedPathsPerReadRequest))
        {
            candidate = handler;
        }
        // Read Handlers are "first come first served", so we give eariler read transactions a higher priority.
        else if (handler->GetTransactionStartGeneration() > candidate->GetTransactionStartGeneration() &&
                 // And the level of resource usage is the same (both exceed or neither exceed)
                 ((attributePathsUsed > kMinSupportedPathsPerReadRequest || eventPathsUsed > kMinSupportedPathsPerReadRequest) ==
                  (candidateAttributePathsUsed > kMinSupportedPathsPerReadRequest ||
                   candidateEventPathsUsed > kMinSupportedPathsPerReadRequest)))
        {
            candidate = handler;
        }

        if (candidate == handler)
        {
            candidateAttributePathsUsed = attributePathsUsed;
            candidateEventPathsUsed     = eventPathsUsed;
        }
        return Loop::Continue;
    });

    if (candidate != nullptr &&
        ((attributePathsUsedByCurrentFabric > minSupportedPathsPerFabricForRead ||
          eventPathsUsedByCurrentFabric > minSupportedPathsPerFabricForRead ||
          readTransactionsOnCurrentFabric > guaranteedReadRequestsPerFabric) ||
         // Always evict the transactions on PASE sessions if the fabric table is full.
         (aFabricIndex == kUndefinedFabricIndex && mpFabricTable->FabricCount() == GetConfigMaxFabrics())))
    {
        candidate->Close();
        return true;
    }
    return false;
}

Protocols::InteractionModel::Status InteractionModelEngine::EnsureResourceForRead(FabricIndex aFabricIndex,
                                                                                  size_t aRequestedAttributePathCount,
                                                                                  size_t aRequestedEventPathCount)
{
#if CHIP_SYSTEM_CONFIG_POOL_USE_HEAP && !CHIP_CONFIG_IM_FORCE_FABRIC_QUOTA_CHECK
#if CONFIG_BUILD_FOR_HOST_UNIT_TEST
    const bool allowUnlimited = !mForceHandlerQuota;
#else  // CONFIG_BUILD_FOR_HOST_UNIT_TEST
       // If the resources are allocated on the heap, we should be able to handle as many Read / Subscribe requests as possible.
    const bool allowUnlimited = true;
#endif // CONFIG_BUILD_FOR_HOST_UNIT_TEST
#else  // CHIP_SYSTEM_CONFIG_POOL_USE_HEAP && !CHIP_CONFIG_IM_FORCE_FABRIC_QUOTA_CHECK
    const bool allowUnlimited = false;
#endif // CHIP_SYSTEM_CONFIG_POOL_USE_HEAP && !CHIP_CONFIG_IM_FORCE_FABRIC_QUOTA_CHECK

    // If we return early here, the compiler will complain about the unreachable code, so we add a always-true check.
    const size_t attributePathCap = allowUnlimited ? SIZE_MAX : GetPathPoolCapacityForReads();
    const size_t eventPathCap     = allowUnlimited ? SIZE_MAX : GetPathPoolCapacityForReads();
    const size_t readHandlerCap   = allowUnlimited ? SIZE_MAX : GetReadHandlerPoolCapacityForReads();

    const size_t guaranteedReadRequestsPerFabric = GetGuaranteedReadRequestsPerFabric();
    const size_t guaranteedPathsPerFabric        = kMinSupportedPathsPerReadRequest * guaranteedReadRequestsPerFabric;

    size_t usedAttributePaths = 0;
    size_t usedEventPaths     = 0;
    size_t usedReadHandlers   = 0;

    auto countResourceUsage = [&]() {
        usedAttributePaths = 0;
        usedEventPaths     = 0;
        usedReadHandlers   = 0;
        mReadHandlers.ForEachActiveObject([&](auto * handler) {
            if (!handler->IsType(ReadHandler::InteractionType::Read))
            {
                return Loop::Continue;
            }
            usedAttributePaths += handler->GetAttributePathCount();
            usedEventPaths += handler->GetEventPathCount();
            usedReadHandlers++;
            return Loop::Continue;
        });
    };

    auto haveEnoughResourcesForTheRequest = [&]() {
        return usedAttributePaths + aRequestedAttributePathCount <= attributePathCap &&
            usedEventPaths + aRequestedEventPathCount <= eventPathCap && usedReadHandlers < readHandlerCap;
    };

    countResourceUsage();

    if (haveEnoughResourcesForTheRequest())
    {
        // We have enough resources, then we serve the requests in a best-effort manner.
        return Status::Success;
    }

    if ((aRequestedAttributePathCount > kMinSupportedPathsPerReadRequest &&
         usedAttributePaths + aRequestedAttributePathCount > attributePathCap) ||
        (aRequestedEventPathCount > kMinSupportedPathsPerReadRequest && usedEventPaths + aRequestedEventPathCount > eventPathCap))
    {
        // We cannot offer enough resources, and the read transaction is requesting more than the spec limit.
        return Status::PathsExhausted;
    }

    // If we have commissioned CHIP_CONFIG_MAX_FABRICS already, and this transaction doesn't have an associated fabric index, reject
    // the request if we don't have sufficient resources for this request.
    if (mpFabricTable->FabricCount() == GetConfigMaxFabrics() && aFabricIndex == kUndefinedFabricIndex)
    {
        return Status::Busy;
    }

    size_t usedAttributePathsInFabric = 0;
    size_t usedEventPathsInFabric     = 0;
    size_t usedReadHandlersInFabric   = 0;
    mReadHandlers.ForEachActiveObject([&](auto * handler) {
        if (!handler->IsType(ReadHandler::InteractionType::Read) || handler->GetAccessingFabricIndex() != aFabricIndex)
        {
            return Loop::Continue;
        }
        usedAttributePathsInFabric += handler->GetAttributePathCount();
        usedEventPathsInFabric += handler->GetEventPathCount();
        usedReadHandlersInFabric++;
        return Loop::Continue;
    });

    // Busy, since there are already some read requests ongoing on this fabric, please retry later.
    if (usedAttributePathsInFabric + aRequestedAttributePathCount > guaranteedPathsPerFabric ||
        usedEventPathsInFabric + aRequestedEventPathCount > guaranteedPathsPerFabric ||
        usedReadHandlersInFabric >= guaranteedReadRequestsPerFabric)
    {
        return Status::Busy;
    }

    const auto evictAndUpdateResourceUsage = [&](FabricIndex fabricIndex) {
        bool ret = TrimFabricForRead(fabricIndex);
        countResourceUsage();
        return ret;
    };

    //
    // At this point, we have an inbound request that respects minimas but we still don't have enough resources to handle it. Which
    // means that we definitely have handlers on existing fabrics that are over limits and need to evict at least one of them to
    // make space.
    //
    bool didEvictHandler = true;
    while (didEvictHandler)
    {
        didEvictHandler = false;
        didEvictHandler = didEvictHandler || evictAndUpdateResourceUsage(kUndefinedFabricIndex);
        if (haveEnoughResourcesForTheRequest())
        {
            break;
        }
        // If the fabric table is full, we won't evict read requests from normal fabrics before we have evicted all read requests
        // from PASE sessions.
        if (mpFabricTable->FabricCount() == GetConfigMaxFabrics() && didEvictHandler)
        {
            continue;
        }
        for (const auto & fabric : *mpFabricTable)
        {
            didEvictHandler = didEvictHandler || evictAndUpdateResourceUsage(fabric.GetFabricIndex());
            // If we now have enough resources to serve this request, stop evicting things.
            if (haveEnoughResourcesForTheRequest())
            {
                break;
            }
        }
    }

    // Now all fabrics are not oversized (since we have trimmed the oversized fabrics in the loop above), and the read handler is
    // also not oversized, we should be able to handle this read transaction.
    VerifyOrDie(haveEnoughResourcesForTheRequest());

    return Status::Success;
}

#if CHIP_CONFIG_ENABLE_READ_CLIENT
void InteractionModelEngine::RemoveReadClient(ReadClient * apReadClient)
{
    ReadClient * pPrevListItem = nullptr;
    ReadClient * pCurListItem  = mpActiveReadClientList;

    while (pCurListItem != apReadClient)
    {
        //
        // Item must exist in this tracker list. If not, there's a bug somewhere.
        //
        VerifyOrDie(pCurListItem != nullptr);

        pPrevListItem = pCurListItem;
        pCurListItem  = pCurListItem->GetNextClient();
    }

    if (pPrevListItem)
    {
        pPrevListItem->SetNextClient(apReadClient->GetNextClient());
    }
    else
    {
        mpActiveReadClientList = apReadClient->GetNextClient();
    }

    apReadClient->SetNextClient(nullptr);
}

size_t InteractionModelEngine::GetNumActiveReadClients()
{
    ReadClient * pListItem = mpActiveReadClientList;
    size_t count           = 0;

    while (pListItem)
    {
        pListItem = pListItem->GetNextClient();
        count++;
    }

    return count;
}

bool InteractionModelEngine::InActiveReadClientList(ReadClient * apReadClient)
{
    ReadClient * pListItem = mpActiveReadClientList;

    while (pListItem)
    {
        if (pListItem == apReadClient)
        {
            return true;
        }

        pListItem = pListItem->GetNextClient();
    }

    return false;
}
#endif // CHIP_CONFIG_ENABLE_READ_CLIENT

bool InteractionModelEngine::HasConflictWriteRequests(const WriteHandler * apWriteHandler, const ConcreteAttributePath & aPath)
{
    for (auto & writeHandler : mWriteHandlers)
    {
        if (writeHandler.IsFree() || &writeHandler == apWriteHandler)
        {
            continue;
        }
        if (writeHandler.IsCurrentlyProcessingWritePath(aPath))
        {
            return true;
        }
    }
    return false;
}

void InteractionModelEngine::ReleaseAttributePathList(SingleLinkedListNode<AttributePathParams> *& aAttributePathList)
{
    ReleasePool(aAttributePathList, mAttributePathPool);
}

CHIP_ERROR InteractionModelEngine::PushFrontAttributePathList(SingleLinkedListNode<AttributePathParams> *& aAttributePathList,
                                                              AttributePathParams & aAttributePath)
{
    CHIP_ERROR err = PushFront(aAttributePathList, aAttributePath, mAttributePathPool);
    if (err == CHIP_ERROR_NO_MEMORY)
    {
        ChipLogError(InteractionModel, "AttributePath pool full");
        return CHIP_IM_GLOBAL_STATUS(PathsExhausted);
    }
    return err;
}

bool InteractionModelEngine::IsExistentAttributePath(const ConcreteAttributePath & path)
{
    return GetDataModelProvider()->GetAttributeInfo(path).has_value();
}

void InteractionModelEngine::RemoveDuplicateConcreteAttributePath(SingleLinkedListNode<AttributePathParams> *& aAttributePaths)
{
    SingleLinkedListNode<AttributePathParams> * prev = nullptr;
    auto * path1                                     = aAttributePaths;

    while (path1 != nullptr)
    {
        bool duplicate = false;

        // skip all wildcard paths and invalid concrete attribute
        if (path1->mValue.IsWildcardPath() ||
            !IsExistentAttributePath(
                ConcreteAttributePath(path1->mValue.mEndpointId, path1->mValue.mClusterId, path1->mValue.mAttributeId)))
        {
            prev  = path1;
            path1 = path1->mpNext;
            continue;
        }

        // Check whether a wildcard path expands to something that includes this concrete path.
        for (auto * path2 = aAttributePaths; path2 != nullptr; path2 = path2->mpNext)
        {
            if (path2 == path1)
            {
                continue;
            }

            if (path2->mValue.IsWildcardPath() && path2->mValue.IsAttributePathSupersetOf(path1->mValue))
            {
                duplicate = true;
                break;
            }
        }

        // if path1 duplicates something from wildcard expansion, discard path1
        if (!duplicate)
        {
            prev  = path1;
            path1 = path1->mpNext;
            continue;
        }

        if (path1 == aAttributePaths)
        {
            aAttributePaths = path1->mpNext;
            mAttributePathPool.ReleaseObject(path1);
            path1 = aAttributePaths;
        }
        else
        {
            prev->mpNext = path1->mpNext;
            mAttributePathPool.ReleaseObject(path1);
            path1 = prev->mpNext;
        }
    }
}

void InteractionModelEngine::ReleaseEventPathList(SingleLinkedListNode<EventPathParams> *& aEventPathList)
{
    ReleasePool(aEventPathList, mEventPathPool);
}

CHIP_ERROR InteractionModelEngine::PushFrontEventPathParamsList(SingleLinkedListNode<EventPathParams> *& aEventPathList,
                                                                EventPathParams & aEventPath)
{
    CHIP_ERROR err = PushFront(aEventPathList, aEventPath, mEventPathPool);
    if (err == CHIP_ERROR_NO_MEMORY)
    {
        ChipLogError(InteractionModel, "EventPath pool full");
        return CHIP_IM_GLOBAL_STATUS(PathsExhausted);
    }
    return err;
}

void InteractionModelEngine::ReleaseDataVersionFilterList(SingleLinkedListNode<DataVersionFilter> *& aDataVersionFilterList)
{
    ReleasePool(aDataVersionFilterList, mDataVersionFilterPool);
}

CHIP_ERROR InteractionModelEngine::PushFrontDataVersionFilterList(SingleLinkedListNode<DataVersionFilter> *& aDataVersionFilterList,
                                                                  DataVersionFilter & aDataVersionFilter)
{
    CHIP_ERROR err = PushFront(aDataVersionFilterList, aDataVersionFilter, mDataVersionFilterPool);
    if (err == CHIP_ERROR_NO_MEMORY)
    {
        ChipLogError(InteractionModel, "DataVersionFilter pool full, ignore this filter");
        err = CHIP_NO_ERROR;
    }
    return err;
}

template <typename T, size_t N>
void InteractionModelEngine::ReleasePool(SingleLinkedListNode<T> *& aObjectList,
                                         ObjectPool<SingleLinkedListNode<T>, N> & aObjectPool)
{
    SingleLinkedListNode<T> * current = aObjectList;
    while (current != nullptr)
    {
        SingleLinkedListNode<T> * nextObject = current->mpNext;
        aObjectPool.ReleaseObject(current);
        current = nextObject;
    }

    aObjectList = nullptr;
}

template <typename T, size_t N>
CHIP_ERROR InteractionModelEngine::PushFront(SingleLinkedListNode<T> *& aObjectList, T & aData,
                                             ObjectPool<SingleLinkedListNode<T>, N> & aObjectPool)
{
    SingleLinkedListNode<T> * object = aObjectPool.CreateObject();
    if (object == nullptr)
    {
        return CHIP_ERROR_NO_MEMORY;
    }
    object->mValue = aData;
    object->mpNext = aObjectList;
    aObjectList    = object;
    return CHIP_NO_ERROR;
}

void InteractionModelEngine::DispatchCommand(CommandHandlerImpl & apCommandObj, const ConcreteCommandPath & aCommandPath,
                                             TLV::TLVReader & apPayload)
{
    Access::SubjectDescriptor subjectDescriptor = apCommandObj.GetSubjectDescriptor();

    DataModel::InvokeRequest request;
    request.path = aCommandPath;
    request.invokeFlags.Set(DataModel::InvokeFlags::kTimed, apCommandObj.IsTimedInvoke());
    request.subjectDescriptor = &subjectDescriptor;

    std::optional<DataModel::ActionReturnStatus> status = GetDataModelProvider()->Invoke(request, apPayload, &apCommandObj);

    // Provider indicates that handler status or data was already set (or will be set asynchronously) by
    // returning std::nullopt. If any other value is returned, it is requesting that a status is set. This
    // includes CHIP_NO_ERROR: in this case CHIP_NO_ERROR would mean set a `status success on the command`
    if (status.has_value())
    {
        apCommandObj.AddStatus(aCommandPath, status->GetStatusCode());
    }
}

Protocols::InteractionModel::Status InteractionModelEngine::ValidateCommandCanBeDispatched(const DataModel::InvokeRequest & request)
{

    DataModel::AcceptedCommandEntry acceptedCommandEntry;

    Status status = CheckCommandExistence(request.path, acceptedCommandEntry);

    if (status != Status::Success)
    {
        ChipLogDetail(DataManagement, "No command " ChipLogFormatMEI " in Cluster " ChipLogFormatMEI " on Endpoint %u",
                      ChipLogValueMEI(request.path.mCommandId), ChipLogValueMEI(request.path.mClusterId), request.path.mEndpointId);
        return status;
    }

    status = CheckCommandAccess(request, acceptedCommandEntry);
    VerifyOrReturnValue(status == Status::Success, status);

    return CheckCommandFlags(request, acceptedCommandEntry);
}

Protocols::InteractionModel::Status InteractionModelEngine::CheckCommandAccess(const DataModel::InvokeRequest & aRequest,
                                                                               const DataModel::AcceptedCommandEntry & entry)
{
    if (aRequest.subjectDescriptor == nullptr)
    {
        return Status::UnsupportedAccess; // we require a subject for invoke
    }

    Access::RequestPath requestPath{ .cluster     = aRequest.path.mClusterId,
                                     .endpoint    = aRequest.path.mEndpointId,
                                     .requestType = Access::RequestType::kCommandInvokeRequest,
                                     .entityId    = aRequest.path.mCommandId };

    CHIP_ERROR err = Access::GetAccessControl().Check(*aRequest.subjectDescriptor, requestPath, entry.invokePrivilege);
    if (err != CHIP_NO_ERROR)
    {
        if ((err != CHIP_ERROR_ACCESS_DENIED) && (err != CHIP_ERROR_ACCESS_RESTRICTED_BY_ARL))
        {
            return Status::Failure;
        }
        return err == CHIP_ERROR_ACCESS_DENIED ? Status::UnsupportedAccess : Status::AccessRestricted;
    }

    return Status::Success;
}

Protocols::InteractionModel::Status InteractionModelEngine::CheckCommandFlags(const DataModel::InvokeRequest & aRequest,
                                                                              const DataModel::AcceptedCommandEntry & entry)
{
    const bool commandNeedsTimedInvoke = entry.flags.Has(DataModel::CommandQualityFlags::kTimed);
    const bool commandIsFabricScoped   = entry.flags.Has(DataModel::CommandQualityFlags::kFabricScoped);

    if (commandNeedsTimedInvoke && !aRequest.invokeFlags.Has(DataModel::InvokeFlags::kTimed))
    {
        return Status::NeedsTimedInteraction;
    }

    if (commandIsFabricScoped)
    {
        // SPEC: Else if the command in the path is fabric-scoped and there is no accessing fabric,
        // a CommandStatusIB SHALL be generated with the UNSUPPORTED_ACCESS Status Code.

        // Fabric-scoped commands are not allowed before a specific accessing fabric is available.
        // This is mostly just during a PASE session before AddNOC.
        if (aRequest.GetAccessingFabricIndex() == kUndefinedFabricIndex)
        {
            return Status::UnsupportedAccess;
        }
    }

    return Status::Success;
}

Protocols::InteractionModel::Status InteractionModelEngine::CheckCommandExistence(const ConcreteCommandPath & aCommandPath,
                                                                                  DataModel::AcceptedCommandEntry & entry)
{
    auto provider = GetDataModelProvider();

    DataModel::MetadataList<DataModel::AcceptedCommandEntry> acceptedCommands = provider->AcceptedCommands(aCommandPath);
    for (auto existing : acceptedCommands.GetSpanValidForLifetime())
    {
        if (existing.commandId == aCommandPath.mCommandId)
        {
            entry = existing;
            return Protocols::InteractionModel::Status::Success;
        }
    }

    // We failed, figure out why ...
    //
    if (provider->GetServerClusterInfo(aCommandPath).has_value())
    {
        return Protocols::InteractionModel::Status::UnsupportedCommand; // cluster exists, so command is invalid
    }

    // At this point either cluster or endpoint does not exist. If we find the endpoint, then the cluster
    // is invalid
    for (DataModel::EndpointEntry ep = provider->FirstEndpoint(); ep.IsValid(); ep = provider->NextEndpoint(ep.id))
    {
        if (ep.id == aCommandPath.mEndpointId)
        {
            // endpoint exists, so cluster is invalid
            return Protocols::InteractionModel::Status::UnsupportedCluster;
        }
    }

    // endpoint not found
    return Protocols::InteractionModel::Status::UnsupportedEndpoint;
}

DataModel::Provider * InteractionModelEngine::SetDataModelProvider(DataModel::Provider * model)
{
    // Altering data model should not be done while IM is actively handling requests.
    VerifyOrDie(mReadHandlers.begin() == mReadHandlers.end());

    if (model == mDataModelProvider)
    {
        // no-op, just return
        return model;
    }

    DataModel::Provider * oldModel = mDataModelProvider;
    if (oldModel != nullptr)
    {
        CHIP_ERROR err = oldModel->Shutdown();
        if (err != CHIP_NO_ERROR)
        {
            ChipLogError(InteractionModel, "Failure on interaction model shutdown: %" CHIP_ERROR_FORMAT, err.Format());
        }
    }

    mDataModelProvider = model;
    if (mDataModelProvider != nullptr)
    {
        DataModel::InteractionModelContext context;

        context.eventsGenerator         = &EventManagement::GetInstance();
        context.dataModelChangeListener = &mReportingEngine;
        context.actionContext           = this;

        CHIP_ERROR err = mDataModelProvider->Startup(context);
        if (err != CHIP_NO_ERROR)
        {
            ChipLogError(InteractionModel, "Failure on interaction model startup: %" CHIP_ERROR_FORMAT, err.Format());
        }
    }

    return oldModel;
}

DataModel::Provider * InteractionModelEngine::GetDataModelProvider() const
{
    // These should be called within the CHIP processing loop.
    assertChipStackLockedByCurrentThread();

    return mDataModelProvider;
}

void InteractionModelEngine::OnTimedInteractionFailed(TimedHandler * apTimedHandler)
{
    mTimedHandlers.ReleaseObject(apTimedHandler);
}

void InteractionModelEngine::OnTimedInvoke(TimedHandler * apTimedHandler, Messaging::ExchangeContext * apExchangeContext,
                                           const PayloadHeader & aPayloadHeader, System::PacketBufferHandle && aPayload)
{
    using namespace Protocols::InteractionModel;

    // Reset the ourselves as the exchange delegate for now, to match what we'd
    // do with an initial unsolicited invoke.
    apExchangeContext->SetDelegate(this);
    mTimedHandlers.ReleaseObject(apTimedHandler);

    VerifyOrDie(aPayloadHeader.HasMessageType(MsgType::InvokeCommandRequest));
    VerifyOrDie(!apExchangeContext->IsGroupExchangeContext());

    Status status = OnInvokeCommandRequest(apExchangeContext, aPayloadHeader, std::move(aPayload), /* aIsTimedInvoke = */ true);
    if (status != Status::Success)
    {
        StatusResponse::Send(status, apExchangeContext, /* aExpectResponse = */ false);
    }
}

void InteractionModelEngine::OnTimedWrite(TimedHandler * apTimedHandler, Messaging::ExchangeContext * apExchangeContext,
                                          const PayloadHeader & aPayloadHeader, System::PacketBufferHandle && aPayload)
{
    using namespace Protocols::InteractionModel;

    // Reset the ourselves as the exchange delegate for now, to match what we'd
    // do with an initial unsolicited write.
    apExchangeContext->SetDelegate(this);
    mTimedHandlers.ReleaseObject(apTimedHandler);

    VerifyOrDie(aPayloadHeader.HasMessageType(MsgType::WriteRequest));
    VerifyOrDie(!apExchangeContext->IsGroupExchangeContext());

    Status status = OnWriteRequest(apExchangeContext, aPayloadHeader, std::move(aPayload), /* aIsTimedWrite = */ true);
    if (status != Status::Success)
    {
        StatusResponse::Send(status, apExchangeContext, /* aExpectResponse = */ false);
    }
}

bool InteractionModelEngine::HasActiveRead()
{
    return ((mReadHandlers.ForEachActiveObject([](ReadHandler * handler) {
        if (handler->IsType(ReadHandler::InteractionType::Read))
        {
            return Loop::Break;
        }

        return Loop::Continue;
    }) == Loop::Break));
}

uint16_t InteractionModelEngine::GetMinGuaranteedSubscriptionsPerFabric() const
{
#if CHIP_SYSTEM_CONFIG_POOL_USE_HEAP
    return UINT16_MAX;
#else
    return static_cast<uint16_t>(
        std::min(GetReadHandlerPoolCapacityForSubscriptions() / GetConfigMaxFabrics(), static_cast<size_t>(UINT16_MAX)));
#endif
}

size_t InteractionModelEngine::GetNumDirtySubscriptions() const
{
    size_t numDirtySubscriptions = 0;
    mReadHandlers.ForEachActiveObject([&](const auto readHandler) {
        if (readHandler->IsType(ReadHandler::InteractionType::Subscribe) && readHandler->IsDirty())
        {
            numDirtySubscriptions++;
        }
        return Loop::Continue;
    });
    return numDirtySubscriptions;
}

void InteractionModelEngine::OnFabricRemoved(const FabricTable & fabricTable, FabricIndex fabricIndex)
{
    mReadHandlers.ForEachActiveObject([fabricIndex](ReadHandler * handler) {
        if (handler->GetAccessingFabricIndex() == fabricIndex)
        {
            ChipLogProgress(InteractionModel, "Deleting expired ReadHandler for NodeId: " ChipLogFormatX64 ", FabricIndex: %u",
                            ChipLogValueX64(handler->GetInitiatorNodeId()), fabricIndex);
            handler->Close();
        }

        return Loop::Continue;
    });

#if CHIP_CONFIG_ENABLE_READ_CLIENT
    for (auto * readClient = mpActiveReadClientList; readClient != nullptr; readClient = readClient->GetNextClient())
    {
        if (readClient->GetFabricIndex() == fabricIndex)
        {
            ChipLogProgress(InteractionModel, "Fabric removed, deleting obsolete read client with FabricIndex: %u", fabricIndex);
            readClient->Close(CHIP_ERROR_IM_FABRIC_DELETED, false);
        }
    }
#endif // CHIP_CONFIG_ENABLE_READ_CLIENT

    for (auto & handler : mWriteHandlers)
    {
        if (!(handler.IsFree()) && handler.GetAccessingFabricIndex() == fabricIndex)
        {
            ChipLogProgress(InteractionModel, "Fabric removed, deleting obsolete write handler with FabricIndex: %u", fabricIndex);
            handler.Close();
        }
    }

    // Applications may hold references to CommandHandlerImpl instances for async command processing.
    // Therefore we can't forcible destroy CommandHandlers here.  Their exchanges will get closed by
    // the fabric removal, though, so they will fail when they try to actually send their command response
    // and will close at that point.
}

CHIP_ERROR InteractionModelEngine::ResumeSubscriptions()
{
#if CHIP_CONFIG_PERSIST_SUBSCRIPTIONS
    VerifyOrReturnError(mpSubscriptionResumptionStorage, CHIP_NO_ERROR);
#if CHIP_CONFIG_SUBSCRIPTION_TIMEOUT_RESUMPTION
    VerifyOrReturnError(!mSubscriptionResumptionScheduled, CHIP_NO_ERROR);
#endif

    // To avoid the case of a reboot loop causing rapid traffic generation / power consumption, subscription resumption should make
    // use of the persisted min-interval values, and wait before resumption. Ideally, each persisted subscription should wait their
    // own min-interval value before resumption, but that both A) potentially runs into a timer resource issue, and B) having a
    // low-powered device wake many times also has energy use implications. The logic below waits the largest of the persisted
    // min-interval values before resuming subscriptions.

    // Even though this causes subscription-to-subscription interaction by linking the min-interval values, this is the right thing
    // to do for now because it's both simple and avoids the timer resource and multiple-wake problems. This issue is to track
    // future improvements: https://github.com/project-chip/connectedhomeip/issues/25439

    SubscriptionResumptionStorage::SubscriptionInfo subscriptionInfo;
    auto * iterator             = mpSubscriptionResumptionStorage->IterateSubscriptions();
    mNumOfSubscriptionsToResume = 0;
    uint16_t minInterval        = 0;
    while (iterator->Next(subscriptionInfo))
    {
        mNumOfSubscriptionsToResume++;
        minInterval = std::max(minInterval, subscriptionInfo.mMinInterval);
    }
    iterator->Release();

    if (mNumOfSubscriptionsToResume)
    {
#if CHIP_CONFIG_SUBSCRIPTION_TIMEOUT_RESUMPTION
        mSubscriptionResumptionScheduled = true;
#endif
        ChipLogProgress(InteractionModel, "Resuming %d subscriptions in %u seconds", mNumOfSubscriptionsToResume, minInterval);
        ReturnErrorOnFailure(mpExchangeMgr->GetSessionManager()->SystemLayer()->StartTimer(System::Clock::Seconds16(minInterval),
                                                                                           ResumeSubscriptionsTimerCallback, this));
    }
    else
    {
        ChipLogProgress(InteractionModel, "No subscriptions to resume");
    }
#endif // CHIP_CONFIG_PERSIST_SUBSCRIPTIONS

    return CHIP_NO_ERROR;
}

void InteractionModelEngine::ResumeSubscriptionsTimerCallback(System::Layer * apSystemLayer, void * apAppState)
{
#if CHIP_CONFIG_PERSIST_SUBSCRIPTIONS
    VerifyOrReturn(apAppState != nullptr);
    InteractionModelEngine * imEngine = static_cast<InteractionModelEngine *>(apAppState);
#if CHIP_CONFIG_SUBSCRIPTION_TIMEOUT_RESUMPTION
    imEngine->mSubscriptionResumptionScheduled = false;
    bool resumedSubscriptions                  = false;
#endif // CHIP_CONFIG_SUBSCRIPTION_TIMEOUT_RESUMPTION
    SubscriptionResumptionStorage::SubscriptionInfo subscriptionInfo;
    AutoReleaseSubscriptionInfoIterator iterator(imEngine->mpSubscriptionResumptionStorage->IterateSubscriptions());
    while (iterator->Next(subscriptionInfo))
    {
        // If subscription happens between reboot and this timer callback, it's already live and should skip resumption
        if (Loop::Break == imEngine->mReadHandlers.ForEachActiveObject([&](ReadHandler * handler) {
                SubscriptionId subscriptionId;
                handler->GetSubscriptionId(subscriptionId);
                if (subscriptionId == subscriptionInfo.mSubscriptionId)
                {
                    return Loop::Break;
                }
                return Loop::Continue;
            }))
        {
            ChipLogProgress(InteractionModel, "Skip resuming live subscriptionId %" PRIu32, subscriptionInfo.mSubscriptionId);
            continue;
        }

        auto subscriptionResumptionSessionEstablisher = Platform::MakeUnique<SubscriptionResumptionSessionEstablisher>();
        if (subscriptionResumptionSessionEstablisher == nullptr)
        {
            ChipLogProgress(InteractionModel, "Failed to create SubscriptionResumptionSessionEstablisher");
            return;
        }

        if (subscriptionResumptionSessionEstablisher->ResumeSubscription(*imEngine->mpCASESessionMgr, subscriptionInfo) !=
            CHIP_NO_ERROR)
        {
            ChipLogProgress(InteractionModel, "Failed to ResumeSubscription 0x%" PRIx32, subscriptionInfo.mSubscriptionId);
            return;
        }
        subscriptionResumptionSessionEstablisher.release();
#if CHIP_CONFIG_SUBSCRIPTION_TIMEOUT_RESUMPTION
        resumedSubscriptions = true;
#endif // CHIP_CONFIG_SUBSCRIPTION_TIMEOUT_RESUMPTION
    }

#if CHIP_CONFIG_SUBSCRIPTION_TIMEOUT_RESUMPTION
    // If no persisted subscriptions needed resumption then all resumption retries are done
    if (!resumedSubscriptions)
    {
        imEngine->mNumSubscriptionResumptionRetries = 0;
    }
#endif // CHIP_CONFIG_SUBSCRIPTION_TIMEOUT_RESUMPTION

#endif // CHIP_CONFIG_PERSIST_SUBSCRIPTIONS
}

#if CHIP_CONFIG_PERSIST_SUBSCRIPTIONS && CHIP_CONFIG_SUBSCRIPTION_TIMEOUT_RESUMPTION
uint32_t InteractionModelEngine::ComputeTimeSecondsTillNextSubscriptionResumption()
{
#if CONFIG_BUILD_FOR_HOST_UNIT_TEST
    if (mSubscriptionResumptionRetrySecondsOverride > 0)
    {
        return static_cast<uint32_t>(mSubscriptionResumptionRetrySecondsOverride);
    }
#endif
    if (mNumSubscriptionResumptionRetries > CHIP_CONFIG_SUBSCRIPTION_TIMEOUT_RESUMPTION_MAX_FIBONACCI_STEP_INDEX)
    {
        return CHIP_CONFIG_SUBSCRIPTION_TIMEOUT_RESUMPTION_MAX_RETRY_INTERVAL_SECS;
    }

    return CHIP_CONFIG_SUBSCRIPTION_TIMEOUT_RESUMPTION_MIN_RETRY_INTERVAL_SECS +
        GetFibonacciForIndex(mNumSubscriptionResumptionRetries) *
        CHIP_CONFIG_SUBSCRIPTION_TIMEOUT_RESUMPTION_WAIT_TIME_MULTIPLIER_SECS;
}

bool InteractionModelEngine::HasSubscriptionsToResume()
{
    VerifyOrReturnValue(mpSubscriptionResumptionStorage != nullptr, false);

    // Look through persisted subscriptions and see if any aren't already in mReadHandlers pool
    SubscriptionResumptionStorage::SubscriptionInfo subscriptionInfo;
    auto * iterator                = mpSubscriptionResumptionStorage->IterateSubscriptions();
    bool foundSubscriptionToResume = false;
    while (iterator->Next(subscriptionInfo))
    {
        if (Loop::Break == mReadHandlers.ForEachActiveObject([&](ReadHandler * handler) {
                SubscriptionId subscriptionId;
                handler->GetSubscriptionId(subscriptionId);
                if (subscriptionId == subscriptionInfo.mSubscriptionId)
                {
                    return Loop::Break;
                }
                return Loop::Continue;
            }))
        {
            continue;
        }

        foundSubscriptionToResume = true;
        break;
    }
    iterator->Release();

    return foundSubscriptionToResume;
}
#endif // CHIP_CONFIG_PERSIST_SUBSCRIPTIONS && CHIP_CONFIG_SUBSCRIPTION_TIMEOUT_RESUMPTION

#if CHIP_CONFIG_PERSIST_SUBSCRIPTIONS
void InteractionModelEngine::DecrementNumSubscriptionsToResume()
{
    VerifyOrReturn(mNumOfSubscriptionsToResume > 0);
#if CHIP_CONFIG_ENABLE_ICD_CIP && !CHIP_CONFIG_SUBSCRIPTION_TIMEOUT_RESUMPTION
    VerifyOrDie(mICDManager);
#endif // CHIP_CONFIG_ENABLE_ICD_CIP && !CHIP_CONFIG_SUBSCRIPTION_TIMEOUT_RESUMPTION

    mNumOfSubscriptionsToResume--;

#if CHIP_CONFIG_ENABLE_ICD_CIP && !CHIP_CONFIG_SUBSCRIPTION_TIMEOUT_RESUMPTION
    if (!mNumOfSubscriptionsToResume)
    {
        mICDManager->SetBootUpResumeSubscriptionExecuted();
    }
#endif // CHIP_CONFIG_ENABLE_ICD_CIP && !CHIP_CONFIG_SUBSCRIPTION_TIMEOUT_RESUMPTION
}
#endif // CHIP_CONFIG_PERSIST_SUBSCRIPTIONS

} // namespace app
} // namespace chip<|MERGE_RESOLUTION|>--- conflicted
+++ resolved
@@ -583,11 +583,7 @@
         if (paramsList.mValue.IsWildcardPath())
         {
 
-<<<<<<< HEAD
-            AttributePathExpandIterator::Position state = AttributePathExpandIterator::Position::StartIterating(&paramsList);
-=======
             auto state = AttributePathExpandIterator::Position::StartIterating(&paramsList);
->>>>>>> 0fca820a
             AttributePathExpandIterator pathIterator(GetDataModelProvider(), state);
             ConcreteAttributePath readPath;
 
