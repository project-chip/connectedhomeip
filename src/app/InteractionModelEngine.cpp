--- conflicted
+++ resolved
@@ -44,16 +44,6 @@
     ReturnErrorOnFailure(mpExchangeMgr->RegisterUnsolicitedMessageHandlerForProtocol(Protocols::InteractionModel::Id, this));
 
     mReportingEngine.Init();
-<<<<<<< HEAD
-    for (uint32_t index = 0; index < CHIP_IM_SERVER_MAX_NUM_PATH_GROUPS - 1; index++)
-    {
-        mClusterInfoPool[index].mpNext = &mClusterInfoPool[index + 1];
-    }
-    mClusterInfoPool[CHIP_IM_SERVER_MAX_NUM_PATH_GROUPS - 1].mpNext = nullptr;
-    mpNextAvailableClusterInfo                                      = mClusterInfoPool;
-=======
->>>>>>> d9b77e90
-
     mMagic++;
 
     StatusIB::RegisterErrorFormatter();
@@ -120,12 +110,8 @@
     }
 
     mReportingEngine.Shutdown();
-
-<<<<<<< HEAD
-=======
     mClusterInfoPool.ReleaseAll();
 
->>>>>>> d9b77e90
     mpExchangeMgr->UnregisterUnsolicitedMessageHandlerForProtocol(Protocols::InteractionModel::Id);
 }
 
@@ -178,6 +164,8 @@
 
     return ret;
 }
+
+
 
 uint32_t InteractionModelEngine::GetNumActiveWriteHandlers() const
 {
@@ -274,7 +262,6 @@
     // subscriptions from that source.
     //
     {
-<<<<<<< HEAD
         System::PacketBufferTLVReader reader;
 
         reader.Init(aPayload.Retain());
@@ -294,24 +281,10 @@
     {
         mReadHandlers.ForEachActiveObject([this, apExchangeContext](ReadHandler * handler) {
             if (handler->IsFromSubscriber(*apExchangeContext))
-=======
-        if (!readHandler.IsFree() && readHandler.IsSubscriptionType() &&
-            readHandler.GetInitiatorNodeId() == apExchangeContext->GetSessionHandle()->AsSecureSession()->GetPeerNodeId() &&
-            readHandler.GetAccessingFabricIndex() == apExchangeContext->GetSessionHandle()->AsSecureSession()->GetFabricIndex())
-        {
-            bool keepSubscriptions = true;
-            System::PacketBufferTLVReader reader;
-            reader.Init(aPayload.Retain());
-            ReturnErrorOnFailure(reader.Next());
-            SubscribeRequestMessage::Parser subscribeRequestParser;
-            ReturnErrorOnFailure(subscribeRequestParser.Init(reader));
-            CHIP_ERROR err = subscribeRequestParser.GetKeepSubscriptions(&keepSubscriptions);
-            if (err == CHIP_NO_ERROR && !keepSubscriptions)
->>>>>>> d9b77e90
             {
                 ChipLogProgress(InteractionModel, "Deleting previous subscription from NodeId: %" PRIx64 ", FabricId: %" PRIu8,
-                                apExchangeContext->GetSessionHandle().GetPeerNodeId(),
-                                apExchangeContext->GetSessionHandle().GetFabricIndex());
+                                apExchangeContext->GetSessionHandle()->AsSecureSession()->GetPeerNodeId(),
+                                apExchangeContext->GetSessionHandle()->AsSecureSession()->GetFabricIndex());
                 mReadHandlers.ReleaseObject(handler);
             }
 
@@ -485,11 +458,6 @@
                     ChipLogValueExchange(ec));
 }
 
-uint16_t InteractionModelEngine::GetReadHandlerArrayIndex(const ReadHandler * const apReadHandler) const
-{
-    return static_cast<uint16_t>(apReadHandler - mReadHandlers);
-}
-
 void InteractionModelEngine::AddReadClient(ReadClient * apReadClient)
 {
     apReadClient->SetNextClient(mpActiveReadClientList);
@@ -538,8 +506,6 @@
     return count;
 }
 
-<<<<<<< HEAD
-=======
 bool InteractionModelEngine::InActiveReadClientList(ReadClient * apReadClient)
 {
     ReadClient * pListItem = mpActiveReadClientList;
@@ -557,7 +523,6 @@
     return false;
 }
 
->>>>>>> d9b77e90
 void InteractionModelEngine::ReleaseClusterInfoList(ClusterInfo *& aClusterInfo)
 {
     ClusterInfo * current = aClusterInfo;
