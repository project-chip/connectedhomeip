--- conflicted
+++ resolved
@@ -589,15 +589,9 @@
             AttributePathExpandIterator pathIterator(GetDataModelProvider(), state);
             ConcreteAttributePath readPath;
 
-            auto session = pathIterator.PrepareSearch();
-
             // The definition of "valid path" is "path exists and ACL allows access". The "path exists" part is handled by
             // AttributePathExpandIterator. So we just need to check the ACL bits.
-<<<<<<< HEAD
-            for (; pathIterator.Get(session, readPath); pathIterator.Next(session))
-=======
             while (pathIterator.Next(readPath))
->>>>>>> 75564bfa
             {
                 // leave requestPath.entityId optional value unset to indicate wildcard
                 Access::RequestPath requestPath{ .cluster     = readPath.mClusterId,
