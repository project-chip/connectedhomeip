--- conflicted
+++ resolved
@@ -152,17 +152,10 @@
     EventNumber mStartingEventNumber = 0;
     Timestamp mPreviousTime;
     Timestamp mCurrentTime;
-<<<<<<< HEAD
-    EventNumber mCurrentEventNumber            = 0;
-    size_t mEventCount                         = 0;
-    const ClusterInfo * mpInterestedEventPaths = nullptr;
-    bool mFirst                                = true;
-=======
     EventNumber mCurrentEventNumber                      = 0;
     size_t mEventCount                                   = 0;
-    ObjectList<EventPathParams> * mpInterestedEventPaths = nullptr;
+    const ObjectList<EventPathParams> * mpInterestedEventPaths = nullptr;
     bool mFirst                                          = true;
->>>>>>> 0fe4757d
     Access::SubjectDescriptor mSubjectDescriptor;
 };
 } // namespace app
