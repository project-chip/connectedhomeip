/*
 *    Copyright (c) 2024 Project CHIP Authors
 *    All rights reserved.
 *
 *    Licensed under the Apache License, Version 2.0 (the "License");
 *    you may not use this file except in compliance with the License.
 *    You may obtain a copy of the License at
 *
 *        http://www.apache.org/licenses/LICENSE-2.0
 *
 *    Unless required by applicable law or agreed to in writing, software
 *    distributed under the License is distributed on an "AS IS" BASIS,
 *    WITHOUT WARRANTIES OR CONDITIONS OF ANY KIND, either express or implied.
 *    See the License for the specific language governing permissions and
 *    limitations under the License.
 */
#include <app/codegen-data-model-provider/CodegenDataModelProvider.h>

#include <access/AccessControl.h>
#include <app-common/zap-generated/attribute-type.h>
#include <app/CommandHandlerInterface.h>
#include <app/CommandHandlerInterfaceRegistry.h>
#include <app/ConcreteClusterPath.h>
#include <app/ConcreteCommandPath.h>
#include <app/EventPathParams.h>
#include <app/RequiredPrivilege.h>
#include <app/data-model-provider/MetadataTypes.h>
#include <app/util/IMClusterCommandHandler.h>
#include <app/util/af-types.h>
#include <app/util/attribute-storage.h>
#include <app/util/endpoint-config-api.h>
#include <lib/core/CHIPError.h>
#include <lib/core/DataModelTypes.h>

// separated out for code-reuse
#include <app/ember_coupling/EventPathValidity.mixin.h>

#include <optional>
#include <variant>

namespace chip {
namespace app {
namespace {

/// Handles going through callback-based enumeration of generated/accepted commands
/// for CommandHandlerInterface based items.
///
/// Offers the ability to focus on some operation for finding a given
/// command id:
///   - FindFirst will return the first found element
///   - FindExact finds the element with the given id
///   - FindNext finds the element following the given id
class EnumeratorCommandFinder
{
public:
    using HandlerCallbackFunction = CHIP_ERROR (CommandHandlerInterface::*)(const ConcreteClusterPath &,
                                                                            CommandHandlerInterface::CommandIdCallback, void *);

    enum class Operation
    {
        kFindFirst, // Find the first value in the list
        kFindExact, // Find the given value
        kFindNext   // Find the value AFTER this value
    };

    EnumeratorCommandFinder(HandlerCallbackFunction callback) :
        mCallback(callback), mOperation(Operation::kFindFirst), mTarget(kInvalidCommandId)
    {}

    /// Find the given command ID that matches the given operation/path.
    ///
    /// If operation is kFindFirst, then path commandID is ignored. Otherwise it is used as a key to
    /// kFindExact or kFindNext.
    ///
    /// Returns:
    ///    - std::nullopt if no command found using the command handler interface
    ///    - kInvalidCommandId if the find failed (but command handler interface does provide a list)
    ///    - valid id if command handler interface usage succeeds
    std::optional<CommandId> FindCommandId(Operation operation, const ConcreteCommandPath & path);

    /// Uses FindCommandId to find the given command and loads the command entry data
    std::optional<DataModel::CommandEntry> FindCommandEntry(Operation operation, const ConcreteCommandPath & path);

private:
    HandlerCallbackFunction mCallback;
    Operation mOperation;
    CommandId mTarget;
    std::optional<CommandId> mFound = std::nullopt;

    Loop HandlerCallback(CommandId id)
    {
        switch (mOperation)
        {
        case Operation::kFindFirst:
            mFound = id;
            return Loop::Break;
        case Operation::kFindExact:
            if (mTarget == id)
            {
                mFound = id; // found it
                return Loop::Break;
            }
            break;
        case Operation::kFindNext:
            if (mTarget == id)
            {
                // Once we found the ID, get the first
                mOperation = Operation::kFindFirst;
            }
            break;
        }
        return Loop::Continue; // keep searching
    }

    static Loop HandlerCallbackFn(CommandId id, void * context)
    {
        auto self = static_cast<EnumeratorCommandFinder *>(context);
        return self->HandlerCallback(id);
    }
};

std::optional<CommandId> EnumeratorCommandFinder::FindCommandId(Operation operation, const ConcreteCommandPath & path)
{
    mOperation = operation;
    mTarget    = path.mCommandId;

    CommandHandlerInterface * interface =
        CommandHandlerInterfaceRegistry::Instance().GetCommandHandler(path.mEndpointId, path.mClusterId);

    if (interface == nullptr)
    {
        return std::nullopt; // no data: no interface
    }

    CHIP_ERROR err = (interface->*mCallback)(path, HandlerCallbackFn, this);
    if (err == CHIP_ERROR_NOT_IMPLEMENTED)
    {
        return std::nullopt; // no data provided by the interface
    }

    if (err != CHIP_NO_ERROR)
    {
        // Report the error here since we lose actual error. This generally should NOT be possible as CommandHandlerInterface
        // usually returns unimplemented or should just work for our use case (our callback never fails)
        ChipLogError(DataManagement, "Enumerate error: %" CHIP_ERROR_FORMAT, err.Format());
        return kInvalidCommandId;
    }

    return mFound.value_or(kInvalidCommandId);
}

/// Load the cluster information into the specified destination
std::variant<CHIP_ERROR, DataModel::ClusterInfo> LoadClusterInfo(const ConcreteClusterPath & path, const EmberAfCluster & cluster)
{
    DataVersion * versionPtr = emberAfDataVersionStorage(path);
    if (versionPtr == nullptr)
    {
        ChipLogError(AppServer, "Failed to get data version for %d/" ChipLogFormatMEI, static_cast<int>(path.mEndpointId),
                     ChipLogValueMEI(cluster.clusterId));
        return CHIP_ERROR_NOT_FOUND;
    }

    DataModel::ClusterInfo info(*versionPtr);

    // TODO: set entry flags:
    //   info->flags.Set(ClusterQualityFlags::kDiagnosticsData)

    return info;
}

/// Converts a EmberAfCluster into a ClusterEntry
std::variant<CHIP_ERROR, DataModel::ClusterEntry> ClusterEntryFrom(EndpointId endpointId, const EmberAfCluster & cluster)
{
    ConcreteClusterPath clusterPath(endpointId, cluster.clusterId);
    auto info = LoadClusterInfo(clusterPath, cluster);

    if (CHIP_ERROR * err = std::get_if<CHIP_ERROR>(&info))
    {
        return *err;
    }

    if (DataModel::ClusterInfo * infoValue = std::get_if<DataModel::ClusterInfo>(&info))
    {
        return DataModel::ClusterEntry{
            .path = clusterPath,
            .info = *infoValue,
        };
    }
    return CHIP_ERROR_INCORRECT_STATE;
}

/// Finds the first server cluster entry for the given endpoint data starting at [start_index]
///
/// Returns an invalid entry if no more server clusters are found
DataModel::ClusterEntry FirstServerClusterEntry(EndpointId endpointId, const EmberAfEndpointType * endpoint, unsigned start_index,
                                                unsigned & found_index)
{
    for (unsigned cluster_idx = start_index; cluster_idx < endpoint->clusterCount; cluster_idx++)
    {
        const EmberAfCluster & cluster = endpoint->cluster[cluster_idx];
        if (!cluster.IsServer())
        {
            continue;
        }

        found_index = cluster_idx;
        auto entry  = ClusterEntryFrom(endpointId, cluster);

        if (DataModel::ClusterEntry * entryValue = std::get_if<DataModel::ClusterEntry>(&entry))
        {
            return *entryValue;
        }

#if CHIP_ERROR_LOGGING
        if (CHIP_ERROR * errValue = std::get_if<CHIP_ERROR>(&entry))
        {
            ChipLogError(AppServer, "Failed to load cluster entry: %" CHIP_ERROR_FORMAT, errValue->Format());
        }
        else
        {
            // Should NOT be possible: entryFrom has only 2 variants
            ChipLogError(AppServer, "Failed to load cluster entry, UNKNOWN entry return type");
        }
#endif
    }

    return DataModel::ClusterEntry::kInvalid;
}

/// Load the attribute information into the specified destination
///
/// `info` is assumed to be default-constructed/clear (i.e. this sets flags, but does not reset them).
void LoadAttributeInfo(const ConcreteAttributePath & path, const EmberAfAttributeMetadata & attribute,
                       DataModel::AttributeInfo * info)
{
    info->readPrivilege = RequiredPrivilege::ForReadAttribute(path);
    if (!attribute.IsReadOnly())
    {
        info->writePrivilege = RequiredPrivilege::ForWriteAttribute(path);
    }

    info->flags.Set(DataModel::AttributeQualityFlags::kListAttribute, (attribute.attributeType == ZCL_ARRAY_ATTRIBUTE_TYPE));
    info->flags.Set(DataModel::AttributeQualityFlags::kTimed, attribute.MustUseTimedWrite());

    // NOTE: we do NOT provide additional info for:
    //    - IsExternal/IsSingleton/IsAutomaticallyPersisted is not used by IM handling
    //    - IsSingleton spec defines it for CLUSTERS where as we have it for ATTRIBUTES
    //    - Several specification flags are not available (reportable, quieter reporting,
    //      fixed, source attribution)

    // TODO: Set additional flags:
    // info->flags.Set(DataModel::AttributeQualityFlags::kFabricScoped)
    // info->flags.Set(DataModel::AttributeQualityFlags::kFabricSensitive)
    // info->flags.Set(DataModel::AttributeQualityFlags::kChangesOmitted)
}

DataModel::AttributeEntry AttributeEntryFrom(const ConcreteClusterPath & clusterPath, const EmberAfAttributeMetadata & attribute)
{
    DataModel::AttributeEntry entry;

    entry.path = ConcreteAttributePath(clusterPath.mEndpointId, clusterPath.mClusterId, attribute.attributeId);
    LoadAttributeInfo(entry.path, attribute, &entry.info);

    return entry;
}

DataModel::CommandEntry CommandEntryFrom(const ConcreteClusterPath & clusterPath, CommandId clusterCommandId)
{
    DataModel::CommandEntry entry;
    entry.path                 = ConcreteCommandPath(clusterPath.mEndpointId, clusterPath.mClusterId, clusterCommandId);
    entry.info.invokePrivilege = RequiredPrivilege::ForInvokeCommand(entry.path);

    entry.info.flags.Set(DataModel::CommandQualityFlags::kTimed, CommandNeedsTimedInvoke(clusterPath.mClusterId, clusterCommandId));

    entry.info.flags.Set(DataModel::CommandQualityFlags::kFabricScoped,
                         CommandIsFabricScoped(clusterPath.mClusterId, clusterCommandId));

    return entry;
}

std::optional<DataModel::CommandEntry> EnumeratorCommandFinder::FindCommandEntry(Operation operation,
                                                                                 const ConcreteCommandPath & path)
{

    std::optional<CommandId> id = FindCommandId(operation, path);

    if (!id.has_value())
    {
        return std::nullopt;
    }

    return (*id == kInvalidCommandId) ? DataModel::CommandEntry::kInvalid : CommandEntryFrom(path, *id);
}

DataModel::DeviceTypeEntry DeviceTypeEntryFromEmber(const EmberAfDeviceType & other)
{
    DataModel::DeviceTypeEntry entry;

    entry.deviceTypeId      = other.deviceId;
    entry.deviceTypeVersion = other.deviceVersion;

    return entry;
}

bool IsSameDeviceTypeEntry(const DataModel::DeviceTypeEntry & a, const EmberAfDeviceType & b)
{
    return (a.deviceTypeId == b.deviceId) && (a.deviceTypeVersion == b.deviceVersion);
}

const ConcreteCommandPath kInvalidCommandPath(kInvalidEndpointId, kInvalidClusterId, kInvalidCommandId);

} // namespace

std::optional<CommandId> CodegenDataModelProvider::EmberCommandListIterator::First(const CommandId * list)
{
    VerifyOrReturnValue(list != nullptr, std::nullopt);
    mCurrentList = mCurrentHint = list;

    VerifyOrReturnValue(*mCurrentList != kInvalidCommandId, std::nullopt);
    return *mCurrentList;
}

std::optional<CommandId> CodegenDataModelProvider::EmberCommandListIterator::Next(const CommandId * list, CommandId previousId)
{
    VerifyOrReturnValue(list != nullptr, std::nullopt);
    VerifyOrReturnValue(previousId != kInvalidCommandId, std::nullopt);

    if (mCurrentList != list)
    {
        // invalidate the hint if switching lists...
        mCurrentHint = nullptr;
        mCurrentList = list;
    }

    if ((mCurrentHint == nullptr) || (*mCurrentHint != previousId))
    {
        // we did not find a usable hint. Search from the to set the hint
        mCurrentHint = mCurrentList;
        while ((*mCurrentHint != kInvalidCommandId) && (*mCurrentHint != previousId))
        {
            mCurrentHint++;
        }
    }

    VerifyOrReturnValue(*mCurrentHint == previousId, std::nullopt);

    // hint is valid and can be used immediately
    mCurrentHint++; // this is the next value
    return (*mCurrentHint == kInvalidCommandId) ? std::nullopt : std::make_optional(*mCurrentHint);
}

bool CodegenDataModelProvider::EmberCommandListIterator::Exists(const CommandId * list, CommandId toCheck)
{
    VerifyOrReturnValue(list != nullptr, false);
    VerifyOrReturnValue(toCheck != kInvalidCommandId, false);

    if (mCurrentList != list)
    {
        // invalidate the hint if switching lists...
        mCurrentHint = nullptr;
        mCurrentList = list;
    }

    // maybe already positioned correctly
    if ((mCurrentHint != nullptr) && (*mCurrentHint == toCheck))
    {
        return true;
    }

    // move and try to find it
    mCurrentHint = mCurrentList;
    while ((*mCurrentHint != kInvalidCommandId) && (*mCurrentHint != toCheck))
    {
        mCurrentHint++;
    }

    return (*mCurrentHint == toCheck);
}

std::optional<DataModel::ActionReturnStatus> CodegenDataModelProvider::Invoke(const DataModel::InvokeRequest & request,
                                                                              TLV::TLVReader & input_arguments,
                                                                              CommandHandler * handler)
{
    CommandHandlerInterface * handler_interface =
        CommandHandlerInterfaceRegistry::Instance().GetCommandHandler(request.path.mEndpointId, request.path.mClusterId);

    if (handler_interface)
    {
        CommandHandlerInterface::HandlerContext context(*handler, request.path, input_arguments);
        handler_interface->InvokeCommand(context);

        // If the command was handled, don't proceed any further and return successfully.
        if (context.mCommandHandled)
        {
            return std::nullopt;
        }
    }

    // Ember always sets the return in the handler
    DispatchSingleClusterCommand(request.path, input_arguments, handler);
    return std::nullopt;
}

EndpointId CodegenDataModelProvider::FirstEndpoint()
{
    // find the first enabled index
    const uint16_t lastEndpointIndex = emberAfEndpointCount();
    for (uint16_t endpoint_idx = 0; endpoint_idx < lastEndpointIndex; endpoint_idx++)
    {
        if (emberAfEndpointIndexIsEnabled(endpoint_idx))
        {
            mEndpointIterationHint = endpoint_idx;
            return emberAfEndpointFromIndex(endpoint_idx);
        }
    }

    // No enabled endpoint found. Give up
    return kInvalidEndpointId;
}

std::optional<unsigned> CodegenDataModelProvider::TryFindEndpointIndex(EndpointId id) const
{
    const uint16_t lastEndpointIndex = emberAfEndpointCount();

    if ((mEndpointIterationHint < lastEndpointIndex) && emberAfEndpointIndexIsEnabled(mEndpointIterationHint) &&
        (id == emberAfEndpointFromIndex(mEndpointIterationHint)))
    {
        return std::make_optional(mEndpointIterationHint);
    }

    // Linear search, this may be slow
    uint16_t idx = emberAfIndexFromEndpoint(id);
    if (idx == kEmberInvalidEndpointIndex)
    {
        return std::nullopt;
    }

    return std::make_optional<unsigned>(idx);
}

EndpointId CodegenDataModelProvider::NextEndpoint(EndpointId before)
{
    const uint16_t lastEndpointIndex = emberAfEndpointCount();

    std::optional<unsigned> before_idx = TryFindEndpointIndex(before);
    if (!before_idx.has_value())
    {
        return kInvalidEndpointId;
    }

    // find the first enabled index
    for (uint16_t endpoint_idx = static_cast<uint16_t>(*before_idx + 1); endpoint_idx < lastEndpointIndex; endpoint_idx++)
    {
        if (emberAfEndpointIndexIsEnabled(endpoint_idx))
        {
            mEndpointIterationHint = endpoint_idx;
            return emberAfEndpointFromIndex(endpoint_idx);
        }
    }

    // No enabled enpoint after "before" was found, give up
    return kInvalidEndpointId;
}

DataModel::ClusterEntry CodegenDataModelProvider::FirstCluster(EndpointId endpointId)
{
    const EmberAfEndpointType * endpoint = emberAfFindEndpointType(endpointId);
    VerifyOrReturnValue(endpoint != nullptr, DataModel::ClusterEntry::kInvalid);
    VerifyOrReturnValue(endpoint->clusterCount > 0, DataModel::ClusterEntry::kInvalid);
    VerifyOrReturnValue(endpoint->cluster != nullptr, DataModel::ClusterEntry::kInvalid);

    return FirstServerClusterEntry(endpointId, endpoint, 0, mClusterIterationHint);
}

std::optional<unsigned> CodegenDataModelProvider::TryFindServerClusterIndex(const EmberAfEndpointType * endpoint,
                                                                            ClusterId id) const
{
    const unsigned clusterCount = endpoint->clusterCount;

    if (mClusterIterationHint < clusterCount)
    {
        const EmberAfCluster & cluster = endpoint->cluster[mClusterIterationHint];
        if (cluster.IsServer() && (cluster.clusterId == id))
        {
            return std::make_optional(mClusterIterationHint);
        }
    }

    // linear search, this may be slow
    // does NOT use emberAfClusterIndex to not iterate over endpoints as we have
    // already found the correct endpoint
    for (unsigned cluster_idx = 0; cluster_idx < clusterCount; cluster_idx++)
    {
        const EmberAfCluster & cluster = endpoint->cluster[cluster_idx];
        if (cluster.IsServer() && (cluster.clusterId == id))
        {
            return std::make_optional(cluster_idx);
        }
    }

    return std::nullopt;
}

DataModel::ClusterEntry CodegenDataModelProvider::NextCluster(const ConcreteClusterPath & before)
{
    // TODO: This search still seems slow (ember will loop). Should use index hints as long
    //       as ember API supports it
    const EmberAfEndpointType * endpoint = emberAfFindEndpointType(before.mEndpointId);

    VerifyOrReturnValue(endpoint != nullptr, DataModel::ClusterEntry::kInvalid);
    VerifyOrReturnValue(endpoint->clusterCount > 0, DataModel::ClusterEntry::kInvalid);
    VerifyOrReturnValue(endpoint->cluster != nullptr, DataModel::ClusterEntry::kInvalid);

    std::optional<unsigned> cluster_idx = TryFindServerClusterIndex(endpoint, before.mClusterId);
    if (!cluster_idx.has_value())
    {
        return DataModel::ClusterEntry::kInvalid;
    }

    return FirstServerClusterEntry(before.mEndpointId, endpoint, *cluster_idx + 1, mClusterIterationHint);
}

std::optional<DataModel::ClusterInfo> CodegenDataModelProvider::GetClusterInfo(const ConcreteClusterPath & path)
{
    const EmberAfCluster * cluster = FindServerCluster(path);

    VerifyOrReturnValue(cluster != nullptr, std::nullopt);

    auto info = LoadClusterInfo(path, *cluster);

    if (CHIP_ERROR * err = std::get_if<CHIP_ERROR>(&info))
    {
#if CHIP_ERROR_LOGGING
        ChipLogError(AppServer, "Failed to load cluster info: %" CHIP_ERROR_FORMAT, err->Format());
#else
        (void) err->Format();
#endif
        return std::nullopt;
    }

    return std::make_optional(std::get<DataModel::ClusterInfo>(info));
}

DataModel::AttributeEntry CodegenDataModelProvider::FirstAttribute(const ConcreteClusterPath & path)
{
    const EmberAfCluster * cluster = FindServerCluster(path);

    VerifyOrReturnValue(cluster != nullptr, DataModel::AttributeEntry::kInvalid);
    VerifyOrReturnValue(cluster->attributeCount > 0, DataModel::AttributeEntry::kInvalid);
    VerifyOrReturnValue(cluster->attributes != nullptr, DataModel::AttributeEntry::kInvalid);

    mAttributeIterationHint = 0;
    return AttributeEntryFrom(path, cluster->attributes[0]);
}

std::optional<unsigned> CodegenDataModelProvider::TryFindAttributeIndex(const EmberAfCluster * cluster, AttributeId id) const
{
    const unsigned attributeCount = cluster->attributeCount;

    // attempt to find this based on the embedded hint
    if ((mAttributeIterationHint < attributeCount) && (cluster->attributes[mAttributeIterationHint].attributeId == id))
    {
        return std::make_optional(mAttributeIterationHint);
    }

    // linear search is required. This may be slow
    for (unsigned attribute_idx = 0; attribute_idx < attributeCount; attribute_idx++)
    {

        if (cluster->attributes[attribute_idx].attributeId == id)
        {
            return std::make_optional(attribute_idx);
        }
    }

    return std::nullopt;
}

const EmberAfCluster * CodegenDataModelProvider::FindServerCluster(const ConcreteClusterPath & path)
{
    // cache things
    if (mPreviouslyFoundCluster.has_value() && (mPreviouslyFoundCluster->path == path))
    {
        return mPreviouslyFoundCluster->cluster;
    }

    const EmberAfCluster * cluster = emberAfFindServerCluster(path.mEndpointId, path.mClusterId);
    if (cluster != nullptr)
    {
        mPreviouslyFoundCluster = std::make_optional<ClusterReference>(path, cluster);
    }
    return cluster;
}

DataModel::AttributeEntry CodegenDataModelProvider::NextAttribute(const ConcreteAttributePath & before)
{
    const EmberAfCluster * cluster = FindServerCluster(before);
    VerifyOrReturnValue(cluster != nullptr, DataModel::AttributeEntry::kInvalid);
    VerifyOrReturnValue(cluster->attributeCount > 0, DataModel::AttributeEntry::kInvalid);
    VerifyOrReturnValue(cluster->attributes != nullptr, DataModel::AttributeEntry::kInvalid);

    // find the given attribute in the list and then return the next one
    std::optional<unsigned> attribute_idx = TryFindAttributeIndex(cluster, before.mAttributeId);
    if (!attribute_idx.has_value())
    {
        return DataModel::AttributeEntry::kInvalid;
    }

    unsigned next_idx = *attribute_idx + 1;
    if (next_idx < cluster->attributeCount)
    {
        mAttributeIterationHint = next_idx;
        return AttributeEntryFrom(before, cluster->attributes[next_idx]);
    }

    // iteration complete
    return DataModel::AttributeEntry::kInvalid;
}

std::optional<DataModel::AttributeInfo> CodegenDataModelProvider::GetAttributeInfo(const ConcreteAttributePath & path)
{
    const EmberAfCluster * cluster = FindServerCluster(path);

    VerifyOrReturnValue(cluster != nullptr, std::nullopt);
    VerifyOrReturnValue(cluster->attributeCount > 0, std::nullopt);
    VerifyOrReturnValue(cluster->attributes != nullptr, std::nullopt);

    std::optional<unsigned> attribute_idx = TryFindAttributeIndex(cluster, path.mAttributeId);

    if (!attribute_idx.has_value())
    {
        return std::nullopt;
    }

    DataModel::AttributeInfo info;
    LoadAttributeInfo(path, cluster->attributes[*attribute_idx], &info);
    return std::make_optional(info);
}

DataModel::CommandEntry CodegenDataModelProvider::FirstAcceptedCommand(const ConcreteClusterPath & path)
{
    auto handlerInterfaceValue = EnumeratorCommandFinder(&CommandHandlerInterface::EnumerateAcceptedCommands)
                                     .FindCommandEntry(EnumeratorCommandFinder::Operation::kFindFirst,
                                                       ConcreteCommandPath(path.mEndpointId, path.mClusterId, kInvalidCommandId));

    if (handlerInterfaceValue.has_value())
    {
        return *handlerInterfaceValue;
    }

    const EmberAfCluster * cluster = FindServerCluster(path);

    VerifyOrReturnValue(cluster != nullptr, DataModel::CommandEntry::kInvalid);

    std::optional<CommandId> commandId = mAcceptedCommandsIterator.First(cluster->acceptedCommandList);
    VerifyOrReturnValue(commandId.has_value(), DataModel::CommandEntry::kInvalid);

    return CommandEntryFrom(path, *commandId);
}

DataModel::CommandEntry CodegenDataModelProvider::NextAcceptedCommand(const ConcreteCommandPath & before)
{
    // TODO: `Next` redirecting to a callback is slow O(n^2).
    //       see https://github.com/project-chip/connectedhomeip/issues/35790
    auto handlerInterfaceValue = EnumeratorCommandFinder(&CommandHandlerInterface::EnumerateAcceptedCommands)
                                     .FindCommandEntry(EnumeratorCommandFinder::Operation::kFindNext, before);

    if (handlerInterfaceValue.has_value())
    {
        return *handlerInterfaceValue;
    }

    const EmberAfCluster * cluster = FindServerCluster(before);

    VerifyOrReturnValue(cluster != nullptr, DataModel::CommandEntry::kInvalid);

    std::optional<CommandId> commandId = mAcceptedCommandsIterator.Next(cluster->acceptedCommandList, before.mCommandId);
    VerifyOrReturnValue(commandId.has_value(), DataModel::CommandEntry::kInvalid);

    return CommandEntryFrom(before, *commandId);
}

std::optional<DataModel::CommandInfo> CodegenDataModelProvider::GetAcceptedCommandInfo(const ConcreteCommandPath & path)
{
    auto handlerInterfaceValue = EnumeratorCommandFinder(&CommandHandlerInterface::EnumerateAcceptedCommands)
                                     .FindCommandEntry(EnumeratorCommandFinder::Operation::kFindExact, path);

    if (handlerInterfaceValue.has_value())
    {
        return handlerInterfaceValue->IsValid() ? std::make_optional(handlerInterfaceValue->info) : std::nullopt;
    }

    const EmberAfCluster * cluster = FindServerCluster(path);

    VerifyOrReturnValue(cluster != nullptr, std::nullopt);
    VerifyOrReturnValue(mAcceptedCommandsIterator.Exists(cluster->acceptedCommandList, path.mCommandId), std::nullopt);

    return CommandEntryFrom(path, path.mCommandId).info;
}

ConcreteCommandPath CodegenDataModelProvider::FirstGeneratedCommand(const ConcreteClusterPath & path)
{
    std::optional<CommandId> commandId =
        EnumeratorCommandFinder(&CommandHandlerInterface::EnumerateGeneratedCommands)
            .FindCommandId(EnumeratorCommandFinder::Operation::kFindFirst,
                           ConcreteCommandPath(path.mEndpointId, path.mClusterId, kInvalidCommandId));
    if (commandId.has_value())
    {
        return *commandId == kInvalidCommandId ? kInvalidCommandPath
                                               : ConcreteCommandPath(path.mEndpointId, path.mClusterId, *commandId);
    }

    const EmberAfCluster * cluster = FindServerCluster(path);
    VerifyOrReturnValue(cluster != nullptr, kInvalidCommandPath);

    commandId = mGeneratedCommandsIterator.First(cluster->generatedCommandList);
    VerifyOrReturnValue(commandId.has_value(), kInvalidCommandPath);
    return ConcreteCommandPath(path.mEndpointId, path.mClusterId, *commandId);
}

ConcreteCommandPath CodegenDataModelProvider::NextGeneratedCommand(const ConcreteCommandPath & before)
{
    // TODO: `Next` redirecting to a callback is slow O(n^2).
    //       see https://github.com/project-chip/connectedhomeip/issues/35790
    auto nextId = EnumeratorCommandFinder(&CommandHandlerInterface::EnumerateGeneratedCommands)
                      .FindCommandId(EnumeratorCommandFinder::Operation::kFindNext, before);

    if (nextId.has_value())
    {
        return (*nextId == kInvalidCommandId) ? kInvalidCommandPath
                                              : ConcreteCommandPath(before.mEndpointId, before.mClusterId, *nextId);
    }

    const EmberAfCluster * cluster = FindServerCluster(before);

    VerifyOrReturnValue(cluster != nullptr, kInvalidCommandPath);

    std::optional<CommandId> commandId = mGeneratedCommandsIterator.Next(cluster->generatedCommandList, before.mCommandId);
    VerifyOrReturnValue(commandId.has_value(), kInvalidCommandPath);

    return ConcreteCommandPath(before.mEndpointId, before.mClusterId, *commandId);
}

<<<<<<< HEAD
std::optional<DataModel::DeviceTypeEntry> CodegenDataModelProvider::FirstDeviceType(EndpointId endpoint)
{
    std::optional<unsigned> endpoint_index = TryFindEndpointIndex(endpoint);
    if (!endpoint_index.has_value())
    {
        return std::nullopt;
    }

    CHIP_ERROR err                            = CHIP_NO_ERROR;
    Span<const EmberAfDeviceType> deviceTypes = emberAfDeviceTypeListFromEndpointIndex(*endpoint_index, err);

    if (deviceTypes.empty())
    {
        return std::nullopt;
    }

    // we start at the beginning
    mDeviceTypeIterationHint = 0;
    return DeviceTypeEntryFromEmber(deviceTypes[0]);
}

std::optional<DataModel::DeviceTypeEntry> CodegenDataModelProvider::NextDeviceType(EndpointId endpoint,
                                                                                   const DataModel::DeviceTypeEntry & previous)
{
    std::optional<unsigned> endpoint_index = TryFindEndpointIndex(endpoint);
    if (!endpoint_index.has_value())
    {
        return std::nullopt;
    }

    CHIP_ERROR err                            = CHIP_NO_ERROR;
    Span<const EmberAfDeviceType> deviceTypes = emberAfDeviceTypeListFromEndpointIndex(*endpoint_index, err);

    unsigned idx = 0;
    if ((mDeviceTypeIterationHint < deviceTypes.size()) && IsSameDeviceTypeEntry(previous, deviceTypes[mDeviceTypeIterationHint]))
    {
        idx = mDeviceTypeIterationHint + 1; // target the NEXT device
    }
    else
    {
        while (idx < deviceTypes.size())
        {
            idx++;
            if (IsSameDeviceTypeEntry(previous, deviceTypes[idx - 1]))
            {
                break;
            }
        }
    }

    if (idx >= deviceTypes.size())
    {
        return std::nullopt;
    }

    mDeviceTypeIterationHint = idx;
    return DeviceTypeEntryFromEmber(deviceTypes[idx]);
=======
bool CodegenDataModelProvider::EventPathIncludesAccessibleConcretePath(const EventPathParams & path,
                                                                       const Access::SubjectDescriptor & descriptor)
{

    if (!path.HasWildcardEndpointId())
    {
        // No need to check whether the endpoint is enabled, because
        // emberAfFindEndpointType returns null for disabled endpoints.
        return HasValidEventPathForEndpoint(path.mEndpointId, path, descriptor);
    }

    for (uint16_t endpointIndex = 0; endpointIndex < emberAfEndpointCount(); ++endpointIndex)
    {
        if (!emberAfEndpointIndexIsEnabled(endpointIndex))
        {
            continue;
        }
        if (HasValidEventPathForEndpoint(emberAfEndpointFromIndex(endpointIndex), path, descriptor))
        {
            return true;
        }
    }
    return false;
>>>>>>> cd9cffb2
}

} // namespace app
} // namespace chip<|MERGE_RESOLUTION|>--- conflicted
+++ resolved
@@ -741,7 +741,6 @@
     return ConcreteCommandPath(before.mEndpointId, before.mClusterId, *commandId);
 }
 
-<<<<<<< HEAD
 std::optional<DataModel::DeviceTypeEntry> CodegenDataModelProvider::FirstDeviceType(EndpointId endpoint)
 {
     std::optional<unsigned> endpoint_index = TryFindEndpointIndex(endpoint);
@@ -799,7 +798,8 @@
 
     mDeviceTypeIterationHint = idx;
     return DeviceTypeEntryFromEmber(deviceTypes[idx]);
-=======
+}
+
 bool CodegenDataModelProvider::EventPathIncludesAccessibleConcretePath(const EventPathParams & path,
                                                                        const Access::SubjectDescriptor & descriptor)
 {
@@ -823,7 +823,6 @@
         }
     }
     return false;
->>>>>>> cd9cffb2
 }
 
 } // namespace app
