/*
 *    Copyright (c) 2024 Project CHIP Authors
 *    All rights reserved.
 *
 *    Licensed under the Apache License, Version 2.0 (the "License");
 *    you may not use this file except in compliance with the License.
 *    You may obtain a copy of the License at
 *
 *        http://www.apache.org/licenses/LICENSE-2.0
 *
 *    Unless required by applicable law or agreed to in writing, software
 *    distributed under the License is distributed on an "AS IS" BASIS,
 *    WITHOUT WARRANTIES OR CONDITIONS OF ANY KIND, either express or implied.
 *    See the License for the specific language governing permissions and
 *    limitations under the License.
 */
#include <pw_unit_test/framework.h>

#include <cmath>

#include <app/codegen-data-model-provider/EmberAttributeDataBuffer.h>

#include <app-common/zap-generated/attribute-type.h>
#include <app/MessageDef/AttributeDataIB.h>
#include <app/data-model/Encode.h>
#include <app/data-model/Nullable.h>
#include <app/util/af-types.h>
#include <app/util/attribute-metadata.h>
#include <app/util/attribute-storage-null-handling.h>
#include <app/util/odd-sized-integers.h>
#include <lib/core/CHIPError.h>
#include <lib/core/StringBuilderAdapters.h>
#include <lib/core/TLVReader.h>
#include <lib/core/TLVTags.h>
#include <lib/core/TLVTypes.h>
#include <lib/core/TLVWriter.h>
#include <lib/support/CodeUtils.h>
#include <lib/support/Span.h>

#include <math.h>

#include <cmath>
#include <limits>
#include <optional>

using namespace chip;
using namespace chip::app;

namespace {

/// encodes a simple value in a TLV buffer
class TLVEncodedValue
{
public:
    TLVEncodedValue()  = default;
    ~TLVEncodedValue() = default;

    template <typename T>
    TLV::TLVReader EncodeValue(const T & value)
    {
        const auto kTag = TLV::ContextTag(AttributeDataIB::Tag::kData);

        TLV::TLVWriter writer;
        writer.Init(mBuffer, sizeof(mBuffer));

        TLV::TLVType outer;

        VerifyOrDie(writer.StartContainer(TLV::AnonymousTag(), TLV::kTLVType_Structure, outer) == CHIP_NO_ERROR);
        VerifyOrDie(DataModel::Encode(writer, kTag, value) == CHIP_NO_ERROR);
        VerifyOrDie(writer.EndContainer(outer) == CHIP_NO_ERROR);

        VerifyOrDie(writer.Finalize() == CHIP_NO_ERROR);
        size_t fill = writer.GetLengthWritten();

        TLV::TLVReader reader;
        reader.Init(mBuffer, fill);
        VerifyOrDie(reader.Next() == CHIP_NO_ERROR);
        VerifyOrDie(reader.GetTag() == TLV::AnonymousTag());
        VerifyOrDie(reader.EnterContainer(outer) == CHIP_NO_ERROR);
        VerifyOrDie(reader.Next() == CHIP_NO_ERROR);
        VerifyOrDie(reader.GetTag() == kTag);

        return reader;
    }

private:
    static constexpr size_t kMaxSize = 128;
    uint8_t mBuffer[kMaxSize];
};

class EncodeResult
{
public:
    explicit EncodeResult() = default;
    EncodeResult(CHIP_ERROR error) : mResult(error) { VerifyOrDie(error != CHIP_NO_ERROR); }

    static EncodeResult Ok() { return EncodeResult(); }

    bool IsSuccess() const { return !mResult.has_value(); }

    bool operator==(const CHIP_ERROR & other) const { return mResult.has_value() && (*mResult == other); }

    const std::optional<CHIP_ERROR> & Value() const { return mResult; }

private:
    std::optional<CHIP_ERROR> mResult;
};

template <typename T>
bool IsEqual(const T & a, const T & b)
{
    return a == b;
}

template <>
bool IsEqual<float>(const float & a, const float & b)
{
<<<<<<< HEAD

=======
>>>>>>> 8276b4d3
    if (std::isnan(a) && std::isnan(b))
    {
        return true;
    }

    return a == b;
}

template <>
bool IsEqual<double>(const double & a, const double & b)
{
<<<<<<< HEAD

=======
>>>>>>> 8276b4d3
    if (std::isnan(a) && std::isnan(b))
    {
        return true;
    }

    return a == b;
}

template <>
bool IsEqual<ByteSpan>(const ByteSpan & a, const ByteSpan & b)
{
    return a.data_equal(b);
}

template <>
bool IsEqual<CharSpan>(const CharSpan & a, const CharSpan & b)
{
    return a.data_equal(b);
}

template <typename T>
bool IsEqual(const std::optional<T> & a, const std::optional<T> & b)
{
    if (a.has_value() != b.has_value())
    {
        return false;
    }

    if (!a.has_value())
    {
        return true;
    }

    return IsEqual(*a, *b);
}

template <typename T>
bool IsEqual(const DataModel::Nullable<T> & a, const DataModel::Nullable<T> & b)
{
    if (a.IsNull() != b.IsNull())
    {
        return false;
    }

    if (a.IsNull())
    {
        return true;
    }

    return IsEqual(a.Value(), b.Value());
}

/// Validates that an encoded value in ember takes a specific format
template <size_t kMaxSize = 128>
class EncodeTester
{
public:
    EncodeTester(const EmberAfAttributeMetadata * meta) : mMetaData(meta) {}
    ~EncodeTester() = default;

    template <typename T, size_t N>
    EncodeResult TryEncode(const T & value, const uint8_t (&arr)[N])
    {
        ByteSpan expected(arr);
        MutableByteSpan out_span(mEmberAttributeDataBuffer);
        Ember::EmberAttributeDataBuffer buffer(mMetaData, out_span);

        TLVEncodedValue tlvEncoded;
        TLV::TLVReader reader = tlvEncoded.EncodeValue(value);

        CHIP_ERROR err = buffer.Decode(reader);
        if (err != CHIP_NO_ERROR)
        {
            return err;
        }

        if (expected.size() != out_span.size())
        {
            ChipLogError(Test, "Decode mismatch in size: expected %u, got %u", static_cast<unsigned>(expected.size()),
                         static_cast<unsigned>(out_span.size()));
            return CHIP_ERROR_INTERNAL;
        }

        if (!expected.data_equal(out_span))
        {
            ChipLogError(Test, "Decode mismatch in content for %u bytes", static_cast<unsigned>(expected.size()));
            return CHIP_ERROR_INTERNAL;
        }

        return EncodeResult::Ok();
    }

    template <typename T, size_t N>
    EncodeResult TryDecode(const T & value, const uint8_t (&arr)[N])
    {
        // Write data to TLV
        {
            uint8_t mutableBuffer[N];
            memcpy(mutableBuffer, arr, N);

            MutableByteSpan data_span(mutableBuffer);
            Ember::EmberAttributeDataBuffer buffer(mMetaData, data_span);

            TLV::TLVWriter writer;
            writer.Init(mEmberAttributeDataBuffer, sizeof(mEmberAttributeDataBuffer));
            ReturnErrorOnFailure(buffer.Encode(writer, TLV::AnonymousTag()));
            ReturnErrorOnFailure(writer.Finalize());
        }

        // Data was written in TLV. Take it back out

        TLV::TLVReader reader;
        reader.Init(mEmberAttributeDataBuffer, sizeof(mEmberAttributeDataBuffer));

        ReturnErrorOnFailure(reader.Next());

        T encodedValue;
        ReturnErrorOnFailure(DataModel::Decode(reader, encodedValue));

        if (!IsEqual(encodedValue, value))
        {
            ChipLogError(Test, "Encode mismatch: different data");
            return CHIP_ERROR_INTERNAL;
        }

        return EncodeResult::Ok();
    }

private:
    const EmberAfAttributeMetadata * mMetaData;
    uint8_t mEmberAttributeDataBuffer[kMaxSize];
};

const EmberAfAttributeMetadata * CreateFakeMeta(EmberAfAttributeType type, bool nullable)
{
    static EmberAfAttributeMetadata meta = {
        .defaultValue  = EmberAfDefaultOrMinMaxAttributeValue(static_cast<uint8_t *>(nullptr)),
        .attributeId   = 0,
        .size          = 0, // likely not valid, however not used for tests
        .attributeType = ZCL_UNKNOWN_ATTRIBUTE_TYPE,
        .mask          = 0,
    };

    meta.attributeType = type;
    meta.mask          = nullable ? ATTRIBUTE_MASK_NULLABLE : 0;

    return &meta;
}

} // namespace

// All the tests below assume buffer ordering in little endian format
// Since currently all chip platforms in CI are little endian, we just kept tests
// as-is
static_assert(!CHIP_CONFIG_BIG_ENDIAN_TARGET);

TEST(TestEmberAttributeBuffer, TestEncodeUnsignedTypes)
{
    {
        EncodeTester tester(CreateFakeMeta(ZCL_INT8U_ATTRIBUTE_TYPE, false /* nullable */));

        EXPECT_TRUE(tester.TryEncode<uint8_t>(0, { 0 }).IsSuccess());
        EXPECT_TRUE(tester.TryEncode<uint8_t>(123, { 123 }).IsSuccess());
        EXPECT_TRUE(tester.TryEncode<uint8_t>(0xFD, { 0xFD }).IsSuccess());
        EXPECT_TRUE(tester.TryEncode<uint8_t>(255, { 0xFF }).IsSuccess());
    }

    {
        EncodeTester tester(CreateFakeMeta(ZCL_INT8U_ATTRIBUTE_TYPE, true /* nullable */));

        EXPECT_TRUE(tester.TryEncode<uint8_t>(0, { 0 }).IsSuccess());
        EXPECT_TRUE(tester.TryEncode<uint8_t>(123, { 123 }).IsSuccess());
        EXPECT_TRUE(tester.TryEncode<uint8_t>(0xFD, { 0xFD }).IsSuccess());
        EXPECT_TRUE(tester.TryEncode<DataModel::Nullable<uint8_t>>(DataModel::NullNullable, { 0xFF }).IsSuccess());

        // Not allowed to encode null-equivalent
        EXPECT_EQ(tester.TryEncode<uint8_t>(0xFF, { 0xFF }), CHIP_IM_GLOBAL_STATUS(ConstraintError));
    }

    {
        EncodeTester tester(CreateFakeMeta(ZCL_INT16U_ATTRIBUTE_TYPE, false /* nullable */));

        EXPECT_TRUE(tester.TryEncode<uint16_t>(0, { 0, 0 }).IsSuccess());
        EXPECT_TRUE(tester.TryEncode<uint16_t>(123, { 123, 0 }).IsSuccess());
        EXPECT_TRUE(tester.TryEncode<uint16_t>(0xFD, { 0xFD, 0 }).IsSuccess());
        EXPECT_TRUE(tester.TryEncode<uint16_t>(255, { 0xFF, 0 }).IsSuccess());
        EXPECT_TRUE(tester.TryEncode<uint16_t>(0xABCD, { 0xCD, 0xAB }).IsSuccess());
        EXPECT_TRUE(tester.TryEncode<uint16_t>(0xFFFF, { 0xFF, 0xFF }).IsSuccess());
    }

    {
        EncodeTester tester(CreateFakeMeta(ZCL_INT16U_ATTRIBUTE_TYPE, true /* nullable */));

        EXPECT_TRUE(tester.TryEncode<uint16_t>(0, { 0, 0 }).IsSuccess());
        EXPECT_TRUE(tester.TryEncode<uint16_t>(123, { 123, 0 }).IsSuccess());
        EXPECT_TRUE(tester.TryEncode<uint16_t>(0xFD, { 0xFD, 0 }).IsSuccess());
        EXPECT_TRUE(tester.TryEncode<uint16_t>(255, { 0xFF, 0 }).IsSuccess());
        EXPECT_TRUE(tester.TryEncode<uint16_t>(0xABCD, { 0xCD, 0xAB }).IsSuccess());
        EXPECT_TRUE(tester.TryEncode<DataModel::Nullable<uint16_t>>(DataModel::NullNullable, { 0xFF, 0xFF }).IsSuccess());

        // Not allowed to encode null-equivalent
        EXPECT_EQ(tester.TryEncode<uint16_t>(0xFFFF, { 0xFF, 0xFF }), CHIP_IM_GLOBAL_STATUS(ConstraintError));
    }
    {
        EncodeTester tester(CreateFakeMeta(ZCL_INT64U_ATTRIBUTE_TYPE, true /* nullable */));

        EXPECT_TRUE(tester.TryEncode<uint64_t>(0, { 0, 0, 0, 0, 0, 0, 0, 0 }).IsSuccess());
        EXPECT_TRUE(tester.TryEncode<uint64_t>(0x1234567, { 0x67, 0x45, 0x23, 0x01, 0, 0, 0, 0 }).IsSuccess());
        EXPECT_TRUE(tester.TryEncode<uint64_t>(0xAABBCCDDEEFF1122, { 0x22, 0x11, 0xFF, 0xEE, 0xDD, 0xCC, 0xBB, 0xAA }).IsSuccess());
        EXPECT_TRUE(
            tester.TryEncode<uint64_t>(std::numeric_limits<uint64_t>::max() - 1, { 0xFE, 0xFF, 0xFF, 0xFF, 0xFF, 0xFF, 0xFF, 0xFF })
                .IsSuccess());

        EXPECT_TRUE(tester
                        .TryEncode<DataModel::Nullable<uint64_t>>(DataModel::NullNullable,
                                                                  { 0xFF, 0xFF, 0xFF, 0xFF, 0xFF, 0xFF, 0xFF, 0xFF })
                        .IsSuccess());

        EXPECT_EQ(
            tester.TryEncode<uint64_t>(std::numeric_limits<uint64_t>::max(), { 0xFF, 0xFF, 0xFF, 0xFF, 0xFF, 0xFF, 0xFF, 0xFF }),
            CHIP_IM_GLOBAL_STATUS(ConstraintError));
    }
    {
        EncodeTester tester(CreateFakeMeta(ZCL_INT64U_ATTRIBUTE_TYPE, false /* nullable */));

        // we should be able to encode the maximum value
        EXPECT_TRUE(
            tester.TryEncode<uint64_t>(std::numeric_limits<uint64_t>::max(), { 0xFF, 0xFF, 0xFF, 0xFF, 0xFF, 0xFF, 0xFF, 0xFF })
                .IsSuccess());
    }

    /// Odd sized integers
    {
        EncodeTester tester(CreateFakeMeta(ZCL_INT24U_ATTRIBUTE_TYPE, false /* nullable */));
        EXPECT_TRUE(tester.TryEncode<uint32_t>(0, { 0, 0, 0 }).IsSuccess());
        EXPECT_TRUE(tester.TryEncode<uint32_t>(0x123456, { 0x56, 0x34, 0x12 }).IsSuccess());
        EXPECT_TRUE(tester.TryEncode<uint32_t>(0xFFFFFF, { 0xFF, 0xFF, 0xFF }).IsSuccess());

        // Out of range
        EXPECT_EQ(tester.TryEncode<uint32_t>(0x1000000, { 0 }), CHIP_IM_GLOBAL_STATUS(ConstraintError));
        EXPECT_EQ(tester.TryEncode<uint32_t>(0xFF000000, { 0 }), CHIP_IM_GLOBAL_STATUS(ConstraintError));
    }
    {
        EncodeTester tester(CreateFakeMeta(ZCL_INT24U_ATTRIBUTE_TYPE, true /* nullable */));
        EXPECT_TRUE(tester.TryEncode<uint32_t>(0, { 0, 0, 0 }).IsSuccess());
        EXPECT_TRUE(tester.TryEncode<uint32_t>(0x123456, { 0x56, 0x34, 0x12 }).IsSuccess());
        EXPECT_TRUE(tester.TryEncode<DataModel::Nullable<uint32_t>>(DataModel::NullNullable, { 0xFF, 0xFF, 0xFF }).IsSuccess());

        // Out of range
        EXPECT_EQ(tester.TryEncode<uint32_t>(0x1000000, { 0 }), CHIP_IM_GLOBAL_STATUS(ConstraintError));
        // cannot encode null equivalent value
        EXPECT_EQ(tester.TryEncode<uint32_t>(0xFFFFFF, { 0x56, 0x34, 0x12 }), CHIP_IM_GLOBAL_STATUS(ConstraintError));
    }

    {
        EncodeTester tester(CreateFakeMeta(ZCL_INT40U_ATTRIBUTE_TYPE, true /* nullable */));
        EXPECT_TRUE(tester.TryEncode<uint64_t>(0, { 0, 0, 0, 0, 0 }).IsSuccess());
        EXPECT_TRUE(tester.TryEncode<uint64_t>(0x123456, { 0x56, 0x34, 0x12, 0, 0 }).IsSuccess());
        EXPECT_TRUE(tester.TryEncode<uint64_t>(0x123456FFFF, { 0xFF, 0xFF, 0x56, 0x34, 0x12 }).IsSuccess());
        EXPECT_TRUE(
            tester.TryEncode<DataModel::Nullable<uint64_t>>(DataModel::NullNullable, { 0xFF, 0xFF, 0xFF, 0xFF, 0xFF }).IsSuccess());

        // Out of range
        EXPECT_EQ(tester.TryEncode<uint64_t>(0x10011001100, { 0 }), CHIP_IM_GLOBAL_STATUS(ConstraintError));
        // cannot encode null equivalent value
        EXPECT_EQ(tester.TryEncode<uint64_t>(0xFFFFFFFFFF, { 0 }), CHIP_IM_GLOBAL_STATUS(ConstraintError));
    }

    // Double-check tests, not as exhaustive, to cover all other unsigned values and get
    // more test line coverage
    {
        EncodeTester tester(CreateFakeMeta(ZCL_INT32U_ATTRIBUTE_TYPE, true /* nullable */));
        EXPECT_TRUE(tester.TryEncode<uint64_t>(0x1234, { 0x34, 0x12, 0, 0 }).IsSuccess());
    }
    {
        EncodeTester tester(CreateFakeMeta(ZCL_INT48U_ATTRIBUTE_TYPE, true /* nullable */));
        EXPECT_TRUE(tester.TryEncode<uint64_t>(0x1234, { 0x34, 0x12, 0, 0, 0, 0 }).IsSuccess());
    }
    {
        EncodeTester tester(CreateFakeMeta(ZCL_INT56U_ATTRIBUTE_TYPE, true /* nullable */));
        EXPECT_TRUE(tester.TryEncode<uint64_t>(0x1234, { 0x34, 0x12, 0, 0, 0, 0, 0 }).IsSuccess());
    }
}

TEST(TestEmberAttributeBuffer, TestEncodeSignedTypes)
{
    {
        EncodeTester tester(CreateFakeMeta(ZCL_INT8S_ATTRIBUTE_TYPE, false /* nullable */));

        EXPECT_TRUE(tester.TryEncode<int8_t>(0, { 0 }).IsSuccess());
        EXPECT_TRUE(tester.TryEncode<int8_t>(123, { 123 }).IsSuccess());
        EXPECT_TRUE(tester.TryEncode<int8_t>(127, { 127 }).IsSuccess());
        EXPECT_TRUE(tester.TryEncode<int8_t>(-10, { 0xF6 }).IsSuccess());
        EXPECT_TRUE(tester.TryEncode<int8_t>(-128, { 0x80 }).IsSuccess());
    }

    {
        EncodeTester tester(CreateFakeMeta(ZCL_INT8S_ATTRIBUTE_TYPE, true /* nullable */));

        EXPECT_TRUE(tester.TryEncode<int8_t>(0, { 0 }).IsSuccess());
        EXPECT_TRUE(tester.TryEncode<int8_t>(123, { 123 }).IsSuccess());
        EXPECT_TRUE(tester.TryEncode<int8_t>(127, { 127 }).IsSuccess());
        EXPECT_TRUE(tester.TryEncode<int8_t>(-10, { 0xF6 }).IsSuccess());
        EXPECT_TRUE(tester.TryEncode<int8_t>(-127, { 0x81 }).IsSuccess());

        // NULL canot be encoded
        EXPECT_EQ(tester.TryEncode<int8_t>(std::numeric_limits<int8_t>::min(), { 0x80 }), CHIP_IM_GLOBAL_STATUS(ConstraintError));
    }
    {

        EncodeTester tester(CreateFakeMeta(ZCL_INT16S_ATTRIBUTE_TYPE, false /* nullable */));

        EXPECT_TRUE(tester.TryEncode<int16_t>(0, { 0, 0 }).IsSuccess());
        EXPECT_TRUE(tester.TryEncode<int16_t>(123, { 123, 0 }).IsSuccess());
        EXPECT_TRUE(tester.TryEncode<int16_t>(127, { 127, 0 }).IsSuccess());
        EXPECT_TRUE(tester.TryEncode<int16_t>(-10, { 0xF6, 0xFF }).IsSuccess());
        EXPECT_TRUE(tester.TryEncode<int16_t>(-128, { 0x80, 0xFF }).IsSuccess());
        EXPECT_TRUE(tester.TryEncode<int16_t>(-1234, { 0x2E, 0xFB }).IsSuccess());
        EXPECT_TRUE(tester.TryEncode<int16_t>(std::numeric_limits<int16_t>::min(), { 0x0, 0x80 }).IsSuccess());
    }

    {
        EncodeTester tester(CreateFakeMeta(ZCL_INT16S_ATTRIBUTE_TYPE, true /* nullable */));

        EXPECT_TRUE(tester.TryEncode<int16_t>(0, { 0, 0 }).IsSuccess());
        EXPECT_TRUE(tester.TryEncode<int16_t>(123, { 123, 0 }).IsSuccess());
        EXPECT_TRUE(tester.TryEncode<int16_t>(127, { 127, 0 }).IsSuccess());
        EXPECT_TRUE(tester.TryEncode<int16_t>(-10, { 0xF6, 0xFF }).IsSuccess());

        // NULL canot be encoded
        EXPECT_EQ(tester.TryEncode<int16_t>(std::numeric_limits<int16_t>::min(), { 0x80 }), CHIP_IM_GLOBAL_STATUS(ConstraintError));
    }

    // Odd size integers
    {
        EncodeTester tester(CreateFakeMeta(ZCL_INT24S_ATTRIBUTE_TYPE, false /* nullable */));

        EXPECT_TRUE(tester.TryEncode<int32_t>(0, { 0, 0, 0 }).IsSuccess());
        EXPECT_TRUE(tester.TryEncode<int32_t>(0x123456, { 0x56, 0x34, 0x12 }).IsSuccess());
        EXPECT_TRUE(tester.TryEncode<int32_t>(-1, { 0xFF, 0xFF, 0xFF }).IsSuccess());
        EXPECT_TRUE(tester.TryEncode<int32_t>(-10, { 0xF6, 0xFF, 0xFF }).IsSuccess());
        EXPECT_TRUE(tester.TryEncode<int32_t>(-1234, { 0x2E, 0xFB, 0xFF }).IsSuccess());

        // Out of range
        EXPECT_EQ(tester.TryEncode<int32_t>(0x1000000, { 0 }), CHIP_IM_GLOBAL_STATUS(ConstraintError));
        EXPECT_EQ(tester.TryEncode<int32_t>(0x0F000000, { 0 }), CHIP_IM_GLOBAL_STATUS(ConstraintError));
        EXPECT_EQ(tester.TryEncode<int32_t>(-0x1000000, { 0 }), CHIP_IM_GLOBAL_STATUS(ConstraintError));
    }
    {
        EncodeTester tester(CreateFakeMeta(ZCL_INT24S_ATTRIBUTE_TYPE, true /* nullable */));

        EXPECT_TRUE(tester.TryEncode<int32_t>(0, { 0, 0, 0 }).IsSuccess());
        EXPECT_TRUE(tester.TryEncode<int32_t>(0x123456, { 0x56, 0x34, 0x12 }).IsSuccess());
        EXPECT_TRUE(tester.TryEncode<int32_t>(-1, { 0xFF, 0xFF, 0xFF }).IsSuccess());
        EXPECT_TRUE(tester.TryEncode<int32_t>(-10, { 0xF6, 0xFF, 0xFF }).IsSuccess());
        EXPECT_TRUE(tester.TryEncode<int32_t>(-1234, { 0x2E, 0xFB, 0xFF }).IsSuccess());

        EXPECT_TRUE(tester.TryEncode<DataModel::Nullable<uint32_t>>(DataModel::NullNullable, { 0x00, 0x00, 0x80 }).IsSuccess());

        // Out of range
        EXPECT_EQ(tester.TryEncode<int32_t>(0x1000000, { 0 }), CHIP_IM_GLOBAL_STATUS(ConstraintError));
        // cannot encode null equivalent value - this is the minimum negative value
        // for 24-bit
        EXPECT_EQ(tester.TryEncode<int32_t>(-(1 << 24) - 1, { 0x56, 0x34, 0x12 }), CHIP_IM_GLOBAL_STATUS(ConstraintError));

        // Out of range for signed - these are unsigned values that are larger
        EXPECT_EQ(tester.TryEncode<int32_t>(0xFFFFFF, { 0x56, 0x34, 0x12 }), CHIP_IM_GLOBAL_STATUS(ConstraintError));
        EXPECT_EQ(tester.TryEncode<int32_t>(0x800000, { 0x56, 0x34, 0x12 }), CHIP_IM_GLOBAL_STATUS(ConstraintError));
    }

    {
        EncodeTester tester(CreateFakeMeta(ZCL_INT40S_ATTRIBUTE_TYPE, true /* nullable */));

        // NOTE: to generate encoded values, you an use commands like:
        //
        //    python -c 'import struct; print(", ".join(["0x%X" % v for v in struct.pack("<q", -12345678910)]))'
        //
        //    OUTPUT: 0xC2, 0xE3, 0x23, 0x20, 0xFD, 0xFF, 0xFF, 0xFF
        //
        EXPECT_TRUE(tester.TryEncode<int64_t>(0, { 0, 0, 0, 0, 0 }).IsSuccess());
        EXPECT_TRUE(tester.TryEncode<int64_t>(0x123456, { 0x56, 0x34, 0x12, 0, 0 }).IsSuccess());
        EXPECT_TRUE(tester.TryEncode<int64_t>(-1234, { 0x2E, 0xFB, 0xFF, 0xFF, 0xFF }).IsSuccess());
        EXPECT_TRUE(tester.TryEncode<int64_t>(-123456789, { 0xeb, 0x32, 0xa4, 0xf8, 0xFF }).IsSuccess());
        EXPECT_TRUE(tester.TryEncode<int64_t>(-12345678910, { 0xc2, 0xe3, 0x23, 0x20, 0xfd }).IsSuccess());

        EXPECT_TRUE(
            tester.TryEncode<DataModel::Nullable<uint64_t>>(DataModel::NullNullable, { 0x00, 0x00, 0x00, 0x00, 0x80 }).IsSuccess());

        // Out of range
        EXPECT_EQ(tester.TryEncode<int64_t>(0x10011001100, { 0 }), CHIP_IM_GLOBAL_STATUS(ConstraintError));
        // cannot encode null equivalent value
        EXPECT_EQ(tester.TryEncode<int64_t>(-(1LL << 40) - 1, { 0 }), CHIP_IM_GLOBAL_STATUS(ConstraintError));
        // negative out of range
        EXPECT_EQ(tester.TryEncode<int64_t>(-0x10000000000, { 0 }), CHIP_IM_GLOBAL_STATUS(ConstraintError));
    }

    // Double-check tests, not as exhaustive, to cover all other unsigned values and get
    // more test line coverage
    {
        EncodeTester tester(CreateFakeMeta(ZCL_INT32S_ATTRIBUTE_TYPE, true /* nullable */));
        EXPECT_TRUE(tester.TryEncode<int64_t>(-1234, { 0x2E, 0xFB, 0xFF, 0xFF }).IsSuccess());
    }
    {
        EncodeTester tester(CreateFakeMeta(ZCL_INT48S_ATTRIBUTE_TYPE, true /* nullable */));
        EXPECT_TRUE(tester.TryEncode<int64_t>(-1234, { 0x2E, 0xFB, 0xFF, 0xFF, 0xFF, 0xFF }).IsSuccess());
    }
    {
        EncodeTester tester(CreateFakeMeta(ZCL_INT56S_ATTRIBUTE_TYPE, true /* nullable */));
        EXPECT_TRUE(tester.TryEncode<int64_t>(-1234, { 0x2E, 0xFB, 0xFF, 0xFF, 0xFF, 0xFF, 0xFF }).IsSuccess());
    }

    {
        EncodeTester tester(CreateFakeMeta(ZCL_INT64S_ATTRIBUTE_TYPE, true /* nullable */));
        EXPECT_TRUE(tester.TryEncode<int64_t>(-1234, { 0x2E, 0xFB, 0xFF, 0xFF, 0xFF, 0xFF, 0xFF, 0xFF }).IsSuccess());

        // min/max ranges too
        EXPECT_TRUE(
            tester.TryEncode<int64_t>(std::numeric_limits<int64_t>::min() + 1, { 0x01, 0x00, 0x00, 0x00, 0x00, 0x00, 0x00, 0x80 })
                .IsSuccess());
        EXPECT_TRUE(
            tester.TryEncode<int64_t>(std::numeric_limits<int64_t>::max(), { 0xFF, 0xFF, 0xFF, 0xFF, 0xFF, 0xFF, 0xFF, 0x7F })
                .IsSuccess());

        // Reserved value for NULL
        EXPECT_EQ(
            tester.TryEncode<int64_t>(std::numeric_limits<int64_t>::min(), { 0x00, 0x00, 0x00, 0x00, 0x00, 0x00, 0x00, 0x80 }),
            CHIP_IM_GLOBAL_STATUS(ConstraintError));
    }

    {
        EncodeTester tester(CreateFakeMeta(ZCL_INT64S_ATTRIBUTE_TYPE, false /* nullable */));
        EXPECT_TRUE(tester.TryEncode<int64_t>(-1234, { 0x2E, 0xFB, 0xFF, 0xFF, 0xFF, 0xFF, 0xFF, 0xFF }).IsSuccess());

        EXPECT_TRUE(
            tester.TryEncode<int64_t>(std::numeric_limits<int64_t>::min(), { 0x00, 0x00, 0x00, 0x00, 0x00, 0x00, 0x00, 0x80 })
                .IsSuccess());
        EXPECT_TRUE(
            tester.TryEncode<int64_t>(std::numeric_limits<int64_t>::min() + 1, { 0x01, 0x00, 0x00, 0x00, 0x00, 0x00, 0x00, 0x80 })
                .IsSuccess());
        EXPECT_TRUE(
            tester.TryEncode<int64_t>(std::numeric_limits<int64_t>::max(), { 0xFF, 0xFF, 0xFF, 0xFF, 0xFF, 0xFF, 0xFF, 0x7F })
                .IsSuccess());
    }
}

TEST(TestEmberAttributeBuffer, TestEncodeBool)
{
    {
        EncodeTester tester(CreateFakeMeta(ZCL_BOOLEAN_ATTRIBUTE_TYPE, false /* nullable */));

        EXPECT_TRUE(tester.TryEncode<bool>(true, { 1 }).IsSuccess());
        EXPECT_TRUE(tester.TryEncode<bool>(false, { 0 }).IsSuccess());
    }

    {
        EncodeTester tester(CreateFakeMeta(ZCL_BOOLEAN_ATTRIBUTE_TYPE, true /* nullable */));

        EXPECT_TRUE(tester.TryEncode<bool>(true, { 1 }).IsSuccess());
        EXPECT_TRUE(tester.TryEncode<bool>(false, { 0 }).IsSuccess());
        EXPECT_TRUE(tester.TryEncode<DataModel::Nullable<bool>>(DataModel::NullNullable, { 0xFF }).IsSuccess());
    }
}

TEST(TestEmberAttributeBuffer, TestEncodeFloatingPoint)
{
    // NOTE: to generate encoded values, you an use commands like:
    //
    //    python -c 'import struct; print(", ".join(["0x%X" % v for v in struct.pack("<f", -123.55)]))'
    //    OUTPUT: 0x9A, 0x19, 0xF7, 0x42
    //
    //    python -c 'import struct; print(", ".join(["0x%X" % v for v in struct.pack("<f", float("nan"))]))'
    //    OUTPUT: 0x00, 0x00, 0xC0, 0x7F
    //
    {
        EncodeTester tester(CreateFakeMeta(ZCL_SINGLE_ATTRIBUTE_TYPE, false /* nullable */));
        EXPECT_TRUE(tester.TryEncode<float>(123.55f, { 0x9A, 0x19, 0xF7, 0x42 }).IsSuccess());
    }

    {
        EncodeTester tester(CreateFakeMeta(ZCL_SINGLE_ATTRIBUTE_TYPE, true /* nullable */));
        EXPECT_TRUE(tester.TryEncode<float>(123.55f, { 0x9A, 0x19, 0xF7, 0x42 }).IsSuccess());
        EXPECT_TRUE(tester.TryEncode<DataModel::Nullable<float>>(DataModel::NullNullable, { 0, 0, 0xC0, 0x7F }).IsSuccess());
    }

    {
        EncodeTester tester(CreateFakeMeta(ZCL_DOUBLE_ATTRIBUTE_TYPE, false /* nullable */));
        EXPECT_TRUE(tester.TryEncode<double>(123.55, { 0x33, 0x33, 0x33, 0x33, 0x33, 0xE3, 0x5E, 0x40 }).IsSuccess());
    }

    {
        EncodeTester tester(CreateFakeMeta(ZCL_DOUBLE_ATTRIBUTE_TYPE, true /* nullable */));
        EXPECT_TRUE(tester.TryEncode<double>(123.55, { 0x33, 0x33, 0x33, 0x33, 0x33, 0xE3, 0x5E, 0x40 }).IsSuccess());
        EXPECT_TRUE(
            tester.TryEncode<DataModel::Nullable<double>>(DataModel::NullNullable, { 0, 0, 0, 0, 0, 0, 0xF8, 0x7F }).IsSuccess());
    }
}

TEST(TestEmberAttributeBuffer, TestEncodeStrings)
{
    {
        EncodeTester tester(CreateFakeMeta(ZCL_CHAR_STRING_ATTRIBUTE_TYPE, false /* nullable */));
        EXPECT_TRUE(tester.TryEncode<CharSpan>(""_span, { 0 }).IsSuccess());
        EXPECT_TRUE(tester.TryEncode<CharSpan>("test"_span, { 4, 't', 'e', 's', 't' }).IsSuccess());
        EXPECT_TRUE(tester.TryEncode<CharSpan>("foo"_span, { 3, 'f', 'o', 'o' }).IsSuccess());
    }

    {
        EncodeTester tester(CreateFakeMeta(ZCL_CHAR_STRING_ATTRIBUTE_TYPE, true /* nullable */));
        EXPECT_TRUE(tester.TryEncode<CharSpan>(""_span, { 0 }).IsSuccess());
        EXPECT_TRUE(tester.TryEncode<CharSpan>("test"_span, { 4, 't', 'e', 's', 't' }).IsSuccess());
        EXPECT_TRUE(tester.TryEncode<DataModel::Nullable<CharSpan>>(DataModel::NullNullable, { 0xFF }).IsSuccess());
    }

    {
        EncodeTester tester(CreateFakeMeta(ZCL_LONG_CHAR_STRING_ATTRIBUTE_TYPE, false /* nullable */));
        EXPECT_TRUE(tester.TryEncode<CharSpan>(""_span, { 0, 0 }).IsSuccess());
        EXPECT_TRUE(tester.TryEncode<CharSpan>("test"_span, { 4, 0, 't', 'e', 's', 't' }).IsSuccess());
        EXPECT_TRUE(tester.TryEncode<CharSpan>("foo"_span, { 3, 0, 'f', 'o', 'o' }).IsSuccess());
    }

    {
        EncodeTester tester(CreateFakeMeta(ZCL_LONG_CHAR_STRING_ATTRIBUTE_TYPE, true /* nullable */));
        EXPECT_TRUE(tester.TryEncode<CharSpan>("test"_span, { 4, 0, 't', 'e', 's', 't' }).IsSuccess());
        EXPECT_TRUE(tester.TryEncode<DataModel::Nullable<CharSpan>>(DataModel::NullNullable, { 0xFF, 0xFF }).IsSuccess());
    }

    const uint8_t kOctetData[] = { 1, 2, 3 };

    // Binary data
    {
        EncodeTester tester(CreateFakeMeta(ZCL_OCTET_STRING_ATTRIBUTE_TYPE, false /* nullable */));
        EXPECT_TRUE(tester.TryEncode<ByteSpan>(ByteSpan({}), { 0 }).IsSuccess());
        EXPECT_TRUE(tester.TryEncode<ByteSpan>(ByteSpan(kOctetData), { 3, 1, 2, 3 }).IsSuccess());
    }

    {
        EncodeTester tester(CreateFakeMeta(ZCL_OCTET_STRING_ATTRIBUTE_TYPE, true /* nullable */));
        EXPECT_TRUE(tester.TryEncode<ByteSpan>(ByteSpan({}), { 0 }).IsSuccess());
        EXPECT_TRUE(tester.TryEncode<ByteSpan>(ByteSpan(kOctetData), { 3, 1, 2, 3 }).IsSuccess());
        EXPECT_TRUE(tester.TryEncode<DataModel::Nullable<ByteSpan>>(DataModel::NullNullable, { 0xFF }).IsSuccess());
    }

    {
        EncodeTester tester(CreateFakeMeta(ZCL_LONG_OCTET_STRING_ATTRIBUTE_TYPE, false /* nullable */));
        EXPECT_TRUE(tester.TryEncode<ByteSpan>(ByteSpan({}), { 0, 0 }).IsSuccess());
        EXPECT_TRUE(tester.TryEncode<ByteSpan>(ByteSpan(kOctetData), { 3, 0, 1, 2, 3 }).IsSuccess());
    }

    {
        EncodeTester tester(CreateFakeMeta(ZCL_LONG_OCTET_STRING_ATTRIBUTE_TYPE, true /* nullable */));
        EXPECT_TRUE(tester.TryEncode<ByteSpan>(ByteSpan({}), { 0, 0 }).IsSuccess());
        EXPECT_TRUE(tester.TryEncode<ByteSpan>(ByteSpan(kOctetData), { 3, 0, 1, 2, 3 }).IsSuccess());
        EXPECT_TRUE(tester.TryEncode<DataModel::Nullable<ByteSpan>>(DataModel::NullNullable, { 0xFF, 0xFF }).IsSuccess());
    }
}

TEST(TestEmberAttributeBuffer, TestEncodeFailures)
{
    {
        // attribute type that is not handled
        EncodeTester tester(CreateFakeMeta(ZCL_UNKNOWN_ATTRIBUTE_TYPE, true /* nullable */));
        EXPECT_EQ(tester.TryEncode<DataModel::Nullable<uint32_t>>(DataModel::NullNullable, { 0 }), CHIP_IM_GLOBAL_STATUS(Failure));
    }

    {
        // Insufficient space
        EncodeTester<3> tester(CreateFakeMeta(ZCL_CHAR_STRING_ATTRIBUTE_TYPE, true /* nullable */));

        // Empty is ok
        EXPECT_TRUE(tester.TryEncode<CharSpan>(""_span, { 0 }).IsSuccess());

        // Short strings (with and without count) is wrong.
        EXPECT_EQ(tester.TryEncode<CharSpan>("test"_span, { 0 }), CHIP_ERROR_NO_MEMORY);
        EXPECT_EQ(tester.TryEncode<CharSpan>("foo"_span, { 3, 'f', 'o' }), CHIP_ERROR_NO_MEMORY);

        EXPECT_TRUE(tester.TryEncode<DataModel::Nullable<CharSpan>>(DataModel::NullNullable, { 0xFF }).IsSuccess());
    }

    {
        // Insufficient space
        EncodeTester<3> tester(CreateFakeMeta(ZCL_LONG_CHAR_STRING_ATTRIBUTE_TYPE, true /* nullable */));

        // Empty is ok
        EXPECT_TRUE(tester.TryEncode<CharSpan>(""_span, { 0, 0 }).IsSuccess());

        // Short strings (with and without count) is wrong.
        EXPECT_EQ(tester.TryEncode<CharSpan>("test"_span, { 0 }), CHIP_ERROR_NO_MEMORY);
        EXPECT_EQ(tester.TryEncode<CharSpan>("foo"_span, { 0, 3, 'f', 'o' }), CHIP_ERROR_NO_MEMORY);
        EXPECT_EQ(tester.TryEncode<CharSpan>("test"_span, { 0xFF }), CHIP_ERROR_NO_MEMORY);

        EXPECT_TRUE(tester.TryEncode<DataModel::Nullable<CharSpan>>(DataModel::NullNullable, { 0xFF, 0xFF }).IsSuccess());
    }

    {
        // Insufficient space even for length
        EncodeTester<1> tester(CreateFakeMeta(ZCL_LONG_CHAR_STRING_ATTRIBUTE_TYPE, true /* nullable */));
        EXPECT_EQ(tester.TryEncode<CharSpan>(""_span, { 0 }), CHIP_ERROR_NO_MEMORY);
    }

    // bad type casts
    {
        EncodeTester tester(CreateFakeMeta(ZCL_CHAR_STRING_ATTRIBUTE_TYPE, false /* nullable */));
        EXPECT_EQ(tester.TryEncode<ByteSpan>(ByteSpan({}), { 0 }), CHIP_ERROR_WRONG_TLV_TYPE);
    }
    {
        EncodeTester tester(CreateFakeMeta(ZCL_INT32U_ATTRIBUTE_TYPE, false /* nullable */));
        EXPECT_EQ(tester.TryEncode<bool>(true, { 0 }), CHIP_ERROR_WRONG_TLV_TYPE);
    }
}

TEST(TestEmberAttributeBuffer, TestNoData)
{
    EncodeTester tester(CreateFakeMeta(ZCL_NO_DATA_ATTRIBUTE_TYPE, true /* nullable */));

    // support a always-null type
    EXPECT_TRUE(tester.TryDecode<DataModel::Nullable<uint32_t>>(DataModel::NullNullable, { 0 }).IsSuccess());
    EXPECT_TRUE(tester.TryDecode<DataModel::Nullable<float>>(DataModel::NullNullable, { 0 }).IsSuccess());
    EXPECT_TRUE(tester.TryDecode<DataModel::Nullable<bool>>(DataModel::NullNullable, { 0 }).IsSuccess());
}

TEST(TestEmberAttributeBuffer, TestDecodeFailures)
{
    {
        // attribute type that is not handled
        EncodeTester tester(CreateFakeMeta(ZCL_UNKNOWN_ATTRIBUTE_TYPE, true /* nullable */));
        EXPECT_EQ(tester.TryDecode<DataModel::Nullable<uint32_t>>(DataModel::NullNullable, { 0 }), CHIP_IM_GLOBAL_STATUS(Failure));
    }

    {
        // Insufficient input
        EncodeTester<3> tester(CreateFakeMeta(ZCL_CHAR_STRING_ATTRIBUTE_TYPE, true /* nullable */));

        EXPECT_EQ(tester.TryDecode<CharSpan>("test"_span, { 10 }), CHIP_ERROR_BUFFER_TOO_SMALL);
        EXPECT_EQ(tester.TryDecode<CharSpan>("foo"_span, { 3, 'f', 'o' }), CHIP_ERROR_BUFFER_TOO_SMALL);
    }

    {
        // Insufficient data buffer - should never happen, but test that we will error out
        EncodeTester tester(CreateFakeMeta(ZCL_INT32U_ATTRIBUTE_TYPE, false /* nullable */));
        EXPECT_EQ(tester.TryDecode<uint32_t>(123, { 1, 2, 3 }), CHIP_ERROR_BUFFER_TOO_SMALL);
    }

    {
        // Insufficient data buffer - should never happen, but test that we will error out
        EncodeTester tester(CreateFakeMeta(ZCL_SINGLE_ATTRIBUTE_TYPE, false /* nullable */));
        EXPECT_EQ(tester.TryDecode<float>(1.5f, { 1, 2, 3 }), CHIP_ERROR_BUFFER_TOO_SMALL);
    }

    {
        // Insufficient data buffer - should never happen, but test that we will error out
        EncodeTester tester(CreateFakeMeta(ZCL_DOUBLE_ATTRIBUTE_TYPE, false /* nullable */));
        EXPECT_EQ(tester.TryDecode<double>(1.5, { 1, 2, 3 }), CHIP_ERROR_BUFFER_TOO_SMALL);
    }

    {
        // Bad boolean data
        EncodeTester tester(CreateFakeMeta(ZCL_BOOLEAN_ATTRIBUTE_TYPE, false /* nullable */));
        EXPECT_EQ(tester.TryDecode<bool>(true, { 123 }), CHIP_ERROR_INVALID_ARGUMENT);
    }
}

TEST(TestEmberAttributeBuffer, TestDecodeSignedTypes)
{
    {
        EncodeTester tester(CreateFakeMeta(ZCL_INT8S_ATTRIBUTE_TYPE, false /* nullable */));

        EXPECT_TRUE(tester.TryDecode<int8_t>(0, { 0 }).IsSuccess());
        EXPECT_TRUE(tester.TryDecode<int8_t>(123, { 123 }).IsSuccess());
        EXPECT_TRUE(tester.TryDecode<int8_t>(127, { 127 }).IsSuccess());
        EXPECT_TRUE(tester.TryDecode<int8_t>(-10, { 0xF6 }).IsSuccess());
        EXPECT_TRUE(tester.TryDecode<int8_t>(-128, { 0x80 }).IsSuccess());

        // longer data is ok
        EXPECT_TRUE(tester.TryDecode<int8_t>(-128, { 0x80, 1, 2, 3, 4 }).IsSuccess());
    }

    {
        EncodeTester tester(CreateFakeMeta(ZCL_INT8S_ATTRIBUTE_TYPE, true /* nullable */));

        EXPECT_TRUE(tester.TryDecode<int8_t>(0, { 0 }).IsSuccess());
        EXPECT_TRUE(tester.TryDecode<int8_t>(123, { 123 }).IsSuccess());
        EXPECT_TRUE(tester.TryDecode<int8_t>(127, { 127 }).IsSuccess());
        EXPECT_TRUE(tester.TryDecode<int8_t>(-10, { 0xF6 }).IsSuccess());
        EXPECT_TRUE(tester.TryDecode<int8_t>(-127, { 0x81 }).IsSuccess());

        // NULL can be decoded
        EXPECT_TRUE(tester.TryDecode<DataModel::Nullable<int8_t>>(DataModel::NullNullable, { 0x80 }).IsSuccess());

        // decoding as nullable proceeds as normal
        EXPECT_TRUE(tester.TryDecode<DataModel::Nullable<int8_t>>(-127, { 0x81 }).IsSuccess());
    }

    {

        EncodeTester tester(CreateFakeMeta(ZCL_INT16S_ATTRIBUTE_TYPE, false /* nullable */));

        EXPECT_TRUE(tester.TryDecode<int16_t>(0, { 0, 0 }).IsSuccess());
        EXPECT_TRUE(tester.TryDecode<int16_t>(123, { 123, 0 }).IsSuccess());
        EXPECT_TRUE(tester.TryDecode<int16_t>(127, { 127, 0 }).IsSuccess());
        EXPECT_TRUE(tester.TryDecode<int16_t>(-10, { 0xF6, 0xFF }).IsSuccess());
        EXPECT_TRUE(tester.TryDecode<int16_t>(-128, { 0x80, 0xFF }).IsSuccess());
        EXPECT_TRUE(tester.TryDecode<int16_t>(-1234, { 0x2E, 0xFB }).IsSuccess());
        EXPECT_TRUE(tester.TryDecode<int16_t>(std::numeric_limits<int16_t>::min(), { 0x0, 0x80 }).IsSuccess());
    }

    {
        EncodeTester tester(CreateFakeMeta(ZCL_INT16S_ATTRIBUTE_TYPE, true /* nullable */));

        EXPECT_TRUE(tester.TryDecode<int16_t>(0, { 0, 0 }).IsSuccess());
        EXPECT_TRUE(tester.TryDecode<int16_t>(123, { 123, 0 }).IsSuccess());
        EXPECT_TRUE(tester.TryDecode<int16_t>(127, { 127, 0 }).IsSuccess());
        EXPECT_TRUE(tester.TryDecode<int16_t>(-10, { 0xF6, 0xFF }).IsSuccess());

        // NULL decoding
        EXPECT_TRUE(tester.TryDecode<DataModel::Nullable<int16_t>>(DataModel::NullNullable, { 0x00, 0x80 }).IsSuccess());
    }

    // Odd size integers
    {
        EncodeTester tester(CreateFakeMeta(ZCL_INT24S_ATTRIBUTE_TYPE, false /* nullable */));

        EXPECT_TRUE(tester.TryDecode<int32_t>(0, { 0, 0, 0 }).IsSuccess());
        EXPECT_TRUE(tester.TryDecode<int32_t>(0x123456, { 0x56, 0x34, 0x12 }).IsSuccess());
        EXPECT_TRUE(tester.TryDecode<int32_t>(-1, { 0xFF, 0xFF, 0xFF }).IsSuccess());
        EXPECT_TRUE(tester.TryDecode<int32_t>(-10, { 0xF6, 0xFF, 0xFF }).IsSuccess());
        EXPECT_TRUE(tester.TryDecode<int32_t>(-1234, { 0x2E, 0xFB, 0xFF }).IsSuccess());
    }
    {
        EncodeTester tester(CreateFakeMeta(ZCL_INT24S_ATTRIBUTE_TYPE, true /* nullable */));

        EXPECT_TRUE(tester.TryDecode<int32_t>(0, { 0, 0, 0 }).IsSuccess());
        EXPECT_TRUE(tester.TryDecode<int32_t>(0x123456, { 0x56, 0x34, 0x12 }).IsSuccess());
        EXPECT_TRUE(tester.TryDecode<int32_t>(-1, { 0xFF, 0xFF, 0xFF }).IsSuccess());
        EXPECT_TRUE(tester.TryDecode<int32_t>(-10, { 0xF6, 0xFF, 0xFF }).IsSuccess());
        EXPECT_TRUE(tester.TryDecode<int32_t>(-1234, { 0x2E, 0xFB, 0xFF }).IsSuccess());

        EXPECT_TRUE(tester.TryDecode<DataModel::Nullable<uint32_t>>(DataModel::NullNullable, { 0x00, 0x00, 0x80 }).IsSuccess());
    }

    {
        EncodeTester tester(CreateFakeMeta(ZCL_INT40S_ATTRIBUTE_TYPE, true /* nullable */));

        // NOTE: to generate encoded values, you an use commands like:
        //
        //    python -c 'import struct; print(", ".join(["0x%X" % v for v in struct.pack("<q", -12345678910)]))'
        //
        //    OUTPUT: 0xC2, 0xE3, 0x23, 0x20, 0xFD, 0xFF, 0xFF, 0xFF
        //
        EXPECT_TRUE(tester.TryDecode<int64_t>(0, { 0, 0, 0, 0, 0 }).IsSuccess());
        EXPECT_TRUE(tester.TryDecode<int64_t>(0x123456, { 0x56, 0x34, 0x12, 0, 0 }).IsSuccess());
        EXPECT_TRUE(tester.TryDecode<int64_t>(-1234, { 0x2E, 0xFB, 0xFF, 0xFF, 0xFF }).IsSuccess());
        EXPECT_TRUE(tester.TryDecode<int64_t>(-123456789, { 0xeb, 0x32, 0xa4, 0xf8, 0xFF }).IsSuccess());
        EXPECT_TRUE(tester.TryDecode<int64_t>(-12345678910, { 0xc2, 0xe3, 0x23, 0x20, 0xfd }).IsSuccess());

        EXPECT_TRUE(
            tester.TryDecode<DataModel::Nullable<uint64_t>>(DataModel::NullNullable, { 0x00, 0x00, 0x00, 0x00, 0x80 }).IsSuccess());
    }

    // Double-check tests, not as exhaustive, to cover all other unsigned values and get
    // more test line coverage
    {
        EncodeTester tester(CreateFakeMeta(ZCL_INT32S_ATTRIBUTE_TYPE, true /* nullable */));
        EXPECT_TRUE(tester.TryDecode<int64_t>(-1234, { 0x2E, 0xFB, 0xFF, 0xFF }).IsSuccess());
    }
    {
        EncodeTester tester(CreateFakeMeta(ZCL_INT48S_ATTRIBUTE_TYPE, true /* nullable */));
        EXPECT_TRUE(tester.TryDecode<int64_t>(-1234, { 0x2E, 0xFB, 0xFF, 0xFF, 0xFF, 0xFF }).IsSuccess());
    }
    {
        EncodeTester tester(CreateFakeMeta(ZCL_INT56S_ATTRIBUTE_TYPE, true /* nullable */));
        EXPECT_TRUE(tester.TryDecode<int64_t>(-1234, { 0x2E, 0xFB, 0xFF, 0xFF, 0xFF, 0xFF, 0xFF }).IsSuccess());
    }

    {
        EncodeTester tester(CreateFakeMeta(ZCL_INT64S_ATTRIBUTE_TYPE, true /* nullable */));
        EXPECT_TRUE(tester.TryDecode<int64_t>(-1234, { 0x2E, 0xFB, 0xFF, 0xFF, 0xFF, 0xFF, 0xFF, 0xFF }).IsSuccess());

        // min/max ranges too
        EXPECT_TRUE(
            tester.TryDecode<int64_t>(std::numeric_limits<int64_t>::min() + 1, { 0x01, 0x00, 0x00, 0x00, 0x00, 0x00, 0x00, 0x80 })
                .IsSuccess());
        EXPECT_TRUE(
            tester.TryDecode<int64_t>(std::numeric_limits<int64_t>::max(), { 0xFF, 0xFF, 0xFF, 0xFF, 0xFF, 0xFF, 0xFF, 0x7F })
                .IsSuccess());

        EXPECT_TRUE(tester
                        .TryDecode<DataModel::Nullable<int64_t>>(DataModel::NullNullable,
                                                                 { 0x00, 0x00, 0x00, 0x00, 0x00, 0x00, 0x00, 0x80 })
                        .IsSuccess());
    }

    {
        EncodeTester tester(CreateFakeMeta(ZCL_INT64S_ATTRIBUTE_TYPE, false /* nullable */));
        EXPECT_TRUE(tester.TryDecode<int64_t>(-1234, { 0x2E, 0xFB, 0xFF, 0xFF, 0xFF, 0xFF, 0xFF, 0xFF }).IsSuccess());

        EXPECT_TRUE(
            tester.TryDecode<int64_t>(std::numeric_limits<int64_t>::min(), { 0x00, 0x00, 0x00, 0x00, 0x00, 0x00, 0x00, 0x80 })
                .IsSuccess());
        EXPECT_TRUE(
            tester.TryDecode<int64_t>(std::numeric_limits<int64_t>::min() + 1, { 0x01, 0x00, 0x00, 0x00, 0x00, 0x00, 0x00, 0x80 })
                .IsSuccess());
        EXPECT_TRUE(
            tester.TryDecode<int64_t>(std::numeric_limits<int64_t>::max(), { 0xFF, 0xFF, 0xFF, 0xFF, 0xFF, 0xFF, 0xFF, 0x7F })
                .IsSuccess());
    }
}

TEST(TestEmberAttributeBuffer, TestDecodeUnsignedTypes)
{
    {
        EncodeTester tester(CreateFakeMeta(ZCL_INT8U_ATTRIBUTE_TYPE, false /* nullable */));

        EXPECT_TRUE(tester.TryDecode<uint8_t>(0, { 0 }).IsSuccess());
        EXPECT_TRUE(tester.TryDecode<uint8_t>(123, { 123 }).IsSuccess());
        EXPECT_TRUE(tester.TryDecode<uint8_t>(0xFD, { 0xFD }).IsSuccess());
        EXPECT_TRUE(tester.TryDecode<uint8_t>(255, { 0xFF }).IsSuccess());
    }

    {
        EncodeTester tester(CreateFakeMeta(ZCL_INT8U_ATTRIBUTE_TYPE, true /* nullable */));

        EXPECT_TRUE(tester.TryDecode<uint8_t>(0, { 0 }).IsSuccess());
        EXPECT_TRUE(tester.TryDecode<uint8_t>(123, { 123 }).IsSuccess());
        EXPECT_TRUE(tester.TryDecode<uint8_t>(0xFD, { 0xFD }).IsSuccess());
        EXPECT_TRUE(tester.TryDecode<DataModel::Nullable<uint8_t>>(DataModel::NullNullable, { 0xFF }).IsSuccess());

        // NULL decoding should work
        EXPECT_TRUE(tester.TryDecode<DataModel::Nullable<uint8_t>>(DataModel::NullNullable, { 0xFF }).IsSuccess());
    }

    {
        EncodeTester tester(CreateFakeMeta(ZCL_INT16U_ATTRIBUTE_TYPE, false /* nullable */));

        EXPECT_TRUE(tester.TryDecode<uint16_t>(0, { 0, 0 }).IsSuccess());
        EXPECT_TRUE(tester.TryDecode<uint16_t>(123, { 123, 0 }).IsSuccess());
        EXPECT_TRUE(tester.TryDecode<uint16_t>(0xFD, { 0xFD, 0 }).IsSuccess());
        EXPECT_TRUE(tester.TryDecode<uint16_t>(255, { 0xFF, 0 }).IsSuccess());
        EXPECT_TRUE(tester.TryDecode<uint16_t>(0xABCD, { 0xCD, 0xAB }).IsSuccess());
        EXPECT_TRUE(tester.TryDecode<uint16_t>(0xFFFF, { 0xFF, 0xFF }).IsSuccess());
    }

    {
        EncodeTester tester(CreateFakeMeta(ZCL_INT16U_ATTRIBUTE_TYPE, true /* nullable */));

        EXPECT_TRUE(tester.TryDecode<uint16_t>(0, { 0, 0 }).IsSuccess());
        EXPECT_TRUE(tester.TryDecode<uint16_t>(123, { 123, 0 }).IsSuccess());
        EXPECT_TRUE(tester.TryDecode<uint16_t>(0xFD, { 0xFD, 0 }).IsSuccess());
        EXPECT_TRUE(tester.TryDecode<uint16_t>(255, { 0xFF, 0 }).IsSuccess());
        EXPECT_TRUE(tester.TryDecode<uint16_t>(0xABCD, { 0xCD, 0xAB }).IsSuccess());
        EXPECT_TRUE(tester.TryDecode<DataModel::Nullable<uint16_t>>(DataModel::NullNullable, { 0xFF, 0xFF }).IsSuccess());

        // NULL SUPPORT
        EXPECT_TRUE(tester.TryDecode<DataModel::Nullable<uint16_t>>(DataModel::NullNullable, { 0xFF, 0xFF }).IsSuccess());
    }
    {
        EncodeTester tester(CreateFakeMeta(ZCL_INT64U_ATTRIBUTE_TYPE, true /* nullable */));

        EXPECT_TRUE(tester.TryDecode<uint64_t>(0, { 0, 0, 0, 0, 0, 0, 0, 0 }).IsSuccess());
        EXPECT_TRUE(tester.TryDecode<uint64_t>(0x1234567, { 0x67, 0x45, 0x23, 0x01, 0, 0, 0, 0 }).IsSuccess());
        EXPECT_TRUE(tester.TryDecode<uint64_t>(0xAABBCCDDEEFF1122, { 0x22, 0x11, 0xFF, 0xEE, 0xDD, 0xCC, 0xBB, 0xAA }).IsSuccess());
        EXPECT_TRUE(
            tester.TryDecode<uint64_t>(std::numeric_limits<uint64_t>::max() - 1, { 0xFE, 0xFF, 0xFF, 0xFF, 0xFF, 0xFF, 0xFF, 0xFF })
                .IsSuccess());

        EXPECT_TRUE(tester
                        .TryDecode<DataModel::Nullable<uint64_t>>(DataModel::NullNullable,
                                                                  { 0xFF, 0xFF, 0xFF, 0xFF, 0xFF, 0xFF, 0xFF, 0xFF })
                        .IsSuccess());

        EXPECT_TRUE(tester
                        .TryDecode<DataModel::Nullable<uint64_t>>(DataModel::NullNullable,
                                                                  { 0xFF, 0xFF, 0xFF, 0xFF, 0xFF, 0xFF, 0xFF, 0xFF })
                        .IsSuccess());
    }
    {
        EncodeTester tester(CreateFakeMeta(ZCL_INT64U_ATTRIBUTE_TYPE, false /* nullable */));

        // we should be able to encode the maximum value
        EXPECT_TRUE(
            tester.TryDecode<uint64_t>(std::numeric_limits<uint64_t>::max(), { 0xFF, 0xFF, 0xFF, 0xFF, 0xFF, 0xFF, 0xFF, 0xFF })
                .IsSuccess());
    }

    /// Odd sized integers
    {
        EncodeTester tester(CreateFakeMeta(ZCL_INT24U_ATTRIBUTE_TYPE, false /* nullable */));
        EXPECT_TRUE(tester.TryDecode<uint32_t>(0, { 0, 0, 0 }).IsSuccess());
        EXPECT_TRUE(tester.TryDecode<uint32_t>(0x123456, { 0x56, 0x34, 0x12 }).IsSuccess());
        EXPECT_TRUE(tester.TryDecode<uint32_t>(0xFFFFFF, { 0xFF, 0xFF, 0xFF }).IsSuccess());
    }
    {
        EncodeTester tester(CreateFakeMeta(ZCL_INT24U_ATTRIBUTE_TYPE, true /* nullable */));
        EXPECT_TRUE(tester.TryDecode<uint32_t>(0, { 0, 0, 0 }).IsSuccess());
        EXPECT_TRUE(tester.TryDecode<uint32_t>(0x123456, { 0x56, 0x34, 0x12 }).IsSuccess());
        EXPECT_TRUE(tester.TryDecode<DataModel::Nullable<uint32_t>>(DataModel::NullNullable, { 0xFF, 0xFF, 0xFF }).IsSuccess());
        EXPECT_TRUE(tester.TryDecode<DataModel::Nullable<uint32_t>>(0x1234, { 0x34, 0x12, 0x00 }).IsSuccess());
    }

    {
        EncodeTester tester(CreateFakeMeta(ZCL_INT40U_ATTRIBUTE_TYPE, true /* nullable */));
        EXPECT_TRUE(tester.TryDecode<uint64_t>(0, { 0, 0, 0, 0, 0 }).IsSuccess());
        EXPECT_TRUE(tester.TryDecode<uint64_t>(0x123456, { 0x56, 0x34, 0x12, 0, 0 }).IsSuccess());
        EXPECT_TRUE(tester.TryDecode<uint64_t>(0x123456FFFF, { 0xFF, 0xFF, 0x56, 0x34, 0x12 }).IsSuccess());
        EXPECT_TRUE(
            tester.TryDecode<DataModel::Nullable<uint64_t>>(DataModel::NullNullable, { 0xFF, 0xFF, 0xFF, 0xFF, 0xFF }).IsSuccess());
    }

    // Double-check tests, not as exhaustive, to cover all other unsigned values and get
    // more test line coverage
    {
        EncodeTester tester(CreateFakeMeta(ZCL_INT32U_ATTRIBUTE_TYPE, true /* nullable */));
        EXPECT_TRUE(tester.TryDecode<uint64_t>(0x1234, { 0x34, 0x12, 0, 0 }).IsSuccess());
    }
    {
        EncodeTester tester(CreateFakeMeta(ZCL_INT48U_ATTRIBUTE_TYPE, true /* nullable */));
        EXPECT_TRUE(tester.TryDecode<uint64_t>(0x1234, { 0x34, 0x12, 0, 0, 0, 0 }).IsSuccess());
    }
    {
        EncodeTester tester(CreateFakeMeta(ZCL_INT56U_ATTRIBUTE_TYPE, true /* nullable */));
        EXPECT_TRUE(tester.TryDecode<uint64_t>(0x1234, { 0x34, 0x12, 0, 0, 0, 0, 0 }).IsSuccess());
    }
}

TEST(TestEmberAttributeBuffer, TestDecodeStrings)
{
    {
        EncodeTester tester(CreateFakeMeta(ZCL_CHAR_STRING_ATTRIBUTE_TYPE, false /* nullable */));
        EXPECT_TRUE(tester.TryDecode<CharSpan>(""_span, { 0 }).IsSuccess());
        EXPECT_TRUE(tester.TryDecode<CharSpan>("test"_span, { 4, 't', 'e', 's', 't' }).IsSuccess());
        EXPECT_TRUE(tester.TryDecode<CharSpan>("foo"_span, { 3, 'f', 'o', 'o' }).IsSuccess());
    }

    {
        EncodeTester tester(CreateFakeMeta(ZCL_CHAR_STRING_ATTRIBUTE_TYPE, true /* nullable */));
        EXPECT_TRUE(tester.TryDecode<CharSpan>(""_span, { 0 }).IsSuccess());
        EXPECT_TRUE(tester.TryDecode<CharSpan>("test"_span, { 4, 't', 'e', 's', 't' }).IsSuccess());
        EXPECT_TRUE(tester.TryDecode<DataModel::Nullable<CharSpan>>(DataModel::NullNullable, { 0xFF }).IsSuccess());
    }

    {
        EncodeTester tester(CreateFakeMeta(ZCL_LONG_CHAR_STRING_ATTRIBUTE_TYPE, false /* nullable */));
        EXPECT_TRUE(tester.TryDecode<CharSpan>(""_span, { 0, 0 }).IsSuccess());
        EXPECT_TRUE(tester.TryDecode<CharSpan>("test"_span, { 4, 0, 't', 'e', 's', 't' }).IsSuccess());
        EXPECT_TRUE(tester.TryDecode<CharSpan>("foo"_span, { 3, 0, 'f', 'o', 'o' }).IsSuccess());
    }

    {
        EncodeTester tester(CreateFakeMeta(ZCL_LONG_CHAR_STRING_ATTRIBUTE_TYPE, true /* nullable */));
        EXPECT_TRUE(tester.TryDecode<CharSpan>("test"_span, { 4, 0, 't', 'e', 's', 't' }).IsSuccess());
        EXPECT_TRUE(tester.TryDecode<DataModel::Nullable<CharSpan>>(DataModel::NullNullable, { 0xFF, 0xFF }).IsSuccess());
    }

    const uint8_t kOctetData[] = { 1, 2, 3 };

    // Binary data
    {
        EncodeTester tester(CreateFakeMeta(ZCL_OCTET_STRING_ATTRIBUTE_TYPE, false /* nullable */));
        EXPECT_TRUE(tester.TryDecode<ByteSpan>(ByteSpan({}), { 0 }).IsSuccess());
        EXPECT_TRUE(tester.TryDecode<ByteSpan>(ByteSpan(kOctetData), { 3, 1, 2, 3 }).IsSuccess());
    }

    {
        EncodeTester tester(CreateFakeMeta(ZCL_OCTET_STRING_ATTRIBUTE_TYPE, true /* nullable */));
        EXPECT_TRUE(tester.TryDecode<ByteSpan>(ByteSpan({}), { 0 }).IsSuccess());
        EXPECT_TRUE(tester.TryDecode<ByteSpan>(ByteSpan(kOctetData), { 3, 1, 2, 3 }).IsSuccess());
        EXPECT_TRUE(tester.TryDecode<DataModel::Nullable<ByteSpan>>(DataModel::NullNullable, { 0xFF }).IsSuccess());
    }

    {
        EncodeTester tester(CreateFakeMeta(ZCL_LONG_OCTET_STRING_ATTRIBUTE_TYPE, false /* nullable */));
        EXPECT_TRUE(tester.TryDecode<ByteSpan>(ByteSpan({}), { 0, 0 }).IsSuccess());
        EXPECT_TRUE(tester.TryDecode<ByteSpan>(ByteSpan(kOctetData), { 3, 0, 1, 2, 3 }).IsSuccess());
    }

    {
        EncodeTester tester(CreateFakeMeta(ZCL_LONG_OCTET_STRING_ATTRIBUTE_TYPE, true /* nullable */));
        EXPECT_TRUE(tester.TryDecode<ByteSpan>(ByteSpan({}), { 0, 0 }).IsSuccess());
        EXPECT_TRUE(tester.TryDecode<ByteSpan>(ByteSpan(kOctetData), { 3, 0, 1, 2, 3 }).IsSuccess());
        EXPECT_TRUE(tester.TryDecode<DataModel::Nullable<ByteSpan>>(DataModel::NullNullable, { 0xFF, 0xFF }).IsSuccess());
    }
}

TEST(TestEmberAttributeBuffer, TestDecodeBool)
{
    {
        EncodeTester tester(CreateFakeMeta(ZCL_BOOLEAN_ATTRIBUTE_TYPE, false /* nullable */));

        EXPECT_TRUE(tester.TryDecode<bool>(true, { 1 }).IsSuccess());
        EXPECT_TRUE(tester.TryDecode<bool>(false, { 0 }).IsSuccess());
    }

    {
        EncodeTester tester(CreateFakeMeta(ZCL_BOOLEAN_ATTRIBUTE_TYPE, true /* nullable */));

        EXPECT_TRUE(tester.TryDecode<DataModel::Nullable<bool>>(true, { 1 }).IsSuccess());
        EXPECT_TRUE(tester.TryDecode<DataModel::Nullable<bool>>(false, { 0 }).IsSuccess());
        EXPECT_TRUE(tester.TryDecode<DataModel::Nullable<bool>>(DataModel::NullNullable, { 0xFF }).IsSuccess());
    }

    {
        // Boolean that is NOT nullable
        EncodeTester tester(CreateFakeMeta(ZCL_BOOLEAN_ATTRIBUTE_TYPE, false /* nullable */));
        EXPECT_EQ(tester.TryDecode<DataModel::Nullable<bool>>(DataModel::NullNullable, { 0xFF }), CHIP_ERROR_INVALID_ARGUMENT);
        EXPECT_EQ(tester.TryDecode<bool>(true, { 0xFF }), CHIP_ERROR_INVALID_ARGUMENT);
    }
}

TEST(TestEmberAttributeBuffer, TestDecodeFloatingPoint)
{
    // NOTE: to generate encoded values, you an use commands like:
    //
    //    python -c 'import struct; print(", ".join(["0x%X" % v for v in struct.pack("<f", -123.55)]))'
    //    OUTPUT: 0x9A, 0x19, 0xF7, 0x42
    //
    //    python -c 'import struct; print(", ".join(["0x%X" % v for v in struct.pack("<f", float("nan"))]))'
    //    OUTPUT: 0x00, 0x00, 0xC0, 0x7F
    //
    {
        EncodeTester tester(CreateFakeMeta(ZCL_SINGLE_ATTRIBUTE_TYPE, false /* nullable */));
        EXPECT_TRUE(tester.TryDecode<float>(123.55f, { 0x9A, 0x19, 0xF7, 0x42 }).IsSuccess());
    }

    {
        EncodeTester tester(CreateFakeMeta(ZCL_SINGLE_ATTRIBUTE_TYPE, true /* nullable */));
        EXPECT_TRUE(tester.TryDecode<float>(123.55f, { 0x9A, 0x19, 0xF7, 0x42 }).IsSuccess());
        EXPECT_TRUE(tester.TryDecode<DataModel::Nullable<float>>(DataModel::NullNullable, { 0, 0, 0xC0, 0x7F }).IsSuccess());
    }

    {
        EncodeTester tester(CreateFakeMeta(ZCL_SINGLE_ATTRIBUTE_TYPE, false /* nullable */));
        // non-nullable float
<<<<<<< HEAD
        EXPECT_TRUE(tester.TryDecode<float>(std::nan("0"), { 0, 0, 0xC0, 0x7F }).IsSuccess());
=======
        EXPECT_TRUE(tester.TryDecode<float>(std::nanf("0"), { 0, 0, 0xC0, 0x7F }).IsSuccess());
>>>>>>> 8276b4d3
    }

    {
        EncodeTester tester(CreateFakeMeta(ZCL_DOUBLE_ATTRIBUTE_TYPE, false /* nullable */));
        EXPECT_TRUE(tester.TryDecode<double>(123.55, { 0x33, 0x33, 0x33, 0x33, 0x33, 0xE3, 0x5E, 0x40 }).IsSuccess());
    }

    {
        EncodeTester tester(CreateFakeMeta(ZCL_DOUBLE_ATTRIBUTE_TYPE, true /* nullable */));
        EXPECT_TRUE(tester.TryDecode<double>(123.55, { 0x33, 0x33, 0x33, 0x33, 0x33, 0xE3, 0x5E, 0x40 }).IsSuccess());
        EXPECT_TRUE(
            tester.TryDecode<DataModel::Nullable<double>>(123.55, { 0x33, 0x33, 0x33, 0x33, 0x33, 0xE3, 0x5E, 0x40 }).IsSuccess());
        EXPECT_TRUE(
            tester.TryDecode<DataModel::Nullable<double>>(DataModel::NullNullable, { 0, 0, 0, 0, 0, 0, 0xF8, 0x7F }).IsSuccess());
    }

    {
        EncodeTester tester(CreateFakeMeta(ZCL_DOUBLE_ATTRIBUTE_TYPE, false /* nullable */));
        // non-nullable double
        EXPECT_TRUE(tester.TryDecode<double>(std::nan("0"), { 0, 0, 0, 0, 0, 0, 0xF8, 0x7F }).IsSuccess());
    }
}<|MERGE_RESOLUTION|>--- conflicted
+++ resolved
@@ -37,9 +37,6 @@
 #include <lib/support/CodeUtils.h>
 #include <lib/support/Span.h>
 
-#include <math.h>
-
-#include <cmath>
 #include <limits>
 #include <optional>
 
@@ -115,10 +112,6 @@
 template <>
 bool IsEqual<float>(const float & a, const float & b)
 {
-<<<<<<< HEAD
-
-=======
->>>>>>> 8276b4d3
     if (std::isnan(a) && std::isnan(b))
     {
         return true;
@@ -130,10 +123,6 @@
 template <>
 bool IsEqual<double>(const double & a, const double & b)
 {
-<<<<<<< HEAD
-
-=======
->>>>>>> 8276b4d3
     if (std::isnan(a) && std::isnan(b))
     {
         return true;
@@ -1165,11 +1154,7 @@
     {
         EncodeTester tester(CreateFakeMeta(ZCL_SINGLE_ATTRIBUTE_TYPE, false /* nullable */));
         // non-nullable float
-<<<<<<< HEAD
-        EXPECT_TRUE(tester.TryDecode<float>(std::nan("0"), { 0, 0, 0xC0, 0x7F }).IsSuccess());
-=======
         EXPECT_TRUE(tester.TryDecode<float>(std::nanf("0"), { 0, 0, 0xC0, 0x7F }).IsSuccess());
->>>>>>> 8276b4d3
     }
 
     {
