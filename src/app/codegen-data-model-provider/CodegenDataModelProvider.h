/*
 *    Copyright (c) 2024 Project CHIP Authors
 *    All rights reserved.
 *
 *    Licensed under the Apache License, Version 2.0 (the "License");
 *    you may not use this file except in compliance with the License.
 *    You may obtain a copy of the License at
 *
 *        http://www.apache.org/licenses/LICENSE-2.0
 *
 *    Unless required by applicable law or agreed to in writing, software
 *    distributed under the License is distributed on an "AS IS" BASIS,
 *    WITHOUT WARRANTIES OR CONDITIONS OF ANY KIND, either express or implied.
 *    See the License for the specific language governing permissions and
 *    limitations under the License.
 */
#pragma once

#include "app/data-model-provider/ActionReturnStatus.h"
#include <app/data-model-provider/Provider.h>

#include <app/util/af-types.h>
#include <optional>

namespace chip {
namespace app {

/// An implementation of `InteractionModel::Model` that relies on code-generation
/// via zap/ember.
///
/// The Ember framework uses generated files (like endpoint-config.h and various
/// other generated metadata) to provide a cluster model.
///
/// This class will use global functions generally residing in `app/util`
/// as well as application-specific overrides to provide data model functionality.
///
/// Given that this relies on global data at link time, there generally can be
/// only one CodegenDataModelProvider per application (you can create more instances,
/// however they would share the exact same underlying data and storage).
class CodegenDataModelProvider : public chip::app::DataModel::Provider
{
private:
    /// Ember commands are stored as a `CommandId *` pointer that is either null (i.e. no commands)
    /// or is terminated with 0xFFFF_FFFF aka kInvalidCommandId
    ///
    /// Since iterator implementations in the data model use Next(before_path) calls, iterating
    /// such lists from the beginning would be very inefficient as O(n^2).
    ///
    /// This class maintains a cached position inside such iteration, such that `Next` calls
    /// can be faster.
    class EmberCommandListIterator
    {
    private:
        const CommandId * mCurrentList = nullptr;
        const CommandId * mCurrentHint = nullptr; // Invariant: mCurrentHint is INSIDE mCurrentList
    public:
        EmberCommandListIterator() = default;

        /// Returns the first command in the given list (or nullopt if list is null or starts with 0xFFFFFFF)
        std::optional<CommandId> First(const CommandId * list);

        /// Returns the command after `previousId` in the given list
        std::optional<CommandId> Next(const CommandId * list, CommandId previousId);

        /// Checks if the given command id exists in the given list
        bool Exists(const CommandId * list, CommandId toCheck);

<<<<<<< HEAD
        void Reset()
        {
            mCurrentList = nullptr;
            mCurrentHint = nullptr;
        }
=======
        void Reset() { mCurrentList = mCurrentHint = nullptr; }
>>>>>>> d126172c
    };

public:
    /// clears out internal caching. Especially useful in unit tests,
    /// where path caching does not really apply (the same path may result in different outcomes)
    void Reset()
    {
        mAcceptedCommandsIterator.Reset();
        mGeneratedCommandsIterator.Reset();
        mPreviouslyFoundCluster = std::nullopt;
    }

    /// Generic model implementations
    CHIP_ERROR Shutdown() override
    {
<<<<<<< HEAD
        mAcceptedCommandsIterator.Reset();
        mGeneratedCommandsIterator.Reset();
        mPreviouslyFoundCluster = std::nullopt;
=======
        Reset();
>>>>>>> d126172c
        return CHIP_NO_ERROR;
    }

    DataModel::ActionReturnStatus ReadAttribute(const DataModel::ReadAttributeRequest & request,
                                                AttributeValueEncoder & encoder) override;
    DataModel::ActionReturnStatus WriteAttribute(const DataModel::WriteAttributeRequest & request,
                                                 AttributeValueDecoder & decoder) override;
    std::optional<DataModel::ActionReturnStatus> Invoke(const DataModel::InvokeRequest & request,
                                                        chip::TLV::TLVReader & input_arguments, CommandHandler * handler) override;

    /// attribute tree iteration
    EndpointId FirstEndpoint() override;
    EndpointId NextEndpoint(EndpointId before) override;

    DataModel::ClusterEntry FirstCluster(EndpointId endpoint) override;
    DataModel::ClusterEntry NextCluster(const ConcreteClusterPath & before) override;
    std::optional<DataModel::ClusterInfo> GetClusterInfo(const ConcreteClusterPath & path) override;

    DataModel::AttributeEntry FirstAttribute(const ConcreteClusterPath & cluster) override;
    DataModel::AttributeEntry NextAttribute(const ConcreteAttributePath & before) override;
    std::optional<DataModel::AttributeInfo> GetAttributeInfo(const ConcreteAttributePath & path) override;

    DataModel::CommandEntry FirstAcceptedCommand(const ConcreteClusterPath & cluster) override;
    DataModel::CommandEntry NextAcceptedCommand(const ConcreteCommandPath & before) override;
    std::optional<DataModel::CommandInfo> GetAcceptedCommandInfo(const ConcreteCommandPath & path) override;

    ConcreteCommandPath FirstGeneratedCommand(const ConcreteClusterPath & cluster) override;
    ConcreteCommandPath NextGeneratedCommand(const ConcreteCommandPath & before) override;

private:
    // Iteration is often done in a tight loop going through all values.
    // To avoid N^2 iterations, cache a hint of where something is positioned
    uint16_t mEndpointIterationHint  = 0;
    unsigned mClusterIterationHint   = 0;
    unsigned mAttributeIterationHint = 0;
    EmberCommandListIterator mAcceptedCommandsIterator;
    EmberCommandListIterator mGeneratedCommandsIterator;

    // represents a remembered cluster reference that has been found as
    // looking for clusters is very common (for every attribute iteration)
    struct ClusterReference
    {
        ConcreteClusterPath path;
        const EmberAfCluster * cluster;

        ClusterReference(const ConcreteClusterPath p, const EmberAfCluster * c) : path(p), cluster(c) {}
    };
    std::optional<ClusterReference> mPreviouslyFoundCluster;

    /// Finds the specified ember cluster
    ///
    /// Effectively the same as `emberAfFindServerCluster` except with some caching capabilities
    const EmberAfCluster * FindServerCluster(const ConcreteClusterPath & path);

    /// Find the index of the given attribute id
    std::optional<unsigned> TryFindAttributeIndex(const EmberAfCluster * cluster, chip::AttributeId id) const;

    /// Find the index of the given cluster id
    std::optional<unsigned> TryFindServerClusterIndex(const EmberAfEndpointType * endpoint, chip::ClusterId id) const;

    /// Find the index of the given endpoint id
    std::optional<unsigned> TryFindEndpointIndex(chip::EndpointId id) const;
};

} // namespace app
} // namespace chip<|MERGE_RESOLUTION|>--- conflicted
+++ resolved
@@ -20,7 +20,6 @@
 #include <app/data-model-provider/Provider.h>
 
 #include <app/util/af-types.h>
-#include <optional>
 
 namespace chip {
 namespace app {
@@ -65,15 +64,7 @@
         /// Checks if the given command id exists in the given list
         bool Exists(const CommandId * list, CommandId toCheck);
 
-<<<<<<< HEAD
-        void Reset()
-        {
-            mCurrentList = nullptr;
-            mCurrentHint = nullptr;
-        }
-=======
         void Reset() { mCurrentList = mCurrentHint = nullptr; }
->>>>>>> d126172c
     };
 
 public:
@@ -89,13 +80,7 @@
     /// Generic model implementations
     CHIP_ERROR Shutdown() override
     {
-<<<<<<< HEAD
-        mAcceptedCommandsIterator.Reset();
-        mGeneratedCommandsIterator.Reset();
-        mPreviouslyFoundCluster = std::nullopt;
-=======
         Reset();
->>>>>>> d126172c
         return CHIP_NO_ERROR;
     }
 
