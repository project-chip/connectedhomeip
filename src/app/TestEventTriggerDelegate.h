--- conflicted
+++ resolved
@@ -37,10 +37,7 @@
      * @return CHIP_NO_ERROR on success or another CHIP_ERROR on failure
      */
     virtual CHIP_ERROR HandleEventTrigger(uint64_t eventTrigger) = 0;
-<<<<<<< HEAD
-=======
 
->>>>>>> fd643033
     uint64_t setEndpointInEventTrigger(uint64_t eventTrigger)
     {
         uint64_t endpointMask = 0x0000FFFF00000000;
