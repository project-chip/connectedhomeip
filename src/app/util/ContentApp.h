/*
 *
 *    Copyright (c) 2021 Project CHIP Authors
 *    All rights reserved.
 *
 *    Licensed under the Apache License, Version 2.0 (the "License");
 *    you may not use this file except in compliance with the License.
 *    You may obtain a copy of the License at
 *
 *        http://www.apache.org/licenses/LICENSE-2.0
 *
 *    Unless required by applicable law or agreed to in writing, software
 *    distributed under the License is distributed on an "AS IS" BASIS,
 *    WITHOUT WARRANTIES OR CONDITIONS OF ANY KIND, either express or implied.
 *    See the License for the specific language governing permissions and
 *    limitations under the License.
 */

/**
 * @brief Manages Content Apps
 */

#pragma once

#include <app-common/zap-generated/af-structs.h>
#include <app-common/zap-generated/cluster-objects.h>
#include <app-common/zap-generated/enums.h>
#include <app/clusters/application-launcher-server/application-launcher-server.h>
#include <app/clusters/content-launch-server/content-launch-delegate.h>
#include <app/clusters/content-launch-server/content-launch-server.h>
#include <app/clusters/target-navigator-server/target-navigator-server.h>
#include <app/util/attribute-storage.h>
#include <functional>
#include <list>
#include <stdbool.h>
#include <stdint.h>
#include <string>

namespace chip {
namespace AppPlatform {

class DLL_EXPORT ContentAppCluster
{
public:
    virtual ~ContentAppCluster() = default;

    virtual EmberAfStatus HandleReadAttribute(chip::AttributeId attributeId, uint8_t * buffer, uint16_t maxReadLength) = 0;
    virtual EmberAfStatus HandleWriteAttribute(chip::AttributeId attributeId, uint8_t * buffer)                        = 0;
};

class DLL_EXPORT ApplicationBasic : public ContentAppCluster
{
public:
    virtual ~ApplicationBasic() = default;

    virtual const char * GetVendorName()                                                                        = 0;
    virtual uint16_t GetVendorId()                                                                              = 0;
    virtual const char * GetApplicationName()                                                                   = 0;
    virtual uint16_t GetProductId()                                                                             = 0;
    virtual app::Clusters::ApplicationBasic::ApplicationStatusEnum GetApplicationStatus()                       = 0;
    virtual const char * GetApplicationVersion()                                                                = 0;
    virtual void SetApplicationStatus(app::Clusters::ApplicationBasic::ApplicationStatusEnum applicationStatus) = 0;

    EmberAfStatus HandleReadAttribute(chip::AttributeId attributeId, uint8_t * buffer, uint16_t maxReadLength) override;
    EmberAfStatus HandleWriteAttribute(chip::AttributeId attributeId, uint8_t * buffer) override;
};

class DLL_EXPORT AccountLogin : public ContentAppCluster
{
public:
    virtual ~AccountLogin() = default;

    virtual void SetSetupPIN(uint32_t setupPIN)                       = 0;
    virtual uint32_t GetSetupPIN(const char * tempAccountId)          = 0;
    virtual bool Login(const char * tempAccountId, uint32_t setupPin) = 0;

    EmberAfStatus HandleReadAttribute(chip::AttributeId attributeId, uint8_t * buffer, uint16_t maxReadLength) override;
    EmberAfStatus HandleWriteAttribute(chip::AttributeId attributeId, uint8_t * buffer) override;
};

class DLL_EXPORT KeypadInput : public ContentAppCluster
{
public:
    virtual ~KeypadInput() = default;

    EmberAfStatus HandleReadAttribute(chip::AttributeId attributeId, uint8_t * buffer, uint16_t maxReadLength) override;
    EmberAfStatus HandleWriteAttribute(chip::AttributeId attributeId, uint8_t * buffer) override;
};

class DLL_EXPORT ApplicationLauncher : public ContentAppCluster
{
public:
    virtual ~ApplicationLauncher() = default;

    virtual app::Clusters::ApplicationLauncher::Commands::LauncherResponse::Type LaunchApp(Application application,
                                                                                           std::string data) = 0;

    EmberAfStatus HandleReadAttribute(chip::AttributeId attributeId, uint8_t * buffer, uint16_t maxReadLength) override;
    EmberAfStatus HandleWriteAttribute(chip::AttributeId attributeId, uint8_t * buffer) override;
};

<<<<<<< HEAD
=======
class DLL_EXPORT ContentLauncher : public ContentAppCluster
{
public:
    virtual ~ContentLauncher() = default;

    virtual app::Clusters::ContentLauncher::Commands::LaunchResponse::Type LaunchContent(std::list<Parameter> parameterList,
                                                                                         bool autoplay, std::string data) = 0;

    EmberAfStatus HandleReadAttribute(chip::AttributeId attributeId, uint8_t * buffer, uint16_t maxReadLength) override;
    EmberAfStatus HandleWriteAttribute(chip::AttributeId attributeId, uint8_t * buffer) override;
};

>>>>>>> 65ba5dff
class DLL_EXPORT MediaPlayback : public ContentAppCluster
{
public:
    virtual ~MediaPlayback() = default;

    EmberAfStatus HandleReadAttribute(chip::AttributeId attributeId, uint8_t * buffer, uint16_t maxReadLength) override;
    EmberAfStatus HandleWriteAttribute(chip::AttributeId attributeId, uint8_t * buffer) override;
};

class DLL_EXPORT TargetNavigator : public ContentAppCluster
{
public:
    TargetNavigator(std::list<std::string> targets, uint8_t currentTarget);
    virtual ~TargetNavigator() = default;

    app::Clusters::TargetNavigator::Commands::NavigateTargetResponse::Type NavigateTarget(uint8_t target, std::string data);
    CHIP_ERROR GetTargetInfoList(chip::app::AttributeValueEncoder & aEncoder);

    EmberAfStatus HandleReadAttribute(chip::AttributeId attributeId, uint8_t * buffer, uint16_t maxReadLength) override;
    EmberAfStatus HandleWriteAttribute(chip::AttributeId attributeId, uint8_t * buffer) override;

protected:
    std::list<std::string> mTargets;
    uint8_t mCurrentTarget;
};

class DLL_EXPORT Channel : public ContentAppCluster
{
public:
    virtual ~Channel() = default;

    EmberAfStatus HandleReadAttribute(chip::AttributeId attributeId, uint8_t * buffer, uint16_t maxReadLength) override;
    EmberAfStatus HandleWriteAttribute(chip::AttributeId attributeId, uint8_t * buffer) override;
};

class DLL_EXPORT ContentApp
{
public:
    virtual ~ContentApp() = default;

    inline void SetEndpointId(chip::EndpointId id) { mEndpointId = id; };
    inline chip::EndpointId GetEndpointId() { return mEndpointId; };

    virtual ApplicationBasic * GetApplicationBasic()       = 0;
    virtual AccountLogin * GetAccountLogin()               = 0;
    virtual KeypadInput * GetKeypadInput()                 = 0;
    virtual ApplicationLauncher * GetApplicationLauncher() = 0;
    virtual MediaPlayback * GetMediaPlayback()             = 0;
    virtual TargetNavigator * GetTargetNavigator()         = 0;
    virtual Channel * GetChannel()                         = 0;

    virtual chip::app::Clusters::ContentLauncher::Delegate * GetContentLauncherDelegate() = 0;

    EmberAfStatus HandleReadAttribute(ClusterId clusterId, chip::AttributeId attributeId, uint8_t * buffer, uint16_t maxReadLength);
    EmberAfStatus HandleWriteAttribute(ClusterId clusterId, chip::AttributeId attributeId, uint8_t * buffer);

protected:
    chip::EndpointId mEndpointId = 0;
};

} // namespace AppPlatform
} // namespace chip<|MERGE_RESOLUTION|>--- conflicted
+++ resolved
@@ -99,21 +99,6 @@
     EmberAfStatus HandleWriteAttribute(chip::AttributeId attributeId, uint8_t * buffer) override;
 };
 
-<<<<<<< HEAD
-=======
-class DLL_EXPORT ContentLauncher : public ContentAppCluster
-{
-public:
-    virtual ~ContentLauncher() = default;
-
-    virtual app::Clusters::ContentLauncher::Commands::LaunchResponse::Type LaunchContent(std::list<Parameter> parameterList,
-                                                                                         bool autoplay, std::string data) = 0;
-
-    EmberAfStatus HandleReadAttribute(chip::AttributeId attributeId, uint8_t * buffer, uint16_t maxReadLength) override;
-    EmberAfStatus HandleWriteAttribute(chip::AttributeId attributeId, uint8_t * buffer) override;
-};
-
->>>>>>> 65ba5dff
 class DLL_EXPORT MediaPlayback : public ContentAppCluster
 {
 public:
