/*
 *
 *    Copyright (c) 2021 Project CHIP Authors
 *    All rights reserved.
 *
 *    Licensed under the Apache License, Version 2.0 (the "License");
 *    you may not use this file except in compliance with the License.
 *    You may obtain a copy of the License at
 *
 *        http://www.apache.org/licenses/LICENSE-2.0
 *
 *    Unless required by applicable law or agreed to in writing, software
 *    distributed under the License is distributed on an "AS IS" BASIS,
 *    WITHOUT WARRANTIES OR CONDITIONS OF ANY KIND, either express or implied.
 *    See the License for the specific language governing permissions and
 *    limitations under the License.
 */

/**
 * @brief Manages Content Apps
 */

#pragma once

#include <app-common/zap-generated/af-structs.h>
#include <app-common/zap-generated/cluster-objects.h>
#include <app-common/zap-generated/enums.h>
#include <app/clusters/application-launcher-server/application-launcher-server.h>
#include <app/clusters/content-launch-server/content-launch-delegate.h>
#include <app/clusters/content-launch-server/content-launch-server.h>
#include <app/clusters/target-navigator-server/target-navigator-server.h>
#include <app/util/attribute-storage.h>
#include <functional>
#include <list>
#include <stdbool.h>
#include <stdint.h>
#include <string>

namespace chip {
namespace AppPlatform {

class DLL_EXPORT ContentAppCluster
{
public:
    virtual ~ContentAppCluster() = default;

    virtual EmberAfStatus HandleReadAttribute(chip::AttributeId attributeId, uint8_t * buffer, uint16_t maxReadLength) = 0;
    virtual EmberAfStatus HandleWriteAttribute(chip::AttributeId attributeId, uint8_t * buffer)                        = 0;
};

class DLL_EXPORT ApplicationBasic : public ContentAppCluster
{
public:
    virtual ~ApplicationBasic() = default;

    virtual const char * GetVendorName()                                                                        = 0;
    virtual uint16_t GetVendorId()                                                                              = 0;
    virtual const char * GetApplicationName()                                                                   = 0;
    virtual uint16_t GetProductId()                                                                             = 0;
    virtual app::Clusters::ApplicationBasic::ApplicationStatusEnum GetApplicationStatus()                       = 0;
    virtual const char * GetApplicationVersion()                                                                = 0;
    virtual void SetApplicationStatus(app::Clusters::ApplicationBasic::ApplicationStatusEnum applicationStatus) = 0;

    EmberAfStatus HandleReadAttribute(chip::AttributeId attributeId, uint8_t * buffer, uint16_t maxReadLength) override;
    EmberAfStatus HandleWriteAttribute(chip::AttributeId attributeId, uint8_t * buffer) override;
};

class DLL_EXPORT AccountLogin : public ContentAppCluster
{
public:
    virtual ~AccountLogin() = default;

    virtual void SetSetupPIN(uint32_t setupPIN)                       = 0;
    virtual uint32_t GetSetupPIN(const char * tempAccountId)          = 0;
    virtual bool Login(const char * tempAccountId, uint32_t setupPin) = 0;

    EmberAfStatus HandleReadAttribute(chip::AttributeId attributeId, uint8_t * buffer, uint16_t maxReadLength) override;
    EmberAfStatus HandleWriteAttribute(chip::AttributeId attributeId, uint8_t * buffer) override;
};

class DLL_EXPORT KeypadInput : public ContentAppCluster
{
public:
    virtual ~KeypadInput() = default;

    EmberAfStatus HandleReadAttribute(chip::AttributeId attributeId, uint8_t * buffer, uint16_t maxReadLength) override;
    EmberAfStatus HandleWriteAttribute(chip::AttributeId attributeId, uint8_t * buffer) override;
};

class DLL_EXPORT ApplicationLauncher : public ContentAppCluster
{
public:
    virtual ~ApplicationLauncher() = default;

    virtual ApplicationLauncherResponse LaunchApp(Application application, std::string data) = 0;

    EmberAfStatus HandleReadAttribute(chip::AttributeId attributeId, uint8_t * buffer, uint16_t maxReadLength) override;
    EmberAfStatus HandleWriteAttribute(chip::AttributeId attributeId, uint8_t * buffer) override;
};

<<<<<<< HEAD
=======
class DLL_EXPORT ContentLauncher : public ContentAppCluster
{
public:
    virtual ~ContentLauncher() = default;

    virtual LaunchResponse LaunchContent(std::list<Parameter> parameterList, bool autoplay, std::string data) = 0;

    EmberAfStatus HandleReadAttribute(chip::AttributeId attributeId, uint8_t * buffer, uint16_t maxReadLength) override;
    EmberAfStatus HandleWriteAttribute(chip::AttributeId attributeId, uint8_t * buffer) override;
};

>>>>>>> 1239bbd7
class DLL_EXPORT MediaPlayback : public ContentAppCluster
{
public:
    virtual ~MediaPlayback() = default;

    EmberAfStatus HandleReadAttribute(chip::AttributeId attributeId, uint8_t * buffer, uint16_t maxReadLength) override;
    EmberAfStatus HandleWriteAttribute(chip::AttributeId attributeId, uint8_t * buffer) override;
};

class DLL_EXPORT TargetNavigator : public ContentAppCluster
{
public:
    TargetNavigator(std::list<std::string> targets, uint8_t currentTarget);
    virtual ~TargetNavigator() = default;

    TargetNavigatorResponse NavigateTarget(uint8_t target, std::string data);
    CHIP_ERROR GetTargetInfoList(chip::app::AttributeValueEncoder & aEncoder);

    EmberAfStatus HandleReadAttribute(chip::AttributeId attributeId, uint8_t * buffer, uint16_t maxReadLength) override;
    EmberAfStatus HandleWriteAttribute(chip::AttributeId attributeId, uint8_t * buffer) override;

protected:
    std::list<std::string> mTargets;
    uint8_t mCurrentTarget;
};

class DLL_EXPORT Channel : public ContentAppCluster
{
public:
    virtual ~Channel() = default;

    EmberAfStatus HandleReadAttribute(chip::AttributeId attributeId, uint8_t * buffer, uint16_t maxReadLength) override;
    EmberAfStatus HandleWriteAttribute(chip::AttributeId attributeId, uint8_t * buffer) override;
};

class DLL_EXPORT ContentApp
{
public:
    virtual ~ContentApp() = default;

    inline void SetEndpointId(chip::EndpointId id) { mEndpointId = id; };
    inline chip::EndpointId GetEndpointId() { return mEndpointId; };

    virtual ApplicationBasic * GetApplicationBasic()       = 0;
    virtual AccountLogin * GetAccountLogin()               = 0;
    virtual KeypadInput * GetKeypadInput()                 = 0;
    virtual ApplicationLauncher * GetApplicationLauncher() = 0;
    virtual MediaPlayback * GetMediaPlayback()             = 0;
    virtual TargetNavigator * GetTargetNavigator()         = 0;
    virtual Channel * GetChannel()                         = 0;

    virtual chip::app::Clusters::ContentLauncher::Delegate * GetContentLauncherDelegate() = 0;

    EmberAfStatus HandleReadAttribute(ClusterId clusterId, chip::AttributeId attributeId, uint8_t * buffer, uint16_t maxReadLength);
    EmberAfStatus HandleWriteAttribute(ClusterId clusterId, chip::AttributeId attributeId, uint8_t * buffer);

protected:
    chip::EndpointId mEndpointId = 0;
};

} // namespace AppPlatform
} // namespace chip<|MERGE_RESOLUTION|>--- conflicted
+++ resolved
@@ -98,20 +98,6 @@
     EmberAfStatus HandleWriteAttribute(chip::AttributeId attributeId, uint8_t * buffer) override;
 };
 
-<<<<<<< HEAD
-=======
-class DLL_EXPORT ContentLauncher : public ContentAppCluster
-{
-public:
-    virtual ~ContentLauncher() = default;
-
-    virtual LaunchResponse LaunchContent(std::list<Parameter> parameterList, bool autoplay, std::string data) = 0;
-
-    EmberAfStatus HandleReadAttribute(chip::AttributeId attributeId, uint8_t * buffer, uint16_t maxReadLength) override;
-    EmberAfStatus HandleWriteAttribute(chip::AttributeId attributeId, uint8_t * buffer) override;
-};
-
->>>>>>> 1239bbd7
 class DLL_EXPORT MediaPlayback : public ContentAppCluster
 {
 public:
