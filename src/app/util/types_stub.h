--- conflicted
+++ resolved
@@ -27,14 +27,6 @@
 #include <transport/raw/MessageHeader.h>
 static_assert(sizeof(chip::NodeId) == sizeof(uint64_t), "Unexpected node if size");
 
-<<<<<<< HEAD
-#ifndef SKIP_ENDPOINT_CONFIG_INCLUDE
-#include <zap-generated/endpoint_config.h>
-#include <zap-generated/gen_config.h>
-#endif
-
-=======
->>>>>>> d684eccc
 /**
  * @brief Defines binding types.
  */
@@ -296,16 +288,16 @@
 /**
  * @brief Returns the low byte of the 16-bit value \c n as an \c uint8_t.
  */
-#define EMBER_LOW_BYTE(n) ((uint8_t)((n) &0xFF))
+#define EMBER_LOW_BYTE(n) ((uint8_t) ((n) &0xFF))
 
 /**
  * @brief Returns the high byte of the 16-bit value \c n as an \c uint8_t.
  */
-#define EMBER_HIGH_BYTE(n) ((uint8_t)(EMBER_LOW_BYTE((n) >> 8)))
+#define EMBER_HIGH_BYTE(n) ((uint8_t) (EMBER_LOW_BYTE((n) >> 8)))
 /**
  * @brief Returns the low byte of the 32-bit value \c n as an \c uint8_t.
  */
-#define EMBER_BYTE_0(n) ((uint8_t)((n) &0xFF))
+#define EMBER_BYTE_0(n) ((uint8_t) ((n) &0xFF))
 
 /**
  * @brief Returns the second byte of the 32-bit value \c n as an \c uint8_t.
