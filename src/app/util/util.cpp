/**
 *
 *    Copyright (c) 2020-2021 Project CHIP Authors
 *
 *    Licensed under the Apache License, Version 2.0 (the "License");
 *    you may not use this file except in compliance with the License.
 *    You may obtain a copy of the License at
 *
 *        http://www.apache.org/licenses/LICENSE-2.0
 *
 *    Unless required by applicable law or agreed to in writing, software
 *    distributed under the License is distributed on an "AS IS" BASIS,
 *    WITHOUT WARRANTIES OR CONDITIONS OF ANY KIND, either express or implied.
 *    See the License for the specific language governing permissions and
 *    limitations under the License.
 */

#include <app/util/util.h>

#include <app-common/zap-generated/attribute-type.h>
#include <app-common/zap-generated/attributes/Accessors.h>
#include <app-common/zap-generated/ids/Clusters.h>
#include <app/util/af.h>
#include <app/util/attribute-storage.h>
#include <app/util/config.h>
#include <app/util/ember-strings.h>
#include <app/util/generic-callbacks.h>
#include <lib/core/CHIPConfig.h>
#include <lib/core/CHIPEncoding.h>
#include <protocols/interaction_model/StatusCode.h>

// TODO: figure out a clear path for compile-time codegen
#include <app/PluginApplicationCallbacks.h>

#ifdef MATTER_DM_PLUGIN_GROUPS_SERVER
#include <app/clusters/groups-server/groups-server.h>
#endif // MATTER_DM_PLUGIN_GROUPS_SERVER

using namespace chip;

using chip::Protocols::InteractionModel::Status;

// Is the device identifying?
bool emberAfIsDeviceIdentifying(EndpointId endpoint)
{
#ifdef ZCL_USING_IDENTIFY_CLUSTER_SERVER
    uint16_t identifyTime;
    Status status = app::Clusters::Identify::Attributes::IdentifyTime::Get(endpoint, &identifyTime);
    return (status == Status::Success && 0 < identifyTime);
#else
    return false;
#endif
}

// Calculates difference. See EmberAfDifferenceType for the maximum data size
// that this function will support.
EmberAfDifferenceType emberAfGetDifference(uint8_t * pData, EmberAfDifferenceType value, uint8_t dataSize)
{
    EmberAfDifferenceType value2 = 0, diff;
    uint8_t i;

    // only support data types up to 8 bytes
    if (dataSize > sizeof(EmberAfDifferenceType))
    {
        return 0;
    }

    // get the value
    for (i = 0; i < dataSize; i++)
    {
        value2 = value2 << 8;
#if (CHIP_CONFIG_BIG_ENDIAN_TARGET)
        value2 += pData[i];
#else  // BIGENDIAN
        value2 += pData[dataSize - i - 1];
#endif // BIGENDIAN
    }

    if (value > value2)
    {
        diff = value - value2;
    }
    else
    {
        diff = value2 - value;
    }

    return diff;
}

// ****************************************
// Initialize Clusters
// ****************************************
void emberAfInit()
{
    emberAfInitializeAttributes(kInvalidEndpointId);

    MATTER_PLUGINS_INIT

    emAfCallInits();
}

// Cluster init functions that don't have a cluster implementation to define
// them in.
void MatterBallastConfigurationPluginServerInitCallback() {}
void MatterBooleanStatePluginServerInitCallback() {}
void MatterElectricalMeasurementPluginServerInitCallback() {}
void MatterRelativeHumidityMeasurementPluginServerInitCallback() {}
void MatterIlluminanceMeasurementPluginServerInitCallback() {}
void MatterBinaryInputBasicPluginServerInitCallback() {}
void MatterPressureMeasurementPluginServerInitCallback() {}
void MatterTemperatureMeasurementPluginServerInitCallback() {}
void MatterFlowMeasurementPluginServerInitCallback() {}
void MatterOnOffSwitchConfigurationPluginServerInitCallback() {}
void MatterThermostatUserInterfaceConfigurationPluginServerInitCallback() {}
void MatterBridgedDeviceBasicInformationPluginServerInitCallback() {}
void MatterPowerConfigurationPluginServerInitCallback() {}
void MatterPowerProfilePluginServerInitCallback() {}
void MatterPulseWidthModulationPluginServerInitCallback() {}
void MatterAlarmsPluginServerInitCallback() {}
void MatterTimePluginServerInitCallback() {}
void MatterAclPluginServerInitCallback() {}
void MatterPollControlPluginServerInitCallback() {}
void MatterUnitLocalizationPluginServerInitCallback() {}
void MatterProxyValidPluginServerInitCallback() {}
void MatterProxyDiscoveryPluginServerInitCallback() {}
void MatterProxyConfigurationPluginServerInitCallback() {}
void MatterFanControlPluginServerInitCallback() {}
void MatterActivatedCarbonFilterMonitoringPluginServerInitCallback() {}
void MatterHepaFilterMonitoringPluginServerInitCallback() {}
void MatterAirQualityPluginServerInitCallback() {}
void MatterCarbonMonoxideConcentrationMeasurementPluginServerInitCallback() {}
void MatterCarbonDioxideConcentrationMeasurementPluginServerInitCallback() {}
void MatterFormaldehydeConcentrationMeasurementPluginServerInitCallback() {}
void MatterNitrogenDioxideConcentrationMeasurementPluginServerInitCallback() {}
void MatterOzoneConcentrationMeasurementPluginServerInitCallback() {}
void MatterPm10ConcentrationMeasurementPluginServerInitCallback() {}
void MatterPm1ConcentrationMeasurementPluginServerInitCallback() {}
void MatterPm25ConcentrationMeasurementPluginServerInitCallback() {}
void MatterRadonConcentrationMeasurementPluginServerInitCallback() {}
void MatterTotalVolatileOrganicCompoundsConcentrationMeasurementPluginServerInitCallback() {}
void MatterRvcRunModePluginServerInitCallback() {}
void MatterRvcCleanModePluginServerInitCallback() {}
void MatterDishwasherModePluginServerInitCallback() {}
void MatterLaundryWasherModePluginServerInitCallback() {}
void MatterRefrigeratorAndTemperatureControlledCabinetModePluginServerInitCallback() {}
void MatterOperationalStatePluginServerInitCallback() {}
void MatterRvcOperationalStatePluginServerInitCallback() {}
void MatterOvenModePluginServerInitCallback() {}
void MatterOvenCavityOperationalStatePluginServerInitCallback() {}
void MatterDishwasherAlarmPluginServerInitCallback() {}
void MatterMicrowaveOvenModePluginServerInitCallback() {}
void MatterDeviceEnergyManagementModePluginServerInitCallback() {}
void MatterEnergyEvseModePluginServerInitCallback() {}
void MatterPowerTopologyPluginServerInitCallback() {}
void MatterElectricalEnergyMeasurementPluginServerInitCallback() {}
void MatterElectricalPowerMeasurementPluginServerInitCallback() {}

// ****************************************
// Print out information about each cluster
// ****************************************

<<<<<<< HEAD
void emberAfCopyString(uint8_t * dest, const uint8_t * src, size_t size)
{
    if (src == nullptr)
    {
        dest[0] = 0; // Zero out the length of string
    }
    else if (src[0] == 0xFF)
    {
        dest[0] = src[0];
    }
    else
    {
        uint8_t length = emberAfStringLength(src);
        if (size < length)
        {
            // Since we have checked that size < length, size must be able to fit into the type of length.
            length = static_cast<decltype(length)>(size);
        }
        memmove(dest + 1, src + 1, length);
        dest[0] = length;
    }
}

void emberAfCopyLongString(uint8_t * dest, const uint8_t * src, size_t size)
{
    if (src == nullptr)
    {
        dest[0] = dest[1] = 0; // Zero out the length of string
    }
    else if ((src[0] == 0xFF) && (src[1] == 0xFF))
    {
        dest[0] = 0xFF;
        dest[1] = 0xFF;
    }
    else
    {
        uint16_t length = emberAfLongStringLength(src);
        if (size < length)
        {
            // Since we have checked that size < length, size must be able to fit into the type of length.
            length = static_cast<decltype(length)>(size);
        }
        memmove(dest + 2, src + 2, length);
        Encoding::LittleEndian::Put16(dest, length);
    }
=======
uint16_t emberAfFindClusterNameIndex(ClusterId cluster)
{
    static_assert(sizeof(ClusterId) == 4, "May need to adjust our index type or somehow define it in terms of cluster id type");
    uint16_t index = 0;
    while (zclClusterNames[index].id != kInvalidClusterId)
    {
        if (zclClusterNames[index].id == cluster)
        {
            return index;
        }
        index++;
    }
    return 0xFFFF;
>>>>>>> 42727b15
}

#if (CHIP_CONFIG_BIG_ENDIAN_TARGET)
#define EM_BIG_ENDIAN true
#else
#define EM_BIG_ENDIAN false
#endif

// You can pass in val1 as NULL, which will assume that it is
// pointing to an array of all zeroes. This is used so that
// default value of NULL is treated as all zeroes.
int8_t emberAfCompareValues(const uint8_t * val1, const uint8_t * val2, uint16_t len, bool signedNumber)
{
    if (len == 0)
    {
        // no length means nothing to compare.  Shouldn't even happen, since len is sizeof(some-integer-type).
        return 0;
    }

    if (signedNumber)
    { // signed number comparison
        if (len <= 4)
        { // only number with 32-bits or less is supported
            int32_t accum1 = 0x0;
            int32_t accum2 = 0x0;
            int32_t all1s  = -1;

            for (uint16_t i = 0; i < len; i++)
            {
                uint8_t j = (val1 == nullptr ? 0 : (EM_BIG_ENDIAN ? val1[i] : val1[(len - 1) - i]));
                accum1 |= j << (8 * (len - 1 - i));

                uint8_t k = (EM_BIG_ENDIAN ? val2[i] : val2[(len - 1) - i]);
                accum2 |= k << (8 * (len - 1 - i));
            }

            // sign extending, no need for 32-bits numbers
            if (len < 4)
            {
                if ((accum1 & (1 << (8 * len - 1))) != 0)
                { // check sign
                    accum1 |= all1s - ((1 << (len * 8)) - 1);
                }
                if ((accum2 & (1 << (8 * len - 1))) != 0)
                { // check sign
                    accum2 |= all1s - ((1 << (len * 8)) - 1);
                }
            }

            if (accum1 > accum2)
            {
                return 1;
            }
            if (accum1 < accum2)
            {
                return -1;
            }

            return 0;
        }

        // not supported
        return 0;
    }

    // regular unsigned number comparison
    for (uint16_t i = 0; i < len; i++)
    {
        uint8_t j = (val1 == nullptr ? 0 : (EM_BIG_ENDIAN ? val1[i] : val1[(len - 1) - i]));
        uint8_t k = (EM_BIG_ENDIAN ? val2[i] : val2[(len - 1) - i]);

        if (j > k)
        {
            return 1;
        }
        if (k > j)
        {
            return -1;
        }
    }
    return 0;
}

// Zigbee spec says types between signed 8 bit and signed 64 bit
bool emberAfIsTypeSigned(EmberAfAttributeType dataType)
{
    return (dataType >= ZCL_INT8S_ATTRIBUTE_TYPE && dataType <= ZCL_INT64S_ATTRIBUTE_TYPE);
}

bool emberAfContainsAttribute(chip::EndpointId endpoint, chip::ClusterId clusterId, chip::AttributeId attributeId)
{
    return (emberAfGetServerAttributeIndexByAttributeId(endpoint, clusterId, attributeId) != UINT16_MAX);
}

bool emberAfIsKnownVolatileAttribute(chip::EndpointId endpoint, chip::ClusterId clusterId, chip::AttributeId attributeId)
{
    const EmberAfAttributeMetadata * metadata = emberAfLocateAttributeMetadata(endpoint, clusterId, attributeId);

    if (metadata == nullptr)
    {
        return false;
    }

    return !metadata->IsAutomaticallyPersisted() && !metadata->IsExternal();
}<|MERGE_RESOLUTION|>--- conflicted
+++ resolved
@@ -156,73 +156,6 @@
 void MatterElectricalEnergyMeasurementPluginServerInitCallback() {}
 void MatterElectricalPowerMeasurementPluginServerInitCallback() {}
 
-// ****************************************
-// Print out information about each cluster
-// ****************************************
-
-<<<<<<< HEAD
-void emberAfCopyString(uint8_t * dest, const uint8_t * src, size_t size)
-{
-    if (src == nullptr)
-    {
-        dest[0] = 0; // Zero out the length of string
-    }
-    else if (src[0] == 0xFF)
-    {
-        dest[0] = src[0];
-    }
-    else
-    {
-        uint8_t length = emberAfStringLength(src);
-        if (size < length)
-        {
-            // Since we have checked that size < length, size must be able to fit into the type of length.
-            length = static_cast<decltype(length)>(size);
-        }
-        memmove(dest + 1, src + 1, length);
-        dest[0] = length;
-    }
-}
-
-void emberAfCopyLongString(uint8_t * dest, const uint8_t * src, size_t size)
-{
-    if (src == nullptr)
-    {
-        dest[0] = dest[1] = 0; // Zero out the length of string
-    }
-    else if ((src[0] == 0xFF) && (src[1] == 0xFF))
-    {
-        dest[0] = 0xFF;
-        dest[1] = 0xFF;
-    }
-    else
-    {
-        uint16_t length = emberAfLongStringLength(src);
-        if (size < length)
-        {
-            // Since we have checked that size < length, size must be able to fit into the type of length.
-            length = static_cast<decltype(length)>(size);
-        }
-        memmove(dest + 2, src + 2, length);
-        Encoding::LittleEndian::Put16(dest, length);
-    }
-=======
-uint16_t emberAfFindClusterNameIndex(ClusterId cluster)
-{
-    static_assert(sizeof(ClusterId) == 4, "May need to adjust our index type or somehow define it in terms of cluster id type");
-    uint16_t index = 0;
-    while (zclClusterNames[index].id != kInvalidClusterId)
-    {
-        if (zclClusterNames[index].id == cluster)
-        {
-            return index;
-        }
-        index++;
-    }
-    return 0xFFFF;
->>>>>>> 42727b15
-}
-
 #if (CHIP_CONFIG_BIG_ENDIAN_TARGET)
 #define EM_BIG_ENDIAN true
 #else
