--- conflicted
+++ resolved
@@ -195,10 +195,6 @@
 {
     isEnabled         = 0x1,
     isFlatComposition = 0x2,
-<<<<<<< HEAD
-    isTreeComposition = 0x4,
-=======
->>>>>>> 0e08ff15
 };
 
 /**
