--- conflicted
+++ resolved
@@ -315,12 +315,6 @@
     kYes,
 };
 
-<<<<<<< HEAD
-enum class AttributeChanged
-{
-    kValueNotChanged,
-    kValueChanged,
-=======
 /// Notification object of a specific path being changed
 class AttributesChangedListener
 {
@@ -329,7 +323,6 @@
 
     /// Called when the set of attributes identified by AttributePathParams (which may contain wildcards) is to be considered dirty.
     virtual void MarkDirty(const AttributePathParams & path) = 0;
->>>>>>> 3ebc3bee
 };
 
 } // namespace app
