--- conflicted
+++ resolved
@@ -264,18 +264,13 @@
 //
 // The memory backing dataVersionStorage needs to remain allocated until this dynamic
 // endpoint is cleared.
-<<<<<<< HEAD
 //
 // An optional device type list can be passed in as well. If provided, the memory
 // backing the list needs to remain allocated until this dynamic endpoint is cleared.
 //
-EmberAfStatus emberAfSetDynamicEndpoint(uint16_t index, chip::EndpointId id, EmberAfEndpointType * ep,
+EmberAfStatus emberAfSetDynamicEndpoint(uint16_t index, chip::EndpointId id, const EmberAfEndpointType * ep,
                                         const chip::Span<chip::DataVersion> & dataVersionStorage,
                                         chip::Span<const EmberAfDeviceType> deviceTypeList = {});
-=======
-EmberAfStatus emberAfSetDynamicEndpoint(uint16_t index, chip::EndpointId id, const EmberAfEndpointType * ep, uint16_t deviceId,
-                                        uint8_t deviceVersion, const chip::Span<chip::DataVersion> & dataVersionStorage);
->>>>>>> 929b39b5
 chip::EndpointId emberAfClearDynamicEndpoint(uint16_t index);
 uint16_t emberAfGetDynamicIndexFromEndpoint(chip::EndpointId id);
 
