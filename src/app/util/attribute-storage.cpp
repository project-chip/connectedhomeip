/**
 *
 *    Copyright (c) 2020 Project CHIP Authors
 *
 *    Licensed under the Apache License, Version 2.0 (the "License");
 *    you may not use this file except in compliance with the License.
 *    You may obtain a copy of the License at
 *
 *        http://www.apache.org/licenses/LICENSE-2.0
 *
 *    Unless required by applicable law or agreed to in writing, software
 *    distributed under the License is distributed on an "AS IS" BASIS,
 *    WITHOUT WARRANTIES OR CONDITIONS OF ANY KIND, either express or implied.
 *    See the License for the specific language governing permissions and
 *    limitations under the License.
 */

/**
 *
 *    Copyright (c) 2020 Silicon Labs
 *
 *    Licensed under the Apache License, Version 2.0 (the "License");
 *    you may not use this file except in compliance with the License.
 *    You may obtain a copy of the License at
 *
 *        http://www.apache.org/licenses/LICENSE-2.0
 *
 *    Unless required by applicable law or agreed to in writing, software
 *    distributed under the License is distributed on an "AS IS" BASIS,
 *    WITHOUT WARRANTIES OR CONDITIONS OF ANY KIND, either express or implied.
 *    See the License for the specific language governing permissions and
 *    limitations under the License.
 */
/***************************************************************************/
/**
 * @file
 * @brief Contains the per-endpoint configuration of
 *attribute tables.
 *******************************************************************************
 ******************************************************************************/

#include "app/util/common.h"
#include <app/AttributePersistenceProvider.h>
#include <app/InteractionModelEngine.h>
#include <app/reporting/reporting.h>
#include <app/util/af.h>
#include <app/util/attribute-storage.h>
#include <lib/support/CodeUtils.h>
#include <lib/support/logging/CHIPLogging.h>
#include <platform/LockTracker.h>

#include <app-common/zap-generated/attribute-type.h>
#include <app-common/zap-generated/callback.h>
#include <app-common/zap-generated/callbacks/PluginCallbacks.h>
#include <app-common/zap-generated/ids/Attributes.h>

using namespace chip;

//------------------------------------------------------------------------------
// Globals
// This is not declared CONST in order to handle dynamic endpoint information
// retrieved from tokens.
EmberAfDefinedEndpoint emAfEndpoints[MAX_ENDPOINT_COUNT];

#if (ATTRIBUTE_MAX_SIZE == 0)
#define ACTUAL_ATTRIBUTE_SIZE 1
#else
#define ACTUAL_ATTRIBUTE_SIZE ATTRIBUTE_MAX_SIZE
#endif

uint8_t attributeData[ACTUAL_ATTRIBUTE_SIZE];

namespace {

#if (!defined(ATTRIBUTE_SINGLETONS_SIZE)) || (ATTRIBUTE_SINGLETONS_SIZE == 0)
#define ACTUAL_SINGLETONS_SIZE 1
#else
#define ACTUAL_SINGLETONS_SIZE ATTRIBUTE_SINGLETONS_SIZE
#endif
uint8_t singletonAttributeData[ACTUAL_SINGLETONS_SIZE];

uint16_t emberEndpointCount = 0;

// If we have attributes that are more than 2 bytes, then
// we need this data block for the defaults
#if (defined(GENERATED_DEFAULTS) && GENERATED_DEFAULTS_COUNT)
constexpr const uint8_t generatedDefaults[] = GENERATED_DEFAULTS;
#endif // GENERATED_DEFAULTS

#if (defined(GENERATED_MIN_MAX_DEFAULTS) && GENERATED_MIN_MAX_DEFAULT_COUNT)
constexpr const EmberAfAttributeMinMaxValue minMaxDefaults[] = GENERATED_MIN_MAX_DEFAULTS;
#endif // GENERATED_MIN_MAX_DEFAULTS

#ifdef GENERATED_FUNCTION_ARRAYS
GENERATED_FUNCTION_ARRAYS
#endif

#ifdef GENERATED_COMMANDS
constexpr const chip::CommandId generatedCommands[] = GENERATED_COMMANDS;
#endif // GENERATED_COMMANDS

constexpr const EmberAfAttributeMetadata generatedAttributes[]      = GENERATED_ATTRIBUTES;
constexpr const EmberAfCluster generatedClusters[]                  = GENERATED_CLUSTERS;
constexpr const EmberAfEndpointType generatedEmberAfEndpointTypes[] = GENERATED_ENDPOINT_TYPES;
constexpr const EmberAfDeviceType fixedDeviceTypeList[]             = FIXED_DEVICE_TYPES;

// Not const, because these need to mutate.
DataVersion fixedEndpointDataVersions[ZAP_FIXED_ENDPOINT_DATA_VERSION_COUNT];

#if !defined(EMBER_SCRIPTED_TEST)
#define endpointNumber(x) fixedEndpoints[x]
#define endpointDeviceTypeList(x)                                                                                                  \
    Span<const EmberAfDeviceType>(&fixedDeviceTypeList[fixedDeviceTypeListOffsets[x]], fixedDeviceTypeListLengths[x])
// Added 'Macro' to silence MISRA warning about conflict with synonymous vars.
#define endpointTypeMacro(x) (&(generatedEmberAfEndpointTypes[fixedEmberAfEndpointTypes[x]]))
#endif

app::AttributeAccessInterface * gAttributeAccessOverrides = nullptr;
} // anonymous namespace

//------------------------------------------------------------------------------
// Forward declarations

// Returns endpoint index within a given cluster
static uint16_t findClusterEndpointIndex(EndpointId endpoint, ClusterId clusterId, uint8_t mask);

//------------------------------------------------------------------------------

// Initial configuration
void emberAfEndpointConfigure(void)
{
    uint8_t ep;

#if !defined(EMBER_SCRIPTED_TEST)
    uint16_t fixedEndpoints[]             = FIXED_ENDPOINT_ARRAY;
    uint16_t fixedDeviceTypeListLengths[] = FIXED_DEVICE_TYPE_LENGTHS;
    uint16_t fixedDeviceTypeListOffsets[] = FIXED_DEVICE_TYPE_OFFSETS;
    uint8_t fixedEmberAfEndpointTypes[]   = FIXED_ENDPOINT_TYPES;
#endif

#if ZAP_FIXED_ENDPOINT_DATA_VERSION_COUNT > 0
    // Initialize our data version storage.  If
    // ZAP_FIXED_ENDPOINT_DATA_VERSION_COUNT == 0, gcc complains about a memset
    // with size equal to number of elements without multiplication by element
    // size, because the sizeof() is also 0 in that case...
    if (Crypto::DRBG_get_bytes(reinterpret_cast<uint8_t *>(fixedEndpointDataVersions), sizeof(fixedEndpointDataVersions)) !=
        CHIP_NO_ERROR)
    {
        // Now what?  At least 0-init it.
        memset(fixedEndpointDataVersions, 0, sizeof(fixedEndpointDataVersions));
    }
#endif // ZAP_FIXED_ENDPOINT_DATA_VERSION_COUNT > 0

    emberEndpointCount                = FIXED_ENDPOINT_COUNT;
    DataVersion * currentDataVersions = fixedEndpointDataVersions;
    for (ep = 0; ep < FIXED_ENDPOINT_COUNT; ep++)
    {
        emAfEndpoints[ep].endpoint       = endpointNumber(ep);
        emAfEndpoints[ep].deviceTypeList = endpointDeviceTypeList(ep);
        emAfEndpoints[ep].endpointType   = endpointTypeMacro(ep);
        emAfEndpoints[ep].dataVersions   = currentDataVersions;
        emAfEndpoints[ep].bitmask        = EMBER_AF_ENDPOINT_ENABLED;

        // Increment currentDataVersions by 1 (slot) for every server cluster
        // this endpoint has.
        currentDataVersions += emberAfClusterCountByIndex(ep, /* server = */ true);
    }

#if CHIP_DEVICE_CONFIG_DYNAMIC_ENDPOINT_COUNT
    if (MAX_ENDPOINT_COUNT > FIXED_ENDPOINT_COUNT)
    {
        // This is assuming that EMBER_AF_ENDPOINT_DISABLED is 0
        static_assert(EMBER_AF_ENDPOINT_DISABLED == 0, "We are creating enabled dynamic endpoints!");
        memset(&emAfEndpoints[FIXED_ENDPOINT_COUNT], 0,
               sizeof(EmberAfDefinedEndpoint) * (MAX_ENDPOINT_COUNT - FIXED_ENDPOINT_COUNT));
        for (ep = FIXED_ENDPOINT_COUNT; ep < MAX_ENDPOINT_COUNT; ep++)
        {
            emAfEndpoints[ep].endpoint = kInvalidEndpointId;
        }
    }
#endif
}

void emberAfSetDynamicEndpointCount(uint16_t dynamicEndpointCount)
{
    emberEndpointCount = static_cast<uint16_t>(FIXED_ENDPOINT_COUNT + dynamicEndpointCount);
}

uint16_t emberAfGetDynamicIndexFromEndpoint(EndpointId id)
{
    uint16_t index;
    for (index = FIXED_ENDPOINT_COUNT; index < MAX_ENDPOINT_COUNT; index++)
    {
        if (emAfEndpoints[index].endpoint == id)
        {
            return static_cast<uint8_t>(index - FIXED_ENDPOINT_COUNT);
        }
    }
    return kEmberInvalidEndpointIndex;
}

<<<<<<< HEAD
EmberAfStatus emberAfSetDynamicEndpoint(uint16_t index, chip::EndpointId id, EmberAfEndpointType * ep,
                                        const chip::Span<chip::DataVersion> & dataVersionStorage,
                                        chip::Span<const EmberAfDeviceType> deviceTypeList)
=======
EmberAfStatus emberAfSetDynamicEndpoint(uint16_t index, EndpointId id, const EmberAfEndpointType * ep, uint16_t deviceId,
                                        uint8_t deviceVersion, const Span<DataVersion> & dataVersionStorage)
>>>>>>> 929b39b5
{
    auto realIndex = index + FIXED_ENDPOINT_COUNT;

    if (realIndex >= MAX_ENDPOINT_COUNT)
    {
        return EMBER_ZCL_STATUS_INSUFFICIENT_SPACE;
    }
    if (id == kInvalidEndpointId)
    {
        return EMBER_ZCL_STATUS_CONSTRAINT_ERROR;
    }

    auto serverClusterCount = emberAfClusterCountForEndpointType(ep, /* server = */ true);
    if (dataVersionStorage.size() < serverClusterCount)
    {
        return EMBER_ZCL_STATUS_INSUFFICIENT_SPACE;
    }

    index = static_cast<uint16_t>(realIndex);
    for (uint16_t i = FIXED_ENDPOINT_COUNT; i < MAX_ENDPOINT_COUNT; i++)
    {
        if (emAfEndpoints[i].endpoint == id)
        {
            return EMBER_ZCL_STATUS_DUPLICATE_EXISTS;
        }
    }

    emAfEndpoints[index].endpoint       = id;
    emAfEndpoints[index].deviceTypeList = deviceTypeList;
    emAfEndpoints[index].endpointType   = ep;
    emAfEndpoints[index].dataVersions   = dataVersionStorage.data();
    // Start the endpoint off as disabled.
    emAfEndpoints[index].bitmask = EMBER_AF_ENDPOINT_DISABLED;

    emberAfSetDynamicEndpointCount(MAX_ENDPOINT_COUNT - FIXED_ENDPOINT_COUNT);

    // Initialize the data versions.
    size_t dataSize = sizeof(DataVersion) * serverClusterCount;
    if (dataSize != 0)
    {
        if (Crypto::DRBG_get_bytes(reinterpret_cast<uint8_t *>(dataVersionStorage.data()), dataSize) != CHIP_NO_ERROR)
        {
            // Now what?  At least 0-init it.
            memset(dataVersionStorage.data(), 0, dataSize);
        }
    }

    // Now enable the endpoint.
    emberAfEndpointEnableDisable(id, true);
    emberAfSetDeviceEnabled(id, true);

    return EMBER_ZCL_STATUS_SUCCESS;
}

EndpointId emberAfClearDynamicEndpoint(uint16_t index)
{
    EndpointId ep = 0;

    index = static_cast<uint8_t>(index + FIXED_ENDPOINT_COUNT);

    if ((index < MAX_ENDPOINT_COUNT) && (emAfEndpoints[index].endpoint != kInvalidEndpointId) &&
        (emberAfEndpointIndexIsEnabled(index)))
    {
        ep = emAfEndpoints[index].endpoint;
        emberAfSetDeviceEnabled(ep, false);
        emberAfEndpointEnableDisable(ep, false);
        emAfEndpoints[index].endpoint = kInvalidEndpointId;
    }

    return ep;
}

uint16_t emberAfFixedEndpointCount(void)
{
    return FIXED_ENDPOINT_COUNT;
}

uint16_t emberAfEndpointCount(void)
{
    return emberEndpointCount;
}

bool emberAfEndpointIndexIsEnabled(uint16_t index)
{
    return (emAfEndpoints[index].bitmask & EMBER_AF_ENDPOINT_ENABLED);
}

// some data types (like strings) are sent OTA in human readable order
// (how they are read) instead of little endian as the data types are.
bool emberAfIsThisDataTypeAStringType(EmberAfAttributeType dataType)
{
    return (dataType == ZCL_OCTET_STRING_ATTRIBUTE_TYPE || dataType == ZCL_CHAR_STRING_ATTRIBUTE_TYPE ||
            dataType == ZCL_LONG_OCTET_STRING_ATTRIBUTE_TYPE || dataType == ZCL_LONG_CHAR_STRING_ATTRIBUTE_TYPE);
}

bool emberAfIsStringAttributeType(EmberAfAttributeType attributeType)
{
    return (attributeType == ZCL_OCTET_STRING_ATTRIBUTE_TYPE || attributeType == ZCL_CHAR_STRING_ATTRIBUTE_TYPE);
}

bool emberAfIsLongStringAttributeType(EmberAfAttributeType attributeType)
{
    return (attributeType == ZCL_LONG_OCTET_STRING_ATTRIBUTE_TYPE || attributeType == ZCL_LONG_CHAR_STRING_ATTRIBUTE_TYPE);
}

bool emberAfIsThisDataTypeAListType(EmberAfAttributeType dataType)
{
    return dataType == ZCL_ARRAY_ATTRIBUTE_TYPE;
}

// This function is used to call the per-cluster default response callback
void emberAfClusterDefaultResponseCallback(EndpointId endpoint, ClusterId clusterId, CommandId commandId, EmberAfStatus status,
                                           uint8_t clientServerMask)
{
    const EmberAfCluster * cluster = emberAfFindCluster(endpoint, clusterId, clientServerMask);
    if (cluster != nullptr)
    {
        EmberAfGenericClusterFunction f = emberAfFindClusterFunction(cluster, CLUSTER_MASK_DEFAULT_RESPONSE_FUNCTION);
        if (f != nullptr)
        {
            ((EmberAfDefaultResponseFunction) f)(endpoint, commandId, status);
        }
    }
}

// This function is used to call the per-cluster message sent callback
void emberAfClusterMessageSentCallback(const MessageSendDestination & destination, EmberApsFrame * apsFrame, uint16_t msgLen,
                                       uint8_t * message, EmberStatus status)
{
    if (apsFrame != nullptr && message != nullptr && msgLen != 0)
    {
        const EmberAfCluster * cluster = emberAfFindCluster(
            apsFrame->sourceEndpoint, apsFrame->clusterId,
            (((message[0] & ZCL_FRAME_CONTROL_DIRECTION_MASK) == ZCL_FRAME_CONTROL_SERVER_TO_CLIENT) ? CLUSTER_MASK_SERVER
                                                                                                     : CLUSTER_MASK_CLIENT));
        if (cluster != nullptr)
        {
            EmberAfGenericClusterFunction f = emberAfFindClusterFunction(cluster, CLUSTER_MASK_MESSAGE_SENT_FUNCTION);
            if (f != nullptr)
            {
                ((EmberAfMessageSentFunction) f)(destination, apsFrame, msgLen, message, status);
            }
        }
    }
}

// This function is used to call the per-cluster attribute changed callback
void emAfClusterAttributeChangedCallback(const app::ConcreteAttributePath & attributePath, uint8_t clientServerMask)
{
    const EmberAfCluster * cluster = emberAfFindCluster(attributePath.mEndpointId, attributePath.mClusterId, clientServerMask);
    if (cluster != nullptr)
    {
        EmberAfGenericClusterFunction f = emberAfFindClusterFunction(cluster, CLUSTER_MASK_ATTRIBUTE_CHANGED_FUNCTION);
        if (f != nullptr)
        {
            ((EmberAfClusterAttributeChangedCallback) f)(attributePath);
        }
    }
}

// This function is used to call the per-cluster pre-attribute changed callback
EmberAfStatus emAfClusterPreAttributeChangedCallback(const app::ConcreteAttributePath & attributePath, uint8_t clientServerMask,
                                                     EmberAfAttributeType attributeType, uint16_t size, uint8_t * value)
{
    const EmberAfCluster * cluster = emberAfFindCluster(attributePath.mEndpointId, attributePath.mClusterId, clientServerMask);
    if (cluster == nullptr)
    {
        return EMBER_ZCL_STATUS_UNSUPPORTED_ATTRIBUTE;
    }

    EmberAfStatus status = EMBER_ZCL_STATUS_SUCCESS;
    // Casting and calling a function pointer on the same line results in ignoring the return
    // of the call on gcc-arm-none-eabi-9-2019-q4-major
    EmberAfClusterPreAttributeChangedCallback f = (EmberAfClusterPreAttributeChangedCallback)(
        emberAfFindClusterFunction(cluster, CLUSTER_MASK_PRE_ATTRIBUTE_CHANGED_FUNCTION));
    if (f != nullptr)
    {
        status = f(attributePath, attributeType, size, value);
    }
    return status;
}

static void initializeEndpoint(EmberAfDefinedEndpoint * definedEndpoint)
{
    uint8_t clusterIndex;
    const EmberAfEndpointType * epType = definedEndpoint->endpointType;
    for (clusterIndex = 0; clusterIndex < epType->clusterCount; clusterIndex++)
    {
        const EmberAfCluster * cluster = &(epType->cluster[clusterIndex]);
        EmberAfGenericClusterFunction f;
        emberAfClusterInitCallback(definedEndpoint->endpoint, cluster->clusterId);
        f = emberAfFindClusterFunction(cluster, CLUSTER_MASK_INIT_FUNCTION);
        if (f != nullptr)
        {
            ((EmberAfInitFunction) f)(definedEndpoint->endpoint);
        }
    }
}

// Calls the init functions.
void emAfCallInits(void)
{
    uint8_t index;
    for (index = 0; index < emberAfEndpointCount(); index++)
    {
        if (emberAfEndpointIndexIsEnabled(index))
        {
            initializeEndpoint(&(emAfEndpoints[index]));
        }
    }
}

// Returns the pointer to metadata, or null if it is not found
const EmberAfAttributeMetadata * emberAfLocateAttributeMetadata(EndpointId endpoint, ClusterId clusterId, AttributeId attributeId,
                                                                uint8_t mask)
{
    const EmberAfAttributeMetadata * metadata = nullptr;
    EmberAfAttributeSearchRecord record;
    record.endpoint    = endpoint;
    record.clusterId   = clusterId;
    record.clusterMask = mask;
    record.attributeId = attributeId;
    emAfReadOrWriteAttribute(&record, &metadata,
                             nullptr, // buffer
                             0,       // buffer size
                             false);  // write?
    return metadata;
}

static uint8_t * singletonAttributeLocation(const EmberAfAttributeMetadata * am)
{
    const EmberAfAttributeMetadata * m = &(generatedAttributes[0]);
    uint16_t index                     = 0;
    while (m < am)
    {
        if ((m->mask & ATTRIBUTE_MASK_SINGLETON) != 0U)
        {
            index = static_cast<uint16_t>(index + m->size);
        }
        m++;
    }
    return (uint8_t *) (singletonAttributeData + index);
}

// This function does mem copy, but smartly, which means that if the type is a
// string, it will copy as much as it can.
// If src == NULL, then this method will set memory to zeroes
// See documentation for emAfReadOrWriteAttribute for the semantics of
// readLength when reading and writing.
static EmberAfStatus typeSensitiveMemCopy(ClusterId clusterId, uint8_t * dest, uint8_t * src, const EmberAfAttributeMetadata * am,
                                          bool write, uint16_t readLength)
{
    EmberAfAttributeType attributeType = am->attributeType;
    // readLength == 0 for a read indicates that we should just trust that the
    // caller has enough space for an attribute...
    bool ignoreReadLength = write || (readLength == 0);
    uint16_t bufferSize   = ignoreReadLength ? am->size : readLength;

    if (emberAfIsStringAttributeType(attributeType))
    {
        if (bufferSize < 1)
        {
            return EMBER_ZCL_STATUS_INSUFFICIENT_SPACE;
        }
        emberAfCopyString(dest, src, bufferSize - 1);
    }
    else if (emberAfIsLongStringAttributeType(attributeType))
    {
        if (bufferSize < 2)
        {
            return EMBER_ZCL_STATUS_INSUFFICIENT_SPACE;
        }
        emberAfCopyLongString(dest, src, bufferSize - 2);
    }
    else if (emberAfIsThisDataTypeAListType(attributeType))
    {
        if (bufferSize < 2)
        {
            return EMBER_ZCL_STATUS_INSUFFICIENT_SPACE;
        }

        // Just copy the length.
        memmove(dest, src, 2);
    }
    else
    {
        if (!ignoreReadLength && readLength < am->size)
        {
            return EMBER_ZCL_STATUS_INSUFFICIENT_SPACE;
        }
        if (src == nullptr)
        {
            memset(dest, 0, am->size);
        }
        else
        {
            memmove(dest, src, am->size);
        }
    }
    return EMBER_ZCL_STATUS_SUCCESS;
}

/**
 * @brief Matches a cluster based on cluster id and direction.
 *
 *   This function assumes that the passed cluster's endpoint already
 *   matches the endpoint of the EmberAfAttributeSearchRecord.
 *
 * Clusters match if:
 *   1. Cluster ids match AND
 *   2. Cluster directions match as defined by cluster->mask
 *        and attRecord->clusterMask
 */
bool emAfMatchCluster(const EmberAfCluster * cluster, EmberAfAttributeSearchRecord * attRecord)
{
    return (cluster->clusterId == attRecord->clusterId && cluster->mask & attRecord->clusterMask);
}

/**
 * @brief Matches an attribute based on attribute id.
 *   This function assumes that the passed cluster already matches the
 *   clusterId and direction of the passed EmberAfAttributeSearchRecord.
 *
 * Attributes match if attr ids match.
 */
bool emAfMatchAttribute(const EmberAfCluster * cluster, const EmberAfAttributeMetadata * am,
                        EmberAfAttributeSearchRecord * attRecord)
{
    return (am->attributeId == attRecord->attributeId);
}

// When reading non-string attributes, this function returns an error when destination
// buffer isn't large enough to accommodate the attribute type.  For strings, the
// function will copy at most readLength bytes.  This means the resulting string
// may be truncated.  The length byte(s) in the resulting string will reflect
// any truncation.  If readLength is zero, we are working with backwards-
// compatibility wrapper functions and we just cross our fingers and hope for
// the best.
//
// When writing attributes, readLength is ignored.  For non-string attributes,
// this function assumes the source buffer is the same size as the attribute
// type.  For strings, the function will copy as many bytes as will fit in the
// attribute.  This means the resulting string may be truncated.  The length
// byte(s) in the resulting string will reflect any truncated.
EmberAfStatus emAfReadOrWriteAttribute(EmberAfAttributeSearchRecord * attRecord, const EmberAfAttributeMetadata ** metadata,
                                       uint8_t * buffer, uint16_t readLength, bool write)
{
    assertChipStackLockedByCurrentThread();

    uint16_t attributeOffsetIndex = 0;

    for (uint8_t ep = 0; ep < emberAfEndpointCount(); ep++)
    {
        // Is this a dynamic endpoint?
        bool isDynamicEndpoint = (ep >= emberAfFixedEndpointCount());

        if (emAfEndpoints[ep].endpoint == attRecord->endpoint)
        {
            const EmberAfEndpointType * endpointType = emAfEndpoints[ep].endpointType;
            uint8_t clusterIndex;
            if (!emberAfEndpointIndexIsEnabled(ep))
            {
                continue;
            }
            for (clusterIndex = 0; clusterIndex < endpointType->clusterCount; clusterIndex++)
            {
                const EmberAfCluster * cluster = &(endpointType->cluster[clusterIndex]);
                if (emAfMatchCluster(cluster, attRecord))
                { // Got the cluster
                    uint16_t attrIndex;
                    for (attrIndex = 0; attrIndex < cluster->attributeCount; attrIndex++)
                    {
                        const EmberAfAttributeMetadata * am = &(cluster->attributes[attrIndex]);
                        if (emAfMatchAttribute(cluster, am, attRecord))
                        { // Got the attribute
                            // If passed metadata location is not null, populate
                            if (metadata != nullptr)
                            {
                                *metadata = am;
                            }

                            {
                                uint8_t * attributeLocation =
                                    (am->mask & ATTRIBUTE_MASK_SINGLETON ? singletonAttributeLocation(am)
                                                                         : attributeData + attributeOffsetIndex);
                                uint8_t *src, *dst;
                                if (write)
                                {
                                    src = buffer;
                                    dst = attributeLocation;
                                    if (!emberAfAttributeWriteAccessCallback(attRecord->endpoint, attRecord->clusterId,
                                                                             am->attributeId))
                                    {
                                        return EMBER_ZCL_STATUS_NOT_AUTHORIZED;
                                    }
                                }
                                else
                                {
                                    if (buffer == nullptr)
                                    {
                                        return EMBER_ZCL_STATUS_SUCCESS;
                                    }

                                    src = attributeLocation;
                                    dst = buffer;
                                    if (!emberAfAttributeReadAccessCallback(attRecord->endpoint, attRecord->clusterId,
                                                                            am->attributeId))
                                    {
                                        return EMBER_ZCL_STATUS_NOT_AUTHORIZED;
                                    }
                                }

                                // Is the attribute externally stored?
                                if (am->mask & ATTRIBUTE_MASK_EXTERNAL_STORAGE)
                                {
                                    return (write ? emberAfExternalAttributeWriteCallback(attRecord->endpoint, attRecord->clusterId,
                                                                                          am, buffer)
                                                  : emberAfExternalAttributeReadCallback(attRecord->endpoint, attRecord->clusterId,
                                                                                         am, buffer, emberAfAttributeSize(am)));
                                }

                                // Internal storage is only supported for fixed endpoints
                                if (!isDynamicEndpoint)
                                {
                                    return typeSensitiveMemCopy(attRecord->clusterId, dst, src, am, write, readLength);
                                }
                                else
                                {
                                    return EMBER_ZCL_STATUS_FAILURE;
                                }
                            }
                        }
                        else
                        { // Not the attribute we are looking for
                            // Increase the index if attribute is not externally stored
                            if (!(am->mask & ATTRIBUTE_MASK_EXTERNAL_STORAGE) && !(am->mask & ATTRIBUTE_MASK_SINGLETON))
                            {
                                attributeOffsetIndex = static_cast<uint16_t>(attributeOffsetIndex + emberAfAttributeSize(am));
                            }
                        }
                    }
                }
                else
                { // Not the cluster we are looking for
                    attributeOffsetIndex = static_cast<uint16_t>(attributeOffsetIndex + cluster->clusterSize);
                }
            }
        }
        else
        { // Not the endpoint we are looking for
            // Dynamic endpoints are external and don't factor into storage size
            if (!isDynamicEndpoint)
            {
                attributeOffsetIndex = static_cast<uint16_t>(attributeOffsetIndex + emAfEndpoints[ep].endpointType->endpointSize);
            }
        }
    }
    return EMBER_ZCL_STATUS_UNSUPPORTED_ATTRIBUTE; // Sorry, attribute was not found.
}

const EmberAfEndpointType * emberAfFindEndpointType(chip::EndpointId endpointId)
{
    uint16_t ep = emberAfIndexFromEndpoint(endpointId);
    if (ep == kEmberInvalidEndpointIndex)
    {
        return nullptr;
    }
    return emAfEndpoints[ep].endpointType;
}

const EmberAfCluster * emberAfFindClusterInType(const EmberAfEndpointType * endpointType, ClusterId clusterId,
                                                EmberAfClusterMask mask, uint8_t * index)
{
    uint8_t i;
    uint8_t scopedIndex = 0;

    for (i = 0; i < endpointType->clusterCount; i++)
    {
        const EmberAfCluster * cluster = &(endpointType->cluster[i]);

        if ((mask == 0 || (mask == CLUSTER_MASK_CLIENT && emberAfClusterIsClient(cluster)) ||
             (mask == CLUSTER_MASK_SERVER && emberAfClusterIsServer(cluster))))
        {
            if (cluster->clusterId == clusterId)
            {
                if (index)
                {
                    *index = scopedIndex;
                }

                return cluster;
            }

            scopedIndex++;
        }
    }

    return nullptr;
}

uint8_t emberAfClusterIndex(EndpointId endpoint, ClusterId clusterId, EmberAfClusterMask mask)
{
    for (uint8_t ep = 0; ep < emberAfEndpointCount(); ep++)
    {
        // Check the endpoint id first, because that way we avoid examining the
        // endpoint type for endpoints that are not actually defined.
        if (emAfEndpoints[ep].endpoint == endpoint)
        {
            const EmberAfEndpointType * endpointType = emAfEndpoints[ep].endpointType;
            uint8_t index                            = 0xFF;
            if (emberAfFindClusterInType(endpointType, clusterId, mask, &index) != nullptr)
            {
                return index;
            }
        }
    }
    return 0xFF;
}

// Returns whether the given endpoint has the client or server of the given
// cluster on it.
bool emberAfContainsCluster(EndpointId endpoint, ClusterId clusterId)
{
    return (emberAfFindCluster(endpoint, clusterId, 0) != nullptr);
}

// Returns whether the given endpoint has the server of the given cluster on it.
bool emberAfContainsServer(EndpointId endpoint, ClusterId clusterId)
{
    return (emberAfFindCluster(endpoint, clusterId, CLUSTER_MASK_SERVER) != nullptr);
}

// Returns whether the given endpoint has the client of the given cluster on it.
bool emberAfContainsClient(EndpointId endpoint, ClusterId clusterId)
{
    return (emberAfFindCluster(endpoint, clusterId, CLUSTER_MASK_CLIENT) != nullptr);
}

// This will find the first server that has the clusterId given from the index of endpoint.
bool emberAfContainsServerFromIndex(uint16_t index, ClusterId clusterId)
{
    if (index == kEmberInvalidEndpointIndex)
    {
        return false;
    }

    return emberAfFindClusterInType(emAfEndpoints[index].endpointType, clusterId, CLUSTER_MASK_SERVER);
}

namespace chip {
namespace app {

EnabledEndpointsWithServerCluster::EnabledEndpointsWithServerCluster(ClusterId clusterId) : mClusterId(clusterId)
{
    EnsureMatchingEndpoint();
}
EnabledEndpointsWithServerCluster & EnabledEndpointsWithServerCluster::operator++()
{
    ++mEndpointIndex;
    EnsureMatchingEndpoint();
    return *this;
}

void EnabledEndpointsWithServerCluster::EnsureMatchingEndpoint()
{
    for (; mEndpointIndex < mEndpointCount; ++mEndpointIndex)
    {
        if (!emberAfEndpointIndexIsEnabled(mEndpointIndex))
        {
            continue;
        }

        if (emberAfContainsServerFromIndex(mEndpointIndex, mClusterId))
        {
            break;
        }
    }
}

} // namespace app
} // namespace chip

// Finds the cluster that matches endpoint, clusterId, direction.
const EmberAfCluster * emberAfFindCluster(EndpointId endpoint, ClusterId clusterId, EmberAfClusterMask mask)
{
    uint16_t ep = emberAfIndexFromEndpoint(endpoint);
    if (ep == kEmberInvalidEndpointIndex)
    {
        return nullptr;
    }

    return emberAfFindClusterInType(emAfEndpoints[ep].endpointType, clusterId, mask);
}

// Returns cluster within the endpoint; Does not ignore disabled endpoints
const EmberAfCluster * emberAfFindClusterIncludingDisabledEndpoints(EndpointId endpoint, ClusterId clusterId,
                                                                    EmberAfClusterMask mask)
{
    uint16_t ep = emberAfIndexFromEndpointIncludingDisabledEndpoints(endpoint);
    if (ep < MAX_ENDPOINT_COUNT)
    {
        return emberAfFindClusterInType(emAfEndpoints[ep].endpointType, clusterId, mask);
    }
    return nullptr;
}

// Server wrapper for findClusterEndpointIndex
uint16_t emberAfFindClusterServerEndpointIndex(EndpointId endpoint, ClusterId clusterId)
{
    return findClusterEndpointIndex(endpoint, clusterId, CLUSTER_MASK_SERVER);
}

// Client wrapper for findClusterEndpointIndex
uint16_t emberAfFindClusterClientEndpointIndex(EndpointId endpoint, ClusterId clusterId)
{
    return findClusterEndpointIndex(endpoint, clusterId, CLUSTER_MASK_CLIENT);
}

// Returns the endpoint index within a given cluster
static uint16_t findClusterEndpointIndex(EndpointId endpoint, ClusterId clusterId, uint8_t mask)
{
    uint16_t i, epi = 0;

    if (emberAfFindCluster(endpoint, clusterId, mask) == nullptr)
    {
        return kEmberInvalidEndpointIndex;
    }

    for (i = 0; i < emberAfEndpointCount(); i++)
    {
        if (emAfEndpoints[i].endpoint == endpoint)
        {
            break;
        }
        epi = static_cast<uint16_t>(
            epi + ((emberAfFindClusterIncludingDisabledEndpoints(emAfEndpoints[i].endpoint, clusterId, mask) != nullptr) ? 1 : 0));
    }

    return epi;
}

static uint16_t findIndexFromEndpoint(EndpointId endpoint, bool ignoreDisabledEndpoints)
{
    uint16_t epi;
    for (epi = 0; epi < emberAfEndpointCount(); epi++)
    {
        if (emAfEndpoints[epi].endpoint == endpoint &&
            (!ignoreDisabledEndpoints || emAfEndpoints[epi].bitmask & EMBER_AF_ENDPOINT_ENABLED))
        {
            return epi;
        }
    }
    return kEmberInvalidEndpointIndex;
}

bool emberAfEndpointIsEnabled(EndpointId endpoint)
{
    uint16_t index = findIndexFromEndpoint(endpoint,
                                           false); // ignore disabled endpoints?

    EMBER_TEST_ASSERT(kEmberInvalidEndpointIndex != index);

    if (kEmberInvalidEndpointIndex == index)
    {
        return false;
    }

    return emberAfEndpointIndexIsEnabled(index);
}

bool emberAfEndpointEnableDisable(EndpointId endpoint, bool enable)
{
    uint16_t index = findIndexFromEndpoint(endpoint,
                                           false); // ignore disabled endpoints?
    bool currentlyEnabled;

    if (kEmberInvalidEndpointIndex == index)
    {
        return false;
    }

    currentlyEnabled = emAfEndpoints[index].bitmask & EMBER_AF_ENDPOINT_ENABLED;

    if (enable)
    {
        emAfEndpoints[index].bitmask |= EMBER_AF_ENDPOINT_ENABLED;
    }
    else
    {
        emAfEndpoints[index].bitmask &= EMBER_AF_ENDPOINT_DISABLED;
    }

#if defined(EZSP_HOST)
    ezspSetEndpointFlags(endpoint, (enable ? EZSP_ENDPOINT_ENABLED : EZSP_ENDPOINT_DISABLED));
#endif

    if (currentlyEnabled != enable)
    {
        if (enable)
        {
            initializeEndpoint(&(emAfEndpoints[index]));
            MatterReportingAttributeChangeCallback(endpoint);
        }
        else
        {
            uint8_t i;
            for (i = 0; i < emAfEndpoints[index].endpointType->clusterCount; i++)
            {
                const EmberAfCluster * cluster = &((emAfEndpoints[index].endpointType->cluster)[i]);
                //        emberAfCorePrintln("Disabling cluster tick for ep:%d, cluster:0x%2X, %p",
                //                           endpoint,
                //                           cluster->clusterId,
                //                           ((cluster->mask & CLUSTER_MASK_CLIENT)
                //                            ? "client"
                //                            : "server"));
                //        emberAfCoreFlush();
                emberAfDeactivateClusterTick(
                    endpoint, cluster->clusterId,
                    (cluster->mask & CLUSTER_MASK_CLIENT ? EMBER_AF_CLIENT_CLUSTER_TICK : EMBER_AF_SERVER_CLUSTER_TICK));
            }

            // Clear out any command handler overrides registered for this
            // endpoint.
            chip::app::InteractionModelEngine::GetInstance()->UnregisterCommandHandlers(endpoint);

            // Clear out any attribute access overrides registered for this
            // endpoint.
            app::AttributeAccessInterface * prev = nullptr;
            app::AttributeAccessInterface * cur  = gAttributeAccessOverrides;
            while (cur)
            {
                app::AttributeAccessInterface * next = cur->GetNext();
                if (cur->MatchesEndpoint(endpoint))
                {
                    // Remove it from the list
                    if (prev)
                    {
                        prev->SetNext(next);
                    }
                    else
                    {
                        gAttributeAccessOverrides = next;
                    }

                    cur->SetNext(nullptr);

                    // Do not change prev in this case.
                }
                else
                {
                    prev = cur;
                }
                cur = next;
            }
        }

        // TODO: Once endpoints are in parts lists other than that of endpoint
        // 0, something more complicated might need to happen here.

        MatterReportingAttributeChangeCallback(/* endpoint = */ 0, app::Clusters::Descriptor::Id,
                                               app::Clusters::Descriptor::Attributes::PartsList::Id);
    }

    return true;
}

// Returns the index of a given endpoint.  Does not consider disabled endpoints.
uint16_t emberAfIndexFromEndpoint(EndpointId endpoint)
{
    return findIndexFromEndpoint(endpoint,
                                 true); // ignore disabled endpoints?
}

// Returns the index of a given endpoint.  Considers disabled endpoints.
uint16_t emberAfIndexFromEndpointIncludingDisabledEndpoints(EndpointId endpoint)
{
    return findIndexFromEndpoint(endpoint,
                                 false); // ignore disabled endpoints?
}

EndpointId emberAfEndpointFromIndex(uint16_t index)
{
    return emAfEndpoints[index].endpoint;
}

// If server == true, returns the number of server clusters,
// otherwise number of client clusters on this endpoint
uint8_t emberAfClusterCount(EndpointId endpoint, bool server)
{
    uint16_t index = emberAfIndexFromEndpoint(endpoint);
    if (index == kEmberInvalidEndpointIndex)
    {
        return 0;
    }

    return emberAfClusterCountByIndex(index, server);
}

uint8_t emberAfClusterCountByIndex(uint16_t endpointIndex, bool server)
{
    const EmberAfDefinedEndpoint * de = &(emAfEndpoints[endpointIndex]);
    if (de->endpointType == nullptr)
    {
        return 0;
    }

    return emberAfClusterCountForEndpointType(de->endpointType, server);
}

uint8_t emberAfClusterCountForEndpointType(const EmberAfEndpointType * type, bool server)
{
    uint8_t c = 0;
    for (uint8_t i = 0; i < type->clusterCount; i++)
    {
        auto * cluster = &(type->cluster[i]);
        if (server && emberAfClusterIsServer(cluster))
        {
            c++;
        }
        if ((!server) && emberAfClusterIsClient(cluster))
        {
            c++;
        }
    }
    return c;
}

uint8_t emberAfGetClusterCountForEndpoint(EndpointId endpoint)
{
    uint16_t index = emberAfIndexFromEndpoint(endpoint);
    if (index == kEmberInvalidEndpointIndex)
    {
        return 0;
    }
    return emAfEndpoints[index].endpointType->clusterCount;
}

// Note the difference in implementation from emberAfGetNthCluster().
// emberAfGetClusterByIndex() retrieves the cluster by index regardless of server/client
// and those indexes may be DIFFERENT than the indexes returned from
// emberAfGetNthCluster().  In other words:
//
//  - Use emberAfGetClustersFromEndpoint()  with emberAfGetNthCluster()
//  - Use emberAfGetClusterCountForEndpoint() with emberAfGetClusterByIndex()
//
// Don't mix them.
const EmberAfCluster * emberAfGetClusterByIndex(EndpointId endpoint, uint8_t clusterIndex)
{
    uint16_t endpointIndex = emberAfIndexFromEndpoint(endpoint);
    EmberAfDefinedEndpoint * definedEndpoint;

    if (endpointIndex == kEmberInvalidEndpointIndex)
    {
        return nullptr;
    }
    definedEndpoint = &(emAfEndpoints[endpointIndex]);

    if (clusterIndex >= definedEndpoint->endpointType->clusterCount)
    {
        return nullptr;
    }
    return &(definedEndpoint->endpointType->cluster[clusterIndex]);
}

const chip::Span<const EmberAfDeviceType> emberAfDeviceTypeListFromEndpoint(EndpointId endpoint)
{
    chip::Span<const EmberAfDeviceType> ret;

    uint16_t endpointIndex = emberAfIndexFromEndpoint(endpoint);
<<<<<<< HEAD

    if (endpointIndex == 0xFFFF)
    {
        return ret;
=======
    if (endpointIndex == kEmberInvalidEndpointIndex)
    {
        return kEmberInvalidEndpointIndex;
>>>>>>> 929b39b5
    }

    return emAfEndpoints[endpointIndex].deviceTypeList;
}

CHIP_ERROR emberAfSetDeviceTypeList(EndpointId endpoint, Span<const EmberAfDeviceType> deviceTypeList)
{
    uint16_t endpointIndex = emberAfIndexFromEndpoint(endpoint);
    if (endpointIndex == 0xFFFF)
    {
        return CHIP_ERROR_INVALID_ARGUMENT;
    }

    emAfEndpoints[endpointIndex].deviceTypeList = deviceTypeList;
    return CHIP_NO_ERROR;
}

// Returns the cluster of Nth server or client cluster,
// depending on server toggle.
const EmberAfCluster * emberAfGetNthCluster(EndpointId endpoint, uint8_t n, bool server)
{
    uint16_t index = emberAfIndexFromEndpoint(endpoint);
    EmberAfDefinedEndpoint * de;
    uint8_t i, c = 0;
    const EmberAfCluster * cluster;

    if (index == kEmberInvalidEndpointIndex)
    {
        return nullptr;
    }
    de = &(emAfEndpoints[index]);

    for (i = 0; i < de->endpointType->clusterCount; i++)
    {
        cluster = &(de->endpointType->cluster[i]);

        if ((server && emberAfClusterIsServer(cluster)) || ((!server) && emberAfClusterIsClient(cluster)))
        {
            if (c == n)
            {
                return cluster;
            }
            c++;
        }
    }
    return nullptr;
}

// Returns the cluster id of Nth server or client cluster,
// depending on server toggle.
// Returns Optional<ClusterId>::Missing() if cluster does not exist.
Optional<ClusterId> emberAfGetNthClusterId(EndpointId endpoint, uint8_t n, bool server)
{
    const EmberAfCluster * cluster = emberAfGetNthCluster(endpoint, n, server);
    if (cluster == nullptr)
    {
        return Optional<ClusterId>::Missing();
    }
    return Optional<ClusterId>(cluster->clusterId);
}

// Returns number of clusters put into the passed cluster list
// for the given endpoint and client/server polarity
uint8_t emberAfGetClustersFromEndpoint(EndpointId endpoint, ClusterId * clusterList, uint8_t listLen, bool server)
{
    uint8_t clusterCount = emberAfClusterCount(endpoint, server);
    uint8_t i;
    const EmberAfCluster * cluster;
    if (clusterCount > listLen)
    {
        clusterCount = listLen;
    }
    for (i = 0; i < clusterCount; i++)
    {
        cluster        = emberAfGetNthCluster(endpoint, i, server);
        clusterList[i] = (cluster == nullptr ? kEmberInvalidEndpointIndex : cluster->clusterId);
    }
    return clusterCount;
}

void emberAfInitializeAttributes(EndpointId endpoint)
{
    emAfLoadAttributeDefaults(endpoint, false);
}

void emberAfResetAttributes(EndpointId endpoint)
{
    emAfLoadAttributeDefaults(endpoint, true);
}

void emAfLoadAttributeDefaults(EndpointId endpoint, bool ignoreStorage, Optional<ClusterId> clusterId)
{
    uint16_t ep;
    uint8_t clusterI;
    uint16_t attr;
    uint8_t * ptr;
    uint16_t epCount = emberAfEndpointCount();
    uint8_t attrData[ATTRIBUTE_LARGEST];
    auto * attrStorage = ignoreStorage ? nullptr : app::GetAttributePersistenceProvider();
    // Don't check whether we actually have an attrStorage here, because it's OK
    // to have one if none of our attributes have NVM storage.

    for (ep = 0; ep < epCount; ep++)
    {
        EmberAfDefinedEndpoint * de;
        if (endpoint != EMBER_BROADCAST_ENDPOINT)
        {
            ep = emberAfIndexFromEndpoint(endpoint);
            if (ep == kEmberInvalidEndpointIndex)
            {
                return;
            }
        }
        de = &(emAfEndpoints[ep]);

        for (clusterI = 0; clusterI < de->endpointType->clusterCount; clusterI++)
        {
            const EmberAfCluster * cluster = &(de->endpointType->cluster[clusterI]);
            if (clusterId.HasValue())
            {
                if (clusterId.Value() != cluster->clusterId)
                {
                    continue;
                }
            }

            // when the attributeCount is high, the loop takes too long to run and a
            // watchdog kicks in causing a reset. As a workaround, we'll
            // conditionally manually reset the watchdog. 300 sounds like a good
            // magic number for now.
            if (cluster->attributeCount > 300)
            {
                // halResetWatchdog();
            }
            for (attr = 0; attr < cluster->attributeCount; attr++)
            {
                const EmberAfAttributeMetadata * am = &(cluster->attributes[attr]);
                ptr                                 = nullptr; // Will get set to the value to write, as needed.

                // First check for a persisted value.
                if (!ignoreStorage && am->IsNonVolatile())
                {
                    VerifyOrDie(attrStorage && "Attribute persistence needs a persistence provider");
                    MutableByteSpan bytes(attrData);
                    CHIP_ERROR err = attrStorage->ReadValue(
                        app::ConcreteAttributePath(de->endpoint, cluster->clusterId, am->attributeId), am, bytes);
                    if (err == CHIP_NO_ERROR)
                    {
                        ptr = attrData;
                    }
                    else
                    {
                        ChipLogDetail(DataManagement,
                                      "Failed to read stored attribute (%" PRIu16 ", " ChipLogFormatMEI ", " ChipLogFormatMEI
                                      ": %" CHIP_ERROR_FORMAT,
                                      de->endpoint, ChipLogValueMEI(cluster->clusterId), ChipLogValueMEI(am->attributeId),
                                      err.Format());
                        // Just fall back to default value.
                    }
                }

                if (!am->IsExternal())
                {
                    EmberAfAttributeSearchRecord record;
                    record.endpoint    = de->endpoint;
                    record.clusterId   = cluster->clusterId;
                    record.clusterMask = (emberAfAttributeIsClient(am) ? CLUSTER_MASK_CLIENT : CLUSTER_MASK_SERVER);
                    record.attributeId = am->attributeId;

                    if (ptr == nullptr)
                    {
                        if ((am->mask & ATTRIBUTE_MASK_MIN_MAX) != 0U)
                        {
                            if (emberAfAttributeSize(am) <= 2)
                            {
                                ptr = (uint8_t *) &(am->defaultValue.ptrToMinMaxValue->defaultValue.defaultValue);
                            }
                            else
                            {
                                ptr = (uint8_t *) am->defaultValue.ptrToMinMaxValue->defaultValue.ptrToDefaultValue;
                            }
                        }
                        else
                        {
                            if (emberAfAttributeSize(am) <= 2)
                            {
                                ptr = (uint8_t *) &(am->defaultValue.defaultValue);
                            }
                            else
                            {
                                ptr = (uint8_t *) am->defaultValue.ptrToDefaultValue;
                            }
                        }
                        // At this point, ptr either points to a default value, or is NULL, in which case
                        // it should be treated as if it is pointing to an array of all zeroes.

#if (BIGENDIAN_CPU)
                        // The default value for one- and two-byte attributes is stored in an
                        // uint16_t.  On big-endian platforms, a pointer to the default value of
                        // a one-byte attribute will point to the wrong byte.  So, for those
                        // cases, nudge the pointer forward so it points to the correct byte.
                        if (emberAfAttributeSize(am) == 1 && ptr != NULL)
                        {
                            *ptr++;
                        }
#endif // BIGENDIAN
                    }

                    emAfReadOrWriteAttribute(&record,
                                             nullptr, // metadata - unused
                                             ptr,
                                             0,     // buffer size - unused
                                             true); // write?
                    if (ignoreStorage)
                    {
                        emAfSaveAttributeToStorageIfNeeded(ptr, de->endpoint, record.clusterId, am);
                    }
                }
            }
        }
        if (endpoint != EMBER_BROADCAST_ENDPOINT)
        {
            break;
        }
    }
}

// 'data' argument may be null, since we changed the ptrToDefaultValue
// to be null instead of pointing to all zeroes.
// This function has to be able to deal with that.
void emAfSaveAttributeToStorageIfNeeded(uint8_t * data, EndpointId endpoint, ClusterId clusterId,
                                        const EmberAfAttributeMetadata * metadata)
{
    // Get out of here if this attribute isn't marked non-volatile.
    if (!metadata->IsNonVolatile())
    {
        return;
    }

    // TODO: Maybe we should have a separate constant for the size of the
    // largest non-volatile attribute?
    uint8_t allZeroData[ATTRIBUTE_LARGEST] = { 0 };
    if (data == nullptr)
    {
        data = allZeroData;
    }

    size_t dataSize;
    EmberAfAttributeType type = metadata->attributeType;
    if (emberAfIsStringAttributeType(type))
    {
        dataSize = emberAfStringLength(data) + 1;
    }
    else if (emberAfIsLongStringAttributeType(type))
    {
        dataSize = emberAfLongStringLength(data) + 2;
    }
    else
    {
        dataSize = metadata->size;
    }

    auto * attrStorage = app::GetAttributePersistenceProvider();
    if (attrStorage)
    {
        attrStorage->WriteValue(app::ConcreteAttributePath(endpoint, clusterId, metadata->attributeId), metadata,
                                ByteSpan(data, dataSize));
    }
    else
    {
        ChipLogProgress(DataManagement, "Can't store attribute value: no persistence provider");
    }
}

// This function returns the actual function point from the array,
// iterating over the function bits.
EmberAfGenericClusterFunction emberAfFindClusterFunction(const EmberAfCluster * cluster, EmberAfClusterMask functionMask)
{
    EmberAfClusterMask mask = 0x01;
    uint8_t functionIndex   = 0;

    if ((cluster->mask & functionMask) == 0)
    {
        return nullptr;
    }

    while (mask < functionMask)
    {
        if ((cluster->mask & mask) != 0)
        {
            functionIndex++;
        }
        mask = static_cast<EmberAfClusterMask>(mask << 1);
    }
    return cluster->functions[functionIndex];
}

bool registerAttributeAccessOverride(app::AttributeAccessInterface * attrOverride)
{
    for (auto * cur = gAttributeAccessOverrides; cur; cur = cur->GetNext())
    {
        if (cur->Matches(*attrOverride))
        {
            ChipLogError(Zcl, "Duplicate attribute override registration failed");
            return false;
        }
    }
    attrOverride->SetNext(gAttributeAccessOverrides);
    gAttributeAccessOverrides = attrOverride;
    return true;
}

app::AttributeAccessInterface * findAttributeAccessOverride(EndpointId endpointId, ClusterId clusterId)
{
    for (app::AttributeAccessInterface * cur = gAttributeAccessOverrides; cur; cur = cur->GetNext())
    {
        if (cur->Matches(endpointId, clusterId))
        {
            return cur;
        }
    }

    return nullptr;
}

uint16_t emberAfGetServerAttributeCount(chip::EndpointId endpoint, chip::ClusterId cluster)
{
    const EmberAfCluster * clusterObj = emberAfFindCluster(endpoint, cluster, CLUSTER_MASK_SERVER);
    VerifyOrReturnError(clusterObj != nullptr, 0);
    return clusterObj->attributeCount;
}

uint16_t emberAfGetServerAttributeIndexByAttributeId(chip::EndpointId endpoint, chip::ClusterId cluster,
                                                     chip::AttributeId attributeId)
{
    const EmberAfCluster * clusterObj = emberAfFindCluster(endpoint, cluster, CLUSTER_MASK_SERVER);
    VerifyOrReturnError(clusterObj != nullptr, UINT16_MAX);

    for (uint16_t i = 0; i < clusterObj->attributeCount; i++)
    {
        if (clusterObj->attributes[i].attributeId == attributeId)
        {
            return i;
        }
    }
    return UINT16_MAX;
}

Optional<AttributeId> emberAfGetServerAttributeIdByIndex(EndpointId endpoint, ClusterId cluster, uint16_t attributeIndex)
{
    const EmberAfCluster * clusterObj = emberAfFindCluster(endpoint, cluster, CLUSTER_MASK_SERVER);
    if (clusterObj == nullptr || clusterObj->attributeCount <= attributeIndex)
    {
        return Optional<AttributeId>::Missing();
    }
    return Optional<AttributeId>(clusterObj->attributes[attributeIndex].attributeId);
}

DataVersion * emberAfDataVersionStorage(const chip::app::ConcreteClusterPath & aConcreteClusterPath)
{
    uint16_t index = emberAfIndexFromEndpoint(aConcreteClusterPath.mEndpointId);
    if (index == kEmberInvalidEndpointIndex)
    {
        // Unknown endpoint.
        return nullptr;
    }
    const EmberAfDefinedEndpoint & ep = emAfEndpoints[index];
    if (!ep.dataVersions)
    {
        // No storage provided.
        return nullptr;
    }

    // This does a second walk over endpoints to find the right one, but
    // probably worth it to avoid duplicating code.
    auto clusterIndex = emberAfClusterIndex(aConcreteClusterPath.mEndpointId, aConcreteClusterPath.mClusterId, CLUSTER_MASK_SERVER);
    if (clusterIndex == 0xFF)
    {
        // No such cluster on this endpoint.
        return nullptr;
    }

    return ep.dataVersions + clusterIndex;
}<|MERGE_RESOLUTION|>--- conflicted
+++ resolved
@@ -199,14 +199,9 @@
     return kEmberInvalidEndpointIndex;
 }
 
-<<<<<<< HEAD
-EmberAfStatus emberAfSetDynamicEndpoint(uint16_t index, chip::EndpointId id, EmberAfEndpointType * ep,
+EmberAfStatus emberAfSetDynamicEndpoint(uint16_t index, EndpointId id, const EmberAfEndpointType * ep,
                                         const chip::Span<chip::DataVersion> & dataVersionStorage,
                                         chip::Span<const EmberAfDeviceType> deviceTypeList)
-=======
-EmberAfStatus emberAfSetDynamicEndpoint(uint16_t index, EndpointId id, const EmberAfEndpointType * ep, uint16_t deviceId,
-                                        uint8_t deviceVersion, const Span<DataVersion> & dataVersionStorage)
->>>>>>> 929b39b5
 {
     auto realIndex = index + FIXED_ENDPOINT_COUNT;
 
@@ -1076,16 +1071,10 @@
     chip::Span<const EmberAfDeviceType> ret;
 
     uint16_t endpointIndex = emberAfIndexFromEndpoint(endpoint);
-<<<<<<< HEAD
 
     if (endpointIndex == 0xFFFF)
     {
         return ret;
-=======
-    if (endpointIndex == kEmberInvalidEndpointIndex)
-    {
-        return kEmberInvalidEndpointIndex;
->>>>>>> 929b39b5
     }
 
     return emAfEndpoints[endpointIndex].deviceTypeList;
