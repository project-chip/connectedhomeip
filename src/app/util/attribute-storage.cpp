/**
 *
 *    Copyright (c) 2020 Project CHIP Authors
 *
 *    Licensed under the Apache License, Version 2.0 (the "License");
 *    you may not use this file except in compliance with the License.
 *    You may obtain a copy of the License at
 *
 *        http://www.apache.org/licenses/LICENSE-2.0
 *
 *    Unless required by applicable law or agreed to in writing, software
 *    distributed under the License is distributed on an "AS IS" BASIS,
 *    WITHOUT WARRANTIES OR CONDITIONS OF ANY KIND, either express or implied.
 *    See the License for the specific language governing permissions and
 *    limitations under the License.
 */

/**
 *
 *    Copyright (c) 2020 Silicon Labs
 *
 *    Licensed under the Apache License, Version 2.0 (the "License");
 *    you may not use this file except in compliance with the License.
 *    You may obtain a copy of the License at
 *
 *        http://www.apache.org/licenses/LICENSE-2.0
 *
 *    Unless required by applicable law or agreed to in writing, software
 *    distributed under the License is distributed on an "AS IS" BASIS,
 *    WITHOUT WARRANTIES OR CONDITIONS OF ANY KIND, either express or implied.
 *    See the License for the specific language governing permissions and
 *    limitations under the License.
 */
/***************************************************************************/
/**
 * @file
 * @brief Contains the per-endpoint configuration of
 *attribute tables.
 *******************************************************************************
 ******************************************************************************/

#include "app/util/common.h"
#include <app/AttributePersistenceProvider.h>
#include <app/InteractionModelEngine.h>
#include <app/reporting/reporting.h>
#include <app/util/af.h>
#include <app/util/attribute-storage.h>
#include <lib/support/CodeUtils.h>
#include <lib/support/logging/CHIPLogging.h>
#include <platform/LockTracker.h>

#include <app-common/zap-generated/attribute-type.h>
#include <app-common/zap-generated/callback.h>
#include <app-common/zap-generated/callbacks/PluginCallbacks.h>
#include <app-common/zap-generated/ids/Attributes.h>

using namespace chip;

//------------------------------------------------------------------------------
// Globals
// This is not declared CONST in order to handle dynamic endpoint information
// retrieved from tokens.
EmberAfDefinedEndpoint emAfEndpoints[MAX_ENDPOINT_COUNT];

#if (ATTRIBUTE_MAX_SIZE == 0)
#define ACTUAL_ATTRIBUTE_SIZE 1
#else
#define ACTUAL_ATTRIBUTE_SIZE ATTRIBUTE_MAX_SIZE
#endif

uint8_t attributeData[ACTUAL_ATTRIBUTE_SIZE];

namespace {

#if (!defined(ATTRIBUTE_SINGLETONS_SIZE)) || (ATTRIBUTE_SINGLETONS_SIZE == 0)
#define ACTUAL_SINGLETONS_SIZE 1
#else
#define ACTUAL_SINGLETONS_SIZE ATTRIBUTE_SINGLETONS_SIZE
#endif
uint8_t singletonAttributeData[ACTUAL_SINGLETONS_SIZE];

uint16_t emberEndpointCount = 0;

// If we have attributes that are more than 2 bytes, then
// we need this data block for the defaults
#if (defined(GENERATED_DEFAULTS) && GENERATED_DEFAULTS_COUNT)
constexpr const uint8_t generatedDefaults[] = GENERATED_DEFAULTS;
#endif // GENERATED_DEFAULTS

#if (defined(GENERATED_MIN_MAX_DEFAULTS) && GENERATED_MIN_MAX_DEFAULT_COUNT)
constexpr const EmberAfAttributeMinMaxValue minMaxDefaults[] = GENERATED_MIN_MAX_DEFAULTS;
#endif // GENERATED_MIN_MAX_DEFAULTS

#ifdef GENERATED_FUNCTION_ARRAYS
GENERATED_FUNCTION_ARRAYS
#endif

#ifdef GENERATED_COMMANDS
constexpr const chip::CommandId generatedCommands[] = GENERATED_COMMANDS;
#endif // GENERATED_COMMANDS

constexpr const EmberAfAttributeMetadata generatedAttributes[]      = GENERATED_ATTRIBUTES;
constexpr const EmberAfCluster generatedClusters[]                  = GENERATED_CLUSTERS;
constexpr const EmberAfEndpointType generatedEmberAfEndpointTypes[] = GENERATED_ENDPOINT_TYPES;
// Not const, because these need to mutate.
DataVersion fixedEndpointDataVersions[ZAP_FIXED_ENDPOINT_DATA_VERSION_COUNT];

#if !defined(EMBER_SCRIPTED_TEST)
#define endpointNumber(x) fixedEndpoints[x]
#define endpointDeviceId(x) fixedDeviceIds[x]
#define endpointDeviceVersion(x) fixedDeviceVersions[x]
// Added 'Macro' to silence MISRA warning about conflict with synonymous vars.
#define endpointTypeMacro(x) (&(generatedEmberAfEndpointTypes[fixedEmberAfEndpointTypes[x]]))
#endif

app::AttributeAccessInterface * gAttributeAccessOverrides = nullptr;
} // anonymous namespace

//------------------------------------------------------------------------------
// Forward declarations

// Returns endpoint index within a given cluster
static uint16_t findClusterEndpointIndex(EndpointId endpoint, ClusterId clusterId, uint8_t mask);

//------------------------------------------------------------------------------

// Initial configuration
void emberAfEndpointConfigure(void)
{
    uint8_t ep;

#if !defined(EMBER_SCRIPTED_TEST)
    uint16_t fixedEndpoints[]           = FIXED_ENDPOINT_ARRAY;
    uint16_t fixedDeviceIds[]           = FIXED_DEVICE_IDS;
    uint8_t fixedDeviceVersions[]       = FIXED_DEVICE_VERSIONS;
    uint8_t fixedEmberAfEndpointTypes[] = FIXED_ENDPOINT_TYPES;
#endif

#if ZAP_FIXED_ENDPOINT_DATA_VERSION_COUNT > 0
    // Initialize our data version storage.  If
    // ZAP_FIXED_ENDPOINT_DATA_VERSION_COUNT == 0, gcc complains about a memset
    // with size equal to number of elements without multiplication by element
    // size, because the sizeof() is also 0 in that case...
    if (Crypto::DRBG_get_bytes(reinterpret_cast<uint8_t *>(fixedEndpointDataVersions), sizeof(fixedEndpointDataVersions)) !=
        CHIP_NO_ERROR)
    {
        // Now what?  At least 0-init it.
        memset(fixedEndpointDataVersions, 0, sizeof(fixedEndpointDataVersions));
    }
#endif // ZAP_FIXED_ENDPOINT_DATA_VERSION_COUNT > 0

    emberEndpointCount                = FIXED_ENDPOINT_COUNT;
    DataVersion * currentDataVersions = fixedEndpointDataVersions;
    for (ep = 0; ep < FIXED_ENDPOINT_COUNT; ep++)
    {
        emAfEndpoints[ep].endpoint      = endpointNumber(ep);
        emAfEndpoints[ep].deviceId      = endpointDeviceId(ep);
        emAfEndpoints[ep].deviceVersion = endpointDeviceVersion(ep);
        emAfEndpoints[ep].endpointType  = endpointTypeMacro(ep);
        emAfEndpoints[ep].dataVersions  = currentDataVersions;
        emAfEndpoints[ep].bitmask       = EMBER_AF_ENDPOINT_ENABLED;

        // Increment currentDataVersions by 1 (slot) for every server cluster
        // this endpoint has.
        currentDataVersions += emberAfClusterCountByIndex(ep, /* server = */ true);
    }

#if CHIP_DEVICE_CONFIG_DYNAMIC_ENDPOINT_COUNT
    if (MAX_ENDPOINT_COUNT > FIXED_ENDPOINT_COUNT)
    {
        // This is assuming that EMBER_AF_ENDPOINT_DISABLED is 0
        static_assert(EMBER_AF_ENDPOINT_DISABLED == 0, "We are creating enabled dynamic endpoints!");
        memset(&emAfEndpoints[FIXED_ENDPOINT_COUNT], 0,
               sizeof(EmberAfDefinedEndpoint) * (MAX_ENDPOINT_COUNT - FIXED_ENDPOINT_COUNT));
        for (ep = FIXED_ENDPOINT_COUNT; ep < MAX_ENDPOINT_COUNT; ep++)
        {
            emAfEndpoints[ep].endpoint = kInvalidEndpointId;
        }
    }
#endif
}

void emberAfSetDynamicEndpointCount(uint16_t dynamicEndpointCount)
{
    emberEndpointCount = static_cast<uint16_t>(FIXED_ENDPOINT_COUNT + dynamicEndpointCount);
}

uint16_t emberAfGetDynamicIndexFromEndpoint(EndpointId id)
{
    uint16_t index;
    for (index = FIXED_ENDPOINT_COUNT; index < MAX_ENDPOINT_COUNT; index++)
    {
        if (emAfEndpoints[index].endpoint == id)
        {
            return static_cast<uint8_t>(index - FIXED_ENDPOINT_COUNT);
        }
    }
    return 0xFFFF;
}

EmberAfStatus emberAfSetDynamicEndpoint(uint16_t index, EndpointId id, EmberAfEndpointType * ep, uint16_t deviceId,
                                        uint8_t deviceVersion, const Span<DataVersion> & dataVersionStorage)
{
    auto realIndex = index + FIXED_ENDPOINT_COUNT;

    if (realIndex >= MAX_ENDPOINT_COUNT)
    {
        return EMBER_ZCL_STATUS_INSUFFICIENT_SPACE;
    }
    if (id == kInvalidEndpointId)
    {
        return EMBER_ZCL_STATUS_CONSTRAINT_ERROR;
    }

    auto serverClusterCount = emberAfClusterCountForEndpointType(ep, /* server = */ true);
    if (dataVersionStorage.size() < serverClusterCount)
    {
        return EMBER_ZCL_STATUS_INSUFFICIENT_SPACE;
    }

    index = static_cast<uint16_t>(realIndex);
    for (uint16_t i = FIXED_ENDPOINT_COUNT; i < MAX_ENDPOINT_COUNT; i++)
    {
        if (emAfEndpoints[i].endpoint == id)
        {
            return EMBER_ZCL_STATUS_DUPLICATE_EXISTS;
        }
    }

    emAfEndpoints[index].endpoint      = id;
    emAfEndpoints[index].deviceId      = deviceId;
    emAfEndpoints[index].deviceVersion = deviceVersion;
    emAfEndpoints[index].endpointType  = ep;
    emAfEndpoints[index].dataVersions  = dataVersionStorage.data();
    // Start the endpoint off as disabled.
    emAfEndpoints[index].bitmask = EMBER_AF_ENDPOINT_DISABLED;

    emberAfSetDynamicEndpointCount(MAX_ENDPOINT_COUNT - FIXED_ENDPOINT_COUNT);

    // Initialize the data versions.
    size_t dataSize = sizeof(DataVersion) * serverClusterCount;
    if (dataSize != 0)
    {
        if (Crypto::DRBG_get_bytes(reinterpret_cast<uint8_t *>(dataVersionStorage.data()), dataSize) != CHIP_NO_ERROR)
        {
            // Now what?  At least 0-init it.
            memset(dataVersionStorage.data(), 0, dataSize);
        }
    }

    // Now enable the endpoint.
    emberAfEndpointEnableDisable(id, true);
    emberAfSetDeviceEnabled(id, true);

    return EMBER_ZCL_STATUS_SUCCESS;
}

EndpointId emberAfClearDynamicEndpoint(uint16_t index)
{
    EndpointId ep = 0;

    index = static_cast<uint8_t>(index + FIXED_ENDPOINT_COUNT);

    if ((index < MAX_ENDPOINT_COUNT) && (emAfEndpoints[index].endpoint != kInvalidEndpointId) &&
        (emberAfEndpointIndexIsEnabled(index)))
    {
        ep = emAfEndpoints[index].endpoint;
        emberAfSetDeviceEnabled(ep, false);
        emberAfEndpointEnableDisable(ep, false);
        emAfEndpoints[index].endpoint = kInvalidEndpointId;
    }

    return ep;
}

uint16_t emberAfFixedEndpointCount(void)
{
    return FIXED_ENDPOINT_COUNT;
}

uint16_t emberAfEndpointCount(void)
{
    return emberEndpointCount;
}

bool emberAfEndpointIndexIsEnabled(uint16_t index)
{
    return (emAfEndpoints[index].bitmask & EMBER_AF_ENDPOINT_ENABLED);
}

// some data types (like strings) are sent OTA in human readable order
// (how they are read) instead of little endian as the data types are.
bool emberAfIsThisDataTypeAStringType(EmberAfAttributeType dataType)
{
    return (dataType == ZCL_OCTET_STRING_ATTRIBUTE_TYPE || dataType == ZCL_CHAR_STRING_ATTRIBUTE_TYPE ||
            dataType == ZCL_LONG_OCTET_STRING_ATTRIBUTE_TYPE || dataType == ZCL_LONG_CHAR_STRING_ATTRIBUTE_TYPE);
}

bool emberAfIsStringAttributeType(EmberAfAttributeType attributeType)
{
    return (attributeType == ZCL_OCTET_STRING_ATTRIBUTE_TYPE || attributeType == ZCL_CHAR_STRING_ATTRIBUTE_TYPE);
}

bool emberAfIsLongStringAttributeType(EmberAfAttributeType attributeType)
{
    return (attributeType == ZCL_LONG_OCTET_STRING_ATTRIBUTE_TYPE || attributeType == ZCL_LONG_CHAR_STRING_ATTRIBUTE_TYPE);
}

bool emberAfIsThisDataTypeAListType(EmberAfAttributeType dataType)
{
    return dataType == ZCL_ARRAY_ATTRIBUTE_TYPE;
}

// This function is used to call the per-cluster default response callback
void emberAfClusterDefaultResponseCallback(EndpointId endpoint, ClusterId clusterId, CommandId commandId, EmberAfStatus status,
                                           uint8_t clientServerMask)
{
    const EmberAfCluster * cluster = emberAfFindCluster(endpoint, clusterId, clientServerMask);
    if (cluster != nullptr)
    {
        EmberAfGenericClusterFunction f = emberAfFindClusterFunction(cluster, CLUSTER_MASK_DEFAULT_RESPONSE_FUNCTION);
        if (f != nullptr)
        {
            ((EmberAfDefaultResponseFunction) f)(endpoint, commandId, status);
        }
    }
}

// This function is used to call the per-cluster message sent callback
void emberAfClusterMessageSentCallback(const MessageSendDestination & destination, EmberApsFrame * apsFrame, uint16_t msgLen,
                                       uint8_t * message, EmberStatus status)
{
    if (apsFrame != nullptr && message != nullptr && msgLen != 0)
    {
        const EmberAfCluster * cluster = emberAfFindCluster(
            apsFrame->sourceEndpoint, apsFrame->clusterId,
            (((message[0] & ZCL_FRAME_CONTROL_DIRECTION_MASK) == ZCL_FRAME_CONTROL_SERVER_TO_CLIENT) ? CLUSTER_MASK_SERVER
                                                                                                     : CLUSTER_MASK_CLIENT));
        if (cluster != nullptr)
        {
            EmberAfGenericClusterFunction f = emberAfFindClusterFunction(cluster, CLUSTER_MASK_MESSAGE_SENT_FUNCTION);
            if (f != nullptr)
            {
                ((EmberAfMessageSentFunction) f)(destination, apsFrame, msgLen, message, status);
            }
        }
    }
}

// This function is used to call the per-cluster attribute changed callback
void emAfClusterAttributeChangedCallback(const app::ConcreteAttributePath & attributePath, uint8_t clientServerMask)
{
    const EmberAfCluster * cluster = emberAfFindCluster(attributePath.mEndpointId, attributePath.mClusterId, clientServerMask);
    if (cluster != nullptr)
    {
        EmberAfGenericClusterFunction f = emberAfFindClusterFunction(cluster, CLUSTER_MASK_ATTRIBUTE_CHANGED_FUNCTION);
        if (f != nullptr)
        {
            ((EmberAfClusterAttributeChangedCallback) f)(attributePath);
        }
    }
}

// This function is used to call the per-cluster pre-attribute changed callback
EmberAfStatus emAfClusterPreAttributeChangedCallback(const app::ConcreteAttributePath & attributePath, uint8_t clientServerMask,
                                                     EmberAfAttributeType attributeType, uint16_t size, uint8_t * value)
{
    const EmberAfCluster * cluster = emberAfFindCluster(attributePath.mEndpointId, attributePath.mClusterId, clientServerMask);
    if (cluster == nullptr)
    {
        return EMBER_ZCL_STATUS_UNSUPPORTED_ATTRIBUTE;
    }

    EmberAfStatus status = EMBER_ZCL_STATUS_SUCCESS;
    // Casting and calling a function pointer on the same line results in ignoring the return
    // of the call on gcc-arm-none-eabi-9-2019-q4-major
    EmberAfClusterPreAttributeChangedCallback f = (EmberAfClusterPreAttributeChangedCallback)(
        emberAfFindClusterFunction(cluster, CLUSTER_MASK_PRE_ATTRIBUTE_CHANGED_FUNCTION));
    if (f != NULL)
    {
<<<<<<< HEAD
        EmberAfStatus status = EMBER_ZCL_STATUS_SUCCESS;
        // Casting and calling a function pointer on the same line results in ignoring the return
        // of the call on gcc-arm-none-eabi-9-2019-q4-major
        EmberAfClusterPreAttributeChangedCallback f = (EmberAfClusterPreAttributeChangedCallback)(
            emberAfFindClusterFunction(cluster, CLUSTER_MASK_PRE_ATTRIBUTE_CHANGED_FUNCTION));
        if (f != nullptr)
        {
            status = f(attributePath, attributeType, size, value);
        }
        return status;
=======
        status = f(attributePath, attributeType, size, value);
>>>>>>> 645efef4
    }
    return status;
}

static void initializeEndpoint(EmberAfDefinedEndpoint * definedEndpoint)
{
    uint8_t clusterIndex;
    const EmberAfEndpointType * epType = definedEndpoint->endpointType;
    for (clusterIndex = 0; clusterIndex < epType->clusterCount; clusterIndex++)
    {
        const EmberAfCluster * cluster = &(epType->cluster[clusterIndex]);
        EmberAfGenericClusterFunction f;
        emberAfClusterInitCallback(definedEndpoint->endpoint, cluster->clusterId);
        f = emberAfFindClusterFunction(cluster, CLUSTER_MASK_INIT_FUNCTION);
        if (f != nullptr)
        {
            ((EmberAfInitFunction) f)(definedEndpoint->endpoint);
        }
    }
}

// Calls the init functions.
void emAfCallInits(void)
{
    uint8_t index;
    for (index = 0; index < emberAfEndpointCount(); index++)
    {
        if (emberAfEndpointIndexIsEnabled(index))
        {
            initializeEndpoint(&(emAfEndpoints[index]));
        }
    }
}

// Returns the pointer to metadata, or null if it is not found
const EmberAfAttributeMetadata * emberAfLocateAttributeMetadata(EndpointId endpoint, ClusterId clusterId, AttributeId attributeId,
                                                                uint8_t mask)
{
    const EmberAfAttributeMetadata * metadata = nullptr;
    EmberAfAttributeSearchRecord record;
    record.endpoint    = endpoint;
    record.clusterId   = clusterId;
    record.clusterMask = mask;
    record.attributeId = attributeId;
    emAfReadOrWriteAttribute(&record, &metadata,
                             nullptr,   // buffer
                             0,      // buffer size
                             false); // write?
    return metadata;
}

static uint8_t * singletonAttributeLocation(const EmberAfAttributeMetadata * am)
{
    const EmberAfAttributeMetadata * m = &(generatedAttributes[0]);
    uint16_t index                     = 0;
    while (m < am)
    {
        if ((m->mask & ATTRIBUTE_MASK_SINGLETON) != 0U)
        {
            index = static_cast<uint16_t>(index + m->size);
        }
        m++;
    }
    return (uint8_t *) (singletonAttributeData + index);
}

// This function does mem copy, but smartly, which means that if the type is a
// string, it will copy as much as it can.
// If src == NULL, then this method will set memory to zeroes
// See documentation for emAfReadOrWriteAttribute for the semantics of
// readLength when reading and writing.
static EmberAfStatus typeSensitiveMemCopy(ClusterId clusterId, uint8_t * dest, uint8_t * src, const EmberAfAttributeMetadata * am,
                                          bool write, uint16_t readLength)
{
    EmberAfAttributeType attributeType = am->attributeType;
    // readLength == 0 for a read indicates that we should just trust that the
    // caller has enough space for an attribute...
    bool ignoreReadLength = write || (readLength == 0);
    uint16_t bufferSize   = ignoreReadLength ? am->size : readLength;

    if (emberAfIsStringAttributeType(attributeType))
    {
        if (bufferSize < 1)
        {
            return EMBER_ZCL_STATUS_INSUFFICIENT_SPACE;
        }
        emberAfCopyString(dest, src, bufferSize - 1);
    }
    else if (emberAfIsLongStringAttributeType(attributeType))
    {
        if (bufferSize < 2)
        {
            return EMBER_ZCL_STATUS_INSUFFICIENT_SPACE;
        }
        emberAfCopyLongString(dest, src, bufferSize - 2);
    }
    else if (emberAfIsThisDataTypeAListType(attributeType))
    {
        if (bufferSize < 2)
        {
            return EMBER_ZCL_STATUS_INSUFFICIENT_SPACE;
        }

        // Just copy the length.
        memmove(dest, src, 2);
    }
    else
    {
        if (!ignoreReadLength && readLength < am->size)
        {
            return EMBER_ZCL_STATUS_INSUFFICIENT_SPACE;
        }
        if (src == nullptr)
        {
            memset(dest, 0, am->size);
        }
        else
        {
            memmove(dest, src, am->size);
        }
    }
    return EMBER_ZCL_STATUS_SUCCESS;
}

/**
 * @brief Matches a cluster based on cluster id and direction.
 *
 *   This function assumes that the passed cluster's endpoint already
 *   matches the endpoint of the EmberAfAttributeSearchRecord.
 *
 * Clusters match if:
 *   1. Cluster ids match AND
 *   2. Cluster directions match as defined by cluster->mask
 *        and attRecord->clusterMask
 */
bool emAfMatchCluster(const EmberAfCluster * cluster, EmberAfAttributeSearchRecord * attRecord)
{
    return (cluster->clusterId == attRecord->clusterId && cluster->mask & attRecord->clusterMask);
}

/**
 * @brief Matches an attribute based on attribute id.
 *   This function assumes that the passed cluster already matches the
 *   clusterId and direction of the passed EmberAfAttributeSearchRecord.
 *
 * Attributes match if attr ids match.
 */
bool emAfMatchAttribute(const EmberAfCluster * cluster, const EmberAfAttributeMetadata * am,
                        EmberAfAttributeSearchRecord * attRecord)
{
    return (am->attributeId == attRecord->attributeId);
}

// When reading non-string attributes, this function returns an error when destination
// buffer isn't large enough to accommodate the attribute type.  For strings, the
// function will copy at most readLength bytes.  This means the resulting string
// may be truncated.  The length byte(s) in the resulting string will reflect
// any truncation.  If readLength is zero, we are working with backwards-
// compatibility wrapper functions and we just cross our fingers and hope for
// the best.
//
// When writing attributes, readLength is ignored.  For non-string attributes,
// this function assumes the source buffer is the same size as the attribute
// type.  For strings, the function will copy as many bytes as will fit in the
// attribute.  This means the resulting string may be truncated.  The length
// byte(s) in the resulting string will reflect any truncated.
EmberAfStatus emAfReadOrWriteAttribute(EmberAfAttributeSearchRecord * attRecord, const EmberAfAttributeMetadata ** metadata,
                                       uint8_t * buffer, uint16_t readLength, bool write)
{
    assertChipStackLockedByCurrentThread();

    uint16_t attributeOffsetIndex = 0;

    for (uint8_t ep = 0; ep < emberAfEndpointCount(); ep++)
    {
        // Is this a dynamic endpoint?
        bool isDynamicEndpoint = (ep >= emberAfFixedEndpointCount());

        if (emAfEndpoints[ep].endpoint == attRecord->endpoint)
        {
            const EmberAfEndpointType * endpointType = emAfEndpoints[ep].endpointType;
            uint8_t clusterIndex;
            if (!emberAfEndpointIndexIsEnabled(ep))
            {
                continue;
            }
            for (clusterIndex = 0; clusterIndex < endpointType->clusterCount; clusterIndex++)
            {
                const EmberAfCluster * cluster = &(endpointType->cluster[clusterIndex]);
                if (emAfMatchCluster(cluster, attRecord))
                { // Got the cluster
                    uint16_t attrIndex;
                    for (attrIndex = 0; attrIndex < cluster->attributeCount; attrIndex++)
                    {
                        const EmberAfAttributeMetadata * am = &(cluster->attributes[attrIndex]);
                        if (emAfMatchAttribute(cluster, am, attRecord))
                        { // Got the attribute
                            // If passed metadata location is not null, populate
                            if (metadata != nullptr)
                            {
                                *metadata = am;
                            }

                            {
                                uint8_t * attributeLocation =
                                    (am->mask & ATTRIBUTE_MASK_SINGLETON ? singletonAttributeLocation(am)
                                                                         : attributeData + attributeOffsetIndex);
                                uint8_t *src, *dst;
                                if (write)
                                {
                                    src = buffer;
                                    dst = attributeLocation;
                                    if (!emberAfAttributeWriteAccessCallback(attRecord->endpoint, attRecord->clusterId,
                                                                             am->attributeId))
                                    {
                                        return EMBER_ZCL_STATUS_NOT_AUTHORIZED;
                                    }
                                }
                                else
                                {
                                    if (buffer == nullptr)
                                    {
                                        return EMBER_ZCL_STATUS_SUCCESS;
                                    }

                                    src = attributeLocation;
                                    dst = buffer;
                                    if (!emberAfAttributeReadAccessCallback(attRecord->endpoint, attRecord->clusterId,
                                                                            am->attributeId))
                                    {
                                        return EMBER_ZCL_STATUS_NOT_AUTHORIZED;
                                    }
                                }

                                // Is the attribute externally stored?
                                if (am->mask & ATTRIBUTE_MASK_EXTERNAL_STORAGE)
                                {
                                    return (write ? emberAfExternalAttributeWriteCallback(attRecord->endpoint, attRecord->clusterId,
                                                                                          am, buffer)
                                                  : emberAfExternalAttributeReadCallback(attRecord->endpoint, attRecord->clusterId,
                                                                                         am, buffer, emberAfAttributeSize(am)));
                                }

                                // Internal storage is only supported for fixed endpoints
                                if (!isDynamicEndpoint)
                                {
                                    return typeSensitiveMemCopy(attRecord->clusterId, dst, src, am, write, readLength);
                                }
                                else
                                {
                                    return EMBER_ZCL_STATUS_FAILURE;
                                }
                            }
                        }
                        else
                        { // Not the attribute we are looking for
                            // Increase the index if attribute is not externally stored
                            if (!(am->mask & ATTRIBUTE_MASK_EXTERNAL_STORAGE) && !(am->mask & ATTRIBUTE_MASK_SINGLETON))
                            {
                                attributeOffsetIndex = static_cast<uint16_t>(attributeOffsetIndex + emberAfAttributeSize(am));
                            }
                        }
                    }
                }
                else
                { // Not the cluster we are looking for
                    attributeOffsetIndex = static_cast<uint16_t>(attributeOffsetIndex + cluster->clusterSize);
                }
            }
        }
        else
        { // Not the endpoint we are looking for
            // Dynamic endpoints are external and don't factor into storage size
            if (!isDynamicEndpoint)
            {
                attributeOffsetIndex = static_cast<uint16_t>(attributeOffsetIndex + emAfEndpoints[ep].endpointType->endpointSize);
            }
        }
    }
    return EMBER_ZCL_STATUS_UNSUPPORTED_ATTRIBUTE; // Sorry, attribute was not found.
}

const EmberAfEndpointType * emberAfFindEndpointType(chip::EndpointId endpointId)
{
    uint16_t ep = emberAfIndexFromEndpoint(endpointId);
    if (ep == 0xFFFF)
    {
        return nullptr;
    }
    return emAfEndpoints[ep].endpointType;
}

const EmberAfCluster * emberAfFindClusterInType(const EmberAfEndpointType * endpointType, ClusterId clusterId,
                                                EmberAfClusterMask mask, uint8_t * index)
{
    uint8_t i;
    uint8_t scopedIndex = 0;

    for (i = 0; i < endpointType->clusterCount; i++)
    {
        const EmberAfCluster * cluster = &(endpointType->cluster[i]);

        if ((mask == 0 || (mask == CLUSTER_MASK_CLIENT && emberAfClusterIsClient(cluster)) ||
             (mask == CLUSTER_MASK_SERVER && emberAfClusterIsServer(cluster))))
        {
            if (cluster->clusterId == clusterId)
            {
                if (index)
                {
                    *index = scopedIndex;
                }

                return cluster;
            }

            scopedIndex++;
        }
    }

    return nullptr;
}

uint8_t emberAfClusterIndex(EndpointId endpoint, ClusterId clusterId, EmberAfClusterMask mask)
{
    for (uint8_t ep = 0; ep < emberAfEndpointCount(); ep++)
    {
        // Check the endpoint id first, because that way we avoid examining the
        // endpoint type for endpoints that are not actually defined.
        if (emAfEndpoints[ep].endpoint == endpoint)
        {
            const EmberAfEndpointType * endpointType = emAfEndpoints[ep].endpointType;
            uint8_t index                            = 0xFF;
            if (emberAfFindClusterInType(endpointType, clusterId, mask, &index) != nullptr)
            {
                return index;
            }
        }
    }
    return 0xFF;
}

// Returns whether the given endpoint has the client or server of the given
// cluster on it.
bool emberAfContainsCluster(EndpointId endpoint, ClusterId clusterId)
{
    return (emberAfFindCluster(endpoint, clusterId, 0) != nullptr);
}

// Returns whether the given endpoint has the server of the given cluster on it.
bool emberAfContainsServer(EndpointId endpoint, ClusterId clusterId)
{
    return (emberAfFindCluster(endpoint, clusterId, CLUSTER_MASK_SERVER) != nullptr);
}

// Returns whether the given endpoint has the client of the given cluster on it.
bool emberAfContainsClient(EndpointId endpoint, ClusterId clusterId)
{
    return (emberAfFindCluster(endpoint, clusterId, CLUSTER_MASK_CLIENT) != nullptr);
}

// This will find the first server that has the clusterId given from the index of endpoint.
bool emberAfContainsServerFromIndex(uint16_t index, ClusterId clusterId)
{
    if (index == 0xFFFF)
    {
        return false;
    }

    return emberAfFindClusterInType(emAfEndpoints[index].endpointType, clusterId, CLUSTER_MASK_SERVER);
}

namespace chip {
namespace app {

EnabledEndpointsWithServerCluster::EnabledEndpointsWithServerCluster(ClusterId clusterId) : mClusterId(clusterId)
{
    EnsureMatchingEndpoint();
}
EnabledEndpointsWithServerCluster & EnabledEndpointsWithServerCluster::operator++()
{
    ++mEndpointIndex;
    EnsureMatchingEndpoint();
    return *this;
}

void EnabledEndpointsWithServerCluster::EnsureMatchingEndpoint()
{
    for (; mEndpointIndex < mEndpointCount; ++mEndpointIndex)
    {
        if (!emberAfEndpointIndexIsEnabled(mEndpointIndex))
        {
            continue;
        }

        if (emberAfContainsServerFromIndex(mEndpointIndex, mClusterId))
        {
            break;
        }
    }
}

} // namespace app
} // namespace chip

// Finds the cluster that matches endpoint, clusterId, direction.
const EmberAfCluster * emberAfFindCluster(EndpointId endpoint, ClusterId clusterId, EmberAfClusterMask mask)
{
    uint16_t ep = emberAfIndexFromEndpoint(endpoint);
    if (ep == 0xFFFF)
    {
        return nullptr;
    }

    return emberAfFindClusterInType(emAfEndpoints[ep].endpointType, clusterId, mask);
}

// Returns cluster within the endpoint; Does not ignore disabled endpoints
const EmberAfCluster * emberAfFindClusterIncludingDisabledEndpoints(EndpointId endpoint, ClusterId clusterId,
                                                                    EmberAfClusterMask mask)
{
    uint16_t ep = emberAfIndexFromEndpointIncludingDisabledEndpoints(endpoint);
    if (ep < MAX_ENDPOINT_COUNT)
    {
        return emberAfFindClusterInType(emAfEndpoints[ep].endpointType, clusterId, mask);
    }
    return nullptr;
}

// Server wrapper for findClusterEndpointIndex
uint16_t emberAfFindClusterServerEndpointIndex(EndpointId endpoint, ClusterId clusterId)
{
    return findClusterEndpointIndex(endpoint, clusterId, CLUSTER_MASK_SERVER);
}

// Client wrapper for findClusterEndpointIndex
uint16_t emberAfFindClusterClientEndpointIndex(EndpointId endpoint, ClusterId clusterId)
{
    return findClusterEndpointIndex(endpoint, clusterId, CLUSTER_MASK_CLIENT);
}

// Returns the endpoint index within a given cluster
static uint16_t findClusterEndpointIndex(EndpointId endpoint, ClusterId clusterId, uint8_t mask)
{
    uint16_t i, epi = 0;

    if (emberAfFindCluster(endpoint, clusterId, mask) == nullptr)
    {
        return 0xFFFF;
    }

    for (i = 0; i < emberAfEndpointCount(); i++)
    {
        if (emAfEndpoints[i].endpoint == endpoint)
        {
            break;
        }
        epi = static_cast<uint16_t>(
            epi + ((emberAfFindClusterIncludingDisabledEndpoints(emAfEndpoints[i].endpoint, clusterId, mask) != nullptr) ? 1 : 0));
    }

    return epi;
}

static uint16_t findIndexFromEndpoint(EndpointId endpoint, bool ignoreDisabledEndpoints)
{
    uint16_t epi;
    for (epi = 0; epi < emberAfEndpointCount(); epi++)
    {
        if (emAfEndpoints[epi].endpoint == endpoint &&
            (!ignoreDisabledEndpoints || emAfEndpoints[epi].bitmask & EMBER_AF_ENDPOINT_ENABLED))
        {
            return epi;
        }
    }
    return 0xFFFF;
}

bool emberAfEndpointIsEnabled(EndpointId endpoint)
{
    uint16_t index = findIndexFromEndpoint(endpoint,
                                           false); // ignore disabled endpoints?

    EMBER_TEST_ASSERT(0xFFFF != index);

    if (0xFFFF == index)
    {
        return false;
    }

    return emberAfEndpointIndexIsEnabled(index);
}

bool emberAfEndpointEnableDisable(EndpointId endpoint, bool enable)
{
    uint16_t index = findIndexFromEndpoint(endpoint,
                                           false); // ignore disabled endpoints?
    bool currentlyEnabled;

    if (0xFFFF == index)
    {
        return false;
    }

    currentlyEnabled = emAfEndpoints[index].bitmask & EMBER_AF_ENDPOINT_ENABLED;

    if (enable)
    {
        emAfEndpoints[index].bitmask |= EMBER_AF_ENDPOINT_ENABLED;
    }
    else
    {
        emAfEndpoints[index].bitmask &= EMBER_AF_ENDPOINT_DISABLED;
    }

#if defined(EZSP_HOST)
    ezspSetEndpointFlags(endpoint, (enable ? EZSP_ENDPOINT_ENABLED : EZSP_ENDPOINT_DISABLED));
#endif

    if (currentlyEnabled != enable)
    {
        if (enable)
        {
            initializeEndpoint(&(emAfEndpoints[index]));
            MatterReportingAttributeChangeCallback(endpoint);
        }
        else
        {
            uint8_t i;
            for (i = 0; i < emAfEndpoints[index].endpointType->clusterCount; i++)
            {
                const EmberAfCluster * cluster = &((emAfEndpoints[index].endpointType->cluster)[i]);
                //        emberAfCorePrintln("Disabling cluster tick for ep:%d, cluster:0x%2X, %p",
                //                           endpoint,
                //                           cluster->clusterId,
                //                           ((cluster->mask & CLUSTER_MASK_CLIENT)
                //                            ? "client"
                //                            : "server"));
                //        emberAfCoreFlush();
                emberAfDeactivateClusterTick(
                    endpoint, cluster->clusterId,
                    (cluster->mask & CLUSTER_MASK_CLIENT ? EMBER_AF_CLIENT_CLUSTER_TICK : EMBER_AF_SERVER_CLUSTER_TICK));
            }

            // Clear out any command handler overrides registered for this
            // endpoint.
            chip::app::InteractionModelEngine::GetInstance()->UnregisterCommandHandlers(endpoint);

            // Clear out any attribute access overrides registered for this
            // endpoint.
            app::AttributeAccessInterface * prev = nullptr;
            app::AttributeAccessInterface * cur  = gAttributeAccessOverrides;
            while (cur)
            {
                app::AttributeAccessInterface * next = cur->GetNext();
                if (cur->MatchesEndpoint(endpoint))
                {
                    // Remove it from the list
                    if (prev)
                    {
                        prev->SetNext(next);
                    }
                    else
                    {
                        gAttributeAccessOverrides = next;
                    }

                    cur->SetNext(nullptr);

                    // Do not change prev in this case.
                }
                else
                {
                    prev = cur;
                }
                cur = next;
            }
        }

        // TODO: Once endpoints are in parts lists other than that of endpoint
        // 0, something more complicated might need to happen here.

        MatterReportingAttributeChangeCallback(/* endpoint = */ 0, app::Clusters::Descriptor::Id,
                                               app::Clusters::Descriptor::Attributes::PartsList::Id);
    }

    return true;
}

// Returns the index of a given endpoint.  Does not consider disabled endpoints.
uint16_t emberAfIndexFromEndpoint(EndpointId endpoint)
{
    return findIndexFromEndpoint(endpoint,
                                 true); // ignore disabled endpoints?
}

// Returns the index of a given endpoint.  Considers disabled endpoints.
uint16_t emberAfIndexFromEndpointIncludingDisabledEndpoints(EndpointId endpoint)
{
    return findIndexFromEndpoint(endpoint,
                                 false); // ignore disabled endpoints?
}

EndpointId emberAfEndpointFromIndex(uint16_t index)
{
    return emAfEndpoints[index].endpoint;
}

// If server == true, returns the number of server clusters,
// otherwise number of client clusters on this endpoint
uint8_t emberAfClusterCount(EndpointId endpoint, bool server)
{
    uint16_t index = emberAfIndexFromEndpoint(endpoint);
    if (index == 0xFFFF)
    {
        return 0;
    }

    return emberAfClusterCountByIndex(index, server);
}

uint8_t emberAfClusterCountByIndex(uint16_t endpointIndex, bool server)
{
    const EmberAfDefinedEndpoint * de = &(emAfEndpoints[endpointIndex]);
    if (de->endpointType == nullptr)
    {
        return 0;
    }

    return emberAfClusterCountForEndpointType(de->endpointType, server);
}

uint8_t emberAfClusterCountForEndpointType(const EmberAfEndpointType * type, bool server)
{
    uint8_t c = 0;
    for (uint8_t i = 0; i < type->clusterCount; i++)
    {
        auto * cluster = &(type->cluster[i]);
        if (server && emberAfClusterIsServer(cluster))
        {
            c++;
        }
        if ((!server) && emberAfClusterIsClient(cluster))
        {
            c++;
        }
    }
    return c;
}

uint8_t emberAfGetClusterCountForEndpoint(EndpointId endpoint)
{
    uint16_t index = emberAfIndexFromEndpoint(endpoint);
    if (index == 0xFFFF)
    {
        return 0;
    }
    return emAfEndpoints[index].endpointType->clusterCount;
}

// Note the difference in implementation from emberAfGetNthCluster().
// emberAfGetClusterByIndex() retrieves the cluster by index regardless of server/client
// and those indexes may be DIFFERENT than the indexes returned from
// emberAfGetNthCluster().  In other words:
//
//  - Use emberAfGetClustersFromEndpoint()  with emberAfGetNthCluster()
//  - Use emberAfGetClusterCountForEndpoint() with emberAfGetClusterByIndex()
//
// Don't mix them.
const EmberAfCluster * emberAfGetClusterByIndex(EndpointId endpoint, uint8_t clusterIndex)
{
    uint16_t endpointIndex = emberAfIndexFromEndpoint(endpoint);
    EmberAfDefinedEndpoint * definedEndpoint;

    if (endpointIndex == 0xFFFF)
    {
        return nullptr;
    }
    definedEndpoint = &(emAfEndpoints[endpointIndex]);

    if (clusterIndex >= definedEndpoint->endpointType->clusterCount)
    {
        return nullptr;
    }
    return &(definedEndpoint->endpointType->cluster[clusterIndex]);
}

uint16_t emberAfGetDeviceIdForEndpoint(EndpointId endpoint)
{
    uint16_t endpointIndex = emberAfIndexFromEndpoint(endpoint);
    if (endpointIndex == 0xFFFF)
    {
        return 0xFFFF;
    }
    return emAfEndpoints[endpointIndex].deviceId;
}

// Returns the cluster of Nth server or client cluster,
// depending on server toggle.
const EmberAfCluster * emberAfGetNthCluster(EndpointId endpoint, uint8_t n, bool server)
{
    uint16_t index = emberAfIndexFromEndpoint(endpoint);
    EmberAfDefinedEndpoint * de;
    uint8_t i, c = 0;
    const EmberAfCluster * cluster;

    if (index == 0xFFFF)
    {
        return nullptr;
    }
    de = &(emAfEndpoints[index]);

    for (i = 0; i < de->endpointType->clusterCount; i++)
    {
        cluster = &(de->endpointType->cluster[i]);

        if ((server && emberAfClusterIsServer(cluster)) || ((!server) && emberAfClusterIsClient(cluster)))
        {
            if (c == n)
            {
                return cluster;
            }
            c++;
        }
    }
    return nullptr;
}

// Returns the cluster id of Nth server or client cluster,
// depending on server toggle.
// Returns Optional<ClusterId>::Missing() if cluster does not exist.
Optional<ClusterId> emberAfGetNthClusterId(EndpointId endpoint, uint8_t n, bool server)
{
    const EmberAfCluster * cluster = emberAfGetNthCluster(endpoint, n, server);
    if (cluster == nullptr)
    {
        return Optional<ClusterId>::Missing();
    }
    return Optional<ClusterId>(cluster->clusterId);
}

// Returns number of clusters put into the passed cluster list
// for the given endpoint and client/server polarity
uint8_t emberAfGetClustersFromEndpoint(EndpointId endpoint, ClusterId * clusterList, uint8_t listLen, bool server)
{
    uint8_t clusterCount = emberAfClusterCount(endpoint, server);
    uint8_t i;
    const EmberAfCluster * cluster;
    if (clusterCount > listLen)
    {
        clusterCount = listLen;
    }
    for (i = 0; i < clusterCount; i++)
    {
        cluster        = emberAfGetNthCluster(endpoint, i, server);
        clusterList[i] = (cluster == nullptr ? 0xFFFF : cluster->clusterId);
    }
    return clusterCount;
}

void emberAfInitializeAttributes(EndpointId endpoint)
{
    emAfLoadAttributeDefaults(endpoint, false);
}

void emberAfResetAttributes(EndpointId endpoint)
{
    emAfLoadAttributeDefaults(endpoint, true);
}

void emAfLoadAttributeDefaults(EndpointId endpoint, bool ignoreStorage, Optional<ClusterId> clusterId)
{
    uint16_t ep;
    uint8_t clusterI;
    uint16_t attr;
    uint8_t * ptr;
    uint16_t epCount = emberAfEndpointCount();
    uint8_t attrData[ATTRIBUTE_LARGEST];
    auto * attrStorage = ignoreStorage ? nullptr : app::GetAttributePersistenceProvider();
    // Don't check whether we actually have an attrStorage here, because it's OK
    // to have one if none of our attributes have NVM storage.

    for (ep = 0; ep < epCount; ep++)
    {
        EmberAfDefinedEndpoint * de;
        if (endpoint != EMBER_BROADCAST_ENDPOINT)
        {
            ep = emberAfIndexFromEndpoint(endpoint);
            if (ep == 0xFFFF)
            {
                return;
            }
        }
        de = &(emAfEndpoints[ep]);

        for (clusterI = 0; clusterI < de->endpointType->clusterCount; clusterI++)
        {
            const EmberAfCluster * cluster = &(de->endpointType->cluster[clusterI]);
            if (clusterId.HasValue())
            {
                if (clusterId.Value() != cluster->clusterId)
                {
                    continue;
                }
            }

            // when the attributeCount is high, the loop takes too long to run and a
            // watchdog kicks in causing a reset. As a workaround, we'll
            // conditionally manually reset the watchdog. 300 sounds like a good
            // magic number for now.
            if (cluster->attributeCount > 300)
            {
                // halResetWatchdog();
            }
            for (attr = 0; attr < cluster->attributeCount; attr++)
            {
                const EmberAfAttributeMetadata * am = &(cluster->attributes[attr]);
                ptr                                 = nullptr; // Will get set to the value to write, as needed.

                // First check for a persisted value.
                if (!ignoreStorage && am->IsNonVolatile())
                {
                    VerifyOrDie(attrStorage && "Attribute persistence needs a persistence provider");
                    MutableByteSpan bytes(attrData);
                    CHIP_ERROR err = attrStorage->ReadValue(
                        app::ConcreteAttributePath(de->endpoint, cluster->clusterId, am->attributeId), am, bytes);
                    if (err == CHIP_NO_ERROR)
                    {
                        ptr = attrData;
                    }
                    else
                    {
                        ChipLogDetail(DataManagement,
                                      "Failed to read stored attribute (%" PRIu16 ", " ChipLogFormatMEI ", " ChipLogFormatMEI
                                      ": %" CHIP_ERROR_FORMAT,
                                      de->endpoint, ChipLogValueMEI(cluster->clusterId), ChipLogValueMEI(am->attributeId),
                                      err.Format());
                        // Just fall back to default value.
                    }
                }

                if (!am->IsExternal())
                {
                    EmberAfAttributeSearchRecord record;
                    record.endpoint    = de->endpoint;
                    record.clusterId   = cluster->clusterId;
                    record.clusterMask = (emberAfAttributeIsClient(am) ? CLUSTER_MASK_CLIENT : CLUSTER_MASK_SERVER);
                    record.attributeId = am->attributeId;

                    if (ptr == nullptr)
                    {
                        if ((am->mask & ATTRIBUTE_MASK_MIN_MAX) != 0U)
                        {
                            if (emberAfAttributeSize(am) <= 2)
                            {
                                ptr = (uint8_t *) &(am->defaultValue.ptrToMinMaxValue->defaultValue.defaultValue);
                            }
                            else
                            {
                                ptr = (uint8_t *) am->defaultValue.ptrToMinMaxValue->defaultValue.ptrToDefaultValue;
                            }
                        }
                        else
                        {
                            if (emberAfAttributeSize(am) <= 2)
                            {
                                ptr = (uint8_t *) &(am->defaultValue.defaultValue);
                            }
                            else
                            {
                                ptr = (uint8_t *) am->defaultValue.ptrToDefaultValue;
                            }
                        }
                        // At this point, ptr either points to a default value, or is NULL, in which case
                        // it should be treated as if it is pointing to an array of all zeroes.

#if (BIGENDIAN_CPU)
                        // The default value for one- and two-byte attributes is stored in an
                        // uint16_t.  On big-endian platforms, a pointer to the default value of
                        // a one-byte attribute will point to the wrong byte.  So, for those
                        // cases, nudge the pointer forward so it points to the correct byte.
                        if (emberAfAttributeSize(am) == 1 && ptr != NULL)
                        {
                            *ptr++;
                        }
#endif // BIGENDIAN
                    }

                    emAfReadOrWriteAttribute(&record,
                                             nullptr, // metadata - unused
                                             ptr,
                                             0,     // buffer size - unused
                                             true); // write?
                    if (ignoreStorage)
                    {
                        emAfSaveAttributeToStorageIfNeeded(ptr, de->endpoint, record.clusterId, am);
                    }
                }
            }
        }
        if (endpoint != EMBER_BROADCAST_ENDPOINT)
        {
            break;
        }
    }
}

// 'data' argument may be null, since we changed the ptrToDefaultValue
// to be null instead of pointing to all zeroes.
// This function has to be able to deal with that.
void emAfSaveAttributeToStorageIfNeeded(uint8_t * data, EndpointId endpoint, ClusterId clusterId,
                                        const EmberAfAttributeMetadata * metadata)
{
    // Get out of here if this attribute isn't marked non-volatile.
    if (!metadata->IsNonVolatile())
    {
        return;
    }

    // TODO: Maybe we should have a separate constant for the size of the
    // largest non-volatile attribute?
    uint8_t allZeroData[ATTRIBUTE_LARGEST] = { 0 };
    if (data == nullptr)
    {
        data = allZeroData;
    }

    size_t dataSize;
    EmberAfAttributeType type = metadata->attributeType;
    if (emberAfIsStringAttributeType(type))
    {
        dataSize = emberAfStringLength(data) + 1;
    }
    else if (emberAfIsLongStringAttributeType(type))
    {
        dataSize = emberAfLongStringLength(data) + 2;
    }
    else
    {
        dataSize = metadata->size;
    }

    auto * attrStorage = app::GetAttributePersistenceProvider();
    if (attrStorage)
    {
        attrStorage->WriteValue(app::ConcreteAttributePath(endpoint, clusterId, metadata->attributeId), metadata,
                                ByteSpan(data, dataSize));
    }
    else
    {
        ChipLogProgress(DataManagement, "Can't store attribute value: no persistence provider");
    }
}

// This function returns the actual function point from the array,
// iterating over the function bits.
EmberAfGenericClusterFunction emberAfFindClusterFunction(const EmberAfCluster * cluster, EmberAfClusterMask functionMask)
{
    EmberAfClusterMask mask = 0x01;
    uint8_t functionIndex   = 0;

    if ((cluster->mask & functionMask) == 0)
    {
        return nullptr;
    }

    while (mask < functionMask)
    {
        if ((cluster->mask & mask) != 0)
        {
            functionIndex++;
        }
        mask = static_cast<EmberAfClusterMask>(mask << 1);
    }
    return cluster->functions[functionIndex];
}

bool registerAttributeAccessOverride(app::AttributeAccessInterface * attrOverride)
{
    for (auto * cur = gAttributeAccessOverrides; cur; cur = cur->GetNext())
    {
        if (cur->Matches(*attrOverride))
        {
            ChipLogError(Zcl, "Duplicate attribute override registration failed");
            return false;
        }
    }
    attrOverride->SetNext(gAttributeAccessOverrides);
    gAttributeAccessOverrides = attrOverride;
    return true;
}

app::AttributeAccessInterface * findAttributeAccessOverride(EndpointId endpointId, ClusterId clusterId)
{
    for (app::AttributeAccessInterface * cur = gAttributeAccessOverrides; cur; cur = cur->GetNext())
    {
        if (cur->Matches(endpointId, clusterId))
        {
            return cur;
        }
    }

    return nullptr;
}

uint16_t emberAfGetServerAttributeCount(chip::EndpointId endpoint, chip::ClusterId cluster)
{
    const EmberAfCluster * clusterObj = emberAfFindCluster(endpoint, cluster, CLUSTER_MASK_SERVER);
    VerifyOrReturnError(clusterObj != nullptr, 0);
    return clusterObj->attributeCount;
}

uint16_t emberAfGetServerAttributeIndexByAttributeId(chip::EndpointId endpoint, chip::ClusterId cluster,
                                                     chip::AttributeId attributeId)
{
    const EmberAfCluster * clusterObj = emberAfFindCluster(endpoint, cluster, CLUSTER_MASK_SERVER);
    VerifyOrReturnError(clusterObj != nullptr, UINT16_MAX);

    for (uint16_t i = 0; i < clusterObj->attributeCount; i++)
    {
        if (clusterObj->attributes[i].attributeId == attributeId)
        {
            return i;
        }
    }
    return UINT16_MAX;
}

Optional<AttributeId> emberAfGetServerAttributeIdByIndex(EndpointId endpoint, ClusterId cluster, uint16_t attributeIndex)
{
    const EmberAfCluster * clusterObj = emberAfFindCluster(endpoint, cluster, CLUSTER_MASK_SERVER);
    if (clusterObj == nullptr || clusterObj->attributeCount <= attributeIndex)
    {
        return Optional<AttributeId>::Missing();
    }
    return Optional<AttributeId>(clusterObj->attributes[attributeIndex].attributeId);
}

DataVersion * emberAfDataVersionStorage(const chip::app::ConcreteClusterPath & aConcreteClusterPath)
{
    uint16_t index = emberAfIndexFromEndpoint(aConcreteClusterPath.mEndpointId);
    if (index == 0xFFFF)
    {
        // Unknown endpoint.
        return nullptr;
    }
    const EmberAfDefinedEndpoint & ep = emAfEndpoints[index];
    if (!ep.dataVersions)
    {
        // No storage provided.
        return nullptr;
    }

    // This does a second walk over endpoints to find the right one, but
    // probably worth it to avoid duplicating code.
    auto clusterIndex = emberAfClusterIndex(aConcreteClusterPath.mEndpointId, aConcreteClusterPath.mClusterId, CLUSTER_MASK_SERVER);
    if (clusterIndex == 0xFF)
    {
        // No such cluster on this endpoint.
        return nullptr;
    }

    return ep.dataVersions + clusterIndex;
}<|MERGE_RESOLUTION|>--- conflicted
+++ resolved
@@ -376,22 +376,9 @@
     // of the call on gcc-arm-none-eabi-9-2019-q4-major
     EmberAfClusterPreAttributeChangedCallback f = (EmberAfClusterPreAttributeChangedCallback)(
         emberAfFindClusterFunction(cluster, CLUSTER_MASK_PRE_ATTRIBUTE_CHANGED_FUNCTION));
-    if (f != NULL)
-    {
-<<<<<<< HEAD
-        EmberAfStatus status = EMBER_ZCL_STATUS_SUCCESS;
-        // Casting and calling a function pointer on the same line results in ignoring the return
-        // of the call on gcc-arm-none-eabi-9-2019-q4-major
-        EmberAfClusterPreAttributeChangedCallback f = (EmberAfClusterPreAttributeChangedCallback)(
-            emberAfFindClusterFunction(cluster, CLUSTER_MASK_PRE_ATTRIBUTE_CHANGED_FUNCTION));
-        if (f != nullptr)
-        {
-            status = f(attributePath, attributeType, size, value);
-        }
-        return status;
-=======
+    if (f != nullptr)
+    {
         status = f(attributePath, attributeType, size, value);
->>>>>>> 645efef4
     }
     return status;
 }
