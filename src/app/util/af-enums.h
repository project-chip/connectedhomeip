/*
 *
 *    Copyright (c) 2021 Project CHIP Authors
 *
 *    Licensed under the Apache License, Version 2.0 (the "License");
 *    you may not use this file except in compliance with the License.
 *    You may obtain a copy of the License at
 *
 *        http://www.apache.org/licenses/LICENSE-2.0
 *
 *    Unless required by applicable law or agreed to in writing, software
 *    distributed under the License is distributed on an "AS IS" BASIS,
 *    WITHOUT WARRANTIES OR CONDITIONS OF ANY KIND, either express or implied.
 *    See the License for the specific language governing permissions and
 *    limitations under the License.
 */

/**
 *  Contains standard enum values (non-generated)
 */
#pragma once

#include <stdint.h>

enum EmberAfStatus : uint32_t
{
    EMBER_ZCL_STATUS_SUCCESS                     = 0x00,
    EMBER_ZCL_STATUS_FAILURE                     = 0x01,
    EMBER_ZCL_STATUS_NOT_AUTHORIZED              = 0x7E,
    EMBER_ZCL_STATUS_MALFORMED_COMMAND           = 0x80,
    EMBER_ZCL_STATUS_UNSUP_COMMAND               = 0x81,
    EMBER_ZCL_STATUS_UNSUP_GENERAL_COMMAND       = 0x82,
    EMBER_ZCL_STATUS_UNSUP_MANUF_CLUSTER_COMMAND = 0x83,
    EMBER_ZCL_STATUS_UNSUP_MANUF_GENERAL_COMMAND = 0x84,
    EMBER_ZCL_STATUS_INVALID_FIELD               = 0x85,
    EMBER_ZCL_STATUS_UNSUPPORTED_ATTRIBUTE       = 0x86,
    EMBER_ZCL_STATUS_INVALID_VALUE               = 0x87,
    EMBER_ZCL_STATUS_READ_ONLY                   = 0x88,
    EMBER_ZCL_STATUS_INSUFFICIENT_SPACE          = 0x89,
    EMBER_ZCL_STATUS_DUPLICATE_EXISTS            = 0x8A,
    EMBER_ZCL_STATUS_NOT_FOUND                   = 0x8B,
    EMBER_ZCL_STATUS_UNREPORTABLE_ATTRIBUTE      = 0x8C,
    EMBER_ZCL_STATUS_INVALID_DATA_TYPE           = 0x8D,
    EMBER_ZCL_STATUS_INVALID_SELECTOR            = 0x8E,
    EMBER_ZCL_STATUS_WRITE_ONLY                  = 0x8F,
    EMBER_ZCL_STATUS_INCONSISTENT_STARTUP_STATE  = 0x90,
    EMBER_ZCL_STATUS_DEFINED_OUT_OF_BAND         = 0x91,
    EMBER_ZCL_STATUS_ACTION_DENIED               = 0x93,
    EMBER_ZCL_STATUS_TIMEOUT                     = 0x94,
    EMBER_ZCL_STATUS_ABORT                       = 0x95,
    EMBER_ZCL_STATUS_INVALID_IMAGE               = 0x96,
    EMBER_ZCL_STATUS_WAIT_FOR_DATA               = 0x97,
    EMBER_ZCL_STATUS_NO_IMAGE_AVAILABLE          = 0x98,
    EMBER_ZCL_STATUS_REQUIRE_MORE_IMAGE          = 0x99,
    EMBER_ZCL_STATUS_NOTIFICATION_PENDING        = 0x9A,
    EMBER_ZCL_STATUS_HARDWARE_FAILURE            = 0xC0,
    EMBER_ZCL_STATUS_SOFTWARE_FAILURE            = 0xC1,
    EMBER_ZCL_STATUS_UNSUPPORTED_CLUSTER         = 0xC3,
    EMBER_ZCL_STATUS_LIMIT_REACHED               = 0xC4,
<<<<<<< HEAD
    EMBER_ZCL_STATUS_INVALID_ARGUMENT            = 0xC6,
} EmberAfStatus;
=======
};
>>>>>>> 26e00e1d

typedef enum
{
    EMBER_ZCL_REPORTING_DIRECTION_REPORTED = 0x00,
    EMBER_ZCL_REPORTING_DIRECTION_RECEIVED = 0x01,
} EmberAfReportingDirection;<|MERGE_RESOLUTION|>--- conflicted
+++ resolved
@@ -57,12 +57,8 @@
     EMBER_ZCL_STATUS_SOFTWARE_FAILURE            = 0xC1,
     EMBER_ZCL_STATUS_UNSUPPORTED_CLUSTER         = 0xC3,
     EMBER_ZCL_STATUS_LIMIT_REACHED               = 0xC4,
-<<<<<<< HEAD
     EMBER_ZCL_STATUS_INVALID_ARGUMENT            = 0xC6,
-} EmberAfStatus;
-=======
 };
->>>>>>> 26e00e1d
 
 typedef enum
 {
