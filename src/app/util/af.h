--- conflicted
+++ resolved
@@ -64,11 +64,6 @@
 #include "stack/include/ember-random-api.h"
 #include "stack/include/ember-types.h"
 #include "stack/include/error.h"
-<<<<<<< HEAD
-=======
-#else
-// Includes needed for ember related functions for the SoC
->>>>>>> b430c424
 #endif // EZSP_HOST
 
 #include "af-types.h"
