/*
 *    Copyright (c) 2024 Project CHIP Authors
 *    All rights reserved.
 *
 *    Licensed under the Apache License, Version 2.0 (the "License");
 *    you may not use this file except in compliance with the License.
 *    You may obtain a copy of the License at
 *
 *        http://www.apache.org/licenses/LICENSE-2.0
 *
 *    Unless required by applicable law or agreed to in writing, software
 *    distributed under the License is distributed on an "AS IS" BASIS,
 *    WITHOUT WARRANTIES OR CONDITIONS OF ANY KIND, either express or implied.
 *    See the License for the specific language governing permissions and
 *    limitations under the License.
 */
#include "app/util/af-types.h"
#include <app/reporting/reporting.h>
#include <app/util/attribute-storage.h>
#include <app/util/attribute-table.h>

using chip::Protocols::InteractionModel::Status;

void MatterReportingAttributeChangeCallback(const chip::app::ConcreteAttributePath & aPath)
{
    // NOOP currently, exists to satisfy linker only
}

Status emAfReadOrWriteAttribute(const EmberAfAttributeSearchRecord * attRecord, const EmberAfAttributeMetadata ** metadata,
                                uint8_t * buffer, uint16_t readLength, bool write)
{
    if (!write)
    {
        memset(buffer, 0, readLength);
    }
    return Status::Success;
}

<<<<<<< HEAD
Status emAfWriteAttributeExternal(chip::EndpointId endpoint, chip::ClusterId cluster, chip::AttributeId attributeID,
                                  uint8_t * dataPtr, EmberAfAttributeType dataType, chip::app::MarkAttributeDirty markDirty,
                                  chip::app::AttributeChanged * changed)
=======
Status emAfWriteAttributeExternal(const chip::app::ConcreteAttributePath & path, const EmberAfWriteDataInput & input)
>>>>>>> 3ebc3bee
{
    return Status::Success;
}

Status emberAfWriteAttribute(chip::EndpointId endpoint, chip::ClusterId cluster, chip::AttributeId attributeID, uint8_t * dataPtr,
                             EmberAfAttributeType dataType, chip::app::MarkAttributeDirty markDirty,
                             chip::app::AttributeChanged * changed)
{
<<<<<<< HEAD
    return emAfWriteAttributeExternal(endpoint, cluster, attributeID, dataPtr, dataType, markDirty, changed);
=======
    return emAfWriteAttributeExternal(chip::app::ConcreteAttributePath(endpoint, cluster, attributeID),
                                      EmberAfWriteDataInput(dataPtr, dataType));
>>>>>>> 3ebc3bee
}<|MERGE_RESOLUTION|>--- conflicted
+++ resolved
@@ -36,13 +36,7 @@
     return Status::Success;
 }
 
-<<<<<<< HEAD
-Status emAfWriteAttributeExternal(chip::EndpointId endpoint, chip::ClusterId cluster, chip::AttributeId attributeID,
-                                  uint8_t * dataPtr, EmberAfAttributeType dataType, chip::app::MarkAttributeDirty markDirty,
-                                  chip::app::AttributeChanged * changed)
-=======
 Status emAfWriteAttributeExternal(const chip::app::ConcreteAttributePath & path, const EmberAfWriteDataInput & input)
->>>>>>> 3ebc3bee
 {
     return Status::Success;
 }
@@ -51,10 +45,6 @@
                              EmberAfAttributeType dataType, chip::app::MarkAttributeDirty markDirty,
                              chip::app::AttributeChanged * changed)
 {
-<<<<<<< HEAD
-    return emAfWriteAttributeExternal(endpoint, cluster, attributeID, dataPtr, dataType, markDirty, changed);
-=======
     return emAfWriteAttributeExternal(chip::app::ConcreteAttributePath(endpoint, cluster, attributeID),
                                       EmberAfWriteDataInput(dataPtr, dataType));
->>>>>>> 3ebc3bee
 }