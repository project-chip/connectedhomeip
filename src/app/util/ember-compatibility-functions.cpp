/*
 *
 *    Copyright (c) 2021 Project CHIP Authors
 *
 *    Licensed under the Apache License, Version 2.0 (the "License");
 *    you may not use this file except in compliance with the License.
 *    You may obtain a copy of the License at
 *
 *        http://www.apache.org/licenses/LICENSE-2.0
 *
 *    Unless required by applicable law or agreed to in writing, software
 *    distributed under the License is distributed on an "AS IS" BASIS,
 *    WITHOUT WARRANTIES OR CONDITIONS OF ANY KIND, either express or implied.
 *    See the License for the specific language governing permissions and
 *    limitations under the License.
 */

/**
 *    @file
 *          Contains the functions for compatibility with ember ZCL inner state
 *          when calling ember callbacks.
 */

#include <app/ClusterInfo.h>
#include <app/Command.h>
#include <app/ConcreteAttributePath.h>
#include <app/InteractionModelEngine.h>
#include <app/reporting/Engine.h>
#include <app/reporting/reporting.h>
#include <app/util/af.h>
#include <app/util/attribute-storage-null-handling.h>
#include <app/util/attribute-storage.h>
#include <app/util/attribute-table.h>
#include <app/util/ember-compatibility-functions.h>
#include <app/util/error-mapping.h>
#include <app/util/util.h>
#include <lib/core/CHIPCore.h>
#include <lib/core/CHIPTLV.h>
#include <lib/support/CodeUtils.h>
#include <lib/support/SafeInt.h>
#include <lib/support/TypeTraits.h>
#include <protocols/interaction_model/Constants.h>

#include <app-common/zap-generated/att-storage.h>
#include <app-common/zap-generated/attribute-type.h>

#include <zap-generated/endpoint_config.h>

#include <limits>

using namespace chip;
using namespace chip::app;
using namespace chip::app::Compatibility;

namespace chip {
namespace app {
namespace Compatibility {
namespace {
constexpr uint32_t kTemporaryDataVersion = 0;
// On some apps, ATTRIBUTE_LARGEST can as small as 3, making compiler unhappy since data[kAttributeReadBufferSize] cannot hold
// uint64_t. Make kAttributeReadBufferSize at least 8 so it can fit all basic types.
constexpr size_t kAttributeReadBufferSize = (ATTRIBUTE_LARGEST >= 8 ? ATTRIBUTE_LARGEST : 8);
EmberAfClusterCommand imCompatibilityEmberAfCluster;
EmberApsFrame imCompatibilityEmberApsFrame;
EmberAfInterpanHeader imCompatibilityInterpanHeader;
Command * currentCommandObject;

// BasicType maps the type to basic int(8|16|32|64)(s|u) types.
EmberAfAttributeType BaseType(EmberAfAttributeType type)
{
    switch (type)
    {
    case ZCL_ACTION_ID_ATTRIBUTE_TYPE:  // Action Id
    case ZCL_FABRIC_IDX_ATTRIBUTE_TYPE: // Fabric Index
    case ZCL_BITMAP8_ATTRIBUTE_TYPE:    // 8-bit bitmap
    case ZCL_ENUM8_ATTRIBUTE_TYPE:      // 8-bit enumeration
        return ZCL_INT8U_ATTRIBUTE_TYPE;

    case ZCL_ENDPOINT_NO_ATTRIBUTE_TYPE: // Endpoint Number
    case ZCL_GROUP_ID_ATTRIBUTE_TYPE:    // Group Id
    case ZCL_VENDOR_ID_ATTRIBUTE_TYPE:   // Vendor Id
    case ZCL_ENUM16_ATTRIBUTE_TYPE:      // 16-bit enumeration
    case ZCL_BITMAP16_ATTRIBUTE_TYPE:    // 16-bit bitmap
    case ZCL_STATUS_ATTRIBUTE_TYPE:      // Status Code
        static_assert(std::is_same<chip::EndpointId, uint16_t>::value,
                      "chip::EndpointId is expected to be uint8_t, change this when necessary");
        static_assert(std::is_same<chip::GroupId, uint16_t>::value,
                      "chip::GroupId is expected to be uint16_t, change this when necessary");
        return ZCL_INT16U_ATTRIBUTE_TYPE;

    case ZCL_CLUSTER_ID_ATTRIBUTE_TYPE: // Cluster Id
    case ZCL_ATTRIB_ID_ATTRIBUTE_TYPE:  // Attribute Id
    case ZCL_FIELD_ID_ATTRIBUTE_TYPE:   // Field Id
    case ZCL_EVENT_ID_ATTRIBUTE_TYPE:   // Event Id
    case ZCL_COMMAND_ID_ATTRIBUTE_TYPE: // Command Id
    case ZCL_TRANS_ID_ATTRIBUTE_TYPE:   // Transaction Id
    case ZCL_DEVTYPE_ID_ATTRIBUTE_TYPE: // Device Type Id
    case ZCL_DATA_VER_ATTRIBUTE_TYPE:   // Data Version
    case ZCL_BITMAP32_ATTRIBUTE_TYPE:   // 32-bit bitmap
    case ZCL_EPOCH_S_ATTRIBUTE_TYPE:    // Epoch Seconds
        static_assert(std::is_same<chip::ClusterId, uint32_t>::value,
                      "chip::Cluster is expected to be uint32_t, change this when necessary");
        static_assert(std::is_same<chip::AttributeId, uint32_t>::value,
                      "chip::AttributeId is expected to be uint32_t, change this when necessary");
        static_assert(std::is_same<chip::AttributeId, uint32_t>::value,
                      "chip::AttributeId is expected to be uint32_t, change this when necessary");
        static_assert(std::is_same<chip::EventId, uint32_t>::value,
                      "chip::EventId is expected to be uint32_t, change this when necessary");
        static_assert(std::is_same<chip::CommandId, uint32_t>::value,
                      "chip::CommandId is expected to be uint32_t, change this when necessary");
        static_assert(std::is_same<chip::TransactionId, uint32_t>::value,
                      "chip::TransactionId is expected to be uint32_t, change this when necessary");
        static_assert(std::is_same<chip::DeviceTypeId, uint32_t>::value,
                      "chip::DeviceTypeId is expected to be uint32_t, change this when necessary");
        static_assert(std::is_same<chip::DataVersion, uint32_t>::value,
                      "chip::DataVersion is expected to be uint32_t, change this when necessary");
        return ZCL_INT32U_ATTRIBUTE_TYPE;

    case ZCL_EVENT_NO_ATTRIBUTE_TYPE:  // Event Number
    case ZCL_FABRIC_ID_ATTRIBUTE_TYPE: // Fabric Id
    case ZCL_NODE_ID_ATTRIBUTE_TYPE:   // Node Id
    case ZCL_BITMAP64_ATTRIBUTE_TYPE:  // 64-bit bitmap
    case ZCL_EPOCH_US_ATTRIBUTE_TYPE:  // Epoch Microseconds
        static_assert(std::is_same<chip::EventNumber, uint64_t>::value,
                      "chip::EventNumber is expected to be uint64_t, change this when necessary");
        static_assert(std::is_same<chip::FabricId, uint64_t>::value,
                      "chip::FabricId is expected to be uint64_t, change this when necessary");
        static_assert(std::is_same<chip::NodeId, uint64_t>::value,
                      "chip::NodeId is expected to be uint64_t, change this when necessary");
        return ZCL_INT64U_ATTRIBUTE_TYPE;

    default:
        return type;
    }
}

} // namespace

void SetupEmberAfObjects(Command * command, const ConcreteCommandPath & commandPath)
{
    Messaging::ExchangeContext * commandExchangeCtx = command->GetExchangeContext();

    imCompatibilityEmberApsFrame.clusterId           = commandPath.mClusterId;
    imCompatibilityEmberApsFrame.destinationEndpoint = commandPath.mEndpointId;
    imCompatibilityEmberApsFrame.sourceEndpoint      = 1; // source endpoint is fixed to 1 for now.
    imCompatibilityEmberApsFrame.sequence =
        (commandExchangeCtx != nullptr ? static_cast<uint8_t>(commandExchangeCtx->GetExchangeId() & 0xFF) : 0);

    imCompatibilityEmberAfCluster.commandId      = commandPath.mCommandId;
    imCompatibilityEmberAfCluster.apsFrame       = &imCompatibilityEmberApsFrame;
    imCompatibilityEmberAfCluster.interPanHeader = &imCompatibilityInterpanHeader;
    imCompatibilityEmberAfCluster.source         = commandExchangeCtx;

    emAfCurrentCommand   = &imCompatibilityEmberAfCluster;
    currentCommandObject = command;
}

bool IMEmberAfSendDefaultResponseWithCallback(EmberAfStatus status)
{
    if (currentCommandObject == nullptr)
    {
        // If this command is not handled by IM, then let ember send response.
        return false;
    }

    chip::app::ConcreteCommandPath commandPath(imCompatibilityEmberApsFrame.destinationEndpoint,
                                               imCompatibilityEmberApsFrame.clusterId, imCompatibilityEmberAfCluster.commandId);

    CHIP_ERROR err = currentCommandObject->AddStatus(commandPath, ToInteractionModelStatus(status));
    return CHIP_NO_ERROR == err;
}

void ResetEmberAfObjects()
{
    emAfCurrentCommand   = nullptr;
    currentCommandObject = nullptr;
}

} // namespace Compatibility

namespace {
// Common buffer for ReadSingleClusterData & WriteSingleClusterData
uint8_t attributeData[kAttributeReadBufferSize];

template <typename T>
CHIP_ERROR attributeBufferToNumericTlvData(TLV::TLVWriter & writer, bool isNullable)
{
    typename NumericAttributeTraits<T>::StorageType value;
    memcpy(&value, attributeData, sizeof(value));
    TLV::Tag tag = TLV::ContextTag(to_underlying(AttributeDataIB::Tag::kData));
    if (isNullable && NumericAttributeTraits<T>::IsNullValue(value))
    {
        return writer.PutNull(tag);
    }

    if (!NumericAttributeTraits<T>::CanRepresentValue(isNullable, value))
    {
        return CHIP_ERROR_INCORRECT_STATE;
    }

    return writer.Put(tag, static_cast<T>(value));
}

} // anonymous namespace

bool ServerClusterCommandExists(const ConcreteCommandPath & aCommandPath)
{
    // TODO: Currently, we are using cluster catalog from the ember library, this should be modified or replaced after several
    // updates to Commands.
    return emberAfContainsServer(aCommandPath.mEndpointId, aCommandPath.mClusterId);
}

CHIP_ERROR ReadSingleClusterData(FabricIndex aAccessingFabricIndex, const ConcreteAttributePath & aPath,
                                 AttributeReportIB::Builder & aAttributeReport)
{
    ChipLogDetail(DataManagement,
                  "Reading attribute: Cluster=" ChipLogFormatMEI " Endpoint=%" PRIx16 " AttributeId=" ChipLogFormatMEI,
                  ChipLogValueMEI(aPath.mClusterId), aPath.mEndpointId, ChipLogValueMEI(aPath.mAttributeId));
    AttributeDataIB::Builder attributeDataIBBuilder;
    AttributePathIB::Builder attributePathIBBuilder;
    AttributeStatusIB::Builder attributeStatusIBBuilder;
    TLV::TLVWriter * writer = nullptr;
    TLV::TLVWriter backup;
    aAttributeReport.Checkpoint(backup);

    attributeDataIBBuilder = aAttributeReport.CreateAttributeData();
    attributePathIBBuilder = attributeDataIBBuilder.CreatePath();
    attributePathIBBuilder.Endpoint(aPath.mEndpointId)
        .Cluster(aPath.mClusterId)
        .Attribute(aPath.mAttributeId)
        .EndOfAttributePathIB();
    ReturnErrorOnFailure(attributePathIBBuilder.GetError());

    AttributeAccessInterface * attrOverride = findAttributeAccessOverride(aPath.mEndpointId, aPath.mClusterId);
    if (attrOverride != nullptr)
    {
        ConcreteReadAttributePath readPath(aPath);

        // TODO: We should probably clone the writer and convert failures here
        // into status responses, unless our caller already does that.
        writer = attributeDataIBBuilder.GetWriter();
        VerifyOrReturnError(writer != nullptr, CHIP_NO_ERROR);
        AttributeValueEncoder valueEncoder(writer, aAccessingFabricIndex);
        ReturnErrorOnFailure(attrOverride->Read(readPath, valueEncoder));

        if (valueEncoder.TriedEncode())
        {
            // TODO: Add DataVersion support
            attributeDataIBBuilder.DataVersion(kTemporaryDataVersion).EndOfAttributeDataIB();
            ReturnErrorOnFailure(attributeDataIBBuilder.GetError());
            return CHIP_NO_ERROR;
        }
    }

    EmberAfAttributeMetadata * metadata = NULL;
    EmberAfAttributeSearchRecord record;
    record.endpoint           = aPath.mEndpointId;
    record.clusterId          = aPath.mClusterId;
    record.clusterMask        = CLUSTER_MASK_SERVER;
    record.attributeId        = aPath.mAttributeId;
    record.manufacturerCode   = EMBER_AF_NULL_MANUFACTURER_CODE;
    EmberAfStatus emberStatus = emAfReadOrWriteAttribute(&record, &metadata, attributeData, sizeof(attributeData),
                                                         /* write = */ false);

    if (emberStatus == EMBER_ZCL_STATUS_SUCCESS)
    {
        EmberAfAttributeType attributeType = metadata->attributeType;
        bool isNullable                    = metadata->IsNullable();
        writer                             = attributeDataIBBuilder.GetWriter();
        VerifyOrReturnError(writer != nullptr, CHIP_NO_ERROR);
        TLV::Tag tag = TLV::ContextTag(to_underlying(AttributeDataIB::Tag::kData));
        switch (BaseType(attributeType))
        {
        case ZCL_NO_DATA_ATTRIBUTE_TYPE: // No data
            ReturnErrorOnFailure(writer->PutNull(tag));
            break;
        case ZCL_BOOLEAN_ATTRIBUTE_TYPE: // Boolean
            ReturnErrorOnFailure(attributeBufferToNumericTlvData<bool>(*writer, isNullable));
            break;
        case ZCL_INT8U_ATTRIBUTE_TYPE: // Unsigned 8-bit integer
            ReturnErrorOnFailure(attributeBufferToNumericTlvData<uint8_t>(*writer, isNullable));
            break;
        case ZCL_INT16U_ATTRIBUTE_TYPE: // Unsigned 16-bit integer
        {
            ReturnErrorOnFailure(attributeBufferToNumericTlvData<uint16_t>(*writer, isNullable));
            break;
        }
        case ZCL_INT32U_ATTRIBUTE_TYPE: // Unsigned 32-bit integer
        {
            ReturnErrorOnFailure(attributeBufferToNumericTlvData<uint32_t>(*writer, isNullable));
            break;
        }
        case ZCL_INT64U_ATTRIBUTE_TYPE: // Unsigned 64-bit integer
        {
            ReturnErrorOnFailure(attributeBufferToNumericTlvData<uint64_t>(*writer, isNullable));
            break;
        }
        case ZCL_INT8S_ATTRIBUTE_TYPE: // Signed 8-bit integer
        {
            ReturnErrorOnFailure(attributeBufferToNumericTlvData<int8_t>(*writer, isNullable));
            break;
        }
        case ZCL_INT16S_ATTRIBUTE_TYPE: // Signed 16-bit integer
        {
            ReturnErrorOnFailure(attributeBufferToNumericTlvData<int16_t>(*writer, isNullable));
            break;
        }
        case ZCL_INT32S_ATTRIBUTE_TYPE: // Signed 32-bit integer
        {
            ReturnErrorOnFailure(attributeBufferToNumericTlvData<int32_t>(*writer, isNullable));
            break;
        }
        case ZCL_INT64S_ATTRIBUTE_TYPE: // Signed 64-bit integer
        {
            ReturnErrorOnFailure(attributeBufferToNumericTlvData<int64_t>(*writer, isNullable));
            break;
        }
        case ZCL_CHAR_STRING_ATTRIBUTE_TYPE: // Char string
        {
            char * actualData  = reinterpret_cast<char *>(attributeData + 1);
            uint8_t dataLength = attributeData[0];
            if (dataLength == 0xFF)
            {
                if (isNullable)
                {
                    ReturnErrorOnFailure(writer->PutNull(tag));
                }
                else
                {
                    return CHIP_ERROR_INCORRECT_STATE;
                }
            }
            else
            {
                ReturnErrorOnFailure(writer->PutString(tag, actualData, dataLength));
            }
            break;
        }
        case ZCL_LONG_CHAR_STRING_ATTRIBUTE_TYPE: {
            char * actualData = reinterpret_cast<char *>(attributeData + 2); // The pascal string contains 2 bytes length
            uint16_t dataLength;
            memcpy(&dataLength, attributeData, sizeof(dataLength));
            if (dataLength == 0xFFFF)
            {
                if (isNullable)
                {
                    ReturnErrorOnFailure(writer->PutNull(tag));
                }
                else
                {
                    return CHIP_ERROR_INCORRECT_STATE;
                }
            }
            else
            {
                ReturnErrorOnFailure(writer->PutString(tag, actualData, dataLength));
            }
            break;
        }
        case ZCL_OCTET_STRING_ATTRIBUTE_TYPE: // Octet string
        {
            uint8_t * actualData = attributeData + 1;
            uint8_t dataLength   = attributeData[0];
            if (dataLength == 0xFF)
            {
                if (isNullable)
                {
                    ReturnErrorOnFailure(writer->PutNull(tag));
                }
                else
                {
                    return CHIP_ERROR_INCORRECT_STATE;
                }
            }
            else
            {
                ReturnErrorOnFailure(writer->Put(tag, chip::ByteSpan(actualData, dataLength)));
            }
            break;
        }
        case ZCL_LONG_OCTET_STRING_ATTRIBUTE_TYPE: {
            uint8_t * actualData = attributeData + 2; // The pascal string contains 2 bytes length
            uint16_t dataLength;
            memcpy(&dataLength, attributeData, sizeof(dataLength));
            if (dataLength == 0xFFFF)
            {
                if (isNullable)
                {
                    ReturnErrorOnFailure(writer->PutNull(tag));
                }
                else
                {
                    return CHIP_ERROR_INCORRECT_STATE;
                }
            }
            else
            {
                ReturnErrorOnFailure(writer->Put(tag, chip::ByteSpan(actualData, dataLength)));
            }
            break;
        }
        case ZCL_ARRAY_ATTRIBUTE_TYPE: {
            // We only get here for attributes of list type that have no override
            // registered.  There should not be any nonempty lists like that.
            uint16_t size = emberAfAttributeValueSize(aPath.mClusterId, aPath.mAttributeId, attributeType, attributeData);
            if (size != 2)
            {
                // The value returned by emberAfAttributeValueSize for a list
                // includes the space needed to store the list length (2 bytes) plus
                // the space needed to store the actual list items.  We expect it to
                // return 2 here, indicating a zero-length list.  If it doesn't,
                // something has gone wrong.
                return CHIP_ERROR_INCORRECT_STATE;
            }

            // Just encode an empty array.
            TLV::TLVType containerType;
            ReturnErrorOnFailure(writer->StartContainer(TLV::ContextTag(to_underlying(AttributeDataIB::Tag::kData)),
                                                        TLV::kTLVType_Array, containerType));
            ReturnErrorOnFailure(writer->EndContainer(containerType));
            break;
        }
        default:
            ChipLogError(DataManagement, "Attribute type 0x%x not handled", static_cast<int>(attributeType));
            emberStatus = EMBER_ZCL_STATUS_WRITE_ONLY;
        }
    }

    Protocols::InteractionModel::Status imStatus = ToInteractionModelStatus(emberStatus);
    if (imStatus == Protocols::InteractionModel::Status::Success)
    {
        // TODO: Add DataVersion support
        attributeDataIBBuilder.DataVersion(kTemporaryDataVersion).EndOfAttributeDataIB();
        ReturnErrorOnFailure(attributeDataIBBuilder.GetError());
    }
    else
    {
        aAttributeReport.Rollback(backup);
        attributeStatusIBBuilder = aAttributeReport.CreateAttributeStatus();
        attributePathIBBuilder   = attributeStatusIBBuilder.CreatePath();
        attributePathIBBuilder.Endpoint(aPath.mEndpointId)
            .Cluster(aPath.mClusterId)
            .Attribute(aPath.mAttributeId)
            .EndOfAttributePathIB();
        ReturnErrorOnFailure(attributePathIBBuilder.GetError());
        StatusIB::Builder statusIBBuilder = attributeStatusIBBuilder.CreateErrorStatus();
        statusIBBuilder.EncodeStatusIB(StatusIB(imStatus));
        ReturnErrorOnFailure(statusIBBuilder.GetError());
        attributeStatusIBBuilder.EndOfAttributeStatusIB();
        ReturnErrorOnFailure(attributeStatusIBBuilder.GetError());
    }
    return CHIP_NO_ERROR;
}

namespace {

template <typename T>
CHIP_ERROR numericTlvDataToAttributeBuffer(TLV::TLVReader & aReader, bool isNullable, uint16_t & dataLen)
{
    typename NumericAttributeTraits<T>::StorageType value;
    static_assert(sizeof(value) <= sizeof(attributeData), "Value cannot fit into attribute data");
    if (isNullable && aReader.GetType() == TLV::kTLVType_Null)
    {
        value = NumericAttributeTraits<T>::kNullValue;
    }
    else
    {
        T val;
        ReturnErrorOnFailure(aReader.Get(val));
        VerifyOrReturnError(NumericAttributeTraits<T>::CanRepresentValue(isNullable, val), CHIP_ERROR_INVALID_ARGUMENT);
        value = val;
    }
    dataLen = sizeof(value);
    memcpy(attributeData, &value, sizeof(value));
    return CHIP_NO_ERROR;
}

template <typename T>
CHIP_ERROR stringTlvDataToAttributeBuffer(TLV::TLVReader & aReader, bool isOctetString, bool isNullable, uint16_t & dataLen)
{
    const uint8_t * data = nullptr;
    T len;
    if (isNullable && aReader.GetType() == TLV::kTLVType_Null)
    {
        // Null is represented by an 0xFF or 0xFFFF length, respectively.
        len = std::numeric_limits<T>::max();
        memcpy(&attributeData[0], &len, sizeof(len));
        dataLen = sizeof(len);
    }
    else
    {
        VerifyOrReturnError((isOctetString && aReader.GetType() == TLV::TLVType::kTLVType_ByteString) ||
                                (!isOctetString && aReader.GetType() == TLV::TLVType::kTLVType_UTF8String),
                            CHIP_ERROR_INVALID_ARGUMENT);
        VerifyOrReturnError(CanCastTo<T>(aReader.GetLength()), CHIP_ERROR_MESSAGE_TOO_LONG);
        ReturnErrorOnFailure(aReader.GetDataPtr(data));
        len = static_cast<T>(aReader.GetLength());
        VerifyOrReturnError(len != std::numeric_limits<T>::max(), CHIP_ERROR_MESSAGE_TOO_LONG);
        VerifyOrReturnError(len + sizeof(len) /* length at the beginning of data */ <= sizeof(attributeData),
                            CHIP_ERROR_MESSAGE_TOO_LONG);
        memcpy(&attributeData[0], &len, sizeof(len));
        memcpy(&attributeData[sizeof(len)], data, len);
        dataLen = static_cast<uint16_t>(len + sizeof(len));
    }
    return CHIP_NO_ERROR;
}

CHIP_ERROR prepareWriteData(const EmberAfAttributeMetadata * metadata, TLV::TLVReader & aReader, uint16_t & dataLen)
{
    EmberAfAttributeType expectedType = BaseType(metadata->attributeType);
    bool isNullable                   = metadata->IsNullable();
    switch (expectedType)
    {
    case ZCL_BOOLEAN_ATTRIBUTE_TYPE: // Boolean
        return numericTlvDataToAttributeBuffer<bool>(aReader, isNullable, dataLen);
    case ZCL_INT8U_ATTRIBUTE_TYPE: // Unsigned 8-bit integer
        return numericTlvDataToAttributeBuffer<uint8_t>(aReader, isNullable, dataLen);
    case ZCL_INT16U_ATTRIBUTE_TYPE: // Unsigned 16-bit integer
        return numericTlvDataToAttributeBuffer<uint16_t>(aReader, isNullable, dataLen);
    case ZCL_INT32U_ATTRIBUTE_TYPE: // Unsigned 32-bit integer
        return numericTlvDataToAttributeBuffer<uint32_t>(aReader, isNullable, dataLen);
    case ZCL_INT64U_ATTRIBUTE_TYPE: // Unsigned 64-bit integer
        return numericTlvDataToAttributeBuffer<uint64_t>(aReader, isNullable, dataLen);
    case ZCL_INT8S_ATTRIBUTE_TYPE: // Signed 8-bit integer
        return numericTlvDataToAttributeBuffer<int8_t>(aReader, isNullable, dataLen);
    case ZCL_INT16S_ATTRIBUTE_TYPE: // Signed 16-bit integer
        return numericTlvDataToAttributeBuffer<int16_t>(aReader, isNullable, dataLen);
    case ZCL_INT32S_ATTRIBUTE_TYPE: // Signed 32-bit integer
        return numericTlvDataToAttributeBuffer<int32_t>(aReader, isNullable, dataLen);
    case ZCL_INT64S_ATTRIBUTE_TYPE: // Signed 64-bit integer
        return numericTlvDataToAttributeBuffer<int64_t>(aReader, isNullable, dataLen);
    case ZCL_OCTET_STRING_ATTRIBUTE_TYPE: // Octet string
    case ZCL_CHAR_STRING_ATTRIBUTE_TYPE:  // Char string
        return stringTlvDataToAttributeBuffer<uint8_t>(aReader, expectedType == ZCL_OCTET_STRING_ATTRIBUTE_TYPE, isNullable,
                                                       dataLen);
    case ZCL_LONG_OCTET_STRING_ATTRIBUTE_TYPE: // Long octet string
    case ZCL_LONG_CHAR_STRING_ATTRIBUTE_TYPE:  // Long char string
        return stringTlvDataToAttributeBuffer<uint16_t>(aReader, expectedType == ZCL_LONG_OCTET_STRING_ATTRIBUTE_TYPE, isNullable,
                                                        dataLen);
    default:
        ChipLogError(DataManagement, "Attribute type %x not handled", static_cast<int>(expectedType));
        return CHIP_ERROR_INVALID_DATA_LIST;
    }
}
} // namespace

static Protocols::InteractionModel::Status WriteSingleClusterDataInternal(const ConcreteAttributePath aPath,
                                                                          const EmberAfAttributeMetadata * aMetadata,
                                                                          TLV::TLVReader & aReader, WriteHandler * apWriteHandler)
{
    CHIP_ERROR preparationError = CHIP_NO_ERROR;
    uint16_t dataLen            = 0;
    if ((preparationError = prepareWriteData(aMetadata, aReader, dataLen)) != CHIP_NO_ERROR)
    {
        ChipLogDetail(Zcl, "Failed to prepare data to write: %s", ErrorStr(preparationError));
        return Protocols::InteractionModel::Status::InvalidValue;
    }

    if (dataLen > aMetadata->size)
    {
        ChipLogDetail(Zcl, "Data to write exceedes the attribute size claimed.");
        return Protocols::InteractionModel::Status::InvalidValue;
    }

    return ToInteractionModelStatus(emberAfWriteAttributeExternal(aPath.mEndpointId, aPath.mClusterId, aPath.mAttributeId,
                                                                  CLUSTER_MASK_SERVER, 0, attributeData, aMetadata->attributeType));
}

CHIP_ERROR WriteSingleClusterData(ClusterInfo & aClusterInfo, TLV::TLVReader & aReader, WriteHandler * apWriteHandler)
{
    // TODO: Refactor WriteSingleClusterData and all dependent functions to take ConcreteAttributePath instead of ClusterInfo
    // as the input argument.
    AttributePathParams attributePathParams;
    attributePathParams.mEndpointId  = aClusterInfo.mEndpointId;
    attributePathParams.mClusterId   = aClusterInfo.mClusterId;
    attributePathParams.mAttributeId = aClusterInfo.mAttributeId;

    // Named aPath for now to reduce the amount of code change that needs to
    // happen when the above TODO is resolved.
    ConcreteAttributePath aPath(aClusterInfo.mEndpointId, aClusterInfo.mClusterId, aClusterInfo.mAttributeId);
    const EmberAfAttributeMetadata * attributeMetadata =
        emberAfLocateAttributeMetadata(aPath.mEndpointId, aPath.mClusterId, aPath.mAttributeId, CLUSTER_MASK_SERVER, 0);

    if (attributeMetadata == nullptr)
    {
        return apWriteHandler->AddStatus(attributePathParams, Protocols::InteractionModel::Status::UnsupportedAttribute);
    }

    if (attributeMetadata->IsReadOnly())
    {
        return apWriteHandler->AddStatus(attributePathParams, Protocols::InteractionModel::Status::UnsupportedWrite);
    }

    AttributeAccessInterface * attrOverride = findAttributeAccessOverride(aClusterInfo.mEndpointId, aClusterInfo.mClusterId);
    if (attrOverride != nullptr)
    {
<<<<<<< HEAD
        ConcreteDataAttributePath path(aClusterInfo.mEndpointId, aClusterInfo.mClusterId, aClusterInfo.mAttributeId);
=======
>>>>>>> ebadd33d
        AttributeValueDecoder valueDecoder(aReader);
        ReturnErrorOnFailure(attrOverride->Write(aPath, valueDecoder));

        if (valueDecoder.TriedDecode())
        {
            return apWriteHandler->AddStatus(attributePathParams, Protocols::InteractionModel::Status::Success);
        }
    }

    auto imCode = WriteSingleClusterDataInternal(aPath, attributeMetadata, aReader, apWriteHandler);
    return apWriteHandler->AddStatus(attributePathParams, imCode);
}

} // namespace app
} // namespace chip

void MatterReportingAttributeChangeCallback(EndpointId endpoint, ClusterId clusterId, AttributeId attributeId, uint8_t mask,
                                            uint16_t manufacturerCode, EmberAfAttributeType type, uint8_t * data)
{
    IgnoreUnusedVariable(manufacturerCode);
    IgnoreUnusedVariable(type);
    IgnoreUnusedVariable(data);
    IgnoreUnusedVariable(mask);

    MatterReportingAttributeChangeCallback(endpoint, clusterId, attributeId);
}

void MatterReportingAttributeChangeCallback(EndpointId endpoint, ClusterId clusterId, AttributeId attributeId)
{
    ClusterInfo info;
    info.mClusterId   = clusterId;
    info.mAttributeId = attributeId;
    info.mEndpointId  = endpoint;

    InteractionModelEngine::GetInstance()->GetReportingEngine().SetDirty(info);

    // Schedule work to run asynchronously on the CHIP thread. The scheduled work won't execute until the current execution context
    // has completed. This ensures that we can 'gather up' multiple attribute changes that have occurred in the same execution
    // context without requiring any explicit 'start' or 'end' change calls into the engine to book-end the change.
    InteractionModelEngine::GetInstance()->GetReportingEngine().ScheduleRun();
}<|MERGE_RESOLUTION|>--- conflicted
+++ resolved
@@ -577,7 +577,7 @@
 
     // Named aPath for now to reduce the amount of code change that needs to
     // happen when the above TODO is resolved.
-    ConcreteAttributePath aPath(aClusterInfo.mEndpointId, aClusterInfo.mClusterId, aClusterInfo.mAttributeId);
+    ConcreteDataAttributePath aPath(aClusterInfo.mEndpointId, aClusterInfo.mClusterId, aClusterInfo.mAttributeId);
     const EmberAfAttributeMetadata * attributeMetadata =
         emberAfLocateAttributeMetadata(aPath.mEndpointId, aPath.mClusterId, aPath.mAttributeId, CLUSTER_MASK_SERVER, 0);
 
@@ -594,10 +594,6 @@
     AttributeAccessInterface * attrOverride = findAttributeAccessOverride(aClusterInfo.mEndpointId, aClusterInfo.mClusterId);
     if (attrOverride != nullptr)
     {
-<<<<<<< HEAD
-        ConcreteDataAttributePath path(aClusterInfo.mEndpointId, aClusterInfo.mClusterId, aClusterInfo.mAttributeId);
-=======
->>>>>>> ebadd33d
         AttributeValueDecoder valueDecoder(aReader);
         ReturnErrorOnFailure(attrOverride->Write(aPath, valueDecoder));
 
