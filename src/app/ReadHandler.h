--- conflicted
+++ resolved
@@ -407,11 +407,7 @@
     bool IsFabricFiltered() const { return mFlags.Has(ReadHandlerFlags::FabricFiltered); }
     CHIP_ERROR OnSubscribeRequest(Messaging::ExchangeContext * apExchangeContext, System::PacketBufferHandle && aPayload);
     void GetSubscriptionId(SubscriptionId & aSubscriptionId) const { aSubscriptionId = mSubscriptionId; }
-<<<<<<< HEAD
-    AttributePathExpandIterator::State & AttributeIterationState() { return mAttributePathExpandState; }
-=======
     AttributePathExpandIterator::Position & AttributeIterationPosition() { return mAttributePathExpandPosition; }
->>>>>>> 91e85473
 
     /// @brief Notifies the read handler that a set of attribute paths has been marked dirty. This will schedule a reporting engine
     /// run if the change to the attribute path makes the ReadHandler reportable.
@@ -523,12 +519,7 @@
     /// @param aFlag Flag to clear
     void ClearStateFlag(ReadHandlerFlags aFlag);
 
-<<<<<<< HEAD
-    /// State for any on-going path expansion for handling wildcard reads/subscriptions
-    AttributePathExpandIterator::State mAttributePathExpandState;
-=======
     SubscriptionId mSubscriptionId = 0;
->>>>>>> 91e85473
 
     // The current generation of the reporting engine dirty set the last time we were notified that a path we're interested in was
     // marked dirty.
