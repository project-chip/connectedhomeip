--- conflicted
+++ resolved
@@ -160,10 +160,10 @@
      */
     ReadHandler(ManagementCallback & apCallback, Messaging::ExchangeContext * apExchangeContext, InteractionType aInteractionType);
 
-    const ClusterInfo * GetAttributeClusterInfolist() const { return mpAttributeClusterInfoList; }
-    const ClusterInfo * GetEventClusterInfolist() const { return mpEventClusterInfoList; }
-    const ClusterInfo * GetDataVersionFilterlist() const { return mpDataVersionFilterList; }
-
+    const ObjectList<AttributePathParams> * GetAttributePathList() const { return mpAttributePathList; }
+    const ObjectList<EventPathParams> * GetEventPathList() const { return mpEventPathList; }
+    const ObjectList<DataVersionFilter> * GetDataVersionFilterList() const { return mpDataVersionFilterList; }
+    
     void GetReportingIntervals(uint16_t & aMinInterval, uint16_t & aMaxInterval) const
     {
         aMinInterval = mMinIntervalFloorSeconds;
@@ -222,15 +222,7 @@
     bool IsAwaitingReportResponse() const { return mState == HandlerState::AwaitingReportResponse; }
 
     CHIP_ERROR ProcessDataVersionFilterList(DataVersionFilterIBs::Parser & aDataVersionFilterListParser);
-<<<<<<< HEAD
-=======
-    ObjectList<AttributePathParams> * GetAttributePathList() { return mpAttributePathList; }
-    ObjectList<EventPathParams> * GetEventPathList() { return mpEventPathList; }
-    ObjectList<DataVersionFilter> * GetDataVersionFilterList() const { return mpDataVersionFilterList; }
-    EventNumber & GetEventMin() { return mEventMin; }
-    PriorityLevel GetCurrentPriority() { return mCurrentPriority; }
->>>>>>> 0fe4757d
-
+    
     // if current priority is in the middle, it has valid snapshoted last event number, it check cleaness via comparing
     // with snapshotted last event number. if current priority  is in the end, no valid
     // sanpshotted last event, check with latest last event number, re-setup snapshoted checkpoint, and compare again.
