/*
 *
 *    Copyright (c) 2020 Project CHIP Authors
 *    All rights reserved.
 *
 *    Licensed under the Apache License, Version 2.0 (the "License");
 *    you may not use this file except in compliance with the License.
 *    You may obtain a copy of the License at
 *
 *        http://www.apache.org/licenses/LICENSE-2.0
 *
 *    Unless required by applicable law or agreed to in writing, software
 *    distributed under the License is distributed on an "AS IS" BASIS,
 *    WITHOUT WARRANTIES OR CONDITIONS OF ANY KIND, either express or implied.
 *    See the License for the specific language governing permissions and
 *    limitations under the License.
 */

/**
 *    @file
 *     This file defines read handler for a CHIP Interaction Data model
 *
 */

#pragma once

#include <access/AccessControl.h>
#include <app/AttributeAccessInterface.h>
#include <app/AttributePathExpandIterator.h>
#include <app/AttributePathParams.h>
#include <app/DataVersionFilter.h>
#include <app/EventManagement.h>
#include <app/EventPathParams.h>
#include <app/MessageDef/AttributePathIBs.h>
#include <app/MessageDef/EventPathIBs.h>
#include <app/ObjectList.h>
#include <lib/core/CHIPCore.h>
#include <lib/core/CHIPTLVDebug.hpp>
#include <lib/support/CodeUtils.h>
#include <lib/support/DLLUtil.h>
#include <lib/support/logging/CHIPLogging.h>
#include <messaging/ExchangeContext.h>
#include <messaging/ExchangeMgr.h>
#include <messaging/Flags.h>
#include <protocols/Protocols.h>
#include <system/SystemPacketBuffer.h>

namespace chip {
namespace app {

//
// Forward declare the Engine (which is in a different namespace) to be able to use
// it as a friend class below.
//
namespace reporting {
class Engine;
class TestReportingEngine;
} // namespace reporting

class InteractionModelEngine;

/**
 *  @class ReadHandler
 *
 *  @brief The read handler is responsible for processing a read request, asking the attribute/event store
 *         for the relevant data, and sending a reply.
 *
 */
class ReadHandler : public Messaging::ExchangeDelegate
{
public:
    using SubjectDescriptor = Access::SubjectDescriptor;

    enum class InteractionType : uint8_t
    {
        Read,
        Subscribe,
    };

    /*
     * A callback used to interact with the application.
     */
    class ApplicationCallback
    {
    public:
        virtual ~ApplicationCallback() = default;

        /*
         * Called right after a SubscribeRequest has been parsed and processed. This notifies an interested application
         * of a subscription that is about to be established. It also provides an avenue for altering the parameters of the
         * subscription (specifically, the min/max negotiated intervals) or even outright rejecting the subscription for
         * application-specific reasons.
         *
         * TODO: Need a new IM status code to convey application-rejected subscribes. Currently, a Failure IM status code is sent
         * back to the subscriber, which isn't sufficient.
         *
         * To reject the subscription, a CHIP_ERROR code that is not equivalent to CHIP_NO_ERROR should be returned.
         *
         * More information about the set of paths associated with this subscription can be retrieved by calling the appropriate
         * Get* methods below.
         *
         * aReadHandler:            Reference to the ReadHandler associated with the subscription.
         * aSecureSession:          A reference to the underlying secure session associated with the subscription.
         *
         */
        virtual CHIP_ERROR OnSubscriptionRequested(ReadHandler & aReadHandler, Transport::SecureSession & aSecureSession)
        {
            return CHIP_NO_ERROR;
        }

        /*
         * Called after a subscription has been fully established.
         */
        virtual void OnSubscriptionEstablished(ReadHandler & aReadHandler){};

        /*
         * Called right before a subscription is about to get terminated. This is only called on subscriptions that were terminated
         * after they had been fully established (and therefore had called OnSubscriptionEstablished).
         * OnSubscriptionEstablishment().
         */
        virtual void OnSubscriptionTerminated(ReadHandler & aReadHandler){};
    };

    /*
     * A callback used to manage the lifetime of the ReadHandler object.
     */
    class ManagementCallback
    {
    public:
        virtual ~ManagementCallback() = default;

        /*
         * Method that signals to a registered callback that this object
         * has completed doing useful work and is now safe for release/destruction.
         */
        virtual void OnDone(ReadHandler & apReadHandlerObj) = 0;

        /*
         * Retrieve the ApplicationCallback (if a valid one exists) from our management entity. This avoids
         * storing multiple references to the application provided callback and having to subsequently manage lifetime
         * issues w.r.t the ReadHandler itself.
         */
        virtual ApplicationCallback * GetAppCallback() = 0;
    };

    /*
     * Destructor - as part of destruction, it will abort the exchange context
     * if a valid one still exists.
     *
     * See Abort() for details on when that might occur.
     */
    ~ReadHandler() override;

    /**
     *
     *  Constructor.
     *
     *  The callback passed in has to outlive this handler object.
     *
     */
    ReadHandler(ManagementCallback & apCallback, Messaging::ExchangeContext * apExchangeContext, InteractionType aInteractionType);

    const ObjectList<AttributePathParams> * GetAttributePathList() const { return mpAttributePathList; }
    const ObjectList<EventPathParams> * GetEventPathList() const { return mpEventPathList; }
    const ObjectList<DataVersionFilter> * GetDataVersionFilterList() const { return mpDataVersionFilterList; }
    
    void GetReportingIntervals(uint16_t & aMinInterval, uint16_t & aMaxInterval) const
    {
        aMinInterval = mMinIntervalFloorSeconds;
        aMaxInterval = mMaxIntervalCeilingSeconds;
    }

    /*
     * Set the reporting intervals for the subscription. This SHALL only be called
     * from the OnSubscriptionRequested callback above.
     */
    CHIP_ERROR SetReportingIntervals(uint16_t aMinInterval, uint16_t aMaxInterval)
    {
        VerifyOrReturnError(IsIdle(), CHIP_ERROR_INCORRECT_STATE);
        VerifyOrReturnError(aMinInterval <= aMaxInterval, CHIP_ERROR_INVALID_ARGUMENT);

        mMinIntervalFloorSeconds   = aMinInterval;
        mMaxIntervalCeilingSeconds = aMaxInterval;
        return CHIP_NO_ERROR;
    }

private:
    PriorityLevel GetCurrentPriority() const { return mCurrentPriority; }
    EventNumber GetEventMin() const { return mEventMin; }

    /**
     *  Process a read/subscribe request.  Parts of the processing may end up being asynchronous, but the ReadHandler
     *  guarantees that it will call Shutdown on itself when processing is done (including if OnReadInitialRequest
     *  returns an error).
     *
     *  @retval #Others If fails to process read request
     *  @retval #CHIP_NO_ERROR On success.
     *
     */
    CHIP_ERROR OnInitialRequest(System::PacketBufferHandle && aPayload);

    /**
     *  Send ReportData to initiator
     *
     *  @param[in]    aPayload             A payload that has read request data
     *  @param[in]    aMoreChunks          A flags indicating there will be more chunks expected to be sent for this read request
     *
     *  @retval #Others If fails to send report data
     *  @retval #CHIP_NO_ERROR On success.
     *
     */
    CHIP_ERROR SendReportData(System::PacketBufferHandle && aPayload, bool aMoreChunks);

    /**
     *  Returns whether this ReadHandler represents a subscription that was created by the other side of the provided exchange.
     */
    bool IsFromSubscriber(Messaging::ExchangeContext & apExchangeContext) const;

<<<<<<< HEAD
    bool IsIdle() const { return mState == HandlerState::Idle; }
    bool IsReportable() const { return mState == HandlerState::GeneratingReports && !mHoldReport && (mDirty || !mHoldSync); }
=======
    bool IsReportable() const { return mState == HandlerState::GeneratingReports && !mHoldReport && (IsDirty() || !mHoldSync); }
>>>>>>> 125e73c1
    bool IsGeneratingReports() const { return mState == HandlerState::GeneratingReports; }
    bool IsAwaitingReportResponse() const { return mState == HandlerState::AwaitingReportResponse; }

    // Resets the path iterator to the beginning of the whole report for generating a series of new reports.
    void ResetPathIterator();

    CHIP_ERROR ProcessDataVersionFilterList(DataVersionFilterIBs::Parser & aDataVersionFilterListParser);
    
    // if current priority is in the middle, it has valid snapshoted last event number, it check cleaness via comparing
    // with snapshotted last event number. if current priority  is in the end, no valid
    // sanpshotted last event, check with latest last event number, re-setup snapshoted checkpoint, and compare again.
    bool CheckEventClean(EventManagement & aEventManager);

    bool IsType(InteractionType type) const { return (mInteractionType == type); }
    bool IsChunkedReport() const { return mIsChunkedReport; }
    // Is reporting indicates whether we are in the middle of a series chunks. As we will set mIsChunkedReport on the first chunk
    // and clear that flag on the last chunk, we can use mIsChunkedReport to indicate this state.
    bool IsReporting() const { return mIsChunkedReport; }
    bool IsPriming() const { return mIsPrimingReports; }
    bool IsActiveSubscription() const { return mActiveSubscription; }
    bool IsFabricFiltered() const { return mIsFabricFiltered; }
    CHIP_ERROR OnSubscribeRequest(Messaging::ExchangeContext * apExchangeContext, System::PacketBufferHandle && aPayload);
    void GetSubscriptionId(uint64_t & aSubscriptionId) const { aSubscriptionId = mSubscriptionId; }
    AttributePathExpandIterator * GetAttributePathExpandIterator() { return &mAttributePathExpandIterator; }

    /**
     * Notify the read handler that a set of attribute paths has been marked dirty.
     */
    void SetDirty(const AttributePathParams & aAttributeChanged);
    bool IsDirty() const { return (mDirtyGeneration > mPreviousReportsBeginGeneration) || mForceDirty; }
    void ClearDirty() { mForceDirty = false; }

    NodeId GetInitiatorNodeId() const { return mInitiatorNodeId; }
    FabricIndex GetAccessingFabricIndex() const { return mSubjectDescriptor.fabricIndex; }

    const SubjectDescriptor & GetSubjectDescriptor() const { return mSubjectDescriptor; }

    void UnblockUrgentEventDelivery()
    {
        mHoldReport = false;
        mForceDirty = true;
    }

    const AttributeValueEncoder::AttributeEncodeState & GetAttributeEncodeState() const { return mAttributeEncoderState; }
    void SetAttributeEncodeState(const AttributeValueEncoder::AttributeEncodeState & aState) { mAttributeEncoderState = aState; }
    uint32_t GetLastWrittenEventsBytes() const { return mLastWrittenEventsBytes; }
    CHIP_ERROR SendStatusReport(Protocols::InteractionModel::Status aStatus);

    friend class TestReadInteraction;
    friend class chip::app::reporting::TestReportingEngine;

    //
    // The engine needs to be able to Abort/Close a ReadHandler instance upon completion of work for a given read/subscribe
    // interaction. We do not want to make these methods public just to give an adjacent class in the IM access, since public
    // should really be taking application usage considerations as well. Hence, make it a friend.
    //
    friend class chip::app::reporting::Engine;
    friend class chip::app::InteractionModelEngine;

    enum class HandlerState
    {
        Idle,                   ///< The handler has been initialized and is ready
        GeneratingReports,      ///< The handler has received either a Read or Subscribe request and is the process of generating a
                                ///< report.
        AwaitingReportResponse, ///< The handler has sent the report to the client and is awaiting a status response.
        AwaitingDestruction,    ///< The object has completed its work and is awaiting destruction by the application.
    };

    /*
     * This forcibly closes the exchange context if a valid one is pointed to. Such a situation does
     * not arise during normal message processing flows that all normally call Close() above.
     *
     * This will eventually call Close() to drive the process of eventually releasing this object (unless called from the
     * destructor).
     *
     * This is only called by a very narrow set of external objects as needed.
     */
    void Abort(bool aCalledFromDestructor = false);

    /**
     * Called internally to signal the completion of all work on this object, gracefully close the
     * exchange and finally, signal to a registerd callback that it's
     * safe to release this object.
     */
    void Close();

    static void OnUnblockHoldReportCallback(System::Layer * apSystemLayer, void * apAppState);
    static void OnRefreshSubscribeTimerSyncCallback(System::Layer * apSystemLayer, void * apAppState);
    CHIP_ERROR RefreshSubscribeSyncTimer();
    CHIP_ERROR SendSubscribeResponse();
    CHIP_ERROR ProcessSubscribeRequest(System::PacketBufferHandle && aPayload);
    CHIP_ERROR ProcessReadRequest(System::PacketBufferHandle && aPayload);
    CHIP_ERROR ProcessAttributePathList(AttributePathIBs::Parser & aAttributePathListParser);
    CHIP_ERROR ProcessEventPaths(EventPathIBs::Parser & aEventPathsParser);
    CHIP_ERROR ProcessEventFilters(EventFilterIBs::Parser & aEventFiltersParser);
    CHIP_ERROR OnStatusResponse(Messaging::ExchangeContext * apExchangeContext, System::PacketBufferHandle && aPayload);
    CHIP_ERROR OnMessageReceived(Messaging::ExchangeContext * apExchangeContext, const PayloadHeader & aPayloadHeader,
                                 System::PacketBufferHandle && aPayload) override;
    void OnResponseTimeout(Messaging::ExchangeContext * apExchangeContext) override;
    CHIP_ERROR OnUnknownMsgType(Messaging::ExchangeContext * apExchangeContext, const PayloadHeader & aPayloadHeader,
                                System::PacketBufferHandle && aPayload);
    void MoveToState(const HandlerState aTargetState);

    const char * GetStateStr() const;

    Messaging::ExchangeContext * mpExchangeCtx = nullptr;

    // Don't need the response for report data if true
    bool mSuppressResponse = false;

    // Current Handler state
    HandlerState mState                                     = HandlerState::Idle;
    ObjectList<AttributePathParams> * mpAttributePathList   = nullptr;
    ObjectList<EventPathParams> * mpEventPathList           = nullptr;
    ObjectList<DataVersionFilter> * mpDataVersionFilterList = nullptr;

    PriorityLevel mCurrentPriority = PriorityLevel::Invalid;

    EventNumber mEventMin = 0;

    // The last schedule event number snapshoted in the beginning when preparing to fill new events to reports
    EventNumber mLastScheduledEventNumber      = 0;
    Messaging::ExchangeManager * mpExchangeMgr = nullptr;
    ManagementCallback & mManagementCallback;

    // Tracks whether we're in the initial phase of receiving priming
    // reports, which is always true for reads and true for subscriptions
    // prior to receiving a subscribe response.
    bool mIsPrimingReports              = true;
    InteractionType mInteractionType    = InteractionType::Read;
    uint64_t mSubscriptionId            = 0;
    uint16_t mMinIntervalFloorSeconds   = 0;
    uint16_t mMaxIntervalCeilingSeconds = 0;
    SessionHolder mSessionHandle;
    // mHoldReport is used to prevent subscription data delivery while we are
    // waiting for the min reporting interval to elapse.  If we have to send a
    // report immediately due to an urgent event being queued,
    // UnblockUrgentEventDelivery can be used to force mHoldReport to false.
    bool mHoldReport         = false;
    bool mActiveSubscription = false;
    // The flag indicating we are in the middle of a series of chunked report messages, this flag will be cleared during sending
    // last chunked message.
    bool mIsChunkedReport                                    = false;
    NodeId mInitiatorNodeId                                  = kUndefinedNodeId;
    AttributePathExpandIterator mAttributePathExpandIterator = AttributePathExpandIterator(nullptr);
    bool mIsFabricFiltered                                   = false;
    // mHoldSync is used to prevent subscription empty report delivery while we
    // are waiting for the max reporting interval to elaps.  When mHoldSync
    // becomes false, we are allowed to send an empty report to keep the
    // subscription alive on the client.
    bool mHoldSync = false;

    // The current generation of the reporting engine dirty set the last time we were notified that a path we're interested in was
    // marked dirty.
    //
    // This allows us to detemine whether any paths we care about might have
    // been marked dirty after we had already sent reports for them, which would
    // mean we should report those paths again, by comparing this generation to the
    // current generation when we started sending the last set reports that we completed.
    //
    // This allows us to reset the iterator to the beginning of the current
    // cluster instead of the beginning of the whole report in SetDirty, without
    // permanently missing dirty any paths.
    uint64_t mDirtyGeneration = 0;
    // For subscriptions, we record the dirty set generation when we started to generate the last report.
    // The mCurrentReportsBeginGeneration records the generation at the start of the current report.  This only/
    // has a meaningful value while IsReporting() is true.
    //
    // mPreviousReportsBeginGeneration will be set to mCurrentReportsBeginGeneration after we send the last
    // chunk of the current report.  Anything that was dirty with a generation earlier than
    // mPreviousReportsBeginGeneration has had its value sent to the client.
    bool mForceDirty = false;
    // For subscriptions, we record the timestamp when we started to generate the last report.
    // The mCurrentReportsBeginGeneration records the timestamp for the current report, which won;t be used for checking if this
    // ReadHandler is dirty.
    // mPreviousReportsBeginGeneration will be set to mCurrentReportsBeginGeneration after we sent the last chunk of the current
    // report.
    uint64_t mPreviousReportsBeginGeneration = 0;
    uint64_t mCurrentReportsBeginGeneration  = 0;
    /*
     *           (mDirtyGeneration = b > a, this is a dirty read handler)
     *        +- Start Report -> mCurrentReportsBeginGeneration = c
     *        |      +- SetDirty (Attribute Y) -> mDirtyGeneration = d
     *        |      |     +- Last Chunk -> mPreviousReportsBeginGeneration = mCurrentReportsBeginGeneration = c
     *        |      |     |   +- (mDirtyGeneration = d) > (mPreviousReportsBeginGeneration = c), this is a dirty read handler
     *        |      |     |   |  Attribute X has a dirty generation less than c, Attribute Y has a dirty generation larger than c
     *        |      |     |   |  So Y will be included in the report but X will not be inclued in this report.
     * -a--b--c------d-----e---f---> Generation
     *  |  |
     *  |  +- SetDirty (Attribute X) (mDirtyGeneration = b)
     *  +- mPreviousReportsBeginGeneration
     * For read handler, if mDirtyGeneration > mPreviousReportsBeginGeneration, then we regard it as a dirty read handler, and it
     * should generate report on timeout reached.
     */

    uint32_t mLastWrittenEventsBytes = 0;
    SubjectDescriptor mSubjectDescriptor;
    // The detailed encoding state for a single attribute, used by list chunking feature.
    AttributeValueEncoder::AttributeEncodeState mAttributeEncoderState;
};
} // namespace app
} // namespace chip<|MERGE_RESOLUTION|>--- conflicted
+++ resolved
@@ -163,7 +163,7 @@
     const ObjectList<AttributePathParams> * GetAttributePathList() const { return mpAttributePathList; }
     const ObjectList<EventPathParams> * GetEventPathList() const { return mpEventPathList; }
     const ObjectList<DataVersionFilter> * GetDataVersionFilterList() const { return mpDataVersionFilterList; }
-    
+
     void GetReportingIntervals(uint16_t & aMinInterval, uint16_t & aMaxInterval) const
     {
         aMinInterval = mMinIntervalFloorSeconds;
@@ -186,7 +186,7 @@
 
 private:
     PriorityLevel GetCurrentPriority() const { return mCurrentPriority; }
-    EventNumber GetEventMin() const { return mEventMin; }
+    EventNumber & GetEventMin() { return mEventMin; }
 
     /**
      *  Process a read/subscribe request.  Parts of the processing may end up being asynchronous, but the ReadHandler
@@ -216,12 +216,8 @@
      */
     bool IsFromSubscriber(Messaging::ExchangeContext & apExchangeContext) const;
 
-<<<<<<< HEAD
     bool IsIdle() const { return mState == HandlerState::Idle; }
-    bool IsReportable() const { return mState == HandlerState::GeneratingReports && !mHoldReport && (mDirty || !mHoldSync); }
-=======
     bool IsReportable() const { return mState == HandlerState::GeneratingReports && !mHoldReport && (IsDirty() || !mHoldSync); }
->>>>>>> 125e73c1
     bool IsGeneratingReports() const { return mState == HandlerState::GeneratingReports; }
     bool IsAwaitingReportResponse() const { return mState == HandlerState::AwaitingReportResponse; }
 
@@ -229,7 +225,7 @@
     void ResetPathIterator();
 
     CHIP_ERROR ProcessDataVersionFilterList(DataVersionFilterIBs::Parser & aDataVersionFilterListParser);
-    
+
     // if current priority is in the middle, it has valid snapshoted last event number, it check cleaness via comparing
     // with snapshotted last event number. if current priority  is in the end, no valid
     // sanpshotted last event, check with latest last event number, re-setup snapshoted checkpoint, and compare again.
