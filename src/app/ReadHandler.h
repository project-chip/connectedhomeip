--- conflicted
+++ resolved
@@ -159,27 +159,14 @@
     CHIP_ERROR OnSubscribeRequest(Messaging::ExchangeContext * apExchangeContext, System::PacketBufferHandle && aPayload);
     void GetSubscriptionId(uint64_t & aSubscriptionId) const { aSubscriptionId = mSubscriptionId; }
     AttributePathExpandIterator * GetAttributePathExpandIterator() { return &mAttributePathExpandIterator; }
-<<<<<<< HEAD
 
     /**
      * Marked the attribute as dirty, and reset the internal path iterator when required.
      */
-    void SetDirty(const ClusterInfo & apAttributeChanged);
+    void SetDirty(const AttributePathParams & apAttributeChanged);
     bool IsDirty() const { return (mDirtyTick > mPreviousReportsBeginTick) || mOverrideDirty; }
     void ClearDirty() { mOverrideDirty = false; }
 
-=======
-    void SetDirty()
-    {
-        mDirty = true;
-        // If the contents of the global dirty set have changed, we need to reset the iterator since the paths
-        // we've sent up till now are no longer valid and need to be invalidated.
-        mAttributePathExpandIterator = AttributePathExpandIterator(mpAttributePathList);
-        mAttributeEncoderState       = AttributeValueEncoder::AttributeEncodeState();
-    }
-    void ClearDirty() { mDirty = false; }
-    bool IsDirty() const { return mDirty; }
->>>>>>> 4ea2baeb
     NodeId GetInitiatorNodeId() const { return mInitiatorNodeId; }
     FabricIndex GetAccessingFabricIndex() const { return mSubjectDescriptor.fabricIndex; }
 
