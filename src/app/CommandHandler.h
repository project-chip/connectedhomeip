/*
 *
 *    Copyright (c) 2020 Project CHIP Authors
 *    All rights reserved.
 *
 *    Licensed under the Apache License, Version 2.0 (the "License");
 *    you may not use this file except in compliance with the License.
 *    You may obtain a copy of the License at
 *
 *        http://www.apache.org/licenses/LICENSE-2.0
 *
 *    Unless required by applicable law or agreed to in writing, software
 *    distributed under the License is distributed on an "AS IS" BASIS,
 *    WITHOUT WARRANTIES OR CONDITIONS OF ANY KIND, either express or implied.
 *    See the License for the specific language governing permissions and
 *    limitations under the License.
 */

/**
 *    @file
 *      This file defines object for a CHIP IM Invoke Command Handler
 *
 */

#pragma once

#include <app/Command.h>
#include <app/ConcreteCommandPath.h>
#include <app/MessageDef/CommandDataElement.h>
#include <app/data-model/Encode.h>
#include <lib/core/CHIPCore.h>
#include <lib/core/CHIPTLV.h>
#include <lib/core/CHIPTLVDebug.hpp>
#include <lib/support/CodeUtils.h>
#include <lib/support/DLLUtil.h>
#include <lib/support/logging/CHIPLogging.h>
#include <messaging/ExchangeContext.h>
#include <messaging/ExchangeMgr.h>
#include <messaging/Flags.h>
#include <protocols/Protocols.h>
#include <system/SystemPacketBuffer.h>

namespace chip {
namespace app {

class CommandHandler : public Command
{
public:
    class Callback
    {
    public:
        virtual ~Callback() = default;

        /*
         * Method that signals to a registered callback that this object
         * has completed doing useful work and is now safe for release/destruction.
         */
        virtual void OnDone(CommandHandler * apCommandObj) = 0;
    };

    CommandHandler(Messaging::ExchangeManager * apExchangeMgr, Callback * apCallback);

    CHIP_ERROR OnInvokeCommandRequest(Messaging::ExchangeContext * ec, const PayloadHeader & payloadHeader,
                                      System::PacketBufferHandle && payload);
    CHIP_ERROR AddStatusCode(const ConcreteCommandPath & aCommandPath,
                             const Protocols::SecureChannel::GeneralStatusCode aGeneralCode, const Protocols::Id aProtocolId,
                             const Protocols::InteractionModel::Status aStatus) override;

    /**
     * API for adding a data response.  The template parameter T is generally
     * expected to be a ClusterName::Commands::CommandName::Type struct, but any
     * object that can be encoded using the DataModel::Encode machinery and
     * exposes the right command id will work.
     *
     * @param [in] aRequestCommandPath the concrete path of the command we are
     *             responding to.
     * @param [in] aData the data for the response.
     */
    template <typename CommandData>
    CHIP_ERROR AddResponseData(const ConcreteCommandPath & aRequestCommandPath, const CommandData & aData)
    {
        ReturnErrorOnFailure(PrepareResponse(aRequestCommandPath, CommandData::CommandId));
        TLV::TLVWriter * writer = GetCommandDataElementTLVWriter();
        VerifyOrReturnError(writer != nullptr, CHIP_ERROR_INCORRECT_STATE);
        ReturnErrorOnFailure(DataModel::Encode(*writer, TLV::ContextTag(CommandDataElement::kCsTag_Data), aData));

        return FinishCommand(/* aEndDataStruct = */ false);
    }

private:
    //
    // Called internally to signal the completion of all work on this object, gracefully close the
    // exchange (by calling into the base class) and finally, signal to a registerd callback that it's
    // safe to release this object.
    //
    void Close();

    friend class TestCommandInteraction;
    CHIP_ERROR SendCommandResponse();
    CHIP_ERROR ProcessCommandDataElement(CommandDataElement::Parser & aCommandElement) override;
<<<<<<< HEAD

    Callback * mpCallback = nullptr;
=======
    CHIP_ERROR PrepareResponse(const ConcreteCommandPath & aRequestCommandPath, CommandId aResponseCommand);
>>>>>>> d48d7541
};
} // namespace app
} // namespace chip<|MERGE_RESOLUTION|>--- conflicted
+++ resolved
@@ -98,12 +98,8 @@
     friend class TestCommandInteraction;
     CHIP_ERROR SendCommandResponse();
     CHIP_ERROR ProcessCommandDataElement(CommandDataElement::Parser & aCommandElement) override;
-<<<<<<< HEAD
-
+    CHIP_ERROR PrepareResponse(const ConcreteCommandPath & aRequestCommandPath, CommandId aResponseCommand);
     Callback * mpCallback = nullptr;
-=======
-    CHIP_ERROR PrepareResponse(const ConcreteCommandPath & aRequestCommandPath, CommandId aResponseCommand);
->>>>>>> d48d7541
 };
 } // namespace app
 } // namespace chip