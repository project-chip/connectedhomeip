/**
 *    Copyright (c) 2025 Project CHIP Authors
 *
 *    Licensed under the Apache License, Version 2.0 (the "License");
 *    you may not use this file except in compliance with the License.
 *    You may obtain a copy of the License at
 *
 *        http://www.apache.org/licenses/LICENSE-2.0
 *
 *    Unless required by applicable law or agreed to in writing, software
 *    distributed under the License is distributed on an "AS IS" BASIS,
 *    WITHOUT WARRANTIES OR CONDITIONS OF ANY KIND, either express or implied.
 *    See the License for the specific language governing permissions and
 *    limitations under the License.
 */
#pragma once

#include <app/ConcreteAttributePath.h>
#include <lib/core/CHIPEncoding.h>
#include <lib/core/CHIPError.h>
#include <lib/core/CHIPSafeCasts.h>
#include <lib/support/CodeUtils.h>
#include <lib/support/Span.h>

#include <algorithm>
#include <cstdint>
#include <type_traits>

namespace chip {
namespace app {
namespace Storage {

/// Describes how to set/get the length of pascal strings
/// given a PREFIX_LEN in bytes.
template <size_t PREFIX_LEN>
struct PascalPrefixOperations;

template <>
struct PascalPrefixOperations<1>
{
    using LengthType                           = uint8_t;
    static constexpr LengthType kInvalidLength = 0xFF;

    static LengthType GetContentLength(const uint8_t * buffer) { return *buffer; }
    static void SetContentLength(uint8_t * buffer, LengthType size) { *buffer = static_cast<uint8_t>(size); }

    // Casts for chars as well
    static LengthType GetContentLength(const char * buffer) { return GetContentLength(Uint8::from_const_char(buffer)); }
    static void SetContentLength(char * buffer, LengthType size) { SetContentLength(Uint8::from_char(buffer), size); }
};

template <>
struct PascalPrefixOperations<2>
{
    using LengthType                           = uint16_t;
    static constexpr LengthType kInvalidLength = 0xFFFF;

    static LengthType GetContentLength(const uint8_t * buffer) { return Encoding::LittleEndian::Get16(buffer); }
    static void SetContentLength(uint8_t * buffer, LengthType size) { Encoding::LittleEndian::Put16(buffer, size); }

    // Casts for chars as well
    static LengthType GetContentLength(const char * buffer) { return GetContentLength(Uint8::from_const_char(buffer)); }
    static void SetContentLength(char * buffer, LengthType size) { SetContentLength(Uint8::from_char(buffer), size); }
};

/// Interprets a byte buffer as a pascal buffer:
///   - a prefix that specifies the length of the data
///   - the following characters that contain the data
///
/// Parameters:
///   T - the underlying data type, generally uint8_t for bytes or char for strings
///   PREFIX_LEN - the size of the pascal prefix (generally 1 or 2 bytes)
template <typename T, uint8_t PREFIX_LEN>
class PascalBuffer
{
public:
    using LengthType                           = typename PascalPrefixOperations<PREFIX_LEN>::LengthType;
    static constexpr LengthType kInvalidLength = PascalPrefixOperations<PREFIX_LEN>::kInvalidLength;

    static_assert(sizeof(T) == 1);

    PascalBuffer(PascalBuffer &&)      = default;
    PascalBuffer(const PascalBuffer &) = default;

    template <size_t N>
    PascalBuffer(T (&data)[N]) : mData(data), mMaxSize(N - PREFIX_LEN)
    {
        static_assert(N >= PREFIX_LEN);
        static_assert(N <= kInvalidLength);
    }

    /// Returns the content of the pascal string.
    /// Uses the prefix size information
    Span<T> Content() { return { mData + PREFIX_LEN, GetContentLength() }; }
    Span<const T> Content() const { return { mData + PREFIX_LEN, GetContentLength() }; }

    /// Accesses the "PASCAL" string (i.e. valid data including the string prefix)
    ///
<<<<<<< HEAD
    /// Use this to serialize the data
    ByteSpan RawValidData() const
    {
        return { reinterpret_cast<const uint8_t *>(mData), static_cast<size_t>(GetLength() + PREFIX_LEN) };
=======
    /// Use this to serialize the data. Specifically to recover the original string from
    /// persistent storage one can:
    ///   - persist pascalString.ContentWithLenPrefix (will include the data WITH the size prefix)
    ///     - read via pascalString.RawFullBuffer
    ///   - persist pascalString.Content (will NOT include data size)
    ///     - read in a temporary buffer and set value via pascalString.SetValue()
    ///     - OR read into (RawFullBuffer().data() + PREFIX_LEN) and call SetContentLength()
    ByteSpan ContentWithLenPrefix() const
    {
        return { reinterpret_cast<const uint8_t *>(mData), static_cast<size_t>(GetContentLength() + PREFIX_LEN) };
>>>>>>> 20965d04
    }

    /// Access to the full buffer. does NOT take into account current size
    /// and includes the "size prefix"
<<<<<<< HEAD
    MutableByteSpan RawBuffer() { return { reinterpret_cast<uint8_t *>(mData), static_cast<size_t>(mMaxSize + PREFIX_LEN) }; }
=======
    MutableByteSpan RawFullBuffer()
    {
        static_assert(!std::is_const_v<T>, "Cannot mutate a const pascal string");
        return { reinterpret_cast<uint8_t *>(mData), static_cast<size_t>(mMaxSize + PREFIX_LEN) };
    }
>>>>>>> 20965d04

    LengthType GetContentLength() const
    {
        const LengthType length = PascalPrefixOperations<PREFIX_LEN>::GetContentLength(mData);
        if (length == kInvalidLength)
        {
            return 0;
        }
        return std::min<LengthType>(mMaxSize, length);
    }

    // Returns true if the length was valid and could be set
    bool SetContentLength(LengthType len)
    {
        static_assert(!std::is_const_v<T>, "Cannot mutate a const pascal string");
        if (len != kInvalidLength)
        {
            VerifyOrReturnError(len <= mMaxSize, false);
        }
        PascalPrefixOperations<PREFIX_LEN>::SetContentLength(mData, len);
        return true;
    }
    void SetNull() { (void) SetContentLength(kInvalidLength); }
    bool IsNull() const { return PascalPrefixOperations<PREFIX_LEN>::GetContentLength(mData) == kInvalidLength; }

    // Returns true if the length of the input buffer fit in the
    // pascal buffer (and could be set)
    bool SetValue(Span<const T> value)
    {
        static_assert(!std::is_const_v<T>, "Cannot mutate a const pascal string");
        VerifyOrReturnValue(value.size() < kInvalidLength, false);
        VerifyOrReturnValue(SetContentLength(static_cast<LengthType>(value.size())), false);
        memcpy(mData + PREFIX_LEN, value.data(), value.size());
        return true;
    }

    /// Checks if the given span is a valid Pascal string: i.e. its size prefix
    /// is either Invalid (i.e. null marker) or it has a size that fits in the buffer
    static bool IsValid(Span<const T> span)
    {
        VerifyOrReturnValue(span.size() >= PREFIX_LEN, false);
        LengthType len = PascalPrefixOperations<PREFIX_LEN>::GetContentLength(span.data());
        return len == kInvalidLength || (static_cast<size_t>(len + PREFIX_LEN) <= span.size());
    }

    /// Convenience function: it is very common to require the content of a buffer
    /// represented as a pascal buffer. This provides that.
    template <size_t N>
    static Span<const T> ContentOf(const T (&data)[N])
    {
        LengthType len = PascalPrefixOperations<PREFIX_LEN>::GetLength(data);

        if ((len == kInvalidLength) || (static_cast<size_t>(len + PREFIX_LEN) > N))
        {
            return Span<const T>();
        }

        // we know data length is valid, return it
        return { data + PREFIX_LEN, len };
    }

private:
    T * mData;
    const LengthType mMaxSize;
};

using ShortPascalString = PascalBuffer<char, 1>;
using ShortPascalBytes  = PascalBuffer<uint8_t, 1>;
using LongPascalString  = PascalBuffer<char, 2>;
using LongPascalBytes   = PascalBuffer<uint8_t, 2>;

// same as the pascal strings, except the data is const and cannot
// be changed. Useful to get the content of data
using ShortConstPascalString = PascalBuffer<const char, 1>;
using ShortConstPascalBytes  = PascalBuffer<const uint8_t, 1>;
using LongConstPascalString  = PascalBuffer<const char, 2>;
using LongConstPascalBytes   = PascalBuffer<const uint8_t, 2>;

} // namespace Storage
} // namespace app
} // namespace chip<|MERGE_RESOLUTION|>--- conflicted
+++ resolved
@@ -96,12 +96,6 @@
 
     /// Accesses the "PASCAL" string (i.e. valid data including the string prefix)
     ///
-<<<<<<< HEAD
-    /// Use this to serialize the data
-    ByteSpan RawValidData() const
-    {
-        return { reinterpret_cast<const uint8_t *>(mData), static_cast<size_t>(GetLength() + PREFIX_LEN) };
-=======
     /// Use this to serialize the data. Specifically to recover the original string from
     /// persistent storage one can:
     ///   - persist pascalString.ContentWithLenPrefix (will include the data WITH the size prefix)
@@ -112,20 +106,15 @@
     ByteSpan ContentWithLenPrefix() const
     {
         return { reinterpret_cast<const uint8_t *>(mData), static_cast<size_t>(GetContentLength() + PREFIX_LEN) };
->>>>>>> 20965d04
     }
 
     /// Access to the full buffer. does NOT take into account current size
     /// and includes the "size prefix"
-<<<<<<< HEAD
-    MutableByteSpan RawBuffer() { return { reinterpret_cast<uint8_t *>(mData), static_cast<size_t>(mMaxSize + PREFIX_LEN) }; }
-=======
     MutableByteSpan RawFullBuffer()
     {
         static_assert(!std::is_const_v<T>, "Cannot mutate a const pascal string");
         return { reinterpret_cast<uint8_t *>(mData), static_cast<size_t>(mMaxSize + PREFIX_LEN) };
     }
->>>>>>> 20965d04
 
     LengthType GetContentLength() const
     {
@@ -171,22 +160,6 @@
         return len == kInvalidLength || (static_cast<size_t>(len + PREFIX_LEN) <= span.size());
     }
 
-    /// Convenience function: it is very common to require the content of a buffer
-    /// represented as a pascal buffer. This provides that.
-    template <size_t N>
-    static Span<const T> ContentOf(const T (&data)[N])
-    {
-        LengthType len = PascalPrefixOperations<PREFIX_LEN>::GetLength(data);
-
-        if ((len == kInvalidLength) || (static_cast<size_t>(len + PREFIX_LEN) > N))
-        {
-            return Span<const T>();
-        }
-
-        // we know data length is valid, return it
-        return { data + PREFIX_LEN, len };
-    }
-
 private:
     T * mData;
     const LengthType mMaxSize;
