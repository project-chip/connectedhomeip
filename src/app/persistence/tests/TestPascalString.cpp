--- conflicted
+++ resolved
@@ -32,34 +32,20 @@
 
         ASSERT_TRUE(str.SetContentLength(0));
         ASSERT_TRUE(str.Content().data_equal(""_span));
-<<<<<<< HEAD
-        ASSERT_EQ(str.GetLength(), 0u);
-        ASSERT_EQ(str.RawValidData().size(), 1u);
-        ASSERT_EQ(str.RawBuffer().size(), 8u);
-        ASSERT_EQ(str.RawBuffer().data(), reinterpret_cast<uint8_t *>(buffer));
+        ASSERT_EQ(str.GetContentLength(), 0u);
+
+        // Valid data includes size (1 byte) + content (0 bytes)
+        ASSERT_EQ(str.ContentWithLenPrefix().size(), 1u);
+        ASSERT_EQ(str.RawFullBuffer().size(), 8u);
+        ASSERT_EQ(str.RawFullBuffer().data(), reinterpret_cast<uint8_t *>(buffer));
 
         ASSERT_TRUE(str.SetValue("foo"_span));
         ASSERT_TRUE(str.Content().data_equal("foo"_span));
-        ASSERT_EQ(str.GetLength(), 3u);
-        ASSERT_EQ(str.RawValidData().size(), 4u);
-        ASSERT_EQ(str.RawBuffer().size(), 8u);
-        ASSERT_EQ(str.RawBuffer().data(), reinterpret_cast<uint8_t *>(buffer));
-=======
-        ASSERT_EQ(str.GetContentLength(), 0u);
-
-        // Valid data includes size (1 byte) + content (0 bytes)
-        ASSERT_EQ(str.ContentWithLenPrefix().size(), 1u);
-        ASSERT_EQ(str.RawFullBuffer().size(), 8u);
-        ASSERT_EQ(str.RawFullBuffer().data(), reinterpret_cast<uint8_t *>(buffer));
-
-        ASSERT_TRUE(str.SetValue("foo"_span));
-        ASSERT_TRUE(str.Content().data_equal("foo"_span));
         ASSERT_EQ(str.GetContentLength(), 3u);
         // Valid data includes size (1 byte) + content (3 bytes)
         ASSERT_EQ(str.ContentWithLenPrefix().size(), 4u);
         ASSERT_EQ(str.RawFullBuffer().size(), 8u);
         ASSERT_EQ(str.RawFullBuffer().data(), reinterpret_cast<uint8_t *>(buffer));
->>>>>>> 20965d04
 
         // exactly 7 bytes can be stored, since one is reserved for size
         ASSERT_TRUE(str.SetValue("1234567"_span));
@@ -75,25 +61,15 @@
 
         ASSERT_TRUE(str.SetContentLength(0));
         ASSERT_TRUE(str.Content().data_equal(""_span));
-<<<<<<< HEAD
-        ASSERT_EQ(str.GetLength(), 0u);
-        ASSERT_EQ(str.RawValidData().size(), 2u);
+        ASSERT_EQ(str.GetContentLength(), 0u);
+        // Valid data includes size (2 bytes) + content (0 bytes)
+        ASSERT_EQ(str.ContentWithLenPrefix().size(), 2u);
 
         ASSERT_TRUE(str.SetValue("foo"_span));
         ASSERT_TRUE(str.Content().data_equal("foo"_span));
-        ASSERT_EQ(str.GetLength(), 3u);
-        ASSERT_EQ(str.RawValidData().size(), 5u);
-=======
-        ASSERT_EQ(str.GetContentLength(), 0u);
-        // Valid data includes size (2 bytes) + content (0 bytes)
-        ASSERT_EQ(str.ContentWithLenPrefix().size(), 2u);
-
-        ASSERT_TRUE(str.SetValue("foo"_span));
-        ASSERT_TRUE(str.Content().data_equal("foo"_span));
         ASSERT_EQ(str.GetContentLength(), 3u);
         // Valid data includes size (2 bytes) + content (3 bytes)
         ASSERT_EQ(str.ContentWithLenPrefix().size(), 5u);
->>>>>>> 20965d04
 
         // exactly 6 bytes can be stored, since two are reserved for size
         ASSERT_TRUE(str.SetValue("123456"_span));
@@ -114,30 +90,17 @@
 
         ASSERT_TRUE(str.SetContentLength(0));
         ASSERT_TRUE(str.Content().empty());
-<<<<<<< HEAD
-        ASSERT_EQ(str.GetLength(), 0u);
-        ASSERT_EQ(str.RawValidData().size(), 1u);
-        ASSERT_EQ(str.RawBuffer().size(), 8u);
-        ASSERT_EQ(str.RawBuffer().data(), buffer);
-=======
         ASSERT_EQ(str.GetContentLength(), 0u);
         ASSERT_EQ(str.ContentWithLenPrefix().size(), 1u);
         ASSERT_EQ(str.RawFullBuffer().size(), 8u);
         ASSERT_EQ(str.RawFullBuffer().data(), buffer);
->>>>>>> 20965d04
 
         const uint8_t foo[] = { 1, 2, 3 };
         ASSERT_TRUE(str.SetValue(ByteSpan(foo)));
         ASSERT_TRUE(str.Content().data_equal(ByteSpan(foo)));
-<<<<<<< HEAD
-        ASSERT_EQ(str.GetLength(), 3u);
-        ASSERT_EQ(str.RawValidData().size(), 4u);
-        ASSERT_EQ(str.RawBuffer().size(), 8u);
-=======
         ASSERT_EQ(str.GetContentLength(), 3u);
         ASSERT_EQ(str.ContentWithLenPrefix().size(), 4u);
         ASSERT_EQ(str.RawFullBuffer().size(), 8u);
->>>>>>> 20965d04
 
         // exactly 7 bytes can be stored, since one is reserved for size
         const uint8_t fits[] = { 1, 2, 3, 4, 5, 6, 7 };
@@ -155,30 +118,17 @@
 
         ASSERT_TRUE(str.SetContentLength(0));
         ASSERT_TRUE(str.Content().empty());
-<<<<<<< HEAD
-        ASSERT_EQ(str.GetLength(), 0u);
-        ASSERT_EQ(str.RawValidData().size(), 2u);
-        ASSERT_EQ(str.RawBuffer().size(), 8u);
-        ASSERT_EQ(str.RawBuffer().data(), buffer);
-=======
         ASSERT_EQ(str.GetContentLength(), 0u);
         ASSERT_EQ(str.ContentWithLenPrefix().size(), 2u);
         ASSERT_EQ(str.RawFullBuffer().size(), 8u);
         ASSERT_EQ(str.RawFullBuffer().data(), buffer);
->>>>>>> 20965d04
 
         const uint8_t foo[] = { 1, 2, 3 };
         ASSERT_TRUE(str.SetValue(ByteSpan(foo)));
         ASSERT_TRUE(str.Content().data_equal(ByteSpan(foo)));
-<<<<<<< HEAD
-        ASSERT_EQ(str.GetLength(), 3u);
-        ASSERT_EQ(str.RawValidData().size(), 5u);
-        ASSERT_EQ(str.RawBuffer().size(), 8u);
-=======
         ASSERT_EQ(str.GetContentLength(), 3u);
         ASSERT_EQ(str.ContentWithLenPrefix().size(), 5u);
         ASSERT_EQ(str.RawFullBuffer().size(), 8u);
->>>>>>> 20965d04
 
         // exactly 6 bytes can be stored, since two are reserved for size
         const uint8_t fits[] = { 1, 2, 3, 4, 5, 6 };
@@ -303,42 +253,11 @@
     }
 }
 
-<<<<<<< HEAD
-TEST(TestPascalString, TestContentOf)
-{
-    {
-        uint8_t buffer[8] = { 0 };
-        ShortPascalBytes s(buffer);
-
-        ASSERT_TRUE(ShortPascalBytes::ContentOf(buffer).empty());
-
-        const uint8_t foo[] = { 1, 2, 3 };
-        ASSERT_TRUE(s.SetValue(ByteSpan(foo)));
-        ASSERT_TRUE(ShortPascalBytes::ContentOf(buffer).data_equal(ByteSpan(foo)));
-
-        s.SetNull();
-        ASSERT_TRUE(ShortPascalBytes::ContentOf(buffer).empty());
-    }
-
-    {
-        char buffer[8] = { 0 };
-        LongPascalString s(buffer);
-
-        ASSERT_TRUE(LongPascalString::ContentOf(buffer).data_equal(""_span));
-
-        ASSERT_TRUE(s.SetValue("test"_span));
-        ASSERT_TRUE(LongPascalString::ContentOf(buffer).data_equal("test"_span));
-
-        s.SetNull();
-        ASSERT_TRUE(LongPascalString::ContentOf(buffer).data_equal(""_span));
-    }
-=======
 TEST(TestPascalString, SupportConstAccess)
 {
     // a const buffer should be viewable as a pascal string
     const char buffer[8] = { 4, 't', 'e', 's', 't', 'a', 'b', 'c' };
     ASSERT_TRUE(ShortConstPascalString(buffer).Content().data_equal("test"_span));
->>>>>>> 20965d04
 }
 
 } // namespace