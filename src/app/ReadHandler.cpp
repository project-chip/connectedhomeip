--- conflicted
+++ resolved
@@ -39,41 +39,13 @@
 ReadHandler::ReadHandler(Callback & apCallback, Messaging::ExchangeContext * apExchangeContext, InteractionType aInteractionType) :
     mCallback(apCallback)
 {
-<<<<<<< HEAD
     mpExchangeMgr      = apExchangeContext->GetExchangeMgr();
     mpExchangeCtx      = apExchangeContext;
-    mInteractionType   = aInteractionType;
-    mInitiatorNodeId   = apExchangeContext->GetSessionHandle().GetPeerNodeId();
-    mSubjectDescriptor = apExchangeContext->GetSessionHandle().GetSubjectDescriptor();
-    mIsPrimingReports  = true;
-
-=======
-    CHIP_ERROR err = CHIP_NO_ERROR;
-    // Error if already initialized.
-    VerifyOrReturnError(IsFree(), err = CHIP_ERROR_INCORRECT_STATE);
-    VerifyOrReturnError(mpExchangeCtx == nullptr, err = CHIP_ERROR_INCORRECT_STATE);
-    mpExchangeMgr              = apExchangeMgr;
-    mpExchangeCtx              = apExchangeContext;
-    mSuppressResponse          = true;
-    mpAttributeClusterInfoList = nullptr;
-    mpEventClusterInfoList     = nullptr;
-    mCurrentPriority           = PriorityLevel::Invalid;
-    mEventMin                  = 0;
-    mLastScheduledEventNumber  = 0;
-    mIsPrimingReports          = true;
-    MoveToState(HandlerState::Initialized);
-    mpDelegate              = apDelegate;
-    mSubscriptionId         = 0;
-    mHoldReport             = false;
-    mDirty                  = false;
-    mActiveSubscription     = false;
-    mIsChunkedReport        = false;
-    mInteractionType        = aInteractionType;
+    mInteractionType    = aInteractionType;
     mInitiatorNodeId        = apExchangeContext->GetSessionHandle()->AsSecureSession()->GetPeerNodeId();
     mSubjectDescriptor      = apExchangeContext->GetSessionHandle()->GetSubjectDescriptor();
-    mHoldSync               = false;
+    mIsPrimingReports  = true;
     mLastWrittenEventsBytes = 0;
->>>>>>> d9b77e90
     if (apExchangeContext != nullptr)
     {
         apExchangeContext->SetDelegate(this);
@@ -124,29 +96,6 @@
 
     InteractionModelEngine::GetInstance()->ReleaseClusterInfoList(mpAttributeClusterInfoList);
     InteractionModelEngine::GetInstance()->ReleaseClusterInfoList(mpEventClusterInfoList);
-<<<<<<< HEAD
-=======
-    mSubscriptionId            = 0;
-    mMinIntervalFloorSeconds   = 0;
-    mMaxIntervalCeilingSeconds = 0;
-    mInteractionType           = InteractionType::Read;
-    mpExchangeCtx              = nullptr;
-    MoveToState(HandlerState::Uninitialized);
-    mpAttributeClusterInfoList = nullptr;
-    mpEventClusterInfoList     = nullptr;
-    mCurrentPriority           = PriorityLevel::Invalid;
-    mEventMin                  = 0;
-    mLastScheduledEventNumber  = 0;
-    mIsPrimingReports          = false;
-    mpDelegate                 = nullptr;
-    mHoldReport                = false;
-    mDirty                     = false;
-    mActiveSubscription        = false;
-    mIsChunkedReport           = false;
-    mInitiatorNodeId           = kUndefinedNodeId;
-    mHoldSync                  = false;
-    mLastWrittenEventsBytes    = 0;
->>>>>>> d9b77e90
 }
 
 void ReadHandler::Close()
@@ -159,6 +108,7 @@
 
     MoveToState(HandlerState::AwaitingDestruction);
     mCallback.OnDone(*this);
+    mLastWrittenEventsBytes    = 0;
 }
 
 CHIP_ERROR ReadHandler::OnInitialRequest(System::PacketBufferHandle && aPayload)
@@ -306,8 +256,8 @@
 
 bool ReadHandler::IsFromSubscriber(Messaging::ExchangeContext & apExchangeContext)
 {
-    return (IsSubscriptionType() && GetInitiatorNodeId() == apExchangeContext.GetSessionHandle().GetPeerNodeId() &&
-            GetAccessingFabricIndex() == apExchangeContext.GetSessionHandle().GetFabricIndex());
+    return (IsSubscriptionType() && GetInitiatorNodeId() == apExchangeContext.GetSessionHandle()->AsSecureSession()->GetPeerNodeId() &&
+            GetAccessingFabricIndex() == apExchangeContext.GetSessionHandle()->AsSecureSession()->GetFabricIndex());
 }
 
 CHIP_ERROR ReadHandler::OnUnknownMsgType(Messaging::ExchangeContext * apExchangeContext, const PayloadHeader & aPayloadHeader,
