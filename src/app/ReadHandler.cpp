--- conflicted
+++ resolved
@@ -880,11 +880,7 @@
         // If we're currently in the middle of generating reports for a given cluster and that in turn is marked dirty, let's reset
         // our iterator to point back to the beginning of that cluster. This ensures that the receiver will get a coherent view of
         // the state of the cluster as present on the server
-<<<<<<< HEAD
-        mAttributePathExpandPosition.IterateFromTheStartOfTheCurrentCluster();
-=======
         mAttributePathExpandPosition.IterateFromTheStartOfTheCurrentClusterIfAttributeWildcard();
->>>>>>> 0fca820a
 
         mAttributeEncoderState.Reset();
     }
