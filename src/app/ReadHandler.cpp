--- conflicted
+++ resolved
@@ -506,15 +506,8 @@
     if (CHIP_END_OF_TLV == err)
     {
         mManagementCallback.GetInteractionModelEngine()->RemoveDuplicateConcreteAttributePath(mpAttributePathList);
-<<<<<<< HEAD
-
-        auto session = mAttributePathExpandIterator.PrepareSearch();
-        mAttributePathExpandIterator.ResetTo(session, mpAttributePathList);
-        err = CHIP_NO_ERROR;
-=======
         mAttributePathExpandPosition = AttributePathExpandIterator::Position::StartIterating(mpAttributePathList);
         err                          = CHIP_NO_ERROR;
->>>>>>> 75564bfa
     }
     return err;
 }
@@ -856,13 +849,7 @@
 
 void ReadHandler::ResetPathIterator()
 {
-<<<<<<< HEAD
-
-    auto session = mAttributePathExpandIterator.PrepareSearch();
-    mAttributePathExpandIterator.ResetTo(session, mpAttributePathList);
-=======
     mAttributePathExpandPosition = AttributePathExpandIterator::Position::StartIterating(mpAttributePathList);
->>>>>>> 75564bfa
     mAttributeEncoderState.Reset();
 }
 
@@ -883,12 +870,7 @@
     // TODO (#16699): Currently we can only guarantee the reports generated from a single path in the request are consistent. The
     // data might be inconsistent if the user send a request with two paths from the same cluster. We need to clearify the behavior
     // or make it consistent.
-<<<<<<< HEAD
-    auto session = mAttributePathExpandIterator.PrepareSearch();
-    if (mAttributePathExpandIterator.Get(session, path) &&
-=======
     if (AttributePathExpandIterator(apDataModel, tempPosition).Next(path) &&
->>>>>>> 75564bfa
         (aAttributeChanged.HasWildcardEndpointId() || aAttributeChanged.mEndpointId == path.mEndpointId) &&
         (aAttributeChanged.HasWildcardClusterId() || aAttributeChanged.mClusterId == path.mClusterId))
     {
@@ -898,12 +880,7 @@
         // If we're currently in the middle of generating reports for a given cluster and that in turn is marked dirty, let's reset
         // our iterator to point back to the beginning of that cluster. This ensures that the receiver will get a coherent view of
         // the state of the cluster as present on the server
-<<<<<<< HEAD
-        mAttributePathExpandIterator.ResetCurrentCluster(session);
-=======
         mAttributePathExpandPosition.IterateFromTheStartOfTheCurrentCluster();
-
->>>>>>> 75564bfa
         mAttributeEncoderState.Reset();
     }
 
