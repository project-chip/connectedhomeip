--- conflicted
+++ resolved
@@ -506,13 +506,8 @@
     if (CHIP_END_OF_TLV == err)
     {
         mManagementCallback.GetInteractionModelEngine()->RemoveDuplicateConcreteAttributePath(mpAttributePathList);
-<<<<<<< HEAD
-        mAttributePathExpandState = AttributePathExpandIterator::State::StartIterating(mpAttributePathList);
-        err                       = CHIP_NO_ERROR;
-=======
         mAttributePathExpandPosition = AttributePathExpandIterator::Position::StartIterating(mpAttributePathList);
         err                          = CHIP_NO_ERROR;
->>>>>>> 91e85473
     }
     return err;
 }
@@ -854,11 +849,7 @@
 
 void ReadHandler::ResetPathIterator()
 {
-<<<<<<< HEAD
-    mAttributePathExpandState = AttributePathExpandIterator::State::StartIterating(mpAttributePathList);
-=======
     mAttributePathExpandPosition = AttributePathExpandIterator::Position::StartIterating(mpAttributePathList);
->>>>>>> 91e85473
     mAttributeEncoderState.Reset();
 }
 
@@ -866,13 +857,8 @@
 {
     mDirtyGeneration = mManagementCallback.GetInteractionModelEngine()->GetReportingEngine().GetDirtySetGeneration();
 
-<<<<<<< HEAD
-    // we want to get the value, but not advance the state
-    AttributePathExpandIterator::State tempState = mAttributePathExpandState;
-=======
     // We want to get the value, but not advance the iterator position.
     AttributePathExpandIterator::Position tempPosition = mAttributePathExpandPosition;
->>>>>>> 91e85473
     ConcreteAttributePath path;
 
     // We won't reset the path iterator for every AttributePathIsDirty call to reduce the number of full data reports.
@@ -884,11 +870,7 @@
     // TODO (#16699): Currently we can only guarantee the reports generated from a single path in the request are consistent. The
     // data might be inconsistent if the user send a request with two paths from the same cluster. We need to clearify the behavior
     // or make it consistent.
-<<<<<<< HEAD
-    if (AttributePathExpandIterator(apDataModel, tempState).Next(path) &&
-=======
     if (AttributePathExpandIterator(apDataModel, tempPosition).Next(path) &&
->>>>>>> 91e85473
         (aAttributeChanged.HasWildcardEndpointId() || aAttributeChanged.mEndpointId == path.mEndpointId) &&
         (aAttributeChanged.HasWildcardClusterId() || aAttributeChanged.mClusterId == path.mClusterId))
     {
@@ -898,11 +880,7 @@
         // If we're currently in the middle of generating reports for a given cluster and that in turn is marked dirty, let's reset
         // our iterator to point back to the beginning of that cluster. This ensures that the receiver will get a coherent view of
         // the state of the cluster as present on the server
-<<<<<<< HEAD
-        mAttributePathExpandState.IterateFromTheStartOfTheCurrentCluster();
-=======
         mAttributePathExpandPosition.IterateFromTheStartOfTheCurrentCluster();
->>>>>>> 91e85473
 
         mAttributeEncoderState.Reset();
     }
