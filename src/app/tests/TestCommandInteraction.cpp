/*
 *
 *    Copyright (c) 2021 Project CHIP Authors
 *    All rights reserved.
 *
 *    Licensed under the Apache License, Version 2.0 (the "License");
 *    you may not use this file except in compliance with the License.
 *    You may obtain a copy of the License at
 *
 *        http://www.apache.org/licenses/LICENSE-2.0
 *
 *    Unless required by applicable law or agreed to in writing, software
 *    distributed under the License is distributed on an "AS IS" BASIS,
 *    WITHOUT WARRANTIES OR CONDITIONS OF ANY KIND, either express or implied.
 *    See the License for the specific language governing permissions and
 *    limitations under the License.
 */

/**
 *    @file
 *      This file implements unit tests for CHIP Interaction Model Command Interaction
 *
 */

#include <cinttypes>
#include <optional>

#include <lib/core/StringBuilderAdapters.h>
#include <pw_unit_test/framework.h>

#include <app/AppConfig.h>
#include <app/CommandHandlerImpl.h>
#include <app/InteractionModelEngine.h>
#include <app/data-model/Encode.h>
#include <app/tests/AppTestContext.h>
#include <app/tests/test-interaction-model-api.h>
#include <lib/core/CHIPCore.h>
#include <lib/core/ErrorStr.h>
#include <lib/core/Optional.h>
#include <lib/core/TLV.h>
#include <lib/core/TLVDebug.h>
#include <lib/core/TLVUtilities.h>
#include <lib/support/logging/CHIPLogging.h>
#include <lib/support/tests/ExtraPwTestMacros.h>
#include <messaging/ExchangeContext.h>
#include <messaging/ExchangeMgr.h>
#include <messaging/Flags.h>
#include <platform/CHIPDeviceLayer.h>
#include <protocols/interaction_model/Constants.h>
#include <system/SystemPacketBuffer.h>
#include <system/TLVPacketBufferBackingStore.h>

using TestContext = chip::Test::AppContext;
using namespace chip::Protocols;

namespace {

void CheckForInvalidAction(chip::Test::MessageCapturer & messageLog)
{
    EXPECT_EQ(messageLog.MessageCount(), 1u);
    EXPECT_TRUE(messageLog.IsMessageType(0, chip::Protocols::InteractionModel::MsgType::StatusResponse));
    CHIP_ERROR status;
    EXPECT_EQ(chip::app::StatusResponse::ProcessStatusResponse(std::move(messageLog.MessagePayload(0)), status), CHIP_NO_ERROR);
    EXPECT_EQ(status, CHIP_IM_GLOBAL_STATUS(InvalidAction));
}

} // anonymous namespace

namespace chip {

namespace {
bool isCommandDispatched      = false;
size_t commandDispatchedCount = 0;

bool sendResponse = true;
bool asyncCommand = false;

constexpr EndpointId kTestEndpointId                      = 1;
constexpr ClusterId kTestClusterId                        = 3;
constexpr CommandId kTestCommandIdWithData                = 4;
constexpr CommandId kTestCommandIdNoData                  = 5;
constexpr CommandId kTestCommandIdCommandSpecificResponse = 6;
constexpr CommandId kTestCommandIdFillResponseMessage     = 7;
constexpr CommandId kTestNonExistCommandId                = 0;

const app::CommandSender::TestOnlyMarker kCommandSenderTestOnlyMarker;

class SimpleTLVPayload : public app::DataModel::EncodableToTLV
{
public:
    CHIP_ERROR EncodeTo(TLV::TLVWriter & aWriter, TLV::Tag aTag) const override
    {
        TLV::TLVType outerType;
        ReturnErrorOnFailure(aWriter.StartContainer(aTag, TLV::kTLVType_Structure, outerType));
        ReturnErrorOnFailure(aWriter.PutBoolean(chip::TLV::ContextTag(1), true));
        return aWriter.EndContainer(outerType);
    }
};

} // namespace

namespace app {

CommandHandler::Handle asyncCommandHandle;

<<<<<<< HEAD
class ForcedSizeBuffer : public app::DataModel::EncodableToTLV
=======
enum class ForcedSizeBufferLengthHint
{
    kSizeBetween0and255,
    kSizeGreaterThan255,
};

struct ForcedSizeBuffer
>>>>>>> 2f657dad
{
public:
    ForcedSizeBuffer(uint32_t size)
    {
        if (mBuffer_.Alloc(size))
        {
            // No significance with using 0x12, just using a value.
            memset(mBuffer_.Get(), 0x12, size);
        }
    }

    // No significance with using 0x12 as the CommandId, just using a value.
    static constexpr chip::CommandId GetCommandId() { return 0x12; }
    CHIP_ERROR EncodeTo(TLV::TLVWriter & aWriter, TLV::Tag aTag) const override
    {
        VerifyOrReturnError(mBuffer_, CHIP_ERROR_NO_MEMORY);

        TLV::TLVType outerContainerType;
        ReturnErrorOnFailure(aWriter.StartContainer(aTag, TLV::kTLVType_Structure, outerContainerType));
        ReturnErrorOnFailure(
            app::DataModel::Encode(aWriter, TLV::ContextTag(1), ByteSpan(mBuffer_.Get(), mBuffer_.AllocatedSize())));
        return aWriter.EndContainer(outerContainerType);
    }

private:
    chip::Platform::ScopedMemoryBufferWithSize<uint8_t> mBuffer_;
};

struct Fields
{
    static constexpr chip::CommandId GetCommandId() { return 4; }
    CHIP_ERROR Encode(TLV::TLVWriter & aWriter, TLV::Tag aTag) const
    {
        TLV::TLVType outerContainerType;
        ReturnErrorOnFailure(aWriter.StartContainer(aTag, TLV::kTLVType_Structure, outerContainerType));
        ReturnErrorOnFailure(aWriter.PutBoolean(TLV::ContextTag(1), true));
        return aWriter.EndContainer(outerContainerType);
    }
};

struct BadFields
{
    static constexpr chip::CommandId GetCommandId() { return 4; }
    CHIP_ERROR Encode(TLV::TLVWriter & aWriter, TLV::Tag aTag) const
    {
        TLV::TLVType outerContainerType;
        uint8_t data[36] = { 0 };
        ReturnErrorOnFailure(aWriter.StartContainer(aTag, TLV::kTLVType_Structure, outerContainerType));
        // Just encode something bad to return a failure state here.
        for (uint8_t i = 1; i < UINT8_MAX; i++)
        {
            ReturnErrorOnFailure(app::DataModel::Encode(aWriter, TLV::ContextTag(i), ByteSpan(data)));
        }
        return aWriter.EndContainer(outerContainerType);
    }
};

InteractionModel::Status ServerClusterCommandExists(const ConcreteCommandPath & aRequestCommandPath)
{
    // Mock cluster catalog, only support commands on one cluster on one endpoint.
    using InteractionModel::Status;

    if (aRequestCommandPath.mEndpointId != kTestEndpointId)
    {
        return Status::UnsupportedEndpoint;
    }

    if (aRequestCommandPath.mClusterId != kTestClusterId)
    {
        return Status::UnsupportedCluster;
    }

    if (aRequestCommandPath.mCommandId == kTestNonExistCommandId)
    {
        return Status::UnsupportedCommand;
    }

    return Status::Success;
}

void DispatchSingleClusterCommand(const ConcreteCommandPath & aRequestCommandPath, chip::TLV::TLVReader & aReader,
                                  CommandHandler * apCommandObj)
{
    ChipLogDetail(Controller, "Received Cluster Command: Endpoint=%x Cluster=" ChipLogFormatMEI " Command=" ChipLogFormatMEI,
                  aRequestCommandPath.mEndpointId, ChipLogValueMEI(aRequestCommandPath.mClusterId),
                  ChipLogValueMEI(aRequestCommandPath.mCommandId));

    // Duplicate what our normal command-field-decode code does, in terms of
    // checking for a struct and then entering it before getting the fields.
    if (aReader.GetType() != TLV::kTLVType_Structure)
    {
        apCommandObj->AddStatus(aRequestCommandPath, Protocols::InteractionModel::Status::InvalidAction);
        return;
    }

    TLV::TLVType outerContainerType;
    EXPECT_EQ(aReader.EnterContainer(outerContainerType), CHIP_NO_ERROR);

    CHIP_ERROR err = aReader.Next();
    if (aRequestCommandPath.mCommandId == kTestCommandIdNoData)
    {
        EXPECT_EQ(err, CHIP_ERROR_END_OF_TLV);
    }
    else
    {
        EXPECT_EQ(err, CHIP_NO_ERROR);
        EXPECT_EQ(aReader.GetTag(), TLV::ContextTag(1));

        bool val;
        EXPECT_EQ(aReader.Get(val), CHIP_NO_ERROR);
        EXPECT_TRUE(val);
    }

    EXPECT_EQ(aReader.ExitContainer(outerContainerType), CHIP_NO_ERROR);

    if (asyncCommand)
    {
        asyncCommandHandle = apCommandObj;
        asyncCommand       = false;
    }

    if (sendResponse)
    {
        if (aRequestCommandPath.mCommandId == kTestCommandIdNoData || aRequestCommandPath.mCommandId == kTestCommandIdWithData)
        {
            apCommandObj->AddStatus(aRequestCommandPath, Protocols::InteractionModel::Status::Success);
        }
        else
        {
            SimpleTLVPayload payloadWriter;
            apCommandObj->AddResponse(aRequestCommandPath, aRequestCommandPath.mCommandId, payloadWriter);
        }
    }

    chip::isCommandDispatched = true;
    commandDispatchedCount++;
}

class MockCommandSenderCallback : public CommandSender::Callback
{
public:
    void OnResponse(chip::app::CommandSender * apCommandSender, const chip::app::ConcreteCommandPath & aPath,
                    const chip::app::StatusIB & aStatus, chip::TLV::TLVReader * aData) override
    {
        IgnoreUnusedVariable(apCommandSender);
        IgnoreUnusedVariable(aData);
        ChipLogDetail(Controller, "Received Cluster Command: Cluster=%" PRIx32 " Command=%" PRIx32 " Endpoint=%x", aPath.mClusterId,
                      aPath.mCommandId, aPath.mEndpointId);
        onResponseCalledTimes++;
    }
    void OnError(const chip::app::CommandSender * apCommandSender, CHIP_ERROR aError) override
    {
        ChipLogError(Controller, "OnError happens with %" CHIP_ERROR_FORMAT, aError.Format());
        mError = aError;
        onErrorCalledTimes++;
        mError = aError;
    }
    void OnDone(chip::app::CommandSender * apCommandSender) override { onFinalCalledTimes++; }

    void ResetCounter()
    {
        onResponseCalledTimes = 0;
        onErrorCalledTimes    = 0;
        onFinalCalledTimes    = 0;
    }

    int onResponseCalledTimes = 0;
    int onErrorCalledTimes    = 0;
    int onFinalCalledTimes    = 0;
    CHIP_ERROR mError         = CHIP_NO_ERROR;
} mockCommandSenderDelegate;

class MockCommandSenderExtendableCallback : public CommandSender::ExtendableCallback
{
public:
    void OnResponse(CommandSender * apCommandSender, const CommandSender::ResponseData & aResponseData) override
    {
        IgnoreUnusedVariable(apCommandSender);
        ChipLogDetail(Controller, "Received response for command: Cluster=%" PRIx32 " Command=%" PRIx32 " Endpoint=%x",
                      aResponseData.path.mClusterId, aResponseData.path.mCommandId, aResponseData.path.mEndpointId);
        onResponseCalledTimes++;
    }
    void OnNoResponse(CommandSender * commandSender, const CommandSender::NoResponseData & aNoResponseData) override
    {
        ChipLogError(Controller, "NoResponse received for command associated with CommandRef %u", aNoResponseData.commandRef);
        onNoResponseCalledTimes++;
    }
    void OnError(const CommandSender * apCommandSender, const CommandSender::ErrorData & aErrorData) override
    {
        ChipLogError(Controller, "OnError happens with %" CHIP_ERROR_FORMAT, aErrorData.error.Format());
        mError = aErrorData.error;
        onErrorCalledTimes++;
    }
    void OnDone(CommandSender * apCommandSender) override { onFinalCalledTimes++; }

    void ResetCounter()
    {
        onResponseCalledTimes   = 0;
        onNoResponseCalledTimes = 0;
        onErrorCalledTimes      = 0;
        onFinalCalledTimes      = 0;
    }

    int onResponseCalledTimes   = 0;
    int onNoResponseCalledTimes = 0;
    int onErrorCalledTimes      = 0;
    int onFinalCalledTimes      = 0;
    CHIP_ERROR mError           = CHIP_NO_ERROR;
} mockCommandSenderExtendedDelegate;

class MockCommandResponder : public CommandHandlerExchangeInterface
{
public:
    Messaging::ExchangeContext * GetExchangeContext() const override { return nullptr; }
    void HandlingSlowCommand() override {}
    Access::SubjectDescriptor GetSubjectDescriptor() const override { return Access::SubjectDescriptor(); }
    FabricIndex GetAccessingFabricIndex() const override { return kUndefinedFabricIndex; }

    Optional<GroupId> GetGroupId() const override { return NullOptional; }

    void AddInvokeResponseToSend(System::PacketBufferHandle && aPacket) override { mChunks.AddToEnd(std::move(aPacket)); }
    void ResponseDropped() override { mResponseDropped = true; }

    System::PacketBufferHandle mChunks;
    bool mResponseDropped = false;
};

class MockCommandHandlerCallback : public CommandHandlerImpl::Callback
{
public:
    void OnDone(CommandHandlerImpl & apCommandHandler) final { onFinalCalledTimes++; }
    void DispatchCommand(CommandHandlerImpl & apCommandObj, const ConcreteCommandPath & aCommandPath,
                         TLV::TLVReader & apPayload) final
    {
        DispatchSingleClusterCommand(aCommandPath, apPayload, &apCommandObj);
    }
    InteractionModel::Status CommandExists(const ConcreteCommandPath & aCommandPath)
    {
        return ServerClusterCommandExists(aCommandPath);
    }

    void ResetCounter() { onFinalCalledTimes = 0; }

    int onFinalCalledTimes = 0;
} mockCommandHandlerDelegate;

class TestCommandInteraction : public ::testing::Test
{
public:
<<<<<<< HEAD
    static void TestCommandSenderWithWrongState(nlTestSuite * apSuite, void * apContext);
    static void TestCommandHandlerWithWrongState(nlTestSuite * apSuite, void * apContext);
    static void TestCommandSenderWithSendCommand(nlTestSuite * apSuite, void * apContext);
    static void TestCommandHandlerWithSendEmptyCommand(nlTestSuite * apSuite, void * apContext);
    static void TestCommandSenderWithProcessReceivedMsg(nlTestSuite * apSuite, void * apContext);
    static void TestCommandSenderExtendableApiWithProcessReceivedMsg(nlTestSuite * apSuite, void * apContext);
    static void TestCommandSenderExtendableApiWithProcessReceivedMsgContainingInvalidCommandRef(nlTestSuite * apSuite,
                                                                                                void * apContext);
    static void TestCommandHandlerWithOnInvokeReceivedNotExistCommand(nlTestSuite * apSuite, void * apContext);
    static void TestCommandHandlerEncodeSimpleCommandData(nlTestSuite * apSuite, void * apContext);
    static void TestCommandHandlerCommandDataEncoding(nlTestSuite * apSuite, void * apContext);
    static void TestCommandHandlerCommandEncodeFailure(nlTestSuite * apSuite, void * apContext);
    static void TestCommandInvalidMessage1(nlTestSuite * apSuite, void * apContext);
    static void TestCommandInvalidMessage2(nlTestSuite * apSuite, void * apContext);
    static void TestCommandInvalidMessage3(nlTestSuite * apSuite, void * apContext);
    static void TestCommandInvalidMessage4(nlTestSuite * apSuite, void * apContext);
    static void TestCommandHandlerInvalidMessageSync(nlTestSuite * apSuite, void * apContext);
    static void TestCommandHandlerCommandEncodeExternalFailure(nlTestSuite * apSuite, void * apContext);
    static void TestCommandHandlerEncodeSimpleStatusCode(nlTestSuite * apSuite, void * apContext);
    static void TestCommandHandlerWithoutResponderCallingAddStatus(nlTestSuite * apSuite, void * apContext);
    static void TestCommandHandlerWithoutResponderCallingAddResponse(nlTestSuite * apSuite, void * apContext);
    static void TestCommandHandlerWithoutResponderCallingDirectPrepareFinishCommandApis(nlTestSuite * apSuite, void * apContext);

    static void TestCommandHandlerWithOnInvokeReceivedEmptyDataMsg(nlTestSuite * apSuite, void * apContext);
    static void TestCommandHandlerRejectMultipleIdenticalCommands(nlTestSuite * apSuite, void * apContext);
    static void TestCommandHandlerRejectsMultipleCommandsWithIdenticalCommandRef(nlTestSuite * apSuite, void * apContext);
    static void TestCommandHandlerRejectMultipleCommandsWhenHandlerOnlySupportsOne(nlTestSuite * apSuite, void * apContext);
    static void TestCommandHandlerAcceptMultipleCommands(nlTestSuite * apSuite, void * apContext);
    static void TestCommandSender_ValidateSecondLargeAddRequestDataRollbacked(nlTestSuite * apSuite, void * apContext);
    static void TestCommandHandler_FillUpInvokeResponseMessageWhereSecondResponseIsStatusResponse(nlTestSuite * apSuite,
                                                                                                  void * apContext);
    static void TestCommandHandler_FillUpInvokeResponseMessageWhereSecondResponseIsDataResponsePrimative(nlTestSuite * apSuite,
                                                                                                         void * apContext);
    static void TestCommandHandler_FillUpInvokeResponseMessageWhereSecondResponseIsDataResponse(nlTestSuite * apSuite,
                                                                                                void * apContext);

#if CONFIG_BUILD_FOR_HOST_UNIT_TEST
    static void TestCommandHandlerReleaseWithExchangeClosed(nlTestSuite * apSuite, void * apContext);
#endif
=======
    static void SetUpTestSuite()
    {
        mpTestContext = new TestContext;
        mpTestContext->SetUpTestSuite();
    }
    static void TearDownTestSuite()
    {
        mpTestContext->TearDownTestSuite();
        delete mpTestContext;
    }
>>>>>>> 2f657dad

    void SetUp() override { mpTestContext->SetUp(); }
    void TearDown() override { mpTestContext->TearDown(); }

    static TestContext * mpTestContext;

    static size_t GetNumActiveCommandResponderObjects()
    {
        return chip::app::InteractionModelEngine::GetInstance()->mCommandResponderObjs.Allocated();
    }

    void TestCommandInvalidMessage1();
    void TestCommandInvalidMessage2();
    void TestCommandInvalidMessage3();
    void TestCommandInvalidMessage4();
    void TestCommandSender_WithSendCommand();
    void TestCommandSender_WithProcessReceivedMsg();
    void TestCommandSender_ExtendableApiWithProcessReceivedMsg();
    void TestCommandSender_ExtendableApiWithProcessReceivedMsgContainingInvalidCommandRef();
    void TestCommandHandler_WithoutResponderCallingAddStatus();
    void TestCommandHandler_WithoutResponderCallingAddResponse();
    void TestCommandHandler_WithoutResponderCallingDirectPrepareFinishCommandApis();
    void TestCommandHandler_RejectsMultipleCommandsWithIdenticalCommandRef();
    void TestCommandHandler_RejectMultipleCommandsWhenHandlerOnlySupportsOne();
    void TestCommandHandler_AcceptMultipleCommands();
    void TestCommandHandler_FillUpInvokeResponseMessageWhereSecondResponseIsStatusResponse();
    void TestCommandHandler_FillUpInvokeResponseMessageWhereSecondResponseIsDataResponsePrimative();
    void TestCommandHandler_FillUpInvokeResponseMessageWhereSecondResponseIsDataResponse();
    void TestCommandHandler_ReleaseWithExchangeClosed();

    /**
     * With the introduction of batch invoke commands, CommandHandler keeps track of incoming
     * ConcreteCommandPath and the associated CommandRefs. These are normally populated
     * as part of OnInvokeCommandRequest from the incoming request. For some unit tests where
     * we want to test APIs that cluster code uses, we need to inject entries into the
     * CommandPathRegistry directly.
     */
    class CommandHandlerWithUnrespondedCommand : public app::CommandHandlerImpl
    {
    public:
        CommandHandlerWithUnrespondedCommand(CommandHandlerImpl::Callback * apCallback,
                                             const ConcreteCommandPath & aRequestCommandPath, const Optional<uint16_t> & aRef) :
            CommandHandlerImpl(apCallback)
        {
            GetCommandPathRegistry().Add(aRequestCommandPath, aRef.std_optional());
            SetExchangeInterface(&mMockCommandResponder);
        }
        MockCommandResponder mMockCommandResponder;

        using app::CommandHandler::AddResponse;
    };

    // Generate an invoke request.  If aCommandId is kTestCommandIdWithData, a
    // payload will be included.  Otherwise no payload will be included.
    static void GenerateInvokeRequest(System::PacketBufferHandle & aPayload, bool aIsTimedRequest, CommandId aCommandId,
                                      ClusterId aClusterId = kTestClusterId, EndpointId aEndpointId = kTestEndpointId);
    // Generate an invoke response.  If aCommandId is kTestCommandIdWithData, a
    // payload will be included.  Otherwise no payload will be included.
    static void GenerateInvokeResponse(System::PacketBufferHandle & aPayload, CommandId aCommandId,
                                       ClusterId aClusterId = kTestClusterId, EndpointId aEndpointId = kTestEndpointId,
                                       std::optional<uint16_t> aCommandRef = std::nullopt);
    static void AddInvokeRequestData(CommandSender * apCommandSender, CommandId aCommandId = kTestCommandIdWithData);
    static void AddInvalidInvokeRequestData(CommandSender * apCommandSender, CommandId aCommandId = kTestCommandIdWithData);
    static void AddInvokeResponseData(CommandHandler * apCommandHandler, bool aNeedStatusCode,
                                      CommandId aResponseCommandId = kTestCommandIdWithData,
                                      CommandId aRequestCommandId  = kTestCommandIdWithData);
    static uint32_t GetAddResponseDataOverheadSizeForPath(const ConcreteCommandPath & aRequestCommandPath,
                                                          ForcedSizeBufferLengthHint aBufferSizeHint);
    static void FillCurrentInvokeResponseBuffer(CommandHandlerImpl * apCommandHandler,
                                                const ConcreteCommandPath & aRequestCommandPath, uint32_t aSizeToLeaveInBuffer);
    static void ValidateCommandHandlerEncodeInvokeResponseMessage(bool aNeedStatusCode);
};
TestContext * TestCommandInteraction::mpTestContext = nullptr;

class TestExchangeDelegate : public Messaging::ExchangeDelegate
{
    CHIP_ERROR OnMessageReceived(Messaging::ExchangeContext * ec, const PayloadHeader & payloadHeader,
                                 System::PacketBufferHandle && payload) override
    {
        return CHIP_NO_ERROR;
    }

    void OnResponseTimeout(Messaging::ExchangeContext * ec) override {}
};

CommandPathParams MakeTestCommandPath(CommandId aCommandId = kTestCommandIdWithData)
{
    return CommandPathParams(kTestEndpointId, 0, kTestClusterId, aCommandId, (chip::app::CommandPathFlags::kEndpointIdValid));
}

void TestCommandInteraction::GenerateInvokeRequest(System::PacketBufferHandle & aPayload, bool aIsTimedRequest,
                                                   CommandId aCommandId, ClusterId aClusterId, EndpointId aEndpointId)

{
    InvokeRequestMessage::Builder invokeRequestMessageBuilder;
    System::PacketBufferTLVWriter writer;
    writer.Init(std::move(aPayload));

    EXPECT_EQ(invokeRequestMessageBuilder.Init(&writer), CHIP_NO_ERROR);

    invokeRequestMessageBuilder.SuppressResponse(true).TimedRequest(aIsTimedRequest);
    InvokeRequests::Builder & invokeRequests = invokeRequestMessageBuilder.CreateInvokeRequests();
    ASSERT_EQ(invokeRequestMessageBuilder.GetError(), CHIP_NO_ERROR);

    CommandDataIB::Builder & commandDataIBBuilder = invokeRequests.CreateCommandData();
    EXPECT_EQ(invokeRequests.GetError(), CHIP_NO_ERROR);

    CommandPathIB::Builder & commandPathBuilder = commandDataIBBuilder.CreatePath();
    EXPECT_EQ(commandDataIBBuilder.GetError(), CHIP_NO_ERROR);

    commandPathBuilder.EndpointId(aEndpointId).ClusterId(aClusterId).CommandId(aCommandId).EndOfCommandPathIB();
    EXPECT_EQ(commandPathBuilder.GetError(), CHIP_NO_ERROR);

    if (aCommandId == kTestCommandIdWithData)
    {
        chip::TLV::TLVWriter * pWriter = commandDataIBBuilder.GetWriter();
        chip::TLV::TLVType dummyType   = chip::TLV::kTLVType_NotSpecified;
        EXPECT_EQ(pWriter->StartContainer(chip::TLV::ContextTag(chip::to_underlying(CommandDataIB::Tag::kFields)),
                                          chip::TLV::kTLVType_Structure, dummyType),
                  CHIP_NO_ERROR);

        EXPECT_EQ(pWriter->PutBoolean(chip::TLV::ContextTag(1), true), CHIP_NO_ERROR);

        EXPECT_EQ(pWriter->EndContainer(dummyType), CHIP_NO_ERROR);
    }

    commandDataIBBuilder.EndOfCommandDataIB();
    EXPECT_EQ(commandDataIBBuilder.GetError(), CHIP_NO_ERROR);

    invokeRequests.EndOfInvokeRequests();
    EXPECT_EQ(invokeRequests.GetError(), CHIP_NO_ERROR);

    invokeRequestMessageBuilder.EndOfInvokeRequestMessage();
    ASSERT_EQ(invokeRequestMessageBuilder.GetError(), CHIP_NO_ERROR);

    EXPECT_EQ(writer.Finalize(&aPayload), CHIP_NO_ERROR);
}

void TestCommandInteraction::GenerateInvokeResponse(System::PacketBufferHandle & aPayload, CommandId aCommandId,
                                                    ClusterId aClusterId, EndpointId aEndpointId,
                                                    std::optional<uint16_t> aCommandRef)

{
    InvokeResponseMessage::Builder invokeResponseMessageBuilder;
    System::PacketBufferTLVWriter writer;
    writer.Init(std::move(aPayload));

    EXPECT_EQ(invokeResponseMessageBuilder.Init(&writer), CHIP_NO_ERROR);

    invokeResponseMessageBuilder.SuppressResponse(true);
    InvokeResponseIBs::Builder & invokeResponses = invokeResponseMessageBuilder.CreateInvokeResponses();
    EXPECT_EQ(invokeResponseMessageBuilder.GetError(), CHIP_NO_ERROR);

    InvokeResponseIB::Builder & invokeResponseIBBuilder = invokeResponses.CreateInvokeResponse();
    EXPECT_EQ(invokeResponses.GetError(), CHIP_NO_ERROR);

    CommandDataIB::Builder & commandDataIBBuilder = invokeResponseIBBuilder.CreateCommand();
    EXPECT_EQ(commandDataIBBuilder.GetError(), CHIP_NO_ERROR);

    CommandPathIB::Builder & commandPathBuilder = commandDataIBBuilder.CreatePath();
    EXPECT_EQ(commandDataIBBuilder.GetError(), CHIP_NO_ERROR);

    commandPathBuilder.EndpointId(aEndpointId).ClusterId(aClusterId).CommandId(aCommandId).EndOfCommandPathIB();
    EXPECT_EQ(commandPathBuilder.GetError(), CHIP_NO_ERROR);

    if (aCommandId == kTestCommandIdWithData)
    {
        chip::TLV::TLVWriter * pWriter = commandDataIBBuilder.GetWriter();
        chip::TLV::TLVType dummyType   = chip::TLV::kTLVType_NotSpecified;

        EXPECT_EQ(pWriter->StartContainer(chip::TLV::ContextTag(chip::to_underlying(CommandDataIB::Tag::kFields)),
                                          chip::TLV::kTLVType_Structure, dummyType),
                  CHIP_NO_ERROR);

        EXPECT_EQ(pWriter->PutBoolean(chip::TLV::ContextTag(1), true), CHIP_NO_ERROR);

        EXPECT_EQ(pWriter->EndContainer(dummyType), CHIP_NO_ERROR);
    }

    if (aCommandRef.has_value())
    {
        EXPECT_EQ(commandDataIBBuilder.Ref(*aCommandRef), CHIP_NO_ERROR);
    }

    commandDataIBBuilder.EndOfCommandDataIB();
    EXPECT_EQ(commandDataIBBuilder.GetError(), CHIP_NO_ERROR);

    invokeResponseIBBuilder.EndOfInvokeResponseIB();
    EXPECT_EQ(invokeResponseIBBuilder.GetError(), CHIP_NO_ERROR);

    invokeResponses.EndOfInvokeResponses();
    EXPECT_EQ(invokeResponses.GetError(), CHIP_NO_ERROR);

    invokeResponseMessageBuilder.EndOfInvokeResponseMessage();
    EXPECT_EQ(invokeResponseMessageBuilder.GetError(), CHIP_NO_ERROR);

    EXPECT_EQ(writer.Finalize(&aPayload), CHIP_NO_ERROR);
}

void TestCommandInteraction::AddInvokeRequestData(CommandSender * apCommandSender, CommandId aCommandId)
{
    auto commandPathParams = MakeTestCommandPath(aCommandId);

    EXPECT_EQ(apCommandSender->PrepareCommand(commandPathParams), CHIP_NO_ERROR);

    chip::TLV::TLVWriter * writer = apCommandSender->GetCommandDataIBTLVWriter();

    EXPECT_EQ(writer->PutBoolean(chip::TLV::ContextTag(1), true), CHIP_NO_ERROR);
    EXPECT_EQ(apCommandSender->FinishCommand(), CHIP_NO_ERROR);
}

void TestCommandInteraction::AddInvalidInvokeRequestData(CommandSender * apCommandSender, CommandId aCommandId)
{
    auto commandPathParams = MakeTestCommandPath(aCommandId);

    EXPECT_EQ(apCommandSender->PrepareCommand(commandPathParams), CHIP_NO_ERROR);

    chip::TLV::TLVWriter * writer = apCommandSender->GetCommandDataIBTLVWriter();

    EXPECT_EQ(writer->PutBoolean(chip::TLV::ContextTag(1), true), CHIP_NO_ERROR);
    apCommandSender->MoveToState(CommandSender::State::AddedCommand);
}

void TestCommandInteraction::AddInvokeResponseData(CommandHandler * apCommandHandler, bool aNeedStatusCode,
                                                   CommandId aResponseCommandId, CommandId aRequestCommandId)
{
    constexpr EndpointId kTestEndpointId   = 1;
    constexpr ClusterId kTestClusterId     = 3;
    ConcreteCommandPath requestCommandPath = { kTestEndpointId, kTestClusterId, aRequestCommandId };
    if (aNeedStatusCode)
    {
        apCommandHandler->AddStatus(requestCommandPath, Protocols::InteractionModel::Status::Success);
    }
    else
    {
        SimpleTLVPayload payloadWriter;
        EXPECT_EQ(apCommandHandler->AddResponseData(requestCommandPath, aResponseCommandId, payloadWriter), CHIP_NO_ERROR);
    }
}

uint32_t TestCommandInteraction::GetAddResponseDataOverheadSizeForPath(const ConcreteCommandPath & aRequestCommandPath,
                                                                       ForcedSizeBufferLengthHint aBufferSizeHint)
{
    BasicCommandPathRegistry<4> basicCommandPathRegistry;
    MockCommandResponder mockCommandResponder;
    CommandHandlerImpl::TestOnlyOverrides testOnlyOverrides{ &basicCommandPathRegistry, &mockCommandResponder };
    CommandHandlerImpl commandHandler(testOnlyOverrides, &mockCommandHandlerDelegate);
    commandHandler.mReserveSpaceForMoreChunkMessages = true;
    ConcreteCommandPath requestCommandPath1          = { kTestEndpointId, kTestClusterId, kTestCommandIdFillResponseMessage };
    ConcreteCommandPath requestCommandPath2          = { kTestEndpointId, kTestClusterId, kTestCommandIdCommandSpecificResponse };

    EXPECT_EQ(basicCommandPathRegistry.Add(requestCommandPath1, std::make_optional<uint16_t>(static_cast<uint16_t>(1))),
              CHIP_NO_ERROR);

    EXPECT_EQ(basicCommandPathRegistry.Add(requestCommandPath2, std::make_optional<uint16_t>(static_cast<uint16_t>(2))),
              CHIP_NO_ERROR);

    EXPECT_EQ(commandHandler.AllocateBuffer(), CHIP_NO_ERROR);

    uint32_t remainingSizeBefore = commandHandler.mInvokeResponseBuilder.GetWriter()->GetRemainingFreeLength();

    // When ForcedSizeBuffer exceeds 255, an extra byte is needed for length, affecting the overhead size required by
    // AddResponseData. In order to have this accounted for in overhead calculation we set the length to be 256.
    uint32_t sizeOfForcedSizeBuffer = aBufferSizeHint == ForcedSizeBufferLengthHint::kSizeGreaterThan255 ? 256 : 0;
<<<<<<< HEAD
    ForcedSizeBuffer responseData(sizeOfForcedSizeBuffer);
    err = commandHandler.AddResponseData(aRequestCommandPath, responseData.GetCommandId(), responseData);
    NL_TEST_ASSERT(apSuite, err == CHIP_NO_ERROR);
=======
    EXPECT_EQ(commandHandler.AddResponseData(aRequestCommandPath, ForcedSizeBuffer(sizeOfForcedSizeBuffer)), CHIP_NO_ERROR);
>>>>>>> 2f657dad
    uint32_t remainingSizeAfter = commandHandler.mInvokeResponseBuilder.GetWriter()->GetRemainingFreeLength();
    uint32_t delta              = remainingSizeBefore - remainingSizeAfter - sizeOfForcedSizeBuffer;

    return delta;
}

void TestCommandInteraction::FillCurrentInvokeResponseBuffer(CommandHandlerImpl * apCommandHandler,
                                                             const ConcreteCommandPath & aRequestCommandPath,
                                                             uint32_t aSizeToLeaveInBuffer)
{
    EXPECT_EQ(apCommandHandler->AllocateBuffer(), CHIP_NO_ERROR);
    uint32_t remainingSize = apCommandHandler->mInvokeResponseBuilder.GetWriter()->GetRemainingFreeLength();

    // AddResponseData's overhead calculation depends on the size of ForcedSizeBuffer. If the buffer exceeds 255 bytes, an extra
    // length byte is required. Since tests using FillCurrentInvokeResponseBuffer currently end up with sizeToFill > 255, we
    // inform the calculation of this expectation. Nonetheless, we also validate this assumption for correctness.
    ForcedSizeBufferLengthHint bufferSizeHint    = ForcedSizeBufferLengthHint::kSizeGreaterThan255;
    uint32_t overheadSizeNeededForAddingResponse = GetAddResponseDataOverheadSizeForPath(aRequestCommandPath, bufferSizeHint);
    EXPECT_GT(remainingSize, (aSizeToLeaveInBuffer + overheadSizeNeededForAddingResponse));
    uint32_t sizeToFill = remainingSize - aSizeToLeaveInBuffer - overheadSizeNeededForAddingResponse;

    // Validating assumption. If this fails, it means overheadSizeNeededForAddingResponse is likely too large.
<<<<<<< HEAD
    NL_TEST_ASSERT(apSuite, sizeToFill >= 256);

    ForcedSizeBuffer responseData(sizeToFill);
    err = apCommandHandler->AddResponseData(aRequestCommandPath, responseData.GetCommandId(), responseData);
    NL_TEST_ASSERT(apSuite, err == CHIP_NO_ERROR);
}

void TestCommandInteraction::TestCommandSenderWithWrongState(nlTestSuite * apSuite, void * apContext)
{
    TestContext & ctx = *static_cast<TestContext *>(apContext);
    CHIP_ERROR err    = CHIP_NO_ERROR;

    app::CommandSender commandSender(&mockCommandSenderDelegate, &ctx.GetExchangeManager());
    NL_TEST_ASSERT(apSuite, err == CHIP_NO_ERROR);

    err = commandSender.SendCommandRequest(ctx.GetSessionBobToAlice());
    NL_TEST_ASSERT(apSuite, err == CHIP_ERROR_INCORRECT_STATE);
}

void TestCommandInteraction::TestCommandHandlerWithWrongState(nlTestSuite * apSuite, void * apContext)
{
    CHIP_ERROR err                          = CHIP_NO_ERROR;
    ConcreteCommandPath requestCommandPath  = { kTestEndpointId, kTestClusterId, kTestCommandIdNoData };
    ConcreteCommandPath responseCommandPath = { kTestEndpointId, kTestClusterId, kTestCommandIdNoData };

    CommandHandlerWithUnrespondedCommand commandHandler(&mockCommandHandlerDelegate, requestCommandPath,
                                                        /* aRef = */ NullOptional);

    {
        // This simulates how cluster would call CommandHandler APIs synchronously. There would
        // be handle already acquired on the callers behalf.
        CommandHandler::Handle handle(&commandHandler);

        const CommandHandlerImpl::InvokeResponseParameters prepareParams(requestCommandPath);
        err = commandHandler.PrepareInvokeResponseCommand(responseCommandPath, prepareParams);
        NL_TEST_ASSERT(apSuite, err == CHIP_NO_ERROR);
    }
    NL_TEST_ASSERT(apSuite, commandHandler.mMockCommandResponder.mChunks.IsNull());
}

void TestCommandInteraction::TestCommandSenderWithSendCommand(nlTestSuite * apSuite, void * apContext)
{
    TestContext & ctx = *static_cast<TestContext *>(apContext);
    CHIP_ERROR err    = CHIP_NO_ERROR;

    app::CommandSender commandSender(&mockCommandSenderDelegate, &ctx.GetExchangeManager());

    System::PacketBufferHandle buf = System::PacketBufferHandle::New(System::PacketBuffer::kMaxSize);

    AddInvokeRequestData(apSuite, apContext, &commandSender);
    err = commandSender.SendCommandRequest(ctx.GetSessionBobToAlice());
    NL_TEST_ASSERT(apSuite, err == CHIP_NO_ERROR);

    ctx.DrainAndServiceIO();

    GenerateInvokeResponse(apSuite, apContext, buf, kTestCommandIdWithData);
    bool moreChunkedMessages = false;
    err                      = commandSender.ProcessInvokeResponse(std::move(buf), moreChunkedMessages);
    NL_TEST_ASSERT(apSuite, err == CHIP_NO_ERROR);
    NL_TEST_ASSERT(apSuite, moreChunkedMessages == false);
}

void TestCommandInteraction::TestCommandHandlerWithSendEmptyCommand(nlTestSuite * apSuite, void * apContext)
{
    CHIP_ERROR err                          = CHIP_NO_ERROR;
    ConcreteCommandPath requestCommandPath  = { kTestEndpointId, kTestClusterId, kTestCommandIdNoData };
    ConcreteCommandPath responseCommandPath = { kTestEndpointId, kTestClusterId, kTestCommandIdNoData };

    CommandHandlerWithUnrespondedCommand commandHandler(&mockCommandHandlerDelegate, requestCommandPath,
                                                        /* aRef = */ NullOptional);

    {
        // This simulates how cluster would call CommandHandler APIs synchronously. There would
        // be handle already acquired on the callers behalf.
        CommandHandler::Handle handle(&commandHandler);

        const CommandHandlerImpl::InvokeResponseParameters prepareParams(requestCommandPath);
        err = commandHandler.PrepareInvokeResponseCommand(responseCommandPath, prepareParams);
        NL_TEST_ASSERT(apSuite, err == CHIP_NO_ERROR);
        err = commandHandler.FinishCommand();
        NL_TEST_ASSERT(apSuite, err == CHIP_NO_ERROR);
    }
    NL_TEST_ASSERT(apSuite, !commandHandler.mMockCommandResponder.mChunks.IsNull());
}

void TestCommandInteraction::TestCommandSenderWithProcessReceivedMsg(nlTestSuite * apSuite, void * apContext)
{
    TestContext & ctx = *static_cast<TestContext *>(apContext);
    CHIP_ERROR err    = CHIP_NO_ERROR;

    app::CommandSender commandSender(&mockCommandSenderDelegate, &ctx.GetExchangeManager());

    System::PacketBufferHandle buf = System::PacketBufferHandle::New(System::PacketBuffer::kMaxSize);
=======
    EXPECT_GE(sizeToFill, 256u);
>>>>>>> 2f657dad

    EXPECT_EQ(apCommandHandler->AddResponseData(aRequestCommandPath, ForcedSizeBuffer(sizeToFill)), CHIP_NO_ERROR);
}

void TestCommandInteraction::ValidateCommandHandlerEncodeInvokeResponseMessage(bool aNeedStatusCode)
{
    chip::app::ConcreteCommandPath requestCommandPath(kTestEndpointId, kTestClusterId, kTestCommandIdWithData);
    CommandHandlerWithUnrespondedCommand commandHandler(&mockCommandHandlerDelegate, requestCommandPath,
                                                        /* aRef = */ NullOptional);

    {
        // This simulates how cluster would call CommandHandler APIs synchronously. There would
        // be handle already acquired on the callers behalf.
        CommandHandler::Handle handle(&commandHandler);

        AddInvokeResponseData(&commandHandler, aNeedStatusCode);
    }
    EXPECT_FALSE(commandHandler.mMockCommandResponder.mChunks.IsNull());
}

// Command Sender sends invoke request, command handler drops invoke response, then test injects status response message with
// busy to client, client sends out a status response with invalid action.
TEST_F_FROM_FIXTURE(TestCommandInteraction, TestCommandInvalidMessage1)
{
    mockCommandSenderDelegate.ResetCounter();
    app::CommandSender commandSender(&mockCommandSenderDelegate, &mpTestContext->GetExchangeManager());

    AddInvokeRequestData(&commandSender);
    asyncCommand = false;

    mpTestContext->GetLoopback().mSentMessageCount                 = 0;
    mpTestContext->GetLoopback().mNumMessagesToDrop                = 1;
    mpTestContext->GetLoopback().mNumMessagesToAllowBeforeDropping = 1;
    EXPECT_EQ(commandSender.SendCommandRequest(mpTestContext->GetSessionBobToAlice()), CHIP_NO_ERROR);
    mpTestContext->DrainAndServiceIO();

    EXPECT_EQ(mpTestContext->GetLoopback().mSentMessageCount, 2u);
    EXPECT_EQ(mpTestContext->GetLoopback().mDroppedMessageCount, 1u);

    EXPECT_EQ(mockCommandSenderDelegate.onResponseCalledTimes, 0);
    EXPECT_EQ(mockCommandSenderDelegate.onFinalCalledTimes, 0);
    EXPECT_EQ(mockCommandSenderDelegate.onErrorCalledTimes, 0);

    EXPECT_EQ(GetNumActiveCommandResponderObjects(), 0u);

    System::PacketBufferHandle msgBuf = System::PacketBufferHandle::New(kMaxSecureSduLengthBytes);
    ASSERT_FALSE(msgBuf.IsNull());
    System::PacketBufferTLVWriter writer;
    writer.Init(std::move(msgBuf));
    StatusResponseMessage::Builder response;
    response.Init(&writer);
    response.Status(Protocols::InteractionModel::Status::Busy);
    EXPECT_EQ(writer.Finalize(&msgBuf), CHIP_NO_ERROR);

    PayloadHeader payloadHeader;
    payloadHeader.SetExchangeID(0);
    payloadHeader.SetMessageType(chip::Protocols::InteractionModel::MsgType::StatusResponse);
    chip::Test::MessageCapturer messageLog(*mpTestContext);
    messageLog.mCaptureStandaloneAcks = false;

    // Since we are dropping packets, things are not getting acked.  Set up our
    // MRP state to look like what it would have looked like if the packet had
    // not gotten dropped.

    PretendWeGotReplyFromServer(*mpTestContext, commandSender.mExchangeCtx.Get());

    mpTestContext->GetLoopback().mSentMessageCount                 = 0;
    mpTestContext->GetLoopback().mNumMessagesToDrop                = 0;
    mpTestContext->GetLoopback().mNumMessagesToAllowBeforeDropping = 0;
    mpTestContext->GetLoopback().mDroppedMessageCount              = 0;

    EXPECT_EQ(commandSender.OnMessageReceived(commandSender.mExchangeCtx.Get(), payloadHeader, std::move(msgBuf)),
              CHIP_IM_GLOBAL_STATUS(Busy));
    EXPECT_EQ(mockCommandSenderDelegate.mError, CHIP_IM_GLOBAL_STATUS(Busy));
    EXPECT_EQ(mockCommandSenderDelegate.onResponseCalledTimes, 0);
    EXPECT_EQ(mockCommandSenderDelegate.onFinalCalledTimes, 1);
    EXPECT_EQ(mockCommandSenderDelegate.onErrorCalledTimes, 1);
    EXPECT_EQ(commandSender.GetInvokeResponseMessageCount(), 0u);

    mpTestContext->DrainAndServiceIO();

    // Client sent status report with invalid action, server's exchange has been closed, so all it sent is an MRP Ack
    EXPECT_EQ(mpTestContext->GetLoopback().mSentMessageCount, 2u);
    CheckForInvalidAction(messageLog);
    EXPECT_EQ(GetNumActiveCommandResponderObjects(), 0u);
    mpTestContext->ExpireSessionAliceToBob();
    mpTestContext->ExpireSessionBobToAlice();
    mpTestContext->CreateSessionAliceToBob();
    mpTestContext->CreateSessionBobToAlice();
}

// Command Sender sends invoke request, command handler drops invoke response, then test injects unknown message to client,
// client sends out status response with invalid action.
TEST_F_FROM_FIXTURE(TestCommandInteraction, TestCommandInvalidMessage2)
{
    mockCommandSenderDelegate.ResetCounter();
    app::CommandSender commandSender(&mockCommandSenderDelegate, &mpTestContext->GetExchangeManager());

    AddInvokeRequestData(&commandSender);
    asyncCommand = false;

    mpTestContext->GetLoopback().mSentMessageCount                 = 0;
    mpTestContext->GetLoopback().mNumMessagesToDrop                = 1;
    mpTestContext->GetLoopback().mNumMessagesToAllowBeforeDropping = 1;
    EXPECT_EQ(commandSender.SendCommandRequest(mpTestContext->GetSessionBobToAlice()), CHIP_NO_ERROR);
    mpTestContext->DrainAndServiceIO();

    EXPECT_EQ(mpTestContext->GetLoopback().mSentMessageCount, 2u);
    EXPECT_EQ(mpTestContext->GetLoopback().mDroppedMessageCount, 1u);

    EXPECT_EQ(mockCommandSenderDelegate.onResponseCalledTimes, 0);
    EXPECT_EQ(mockCommandSenderDelegate.onFinalCalledTimes, 0);
    EXPECT_EQ(mockCommandSenderDelegate.onErrorCalledTimes, 0);

    EXPECT_EQ(GetNumActiveCommandResponderObjects(), 0u);

    System::PacketBufferHandle msgBuf = System::PacketBufferHandle::New(kMaxSecureSduLengthBytes);
    ASSERT_FALSE(msgBuf.IsNull());
    System::PacketBufferTLVWriter writer;
    writer.Init(std::move(msgBuf));
    ReportDataMessage::Builder response;
    response.Init(&writer);
    EXPECT_EQ(writer.Finalize(&msgBuf), CHIP_NO_ERROR);

    PayloadHeader payloadHeader;
    payloadHeader.SetExchangeID(0);
    payloadHeader.SetMessageType(chip::Protocols::InteractionModel::MsgType::ReportData);
    chip::Test::MessageCapturer messageLog(*mpTestContext);
    messageLog.mCaptureStandaloneAcks = false;

    // Since we are dropping packets, things are not getting acked.  Set up our
    // MRP state to look like what it would have looked like if the packet had
    // not gotten dropped.

    PretendWeGotReplyFromServer(*mpTestContext, commandSender.mExchangeCtx.Get());

    mpTestContext->GetLoopback().mSentMessageCount                 = 0;
    mpTestContext->GetLoopback().mNumMessagesToDrop                = 0;
    mpTestContext->GetLoopback().mNumMessagesToAllowBeforeDropping = 0;
    mpTestContext->GetLoopback().mDroppedMessageCount              = 0;

    EXPECT_EQ(commandSender.OnMessageReceived(commandSender.mExchangeCtx.Get(), payloadHeader, std::move(msgBuf)),
              CHIP_ERROR_INVALID_MESSAGE_TYPE);
    EXPECT_EQ(mockCommandSenderDelegate.mError, CHIP_ERROR_INVALID_MESSAGE_TYPE);
    EXPECT_EQ(mockCommandSenderDelegate.onResponseCalledTimes, 0);
    EXPECT_EQ(mockCommandSenderDelegate.onFinalCalledTimes, 1);
    EXPECT_EQ(mockCommandSenderDelegate.onErrorCalledTimes, 1);

    mpTestContext->DrainAndServiceIO();

    // Client sent status report with invalid action, server's exchange has been closed, so all it sent is an MRP Ack
    EXPECT_EQ(mpTestContext->GetLoopback().mSentMessageCount, 2u);
    CheckForInvalidAction(messageLog);
    EXPECT_EQ(GetNumActiveCommandResponderObjects(), 0u);
    mpTestContext->ExpireSessionAliceToBob();
    mpTestContext->ExpireSessionBobToAlice();
    mpTestContext->CreateSessionAliceToBob();
    mpTestContext->CreateSessionBobToAlice();
}

// Command Sender sends invoke request, command handler drops invoke response, then test injects malformed invoke response
// message to client, client sends out status response with invalid action.
TEST_F_FROM_FIXTURE(TestCommandInteraction, TestCommandInvalidMessage3)
{
    mockCommandSenderDelegate.ResetCounter();
    app::CommandSender commandSender(&mockCommandSenderDelegate, &mpTestContext->GetExchangeManager());

    AddInvokeRequestData(&commandSender);
    asyncCommand = false;

    mpTestContext->GetLoopback().mSentMessageCount                 = 0;
    mpTestContext->GetLoopback().mNumMessagesToDrop                = 1;
    mpTestContext->GetLoopback().mNumMessagesToAllowBeforeDropping = 1;
    EXPECT_EQ(commandSender.SendCommandRequest(mpTestContext->GetSessionBobToAlice()), CHIP_NO_ERROR);
    mpTestContext->DrainAndServiceIO();

    EXPECT_EQ(mpTestContext->GetLoopback().mSentMessageCount, 2u);
    EXPECT_EQ(mpTestContext->GetLoopback().mDroppedMessageCount, 1u);

    EXPECT_EQ(mockCommandSenderDelegate.onResponseCalledTimes, 0);
    EXPECT_EQ(mockCommandSenderDelegate.onFinalCalledTimes, 0);
    EXPECT_EQ(mockCommandSenderDelegate.onErrorCalledTimes, 0);

    EXPECT_EQ(GetNumActiveCommandResponderObjects(), 0u);

    System::PacketBufferHandle msgBuf = System::PacketBufferHandle::New(kMaxSecureSduLengthBytes);
    ASSERT_FALSE(msgBuf.IsNull());
    System::PacketBufferTLVWriter writer;
    writer.Init(std::move(msgBuf));
    InvokeResponseMessage::Builder response;
    response.Init(&writer);
    EXPECT_EQ(writer.Finalize(&msgBuf), CHIP_NO_ERROR);

    PayloadHeader payloadHeader;
    payloadHeader.SetExchangeID(0);
    payloadHeader.SetMessageType(chip::Protocols::InteractionModel::MsgType::InvokeCommandResponse);
    chip::Test::MessageCapturer messageLog(*mpTestContext);
    messageLog.mCaptureStandaloneAcks = false;

    // Since we are dropping packets, things are not getting acked.  Set up our
    // MRP state to look like what it would have looked like if the packet had
    // not gotten dropped.
    PretendWeGotReplyFromServer(*mpTestContext, commandSender.mExchangeCtx.Get());

    mpTestContext->GetLoopback().mSentMessageCount                 = 0;
    mpTestContext->GetLoopback().mNumMessagesToDrop                = 0;
    mpTestContext->GetLoopback().mNumMessagesToAllowBeforeDropping = 0;
    mpTestContext->GetLoopback().mDroppedMessageCount              = 0;

    EXPECT_EQ(commandSender.OnMessageReceived(commandSender.mExchangeCtx.Get(), payloadHeader, std::move(msgBuf)),
              CHIP_ERROR_END_OF_TLV);
    EXPECT_EQ(mockCommandSenderDelegate.mError, CHIP_ERROR_END_OF_TLV);
    EXPECT_EQ(mockCommandSenderDelegate.onResponseCalledTimes, 0);
    EXPECT_EQ(mockCommandSenderDelegate.onFinalCalledTimes, 1);
    EXPECT_EQ(mockCommandSenderDelegate.onErrorCalledTimes, 1);

    mpTestContext->DrainAndServiceIO();

    // Client sent status report with invalid action, server's exchange has been closed, so all it sent is an MRP Ack
    EXPECT_EQ(mpTestContext->GetLoopback().mSentMessageCount, 2u);
    CheckForInvalidAction(messageLog);
    EXPECT_EQ(GetNumActiveCommandResponderObjects(), 0u);
    mpTestContext->ExpireSessionAliceToBob();
    mpTestContext->ExpireSessionBobToAlice();
    mpTestContext->CreateSessionAliceToBob();
    mpTestContext->CreateSessionBobToAlice();
}

// Command Sender sends invoke request, command handler drops invoke response, then test injects malformed status response to
// client, client responds to the status response with invalid action.
TEST_F_FROM_FIXTURE(TestCommandInteraction, TestCommandInvalidMessage4)
{
    mockCommandSenderDelegate.ResetCounter();
    app::CommandSender commandSender(&mockCommandSenderDelegate, &mpTestContext->GetExchangeManager());

    AddInvokeRequestData(&commandSender);
    asyncCommand = false;

    mpTestContext->GetLoopback().mSentMessageCount                 = 0;
    mpTestContext->GetLoopback().mNumMessagesToDrop                = 1;
    mpTestContext->GetLoopback().mNumMessagesToAllowBeforeDropping = 1;
    EXPECT_EQ(commandSender.SendCommandRequest(mpTestContext->GetSessionBobToAlice()), CHIP_NO_ERROR);
    mpTestContext->DrainAndServiceIO();

    EXPECT_EQ(mpTestContext->GetLoopback().mSentMessageCount, 2u);
    EXPECT_EQ(mpTestContext->GetLoopback().mDroppedMessageCount, 1u);

    EXPECT_EQ(mockCommandSenderDelegate.onResponseCalledTimes, 0);
    EXPECT_EQ(mockCommandSenderDelegate.onFinalCalledTimes, 0);
    EXPECT_EQ(mockCommandSenderDelegate.onErrorCalledTimes, 0);
    EXPECT_EQ(GetNumActiveCommandResponderObjects(), 0u);

    System::PacketBufferHandle msgBuf = System::PacketBufferHandle::New(kMaxSecureSduLengthBytes);
    ASSERT_FALSE(msgBuf.IsNull());
    System::PacketBufferTLVWriter writer;
    writer.Init(std::move(msgBuf));
    StatusResponseMessage::Builder response;
    response.Init(&writer);
    EXPECT_EQ(writer.Finalize(&msgBuf), CHIP_NO_ERROR);

    PayloadHeader payloadHeader;
    payloadHeader.SetExchangeID(0);
    payloadHeader.SetMessageType(chip::Protocols::InteractionModel::MsgType::StatusResponse);
    chip::Test::MessageCapturer messageLog(*mpTestContext);
    messageLog.mCaptureStandaloneAcks = false;

    // Since we are dropping packets, things are not getting acked.  Set up our
    // MRP state to look like what it would have looked like if the packet had
    // not gotten dropped.
    PretendWeGotReplyFromServer(*mpTestContext, commandSender.mExchangeCtx.Get());

    mpTestContext->GetLoopback().mSentMessageCount                 = 0;
    mpTestContext->GetLoopback().mNumMessagesToDrop                = 0;
    mpTestContext->GetLoopback().mNumMessagesToAllowBeforeDropping = 0;
    mpTestContext->GetLoopback().mDroppedMessageCount              = 0;

    EXPECT_EQ(commandSender.OnMessageReceived(commandSender.mExchangeCtx.Get(), payloadHeader, std::move(msgBuf)),
              CHIP_ERROR_END_OF_TLV);
    EXPECT_EQ(mockCommandSenderDelegate.mError, CHIP_ERROR_END_OF_TLV);
    EXPECT_EQ(mockCommandSenderDelegate.onResponseCalledTimes, 0);
    EXPECT_EQ(mockCommandSenderDelegate.onFinalCalledTimes, 1);
    EXPECT_EQ(mockCommandSenderDelegate.onErrorCalledTimes, 1);

    mpTestContext->DrainAndServiceIO();

    // Client sent status report with invalid action, server's exchange has been closed, so all it sent is an MRP Ack
    EXPECT_EQ(mpTestContext->GetLoopback().mSentMessageCount, 2u);
    CheckForInvalidAction(messageLog);
    EXPECT_EQ(GetNumActiveCommandResponderObjects(), 0u);
    mpTestContext->ExpireSessionAliceToBob();
    mpTestContext->ExpireSessionBobToAlice();
    mpTestContext->CreateSessionAliceToBob();
    mpTestContext->CreateSessionBobToAlice();
}

TEST_F(TestCommandInteraction, TestCommandSender_WithWrongState)
{

    app::CommandSender commandSender(&mockCommandSenderDelegate, &mpTestContext->GetExchangeManager());

    EXPECT_EQ(commandSender.SendCommandRequest(mpTestContext->GetSessionBobToAlice()), CHIP_ERROR_INCORRECT_STATE);
}

TEST_F(TestCommandInteraction, TestCommandHandler_WithWrongState)
{
    ConcreteCommandPath requestCommandPath  = { kTestEndpointId, kTestClusterId, kTestCommandIdNoData };
    ConcreteCommandPath responseCommandPath = { kTestEndpointId, kTestClusterId, kTestCommandIdNoData };

    CommandHandlerWithUnrespondedCommand commandHandler(&mockCommandHandlerDelegate, requestCommandPath,
                                                        /* aRef = */ NullOptional);

    {
        // This simulates how cluster would call CommandHandler APIs synchronously. There would
        // be handle already acquired on the callers behalf.
        CommandHandler::Handle handle(&commandHandler);

        const CommandHandlerImpl::InvokeResponseParameters prepareParams(requestCommandPath);
        EXPECT_EQ(commandHandler.PrepareInvokeResponseCommand(responseCommandPath, prepareParams), CHIP_NO_ERROR);
    }
    EXPECT_TRUE(commandHandler.mMockCommandResponder.mChunks.IsNull());
}

TEST_F_FROM_FIXTURE(TestCommandInteraction, TestCommandSender_WithSendCommand)
{

    app::CommandSender commandSender(&mockCommandSenderDelegate, &mpTestContext->GetExchangeManager());

    System::PacketBufferHandle buf = System::PacketBufferHandle::New(System::PacketBuffer::kMaxSize);

    AddInvokeRequestData(&commandSender);
    EXPECT_EQ(commandSender.SendCommandRequest(mpTestContext->GetSessionBobToAlice()), CHIP_NO_ERROR);

    mpTestContext->DrainAndServiceIO();

    GenerateInvokeResponse(buf, kTestCommandIdWithData);
    bool moreChunkedMessages = false;
    EXPECT_EQ(commandSender.ProcessInvokeResponse(std::move(buf), moreChunkedMessages), CHIP_NO_ERROR);
    EXPECT_FALSE(moreChunkedMessages);
}

TEST_F(TestCommandInteraction, TestCommandHandler_WithSendEmptyCommand)
{
    ConcreteCommandPath requestCommandPath  = { kTestEndpointId, kTestClusterId, kTestCommandIdNoData };
    ConcreteCommandPath responseCommandPath = { kTestEndpointId, kTestClusterId, kTestCommandIdNoData };

    CommandHandlerWithUnrespondedCommand commandHandler(&mockCommandHandlerDelegate, requestCommandPath,
                                                        /* aRef = */ NullOptional);

    {
        // This simulates how cluster would call CommandHandler APIs synchronously. There would
        // be handle already acquired on the callers behalf.
        CommandHandler::Handle handle(&commandHandler);

        const CommandHandlerImpl::InvokeResponseParameters prepareParams(requestCommandPath);
        EXPECT_EQ(commandHandler.PrepareInvokeResponseCommand(responseCommandPath, prepareParams), CHIP_NO_ERROR);
        EXPECT_EQ(commandHandler.FinishCommand(), CHIP_NO_ERROR);
    }
    EXPECT_FALSE(commandHandler.mMockCommandResponder.mChunks.IsNull());
}

TEST_F_FROM_FIXTURE(TestCommandInteraction, TestCommandSender_WithProcessReceivedMsg)
{

    app::CommandSender commandSender(&mockCommandSenderDelegate, &mpTestContext->GetExchangeManager());

    System::PacketBufferHandle buf = System::PacketBufferHandle::New(System::PacketBuffer::kMaxSize);

    GenerateInvokeResponse(buf, kTestCommandIdWithData);
    bool moreChunkedMessages = false;

    EXPECT_EQ(commandSender.ProcessInvokeResponse(std::move(buf), moreChunkedMessages), CHIP_NO_ERROR);
    EXPECT_FALSE(moreChunkedMessages);
}

TEST_F_FROM_FIXTURE(TestCommandInteraction, TestCommandSender_ExtendableApiWithProcessReceivedMsg)
{

    mockCommandSenderExtendedDelegate.ResetCounter();
    PendingResponseTrackerImpl pendingResponseTracker;
    app::CommandSender commandSender(kCommandSenderTestOnlyMarker, &mockCommandSenderExtendedDelegate,
                                     &mpTestContext->GetExchangeManager(), &pendingResponseTracker);

    uint16_t mockCommandRef = 1;
    pendingResponseTracker.Add(mockCommandRef);
    commandSender.mFinishedCommandCount = 1;

    System::PacketBufferHandle buf = System::PacketBufferHandle::New(System::PacketBuffer::kMaxSize);

    GenerateInvokeResponse(buf, kTestCommandIdWithData);
    bool moreChunkedMessages = false;
    EXPECT_EQ(commandSender.ProcessInvokeResponse(std::move(buf), moreChunkedMessages), CHIP_NO_ERROR);
    EXPECT_FALSE(moreChunkedMessages);

    commandSender.FlushNoCommandResponse();

    EXPECT_EQ(mockCommandSenderExtendedDelegate.onResponseCalledTimes, 1);
    EXPECT_EQ(mockCommandSenderExtendedDelegate.onFinalCalledTimes, 0);
    EXPECT_EQ(mockCommandSenderExtendedDelegate.onNoResponseCalledTimes, 0);
    EXPECT_EQ(mockCommandSenderExtendedDelegate.onErrorCalledTimes, 0);
}

TEST_F_FROM_FIXTURE(TestCommandInteraction, TestCommandSender_ExtendableApiWithProcessReceivedMsgContainingInvalidCommandRef)
{

    mockCommandSenderExtendedDelegate.ResetCounter();
    PendingResponseTrackerImpl pendingResponseTracker;
    app::CommandSender commandSender(kCommandSenderTestOnlyMarker, &mockCommandSenderExtendedDelegate,
                                     &mpTestContext->GetExchangeManager(), &pendingResponseTracker);

    uint16_t mockCommandRef = 1;
    pendingResponseTracker.Add(mockCommandRef);

    commandSender.mFinishedCommandCount = 1;

    System::PacketBufferHandle buf = System::PacketBufferHandle::New(System::PacketBuffer::kMaxSize);

    uint16_t invalidResponseCommandRef = 2;
    GenerateInvokeResponse(buf, kTestCommandIdWithData, kTestClusterId, kTestEndpointId,
                           std::make_optional(invalidResponseCommandRef));
    bool moreChunkedMessages = false;
    EXPECT_EQ(commandSender.ProcessInvokeResponse(std::move(buf), moreChunkedMessages), CHIP_ERROR_KEY_NOT_FOUND);
    EXPECT_FALSE(moreChunkedMessages);

    commandSender.FlushNoCommandResponse();

    EXPECT_EQ(mockCommandSenderExtendedDelegate.onResponseCalledTimes, 0);
    EXPECT_EQ(mockCommandSenderExtendedDelegate.onFinalCalledTimes, 0);
    EXPECT_EQ(mockCommandSenderExtendedDelegate.onNoResponseCalledTimes, 1);
    EXPECT_EQ(mockCommandSenderExtendedDelegate.onErrorCalledTimes, 0);
}

TEST_F(TestCommandInteraction, TestCommandHandlerEncodeSimpleCommandData)
{
    // Send response which has simple command data and command path
    ValidateCommandHandlerEncodeInvokeResponseMessage(false /*aNeedStatusCode=false*/);
}

TEST_F(TestCommandInteraction, TestCommandHandlerCommandDataEncoding)
{
    auto path = MakeTestCommandPath();
    ConcreteCommandPath requestCommandPath(path.mEndpointId, path.mClusterId, path.mCommandId);
    CommandHandlerWithUnrespondedCommand commandHandler(nullptr, requestCommandPath, /* aRef = */ NullOptional);

    {
        // This simulates how cluster would call CommandHandler APIs synchronously. There would
        // be handle already acquired on the callers behalf.
        CommandHandler::Handle handle(&commandHandler);

        commandHandler.AddResponse(requestCommandPath, Fields());
    }
    EXPECT_FALSE(commandHandler.mMockCommandResponder.mChunks.IsNull());
}

TEST_F(TestCommandInteraction, TestCommandHandlerCommandEncodeFailure)
{
    auto path               = MakeTestCommandPath();
    auto requestCommandPath = ConcreteCommandPath(path.mEndpointId, path.mClusterId, path.mCommandId);
    CommandHandlerWithUnrespondedCommand commandHandler(nullptr, requestCommandPath, NullOptional);

    {
        // This simulates how cluster would call CommandHandler APIs synchronously. There would
        // be handle already acquired on the callers behalf.
        CommandHandler::Handle handle(&commandHandler);

        commandHandler.AddResponse(requestCommandPath, BadFields());
    }
    EXPECT_FALSE(commandHandler.mMockCommandResponder.mChunks.IsNull());
}

// Command Sender sends malformed invoke request, handler fails to process it and sends status report with invalid action
TEST_F(TestCommandInteraction, TestCommandHandlerInvalidMessageSync)
{

    mockCommandSenderDelegate.ResetCounter();
    app::CommandSender commandSender(&mockCommandSenderDelegate, &mpTestContext->GetExchangeManager());

    chip::isCommandDispatched = false;
    AddInvalidInvokeRequestData(&commandSender);
    EXPECT_EQ(commandSender.SendCommandRequest(mpTestContext->GetSessionBobToAlice()), CHIP_NO_ERROR);

    mpTestContext->DrainAndServiceIO();

    EXPECT_FALSE(chip::isCommandDispatched);
    EXPECT_EQ(mockCommandSenderDelegate.onResponseCalledTimes, 0);
    EXPECT_EQ(mockCommandSenderDelegate.onFinalCalledTimes, 1);
    EXPECT_EQ(mockCommandSenderDelegate.onErrorCalledTimes, 1);
    EXPECT_EQ(mockCommandSenderDelegate.mError, CHIP_IM_GLOBAL_STATUS(InvalidAction));
    EXPECT_EQ(GetNumActiveCommandResponderObjects(), 0u);
    EXPECT_EQ(mpTestContext->GetExchangeManager().GetNumActiveExchanges(), 0u);
}

TEST_F(TestCommandInteraction, TestCommandHandlerCommandEncodeExternalFailure)
{
    auto path               = MakeTestCommandPath();
    auto requestCommandPath = ConcreteCommandPath(path.mEndpointId, path.mClusterId, path.mCommandId);
    CommandHandlerWithUnrespondedCommand commandHandler(nullptr, requestCommandPath, NullOptional);

    {
        // This simulates how cluster would call CommandHandler APIs synchronously. There would
        // be handle already acquired on the callers behalf.
        CommandHandler::Handle handle(&commandHandler);

        EXPECT_NE(commandHandler.AddResponseData(requestCommandPath, BadFields()), CHIP_NO_ERROR);
        commandHandler.AddStatus(requestCommandPath, Protocols::InteractionModel::Status::Failure);
    }
    EXPECT_FALSE(commandHandler.mMockCommandResponder.mChunks.IsNull());
}

TEST_F(TestCommandInteraction, TestCommandHandlerEncodeSimpleStatusCode)
{
    // Send response which has simple status code and command path
    ValidateCommandHandlerEncodeInvokeResponseMessage(true /*aNeedStatusCode=true*/);
}

TEST_F_FROM_FIXTURE(TestCommandInteraction, TestCommandHandler_WithoutResponderCallingAddStatus)
{
    chip::app::ConcreteCommandPath requestCommandPath(kTestEndpointId, kTestClusterId, kTestCommandIdWithData);
    CommandHandlerImpl commandHandler(&mockCommandHandlerDelegate);

    commandHandler.AddStatus(requestCommandPath, Protocols::InteractionModel::Status::Failure);

    // Since calling AddStatus is supposed to be a no-operation when there is no responder, it is
    // hard to validate. Best way is to check that we are still in an Idle state afterwards
    EXPECT_TRUE(commandHandler.TestOnlyIsInIdleState());
}

TEST_F_FROM_FIXTURE(TestCommandInteraction, TestCommandHandler_WithoutResponderCallingAddResponse)
{
    chip::app::ConcreteCommandPath requestCommandPath(kTestEndpointId, kTestClusterId, kTestCommandIdWithData);
    CommandHandlerImpl commandHandler(&mockCommandHandlerDelegate);

    uint32_t sizeToFill = 50; // This is an arbitrary number, we need to select a non-zero value.
<<<<<<< HEAD
    ForcedSizeBuffer responseData(sizeToFill);
    CHIP_ERROR err = commandHandler.AddResponseData(requestCommandPath, responseData.GetCommandId(), responseData);
    NL_TEST_ASSERT(apSuite, err == CHIP_NO_ERROR);
=======
    EXPECT_EQ(commandHandler.AddResponseData(requestCommandPath, ForcedSizeBuffer(sizeToFill)), CHIP_NO_ERROR);
>>>>>>> 2f657dad

    // Since calling AddResponseData is supposed to be a no-operation when there is no responder, it is
    // hard to validate. Best way is to check that we are still in an Idle state afterwards
    EXPECT_TRUE(commandHandler.TestOnlyIsInIdleState());
}

TEST_F_FROM_FIXTURE(TestCommandInteraction, TestCommandHandler_WithoutResponderCallingDirectPrepareFinishCommandApis)
{
    chip::app::ConcreteCommandPath requestCommandPath(kTestEndpointId, kTestClusterId, kTestCommandIdWithData);
    CommandHandlerImpl commandHandler(&mockCommandHandlerDelegate);

    // We intentionally prevent successful calls to PrepareInvokeResponseCommand and FinishCommand when no
    // responder is present. This aligns with the design decision to promote AddStatus and AddResponseData
    // usage in such scenarios. See GitHub issue #32486 for discussions on phasing out external use of
    // these primitives.
    const CommandHandlerImpl::InvokeResponseParameters prepareParams(requestCommandPath);
    ConcreteCommandPath responseCommandPath = { kTestEndpointId, kTestClusterId, kTestCommandIdCommandSpecificResponse };
    EXPECT_EQ(commandHandler.PrepareInvokeResponseCommand(responseCommandPath, prepareParams), CHIP_ERROR_INCORRECT_STATE);

    EXPECT_EQ(commandHandler.GetCommandDataIBTLVWriter(), nullptr);

    EXPECT_EQ(commandHandler.FinishCommand(), CHIP_ERROR_INCORRECT_STATE);

    EXPECT_TRUE(commandHandler.TestOnlyIsInIdleState());
}

TEST_F(TestCommandInteraction, TestCommandHandler_WithOnInvokeReceivedNotExistCommand)
{
    System::PacketBufferHandle commandDatabuf = System::PacketBufferHandle::New(System::PacketBuffer::kMaxSize);
    // Use some invalid endpoint / cluster / command.
    GenerateInvokeRequest(commandDatabuf, /* aIsTimedRequest = */ false, 0xEF /* command */, 0xADBE /* cluster */,
                          0xDE /* endpoint */);
    CommandHandlerImpl commandHandler(&mockCommandHandlerDelegate);
    chip::isCommandDispatched = false;

    mockCommandHandlerDelegate.ResetCounter();
    MockCommandResponder mockCommandResponder;
    InteractionModel::Status status = commandHandler.OnInvokeCommandRequest(mockCommandResponder, std::move(commandDatabuf), false);

    EXPECT_EQ(status, Protocols::InteractionModel::Status::InvalidAction);
    EXPECT_TRUE(mockCommandResponder.mChunks.IsNull());
    // TODO we can further validate the response is what we expected.
    EXPECT_FALSE(chip::isCommandDispatched);
}

TEST_F(TestCommandInteraction, TestCommandHandler_WithOnInvokeReceivedEmptyDataMsg)
{
    bool allBooleans[] = { true, false };
    for (auto messageIsTimed : allBooleans)
    {
        for (auto transactionIsTimed : allBooleans)
        {
            mockCommandHandlerDelegate.ResetCounter();
            CommandHandlerImpl commandHandler(&mockCommandHandlerDelegate);
            System::PacketBufferHandle commandDatabuf = System::PacketBufferHandle::New(System::PacketBuffer::kMaxSize);

            chip::isCommandDispatched = false;
            GenerateInvokeRequest(commandDatabuf, messageIsTimed, kTestCommandIdNoData);
            MockCommandResponder mockCommandResponder;
            Protocols::InteractionModel::Status status =
                commandHandler.OnInvokeCommandRequest(mockCommandResponder, std::move(commandDatabuf), transactionIsTimed);

            if (messageIsTimed != transactionIsTimed)
            {
                EXPECT_EQ(status, Protocols::InteractionModel::Status::TimedRequestMismatch);
                EXPECT_TRUE(mockCommandResponder.mChunks.IsNull());
            }
            else
            {
                EXPECT_EQ(status, Protocols::InteractionModel::Status::Success);
                EXPECT_FALSE(mockCommandResponder.mChunks.IsNull());
            }
            EXPECT_TRUE(chip::isCommandDispatched == (messageIsTimed == transactionIsTimed));
        }
    }
}

TEST_F(TestCommandInteraction, TestCommandSenderLegacyCallbackUnsupportedCommand)
{

    mockCommandSenderDelegate.ResetCounter();
    app::CommandSender commandSender(&mockCommandSenderDelegate, &mpTestContext->GetExchangeManager());

    AddInvokeRequestData(&commandSender, kTestNonExistCommandId);
    EXPECT_EQ(commandSender.SendCommandRequest(mpTestContext->GetSessionBobToAlice()), CHIP_NO_ERROR);

    mpTestContext->DrainAndServiceIO();

    EXPECT_EQ(mockCommandSenderDelegate.onResponseCalledTimes, 0);
    EXPECT_EQ(mockCommandSenderDelegate.onFinalCalledTimes, 1);
    EXPECT_EQ(mockCommandSenderDelegate.onErrorCalledTimes, 1);
    EXPECT_EQ(GetNumActiveCommandResponderObjects(), 0u);
    EXPECT_EQ(mpTestContext->GetExchangeManager().GetNumActiveExchanges(), 0u);
}

// Because UnsupportedCommand is a path specific error we will expect it to come via on response when using Extended Path.
TEST_F(TestCommandInteraction, TestCommandSender_ExtendableCallbackUnsupportedCommand)
{

    mockCommandSenderExtendedDelegate.ResetCounter();
    app::CommandSender commandSender(&mockCommandSenderExtendedDelegate, &mpTestContext->GetExchangeManager());

    AddInvokeRequestData(&commandSender, kTestNonExistCommandId);
    EXPECT_EQ(commandSender.SendCommandRequest(mpTestContext->GetSessionBobToAlice()), CHIP_NO_ERROR);

    mpTestContext->DrainAndServiceIO();

    EXPECT_EQ(mockCommandSenderExtendedDelegate.onResponseCalledTimes, 1);
    EXPECT_EQ(mockCommandSenderExtendedDelegate.onFinalCalledTimes, 1);
    EXPECT_EQ(mockCommandSenderExtendedDelegate.onErrorCalledTimes, 0);

    EXPECT_EQ(GetNumActiveCommandResponderObjects(), 0u);
    EXPECT_EQ(mpTestContext->GetExchangeManager().GetNumActiveExchanges(), 0u);
}

TEST_F(TestCommandInteraction, TestCommandSenderLegacyCallbackBuildingBatchCommandFails)
{
    mockCommandSenderDelegate.ResetCounter();
    app::CommandSender commandSender(&mockCommandSenderDelegate, &mpTestContext->GetExchangeManager());
    app::CommandSender::PrepareCommandParameters prepareCommandParams;
    app::CommandSender::FinishCommandParameters finishCommandParams;
    prepareCommandParams.SetStartDataStruct(true).SetCommandRef(0);
    finishCommandParams.SetEndDataStruct(true).SetCommandRef(0);

    CommandSender::ConfigParameters config;
    config.SetRemoteMaxPathsPerInvoke(2);
    EXPECT_EQ(commandSender.SetCommandSenderConfig(config), CHIP_ERROR_UNSUPPORTED_CHIP_FEATURE);
    // Even though we got an error saying invalid argument we are going to attempt
    // to add two commands.

    auto commandPathParams = MakeTestCommandPath();
    EXPECT_EQ(commandSender.PrepareCommand(commandPathParams, prepareCommandParams), CHIP_NO_ERROR);
    chip::TLV::TLVWriter * writer = commandSender.GetCommandDataIBTLVWriter();
    EXPECT_EQ(writer->PutBoolean(chip::TLV::ContextTag(1), true), CHIP_NO_ERROR);
    EXPECT_EQ(commandSender.FinishCommand(finishCommandParams), CHIP_NO_ERROR);
    // Preparing second command.
    prepareCommandParams.SetCommandRef(1);
    EXPECT_EQ(commandSender.PrepareCommand(commandPathParams, prepareCommandParams), CHIP_ERROR_INCORRECT_STATE);

    EXPECT_EQ(GetNumActiveCommandResponderObjects(), 0u);
    EXPECT_EQ(mpTestContext->GetExchangeManager().GetNumActiveExchanges(), 0u);
}

TEST_F(TestCommandInteraction, TestCommandSender_ExtendableCallbackBuildingBatchDuplicateCommandRefFails)
{
    mockCommandSenderExtendedDelegate.ResetCounter();
    PendingResponseTrackerImpl pendingResponseTracker;
    app::CommandSender commandSender(kCommandSenderTestOnlyMarker, &mockCommandSenderExtendedDelegate,
                                     &mpTestContext->GetExchangeManager(), &pendingResponseTracker);
    app::CommandSender::PrepareCommandParameters prepareCommandParams;
    app::CommandSender::FinishCommandParameters finishCommandParams;

    CommandSender::ConfigParameters config;
    config.SetRemoteMaxPathsPerInvoke(2);
    EXPECT_EQ(commandSender.SetCommandSenderConfig(config), CHIP_NO_ERROR);

    prepareCommandParams.SetStartDataStruct(true).SetCommandRef(0);
    finishCommandParams.SetEndDataStruct(true).SetCommandRef(0);
    auto commandPathParams = MakeTestCommandPath();
    EXPECT_EQ(commandSender.PrepareCommand(commandPathParams, prepareCommandParams), CHIP_NO_ERROR);
    chip::TLV::TLVWriter * writer = commandSender.GetCommandDataIBTLVWriter();
    EXPECT_EQ(writer->PutBoolean(chip::TLV::ContextTag(1), true), CHIP_NO_ERROR);
    EXPECT_EQ(commandSender.FinishCommand(finishCommandParams), CHIP_NO_ERROR);
    // Preparing second command.
    prepareCommandParams.SetCommandRef(0);
    EXPECT_EQ(commandSender.PrepareCommand(commandPathParams, prepareCommandParams), CHIP_ERROR_INVALID_ARGUMENT);

    EXPECT_EQ(GetNumActiveCommandResponderObjects(), 0u);
    EXPECT_EQ(mpTestContext->GetExchangeManager().GetNumActiveExchanges(), 0u);
}

TEST_F(TestCommandInteraction, TestCommandSender_ExtendableCallbackBuildingBatchCommandSuccess)
{
    mockCommandSenderExtendedDelegate.ResetCounter();
    PendingResponseTrackerImpl pendingResponseTracker;
    app::CommandSender commandSender(kCommandSenderTestOnlyMarker, &mockCommandSenderExtendedDelegate,
                                     &mpTestContext->GetExchangeManager(), &pendingResponseTracker);
    app::CommandSender::PrepareCommandParameters prepareCommandParams;
    app::CommandSender::FinishCommandParameters finishCommandParams;

    CommandSender::ConfigParameters config;
    config.SetRemoteMaxPathsPerInvoke(2);
    EXPECT_EQ(commandSender.SetCommandSenderConfig(config), CHIP_NO_ERROR);

    // The specific values chosen here are arbitrary. This test primarily verifies that we can
    // use a larger command reference value followed by a smaller one for subsequent command.
    uint16_t firstCommandRef  = 40;
    uint16_t secondCommandRef = 2;
    prepareCommandParams.SetStartDataStruct(true).SetCommandRef(firstCommandRef);
    finishCommandParams.SetEndDataStruct(true).SetCommandRef(firstCommandRef);
    auto commandPathParams = MakeTestCommandPath();
    EXPECT_EQ(commandSender.PrepareCommand(commandPathParams, prepareCommandParams), CHIP_NO_ERROR);
    chip::TLV::TLVWriter * writer = commandSender.GetCommandDataIBTLVWriter();
    EXPECT_EQ(writer->PutBoolean(chip::TLV::ContextTag(1), true), CHIP_NO_ERROR);
    EXPECT_EQ(commandSender.FinishCommand(finishCommandParams), CHIP_NO_ERROR);
    // Preparing second command.
    prepareCommandParams.SetCommandRef(secondCommandRef);
    finishCommandParams.SetCommandRef(secondCommandRef);
    EXPECT_EQ(commandSender.PrepareCommand(commandPathParams, prepareCommandParams), CHIP_NO_ERROR);
    writer = commandSender.GetCommandDataIBTLVWriter();
    EXPECT_EQ(writer->PutBoolean(chip::TLV::ContextTag(1), true), CHIP_NO_ERROR);
    EXPECT_EQ(commandSender.FinishCommand(finishCommandParams), CHIP_NO_ERROR);

    EXPECT_EQ(GetNumActiveCommandResponderObjects(), 0u);
    EXPECT_EQ(mpTestContext->GetExchangeManager().GetNumActiveExchanges(), 0u);
}

TEST_F(TestCommandInteraction, TestCommandSenderCommandSuccessResponseFlow)
{

    mockCommandSenderDelegate.ResetCounter();
    app::CommandSender commandSender(&mockCommandSenderDelegate, &mpTestContext->GetExchangeManager());

    AddInvokeRequestData(&commandSender);
    EXPECT_EQ(commandSender.SendCommandRequest(mpTestContext->GetSessionBobToAlice()), CHIP_NO_ERROR);
    EXPECT_EQ(commandSender.GetInvokeResponseMessageCount(), 0u);

    mpTestContext->DrainAndServiceIO();

    EXPECT_EQ(mockCommandSenderDelegate.onResponseCalledTimes, 1);
    EXPECT_EQ(mockCommandSenderDelegate.onFinalCalledTimes, 1);
    EXPECT_EQ(mockCommandSenderDelegate.onErrorCalledTimes, 0);

    EXPECT_EQ(commandSender.GetInvokeResponseMessageCount(), 1u);

    EXPECT_EQ(GetNumActiveCommandResponderObjects(), 0u);
    EXPECT_EQ(mpTestContext->GetExchangeManager().GetNumActiveExchanges(), 0u);
}

TEST_F(TestCommandInteraction, TestCommandSenderCommandAsyncSuccessResponseFlow)
{

    mockCommandSenderDelegate.ResetCounter();
    app::CommandSender commandSender(&mockCommandSenderDelegate, &mpTestContext->GetExchangeManager());

    AddInvokeRequestData(&commandSender);
    asyncCommand = true;

    EXPECT_EQ(commandSender.SendCommandRequest(mpTestContext->GetSessionBobToAlice()), CHIP_NO_ERROR);

    mpTestContext->DrainAndServiceIO();

    EXPECT_EQ(mockCommandSenderDelegate.onResponseCalledTimes, 0);
    EXPECT_EQ(mockCommandSenderDelegate.onFinalCalledTimes, 0);
    EXPECT_EQ(mockCommandSenderDelegate.onErrorCalledTimes, 0);
    EXPECT_EQ(GetNumActiveCommandResponderObjects(), 1u);
    EXPECT_EQ(mpTestContext->GetExchangeManager().GetNumActiveExchanges(), 2u);

    // Decrease CommandHandler refcount and send response
    asyncCommandHandle = nullptr;

    mpTestContext->DrainAndServiceIO();

    EXPECT_EQ(mockCommandSenderDelegate.onResponseCalledTimes, 1);
    EXPECT_EQ(mockCommandSenderDelegate.onFinalCalledTimes, 1);
    EXPECT_EQ(mockCommandSenderDelegate.onErrorCalledTimes, 0);

    EXPECT_EQ(GetNumActiveCommandResponderObjects(), 0u);
    EXPECT_EQ(mpTestContext->GetExchangeManager().GetNumActiveExchanges(), 0u);
}

TEST_F(TestCommandInteraction, TestCommandSenderCommandSpecificResponseFlow)
{

    mockCommandSenderDelegate.ResetCounter();
    app::CommandSender commandSender(&mockCommandSenderDelegate, &mpTestContext->GetExchangeManager());

    AddInvokeRequestData(&commandSender, kTestCommandIdCommandSpecificResponse);
    EXPECT_EQ(commandSender.SendCommandRequest(mpTestContext->GetSessionBobToAlice()), CHIP_NO_ERROR);

    mpTestContext->DrainAndServiceIO();

    EXPECT_EQ(mockCommandSenderDelegate.onResponseCalledTimes, 1);
    EXPECT_EQ(mockCommandSenderDelegate.onFinalCalledTimes, 1);
    EXPECT_EQ(mockCommandSenderDelegate.onErrorCalledTimes, 0);
    EXPECT_EQ(GetNumActiveCommandResponderObjects(), 0u);
    EXPECT_EQ(mpTestContext->GetExchangeManager().GetNumActiveExchanges(), 0u);
}

TEST_F(TestCommandInteraction, TestCommandSenderCommandFailureResponseFlow)
{

    mockCommandSenderDelegate.ResetCounter();
    app::CommandSender commandSender(&mockCommandSenderDelegate, &mpTestContext->GetExchangeManager());

    AddInvokeRequestData(&commandSender, kTestNonExistCommandId);

    EXPECT_EQ(commandSender.SendCommandRequest(mpTestContext->GetSessionBobToAlice()), CHIP_NO_ERROR);

    mpTestContext->DrainAndServiceIO();

    EXPECT_EQ(mockCommandSenderDelegate.onResponseCalledTimes, 0);
    EXPECT_EQ(mockCommandSenderDelegate.onFinalCalledTimes, 1);
    EXPECT_EQ(mockCommandSenderDelegate.onErrorCalledTimes, 1);
    EXPECT_EQ(GetNumActiveCommandResponderObjects(), 0u);
    EXPECT_EQ(mpTestContext->GetExchangeManager().GetNumActiveExchanges(), 0u);
}

TEST_F(TestCommandInteraction, TestCommandSenderAbruptDestruction)
{

    //
    // Don't send back a response, just keep the CommandHandler
    // hanging to give us enough time to do what we want with the CommandSender object.
    //
    sendResponse = false;

    mockCommandSenderDelegate.ResetCounter();

    {
        app::CommandSender commandSender(&mockCommandSenderDelegate, &mpTestContext->GetExchangeManager());

        AddInvokeRequestData(&commandSender, kTestCommandIdCommandSpecificResponse);

        EXPECT_EQ(commandSender.SendCommandRequest(mpTestContext->GetSessionBobToAlice()), CHIP_NO_ERROR);

        mpTestContext->DrainAndServiceIO();

        //
        // No callbacks should be invoked yet - let's validate that.
        //
        EXPECT_EQ(mockCommandSenderDelegate.onResponseCalledTimes, 0);
        EXPECT_EQ(mockCommandSenderDelegate.onFinalCalledTimes, 0);
        EXPECT_EQ(mockCommandSenderDelegate.onErrorCalledTimes, 0);

        EXPECT_EQ(mpTestContext->GetExchangeManager().GetNumActiveExchanges(), 1u);
    }

    //
    // Upon the sender being destructed by the application, our exchange should get cleaned up too.
    //
    EXPECT_EQ(mpTestContext->GetExchangeManager().GetNumActiveExchanges(), 0u);

    EXPECT_EQ(GetNumActiveCommandResponderObjects(), 0u);
}

TEST_F(TestCommandInteraction, TestCommandHandler_RejectMultipleIdenticalCommands)
{

    isCommandDispatched = false;
    mockCommandSenderExtendedDelegate.ResetCounter();
    PendingResponseTrackerImpl pendingResponseTracker;
    app::CommandSender commandSender(kCommandSenderTestOnlyMarker, &mockCommandSenderExtendedDelegate,
                                     &mpTestContext->GetExchangeManager(), &pendingResponseTracker);

    app::CommandSender::ConfigParameters configParameters;
    configParameters.SetRemoteMaxPathsPerInvoke(2);
    EXPECT_EQ(CHIP_NO_ERROR, commandSender.SetCommandSenderConfig(configParameters));

    // Command ID is not important here, since the command handler should reject the commands without handling it.
    auto commandPathParams = MakeTestCommandPath(kTestCommandIdCommandSpecificResponse);

    for (uint16_t i = 0; i < 2; i++)
    {
        app::CommandSender::PrepareCommandParameters prepareCommandParams;
        prepareCommandParams.SetStartDataStruct(true);
        prepareCommandParams.SetCommandRef(i);
        EXPECT_EQ(CHIP_NO_ERROR, commandSender.PrepareCommand(commandPathParams, prepareCommandParams));
        EXPECT_EQ(CHIP_NO_ERROR, commandSender.GetCommandDataIBTLVWriter()->PutBoolean(chip::TLV::ContextTag(1), true));

        app::CommandSender::FinishCommandParameters finishCommandParams;
        finishCommandParams.SetEndDataStruct(true);
        finishCommandParams.SetCommandRef(i);
        EXPECT_EQ(CHIP_NO_ERROR, commandSender.FinishCommand(finishCommandParams));
    }

    EXPECT_EQ(commandSender.SendCommandRequest(mpTestContext->GetSessionBobToAlice()), CHIP_NO_ERROR);

    mpTestContext->DrainAndServiceIO();

    EXPECT_EQ(mockCommandSenderExtendedDelegate.onResponseCalledTimes, 0);
    EXPECT_EQ(mockCommandSenderExtendedDelegate.onFinalCalledTimes, 1);
    EXPECT_EQ(mockCommandSenderExtendedDelegate.onErrorCalledTimes, 1);
    EXPECT_FALSE(chip::isCommandDispatched);

    EXPECT_EQ(GetNumActiveCommandResponderObjects(), 0u);
    EXPECT_EQ(mpTestContext->GetExchangeManager().GetNumActiveExchanges(), 0u);
}

#if CONFIG_BUILD_FOR_HOST_UNIT_TEST

TEST_F_FROM_FIXTURE(TestCommandInteraction, TestCommandHandler_RejectsMultipleCommandsWithIdenticalCommandRef)
{

    isCommandDispatched = false;
    mockCommandSenderExtendedDelegate.ResetCounter();
    PendingResponseTrackerImpl pendingResponseTracker;
    app::CommandSender commandSender(kCommandSenderTestOnlyMarker, &mockCommandSenderExtendedDelegate,
                                     &mpTestContext->GetExchangeManager(), &pendingResponseTracker);

    app::CommandSender::ConfigParameters configParameters;
    configParameters.SetRemoteMaxPathsPerInvoke(2);
    EXPECT_EQ(CHIP_NO_ERROR, commandSender.SetCommandSenderConfig(configParameters));

    uint16_t numberOfCommandsToSend = 2;
    {
        CommandPathParams requestCommandPaths[] = {
            MakeTestCommandPath(kTestCommandIdWithData),
            MakeTestCommandPath(kTestCommandIdCommandSpecificResponse),
        };

        uint16_t hardcodedCommandRef = 0;

        for (uint16_t i = 0; i < numberOfCommandsToSend; i++)
        {
            app::CommandSender::PrepareCommandParameters prepareCommandParams;
            prepareCommandParams.SetStartDataStruct(true);
            prepareCommandParams.SetCommandRef(i);
            EXPECT_EQ(CHIP_NO_ERROR, commandSender.PrepareCommand(requestCommandPaths[i], prepareCommandParams));
            EXPECT_EQ(CHIP_NO_ERROR, commandSender.GetCommandDataIBTLVWriter()->PutBoolean(chip::TLV::ContextTag(1), true));
            // TODO fix this comment
            // We are taking advantage of the fact that the commandRef was set into finishCommandParams during PrepareCommand
            // But setting it to a different value here, we are overriding what it was supposed to be.
            app::CommandSender::FinishCommandParameters finishCommandParams;
            finishCommandParams.SetEndDataStruct(true);
            finishCommandParams.SetCommandRef(hardcodedCommandRef);
            EXPECT_EQ(CHIP_NO_ERROR, commandSender.TestOnlyFinishCommand(finishCommandParams));
        }
    }

    BasicCommandPathRegistry<4> basicCommandPathRegistry;
    MockCommandResponder mockCommandResponder;
    CommandHandlerImpl::TestOnlyOverrides testOnlyOverrides{ &basicCommandPathRegistry, &mockCommandResponder };
    CommandHandlerImpl commandHandler(testOnlyOverrides, &mockCommandHandlerDelegate);

    // Hackery to steal the InvokeRequest buffer from commandSender.
    System::PacketBufferHandle commandDatabuf;
    EXPECT_EQ(commandSender.Finalize(commandDatabuf), CHIP_NO_ERROR);

    mockCommandHandlerDelegate.ResetCounter();
    commandDispatchedCount = 0;

    InteractionModel::Status status = commandHandler.ProcessInvokeRequest(std::move(commandDatabuf), false);
    EXPECT_EQ(status, InteractionModel::Status::InvalidAction);

    EXPECT_EQ(commandDispatchedCount, 0u);
}

#endif // CONFIG_BUILD_FOR_HOST_UNIT_TEST

TEST_F_FROM_FIXTURE(TestCommandInteraction, TestCommandHandler_RejectMultipleCommandsWhenHandlerOnlySupportsOne)
{

    isCommandDispatched = false;

    mockCommandSenderExtendedDelegate.ResetCounter();
    PendingResponseTrackerImpl pendingResponseTracker;
    app::CommandSender commandSender(kCommandSenderTestOnlyMarker, &mockCommandSenderExtendedDelegate,
                                     &mpTestContext->GetExchangeManager(), &pendingResponseTracker);

    app::CommandSender::ConfigParameters configParameters;
    configParameters.SetRemoteMaxPathsPerInvoke(2);
    EXPECT_EQ(CHIP_NO_ERROR, commandSender.SetCommandSenderConfig(configParameters));

    uint16_t numberOfCommandsToSend = 2;
    {
        CommandPathParams requestCommandPaths[] = {
            MakeTestCommandPath(kTestCommandIdWithData),
            MakeTestCommandPath(kTestCommandIdCommandSpecificResponse),
        };

        for (uint16_t i = 0; i < numberOfCommandsToSend; i++)
        {
            app::CommandSender::PrepareCommandParameters prepareCommandParams;
            prepareCommandParams.SetStartDataStruct(true);
            prepareCommandParams.SetCommandRef(i);
            EXPECT_EQ(CHIP_NO_ERROR, commandSender.PrepareCommand(requestCommandPaths[i], prepareCommandParams));
            EXPECT_EQ(CHIP_NO_ERROR, commandSender.GetCommandDataIBTLVWriter()->PutBoolean(chip::TLV::ContextTag(1), true));
            app::CommandSender::FinishCommandParameters finishCommandParams;
            finishCommandParams.SetEndDataStruct(true);
            finishCommandParams.SetCommandRef(i);
            EXPECT_EQ(CHIP_NO_ERROR, commandSender.FinishCommand(finishCommandParams));
        }
    }

    // Hackery to steal the InvokeRequest buffer from commandSender.
    System::PacketBufferHandle commandDatabuf;
    EXPECT_EQ(commandSender.Finalize(commandDatabuf), CHIP_NO_ERROR);

    mockCommandHandlerDelegate.ResetCounter();
    sendResponse           = true;
    commandDispatchedCount = 0;

    CommandHandlerImpl commandHandler(&mockCommandHandlerDelegate);
    MockCommandResponder mockCommandResponder;
    InteractionModel::Status status = commandHandler.OnInvokeCommandRequest(mockCommandResponder, std::move(commandDatabuf), false);
    EXPECT_EQ(status, InteractionModel::Status::InvalidAction);
    EXPECT_TRUE(mockCommandResponder.mChunks.IsNull());

    EXPECT_EQ(commandDispatchedCount, 0u);
}

TEST_F_FROM_FIXTURE(TestCommandInteraction, TestCommandHandler_AcceptMultipleCommands)
{

    isCommandDispatched = false;

    mockCommandSenderExtendedDelegate.ResetCounter();
    PendingResponseTrackerImpl pendingResponseTracker;
    app::CommandSender commandSender(kCommandSenderTestOnlyMarker, &mockCommandSenderExtendedDelegate,
                                     &mpTestContext->GetExchangeManager(), &pendingResponseTracker);

    app::CommandSender::ConfigParameters configParameters;
    configParameters.SetRemoteMaxPathsPerInvoke(2);
    EXPECT_EQ(CHIP_NO_ERROR, commandSender.SetCommandSenderConfig(configParameters));

    uint16_t numberOfCommandsToSend = 2;
    {
        CommandPathParams requestCommandPaths[] = {
            MakeTestCommandPath(kTestCommandIdWithData),
            MakeTestCommandPath(kTestCommandIdCommandSpecificResponse),
        };

        for (uint16_t i = 0; i < numberOfCommandsToSend; i++)
        {
            app::CommandSender::PrepareCommandParameters prepareCommandParams;
            prepareCommandParams.SetStartDataStruct(true);
            prepareCommandParams.SetCommandRef(i);
            EXPECT_EQ(CHIP_NO_ERROR, commandSender.PrepareCommand(requestCommandPaths[i], prepareCommandParams));
            EXPECT_EQ(CHIP_NO_ERROR, commandSender.GetCommandDataIBTLVWriter()->PutBoolean(chip::TLV::ContextTag(1), true));
            app::CommandSender::FinishCommandParameters finishCommandParams;
            finishCommandParams.SetEndDataStruct(true);
            finishCommandParams.SetCommandRef(i);
            EXPECT_EQ(CHIP_NO_ERROR, commandSender.FinishCommand(finishCommandParams));
        }
        commandSender.MoveToState(app::CommandSender::State::AddedCommand);
    }

    BasicCommandPathRegistry<4> basicCommandPathRegistry;
    MockCommandResponder mockCommandResponder;
    CommandHandlerImpl::TestOnlyOverrides testOnlyOverrides{ &basicCommandPathRegistry, &mockCommandResponder };
    CommandHandlerImpl commandHandler(testOnlyOverrides, &mockCommandHandlerDelegate);

    // Hackery to steal the InvokeRequest buffer from commandSender.
    System::PacketBufferHandle commandDatabuf;
    EXPECT_EQ(commandSender.Finalize(commandDatabuf), CHIP_NO_ERROR);

    sendResponse = true;
    mockCommandHandlerDelegate.ResetCounter();
    commandDispatchedCount = 0;

    InteractionModel::Status status = commandHandler.ProcessInvokeRequest(std::move(commandDatabuf), false);
    EXPECT_EQ(status, InteractionModel::Status::Success);

    EXPECT_EQ(commandDispatchedCount, 2u);
}

<<<<<<< HEAD
void TestCommandInteraction::TestCommandSender_ValidateSecondLargeAddRequestDataRollbacked(nlTestSuite * apSuite, void * apContext)
{
    TestContext & ctx = *static_cast<TestContext *>(apContext);
    CHIP_ERROR err    = CHIP_NO_ERROR;
    mockCommandSenderExtendedDelegate.ResetCounter();
    PendingResponseTrackerImpl pendingResponseTracker;
    app::CommandSender commandSender(kCommandSenderTestOnlyMarker, &mockCommandSenderExtendedDelegate, &ctx.GetExchangeManager(),
                                     &pendingResponseTracker);
    app::CommandSender::AddRequestDataParameters addRequestDataParams;

    CommandSender::ConfigParameters config;
    config.SetRemoteMaxPathsPerInvoke(2);
    err = commandSender.SetCommandSenderConfig(config);
    NL_TEST_ASSERT(apSuite, err == CHIP_NO_ERROR);

    // The specific values chosen here are arbitrary.
    uint16_t firstCommandRef  = 1;
    uint16_t secondCommandRef = 2;
    auto commandPathParams    = MakeTestCommandPath();
    SimpleTLVPayload simplePayloadWriter;
    addRequestDataParams.SetCommandRef(firstCommandRef);

    err = commandSender.AddRequestData(commandPathParams, simplePayloadWriter, addRequestDataParams);
    NL_TEST_ASSERT(apSuite, err == CHIP_NO_ERROR);

    uint32_t remainingSize = commandSender.mInvokeRequestBuilder.GetWriter()->GetRemainingFreeLength();
    // Because request is made of both request data and request path (commandPathParams), using
    // `remainingSize` is large enough fail.
    ForcedSizeBuffer requestData(remainingSize);

    addRequestDataParams.SetCommandRef(secondCommandRef);
    err = commandSender.AddRequestData(commandPathParams, requestData, addRequestDataParams);
    NL_TEST_ASSERT(apSuite, err == CHIP_ERROR_NO_MEMORY);

    // Confirm that we can still send out a request with the first command.
    err = commandSender.SendCommandRequest(ctx.GetSessionBobToAlice());
    NL_TEST_ASSERT(apSuite, err == CHIP_NO_ERROR);
    NL_TEST_ASSERT(apSuite, commandSender.GetInvokeResponseMessageCount() == 0);

    ctx.DrainAndServiceIO();

    NL_TEST_ASSERT(apSuite,
                   mockCommandSenderExtendedDelegate.onResponseCalledTimes == 1 &&
                       mockCommandSenderExtendedDelegate.onFinalCalledTimes == 1 &&
                       mockCommandSenderExtendedDelegate.onErrorCalledTimes == 0);
}

void TestCommandInteraction::TestCommandHandler_FillUpInvokeResponseMessageWhereSecondResponseIsStatusResponse(
    nlTestSuite * apSuite, void * apContext)
=======
TEST_F_FROM_FIXTURE(TestCommandInteraction, TestCommandHandler_FillUpInvokeResponseMessageWhereSecondResponseIsStatusResponse)
>>>>>>> 2f657dad
{
    BasicCommandPathRegistry<4> basicCommandPathRegistry;
    MockCommandResponder mockCommandResponder;
    CommandHandlerImpl::TestOnlyOverrides testOnlyOverrides{ &basicCommandPathRegistry, &mockCommandResponder };
    CommandHandlerImpl commandHandler(testOnlyOverrides, &mockCommandHandlerDelegate);

    commandHandler.mReserveSpaceForMoreChunkMessages = true;
    ConcreteCommandPath requestCommandPath1          = { kTestEndpointId, kTestClusterId, kTestCommandIdFillResponseMessage };
    ConcreteCommandPath requestCommandPath2          = { kTestEndpointId, kTestClusterId, kTestCommandIdCommandSpecificResponse };

    EXPECT_EQ(basicCommandPathRegistry.Add(requestCommandPath1, std::make_optional<uint16_t>(static_cast<uint16_t>(1))),
              CHIP_NO_ERROR);
    EXPECT_EQ(basicCommandPathRegistry.Add(requestCommandPath2, std::make_optional<uint16_t>(static_cast<uint16_t>(2))),
              CHIP_NO_ERROR);

    uint32_t sizeToLeave = 0;
    FillCurrentInvokeResponseBuffer(&commandHandler, requestCommandPath1, sizeToLeave);
    uint32_t remainingSize = commandHandler.mInvokeResponseBuilder.GetWriter()->GetRemainingFreeLength();
    EXPECT_EQ(remainingSize, sizeToLeave);

    AddInvokeResponseData(&commandHandler, /* aNeedStatusCode = */ true, kTestCommandIdCommandSpecificResponse,
                          kTestCommandIdCommandSpecificResponse);

    remainingSize = commandHandler.mInvokeResponseBuilder.GetWriter()->GetRemainingFreeLength();
    EXPECT_GT(remainingSize, sizeToLeave);
}
TEST_F_FROM_FIXTURE(TestCommandInteraction,
                    TestCommandHandler_FillUpInvokeResponseMessageWhereSecondResponseIsDataResponsePrimative)
{
    BasicCommandPathRegistry<4> basicCommandPathRegistry;
    MockCommandResponder mockCommandResponder;
    CommandHandlerImpl::TestOnlyOverrides testOnlyOverrides{ &basicCommandPathRegistry, &mockCommandResponder };
    CommandHandlerImpl commandHandler(testOnlyOverrides, &mockCommandHandlerDelegate);

    commandHandler.mReserveSpaceForMoreChunkMessages = true;
    ConcreteCommandPath requestCommandPath1          = { kTestEndpointId, kTestClusterId, kTestCommandIdFillResponseMessage };
    ConcreteCommandPath requestCommandPath2          = { kTestEndpointId, kTestClusterId, kTestCommandIdCommandSpecificResponse };

    EXPECT_EQ(basicCommandPathRegistry.Add(requestCommandPath1, std::make_optional<uint16_t>(static_cast<uint16_t>(1))),
              CHIP_NO_ERROR);
    EXPECT_EQ(basicCommandPathRegistry.Add(requestCommandPath2, std::make_optional<uint16_t>(static_cast<uint16_t>(2))),
              CHIP_NO_ERROR);

    uint32_t sizeToLeave = 0;
    FillCurrentInvokeResponseBuffer(&commandHandler, requestCommandPath1, sizeToLeave);
    uint32_t remainingSize = commandHandler.mInvokeResponseBuilder.GetWriter()->GetRemainingFreeLength();
    EXPECT_EQ(remainingSize, sizeToLeave);

    AddInvokeResponseData(&commandHandler, /* aNeedStatusCode = */ false, kTestCommandIdCommandSpecificResponse,
                          kTestCommandIdCommandSpecificResponse);

    remainingSize = commandHandler.mInvokeResponseBuilder.GetWriter()->GetRemainingFreeLength();
    EXPECT_GT(remainingSize, sizeToLeave);
}

TEST_F_FROM_FIXTURE(TestCommandInteraction, TestCommandHandler_FillUpInvokeResponseMessageWhereSecondResponseIsDataResponse)
{
    BasicCommandPathRegistry<4> basicCommandPathRegistry;
    MockCommandResponder mockCommandResponder;
    CommandHandlerImpl::TestOnlyOverrides testOnlyOverrides{ &basicCommandPathRegistry, &mockCommandResponder };
    CommandHandlerImpl commandHandler(testOnlyOverrides, &mockCommandHandlerDelegate);
    commandHandler.mReserveSpaceForMoreChunkMessages = true;
    ConcreteCommandPath requestCommandPath1          = { kTestEndpointId, kTestClusterId, kTestCommandIdFillResponseMessage };
    ConcreteCommandPath requestCommandPath2          = { kTestEndpointId, kTestClusterId, kTestCommandIdCommandSpecificResponse };

    EXPECT_EQ(basicCommandPathRegistry.Add(requestCommandPath1, std::make_optional<uint16_t>(static_cast<uint16_t>(1))),
              CHIP_NO_ERROR);
    EXPECT_EQ(basicCommandPathRegistry.Add(requestCommandPath2, std::make_optional<uint16_t>(static_cast<uint16_t>(2))),
              CHIP_NO_ERROR);

    uint32_t sizeToLeave = 0;
    FillCurrentInvokeResponseBuffer(&commandHandler, requestCommandPath1, sizeToLeave);
    uint32_t remainingSize = commandHandler.mInvokeResponseBuilder.GetWriter()->GetRemainingFreeLength();
    EXPECT_EQ(remainingSize, sizeToLeave);

    uint32_t sizeToFill = 50;
<<<<<<< HEAD
    ForcedSizeBuffer responseData(sizeToFill);
    err = commandHandler.AddResponseData(requestCommandPath2, responseData.GetCommandId(), responseData);
    NL_TEST_ASSERT(apSuite, err == CHIP_NO_ERROR);
=======
    EXPECT_EQ(commandHandler.AddResponseData(requestCommandPath2, ForcedSizeBuffer(sizeToFill)), CHIP_NO_ERROR);
>>>>>>> 2f657dad

    remainingSize = commandHandler.mInvokeResponseBuilder.GetWriter()->GetRemainingFreeLength();
    EXPECT_GT(remainingSize, sizeToLeave);
}

#if CONFIG_BUILD_FOR_HOST_UNIT_TEST
//
// This test needs a special unit-test only API being exposed in ExchangeContext to be able to correctly simulate
// the release of a session on the exchange.
//
TEST_F_FROM_FIXTURE(TestCommandInteraction, TestCommandHandler_ReleaseWithExchangeClosed)
{

    app::CommandSender commandSender(&mockCommandSenderDelegate, &mpTestContext->GetExchangeManager());

    AddInvokeRequestData(&commandSender);
    asyncCommandHandle = nullptr;
    asyncCommand       = true;

    EXPECT_EQ(commandSender.SendCommandRequest(mpTestContext->GetSessionBobToAlice()), CHIP_NO_ERROR);

    mpTestContext->DrainAndServiceIO();

    // Verify that async command handle has been allocated
    ASSERT_NE(asyncCommandHandle.Get(), nullptr);

    // Mimic closure of the exchange that would happen on a session release and verify that releasing the handle there-after
    // is handled gracefully.
    asyncCommandHandle.Get()->GetExchangeContext()->GetSessionHolder().Release();
    asyncCommandHandle.Get()->GetExchangeContext()->OnSessionReleased();
    asyncCommandHandle = nullptr;
}
#endif

} // namespace app
<<<<<<< HEAD
} // namespace chip

namespace {
// clang-format off
const nlTest sTests[] =
{
    NL_TEST_DEF("TestCommandInvalidMessage1", chip::app::TestCommandInteraction::TestCommandInvalidMessage1),
    NL_TEST_DEF("TestCommandInvalidMessage2", chip::app::TestCommandInteraction::TestCommandInvalidMessage2),
    NL_TEST_DEF("TestCommandInvalidMessage3", chip::app::TestCommandInteraction::TestCommandInvalidMessage3),
    NL_TEST_DEF("TestCommandInvalidMessage4", chip::app::TestCommandInteraction::TestCommandInvalidMessage4),
    NL_TEST_DEF("TestCommandSenderWithWrongState", chip::app::TestCommandInteraction::TestCommandSenderWithWrongState),
    NL_TEST_DEF("TestCommandHandlerWithWrongState", chip::app::TestCommandInteraction::TestCommandHandlerWithWrongState),
    NL_TEST_DEF("TestCommandSenderWithSendCommand", chip::app::TestCommandInteraction::TestCommandSenderWithSendCommand),
    NL_TEST_DEF("TestCommandHandlerWithSendEmptyCommand", chip::app::TestCommandInteraction::TestCommandHandlerWithSendEmptyCommand),
    NL_TEST_DEF("TestCommandSenderWithProcessReceivedMsg", chip::app::TestCommandInteraction::TestCommandSenderWithProcessReceivedMsg),
    NL_TEST_DEF("TestCommandSenderExtendableApiWithProcessReceivedMsg", chip::app::TestCommandInteraction::TestCommandSenderExtendableApiWithProcessReceivedMsg),
    NL_TEST_DEF("TestCommandSenderExtendableApiWithProcessReceivedMsgContainingInvalidCommandRef", chip::app::TestCommandInteraction::TestCommandSenderExtendableApiWithProcessReceivedMsgContainingInvalidCommandRef),
    NL_TEST_DEF("TestCommandHandlerEncodeSimpleCommandData", chip::app::TestCommandInteraction::TestCommandHandlerEncodeSimpleCommandData),
    NL_TEST_DEF("TestCommandHandlerCommandDataEncoding", chip::app::TestCommandInteraction::TestCommandHandlerCommandDataEncoding),
    NL_TEST_DEF("TestCommandHandlerCommandEncodeFailure", chip::app::TestCommandInteraction::TestCommandHandlerCommandEncodeFailure),
    NL_TEST_DEF("TestCommandHandlerCommandEncodeExternalFailure", chip::app::TestCommandInteraction::TestCommandHandlerCommandEncodeExternalFailure),
    NL_TEST_DEF("TestCommandHandlerEncodeSimpleStatusCode", chip::app::TestCommandInteraction::TestCommandHandlerEncodeSimpleStatusCode),
    NL_TEST_DEF("TestCommandHandlerWithoutResponderCallingAddStatus", chip::app::TestCommandInteraction::TestCommandHandlerWithoutResponderCallingAddStatus),
    NL_TEST_DEF("TestCommandHandlerWithoutResponderCallingAddResponse", chip::app::TestCommandInteraction::TestCommandHandlerWithoutResponderCallingAddResponse),
    NL_TEST_DEF("TestCommandHandlerWithoutResponderCallingDirectPrepareFinishCommandApis", chip::app::TestCommandInteraction::TestCommandHandlerWithoutResponderCallingDirectPrepareFinishCommandApis),
    NL_TEST_DEF("TestCommandHandlerWithOnInvokeReceivedNotExistCommand", chip::app::TestCommandInteraction::TestCommandHandlerWithOnInvokeReceivedNotExistCommand),
    NL_TEST_DEF("TestCommandHandlerWithOnInvokeReceivedEmptyDataMsg", chip::app::TestCommandInteraction::TestCommandHandlerWithOnInvokeReceivedEmptyDataMsg),
    NL_TEST_DEF("TestCommandHandlerRejectMultipleIdenticalCommands", chip::app::TestCommandInteraction::TestCommandHandlerRejectMultipleIdenticalCommands),
#if CONFIG_BUILD_FOR_HOST_UNIT_TEST
    NL_TEST_DEF("TestCommandHandlerRejectsMultipleCommandsWithIdenticalCommandRef", chip::app::TestCommandInteraction::TestCommandHandlerRejectsMultipleCommandsWithIdenticalCommandRef),
#endif // CONFIG_BUILD_FOR_HOST_UNIT_TEST
    NL_TEST_DEF("TestCommandHandlerRejectMultipleCommandsWhenHandlerOnlySupportsOne", chip::app::TestCommandInteraction::TestCommandHandlerRejectMultipleCommandsWhenHandlerOnlySupportsOne),
    NL_TEST_DEF("TestCommandHandlerAcceptMultipleCommands", chip::app::TestCommandInteraction::TestCommandHandlerAcceptMultipleCommands),
    NL_TEST_DEF("TestCommandSender_ValidateSecondLargeAddRequestDataRollbacked", chip::app::TestCommandInteraction::TestCommandSender_ValidateSecondLargeAddRequestDataRollbacked),
    NL_TEST_DEF("TestCommandHandler_FillUpInvokeResponseMessageWhereSecondResponseIsStatusResponse", chip::app::TestCommandInteraction::TestCommandHandler_FillUpInvokeResponseMessageWhereSecondResponseIsStatusResponse),
    NL_TEST_DEF("TestCommandHandler_FillUpInvokeResponseMessageWhereSecondResponseIsDataResponsePrimative", chip::app::TestCommandInteraction::TestCommandHandler_FillUpInvokeResponseMessageWhereSecondResponseIsDataResponsePrimative),
    NL_TEST_DEF("TestCommandHandler_FillUpInvokeResponseMessageWhereSecondResponseIsDataResponse", chip::app::TestCommandInteraction::TestCommandHandler_FillUpInvokeResponseMessageWhereSecondResponseIsDataResponse),


#if CONFIG_BUILD_FOR_HOST_UNIT_TEST
    NL_TEST_DEF("TestCommandHandlerReleaseWithExchangeClosed", chip::app::TestCommandInteraction::TestCommandHandlerReleaseWithExchangeClosed),
#endif
    NL_TEST_DEF("TestCommandSenderLegacyCallbackUnsupportedCommand", chip::app::TestCommandInteraction::TestCommandSenderLegacyCallbackUnsupportedCommand),
    NL_TEST_DEF("TestCommandSenderExtendableCallbackUnsupportedCommand", chip::app::TestCommandInteraction::TestCommandSenderExtendableCallbackUnsupportedCommand),
    NL_TEST_DEF("TestCommandSenderLegacyCallbackBuildingBatchCommandFails", chip::app::TestCommandInteraction::TestCommandSenderLegacyCallbackBuildingBatchCommandFails),
    NL_TEST_DEF("TestCommandSenderExtendableCallbackBuildingBatchDuplicateCommandRefFails", chip::app::TestCommandInteraction::TestCommandSenderExtendableCallbackBuildingBatchDuplicateCommandRefFails),
    NL_TEST_DEF("TestCommandSenderExtendableCallbackBuildingBatchCommandSuccess", chip::app::TestCommandInteraction::TestCommandSenderExtendableCallbackBuildingBatchCommandSuccess),
    NL_TEST_DEF("TestCommandSenderCommandSuccessResponseFlow", chip::app::TestCommandInteraction::TestCommandSenderCommandSuccessResponseFlow),
    NL_TEST_DEF("TestCommandSenderCommandAsyncSuccessResponseFlow", chip::app::TestCommandInteraction::TestCommandSenderCommandAsyncSuccessResponseFlow),
    NL_TEST_DEF("TestCommandSenderCommandSpecificResponseFlow", chip::app::TestCommandInteraction::TestCommandSenderCommandSpecificResponseFlow),
    NL_TEST_DEF("TestCommandSenderCommandFailureResponseFlow", chip::app::TestCommandInteraction::TestCommandSenderCommandFailureResponseFlow),
    NL_TEST_DEF("TestCommandSenderAbruptDestruction", chip::app::TestCommandInteraction::TestCommandSenderAbruptDestruction),
    NL_TEST_DEF("TestCommandHandlerInvalidMessageSync", chip::app::TestCommandInteraction::TestCommandHandlerInvalidMessageSync),
    NL_TEST_SENTINEL()
};
// clang-format on

// clang-format off
nlTestSuite sSuite =
{
    "TestCommandInteraction",
    &sTests[0],
    NL_TEST_WRAP_FUNCTION(TestContext::SetUpTestSuite),
    NL_TEST_WRAP_FUNCTION(TestContext::TearDownTestSuite),
    NL_TEST_WRAP_METHOD(TestContext, SetUp),
    NL_TEST_WRAP_METHOD(TestContext, TearDown),
};
// clang-format on

} // namespace

int TestCommandInteraction()
{
    chip::gSuite = &sSuite;
    return chip::ExecuteTestsWithContext<TestContext>(&sSuite);
}

CHIP_REGISTER_TEST_SUITE(TestCommandInteraction)
=======
} // namespace chip
>>>>>>> 2f657dad
<|MERGE_RESOLUTION|>--- conflicted
+++ resolved
@@ -103,17 +103,13 @@
 
 CommandHandler::Handle asyncCommandHandle;
 
-<<<<<<< HEAD
-class ForcedSizeBuffer : public app::DataModel::EncodableToTLV
-=======
 enum class ForcedSizeBufferLengthHint
 {
     kSizeBetween0and255,
     kSizeGreaterThan255,
 };
 
-struct ForcedSizeBuffer
->>>>>>> 2f657dad
+class ForcedSizeBuffer : public app::DataModel::EncodableToTLV
 {
 public:
     ForcedSizeBuffer(uint32_t size)
@@ -363,47 +359,6 @@
 class TestCommandInteraction : public ::testing::Test
 {
 public:
-<<<<<<< HEAD
-    static void TestCommandSenderWithWrongState(nlTestSuite * apSuite, void * apContext);
-    static void TestCommandHandlerWithWrongState(nlTestSuite * apSuite, void * apContext);
-    static void TestCommandSenderWithSendCommand(nlTestSuite * apSuite, void * apContext);
-    static void TestCommandHandlerWithSendEmptyCommand(nlTestSuite * apSuite, void * apContext);
-    static void TestCommandSenderWithProcessReceivedMsg(nlTestSuite * apSuite, void * apContext);
-    static void TestCommandSenderExtendableApiWithProcessReceivedMsg(nlTestSuite * apSuite, void * apContext);
-    static void TestCommandSenderExtendableApiWithProcessReceivedMsgContainingInvalidCommandRef(nlTestSuite * apSuite,
-                                                                                                void * apContext);
-    static void TestCommandHandlerWithOnInvokeReceivedNotExistCommand(nlTestSuite * apSuite, void * apContext);
-    static void TestCommandHandlerEncodeSimpleCommandData(nlTestSuite * apSuite, void * apContext);
-    static void TestCommandHandlerCommandDataEncoding(nlTestSuite * apSuite, void * apContext);
-    static void TestCommandHandlerCommandEncodeFailure(nlTestSuite * apSuite, void * apContext);
-    static void TestCommandInvalidMessage1(nlTestSuite * apSuite, void * apContext);
-    static void TestCommandInvalidMessage2(nlTestSuite * apSuite, void * apContext);
-    static void TestCommandInvalidMessage3(nlTestSuite * apSuite, void * apContext);
-    static void TestCommandInvalidMessage4(nlTestSuite * apSuite, void * apContext);
-    static void TestCommandHandlerInvalidMessageSync(nlTestSuite * apSuite, void * apContext);
-    static void TestCommandHandlerCommandEncodeExternalFailure(nlTestSuite * apSuite, void * apContext);
-    static void TestCommandHandlerEncodeSimpleStatusCode(nlTestSuite * apSuite, void * apContext);
-    static void TestCommandHandlerWithoutResponderCallingAddStatus(nlTestSuite * apSuite, void * apContext);
-    static void TestCommandHandlerWithoutResponderCallingAddResponse(nlTestSuite * apSuite, void * apContext);
-    static void TestCommandHandlerWithoutResponderCallingDirectPrepareFinishCommandApis(nlTestSuite * apSuite, void * apContext);
-
-    static void TestCommandHandlerWithOnInvokeReceivedEmptyDataMsg(nlTestSuite * apSuite, void * apContext);
-    static void TestCommandHandlerRejectMultipleIdenticalCommands(nlTestSuite * apSuite, void * apContext);
-    static void TestCommandHandlerRejectsMultipleCommandsWithIdenticalCommandRef(nlTestSuite * apSuite, void * apContext);
-    static void TestCommandHandlerRejectMultipleCommandsWhenHandlerOnlySupportsOne(nlTestSuite * apSuite, void * apContext);
-    static void TestCommandHandlerAcceptMultipleCommands(nlTestSuite * apSuite, void * apContext);
-    static void TestCommandSender_ValidateSecondLargeAddRequestDataRollbacked(nlTestSuite * apSuite, void * apContext);
-    static void TestCommandHandler_FillUpInvokeResponseMessageWhereSecondResponseIsStatusResponse(nlTestSuite * apSuite,
-                                                                                                  void * apContext);
-    static void TestCommandHandler_FillUpInvokeResponseMessageWhereSecondResponseIsDataResponsePrimative(nlTestSuite * apSuite,
-                                                                                                         void * apContext);
-    static void TestCommandHandler_FillUpInvokeResponseMessageWhereSecondResponseIsDataResponse(nlTestSuite * apSuite,
-                                                                                                void * apContext);
-
-#if CONFIG_BUILD_FOR_HOST_UNIT_TEST
-    static void TestCommandHandlerReleaseWithExchangeClosed(nlTestSuite * apSuite, void * apContext);
-#endif
-=======
     static void SetUpTestSuite()
     {
         mpTestContext = new TestContext;
@@ -414,7 +369,6 @@
         mpTestContext->TearDownTestSuite();
         delete mpTestContext;
     }
->>>>>>> 2f657dad
 
     void SetUp() override { mpTestContext->SetUp(); }
     void TearDown() override { mpTestContext->TearDown(); }
@@ -434,6 +388,7 @@
     void TestCommandSender_WithProcessReceivedMsg();
     void TestCommandSender_ExtendableApiWithProcessReceivedMsg();
     void TestCommandSender_ExtendableApiWithProcessReceivedMsgContainingInvalidCommandRef();
+    void TestCommandSender_ValidateSecondLargeAddRequestDataRollbacked();
     void TestCommandHandler_WithoutResponderCallingAddStatus();
     void TestCommandHandler_WithoutResponderCallingAddResponse();
     void TestCommandHandler_WithoutResponderCallingDirectPrepareFinishCommandApis();
@@ -679,13 +634,8 @@
     // When ForcedSizeBuffer exceeds 255, an extra byte is needed for length, affecting the overhead size required by
     // AddResponseData. In order to have this accounted for in overhead calculation we set the length to be 256.
     uint32_t sizeOfForcedSizeBuffer = aBufferSizeHint == ForcedSizeBufferLengthHint::kSizeGreaterThan255 ? 256 : 0;
-<<<<<<< HEAD
     ForcedSizeBuffer responseData(sizeOfForcedSizeBuffer);
-    err = commandHandler.AddResponseData(aRequestCommandPath, responseData.GetCommandId(), responseData);
-    NL_TEST_ASSERT(apSuite, err == CHIP_NO_ERROR);
-=======
-    EXPECT_EQ(commandHandler.AddResponseData(aRequestCommandPath, ForcedSizeBuffer(sizeOfForcedSizeBuffer)), CHIP_NO_ERROR);
->>>>>>> 2f657dad
+    EXPECT_EQ(commandHandler.AddResponseData(aRequestCommandPath, responseData, CHIP_NO_ERROR);
     uint32_t remainingSizeAfter = commandHandler.mInvokeResponseBuilder.GetWriter()->GetRemainingFreeLength();
     uint32_t delta              = remainingSizeBefore - remainingSizeAfter - sizeOfForcedSizeBuffer;
 
@@ -708,105 +658,10 @@
     uint32_t sizeToFill = remainingSize - aSizeToLeaveInBuffer - overheadSizeNeededForAddingResponse;
 
     // Validating assumption. If this fails, it means overheadSizeNeededForAddingResponse is likely too large.
-<<<<<<< HEAD
-    NL_TEST_ASSERT(apSuite, sizeToFill >= 256);
+    EXPECT_GE(sizeToFill, 256u);
 
     ForcedSizeBuffer responseData(sizeToFill);
-    err = apCommandHandler->AddResponseData(aRequestCommandPath, responseData.GetCommandId(), responseData);
-    NL_TEST_ASSERT(apSuite, err == CHIP_NO_ERROR);
-}
-
-void TestCommandInteraction::TestCommandSenderWithWrongState(nlTestSuite * apSuite, void * apContext)
-{
-    TestContext & ctx = *static_cast<TestContext *>(apContext);
-    CHIP_ERROR err    = CHIP_NO_ERROR;
-
-    app::CommandSender commandSender(&mockCommandSenderDelegate, &ctx.GetExchangeManager());
-    NL_TEST_ASSERT(apSuite, err == CHIP_NO_ERROR);
-
-    err = commandSender.SendCommandRequest(ctx.GetSessionBobToAlice());
-    NL_TEST_ASSERT(apSuite, err == CHIP_ERROR_INCORRECT_STATE);
-}
-
-void TestCommandInteraction::TestCommandHandlerWithWrongState(nlTestSuite * apSuite, void * apContext)
-{
-    CHIP_ERROR err                          = CHIP_NO_ERROR;
-    ConcreteCommandPath requestCommandPath  = { kTestEndpointId, kTestClusterId, kTestCommandIdNoData };
-    ConcreteCommandPath responseCommandPath = { kTestEndpointId, kTestClusterId, kTestCommandIdNoData };
-
-    CommandHandlerWithUnrespondedCommand commandHandler(&mockCommandHandlerDelegate, requestCommandPath,
-                                                        /* aRef = */ NullOptional);
-
-    {
-        // This simulates how cluster would call CommandHandler APIs synchronously. There would
-        // be handle already acquired on the callers behalf.
-        CommandHandler::Handle handle(&commandHandler);
-
-        const CommandHandlerImpl::InvokeResponseParameters prepareParams(requestCommandPath);
-        err = commandHandler.PrepareInvokeResponseCommand(responseCommandPath, prepareParams);
-        NL_TEST_ASSERT(apSuite, err == CHIP_NO_ERROR);
-    }
-    NL_TEST_ASSERT(apSuite, commandHandler.mMockCommandResponder.mChunks.IsNull());
-}
-
-void TestCommandInteraction::TestCommandSenderWithSendCommand(nlTestSuite * apSuite, void * apContext)
-{
-    TestContext & ctx = *static_cast<TestContext *>(apContext);
-    CHIP_ERROR err    = CHIP_NO_ERROR;
-
-    app::CommandSender commandSender(&mockCommandSenderDelegate, &ctx.GetExchangeManager());
-
-    System::PacketBufferHandle buf = System::PacketBufferHandle::New(System::PacketBuffer::kMaxSize);
-
-    AddInvokeRequestData(apSuite, apContext, &commandSender);
-    err = commandSender.SendCommandRequest(ctx.GetSessionBobToAlice());
-    NL_TEST_ASSERT(apSuite, err == CHIP_NO_ERROR);
-
-    ctx.DrainAndServiceIO();
-
-    GenerateInvokeResponse(apSuite, apContext, buf, kTestCommandIdWithData);
-    bool moreChunkedMessages = false;
-    err                      = commandSender.ProcessInvokeResponse(std::move(buf), moreChunkedMessages);
-    NL_TEST_ASSERT(apSuite, err == CHIP_NO_ERROR);
-    NL_TEST_ASSERT(apSuite, moreChunkedMessages == false);
-}
-
-void TestCommandInteraction::TestCommandHandlerWithSendEmptyCommand(nlTestSuite * apSuite, void * apContext)
-{
-    CHIP_ERROR err                          = CHIP_NO_ERROR;
-    ConcreteCommandPath requestCommandPath  = { kTestEndpointId, kTestClusterId, kTestCommandIdNoData };
-    ConcreteCommandPath responseCommandPath = { kTestEndpointId, kTestClusterId, kTestCommandIdNoData };
-
-    CommandHandlerWithUnrespondedCommand commandHandler(&mockCommandHandlerDelegate, requestCommandPath,
-                                                        /* aRef = */ NullOptional);
-
-    {
-        // This simulates how cluster would call CommandHandler APIs synchronously. There would
-        // be handle already acquired on the callers behalf.
-        CommandHandler::Handle handle(&commandHandler);
-
-        const CommandHandlerImpl::InvokeResponseParameters prepareParams(requestCommandPath);
-        err = commandHandler.PrepareInvokeResponseCommand(responseCommandPath, prepareParams);
-        NL_TEST_ASSERT(apSuite, err == CHIP_NO_ERROR);
-        err = commandHandler.FinishCommand();
-        NL_TEST_ASSERT(apSuite, err == CHIP_NO_ERROR);
-    }
-    NL_TEST_ASSERT(apSuite, !commandHandler.mMockCommandResponder.mChunks.IsNull());
-}
-
-void TestCommandInteraction::TestCommandSenderWithProcessReceivedMsg(nlTestSuite * apSuite, void * apContext)
-{
-    TestContext & ctx = *static_cast<TestContext *>(apContext);
-    CHIP_ERROR err    = CHIP_NO_ERROR;
-
-    app::CommandSender commandSender(&mockCommandSenderDelegate, &ctx.GetExchangeManager());
-
-    System::PacketBufferHandle buf = System::PacketBufferHandle::New(System::PacketBuffer::kMaxSize);
-=======
-    EXPECT_GE(sizeToFill, 256u);
->>>>>>> 2f657dad
-
-    EXPECT_EQ(apCommandHandler->AddResponseData(aRequestCommandPath, ForcedSizeBuffer(sizeToFill)), CHIP_NO_ERROR);
+    EXPECT_EQ(apCommandHandler->AddResponseData(aRequestCommandPath, responseData), CHIP_NO_ERROR);
 }
 
 void TestCommandInteraction::ValidateCommandHandlerEncodeInvokeResponseMessage(bool aNeedStatusCode)
@@ -1337,13 +1192,8 @@
     CommandHandlerImpl commandHandler(&mockCommandHandlerDelegate);
 
     uint32_t sizeToFill = 50; // This is an arbitrary number, we need to select a non-zero value.
-<<<<<<< HEAD
     ForcedSizeBuffer responseData(sizeToFill);
-    CHIP_ERROR err = commandHandler.AddResponseData(requestCommandPath, responseData.GetCommandId(), responseData);
-    NL_TEST_ASSERT(apSuite, err == CHIP_NO_ERROR);
-=======
-    EXPECT_EQ(commandHandler.AddResponseData(requestCommandPath, ForcedSizeBuffer(sizeToFill)), CHIP_NO_ERROR);
->>>>>>> 2f657dad
+    EXPECT_EQ(commandHandler.AddResponseData(requestCommandPath, responseData, CHIP_NO_ERROR);
 
     // Since calling AddResponseData is supposed to be a no-operation when there is no responder, it is
     // hard to validate. Best way is to check that we are still in an Idle state afterwards
@@ -1891,8 +1741,8 @@
     EXPECT_EQ(commandDispatchedCount, 2u);
 }
 
-<<<<<<< HEAD
-void TestCommandInteraction::TestCommandSender_ValidateSecondLargeAddRequestDataRollbacked(nlTestSuite * apSuite, void * apContext)
+#if 0
+TEST_F_FROM_FIXTURE(TestCommandInteraction, TestCommandSender_ValidateSecondLargeAddRequestDataRollbacked)
 {
     TestContext & ctx = *static_cast<TestContext *>(apContext);
     CHIP_ERROR err    = CHIP_NO_ERROR;
@@ -1938,12 +1788,9 @@
                        mockCommandSenderExtendedDelegate.onFinalCalledTimes == 1 &&
                        mockCommandSenderExtendedDelegate.onErrorCalledTimes == 0);
 }
-
-void TestCommandInteraction::TestCommandHandler_FillUpInvokeResponseMessageWhereSecondResponseIsStatusResponse(
-    nlTestSuite * apSuite, void * apContext)
-=======
+#endif
+
 TEST_F_FROM_FIXTURE(TestCommandInteraction, TestCommandHandler_FillUpInvokeResponseMessageWhereSecondResponseIsStatusResponse)
->>>>>>> 2f657dad
 {
     BasicCommandPathRegistry<4> basicCommandPathRegistry;
     MockCommandResponder mockCommandResponder;
@@ -2020,13 +1867,8 @@
     EXPECT_EQ(remainingSize, sizeToLeave);
 
     uint32_t sizeToFill = 50;
-<<<<<<< HEAD
     ForcedSizeBuffer responseData(sizeToFill);
-    err = commandHandler.AddResponseData(requestCommandPath2, responseData.GetCommandId(), responseData);
-    NL_TEST_ASSERT(apSuite, err == CHIP_NO_ERROR);
-=======
-    EXPECT_EQ(commandHandler.AddResponseData(requestCommandPath2, ForcedSizeBuffer(sizeToFill)), CHIP_NO_ERROR);
->>>>>>> 2f657dad
+    EXPECT_EQ(commandHandler.AddResponseData(requestCommandPath2, responseData, CHIP_NO_ERROR);
 
     remainingSize = commandHandler.mInvokeResponseBuilder.GetWriter()->GetRemainingFreeLength();
     EXPECT_GT(remainingSize, sizeToLeave);
@@ -2062,85 +1904,4 @@
 #endif
 
 } // namespace app
-<<<<<<< HEAD
-} // namespace chip
-
-namespace {
-// clang-format off
-const nlTest sTests[] =
-{
-    NL_TEST_DEF("TestCommandInvalidMessage1", chip::app::TestCommandInteraction::TestCommandInvalidMessage1),
-    NL_TEST_DEF("TestCommandInvalidMessage2", chip::app::TestCommandInteraction::TestCommandInvalidMessage2),
-    NL_TEST_DEF("TestCommandInvalidMessage3", chip::app::TestCommandInteraction::TestCommandInvalidMessage3),
-    NL_TEST_DEF("TestCommandInvalidMessage4", chip::app::TestCommandInteraction::TestCommandInvalidMessage4),
-    NL_TEST_DEF("TestCommandSenderWithWrongState", chip::app::TestCommandInteraction::TestCommandSenderWithWrongState),
-    NL_TEST_DEF("TestCommandHandlerWithWrongState", chip::app::TestCommandInteraction::TestCommandHandlerWithWrongState),
-    NL_TEST_DEF("TestCommandSenderWithSendCommand", chip::app::TestCommandInteraction::TestCommandSenderWithSendCommand),
-    NL_TEST_DEF("TestCommandHandlerWithSendEmptyCommand", chip::app::TestCommandInteraction::TestCommandHandlerWithSendEmptyCommand),
-    NL_TEST_DEF("TestCommandSenderWithProcessReceivedMsg", chip::app::TestCommandInteraction::TestCommandSenderWithProcessReceivedMsg),
-    NL_TEST_DEF("TestCommandSenderExtendableApiWithProcessReceivedMsg", chip::app::TestCommandInteraction::TestCommandSenderExtendableApiWithProcessReceivedMsg),
-    NL_TEST_DEF("TestCommandSenderExtendableApiWithProcessReceivedMsgContainingInvalidCommandRef", chip::app::TestCommandInteraction::TestCommandSenderExtendableApiWithProcessReceivedMsgContainingInvalidCommandRef),
-    NL_TEST_DEF("TestCommandHandlerEncodeSimpleCommandData", chip::app::TestCommandInteraction::TestCommandHandlerEncodeSimpleCommandData),
-    NL_TEST_DEF("TestCommandHandlerCommandDataEncoding", chip::app::TestCommandInteraction::TestCommandHandlerCommandDataEncoding),
-    NL_TEST_DEF("TestCommandHandlerCommandEncodeFailure", chip::app::TestCommandInteraction::TestCommandHandlerCommandEncodeFailure),
-    NL_TEST_DEF("TestCommandHandlerCommandEncodeExternalFailure", chip::app::TestCommandInteraction::TestCommandHandlerCommandEncodeExternalFailure),
-    NL_TEST_DEF("TestCommandHandlerEncodeSimpleStatusCode", chip::app::TestCommandInteraction::TestCommandHandlerEncodeSimpleStatusCode),
-    NL_TEST_DEF("TestCommandHandlerWithoutResponderCallingAddStatus", chip::app::TestCommandInteraction::TestCommandHandlerWithoutResponderCallingAddStatus),
-    NL_TEST_DEF("TestCommandHandlerWithoutResponderCallingAddResponse", chip::app::TestCommandInteraction::TestCommandHandlerWithoutResponderCallingAddResponse),
-    NL_TEST_DEF("TestCommandHandlerWithoutResponderCallingDirectPrepareFinishCommandApis", chip::app::TestCommandInteraction::TestCommandHandlerWithoutResponderCallingDirectPrepareFinishCommandApis),
-    NL_TEST_DEF("TestCommandHandlerWithOnInvokeReceivedNotExistCommand", chip::app::TestCommandInteraction::TestCommandHandlerWithOnInvokeReceivedNotExistCommand),
-    NL_TEST_DEF("TestCommandHandlerWithOnInvokeReceivedEmptyDataMsg", chip::app::TestCommandInteraction::TestCommandHandlerWithOnInvokeReceivedEmptyDataMsg),
-    NL_TEST_DEF("TestCommandHandlerRejectMultipleIdenticalCommands", chip::app::TestCommandInteraction::TestCommandHandlerRejectMultipleIdenticalCommands),
-#if CONFIG_BUILD_FOR_HOST_UNIT_TEST
-    NL_TEST_DEF("TestCommandHandlerRejectsMultipleCommandsWithIdenticalCommandRef", chip::app::TestCommandInteraction::TestCommandHandlerRejectsMultipleCommandsWithIdenticalCommandRef),
-#endif // CONFIG_BUILD_FOR_HOST_UNIT_TEST
-    NL_TEST_DEF("TestCommandHandlerRejectMultipleCommandsWhenHandlerOnlySupportsOne", chip::app::TestCommandInteraction::TestCommandHandlerRejectMultipleCommandsWhenHandlerOnlySupportsOne),
-    NL_TEST_DEF("TestCommandHandlerAcceptMultipleCommands", chip::app::TestCommandInteraction::TestCommandHandlerAcceptMultipleCommands),
-    NL_TEST_DEF("TestCommandSender_ValidateSecondLargeAddRequestDataRollbacked", chip::app::TestCommandInteraction::TestCommandSender_ValidateSecondLargeAddRequestDataRollbacked),
-    NL_TEST_DEF("TestCommandHandler_FillUpInvokeResponseMessageWhereSecondResponseIsStatusResponse", chip::app::TestCommandInteraction::TestCommandHandler_FillUpInvokeResponseMessageWhereSecondResponseIsStatusResponse),
-    NL_TEST_DEF("TestCommandHandler_FillUpInvokeResponseMessageWhereSecondResponseIsDataResponsePrimative", chip::app::TestCommandInteraction::TestCommandHandler_FillUpInvokeResponseMessageWhereSecondResponseIsDataResponsePrimative),
-    NL_TEST_DEF("TestCommandHandler_FillUpInvokeResponseMessageWhereSecondResponseIsDataResponse", chip::app::TestCommandInteraction::TestCommandHandler_FillUpInvokeResponseMessageWhereSecondResponseIsDataResponse),
-
-
-#if CONFIG_BUILD_FOR_HOST_UNIT_TEST
-    NL_TEST_DEF("TestCommandHandlerReleaseWithExchangeClosed", chip::app::TestCommandInteraction::TestCommandHandlerReleaseWithExchangeClosed),
-#endif
-    NL_TEST_DEF("TestCommandSenderLegacyCallbackUnsupportedCommand", chip::app::TestCommandInteraction::TestCommandSenderLegacyCallbackUnsupportedCommand),
-    NL_TEST_DEF("TestCommandSenderExtendableCallbackUnsupportedCommand", chip::app::TestCommandInteraction::TestCommandSenderExtendableCallbackUnsupportedCommand),
-    NL_TEST_DEF("TestCommandSenderLegacyCallbackBuildingBatchCommandFails", chip::app::TestCommandInteraction::TestCommandSenderLegacyCallbackBuildingBatchCommandFails),
-    NL_TEST_DEF("TestCommandSenderExtendableCallbackBuildingBatchDuplicateCommandRefFails", chip::app::TestCommandInteraction::TestCommandSenderExtendableCallbackBuildingBatchDuplicateCommandRefFails),
-    NL_TEST_DEF("TestCommandSenderExtendableCallbackBuildingBatchCommandSuccess", chip::app::TestCommandInteraction::TestCommandSenderExtendableCallbackBuildingBatchCommandSuccess),
-    NL_TEST_DEF("TestCommandSenderCommandSuccessResponseFlow", chip::app::TestCommandInteraction::TestCommandSenderCommandSuccessResponseFlow),
-    NL_TEST_DEF("TestCommandSenderCommandAsyncSuccessResponseFlow", chip::app::TestCommandInteraction::TestCommandSenderCommandAsyncSuccessResponseFlow),
-    NL_TEST_DEF("TestCommandSenderCommandSpecificResponseFlow", chip::app::TestCommandInteraction::TestCommandSenderCommandSpecificResponseFlow),
-    NL_TEST_DEF("TestCommandSenderCommandFailureResponseFlow", chip::app::TestCommandInteraction::TestCommandSenderCommandFailureResponseFlow),
-    NL_TEST_DEF("TestCommandSenderAbruptDestruction", chip::app::TestCommandInteraction::TestCommandSenderAbruptDestruction),
-    NL_TEST_DEF("TestCommandHandlerInvalidMessageSync", chip::app::TestCommandInteraction::TestCommandHandlerInvalidMessageSync),
-    NL_TEST_SENTINEL()
-};
-// clang-format on
-
-// clang-format off
-nlTestSuite sSuite =
-{
-    "TestCommandInteraction",
-    &sTests[0],
-    NL_TEST_WRAP_FUNCTION(TestContext::SetUpTestSuite),
-    NL_TEST_WRAP_FUNCTION(TestContext::TearDownTestSuite),
-    NL_TEST_WRAP_METHOD(TestContext, SetUp),
-    NL_TEST_WRAP_METHOD(TestContext, TearDown),
-};
-// clang-format on
-
-} // namespace
-
-int TestCommandInteraction()
-{
-    chip::gSuite = &sSuite;
-    return chip::ExecuteTestsWithContext<TestContext>(&sSuite);
-}
-
-CHIP_REGISTER_TEST_SUITE(TestCommandInteraction)
-=======
-} // namespace chip
->>>>>>> 2f657dad
+} // namespace chip