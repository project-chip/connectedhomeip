--- conflicted
+++ resolved
@@ -58,8 +58,6 @@
 constexpr EndpointId kTestEndpointId = 1;
 constexpr ClusterId kTestClusterId   = 3;
 constexpr CommandId kTestCommandId   = 4;
-
-bool gCommandReachedDispatch = false;
 } // namespace
 
 namespace app {
@@ -67,15 +65,12 @@
 void DispatchSingleClusterCommand(chip::ClusterId aClusterId, chip::CommandId aCommandId, chip::EndpointId aEndPointId,
                                   chip::TLV::TLVReader & aReader, Command * apCommandObj)
 {
-<<<<<<< HEAD
-    gCommandReachedDispatch = true;
-=======
     chip::app::CommandPathParams commandPathParams = { aEndPointId, // Endpoint
                                                        0,           // GroupId
                                                        aClusterId,  // ClusterId
                                                        aCommandId,  // CommandId
                                                        (chip::app::CommandPathFlags::kEndpointIdValid) };
->>>>>>> 21354c39
+
     ChipLogDetail(Controller, "Received Cluster Command: Cluster=%" PRIx16 " Command=%" PRIx8 " Endpoint=%" PRIx8, aClusterId,
                   aCommandId, aEndPointId);
 
@@ -108,12 +103,8 @@
 
 private:
     static void GenerateReceivedCommand(nlTestSuite * apSuite, void * apContext, System::PacketBufferHandle & aPayload,
-<<<<<<< HEAD
-                                        EndpointId aEndpointId = kTestEndpointId, ClusterId aClusterId = kTestClusterId,
-                                        CommandId aCommandId = kTestCommandId);
-=======
-                                        bool aNeedCommandData);
->>>>>>> 21354c39
+                                        bool aNeedCommandData, EndpointId aEndpointId = kTestEndpointId,
+                                        ClusterId aClusterId = kTestClusterId, CommandId aCommandId = kTestCommandId);
     static void AddCommandDataElement(nlTestSuite * apSuite, void * apContext, Command * apCommand, bool aNeedStatusCode,
                                       bool aIsEmptyResponse);
     static void ValidateCommandHandlerWithSendCommand(nlTestSuite * apSuite, void * apContext, bool aNeedStatusCode,
@@ -130,11 +121,9 @@
 };
 
 void TestCommandInteraction::GenerateReceivedCommand(nlTestSuite * apSuite, void * apContext, System::PacketBufferHandle & aPayload,
-<<<<<<< HEAD
-                                                     EndpointId aEndpointId, ClusterId aClusterId, CommandId aCommandId)
-=======
-                                                     bool aNeedCommandData)
->>>>>>> 21354c39
+                                                     bool aNeedCommandData, EndpointId aEndpointId, ClusterId aClusterId,
+                                                     CommandId aCommandId)
+
 {
     CHIP_ERROR err = CHIP_NO_ERROR;
     InvokeCommand::Builder invokeCommandBuilder;
@@ -389,32 +378,36 @@
     commandHandler.Shutdown();
 }
 
-<<<<<<< HEAD
 void TestCommandInteraction::TestCommandHandlerWithProcessReceivedNotExistCommand(nlTestSuite * apSuite, void * apContext)
-=======
-void TestCommandInteraction::TestCommandHandlerWithProcessReceivedEmptyDataMsg(nlTestSuite * apSuite, void * apContext)
->>>>>>> 21354c39
 {
     CHIP_ERROR err = CHIP_NO_ERROR;
     app::CommandHandler commandHandler;
     System::PacketBufferHandle commandDatabuf = System::PacketBufferHandle::New(System::PacketBuffer::kMaxSize);
     err                                       = commandHandler.Init(&chip::gExchangeManager, nullptr);
     NL_TEST_ASSERT(apSuite, err == CHIP_NO_ERROR);
-<<<<<<< HEAD
     // Use some invalid endpoint / cluster / command.
-    GenerateReceivedCommand(apSuite, apContext, commandDatabuf, 0xDE /* endpoint */, 0xADBE /* cluster */, 0xEF /* command */);
+    GenerateReceivedCommand(apSuite, apContext, commandDatabuf, false /*aNeedCommandData*/, 0xDE /* endpoint */,
+                            0xADBE /* cluster */, 0xEF /* command */);
 
     // TODO: Need to find a way to get the response instead of only check if a function on key path is called.
     // We should not reach CommandDispatch if requested command does not exist.
-    gCommandReachedDispatch = false;
-    err                     = commandHandler.ProcessCommandMessage(std::move(commandDatabuf), Command::CommandRoleId::HandlerId);
-    NL_TEST_ASSERT(apSuite, !gCommandReachedDispatch);
-=======
+    chip::isCommandDispatched = false;
+    err                       = commandHandler.ProcessCommandMessage(std::move(commandDatabuf), Command::CommandRoleId::HandlerId);
+    NL_TEST_ASSERT(apSuite, !chip::isCommandDispatched);
+    commandHandler.Shutdown();
+}
+
+void TestCommandInteraction::TestCommandHandlerWithProcessReceivedEmptyDataMsg(nlTestSuite * apSuite, void * apContext)
+{
+    CHIP_ERROR err = CHIP_NO_ERROR;
+    app::CommandHandler commandHandler;
+    System::PacketBufferHandle commandDatabuf = System::PacketBufferHandle::New(System::PacketBuffer::kMaxSize);
+    err                                       = commandHandler.Init(&chip::gExchangeManager, nullptr);
+    NL_TEST_ASSERT(apSuite, err == CHIP_NO_ERROR);
     chip::isCommandDispatched = false;
     GenerateReceivedCommand(apSuite, apContext, commandDatabuf, false /*aNeedCommandData*/);
     err = commandHandler.ProcessCommandMessage(std::move(commandDatabuf), Command::CommandRoleId::HandlerId);
     NL_TEST_ASSERT(apSuite, err == CHIP_NO_ERROR && chip::isCommandDispatched);
->>>>>>> 21354c39
     commandHandler.Shutdown();
 }
 
@@ -463,11 +456,8 @@
     NL_TEST_DEF("TestCommandHandlerWithSendSimpleStatusCode", chip::app::TestCommandInteraction::TestCommandHandlerWithSendSimpleStatusCode),
     NL_TEST_DEF("TestCommandHandlerWithSendEmptyResponse", chip::app::TestCommandInteraction::TestCommandHandlerWithSendEmptyResponse),
     NL_TEST_DEF("TestCommandHandlerWithProcessReceivedMsg", chip::app::TestCommandInteraction::TestCommandHandlerWithProcessReceivedMsg),
-<<<<<<< HEAD
     NL_TEST_DEF("TestCommandHandlerWithProcessReceivedNotExistCommand", chip::app::TestCommandInteraction::TestCommandHandlerWithProcessReceivedNotExistCommand),
-=======
     NL_TEST_DEF("TestCommandHandlerWithProcessReceivedEmptyDataMsg", chip::app::TestCommandInteraction::TestCommandHandlerWithProcessReceivedEmptyDataMsg),
->>>>>>> 21354c39
     NL_TEST_SENTINEL()
 };
 // clang-format on
