--- conflicted
+++ resolved
@@ -412,13 +412,8 @@
 
 struct Fields
 {
-<<<<<<< HEAD
     static constexpr chip::CommandId GetCommandId() { return 4; }
-    CHIP_ERROR Encode(TLV::TLVWriter & aWriter, uint64_t aTag) const
-=======
-    static constexpr chip::CommandId CommandId = 4;
     CHIP_ERROR Encode(TLV::TLVWriter & aWriter, TLV::Tag aTag) const
->>>>>>> 0e9ad851
     {
         TLV::TLVType outerContainerType;
         ReturnErrorOnFailure(aWriter.StartContainer(aTag, TLV::kTLVType_Structure, outerContainerType));
