/*
 *
 *    Copyright (c) 2021 Project CHIP Authors
 *    All rights reserved.
 *
 *    Licensed under the Apache License, Version 2.0 (the "License");
 *    you may not use this file except in compliance with the License.
 *    You may obtain a copy of the License at
 *
 *        http://www.apache.org/licenses/LICENSE-2.0
 *
 *    Unless required by applicable law or agreed to in writing, software
 *    distributed under the License is distributed on an "AS IS" BASIS,
 *    WITHOUT WARRANTIES OR CONDITIONS OF ANY KIND, either express or implied.
 *    See the License for the specific language governing permissions and
 *    limitations under the License.
 */

#include "pw_unit_test/framework.h"
#include <app-common/zap-generated/ids/Attributes.h>
#include <app/AttributePathExpandIterator.h>
#include <app/ConcreteAttributePath.h>
#include <app/EventManagement.h>
#include <app/util/mock/Constants.h>
#include <data-model-providers/codegen/Instance.h>
#include <lib/core/CHIPCore.h>
#include <lib/core/TLVDebug.h>
#include <lib/support/CodeUtils.h>
#include <lib/support/DLLUtil.h>
#include <lib/support/LinkedList.h>
#include <lib/support/logging/CHIPLogging.h>
#include <lib/support/logging/TextOnlyLogging.h>

#include <lib/core/StringBuilderAdapters.h>
#include <pw_unit_test/framework.h>

using namespace chip;
using namespace chip::Test;
using namespace chip::app;
namespace pw {

template <>
StatusWithSize ToString<ConcreteAttributePath>(const ConcreteAttributePath & p, pw::span<char> buffer)
{
    return pw::string::Format(buffer,
                              "ConcreteAttributePath<" ChipLogFormatMEI "/" ChipLogFormatMEI "/" ChipLogFormatMEI
                              ", expanded: %s, needsInit: %s>",
                              ChipLogValueMEI(p.mEndpointId), ChipLogValueMEI(p.mClusterId), ChipLogValueMEI(p.mAttributeId),
                              p.mExpanded ? "true" : "false", p.mNeedsInitialization ? "true" : "false");
}
} // namespace pw

namespace {

using P = app::ConcreteAttributePath;

TEST(TestAttributePathExpandIterator, TestAllWildcard)
{
    SingleLinkedListNode<app::AttributePathParams> clusInfo;

    app::ConcreteAttributePath path;
    P paths[] = {
        { kMockEndpoint1, MockClusterId(1), Clusters::Globals::Attributes::ClusterRevision::Id },
        { kMockEndpoint1, MockClusterId(1), Clusters::Globals::Attributes::FeatureMap::Id },
        { kMockEndpoint1, MockClusterId(1), Clusters::Globals::Attributes::GeneratedCommandList::Id },
        { kMockEndpoint1, MockClusterId(1), Clusters::Globals::Attributes::AcceptedCommandList::Id },
        { kMockEndpoint1, MockClusterId(1), Clusters::Globals::Attributes::AttributeList::Id },
        { kMockEndpoint1, MockClusterId(2), Clusters::Globals::Attributes::ClusterRevision::Id },
        { kMockEndpoint1, MockClusterId(2), Clusters::Globals::Attributes::FeatureMap::Id },
        { kMockEndpoint1, MockClusterId(2), MockAttributeId(1) },
        { kMockEndpoint1, MockClusterId(2), Clusters::Globals::Attributes::GeneratedCommandList::Id },
        { kMockEndpoint1, MockClusterId(2), Clusters::Globals::Attributes::AcceptedCommandList::Id },
        { kMockEndpoint1, MockClusterId(2), Clusters::Globals::Attributes::AttributeList::Id },
        { kMockEndpoint2, MockClusterId(1), Clusters::Globals::Attributes::ClusterRevision::Id },
        { kMockEndpoint2, MockClusterId(1), Clusters::Globals::Attributes::FeatureMap::Id },
        { kMockEndpoint2, MockClusterId(1), Clusters::Globals::Attributes::GeneratedCommandList::Id },
        { kMockEndpoint2, MockClusterId(1), Clusters::Globals::Attributes::AcceptedCommandList::Id },
        { kMockEndpoint2, MockClusterId(1), Clusters::Globals::Attributes::AttributeList::Id },
        { kMockEndpoint2, MockClusterId(2), Clusters::Globals::Attributes::ClusterRevision::Id },
        { kMockEndpoint2, MockClusterId(2), Clusters::Globals::Attributes::FeatureMap::Id },
        { kMockEndpoint2, MockClusterId(2), MockAttributeId(1) },
        { kMockEndpoint2, MockClusterId(2), MockAttributeId(2) },
        { kMockEndpoint2, MockClusterId(2), Clusters::Globals::Attributes::GeneratedCommandList::Id },
        { kMockEndpoint2, MockClusterId(2), Clusters::Globals::Attributes::AcceptedCommandList::Id },
        { kMockEndpoint2, MockClusterId(2), Clusters::Globals::Attributes::AttributeList::Id },
        { kMockEndpoint2, MockClusterId(3), Clusters::Globals::Attributes::ClusterRevision::Id },
        { kMockEndpoint2, MockClusterId(3), Clusters::Globals::Attributes::FeatureMap::Id },
        { kMockEndpoint2, MockClusterId(3), MockAttributeId(1) },
        { kMockEndpoint2, MockClusterId(3), MockAttributeId(2) },
        { kMockEndpoint2, MockClusterId(3), MockAttributeId(3) },
        { kMockEndpoint2, MockClusterId(3), Clusters::Globals::Attributes::GeneratedCommandList::Id },
        { kMockEndpoint2, MockClusterId(3), Clusters::Globals::Attributes::AcceptedCommandList::Id },
        { kMockEndpoint2, MockClusterId(3), Clusters::Globals::Attributes::AttributeList::Id },
        { kMockEndpoint3, MockClusterId(1), Clusters::Globals::Attributes::ClusterRevision::Id },
        { kMockEndpoint3, MockClusterId(1), Clusters::Globals::Attributes::FeatureMap::Id },
        { kMockEndpoint3, MockClusterId(1), MockAttributeId(1) },
        { kMockEndpoint3, MockClusterId(1), Clusters::Globals::Attributes::GeneratedCommandList::Id },
        { kMockEndpoint3, MockClusterId(1), Clusters::Globals::Attributes::AcceptedCommandList::Id },
        { kMockEndpoint3, MockClusterId(1), Clusters::Globals::Attributes::AttributeList::Id },
        { kMockEndpoint3, MockClusterId(2), Clusters::Globals::Attributes::ClusterRevision::Id },
        { kMockEndpoint3, MockClusterId(2), Clusters::Globals::Attributes::FeatureMap::Id },
        { kMockEndpoint3, MockClusterId(2), MockAttributeId(1) },
        { kMockEndpoint3, MockClusterId(2), MockAttributeId(2) },
        { kMockEndpoint3, MockClusterId(2), MockAttributeId(3) },
        { kMockEndpoint3, MockClusterId(2), MockAttributeId(4) },
        { kMockEndpoint3, MockClusterId(2), Clusters::Globals::Attributes::GeneratedCommandList::Id },
        { kMockEndpoint3, MockClusterId(2), Clusters::Globals::Attributes::AcceptedCommandList::Id },
        { kMockEndpoint3, MockClusterId(2), Clusters::Globals::Attributes::AttributeList::Id },
        { kMockEndpoint3, MockClusterId(3), Clusters::Globals::Attributes::ClusterRevision::Id },
        { kMockEndpoint3, MockClusterId(3), Clusters::Globals::Attributes::FeatureMap::Id },
        { kMockEndpoint3, MockClusterId(3), Clusters::Globals::Attributes::GeneratedCommandList::Id },
        { kMockEndpoint3, MockClusterId(3), Clusters::Globals::Attributes::AcceptedCommandList::Id },
        { kMockEndpoint3, MockClusterId(3), Clusters::Globals::Attributes::AttributeList::Id },
        { kMockEndpoint3, MockClusterId(4), Clusters::Globals::Attributes::ClusterRevision::Id },
        { kMockEndpoint3, MockClusterId(4), Clusters::Globals::Attributes::FeatureMap::Id },
        { kMockEndpoint3, MockClusterId(4), Clusters::Globals::Attributes::GeneratedCommandList::Id },
        { kMockEndpoint3, MockClusterId(4), Clusters::Globals::Attributes::AcceptedCommandList::Id },
        { kMockEndpoint3, MockClusterId(4), Clusters::Globals::Attributes::AttributeList::Id },
    };

    {
        size_t index = 0;
<<<<<<< HEAD
        app::AttributePathExpandIterator iter(CodegenDataModelProviderInstance(nullptr /* delegate */), &clusInfo);
        auto session = iter.PrepareSearch();

        for (; iter.Get(session, path); iter.Next(session))
=======

        auto position = AttributePathExpandIterator::Position::StartIterating(&clusInfo);
        app::AttributePathExpandIterator iter(CodegenDataModelProviderInstance(nullptr /* delegate */), position);

        while (iter.Next(path))
>>>>>>> 75564bfa
        {
            ChipLogDetail(AppServer, "Visited Attribute: 0x%04X / " ChipLogFormatMEI " / " ChipLogFormatMEI, path.mEndpointId,
                          ChipLogValueMEI(path.mClusterId), ChipLogValueMEI(path.mAttributeId));
            EXPECT_LT(index, ArraySize(paths));
            EXPECT_EQ(paths[index], path);
            index++;
        }
        EXPECT_EQ(index, ArraySize(paths));
    }

<<<<<<< HEAD
    // same test with session reset in each
    {
        size_t index = 0;
        app::AttributePathExpandIterator iter(CodegenDataModelProviderInstance(nullptr /* delegate */), &clusInfo);
        auto session = iter.PrepareSearch();

        for (; iter.Get(session, path); iter.Next(session))
        {
=======
    // identical test, but re-using position and re-creating iterators
    {
        size_t index = 0;

        auto position = AttributePathExpandIterator::Position::StartIterating(&clusInfo);

        while (true)
        {
            // re-create the iterator
            app::AttributePathExpandIterator iter(CodegenDataModelProviderInstance(nullptr /* delegate */), position);

            if (!iter.Next(path))
            {
                break;
            }

>>>>>>> 75564bfa
            ChipLogDetail(AppServer, "Visited Attribute: 0x%04X / " ChipLogFormatMEI " / " ChipLogFormatMEI, path.mEndpointId,
                          ChipLogValueMEI(path.mClusterId), ChipLogValueMEI(path.mAttributeId));
            EXPECT_LT(index, ArraySize(paths));
            EXPECT_EQ(paths[index], path);
            index++;
<<<<<<< HEAD
            session = iter.PrepareSearch();
=======
>>>>>>> 75564bfa
        }
        EXPECT_EQ(index, ArraySize(paths));
    }
}

TEST(TestAttributePathExpandIterator, TestWildcardEndpoint)
{
    SingleLinkedListNode<app::AttributePathParams> clusInfo;
    clusInfo.mValue.mClusterId   = chip::Test::MockClusterId(3);
    clusInfo.mValue.mAttributeId = chip::Test::MockAttributeId(3);

    app::ConcreteAttributePath path;
    P paths[] = {
        { kMockEndpoint2, MockClusterId(3), MockAttributeId(3) },
    };

<<<<<<< HEAD
    size_t index = 0;
    app::AttributePathExpandIterator iter(CodegenDataModelProviderInstance(nullptr /* delegate */), &clusInfo);
    auto session = iter.PrepareSearch();

    for (; iter.Get(session, path); iter.Next(session))
=======
    {
        size_t index = 0;

        auto position = AttributePathExpandIterator::Position::StartIterating(&clusInfo);
        app::AttributePathExpandIterator iter(CodegenDataModelProviderInstance(nullptr /* delegate */), position);

        while (iter.Next(path))
        {
            ChipLogDetail(AppServer, "Visited Attribute: 0x%04X / " ChipLogFormatMEI " / " ChipLogFormatMEI, path.mEndpointId,
                          ChipLogValueMEI(path.mClusterId), ChipLogValueMEI(path.mAttributeId));
            EXPECT_LT(index, ArraySize(paths));
            EXPECT_EQ(paths[index], path);
            index++;
        }
        EXPECT_EQ(index, ArraySize(paths));
    }

    // identical test, but re-using position and re-creating iterators
>>>>>>> 75564bfa
    {
        size_t index = 0;

        auto position = AttributePathExpandIterator::Position::StartIterating(&clusInfo);
        while (true)
        {
            // re-create the iterator
            app::AttributePathExpandIterator iter(CodegenDataModelProviderInstance(nullptr /* delegate */), position);

            if (!iter.Next(path))
            {
                break;
            }
            ChipLogDetail(AppServer, "Visited Attribute: 0x%04X / " ChipLogFormatMEI " / " ChipLogFormatMEI, path.mEndpointId,
                          ChipLogValueMEI(path.mClusterId), ChipLogValueMEI(path.mAttributeId));
            EXPECT_LT(index, ArraySize(paths));
            EXPECT_EQ(paths[index], path);
            index++;
        }
        EXPECT_EQ(index, ArraySize(paths));
    }
}

TEST(TestAttributePathExpandIterator, TestWildcardCluster)
{
    SingleLinkedListNode<app::AttributePathParams> clusInfo;
    clusInfo.mValue.mEndpointId  = chip::Test::kMockEndpoint3;
    clusInfo.mValue.mAttributeId = app::Clusters::Globals::Attributes::ClusterRevision::Id;

    app::ConcreteAttributePath path;
    P paths[] = {
        { kMockEndpoint3, MockClusterId(1), Clusters::Globals::Attributes::ClusterRevision::Id },
        { kMockEndpoint3, MockClusterId(2), Clusters::Globals::Attributes::ClusterRevision::Id },
        { kMockEndpoint3, MockClusterId(3), Clusters::Globals::Attributes::ClusterRevision::Id },
        { kMockEndpoint3, MockClusterId(4), Clusters::Globals::Attributes::ClusterRevision::Id },
    };

    {
        size_t index = 0;
<<<<<<< HEAD
        app::AttributePathExpandIterator iter(CodegenDataModelProviderInstance(nullptr /* delegate */), &clusInfo);
        auto session = iter.PrepareSearch();
        for (; iter.Get(session, path); iter.Next(session))
=======

        auto position = AttributePathExpandIterator::Position::StartIterating(&clusInfo);
        app::AttributePathExpandIterator iter(CodegenDataModelProviderInstance(nullptr /* delegate */), position);

        while (iter.Next(path))
>>>>>>> 75564bfa
        {
            ChipLogDetail(AppServer, "Visited Attribute: 0x%04X / " ChipLogFormatMEI " / " ChipLogFormatMEI, path.mEndpointId,
                          ChipLogValueMEI(path.mClusterId), ChipLogValueMEI(path.mAttributeId));
            EXPECT_LT(index, ArraySize(paths));
            EXPECT_EQ(paths[index], path);
            index++;
        }
        EXPECT_EQ(index, ArraySize(paths));
    }

<<<<<<< HEAD
    {
        size_t index = 0;
        app::AttributePathExpandIterator iter(CodegenDataModelProviderInstance(nullptr /* delegate */), &clusInfo);
        auto session = iter.PrepareSearch();
        for (; iter.Get(session, path); iter.Next(session))
        {
=======
    // identical test, but re-using position and re-creating iterators
    {
        size_t index = 0;

        auto position = AttributePathExpandIterator::Position::StartIterating(&clusInfo);
        while (true)
        {
            // re-create the iterator
            app::AttributePathExpandIterator iter(CodegenDataModelProviderInstance(nullptr /* delegate */), position);

            if (!iter.Next(path))
            {
                break;
            }
>>>>>>> 75564bfa
            ChipLogDetail(AppServer, "Visited Attribute: 0x%04X / " ChipLogFormatMEI " / " ChipLogFormatMEI, path.mEndpointId,
                          ChipLogValueMEI(path.mClusterId), ChipLogValueMEI(path.mAttributeId));
            EXPECT_LT(index, ArraySize(paths));
            EXPECT_EQ(paths[index], path);
            index++;
<<<<<<< HEAD
            session = iter.PrepareSearch();
=======
>>>>>>> 75564bfa
        }
        EXPECT_EQ(index, ArraySize(paths));
    }
}

TEST(TestAttributePathExpandIterator, TestWildcardClusterGlobalAttributeNotInMetadata)
{
    SingleLinkedListNode<app::AttributePathParams> clusInfo;
    clusInfo.mValue.mEndpointId  = chip::Test::kMockEndpoint3;
    clusInfo.mValue.mAttributeId = app::Clusters::Globals::Attributes::AttributeList::Id;

    app::ConcreteAttributePath path;
    P paths[] = {
        { kMockEndpoint3, MockClusterId(1), Clusters::Globals::Attributes::AttributeList::Id },
        { kMockEndpoint3, MockClusterId(2), Clusters::Globals::Attributes::AttributeList::Id },
        { kMockEndpoint3, MockClusterId(3), Clusters::Globals::Attributes::AttributeList::Id },
        { kMockEndpoint3, MockClusterId(4), Clusters::Globals::Attributes::AttributeList::Id },
    };

<<<<<<< HEAD
    {
        size_t index = 0;
        app::AttributePathExpandIterator iter(CodegenDataModelProviderInstance(nullptr /* delegate */), &clusInfo);
        auto session = iter.PrepareSearch();

        for (; iter.Get(session, path); iter.Next(session))
        {
            ChipLogDetail(AppServer, "Visited Attribute: 0x%04X / " ChipLogFormatMEI " / " ChipLogFormatMEI, path.mEndpointId,
                          ChipLogValueMEI(path.mClusterId), ChipLogValueMEI(path.mAttributeId));
            EXPECT_LT(index, ArraySize(paths));
            EXPECT_EQ(paths[index], path);
            index++;
        }
        EXPECT_EQ(index, ArraySize(paths));
    }

    {
        size_t index = 0;
        app::AttributePathExpandIterator iter(CodegenDataModelProviderInstance(nullptr /* delegate */), &clusInfo);
        auto session = iter.PrepareSearch();

        for (; iter.Get(session, path); iter.Next(session))
=======
    {
        size_t index = 0;

        auto position = AttributePathExpandIterator::Position::StartIterating(&clusInfo);
        app::AttributePathExpandIterator iter(CodegenDataModelProviderInstance(nullptr /* delegate */), position);

        while (iter.Next(path))
>>>>>>> 75564bfa
        {
            ChipLogDetail(AppServer, "Visited Attribute: 0x%04X / " ChipLogFormatMEI " / " ChipLogFormatMEI, path.mEndpointId,
                          ChipLogValueMEI(path.mClusterId), ChipLogValueMEI(path.mAttributeId));
            EXPECT_LT(index, ArraySize(paths));
            EXPECT_EQ(paths[index], path);
            index++;
<<<<<<< HEAD
            session = iter.PrepareSearch();
=======
        }
        EXPECT_EQ(index, ArraySize(paths));
    }
    // identical test, but re-using position and re-creating iterators
    {
        size_t index = 0;

        auto position = AttributePathExpandIterator::Position::StartIterating(&clusInfo);

        while (true)
        {
            // re-create the iterator
            app::AttributePathExpandIterator iter(CodegenDataModelProviderInstance(nullptr /* delegate */), position);

            if (!iter.Next(path))
            {
                break;
            }
            ChipLogDetail(AppServer, "Visited Attribute: 0x%04X / " ChipLogFormatMEI " / " ChipLogFormatMEI, path.mEndpointId,
                          ChipLogValueMEI(path.mClusterId), ChipLogValueMEI(path.mAttributeId));
            EXPECT_LT(index, ArraySize(paths));
            EXPECT_EQ(paths[index], path);
            index++;
>>>>>>> 75564bfa
        }
        EXPECT_EQ(index, ArraySize(paths));
    }
}

TEST(TestAttributePathExpandIterator, TestWildcardAttribute)
{
    SingleLinkedListNode<app::AttributePathParams> clusInfo;
    clusInfo.mValue.mEndpointId = chip::Test::kMockEndpoint2;
    clusInfo.mValue.mClusterId  = chip::Test::MockClusterId(3);

    app::ConcreteAttributePath path;
    P paths[] = {
        { kMockEndpoint2, MockClusterId(3), Clusters::Globals::Attributes::ClusterRevision::Id },
        { kMockEndpoint2, MockClusterId(3), Clusters::Globals::Attributes::FeatureMap::Id },
        { kMockEndpoint2, MockClusterId(3), MockAttributeId(1) },
        { kMockEndpoint2, MockClusterId(3), MockAttributeId(2) },
        { kMockEndpoint2, MockClusterId(3), MockAttributeId(3) },
        { kMockEndpoint2, MockClusterId(3), Clusters::Globals::Attributes::GeneratedCommandList::Id },
        { kMockEndpoint2, MockClusterId(3), Clusters::Globals::Attributes::AcceptedCommandList::Id },
        { kMockEndpoint2, MockClusterId(3), Clusters::Globals::Attributes::AttributeList::Id },
    };

<<<<<<< HEAD
    {
        size_t index = 0;
        app::AttributePathExpandIterator iter(CodegenDataModelProviderInstance(nullptr /* delegate */), &clusInfo);
        auto session = iter.PrepareSearch();

        for (; iter.Get(session, path); iter.Next(session))
        {
            ChipLogDetail(AppServer, "Visited Attribute: 0x%04X / " ChipLogFormatMEI " / " ChipLogFormatMEI, path.mEndpointId,
                          ChipLogValueMEI(path.mClusterId), ChipLogValueMEI(path.mAttributeId));
            EXPECT_LT(index, ArraySize(paths));
            EXPECT_EQ(paths[index], path);
            index++;
        }
        EXPECT_EQ(index, ArraySize(paths));
    }

    // same test, with session reset
    {
        size_t index = 0;
        app::AttributePathExpandIterator iter(CodegenDataModelProviderInstance(nullptr /* delegate */), &clusInfo);
        auto session = iter.PrepareSearch();

        for (; iter.Get(session, path); iter.Next(session))
=======
    {
        size_t index = 0;

        auto position = AttributePathExpandIterator::Position::StartIterating(&clusInfo);
        app::AttributePathExpandIterator iter(CodegenDataModelProviderInstance(nullptr /* delegate */), position);

        while (iter.Next(path))
>>>>>>> 75564bfa
        {
            ChipLogDetail(AppServer, "Visited Attribute: 0x%04X / " ChipLogFormatMEI " / " ChipLogFormatMEI, path.mEndpointId,
                          ChipLogValueMEI(path.mClusterId), ChipLogValueMEI(path.mAttributeId));
            EXPECT_LT(index, ArraySize(paths));
            EXPECT_EQ(paths[index], path);
            index++;
<<<<<<< HEAD
            session = iter.PrepareSearch();
=======
        }
        EXPECT_EQ(index, ArraySize(paths));
    }
    // identical test, but re-using position and re-creating iterators
    {
        size_t index = 0;

        auto position = AttributePathExpandIterator::Position::StartIterating(&clusInfo);

        while (true)
        {
            // re-create the iterator
            app::AttributePathExpandIterator iter(CodegenDataModelProviderInstance(nullptr /* delegate */), position);

            if (!iter.Next(path))
            {
                break;
            }
            ChipLogDetail(AppServer, "Visited Attribute: 0x%04X / " ChipLogFormatMEI " / " ChipLogFormatMEI, path.mEndpointId,
                          ChipLogValueMEI(path.mClusterId), ChipLogValueMEI(path.mAttributeId));
            EXPECT_LT(index, ArraySize(paths));
            EXPECT_EQ(paths[index], path);
            index++;
>>>>>>> 75564bfa
        }
        EXPECT_EQ(index, ArraySize(paths));
    }
}

TEST(TestAttributePathExpandIterator, TestNoWildcard)
{
    SingleLinkedListNode<app::AttributePathParams> clusInfo;
    clusInfo.mValue.mEndpointId  = chip::Test::kMockEndpoint2;
    clusInfo.mValue.mClusterId   = chip::Test::MockClusterId(3);
    clusInfo.mValue.mAttributeId = chip::Test::MockAttributeId(3);

    app::ConcreteAttributePath path;
    P paths[] = {
        { kMockEndpoint2, MockClusterId(3), MockAttributeId(3) },
    };

<<<<<<< HEAD
    size_t index = 0;
    app::AttributePathExpandIterator iter(CodegenDataModelProviderInstance(nullptr /* delegate */), &clusInfo);
    auto session = iter.PrepareSearch();

    for (; iter.Get(session, path); iter.Next(session))
=======
    {
        size_t index = 0;

        auto position = AttributePathExpandIterator::Position::StartIterating(&clusInfo);
        app::AttributePathExpandIterator iter(CodegenDataModelProviderInstance(nullptr /* delegate */), position);

        while (iter.Next(path))
        {
            ChipLogDetail(AppServer, "Visited Attribute: 0x%04X / " ChipLogFormatMEI " / " ChipLogFormatMEI, path.mEndpointId,
                          ChipLogValueMEI(path.mClusterId), ChipLogValueMEI(path.mAttributeId));
            EXPECT_LT(index, ArraySize(paths));
            EXPECT_EQ(paths[index], path);
            index++;
        }
        EXPECT_EQ(index, ArraySize(paths));
    }

    // identical test, but re-using position and re-creating iterators
>>>>>>> 75564bfa
    {
        size_t index = 0;

        auto position = AttributePathExpandIterator::Position::StartIterating(&clusInfo);
        while (true)
        {
            // re-create the iterator
            app::AttributePathExpandIterator iter(CodegenDataModelProviderInstance(nullptr /* delegate */), position);

            if (!iter.Next(path))
            {
                break;
            }
            ChipLogDetail(AppServer, "Visited Attribute: 0x%04X / " ChipLogFormatMEI " / " ChipLogFormatMEI, path.mEndpointId,
                          ChipLogValueMEI(path.mClusterId), ChipLogValueMEI(path.mAttributeId));
            EXPECT_LT(index, ArraySize(paths));
            EXPECT_EQ(paths[index], path);
            index++;
        }
        EXPECT_EQ(index, ArraySize(paths));
    }
}

TEST(TestAttributePathExpandIterator, TestFixedPathExpansion)
{
    // expansion logic requires that:
    //   - paths for wildcard expansion ARE VALIDATED
    //   - path WITHOUT wildcard expansion ARE NOT VALIDATED

    // invalid attribute across all clusters returns empty
    {
        SingleLinkedListNode<app::AttributePathParams> clusInfo;
        clusInfo.mValue.mAttributeId = 122333;

        auto position = AttributePathExpandIterator::Position::StartIterating(&clusInfo);
        app::AttributePathExpandIterator iter(CodegenDataModelProviderInstance(nullptr /* delegate */), position);
        ConcreteAttributePath path;

        EXPECT_FALSE(iter.Next(path));
    }

    // invalid cluster with a valid attribute (featuremap) returns empty
    {
        SingleLinkedListNode<app::AttributePathParams> clusInfo;
        clusInfo.mValue.mClusterId   = 122344;
        clusInfo.mValue.mAttributeId = Clusters::Globals::Attributes::FeatureMap::Id;

        auto position = AttributePathExpandIterator::Position::StartIterating(&clusInfo);
        app::AttributePathExpandIterator iter(CodegenDataModelProviderInstance(nullptr /* delegate */), position);
        ConcreteAttributePath path;

        EXPECT_FALSE(iter.Next(path));
    }

    // invalid cluster with wildcard attribute returns empty
    {
        SingleLinkedListNode<app::AttributePathParams> clusInfo;
        clusInfo.mValue.mClusterId = 122333;

        auto position = AttributePathExpandIterator::Position::StartIterating(&clusInfo);
        app::AttributePathExpandIterator iter(CodegenDataModelProviderInstance(nullptr /* delegate */), position);
        ConcreteAttributePath path;

        EXPECT_FALSE(iter.Next(path));
    }

    // even though all above WERE invalid, if we specify a non-wildcard path it is returned as-is
    {
        SingleLinkedListNode<app::AttributePathParams> clusInfo;
        clusInfo.mValue.mEndpointId  = 1;
        clusInfo.mValue.mClusterId   = 122344;
        clusInfo.mValue.mAttributeId = 122333;

        auto position = AttributePathExpandIterator::Position::StartIterating(&clusInfo);
        app::AttributePathExpandIterator iter(CodegenDataModelProviderInstance(nullptr /* delegate */), position);
        ConcreteAttributePath path;

        EXPECT_TRUE(iter.Next(path));
        EXPECT_EQ(path.mEndpointId, clusInfo.mValue.mEndpointId);
        EXPECT_EQ(path.mClusterId, clusInfo.mValue.mClusterId);
        EXPECT_EQ(path.mAttributeId, clusInfo.mValue.mAttributeId);

        EXPECT_FALSE(iter.Next(path));
    }
}

TEST(TestAttributePathExpandIterator, TestMultipleClusInfo)
{

    SingleLinkedListNode<app::AttributePathParams> clusInfo1;

    SingleLinkedListNode<app::AttributePathParams> clusInfo2;
    clusInfo2.mValue.mClusterId   = chip::Test::MockClusterId(3);
    clusInfo2.mValue.mAttributeId = chip::Test::MockAttributeId(3);

    SingleLinkedListNode<app::AttributePathParams> clusInfo3;
    clusInfo3.mValue.mEndpointId  = chip::Test::kMockEndpoint3;
    clusInfo3.mValue.mAttributeId = app::Clusters::Globals::Attributes::ClusterRevision::Id;

    SingleLinkedListNode<app::AttributePathParams> clusInfo4;
    clusInfo4.mValue.mEndpointId = chip::Test::kMockEndpoint2;
    clusInfo4.mValue.mClusterId  = chip::Test::MockClusterId(3);

    SingleLinkedListNode<app::AttributePathParams> clusInfo5;
    clusInfo5.mValue.mEndpointId  = chip::Test::kMockEndpoint2;
    clusInfo5.mValue.mClusterId   = chip::Test::MockClusterId(3);
    clusInfo5.mValue.mAttributeId = chip::Test::MockAttributeId(3);

    clusInfo1.mpNext = &clusInfo2;
    clusInfo2.mpNext = &clusInfo3;
    clusInfo3.mpNext = &clusInfo4;
    clusInfo4.mpNext = &clusInfo5;

    app::ConcreteAttributePath path;
    P paths[] = {
        { kMockEndpoint1, MockClusterId(1), Clusters::Globals::Attributes::ClusterRevision::Id },
        { kMockEndpoint1, MockClusterId(1), Clusters::Globals::Attributes::FeatureMap::Id },
        { kMockEndpoint1, MockClusterId(1), Clusters::Globals::Attributes::GeneratedCommandList::Id },
        { kMockEndpoint1, MockClusterId(1), Clusters::Globals::Attributes::AcceptedCommandList::Id },
        { kMockEndpoint1, MockClusterId(1), Clusters::Globals::Attributes::AttributeList::Id },
        { kMockEndpoint1, MockClusterId(2), Clusters::Globals::Attributes::ClusterRevision::Id },
        { kMockEndpoint1, MockClusterId(2), Clusters::Globals::Attributes::FeatureMap::Id },
        { kMockEndpoint1, MockClusterId(2), MockAttributeId(1) },
        { kMockEndpoint1, MockClusterId(2), Clusters::Globals::Attributes::GeneratedCommandList::Id },
        { kMockEndpoint1, MockClusterId(2), Clusters::Globals::Attributes::AcceptedCommandList::Id },
        { kMockEndpoint1, MockClusterId(2), Clusters::Globals::Attributes::AttributeList::Id },
        { kMockEndpoint2, MockClusterId(1), Clusters::Globals::Attributes::ClusterRevision::Id },
        { kMockEndpoint2, MockClusterId(1), Clusters::Globals::Attributes::FeatureMap::Id },
        { kMockEndpoint2, MockClusterId(1), Clusters::Globals::Attributes::GeneratedCommandList::Id },
        { kMockEndpoint2, MockClusterId(1), Clusters::Globals::Attributes::AcceptedCommandList::Id },
        { kMockEndpoint2, MockClusterId(1), Clusters::Globals::Attributes::AttributeList::Id },
        { kMockEndpoint2, MockClusterId(2), Clusters::Globals::Attributes::ClusterRevision::Id },
        { kMockEndpoint2, MockClusterId(2), Clusters::Globals::Attributes::FeatureMap::Id },
        { kMockEndpoint2, MockClusterId(2), MockAttributeId(1) },
        { kMockEndpoint2, MockClusterId(2), MockAttributeId(2) },
        { kMockEndpoint2, MockClusterId(2), Clusters::Globals::Attributes::GeneratedCommandList::Id },
        { kMockEndpoint2, MockClusterId(2), Clusters::Globals::Attributes::AcceptedCommandList::Id },
        { kMockEndpoint2, MockClusterId(2), Clusters::Globals::Attributes::AttributeList::Id },
        { kMockEndpoint2, MockClusterId(3), Clusters::Globals::Attributes::ClusterRevision::Id },
        { kMockEndpoint2, MockClusterId(3), Clusters::Globals::Attributes::FeatureMap::Id },
        { kMockEndpoint2, MockClusterId(3), MockAttributeId(1) },
        { kMockEndpoint2, MockClusterId(3), MockAttributeId(2) },
        { kMockEndpoint2, MockClusterId(3), MockAttributeId(3) },
        { kMockEndpoint2, MockClusterId(3), Clusters::Globals::Attributes::GeneratedCommandList::Id },
        { kMockEndpoint2, MockClusterId(3), Clusters::Globals::Attributes::AcceptedCommandList::Id },
        { kMockEndpoint2, MockClusterId(3), Clusters::Globals::Attributes::AttributeList::Id },
        { kMockEndpoint3, MockClusterId(1), Clusters::Globals::Attributes::ClusterRevision::Id },
        { kMockEndpoint3, MockClusterId(1), Clusters::Globals::Attributes::FeatureMap::Id },
        { kMockEndpoint3, MockClusterId(1), MockAttributeId(1) },
        { kMockEndpoint3, MockClusterId(1), Clusters::Globals::Attributes::GeneratedCommandList::Id },
        { kMockEndpoint3, MockClusterId(1), Clusters::Globals::Attributes::AcceptedCommandList::Id },
        { kMockEndpoint3, MockClusterId(1), Clusters::Globals::Attributes::AttributeList::Id },
        { kMockEndpoint3, MockClusterId(2), Clusters::Globals::Attributes::ClusterRevision::Id },
        { kMockEndpoint3, MockClusterId(2), Clusters::Globals::Attributes::FeatureMap::Id },
        { kMockEndpoint3, MockClusterId(2), MockAttributeId(1) },
        { kMockEndpoint3, MockClusterId(2), MockAttributeId(2) },
        { kMockEndpoint3, MockClusterId(2), MockAttributeId(3) },
        { kMockEndpoint3, MockClusterId(2), MockAttributeId(4) },
        { kMockEndpoint3, MockClusterId(2), Clusters::Globals::Attributes::GeneratedCommandList::Id },
        { kMockEndpoint3, MockClusterId(2), Clusters::Globals::Attributes::AcceptedCommandList::Id },
        { kMockEndpoint3, MockClusterId(2), Clusters::Globals::Attributes::AttributeList::Id },
        { kMockEndpoint3, MockClusterId(3), Clusters::Globals::Attributes::ClusterRevision::Id },
        { kMockEndpoint3, MockClusterId(3), Clusters::Globals::Attributes::FeatureMap::Id },
        { kMockEndpoint3, MockClusterId(3), Clusters::Globals::Attributes::GeneratedCommandList::Id },
        { kMockEndpoint3, MockClusterId(3), Clusters::Globals::Attributes::AcceptedCommandList::Id },
        { kMockEndpoint3, MockClusterId(3), Clusters::Globals::Attributes::AttributeList::Id },
        { kMockEndpoint3, MockClusterId(4), Clusters::Globals::Attributes::ClusterRevision::Id },
        { kMockEndpoint3, MockClusterId(4), Clusters::Globals::Attributes::FeatureMap::Id },
        { kMockEndpoint3, MockClusterId(4), Clusters::Globals::Attributes::GeneratedCommandList::Id },
        { kMockEndpoint3, MockClusterId(4), Clusters::Globals::Attributes::AcceptedCommandList::Id },
        { kMockEndpoint3, MockClusterId(4), Clusters::Globals::Attributes::AttributeList::Id },
        { kMockEndpoint2, MockClusterId(3), MockAttributeId(3) },
        { kMockEndpoint3, MockClusterId(1), Clusters::Globals::Attributes::ClusterRevision::Id },
        { kMockEndpoint3, MockClusterId(2), Clusters::Globals::Attributes::ClusterRevision::Id },
        { kMockEndpoint3, MockClusterId(3), Clusters::Globals::Attributes::ClusterRevision::Id },
        { kMockEndpoint3, MockClusterId(4), Clusters::Globals::Attributes::ClusterRevision::Id },
        { kMockEndpoint2, MockClusterId(3), Clusters::Globals::Attributes::ClusterRevision::Id },
        { kMockEndpoint2, MockClusterId(3), Clusters::Globals::Attributes::FeatureMap::Id },
        { kMockEndpoint2, MockClusterId(3), MockAttributeId(1) },
        { kMockEndpoint2, MockClusterId(3), MockAttributeId(2) },
        { kMockEndpoint2, MockClusterId(3), MockAttributeId(3) },
        { kMockEndpoint2, MockClusterId(3), Clusters::Globals::Attributes::GeneratedCommandList::Id },
        { kMockEndpoint2, MockClusterId(3), Clusters::Globals::Attributes::AcceptedCommandList::Id },
        { kMockEndpoint2, MockClusterId(3), Clusters::Globals::Attributes::AttributeList::Id },
        { kMockEndpoint2, MockClusterId(3), MockAttributeId(3) },
    };

<<<<<<< HEAD
    {
        size_t index = 0;
        app::AttributePathExpandIterator iter(CodegenDataModelProviderInstance(nullptr /* delegate */), &clusInfo1);
        auto session = iter.PrepareSearch();

        for (; iter.Get(session, path); iter.Next(session))
        {
            ChipLogDetail(AppServer, "Visited Attribute: 0x%04X / " ChipLogFormatMEI " / " ChipLogFormatMEI, path.mEndpointId,
                          ChipLogValueMEI(path.mClusterId), ChipLogValueMEI(path.mAttributeId));
            EXPECT_LT(index, ArraySize(paths));
            EXPECT_EQ(paths[index], path);
            index++;
        }
        EXPECT_EQ(index, ArraySize(paths));
    }

    {
        // test the SAME operation, however attempt to reset the sesssion each time
        size_t index = 0;
        app::AttributePathExpandIterator iter(CodegenDataModelProviderInstance(nullptr /* delegate */), &clusInfo1);
        auto session = iter.PrepareSearch();

        for (; iter.Get(session, path); iter.Next(session))
        {
=======
    {
        size_t index = 0;

        auto position = AttributePathExpandIterator::Position::StartIterating(&clusInfo1);
        app::AttributePathExpandIterator iter(CodegenDataModelProviderInstance(nullptr /* delegate */), position);

        while (iter.Next(path))
        {
            ChipLogDetail(AppServer, "Visited Attribute: 0x%04X / " ChipLogFormatMEI " / " ChipLogFormatMEI, path.mEndpointId,
                          ChipLogValueMEI(path.mClusterId), ChipLogValueMEI(path.mAttributeId));
            EXPECT_LT(index, ArraySize(paths));
            EXPECT_EQ(paths[index], path);
            index++;
        }
        EXPECT_EQ(index, ArraySize(paths));
    }
    // identical test, but re-using position and re-creating iterators
    {
        size_t index = 0;

        auto position = AttributePathExpandIterator::Position::StartIterating(&clusInfo1);
        while (true)
        {
            // re-create the iterator
            app::AttributePathExpandIterator iter(CodegenDataModelProviderInstance(nullptr /* delegate */), position);

            if (!iter.Next(path))
            {
                break;
            }
>>>>>>> 75564bfa
            ChipLogDetail(AppServer, "Visited Attribute: 0x%04X / " ChipLogFormatMEI " / " ChipLogFormatMEI, path.mEndpointId,
                          ChipLogValueMEI(path.mClusterId), ChipLogValueMEI(path.mAttributeId));
            EXPECT_LT(index, ArraySize(paths));
            EXPECT_EQ(paths[index], path);
            index++;
<<<<<<< HEAD
            session = iter.PrepareSearch(); // reset the session
=======
>>>>>>> 75564bfa
        }
        EXPECT_EQ(index, ArraySize(paths));
    }
}

} // namespace<|MERGE_RESOLUTION|>--- conflicted
+++ resolved
@@ -29,7 +29,6 @@
 #include <lib/support/DLLUtil.h>
 #include <lib/support/LinkedList.h>
 #include <lib/support/logging/CHIPLogging.h>
-#include <lib/support/logging/TextOnlyLogging.h>
 
 #include <lib/core/StringBuilderAdapters.h>
 #include <pw_unit_test/framework.h>
@@ -37,18 +36,6 @@
 using namespace chip;
 using namespace chip::Test;
 using namespace chip::app;
-namespace pw {
-
-template <>
-StatusWithSize ToString<ConcreteAttributePath>(const ConcreteAttributePath & p, pw::span<char> buffer)
-{
-    return pw::string::Format(buffer,
-                              "ConcreteAttributePath<" ChipLogFormatMEI "/" ChipLogFormatMEI "/" ChipLogFormatMEI
-                              ", expanded: %s, needsInit: %s>",
-                              ChipLogValueMEI(p.mEndpointId), ChipLogValueMEI(p.mClusterId), ChipLogValueMEI(p.mAttributeId),
-                              p.mExpanded ? "true" : "false", p.mNeedsInitialization ? "true" : "false");
-}
-} // namespace pw
 
 namespace {
 
@@ -120,38 +107,21 @@
 
     {
         size_t index = 0;
-<<<<<<< HEAD
-        app::AttributePathExpandIterator iter(CodegenDataModelProviderInstance(nullptr /* delegate */), &clusInfo);
-        auto session = iter.PrepareSearch();
-
-        for (; iter.Get(session, path); iter.Next(session))
-=======
 
         auto position = AttributePathExpandIterator::Position::StartIterating(&clusInfo);
         app::AttributePathExpandIterator iter(CodegenDataModelProviderInstance(nullptr /* delegate */), position);
 
         while (iter.Next(path))
->>>>>>> 75564bfa
-        {
-            ChipLogDetail(AppServer, "Visited Attribute: 0x%04X / " ChipLogFormatMEI " / " ChipLogFormatMEI, path.mEndpointId,
-                          ChipLogValueMEI(path.mClusterId), ChipLogValueMEI(path.mAttributeId));
-            EXPECT_LT(index, ArraySize(paths));
-            EXPECT_EQ(paths[index], path);
-            index++;
-        }
-        EXPECT_EQ(index, ArraySize(paths));
-    }
-
-<<<<<<< HEAD
-    // same test with session reset in each
-    {
-        size_t index = 0;
-        app::AttributePathExpandIterator iter(CodegenDataModelProviderInstance(nullptr /* delegate */), &clusInfo);
-        auto session = iter.PrepareSearch();
-
-        for (; iter.Get(session, path); iter.Next(session))
-        {
-=======
+        {
+            ChipLogDetail(AppServer, "Visited Attribute: 0x%04X / " ChipLogFormatMEI " / " ChipLogFormatMEI, path.mEndpointId,
+                          ChipLogValueMEI(path.mClusterId), ChipLogValueMEI(path.mAttributeId));
+            EXPECT_LT(index, ArraySize(paths));
+            EXPECT_EQ(paths[index], path);
+            index++;
+        }
+        EXPECT_EQ(index, ArraySize(paths));
+    }
+
     // identical test, but re-using position and re-creating iterators
     {
         size_t index = 0;
@@ -168,16 +138,11 @@
                 break;
             }
 
->>>>>>> 75564bfa
-            ChipLogDetail(AppServer, "Visited Attribute: 0x%04X / " ChipLogFormatMEI " / " ChipLogFormatMEI, path.mEndpointId,
-                          ChipLogValueMEI(path.mClusterId), ChipLogValueMEI(path.mAttributeId));
-            EXPECT_LT(index, ArraySize(paths));
-            EXPECT_EQ(paths[index], path);
-            index++;
-<<<<<<< HEAD
-            session = iter.PrepareSearch();
-=======
->>>>>>> 75564bfa
+            ChipLogDetail(AppServer, "Visited Attribute: 0x%04X / " ChipLogFormatMEI " / " ChipLogFormatMEI, path.mEndpointId,
+                          ChipLogValueMEI(path.mClusterId), ChipLogValueMEI(path.mAttributeId));
+            EXPECT_LT(index, ArraySize(paths));
+            EXPECT_EQ(paths[index], path);
+            index++;
         }
         EXPECT_EQ(index, ArraySize(paths));
     }
@@ -194,13 +159,6 @@
         { kMockEndpoint2, MockClusterId(3), MockAttributeId(3) },
     };
 
-<<<<<<< HEAD
-    size_t index = 0;
-    app::AttributePathExpandIterator iter(CodegenDataModelProviderInstance(nullptr /* delegate */), &clusInfo);
-    auto session = iter.PrepareSearch();
-
-    for (; iter.Get(session, path); iter.Next(session))
-=======
     {
         size_t index = 0;
 
@@ -219,7 +177,6 @@
     }
 
     // identical test, but re-using position and re-creating iterators
->>>>>>> 75564bfa
     {
         size_t index = 0;
 
@@ -259,35 +216,21 @@
 
     {
         size_t index = 0;
-<<<<<<< HEAD
-        app::AttributePathExpandIterator iter(CodegenDataModelProviderInstance(nullptr /* delegate */), &clusInfo);
-        auto session = iter.PrepareSearch();
-        for (; iter.Get(session, path); iter.Next(session))
-=======
 
         auto position = AttributePathExpandIterator::Position::StartIterating(&clusInfo);
         app::AttributePathExpandIterator iter(CodegenDataModelProviderInstance(nullptr /* delegate */), position);
 
         while (iter.Next(path))
->>>>>>> 75564bfa
-        {
-            ChipLogDetail(AppServer, "Visited Attribute: 0x%04X / " ChipLogFormatMEI " / " ChipLogFormatMEI, path.mEndpointId,
-                          ChipLogValueMEI(path.mClusterId), ChipLogValueMEI(path.mAttributeId));
-            EXPECT_LT(index, ArraySize(paths));
-            EXPECT_EQ(paths[index], path);
-            index++;
-        }
-        EXPECT_EQ(index, ArraySize(paths));
-    }
-
-<<<<<<< HEAD
-    {
-        size_t index = 0;
-        app::AttributePathExpandIterator iter(CodegenDataModelProviderInstance(nullptr /* delegate */), &clusInfo);
-        auto session = iter.PrepareSearch();
-        for (; iter.Get(session, path); iter.Next(session))
-        {
-=======
+        {
+            ChipLogDetail(AppServer, "Visited Attribute: 0x%04X / " ChipLogFormatMEI " / " ChipLogFormatMEI, path.mEndpointId,
+                          ChipLogValueMEI(path.mClusterId), ChipLogValueMEI(path.mAttributeId));
+            EXPECT_LT(index, ArraySize(paths));
+            EXPECT_EQ(paths[index], path);
+            index++;
+        }
+        EXPECT_EQ(index, ArraySize(paths));
+    }
+
     // identical test, but re-using position and re-creating iterators
     {
         size_t index = 0;
@@ -302,16 +245,11 @@
             {
                 break;
             }
->>>>>>> 75564bfa
-            ChipLogDetail(AppServer, "Visited Attribute: 0x%04X / " ChipLogFormatMEI " / " ChipLogFormatMEI, path.mEndpointId,
-                          ChipLogValueMEI(path.mClusterId), ChipLogValueMEI(path.mAttributeId));
-            EXPECT_LT(index, ArraySize(paths));
-            EXPECT_EQ(paths[index], path);
-            index++;
-<<<<<<< HEAD
-            session = iter.PrepareSearch();
-=======
->>>>>>> 75564bfa
+            ChipLogDetail(AppServer, "Visited Attribute: 0x%04X / " ChipLogFormatMEI " / " ChipLogFormatMEI, path.mEndpointId,
+                          ChipLogValueMEI(path.mClusterId), ChipLogValueMEI(path.mAttributeId));
+            EXPECT_LT(index, ArraySize(paths));
+            EXPECT_EQ(paths[index], path);
+            index++;
         }
         EXPECT_EQ(index, ArraySize(paths));
     }
@@ -331,30 +269,6 @@
         { kMockEndpoint3, MockClusterId(4), Clusters::Globals::Attributes::AttributeList::Id },
     };
 
-<<<<<<< HEAD
-    {
-        size_t index = 0;
-        app::AttributePathExpandIterator iter(CodegenDataModelProviderInstance(nullptr /* delegate */), &clusInfo);
-        auto session = iter.PrepareSearch();
-
-        for (; iter.Get(session, path); iter.Next(session))
-        {
-            ChipLogDetail(AppServer, "Visited Attribute: 0x%04X / " ChipLogFormatMEI " / " ChipLogFormatMEI, path.mEndpointId,
-                          ChipLogValueMEI(path.mClusterId), ChipLogValueMEI(path.mAttributeId));
-            EXPECT_LT(index, ArraySize(paths));
-            EXPECT_EQ(paths[index], path);
-            index++;
-        }
-        EXPECT_EQ(index, ArraySize(paths));
-    }
-
-    {
-        size_t index = 0;
-        app::AttributePathExpandIterator iter(CodegenDataModelProviderInstance(nullptr /* delegate */), &clusInfo);
-        auto session = iter.PrepareSearch();
-
-        for (; iter.Get(session, path); iter.Next(session))
-=======
     {
         size_t index = 0;
 
@@ -362,16 +276,12 @@
         app::AttributePathExpandIterator iter(CodegenDataModelProviderInstance(nullptr /* delegate */), position);
 
         while (iter.Next(path))
->>>>>>> 75564bfa
-        {
-            ChipLogDetail(AppServer, "Visited Attribute: 0x%04X / " ChipLogFormatMEI " / " ChipLogFormatMEI, path.mEndpointId,
-                          ChipLogValueMEI(path.mClusterId), ChipLogValueMEI(path.mAttributeId));
-            EXPECT_LT(index, ArraySize(paths));
-            EXPECT_EQ(paths[index], path);
-            index++;
-<<<<<<< HEAD
-            session = iter.PrepareSearch();
-=======
+        {
+            ChipLogDetail(AppServer, "Visited Attribute: 0x%04X / " ChipLogFormatMEI " / " ChipLogFormatMEI, path.mEndpointId,
+                          ChipLogValueMEI(path.mClusterId), ChipLogValueMEI(path.mAttributeId));
+            EXPECT_LT(index, ArraySize(paths));
+            EXPECT_EQ(paths[index], path);
+            index++;
         }
         EXPECT_EQ(index, ArraySize(paths));
     }
@@ -395,7 +305,6 @@
             EXPECT_LT(index, ArraySize(paths));
             EXPECT_EQ(paths[index], path);
             index++;
->>>>>>> 75564bfa
         }
         EXPECT_EQ(index, ArraySize(paths));
     }
@@ -419,31 +328,6 @@
         { kMockEndpoint2, MockClusterId(3), Clusters::Globals::Attributes::AttributeList::Id },
     };
 
-<<<<<<< HEAD
-    {
-        size_t index = 0;
-        app::AttributePathExpandIterator iter(CodegenDataModelProviderInstance(nullptr /* delegate */), &clusInfo);
-        auto session = iter.PrepareSearch();
-
-        for (; iter.Get(session, path); iter.Next(session))
-        {
-            ChipLogDetail(AppServer, "Visited Attribute: 0x%04X / " ChipLogFormatMEI " / " ChipLogFormatMEI, path.mEndpointId,
-                          ChipLogValueMEI(path.mClusterId), ChipLogValueMEI(path.mAttributeId));
-            EXPECT_LT(index, ArraySize(paths));
-            EXPECT_EQ(paths[index], path);
-            index++;
-        }
-        EXPECT_EQ(index, ArraySize(paths));
-    }
-
-    // same test, with session reset
-    {
-        size_t index = 0;
-        app::AttributePathExpandIterator iter(CodegenDataModelProviderInstance(nullptr /* delegate */), &clusInfo);
-        auto session = iter.PrepareSearch();
-
-        for (; iter.Get(session, path); iter.Next(session))
-=======
     {
         size_t index = 0;
 
@@ -451,16 +335,12 @@
         app::AttributePathExpandIterator iter(CodegenDataModelProviderInstance(nullptr /* delegate */), position);
 
         while (iter.Next(path))
->>>>>>> 75564bfa
-        {
-            ChipLogDetail(AppServer, "Visited Attribute: 0x%04X / " ChipLogFormatMEI " / " ChipLogFormatMEI, path.mEndpointId,
-                          ChipLogValueMEI(path.mClusterId), ChipLogValueMEI(path.mAttributeId));
-            EXPECT_LT(index, ArraySize(paths));
-            EXPECT_EQ(paths[index], path);
-            index++;
-<<<<<<< HEAD
-            session = iter.PrepareSearch();
-=======
+        {
+            ChipLogDetail(AppServer, "Visited Attribute: 0x%04X / " ChipLogFormatMEI " / " ChipLogFormatMEI, path.mEndpointId,
+                          ChipLogValueMEI(path.mClusterId), ChipLogValueMEI(path.mAttributeId));
+            EXPECT_LT(index, ArraySize(paths));
+            EXPECT_EQ(paths[index], path);
+            index++;
         }
         EXPECT_EQ(index, ArraySize(paths));
     }
@@ -484,7 +364,6 @@
             EXPECT_LT(index, ArraySize(paths));
             EXPECT_EQ(paths[index], path);
             index++;
->>>>>>> 75564bfa
         }
         EXPECT_EQ(index, ArraySize(paths));
     }
@@ -502,13 +381,6 @@
         { kMockEndpoint2, MockClusterId(3), MockAttributeId(3) },
     };
 
-<<<<<<< HEAD
-    size_t index = 0;
-    app::AttributePathExpandIterator iter(CodegenDataModelProviderInstance(nullptr /* delegate */), &clusInfo);
-    auto session = iter.PrepareSearch();
-
-    for (; iter.Get(session, path); iter.Next(session))
-=======
     {
         size_t index = 0;
 
@@ -527,7 +399,6 @@
     }
 
     // identical test, but re-using position and re-creating iterators
->>>>>>> 75564bfa
     {
         size_t index = 0;
 
@@ -715,32 +586,6 @@
         { kMockEndpoint2, MockClusterId(3), MockAttributeId(3) },
     };
 
-<<<<<<< HEAD
-    {
-        size_t index = 0;
-        app::AttributePathExpandIterator iter(CodegenDataModelProviderInstance(nullptr /* delegate */), &clusInfo1);
-        auto session = iter.PrepareSearch();
-
-        for (; iter.Get(session, path); iter.Next(session))
-        {
-            ChipLogDetail(AppServer, "Visited Attribute: 0x%04X / " ChipLogFormatMEI " / " ChipLogFormatMEI, path.mEndpointId,
-                          ChipLogValueMEI(path.mClusterId), ChipLogValueMEI(path.mAttributeId));
-            EXPECT_LT(index, ArraySize(paths));
-            EXPECT_EQ(paths[index], path);
-            index++;
-        }
-        EXPECT_EQ(index, ArraySize(paths));
-    }
-
-    {
-        // test the SAME operation, however attempt to reset the sesssion each time
-        size_t index = 0;
-        app::AttributePathExpandIterator iter(CodegenDataModelProviderInstance(nullptr /* delegate */), &clusInfo1);
-        auto session = iter.PrepareSearch();
-
-        for (; iter.Get(session, path); iter.Next(session))
-        {
-=======
     {
         size_t index = 0;
 
@@ -771,16 +616,11 @@
             {
                 break;
             }
->>>>>>> 75564bfa
-            ChipLogDetail(AppServer, "Visited Attribute: 0x%04X / " ChipLogFormatMEI " / " ChipLogFormatMEI, path.mEndpointId,
-                          ChipLogValueMEI(path.mClusterId), ChipLogValueMEI(path.mAttributeId));
-            EXPECT_LT(index, ArraySize(paths));
-            EXPECT_EQ(paths[index], path);
-            index++;
-<<<<<<< HEAD
-            session = iter.PrepareSearch(); // reset the session
-=======
->>>>>>> 75564bfa
+            ChipLogDetail(AppServer, "Visited Attribute: 0x%04X / " ChipLogFormatMEI " / " ChipLogFormatMEI, path.mEndpointId,
+                          ChipLogValueMEI(path.mClusterId), ChipLogValueMEI(path.mAttributeId));
+            EXPECT_LT(index, ArraySize(paths));
+            EXPECT_EQ(paths[index], path);
+            index++;
         }
         EXPECT_EQ(index, ArraySize(paths));
     }
