/*
 *
 *    Copyright (c) 2021 Project CHIP Authors
 *    All rights reserved.
 *
 *    Licensed under the Apache License, Version 2.0 (the "License");
 *    you may not use this file except in compliance with the License.
 *    You may obtain a copy of the License at
 *
 *        http://www.apache.org/licenses/LICENSE-2.0
 *
 *    Unless required by applicable law or agreed to in writing, software
 *    distributed under the License is distributed on an "AS IS" BASIS,
 *    WITHOUT WARRANTIES OR CONDITIONS OF ANY KIND, either express or implied.
 *    See the License for the specific language governing permissions and
 *    limitations under the License.
 */

#include "pw_unit_test/framework.h"
#include <app-common/zap-generated/ids/Attributes.h>
#include <app/AttributePathExpandIterator.h>
#include <app/ConcreteAttributePath.h>
#include <app/EventManagement.h>
#include <app/util/mock/Constants.h>
#include <data-model-providers/codegen/Instance.h>
#include <lib/core/CHIPCore.h>
#include <lib/core/TLVDebug.h>
#include <lib/support/CodeUtils.h>
#include <lib/support/DLLUtil.h>
#include <lib/support/LinkedList.h>
#include <lib/support/logging/CHIPLogging.h>

#include <lib/core/StringBuilderAdapters.h>
#include <pw_unit_test/framework.h>

using namespace chip;
using namespace chip::Test;
using namespace chip::app;

namespace {

using P = app::ConcreteAttributePath;

TEST(TestAttributePathExpandIterator, TestAllWildcard)
{
    SingleLinkedListNode<app::AttributePathParams> clusInfo;

    app::ConcreteAttributePath path;
    P paths[] = {
        { kMockEndpoint1, MockClusterId(1), Clusters::Globals::Attributes::ClusterRevision::Id },
        { kMockEndpoint1, MockClusterId(1), Clusters::Globals::Attributes::FeatureMap::Id },
        { kMockEndpoint1, MockClusterId(1), Clusters::Globals::Attributes::GeneratedCommandList::Id },
        { kMockEndpoint1, MockClusterId(1), Clusters::Globals::Attributes::AcceptedCommandList::Id },
        { kMockEndpoint1, MockClusterId(1), Clusters::Globals::Attributes::AttributeList::Id },
        { kMockEndpoint1, MockClusterId(2), Clusters::Globals::Attributes::ClusterRevision::Id },
        { kMockEndpoint1, MockClusterId(2), Clusters::Globals::Attributes::FeatureMap::Id },
        { kMockEndpoint1, MockClusterId(2), MockAttributeId(1) },
        { kMockEndpoint1, MockClusterId(2), Clusters::Globals::Attributes::GeneratedCommandList::Id },
        { kMockEndpoint1, MockClusterId(2), Clusters::Globals::Attributes::AcceptedCommandList::Id },
        { kMockEndpoint1, MockClusterId(2), Clusters::Globals::Attributes::AttributeList::Id },
        { kMockEndpoint2, MockClusterId(1), Clusters::Globals::Attributes::ClusterRevision::Id },
        { kMockEndpoint2, MockClusterId(1), Clusters::Globals::Attributes::FeatureMap::Id },
        { kMockEndpoint2, MockClusterId(1), Clusters::Globals::Attributes::GeneratedCommandList::Id },
        { kMockEndpoint2, MockClusterId(1), Clusters::Globals::Attributes::AcceptedCommandList::Id },
        { kMockEndpoint2, MockClusterId(1), Clusters::Globals::Attributes::AttributeList::Id },
        { kMockEndpoint2, MockClusterId(2), Clusters::Globals::Attributes::ClusterRevision::Id },
        { kMockEndpoint2, MockClusterId(2), Clusters::Globals::Attributes::FeatureMap::Id },
        { kMockEndpoint2, MockClusterId(2), MockAttributeId(1) },
        { kMockEndpoint2, MockClusterId(2), MockAttributeId(2) },
        { kMockEndpoint2, MockClusterId(2), Clusters::Globals::Attributes::GeneratedCommandList::Id },
        { kMockEndpoint2, MockClusterId(2), Clusters::Globals::Attributes::AcceptedCommandList::Id },
        { kMockEndpoint2, MockClusterId(2), Clusters::Globals::Attributes::AttributeList::Id },
        { kMockEndpoint2, MockClusterId(3), Clusters::Globals::Attributes::ClusterRevision::Id },
        { kMockEndpoint2, MockClusterId(3), Clusters::Globals::Attributes::FeatureMap::Id },
        { kMockEndpoint2, MockClusterId(3), MockAttributeId(1) },
        { kMockEndpoint2, MockClusterId(3), MockAttributeId(2) },
        { kMockEndpoint2, MockClusterId(3), MockAttributeId(3) },
        { kMockEndpoint2, MockClusterId(3), Clusters::Globals::Attributes::GeneratedCommandList::Id },
        { kMockEndpoint2, MockClusterId(3), Clusters::Globals::Attributes::AcceptedCommandList::Id },
        { kMockEndpoint2, MockClusterId(3), Clusters::Globals::Attributes::AttributeList::Id },
        { kMockEndpoint3, MockClusterId(1), Clusters::Globals::Attributes::ClusterRevision::Id },
        { kMockEndpoint3, MockClusterId(1), Clusters::Globals::Attributes::FeatureMap::Id },
        { kMockEndpoint3, MockClusterId(1), MockAttributeId(1) },
        { kMockEndpoint3, MockClusterId(1), Clusters::Globals::Attributes::GeneratedCommandList::Id },
        { kMockEndpoint3, MockClusterId(1), Clusters::Globals::Attributes::AcceptedCommandList::Id },
        { kMockEndpoint3, MockClusterId(1), Clusters::Globals::Attributes::AttributeList::Id },
        { kMockEndpoint3, MockClusterId(2), Clusters::Globals::Attributes::ClusterRevision::Id },
        { kMockEndpoint3, MockClusterId(2), Clusters::Globals::Attributes::FeatureMap::Id },
        { kMockEndpoint3, MockClusterId(2), MockAttributeId(1) },
        { kMockEndpoint3, MockClusterId(2), MockAttributeId(2) },
        { kMockEndpoint3, MockClusterId(2), MockAttributeId(3) },
        { kMockEndpoint3, MockClusterId(2), MockAttributeId(4) },
        { kMockEndpoint3, MockClusterId(2), Clusters::Globals::Attributes::GeneratedCommandList::Id },
        { kMockEndpoint3, MockClusterId(2), Clusters::Globals::Attributes::AcceptedCommandList::Id },
        { kMockEndpoint3, MockClusterId(2), Clusters::Globals::Attributes::AttributeList::Id },
        { kMockEndpoint3, MockClusterId(3), Clusters::Globals::Attributes::ClusterRevision::Id },
        { kMockEndpoint3, MockClusterId(3), Clusters::Globals::Attributes::FeatureMap::Id },
        { kMockEndpoint3, MockClusterId(3), Clusters::Globals::Attributes::GeneratedCommandList::Id },
        { kMockEndpoint3, MockClusterId(3), Clusters::Globals::Attributes::AcceptedCommandList::Id },
        { kMockEndpoint3, MockClusterId(3), Clusters::Globals::Attributes::AttributeList::Id },
        { kMockEndpoint3, MockClusterId(4), Clusters::Globals::Attributes::ClusterRevision::Id },
        { kMockEndpoint3, MockClusterId(4), Clusters::Globals::Attributes::FeatureMap::Id },
        { kMockEndpoint3, MockClusterId(4), Clusters::Globals::Attributes::GeneratedCommandList::Id },
        { kMockEndpoint3, MockClusterId(4), Clusters::Globals::Attributes::AcceptedCommandList::Id },
        { kMockEndpoint3, MockClusterId(4), Clusters::Globals::Attributes::AttributeList::Id },
    };

    {
        size_t index = 0;

        auto state = AttributePathExpandIterator::State::StartIterating(&clusInfo);
        app::AttributePathExpandIterator iter(CodegenDataModelProviderInstance(nullptr /* delegate */), state);

        while (iter.Next(path))
        {
            ChipLogDetail(AppServer, "Visited Attribute: 0x%04X / " ChipLogFormatMEI " / " ChipLogFormatMEI, path.mEndpointId,
                          ChipLogValueMEI(path.mClusterId), ChipLogValueMEI(path.mAttributeId));
            EXPECT_LT(index, ArraySize(paths));
            EXPECT_EQ(paths[index], path);
            index++;
        }
        EXPECT_EQ(index, ArraySize(paths));
    }

<<<<<<< HEAD
    // identical test, but re-using state and re-creating iterators
    {
        size_t index = 0;

        auto state = AttributePathExpandIterator::State::StartIterating(&clusInfo);

        while (true)
        {
            // re-create the iterator
            app::AttributePathExpandIterator iter(CodegenDataModelProviderInstance(nullptr /* delegate */), state);

            if (!iter.Next(path))
            {
                break;
            }

            ChipLogDetail(AppServer, "Visited Attribute: 0x%04X / " ChipLogFormatMEI " / " ChipLogFormatMEI, path.mEndpointId,
                          ChipLogValueMEI(path.mClusterId), ChipLogValueMEI(path.mAttributeId));
            EXPECT_LT(index, ArraySize(paths));
            EXPECT_EQ(paths[index], path);
            index++;
        }
        EXPECT_EQ(index, ArraySize(paths));
=======
    auto position = AttributePathExpandIterator::Position::StartIterating(&clusInfo);

    while (true)
    {
        // re-create the iterator
        app::AttributePathExpandIterator iter(CodegenDataModelProviderInstance(nullptr /* delegate */), position);

        if (!iter.Next(path))
        {
            break;
        }

        ChipLogDetail(AppServer, "Visited Attribute: 0x%04X / " ChipLogFormatMEI " / " ChipLogFormatMEI, path.mEndpointId,
                      ChipLogValueMEI(path.mClusterId), ChipLogValueMEI(path.mAttributeId));
        EXPECT_LT(index, ArraySize(paths));
        EXPECT_EQ(paths[index], path);
        index++;
>>>>>>> 91e85473
    }
}

TEST(TestAttributePathExpandIterator, TestWildcardEndpoint)
{
    SingleLinkedListNode<app::AttributePathParams> clusInfo;
    clusInfo.mValue.mClusterId   = chip::Test::MockClusterId(3);
    clusInfo.mValue.mAttributeId = chip::Test::MockAttributeId(3);

    app::ConcreteAttributePath path;
    P paths[] = {
        { kMockEndpoint2, MockClusterId(3), MockAttributeId(3) },
    };

    {
        size_t index = 0;

        auto state = AttributePathExpandIterator::State::StartIterating(&clusInfo);
        app::AttributePathExpandIterator iter(CodegenDataModelProviderInstance(nullptr /* delegate */), state);

        while (iter.Next(path))
        {
            ChipLogDetail(AppServer, "Visited Attribute: 0x%04X / " ChipLogFormatMEI " / " ChipLogFormatMEI, path.mEndpointId,
                          ChipLogValueMEI(path.mClusterId), ChipLogValueMEI(path.mAttributeId));
            EXPECT_LT(index, ArraySize(paths));
            EXPECT_EQ(paths[index], path);
            index++;
        }
        EXPECT_EQ(index, ArraySize(paths));
    }

<<<<<<< HEAD
    // identical test, but re-using state and re-creating iterators
    {
        size_t index = 0;

        auto state = AttributePathExpandIterator::State::StartIterating(&clusInfo);
        while (true)
        {
            // re-create the iterator
            app::AttributePathExpandIterator iter(CodegenDataModelProviderInstance(nullptr /* delegate */), state);

            if (!iter.Next(path))
            {
                break;
            }
            ChipLogDetail(AppServer, "Visited Attribute: 0x%04X / " ChipLogFormatMEI " / " ChipLogFormatMEI, path.mEndpointId,
                          ChipLogValueMEI(path.mClusterId), ChipLogValueMEI(path.mAttributeId));
            EXPECT_LT(index, ArraySize(paths));
            EXPECT_EQ(paths[index], path);
            index++;
        }
        EXPECT_EQ(index, ArraySize(paths));
=======
    auto position = AttributePathExpandIterator::Position::StartIterating(&clusInfo);
    while (true)
    {
        // re-create the iterator
        app::AttributePathExpandIterator iter(CodegenDataModelProviderInstance(nullptr /* delegate */), position);

        if (!iter.Next(path))
        {
            break;
        }
        ChipLogDetail(AppServer, "Visited Attribute: 0x%04X / " ChipLogFormatMEI " / " ChipLogFormatMEI, path.mEndpointId,
                      ChipLogValueMEI(path.mClusterId), ChipLogValueMEI(path.mAttributeId));
        EXPECT_LT(index, ArraySize(paths));
        EXPECT_EQ(paths[index], path);
        index++;
>>>>>>> 91e85473
    }
}

TEST(TestAttributePathExpandIterator, TestWildcardCluster)
{
    SingleLinkedListNode<app::AttributePathParams> clusInfo;
    clusInfo.mValue.mEndpointId  = chip::Test::kMockEndpoint3;
    clusInfo.mValue.mAttributeId = app::Clusters::Globals::Attributes::ClusterRevision::Id;

    app::ConcreteAttributePath path;
    P paths[] = {
        { kMockEndpoint3, MockClusterId(1), Clusters::Globals::Attributes::ClusterRevision::Id },
        { kMockEndpoint3, MockClusterId(2), Clusters::Globals::Attributes::ClusterRevision::Id },
        { kMockEndpoint3, MockClusterId(3), Clusters::Globals::Attributes::ClusterRevision::Id },
        { kMockEndpoint3, MockClusterId(4), Clusters::Globals::Attributes::ClusterRevision::Id },
    };

    {
        size_t index = 0;

        auto state = AttributePathExpandIterator::State::StartIterating(&clusInfo);
        app::AttributePathExpandIterator iter(CodegenDataModelProviderInstance(nullptr /* delegate */), state);

        while (iter.Next(path))
        {
            ChipLogDetail(AppServer, "Visited Attribute: 0x%04X / " ChipLogFormatMEI " / " ChipLogFormatMEI, path.mEndpointId,
                          ChipLogValueMEI(path.mClusterId), ChipLogValueMEI(path.mAttributeId));
            EXPECT_LT(index, ArraySize(paths));
            EXPECT_EQ(paths[index], path);
            index++;
        }
        EXPECT_EQ(index, ArraySize(paths));
    }

<<<<<<< HEAD
    // identical test, but re-using state and re-creating iterators
    {
        size_t index = 0;

        auto state = AttributePathExpandIterator::State::StartIterating(&clusInfo);
        while (true)
        {
            // re-create the iterator
            app::AttributePathExpandIterator iter(CodegenDataModelProviderInstance(nullptr /* delegate */), state);

            if (!iter.Next(path))
            {
                break;
            }
            ChipLogDetail(AppServer, "Visited Attribute: 0x%04X / " ChipLogFormatMEI " / " ChipLogFormatMEI, path.mEndpointId,
                          ChipLogValueMEI(path.mClusterId), ChipLogValueMEI(path.mAttributeId));
            EXPECT_LT(index, ArraySize(paths));
            EXPECT_EQ(paths[index], path);
            index++;
        }
        EXPECT_EQ(index, ArraySize(paths));
=======
    auto position = AttributePathExpandIterator::Position::StartIterating(&clusInfo);
    while (true)
    {
        // re-create the iterator
        app::AttributePathExpandIterator iter(CodegenDataModelProviderInstance(nullptr /* delegate */), position);

        if (!iter.Next(path))
        {
            break;
        }
        ChipLogDetail(AppServer, "Visited Attribute: 0x%04X / " ChipLogFormatMEI " / " ChipLogFormatMEI, path.mEndpointId,
                      ChipLogValueMEI(path.mClusterId), ChipLogValueMEI(path.mAttributeId));
        EXPECT_LT(index, ArraySize(paths));
        EXPECT_EQ(paths[index], path);
        index++;
>>>>>>> 91e85473
    }
}

TEST(TestAttributePathExpandIterator, TestWildcardClusterGlobalAttributeNotInMetadata)
{
    SingleLinkedListNode<app::AttributePathParams> clusInfo;
    clusInfo.mValue.mEndpointId  = chip::Test::kMockEndpoint3;
    clusInfo.mValue.mAttributeId = app::Clusters::Globals::Attributes::AttributeList::Id;

    app::ConcreteAttributePath path;
    P paths[] = {
        { kMockEndpoint3, MockClusterId(1), Clusters::Globals::Attributes::AttributeList::Id },
        { kMockEndpoint3, MockClusterId(2), Clusters::Globals::Attributes::AttributeList::Id },
        { kMockEndpoint3, MockClusterId(3), Clusters::Globals::Attributes::AttributeList::Id },
        { kMockEndpoint3, MockClusterId(4), Clusters::Globals::Attributes::AttributeList::Id },
    };

<<<<<<< HEAD
    {
        size_t index = 0;

        auto state = AttributePathExpandIterator::State::StartIterating(&clusInfo);
        app::AttributePathExpandIterator iter(CodegenDataModelProviderInstance(nullptr /* delegate */), state);

        while (iter.Next(path))
        {
            ChipLogDetail(AppServer, "Visited Attribute: 0x%04X / " ChipLogFormatMEI " / " ChipLogFormatMEI, path.mEndpointId,
                          ChipLogValueMEI(path.mClusterId), ChipLogValueMEI(path.mAttributeId));
            EXPECT_LT(index, ArraySize(paths));
            EXPECT_EQ(paths[index], path);
            index++;
        }
        EXPECT_EQ(index, ArraySize(paths));
    }
    // identical test, but re-using state and re-creating iterators
    {
        size_t index = 0;

        auto state = AttributePathExpandIterator::State::StartIterating(&clusInfo);

        while (true)
        {
            // re-create the iterator
            app::AttributePathExpandIterator iter(CodegenDataModelProviderInstance(nullptr /* delegate */), state);

            if (!iter.Next(path))
            {
                break;
            }
            ChipLogDetail(AppServer, "Visited Attribute: 0x%04X / " ChipLogFormatMEI " / " ChipLogFormatMEI, path.mEndpointId,
                          ChipLogValueMEI(path.mClusterId), ChipLogValueMEI(path.mAttributeId));
            EXPECT_LT(index, ArraySize(paths));
            EXPECT_EQ(paths[index], path);
            index++;
        }
        EXPECT_EQ(index, ArraySize(paths));
=======
    size_t index = 0;

    auto position = AttributePathExpandIterator::Position::StartIterating(&clusInfo);

    while (true)
    {
        // re-create the iterator
        app::AttributePathExpandIterator iter(CodegenDataModelProviderInstance(nullptr /* delegate */), position);

        if (!iter.Next(path))
        {
            break;
        }
        ChipLogDetail(AppServer, "Visited Attribute: 0x%04X / " ChipLogFormatMEI " / " ChipLogFormatMEI, path.mEndpointId,
                      ChipLogValueMEI(path.mClusterId), ChipLogValueMEI(path.mAttributeId));
        EXPECT_LT(index, ArraySize(paths));
        EXPECT_EQ(paths[index], path);
        index++;
>>>>>>> 91e85473
    }
}

TEST(TestAttributePathExpandIterator, TestWildcardAttribute)
{
    SingleLinkedListNode<app::AttributePathParams> clusInfo;
    clusInfo.mValue.mEndpointId = chip::Test::kMockEndpoint2;
    clusInfo.mValue.mClusterId  = chip::Test::MockClusterId(3);

    app::ConcreteAttributePath path;
    P paths[] = {
        { kMockEndpoint2, MockClusterId(3), Clusters::Globals::Attributes::ClusterRevision::Id },
        { kMockEndpoint2, MockClusterId(3), Clusters::Globals::Attributes::FeatureMap::Id },
        { kMockEndpoint2, MockClusterId(3), MockAttributeId(1) },
        { kMockEndpoint2, MockClusterId(3), MockAttributeId(2) },
        { kMockEndpoint2, MockClusterId(3), MockAttributeId(3) },
        { kMockEndpoint2, MockClusterId(3), Clusters::Globals::Attributes::GeneratedCommandList::Id },
        { kMockEndpoint2, MockClusterId(3), Clusters::Globals::Attributes::AcceptedCommandList::Id },
        { kMockEndpoint2, MockClusterId(3), Clusters::Globals::Attributes::AttributeList::Id },
    };

<<<<<<< HEAD
    {
        size_t index = 0;

        auto state = AttributePathExpandIterator::State::StartIterating(&clusInfo);
        app::AttributePathExpandIterator iter(CodegenDataModelProviderInstance(nullptr /* delegate */), state);

        while (iter.Next(path))
        {
            ChipLogDetail(AppServer, "Visited Attribute: 0x%04X / " ChipLogFormatMEI " / " ChipLogFormatMEI, path.mEndpointId,
                          ChipLogValueMEI(path.mClusterId), ChipLogValueMEI(path.mAttributeId));
            EXPECT_LT(index, ArraySize(paths));
            EXPECT_EQ(paths[index], path);
            index++;
        }
        EXPECT_EQ(index, ArraySize(paths));
    }
    // identical test, but re-using state and re-creating iterators
    {
        size_t index = 0;

        auto state = AttributePathExpandIterator::State::StartIterating(&clusInfo);

        while (true)
        {
            // re-create the iterator
            app::AttributePathExpandIterator iter(CodegenDataModelProviderInstance(nullptr /* delegate */), state);

            if (!iter.Next(path))
            {
                break;
            }
            ChipLogDetail(AppServer, "Visited Attribute: 0x%04X / " ChipLogFormatMEI " / " ChipLogFormatMEI, path.mEndpointId,
                          ChipLogValueMEI(path.mClusterId), ChipLogValueMEI(path.mAttributeId));
            EXPECT_LT(index, ArraySize(paths));
            EXPECT_EQ(paths[index], path);
            index++;
        }
        EXPECT_EQ(index, ArraySize(paths));
=======
    size_t index = 0;

    auto position = AttributePathExpandIterator::Position::StartIterating(&clusInfo);

    while (true)
    {
        // re-create the iterator
        app::AttributePathExpandIterator iter(CodegenDataModelProviderInstance(nullptr /* delegate */), position);

        if (!iter.Next(path))
        {
            break;
        }
        ChipLogDetail(AppServer, "Visited Attribute: 0x%04X / " ChipLogFormatMEI " / " ChipLogFormatMEI, path.mEndpointId,
                      ChipLogValueMEI(path.mClusterId), ChipLogValueMEI(path.mAttributeId));
        EXPECT_LT(index, ArraySize(paths));
        EXPECT_EQ(paths[index], path);
        index++;
>>>>>>> 91e85473
    }
}

TEST(TestAttributePathExpandIterator, TestNoWildcard)
{
    SingleLinkedListNode<app::AttributePathParams> clusInfo;
    clusInfo.mValue.mEndpointId  = chip::Test::kMockEndpoint2;
    clusInfo.mValue.mClusterId   = chip::Test::MockClusterId(3);
    clusInfo.mValue.mAttributeId = chip::Test::MockAttributeId(3);

    app::ConcreteAttributePath path;
    P paths[] = {
        { kMockEndpoint2, MockClusterId(3), MockAttributeId(3) },
    };

    {
        size_t index = 0;

        auto state = AttributePathExpandIterator::State::StartIterating(&clusInfo);
        app::AttributePathExpandIterator iter(CodegenDataModelProviderInstance(nullptr /* delegate */), state);

        while (iter.Next(path))
        {
            ChipLogDetail(AppServer, "Visited Attribute: 0x%04X / " ChipLogFormatMEI " / " ChipLogFormatMEI, path.mEndpointId,
                          ChipLogValueMEI(path.mClusterId), ChipLogValueMEI(path.mAttributeId));
            EXPECT_LT(index, ArraySize(paths));
            EXPECT_EQ(paths[index], path);
            index++;
        }
        EXPECT_EQ(index, ArraySize(paths));
    }

<<<<<<< HEAD
    // identical test, but re-using state and re-creating iterators
    {
        size_t index = 0;

        auto state = AttributePathExpandIterator::State::StartIterating(&clusInfo);
        while (true)
        {
            // re-create the iterator
            app::AttributePathExpandIterator iter(CodegenDataModelProviderInstance(nullptr /* delegate */), state);

            if (!iter.Next(path))
            {
                break;
            }
            ChipLogDetail(AppServer, "Visited Attribute: 0x%04X / " ChipLogFormatMEI " / " ChipLogFormatMEI, path.mEndpointId,
                          ChipLogValueMEI(path.mClusterId), ChipLogValueMEI(path.mAttributeId));
            EXPECT_LT(index, ArraySize(paths));
            EXPECT_EQ(paths[index], path);
            index++;
        }
        EXPECT_EQ(index, ArraySize(paths));
=======
    auto position = AttributePathExpandIterator::Position::StartIterating(&clusInfo);
    while (true)
    {
        // re-create the iterator
        app::AttributePathExpandIterator iter(CodegenDataModelProviderInstance(nullptr /* delegate */), position);

        if (!iter.Next(path))
        {
            break;
        }
        ChipLogDetail(AppServer, "Visited Attribute: 0x%04X / " ChipLogFormatMEI " / " ChipLogFormatMEI, path.mEndpointId,
                      ChipLogValueMEI(path.mClusterId), ChipLogValueMEI(path.mAttributeId));
        EXPECT_LT(index, ArraySize(paths));
        EXPECT_EQ(paths[index], path);
        index++;
>>>>>>> 91e85473
    }
}

TEST(TestAttributePathExpandIterator, TestFixedPathExpansion)
{
    // expansion logic requires that:
    //   - paths for wildcard expansion ARE VALIDATED
    //   - path WITHOUT wildcard expansion ARE NOT VALIDATED

    // invalid attribute across all clusters returns empty
    {
        SingleLinkedListNode<app::AttributePathParams> clusInfo;
        clusInfo.mValue.mAttributeId = 122333;

        auto position = AttributePathExpandIterator::Position::StartIterating(&clusInfo);
        app::AttributePathExpandIterator iter(CodegenDataModelProviderInstance(nullptr /* delegate */), position);
        ConcreteAttributePath path;

        EXPECT_FALSE(iter.Next(path));
    }

    // invalid cluster with a valid attribute (featuremap) returns empty
    {
        SingleLinkedListNode<app::AttributePathParams> clusInfo;
        clusInfo.mValue.mClusterId   = 122344;
        clusInfo.mValue.mAttributeId = Clusters::Globals::Attributes::FeatureMap::Id;

        auto position = AttributePathExpandIterator::Position::StartIterating(&clusInfo);
        app::AttributePathExpandIterator iter(CodegenDataModelProviderInstance(nullptr /* delegate */), position);
        ConcreteAttributePath path;

        EXPECT_FALSE(iter.Next(path));
    }

    // invalid cluster with wildcard attribute returns empty
    {
        SingleLinkedListNode<app::AttributePathParams> clusInfo;
        clusInfo.mValue.mClusterId = 122333;

        auto position = AttributePathExpandIterator::Position::StartIterating(&clusInfo);
        app::AttributePathExpandIterator iter(CodegenDataModelProviderInstance(nullptr /* delegate */), position);
        ConcreteAttributePath path;

        EXPECT_FALSE(iter.Next(path));
    }

    // even though all above WERE invalid, if we specify a non-wildcard path it is returned as-is
    {
        SingleLinkedListNode<app::AttributePathParams> clusInfo;
        clusInfo.mValue.mEndpointId  = 1;
        clusInfo.mValue.mClusterId   = 122344;
        clusInfo.mValue.mAttributeId = 122333;

        auto position = AttributePathExpandIterator::Position::StartIterating(&clusInfo);
        app::AttributePathExpandIterator iter(CodegenDataModelProviderInstance(nullptr /* delegate */), position);
        ConcreteAttributePath path;

        EXPECT_TRUE(iter.Next(path));
        EXPECT_EQ(path.mEndpointId, clusInfo.mValue.mEndpointId);
        EXPECT_EQ(path.mClusterId, clusInfo.mValue.mClusterId);
        EXPECT_EQ(path.mAttributeId, clusInfo.mValue.mAttributeId);

        EXPECT_FALSE(iter.Next(path));
    }
}

TEST(TestAttributePathExpandIterator, TestMultipleClusInfo)
{

    SingleLinkedListNode<app::AttributePathParams> clusInfo1;

    SingleLinkedListNode<app::AttributePathParams> clusInfo2;
    clusInfo2.mValue.mClusterId   = chip::Test::MockClusterId(3);
    clusInfo2.mValue.mAttributeId = chip::Test::MockAttributeId(3);

    SingleLinkedListNode<app::AttributePathParams> clusInfo3;
    clusInfo3.mValue.mEndpointId  = chip::Test::kMockEndpoint3;
    clusInfo3.mValue.mAttributeId = app::Clusters::Globals::Attributes::ClusterRevision::Id;

    SingleLinkedListNode<app::AttributePathParams> clusInfo4;
    clusInfo4.mValue.mEndpointId = chip::Test::kMockEndpoint2;
    clusInfo4.mValue.mClusterId  = chip::Test::MockClusterId(3);

    SingleLinkedListNode<app::AttributePathParams> clusInfo5;
    clusInfo5.mValue.mEndpointId  = chip::Test::kMockEndpoint2;
    clusInfo5.mValue.mClusterId   = chip::Test::MockClusterId(3);
    clusInfo5.mValue.mAttributeId = chip::Test::MockAttributeId(3);

    clusInfo1.mpNext = &clusInfo2;
    clusInfo2.mpNext = &clusInfo3;
    clusInfo3.mpNext = &clusInfo4;
    clusInfo4.mpNext = &clusInfo5;

    app::ConcreteAttributePath path;
    P paths[] = {
        { kMockEndpoint1, MockClusterId(1), Clusters::Globals::Attributes::ClusterRevision::Id },
        { kMockEndpoint1, MockClusterId(1), Clusters::Globals::Attributes::FeatureMap::Id },
        { kMockEndpoint1, MockClusterId(1), Clusters::Globals::Attributes::GeneratedCommandList::Id },
        { kMockEndpoint1, MockClusterId(1), Clusters::Globals::Attributes::AcceptedCommandList::Id },
        { kMockEndpoint1, MockClusterId(1), Clusters::Globals::Attributes::AttributeList::Id },
        { kMockEndpoint1, MockClusterId(2), Clusters::Globals::Attributes::ClusterRevision::Id },
        { kMockEndpoint1, MockClusterId(2), Clusters::Globals::Attributes::FeatureMap::Id },
        { kMockEndpoint1, MockClusterId(2), MockAttributeId(1) },
        { kMockEndpoint1, MockClusterId(2), Clusters::Globals::Attributes::GeneratedCommandList::Id },
        { kMockEndpoint1, MockClusterId(2), Clusters::Globals::Attributes::AcceptedCommandList::Id },
        { kMockEndpoint1, MockClusterId(2), Clusters::Globals::Attributes::AttributeList::Id },
        { kMockEndpoint2, MockClusterId(1), Clusters::Globals::Attributes::ClusterRevision::Id },
        { kMockEndpoint2, MockClusterId(1), Clusters::Globals::Attributes::FeatureMap::Id },
        { kMockEndpoint2, MockClusterId(1), Clusters::Globals::Attributes::GeneratedCommandList::Id },
        { kMockEndpoint2, MockClusterId(1), Clusters::Globals::Attributes::AcceptedCommandList::Id },
        { kMockEndpoint2, MockClusterId(1), Clusters::Globals::Attributes::AttributeList::Id },
        { kMockEndpoint2, MockClusterId(2), Clusters::Globals::Attributes::ClusterRevision::Id },
        { kMockEndpoint2, MockClusterId(2), Clusters::Globals::Attributes::FeatureMap::Id },
        { kMockEndpoint2, MockClusterId(2), MockAttributeId(1) },
        { kMockEndpoint2, MockClusterId(2), MockAttributeId(2) },
        { kMockEndpoint2, MockClusterId(2), Clusters::Globals::Attributes::GeneratedCommandList::Id },
        { kMockEndpoint2, MockClusterId(2), Clusters::Globals::Attributes::AcceptedCommandList::Id },
        { kMockEndpoint2, MockClusterId(2), Clusters::Globals::Attributes::AttributeList::Id },
        { kMockEndpoint2, MockClusterId(3), Clusters::Globals::Attributes::ClusterRevision::Id },
        { kMockEndpoint2, MockClusterId(3), Clusters::Globals::Attributes::FeatureMap::Id },
        { kMockEndpoint2, MockClusterId(3), MockAttributeId(1) },
        { kMockEndpoint2, MockClusterId(3), MockAttributeId(2) },
        { kMockEndpoint2, MockClusterId(3), MockAttributeId(3) },
        { kMockEndpoint2, MockClusterId(3), Clusters::Globals::Attributes::GeneratedCommandList::Id },
        { kMockEndpoint2, MockClusterId(3), Clusters::Globals::Attributes::AcceptedCommandList::Id },
        { kMockEndpoint2, MockClusterId(3), Clusters::Globals::Attributes::AttributeList::Id },
        { kMockEndpoint3, MockClusterId(1), Clusters::Globals::Attributes::ClusterRevision::Id },
        { kMockEndpoint3, MockClusterId(1), Clusters::Globals::Attributes::FeatureMap::Id },
        { kMockEndpoint3, MockClusterId(1), MockAttributeId(1) },
        { kMockEndpoint3, MockClusterId(1), Clusters::Globals::Attributes::GeneratedCommandList::Id },
        { kMockEndpoint3, MockClusterId(1), Clusters::Globals::Attributes::AcceptedCommandList::Id },
        { kMockEndpoint3, MockClusterId(1), Clusters::Globals::Attributes::AttributeList::Id },
        { kMockEndpoint3, MockClusterId(2), Clusters::Globals::Attributes::ClusterRevision::Id },
        { kMockEndpoint3, MockClusterId(2), Clusters::Globals::Attributes::FeatureMap::Id },
        { kMockEndpoint3, MockClusterId(2), MockAttributeId(1) },
        { kMockEndpoint3, MockClusterId(2), MockAttributeId(2) },
        { kMockEndpoint3, MockClusterId(2), MockAttributeId(3) },
        { kMockEndpoint3, MockClusterId(2), MockAttributeId(4) },
        { kMockEndpoint3, MockClusterId(2), Clusters::Globals::Attributes::GeneratedCommandList::Id },
        { kMockEndpoint3, MockClusterId(2), Clusters::Globals::Attributes::AcceptedCommandList::Id },
        { kMockEndpoint3, MockClusterId(2), Clusters::Globals::Attributes::AttributeList::Id },
        { kMockEndpoint3, MockClusterId(3), Clusters::Globals::Attributes::ClusterRevision::Id },
        { kMockEndpoint3, MockClusterId(3), Clusters::Globals::Attributes::FeatureMap::Id },
        { kMockEndpoint3, MockClusterId(3), Clusters::Globals::Attributes::GeneratedCommandList::Id },
        { kMockEndpoint3, MockClusterId(3), Clusters::Globals::Attributes::AcceptedCommandList::Id },
        { kMockEndpoint3, MockClusterId(3), Clusters::Globals::Attributes::AttributeList::Id },
        { kMockEndpoint3, MockClusterId(4), Clusters::Globals::Attributes::ClusterRevision::Id },
        { kMockEndpoint3, MockClusterId(4), Clusters::Globals::Attributes::FeatureMap::Id },
        { kMockEndpoint3, MockClusterId(4), Clusters::Globals::Attributes::GeneratedCommandList::Id },
        { kMockEndpoint3, MockClusterId(4), Clusters::Globals::Attributes::AcceptedCommandList::Id },
        { kMockEndpoint3, MockClusterId(4), Clusters::Globals::Attributes::AttributeList::Id },
        { kMockEndpoint2, MockClusterId(3), MockAttributeId(3) },
        { kMockEndpoint3, MockClusterId(1), Clusters::Globals::Attributes::ClusterRevision::Id },
        { kMockEndpoint3, MockClusterId(2), Clusters::Globals::Attributes::ClusterRevision::Id },
        { kMockEndpoint3, MockClusterId(3), Clusters::Globals::Attributes::ClusterRevision::Id },
        { kMockEndpoint3, MockClusterId(4), Clusters::Globals::Attributes::ClusterRevision::Id },
        { kMockEndpoint2, MockClusterId(3), Clusters::Globals::Attributes::ClusterRevision::Id },
        { kMockEndpoint2, MockClusterId(3), Clusters::Globals::Attributes::FeatureMap::Id },
        { kMockEndpoint2, MockClusterId(3), MockAttributeId(1) },
        { kMockEndpoint2, MockClusterId(3), MockAttributeId(2) },
        { kMockEndpoint2, MockClusterId(3), MockAttributeId(3) },
        { kMockEndpoint2, MockClusterId(3), Clusters::Globals::Attributes::GeneratedCommandList::Id },
        { kMockEndpoint2, MockClusterId(3), Clusters::Globals::Attributes::AcceptedCommandList::Id },
        { kMockEndpoint2, MockClusterId(3), Clusters::Globals::Attributes::AttributeList::Id },
        { kMockEndpoint2, MockClusterId(3), MockAttributeId(3) },
    };

<<<<<<< HEAD
    {
        size_t index = 0;

        auto state = AttributePathExpandIterator::State::StartIterating(&clusInfo1);
        app::AttributePathExpandIterator iter(CodegenDataModelProviderInstance(nullptr /* delegate */), state);

        while (iter.Next(path))
        {
            ChipLogDetail(AppServer, "Visited Attribute: 0x%04X / " ChipLogFormatMEI " / " ChipLogFormatMEI, path.mEndpointId,
                          ChipLogValueMEI(path.mClusterId), ChipLogValueMEI(path.mAttributeId));
            EXPECT_LT(index, ArraySize(paths));
            EXPECT_EQ(paths[index], path);
            index++;
        }
        EXPECT_EQ(index, ArraySize(paths));
    }
    // identical test, but re-using state and re-creating iterators
    {
        size_t index = 0;

        auto state = AttributePathExpandIterator::State::StartIterating(&clusInfo1);
        while (true)
        {
            // re-create the iterator
            app::AttributePathExpandIterator iter(CodegenDataModelProviderInstance(nullptr /* delegate */), state);
=======
    // Test that a one-shot iterate through all works
    {
        size_t index = 0;

        auto position = AttributePathExpandIterator::Position::StartIterating(&clusInfo1);
        app::AttributePathExpandIterator iter(CodegenDataModelProviderInstance(nullptr /* delegate */), position);

        while (iter.Next(path))
        {
            ChipLogDetail(AppServer, "Visited Attribute: 0x%04X / " ChipLogFormatMEI " / " ChipLogFormatMEI, path.mEndpointId,
                          ChipLogValueMEI(path.mClusterId), ChipLogValueMEI(path.mAttributeId));
            EXPECT_LT(index, ArraySize(paths));
            EXPECT_EQ(paths[index], path);
            index++;
        }
        EXPECT_EQ(index, ArraySize(paths));
    }

    // identical test, however this checks that position re-use works
    // the same as a one-shot iteration.
    {
        size_t index = 0;

        auto position = AttributePathExpandIterator::Position::StartIterating(&clusInfo1);
        while (true)
        {
            // re-create the iterator
            app::AttributePathExpandIterator iter(CodegenDataModelProviderInstance(nullptr /* delegate */), position);
>>>>>>> 91e85473

            if (!iter.Next(path))
            {
                break;
            }
            ChipLogDetail(AppServer, "Visited Attribute: 0x%04X / " ChipLogFormatMEI " / " ChipLogFormatMEI, path.mEndpointId,
                          ChipLogValueMEI(path.mClusterId), ChipLogValueMEI(path.mAttributeId));
            EXPECT_LT(index, ArraySize(paths));
            EXPECT_EQ(paths[index], path);
            index++;
        }
        EXPECT_EQ(index, ArraySize(paths));
    }
}

} // namespace<|MERGE_RESOLUTION|>--- conflicted
+++ resolved
@@ -105,48 +105,8 @@
         { kMockEndpoint3, MockClusterId(4), Clusters::Globals::Attributes::AttributeList::Id },
     };
 
-    {
-        size_t index = 0;
-
-        auto state = AttributePathExpandIterator::State::StartIterating(&clusInfo);
-        app::AttributePathExpandIterator iter(CodegenDataModelProviderInstance(nullptr /* delegate */), state);
-
-        while (iter.Next(path))
-        {
-            ChipLogDetail(AppServer, "Visited Attribute: 0x%04X / " ChipLogFormatMEI " / " ChipLogFormatMEI, path.mEndpointId,
-                          ChipLogValueMEI(path.mClusterId), ChipLogValueMEI(path.mAttributeId));
-            EXPECT_LT(index, ArraySize(paths));
-            EXPECT_EQ(paths[index], path);
-            index++;
-        }
-        EXPECT_EQ(index, ArraySize(paths));
-    }
-
-<<<<<<< HEAD
-    // identical test, but re-using state and re-creating iterators
-    {
-        size_t index = 0;
-
-        auto state = AttributePathExpandIterator::State::StartIterating(&clusInfo);
-
-        while (true)
-        {
-            // re-create the iterator
-            app::AttributePathExpandIterator iter(CodegenDataModelProviderInstance(nullptr /* delegate */), state);
-
-            if (!iter.Next(path))
-            {
-                break;
-            }
-
-            ChipLogDetail(AppServer, "Visited Attribute: 0x%04X / " ChipLogFormatMEI " / " ChipLogFormatMEI, path.mEndpointId,
-                          ChipLogValueMEI(path.mClusterId), ChipLogValueMEI(path.mAttributeId));
-            EXPECT_LT(index, ArraySize(paths));
-            EXPECT_EQ(paths[index], path);
-            index++;
-        }
-        EXPECT_EQ(index, ArraySize(paths));
-=======
+    size_t index = 0;
+
     auto position = AttributePathExpandIterator::Position::StartIterating(&clusInfo);
 
     while (true)
@@ -164,8 +124,8 @@
         EXPECT_LT(index, ArraySize(paths));
         EXPECT_EQ(paths[index], path);
         index++;
->>>>>>> 91e85473
-    }
+    }
+    EXPECT_EQ(index, ArraySize(paths));
 }
 
 TEST(TestAttributePathExpandIterator, TestWildcardEndpoint)
@@ -179,46 +139,8 @@
         { kMockEndpoint2, MockClusterId(3), MockAttributeId(3) },
     };
 
-    {
-        size_t index = 0;
-
-        auto state = AttributePathExpandIterator::State::StartIterating(&clusInfo);
-        app::AttributePathExpandIterator iter(CodegenDataModelProviderInstance(nullptr /* delegate */), state);
-
-        while (iter.Next(path))
-        {
-            ChipLogDetail(AppServer, "Visited Attribute: 0x%04X / " ChipLogFormatMEI " / " ChipLogFormatMEI, path.mEndpointId,
-                          ChipLogValueMEI(path.mClusterId), ChipLogValueMEI(path.mAttributeId));
-            EXPECT_LT(index, ArraySize(paths));
-            EXPECT_EQ(paths[index], path);
-            index++;
-        }
-        EXPECT_EQ(index, ArraySize(paths));
-    }
-
-<<<<<<< HEAD
-    // identical test, but re-using state and re-creating iterators
-    {
-        size_t index = 0;
-
-        auto state = AttributePathExpandIterator::State::StartIterating(&clusInfo);
-        while (true)
-        {
-            // re-create the iterator
-            app::AttributePathExpandIterator iter(CodegenDataModelProviderInstance(nullptr /* delegate */), state);
-
-            if (!iter.Next(path))
-            {
-                break;
-            }
-            ChipLogDetail(AppServer, "Visited Attribute: 0x%04X / " ChipLogFormatMEI " / " ChipLogFormatMEI, path.mEndpointId,
-                          ChipLogValueMEI(path.mClusterId), ChipLogValueMEI(path.mAttributeId));
-            EXPECT_LT(index, ArraySize(paths));
-            EXPECT_EQ(paths[index], path);
-            index++;
-        }
-        EXPECT_EQ(index, ArraySize(paths));
-=======
+    size_t index = 0;
+
     auto position = AttributePathExpandIterator::Position::StartIterating(&clusInfo);
     while (true)
     {
@@ -234,8 +156,8 @@
         EXPECT_LT(index, ArraySize(paths));
         EXPECT_EQ(paths[index], path);
         index++;
->>>>>>> 91e85473
-    }
+    }
+    EXPECT_EQ(index, ArraySize(paths));
 }
 
 TEST(TestAttributePathExpandIterator, TestWildcardCluster)
@@ -252,46 +174,8 @@
         { kMockEndpoint3, MockClusterId(4), Clusters::Globals::Attributes::ClusterRevision::Id },
     };
 
-    {
-        size_t index = 0;
-
-        auto state = AttributePathExpandIterator::State::StartIterating(&clusInfo);
-        app::AttributePathExpandIterator iter(CodegenDataModelProviderInstance(nullptr /* delegate */), state);
-
-        while (iter.Next(path))
-        {
-            ChipLogDetail(AppServer, "Visited Attribute: 0x%04X / " ChipLogFormatMEI " / " ChipLogFormatMEI, path.mEndpointId,
-                          ChipLogValueMEI(path.mClusterId), ChipLogValueMEI(path.mAttributeId));
-            EXPECT_LT(index, ArraySize(paths));
-            EXPECT_EQ(paths[index], path);
-            index++;
-        }
-        EXPECT_EQ(index, ArraySize(paths));
-    }
-
-<<<<<<< HEAD
-    // identical test, but re-using state and re-creating iterators
-    {
-        size_t index = 0;
-
-        auto state = AttributePathExpandIterator::State::StartIterating(&clusInfo);
-        while (true)
-        {
-            // re-create the iterator
-            app::AttributePathExpandIterator iter(CodegenDataModelProviderInstance(nullptr /* delegate */), state);
-
-            if (!iter.Next(path))
-            {
-                break;
-            }
-            ChipLogDetail(AppServer, "Visited Attribute: 0x%04X / " ChipLogFormatMEI " / " ChipLogFormatMEI, path.mEndpointId,
-                          ChipLogValueMEI(path.mClusterId), ChipLogValueMEI(path.mAttributeId));
-            EXPECT_LT(index, ArraySize(paths));
-            EXPECT_EQ(paths[index], path);
-            index++;
-        }
-        EXPECT_EQ(index, ArraySize(paths));
-=======
+    size_t index = 0;
+
     auto position = AttributePathExpandIterator::Position::StartIterating(&clusInfo);
     while (true)
     {
@@ -307,8 +191,8 @@
         EXPECT_LT(index, ArraySize(paths));
         EXPECT_EQ(paths[index], path);
         index++;
->>>>>>> 91e85473
-    }
+    }
+    EXPECT_EQ(index, ArraySize(paths));
 }
 
 TEST(TestAttributePathExpandIterator, TestWildcardClusterGlobalAttributeNotInMetadata)
@@ -325,46 +209,6 @@
         { kMockEndpoint3, MockClusterId(4), Clusters::Globals::Attributes::AttributeList::Id },
     };
 
-<<<<<<< HEAD
-    {
-        size_t index = 0;
-
-        auto state = AttributePathExpandIterator::State::StartIterating(&clusInfo);
-        app::AttributePathExpandIterator iter(CodegenDataModelProviderInstance(nullptr /* delegate */), state);
-
-        while (iter.Next(path))
-        {
-            ChipLogDetail(AppServer, "Visited Attribute: 0x%04X / " ChipLogFormatMEI " / " ChipLogFormatMEI, path.mEndpointId,
-                          ChipLogValueMEI(path.mClusterId), ChipLogValueMEI(path.mAttributeId));
-            EXPECT_LT(index, ArraySize(paths));
-            EXPECT_EQ(paths[index], path);
-            index++;
-        }
-        EXPECT_EQ(index, ArraySize(paths));
-    }
-    // identical test, but re-using state and re-creating iterators
-    {
-        size_t index = 0;
-
-        auto state = AttributePathExpandIterator::State::StartIterating(&clusInfo);
-
-        while (true)
-        {
-            // re-create the iterator
-            app::AttributePathExpandIterator iter(CodegenDataModelProviderInstance(nullptr /* delegate */), state);
-
-            if (!iter.Next(path))
-            {
-                break;
-            }
-            ChipLogDetail(AppServer, "Visited Attribute: 0x%04X / " ChipLogFormatMEI " / " ChipLogFormatMEI, path.mEndpointId,
-                          ChipLogValueMEI(path.mClusterId), ChipLogValueMEI(path.mAttributeId));
-            EXPECT_LT(index, ArraySize(paths));
-            EXPECT_EQ(paths[index], path);
-            index++;
-        }
-        EXPECT_EQ(index, ArraySize(paths));
-=======
     size_t index = 0;
 
     auto position = AttributePathExpandIterator::Position::StartIterating(&clusInfo);
@@ -383,8 +227,8 @@
         EXPECT_LT(index, ArraySize(paths));
         EXPECT_EQ(paths[index], path);
         index++;
->>>>>>> 91e85473
-    }
+    }
+    EXPECT_EQ(index, ArraySize(paths));
 }
 
 TEST(TestAttributePathExpandIterator, TestWildcardAttribute)
@@ -405,46 +249,6 @@
         { kMockEndpoint2, MockClusterId(3), Clusters::Globals::Attributes::AttributeList::Id },
     };
 
-<<<<<<< HEAD
-    {
-        size_t index = 0;
-
-        auto state = AttributePathExpandIterator::State::StartIterating(&clusInfo);
-        app::AttributePathExpandIterator iter(CodegenDataModelProviderInstance(nullptr /* delegate */), state);
-
-        while (iter.Next(path))
-        {
-            ChipLogDetail(AppServer, "Visited Attribute: 0x%04X / " ChipLogFormatMEI " / " ChipLogFormatMEI, path.mEndpointId,
-                          ChipLogValueMEI(path.mClusterId), ChipLogValueMEI(path.mAttributeId));
-            EXPECT_LT(index, ArraySize(paths));
-            EXPECT_EQ(paths[index], path);
-            index++;
-        }
-        EXPECT_EQ(index, ArraySize(paths));
-    }
-    // identical test, but re-using state and re-creating iterators
-    {
-        size_t index = 0;
-
-        auto state = AttributePathExpandIterator::State::StartIterating(&clusInfo);
-
-        while (true)
-        {
-            // re-create the iterator
-            app::AttributePathExpandIterator iter(CodegenDataModelProviderInstance(nullptr /* delegate */), state);
-
-            if (!iter.Next(path))
-            {
-                break;
-            }
-            ChipLogDetail(AppServer, "Visited Attribute: 0x%04X / " ChipLogFormatMEI " / " ChipLogFormatMEI, path.mEndpointId,
-                          ChipLogValueMEI(path.mClusterId), ChipLogValueMEI(path.mAttributeId));
-            EXPECT_LT(index, ArraySize(paths));
-            EXPECT_EQ(paths[index], path);
-            index++;
-        }
-        EXPECT_EQ(index, ArraySize(paths));
-=======
     size_t index = 0;
 
     auto position = AttributePathExpandIterator::Position::StartIterating(&clusInfo);
@@ -463,8 +267,8 @@
         EXPECT_LT(index, ArraySize(paths));
         EXPECT_EQ(paths[index], path);
         index++;
->>>>>>> 91e85473
-    }
+    }
+    EXPECT_EQ(index, ArraySize(paths));
 }
 
 TEST(TestAttributePathExpandIterator, TestNoWildcard)
@@ -479,46 +283,8 @@
         { kMockEndpoint2, MockClusterId(3), MockAttributeId(3) },
     };
 
-    {
-        size_t index = 0;
-
-        auto state = AttributePathExpandIterator::State::StartIterating(&clusInfo);
-        app::AttributePathExpandIterator iter(CodegenDataModelProviderInstance(nullptr /* delegate */), state);
-
-        while (iter.Next(path))
-        {
-            ChipLogDetail(AppServer, "Visited Attribute: 0x%04X / " ChipLogFormatMEI " / " ChipLogFormatMEI, path.mEndpointId,
-                          ChipLogValueMEI(path.mClusterId), ChipLogValueMEI(path.mAttributeId));
-            EXPECT_LT(index, ArraySize(paths));
-            EXPECT_EQ(paths[index], path);
-            index++;
-        }
-        EXPECT_EQ(index, ArraySize(paths));
-    }
-
-<<<<<<< HEAD
-    // identical test, but re-using state and re-creating iterators
-    {
-        size_t index = 0;
-
-        auto state = AttributePathExpandIterator::State::StartIterating(&clusInfo);
-        while (true)
-        {
-            // re-create the iterator
-            app::AttributePathExpandIterator iter(CodegenDataModelProviderInstance(nullptr /* delegate */), state);
-
-            if (!iter.Next(path))
-            {
-                break;
-            }
-            ChipLogDetail(AppServer, "Visited Attribute: 0x%04X / " ChipLogFormatMEI " / " ChipLogFormatMEI, path.mEndpointId,
-                          ChipLogValueMEI(path.mClusterId), ChipLogValueMEI(path.mAttributeId));
-            EXPECT_LT(index, ArraySize(paths));
-            EXPECT_EQ(paths[index], path);
-            index++;
-        }
-        EXPECT_EQ(index, ArraySize(paths));
-=======
+    size_t index = 0;
+
     auto position = AttributePathExpandIterator::Position::StartIterating(&clusInfo);
     while (true)
     {
@@ -534,8 +300,8 @@
         EXPECT_LT(index, ArraySize(paths));
         EXPECT_EQ(paths[index], path);
         index++;
->>>>>>> 91e85473
-    }
+    }
+    EXPECT_EQ(index, ArraySize(paths));
 }
 
 TEST(TestAttributePathExpandIterator, TestFixedPathExpansion)
@@ -702,12 +468,12 @@
         { kMockEndpoint2, MockClusterId(3), MockAttributeId(3) },
     };
 
-<<<<<<< HEAD
+    // Test that a one-shot iterate through all works
     {
         size_t index = 0;
 
-        auto state = AttributePathExpandIterator::State::StartIterating(&clusInfo1);
-        app::AttributePathExpandIterator iter(CodegenDataModelProviderInstance(nullptr /* delegate */), state);
+        auto position = AttributePathExpandIterator::Position::StartIterating(&clusInfo1);
+        app::AttributePathExpandIterator iter(CodegenDataModelProviderInstance(nullptr /* delegate */), position);
 
         while (iter.Next(path))
         {
@@ -719,33 +485,6 @@
         }
         EXPECT_EQ(index, ArraySize(paths));
     }
-    // identical test, but re-using state and re-creating iterators
-    {
-        size_t index = 0;
-
-        auto state = AttributePathExpandIterator::State::StartIterating(&clusInfo1);
-        while (true)
-        {
-            // re-create the iterator
-            app::AttributePathExpandIterator iter(CodegenDataModelProviderInstance(nullptr /* delegate */), state);
-=======
-    // Test that a one-shot iterate through all works
-    {
-        size_t index = 0;
-
-        auto position = AttributePathExpandIterator::Position::StartIterating(&clusInfo1);
-        app::AttributePathExpandIterator iter(CodegenDataModelProviderInstance(nullptr /* delegate */), position);
-
-        while (iter.Next(path))
-        {
-            ChipLogDetail(AppServer, "Visited Attribute: 0x%04X / " ChipLogFormatMEI " / " ChipLogFormatMEI, path.mEndpointId,
-                          ChipLogValueMEI(path.mClusterId), ChipLogValueMEI(path.mAttributeId));
-            EXPECT_LT(index, ArraySize(paths));
-            EXPECT_EQ(paths[index], path);
-            index++;
-        }
-        EXPECT_EQ(index, ArraySize(paths));
-    }
 
     // identical test, however this checks that position re-use works
     // the same as a one-shot iteration.
@@ -757,7 +496,6 @@
         {
             // re-create the iterator
             app::AttributePathExpandIterator iter(CodegenDataModelProviderInstance(nullptr /* delegate */), position);
->>>>>>> 91e85473
 
             if (!iter.Next(path))
             {
