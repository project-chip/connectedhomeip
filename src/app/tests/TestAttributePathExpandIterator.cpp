/*
 *
 *    Copyright (c) 2021 Project CHIP Authors
 *    All rights reserved.
 *
 *    Licensed under the Apache License, Version 2.0 (the "License");
 *    you may not use this file except in compliance with the License.
 *    You may obtain a copy of the License at
 *
 *        http://www.apache.org/licenses/LICENSE-2.0
 *
 *    Unless required by applicable law or agreed to in writing, software
 *    distributed under the License is distributed on an "AS IS" BASIS,
 *    WITHOUT WARRANTIES OR CONDITIONS OF ANY KIND, either express or implied.
 *    See the License for the specific language governing permissions and
 *    limitations under the License.
 */

#include "pw_unit_test/framework.h"
#include <app-common/zap-generated/ids/Attributes.h>
#include <app/AttributePathExpandIterator.h>
#include <app/ConcreteAttributePath.h>
#include <app/EventManagement.h>
#include <app/util/mock/Constants.h>
#include <data-model-providers/codegen/Instance.h>
#include <lib/core/CHIPCore.h>
#include <lib/core/TLVDebug.h>
#include <lib/support/CodeUtils.h>
#include <lib/support/DLLUtil.h>
#include <lib/support/LinkedList.h>
#include <lib/support/logging/CHIPLogging.h>

#include <lib/core/StringBuilderAdapters.h>
#include <pw_unit_test/framework.h>

using namespace chip;
using namespace chip::Test;
using namespace chip::app;

namespace {

using P = app::ConcreteAttributePath;

TEST(TestAttributePathExpandIterator, TestAllWildcard)
{
    SingleLinkedListNode<app::AttributePathParams> clusInfo;

    app::ConcreteAttributePath path;
    P paths[] = {
        { kMockEndpoint1, MockClusterId(1), Clusters::Globals::Attributes::ClusterRevision::Id },
        { kMockEndpoint1, MockClusterId(1), Clusters::Globals::Attributes::FeatureMap::Id },
        { kMockEndpoint1, MockClusterId(1), Clusters::Globals::Attributes::GeneratedCommandList::Id },
        { kMockEndpoint1, MockClusterId(1), Clusters::Globals::Attributes::AcceptedCommandList::Id },
        { kMockEndpoint1, MockClusterId(1), Clusters::Globals::Attributes::AttributeList::Id },
        { kMockEndpoint1, MockClusterId(2), Clusters::Globals::Attributes::ClusterRevision::Id },
        { kMockEndpoint1, MockClusterId(2), Clusters::Globals::Attributes::FeatureMap::Id },
        { kMockEndpoint1, MockClusterId(2), MockAttributeId(1) },
        { kMockEndpoint1, MockClusterId(2), Clusters::Globals::Attributes::GeneratedCommandList::Id },
        { kMockEndpoint1, MockClusterId(2), Clusters::Globals::Attributes::AcceptedCommandList::Id },
        { kMockEndpoint1, MockClusterId(2), Clusters::Globals::Attributes::AttributeList::Id },
        { kMockEndpoint2, MockClusterId(1), Clusters::Globals::Attributes::ClusterRevision::Id },
        { kMockEndpoint2, MockClusterId(1), Clusters::Globals::Attributes::FeatureMap::Id },
        { kMockEndpoint2, MockClusterId(1), Clusters::Globals::Attributes::GeneratedCommandList::Id },
        { kMockEndpoint2, MockClusterId(1), Clusters::Globals::Attributes::AcceptedCommandList::Id },
        { kMockEndpoint2, MockClusterId(1), Clusters::Globals::Attributes::AttributeList::Id },
        { kMockEndpoint2, MockClusterId(2), Clusters::Globals::Attributes::ClusterRevision::Id },
        { kMockEndpoint2, MockClusterId(2), Clusters::Globals::Attributes::FeatureMap::Id },
        { kMockEndpoint2, MockClusterId(2), MockAttributeId(1) },
        { kMockEndpoint2, MockClusterId(2), MockAttributeId(2) },
        { kMockEndpoint2, MockClusterId(2), Clusters::Globals::Attributes::GeneratedCommandList::Id },
        { kMockEndpoint2, MockClusterId(2), Clusters::Globals::Attributes::AcceptedCommandList::Id },
        { kMockEndpoint2, MockClusterId(2), Clusters::Globals::Attributes::AttributeList::Id },
        { kMockEndpoint2, MockClusterId(3), Clusters::Globals::Attributes::ClusterRevision::Id },
        { kMockEndpoint2, MockClusterId(3), Clusters::Globals::Attributes::FeatureMap::Id },
        { kMockEndpoint2, MockClusterId(3), MockAttributeId(1) },
        { kMockEndpoint2, MockClusterId(3), MockAttributeId(2) },
        { kMockEndpoint2, MockClusterId(3), MockAttributeId(3) },
        { kMockEndpoint2, MockClusterId(3), Clusters::Globals::Attributes::GeneratedCommandList::Id },
        { kMockEndpoint2, MockClusterId(3), Clusters::Globals::Attributes::AcceptedCommandList::Id },
        { kMockEndpoint2, MockClusterId(3), Clusters::Globals::Attributes::AttributeList::Id },
        { kMockEndpoint3, MockClusterId(1), Clusters::Globals::Attributes::ClusterRevision::Id },
        { kMockEndpoint3, MockClusterId(1), Clusters::Globals::Attributes::FeatureMap::Id },
        { kMockEndpoint3, MockClusterId(1), MockAttributeId(1) },
        { kMockEndpoint3, MockClusterId(1), Clusters::Globals::Attributes::GeneratedCommandList::Id },
        { kMockEndpoint3, MockClusterId(1), Clusters::Globals::Attributes::AcceptedCommandList::Id },
        { kMockEndpoint3, MockClusterId(1), Clusters::Globals::Attributes::AttributeList::Id },
        { kMockEndpoint3, MockClusterId(2), Clusters::Globals::Attributes::ClusterRevision::Id },
        { kMockEndpoint3, MockClusterId(2), Clusters::Globals::Attributes::FeatureMap::Id },
        { kMockEndpoint3, MockClusterId(2), MockAttributeId(1) },
        { kMockEndpoint3, MockClusterId(2), MockAttributeId(2) },
        { kMockEndpoint3, MockClusterId(2), MockAttributeId(3) },
        { kMockEndpoint3, MockClusterId(2), MockAttributeId(4) },
        { kMockEndpoint3, MockClusterId(2), Clusters::Globals::Attributes::GeneratedCommandList::Id },
        { kMockEndpoint3, MockClusterId(2), Clusters::Globals::Attributes::AcceptedCommandList::Id },
        { kMockEndpoint3, MockClusterId(2), Clusters::Globals::Attributes::AttributeList::Id },
        { kMockEndpoint3, MockClusterId(3), Clusters::Globals::Attributes::ClusterRevision::Id },
        { kMockEndpoint3, MockClusterId(3), Clusters::Globals::Attributes::FeatureMap::Id },
        { kMockEndpoint3, MockClusterId(3), Clusters::Globals::Attributes::GeneratedCommandList::Id },
        { kMockEndpoint3, MockClusterId(3), Clusters::Globals::Attributes::AcceptedCommandList::Id },
        { kMockEndpoint3, MockClusterId(3), Clusters::Globals::Attributes::AttributeList::Id },
        { kMockEndpoint3, MockClusterId(4), Clusters::Globals::Attributes::ClusterRevision::Id },
        { kMockEndpoint3, MockClusterId(4), Clusters::Globals::Attributes::FeatureMap::Id },
        { kMockEndpoint3, MockClusterId(4), Clusters::Globals::Attributes::GeneratedCommandList::Id },
        { kMockEndpoint3, MockClusterId(4), Clusters::Globals::Attributes::AcceptedCommandList::Id },
        { kMockEndpoint3, MockClusterId(4), Clusters::Globals::Attributes::AttributeList::Id },
    };

    {
        size_t index = 0;

        auto position = AttributePathExpandIterator::Position::StartIterating(&clusInfo);
        app::AttributePathExpandIterator iter(CodegenDataModelProviderInstance(nullptr /* delegate */), position);

        while (iter.Next(path))
        {
            ChipLogDetail(AppServer, "Visited Attribute: 0x%04X / " ChipLogFormatMEI " / " ChipLogFormatMEI, path.mEndpointId,
                          ChipLogValueMEI(path.mClusterId), ChipLogValueMEI(path.mAttributeId));
            EXPECT_LT(index, ArraySize(paths));
            EXPECT_EQ(paths[index], path);
            index++;
        }
        EXPECT_EQ(index, ArraySize(paths));
    }

<<<<<<< HEAD
    // identical test, but re-using position and re-creating iterators
    {
        size_t index = 0;

        auto position = AttributePathExpandIterator::Position::StartIterating(&clusInfo);

        while (true)
        {
            // re-create the iterator
            app::AttributePathExpandIterator iter(CodegenDataModelProviderInstance(nullptr /* delegate */), position);

            if (!iter.Next(path))
            {
                break;
            }

            ChipLogDetail(AppServer, "Visited Attribute: 0x%04X / " ChipLogFormatMEI " / " ChipLogFormatMEI, path.mEndpointId,
                          ChipLogValueMEI(path.mClusterId), ChipLogValueMEI(path.mAttributeId));
            EXPECT_LT(index, ArraySize(paths));
            EXPECT_EQ(paths[index], path);
            index++;
        }
        EXPECT_EQ(index, ArraySize(paths));
=======
    auto position = AttributePathExpandIterator::Position::StartIterating(&clusInfo);

    while (true)
    {
        // re-create the iterator
        app::AttributePathExpandIterator iter(CodegenDataModelProviderInstance(nullptr /* delegate */), position);

        if (!iter.Next(path))
        {
            break;
        }

        ChipLogDetail(AppServer, "Visited Attribute: 0x%04X / " ChipLogFormatMEI " / " ChipLogFormatMEI, path.mEndpointId,
                      ChipLogValueMEI(path.mClusterId), ChipLogValueMEI(path.mAttributeId));
        EXPECT_LT(index, ArraySize(paths));
        EXPECT_EQ(paths[index], path);
        index++;
>>>>>>> 91e85473
    }
}

TEST(TestAttributePathExpandIterator, TestWildcardEndpoint)
{
    SingleLinkedListNode<app::AttributePathParams> clusInfo;
    clusInfo.mValue.mClusterId   = chip::Test::MockClusterId(3);
    clusInfo.mValue.mAttributeId = chip::Test::MockAttributeId(3);

    app::ConcreteAttributePath path;
    P paths[] = {
        { kMockEndpoint2, MockClusterId(3), MockAttributeId(3) },
    };

    {
        size_t index = 0;

        auto position = AttributePathExpandIterator::Position::StartIterating(&clusInfo);
        app::AttributePathExpandIterator iter(CodegenDataModelProviderInstance(nullptr /* delegate */), position);

        while (iter.Next(path))
        {
            ChipLogDetail(AppServer, "Visited Attribute: 0x%04X / " ChipLogFormatMEI " / " ChipLogFormatMEI, path.mEndpointId,
                          ChipLogValueMEI(path.mClusterId), ChipLogValueMEI(path.mAttributeId));
            EXPECT_LT(index, ArraySize(paths));
            EXPECT_EQ(paths[index], path);
            index++;
        }
        EXPECT_EQ(index, ArraySize(paths));
    }

<<<<<<< HEAD
    // identical test, but re-using position and re-creating iterators
    {
        size_t index = 0;

        auto position = AttributePathExpandIterator::Position::StartIterating(&clusInfo);
        while (true)
        {
            // re-create the iterator
            app::AttributePathExpandIterator iter(CodegenDataModelProviderInstance(nullptr /* delegate */), position);

            if (!iter.Next(path))
            {
                break;
            }
            ChipLogDetail(AppServer, "Visited Attribute: 0x%04X / " ChipLogFormatMEI " / " ChipLogFormatMEI, path.mEndpointId,
                          ChipLogValueMEI(path.mClusterId), ChipLogValueMEI(path.mAttributeId));
            EXPECT_LT(index, ArraySize(paths));
            EXPECT_EQ(paths[index], path);
            index++;
        }
        EXPECT_EQ(index, ArraySize(paths));
=======
    auto position = AttributePathExpandIterator::Position::StartIterating(&clusInfo);
    while (true)
    {
        // re-create the iterator
        app::AttributePathExpandIterator iter(CodegenDataModelProviderInstance(nullptr /* delegate */), position);

        if (!iter.Next(path))
        {
            break;
        }
        ChipLogDetail(AppServer, "Visited Attribute: 0x%04X / " ChipLogFormatMEI " / " ChipLogFormatMEI, path.mEndpointId,
                      ChipLogValueMEI(path.mClusterId), ChipLogValueMEI(path.mAttributeId));
        EXPECT_LT(index, ArraySize(paths));
        EXPECT_EQ(paths[index], path);
        index++;
>>>>>>> 91e85473
    }
}

TEST(TestAttributePathExpandIterator, TestWildcardCluster)
{
    SingleLinkedListNode<app::AttributePathParams> clusInfo;
    clusInfo.mValue.mEndpointId  = chip::Test::kMockEndpoint3;
    clusInfo.mValue.mAttributeId = app::Clusters::Globals::Attributes::ClusterRevision::Id;

    app::ConcreteAttributePath path;
    P paths[] = {
        { kMockEndpoint3, MockClusterId(1), Clusters::Globals::Attributes::ClusterRevision::Id },
        { kMockEndpoint3, MockClusterId(2), Clusters::Globals::Attributes::ClusterRevision::Id },
        { kMockEndpoint3, MockClusterId(3), Clusters::Globals::Attributes::ClusterRevision::Id },
        { kMockEndpoint3, MockClusterId(4), Clusters::Globals::Attributes::ClusterRevision::Id },
    };

    {
        size_t index = 0;

        auto position = AttributePathExpandIterator::Position::StartIterating(&clusInfo);
        app::AttributePathExpandIterator iter(CodegenDataModelProviderInstance(nullptr /* delegate */), position);

        while (iter.Next(path))
        {
            ChipLogDetail(AppServer, "Visited Attribute: 0x%04X / " ChipLogFormatMEI " / " ChipLogFormatMEI, path.mEndpointId,
                          ChipLogValueMEI(path.mClusterId), ChipLogValueMEI(path.mAttributeId));
            EXPECT_LT(index, ArraySize(paths));
            EXPECT_EQ(paths[index], path);
            index++;
        }
        EXPECT_EQ(index, ArraySize(paths));
    }

<<<<<<< HEAD
    // identical test, but re-using position and re-creating iterators
    {
        size_t index = 0;

        auto position = AttributePathExpandIterator::Position::StartIterating(&clusInfo);
        while (true)
        {
            // re-create the iterator
            app::AttributePathExpandIterator iter(CodegenDataModelProviderInstance(nullptr /* delegate */), position);

            if (!iter.Next(path))
            {
                break;
            }
            ChipLogDetail(AppServer, "Visited Attribute: 0x%04X / " ChipLogFormatMEI " / " ChipLogFormatMEI, path.mEndpointId,
                          ChipLogValueMEI(path.mClusterId), ChipLogValueMEI(path.mAttributeId));
            EXPECT_LT(index, ArraySize(paths));
            EXPECT_EQ(paths[index], path);
            index++;
        }
        EXPECT_EQ(index, ArraySize(paths));
=======
    auto position = AttributePathExpandIterator::Position::StartIterating(&clusInfo);
    while (true)
    {
        // re-create the iterator
        app::AttributePathExpandIterator iter(CodegenDataModelProviderInstance(nullptr /* delegate */), position);

        if (!iter.Next(path))
        {
            break;
        }
        ChipLogDetail(AppServer, "Visited Attribute: 0x%04X / " ChipLogFormatMEI " / " ChipLogFormatMEI, path.mEndpointId,
                      ChipLogValueMEI(path.mClusterId), ChipLogValueMEI(path.mAttributeId));
        EXPECT_LT(index, ArraySize(paths));
        EXPECT_EQ(paths[index], path);
        index++;
>>>>>>> 91e85473
    }
}

TEST(TestAttributePathExpandIterator, TestWildcardClusterGlobalAttributeNotInMetadata)
{
    SingleLinkedListNode<app::AttributePathParams> clusInfo;
    clusInfo.mValue.mEndpointId  = chip::Test::kMockEndpoint3;
    clusInfo.mValue.mAttributeId = app::Clusters::Globals::Attributes::AttributeList::Id;

    app::ConcreteAttributePath path;
    P paths[] = {
        { kMockEndpoint3, MockClusterId(1), Clusters::Globals::Attributes::AttributeList::Id },
        { kMockEndpoint3, MockClusterId(2), Clusters::Globals::Attributes::AttributeList::Id },
        { kMockEndpoint3, MockClusterId(3), Clusters::Globals::Attributes::AttributeList::Id },
        { kMockEndpoint3, MockClusterId(4), Clusters::Globals::Attributes::AttributeList::Id },
    };

<<<<<<< HEAD
    {
        size_t index = 0;

        auto position = AttributePathExpandIterator::Position::StartIterating(&clusInfo);
        app::AttributePathExpandIterator iter(CodegenDataModelProviderInstance(nullptr /* delegate */), position);

        while (iter.Next(path))
        {
            ChipLogDetail(AppServer, "Visited Attribute: 0x%04X / " ChipLogFormatMEI " / " ChipLogFormatMEI, path.mEndpointId,
                          ChipLogValueMEI(path.mClusterId), ChipLogValueMEI(path.mAttributeId));
            EXPECT_LT(index, ArraySize(paths));
            EXPECT_EQ(paths[index], path);
            index++;
        }
        EXPECT_EQ(index, ArraySize(paths));
    }
    // identical test, but re-using position and re-creating iterators
    {
        size_t index = 0;

        auto position = AttributePathExpandIterator::Position::StartIterating(&clusInfo);

        while (true)
        {
            // re-create the iterator
            app::AttributePathExpandIterator iter(CodegenDataModelProviderInstance(nullptr /* delegate */), position);

            if (!iter.Next(path))
            {
                break;
            }
            ChipLogDetail(AppServer, "Visited Attribute: 0x%04X / " ChipLogFormatMEI " / " ChipLogFormatMEI, path.mEndpointId,
                          ChipLogValueMEI(path.mClusterId), ChipLogValueMEI(path.mAttributeId));
            EXPECT_LT(index, ArraySize(paths));
            EXPECT_EQ(paths[index], path);
            index++;
        }
        EXPECT_EQ(index, ArraySize(paths));
=======
    size_t index = 0;

    auto position = AttributePathExpandIterator::Position::StartIterating(&clusInfo);

    while (true)
    {
        // re-create the iterator
        app::AttributePathExpandIterator iter(CodegenDataModelProviderInstance(nullptr /* delegate */), position);

        if (!iter.Next(path))
        {
            break;
        }
        ChipLogDetail(AppServer, "Visited Attribute: 0x%04X / " ChipLogFormatMEI " / " ChipLogFormatMEI, path.mEndpointId,
                      ChipLogValueMEI(path.mClusterId), ChipLogValueMEI(path.mAttributeId));
        EXPECT_LT(index, ArraySize(paths));
        EXPECT_EQ(paths[index], path);
        index++;
>>>>>>> 91e85473
    }
}

TEST(TestAttributePathExpandIterator, TestWildcardAttribute)
{
    SingleLinkedListNode<app::AttributePathParams> clusInfo;
    clusInfo.mValue.mEndpointId = chip::Test::kMockEndpoint2;
    clusInfo.mValue.mClusterId  = chip::Test::MockClusterId(3);

    app::ConcreteAttributePath path;
    P paths[] = {
        { kMockEndpoint2, MockClusterId(3), Clusters::Globals::Attributes::ClusterRevision::Id },
        { kMockEndpoint2, MockClusterId(3), Clusters::Globals::Attributes::FeatureMap::Id },
        { kMockEndpoint2, MockClusterId(3), MockAttributeId(1) },
        { kMockEndpoint2, MockClusterId(3), MockAttributeId(2) },
        { kMockEndpoint2, MockClusterId(3), MockAttributeId(3) },
        { kMockEndpoint2, MockClusterId(3), Clusters::Globals::Attributes::GeneratedCommandList::Id },
        { kMockEndpoint2, MockClusterId(3), Clusters::Globals::Attributes::AcceptedCommandList::Id },
        { kMockEndpoint2, MockClusterId(3), Clusters::Globals::Attributes::AttributeList::Id },
    };

<<<<<<< HEAD
    {
        size_t index = 0;

        auto position = AttributePathExpandIterator::Position::StartIterating(&clusInfo);
        app::AttributePathExpandIterator iter(CodegenDataModelProviderInstance(nullptr /* delegate */), position);

        while (iter.Next(path))
        {
            ChipLogDetail(AppServer, "Visited Attribute: 0x%04X / " ChipLogFormatMEI " / " ChipLogFormatMEI, path.mEndpointId,
                          ChipLogValueMEI(path.mClusterId), ChipLogValueMEI(path.mAttributeId));
            EXPECT_LT(index, ArraySize(paths));
            EXPECT_EQ(paths[index], path);
            index++;
        }
        EXPECT_EQ(index, ArraySize(paths));
    }
    // identical test, but re-using position and re-creating iterators
    {
        size_t index = 0;

        auto position = AttributePathExpandIterator::Position::StartIterating(&clusInfo);

        while (true)
        {
            // re-create the iterator
            app::AttributePathExpandIterator iter(CodegenDataModelProviderInstance(nullptr /* delegate */), position);

            if (!iter.Next(path))
            {
                break;
            }
            ChipLogDetail(AppServer, "Visited Attribute: 0x%04X / " ChipLogFormatMEI " / " ChipLogFormatMEI, path.mEndpointId,
                          ChipLogValueMEI(path.mClusterId), ChipLogValueMEI(path.mAttributeId));
            EXPECT_LT(index, ArraySize(paths));
            EXPECT_EQ(paths[index], path);
            index++;
        }
        EXPECT_EQ(index, ArraySize(paths));
=======
    size_t index = 0;

    auto position = AttributePathExpandIterator::Position::StartIterating(&clusInfo);

    while (true)
    {
        // re-create the iterator
        app::AttributePathExpandIterator iter(CodegenDataModelProviderInstance(nullptr /* delegate */), position);

        if (!iter.Next(path))
        {
            break;
        }
        ChipLogDetail(AppServer, "Visited Attribute: 0x%04X / " ChipLogFormatMEI " / " ChipLogFormatMEI, path.mEndpointId,
                      ChipLogValueMEI(path.mClusterId), ChipLogValueMEI(path.mAttributeId));
        EXPECT_LT(index, ArraySize(paths));
        EXPECT_EQ(paths[index], path);
        index++;
>>>>>>> 91e85473
    }
}

TEST(TestAttributePathExpandIterator, TestNoWildcard)
{
    SingleLinkedListNode<app::AttributePathParams> clusInfo;
    clusInfo.mValue.mEndpointId  = chip::Test::kMockEndpoint2;
    clusInfo.mValue.mClusterId   = chip::Test::MockClusterId(3);
    clusInfo.mValue.mAttributeId = chip::Test::MockAttributeId(3);

    app::ConcreteAttributePath path;
    P paths[] = {
        { kMockEndpoint2, MockClusterId(3), MockAttributeId(3) },
    };

    {
        size_t index = 0;

        auto position = AttributePathExpandIterator::Position::StartIterating(&clusInfo);
        app::AttributePathExpandIterator iter(CodegenDataModelProviderInstance(nullptr /* delegate */), position);

        while (iter.Next(path))
        {
            ChipLogDetail(AppServer, "Visited Attribute: 0x%04X / " ChipLogFormatMEI " / " ChipLogFormatMEI, path.mEndpointId,
                          ChipLogValueMEI(path.mClusterId), ChipLogValueMEI(path.mAttributeId));
            EXPECT_LT(index, ArraySize(paths));
            EXPECT_EQ(paths[index], path);
            index++;
        }
        EXPECT_EQ(index, ArraySize(paths));
    }

<<<<<<< HEAD
    // identical test, but re-using position and re-creating iterators
    {
        size_t index = 0;

        auto position = AttributePathExpandIterator::Position::StartIterating(&clusInfo);
        while (true)
        {
            // re-create the iterator
            app::AttributePathExpandIterator iter(CodegenDataModelProviderInstance(nullptr /* delegate */), position);

            if (!iter.Next(path))
            {
                break;
            }
            ChipLogDetail(AppServer, "Visited Attribute: 0x%04X / " ChipLogFormatMEI " / " ChipLogFormatMEI, path.mEndpointId,
                          ChipLogValueMEI(path.mClusterId), ChipLogValueMEI(path.mAttributeId));
            EXPECT_LT(index, ArraySize(paths));
            EXPECT_EQ(paths[index], path);
            index++;
        }
        EXPECT_EQ(index, ArraySize(paths));
    }
}

TEST(TestAttributePathExpandIterator, TestFixedPathExpansion)
{
    // expansion logic requires that:
    //   - paths for wildcard expansion ARE VALIDATED
    //   - path WITHOUT wildcard expansion ARE NOT VALIDATED

    // invalid attribute across all clusters returns empty
    {
        SingleLinkedListNode<app::AttributePathParams> clusInfo;
        clusInfo.mValue.mAttributeId = 122333;

        auto position = AttributePathExpandIterator::Position::StartIterating(&clusInfo);
        app::AttributePathExpandIterator iter(CodegenDataModelProviderInstance(nullptr /* delegate */), position);
        ConcreteAttributePath path;

        EXPECT_FALSE(iter.Next(path));
    }

    // invalid cluster with a valid attribute (featuremap) returns empty
    {
        SingleLinkedListNode<app::AttributePathParams> clusInfo;
        clusInfo.mValue.mClusterId   = 122344;
        clusInfo.mValue.mAttributeId = Clusters::Globals::Attributes::FeatureMap::Id;

        auto position = AttributePathExpandIterator::Position::StartIterating(&clusInfo);
        app::AttributePathExpandIterator iter(CodegenDataModelProviderInstance(nullptr /* delegate */), position);
        ConcreteAttributePath path;

        EXPECT_FALSE(iter.Next(path));
    }

    // invalid cluster with wildcard attribute returns empty
    {
        SingleLinkedListNode<app::AttributePathParams> clusInfo;
        clusInfo.mValue.mClusterId = 122333;

        auto position = AttributePathExpandIterator::Position::StartIterating(&clusInfo);
        app::AttributePathExpandIterator iter(CodegenDataModelProviderInstance(nullptr /* delegate */), position);
        ConcreteAttributePath path;

        EXPECT_FALSE(iter.Next(path));
    }

    // even though all above WERE invalid, if we specify a non-wildcard path it is returned as-is
    {
        SingleLinkedListNode<app::AttributePathParams> clusInfo;
        clusInfo.mValue.mEndpointId  = 1;
        clusInfo.mValue.mClusterId   = 122344;
        clusInfo.mValue.mAttributeId = 122333;

        auto position = AttributePathExpandIterator::Position::StartIterating(&clusInfo);
        app::AttributePathExpandIterator iter(CodegenDataModelProviderInstance(nullptr /* delegate */), position);
        ConcreteAttributePath path;

        EXPECT_TRUE(iter.Next(path));
        EXPECT_EQ(path.mEndpointId, clusInfo.mValue.mEndpointId);
        EXPECT_EQ(path.mClusterId, clusInfo.mValue.mClusterId);
        EXPECT_EQ(path.mAttributeId, clusInfo.mValue.mAttributeId);

        EXPECT_FALSE(iter.Next(path));
=======
    auto position = AttributePathExpandIterator::Position::StartIterating(&clusInfo);
    while (true)
    {
        // re-create the iterator
        app::AttributePathExpandIterator iter(CodegenDataModelProviderInstance(nullptr /* delegate */), position);

        if (!iter.Next(path))
        {
            break;
        }
        ChipLogDetail(AppServer, "Visited Attribute: 0x%04X / " ChipLogFormatMEI " / " ChipLogFormatMEI, path.mEndpointId,
                      ChipLogValueMEI(path.mClusterId), ChipLogValueMEI(path.mAttributeId));
        EXPECT_LT(index, ArraySize(paths));
        EXPECT_EQ(paths[index], path);
        index++;
>>>>>>> 91e85473
    }
}

TEST(TestAttributePathExpandIterator, TestFixedPathExpansion)
{
    // expansion logic requires that:
    //   - paths for wildcard expansion ARE VALIDATED
    //   - path WITHOUT wildcard expansion ARE NOT VALIDATED

    // invalid attribute across all clusters returns empty
    {
        SingleLinkedListNode<app::AttributePathParams> clusInfo;
        clusInfo.mValue.mAttributeId = 122333;

        auto position = AttributePathExpandIterator::Position::StartIterating(&clusInfo);
        app::AttributePathExpandIterator iter(CodegenDataModelProviderInstance(nullptr /* delegate */), position);
        ConcreteAttributePath path;

        EXPECT_FALSE(iter.Next(path));
    }

    // invalid cluster with a valid attribute (featuremap) returns empty
    {
        SingleLinkedListNode<app::AttributePathParams> clusInfo;
        clusInfo.mValue.mClusterId   = 122344;
        clusInfo.mValue.mAttributeId = Clusters::Globals::Attributes::FeatureMap::Id;

        auto position = AttributePathExpandIterator::Position::StartIterating(&clusInfo);
        app::AttributePathExpandIterator iter(CodegenDataModelProviderInstance(nullptr /* delegate */), position);
        ConcreteAttributePath path;

        EXPECT_FALSE(iter.Next(path));
    }

    // invalid cluster with wildcard attribute returns empty
    {
        SingleLinkedListNode<app::AttributePathParams> clusInfo;
        clusInfo.mValue.mClusterId = 122333;

        auto position = AttributePathExpandIterator::Position::StartIterating(&clusInfo);
        app::AttributePathExpandIterator iter(CodegenDataModelProviderInstance(nullptr /* delegate */), position);
        ConcreteAttributePath path;

        EXPECT_FALSE(iter.Next(path));
    }

    // even though all above WERE invalid, if we specify a non-wildcard path it is returned as-is
    {
        SingleLinkedListNode<app::AttributePathParams> clusInfo;
        clusInfo.mValue.mEndpointId  = 1;
        clusInfo.mValue.mClusterId   = 122344;
        clusInfo.mValue.mAttributeId = 122333;

        auto position = AttributePathExpandIterator::Position::StartIterating(&clusInfo);
        app::AttributePathExpandIterator iter(CodegenDataModelProviderInstance(nullptr /* delegate */), position);
        ConcreteAttributePath path;

        EXPECT_TRUE(iter.Next(path));
        EXPECT_EQ(path.mEndpointId, clusInfo.mValue.mEndpointId);
        EXPECT_EQ(path.mClusterId, clusInfo.mValue.mClusterId);
        EXPECT_EQ(path.mAttributeId, clusInfo.mValue.mAttributeId);

        EXPECT_FALSE(iter.Next(path));
    }
}

TEST(TestAttributePathExpandIterator, TestMultipleClusInfo)
{

    SingleLinkedListNode<app::AttributePathParams> clusInfo1;

    SingleLinkedListNode<app::AttributePathParams> clusInfo2;
    clusInfo2.mValue.mClusterId   = chip::Test::MockClusterId(3);
    clusInfo2.mValue.mAttributeId = chip::Test::MockAttributeId(3);

    SingleLinkedListNode<app::AttributePathParams> clusInfo3;
    clusInfo3.mValue.mEndpointId  = chip::Test::kMockEndpoint3;
    clusInfo3.mValue.mAttributeId = app::Clusters::Globals::Attributes::ClusterRevision::Id;

    SingleLinkedListNode<app::AttributePathParams> clusInfo4;
    clusInfo4.mValue.mEndpointId = chip::Test::kMockEndpoint2;
    clusInfo4.mValue.mClusterId  = chip::Test::MockClusterId(3);

    SingleLinkedListNode<app::AttributePathParams> clusInfo5;
    clusInfo5.mValue.mEndpointId  = chip::Test::kMockEndpoint2;
    clusInfo5.mValue.mClusterId   = chip::Test::MockClusterId(3);
    clusInfo5.mValue.mAttributeId = chip::Test::MockAttributeId(3);

    clusInfo1.mpNext = &clusInfo2;
    clusInfo2.mpNext = &clusInfo3;
    clusInfo3.mpNext = &clusInfo4;
    clusInfo4.mpNext = &clusInfo5;

    app::ConcreteAttributePath path;
    P paths[] = {
        { kMockEndpoint1, MockClusterId(1), Clusters::Globals::Attributes::ClusterRevision::Id },
        { kMockEndpoint1, MockClusterId(1), Clusters::Globals::Attributes::FeatureMap::Id },
        { kMockEndpoint1, MockClusterId(1), Clusters::Globals::Attributes::GeneratedCommandList::Id },
        { kMockEndpoint1, MockClusterId(1), Clusters::Globals::Attributes::AcceptedCommandList::Id },
        { kMockEndpoint1, MockClusterId(1), Clusters::Globals::Attributes::AttributeList::Id },
        { kMockEndpoint1, MockClusterId(2), Clusters::Globals::Attributes::ClusterRevision::Id },
        { kMockEndpoint1, MockClusterId(2), Clusters::Globals::Attributes::FeatureMap::Id },
        { kMockEndpoint1, MockClusterId(2), MockAttributeId(1) },
        { kMockEndpoint1, MockClusterId(2), Clusters::Globals::Attributes::GeneratedCommandList::Id },
        { kMockEndpoint1, MockClusterId(2), Clusters::Globals::Attributes::AcceptedCommandList::Id },
        { kMockEndpoint1, MockClusterId(2), Clusters::Globals::Attributes::AttributeList::Id },
        { kMockEndpoint2, MockClusterId(1), Clusters::Globals::Attributes::ClusterRevision::Id },
        { kMockEndpoint2, MockClusterId(1), Clusters::Globals::Attributes::FeatureMap::Id },
        { kMockEndpoint2, MockClusterId(1), Clusters::Globals::Attributes::GeneratedCommandList::Id },
        { kMockEndpoint2, MockClusterId(1), Clusters::Globals::Attributes::AcceptedCommandList::Id },
        { kMockEndpoint2, MockClusterId(1), Clusters::Globals::Attributes::AttributeList::Id },
        { kMockEndpoint2, MockClusterId(2), Clusters::Globals::Attributes::ClusterRevision::Id },
        { kMockEndpoint2, MockClusterId(2), Clusters::Globals::Attributes::FeatureMap::Id },
        { kMockEndpoint2, MockClusterId(2), MockAttributeId(1) },
        { kMockEndpoint2, MockClusterId(2), MockAttributeId(2) },
        { kMockEndpoint2, MockClusterId(2), Clusters::Globals::Attributes::GeneratedCommandList::Id },
        { kMockEndpoint2, MockClusterId(2), Clusters::Globals::Attributes::AcceptedCommandList::Id },
        { kMockEndpoint2, MockClusterId(2), Clusters::Globals::Attributes::AttributeList::Id },
        { kMockEndpoint2, MockClusterId(3), Clusters::Globals::Attributes::ClusterRevision::Id },
        { kMockEndpoint2, MockClusterId(3), Clusters::Globals::Attributes::FeatureMap::Id },
        { kMockEndpoint2, MockClusterId(3), MockAttributeId(1) },
        { kMockEndpoint2, MockClusterId(3), MockAttributeId(2) },
        { kMockEndpoint2, MockClusterId(3), MockAttributeId(3) },
        { kMockEndpoint2, MockClusterId(3), Clusters::Globals::Attributes::GeneratedCommandList::Id },
        { kMockEndpoint2, MockClusterId(3), Clusters::Globals::Attributes::AcceptedCommandList::Id },
        { kMockEndpoint2, MockClusterId(3), Clusters::Globals::Attributes::AttributeList::Id },
        { kMockEndpoint3, MockClusterId(1), Clusters::Globals::Attributes::ClusterRevision::Id },
        { kMockEndpoint3, MockClusterId(1), Clusters::Globals::Attributes::FeatureMap::Id },
        { kMockEndpoint3, MockClusterId(1), MockAttributeId(1) },
        { kMockEndpoint3, MockClusterId(1), Clusters::Globals::Attributes::GeneratedCommandList::Id },
        { kMockEndpoint3, MockClusterId(1), Clusters::Globals::Attributes::AcceptedCommandList::Id },
        { kMockEndpoint3, MockClusterId(1), Clusters::Globals::Attributes::AttributeList::Id },
        { kMockEndpoint3, MockClusterId(2), Clusters::Globals::Attributes::ClusterRevision::Id },
        { kMockEndpoint3, MockClusterId(2), Clusters::Globals::Attributes::FeatureMap::Id },
        { kMockEndpoint3, MockClusterId(2), MockAttributeId(1) },
        { kMockEndpoint3, MockClusterId(2), MockAttributeId(2) },
        { kMockEndpoint3, MockClusterId(2), MockAttributeId(3) },
        { kMockEndpoint3, MockClusterId(2), MockAttributeId(4) },
        { kMockEndpoint3, MockClusterId(2), Clusters::Globals::Attributes::GeneratedCommandList::Id },
        { kMockEndpoint3, MockClusterId(2), Clusters::Globals::Attributes::AcceptedCommandList::Id },
        { kMockEndpoint3, MockClusterId(2), Clusters::Globals::Attributes::AttributeList::Id },
        { kMockEndpoint3, MockClusterId(3), Clusters::Globals::Attributes::ClusterRevision::Id },
        { kMockEndpoint3, MockClusterId(3), Clusters::Globals::Attributes::FeatureMap::Id },
        { kMockEndpoint3, MockClusterId(3), Clusters::Globals::Attributes::GeneratedCommandList::Id },
        { kMockEndpoint3, MockClusterId(3), Clusters::Globals::Attributes::AcceptedCommandList::Id },
        { kMockEndpoint3, MockClusterId(3), Clusters::Globals::Attributes::AttributeList::Id },
        { kMockEndpoint3, MockClusterId(4), Clusters::Globals::Attributes::ClusterRevision::Id },
        { kMockEndpoint3, MockClusterId(4), Clusters::Globals::Attributes::FeatureMap::Id },
        { kMockEndpoint3, MockClusterId(4), Clusters::Globals::Attributes::GeneratedCommandList::Id },
        { kMockEndpoint3, MockClusterId(4), Clusters::Globals::Attributes::AcceptedCommandList::Id },
        { kMockEndpoint3, MockClusterId(4), Clusters::Globals::Attributes::AttributeList::Id },
        { kMockEndpoint2, MockClusterId(3), MockAttributeId(3) },
        { kMockEndpoint3, MockClusterId(1), Clusters::Globals::Attributes::ClusterRevision::Id },
        { kMockEndpoint3, MockClusterId(2), Clusters::Globals::Attributes::ClusterRevision::Id },
        { kMockEndpoint3, MockClusterId(3), Clusters::Globals::Attributes::ClusterRevision::Id },
        { kMockEndpoint3, MockClusterId(4), Clusters::Globals::Attributes::ClusterRevision::Id },
        { kMockEndpoint2, MockClusterId(3), Clusters::Globals::Attributes::ClusterRevision::Id },
        { kMockEndpoint2, MockClusterId(3), Clusters::Globals::Attributes::FeatureMap::Id },
        { kMockEndpoint2, MockClusterId(3), MockAttributeId(1) },
        { kMockEndpoint2, MockClusterId(3), MockAttributeId(2) },
        { kMockEndpoint2, MockClusterId(3), MockAttributeId(3) },
        { kMockEndpoint2, MockClusterId(3), Clusters::Globals::Attributes::GeneratedCommandList::Id },
        { kMockEndpoint2, MockClusterId(3), Clusters::Globals::Attributes::AcceptedCommandList::Id },
        { kMockEndpoint2, MockClusterId(3), Clusters::Globals::Attributes::AttributeList::Id },
        { kMockEndpoint2, MockClusterId(3), MockAttributeId(3) },
    };

<<<<<<< HEAD
=======
    // Test that a one-shot iterate through all works
    {
        size_t index = 0;

        auto position = AttributePathExpandIterator::Position::StartIterating(&clusInfo1);
        app::AttributePathExpandIterator iter(CodegenDataModelProviderInstance(nullptr /* delegate */), position);

        while (iter.Next(path))
        {
            ChipLogDetail(AppServer, "Visited Attribute: 0x%04X / " ChipLogFormatMEI " / " ChipLogFormatMEI, path.mEndpointId,
                          ChipLogValueMEI(path.mClusterId), ChipLogValueMEI(path.mAttributeId));
            EXPECT_LT(index, ArraySize(paths));
            EXPECT_EQ(paths[index], path);
            index++;
        }
        EXPECT_EQ(index, ArraySize(paths));
    }

    // identical test, however this checks that position re-use works
    // the same as a one-shot iteration.
>>>>>>> 91e85473
    {
        size_t index = 0;

        auto position = AttributePathExpandIterator::Position::StartIterating(&clusInfo1);
<<<<<<< HEAD
        app::AttributePathExpandIterator iter(CodegenDataModelProviderInstance(nullptr /* delegate */), position);

        while (iter.Next(path))
        {
            ChipLogDetail(AppServer, "Visited Attribute: 0x%04X / " ChipLogFormatMEI " / " ChipLogFormatMEI, path.mEndpointId,
                          ChipLogValueMEI(path.mClusterId), ChipLogValueMEI(path.mAttributeId));
            EXPECT_LT(index, ArraySize(paths));
            EXPECT_EQ(paths[index], path);
            index++;
        }
        EXPECT_EQ(index, ArraySize(paths));
    }
    // identical test, but re-using position and re-creating iterators
    {
        size_t index = 0;

        auto position = AttributePathExpandIterator::Position::StartIterating(&clusInfo1);
=======
>>>>>>> 91e85473
        while (true)
        {
            // re-create the iterator
            app::AttributePathExpandIterator iter(CodegenDataModelProviderInstance(nullptr /* delegate */), position);

            if (!iter.Next(path))
            {
                break;
            }
            ChipLogDetail(AppServer, "Visited Attribute: 0x%04X / " ChipLogFormatMEI " / " ChipLogFormatMEI, path.mEndpointId,
                          ChipLogValueMEI(path.mClusterId), ChipLogValueMEI(path.mAttributeId));
            EXPECT_LT(index, ArraySize(paths));
            EXPECT_EQ(paths[index], path);
            index++;
        }
        EXPECT_EQ(index, ArraySize(paths));
    }
}

} // namespace<|MERGE_RESOLUTION|>--- conflicted
+++ resolved
@@ -105,48 +105,8 @@
         { kMockEndpoint3, MockClusterId(4), Clusters::Globals::Attributes::AttributeList::Id },
     };
 
-    {
-        size_t index = 0;
-
-        auto position = AttributePathExpandIterator::Position::StartIterating(&clusInfo);
-        app::AttributePathExpandIterator iter(CodegenDataModelProviderInstance(nullptr /* delegate */), position);
-
-        while (iter.Next(path))
-        {
-            ChipLogDetail(AppServer, "Visited Attribute: 0x%04X / " ChipLogFormatMEI " / " ChipLogFormatMEI, path.mEndpointId,
-                          ChipLogValueMEI(path.mClusterId), ChipLogValueMEI(path.mAttributeId));
-            EXPECT_LT(index, ArraySize(paths));
-            EXPECT_EQ(paths[index], path);
-            index++;
-        }
-        EXPECT_EQ(index, ArraySize(paths));
-    }
-
-<<<<<<< HEAD
-    // identical test, but re-using position and re-creating iterators
-    {
-        size_t index = 0;
-
-        auto position = AttributePathExpandIterator::Position::StartIterating(&clusInfo);
-
-        while (true)
-        {
-            // re-create the iterator
-            app::AttributePathExpandIterator iter(CodegenDataModelProviderInstance(nullptr /* delegate */), position);
-
-            if (!iter.Next(path))
-            {
-                break;
-            }
-
-            ChipLogDetail(AppServer, "Visited Attribute: 0x%04X / " ChipLogFormatMEI " / " ChipLogFormatMEI, path.mEndpointId,
-                          ChipLogValueMEI(path.mClusterId), ChipLogValueMEI(path.mAttributeId));
-            EXPECT_LT(index, ArraySize(paths));
-            EXPECT_EQ(paths[index], path);
-            index++;
-        }
-        EXPECT_EQ(index, ArraySize(paths));
-=======
+    size_t index = 0;
+
     auto position = AttributePathExpandIterator::Position::StartIterating(&clusInfo);
 
     while (true)
@@ -164,8 +124,8 @@
         EXPECT_LT(index, ArraySize(paths));
         EXPECT_EQ(paths[index], path);
         index++;
->>>>>>> 91e85473
-    }
+    }
+    EXPECT_EQ(index, ArraySize(paths));
 }
 
 TEST(TestAttributePathExpandIterator, TestWildcardEndpoint)
@@ -179,46 +139,8 @@
         { kMockEndpoint2, MockClusterId(3), MockAttributeId(3) },
     };
 
-    {
-        size_t index = 0;
-
-        auto position = AttributePathExpandIterator::Position::StartIterating(&clusInfo);
-        app::AttributePathExpandIterator iter(CodegenDataModelProviderInstance(nullptr /* delegate */), position);
-
-        while (iter.Next(path))
-        {
-            ChipLogDetail(AppServer, "Visited Attribute: 0x%04X / " ChipLogFormatMEI " / " ChipLogFormatMEI, path.mEndpointId,
-                          ChipLogValueMEI(path.mClusterId), ChipLogValueMEI(path.mAttributeId));
-            EXPECT_LT(index, ArraySize(paths));
-            EXPECT_EQ(paths[index], path);
-            index++;
-        }
-        EXPECT_EQ(index, ArraySize(paths));
-    }
-
-<<<<<<< HEAD
-    // identical test, but re-using position and re-creating iterators
-    {
-        size_t index = 0;
-
-        auto position = AttributePathExpandIterator::Position::StartIterating(&clusInfo);
-        while (true)
-        {
-            // re-create the iterator
-            app::AttributePathExpandIterator iter(CodegenDataModelProviderInstance(nullptr /* delegate */), position);
-
-            if (!iter.Next(path))
-            {
-                break;
-            }
-            ChipLogDetail(AppServer, "Visited Attribute: 0x%04X / " ChipLogFormatMEI " / " ChipLogFormatMEI, path.mEndpointId,
-                          ChipLogValueMEI(path.mClusterId), ChipLogValueMEI(path.mAttributeId));
-            EXPECT_LT(index, ArraySize(paths));
-            EXPECT_EQ(paths[index], path);
-            index++;
-        }
-        EXPECT_EQ(index, ArraySize(paths));
-=======
+    size_t index = 0;
+
     auto position = AttributePathExpandIterator::Position::StartIterating(&clusInfo);
     while (true)
     {
@@ -234,8 +156,8 @@
         EXPECT_LT(index, ArraySize(paths));
         EXPECT_EQ(paths[index], path);
         index++;
->>>>>>> 91e85473
-    }
+    }
+    EXPECT_EQ(index, ArraySize(paths));
 }
 
 TEST(TestAttributePathExpandIterator, TestWildcardCluster)
@@ -252,46 +174,8 @@
         { kMockEndpoint3, MockClusterId(4), Clusters::Globals::Attributes::ClusterRevision::Id },
     };
 
-    {
-        size_t index = 0;
-
-        auto position = AttributePathExpandIterator::Position::StartIterating(&clusInfo);
-        app::AttributePathExpandIterator iter(CodegenDataModelProviderInstance(nullptr /* delegate */), position);
-
-        while (iter.Next(path))
-        {
-            ChipLogDetail(AppServer, "Visited Attribute: 0x%04X / " ChipLogFormatMEI " / " ChipLogFormatMEI, path.mEndpointId,
-                          ChipLogValueMEI(path.mClusterId), ChipLogValueMEI(path.mAttributeId));
-            EXPECT_LT(index, ArraySize(paths));
-            EXPECT_EQ(paths[index], path);
-            index++;
-        }
-        EXPECT_EQ(index, ArraySize(paths));
-    }
-
-<<<<<<< HEAD
-    // identical test, but re-using position and re-creating iterators
-    {
-        size_t index = 0;
-
-        auto position = AttributePathExpandIterator::Position::StartIterating(&clusInfo);
-        while (true)
-        {
-            // re-create the iterator
-            app::AttributePathExpandIterator iter(CodegenDataModelProviderInstance(nullptr /* delegate */), position);
-
-            if (!iter.Next(path))
-            {
-                break;
-            }
-            ChipLogDetail(AppServer, "Visited Attribute: 0x%04X / " ChipLogFormatMEI " / " ChipLogFormatMEI, path.mEndpointId,
-                          ChipLogValueMEI(path.mClusterId), ChipLogValueMEI(path.mAttributeId));
-            EXPECT_LT(index, ArraySize(paths));
-            EXPECT_EQ(paths[index], path);
-            index++;
-        }
-        EXPECT_EQ(index, ArraySize(paths));
-=======
+    size_t index = 0;
+
     auto position = AttributePathExpandIterator::Position::StartIterating(&clusInfo);
     while (true)
     {
@@ -307,8 +191,8 @@
         EXPECT_LT(index, ArraySize(paths));
         EXPECT_EQ(paths[index], path);
         index++;
->>>>>>> 91e85473
-    }
+    }
+    EXPECT_EQ(index, ArraySize(paths));
 }
 
 TEST(TestAttributePathExpandIterator, TestWildcardClusterGlobalAttributeNotInMetadata)
@@ -325,46 +209,6 @@
         { kMockEndpoint3, MockClusterId(4), Clusters::Globals::Attributes::AttributeList::Id },
     };
 
-<<<<<<< HEAD
-    {
-        size_t index = 0;
-
-        auto position = AttributePathExpandIterator::Position::StartIterating(&clusInfo);
-        app::AttributePathExpandIterator iter(CodegenDataModelProviderInstance(nullptr /* delegate */), position);
-
-        while (iter.Next(path))
-        {
-            ChipLogDetail(AppServer, "Visited Attribute: 0x%04X / " ChipLogFormatMEI " / " ChipLogFormatMEI, path.mEndpointId,
-                          ChipLogValueMEI(path.mClusterId), ChipLogValueMEI(path.mAttributeId));
-            EXPECT_LT(index, ArraySize(paths));
-            EXPECT_EQ(paths[index], path);
-            index++;
-        }
-        EXPECT_EQ(index, ArraySize(paths));
-    }
-    // identical test, but re-using position and re-creating iterators
-    {
-        size_t index = 0;
-
-        auto position = AttributePathExpandIterator::Position::StartIterating(&clusInfo);
-
-        while (true)
-        {
-            // re-create the iterator
-            app::AttributePathExpandIterator iter(CodegenDataModelProviderInstance(nullptr /* delegate */), position);
-
-            if (!iter.Next(path))
-            {
-                break;
-            }
-            ChipLogDetail(AppServer, "Visited Attribute: 0x%04X / " ChipLogFormatMEI " / " ChipLogFormatMEI, path.mEndpointId,
-                          ChipLogValueMEI(path.mClusterId), ChipLogValueMEI(path.mAttributeId));
-            EXPECT_LT(index, ArraySize(paths));
-            EXPECT_EQ(paths[index], path);
-            index++;
-        }
-        EXPECT_EQ(index, ArraySize(paths));
-=======
     size_t index = 0;
 
     auto position = AttributePathExpandIterator::Position::StartIterating(&clusInfo);
@@ -383,8 +227,8 @@
         EXPECT_LT(index, ArraySize(paths));
         EXPECT_EQ(paths[index], path);
         index++;
->>>>>>> 91e85473
-    }
+    }
+    EXPECT_EQ(index, ArraySize(paths));
 }
 
 TEST(TestAttributePathExpandIterator, TestWildcardAttribute)
@@ -405,46 +249,6 @@
         { kMockEndpoint2, MockClusterId(3), Clusters::Globals::Attributes::AttributeList::Id },
     };
 
-<<<<<<< HEAD
-    {
-        size_t index = 0;
-
-        auto position = AttributePathExpandIterator::Position::StartIterating(&clusInfo);
-        app::AttributePathExpandIterator iter(CodegenDataModelProviderInstance(nullptr /* delegate */), position);
-
-        while (iter.Next(path))
-        {
-            ChipLogDetail(AppServer, "Visited Attribute: 0x%04X / " ChipLogFormatMEI " / " ChipLogFormatMEI, path.mEndpointId,
-                          ChipLogValueMEI(path.mClusterId), ChipLogValueMEI(path.mAttributeId));
-            EXPECT_LT(index, ArraySize(paths));
-            EXPECT_EQ(paths[index], path);
-            index++;
-        }
-        EXPECT_EQ(index, ArraySize(paths));
-    }
-    // identical test, but re-using position and re-creating iterators
-    {
-        size_t index = 0;
-
-        auto position = AttributePathExpandIterator::Position::StartIterating(&clusInfo);
-
-        while (true)
-        {
-            // re-create the iterator
-            app::AttributePathExpandIterator iter(CodegenDataModelProviderInstance(nullptr /* delegate */), position);
-
-            if (!iter.Next(path))
-            {
-                break;
-            }
-            ChipLogDetail(AppServer, "Visited Attribute: 0x%04X / " ChipLogFormatMEI " / " ChipLogFormatMEI, path.mEndpointId,
-                          ChipLogValueMEI(path.mClusterId), ChipLogValueMEI(path.mAttributeId));
-            EXPECT_LT(index, ArraySize(paths));
-            EXPECT_EQ(paths[index], path);
-            index++;
-        }
-        EXPECT_EQ(index, ArraySize(paths));
-=======
     size_t index = 0;
 
     auto position = AttributePathExpandIterator::Position::StartIterating(&clusInfo);
@@ -463,8 +267,8 @@
         EXPECT_LT(index, ArraySize(paths));
         EXPECT_EQ(paths[index], path);
         index++;
->>>>>>> 91e85473
-    }
+    }
+    EXPECT_EQ(index, ArraySize(paths));
 }
 
 TEST(TestAttributePathExpandIterator, TestNoWildcard)
@@ -479,109 +283,8 @@
         { kMockEndpoint2, MockClusterId(3), MockAttributeId(3) },
     };
 
-    {
-        size_t index = 0;
-
-        auto position = AttributePathExpandIterator::Position::StartIterating(&clusInfo);
-        app::AttributePathExpandIterator iter(CodegenDataModelProviderInstance(nullptr /* delegate */), position);
-
-        while (iter.Next(path))
-        {
-            ChipLogDetail(AppServer, "Visited Attribute: 0x%04X / " ChipLogFormatMEI " / " ChipLogFormatMEI, path.mEndpointId,
-                          ChipLogValueMEI(path.mClusterId), ChipLogValueMEI(path.mAttributeId));
-            EXPECT_LT(index, ArraySize(paths));
-            EXPECT_EQ(paths[index], path);
-            index++;
-        }
-        EXPECT_EQ(index, ArraySize(paths));
-    }
-
-<<<<<<< HEAD
-    // identical test, but re-using position and re-creating iterators
-    {
-        size_t index = 0;
-
-        auto position = AttributePathExpandIterator::Position::StartIterating(&clusInfo);
-        while (true)
-        {
-            // re-create the iterator
-            app::AttributePathExpandIterator iter(CodegenDataModelProviderInstance(nullptr /* delegate */), position);
-
-            if (!iter.Next(path))
-            {
-                break;
-            }
-            ChipLogDetail(AppServer, "Visited Attribute: 0x%04X / " ChipLogFormatMEI " / " ChipLogFormatMEI, path.mEndpointId,
-                          ChipLogValueMEI(path.mClusterId), ChipLogValueMEI(path.mAttributeId));
-            EXPECT_LT(index, ArraySize(paths));
-            EXPECT_EQ(paths[index], path);
-            index++;
-        }
-        EXPECT_EQ(index, ArraySize(paths));
-    }
-}
-
-TEST(TestAttributePathExpandIterator, TestFixedPathExpansion)
-{
-    // expansion logic requires that:
-    //   - paths for wildcard expansion ARE VALIDATED
-    //   - path WITHOUT wildcard expansion ARE NOT VALIDATED
-
-    // invalid attribute across all clusters returns empty
-    {
-        SingleLinkedListNode<app::AttributePathParams> clusInfo;
-        clusInfo.mValue.mAttributeId = 122333;
-
-        auto position = AttributePathExpandIterator::Position::StartIterating(&clusInfo);
-        app::AttributePathExpandIterator iter(CodegenDataModelProviderInstance(nullptr /* delegate */), position);
-        ConcreteAttributePath path;
-
-        EXPECT_FALSE(iter.Next(path));
-    }
-
-    // invalid cluster with a valid attribute (featuremap) returns empty
-    {
-        SingleLinkedListNode<app::AttributePathParams> clusInfo;
-        clusInfo.mValue.mClusterId   = 122344;
-        clusInfo.mValue.mAttributeId = Clusters::Globals::Attributes::FeatureMap::Id;
-
-        auto position = AttributePathExpandIterator::Position::StartIterating(&clusInfo);
-        app::AttributePathExpandIterator iter(CodegenDataModelProviderInstance(nullptr /* delegate */), position);
-        ConcreteAttributePath path;
-
-        EXPECT_FALSE(iter.Next(path));
-    }
-
-    // invalid cluster with wildcard attribute returns empty
-    {
-        SingleLinkedListNode<app::AttributePathParams> clusInfo;
-        clusInfo.mValue.mClusterId = 122333;
-
-        auto position = AttributePathExpandIterator::Position::StartIterating(&clusInfo);
-        app::AttributePathExpandIterator iter(CodegenDataModelProviderInstance(nullptr /* delegate */), position);
-        ConcreteAttributePath path;
-
-        EXPECT_FALSE(iter.Next(path));
-    }
-
-    // even though all above WERE invalid, if we specify a non-wildcard path it is returned as-is
-    {
-        SingleLinkedListNode<app::AttributePathParams> clusInfo;
-        clusInfo.mValue.mEndpointId  = 1;
-        clusInfo.mValue.mClusterId   = 122344;
-        clusInfo.mValue.mAttributeId = 122333;
-
-        auto position = AttributePathExpandIterator::Position::StartIterating(&clusInfo);
-        app::AttributePathExpandIterator iter(CodegenDataModelProviderInstance(nullptr /* delegate */), position);
-        ConcreteAttributePath path;
-
-        EXPECT_TRUE(iter.Next(path));
-        EXPECT_EQ(path.mEndpointId, clusInfo.mValue.mEndpointId);
-        EXPECT_EQ(path.mClusterId, clusInfo.mValue.mClusterId);
-        EXPECT_EQ(path.mAttributeId, clusInfo.mValue.mAttributeId);
-
-        EXPECT_FALSE(iter.Next(path));
-=======
+    size_t index = 0;
+
     auto position = AttributePathExpandIterator::Position::StartIterating(&clusInfo);
     while (true)
     {
@@ -597,8 +300,8 @@
         EXPECT_LT(index, ArraySize(paths));
         EXPECT_EQ(paths[index], path);
         index++;
->>>>>>> 91e85473
-    }
+    }
+    EXPECT_EQ(index, ArraySize(paths));
 }
 
 TEST(TestAttributePathExpandIterator, TestFixedPathExpansion)
@@ -765,8 +468,6 @@
         { kMockEndpoint2, MockClusterId(3), MockAttributeId(3) },
     };
 
-<<<<<<< HEAD
-=======
     // Test that a one-shot iterate through all works
     {
         size_t index = 0;
@@ -787,31 +488,10 @@
 
     // identical test, however this checks that position re-use works
     // the same as a one-shot iteration.
->>>>>>> 91e85473
     {
         size_t index = 0;
 
         auto position = AttributePathExpandIterator::Position::StartIterating(&clusInfo1);
-<<<<<<< HEAD
-        app::AttributePathExpandIterator iter(CodegenDataModelProviderInstance(nullptr /* delegate */), position);
-
-        while (iter.Next(path))
-        {
-            ChipLogDetail(AppServer, "Visited Attribute: 0x%04X / " ChipLogFormatMEI " / " ChipLogFormatMEI, path.mEndpointId,
-                          ChipLogValueMEI(path.mClusterId), ChipLogValueMEI(path.mAttributeId));
-            EXPECT_LT(index, ArraySize(paths));
-            EXPECT_EQ(paths[index], path);
-            index++;
-        }
-        EXPECT_EQ(index, ArraySize(paths));
-    }
-    // identical test, but re-using position and re-creating iterators
-    {
-        size_t index = 0;
-
-        auto position = AttributePathExpandIterator::Position::StartIterating(&clusInfo1);
-=======
->>>>>>> 91e85473
         while (true)
         {
             // re-create the iterator
