/*
 *
 *    Copyright (c) 2020-2021 Project CHIP Authors
 *
 *    Licensed under the Apache License, Version 2.0 (the "License");
 *    you may not use this file except in compliance with the License.
 *    You may obtain a copy of the License at
 *
 *        http://www.apache.org/licenses/LICENSE-2.0
 *
 *    Unless required by applicable law or agreed to in writing, software
 *    distributed under the License is distributed on an "AS IS" BASIS,
 *    WITHOUT WARRANTIES OR CONDITIONS OF ANY KIND, either express or implied.
 *    See the License for the specific language governing permissions and
 *    limitations under the License.
 */

/**
 *    @file
 *      This file implements a chip-im-initiator, for the
 *      CHIP Interaction Data Model Protocol.
 *
 *      Currently it provides simple command sender with sample cluster and command
 *
 */

#include <app/CommandHandler.h>
#include <app/CommandSender.h>
#include <app/InteractionModelEngine.h>
#include <app/tests/integration/common.h>
#include <chrono>
#include <lib/core/CHIPCore.h>
#include <lib/support/ErrorStr.h>
#include <lib/support/TypeTraits.h>
#include <memory>
#include <mutex>
#include <platform/CHIPDeviceLayer.h>
#include <protocols/secure_channel/PASESession.h>
#include <system/SystemPacketBuffer.h>
#include <transport/SessionManager.h>
#include <transport/raw/UDP.h>

#define IM_CLIENT_PORT (CHIP_PORT + 1)

namespace {
// Max value for the number of message request sent.

constexpr size_t kMaxCommandMessageCount          = 3;
constexpr size_t kTotalFailureCommandMessageCount = 1;
constexpr size_t kMaxReadMessageCount             = 3;
constexpr size_t kMaxWriteMessageCount            = 3;
constexpr uint32_t gMessageIntervalMsec           = 1200;
constexpr uint32_t gMessageTimeoutMsec            = 1000;
constexpr chip::FabricIndex gFabricIndex          = 0;
constexpr size_t kMaxSubMessageCount              = 1;
constexpr int32_t gMessageIntervalSeconds         = 1;
constexpr uint64_t gSubMaxReport                  = 5;

chip::TransportMgr<chip::Transport::UDP> gTransportManager;
chip::Inet::IPAddress gDestAddr;

// The last time a CHIP Command was attempted to be sent.
uint64_t gLastMessageTime = 0;

// Count of the number of CommandRequests sent.
uint64_t gCommandCount = 0;

// Count of the number of CommandResponses received.
uint64_t gCommandRespCount = 0;

// Count of the number of ReadRequests sent.
uint64_t gReadCount = 0;

// Count of the number of ReadResponses received.
uint64_t gReadRespCount = 0;

// Count of the number of WriteRequests sent.
uint64_t gWriteCount = 0;

// Count of the number of WriteResponses received.
uint64_t gWriteRespCount = 0;

// Count of the number of SubscribeRequests sent.
uint64_t gSubCount = 0;

// Count of the number of SubscribeResponses received.
uint64_t gSubRespCount = 0;

// Count of the number of reports for subscription.
uint64_t gSubReportCount = 0;

// Whether the last command successed.
enum class TestCommandResult : uint8_t
{
    kUndefined,
    kSuccess,
    kFailure
};

TestCommandResult gLastCommandResult = TestCommandResult::kUndefined;

void HandleReadComplete()
{
    uint32_t respTime    = chip::System::Clock::GetMonotonicMilliseconds();
    uint32_t transitTime = respTime - gLastMessageTime;

    gReadRespCount++;

    printf("Read Response: %" PRIu64 "/%" PRIu64 "(%.2f%%) time=%.3fms\n", gReadRespCount, gReadCount,
           static_cast<double>(gReadRespCount) * 100 / gReadCount, static_cast<double>(transitTime) / 1000);
}

void HandleWriteComplete()
{
    uint32_t respTime    = chip::System::Clock::GetMonotonicMilliseconds();
    uint32_t transitTime = respTime - gLastMessageTime;

    gWriteRespCount++;

    printf("Write Response: %" PRIu64 "/%" PRIu64 "(%.2f%%) time=%.3fms\n", gWriteRespCount, gWriteCount,
           static_cast<double>(gWriteRespCount) * 100 / gWriteCount, static_cast<double>(transitTime) / 1000);
}

void HandleSubscribeReportComplete()
{
    uint32_t respTime    = chip::System::Clock::GetMonotonicMilliseconds();
    uint32_t transitTime = respTime - gLastMessageTime;
    gSubRespCount++;
    printf("Subscribe Complete: %" PRIu64 "/%" PRIu64 "(%.2f%%) time=%.3fms\n", gSubRespCount, gSubCount,
           static_cast<double>(gSubRespCount) * 100 / gSubCount, static_cast<double>(transitTime) / 1000);
}

class MockInteractionModelApp : public chip::app::InteractionModelDelegate, public ::chip::app::CommandSender::Callback
{
public:
    CHIP_ERROR WriteResponseProcessed(const chip::app::WriteClient * apWriteClient) override
    {
        HandleWriteComplete();
        return CHIP_NO_ERROR;
    }
    CHIP_ERROR EventStreamReceived(const chip::Messaging::ExchangeContext * apExchangeContext,
                                   chip::TLV::TLVReader * apEventListReader) override
    {
        return CHIP_NO_ERROR;
    }
    CHIP_ERROR ReportProcessed(const chip::app::ReadClient * apReadClient) override
    {
        if (apReadClient->IsSubscriptionType())
        {
            gSubReportCount++;
            if (gSubReportCount == gSubMaxReport)
            {
                HandleSubscribeReportComplete();
            }
        }

        return CHIP_NO_ERROR;
    }

    CHIP_ERROR ReadError(const chip::app::ReadClient * apReadClient, CHIP_ERROR aError) override
    {
        printf("ReadError with err %" CHIP_ERROR_FORMAT, aError.Format());
        return CHIP_NO_ERROR;
    }
    CHIP_ERROR ReadDone(const chip::app::ReadClient * apReadClient) override
    {
        if (!apReadClient->IsSubscriptionType())
        {
            HandleReadComplete();
        }
        return CHIP_NO_ERROR;
    }

    void OnResponse(const chip::app::CommandSender * apCommandSender, const chip::app::CommandPath::Type & aPath,
                    chip::TLV::TLVReader * aData) override
    {
        printf("Command Response Success with EndpointId %d, ClusterId %d, CommandId %d", aPath.endpointId, aPath.clusterId,
               aPath.commandId);
        gLastCommandResult   = TestCommandResult::kSuccess;
        uint32_t respTime    = chip::System::Clock::GetMonotonicMilliseconds();
        uint32_t transitTime = respTime - gLastMessageTime;

        gCommandRespCount++;

        printf("Command Response: %" PRIu64 "/%" PRIu64 "(%.2f%%) time=%.3fms\n", gCommandRespCount, gCommandCount,
               static_cast<double>(gCommandRespCount) * 100 / gCommandCount, static_cast<double>(transitTime) / 1000);
    }
    void OnError(const chip::app::CommandSender * apCommandSender, chip::Protocols::InteractionModel::Status aProtocolCode,
                 CHIP_ERROR aError) override
    {
        gCommandRespCount += (aError == CHIP_ERROR_IM);
        gLastCommandResult = TestCommandResult::kFailure;
        printf("CommandResponseError happens with %" CHIP_ERROR_FORMAT, aError.Format());
    }
    void OnDone(chip::app::CommandSender * apCommandSender) override {}
};

MockInteractionModelApp gMockDelegate;

void CommandRequestTimerHandler(chip::System::Layer * systemLayer, void * appState);
void BadCommandRequestTimerHandler(chip::System::Layer * systemLayer, void * appState);
void ReadRequestTimerHandler(chip::System::Layer * systemLayer, void * appState);
void WriteRequestTimerHandler(chip::System::Layer * systemLayer, void * appState);
void SubscribeRequestTimerHandler(chip::System::Layer * systemLayer, void * appState);

CHIP_ERROR SendCommandRequest(std::unique_ptr<chip::app::CommandSender> && commandSender)
{
    CHIP_ERROR err = CHIP_NO_ERROR;

    VerifyOrReturnError(commandSender != nullptr, CHIP_ERROR_INCORRECT_STATE);

    gLastMessageTime = chip::System::SystemClock().GetMonotonicMilliseconds();

    printf("\nSend invoke command request message to Node: %" PRIu64 "\n", chip::kTestDeviceNodeId);

    chip::app::CommandPathParams commandPathParams = { kTestEndpointId, // Endpoint
                                                       kTestGroupId,    // GroupId
                                                       kTestClusterId,  // ClusterId
                                                       kTestCommandId,  // CommandId
                                                       chip::app::CommandPathFlags::kEndpointIdValid };

    // Add command data here

    uint8_t effectIdentifier = 1; // Dying light
    uint8_t effectVariant    = 1;
    chip::TLV::TLVWriter * writer;

    err = commandSender->PrepareCommand(commandPathParams);
    SuccessOrExit(err);

    writer = commandSender->GetCommandDataElementTLVWriter();
    err    = writer->Put(chip::TLV::ContextTag(1), effectIdentifier);
    SuccessOrExit(err);

    err = writer->Put(chip::TLV::ContextTag(2), effectVariant);
    SuccessOrExit(err);

    err = commandSender->FinishCommand();
    SuccessOrExit(err);

    err = commandSender->SendCommandRequest(chip::kTestDeviceNodeId, gFabricIndex, chip::Optional<chip::SessionHandle>::Missing(),
                                            gMessageTimeoutMsec);
    SuccessOrExit(err);

    gCommandCount++;
    commandSender.release();

exit:
    if (err != CHIP_NO_ERROR)
    {
        printf("Send invoke command request failed, err: %s\n", chip::ErrorStr(err));
    }
    return err;
}

CHIP_ERROR SendBadCommandRequest(std::unique_ptr<chip::app::CommandSender> && commandSender)
{
    CHIP_ERROR err = CHIP_NO_ERROR;

    VerifyOrReturnError(commandSender != nullptr, CHIP_ERROR_INCORRECT_STATE);

    gLastMessageTime = chip::System::SystemClock().GetMonotonicMilliseconds();

    printf("\nSend invoke command request message to Node: %" PRIu64 "\n", chip::kTestDeviceNodeId);

    chip::app::CommandPathParams commandPathParams = { 0xDE,   // Bad Endpoint
                                                       0xADBE, // Bad GroupId
                                                       0xEFCA, // Bad ClusterId
                                                       0xFE,   // Bad CommandId
                                                       chip::app::CommandPathFlags::kEndpointIdValid };

    err = commandSender->PrepareCommand(commandPathParams);
    SuccessOrExit(err);

    err = commandSender->FinishCommand();
    SuccessOrExit(err);

    err = commandSender->SendCommandRequest(chip::kTestDeviceNodeId, gFabricIndex, chip::Optional<chip::SessionHandle>::Missing(),
                                            gMessageTimeoutMsec);
    SuccessOrExit(err);
    gCommandCount++;
    commandSender.release();

exit:
    if (err != CHIP_NO_ERROR)
    {
        printf("Send invoke command request failed, err: %s\n", chip::ErrorStr(err));
    }
    return err;
}

CHIP_ERROR SendReadRequest()
{
    CHIP_ERROR err = CHIP_NO_ERROR;
    chip::app::EventPathParams eventPathParams[2];
    eventPathParams[0].mNodeId     = kTestNodeId;
    eventPathParams[0].mEndpointId = kTestEndpointId;
    eventPathParams[0].mClusterId  = kTestClusterId;
    eventPathParams[0].mEventId    = kTestChangeEvent1;

    eventPathParams[1].mNodeId     = kTestNodeId;
    eventPathParams[1].mEndpointId = kTestEndpointId;
    eventPathParams[1].mClusterId  = kTestClusterId;
    eventPathParams[1].mEventId    = kTestChangeEvent2;

    chip::app::AttributePathParams attributePathParams(chip::kTestDeviceNodeId, kTestEndpointId, kTestClusterId, 1, 0,
                                                       chip::app::AttributePathParams::Flags::kFieldIdValid);

    printf("\nSend read request message to Node: %" PRIu64 "\n", chip::kTestDeviceNodeId);

    chip::app::ReadPrepareParams readPrepareParams(chip::SessionHandle(chip::kTestDeviceNodeId, 0, 0, gFabricIndex));
    readPrepareParams.mTimeout                     = gMessageTimeoutMsec;
    readPrepareParams.mpAttributePathParamsList    = &attributePathParams;
    readPrepareParams.mAttributePathParamsListSize = 1;
    readPrepareParams.mpEventPathParamsList        = eventPathParams;
    readPrepareParams.mEventPathParamsListSize     = 2;
    err = chip::app::InteractionModelEngine::GetInstance()->SendReadRequest(readPrepareParams);
    SuccessOrExit(err);

exit:
    if (err == CHIP_NO_ERROR)
    {
        gReadCount++;
    }
    else
    {
        printf("Send read request failed, err: %s\n", chip::ErrorStr(err));
    }
    return err;
}

CHIP_ERROR SendWriteRequest(chip::app::WriteClientHandle & apWriteClient)
{
    CHIP_ERROR err = CHIP_NO_ERROR;
    chip::TLV::TLVWriter * writer;
    gLastMessageTime = chip::System::SystemClock().GetMonotonicMilliseconds();
    chip::app::AttributePathParams attributePathParams;

    printf("\nSend write request message to Node: %" PRIu64 "\n", chip::kTestDeviceNodeId);

    attributePathParams.mNodeId     = 1;
    attributePathParams.mEndpointId = 2;
    attributePathParams.mClusterId  = 3;
    attributePathParams.mFieldId    = 4;
    attributePathParams.mListIndex  = 5;
    attributePathParams.mFlags.Set(chip::app::AttributePathParams::Flags::kFieldIdValid);

    SuccessOrExit(err = apWriteClient->PrepareAttribute(attributePathParams));

    writer = apWriteClient->GetAttributeDataElementTLVWriter();

    SuccessOrExit(err = writer->PutBoolean(chip::TLV::ContextTag(chip::app::AttributeDataElement::kCsTag_Data), true));
    SuccessOrExit(err = apWriteClient->FinishAttribute());
    SuccessOrExit(err = apWriteClient.SendWriteRequest(chip::kTestDeviceNodeId, gFabricIndex,
                                                       chip::Optional<chip::SessionHandle>::Missing(), gMessageTimeoutMsec));

    gWriteCount++;

exit:
    if (err != CHIP_NO_ERROR)
    {
        printf("Send read request failed, err: %s\n", chip::ErrorStr(err));
    }
    return err;
}

CHIP_ERROR SendSubscribeRequest()
{
    CHIP_ERROR err   = CHIP_NO_ERROR;
    gLastMessageTime = chip::System::SystemClock().GetMonotonicMilliseconds();

    chip::app::ReadPrepareParams readPrepareParams(chip::SessionHandle(chip::kTestDeviceNodeId, 0, 0, gFabricIndex));
    chip::app::EventPathParams eventPathParams[2];
    chip::app::AttributePathParams attributePathParams[1];
    readPrepareParams.mpEventPathParamsList                = eventPathParams;
    readPrepareParams.mpEventPathParamsList[0].mNodeId     = kTestNodeId;
    readPrepareParams.mpEventPathParamsList[0].mEndpointId = kTestEndpointId;
    readPrepareParams.mpEventPathParamsList[0].mClusterId  = kTestClusterId;
    readPrepareParams.mpEventPathParamsList[0].mEventId    = kTestChangeEvent1;

    readPrepareParams.mpEventPathParamsList[1].mNodeId     = kTestNodeId;
    readPrepareParams.mpEventPathParamsList[1].mEndpointId = kTestEndpointId;
    readPrepareParams.mpEventPathParamsList[1].mClusterId  = kTestClusterId;
    readPrepareParams.mpEventPathParamsList[1].mEventId    = kTestChangeEvent2;

    readPrepareParams.mEventPathParamsListSize = 2;

    readPrepareParams.mpAttributePathParamsList                = attributePathParams;
    readPrepareParams.mpAttributePathParamsList[0].mNodeId     = chip::kTestDeviceNodeId;
    readPrepareParams.mpAttributePathParamsList[0].mEndpointId = kTestEndpointId;
    readPrepareParams.mpAttributePathParamsList[0].mClusterId  = kTestClusterId;
    readPrepareParams.mpAttributePathParamsList[0].mFieldId    = 1;
    readPrepareParams.mpAttributePathParamsList[0].mListIndex  = 0;
    readPrepareParams.mpAttributePathParamsList[0].mFlags.Set(chip::app::AttributePathParams::Flags::kFieldIdValid);

    readPrepareParams.mAttributePathParamsListSize = 1;

    readPrepareParams.mMinIntervalFloorSeconds   = 2;
    readPrepareParams.mMaxIntervalCeilingSeconds = 5;
    printf("\nSend subscribe request message to Node: %" PRIu64 "\n", chip::kTestDeviceNodeId);

    err = chip::app::InteractionModelEngine::GetInstance()->SendSubscribeRequest(readPrepareParams);
    SuccessOrExit(err);

    gSubCount++;

exit:
    if (err != CHIP_NO_ERROR)
    {
        printf("Send subscribe request failed, err: %s\n", chip::ErrorStr(err));
    }
    return err;
}

CHIP_ERROR EstablishSecureSession()
{
    CHIP_ERROR err = CHIP_NO_ERROR;

    chip::SecurePairingUsingTestSecret * testSecurePairingSecret = chip::Platform::New<chip::SecurePairingUsingTestSecret>();
    VerifyOrExit(testSecurePairingSecret != nullptr, err = CHIP_ERROR_NO_MEMORY);

    // Attempt to connect to the peer.
    err = gSessionManager.NewPairing(chip::Optional<chip::Transport::PeerAddress>::Value(
                                         chip::Transport::PeerAddress::UDP(gDestAddr, CHIP_PORT, INET_NULL_INTERFACEID)),
                                     chip::kTestDeviceNodeId, testSecurePairingSecret, chip::CryptoContext::SessionRole::kInitiator,
                                     gFabricIndex);

exit:
    if (err != CHIP_NO_ERROR)
    {
        printf("Establish secure session failed, err: %s\n", chip::ErrorStr(err));
        gLastMessageTime = chip::System::SystemClock().GetMonotonicMilliseconds();
    }
    else
    {
        printf("Establish secure session succeeded\n");
    }

    return err;
}

<<<<<<< HEAD
=======
void HandleReadComplete()
{
    uint32_t respTime    = chip::System::SystemClock().GetMonotonicMilliseconds();
    uint32_t transitTime = respTime - gLastMessageTime;

    gReadRespCount++;

    printf("Read Response: %" PRIu64 "/%" PRIu64 "(%.2f%%) time=%.3fms\n", gReadRespCount, gReadCount,
           static_cast<double>(gReadRespCount) * 100 / gReadCount, static_cast<double>(transitTime) / 1000);
}

void HandleWriteComplete()
{
    uint32_t respTime    = chip::System::SystemClock().GetMonotonicMilliseconds();
    uint32_t transitTime = respTime - gLastMessageTime;

    gWriteRespCount++;

    printf("Write Response: %" PRIu64 "/%" PRIu64 "(%.2f%%) time=%.3fms\n", gWriteRespCount, gWriteCount,
           static_cast<double>(gWriteRespCount) * 100 / gWriteCount, static_cast<double>(transitTime) / 1000);
}

void HandleSubscribeReportComplete()
{
    uint32_t respTime    = chip::System::SystemClock().GetMonotonicMilliseconds();
    uint32_t transitTime = respTime - gLastMessageTime;
    gSubRespCount++;
    printf("Subscribe Complete: %" PRIu64 "/%" PRIu64 "(%.2f%%) time=%.3fms\n", gSubRespCount, gSubCount,
           static_cast<double>(gSubRespCount) * 100 / gSubCount, static_cast<double>(transitTime) / 1000);
}

>>>>>>> d48d7541
void CommandRequestTimerHandler(chip::System::Layer * systemLayer, void * appState)
{
    CHIP_ERROR err = CHIP_NO_ERROR;

    if (gCommandRespCount != gCommandCount)
    {
        printf("No response received\n");

        // Set gCommandRespCount to gCommandCount to start next iteration if there is any.
        gCommandRespCount = gCommandCount;
    }

    if (gCommandRespCount < kMaxCommandMessageCount)
    {
        auto commandSender = std::make_unique<chip::app::CommandSender>(&gMockDelegate, &gExchangeManager);
        VerifyOrExit(commandSender != nullptr, err = CHIP_ERROR_NO_MEMORY);

        err = SendCommandRequest(std::move(commandSender));
        VerifyOrExit(err == CHIP_NO_ERROR, printf("Failed to send command request with error: %s\n", chip::ErrorStr(err)));

        err = chip::DeviceLayer::SystemLayer().StartTimer(gMessageIntervalMsec, CommandRequestTimerHandler, NULL);
        VerifyOrExit(err == CHIP_NO_ERROR, printf("Failed to schedule timer with error: %s\n", chip::ErrorStr(err)));
    }
    else
    {
        err = chip::DeviceLayer::SystemLayer().StartTimer(gMessageIntervalMsec, BadCommandRequestTimerHandler, NULL);
        VerifyOrExit(err == CHIP_NO_ERROR, printf("Failed to schedule timer with error: %s\n", chip::ErrorStr(err)));
    }

exit:
    if (err != CHIP_NO_ERROR)
    {
        chip::DeviceLayer::PlatformMgr().StopEventLoopTask();
    }
}

void BadCommandRequestTimerHandler(chip::System::Layer * systemLayer, void * appState)
{
    // Test with invalid endpoint / cluster / command combination.
    CHIP_ERROR err     = CHIP_NO_ERROR;
    auto commandSender = std::make_unique<chip::app::CommandSender>(&gMockDelegate, &gExchangeManager);
    VerifyOrExit(commandSender != nullptr, err = CHIP_ERROR_NO_MEMORY);

    err = SendBadCommandRequest(std::move(commandSender));
    VerifyOrExit(err == CHIP_NO_ERROR, printf("Failed to send bad command request with error: %s\n", chip::ErrorStr(err)));

    err = chip::DeviceLayer::SystemLayer().StartTimer(gMessageIntervalMsec, ReadRequestTimerHandler, NULL);
    VerifyOrExit(err == CHIP_NO_ERROR, printf("Failed to schedule timer with error: %s\n", chip::ErrorStr(err)));

exit:
    if (err != CHIP_NO_ERROR)
    {
        chip::DeviceLayer::PlatformMgr().StopEventLoopTask();
    }
}

void ReadRequestTimerHandler(chip::System::Layer * systemLayer, void * appState)
{
    CHIP_ERROR err = CHIP_NO_ERROR;

    if (gReadRespCount != gReadCount)
    {
        printf("No response received\n");

        // Set gReadRespCount to gReadCount to start next iteration if there is any.
        gReadRespCount = gReadCount;
    }

    if (gReadRespCount < kMaxReadMessageCount)
    {
        err = SendReadRequest();
        VerifyOrExit(err == CHIP_NO_ERROR, printf("Failed to send read request with error: %s\n", chip::ErrorStr(err)));

        err = chip::DeviceLayer::SystemLayer().StartTimer(gMessageIntervalMsec, ReadRequestTimerHandler, NULL);
        VerifyOrExit(err == CHIP_NO_ERROR, printf("Failed to schedule timer with error: %s\n", chip::ErrorStr(err)));
    }
    else
    {
        err = chip::DeviceLayer::SystemLayer().StartTimer(gMessageIntervalMsec, WriteRequestTimerHandler, NULL);
        VerifyOrExit(err == CHIP_NO_ERROR, printf("Failed to schedule timer with error: %s\n", chip::ErrorStr(err)));
    }

exit:
    if (err != CHIP_NO_ERROR)
    {
        chip::DeviceLayer::PlatformMgr().StopEventLoopTask();
    }
}

void WriteRequestTimerHandler(chip::System::Layer * systemLayer, void * appState)
{
    CHIP_ERROR err = CHIP_NO_ERROR;

    if (gWriteRespCount != gWriteCount)
    {
        printf("No response received\n");

        // Set gWriteRespCount to gWriteCount to start next iteration if there is any.
        gWriteRespCount = gWriteCount;
    }

    if (gWriteRespCount < kMaxWriteMessageCount)
    {
        chip::app::WriteClientHandle writeClient;
        err = chip::app::InteractionModelEngine::GetInstance()->NewWriteClient(writeClient);
        SuccessOrExit(err);

        err = SendWriteRequest(writeClient);
        VerifyOrExit(err == CHIP_NO_ERROR, printf("Failed to send write request with error: %s\n", chip::ErrorStr(err)));

        err = chip::DeviceLayer::SystemLayer().StartTimer(gMessageIntervalMsec, WriteRequestTimerHandler, NULL);
        VerifyOrExit(err == CHIP_NO_ERROR, printf("Failed to schedule timer with error: %s\n", chip::ErrorStr(err)));
    }
    else
    {
        err = chip::DeviceLayer::SystemLayer().StartTimer(gMessageIntervalSeconds * 1000, SubscribeRequestTimerHandler, NULL);
        VerifyOrExit(err == CHIP_NO_ERROR, printf("Failed to schedule timer with error: %s\n", chip::ErrorStr(err)));
    }

exit:
    if (err != CHIP_NO_ERROR)
    {
        chip::DeviceLayer::PlatformMgr().StopEventLoopTask();
    }
}

void SubscribeRequestTimerHandler(chip::System::Layer * systemLayer, void * appState)
{
    CHIP_ERROR err = CHIP_NO_ERROR;

    if (gSubRespCount != gSubCount)
    {
        printf("No response received\n");

        // Set gSubRespCount to gSubCount to start next iteration if there is any.
        gSubRespCount = gSubCount;
    }

    if (gSubRespCount < kMaxSubMessageCount)
    {
        err = SendSubscribeRequest();
        VerifyOrExit(err == CHIP_NO_ERROR, printf("Failed to send write request with error: %s\n", chip::ErrorStr(err)));

        err = chip::DeviceLayer::SystemLayer().StartTimer(20 * 1000, SubscribeRequestTimerHandler, NULL);
        VerifyOrExit(err == CHIP_NO_ERROR, printf("Failed to schedule timer with error: %s\n", chip::ErrorStr(err)));
    }
    else
    {
        // Complete all tests.
        chip::DeviceLayer::PlatformMgr().StopEventLoopTask();
    }

exit:
    if (err != CHIP_NO_ERROR)
    {
        chip::DeviceLayer::PlatformMgr().StopEventLoopTask();
    }
}
<<<<<<< HEAD
=======

class MockInteractionModelApp : public chip::app::InteractionModelDelegate
{
public:
    CHIP_ERROR WriteResponseProcessed(const chip::app::WriteClient * apWriteClient) override
    {
        HandleWriteComplete();
        return CHIP_NO_ERROR;
    }
    CHIP_ERROR EventStreamReceived(const chip::Messaging::ExchangeContext * apExchangeContext,
                                   chip::TLV::TLVReader * apEventListReader) override
    {
        return CHIP_NO_ERROR;
    }
    CHIP_ERROR ReportProcessed(const chip::app::ReadClient * apReadClient) override
    {
        if (apReadClient->IsSubscriptionType())
        {
            gSubReportCount++;
            if (gSubReportCount == gSubMaxReport)
            {
                HandleSubscribeReportComplete();
            }
        }

        return CHIP_NO_ERROR;
    }

    CHIP_ERROR ReadError(const chip::app::ReadClient * apReadClient, CHIP_ERROR aError) override
    {
        printf("ReadError with err %" CHIP_ERROR_FORMAT, aError.Format());
        return CHIP_NO_ERROR;
    }
    CHIP_ERROR ReadDone(const chip::app::ReadClient * apReadClient) override
    {
        if (!apReadClient->IsSubscriptionType())
        {
            HandleReadComplete();
        }
        return CHIP_NO_ERROR;
    }
    CHIP_ERROR CommandResponseStatus(const chip::app::CommandSender * apCommandSender,
                                     const chip::Protocols::SecureChannel::GeneralStatusCode aGeneralCode,
                                     const uint32_t aProtocolId, const uint16_t aProtocolCode, const chip::EndpointId aEndpointId,
                                     const chip::ClusterId aClusterId, const chip::CommandId aCommandId,
                                     uint8_t aCommandIndex) override
    {
        printf("CommandResponseStatus with GeneralCode %d, ProtocolId %d, ProtocolCode %d, EndpointId %d, ClusterId %d, CommandId "
               "%d, CommandIndex %d",
               static_cast<uint16_t>(aGeneralCode), aProtocolId, aProtocolCode, aEndpointId, aClusterId, aCommandId, aCommandIndex);
        gLastCommandResult = (aGeneralCode == chip::Protocols::SecureChannel::GeneralStatusCode::kSuccess && aProtocolCode == 0)
            ? TestCommandResult::kSuccess
            : TestCommandResult::kFailure;
        return CHIP_NO_ERROR;
    }

    CHIP_ERROR CommandResponseProcessed(const chip::app::CommandSender * apCommandSender) override
    {

        uint32_t respTime    = chip::System::SystemClock().GetMonotonicMilliseconds();
        uint32_t transitTime = respTime - gLastMessageTime;

        gCommandRespCount++;

        printf("Command Response: %" PRIu64 "/%" PRIu64 "(%.2f%%) time=%.3fms\n", gCommandRespCount, gCommandCount,
               static_cast<double>(gCommandRespCount) * 100 / gCommandCount, static_cast<double>(transitTime) / 1000);
        return CHIP_NO_ERROR;
    }

    CHIP_ERROR CommandResponseProtocolError(const chip::app::CommandSender * apCommandSender, uint8_t aCommandIndex) override
    {
        printf("CommandResponseProtocolError happens with CommandIndex %d", aCommandIndex);
        return CHIP_NO_ERROR;
    }

    CHIP_ERROR CommandResponseError(const chip::app::CommandSender * apCommandSender, CHIP_ERROR aError) override
    {
        printf("CommandResponseError happens with %" CHIP_ERROR_FORMAT, aError.Format());
        return aError;
    }
};

>>>>>>> d48d7541
} // namespace

namespace chip {
namespace app {

bool ServerClusterCommandExists(const ConcreteCommandPath & aCommandPath)
{
    // Always return true in test.
    return true;
}

void DispatchSingleClusterCommand(const ConcreteCommandPath & aCommandPath, chip::TLV::TLVReader & aReader,
                                  CommandHandler * apCommandObj)
{
    // Nothing todo.
}

void DispatchSingleClusterResponseCommand(const ConcreteCommandPath & aCommandPath, chip::TLV::TLVReader & aReader,
                                          CommandSender * apCommandObj)
{
    if (aCommandPath.mClusterId != kTestClusterId || aCommandPath.mCommandId != kTestCommandId ||
        aCommandPath.mEndpointId != kTestEndpointId)
    {
        return;
    }

    if (aReader.GetLength() != 0)
    {
        chip::TLV::Debug::Dump(aReader, TLVPrettyPrinter);
    }

    gLastCommandResult = TestCommandResult::kSuccess;
}

CHIP_ERROR ReadSingleClusterData(ClusterInfo & aClusterInfo, TLV::TLVWriter * apWriter, bool * apDataExists)
{
    // We do not really care about the value, just return a not found status code.
    VerifyOrReturnError(apWriter != nullptr, CHIP_NO_ERROR);
    return apWriter->Put(chip::TLV::ContextTag(AttributeDataElement::kCsTag_Status),
                         Protocols::InteractionModel::Status::UnsupportedAttribute);
}

CHIP_ERROR WriteSingleClusterData(ClusterInfo & aClusterInfo, TLV::TLVReader & aReader, WriteHandler *)
{
    if (aClusterInfo.mClusterId != kTestClusterId || aClusterInfo.mEndpointId != kTestEndpointId)
    {
        return CHIP_ERROR_INVALID_ARGUMENT;
    }

    if (aReader.GetLength() != 0)
    {
        chip::TLV::Debug::Dump(aReader, TLVPrettyPrinter);
    }
    return CHIP_NO_ERROR;
}
} // namespace app
} // namespace chip

int main(int argc, char * argv[])
{
    CHIP_ERROR err = CHIP_NO_ERROR;

    std::mutex mutex;
    std::unique_lock<std::mutex> lock(mutex);
<<<<<<< HEAD
    chip::Transport::FabricTable fabrics;
=======
    MockInteractionModelApp mockDelegate;
>>>>>>> d48d7541

    if (argc <= 1)
    {
        printf("Missing Command Server IP address\n");
        ExitNow(err = CHIP_ERROR_INVALID_ARGUMENT);
    }

    if (!chip::Inet::IPAddress::FromString(argv[1], gDestAddr))
    {
        printf("Invalid Command Server IP address: %s\n", argv[1]);
        ExitNow(err = CHIP_ERROR_INVALID_ARGUMENT);
    }

    static_assert(gMessageIntervalMsec > gMessageTimeoutMsec, "Interval period too small");

    InitializeChip();

    err = gTransportManager.Init(chip::Transport::UdpListenParameters(&chip::DeviceLayer::InetLayer)
                                     .SetAddressType(chip::Inet::kIPAddressType_IPv6)
                                     .SetListenPort(IM_CLIENT_PORT));
    SuccessOrExit(err);

    err = gSessionManager.Init(&chip::DeviceLayer::SystemLayer(), &gTransportManager, &gMessageCounterManager);
    SuccessOrExit(err);

    err = gExchangeManager.Init(&gSessionManager);
    SuccessOrExit(err);

    err = gMessageCounterManager.Init(&gExchangeManager);
    SuccessOrExit(err);

    err = chip::app::InteractionModelEngine::GetInstance()->Init(&gExchangeManager, &gMockDelegate);
    SuccessOrExit(err);

    // Start the CHIP connection to the CHIP im responder.
    err = EstablishSecureSession();
    SuccessOrExit(err);

    err = chip::DeviceLayer::SystemLayer().StartTimer(0, CommandRequestTimerHandler, NULL);
    SuccessOrExit(err);

    chip::DeviceLayer::PlatformMgr().RunEventLoop();

    chip::app::InteractionModelEngine::GetInstance()->Shutdown();
    ShutdownChip();
exit:
    if (err != CHIP_NO_ERROR || (gCommandRespCount != kMaxCommandMessageCount + kTotalFailureCommandMessageCount))
    {
        printf("ChipCommandSender failed: %s\n", chip::ErrorStr(err));
        exit(EXIT_FAILURE);
    }

    if (err != CHIP_NO_ERROR || (gReadRespCount != kMaxReadMessageCount))
    {
        printf("ChipReadClient failed: %s\n", chip::ErrorStr(err));
        exit(EXIT_FAILURE);
    }

    if (err != CHIP_NO_ERROR || (gWriteRespCount != kMaxWriteMessageCount))
    {
        printf("ChipWriteClient failed: %s\n", chip::ErrorStr(err));
        exit(EXIT_FAILURE);
    }

    printf("Test success \n");
    return EXIT_SUCCESS;
}<|MERGE_RESOLUTION|>--- conflicted
+++ resolved
@@ -439,40 +439,6 @@
     return err;
 }
 
-<<<<<<< HEAD
-=======
-void HandleReadComplete()
-{
-    uint32_t respTime    = chip::System::SystemClock().GetMonotonicMilliseconds();
-    uint32_t transitTime = respTime - gLastMessageTime;
-
-    gReadRespCount++;
-
-    printf("Read Response: %" PRIu64 "/%" PRIu64 "(%.2f%%) time=%.3fms\n", gReadRespCount, gReadCount,
-           static_cast<double>(gReadRespCount) * 100 / gReadCount, static_cast<double>(transitTime) / 1000);
-}
-
-void HandleWriteComplete()
-{
-    uint32_t respTime    = chip::System::SystemClock().GetMonotonicMilliseconds();
-    uint32_t transitTime = respTime - gLastMessageTime;
-
-    gWriteRespCount++;
-
-    printf("Write Response: %" PRIu64 "/%" PRIu64 "(%.2f%%) time=%.3fms\n", gWriteRespCount, gWriteCount,
-           static_cast<double>(gWriteRespCount) * 100 / gWriteCount, static_cast<double>(transitTime) / 1000);
-}
-
-void HandleSubscribeReportComplete()
-{
-    uint32_t respTime    = chip::System::SystemClock().GetMonotonicMilliseconds();
-    uint32_t transitTime = respTime - gLastMessageTime;
-    gSubRespCount++;
-    printf("Subscribe Complete: %" PRIu64 "/%" PRIu64 "(%.2f%%) time=%.3fms\n", gSubRespCount, gSubCount,
-           static_cast<double>(gSubRespCount) * 100 / gSubCount, static_cast<double>(transitTime) / 1000);
-}
-
->>>>>>> d48d7541
 void CommandRequestTimerHandler(chip::System::Layer * systemLayer, void * appState)
 {
     CHIP_ERROR err = CHIP_NO_ERROR;
@@ -631,91 +597,6 @@
         chip::DeviceLayer::PlatformMgr().StopEventLoopTask();
     }
 }
-<<<<<<< HEAD
-=======
-
-class MockInteractionModelApp : public chip::app::InteractionModelDelegate
-{
-public:
-    CHIP_ERROR WriteResponseProcessed(const chip::app::WriteClient * apWriteClient) override
-    {
-        HandleWriteComplete();
-        return CHIP_NO_ERROR;
-    }
-    CHIP_ERROR EventStreamReceived(const chip::Messaging::ExchangeContext * apExchangeContext,
-                                   chip::TLV::TLVReader * apEventListReader) override
-    {
-        return CHIP_NO_ERROR;
-    }
-    CHIP_ERROR ReportProcessed(const chip::app::ReadClient * apReadClient) override
-    {
-        if (apReadClient->IsSubscriptionType())
-        {
-            gSubReportCount++;
-            if (gSubReportCount == gSubMaxReport)
-            {
-                HandleSubscribeReportComplete();
-            }
-        }
-
-        return CHIP_NO_ERROR;
-    }
-
-    CHIP_ERROR ReadError(const chip::app::ReadClient * apReadClient, CHIP_ERROR aError) override
-    {
-        printf("ReadError with err %" CHIP_ERROR_FORMAT, aError.Format());
-        return CHIP_NO_ERROR;
-    }
-    CHIP_ERROR ReadDone(const chip::app::ReadClient * apReadClient) override
-    {
-        if (!apReadClient->IsSubscriptionType())
-        {
-            HandleReadComplete();
-        }
-        return CHIP_NO_ERROR;
-    }
-    CHIP_ERROR CommandResponseStatus(const chip::app::CommandSender * apCommandSender,
-                                     const chip::Protocols::SecureChannel::GeneralStatusCode aGeneralCode,
-                                     const uint32_t aProtocolId, const uint16_t aProtocolCode, const chip::EndpointId aEndpointId,
-                                     const chip::ClusterId aClusterId, const chip::CommandId aCommandId,
-                                     uint8_t aCommandIndex) override
-    {
-        printf("CommandResponseStatus with GeneralCode %d, ProtocolId %d, ProtocolCode %d, EndpointId %d, ClusterId %d, CommandId "
-               "%d, CommandIndex %d",
-               static_cast<uint16_t>(aGeneralCode), aProtocolId, aProtocolCode, aEndpointId, aClusterId, aCommandId, aCommandIndex);
-        gLastCommandResult = (aGeneralCode == chip::Protocols::SecureChannel::GeneralStatusCode::kSuccess && aProtocolCode == 0)
-            ? TestCommandResult::kSuccess
-            : TestCommandResult::kFailure;
-        return CHIP_NO_ERROR;
-    }
-
-    CHIP_ERROR CommandResponseProcessed(const chip::app::CommandSender * apCommandSender) override
-    {
-
-        uint32_t respTime    = chip::System::SystemClock().GetMonotonicMilliseconds();
-        uint32_t transitTime = respTime - gLastMessageTime;
-
-        gCommandRespCount++;
-
-        printf("Command Response: %" PRIu64 "/%" PRIu64 "(%.2f%%) time=%.3fms\n", gCommandRespCount, gCommandCount,
-               static_cast<double>(gCommandRespCount) * 100 / gCommandCount, static_cast<double>(transitTime) / 1000);
-        return CHIP_NO_ERROR;
-    }
-
-    CHIP_ERROR CommandResponseProtocolError(const chip::app::CommandSender * apCommandSender, uint8_t aCommandIndex) override
-    {
-        printf("CommandResponseProtocolError happens with CommandIndex %d", aCommandIndex);
-        return CHIP_NO_ERROR;
-    }
-
-    CHIP_ERROR CommandResponseError(const chip::app::CommandSender * apCommandSender, CHIP_ERROR aError) override
-    {
-        printf("CommandResponseError happens with %" CHIP_ERROR_FORMAT, aError.Format());
-        return aError;
-    }
-};
-
->>>>>>> d48d7541
 } // namespace
 
 namespace chip {
@@ -780,11 +661,6 @@
 
     std::mutex mutex;
     std::unique_lock<std::mutex> lock(mutex);
-<<<<<<< HEAD
-    chip::Transport::FabricTable fabrics;
-=======
-    MockInteractionModelApp mockDelegate;
->>>>>>> d48d7541
 
     if (argc <= 1)
     {
