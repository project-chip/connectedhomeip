/*
 *
 *    Copyright (c) 2020-2021 Project CHIP Authors
 *
 *    Licensed under the Apache License, Version 2.0 (the "License");
 *    you may not use this file except in compliance with the License.
 *    You may obtain a copy of the License at
 *
 *        http://www.apache.org/licenses/LICENSE-2.0
 *
 *    Unless required by applicable law or agreed to in writing, software
 *    distributed under the License is distributed on an "AS IS" BASIS,
 *    WITHOUT WARRANTIES OR CONDITIONS OF ANY KIND, either express or implied.
 *    See the License for the specific language governing permissions and
 *    limitations under the License.
 */

/**
 *    @file
 *      This file implements a chip-im-responder, for the
 *      CHIP Interaction Data Model Protocol.
 *
 *      Currently it provides simple command and read handler with sample cluster
 *
 */

#include "MockEvents.h"
#include <app/AttributeAccessInterface.h>
#include <app/CommandHandler.h>
#include <app/CommandSender.h>
#include <app/EventManagement.h>
#include <app/InteractionModelEngine.h>
#include <app/tests/integration/common.h>
#include <lib/core/CHIPCore.h>
#include <lib/support/ErrorStr.h>
#include <messaging/ExchangeContext.h>
#include <messaging/ExchangeMgr.h>
#include <messaging/Flags.h>
#include <platform/CHIPDeviceLayer.h>
#include <protocols/secure_channel/PASESession.h>
#include <system/SystemPacketBuffer.h>
#include <transport/SessionManager.h>
#include <transport/raw/UDP.h>

namespace chip {
namespace app {

bool ServerClusterCommandExists(const ConcreteCommandPath & aCommandPath)
{
    // The Mock cluster catalog -- only have one command on one cluster on one endpoint.
    return (aCommandPath.mEndpointId == kTestEndpointId && aCommandPath.mClusterId == kTestClusterId &&
            aCommandPath.mCommandId == kTestCommandId);
}

void DispatchSingleClusterCommand(const ConcreteCommandPath & aCommandPath, chip::TLV::TLVReader & aReader,
                                  CommandHandler * apCommandObj)
{
    static bool statusCodeFlipper = false;

    if (!ServerClusterCommandExists(aCommandPath))
    {
        return;
    }

    if (aReader.GetLength() != 0)
    {
        chip::TLV::Debug::Dump(aReader, TLVPrettyPrinter);
    }

    chip::app::ConcreteCommandPath path = {
        kTestEndpointId, // Endpoint
        kTestClusterId,  // ClusterId
        kTestCommandId,  // CommandId
    };

    // Add command data here
    if (statusCodeFlipper)
    {
        printf("responder constructing status code in command");
        apCommandObj->AddStatus(path, Protocols::InteractionModel::Status::Success);
    }
    else
    {
        printf("responder constructing command data in command");

        chip::TLV::TLVWriter * writer;

        ReturnOnFailure(apCommandObj->PrepareCommand(path));

        writer = apCommandObj->GetCommandDataIBTLVWriter();
        ReturnOnFailure(writer->Put(chip::TLV::ContextTag(kTestFieldId1), kTestFieldValue1));

        ReturnOnFailure(writer->Put(chip::TLV::ContextTag(kTestFieldId2), kTestFieldValue2));

        ReturnOnFailure(apCommandObj->FinishCommand());
    }
    statusCodeFlipper = !statusCodeFlipper;
}

void DispatchSingleClusterResponseCommand(const ConcreteCommandPath & aCommandPath, chip::TLV::TLVReader & aReader,
                                          CommandSender * apCommandObj)
{
    // Nothing todo.
    (void) aCommandPath;
    (void) aReader;
    (void) apCommandObj;
}

CHIP_ERROR ReadSingleClusterData(const Access::SubjectDescriptor & aSubjectDescriptor, bool aIsFabricFiltered,
                                 const ConcreteReadAttributePath & aPath, AttributeReportIBs::Builder & aAttributeReports,
                                 AttributeValueEncoder::AttributeEncodeState * apEncoderState)
{
    ReturnErrorOnFailure(AttributeValueEncoder(aAttributeReports, 0, aPath, 0).Encode(kTestFieldValue1));
    return CHIP_NO_ERROR;
}

CHIP_ERROR WriteSingleClusterData(const Access::SubjectDescriptor & aSubjectDescriptor, const ConcreteDataAttributePath & aPath,
                                  TLV::TLVReader & aReader, WriteHandler * apWriteHandler)
{
    CHIP_ERROR err = CHIP_NO_ERROR;
<<<<<<< HEAD
    err            = apWriteHandler->AddStatus(aPath, Protocols::InteractionModel::Status::Success);
=======
    ConcreteAttributePath attributePath(2, 3, 4);
    err = apWriteHandler->AddStatus(attributePath, Protocols::InteractionModel::Status::Success);
>>>>>>> a2f1743b
    return err;
}
} // namespace app
} // namespace chip

namespace {
bool testSyncReport = false;
chip::TransportMgr<chip::Transport::UDP> gTransportManager;
chip::SecurePairingUsingTestSecret gTestPairing;
LivenessEventGenerator gLivenessGenerator;

uint8_t gDebugEventBuffer[2048];
uint8_t gInfoEventBuffer[2048];
uint8_t gCritEventBuffer[2048];
chip::app::CircularEventBuffer gCircularEventBuffer[3];

void InitializeEventLogging(chip::Messaging::ExchangeManager * apMgr)
{
    chip::app::LogStorageResources logStorageResources[] = {
        { &gDebugEventBuffer[0], sizeof(gDebugEventBuffer), chip::app::PriorityLevel::Debug },
        { &gInfoEventBuffer[0], sizeof(gInfoEventBuffer), chip::app::PriorityLevel::Info },
        { &gCritEventBuffer[0], sizeof(gCritEventBuffer), chip::app::PriorityLevel::Critical },
    };

    chip::app::EventManagement::CreateEventManagement(apMgr, sizeof(logStorageResources) / sizeof(logStorageResources[0]),
                                                      gCircularEventBuffer, logStorageResources, nullptr, 0, nullptr);
}

void MutateClusterHandler(chip::System::Layer * systemLayer, void * appState)
{
    chip::app::ClusterInfo dirtyPath;
    dirtyPath.mClusterId  = kTestClusterId;
    dirtyPath.mEndpointId = kTestEndpointId;
    printf("MutateClusterHandler is triggered...");
    // send dirty change
    if (!testSyncReport)
    {
        dirtyPath.mAttributeId = 1;
        chip::app::InteractionModelEngine::GetInstance()->GetReportingEngine().SetDirty(dirtyPath);
        chip::app::InteractionModelEngine::GetInstance()->GetReportingEngine().ScheduleRun();
        chip::DeviceLayer::SystemLayer().StartTimer(chip::System::Clock::Seconds16(1), MutateClusterHandler, NULL);
        testSyncReport = true;
    }
    else
    {
        dirtyPath.mAttributeId = 10; // unknown field
        chip::app::InteractionModelEngine::GetInstance()->GetReportingEngine().SetDirty(dirtyPath);
        // send sync message(empty report)
        chip::app::InteractionModelEngine::GetInstance()->GetReportingEngine().ScheduleRun();
    }
}

class MockInteractionModelApp : public chip::app::InteractionModelDelegate
{
public:
    virtual CHIP_ERROR SubscriptionEstablished(const chip::app::ReadHandler * apReadHandler)
    {
        chip::DeviceLayer::SystemLayer().StartTimer(chip::System::Clock::Seconds16(1), MutateClusterHandler, NULL);
        return CHIP_NO_ERROR;
    }
};
} // namespace

int main(int argc, char * argv[])
{
    CHIP_ERROR err = CHIP_NO_ERROR;
    MockInteractionModelApp mockDelegate;
    chip::Optional<chip::Transport::PeerAddress> peer(chip::Transport::Type::kUndefined);
    const chip::FabricIndex gFabricIndex = 0;

    InitializeChip();

    err = gTransportManager.Init(chip::Transport::UdpListenParameters(chip::DeviceLayer::UDPEndPointManager())
                                     .SetAddressType(chip::Inet::IPAddressType::kIPv6));
    SuccessOrExit(err);

    err = gSessionManager.Init(&chip::DeviceLayer::SystemLayer(), &gTransportManager, &gMessageCounterManager);
    SuccessOrExit(err);

    err = gExchangeManager.Init(&gSessionManager);
    SuccessOrExit(err);

    err = gMessageCounterManager.Init(&gExchangeManager);
    SuccessOrExit(err);

    err = chip::app::InteractionModelEngine::GetInstance()->Init(&gExchangeManager);
    SuccessOrExit(err);

    InitializeEventLogging(&gExchangeManager);

    err = gSessionManager.NewPairing(gSession, peer, chip::kTestControllerNodeId, &gTestPairing,
                                     chip::CryptoContext::SessionRole::kResponder, gFabricIndex);
    SuccessOrExit(err);

    printf("Listening for IM requests...\n");

    MockEventGenerator::GetInstance()->Init(&gExchangeManager, &gLivenessGenerator, 1000, true);

    chip::DeviceLayer::PlatformMgr().RunEventLoop();

exit:
    MockEventGenerator::GetInstance()->SetEventGeneratorStop();

    if (err != CHIP_NO_ERROR)
    {
        printf("IM responder failed, err:%s\n", chip::ErrorStr(err));
        exit(EXIT_FAILURE);
    }

    chip::app::InteractionModelEngine::GetInstance()->Shutdown();
    gTransportManager.Close();
    ShutdownChip();

    return EXIT_SUCCESS;
}<|MERGE_RESOLUTION|>--- conflicted
+++ resolved
@@ -118,12 +118,8 @@
                                   TLV::TLVReader & aReader, WriteHandler * apWriteHandler)
 {
     CHIP_ERROR err = CHIP_NO_ERROR;
-<<<<<<< HEAD
-    err            = apWriteHandler->AddStatus(aPath, Protocols::InteractionModel::Status::Success);
-=======
-    ConcreteAttributePath attributePath(2, 3, 4);
+    ConcreteDataAttributePath attributePath(2, 3, 4);
     err = apWriteHandler->AddStatus(attributePath, Protocols::InteractionModel::Status::Success);
->>>>>>> a2f1743b
     return err;
 }
 } // namespace app
