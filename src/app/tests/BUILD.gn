# Copyright (c) 2020 Project CHIP Authors
#
# Licensed under the Apache License, Version 2.0 (the "License");
# you may not use this file except in compliance with the License.
# You may obtain a copy of the License at
#
# http://www.apache.org/licenses/LICENSE-2.0
#
# Unless required by applicable law or agreed to in writing, software
# distributed under the License is distributed on an "AS IS" BASIS,
# WITHOUT WARRANTIES OR CONDITIONS OF ANY KIND, either express or implied.
# See the License for the specific language governing permissions and
# limitations under the License.

import("//build_overrides/build.gni")
import("//build_overrides/chip.gni")
import("//build_overrides/nlunit_test.gni")

import("${chip_root}/build/chip/chip_test_suite.gni")
import("${chip_root}/src/platform/device.gni")

static_library("helpers") {
  output_name = "libAppTestHelpers"
  output_dir = "${root_out_dir}/lib"

  sources = [
    "AppTestContext.cpp",
    "AppTestContext.h",
    "integration/RequiredPrivilegeStubs.cpp",
  ]

  cflags = [ "-Wconversion" ]

  deps = [
    "${chip_root}/src/access",
    "${chip_root}/src/app",
    "${chip_root}/src/lib/support",
    "${chip_root}/src/messaging/tests:helpers",
    "${chip_root}/src/transport/raw/tests:helpers",
  ]
}

source_set("binding-test-srcs") {
  sources = [
    "${chip_root}/src/app/clusters/bindings/PendingNotificationMap.cpp",
    "${chip_root}/src/app/clusters/bindings/PendingNotificationMap.h",
    "${chip_root}/src/app/util/binding-table.cpp",
    "${chip_root}/src/app/util/binding-table.h",
  ]

  public_deps = [
    "${chip_root}/src/app/util/mock:mock_ember",
    "${chip_root}/src/lib/core",
  ]
}

source_set("icd-management-test-srcs") {
  sources = [
    "${chip_root}/src/app/util/IcdMonitoringTable.cpp",
    "${chip_root}/src/app/util/IcdMonitoringTable.h",
  ]

  public_deps = [
    "${chip_root}/src/app/common:cluster-objects",
    "${chip_root}/src/lib/core",
  ]
}

source_set("ota-requestor-test-srcs") {
  sources = [
    "${chip_root}/src/app/clusters/ota-requestor/DefaultOTARequestorStorage.cpp",
    "${chip_root}/src/app/clusters/ota-requestor/DefaultOTARequestorStorage.h",
    "${chip_root}/src/app/clusters/ota-requestor/OTARequestorStorage.h",
  ]

  public_deps = [
    "${chip_root}/src/app/common:cluster-objects",
    "${chip_root}/src/lib/core",
  ]
}
source_set("operational-state-test-srcs") {
  sources = [ "${chip_root}/src/app/clusters/operational-state-server/OperationalStateDataProvider.cpp" ]

  public_deps = [
    "${chip_root}/src/app/common:cluster-objects",
    "${chip_root}/src/lib/core",
  ]
}

source_set("scenes-table-test-srcs") {
  sources = [
    "${chip_root}/src/app/clusters/scenes-server/ExtensionFieldSets.h",
    "${chip_root}/src/app/clusters/scenes-server/ExtensionFieldSetsImpl.cpp",
    "${chip_root}/src/app/clusters/scenes-server/ExtensionFieldSetsImpl.h",
    "${chip_root}/src/app/clusters/scenes-server/SceneTable.h",
    "${chip_root}/src/app/clusters/scenes-server/SceneTableImpl.cpp",
    "${chip_root}/src/app/clusters/scenes-server/SceneTableImpl.h",
  ]

  public_deps = [
    "${chip_root}/src/app",
    "${chip_root}/src/app/common:cluster-objects",
    "${chip_root}/src/app/util/mock:mock_ember",
    "${chip_root}/src/lib/core",
  ]
}

chip_test_suite("tests") {
  output_name = "libAppTests"

  test_sources = [
    "TestAclEvent.cpp",
    "TestAttributePathExpandIterator.cpp",
    "TestAttributeValueDecoder.cpp",
    "TestAttributeValueEncoder.cpp",
    "TestBindingTable.cpp",
    "TestBuilderParser.cpp",
    "TestClusterInfo.cpp",
    "TestCommandInteraction.cpp",
    "TestCommandPathParams.cpp",
    "TestDataModelSerialization.cpp",
    "TestDefaultOTARequestorStorage.cpp",
    "TestEventLoggingNoUTCTime.cpp",
    "TestEventOverflow.cpp",
    "TestEventPathParams.cpp",
    "TestExtensionFieldSets.cpp",
    "TestFabricScopedEventLogging.cpp",
    "TestICDManager.cpp",
    "TestIcdMonitoringTable.cpp",
    "TestInteractionModelEngine.cpp",
    "TestMessageDef.cpp",
    "TestNumericAttributeTraits.cpp",
    "TestOperationalStateDataProvider.cpp",
    "TestPendingNotificationMap.cpp",
    "TestReadInteraction.cpp",
    "TestReportingEngine.cpp",
    "TestSceneTable.cpp",
    "TestStatusIB.cpp",
    "TestStatusResponseMessage.cpp",
    "TestTimedHandler.cpp",
    "TestWriteInteraction.cpp",
  ]

  if (!chip_fake_platform) {
    test_sources += [ "TestFailSafeContext.cpp" ]
  }

  test_sources += [ "TestAclAttribute.cpp" ]

  #
  # On NRF platforms, the allocation of a large number of pbufs in this test
  # to exercise chunking causes it to run out of memory. For now, disable it there.
  #
  if (chip_device_platform != "nrfconnect") {
    test_sources += [ "TestBufferedReadCallback.cpp" ]
    test_sources += [ "TestClusterStateCache.cpp" ]
  }

  # On NRF, Open IoT SDK and fake platforms we do not have a realtime clock available, so
  # TestEventLogging.cpp would be testing the same thing as
  # TestEventLoggingNoUTCTime, but it's not set up to deal with the timestamps
  # being that low.
  if (chip_device_platform != "nrfconnect" &&
      chip_device_platform != "openiotsdk" && chip_device_platform != "fake") {
    test_sources += [ "TestEventLogging.cpp" ]
  }

  cflags = [ "-Wconversion" ]

  public_deps = [
    ":binding-test-srcs",
<<<<<<< HEAD

    # Disable CM cluster table tests until update is done
    #https://github.com/project-chip/connectedhomeip/issues/24425
    # ":client-monitoring-test-srcs",
    ":operational-state-test-srcs",
=======
    ":icd-management-test-srcs",
>>>>>>> 2520f479
    ":ota-requestor-test-srcs",
    ":scenes-table-test-srcs",
    "${chip_root}/src/app",
    "${chip_root}/src/app/common:cluster-objects",
    "${chip_root}/src/app/icd:manager-srcs",
    "${chip_root}/src/app/tests:helpers",
    "${chip_root}/src/app/util/mock:mock_ember",
    "${chip_root}/src/lib/core",
    "${chip_root}/src/lib/support:testing",
    "${nlunit_test_root}:nlunit-test",
  ]

  if (chip_config_network_layer_ble &&
      (chip_device_platform == "linux" || chip_device_platform == "darwin")) {
    test_sources += [ "TestCommissionManager.cpp" ]
    public_deps += [ "${chip_root}/src/app/server" ]
  }

  if (chip_persist_subscriptions) {
    test_sources += [ "TestSimpleSubscriptionResumptionStorage.cpp" ]
  }
}<|MERGE_RESOLUTION|>--- conflicted
+++ resolved
@@ -169,15 +169,8 @@
 
   public_deps = [
     ":binding-test-srcs",
-<<<<<<< HEAD
-
-    # Disable CM cluster table tests until update is done
-    #https://github.com/project-chip/connectedhomeip/issues/24425
-    # ":client-monitoring-test-srcs",
     ":operational-state-test-srcs",
-=======
     ":icd-management-test-srcs",
->>>>>>> 2520f479
     ":ota-requestor-test-srcs",
     ":scenes-table-test-srcs",
     "${chip_root}/src/app",
