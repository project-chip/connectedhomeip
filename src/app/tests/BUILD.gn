--- conflicted
+++ resolved
@@ -210,11 +210,8 @@
     "TestConcreteAttributePath.cpp",
     "TestDataModelSerialization.cpp",
     "TestDefaultOTARequestorStorage.cpp",
-<<<<<<< HEAD
+    "TestDefaultSafeAttributePersistenceProvider.cpp",
     "TestDefaultTermsAndConditionsProvider.cpp",
-=======
-    "TestDefaultSafeAttributePersistenceProvider.cpp",
->>>>>>> 74ff0fb3
     "TestDefaultThreadNetworkDirectoryStorage.cpp",
     "TestEcosystemInformationCluster.cpp",
     "TestEventLoggingNoUTCTime.cpp",
