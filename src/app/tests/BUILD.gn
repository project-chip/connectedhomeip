# Copyright (c) 2020 Project CHIP Authors
#
# Licensed under the Apache License, Version 2.0 (the "License");
# you may not use this file except in compliance with the License.
# You may obtain a copy of the License at
#
# http://www.apache.org/licenses/LICENSE-2.0
#
# Unless required by applicable law or agreed to in writing, software
# distributed under the License is distributed on an "AS IS" BASIS,
# WITHOUT WARRANTIES OR CONDITIONS OF ANY KIND, either express or implied.
# See the License for the specific language governing permissions and
# limitations under the License.

import("//build_overrides/build.gni")
import("//build_overrides/chip.gni")
import("//build_overrides/nlunit_test.gni")
import("//build_overrides/pigweed.gni")

import("${chip_root}/build/chip/chip_test_suite.gni")
import("${chip_root}/src/app/icd/icd.gni")
import("${chip_root}/src/crypto/crypto.gni")
import("${chip_root}/src/platform/device.gni")

static_library("helpers") {
  output_name = "libAppTestHelpers"
  output_dir = "${root_out_dir}/lib"

  sources = [
    "${chip_root}/src/app/reporting/tests/MockReportScheduler.cpp",
    "AppTestContext.cpp",
    "AppTestContext.h",
  ]

  cflags = [ "-Wconversion" ]

  deps = [
    "${chip_root}/src/access",
    "${chip_root}/src/app",
    "${chip_root}/src/lib/support",
    "${chip_root}/src/messaging/tests:helpers",
    "${chip_root}/src/transport/raw/tests:helpers",
  ]
}

source_set("binding-test-srcs") {
  sources = [
    "${chip_root}/src/app/clusters/bindings/PendingNotificationMap.cpp",
    "${chip_root}/src/app/clusters/bindings/PendingNotificationMap.h",
    "${chip_root}/src/app/util/binding-table.cpp",
    "${chip_root}/src/app/util/binding-table.h",
  ]

  public_deps = [
    "${chip_root}/src/app/util/mock:mock_ember",
    "${chip_root}/src/lib/core",
  ]
}

source_set("ota-requestor-test-srcs") {
  sources = [
    "${chip_root}/src/app/clusters/ota-requestor/DefaultOTARequestorStorage.cpp",
    "${chip_root}/src/app/clusters/ota-requestor/DefaultOTARequestorStorage.h",
    "${chip_root}/src/app/clusters/ota-requestor/OTARequestorStorage.h",
  ]

  public_deps = [
    "${chip_root}/src/app/common:cluster-objects",
    "${chip_root}/src/lib/core",
  ]
}

source_set("time-sync-data-provider-test-srcs") {
  sources = [ "${chip_root}/src/app/clusters/time-synchronization-server/TimeSyncDataProvider.cpp" ]

  public_deps = [
    "${chip_root}/src/app/common:cluster-objects",
    "${chip_root}/src/lib/core",
  ]
}

source_set("power-cluster-test-srcs") {
  sources = [
    "${chip_root}/src/app/clusters/power-source-server/power-source-server.cpp",
  ]

  public_deps = [
    "${chip_root}/src/app/common:cluster-objects",
    "${chip_root}/src/app/util/mock:mock_ember",
    "${chip_root}/src/lib/core",
  ]
}

source_set("scenes-table-test-srcs") {
  sources = [
    "${chip_root}/src/app/clusters/scenes-server/ExtensionFieldSets.h",
    "${chip_root}/src/app/clusters/scenes-server/ExtensionFieldSetsImpl.cpp",
    "${chip_root}/src/app/clusters/scenes-server/ExtensionFieldSetsImpl.h",
    "${chip_root}/src/app/clusters/scenes-server/SceneHandlerImpl.cpp",
    "${chip_root}/src/app/clusters/scenes-server/SceneHandlerImpl.h",
    "${chip_root}/src/app/clusters/scenes-server/SceneTable.h",
    "${chip_root}/src/app/clusters/scenes-server/SceneTableImpl.cpp",
    "${chip_root}/src/app/clusters/scenes-server/SceneTableImpl.h",
  ]

  public_deps = [
    "${chip_root}/src/app",
    "${chip_root}/src/app/common:cluster-objects",
    "${chip_root}/src/app/util/mock:mock_ember",
    "${chip_root}/src/lib/core",
  ]
}

source_set("operational-state-test-srcs") {
  sources = [ "${chip_root}/src/app/clusters/operational-state-server/operational-state-cluster-objects.h" ]

  public_deps = [
    "${chip_root}/src/app/common:cluster-objects",
    "${chip_root}/src/lib/core",
  ]
}

<<<<<<< HEAD
chip_test_suite("tests") {
  output_name = "libAppTests"

  test_sources = [ "TestReportingEngine.cpp" ]

  sources = [
    "EngineTestAccess.h",
    "ReadHandlerTestAccess.h",
  ]
=======
source_set("ember-apptest-compatibility") {
  sources = [
    "ember-test-compatibility.cpp",
    "ember-test-compatibility.h",
  ]
  public_configs = [ "${chip_root}/src/lib/support/pw_log_chip:config" ]

  public_deps = [
    "${chip_root}/src/app/util/mock:mock_ember",
    "${chip_root}/src/lib/core",
    "${chip_root}/src/lib/support",
  ]
}

# chip_test_suite("tests_ember") {
#   output_name = "libAppTestsEMBER"

#   sources = [
#     "${chip_root}/src/messaging/tests/ReliableMessageContextTestAccess.h",
#     "CommandHandlerTestAccess.h",
#     "CommandSenderTestAccess.h",
#   ]
#   test_sources = [ "TestCommandInteraction.cpp" ]

#   cflags = [ "-Wconversion" ]

#   public_deps = [
#     ":binding-test-srcs",
#     ":ember-apptest-compatibility",
#     ":operational-state-test-srcs",
#     ":ota-requestor-test-srcs",
#     ":time-sync-data-provider-test-srcs",
#     "${chip_root}/src/app",
#     "${chip_root}/src/app/common:cluster-objects",
#     "${chip_root}/src/app/icd/client:manager",
#     "${chip_root}/src/app/tests:helpers",
#     "${chip_root}/src/app/util/mock:mock_ember",
#     "${chip_root}/src/lib/core",
#     "${chip_root}/src/lib/support:test_utils",
#     "${chip_root}/src/lib/support:testing",
#     "${chip_root}/src/lib/support:testing_nlunit",
#     "${nlunit_test_root}:nlunit-test",
#   ]
# }

chip_test_suite("tests") {
  output_name = "libAppTests"

  sources = [
    "${chip_root}/src/messaging/tests/ReliableMessageContextTestAccess.h",
    "CommandHandlerTestAccess.h",
    "CommandSenderTestAccess.h",
  ]
  test_sources = [
    "TestAclAttribute.cpp",
    "TestBuilderParser.cpp",
    "TestCommandInteraction.cpp",
    "TestMessageDef.cpp",
    "TestNullable.cpp",
    "TestStatusIB.cpp",
    "TestStatusResponseMessage.cpp",
    "TestTimedHandler.cpp",
  ]

>>>>>>> 1b6c148e
  cflags = [ "-Wconversion" ]

  public_deps = [
    ":binding-test-srcs",
<<<<<<< HEAD
=======
    ":ember-apptest-compatibility",
>>>>>>> 1b6c148e
    ":operational-state-test-srcs",
    ":ota-requestor-test-srcs",
    ":time-sync-data-provider-test-srcs",
    "${chip_root}/src/app",
    "${chip_root}/src/app/common:cluster-objects",
    "${chip_root}/src/app/icd/client:manager",
    "${chip_root}/src/app/tests:helpers",
    "${chip_root}/src/app/util/mock:mock_ember",
    "${chip_root}/src/lib/core",
    "${chip_root}/src/lib/support:test_utils",
    "${chip_root}/src/lib/support:testing",
  ]
}

chip_test_suite_using_nltest("tests_nltest") {
  output_name = "libAppTestsNL"

  test_sources = [
    "TestAclEvent.cpp",
    "TestAttributeAccessInterfaceCache.cpp",
    "TestAttributePathExpandIterator.cpp",
    "TestAttributePersistenceProvider.cpp",
    "TestAttributeValueDecoder.cpp",
    "TestAttributeValueEncoder.cpp",
    "TestBasicCommandPathRegistry.cpp",
    "TestBindingTable.cpp",
    "TestClusterInfo.cpp",
    "TestCommandPathParams.cpp",
    "TestConcreteAttributePath.cpp",
    "TestDataModelSerialization.cpp",
    "TestDefaultOTARequestorStorage.cpp",
    "TestEventLoggingNoUTCTime.cpp",
    "TestEventOverflow.cpp",
    "TestEventPathParams.cpp",
    "TestFabricScopedEventLogging.cpp",
    "TestInteractionModelEngine.cpp",
    "TestNumericAttributeTraits.cpp",
    "TestOperationalStateClusterObjects.cpp",
    "TestPendingNotificationMap.cpp",
    "TestPendingResponseTrackerImpl.cpp",
    "TestPowerSourceCluster.cpp",
    "TestReadInteraction.cpp",
<<<<<<< HEAD
    "TestStatusIB.cpp",
    "TestStatusResponseMessage.cpp",
=======
    "TestReportingEngine.cpp",
>>>>>>> 1b6c148e
    "TestTestEventTriggerDelegate.cpp",
    "TestTimeSyncDataProvider.cpp",
    "TestWriteInteraction.cpp",
  ]

  if (!chip_fake_platform) {
    test_sources += [ "TestFailSafeContext.cpp" ]
  }

  # DefaultICDClientStorage assumes that raw AES key is used by the application
  if (chip_crypto != "psa") {
    test_sources += [ "TestDefaultICDClientStorage.cpp" ]
  }

  #
  # On NRF platforms, the allocation of a large number of pbufs in this test
  # to exercise chunking causes it to run out of memory. For now, disable it there.
  #
  if (chip_device_platform != "nrfconnect") {
    test_sources += [ "TestBufferedReadCallback.cpp" ]
    test_sources += [ "TestClusterStateCache.cpp" ]
  }

  # On NRF, Open IoT SDK and fake platforms we do not have a realtime clock available, so
  # TestEventLogging.cpp would be testing the same thing as
  # TestEventLoggingNoUTCTime, but it's not set up to deal with the timestamps
  # being that low.
  if (chip_device_platform != "nrfconnect" &&
      chip_device_platform != "openiotsdk" && chip_device_platform != "fake") {
    test_sources += [ "TestEventLogging.cpp" ]
  }

  # The platform manager is not properly clearing queues in test teardown, which results in
  # DrainIO calls not being able to run in expected time (5seconds) if unprocessed reported engine
  # runs are remaining, causing tests to crash in Open IoT SDK and Zephyr tests since they are
  # running all tests in one file. We need to figure out how to properly clean the event queues
  # before enabling this test for these platforms.
  if (chip_device_platform != "nrfconnect" &&
      chip_device_platform != "openiotsdk") {
    test_sources += [ "TestReportScheduler.cpp" ]
  }

  cflags = [ "-Wconversion" ]

  public_deps = [
    ":binding-test-srcs",
    ":ember-apptest-compatibility",
    ":operational-state-test-srcs",
    ":ota-requestor-test-srcs",
    ":time-sync-data-provider-test-srcs",
    "${chip_root}/src/app",
    "${chip_root}/src/app/common:cluster-objects",
    "${chip_root}/src/app/icd/client:manager",
    "${chip_root}/src/app/tests:helpers",
    "${chip_root}/src/app/util/mock:mock_ember",
    "${chip_root}/src/lib/core",
    "${chip_root}/src/lib/support:test_utils",
    "${chip_root}/src/lib/support:testing",
    "${chip_root}/src/lib/support:testing_nlunit",
    "${nlunit_test_root}:nlunit-test",
  ]

  if (chip_device_platform != "android") {
    test_sources += [
      "TestExtensionFieldSets.cpp",
      "TestSceneTable.cpp",
    ]
    public_deps += [
      ":power-cluster-test-srcs",
      ":scenes-table-test-srcs",
    ]
  }

  if (chip_config_network_layer_ble &&
      (chip_device_platform == "linux" || chip_device_platform == "darwin")) {
    test_sources += [ "TestCommissionManager.cpp" ]
    public_deps += [
      "${chip_root}/src/app/server",
      "${chip_root}/src/messaging/tests/echo:common",
    ]
  }

  if (chip_persist_subscriptions) {
    test_sources += [ "TestSimpleSubscriptionResumptionStorage.cpp" ]
  }
}<|MERGE_RESOLUTION|>--- conflicted
+++ resolved
@@ -120,17 +120,6 @@
   ]
 }
 
-<<<<<<< HEAD
-chip_test_suite("tests") {
-  output_name = "libAppTests"
-
-  test_sources = [ "TestReportingEngine.cpp" ]
-
-  sources = [
-    "EngineTestAccess.h",
-    "ReadHandlerTestAccess.h",
-  ]
-=======
 source_set("ember-apptest-compatibility") {
   sources = [
     "ember-test-compatibility.cpp",
@@ -144,37 +133,6 @@
     "${chip_root}/src/lib/support",
   ]
 }
-
-# chip_test_suite("tests_ember") {
-#   output_name = "libAppTestsEMBER"
-
-#   sources = [
-#     "${chip_root}/src/messaging/tests/ReliableMessageContextTestAccess.h",
-#     "CommandHandlerTestAccess.h",
-#     "CommandSenderTestAccess.h",
-#   ]
-#   test_sources = [ "TestCommandInteraction.cpp" ]
-
-#   cflags = [ "-Wconversion" ]
-
-#   public_deps = [
-#     ":binding-test-srcs",
-#     ":ember-apptest-compatibility",
-#     ":operational-state-test-srcs",
-#     ":ota-requestor-test-srcs",
-#     ":time-sync-data-provider-test-srcs",
-#     "${chip_root}/src/app",
-#     "${chip_root}/src/app/common:cluster-objects",
-#     "${chip_root}/src/app/icd/client:manager",
-#     "${chip_root}/src/app/tests:helpers",
-#     "${chip_root}/src/app/util/mock:mock_ember",
-#     "${chip_root}/src/lib/core",
-#     "${chip_root}/src/lib/support:test_utils",
-#     "${chip_root}/src/lib/support:testing",
-#     "${chip_root}/src/lib/support:testing_nlunit",
-#     "${nlunit_test_root}:nlunit-test",
-#   ]
-# }
 
 chip_test_suite("tests") {
   output_name = "libAppTests"
@@ -183,27 +141,25 @@
     "${chip_root}/src/messaging/tests/ReliableMessageContextTestAccess.h",
     "CommandHandlerTestAccess.h",
     "CommandSenderTestAccess.h",
+    "EngineTestAccess.h",
+    "ReadHandlerTestAccess.h",
   ]
   test_sources = [
     "TestAclAttribute.cpp",
     "TestBuilderParser.cpp",
-    "TestCommandInteraction.cpp",
     "TestMessageDef.cpp",
     "TestNullable.cpp",
+    "TestReportingEngine.cpp",
     "TestStatusIB.cpp",
     "TestStatusResponseMessage.cpp",
     "TestTimedHandler.cpp",
   ]
 
->>>>>>> 1b6c148e
   cflags = [ "-Wconversion" ]
 
   public_deps = [
     ":binding-test-srcs",
-<<<<<<< HEAD
-=======
     ":ember-apptest-compatibility",
->>>>>>> 1b6c148e
     ":operational-state-test-srcs",
     ":ota-requestor-test-srcs",
     ":time-sync-data-provider-test-srcs",
@@ -231,6 +187,7 @@
     "TestBasicCommandPathRegistry.cpp",
     "TestBindingTable.cpp",
     "TestClusterInfo.cpp",
+    "TestCommandInteraction.cpp",
     "TestCommandPathParams.cpp",
     "TestConcreteAttributePath.cpp",
     "TestDataModelSerialization.cpp",
@@ -246,12 +203,6 @@
     "TestPendingResponseTrackerImpl.cpp",
     "TestPowerSourceCluster.cpp",
     "TestReadInteraction.cpp",
-<<<<<<< HEAD
-    "TestStatusIB.cpp",
-    "TestStatusResponseMessage.cpp",
-=======
-    "TestReportingEngine.cpp",
->>>>>>> 1b6c148e
     "TestTestEventTriggerDelegate.cpp",
     "TestTimeSyncDataProvider.cpp",
     "TestWriteInteraction.cpp",
