--- conflicted
+++ resolved
@@ -109,14 +109,7 @@
 void TestWriteInteraction::AddAttributeStatus(nlTestSuite * apSuite, void * apContext, WriteHandler & aWriteHandler)
 {
     CHIP_ERROR err = CHIP_NO_ERROR;
-<<<<<<< HEAD
-    ConcreteDataAttributePath attributePathParams;
-    attributePathParams.mEndpointId  = 2;
-    attributePathParams.mClusterId   = 3;
-    attributePathParams.mAttributeId = 4;
-=======
     ConcreteAttributePath attributePath(2, 3, 4);
->>>>>>> a2f1743b
 
     err = aWriteHandler.AddStatus(attributePath, Protocols::InteractionModel::Status::Success);
     NL_TEST_ASSERT(apSuite, err == CHIP_NO_ERROR);
@@ -325,13 +318,7 @@
     writer.Init(attributeDataTLV);
     writer.CopyElement(TLV::AnonymousTag(), aReader);
     attributeDataTLVLen = writer.GetLengthWritten();
-<<<<<<< HEAD
     return aWriteHandler->AddStatus(aPath, Protocols::InteractionModel::Status::Success);
-=======
-    return aWriteHandler->AddStatus(
-        ConcreteAttributePath(aClusterInfo.mEndpointId, aClusterInfo.mClusterId, aClusterInfo.mAttributeId),
-        Protocols::InteractionModel::Status::Success);
->>>>>>> a2f1743b
 }
 
 void TestWriteInteraction::TestWriteRoundtripWithClusterObjects(nlTestSuite * apSuite, void * apContext)
