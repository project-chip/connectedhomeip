--- conflicted
+++ resolved
@@ -770,19 +770,14 @@
     CHIP_ERROR err = CHIP_NO_ERROR;
     chip::System::PacketBufferTLVWriter writer;
     chip::System::PacketBufferTLVReader reader;
-<<<<<<< HEAD
-    writer.Init(chip::System::PacketBufferHandle::New(chip::System::kMaxPacketBufferSize));
-    BuildAttributePathList(apSuite, writer);
-=======
     AttributePathList::Builder attributePathListBuilder;
 
-    writer.Init(chip::System::PacketBuffer::New());
+    writer.Init(chip::System::PacketBufferHandle::New(chip::System::kMaxPacketBufferSize));
 
     err = attributePathListBuilder.Init(&writer);
     NL_TEST_ASSERT(apSuite, err == CHIP_NO_ERROR);
 
     BuildAttributePathList(apSuite, attributePathListBuilder);
->>>>>>> ab81fbbb
     chip::System::PacketBufferHandle buf;
     err = writer.Finalize(&buf);
     NL_TEST_ASSERT(apSuite, err == CHIP_NO_ERROR);
@@ -824,19 +819,14 @@
     CHIP_ERROR err = CHIP_NO_ERROR;
     chip::System::PacketBufferTLVWriter writer;
     chip::System::PacketBufferTLVReader reader;
-<<<<<<< HEAD
-    writer.Init(chip::System::PacketBufferHandle::New(chip::System::kMaxPacketBufferSize));
-    BuildEventPathList(apSuite, writer);
-=======
     EventPathList::Builder eventPathListBuilder;
 
-    writer.Init(chip::System::PacketBuffer::New());
+    writer.Init(chip::System::PacketBufferHandle::New(chip::System::kMaxPacketBufferSize));
 
     err = eventPathListBuilder.Init(&writer);
     NL_TEST_ASSERT(apSuite, err == CHIP_NO_ERROR);
 
     BuildEventPathList(apSuite, eventPathListBuilder);
->>>>>>> ab81fbbb
     chip::System::PacketBufferHandle buf;
     err = writer.Finalize(&buf);
     NL_TEST_ASSERT(apSuite, err == CHIP_NO_ERROR);
