/*
 *    Copyright (c) 2021 Project CHIP Authors
 *
 *    Licensed under the Apache License, Version 2.0 (the "License");
 *    you may not use this file except in compliance with the License.
 *    You may obtain a copy of the License at
 *
 *        http://www.apache.org/licenses/LICENSE-2.0
 *
 *    Unless required by applicable law or agreed to in writing, software
 *    distributed under the License is distributed on an "AS IS" BASIS,
 *    WITHOUT WARRANTIES OR CONDITIONS OF ANY KIND, either express or implied.
 *    See the License for the specific language governing permissions and
 *    limitations under the License.
 */

#include <app/tests/AppTestContext.h>

#include <access/AccessControl.h>
#include <access/examples/PermissiveAccessControlDelegate.h>
#include <app/InteractionModelEngine.h>
#include <app/reporting/tests/MockReportScheduler.h>
#include <lib/core/ErrorStr.h>
#include <lib/support/CodeUtils.h>

namespace {

class TestDeviceTypeResolver : public chip::Access::AccessControl::DeviceTypeResolver
{
public:
    bool IsDeviceTypeOnEndpoint(chip::DeviceTypeId deviceType, chip::EndpointId endpoint) override { return false; }
} gDeviceTypeResolver;

chip::Access::AccessControl gPermissiveAccessControl;

} // namespace

namespace chip {
namespace Test {

void AppContext::SetUpTestSuite()
{
    CHIP_ERROR err = CHIP_NO_ERROR;
    LoopbackMessagingContext::SetUpTestSuite();
    // TODO: use ASSERT_EQ, once transition to pw_unit_test is complete
    VerifyOrDieWithMsg((err = chip::DeviceLayer::PlatformMgr().InitChipStack()) == CHIP_NO_ERROR, AppServer,
                       "Init CHIP stack failed: %" CHIP_ERROR_FORMAT, err.Format());
}

void AppContext::TearDownTestSuite()
{
<<<<<<< HEAD
    // Adding a DrainAndServiceIO call fixes the teardown for some tests (TestAclAttribute and TestReportScheduler); these were
    // triggering failures in tests that follow them when running on nRF CI (Zephyr native_posix where all Unit Tests are compiled
    // into a single file)
    // TODO: understand this more and solve underlying issue
=======
    // Some test suites finish with unprocessed work left in the platform manager event queue.
    // This can particularly be a problem when this unprocessed work involves reporting engine runs,
    // since those can take a while and cause later tests to not reach their queued work before
    // their timeouts hit.  This is only an issue in setups where all unit tests are compiled into
    // a single file (e.g. nRF CI (Zephyr native_posix)).
    //
    // Work around this issue by doing a DrainAndServiceIO() here to attempt to flush out any queued-up work.
    //
    // TODO: Solve the underlying issue where test suites leave unprocessed work.  Or is this actually
    // the right solution?
>>>>>>> 201d5faa
    LoopbackMessagingContext::DrainAndServiceIO();

    chip::DeviceLayer::PlatformMgr().Shutdown();
    LoopbackMessagingContext::TearDownTestSuite();
}

void AppContext::SetUp()
{
    CHIP_ERROR err = CHIP_NO_ERROR;
    LoopbackMessagingContext::SetUp();
    // TODO: use ASSERT_EQ, once transition to pw_unit_test is complete
    VerifyOrDieWithMsg((err = app::InteractionModelEngine::GetInstance()->Init(&GetExchangeManager(), &GetFabricTable(),
                                                                               app::reporting::GetDefaultReportScheduler())) ==
                           CHIP_NO_ERROR,
                       AppServer, "Init InteractionModelEngine failed: %" CHIP_ERROR_FORMAT, err.Format());
    Access::SetAccessControl(gPermissiveAccessControl);
    VerifyOrDieWithMsg((err = Access::GetAccessControl().Init(chip::Access::Examples::GetPermissiveAccessControlDelegate(),
                                                              gDeviceTypeResolver)) == CHIP_NO_ERROR,
                       AppServer, "Init AccessControl failed: %" CHIP_ERROR_FORMAT, err.Format());
}

void AppContext::TearDown()
{
    Access::GetAccessControl().Finish();
    Access::ResetAccessControlToDefault();
    chip::app::InteractionModelEngine::GetInstance()->Shutdown();
    LoopbackMessagingContext::TearDown();
}

} // namespace Test
} // namespace chip<|MERGE_RESOLUTION|>--- conflicted
+++ resolved
@@ -49,12 +49,6 @@
 
 void AppContext::TearDownTestSuite()
 {
-<<<<<<< HEAD
-    // Adding a DrainAndServiceIO call fixes the teardown for some tests (TestAclAttribute and TestReportScheduler); these were
-    // triggering failures in tests that follow them when running on nRF CI (Zephyr native_posix where all Unit Tests are compiled
-    // into a single file)
-    // TODO: understand this more and solve underlying issue
-=======
     // Some test suites finish with unprocessed work left in the platform manager event queue.
     // This can particularly be a problem when this unprocessed work involves reporting engine runs,
     // since those can take a while and cause later tests to not reach their queued work before
@@ -65,7 +59,6 @@
     //
     // TODO: Solve the underlying issue where test suites leave unprocessed work.  Or is this actually
     // the right solution?
->>>>>>> 201d5faa
     LoopbackMessagingContext::DrainAndServiceIO();
 
     chip::DeviceLayer::PlatformMgr().Shutdown();
