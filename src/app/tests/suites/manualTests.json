--- conflicted
+++ resolved
@@ -176,13 +176,8 @@
         "Test_TC_CADMIN_1_18",
         "Test_TC_CADMIN_1_19",
         "Test_TC_CADMIN_1_20",
-<<<<<<< HEAD
         "Test_TC_CADMIN_1_21",
         "Test_TC_CADMIN_1_22",
-=======
-        "Test_TC_CADMIN_1_3",
-        "Test_TC_CADMIN_1_4",
->>>>>>> 0ac52eb9
         "Test_TC_CADMIN_1_5",
         "Test_TC_CADMIN_1_6",
         "Test_TC_CADMIN_1_10",
