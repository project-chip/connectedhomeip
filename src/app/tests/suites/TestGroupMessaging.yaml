# Copyright (c) 2021 Project CHIP Authors
#
# Licensed under the Apache License, Version 2.0 (the "License");
# you may not use this file except in compliance with the License.
# You may obtain a copy of the License at
#
# http://www.apache.org/licenses/LICENSE-2.0
#
# Unless required by applicable law or agreed to in writing, software
# distributed under the License is distributed on an "AS IS" BASIS,
# WITHOUT WARRANTIES OR CONDITIONS OF ANY KIND, either express or implied.
# See the License for the specific language governing permissions and
# limitations under the License.

# !!!!!!!!!! TEST INFORMATION !!!!!!!!!!!!!!!!!!
# This test file tests Group Multicast Messaging.
# For this test to work, A Group Write/Command and a unicast read need to occur to be able to confirm that the group Communication works. Every test comes in a pair
# Only Works on Linux machines
# When building chip-tool, chip_enable_group_messaging_tests needs to be set to true in the build command for the test to pass
# ./scripts/examples/gn_build_example.sh examples/all-clusters-app/linux out/debug/standalone/ chip_config_network_layer_ble=false is_tsan=true chip_enable_group_messaging_tests=true
name: Basic Group Messaging Tests

config:
    cluster: "Basic"
    endpoint: 0

tests:
    - label: "Wait for the commissioned device to be retrieved"
      cluster: "DelayCommands"
      command: "WaitForCommissionee"

    - label: "Add Group 1 - endpoint 1"
      cluster: "Groups"
      command: "AddGroup"
      endpoint: 1
      arguments:
          values:
              - name: "groupId"
                value: 0x1234
              - name: "groupName"
                value: "Group #1"
      response:
          values:
              - name: "status"
                value: 0
              - name: "groupId"
                value: 0x1234

    - label: "Add Group 2 - endpoint 0"
      cluster: "Groups"
      command: "AddGroup"
      endpoint: 0
      arguments:
          values:
              - name: "groupId"
                value: 0x0001
              - name: "groupName"
                value: "Group #2"
      response:
          values:
              - name: "status"
                value: 0
              - name: "groupId"
                value: 0x0001

    # Test Pair 1 : Sends a Group Write Attribute
    - label: "Group Write Attribute"
      command: "writeAttribute"
      attribute: "location"
      groupId: "1"
      arguments:
          value: "US"

      # Test Pair 1 : Validates previous group write attribute with a unicast to read
    - label: "Read back Attribute"
      command: "readAttribute"
      attribute: "location"
      response:
          value: "US"

    # Test Pair 2 : Sends a Group Write Attribute
    - label: "Restore initial location value"
      command: "writeAttribute"
      attribute: "location"
      groupId: "1"
      arguments:
<<<<<<< HEAD
          value: "FR"
=======
          value: "XX"
>>>>>>> 63d0c37c

    # Test Pair 2 : Validates previous group write attribute with a unicast to read
    - label: "Read back Attribute"
      command: "readAttribute"
      attribute: "location"
      response:
<<<<<<< HEAD
          value: "FR"
=======
          value: "XX"
>>>>>>> 63d0c37c

    # Test Pair 3 : Sends a Group command
    - label: "Turn On the light to see attribute change"
      cluster: "On/Off"
      command: "On"
      groupId: "4660"

    # Test Pair 3 : Validates previous group command with a unicast to read
    - label:
          "Check on/off attribute value is true after on command for endpoint 1"
      cluster: "On/Off"
      command: "readAttribute"
      attribute: "OnOff"
      endpoint: 1
      response:
          value: 1<|MERGE_RESOLUTION|>--- conflicted
+++ resolved
@@ -84,22 +84,14 @@
       attribute: "location"
       groupId: "1"
       arguments:
-<<<<<<< HEAD
-          value: "FR"
-=======
           value: "XX"
->>>>>>> 63d0c37c
 
     # Test Pair 2 : Validates previous group write attribute with a unicast to read
     - label: "Read back Attribute"
       command: "readAttribute"
       attribute: "location"
       response:
-<<<<<<< HEAD
-          value: "FR"
-=======
           value: "XX"
->>>>>>> 63d0c37c
 
     # Test Pair 3 : Sends a Group command
     - label: "Turn On the light to see attribute change"
