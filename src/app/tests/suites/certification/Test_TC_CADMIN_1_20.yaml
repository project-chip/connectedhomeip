# Copyright (c) 2021 Project CHIP Authors
#
# Licensed under the Apache License, Version 2.0 (the "License");
# you may not use this file except in compliance with the License.
# You may obtain a copy of the License at
#
# http://www.apache.org/licenses/LICENSE-2.0
#
# Unless required by applicable law or agreed to in writing, software
# distributed under the License is distributed on an "AS IS" BASIS,
# WITHOUT WARRANTIES OR CONDITIONS OF ANY KIND, either express or implied.
# See the License for the specific language governing permissions and
# limitations under the License.
# Auto-generated scripts for harness use only, please review before automation. The endpoints and cluster names are currently set to default

name:
    4.1.20. [TC-CADMIN-1.20] max number of Commissioned Fabrics and
    SupportedFabrics rollover using    BCM [DUT - Commissionee]

PICS:
    - CADMIN.S

config:
    nodeId: 0x12344321
    cluster: "Basic"
    endpoint: 0

tests:
    - label: "Reset DUT_CE to factory defaults"
      verification: |
          verification step to be updated.
      disabled: true

    - label: "TH_CR1 starts a commissioning process with DUT_CE"
      PICS: CADMIN.S
      verification: |
          "1. Provision the device using 1st controller chip tool(use above instructions) ,
          "
      disabled: true

    - label:
          "TH_CR1 opens a commissioning window on DUT_CE using a commissioning
          timeout of PIXIT.CADMIN.CwDuration seconds using BCM"
      PICS: CADMIN.S.C01.Rsp
      verification: |
          On 1st controller chip tool, open commissioning window

          Below is the example when using chip tool as controller

          ./chip-tool administratorcommissioning open-basic-commissioning-window 500 1 0  --timedInteractionTimeoutMs 1000

          CHIP:DMG: InvokeResponseMessage =
          [1649756654.928453][3385:3390] CHIP:DMG: {
          [1649756654.928511][3385:3390] CHIP:DMG:         suppressResponse = false,
          [1649756654.928571][3385:3390] CHIP:DMG:         InvokeResponseIBs =
          [1649756654.928647][3385:3390] CHIP:DMG:         [
          [1649756654.928708][3385:3390] CHIP:DMG:                 InvokeResponseIB =
          [1649756654.928794][3385:3390] CHIP:DMG:                 {
          [1649756654.928864][3385:3390] CHIP:DMG:                         CommandStatusIB =
          [1649756654.928948][3385:3390] CHIP:DMG:                         {
          [1649756654.929021][3385:3390] CHIP:DMG:                                 CommandPathIB =
          [1649756654.929109][3385:3390] CHIP:DMG:                                 {
          [1649756654.929191][3385:3390] CHIP:DMG:                                         EndpointId = 0x0,
          [1649756654.929284][3385:3390] CHIP:DMG:                                         ClusterId = 0x3c,
          [1649756654.929376][3385:3390] CHIP:DMG:                                         CommandId = 0x1,
          [1649756654.929459][3385:3390] CHIP:DMG:                                 },
          [1649756654.929551][3385:3390] CHIP:DMG:
          [1649756654.929632][3385:3390] CHIP:DMG:                                 StatusIB =
          [1649756654.929720][3385:3390] CHIP:DMG:                                 {
          [1649756654.929804][3385:3390] CHIP:DMG:                                         status = 0x00 (SUCCESS),
          [1649756654.929878][3385:3390] CHIP:DMG:                                 },
          [1649756654.929946][3385:3390] CHIP:DMG:
          [1649756654.930017][3385:3390] CHIP:DMG:                         },
          [1649756654.930109][3385:3390] CHIP:DMG:
          [1649756654.930176][3385:3390] CHIP:DMG:                 },
          [1649756654.930256][3385:3390] CHIP:DMG:
          [1649756654.930314][3385:3390] CHIP:DMG:         ],
          [1649756654.930389][3385:3390] CHIP:DMG:
          [1649756654.930448][3385:3390] CHIP:DMG:         InteractionModelRevision = 1
          [1649756654.930555][3385:3390] CHIP:DMG: },
          [1649756654.930703][3385:3390] CHIP:DMG: Received Command Response Status for Endpoint=0 Cluster=0x0000_003C Command=0x0000_0001 Status=0x0
          [1649756654.930801][3385:3390] CHIP:DMG: ICR moving to [AwaitingDe]
      disabled: true

    - label: "THn starts a commissioning process with DUT_CE"
      PICS: CADMIN.S
      verification: |
          On nth controller using chip tool connect to the accessory


          ./chip-tool pairing onnetwork 1 20202021

          Verify you got below message
          Device commissioning completed with success
      disabled: true

    - label:
          "Repeat Step 3 and Step 4 an additional (SupportedFabrics - 2) times
          to reach an index value of SupportedFabrics on DUT_CE"
      PICS: CADMIN.S.C01.Rsp
      verification: |
<<<<<<< HEAD
          Using your 2nd controller, write attribute and read attribute to and from TH_CE

          Below is the example while using chip tool on second controller,
          ./chip-tool basic write node-label te5new 2 0

           Received error (protocol code 2) during pairing process. ../../third_party/connectedhomeip/src/protocols/secure_channel/CASESession.cpp:1551: CHIP Error 0x00000054: Invalid CASE parameter
          [1651819620.929567][4359:4364] CHIP:CTL: OperationalSessionSetup[B8070CD13C99D367:0000000000000002]: State change 3 --> 2
          [1651819620.929700][4359:4364] CHIP:-: ../../third_party/connectedhomeip/src/protocols/secure_channel/CASESession.cpp:1551: CHIP Error 0x00000054: Invalid CASE parameter at ../../commands/clusters/ModelCommand.cpp:53

          ./chip-tool basic read node-label 2 0

           Received error (protocol code 2) during pairing process. ../../third_party/connectedhomeip/src/protocols/secure_channel/CASESession.cpp:1551: CHIP Error 0x00000054: Invalid CASE parameter
          [1651819620.929567][4359:4364] CHIP:CTL: OperationalSessionSetup[B8070CD13C99D367:0000000000000002]: State change 3 --> 2
          [1651819620.929700][4359:4364] CHIP:-: ../../third_party/connectedhomeip/src/protocols/secure_channel/CASESession.cpp:1551: CHIP Error 0x00000054: Invalid CASE parameter at ../../commands/clusters/ModelCommand.cpp:53
      disabled: true

    - label: "DUT_CR1 sends command to TH_CE to read the list of Fabrics"
      PICS: OPCREDS.C.A0001
      verification: |
          On DUT controller, read fabrics list

          Below is the command using chip tool controller

          ./chip-tool operationalcredentials read fabrics 1234 0 --fabric-filtered 0

          CHIP:TOO: Endpoint: 0 Cluster: 0x0000_003E Attribute 0x0000_0001 DataVersion: 2455995219
          [1647863260.286772][9294:9299] CHIP:TOO:   Fabrics: 2 entries
          [1647863260.286908][9294:9299] CHIP:TOO:     [1]: {
          [1647863260.286947][9294:9299] CHIP:TOO:       RootPublicKey: 04656F56DBDB677DC957028DFC0ED76709C72753C9194B117A483BDC07386BFD9529B68EB4448FBBA3964EFF37A56A8F461D348B0DAF3B56A75F3B94BF8209D36F
          [1647863260.286995][9294:9299] CHIP:TOO:       VendorId: 65521
          [1647863260.287026][9294:9299] CHIP:TOO:       FabricId: 1
          [1647863260.287055][9294:9299] CHIP:TOO:       NodeId: 1
          [1647863260.287084][9294:9299] CHIP:TOO:       Label:
          [1647863260.287113][9294:9299] CHIP:TOO:       FabricIndex: 1
          [1647863260.287144][9294:9299] CHIP:TOO:      }
          [1647863260.287185][9294:9299] CHIP:TOO:     [2]: {
          [1647863260.287221][9294:9299] CHIP:TOO:       RootPublicKey: 04F8F28D5D70A4510E0F72FBBA31369796C4206FF95D97B77C1BDFD0438A3BE43510631A1B915BE189323F4CC0E015480192654D8170F8F230C7713898962958B7
          [1647863260.287253][9294:9299] CHIP:TOO:       VendorId: 65521
          [1647863260.287282][9294:9299] CHIP:TOO:       FabricId: 1
          [1647863260.287310][9294:9299] CHIP:TOO:       NodeId: 3
          [1647863260.287339][9294:9299] CHIP:TOO:       Label:
          [1647863260.287368][9294:9299] CHIP:TOO:       FabricIndex: 3
          [1647863260.287396][9294:9299] CHIP:TOO:      }
          [1647863260.287515][9294:9299] CHIP:EM: Sending Standalone Ack for MessageCounter:11301761 on exchange 13180i
=======
          Repeat step 3 until  CommissionedFabrics=SupportedFabrics
>>>>>>> c8a6d379
      disabled: true

    - label:
          "THn starts a commissioning process and opens a commissioning window
          with DUT_CE"
      PICS: CADMIN.S.C01.Rsp
      verification: |
          On nth controller using chip tool connect to the accessory


          ./chip-tool pairing onnetwork 1 20202021

          CHIP:DMG: Received Command Response Data, Endpoint=0 Cluster=0x0000_003E Command=0x0000_0008
          [1649756670.402192][10794:10799] CHIP:CTL: Device returned status 5 on receiving the NOC
          [1649756670.402221][10794:10799] CHIP:CTL: Add NOC failed with error ../../third_party/connectedhomeip/src/controller/CHIPDeviceController.cpp:1110: CHIP Error 0x0000000B: No memory
          [1649756670.402241][10794:10799] CHIP:CTL: Failed to perform commissioning step 12
      disabled: true

    - label: "TH_CR1 removes FabricIndex1"
      PICS: OPCREDS.S.C0a.Rsp
      verification: |
          on 1st controller using chip tool, remove fabric with FabricIndex=1

          ./chip-tool operationalcredentials remove-fabric 1 1 0
      disabled: true<|MERGE_RESOLUTION|>--- conflicted
+++ resolved
@@ -99,54 +99,7 @@
           to reach an index value of SupportedFabrics on DUT_CE"
       PICS: CADMIN.S.C01.Rsp
       verification: |
-<<<<<<< HEAD
-          Using your 2nd controller, write attribute and read attribute to and from TH_CE
-
-          Below is the example while using chip tool on second controller,
-          ./chip-tool basic write node-label te5new 2 0
-
-           Received error (protocol code 2) during pairing process. ../../third_party/connectedhomeip/src/protocols/secure_channel/CASESession.cpp:1551: CHIP Error 0x00000054: Invalid CASE parameter
-          [1651819620.929567][4359:4364] CHIP:CTL: OperationalSessionSetup[B8070CD13C99D367:0000000000000002]: State change 3 --> 2
-          [1651819620.929700][4359:4364] CHIP:-: ../../third_party/connectedhomeip/src/protocols/secure_channel/CASESession.cpp:1551: CHIP Error 0x00000054: Invalid CASE parameter at ../../commands/clusters/ModelCommand.cpp:53
-
-          ./chip-tool basic read node-label 2 0
-
-           Received error (protocol code 2) during pairing process. ../../third_party/connectedhomeip/src/protocols/secure_channel/CASESession.cpp:1551: CHIP Error 0x00000054: Invalid CASE parameter
-          [1651819620.929567][4359:4364] CHIP:CTL: OperationalSessionSetup[B8070CD13C99D367:0000000000000002]: State change 3 --> 2
-          [1651819620.929700][4359:4364] CHIP:-: ../../third_party/connectedhomeip/src/protocols/secure_channel/CASESession.cpp:1551: CHIP Error 0x00000054: Invalid CASE parameter at ../../commands/clusters/ModelCommand.cpp:53
-      disabled: true
-
-    - label: "DUT_CR1 sends command to TH_CE to read the list of Fabrics"
-      PICS: OPCREDS.C.A0001
-      verification: |
-          On DUT controller, read fabrics list
-
-          Below is the command using chip tool controller
-
-          ./chip-tool operationalcredentials read fabrics 1234 0 --fabric-filtered 0
-
-          CHIP:TOO: Endpoint: 0 Cluster: 0x0000_003E Attribute 0x0000_0001 DataVersion: 2455995219
-          [1647863260.286772][9294:9299] CHIP:TOO:   Fabrics: 2 entries
-          [1647863260.286908][9294:9299] CHIP:TOO:     [1]: {
-          [1647863260.286947][9294:9299] CHIP:TOO:       RootPublicKey: 04656F56DBDB677DC957028DFC0ED76709C72753C9194B117A483BDC07386BFD9529B68EB4448FBBA3964EFF37A56A8F461D348B0DAF3B56A75F3B94BF8209D36F
-          [1647863260.286995][9294:9299] CHIP:TOO:       VendorId: 65521
-          [1647863260.287026][9294:9299] CHIP:TOO:       FabricId: 1
-          [1647863260.287055][9294:9299] CHIP:TOO:       NodeId: 1
-          [1647863260.287084][9294:9299] CHIP:TOO:       Label:
-          [1647863260.287113][9294:9299] CHIP:TOO:       FabricIndex: 1
-          [1647863260.287144][9294:9299] CHIP:TOO:      }
-          [1647863260.287185][9294:9299] CHIP:TOO:     [2]: {
-          [1647863260.287221][9294:9299] CHIP:TOO:       RootPublicKey: 04F8F28D5D70A4510E0F72FBBA31369796C4206FF95D97B77C1BDFD0438A3BE43510631A1B915BE189323F4CC0E015480192654D8170F8F230C7713898962958B7
-          [1647863260.287253][9294:9299] CHIP:TOO:       VendorId: 65521
-          [1647863260.287282][9294:9299] CHIP:TOO:       FabricId: 1
-          [1647863260.287310][9294:9299] CHIP:TOO:       NodeId: 3
-          [1647863260.287339][9294:9299] CHIP:TOO:       Label:
-          [1647863260.287368][9294:9299] CHIP:TOO:       FabricIndex: 3
-          [1647863260.287396][9294:9299] CHIP:TOO:      }
-          [1647863260.287515][9294:9299] CHIP:EM: Sending Standalone Ack for MessageCounter:11301761 on exchange 13180i
-=======
           Repeat step 3 until  CommissionedFabrics=SupportedFabrics
->>>>>>> c8a6d379
       disabled: true
 
     - label:
