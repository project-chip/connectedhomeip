--- conflicted
+++ resolved
@@ -10083,40 +10083,6 @@
     - label: "Does the device implement sending the GetTargetsResponse command?"
       id: EEVSE.S.C00.Tx
 
-<<<<<<< HEAD
-    #
-    # Power Topology Cluster
-    #
-    - label: "Does the device implement the Power Topology Cluster as a server?"
-      id: PWRTL.S
-
-    #  Features
-
-    - label:
-          "Does the associated endpoint provide or consume power for the entire
-          node?"
-      id: PWRTL.S.F00
-
-    - label:
-          "Does the associated endpoint provide or consume power for itself and
-          its child endpoints?"
-      id: PWRTL.S.F01
-
-    - label:
-          "Does the associated endpoint provide or consume power for a provided
-          set of endpoints?"
-      id: PWRTL.S.F02
-
-    - label: "Can the provided set of endpoints change?"
-      id: PWRTL.S.F03
-
-    #Server attributes
-    - label: "Does the device implement the AvailableEndpoints attribute?"
-      id: PWRTL.S.A0000
-
-    - label: "Does the device implement the ActiveEndpoints attribute?"
-      id: PWRTL.S.A0001
-=======
     # Energy EVSE Mode Cluster
     # server / attributes
     - label: "Does the device implement the Energy EVSE cluster as a server?"
@@ -10194,4 +10160,36 @@
 
     - label: "Can the mode change be manually controlled?"
       id: EEVSEM.S.M.CAN_MANUALLY_CONTROLLED
->>>>>>> 5589ecba
+
+    #
+    # Power Topology Cluster
+    #
+    - label: "Does the device implement the Power Topology Cluster as a server?"
+      id: PWRTL.S
+
+    #  Features
+
+    - label:
+          "Does the associated endpoint provide or consume power for the entire
+          node?"
+      id: PWRTL.S.F00
+
+    - label:
+          "Does the associated endpoint provide or consume power for itself and
+          its child endpoints?"
+      id: PWRTL.S.F01
+
+    - label:
+          "Does the associated endpoint provide or consume power for a provided
+          set of endpoints?"
+      id: PWRTL.S.F02
+
+    - label: "Can the provided set of endpoints change?"
+      id: PWRTL.S.F03
+
+    #Server attributes
+    - label: "Does the device implement the AvailableEndpoints attribute?"
+      id: PWRTL.S.A0000
+
+    - label: "Does the device implement the ActiveEndpoints attribute?"
+      id: PWRTL.S.A0001