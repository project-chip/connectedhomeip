--- conflicted
+++ resolved
@@ -9063,8 +9063,6 @@
       id: ICDM.C.C00.Rsp
 
     #
-<<<<<<< HEAD
-<<<<<<< HEAD
     #RVC Clean Mode Select
     #
     #Feature
@@ -9136,11 +9134,8 @@
     - label:
           "Does the device implement sending the ChangeToModeResponse command?"
       id: DISHM.S.C01.Tx
-    #
-=======
->>>>>>> e2cbb33c83 (Modified script Jul 28 (#28361))
-=======
->>>>>>> 03886363
+    
+    #
     #Operational State
     #
     - label:
