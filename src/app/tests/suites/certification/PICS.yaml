--- conflicted
+++ resolved
@@ -10321,35 +10321,6 @@
       id: WIFINM.S
 
     #
-<<<<<<< HEAD
-    # Meter Identification
-    #
-    - label:
-          "Does the device implement the Meter Identification Cluster as a
-          server?"
-      id: MTRID.S
-
-    #  Features
-    - label:
-          "Does the device supports information about Power Threshold feature?"
-      id: MTRID.S.F00
-
-    # Server attributes
-    - label: "Does the device implement the MeterType attribute?"
-      id: MTRID.S.A0000
-
-    - label: "Does the device implement the PointOfDelivery attribute?"
-      id: MTRID.S.A0001
-
-    - label: "Does the device implement the MeterSerialNumber attribute?"
-      id: MTRID.S.A0002
-
-    - label: "Does the device implement the ProtocolVersion attribute?"
-      id: MTRID.S.A0003
-
-    - label: "Does the device implement the PowerThreshold attribute?"
-      id: MTRID.S.A0004
-=======
     # Camera AV Stream Management Cluster
     #
     - label: " Does the device implement the MaxConcurrentEncoders attribute?"
@@ -10444,4 +10415,32 @@
       id: AVSM.S.A0027
     - label: " Does the device implement the StatusLightBrightnesss attribute?"
       id: AVSM.S.A0028
->>>>>>> bad59613
+
+    #
+    # Meter Identification
+    #
+    - label:
+          "Does the device implement the Meter Identification Cluster as a
+          server?"
+      id: MTRID.S
+
+    #  Features
+    - label:
+          "Does the device supports information about Power Threshold feature?"
+      id: MTRID.S.F00
+
+    # Server attributes
+    - label: "Does the device implement the MeterType attribute?"
+      id: MTRID.S.A0000
+
+    - label: "Does the device implement the PointOfDelivery attribute?"
+      id: MTRID.S.A0001
+
+    - label: "Does the device implement the MeterSerialNumber attribute?"
+      id: MTRID.S.A0002
+
+    - label: "Does the device implement the ProtocolVersion attribute?"
+      id: MTRID.S.A0003
+
+    - label: "Does the device implement the PowerThreshold attribute?"
+      id: MTRID.S.A0004