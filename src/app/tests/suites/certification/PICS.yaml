# Copyright (c) 2023 Project CHIP Authors
#
# Licensed under the Apache License, Version 2.0 (the "License");
# you may not use this file except in compliance with the License.
# You may obtain a copy of the License at
#
# http://www.apache.org/licenses/LICENSE-2.0
#
# Unless required by applicable law or agreed to in writing, software
# distributed under the License is distributed on an "AS IS" BASIS,
# WITHOUT WARRANTIES OR CONDITIONS OF ANY KIND, either express or implied.
# See the License for the specific language governing permissions and
# limitations under the License.

name: PICS Item

PICS:
    #
    # Custom PICS
    #
    - label: "Prompts user for input. Unable to run in CI"
      id: PICS_USER_PROMPT

    - label: "Skip sample app"
      id: PICS_SKIP_SAMPLE_APP

    - label: "Run steps in SDK and CI only"
      id: PICS_SDK_CI_ONLY

    #
    # Base Details
    #
    - label: "Is DUT Software Component?"
      id: MCORE.DT_SW_COMP

    - label:
          "Does the device support communication over Bluetooth Low Energy (BLE)
          ?"
      id: MCORE.COM.BLE

    - label: "Does the device support communication over Wi-Fi ?"
      id: MCORE.COM.WIFI

    - label: "Does the device support communication over Ethernet ?"
      id: MCORE.COM.ETH

    - label: "Does the device support communication over Thread ?"
      id: MCORE.COM.THR

    - label:
          "Does the device support Wi-Fi or Thread interfaces communication ?"
      id: MCORE.COM.WIRELESS

    - label: "Does the device implement a Commissioner ?"
      id: MCORE.ROLE.COMMISSIONER

    - label: "Does the device implement a Commissionee ?"
      id: MCORE.ROLE.COMMISSIONEE

    - label: "Does the device implement a Controller ?"
      id: MCORE.ROLE.CONTROLLER

    - label: "Does the device support the Factory Reset Method?"
      id: MCORE.UI.FACTORYRESET

    - label:
          "Does the commissionee device only function within a Matter network?"
      id: MCORE.DD.CHIP_DEV

    - label: "Is the commissionee device a lock device?"
      id: MCORE.DD.DEV_LOCK

    - label: "Is the commissionee device a barrier access device?"
      id: MCORE.DD.DEV_BARRIER

    - label:
          "Does the commissionee device have a vendor specific information
          element (IE)?"
      id: MCORE.DD.IE

    - label:
          "Does the commissionee device or device packaging have a QR code based
          onboarding payload?"
      id: MCORE.DD.QR

    - label:
          "Does the commissionee device or device packaging have a Manual
          Pairing Code?"
      id: MCORE.DD.MANUAL_PC

    - label:
          "Does the commissionee device have a NFC tag containing the onboarding
          payload?"
      id: MCORE.DD.NFC

    - label: "Does the commissionee device support dynamic passcodes?"
      id: MCORE.DD.PASSCODE

    - label: "Does the DUT support user interface?"
      id: MCORE.DD.UI

    - label: "Does the DUT support Commissioner Discovery?"
      id: MCORE.DD.COMM_DISCOVERY

    - label: "Is the DUT a Controller?"
      id: MCORE.DD.CONTROLLER

    - label:
          "Does the commissionee device’s Onboarding Payload contain
          concatenated QR codes?"
      id: MCORE.DD.CONCATENATED_QR_CODE

    - label:
          "Does the commissioner support scanning and processing concatenated QR
          codes?"
      id: MCORE.DD.CTRL_CONCATENATED_QR_CODE_1

    - label:
          "Does the commissioner support processing devices in the order as
          indicated in the concatenated QR codes?"
      id: MCORE.DD.CTRL_CONCATENATED_QR_CODE_1_INORDER

    - label:
          "Does the commissioner support indicating to user the need to
          commission devices one by one for concatenated QR codes?"
      id: MCORE.DD.CTRL_CONCATENATED_QR_CODE_2

    - label: "Does the commissioner support Discovery Capability over BLE?"
      id: MCORE.DD.DISCOVERY_BLE

    - label:
          "Does the commissioner support Discovery Capability over IP Network?"
      id: MCORE.DD.DISCOVERY_IP

    - label: "Does the commissioner support Discovery Capability over SoftAP?"
      id: MCORE.DD.DISCOVERY_SOFTAP

    - label: "Does the commissioner support Discovery Capability over Wifi-PAF?"
      id: MCORE.DD.DISCOVERY_PAF

    - label: "Does the DUT support Standard Commissioning Flow?"
      id: MCORE.DD.STANDARD_COMM_FLOW

    - label: "Does the DUT support User-Intent Commissioning Flow?"
      id: MCORE.DD.USER_INTENT_COMM_FLOW

    - label: "Does the DUT support Custom Commissioning Flow?"
      id: MCORE.DD.CUSTOM_COMM_FLOW

    - label:
          "Does the commissioner support accepting a Manual Pairing Code for
          commissioning?"
      id: MCORE.DD.MANUAL_PC_COMMISSIONING

    - label:
          "Does the commissioner support accepting an 11-digit Manual Pairing
          Code for commissioning?"
      id: MCORE.DD.11_MANUAL_PC

    - label:
          "Does the commissioner support accepting a 21-digit Manual Pairing
          Code for commissioning?"
      id: MCORE.DD.21_MANUAL_PC

    - label:
          "Is commissionee device subject to physical tampering (doorbell,
          camera, door lock, designed for outdoor usage)?"
      id: MCORE.DD.PHYSICAL_TAMPERING

    - label:
          "Does the commissioner support scanning NFC tags containing the
          onboarding payload?"
      id: MCORE.DD.SCAN_NFC

    - label:
          "Does the commissioner support accepting a QR code for commissioning?"
      id: MCORE.DD.QR_COMMISSIONING

    - label:
          "Does the commissioner support scanning QR codes containing the
          onboarding payload?"
      id: MCORE.DD.SCAN_QR_CODE

    - label:
          "Does the commissionee device support Extended Discovery through
          DNS-SD advertisements when device is not in commissioning mode?"
      id: MCORE.DD.EXTENDED_DISCOVERY

    - label:
          "Does the commissionee device support advertising the Vendor ID
          Commissioning Subtype in Commissionable Node Discovery through DNS-SD
          advertisements?"
      id: MCORE.DD.COMMISSIONING_SUBTYPE_V

    - label:
          "Does the commissionee device support advertising the Device Type
          Commissioning Subtype in Commissionable Node Discovery through DNS-SD
          advertisements?"
      id: MCORE.DD.COMMISSIONING_SUBTYPE_T

    - label:
          "Does the commissionee device support TXT Key 'VP' (Vendor ID /
          Product ID) in it’s DNS-SD TXT Records for Commissionable Node
          Discovery?"
      id: MCORE.DD.TXT_KEY_VP

    - label:
          "Does the commissionee device support TXT Key 'DT' (Device Type) in
          it’s DNS-SD TXT Records for Commissionable Node Discovery?"
      id: MCORE.DD.TXT_KEY_DT

    - label:
          "Does the commissionee device support TXT Key 'DN' (Device Name) in
          it’s DNS-SD TXT Records for Commissionable Node Discovery?"
      id: MCORE.DD.TXT_KEY_DN

    - label:
          "Does the commissionee device support TXT Key 'RI' (Rotating
          Identifier) in it’s DNS-SD TXT Records for Commissionable Node
          Discovery?"
      id: MCORE.DD.TXT_KEY_RI

    - label:
          "Does the commissionee device support TXT Key 'PH' (Pairing Hint) in
          it’s DNS-SD TXT Records for Commissionable Node Discovery?"
      id: MCORE.DD.TXT_KEY_PH

    - label:
          "Does the commissionee device support TXT Key 'PI' (Pairing
          Instruction) in it’s DNS-SD TXT Records for Commissionable Node
          Discovery?"
      id: MCORE.DD.TXT_KEY_PI

    - label:
          "Does device support optional subtype _V in commissionable node
          discovery mDNS?"
      id: MCORE.SC.VENDOR_SUBTYPE

    - label:
          "Does device support optional subtype _T in commissionable node
          discovery mDNS?"
      id: MCORE.SC.DEVTYPE_SUBTYPE

    - label:
          "Does device support optional key VP in commissionable node discovery
          mDNS?"
      id: MCORE.SC.VP_KEY

    - label:
          "Does device support optional key DT in commissionable node discovery
          mDNS?"
      id: MCORE.SC.DT_KEY

    - label:
          "Does device support optional key DN in commissionable node discovery
          mDNS?"
      id: MCORE.SC.DN_KEY

    - label:
          "Does device support optional key RI in commissionable node discovery
          mDNS?"
      id: MCORE.SC.RI_KEY

    - label:
          "Does device support optional key PH in commissionable node discovery
          mDNS?"
      id: MCORE.SC.PH_KEY

    - label:
          "Does device support optional key PI in commissionable node discovery
          mDNS?"
      id: MCORE.SC.PI_KEY

    - label:
          "Does device support optional key SII in operational discovery mDNS?"
      id: MCORE.SC.SII_OP_DISCOVERY_KEY

    - label:
          "Does device support optional key SII in operational discovery mDNS?"
      id: MCORE.SC.SAI_OP_DISCOVERY_KEY

    - label:
          "Does device support optional key SII in operational discovery mDNS?"
      id: MCORE.SC.T_KEY

    - label: "Is the DUT a Controller?"
      id: MCORE.SC.DT_CONTROLLER

    - label:
          "Does device support optional key SII in commissionable node discovery
          mDNS?"
      id: MCORE.SC.SII_COMM_DISCOVERY_KEY

    - label:
          "Does device support optional key SAI in commissionable node discovery
          mDNS?"
      id: MCORE.SC.SAI_COMM_DISCOVERY_KEY

    - label:
          "Does device support Extended Discovery for Commissionable Node
          Discovery?"
      id: MCORE.SC.EXTENDED_DISCOVERY

    - label: "Is the device a sleepy end device (SED)?"
      id: MCORE.SC.SED

    - label: "Does the Controller DUT support Service Advertising?"
      id: MCORE.SC.ADV

    - label: "Does Device support LwIP stack?"
      id: MCORE.SC.LWIP

    - label:
          "Does Commissioner notify user that Commissionee is not a fully
          trusted device on device attestation failure?"
      id: MCORE.DA.ATTEST_WARNING

    - label:
          "Does commissionee-provided certification declaration make use of
          dac_origin_vendor_id field?"
      id: MCORE.DA.CERTDECL_ORIGIN_VENDORID

    - label:
          "Does commissionee-provided certification declaration make use of
          dac_origin_product_id field?"
      id: MCORE.DA.CERTDECL_ORIGIN_PRODUCTID

    - label:
          "Does commissionee-provided certification declaration make use of
          authorized_paa_list field?"
      id: MCORE.DA.CERTDECL_AUTH_PAA

    - label:
          "Does commissionee provide a Firmware Information field in the
          AttestationResponse?"
      id: MCORE.DA.ATTESTELEMENT_FW_INFO

    #
    # Fabric Synchronization
    #
    - label: "Does the device implement Fabric Synchronization capabilities?"
      id: MCORE.FS

    #
    #IDM
    #
    - label: "Does the device implement the ICD Management cluster as a server?"
      id: ICDM.S

    - label: "Is the device a Server"
      id: MCORE.IDM.S

    - label: "Is the device a Client"
      id: MCORE.IDM.C

    - label:
          "Is the device a Client and Supports sending a Invoke Request Message"
      id: MCORE.IDM.C.InvokeRequest

    - label:
          "Is the device a Client and Supports sending a Read Request Message"
      id: MCORE.IDM.C.ReadRequest

    - label:
          "Is the device a Client and Supports sending a Write Request Message"
      id: MCORE.IDM.C.WriteRequest

    - label:
          "Is the device a Client and Supports sending a Subscribe Request
          Message"
      id: MCORE.IDM.C.SubscribeRequest

    - label: "Is the device a Server and supports an attribute of DataType Bool"
      id: MCORE.IDM.S.Attribute.DataType_Bool

    - label:
          "Is the device a Server and supports an attribute of DataType String"
      id: MCORE.IDM.S.Attribute.DataType_String

    - label:
          "Is the device a Server and supports an attribute of DataType Unsigned
          Integer"
      id: MCORE.IDM.S.Attribute.DataType_UnsignedInteger

    - label:
          "Is the device a Server and supports an attribute of DataType Signed
          Integer"
      id: MCORE.IDM.S.Attribute.DataType_SignedInteger

    - label:
          "Is the device a Server and supports an attribute of DataType Struct"
      id: MCORE.IDM.S.Attribute.DataType_Struct

    - label:
          "Is the device a Server and supports an attribute of DataType Floating
          Point"
      id: MCORE.IDM.S.Attribute.DataType_FloatingPoint

    - label: "Is the device a Server and supports an attribute of DataType List"
      id: MCORE.IDM.S.Attribute.DataType_List

    - label:
          "Is the device a Server and supports an attribute of DataType Octet
          String"
      id: MCORE.IDM.S.Attribute.DataType_OctetString

    - label: "Is the device a Server and supports an attribute of DataType Enum"
      id: MCORE.IDM.S.Attribute.DataType_Enum

    - label:
          "Is the device a Server and supports an attribute of DataType Bitmap"
      id: MCORE.IDM.S.Attribute.DataType_Bitmap

    - label:
          "Is the device a Client and supports Reading an attribute of DataType
          Bool"
      id: MCORE.IDM.C.ReadRequest.Attribute.DataType_Bool

    - label:
          "Is the device a Client and supports Reading an attribute of DataType
          String"
      id: MCORE.IDM.C.ReadRequest.Attribute.DataType_String

    - label:
          "Is the device a Client and supports Reading an attribute of DataType
          Unsigned Integer"
      id: MCORE.IDM.C.ReadRequest.Attribute.DataType_UnsignedInteger

    - label:
          "Is the device a Client and supports Reading an attribute of DataType
          Signed Integer"
      id: MCORE.IDM.C.ReadRequest.Attribute.DataType_SignedInteger

    - label:
          "Is the device a Client and supports Reading an attribute of DataType
          Struct"
      id: MCORE.IDM.C.ReadRequest.Attribute.DataType_Struct

    - label:
          "Is the device a Client and supports Reading an attribute of DataType
          Floating Point"
      id: MCORE.IDM.C.ReadRequest.Attribute.DataType_FloatingPoint

    - label:
          "Is the device a Client and supports Reading an attribute of DataType
          List"
      id: MCORE.IDM.C.ReadRequest.Attribute.DataType_List

    - label:
          "Is the device a Client and supports Reading an attribute of DataType
          Octet String"
      id: MCORE.IDM.C.ReadRequest.Attribute.DataType_OctetString

    - label:
          "Is the device a Client and supports Reading an attribute of DataType
          Enum"
      id: MCORE.IDM.C.ReadRequest.Attribute.DataType_Enum

    - label:
          "Is the device a Client and supports Reading an attribute of DataType
          Bitmap"
      id: MCORE.IDM.C.ReadRequest.Attribute.DataType_Bitmap

    - label:
          "Is the device a Client and supports writing an attribute of DataType
          Bool"
      id: MCORE.IDM.C.WriteRequest.Attribute.DataType_Bool

    - label:
          "Is the device a Client and supports writing an attribute of DataType
          String"
      id: MCORE.IDM.C.WriteRequest.Attribute.DataType_String

    - label:
          "Is the device a Client and supports writing an attribute of DataType
          Unsigned Integer"
      id: MCORE.IDM.C.WriteRequest.Attribute.DataType_UnsignedInteger

    - label:
          "Is the device a Client and supports writing an attribute of DataType
          Signed Integer"
      id: MCORE.IDM.C.WriteRequest.Attribute.DataType_SignedInteger

    - label:
          "Is the device a Client and supports writing an attribute of DataType
          Struct"
      id: MCORE.IDM.C.WriteRequest.Attribute.DataType_Struct

    - label:
          "Is the device a Client and supports writing an attribute of DataType
          Floating Point"
      id: MCORE.IDM.C.WriteRequest.Attribute.DataType_FloatingPoint

    - label:
          "Is the device a Client and supports writing an attribute of DataType
          List"
      id: MCORE.IDM.C.WriteRequest.Attribute.DataType_List

    - label:
          "Is the device a Client and supports writing an attribute of DataType
          Octet String"
      id: MCORE.IDM.C.WriteRequest.Attribute.DataType_OctetString

    - label:
          "Is the device a Client and supports writing an attribute of DataType
          Enum"
      id: MCORE.IDM.C.WriteRequest.Attribute.DataType_Enum

    - label:
          "Is the device a Client and supports writing an attribute of DataType
          Bitmap"
      id: MCORE.IDM.C.WriteRequest.Attribute.DataType_Bitmap

    - label:
          "Is the device a Server and supports a writable attribute of DataType
          Bool"
      id: MCORE.IDM.S.Attribute_W.DataType_Bool

    - label:
          "Is the device a Server and supports a writable attribute of DataType
          String"
      id: MCORE.IDM.S.Attribute_W.DataType_String

    - label:
          "Is the device a Server and supports a writable attribute of DataType
          UnsignedInteger"
      id: MCORE.IDM.S.Attribute_W.DataType_UnsignedInteger

    - label:
          "Is the device a Server and supports a writable attribute of DataType
          SignedInteger"
      id: MCORE.IDM.S.Attribute_W.DataType_SignedInteger

    - label:
          "Is the device a Server and supports a writable attribute of DataType
          Struct"
      id: MCORE.IDM.S.Attribute_W.DataType_Struct

    - label:
          "Is the device a Server and supports a writable attribute of DataType
          FloatingPoint"
      id: MCORE.IDM.S.Attribute_W.DataType_FloatingPoint

    - label:
          "Is the device a Server and supports a writable attribute of DataType
          List"
      id: MCORE.IDM.S.Attribute_W.DataType_List

    - label:
          "Is the device a Server and supports a writable attribute of DataType
          OctetString"
      id: MCORE.IDM.S.Attribute_W.DataType_OctetString

    - label:
          "Is the device a Server and supports a writable attribute of DataType
          Enum"
      id: MCORE.IDM.S.Attribute_W.DataType_Enum

    - label:
          "Is the device a Server and supports a writable attribute of DataType
          Bitmap"
      id: MCORE.IDM.S.Attribute_W.DataType_Bitmap

    - label:
          "Is the device a Client and supports subscribing to an attribute of
          DataType Bool"
      id: MCORE.IDM.C.SubscribeRequest.Attribute.DataType_Bool

    - label:
          "Is the device a Client and supports subscribing to an attribute of
          DataType String"
      id: MCORE.IDM.C.SubscribeRequest.Attribute.DataType_String

    - label:
          "Is the device a Client and supports subscribing to an attribute of
          DataType UnsignedInteger"
      id: MCORE.IDM.C.SubscribeRequest.Attribute.DataType_UnsignedInteger

    - label:
          "Is the device a Client and supports subscribing to an attribute of
          DataType Integer"
      id: MCORE.IDM.C.SubscribeRequest.Attribute.DataType_Integer

    - label:
          "Is the device a Client and supports subscribing to an attribute of
          DataType FloatingPoint"
      id: MCORE.IDM.C.SubscribeRequest.Attribute.DataType_FloatingPoint

    - label:
          "Is the device a Client and supports subscribing to an attribute of
          DataType List"
      id: MCORE.IDM.C.SubscribeRequest.Attribute.DataType_List

    - label:
          "Is the device a Server and capable of generating large data which is
          greater than 1 MTU(1280 bytes)"
      id: MCORE.IDM.S.LargeData

    - label:
          "Is the device a Client and supports subscribing to an individual
          Event"
      id: MCORE.IDM.C.SubscribeEvent

    - label: "Is the device a Client and supports Reading an individual Event"
      id: MCORE.IDM.C.ReadEvent

    - label:
          "Is the device a client and supports subscribing to Multiple
          Attributes"
      id: MCORE.IDM.C.SubscribeRequest.MultipleAttributes

    - label: "Is the device a Server and supports Persistent subscription"
      id: MCORE.IDM.S.PersistentSubscription

    - label: "Does the DUT implement a Bridge"
      id: MCORE.BRIDGE

    - label:
          "Does the DUT have information on battery level of (at least some of)
          of its bridged devices"
      id: MCORE.BRIDGE.BatInfo

    - label:
          "Does the DUT have means to change the state of (at least some of) of
          its bridged devices, e.g. through a manufacturer-provided app"
      id: MCORE.BRIDGE.OtherControl

    - label:
          "Does the DUT have means to change the name of (at least some of) of
          its bridged devices, e.g. through a manufacturer-provided app"
      id: MCORE.BRIDGE.AllowDeviceRename

    - label: "Does the DUT support a Bridge"
      id: MCORE.BRIDGECLIENT

    - label: "Does the DUT support to maintain a list of connected devices"
      id: MCORE.DEVLIST.UseDevices

    - label: "Does the DUT support to maintain the names of connected devices"
      id: MCORE.DEVLIST.UseDeviceName

    - label: "Does the DUT support to maintain the state of connected devices"
      id: MCORE.DEVLIST.UseDeviceState

    - label:
          "Does the DUT support maintaining information on battery level of
          connected devices"
      id: MCORE.DEVLIST.UseBatInfo

    - label: "Does the DUT support the BDX Sender role?"
      id: MCORE.BDX.Sender

    - label: "Does the DUT support the BDX Receiver role?"
      id: MCORE.BDX.Receiver

    - label: "Does the DUT support the BDX Sender role in Synchronous mode?"
      id: MCORE.BDX.SynchronousSender

    - label: "Does the DUT support the BDX Receiver role in Synchronous mode?"
      id: MCORE.BDX.SynchronousReceiver

    - label: "Does the DUT support the BDX Sender role in Asynchronous mode?"
      id: MCORE.BDX.AsynchronousSender

    - label: "Does the DUT support the BDX Receiver role in Asynchronous mode?"
      id: MCORE.BDX.AsynchronousReceiver

    - label: "Does the DUT control the rate of the BDX transfer ?"
      id: MCORE.BDX.Driver

    - label: "Is the DUT an Initiator of the BDX transfer?"
      id: MCORE.BDX.Initiator

    - label: "Is the DUT a Responder of the BDX transfer?"
      id: MCORE.BDX.Responder

    - label: "Does the DUT support sending the BlockQueryWithSkip message?"
      id: MCORE.BDX.BlockQueryWithSkip

    - label: "Does the DUT implement the OTA Requestor Device Type?"
      id: MCORE.OTA.Requestor

    - label: "Does the DUT implement the OTA Provider Device Type?"
      id: MCORE.OTA.Provider

    - label: "Does the DUT support the HTTPS Protocol for OTA image download?"
      id: MCORE.OTA.HTTPS

    - label:
          "Does the DUT support obtaining user consent for OTA application by
          virtue of built-in user interface capabilities?"
      id: MCORE.OTA.RequestorConsent

    - label: "Does the DUT support resumption of a transfer previously aborted?"
      id: MCORE.OTA.Resume

    - label: "Does the DUT support Vendor specific OTA implementation?"
      id: MCORE.OTA.VendorSpecific

    - label:
          "Does the DUT have Administer privilege over the Access Control of
          another node?"
      id: MCORE.ACL.Administrator

    - label:
          "Does the Requestor DUT support querying a different Provider in its
          OTA Provider List when it hits error conditions in invoking the
          QueryImage command?"
      id: MCORE.OTA.Retry

    # Access Control cluster
    - label: "Does the device implement the Access Control Cluster as a server?"
      id: ACL.S

    - label: "Does the device implement the Access Control Cluster as a client?"
      id: ACL.C

    #
    # server / attributes
    #
    - label: "Does the device implement the ACL attribute?"
      id: ACL.S.A0000

    - label: "Does the device implement the extension attribute?"
      id: ACL.S.A0001

    - label:
          "Does the device implement the SubjectsPerAccessControlEntry
          attribute?"
      id: ACL.S.A0002

    - label: "Does the device implement the TargetsPerAccessControlEntry event?"
      id: ACL.S.A0003

    - label:
          "Does the device implement the AccessControlEntriesPerFabric
          attribute?"
      id: ACL.S.A0004

    #
    # server / Events
    #
    - label: "Does the device implement the AccessControlEntryChanged Event?"
      id: ACL.S.E00

    - label:
          "Does the device implement the AccessControlExtensionChanged Event?"
      id: ACL.S.E01

    #
    # client / Events
    #
    - label: "Does the device implement the AccessControlEntryChanged Event?"
      id: ACL.C.E00

    - label:
          "Does the device implement the AccessControlExtensionChanged Event?"
      id: ACL.C.E01

    # Access Control Enforcement Test Plan
    - label:
          "Does the device implement an Application Device Type on any endpoint"
      id: APPDEVICE.S

    # Content App Observer Cluster
    - label:
          "Does the device implement the Content App Observer cluster as a
          server?"
      id: APPOBSERVER.S

    # Actions Cluster Test Plan
    - label: "Does the device implement the Actions cluster as a server?"
      id: ACT.S

    - label: "Does the device implement the Actions cluster as a client?"
      id: ACT.C

    #
    # server / attributes
    #
    - label: "Does the device implement the ActionList attribute?"
      id: ACT.S.A0000

    - label: "Does the device implement the EndpointLists attribute?"
      id: ACT.S.A0001

    - label: "Does the device implement the SetupURL attribute?"
      id: ACT.S.A0002

    #
    # server / manually
    #
    - label:
          "Can the ActionList attribute be filled or changed by some means? (see
          Note)"
      id: ACT.S.M.FillActionList

    - label:
          "Can the EndpointLists attribute be changed by some means? (see Note)"
      id: ACT.S.M.FillEndpointLists

    - label:
          "Does the DUT support exposing an Endpoint in multiple
          EndpointListStructs"
      id: ACT.S.M.OverlappingEndpointLists

    - label: "Can a suffix be used on SetupURL"
      id: ACT.S.M.SetupURLWithSuffix

    #
    # client / commandsGenerated
    #
    - label: "Does the DUT support sending the InstantAction command?"
      id: ACT.C.C00.Tx

    - label:
          "Does the DUT support sending the InstantActionWithTransition command?"
      id: ACT.C.C01.Tx

    - label: "Does the DUT support sending the StartAction command?"
      id: ACT.C.C02.Tx

    - label: "Does the DUT support sending the StartActionWithDuration command?"
      id: ACT.C.C03.Tx

    - label: "Does the DUT support sending the StopAction command?"
      id: ACT.C.C04.Tx

    - label: "Does the DUT support sending the PauseAction command?"
      id: ACT.C.C05.Tx

    - label: "Does the DUT support sending the PauseActionWithDuration command?"
      id: ACT.C.C06.Tx

    - label: "Does the DUT support sending the ResumeAction command?"
      id: ACT.C.C07.Tx

    - label: "Does the DUT support sending the EnableAction command?"
      id: ACT.C.C08.Tx

    - label:
          "Does the DUT support sending the EnableActionWithDuration command?"
      id: ACT.C.C09.Tx

    - label: "Does the DUT support sending the DisableAction command?"
      id: ACT.C.C0a.Tx

    - label:
          "Does the DUT support sending the DisableActionWithDuration command?"
      id: ACT.C.C0b.Tx

    #
    # server / commandsGenerated
    #
    - label: "Does the device implement of InstantAction command?"
      id: ACT.S.C00.Rsp

    - label: "Does the device implement of InstantActionWithTransition command?"
      id: ACT.S.C01.Rsp

    - label: "Does the device implement of StartAction command?"
      id: ACT.S.C02.Rsp

    - label: "Does the device implement of StartActionWithDuration command?"
      id: ACT.S.C03.Rsp

    - label: "Does the device implement of StopAction command?"
      id: ACT.S.C04.Rsp

    - label: "Does the device implement of PauseAction command?"
      id: ACT.S.C05.Rsp

    - label: "Does the device implement of PauseActionWithDuration command?"
      id: ACT.S.C06.Rsp

    - label: "Does the device implement of ResumeAction command?"
      id: ACT.S.C07.Rsp

    - label: "Does the device implement of EnableAction command?"
      id: ACT.S.C08.Rsp

    - label: "Does the device implement of EnableActionWithDuration command?"
      id: ACT.S.C09.Rsp

    - label: "Does the device implement of DisableAction command?"
      id: ACT.S.C0a.Rsp

    - label: "Does the device implement of DisableActionWithDuration command?"
      id: ACT.S.C0b.Rsp

    #
    # client / manually
    #
    - label: "Write all supported optional attributes"
      id: ACT.C.AO-WRITE

    - label: "Write all supported mandatory attribute"
      id: ACT.C.AM-WRITE

    - label: "Read all supported mandatory attribute"
      id: ACT.C.AM-READ

    - label: "Read all supported optional attributes"
      id: ACT.C.AO-READ

    # Binding Cluster Test Plan
    - label: "Does the device implement the Binding Cluster as a server?"
      id: BIND.S

    - label: "Does the device implement the Binding Cluster as a client?"
      id: BIND.C

    #
    # server / attributes
    #
    - label: "Does the DUT(server) support the Binding attribute?"
      id: BIND.S.A0000

    # Boolean State Cluster Test Plan
    - label: "Does the device implement the Boolean State cluster as a server?"
      id: BOOL.S

    - label: "Does the device implement the Boolean State cluster as a client?"
      id: BOOL.C

    #
    # server / attributes
    #
    - label: "Does the device implement the StateValue attribute?"
      id: BOOL.S.A0000

    #
    # server / Events
    #
    - label: "Does the device implement the StateChange event?"
      id: BOOL.S.E00

    #
    # server / manually
    #
    - label:
          "Can the StateValue attribute be changed by manual operation at the
          DUT?"
      id: BOOL.S.M.ManuallyControlled

    #
    # client / manually
    #
    - label: "Write all supported mandatory attribute"
      id: BOOL.C.AM-WRITE

    - label: "Write all supported optional attributes"
      id: BOOL.C.AO-WRITE

    - label: "Read all supported mandatory attribute"
      id: BOOL.C.AM-READ

    - label: "Read all supported optional attributes"
      id: BOOL.C.AO-READ

    # Bridged Device Basic Information Test Plan
    - label:
          "Does the device implement the Bridged Device Basic Information
          Cluster as a server?"
      id: BRBINFO.S

    - label:
          "Does the device implement the Bridged Device Basic Information
          Cluster as a client?"
      id: BRBINFO.C

    #
    # server / attributes
    #
    - label: "Does the DUT(server) support the DataModelRevision attribute?"
      id: BRBINFO.S.A0000

    - label: "Does the DUT(server) support the VendorName attribute?"
      id: BRBINFO.S.A0001

    - label: "Does the DUT(server) support the VendorID attribute?"
      id: BRBINFO.S.A0002

    - label: "Does the DUT(server) support the ProductName attribute?"
      id: BRBINFO.S.A0003

    - label: "Does the DUT(server) support the ProductID attribute?"
      id: BRBINFO.S.A0004

    - label: "Does the DUT(server) support the NodeLabel attribute?"
      id: BRBINFO.S.A0005

    - label: "Does the DUT(server) support the Location attribute?"
      id: BRBINFO.S.A0006

    - label: "Does the DUT(server) support the HardwareVersion attribute?"
      id: BRBINFO.S.A0007

    - label: "Does the DUT(server) support the HardwareVersionString attribute?"
      id: BRBINFO.S.A0008

    - label: "Does the DUT(server) support the SoftwareVersion attribute?"
      id: BRBINFO.S.A0009

    - label: "Does the DUT(server) support the SoftwareVersionString attribute?"
      id: BRBINFO.S.A000a

    - label: "Does the DUT(server) support the ManufacturingDate attribute?"
      id: BRBINFO.S.A000b

    - label: "Does the DUT(server) support the PartNumber attribute?"
      id: BRBINFO.S.A000c

    - label: "Does the DUT(server) support the ProductURL attribute?"
      id: BRBINFO.S.A000d

    - label: "Does the DUT(server) support the ProductLabel attribute?"
      id: BRBINFO.S.A000e

    - label: "Does the DUT(server) support the SerialNumber attribute?"
      id: BRBINFO.S.A000f

    - label: "Does the DUT(server) support the LocalConfigDisabled attribute?"
      id: BRBINFO.S.A0010

    - label: "Does the DUT(server) support the Reachable attribute?"
      id: BRBINFO.S.A0011

    - label: "Does the DUT(server) support the UniqueID attribute?"
      id: BRBINFO.S.A0012

    - label: "Does the DUT(server) support the CapabilityMinima attribute?"
      id: BRBINFO.S.A0013

    - label: "Does the DUT(server) support the ProductAppearance attribute?"
      id: BRBINFO.S.A0014

    - label: "Does the DUT(server) support the ConfigurationVersion attribute?"
      id: BRBINFO.S.A0018

    #
    # server / Events
    #
    - label: "Does the DUT(server) support the StartUp event?"
      id: BRBINFO.S.E00

    - label: "Does the DUT(server) support the ShutDown event?"
      id: BRBINFO.S.E01

    - label: "Does the DUT(server) support the Leave event?"
      id: BRBINFO.S.E02

    - label: "Does the DUT(server) support the ReachableChanged event?"
      id: BRBINFO.S.E03

    #
    # client / attributes
    #
    - label:
          "Does the DUT(client) have access privileges for the DataModelRevision
          attribute implemented on server?"
      id: BRBINFO.C.A0000

    - label:
          "Does the DUT(client) have access privileges for the VendorName
          attribute implemented on server?"
      id: BRBINFO.C.A0001

    - label:
          "Does the DUT(client) have access privileges for the VendorID
          attribute implemented on server?"
      id: BRBINFO.C.A0002

    - label:
          "Does the DUT(client) have access privileges for the ProductName
          attribute implemented on server?"
      id: BRBINFO.C.A0003

    - label:
          "Does the DUT(client) have access privileges for the ProductID
          attribute implemented on server?"
      id: BRBINFO.C.A0004

    - label:
          "Does the DUT(client) have access privileges for the NodeLabel
          attribute implemented on server?"
      id: BRBINFO.C.A0005

    - label:
          "Does the DUT(client) have access privileges for the Location
          attribute implemented on server?"
      id: BRBINFO.C.A0006

    - label:
          "Does the DUT(client) have access privileges for the HardwareVersion
          attribute implemented on server?"
      id: BRBINFO.C.A0007

    - label:
          "Does the DUT(client) have access privileges for the
          HardwareVersionString attribute implemented on server?"
      id: BRBINFO.C.A0008

    - label:
          "Does the DUT(client) have access privileges for the SoftwareVersion
          attribute implemented on server?"
      id: BRBINFO.C.A0009

    - label:
          "Does the DUT(client) have access privileges for the
          SoftwareVersionString attribute implemented on server?"
      id: BRBINFO.C.A000a

    - label:
          "Does the DUT(client) have access privileges for the ManufacturingDate
          attribute implemented on server?"
      id: BRBINFO.C.A000b

    - label:
          "Does the DUT(client) have access privileges for the PartNumber
          attribute implemented on server?"
      id: BRBINFO.C.A000c

    - label:
          "Does the DUT(client) have access privileges for the ProductURL
          attribute implemented on server?"
      id: BRBINFO.C.A000d

    - label:
          "Does the DUT(client) have access privileges for the ProductLabel
          attribute implemented on server?"
      id: BRBINFO.C.A000e

    - label:
          "Does the DUT(client) have access privileges for the SerialNumber
          attribute implemented on server?"
      id: BRBINFO.C.A000f

    - label:
          "Does the DUT(client) have access privileges for the
          LocalConfigDisabled attribute implemented on server?"
      id: BRBINFO.C.A0010

    - label:
          "Does the DUT(client) have access privileges for the Reachable
          attribute implemented on server?"
      id: BRBINFO.C.A0011

    - label:
          "Does the DUT(client) have access privileges for the UniqueID
          attribute implemented on server?"
      id: BRBINFO.C.A0012

    - label:
          "Does the DUT(client) have access privileges for the CapabilityMinima
          attribute implemented on server?"
      id: BRBINFO.C.A0013

    - label:
          "Does the DUT(client) have access privileges for the ProductAppearance
          attribute implemented on server?"
      id: BRBINFO.C.A0014

    #
    # client / Events
    #
    - label: "Does the DUT(Client) support the StartUp event?"
      id: BRBINFO.C.E00

    - label: "Does the DUT(Client) support the ShutDown event?"
      id: BRBINFO.C.E01

    - label: "Does the DUT(Client) support the Leave event?"
      id: BRBINFO.C.E02

    - label: "Does the DUT(Client) support the ReachableChanged event?"
      id: BRBINFO.C.E03

    # Color Control Cluster Test Plan
    - label: "Does the device implement the Color Control cluster as a server?"
      id: CC.S

    - label: "Does the device implement the Color Control cluster as a client?"
      id: CC.C

    #
    # server / attributes
    #
    - label: "Does the device implement the CurrentHue attribute?"
      id: CC.S.A0000

    - label: "Does the device implement the CurrentSaturation attribute?"
      id: CC.S.A0001

    - label: "Does the device implement the REMAININGTime attribute?"
      id: CC.S.A0002

    - label: "Does the device implement the CurrentX attribute?"
      id: CC.S.A0003

    - label: "Does the device implement the CurrentY attribute?"
      id: CC.S.A0004

    - label: "Does the device implement the DriftCompensation attribute?"
      id: CC.S.A0005

    - label: "Does the device implement the CompensationText attribute?"
      id: CC.S.A0006

    - label: "Does the device implement the ColorTemperatureMireds attribute?"
      id: CC.S.A0007

    - label: "Does the device implement the ColorMode attribute?"
      id: CC.S.A0008

    - label: "Does the device implement the Options attribute?"
      id: CC.S.A000f

    - label: "Does the device implement the NumberOfPrimaries attribute?"
      id: CC.S.A0010

    - label: "Does the device implement the Primary1X attribute?"
      id: CC.S.A0011

    - label: "Does the device implement the Primary1Y attribute?"
      id: CC.S.A0012

    - label: "Does the device implement the Primary1Intensity attribute?"
      id: CC.S.A0013

    - label: "Does the device implement the Primary2X attribute?"
      id: CC.S.A0015

    - label: "Does the device implement the Primary2Y attribute?"
      id: CC.S.A0016

    - label: "Does the device implement the Primary2Intensity attribute?"
      id: CC.S.A0017

    - label: "Does the device implement the Primary3X attribute?"
      id: CC.S.A0019

    - label: "Does the device implement the Primary3Y attribute?"
      id: CC.S.A001a

    - label: "Does the device implement the Primary3Intensity attribute?"
      id: CC.S.A001b

    - label: "Does the device implement the Primary4X attribute?"
      id: CC.S.A0020

    - label: "Does the device implement the Primary4Y attribute?"
      id: CC.S.A0021

    - label: "Does the device implement the PRIMAR41Intensity attribute?"
      id: CC.S.A0022

    - label: "Does the device implement the Primary5X attribute?"
      id: CC.S.A0024

    - label: "Does the device implement the Primary5Y attribute?"
      id: CC.S.A0025

    - label: "Does the device implement the Primary5Intensity attribute?"
      id: CC.S.A0026

    - label: "Does the device implement the Primary6X attribute?"
      id: CC.S.A0028

    - label: "Does the device implement the Primary6Y attribute?"
      id: CC.S.A0029

    - label: "Does the device implement the Primary6Intensity attribute?"
      id: CC.S.A002a

    - label: "Does the device implement the WhitePointX attribute?"
      id: CC.S.A0030

    - label: "Does the device implement the WhitePointY attribute?"
      id: CC.S.A0031

    - label: "Does the device implement the ColorPointRX attribute?"
      id: CC.S.A0032

    - label: "Does the device implement the ColorPointRY attribute?"
      id: CC.S.A0033

    - label: "Does the device implement the ColorPointRIntensity attribute?"
      id: CC.S.A0034

    - label: "Does the device implement the ColorPointGX attribute?"
      id: CC.S.A0036

    - label: "Does the device implement the ColorPointGY attribute?"
      id: CC.S.A0037

    - label: "Does the device implement the ColorPointGIntensity attribute?"
      id: CC.S.A0038

    - label: "Does the device implement the ColorPointBX attribute?"
      id: CC.S.A003a

    - label: "Does the device implement the ColorPointBY attribute?"
      id: CC.S.A003b

    - label: "Does the device implement the ColorPointBIntensity attribute?"
      id: CC.S.A003c

    - label: "Does the device implement the EnhancedCurrentHue attribute?"
      id: CC.S.A4000

    - label: "Does the device implement the EnhancedColorMode attribute?"
      id: CC.S.A4001

    - label: "Does the device implement the ColorLoopActive attribute?"
      id: CC.S.A4002

    - label: "Does the device implement the ColorLoopDirection attribute?"
      id: CC.S.A4003

    - label: "Does the device implement the ColorLoopTime attribute?"
      id: CC.S.A4004

    - label:
          "Does the device implement the ColorLoopStartEnhancedHue attribute?"
      id: CC.S.A4005

    - label:
          "Does the device implement the ColorLoopStoredEnhancedHue attribute?"
      id: CC.S.A4006

    - label: "Does the device implement the ColorCapabilities attribute?"
      id: CC.S.A400a

    - label:
          "Does the device implement the ColorTempPhysicalMinMireds attribute?"
      id: CC.S.A400b

    - label:
          "Does the device implement the ColorTempPhysicalMaxMireds attribute?"
      id: CC.S.A400c

    - label:
          "Does the device implement the CoupleColorTempToLevelMinMireds
          attribute?"
      id: CC.S.A400d

    - label:
          "Does the device implement the StartUpColorTemperatureMireds
          attribute?"
      id: CC.S.A4010

    #
    # server / commandsReceived
    #
    - label: "Does the device implement receiving the MoveToHue command?"
      id: CC.S.C00.Rsp

    - label: "Does the device implement receiving the MoveHue command?"
      id: CC.S.C01.Rsp

    - label: "Does the device implement receiving the StepHue command?"
      id: CC.S.C02.Rsp

    - label: "Does the device implement receiving the MoveToSaturation command?"
      id: CC.S.C03.Rsp

    - label: "Does the device implement receiving the MoveSaturation command?"
      id: CC.S.C04.Rsp

    - label: "Does the device implement receiving the StepSaturation command?"
      id: CC.S.C05.Rsp

    - label:
          "Does the device implement receiving the MoveToHueAndSaturation
          command?"
      id: CC.S.C06.Rsp

    - label: "Does the device implement receiving the MoveToColor command?"
      id: CC.S.C07.Rsp

    - label: "Does the device implement receiving the MoveColor command?"
      id: CC.S.C08.Rsp

    - label: "Does the device implement receiving the StepColor command?"
      id: CC.S.C09.Rsp

    - label:
          "Does the device implement receiving the MoveToColorTemperature
          command?"
      id: CC.S.C0a.Rsp

    - label:
          "Does the device implement receiving the EnhancedMoveToHue command?"
      id: CC.S.C40.Rsp

    - label: "Does the device implement receiving the EnhancedMoveHue command?"
      id: CC.S.C41.Rsp

    - label: "Does the device implement receiving the EnhancedStepHue command?"
      id: CC.S.C42.Rsp

    - label:
          "Does the device implement receiving the
          EnhancedMoveToHueAndSaturation command?"
      id: CC.S.C43.Rsp

    - label: "Does the device implement receiving the ColorLoopSet command?"
      id: CC.S.C44.Rsp

    - label: "Does the device implement receiving the StopMoveStep command?"
      id: CC.S.C47.Rsp

    - label:
          "Does the device implement receiving the MoveColorTemperature command?"
      id: CC.S.C4b.Rsp

    - label:
          "Does the device implement receiving the StepColorTemperature command?"
      id: CC.S.C4c.Rsp

    #
    # server / features
    #
    - label: "Does the DUT(server) support the Hue/Saturation feature?"
      id: CC.S.F00

    - label: "Does the DUT(server) support the Enhanced Hue feature?"
      id: CC.S.F01

    - label: "Does the DUT(server) support the Color Loop feature?"
      id: CC.S.F02

    - label: "Does the DUT(server) support the Color XY feature?"
      id: CC.S.F03

    - label: "Does the DUT(server) support the Color Temperature feature?"
      id: CC.S.F04

    #
    # client / attributes
    #
    - label:
          "Does the DUT(client) have access privileges for the CurrentHue
          attribute implemented on server?"
      id: CC.C.A0000

    - label:
          "Does the DUT(client) have access privileges for the CurrentSaturation
          attribute implemented on server?"
      id: CC.C.A0001

    - label:
          "Does the DUT(client) have access privileges for the RemainingTime
          attribute implemented on server?"
      id: CC.C.A0002

    - label:
          "Does the DUT(client) have access privileges for the CurrentX
          attribute implemented on server?"
      id: CC.C.A0003

    - label:
          "Does the DUT(client) have access privileges for the CurrentY
          attribute implemented on server?"
      id: CC.C.A0004

    - label:
          "Does the DUT(client) have access privileges for the DriftCompensation
          attribute implemented on server?"
      id: CC.C.A0005

    - label:
          "Does the DUT(client) have access privileges for the CompensationText
          attribute implemented on server?"
      id: CC.C.A0006

    - label:
          "Does the DUT(client) have access privileges for the
          ColorTemperatureMireds attribute implemented on server?"
      id: CC.C.A0007

    - label:
          "Does the DUT(client) have access privileges for the ColorMode
          attribute implemented on server?"
      id: CC.C.A0008

    - label:
          "Does the DUT(client) have access privileges for the Options attribute
          implemented on server?"
      id: CC.C.A000f

    - label:
          "Does the DUT(client) have access privileges for the NumberOfPrimaries
          attribute implemented on server?"
      id: CC.C.A0010

    - label:
          "Does the DUT(client) have access privileges for the Primary1X
          attribute implemented on server?"
      id: CC.C.A0011

    - label:
          "Does the DUT(client) have access privileges for the Primary1Y
          attribute implemented on server?"
      id: CC.C.A0012

    - label:
          "Does the DUT(client) have access privileges for the Primary1Intensity
          attribute implemented on server?"
      id: CC.C.A0013

    - label:
          "Does the DUT(client) have access privileges for the Primary2X
          attribute implemented on server?"
      id: CC.C.A0015

    - label:
          "Does the DUT(client) have access privileges for the Primary2Y
          attribute implemented on server?"
      id: CC.C.A0016

    - label:
          "Does the DUT(client) have access privileges for the Primary2Intensity
          attribute implemented on server?"
      id: CC.C.A0017

    - label:
          "Does the DUT(client) have access privileges for the Primary3X
          attribute implemented on server?"
      id: CC.C.A0019

    - label:
          "Does the DUT(client) have access privileges for the Primary3Y
          attribute implemented on server?"
      id: CC.C.A001a

    - label:
          "Does the DUT(client) have access privileges for the Primary3Intensity
          attribute implemented on server?"
      id: CC.C.A001b

    - label:
          "Does the DUT(client) have access privileges for the Primary4X
          attribute implemented on server?"
      id: CC.C.A0020

    - label:
          "Does the DUT(client) have access privileges for the Primary4Y
          attribute implemented on server?"
      id: CC.C.A0021

    - label:
          "Does the DUT(client) have access privileges for the Primary4Intensity
          attribute implemented on server?"
      id: CC.C.A0022

    - label:
          "Does the DUT(client) have access privileges for the Primary5X
          attribute implemented on server?"
      id: CC.C.A0024

    - label:
          "Does the DUT(client) have access privileges for the Primary5Y
          attribute implemented on server?"
      id: CC.C.A0025

    - label:
          "Does the DUT(client) have access privileges for the Primary5Intensity
          attribute implemented on server?"
      id: CC.C.A0026

    - label:
          "Does the DUT(client) have access privileges for the Primary6X
          attribute implemented on server?"
      id: CC.C.A0028

    - label:
          "Does the DUT(client) have access privileges for the Primary6Y
          attribute implemented on server?"
      id: CC.C.A0029

    - label:
          "Does the DUT(client) have access privileges for the Primary6Intensity
          attribute implemented on server?"
      id: CC.C.A002a

    - label:
          "Does the DUT(client) have access privileges for the WhitePointX
          attribute implemented on server?"
      id: CC.C.A0030

    - label:
          "Does the DUT(client) have access privileges for the WhitePointY
          attribute implemented on server?"
      id: CC.C.A0031

    - label:
          "Does the DUT(client) have access privileges for the ColorPointRX
          attribute implemented on server?"
      id: CC.C.A0032

    - label:
          "Does the DUT(client) have access privileges for the ColorPointRY
          attribute implemented on server?"
      id: CC.C.A0033

    - label:
          "Does the DUT(client) have access privileges for the
          ColorPointRIntensity attribute implemented on server?"
      id: CC.C.A0034

    - label:
          "Does the DUT(client) have access privileges for the ColorPointGX
          attribute implemented on server?"
      id: CC.C.A0036

    - label:
          "Does the DUT(client) have access privileges for the ColorPointGY
          attribute implemented on server?"
      id: CC.C.A0037

    - label:
          "Does the DUT(client) have access privileges for the
          ColorPointGIntensity attribute implemented on server?"
      id: CC.C.A0038

    - label:
          "Does the DUT(client) have access privileges for the ColorPointBX
          attribute implemented on server?"
      id: CC.C.A003a

    - label:
          "Does the DUT(client) have access privileges for the ColorPointBY
          attribute implemented on server?"
      id: CC.C.A003b

    - label:
          "Does the DUT(client) have access privileges for the
          ColorPointBIntensity attribute implemented on server?"
      id: CC.C.A003c

    - label:
          "Does the DUT(client) have access privileges for the
          EnhancedCurrentHue attribute implemented on server?"
      id: CC.C.A4000

    - label:
          "Does the DUT(client) have access privileges for the EnhancedColorMode
          attribute implemented on server?"
      id: CC.C.A4001

    - label:
          "Does the DUT(client) have access privileges for the ColorLoopActive
          attribute implemented on server?"
      id: CC.C.A4002

    - label:
          "Does the DUT(client) have access privileges for the
          ColorLoopDirection attribute implemented on server?"
      id: CC.C.A4003

    - label:
          "Does the DUT(client) have access privileges for the ColorLoopTime
          attribute implemented on server?"
      id: CC.C.A4004

    - label:
          "Does the DUT(client) have access privileges for the
          ColorLoopStartEnhancedHue attribute implemented on server?"
      id: CC.C.A4005

    - label:
          "Does the DUT(client) have access privileges for the
          ColorLoopStoredEnhancedHue attribute implemented on server?"
      id: CC.C.A4006

    - label:
          "Does the DUT(client) have access privileges for the ColorCapabilities
          attribute implemented on server?"
      id: CC.C.A400a

    - label:
          "Does the DUT(client) have access privileges for the
          ColorTempPhysicalMinMireds attribute implemented on server?"
      id: CC.C.A400b

    - label:
          "Does the DUT(client) have access privileges for the
          ColorTempPhysicalMaxMireds attribute implemented on server?"
      id: CC.C.A400c

    - label:
          "Does the DUT(client) have access privileges for the
          CoupleColorTempToLevelMinMireds attribute implemented on server?"
      id: CC.C.A400d

    - label:
          "Does the DUT(client) have access privileges for the
          StartUpColorTemperatureMireds attribute implemented on server?"
      id: CC.C.A4010

    #
    # client / commandsGenerated
    #
    - label: "Does the device implement sending the MoveToHue command?"
      id: CC.C.C00.Tx

    - label: "Does the device implement sending the MoveHue command?"
      id: CC.C.C01.Tx

    - label: "Does the device implement sending the StepHue command?"
      id: CC.C.C02.Tx

    - label: "Does the device implement sending the MoveToSaturation command?"
      id: CC.C.C03.Tx

    - label: "Does the device implement sending the MoveSaturation command?"
      id: CC.C.C04.Tx

    - label: "Does the device implement sending the StepSaturation command?"
      id: CC.C.C05.Tx

    - label:
          "Does the device implement sending the MoveToHueAndSaturation command?"
      id: CC.C.C06.Tx

    - label: "Does the device implement sending the MoveToColor command?"
      id: CC.C.C07.Tx

    - label: "Does the device implement sending the MoveColor command?"
      id: CC.C.C08.Tx

    - label: "Does the device implement sending the StepColor command?"
      id: CC.C.C09.Tx

    - label:
          "Does the device implement sending the MoveToColorTemperature command?"
      id: CC.C.C0a.Tx

    - label: "Does the device implement sending the EnhancedMoveToHue command?"
      id: CC.C.C40.Tx

    - label: "Does the device implement sending the EnhancedMoveHue command?"
      id: CC.C.C41.Tx

    - label: "Does the device implement sending the EnhancedStepHue command?"
      id: CC.C.C42.Tx

    - label:
          "Does the device implement sending the EnhancedMoveToHueAndSaturation
          command?"
      id: CC.C.C43.Tx

    - label: "Does the device implement sending the ColorLoopSet command?"
      id: CC.C.C44.Tx

    - label: "Does the device implement sending the StopMoveStep command?"
      id: CC.C.C47.Tx

    - label:
          "Does the device implement sending the MoveColorTemperature command?"
      id: CC.C.C4b.Tx

    - label:
          "Does the device implement sending the StepColorTemperature command?"
      id: CC.C.C4c.Tx

    #
    # client / features
    #
    - label: "Does the DUT(client) support the Hue/Saturation feature?"
      id: CC.C.F00

    - label: "Does the DUT(client) support the Enhanced Hue feature?"
      id: CC.C.F01

    - label: "Does the DUT(client) support the Color Loop feature?"
      id: CC.C.F02

    - label: "Does the DUT(client) support the Color XY feature?"
      id: CC.C.F03

    - label: "Does the DUT(client) support the Color Temperature feature?"
      id: CC.C.F04

    #  Dishwasher Alarm Cluster

    - label:
          "Does the device implement the Dishwasher Alarm cluster as a server?"
      id: DISHALM.S

    - label:
          "Does the device implement the Dishwasher Alarm cluster as a client?"
      id: DISHALM.C

    #
    # server / features
    #
    - label: "Does the device support the Reset command"
      id: DISHALM.S.F00

    #
    # server / attributes
    #
    - label: "Does the device implement the Mask attribute?"
      id: DISHALM.S.A0000

    - label: "Does the device implement the Latch attribute?"
      id: DISHALM.S.A0001

    - label: "Does the device implement the State attribute?"
      id: DISHALM.S.A0002

    - label: "Does the DUT(server) support the PARTSLIST attribute?"
      id: DISHALM.S.A0003

    #
    # server / events
    #
    - label: "Does the device implement the Notify event_?"
      id: DISHALM.S.E00

    #
    # server / Manual controllable
    #
    - label:
          "Can the Dishwasher Alarm attribute changed by physical control at the
          device?"
      id: DISHALM.S.M.ManuallyControlled

    - label: "Does the device support the Inflow alarm?"
      id: DISHALM.S.M.InflowAlarmSupported

    - label: "Does the device support the Drain alarm?"
      id: DISHALM.S.M.DrainAlarmSupported

    - label: "Does the device support the Door alarm?"
      id: DISHALM.S.M.DoorAlarmSupported

    - label: "Does the device support the TempLow alarm?"
      id: DISHALM.S.M.TempLowAlarmSupported

    - label: "Does the device support the TempHigh alarm?"
      id: DISHALM.S.M.TempHighAlarmSupported

    - label: "Does the device support the WaterLevel alarm?"
      id: DISHALM.S.M.WaterLevelAlarmSupported
    #
    # server / Commands received
    #
    - label: "Does the device implement receiving the Reset command?"
      id: DISHALM.S.C00.Rsp

    - label: "Does the device implement receiving the Modify command?"
      id: DISHALM.S.C01.Rsp

    #  Dishwasher Mode Cluster

    - label: "Does the device implement the DISHM cluster as a server?"
      id: DISHM.S

    - label: "Does the DUT support testing the failed ChangeToMode command?"
      id: DISHM.S.M.CAN_TEST_MODE_FAILURE

    - label: "Can the mode changed by manually control at the device?"
      id: DISHM.S.M.CAN_MANUALLY_CONTROLLED

    # PIXIT

    - label:
          "Id of mode the device will fail to transition to, given its current
          state"
      id: PIXIT.DISHM.MODE_CHANGE_FAIL

    - label:
          "Id of mode the device will successfully transition to, given its
          current state"
      id: PIXIT.DISHM.MODE_CHANGE_OK

    #
    # server / attributes
    #
    - label: "Does the device implement the SupportedModes attribute?"
      id: DISHM.S.A0000

    - label: "Does the device implement the CurrentMode attribute?"
      id: DISHM.S.A0001

    #
    # server / Commands received
    #
    - label: "Does the device implement receiving the ChangeToMode command?"
      id: DISHM.S.C00.Rsp

    #
    # server / Commands generated
    #
    - label:
          "Does the device implement sending the ChangeToModeResponse command?"
      id: DISHM.S.C01.Tx

    #
    # Microwave Oven Mode Cluster
    #
    - label:
          "Does the device implement the Microwave Oven Mode cluster as a server"
      id: MWOM.S

    #
    # Microwave Oven Control Cluster
    #
    - label:
          "Does the device implement the Microwave Oven Control cluster as a
          server"
      id: MWOCTRL.S

    #
    # server / features
    #
    - label: "Does the device support the power as a number feature"
      id: MWOCTRL.S.F00

    - label: "Does the device support the power number limits feature"
      id: MWOCTRL.S.F02

    # Descriptor Cluster TestPlan
    - label: "Does the device implement the Descriptor cluster as a server?"
      id: DESC.S

    - label: "Does the device implement the Descriptor cluster as a client?"
      id: DESC.C

    #
    # server / attributes
    #
    - label: "Does the DUT(server) support the DEVICETYPELIST attribute?"
      id: DESC.S.A0000

    - label: "Does the DUT(server) support the SERVERLIST attribute?"
      id: DESC.S.A0001

    - label: "Does the DUT(server) support the CLIENTLIST attribute?"
      id: DESC.S.A0002

    - label: "Does the DUT(server) support the PARTSLIST attribute?"
      id: DESC.S.A0003

    - label: "Does the DUT(server) support the TAGLIST attribute?"
      id: DESC.S.A0004

    #
    #Feature
    #
    - label: "Does the device support the TagList command"
      id: DESC.S.F00

    #
    # client / attributes
    #
    - label:
          "Does the DUT(client) have access privileges for the DEVICETYPELIST
          attribute implemented on server?"
      id: DESC.C.A0000

    - label:
          "Does the DUT(client) have access privileges for the SERVERLIST
          attribute implemented on server?"
      id: DESC.C.A0001

    - label:
          "Does the DUT(client) have access privileges for the CLIENTLIST
          attribute implemented on server?"
      id: DESC.C.A0002

    - label:
          "Does the DUT(client) have access privileges for the PARTSLIST
          attribute implemented on server?"
      id: DESC.C.A0003

    # Device Management Test Plan
    - label:
          "Does the device implement the Basic Information Cluster as a server?"
      id: BINFO.S

    - label:
          "Does the device implement the Basic Information Cluster as a client?"
      id: BINFO.C

    - label:
          "Does the device implement the Node Operational Credentials Cluster as
          a server?"
      id: OPCREDS.S

    - label:
          "Does the device implement the Node Operational Credentials Cluster as
          a client?"
      id: OPCREDS.C

    - label:
          "Does the device implement the NetworkCommissioning Cluster cluster as
          a server?"
      id: CNET.S

    - label:
          "Does the device implement the NetworkCommissioning Cluster cluster as
          a client?"
      id: CNET.C

    #
    # server / attributes
    #
    - label: "Does the DUT(server) support the DataModelRevision attribute?"
      id: BINFO.S.A0000

    - label: "Does the DUT(server) support the VendorName attribute?"
      id: BINFO.S.A0001

    - label: "Does the DUT(server) support the VendorID attribute?"
      id: BINFO.S.A0002

    - label: "Does the DUT(server) support the ProductName attribute?"
      id: BINFO.S.A0003

    - label: "Does the DUT(server) support the ProductID attribute?"
      id: BINFO.S.A0004

    - label: "Does the DUT(server) support the NodeLabel attribute?"
      id: BINFO.S.A0005

    - label: "Does the DUT(server) support the Location attribute?"
      id: BINFO.S.A0006

    - label: "Does the DUT(server) support the HardwareVersion attribute?"
      id: BINFO.S.A0007

    - label: "Does the DUT(server) support the HardwareVersionString attribute?"
      id: BINFO.S.A0008

    - label: "Does the DUT(server) support the SoftwareVersion attribute?"
      id: BINFO.S.A0009

    - label: "Does the DUT(server) support the SoftwareVersionString attribute?"
      id: BINFO.S.A000a

    - label: "Does the DUT(server) support the ManufacturingDate attribute?"
      id: BINFO.S.A000b

    - label: "Does the DUT(server) support the PartNumber attribute?"
      id: BINFO.S.A000c

    - label: "Does the DUT(server) support the ProductURL attribute?"
      id: BINFO.S.A000d

    - label: "Does the DUT(server) support the ProductLabel attribute?"
      id: BINFO.S.A000e

    - label: "Does the DUT(server) support the SerialNumber attribute?"
      id: BINFO.S.A000f

    - label: "Does the DUT(server) support the LocalConfigDisabled attribute?"
      id: BINFO.S.A0010

    - label: "Does the DUT(server) support the Reachable attribute?"
      id: BINFO.S.A0011

    - label: "Does the DUT(server) support the UniqueID attribute?"
      id: BINFO.S.A0012

    - label: "Does the DUT(server) support the CapabilityMinima attribute?"
      id: BINFO.S.A0013

    - label: "Does the DUT(server) support the ProductAppearance attribute?"
      id: BINFO.S.A0014

    - label: "Does the DUT(server) support the SpecificationVersion attribute?"
      id: BINFO.S.A0015

    - label: "Does the DUT(server) support the MaxPathsPerInvoke attribute?"
      id: BINFO.S.A0016

    - label: "Does the DUT(server) support the ConfigurationVersion attribute?"
      id: BINFO.S.A0018

    #####
    - label: "Does the DUT(server) support the NOC list attribute?"
      id: OPCREDS.S.A0000

    - label: "Does the DUT(server) support the Fabrics list attribute?"
      id: OPCREDS.S.A0001

    - label: "Does the DUT(server) support the SupportedFabrics attribute?"
      id: OPCREDS.S.A0002

    - label: "Does the DUT(server) support the CommissionedFabrics attribute?"
      id: OPCREDS.S.A0003

    - label:
          "Does the DUT(server) support the TrustedRootCertificates attribute?"
      id: OPCREDS.S.A0004

    - label: "Does the DUT(server) support the CurrentFabricIndex attribute?"
      id: OPCREDS.S.A0005

    #########
    - label: "Does the DUT(Server) support MaxNetworks attribute?"
      id: CNET.S.A0000

    - label: "Does the DUT(Server) support Networks attribute?"
      id: CNET.S.A0001

    - label: "Does the DUT(Server) support ScanMaxTimeSeconds attribute?"
      id: CNET.S.A0002

    - label: "Does the DUT(Server) support ConnectMaxTimeSeconds attribute?"
      id: CNET.S.A0003

    - label: "Does the DUT(Server) support InterfaceEnabled attribute?"
      id: CNET.S.A0004

    - label: "Does the DUT(Server) support LastNetworkingStatus attribute?"
      id: CNET.S.A0005

    - label: "Does the DUT(Server) support LastNetworkID attribute?"
      id: CNET.S.A0006

    - label: "Does the DUT(Server) support LastConnectErrorValue attribute?"
      id: CNET.S.A0007

    - label: "Does the DUT(Server) support SupportedWiFiBands attribute?"
      id: CNET.S.A0008

    - label: "Does the DUT(Server) support SupportedThreadFeatures attribute?"
      id: CNET.S.A0009

    - label: "Does the DUT(Server) support ThreadVersion attribute?"
      id: CNET.S.A000A

    #
    # server / commandsReceived
    #
    - label:
          "Does the Device(Server) implement receiving the AttestationRequest
          command?"
      id: OPCREDS.S.C00.Rsp

    - label:
          "Does the Device(Server) implement receiving the
          CertificateChainRequest command?"
      id: OPCREDS.S.C02.Rsp

    - label:
          "Does the Device(Server) implement receiving the CSRRequest command?"
      id: OPCREDS.S.C04.Rsp

    - label: "Does the Device(Server) implement receiving the AddNOC command?"
      id: OPCREDS.S.C06.Rsp

    - label:
          "Does the Device(Server) implement receiving the UpdateNOC command?"
      id: OPCREDS.S.C07.Rsp

    - label:
          "Does the Device(Server) implement receiving the UpdateFabricLabel
          command?"
      id: OPCREDS.S.C09.Rsp

    - label:
          "Does the Device(Server) implement receiving the RemoveFabric command?"
      id: OPCREDS.S.C0a.Rsp

    - label:
          "Does the Device(Server) implement receiving the
          AddTrustedRootCertificate command?"
      id: OPCREDS.S.C0b.Rsp

    - label:
          "Does the Device(Server) implement receiving the ScanNetworks command?"
      id: CNET.S.C00.Rsp

    - label:
          "Does the Device(Server) implement receiving the
          AddOrUpdateWiFiNetwork command?"
      id: CNET.S.C02.Rsp

    - label:
          "Does the Device(Server) implement receiving the
          AddOrUpdateThreadNetwork command?"
      id: CNET.S.C03.Rsp

    - label:
          "Does the Device(Server) implement receiving the RemoveNetwork
          command?"
      id: CNET.S.C04.Rsp

    - label:
          "Does the Device(Server) implement receiving the ConnectNetwork
          command?"
      id: CNET.S.C06.Rsp

    - label:
          "Does the Device(Server) implement receiving the ReorderNetwork
          command?"
      id: CNET.S.C08.Rsp

    #
    # server / commandsGenerated
    #
    - label:
          "Does the Device(Server) invoking/generating the AttestationResponse
          command?"
      id: OPCREDS.S.C01.Tx

    - label:
          "Does the Device(Server) invoking/generating the
          CertificateChainResponse command?"
      id: OPCREDS.S.C03.Tx

    - label:
          "Does the Device(Server) invoking/generating the CSRResponse command?"
      id: OPCREDS.S.C05.Tx

    - label:
          "Does the Device(Server) invoking/generating the NOCResponse command?"
      id: OPCREDS.S.C08.Tx

    - label:
          "Does the Device(Server) invoking/generating the ScanNetworksResponse
          command?"
      id: CNET.S.C01.Tx

    - label:
          "Does the Device(Server) invoking/generating the NetworkConfigResponse
          command?"
      id: CNET.S.C05.Tx

    - label:
          "Does the Device(Server) invoking/generating the
          ConnectNetworkResponse command?"
      id: CNET.S.C07.Tx

    #
    # server / Events
    #
    - label: "Does the DUT(server) support the StartUp event?"
      id: BINFO.S.E00

    - label: "Does the DUT(server) support the ShutDown event?"
      id: BINFO.S.E01

    - label: "Does the DUT(server) support the Leave event?"
      id: BINFO.S.E02

    - label: "Does the DUT(server) support the ReachableChanged event?"
      id: BINFO.S.E03

    #
    # server / features
    #
    - label: "Does the device implement the Wi-Fi related features ?"
      id: CNET.S.F00

    - label: "Does the device implement the Thread related features"
      id: CNET.S.F01

    - label: "Does the device implement the Ethernet related features ?"
      id: CNET.S.F02

    #
    # client / attributes
    #
    - label:
          "Does the DUT(client) have access privileges for the DataModelRevision
          attribute implemented on the server?"
      id: BINFO.C.A0000

    - label:
          "Does the DUT(client) have access privileges for the VendorName
          attribute implemented on the server?"
      id: BINFO.C.A0001

    - label:
          "Does the DUT(client) have access privileges for the VendorID
          attribute implemented on the server?"
      id: BINFO.C.A0002

    - label:
          "Does the DUT(client) have access privileges for the ProductName
          attribute implemented on the server?"
      id: BINFO.C.A0003

    - label:
          "Does the DUT(client) have access privileges for the ProductID
          attribute implemented on the server?"
      id: BINFO.C.A0004

    - label:
          "Does the DUT(client) have access privileges for the NodeLabel
          attribute implemented on the server?"
      id: BINFO.C.A0005

    - label:
          "Does the DUT(client) have access privileges for the Location
          attribute implemented on the server?"
      id: BINFO.C.A0006

    - label:
          "Does the DUT(client) have access privileges for the HardwareVersion
          attribute implemented on the server?"
      id: BINFO.C.A0007

    - label:
          "Does the DUT(client) have access privileges for the
          HardwareVersionString attribute implemented on the server?"
      id: BINFO.C.A0008

    - label:
          "Does the DUT(client) have access privileges for the SoftwareVersion
          attribute implemented on the server?"
      id: BINFO.C.A0009

    - label:
          "Does the DUT(client) have access privileges for the
          SoftwareVersionString attribute implemented on the server?"
      id: BINFO.C.A000a

    - label:
          "Does the DUT(client) have access privileges for the ManufacturingDate
          attribute implemented on the server?"
      id: BINFO.C.A000b

    - label:
          "Does the DUT(client) have access privileges for the PartNumber
          attribute implemented on the server?"
      id: BINFO.C.A000c

    - label:
          "Does the DUT(client) have access privileges for the ProductURL
          attribute implemented on the server?"
      id: BINFO.C.A000d

    - label:
          "Does the DUT(client) have access privileges for the ProductLabel
          attribute implemented on the server?"
      id: BINFO.C.A000e

    - label:
          "Does the DUT(client) have access privileges for the SerialNumber
          attribute implemented on the server?"
      id: BINFO.C.A000f

    - label:
          "Does the DUT(client) have access privileges for the
          LocalConfigDisabled attribute implemented on the server?"
      id: BINFO.C.A0010

    - label:
          "Does the DUT(client) have access privileges for the Reachable
          attribute implemented on the server?"
      id: BINFO.C.A0011

    - label:
          "Does the DUT(client) have access privileges for the UniqueID
          attribute implemented on the server?"
      id: BINFO.C.A0012

    - label:
          "Does the DUT(client) have access privileges for the CapabilityMinima
          attribute implemented on the server?"
      id: BINFO.C.A0013

    - label:
          "Does the DUT(client) have access privileges for the NOC list
          attribute implemented on the server?"
      id: OPCREDS.C.A0000

    - label:
          "Does the DUT(client) have access privileges for the SupportedFabrics
          attribute implemented on the server?"
      id: OPCREDS.C.A0002

    - label:
          "Does the DUT(client) have access privileges for the
          CommissionedFabrics attribute implemented on the server?"
      id: OPCREDS.C.A0003

    - label:
          "Does the DUT(client) have access privileges for the
          TrustedRootCertificates attribute implemented on the server?"
      id: OPCREDS.C.A0004

    - label:
          "Does the DUT(client) have access privileges for the
          CurrentFabricIndex attribute implemented on the server?"
      id: OPCREDS.C.A0005

    - label:
          "Does the DUT(client) have access privileges for the MaxNetworks
          attribute implemented on the server?"
      id: CNET.C.A0000

    - label:
          "Does the DUT(client) have access privileges for the Networks
          attribute implemented on the server?"
      id: CNET.C.A0001

    - label:
          "Does the DUT(client) have access privileges for the
          ScanMaxTimeSeconds attribute implemented on the server?"
      id: CNET.C.A0002

    - label:
          "Does the DUT(client) have access privileges for the
          ConnectMaxTimeSeconds attribute implemented on the server?"
      id: CNET.C.A0003

    - label:
          "Does the DUT(client) have access privileges for the InterfaceEnabled
          attribute implemented on the server?"
      id: CNET.C.A0004

    - label:
          "Does the DUT(client) have access privileges for the
          LastNetworkingStatus attribute implemented on the server?"
      id: CNET.C.A0005

    - label:
          "Does the DUT(client) have access privileges for the LastNetworkID
          attribute implemented on the server?"
      id: CNET.C.A0006

    - label:
          "Does the DUT(client) have access privileges for the
          LastConnectErrorValue attribute implemented on the server?"
      id: CNET.C.A0007

    #
    # client / commandsReceived
    #
    - label:
          "Does the Device(Client) invoking/generating the AttestationResponse
          command?"
      id: OPCREDS.C.C01.Rsp

    - label:
          "Does the Device(Client) invoking/generating the
          CertificateChainResponse command?"
      id: OPCREDS.C.C03.Rsp

    - label:
          "Does the Device(Client) invoking/generating the CSRResponse command?"
      id: OPCREDS.C.C05.Rsp

    - label:
          "Does the Device(Client) invoking/generating the NOCResponse command?"
      id: OPCREDS.C.C08.Rsp

    #
    # client / commandsGenerated
    #
    - label:
          "Does the Device(Client) implement receiving the AttestationRequest
          command?"
      id: OPCREDS.C.C00.Tx

    - label:
          "Does the Device(Client) implement receiving the
          CertificateChainRequest command?"
      id: OPCREDS.C.C02.Tx

    - label:
          "Does the Device(Client) implement receiving the CSRRequest command?"
      id: OPCREDS.C.C04.Tx

    - label: "Does the Device(Client) implement receiving the AddNOC command?"
      id: OPCREDS.C.C06.Tx

    - label:
          "Does the Device(Client) implement receiving the UpdateNOC command?"
      id: OPCREDS.C.C07.Tx

    - label:
          "Does the Device(Client) implement receiving the UpdateFabricLabel
          command?"
      id: OPCREDS.C.C09.Tx

    - label:
          "Does the Device(Client) implement receiving the RemoveFabric command?"
      id: OPCREDS.C.C0a.Tx

    - label:
          "Does the Device(Client) implement receiving the
          AddTrustedRootCertificate command?"
      id: OPCREDS.C.C0b.Tx

    - label:
          "Does the Device(Client) invoking/generating the ScanNetworks command?"
      id: CNET.C.C00.Tx

    - label:
          "Does the Device(Client) invoking/generating the
          AddOrUpdateWiFiNetwork command?"
      id: CNET.C.C02.Tx

    - label:
          "Does the Device(Client) invoking/generating the
          AddOrUpdateThreadNetwork command?"
      id: CNET.C.C03.Tx

    - label:
          "Does the Device(Client) invoking/generating the RemoveNetwork
          command?"
      id: CNET.C.C04.Tx

    - label:
          "Does the Device(Client) invoking/generating the ConnectNetwork
          command?"
      id: CNET.C.C06.Tx

    - label:
          "Does the Device(Client) invoking/generating the ReorderNetwork
          command?"
      id: CNET.C.C08.Tx

    #
    # client / Events
    #
    - label: "Does the DUT(Client) support receiving the StartUp event?"
      id: BINFO.C.E00

    - label: "Does the DUT(Client) support receiving the ShutDown event?"
      id: BINFO.C.E01

    - label: "Does the DUT(Client) support receiving the Leave event?"
      id: BINFO.C.E02

    - label:
          "Does the DUT(Client) support receiving the ReachableChanged event?"
      id: BINFO.C.E03

    #
    # client / features
    #
    - label: "Does the device implement the Wi-Fi related features ?"
      id: CNET.C.F00

    - label: "Does the device implement the Thread related features"
      id: CNET.C.F01

    - label: "Does the device implement the Ethernet related features ?"
      id: CNET.C.F02

    # Diagnostics Logs Cluster Test Plan
    - label:
          "Does the device implement the Diagnostic Logs cluster as a server?"
      id: DLOG.S

    - label:
          "Does the device implement the Diagnostic Logs cluster as a client?"
      id: DLOG.C

    #
    # server / commandsReceived
    #
    - label:
          "Does the Device(Server) implement receiving the RetrieveLogsRequest
          command?"
      id: DLOG.S.C00.Rsp

    #
    # server / commandsGenerated
    #
    - label:
          "Does the Device(Server) invoking/generating the RetrieveLogsResponse
          command?"
      id: DLOG.S.C01.Tx

    #
    # client / commandsReceived
    #
    - label:
          "Does the Device(client) implement receiving the RetrieveLogsResponse
          command?"
      id: DLOG.C.C01.Rsp

    #
    # client / commandsGenerated
    #
    - label:
          "Does the Device(client) invoking/generating the RetrieveLogsRequeste
          command?"
      id: DLOG.C.C00.Tx

    # Door lock Test Plan
    - label: "Does the device implement the DoorLock cluster as a server?"
      id: DRLK.S

    - label: "Does the device implement the DoorLock cluster as a client?"
      id: DRLK.C

    #
    # server / attributes
    #
    - label: "Does the DUT(server) support the LockState attribute?"
      id: DRLK.S.A0000

    - label: "Does the DUT(server) support the LockType attribute?"
      id: DRLK.S.A0001

    - label: "Does the DUT(server) support the ActuatorEnabled attribute?"
      id: DRLK.S.A0002

    - label: "Does the DUT(server) support the DoorState attribute?"
      id: DRLK.S.A0003

    - label: "Does the DUT(server) support the DoorOpen Events attribute?"
      id: DRLK.S.A0004

    - label: "Does the DUT(server) support the DoorClosedEvents attribute?"
      id: DRLK.S.A0005

    - label: "Does the DUT(server) support the OpenPeriod attribute?"
      id: DRLK.S.A0006

    - label:
          "Does the DUT(server) support the NumberOf TotalUsersSupported
          attribute?"
      id: DRLK.S.A0011

    - label:
          "Does the DUT(server) support the NumberofPINUsersSupported attribute?"
      id: DRLK.S.A0012

    - label:
          "Does the DUT(server) support the NumberofRFIDUsersSupported
          attribute?"
      id: DRLK.S.A0013

    - label:
          "Does the DUT(server) support the NumberofWeekDaysSchedulesSupported
          attribute?"
      id: DRLK.S.A0014

    - label:
          "Does the DUT(server) support the NumberofYearDaysSchedulesSupported
          attribute?"
      id: DRLK.S.A0015

    - label:
          "Does the DUT(server) support the NumberofHolidaySchedulesSupported
          attribute?"
      id: DRLK.S.A0016

    - label: "Does the DUT(server) support the MaxPINCodedLength attribute?"
      id: DRLK.S.A0017

    - label: "Does the DUT(server) support the MinPINCodedLength attribute?"
      id: DRLK.S.A0018

    - label: "Does the DUT(server) support the MaxRFIDCodedLength attribute?"
      id: DRLK.S.A0019

    - label: "Does the DUT(server) support the MinRFIDCodedLength attribute?"
      id: DRLK.S.A001a

    - label:
          "Does the DUT(server) support the CredentialRulesSupport attribute?"
      id: DRLK.S.A001b

    - label:
          "Does the DUT(server) support the NumberOfCredentialsSupportedPerUser
          attribute?"
      id: DRLK.S.A001c

    - label: "Does the DUT(server) support the Language attribute?"
      id: DRLK.S.A0021

    - label: "Does the DUT(server) support the LEDSettings attribute?"
      id: DRLK.S.A0022

    - label: "Does the DUT(server) support the AutoRelockTime attribute?"
      id: DRLK.S.A0023

    - label: "Does the DUT(server) support the SoundVolume attribute?"
      id: DRLK.S.A0024

    - label: "Does the DUT(server) support the OperatingMode attribute?"
      id: DRLK.S.A0025

    - label:
          "Does the DUT(server) support the SupportedOperatingModes attribute?"
      id: DRLK.S.A0026

    - label:
          "Does the DUT(server) support the DefaultConfigurationRegister
          attribute?"
      id: DRLK.S.A0027

    - label:
          "Does the DUT(server) support the EnableLocalProgramming attribute?"
      id: DRLK.S.A0028

    - label: "Does the DUT(server) support the EnableOneTouchLocking attribute?"
      id: DRLK.S.A0029

    - label: "Does the DUT(server) support the EnableInsideStatusLED attribute?"
      id: DRLK.S.A002a

    - label:
          "Does the DUT(server) support the EnablePrivacyModeButton attribute?"
      id: DRLK.S.A002b

    - label:
          "Does the DUT(server) support the LocalProgrammingFeatures attribute?"
      id: DRLK.S.A002c

    - label: "Does the DUT(server) support the WrongCodeEntryLimit attribute?"
      id: DRLK.S.A0030

    - label:
          "Does the DUT(server) support the UserCodedTemporaryDisableTime
          attribute?"
      id: DRLK.S.A0031

    - label: "Does the DUT(server) support the SendPINOverTheAir attribute?"
      id: DRLK.S.A0032

    - label:
          "Does the DUT(server) support the RequirePINForRemoteOperation
          attribute?"
      id: DRLK.S.A0033

    - label: "Does the DUT(server) support the ExpiringUserTimeOut attribute?"
      id: DRLK.S.A0035

    - label:
          "Does the DUT(server) support the AliroReaderVerificationKey attribute"
      id: DRLK.S.A0080

    - label:
          "Does the DUT(server) support the AliroReaderGroupIdentifier attribute"
      id: DRLK.S.A0081

    - label:
          "Does the DUT(server) support the AliroReaderGroupSubIdentifier
          attribute"
      id: DRLK.S.A0082

    - label:
          "Does the DUT(server) support the
          AliroExpeditedTransactionSupportedProtocolVersions attribute"
      id: DRLK.S.A0083

    - label: "Does the DUT(server) support the AliroGroupResolvingKey attribute"
      id: DRLK.S.A0084

    - label:
          "Does the DUT(server) support the AliroSupportedBLEUWBProtocolVersions
          attribute"
      id: DRLK.S.A0085

    - label:
          "Does the DUT(server) support the AliroBLEAdvertisingVersion attribute"
      id: DRLK.S.A0086

    - label:
          "Does the DUT(server) support the
          NumberOfAliroCredentialIssuerKeysSupported attribute"
      id: DRLK.S.A0087

    - label:
          "Does the DUT(server) support the NumberOfAliroEndpointKeysSupported
          attribute"
      id: DRLK.S.A0088

    #
    #Server ReadOnly attribute
    #
    - label:
          "Does the DUT(server) support the EnableLocalProgramming attribute and
          is ReadOnly"
      id: DRLK.S.A0028.ReadOnly

    - label:
          "Does the DUT(server) support the LocalProgrammingFeatures attribute
          and is ReadOnly"
      id: DRLK.S.A002c.ReadOnly

    #
    # Server write attributes
    #
    - label: "Does the device implement simulation of a Not Fully Locked State?"
      id: DRLK.S.M.SimulateNotFullyLocked

    - label: "Does the device implement detection of a LockJammed State?"
      id: DRLK.S.M.DetectLockJammed

    - label: "Does the device implement Language attribute with write access?"
      id: DRLK.S.M.LanguageAttributeWritable

    - label:
          "Does the device implement LEDSettings attribute with write access?"
      id: DRLK.S.M.LEDSettingsAttributeWritable

    - label:
          "Does the device implement AutoRelockTime attribute with write access?"
      id: DRLK.S.M.AutoRelockTimeAttributeWritable

    - label:
          "Does the device implement SoundVolume attribute with write access?"
      id: DRLK.S.M.SoundVolumeAttributeWritable

    - label:
          "Does the device implement OperatingMode attribute with write access?"
      id: DRLK.S.M.OperatingModeAttributeWritable

    - label:
          "Does the device implement EnableLocalProgramming attribute with write
          access?"
      id: DRLK.S.M.EnableLocalProgrammingAttributeWritable

    - label:
          "Does the device implement LocalProgrammingFeatures attribute with
          write access?"
      id: DRLK.S.M.LocalProgrammingFeaturesAttributeWritable

    - label:
          "Does the device implement WrongCodeEntryLimit attribute with write
          access?"
      id: DRLK.S.M.WrongCodeEntryLimitAttributeWritable

    - label:
          "Does the device implement UserCodedTemporaryDisableTime attribute
          with write access?"
      id: DRLK.S.M.UserCodedTemporaryDisableTimeAttributeWritable

    - label:
          "Does the device implement RequirePINForRemoteOperation attribute with
          write access?"
      id: DRLK.S.M.RequirePINForRemoteOperationAttributeWritable

    - label:
          "Does the device implement ExpiringUserTimeOut attribute with write
          access?"
      id: DRLK.S.M.ExpiringUserTimeOutAttributeWritable

    #
    # server / commandsReceived
    #
    - label: "Does the DUT(server) support the Lock Door command?"
      id: DRLK.S.C00.Rsp

    - label: "Does the DUT(server) support the Unlock Door command?"
      id: DRLK.S.C01.Rsp

    - label: "Does the DUT(server) support the Unlock with Timeout command?"
      id: DRLK.S.C03.Rsp

    - label: "Does the DUT(server) support the Set Week Day Schedule command?"
      id: DRLK.S.C0b.Rsp

    - label: "Does the DUT(server) support the Get Week Day Schedule command?"
      id: DRLK.S.C0c.Rsp

    - label: "Does the DUT(server) support the Clear Week Day Schedul command?"
      id: DRLK.S.C0d.Rsp

    - label: "Does the DUT(server) support the Set Year Day Schedule command?"
      id: DRLK.S.C0e.Rsp

    - label: "Does the DUT(server) support the Get Year Day Schedule command?"
      id: DRLK.S.C0f.Rsp

    - label: "Does the DUT(server) support the Clear Year Day Schedule command?"
      id: DRLK.S.C10.Rsp

    - label: "Does the DUT(server) support the Set Holiday Schedule command?"
      id: DRLK.S.C11.Rsp

    - label: "Does the DUT(server) support the Get Holiday Schedule command?"
      id: DRLK.S.C12.Rsp

    - label: "Does the DUT(server) support the Clear Holiday Schedule command?"
      id: DRLK.S.C13.Rsp

    - label: "Does the DUT(server) support the Set User command?"
      id: DRLK.S.C1a.Rsp

    - label: "Does the DUT(server) support the Get User command?"
      id: DRLK.S.C1b.Rsp

    - label: "Does the DUT(server) support the Clear User command?"
      id: DRLK.S.C1d.Rsp

    - label: "Does the DUT(server) support the Set Credential command?"
      id: DRLK.S.C22.Rsp

    - label: "Does the DUT(server) support the Get Credential command?"
      id: DRLK.S.C24.Rsp

    - label: "Does the DUT(server) support the Clear Credential command?"
      id: DRLK.S.C26.Rsp

    - label: "Does the DUT(server) support the Unbolt Door command?"
      id: DRLK.S.C27.Rsp

    - label: "Does the DUT(server) support the SetAliroReaderConfig command?"
      id: DRLK.S.C28.Rsp

    - label: "Does the DUT(server) support the ClearAliroReaderConfig command?"
      id: DRLK.S.C29.Rsp

    #
    # server / commandsGenerated
    #
    - label:
          "Does the DUT(server) support the Get Week Day Schedule Response
          command?"
      id: DRLK.S.C0c.Tx

    - label:
          "Does the DUT(server) support the Get Year Day Response Schedule
          command?"
      id: DRLK.S.C0f.Tx

    - label:
          "Does the DUT(server) support the Get Holiday Schedule Response
          command?"
      id: DRLK.S.C12.Tx

    - label: "Does the DUT(server) support the Get User Response command?"
      id: DRLK.S.C1c.Tx

    - label: "Does the DUT(server) support the Set Credential Response command?"
      id: DRLK.S.C23.Tx

    - label: "Does the DUT(server) support the Get Credential Response command?"
      id: DRLK.S.C25.Tx

    #
    # server / Events
    #
    - label: "Does the DUT(server) support the DoorLockAlarm event?"
      id: DRLK.S.E00

    - label: "Does the DUT(server) support the DoorStateChange event?"
      id: DRLK.S.E01

    - label: "Does the DUT(server) support the LockOperation event?"
      id: DRLK.S.E02

    - label: "Does the DUT(server) support the LockOperationError event?"
      id: DRLK.S.E03

    - label: "Does the DUT(server) support the LockUserChange event?"
      id: DRLK.S.E04

    #
    # server / features
    #
    - label:
          "Does the DUT(server) support the Lock supports PIN credentials (via
          keypad, or over the-air) feature?"
      id: DRLK.S.F00

    - label:
          "Does the DUT(server) support the Lock supports RFID credentials
          feature?"
      id: DRLK.S.F01

    - label:
          "Does the DUT(server) support the Lock supports finger related
          credentials(fingerprint, fingervein) feature?"
      id: DRLK.S.F02

    - label:
          "Does the DUT(server) support the Lock supports weekday access
          schedules feature?"
      id: DRLK.S.F04

    - label:
          "Does the DUT(server) support the Lock supports a door position sensor
          that indicates door’s state feature?"
      id: DRLK.S.F05

    - label:
          "Does the DUT(server) support the Lock supports face related
          credentials (face, iris, retina) feature?"
      id: DRLK.S.F06

    - label:
          "Does the DUT(server) support the PIN codes over the-air supported for
          lock/unlock operations feature?"
      id: DRLK.S.F07

    - label:
          "Does the DUT(server) support the Lock supports the user commands and
          database feature?"
      id: DRLK.S.F08

    - label:
          "Does the DUT(server) support the Lock supports yearday access
          schedules feature?"
      id: DRLK.S.F0a

    - label:
          "Does the DUT(server) support the Lock supports holiday access
          schedules feature?"
      id: DRLK.S.F0b

    - label: "Does the DUT(server) support the Lock supports unbolting feature?"
      id: DRLK.S.F0c

    - label: "Does the DUT(server) support AliroProvisioning feature?"
      id: DRLK.S.F0d

    - label:
          "Does the DUT(server) support Bluetooth LE + UWB Access Control Flow
          feature?"
      id: DRLK.S.F0e

    #
    # server / manually
    #
    - label: "Does the DUT(server) support simulating a Not Fully Locked State?"
      id: DRLK.S.Simulate.NotFullyLocked

    - label: "Does the DUT(server) detect a LockJammed State?"
      id: DRLK.S.M.DetectLockJammed

    #
    # client / attributes
    #
    - label:
          "Does the DUT(client) have access privileges for the LockState
          attribute implemented on server?"
      id: DRLK.C.A0000

    - label:
          "Does the DUT(client) have access privileges for the LockType
          attribute implemented on server?"
      id: DRLK.C.A0001

    - label:
          "Does the DUT(client) have access privileges for the ActuatorEnabled
          attribute implemented on server?"
      id: DRLK.C.A0002

    - label:
          "Does the DUT(client) have access privileges for the DoorState
          attribute implemented on server?"
      id: DRLK.C.A0003

    - label:
          "Does the DUT(client) have access privileges for the DoorOpenEvents
          attribute implemented on server?"
      id: DRLK.C.A0004

    - label:
          "Does the DUT(client) have access privileges for the DoorClosedEvents
          attribute implemented on server?"
      id: DRLK.C.A0005

    - label:
          "Does the DUT(client) have access privileges for the OpenPeriod
          attribute implemented on server?"
      id: DRLK.C.A0006

    - label:
          "Does the DUT(client) have access privileges for the
          NumberOfTotalUsersSupported attribute implemented on server?"
      id: DRLK.C.A0011

    - label:
          "Does the DUT(client) have access privileges for the
          NumberofPINUsersSupported attribute implemented on server?"
      id: DRLK.C.A0012

    - label:
          "Does the DUT(client) have access privileges for the
          NumberofRFIDUsersSupported attribute implemented on server?"
      id: DRLK.C.A0013

    - label:
          "Does the DUT(client) have access privileges for the
          NumberofWeekDaysSchedulesSupported attribute implemented on server?"
      id: DRLK.C.A0014

    - label:
          "Does the DUT(client) have access privileges for the
          NumberofYearDaysSchedulesSupported attribute implemented on server?"
      id: DRLK.C.A0015

    - label:
          "Does the DUT(client) have access privileges for the
          NumberofHolidaySchedulesSupported attribute implemented on server?"
      id: DRLK.C.A0016

    - label:
          "Does the DUT(client) have access privileges for the MaxPINCodedLength
          attribute implemented on server?"
      id: DRLK.C.A0017

    - label:
          "Does the DUT(client) have access privileges for the MinPINCodedLength
          attribute implemented on server?"
      id: DRLK.C.A0018

    - label:
          "Does the DUT(client) have access privileges for the
          MaxRFIDCodedLength attribute implemented on server?"
      id: DRLK.C.A0019

    - label:
          "Does the DUT(client) have access privileges for the
          MinRFIDCodedLength attribute implemented on server?"
      id: DRLK.C.A001a

    - label:
          "Does the DUT(client) have access privileges for the
          CredentialRulesSupport attribute implemented on server?"
      id: DRLK.C.A001b

    - label:
          "Does the DUT(client) have access privileges for the
          NumberOfCredentialsSupportedPerUser attribute implemented on server?"
      id: DRLK.C.A001c

    - label:
          "Does the DUT(client) have access privileges for the Language
          attribute implemented on server?"
      id: DRLK.C.A0021

    - label:
          "Does the DUT(client) have access privileges for the LEDSettings
          attribute implemented on server?"
      id: DRLK.C.A0022

    - label:
          "Does the DUT(client) have access privileges for the AutoRelockTime
          attribute implemented on server?"
      id: DRLK.C.A0023

    - label:
          "Does the DUT(client) have access privileges for the SoundVolume
          attribute implemented on server?"
      id: DRLK.C.A0024

    - label:
          "Does the DUT(client) have access privileges for the OperatingMode
          attribute implemented on server?"
      id: DRLK.C.A0025

    - label:
          "Does the DUT(client) have access privileges for the
          SupportedOperatingModes attribute implemented on server?"
      id: DRLK.C.A0026

    - label:
          "Does the DUT(client) have access privileges for the
          DefaultConfigurationRegister attribute implemented on server?"
      id: DRLK.C.A0027

    - label:
          "Does the DUT(client) have access privileges for the
          EnableLocalProgramming attribute implemented on server?"
      id: DRLK.C.A0028

    - label:
          "Does the DUT(client) have access privileges for the
          EnableOneTouchLocking attribute implemented on server?"
      id: DRLK.C.A0029

    - label:
          "Does the DUT(client) have access privileges for the
          EnableInsideStatusLED attribute implemented on server?"
      id: DRLK.C.A002a

    - label:
          "Does the DUT(client) have access privileges for the
          EnablePrivacyModeButton attribute implemented on server?"
      id: DRLK.C.A002b

    - label:
          "Does the DUT(client) have access privileges for the
          LocalProgrammingFeatures attribute implemented on server?"
      id: DRLK.C.A002c

    - label:
          "Does the DUT(client) have access privileges for the
          WrongCodeEntryLimit attribute implemented on server?"
      id: DRLK.C.A0030

    - label:
          "Does the DUT(client) have access privileges for the
          UserCodedTemporaryDisableTime attribute implemented on server?"
      id: DRLK.C.A0031

    - label:
          "Does the DUT(client) have access privileges for the SendPINOverTheAir
          attribute implemented on server?"
      id: DRLK.C.A0032

    - label:
          "Does the DUT(client) have access privileges for the
          RequirePINForRemoteOperation attribute implemented on server?"
      id: DRLK.C.A0033

    - label:
          "Does the DUT(client) have access privileges for the
          ExpiringUserTimeOut attribute implemented on server?"
      id: DRLK.C.A0035

    #
    # client / commandsReceived
    #
    - label:
          "Does the DUT(Client) support the Get Week Day Schedule Response
          command?"
      id: DRLK.C.C0c.Rsp

    - label:
          "Does the DUT(Client) support the Get Year Day Schedule Response
          command?"
      id: DRLK.C.C0f.Rsp

    - label:
          "Does the DUT(Client) support the Get Holiday Schedule Response
          command?"
      id: DRLK.C.C12.Rsp

    - label: "Does the DUT(Client) support the Get User Response?"
      id: DRLK.C.C1c.Rsp

    - label: "Does the DUT(Client) support the Set Credential Response command?"
      id: DRLK.C.C23.Rsp

    - label: "Does the DUT(Client) support the Get Credential Response command?"
      id: DRLK.C.C25.Rsp

    #
    # client / commandsGenerated
    #
    - label: "Does the DUT(Client) support the Lock Door command?"
      id: DRLK.C.C00.Tx

    - label: "Does the DUT(Client) support the Unlock Door command?"
      id: DRLK.C.C01.Tx

    - label: "Does the DUT(Client) support the Unlock with Timeout command?"
      id: DRLK.C.C03.Tx

    - label: "Does the DUT(Client) support the Set Week Day Schedule command?"
      id: DRLK.C.C0b.Tx

    - label: "Does the DUT(Client) support the Get Week Day Schedule command?"
      id: DRLK.C.C0c.Tx

    - label: "Does the DUT(Client) support the Clear Week Day Schedule command?"
      id: DRLK.C.C0d.Tx

    - label: "Does the DUT(Client) support the Set Year Day Schedule command?"
      id: DRLK.C.C0e.Tx

    - label: "Does the DUT(Client) support the Get Year Day Schedule command?"
      id: DRLK.C.C0f.Tx

    - label: "Does the DUT(Client) support the Clear Year Day Schedule command?"
      id: DRLK.C.C10.Tx

    - label: "Does the DUT(Client) support the Set Holiday Schedule command?"
      id: DRLK.C.C11.Tx

    - label: "Does the DUT(Client) support the Get Holiday Schedule command?"
      id: DRLK.C.C12.Tx

    - label: "Does the DUT(Client) support the Clear Holiday Schedule command?"
      id: DRLK.C.C13.Tx

    - label: "Does the DUT(Client) support the Set User command?"
      id: DRLK.C.C1a.Tx

    - label: "Does the DUT(Client) support the Get User?"
      id: DRLK.C.C1b.Tx

    - label: "Does the DUT(Client) support the Clear User command?"
      id: DRLK.C.C1d.Tx

    - label: "Does the DUT(Client) support the Set Credential command?"
      id: DRLK.C.C22.Tx

    - label: "Does the DUT(Client) support the Get Credential command?"
      id: DRLK.C.C24.Tx

    - label: "Does the DUT(Client) support the Clear Credential command?"
      id: DRLK.C.C26.Tx

    - label: "Does the DUT(Client) support the Unbolt Door command?"
      id: DRLK.C.C27.Tx

    #
    # client / Events
    #
    - label: "Does the DUT(client) support the DoorLockAlarm event?"
      id: DRLK.C.E00

    - label: "Does the DUT(client) support the DoorStateChange event?"
      id: DRLK.C.E01

    - label: "Does the DUT(client) support the LockOperation event?"
      id: DRLK.C.E02

    - label: "Does the DUT(client) support the LockOperationError event?"
      id: DRLK.C.E03

    - label: "Does the DUT(client) support the LockUserChange event?"
      id: DRLK.C.E04

    #
    # client / features
    #
    - label:
          "Does the DUT(client) support the Lock supports PIN credentials (via
          keypad, or over the-air) feature?"
      id: DRLK.C.F00

    - label:
          "Does the DUT(client) support the Lock supports RFID credentials
          feature?"
      id: DRLK.C.F01

    - label:
          "Does the DUT(client) support the Lock supports finger related
          credentials(fingerprint, fingervein) feature?"
      id: DRLK.C.F02

    - label:
          "Does the DUT(client) support the Lock supports weekday access
          schedules feature?"
      id: DRLK.C.F04

    - label:
          "Does the DUT(client) support the Lock supports a door position sensor
          that indicates door’s state feature?"
      id: DRLK.C.F05

    - label:
          "Does the DUT(client) support the Lock supports face related
          credentials (face, iris, retina) feature?"
      id: DRLK.C.F06

    - label:
          "Does the DUT(client) support the PIN codes over the-air supported for
          lock/unlock operations feature?"
      id: DRLK.C.F07

    - label:
          "Does the DUT(client) support the Lock supports the user commands and
          database feature?"
      id: DRLK.C.F08

    - label:
          "Does the DUT(client) support the Lock supports yearday access
          schedules feature?"
      id: DRLK.C.F0a

    - label:
          "Does the DUT(client) support the Lock supports holiday access
          schedules feature?"
      id: DRLK.C.F0b

    - label: "Does the DUT(client) support the Lock supports unbolting feature?"
      id: DRLK.C.F0c

    # Ethernet Network Diagnostics Cluster Test Plan
    - label:
          "Does the device implement the Ethernet Network Diagnostics cluster as
          a server?"
      id: DGETH.S

    - label:
          "Does the device implement the Ethernet Network Diagnostics cluster as
          a client?"
      id: DGETH.C

    #
    # server / attributes
    #
    - label: "Does the device implement the PHYRate attribute?"
      id: DGETH.S.A0000

    - label: "Does the device implement the FullDuplex attribute?"
      id: DGETH.S.A0001

    - label: "Does the device implement the PacketRxCount attribute?"
      id: DGETH.S.A0002

    - label: "Does the device implement the PacketTxCount attribute?"
      id: DGETH.S.A0003

    - label: "Does the device implement the TxErrCount attribute?"
      id: DGETH.S.A0004

    - label: "Does the device implement the CollisionCount attribute?"
      id: DGETH.S.A0005

    - label: "Does the device implement the OverrunCount attribute?"
      id: DGETH.S.A0006

    - label: "Does the device implement the CarrierDetect attribute?"
      id: DGETH.S.A0007

    - label: "Does the device implement the TimeSinceReset attribute?"
      id: DGETH.S.A0008

    #
    # server / commandsReceived
    #
    - label: "Does the device implement the ResetCounts command?"
      id: DGETH.S.C00.Rsp

    #
    # server / features
    #
    - label:
          "Counts for the number of received and transmitted packets on the
          ethernet interface."
      id: DGETH.S.F00

    - label:
          "Counts for the number of errors during the reception and transmission
          of packets on the ethernet interface."
      id: DGETH.S.F01

    #
    # client / attributes
    #
    - label:
          "Does the DUT(client) have access privileges for the PHYRate attribute
          implemented on server?"
      id: DGETH.C.A0000

    - label:
          "Does the DUT(client) have access privileges for the FullDuplex
          attribute implemented on server?"
      id: DGETH.C.A0001

    - label:
          "Does the DUT(client) have access privileges for the PacketRxCount
          attribute implemented on server?"
      id: DGETH.C.A0002

    - label:
          "Does the DUT(client) have access privileges for the PacketTxCount
          attribute implemented on server?"
      id: DGETH.C.A0003

    - label:
          "Does the DUT(client) have access privileges for the TxErrCount
          attribute implemented on server?"
      id: DGETH.C.A0004

    - label:
          "Does the DUT(client) have access privileges for the CollisionCount
          attribute implemented on server?"
      id: DGETH.C.A0005

    - label:
          "Does the DUT(client) have access privileges for the OverrunCount
          attribute implemented on server?"
      id: DGETH.C.A0006

    - label:
          "Does the DUT(client) have access privileges for the CarrierDetect
          attribute implemented on server?"
      id: DGETH.C.A0007

    - label:
          "Does the DUT(client) have access privileges for the TimeSinceReset
          attribute implemented on server?"
      id: DGETH.C.A0008

    #
    # client / commandsGenerated
    #
    - label: "Does the device implement the ResetCounts command?"
      id: DGETH.C.C00.Tx

    # Fixed Label Cluster Test Plan
    - label: "Does the device implement the Fixed Label cluster as a server?"
      id: FLABEL.S

    - label: "Does the device implement the Fixed Label cluster as a client?"
      id: FLABEL.C

    #
    # server / attributes
    #
    - label: "Does the DUT(Server) support LabelList attribute?"
      id: FLABEL.S.A0000

    #
    # client / attributes
    #
    - label:
          "Does the DUT(client) have access privileges for the LabelList
          attribute implemented on server?"
      id: FLABEL.C.A0000

    # Flow Measurement Cluster Test Plan
    - label:
          "Does the device implement the Flow Measurement cluster as a server?"
      id: FLW.S

    - label:
          "Does the device implement the Flow Measurement cluster as a client?"
      id: FLW.C

    #
    # server / attributes
    #
    - label: "Does the device implement the MeasuredValue attribute?"
      id: FLW.S.A0000

    - label: "Does the device implement the MinMeasuredValue attribute?"
      id: FLW.S.A0001

    - label: "Does the device implement the MaxMeasuredValue attribute?"
      id: FLW.S.A0002

    - label: "Does the device implement the Tolerance attribute?"
      id: FLW.S.A0003

    #
    # server / manually
    #
    - label:
          "Can the MeasuredValue attribute changed by physical control at the
          device?"
      id: FLW.M.FlowChange

    #
    # client / manually
    #
    - label: "Read all supported optional attributes"
      id: FLW.C.AO-READ

    - label: "Read all supported mandatory attribute"
      id: FLW.C.AM-READ

    - label: "Write all supported mandatory attribute"
      id: FLW.C.AM-WRITE

    - label: "Write all supported optional attributes"
      id: FLW.C.AO-WRITE

    # General Commissioning Cluster Test Plan
    - label:
          "Does the device implement the General Commissioning Cluster cluster
          as a server?"
      id: CGEN.S

    - label:
          "Does the device implement the General Commissioning Cluster cluster
          as a client?"
      id: CGEN.C

    #
    # server / attributes
    #
    - label: "Does the device(Server) support Breadcrumb attribute?"
      id: CGEN.S.A0000

    - label: "Does the device(Server) support BasicCommissioningInfo attribute?"
      id: CGEN.S.A0001

    - label: "Does the device(Server) support RegulatoryConfig attribute?"
      id: CGEN.S.A0002

    - label: "Does the device(Server) support LocationCapability attribute?"
      id: CGEN.S.A0003

    - label:
          "Does the device(Server) support SupportsConcurrentConnection
          attribute?"
      id: CGEN.S.A0004

    #
    # server / commandsReceived
    #
    - label:
          "Does the Device(Server) implement receiving the ArmFailSafe command?"
      id: CGEN.S.C00.Rsp

    - label:
          "Does the Device(Server) implement receiving the SetRegulatoryConfig
          command?"
      id: CGEN.S.C02.Rsp

    - label:
          "Does the Device(Server) implement receiving the CommissioningComplete
          command?"
      id: CGEN.S.C04.Rsp

    #
    # server / commandsGenerated
    #
    - label:
          "Does the Device(Server) invoking/generating the ArmFailSafeResponse
          command?"
      id: CGEN.S.C01.Tx

    - label:
          "Does the Device(Server) invoking/generating the
          SetRegulatoryConfigResponse command?"
      id: CGEN.S.C03.Tx

    - label:
          "Does the Device(Server) invoking/generating the
          CommissioningCompleteResponse command?"
      id: CGEN.S.C05.Tx

    #
    # server / features
    #
    - label:
          "Does the device implement the General Commissioning cluster's terms
          and conditions feature?"
      id: CGEN.S.F00

    - label: "The device's failsafe expiration limit."
      id: PIXIT.CGEN.FailsafeExpiryLengthSeconds

    - label: "The device's required terms and conditions acknowledgements."
      id: PIXIT.CGEN.RequiredTCAcknowledgements

    - label: "The device's required minimum terms and conditions revision."
      id: PIXIT.CGEN.TCRevision

    # General Diagnostics Cluster Test Plan
    - label:
          "Does the device implement the General Diagnostics cluster as a
          server?"
      id: DGGEN.S

    - label:
          "Does the device implement the General Diagnostics cluster as a
          client?"
      id: DGGEN.C

    #
    # server / attributes
    #
    - label:
          "Provides a node network interface information via NetworkInterface
          structure."
      id: DGGEN.S.A0000

    - label:
          "The number of times that the node has rebooted. Node low power or
          sleep state shall not be counted and the count shall be reset by the
          factory reset."
      id: DGGEN.S.A0001

    - label:
          "The best effort assessment of the length of the time, in seconds,
          since node’s last reboot. The UpTime should be incremented during
          low-power or sleep state of the node. The UpTime shall be reset only
          by a device reboot. The Uptime should not be subscribed."
      id: DGGEN.S.A0002

    - label:
          "The best effort attempt to track the opeartional hours of node since
          the node is operational. The operational hour should be incremented
          during low-power or sleep state of the node. The TotalOperationalHours
          shall be reset by the node factory reset."
      id: DGGEN.S.A0003

    - label: "Indicates the reason for the most recent node reboot."
      id: DGGEN.S.A0004

    - label: "Indicates a set of hardware fault detected by the node."
      id: DGGEN.S.A0005

    - label: "Indicates a set of radio fault detected by the node."
      id: DGGEN.S.A0006

    - label: "Indicates a set of network fault detected by the node."
      id: DGGEN.S.A0007

    - label: "Indicates that node is configured for test event triggers."
      id: DGGEN.S.A0008

    #
    # server / commandsReceived
    #
    - label: "Indicates that node is configured for test event triggers."
      id: DGGEN.S.C00.Rsp

    - label: "Indicates cluster supports Payload Test Request."
      id: DGGEN.S.C03.Rsp

    #
    # server / Events
    #
    - label:
          "Indicates a change in the set of hardware faults currently detected
          by the Node."
      id: DGGEN.S.E00

    - label:
          "Indicates a change in the set of radio faults currently detected by
          the Node."
      id: DGGEN.S.E01

    - label:
          "Indicates a change in the set of network faults currently detected by
          the Node."
      id: DGGEN.S.E02

    - label: "Indicates the reason that caused the device to reboot start-up."
      id: DGGEN.S.E03

    #
    # server / features
    #
    - label:
          "Support specific commands needed for extended Data Model features."
      id: DGGEN.S.F00

    #
    # client / attributes
    #
    - label:
          "Does the DUT(client) have access privileges for the NetworkInterfaces
          attribute implemented on server?"
      id: DGGEN.C.A0000

    - label:
          "Does the DUT(client) have access privileges for the RebootCount
          attribute implemented on server?"
      id: DGGEN.C.A0001

    - label:
          "Does the DUT(client) have access privileges for the Uptime attribute
          implemented on server?"
      id: DGGEN.C.A0002

    - label:
          "Does the DUT(client) have access privileges for the
          TotalOperationalHours attribute implemented on server?"
      id: DGGEN.C.A0003

    - label:
          "Does the DUT(client) have access privileges for the BootReason
          attribute implemented on server?"
      id: DGGEN.C.A0004

    - label:
          "Does the DUT(client) have access privileges for the
          ctiveHardwareFaults attribute implemented on server?"
      id: DGGEN.C.A0005

    - label:
          "Does the DUT(client) have access privileges for the ActiveRadioFaults
          attribute implemented on server?"
      id: DGGEN.C.A0006

    - label:
          "Does the DUT(client) have access privileges for the
          ActiveNetworkFaults attribute implemented on server?"
      id: DGGEN.C.A0007

    - label:
          "Does the DUT(client) have access privileges for the
          TestEventTriggersEnabled attribute implemented on server?"
      id: DGGEN.C.A0008

    #
    # client / commandsGenerated
    #
    - label: "Indicates that node is configured for test event triggers."
      id: DGGEN.C.C00.Tx

    # Group Communication
    - label:
          "Does the device implement the Group Key Management cluster as a
          server?"
      id: GRPKEY.S

    - label:
          "Does the device implement the Group Key Management cluster as a
          client?"
      id: GRPKEY.C

    #
    # server / features
    #
    - label:
          "Does the DUT(Server) support Group Key Management CacheAndSync
          feature?"
      id: GRPKEY.S.F00

    #
    #server attributes
    #
    - label: "Does the device implement the GroupKeyMap attribute?"
      id: GRPKEY.S.A0000

    - label: "Does the device implement the GroupTable attribute?"
      id: GRPKEY.S.A0001

    - label: "Does the device implement the MaxGroupsPerFabric attribute?"
      id: GRPKEY.S.A0002

    - label: "Does the device implement the MaxGroupKeysPerFabric attribute?"
      id: GRPKEY.S.A0003

    #
    # server commandsGenerated
    #
    - label: "Does the device implement the KeySetWrite command}?"
      id: GRPKEY.S.C00.Rsp

    - label: "Does the device implement the KeySetRead command}?"
      id: GRPKEY.S.C01.Rsp

    - label: "Does the device implement the KeySetReadResponse command}?"
      id: GRPKEY.S.C02.Tx

    - label: "Does the device implement the KeySetRemove command}?"
      id: GRPKEY.S.C03.Rsp

    - label: "Does the device implement the KeySetReadAllIndices command}?"
      id: GRPKEY.S.C04.Rsp

    - label:
          "Does the device implement the KeySetReadAllIndicesResponse command}?"
      id: GRPKEY.S.C05.Tx

    #
    # client / attributes
    #
    - label:
          "Does the DUT(client) have access privileges for the GroupKeyMap
          attribute implemented on the server?"
      id: GRPKEY.C.A0000

    - label:
          "Does the DUT(client) have access privileges for the GroupKeyTable
          attribute implemented on the server?"
      id: GRPKEY.C.A0001

    #
    # client / commandsGenerated
    #
    - label: "Does the DUT(Client) implement sending Keysetwrite Command?"
      id: GRPKEY.C.C00.Tx

    - label: "Does the DUT(Client) implement sending Keysetread Command?"
      id: GRPKEY.C.C01.Tx

    # Groups Cluster Test Plan
    - label: "Does the device implement the Groups cluster as a server?"
      id: G.S

    - label: "Does the device implement the Groups cluster as a client?"
      id: G.C

    #
    # server / attributes
    #
    - label: "Does the DUT(Server) support NameSupport attribute?"
      id: G.S.A0000

    - label: "Does the DUT(Server) support GroupTable attribute?"
      id: GRPKEY.S.A0001

    #
    # server / commandsReceived
    #
    - label: "Does the DUT(server) implement receiving AddGroup Command?"
      id: G.S.C00.Rsp

    - label: "Does the DUT(server) implement receiving ViewGroup Command?"
      id: G.S.C01.Rsp

    - label:
          "Does the DUT(server) implement receiving GetGroupMembership Command?"
      id: G.S.C02.Rsp

    - label: "Does the DUT(server) implement receiving RemoveGroup Command?"
      id: G.S.C03.Rsp

    - label: "Does the DUT(server) implement receiving RemoveAllGroups Command?"
      id: G.S.C04.Rsp

    - label:
          "Does the DUT(server) implement receiving AddGroupIfIdentifying
          Command?"
      id: G.S.C05.Rsp

    #
    # server / commandsGenerated
    #
    - label:
          "Does the DUT(server) invoking/generating AddGroupResponse Command?"
      id: G.S.C00.Tx

    - label:
          "Does the DUT(server) invoking/generating ViewGroupResponse Command?"
      id: G.S.C01.Tx

    - label:
          "Does the DUT(server) invoking/generating GetGroupMembershipResponse
          Command?"
      id: G.S.C02.Tx

    - label:
          "Does the DUT(server) invoking/generating RemoveGroupResponse Command?"
      id: G.S.C03.Tx

    #
    # server / features
    #
    - label: "Does the DUT(Server) support Group Names feature?"
      id: G.S.F00

    #
    # client / attributes
    #
    - label:
          "Does the DUT(client) have access privileges for the NameSupport
          attribute implemented on server?"
      id: G.C.A0000

    #
    # client / commandsGenerated
    #
    - label:
          "Does the DUT(client) implement invoking/generating AddGroup Command?"
      id: G.C.C00.Tx

    - label:
          "Does the DUT(client) implement invoking/generating ViewGroup Command?"
      id: G.C.C01.Tx

    - label:
          "Does the DUT(client) implement invoking/generating GetGroupMembership
          Command?"
      id: G.C.C02.Tx

    - label:
          "Does the DUT(client) implement invoking/generating RemoveGroup
          Command?"
      id: G.C.C03.Tx

    - label:
          "Does the DUT(client) implement invoking/generating RemoveAllGroups
          Command?"
      id: G.C.C04.Tx

    - label:
          "Does the DUT(client) implement invoking/generating
          AddGroupIfIdentifying Command?"
      id: G.C.C05.Tx

    # HEPA Filter Monitoring Cluster Test Plan
    - label:
          "Does the device implement the HEPA Filter Monitoring cluster as a
          server?"
      id: HEPAFREMON.S

    - label:
          "Does the device implement the HEPA Filter Monitoring cluster as a
          client?"
      id: HEPAFREMON.C

    #
    # server / attributes
    #
    - label: "Does the device implement the Condition attribute?"
      id: HEPAFREMON.S.A0000

    - label: "Does the device implement the DegradationDirection attribute?"
      id: HEPAFREMON.S.A0001

    - label: "Does the device implement the ChangeIndication attribute?"
      id: HEPAFREMON.S.A0002

    - label: "Does the device implement the InPlaceIndicator attribute?"
      id: HEPAFREMON.S.A0003

    - label: "Does the device implement the LastChangedTime attribute?"
      id: HEPAFREMON.S.A0004

    - label: "Does the device implement the ReplacementProductList attribute?"
      id: HEPAFREMON.S.A0005

    #
    # server / features
    #
    - label: "Does the device support the Condition feature?"
      id: HEPAFREMON.S.F00

    - label: "Does the device support the Warning feature?"
      id: HEPAFREMON.S.F01

    - label: "Does the device support the ReplacementProductList feature?"
      id: HEPAFREMON.S.F02

    #
    # server / commandsReceived
    #
    - label: "Does the device implement receiving the ResetCondition command?"
      id: HEPAFREMON.S.C00.Rsp

    # Activated Carbon Filter Monitoring Cluster Test Plan
    - label:
          "Does the device implement the Activated Carbon Filter Monitoring
          cluster as a server?"
      id: ACFREMON.S

    - label:
          "Does the device implement the Activated Carbon Filter Monitoring
          cluster as a client?"
      id: ACFREMON.C

    #
    # server / attributes
    #
    - label: "Does the device implement the Condition attribute?"
      id: ACFREMON.S.A0000

    - label: "Does the device implement the DegradationDirection attribute?"
      id: ACFREMON.S.A0001

    - label: "Does the device implement the ChangeIndication attribute?"
      id: ACFREMON.S.A0002

    - label: "Does the device implement the InPlaceIndicator attribute?"
      id: ACFREMON.S.A0003

    - label: "Does the device implement the LastChangedTime attribute?"
      id: ACFREMON.S.A0004

    - label: "Does the device implement the ReplacementProductList attribute?"
      id: ACFREMON.S.A0005

    #
    # server / features
    #
    - label: "Does the device support the Condition feature?"
      id: ACFREMON.S.F00

    - label: "Does the device support the Warning feature?"
      id: ACFREMON.S.F01

    - label: "Does the device support the ReplacementProductList feature?"
      id: ACFREMON.S.F02

    #
    # server / commandsReceived
    #
    - label: "Does the device implement receiving the ResetCondition command?"
      id: ACFREMON.S.C00.Rsp

    # Identify Cluster Test Plan
    - label: "Does the device implement the Identify cluster as a server?"
      id: I.S

    - label: "Does the device implement the Identify cluster as a client?"
      id: I.C

    #
    # server / attributes
    #
    - label: "Does the device implement the IdentifyTime attribute?"
      id: I.S.A0000

    - label: "Does the device implement the IdentifyType attribute?"
      id: I.S.A0001

    #
    # server / commandsReceived
    #
    - label: "Does the device implement receiving the Identify command?"
      id: I.S.C00.Rsp

    - label: "Does the device implement receiving the IdentifyQuery command?"
      id: I.S.C01.Rsp

    - label: "Does the device implement receiving the TriggerEffect command?"
      id: I.S.C40.Rsp

    #
    # server / commandsGenerated
    #
    - label:
          "Does the device implement sending the IdentifyQueryResponse command?"
      id: I.S.C00.Tx

    #
    # server / features
    #
    - label: "Supports multicast query for identification state"
      id: I.S.F00

    #
    # client / commandsReceived
    #
    - label:
          "Does the device implement receiving the IdentifyQueryResponse
          command?"
      id: I.C.C00.Rsp

    #
    # client / commandsGenerated
    #
    - label: "Does the device implement sending the Identify command?"
      id: I.C.C00.Tx

    - label: "Does the device implement sending the IdentifyQuery command?"
      id: I.C.C01.Tx

    - label: "Does the device implement sending the TriggerEffect command?"
      id: I.C.C40.Tx

    #
    # client / manually
    #
    - label: "Write all supported optional attributes"
      id: I.C.AO-WRITE

    - label: "Write all supported mandatory attribute"
      id: I.C.AM-WRITE

    - label: "Read all supported optional attributes"
      id: I.C.AO-READ

    - label: "Read all supported mandatory attribute"
      id: I.C.AM-READ

    # Illuminance Measurement Cluster Test Plan
    - label:
          "Does the device implement the Illuminance Measurement cluster as a
          server?"
      id: ILL.S

    - label:
          "Does the device implement the Illuminance Measurement cluster as a
          client?"
      id: ILL.C

    #
    # server / attributes
    #
    - label: "Does the device implement the MeasuredValue attribute?"
      id: ILL.S.A0000

    - label: "Does the device implement the MinMeasuredValue attribute?"
      id: ILL.S.A0001

    - label: "Does the device implement the MaxMeasuredValue attribute?"
      id: ILL.S.A0002

    - label: "Does the device implement the Tolerance attribute?"
      id: ILL.S.A0003

    - label: "Does the device implement the LightSensorType attribute?"
      id: ILL.S.A0004

    #
    # client / manually
    #
    - label: "Write all supported optional attributes"
      id: ILL.C.AO-WRITE

    - label: "Write all supported mandatory attribute"
      id: ILL.C.AM-WRITE

    - label: "Read all supported mandatory attribute"
      id: ILL.C.AM-READ

    - label: "Read all supported optional attributes"
      id: ILL.C.AO-READ

    # Level Control Cluster Test Plan
    - label: "Does the device implement the Level Control cluster as a server?"
      id: LVL.S

    - label: "Does the device implement the Level Control cluster as a client?"
      id: LVL.C

    #
    # server / attributes
    #
    - label: "Does the DUT(server) support the CurrentLevel attribute?"
      id: LVL.S.A0000

    - label: "Does the DUT(server) support the RemainingTime attribute?"
      id: LVL.S.A0001

    - label: "Does the DUT(server) support the MinLevel attribute?"
      id: LVL.S.A0002

    - label: "Does the DUT(server) support the MaxLevel attribute?"
      id: LVL.S.A0003

    - label: "Does the DUT(server) support the CurrentFrequency attribute?"
      id: LVL.S.A0004

    - label: "Does the DUT(server) support the MinFrequency attribute?"
      id: LVL.S.A0005

    - label: "Does the DUT(server) support the MaxFrequency attribute?"
      id: LVL.S.A0006

    - label: "Does the DUT(server) support the Options attribute?"
      id: LVL.S.A000f

    - label: "Does the DUT(server) support the OnOffTransitionTime attribute?"
      id: LVL.S.A0010

    - label: "Does the DUT(server) support the OnLevel attribute?"
      id: LVL.S.A0011

    - label: "Does the DUT(server) support the OnTransitionTime attribute?"
      id: LVL.S.A0012

    - label: "Does the DUT(server) support the OffTransitionTime attribute?"
      id: LVL.S.A0013

    - label: "Does the DUT(server) support the DefaultMoveRate attribute?"
      id: LVL.S.A0014

    - label: "Does the DUT(server) support the StartUpCurrentLevel attribute?"
      id: LVL.S.A4000

    #
    # server / commandsReceived
    #
    - label: "Does the DUT(server) support the MoveToLevel command?"
      id: LVL.S.C00.Rsp

    - label: "Does the DUT(server) support the Move command?"
      id: LVL.S.C01.Rsp

    - label: "Does the DUT(server) support the Step command?"
      id: LVL.S.C02.Rsp

    - label: "Does the DUT(server) support the Stop command?"
      id: LVL.S.C03.Rsp

    - label: "Does the DUT(server) support the MoveToLevel with On/Off command?"
      id: LVL.S.C04.Rsp

    - label: "Does the DUT(server) support the Move with On/Off command?"
      id: LVL.S.C05.Rsp

    - label: "Does the DUT(server) support the Step with On/Off command?"
      id: LVL.S.C06.Rsp

    - label: "Does the DUT(server) support the Stop with On/Off command?"
      id: LVL.S.C07.Rsp

    - label: "Does the DUT(server) support the MoveToClosestFrequency command?"
      id: LVL.S.C08.Rsp

    #
    # server / features
    #
    - label:
          "Does the DUT(server) support the Dependency with the On/Off cluster
          feature?"
      id: LVL.S.F00

    - label:
          "Does the DUT(server) support the Behavior that supports lighting
          applications feature?"
      id: LVL.S.F01

    - label:
          "Does the DUT(server) support the Frequency attributes and behavior
          feature?"
      id: LVL.S.F02

    #
    # server / manually
    #
    - label: "Is the DUT(server) able to move at a variable rate feature?"
      id: LVL.S.M.VarRate

    #
    # client / manually
    #
    - label: "Write all supported mandatory attribute"
      id: LVL.C.AM-WRITE

    - label: "Read all supported mandatory attribute"
      id: LVL.C.AM-READ

    - label: "Read all supported optional attributes"
      id: LVL.C.AO-READ

    - label: "Write all supported optional attributes"
      id: LVL.C.AO-WRITE

    # Localization Configuration Cluster Test Plan
    - label:
          "Does the device implement the Localization Configuration cluster as a
          server?"
      id: LCFG.S

    - label:
          "Does the device implement the Localization Configuration cluster as a
          client?"
      id: LCFG.C

    #
    # server / attributes
    #
    - label: "Does the DUT(server) support the ActiveLocale attribute?"
      id: LCFG.S.A0000

    - label: "Does the DUT(server) support the SupportedLocales attribute?"
      id: LCFG.S.A0001

    #
    # client / attributes
    #
    - label:
          "Does the DUT(client) have access privileges for the ActiveLocale
          attribute implemented on server?"
      id: LCFG.C.A0000

    - label:
          "Does the DUT(client) have access privileges for the SupportedLocales
          attribute implemented on server?"
      id: LCFG.C.A0001

    # Media Cluster Test Plan
    - label: "Does the device implement the casting video player as a server?"
      id: MC.S

    - label: "Does the device implement the casting video player as a client?"
      id: MC.C

    - label: "Does the device implement the Low Power cluster as a server?"
      id: LOWPOWER.S

    - label: "Does the device implement the Low Power cluster as a client?"
      id: LOWPOWER.C

    - label: "Does the device implement the Wake On LAN cluster as a server?"
      id: WAKEONLAN.S

    - label: "Does the device implement the Wake On LAN cluster as a client?"
      id: WAKEONLAN.C

    - label: "Does the device implement the Keypad Input cluster as a server?"
      id: KEYPADINPUT.S

    - label: "Does the device implement the Keypad Input cluster as a client?"
      id: KEYPADINPUT.C

    - label:
          "Does the device implement the Application Launcher cluster as a
          server?"
      id: APPLAUNCHER.S

    - label:
          "Does the device implement the Application Launcher cluster as a
          client?"
      id: APPLAUNCHER.C

    - label: "Does the device implement the Media Input cluster as a server?"
      id: MEDIAINPUT.S

    - label: "Does the device implement the Media Input cluster as a client?"
      id: MEDIAINPUT.C

    - label: "Does the device implement the Channel cluster as a server?"
      id: CHANNEL.S

    - label: "Does the device implement the Channel cluster as a client?"
      id: CHANNEL.C

    - label: "Does the device implement the Media Playback cluster as a server?"
      id: MEDIAPLAYBACK.S

    - label: "Does the device implement the Media Playback cluster as a client?"
      id: MEDIAPLAYBACK.C

    - label: "Does the device implement the Audio Output cluster as a server?"
      id: AUDIOOUTPUT.S

    - label: "Does the device implement the Audio Output cluster as a client?"
      id: AUDIOOUTPUT.C

    - label:
          "Does the device implement the Target Navigator cluster as a server?"
      id: TGTNAV.S

    - label:
          "Does the device implement the Target Navigator cluster as a client?"
      id: TGTNAV.C

    - label:
          "Does the device implement the Application Basic cluster as a server?"
      id: APBSC.S

    - label:
          "Does the device implement the Application Basic cluster as a client?"
      id: APBSC.C

    - label:
          "Does the device implement the Content Launcher cluster as a server?"
      id: CONTENTLAUNCHER.S

    - label:
          "Does the device implement the Content Launcher cluster as a client?"
      id: CONTENTLAUNCHER.C

    - label: "Does the device implement the Account Login cluster as a server?"
      id: ALOGIN.S

    - label: "Does the device implement the Account Login cluster as a client?"
      id: ALOGIN.C

    - label:
          "Does the device implement the Content App Observer cluster as a
          server?"
      id: APPOBSERVER.S

    - label:
          "Does the device implement the Content App Observer cluster as a
          client?"
      id: APPOBSERVER.C

    - label:
          "Does the device implement the Content Control cluster as a server?"
      id: CONCON.S

    - label:
          "Does the DUT support the Content Launcher server cluster, Content
          Search feature?"
      id: CONTENTLAUNCHER.S.F00

    #
    # server / attributes
    #
    - label:
          "Does the DUT support the Application Launcher server cluster,
          Application Platform feature?"
      id: APPLAUNCHER.S.F00

    - label:
          "Does the DUT support the Media Playback server cluster, Advanced Seek
          feature?"
      id: MEDIAPLAYBACK.S.F00

    - label:
          "Does the DUT support the Wake On LAN server cluster, MACAddress
          attribute?"
      id: WAKEONLAN.S.A0000

    - label:
          "Does the DUT support the Application Launcher server cluster,
          CatalogList attribute?"
      id: APPLAUNCHER.S.A0000

    - label:
          "Does the DUT support the Application Launcher server cluster,
          CurrentApp attribute?"
      id: APPLAUNCHER.S.A0001

    - label:
          "Does the DUT support the Media Input server cluster, InputList
          attribute?"
      id: MEDIAINPUT.S.A0000

    - label:
          "Does the DUT support the Media Input server cluster, CurrentInput
          attribute?"
      id: MEDIAINPUT.S.A0001

    - label:
          "Does the DUT support the Channel server cluster, ChannelList
          attribute?"
      id: CHANNEL.S.A0000

    - label:
          "Does the DUT support the Channel server cluster, Lineup attribute?"
      id: CHANNEL.S.A0001

    - label:
          "Does the DUT support the Channel server cluster, CurrentChannel
          attribute?"
      id: CHANNEL.S.A0002

    - label:
          "Does the DUT support the Media Playback server cluster, _
          CurrentState_ attribute?"
      id: MEDIAPLAYBACK.S.A0000

    - label:
          "Does the DUT support the Media Playback server cluster, StartTime
          attribute?"
      id: MEDIAPLAYBACK.S.A0001

    - label:
          "Does the DUT support the Media Playback server cluster, Duration
          attribute?"
      id: MEDIAPLAYBACK.S.A0002

    - label:
          "Does the DUT support the Media Playback server cluster,
          SampledPosition attribute?"
      id: MEDIAPLAYBACK.S.A0003

    - label:
          "Does the DUT support the Media Playback server cluster, PlaybackSpeed
          attribute?"
      id: MEDIAPLAYBACK.S.A0004

    - label:
          "Does the DUT support the Media Playback server cluster, SeekRangeEnd
          attribute?"
      id: MEDIAPLAYBACK.S.A0005

    - label:
          "Does the DUT support the Media Playback server cluster,
          SeekRangeStart attribute?"
      id: MEDIAPLAYBACK.S.A0006

    - label:
          "Does the DUT support the Media Playback server cluster,
          ActiveAudioTrack attribute?"
      id: MEDIAPLAYBACK.S.A0007

    - label:
          "Does the DUT support the Media Playback server cluster,
          AvailableAudioTrack attribute?"
      id: MEDIAPLAYBACK.S.A0008

    - label:
          "Does the DUT support the Media Playback server cluster,
          ActiveTextTrack attribute?"
      id: MEDIAPLAYBACK.S.A0009

    - label:
          "Does the DUT support the Media Playback server cluster,
          AvailableTextTrack attribute?"
      id: MEDIAPLAYBACK.S.A000a

    - label:
          "Does the DUT support the Audio Output server cluster, OutputList
          attribute?"
      id: AUDIOOUTPUT.S.A0000

    - label:
          "Does the DUT support the Audio Output server cluster, CurrentOutput
          attribute?"
      id: AUDIOOUTPUT.S.A0001

    - label:
          "Does the DUT support the Target Navigator server cluster, TargetList
          attribute?"
      id: TGTNAV.S.A0000

    - label:
          "Does the DUT support the Target Navigator server cluster,
          CurrentTarget attribute?"
      id: TGTNAV.S.A0001

    - label:
          "Does the DUT support the Application Basic server cluster, VendorName
          attribute?"
      id: APBSC.S.A0000

    - label:
          "Does the DUT support the Application Basic server cluster, VendorID
          attribute?"
      id: APBSC.S.A0001

    - label:
          "Does the DUT support the Application Basic server cluster,
          ApplicationName attribute?"
      id: APBSC.S.A0002

    - label:
          "Does the DUT support the Application Basic server cluster, ProductID
          attribute?"
      id: APBSC.S.A0003

    - label:
          "Does the DUT support the Application Basic server cluster,
          Application attribute?"
      id: APBSC.S.A0004

    - label:
          "Does the DUT support the Application Basic server cluster, Status
          attribute?"
      id: APBSC.S.A0005

    - label:
          "Does the DUT support the Application Basic server cluster,
          ApplicationVersion attribute?"
      id: APBSC.S.A0006

    - label:
          "Does the DUT support the Application Basic server cluster,
          AllowedVendorList attribute?"
      id: APBSC.S.A0007

    - label:
          "Does the DUT support the Content Launcher server cluster,
          AcceptHeader attribute?"
      id: CONTENTLAUNCHER.S.A0000

    - label:
          "Does the DUT support the Content Launcher server cluster,
          SupportedStreamingProtocols attribute?"
      id: CONTENTLAUNCHER.S.A0001

    #
    # server / commandsReceived
    #
    - label: "Does the DUT support the Low Power server cluster, Sleep command?"
      id: LOWPOWER.S.C00.Rsp

    - label:
          "Does the DUT support the Keypad Input server cluster, SendKey
          command?"
      id: KEYPADINPUT.S.C00.Rsp

    - label:
          "Does the DUT support the Application Launcher server cluster,
          LaunchApp command?"
      id: APPLAUNCHER.S.C00.Rsp

    - label:
          "Does the DUT support the Application Launcher server cluster, StopApp
          command?"
      id: APPLAUNCHER.S.C01.Rsp

    - label:
          "Does the DUT support the Application Launcher server cluster, HideApp
          command?"
      id: APPLAUNCHER.S.C02.Rsp

    - label:
          "Does the DUT support the Media Input server cluster, SelectInput
          command?"
      id: MEDIAINPUT.S.C00.Rsp

    - label:
          "Does the DUT support the Media Input server cluster, ShowStatus
          command?"
      id: MEDIAINPUT.S.C01.Rsp

    - label:
          "Does the DUT support the Media Input server cluster, HideStatus
          command?"
      id: MEDIAINPUT.S.C02.Rsp

    - label:
          "Does the DUT support the Media Input server cluster, Rename command?"
      id: MEDIAINPUT.S.C03.Rsp

    - label:
          "Does the DUT support the Channel server cluster, ChangeChannel
          command?"
      id: CHANNEL.S.C00.Rsp

    - label:
          "Does the DUT support the Channel server cluster,
          ChangeChannelByNumber command?"
      id: CHANNEL.S.C02.Rsp

    - label:
          "Does the DUT support the Channel server cluster, SkipChannel command?"
      id: CHANNEL.S.C03.Rsp

    - label:
          "Does the DUT support the Media Playback server cluster, Play command?"
      id: MEDIAPLAYBACK.S.C00.Rsp

    - label:
          "Does the DUT support the Media Playback server cluster, Pause
          command?"
      id: MEDIAPLAYBACK.S.C01.Rsp

    - label:
          "Does the DUT support the Media Playback server cluster, Stop command?"
      id: MEDIAPLAYBACK.S.C02.Rsp

    - label:
          "Does the DUT support the Media Playback server cluster, StartOver
          command?"
      id: MEDIAPLAYBACK.S.C03.Rsp

    - label:
          "Does the DUT support the Media Playback server cluster, Previous
          command?"
      id: MEDIAPLAYBACK.S.C04.Rsp

    - label:
          "Does the DUT support the Media Playback server cluster, Next command?"
      id: MEDIAPLAYBACK.S.C05.Rsp

    - label:
          "Does the DUT support the Media Playback server cluster, Rewind
          command?"
      id: MEDIAPLAYBACK.S.C06.Rsp

    - label:
          "Does the DUT support the Media Playback server cluster, FastForward
          command?"
      id: MEDIAPLAYBACK.S.C07.Rsp

    - label:
          "Does the DUT support the Media Playback server cluster, SkipForward
          command?"
      id: MEDIAPLAYBACK.S.C08.Rsp

    - label:
          "Does the DUT support the Media Playback server cluster, SkipBackward
          command?"
      id: MEDIAPLAYBACK.S.C09.Rsp

    - label:
          "Does the DUT support the Media Playback server cluster, Seek command?"
      id: MEDIAPLAYBACK.S.C0b.Rsp

    - label:
          "Does the DUT support the Media Playback server cluster,
          ActivateAudioTrack command?"
      id: MEDIAPLAYBACK.S.C0c.Rsp

    - label:
          "Does the DUT support the Media Playback server cluster,
          ActivateTextTrack command?"
      id: MEDIAPLAYBACK.S.C0d.Rsp

    - label:
          "Does the DUT support the Media Playback server cluster,
          DeactivateTextTrack command?"
      id: MEDIAPLAYBACK.S.C0e.Rsp

    - label:
          "Does the DUT support the Audio Output server cluster, SelectOutput
          command?"
      id: AUDIOOUTPUT.S.C00.Rsp

    - label:
          "Does the DUT support the Audio Output server cluster, RenameOutput
          command?"
      id: AUDIOOUTPUT.S.C01.Rsp

    - label:
          "Does the DUT support the Target Navigator server cluster,
          NavigateTarget command?"
      id: TGTNAV.S.C00.Rsp

    - label:
          "Does the DUT support the Content Launcher server cluster,
          LaunchContent command?"
      id: CONTENTLAUNCHER.S.C00.Rsp

    - label:
          "Does the DUT support the Content Launcher server cluster, LaunchURL
          command?"
      id: CONTENTLAUNCHER.S.C01.Rsp

    - label:
          "Does the DUT support the Account Login server cluster, GetSetupPIN
          command?"
      id: ALOGIN.S.C00.Rsp

    - label:
          "Does the DUT support the Account Login server cluster, Login command?"
      id: ALOGIN.S.C02.Rsp

    - label:
          "Does the DUT support the Account Login server cluster, Logout
          command?"
      id: ALOGIN.S.C03.Rsp

    - label:
          "Does the DUT support the Content App Observer server cluster,
          ContentAppMessage command?"
      id: APPOBSERVER.S.C00.Rsp

    #
    # server / features
    #
    - label:
          "Does the DUT support the Keypad Input server cluster, Navigation
          Keys?"
      id: KEYPADINPUT.S.F00

    - label:
          "Does the DUT support the Keypad Input server cluster, Location Keys?"
      id: KEYPADINPUT.S.F01

    - label:
          "Does the DUT support the Keypad Input server cluster, Number Keys?"
      id: KEYPADINPUT.S.F02

    - label:
          "Does the DUT support the Media Input server cluster, Name Updates
          feature?"
      id: MEDIAINPUT.S.F00

    - label:
          "Does the DUT support the Channel server cluster, Channel List
          feature?"
      id: CHANNEL.S.F00

    - label:
          "Does the DUT support the Channel server cluster, Lineup Info feature?"
      id: CHANNEL.S.F01

    - label:
          "Does the DUT support the Media Playback server cluster, Variable
          Speed feature?"
      id: MEDIAPLAYBACK.S.F01

    - label:
          "Does the DUT support the Audio Ouput server cluster, Name Updates
          feature?"
      id: AUDIOOUTPUT.S.F00

    - label:
          "Does the DUT support the Content Launcher server cluster, URL
          Playback feature?"
      id: CONTENTLAUNCHER.S.F01

    - label:
          "Does the DUT support the Content Launcher server cluster and is
          Commissionable?"
      id: ALOGIN.S.COMMISSIONABLE

    - label:
          "Does the DUT support the commissioning procedure initiated by a
          commissionee using User Directed Commissioning?"
      id: MC.S.M.UDC

    - label:
          "Does the DUT support the commissioning procedure initiated by a
          commissionee using User Directed Commissioning without PIN code entry?"
      id: MC.S.M.UDCLOGIN

    - label: "Does the DUT support the Content App Observer Cluster,feature?"
      id: APPOBSERVER.S.F01

    #
    # client / commandsGenerated
    #
    - label: "Does the DUT support the Low Power client cluster, Sleep command?"
      id: LOWPOWER.C.C00.Tx

    - label:
          "Does the DUT support the Keypad Input client cluster, SendKey
          command?"
      id: KEYPADINPUT.C.C00.Tx

    - label:
          "Does the DUT support the Application Launcher client cluster,
          LaunchApp command?"
      id: APPLAUNCHER.C.C00.Tx

    - label:
          "Does the DUT support the Application Launcher client cluster, StopApp
          command?"
      id: APPLAUNCHER.C.C01.Tx

    - label:
          "Does the DUT support the Application Launcher client cluster, HideApp
          command?"
      id: APPLAUNCHER.C.C02.Tx

    - label:
          "Does the DUT support the Media Input client cluster, SelectInput
          command?"
      id: MEDIAINPUT.C.C00.Tx

    - label:
          "Does the DUT support the Media Input client cluster, ShowStatus
          command?"
      id: MEDIAINPUT.C.C01.Tx

    - label:
          "Does the DUT support the Media Input client cluster, HideStatus
          command?"
      id: MEDIAINPUT.C.C02.Tx

    - label:
          "Does the DUT support the Media Input server cluster, Rename command?"
      id: MEDIAINPUT.C.C03.Tx

    - label:
          "Does the DUT support the Channel client cluster, ChangeChannel
          command?"
      id: CHANNEL.C.C00.Tx

    - label:
          "Does the DUT support the Channel client cluster,
          ChangeChannelByNumber command?"
      id: CHANNEL.C.C02.Tx

    - label:
          "Does the DUT support the Channel client cluster, SkipChannel command?"
      id: CHANNEL.C.C03.Tx

    - label:
          "Does the DUT support the Media Playback client cluster, Play command?"
      id: MEDIAPLAYBACK.C.C00.Tx

    - label:
          "Does the DUT support the Media Playback client cluster, Pause
          command?"
      id: MEDIAPLAYBACK.C.C01.Tx

    - label:
          "Does the DUT support the Media Playback client cluster, Stop command?"
      id: MEDIAPLAYBACK.C.C02.Tx

    - label:
          "Does the DUT support the Media Playback client cluster, StartOver
          command?"
      id: MEDIAPLAYBACK.C.C03.Tx

    - label:
          "Does the DUT support the Media Playback client cluster, Previous
          command?"
      id: MEDIAPLAYBACK.C.C04.Tx

    - label:
          "Does the DUT support the Media Playback client cluster, Next command?"
      id: MEDIAPLAYBACK.C.C05.Tx

    - label:
          "Does the DUT support the Media Playback client cluster, Rewind
          command?"
      id: MEDIAPLAYBACK.C.C06.Tx

    - label:
          "Does the DUT support the Media Playback client cluster, FastForward
          command?"
      id: MEDIAPLAYBACK.C.C07.Tx

    - label:
          "Does the DUT support the Media Playback client cluster, SkipForward
          command?"
      id: MEDIAPLAYBACK.C.C08.Tx

    - label:
          "Does the DUT support the Media Playback client cluster, SkipBackward
          command?"
      id: MEDIAPLAYBACK.C.C09.Tx

    - label:
          "Does the DUT support the Media Playback client cluster, Seek command?"
      id: MEDIAPLAYBACK.C.C0b.Tx

    - label:
          "Does the DUT support the Audio Output client cluster, SelectOutput
          command?"
      id: AUDIOOUTPUT.C.C00.Tx

    - label:
          "Does the DUT support the Audio Output client cluster, RenameOutput
          command?"
      id: AUDIOOUTPUT.C.C01.Tx

    - label:
          "Does the DUT support the Target Navigator client cluster,
          NavigateTarget command?"
      id: TGTNAV.C.C00.Tx

    - label:
          "Does the DUT support the Content Launcher client cluster,
          LaunchContent command?"
      id: CONTENTLAUNCHER.C.C00.Tx

    - label:
          "Does the DUT support the Content Launcher client cluster, LaunchURL
          command?"
      id: CONTENTLAUNCHER.C.C01.Tx

    - label:
          "Does the DUT support the Account Login client cluster, GetSetupPIN
          command?"
      id: ALOGIN.C.C00.Tx

    # Mode Select Cluster Test Plan
    - label: "Does the device implement the Actions cluster as a server?"
      id: MOD.S

    - label: "Does the device implement the Actions cluster as a client?"
      id: MOD.C

    #
    # server / attributes
    #
    - label: "Does the DUT support the Description attribute?"
      id: MOD.S.A0000

    - label: "Does the DUT support the StandardNamespace attribute?"
      id: MOD.S.A0001

    - label: "Does the DUT support the SupportedModes attribute?"
      id: MOD.S.A0002

    - label: "Does the DUT support the CurrentMode attribute?"
      id: MOD.S.A0003

    - label: "Does the DUT support the StartUpMode attribute?"
      id: MOD.S.A0004

    - label: "Does the DUT support the OnMode attribute?"
      id: MOD.S.A0005

    #
    # server / commandsReceived
    #
    - label: "Does the DUT support receiving the ChangeToMode command?"
      id: MOD.S.C00.Rsp

    #
    # server / features
    #
    - label:
          "Does the Mode Select Cluster depend on an On/Off cluster implemented
          on the same DUT?"
      id: MOD.S.F00

    - label:
          "Does the device implement receiving the ChangeToModeWithStatus
          command?"
      id: MOD.S.C01.Rsp

    #
    # client / attributes
    #
    - label:
          "Does the DUT(client) have access privileges for the SupportedModes
          attribute implemented on server?"
      id: MOD.C.A0002

    #
    # client / commandsGenerated
    #
    - label: "Does the DUT support sending the ChangeToMode command?"
      id: MOD.C.C00.Tx

    #
    # client / manually
    #
    - label: "Read all supported mandatory attribute"
      id: MOD.C.AM-READ

    - label: "Write all supported optional attributes"
      id: MOD.C.AO-WRITE

    - label: "Write all supported mandatory attribute"
      id: MOD.C.AM-WRITE

    - label: "Read all supported optional attributes"
      id: MOD.C.AO-READ

    # Multiple Fabrics Test Plan
    - label: "Does the Device implement the Multi Fabric cluster as a server?"
      id: CADMIN.S

    - label: "Does the Device implement the Multi Fabric cluster as a client?"
      id: CADMIN.C

    #
    # server / attributes
    #
    - label: "Does the Device support WindowStatus attribute?"
      id: CADMIN.S.A0000

    - label: "Does the Device support AdminFabricIndex attribute?"
      id: CADMIN.S.A0001

    - label: "Does the Device support AdminVendorId attribute?"
      id: CADMIN.S.A0002

    #
    # server / commandsReceived
    #
    - label: "Does the Device support Enhanced Commissioning Method (ECM)?"
      id: CADMIN.S.C00.Rsp

    - label: "Does the Device support Basic Commissioning Method (BCM)?"
      id: CADMIN.S.C01.Rsp

    - label: "Does the Device support revoking commissioning window?"
      id: CADMIN.S.C02.Rsp

    #
    # server / features
    #
    - label: "Does the Device support Basic Commissioning Method"
      id: CADMIN.S.F00

    #
    # server / manually
    #
    - label: "Does the Device support User Interface Display"
      id: CADMIN.M.UserInterfaceDisplay

    - label: "Does the Device support Audio Interface"
      id: CADMIN.M.AudioInterface

    #
    # client / attributes
    #
    - label:
          "Does the DUT(client) have access privileges for the Fabrics attribut
          implemented on the server?"
      id: OPCREDS.C.A0001

    - label:
          "Does the DUT(client) have access privileges for the WindowStatus
          attribute implemented on the server?"
      id: CADMIN.C.A0000

    - label:
          "Does the DUT(client) have access privileges for the AdminFabricIndex
          attribute implemented on the server?"
      id: CADMIN.C.A0001

    - label:
          "Does the DUT(client) have access privileges for the AdminVendorId
          attribute implemented on the server?"
      id: CADMIN.C.A0002

    #
    # client / commandsGenerated
    #
    - label:
          "Does the Device support through Enhanced Commissioning Method (ECM) ?"
      id: CADMIN.C.C00.Tx

    - label: "Does the Device support Basic Commissioning Method (BCM) ?"
      id: CADMIN.C.C01.Tx

    - label: "Does the Device support revoking commissioning window?"
      id: CADMIN.C.C02.Tx

    # OTA Software Update Test Plan
    #
    # server / manually
    #
    - label:
          "Does the DUT support sending the DelayedActionTime field in
          QueryImageResponse Command?"
      id: OTAP.S.M.DelayedActionTime

    - label:
          "Does the DUT support sending the UserConsentNeeded field in
          QueryImageResponse Command?"
      id: OTAP.S.M.UserConsentNeeded

    #
    # client / manually
    #
    - label: "Does the DUT support sending the AnnounceOTAProvider Command?"
      id: OTAR.C.M.AnnounceOTAProvider

    - label: "Does the DUT support sending the NotifyUpdateApplied Command?"
      id: OTAR.C.M.NotifyUpdateApplied

    # Occupancy Sensing Cluster Test Plan
    - label:
          "Does the device implement the Occupancy Sensing cluster as a server?"
      id: OCC.S

    - label:
          "Does the device implement the Occupancy Sensing cluster as a client?"
      id: OCC.C

    #
    # server / attributes
    #
    - label: "Does the device implement the Occupancy attribute?"
      id: OCC.S.A0000

    - label: "Does the device implement the OccupancySensorType attribute?"
      id: OCC.S.A0001

    - label:
          "Does the device implement the OccupancySensorTypeBitmap attribute?"
      id: OCC.S.A0002

    - label:
          "Does the device implement the PIROccupiedToUnoccupiedDelay attribute?"
      id: OCC.S.A0010

    - label:
          "Does the device implement the PIRUnoccupiedToOccupiedDelay attribute?"
      id: OCC.S.A0011

    - label:
          "Does the device implement the PIRUnoccupiedToOccupiedThreshold
          attribute?"
      id: OCC.S.A0012

    - label:
          "Does the device implement the UltrasonicOccupiedToUnoccupiedDelay
          attribute?"
      id: OCC.S.A0020

    - label:
          "Does the device implement the UltrasonicUnoccupiedToOccupiedDelay
          attribute?"
      id: OCC.S.A0021

    - label:
          "Does the device implement the UltrasonicUnoccupiedToOccupiedThreshold
          attribute?"
      id: OCC.S.A0022

    - label:
          "Does the device implement the
          PhysicalContactOccupiedToUnoccupiedDelay attribute?"
      id: OCC.S.A0030

    - label:
          "Does the device implement the
          PhysicalContactUnoccupiedToOccupiedDelay attribute?"
      id: OCC.S.A0031

    - label:
          "Does the device implement the
          PhysicalContactUnoccupiedToOccupiedThreshold attribute?"
      id: OCC.S.A0032

    #
    # server / manually
    #
    - label:
          "Can the Occupancy attribute changed by physical control at the
          device?"
      id: OCC.M.OccupancyChange

    #
    # client / attributes
    #
    - label: "Does the device implement the Occupancy attribute?"
      id: OCC.C.A0000

    - label: "Does the device implement the OccupancySensorType attribute?"
      id: OCC.C.A0001

    - label:
          "Does the device implement the OccupancySensorTypeBitmap attribute?"
      id: OCC.C.A0002

    - label:
          "Does the device implement the PIROccupiedToUnoccupiedDelay attribute?"
      id: OCC.C.A0010

    - label:
          "Does the device implement the PIRUnoccupiedToOccupiedDelay attribute?"
      id: OCC.C.A0011

    - label:
          "Does the device implement the PIRUnoccupiedToOccupiedThreshold
          attribute?"
      id: OCC.C.A0012

    - label:
          "Does the device implement the UltrasonicOccupiedToUnoccupiedDelay
          attribute?"
      id: OCC.C.A0020

    - label:
          "Does the device implement the UltrasonicUnoccupiedToOccupiedDelay
          attribute?"
      id: OCC.C.A0021

    - label:
          "Does the device implement the UltrasonicUnoccupiedToOccupiedThreshold
          attribute?"
      id: OCC.C.A0022

    - label:
          "Does the device implement the
          PhysicalContactOccupiedToUnoccupiedDelay attribute?"
      id: OCC.C.A0030

    - label:
          "Does the device implement the
          PhysicalContactUnoccupiedToOccupiedDelay attribute?"
      id: OCC.C.A0031

    - label:
          "Does the device implement the
          PhysicalContactUnoccupiedToOccupiedThreshold attribute?"
      id: OCC.C.A0032

    # On/Off Cluster Test Plan
    - label: "Does the device implement the on/off cluster as a server?"
      id: OO.S

    - label: "Does the device implement the on/off cluster as a client?"
      id: OO.C

    #
    # server / attributes
    #
    - label: "Does the device implement the OnOff attribute?"
      id: OO.S.A0000

    - label: "Does the device implement the GlobalSceneControl attribute?"
      id: OO.S.A4000

    - label: "Does the device implement the OnTime attribute?"
      id: OO.S.A4001

    - label: "Does the device implement the OffWaitTime attribute?"
      id: OO.S.A4002

    - label: "Does the device implement the StartUpOnOff attribute?"
      id: OO.S.A4003

    #
    # server / commandsReceived
    #
    - label: "Does the device implement receiving the Off command?"
      id: OO.S.C00.Rsp

    - label: "Does the device implement receiving the On command?"
      id: OO.S.C01.Rsp

    - label: "Does the device implement receiving the Toggle command?"
      id: OO.S.C02.Rsp

    - label: "Does the device implement receiving the OffWithEffect command?"
      id: OO.S.C40.Rsp

    - label:
          "Does the device implement receiving the OnWithRecallGlobalScene
          command?"
      id: OO.S.C41.Rsp

    - label: "Does the device implement receiving the OnWithTimedOff command?"
      id: OO.S.C42.Rsp

    #
    # server / features
    #
    - label: "Level Control for Lighting"
      id: OO.S.F00

    - label: "Device has Deadfront behaviour"
      id: OO.S.F01

    - label: "Device has OffOnly feature"
      id: OO.S.F02

    #
    # server / manually
    #
    - label:
          "Can the OnOff attribute changed by physical control at the device?"
      id: OO.M.ManuallyControlled

    #
    # client / commandsGenerated
    #
    - label: "Does the device implement sending the Off command?"
      id: OO.C.C00.Tx

    - label: "Does the device implement sending the On command?"
      id: OO.C.C01.Tx

    - label: "Does the device implement sending the Toggle command?"
      id: OO.C.C02.Tx

    - label: "Does the device implement sending the OffWithEffect command?"
      id: OO.C.C40.Tx

    - label:
          "Does the device implement sending the OnWithRecallGlobalScene
          command?"
      id: OO.C.C41.Tx

    - label: "Does the device implement sending the OnWithTimedOff command?"
      id: OO.C.C42.Tx

    #
    # client / manually
    #
    - label: "Read all supported mandatory attribute"
      id: OO.C.AM-READ

    - label: "Write all supported mandatory attribute"
      id: OO.C.AM-WRITE

    - label: "Write all supported optional attributes"
      id: OO.C.AO-WRITE

    - label: "Read all supported optional attributes"
      id: OO.C.AO-READ

    # Power Source Cluster Test Plan
    - label: "Does the device implement the Power Source cluster as a server?"
      id: PS.S

    - label: "Does the device implement the Power Source cluster as a client?"
      id: PS.C

    #
    # server / attributes
    #
    - label: "Does the device implement the Status attribute?"
      id: PS.S.A0000

    - label: "Does the device implement the Order attribute?"
      id: PS.S.A0001

    - label: "Does the device implement the Description attribute?"
      id: PS.S.A0002

    - label:
          "Does the device implement the WiredAssessedInputVoltage attribute?"
      id: PS.S.A0003

    - label:
          "Does the device implement the WiredAssessedInputFrequency attribute?"
      id: PS.S.A0004

    - label: "Does the device implement the WiredCurrentType attribute?"
      id: PS.S.A0005

    - label: "Does the device implement the WiredAssessedCurrent attribute?"
      id: PS.S.A0006

    - label: "Does the device implement the WiredNominalVoltage attribute?"
      id: PS.S.A0007

    - label: "Does the device implement the WiredMaximumCurrent attribute?"
      id: PS.S.A0008

    - label: "Does the device implement the WiredPresent attribute?"
      id: PS.S.A0009

    - label: "Does the device implement the ActiveWiredFaults attribute?"
      id: PS.S.A000a

    - label: "Does the device implement the BatVoltage attribute?"
      id: PS.S.A000b

    - label: "Does the device implement the BatPercentRemaining attribute?"
      id: PS.S.A000c

    - label: "Does the device implement the BatTimeRemaining attribute?"
      id: PS.S.A000d

    - label: "Does the device implement the BatChargeLevel attribute?"
      id: PS.S.A000e

    - label: "Does the device implement the BatReplacementNeeded attribute?"
      id: PS.S.A000f

    - label: "Does the device implement the BatReplaceability attribute?"
      id: PS.S.A0010

    - label: "Does the device implement the BatPresent attribute?"
      id: PS.S.A0011

    - label: "Does the device implement the ActiveBatFaults attribute?"
      id: PS.S.A0012

    - label:
          "Does the device implement the BatReplacementDescription attribute?"
      id: PS.S.A0013

    - label: "Does the device implement the BatCommonDesignation attribute?"
      id: PS.S.A0014

    - label: "Does the device implement the BatANSIDesignation attribute?"
      id: PS.S.A0015

    - label: "Does the device implement the BatIECDesignation attribute?"
      id: PS.S.A0016

    - label: "Does the device implement the BatApprovedChemistry attribute?"
      id: PS.S.A0017

    - label: "Does the device implement the BatCapacity attribute?"
      id: PS.S.A0018

    - label: "Does the device implement the BatQuantity attribute?"
      id: PS.S.A0019

    - label: "Does the device implement the BatChargeState attribute?"
      id: PS.S.A001a

    - label: "Does the device implement the BatTimeToFullCharge attribute?"
      id: PS.S.A001b

    - label:
          "Does the device implement the BatFunctionalWhileCharging attribute?"
      id: PS.S.A001c

    - label: "Does the device implement the BatChargingCurrent attribute?"
      id: PS.S.A001d

    - label: "Does the device implement the ActiveBatChargeFaults attribute?"
      id: PS.S.A001e

    - label: "Does the device implement the EndpointList attribute?"
      id: PS.S.A001f

    #
    # server / Events
    #
    - label: "Does the device implement the WiredFaultChange event?"
      id: PS.S.E00

    - label: "Does the device implement the BatFaultChange event?"
      id: PS.S.E01

    - label: "Does the device implement the BatChargeFaultChange event?"
      id: PS.S.E02

    #
    # server / features
    #
    - label: "A wired power source"
      id: PS.S.F00

    - label: "A battery power source"
      id: PS.S.F01

    - label: "A rechargeable battery power source (requires Battery feature)"
      id: PS.S.F02

    - label: "A replaceable battery power source (requires Battery feature)"
      id: PS.S.F03

    #
    # server / manually
    #
    - label: "Can the DUT be brought into a Wired Fault state?"
      id: PS.S.M.ManualWiredFault

    - label: "Can the DUT be brought into a Battery Fault state?"
      id: PS.S.M.ManualBatFault

    - label: "Can the DUT be brought into a Battery Charge Fault state?"
      id: PS.S.M.ManualBatChargeFault

    #
    # client / manually
    #
    - label: "Read all supported mandatory attribute"
      id: PS.C.AM-READ

    - label: "Write all supported optional attributes"
      id: PS.C.AO-WRITE

    - label: "Write all supported mandatory attribute"
      id: PS.C.AM-WRITE

    - label: "Read all supported optional attributes"
      id: PS.C.AO-READ

    # Power Source Configuration Cluster Test Plan
    - label:
          "Does the device implement the Power Source Configuration cluster as a
          server?"
      id: PSCFG.S

    - label:
          "Does the device implement the Power Source Configuration cluster as a
          client?"
      id: PSCFG.C

    #
    # server / attributes
    #
    - label: "Does the device implement the Sources attribute?"
      id: PSCFG.S.A0000

    #
    # client / manually
    #
    - label: "Read all supported optional attributes"
      id: PSCFG.C.AO-READ

    - label: "Read all supported mandatory attribute"
      id: PSCFG.C.AM-READ

    - label: "Write all supported mandatory attribute"
      id: PSCFG.C.AM-WRITE

    - label: "Write all supported optional attributes"
      id: PSCFG.C.AO-WRITE

    # Pressure Measurement Cluster Test Plan
    - label:
          "Does the device implement the Pressure Measurement cluster as a
          server?"
      id: PRS.S

    - label:
          "Does the device implement the Pressure Measurement cluster as a
          client?"
      id: PRS.C

    #
    # server / attributes
    #
    - label: "Does the device implement the MeasuredValue attribute?"
      id: PRS.S.A0000

    - label: "Does the device implement the MinMeasuredValue attribute?"
      id: PRS.S.A0001

    - label: "Does the device implement the MaxMeasuredValue attribute?"
      id: PRS.S.A0002

    - label: "Does the device implement the Tolerance attribute?"
      id: PRS.S.A0003

    - label: "Does the device implement the ScaledValue attribute?"
      id: PRS.S.A0010

    - label: "Does the device implement the MinScaledValue attribute?"
      id: PRS.S.A0011

    - label: "Does the device implement the MinScaledValue attribute?"
      id: PRS.S.A0012

    - label: "Does the device implement the ScaledTolerance attribute?"
      id: PRS.S.A0013

    - label: "Does the device implement the Scale attribute?"
      id: PRS.S.A0014

    #
    # server / features
    #
    - label: "Does the device support extended range and resolution?"
      id: PRS.S.F00

    #
    # server / manually
    #
    - label:
          "Can the MeasuredValue attribute changed by physical control at the
          device?"
      id: PRS.M.PressureChange

    #
    # client / manually
    #
    - label: "Read all supported mandatory attribute"
      id: PRS.C.AM-READ

    - label: "Write all supported mandatory attribute"
      id: PRS.C.AM-WRITE

    - label: "Read all supported optional attributes"
      id: PRS.C.AO-READ

    - label: "Write all supported optional attributes"
      id: PRS.C.AO-WRITE

    # Pump Configuration and Control Cluster Test Plan
    - label:
          "Does the device implement the Pump Configuration and Control cluster
          as a server?"
      id: PCC.S

    - label:
          "Does the device implement the Pump Configuration and Control cluster
          as a client?"
      id: PCC.C

    #
    # server / attributes
    #
    - label: "Does the device implement the MaxPressure attribute?"
      id: PCC.S.A0000

    - label: "Does the device implement the MaxSpeed attribute?"
      id: PCC.S.A0001

    - label: "Does the device implement the MaxFlow attribute?"
      id: PCC.S.A0002

    - label: "Does the device implement the MinConstPressure attribute?"
      id: PCC.S.A0003

    - label: "Does the device implement the MaxConstPressure attribute?"
      id: PCC.S.A0004

    - label: "Does the device implement the MinCompPressure attribute?"
      id: PCC.S.A0005

    - label: "Does the device implement the MaxCompPressure attribute?"
      id: PCC.S.A0006

    - label: "Does the device implement the MinConstSpeed attribute?"
      id: PCC.S.A0007

    - label: "Does the device implement the MaxConstSpeed attribute?"
      id: PCC.S.A0008

    - label: "Does the device implement the MinConstFlow attribute?"
      id: PCC.S.A0009

    - label: "Does the device implement the MaxConstFlow attribute?"
      id: PCC.S.A000a

    - label: "Does the device implement the MinConstTemp attribute?"
      id: PCC.S.A000b

    - label: "Does the device implement the MaxConstTemp attribute?"
      id: PCC.S.A000c

    - label: "Does the device implement the PumpStatus attribute?"
      id: PCC.S.A0010

    - label: "Does the device implement the EffectiveOperationMode attribute?"
      id: PCC.S.A0011

    - label: "Does the device implement the EffectiveControlMode attribute?"
      id: PCC.S.A0012

    - label: "Does the device implement the Capacity attribute?"
      id: PCC.S.A0013

    - label: "Does the device implement the Speed attribute?"
      id: PCC.S.A0014

    - label: "Does the device implement the LifetimeRunningHours attribute?"
      id: PCC.S.A0015

    - label: "Does the device implement the Power attribute?"
      id: PCC.S.A0016

    - label: "Does the device implement the LifetimeEnergyConsumed attribute?"
      id: PCC.S.A0017

    - label: "Does the device implement the OperationMode attribute?"
      id: PCC.S.A0020

    - label: "Does the device implement the ControlMode attribute?"
      id: PCC.S.A0021

    #
    # server / Events
    #
    - label: "Does the device implement the SupplyVoltageLow event?"
      id: PCC.S.E00

    - label: "Does the device implement the SupplyVoltageHigh event?"
      id: PCC.S.E01

    - label: "Does the device implement the PowerMissingPhase event?"
      id: PCC.S.E02

    - label: "Does the device implement the SystemPressureLow event?"
      id: PCC.S.E03

    - label: "Does the device implement the SystemPressureHigh event?"
      id: PCC.S.E04

    - label: "Does the device implement the DryRunning event?"
      id: PCC.S.E05

    - label: "Does the device implement the MotorTemperatureHigh event?"
      id: PCC.S.E06

    - label: "Does the device implement the PumpMotorFatalFailure event?"
      id: PCC.S.E07

    - label: "Does the device implement the ElectronicTemperatureHigh event?"
      id: PCC.S.E08

    - label: "Does the device implement the PumpBlocked event?"
      id: PCC.S.E09

    - label: "Does the device implement the SensorFailure event?"
      id: PCC.S.E0a

    - label: "Does the device implement the ElectronicNonFatalFailure event?"
      id: PCC.S.E0b

    - label: "Does the device implement the ElectronicFatalFailure event?"
      id: PCC.S.E0c

    - label: "Does the device implement the GeneralFault event?"
      id: PCC.S.E0d

    - label: "Does the device implement the Leakage event?"
      id: PCC.S.E0e

    - label: "Does the device implement the AirDetection event?"
      id: PCC.S.E0f

    - label: "Does the device implement the TurbineOperation event?"
      id: PCC.S.E10

    #
    # server / features
    #
    - label: "Supports operating in constant pressure mode"
      id: PCC.S.F00

    - label: "Supports operating in compensated pressure mode"
      id: PCC.S.F01

    - label: "Supports operating in constant flow mode"
      id: PCC.S.F02

    - label: "Supports operating in constant speed mode"
      id: PCC.S.F03

    - label: "Supports operating in constant temperature mode"
      id: PCC.S.F04

    - label: "Supports operating in automatic mode"
      id: PCC.S.F05

    - label: "Supports operating using local settings"
      id: PCC.S.F06

    #
    # client / manually
    #
    - label: "Read all supported mandatory attribute"
      id: PCC.C.AM-READ

    - label: "Write all supported mandatory attribute"
      id: PCC.C.AM-WRITE

    - label: "Read all supported optional attributes"
      id: PCC.C.AO-READ

    - label: "Write all supported optional attributes"
      id: PCC.C.AO-WRITE

    # Relative Humidity Measurement Cluster Test Plan
    - label:
          "Does the device implement the relative humidity measurement cluster
          as a server?"
      id: RH.S

    - label:
          "Does the device implement the relative humidity measurement cluster
          as a client?"
      id: RH.C

    #
    # server / attributes
    #
    - label: "Does the device implement the MeasuredValue attribute?"
      id: RH.S.A0000

    - label: "Does the device implement the MinMeasuredValue attribute?"
      id: RH.S.A0001

    - label: "Does the device implement the MaxMeasuredValue attribute?"
      id: RH.S.A0002

    - label: "Does the device implement the Tolerance attribute?"
      id: RH.S.A0003

    #
    # server / manually
    #
    - label:
          "Can the MeasuredValue attribute changed by physical control at the
          device?"
      id: RH.M.ManuallyControlled

    #
    # client / manually
    #
    - label: "Read all supported optional attributes"
      id: RH.C.AO-READ

    - label: "Write all supported mandatory attribute"
      id: RH.C.AM-WRITE

    - label: "Read all supported mandatory attribute"
      id: RH.C.AM-READ

    - label: "Write all supported optional attributes"
      id: RH.C.AO-WRITE

    # Scenes Management Cluster Test Plan
    - label: "Does the device implement the Scenes cluster as a server?"
      id: S.S

    - label: "Does the device implement the Scenes cluster as a client?"
      id: S.C

    #
    # server / attributes
    #

    - label: "Does the device implement the SceneTableSize attribute?"
      id: S.S.A0001

    - label: "Does the device implement the FabricSceneInfo attribute?"
      id: S.S.A0002

    #
    # server / commandsReceived
    #
    - label: "Does the device implement receiving the AddScene command?"
      id: S.S.C00.Rsp

    - label: "Does the device implement receiving the ViewScene command?"
      id: S.S.C01.Rsp

    - label: "Does the device implement receiving the RemoveScene command?"
      id: S.S.C02.Rsp

    - label: "Does the device implement receiving the RemoveAllScenes command?"
      id: S.S.C03.Rsp

    - label: "Does the device implement receiving the StoreScene command?"
      id: S.S.C04.Rsp

    - label: "Does the device implement receiving the RecallScene command?"
      id: S.S.C05.Rsp

    - label:
          "Does the device implement receiving the GetSceneMembership command?"
      id: S.S.C06.Rsp

    - label: "Does the device implement receiving the CopyScene command?"
      id: S.S.C40.Rsp

    #
    # server / features
    #
    - label: "Does the device implement the Scene Names feature?"
      id: S.S.F00

    #
    # server / manually
    #
    - label: ""
      id: S.S.AM

    - label: ""
      id: S.S.AO

    #
    # client / commandsGenerated
    #
    - label: "Does the device implement sending the AddScene command?"
      id: S.C.C00.Tx

    - label: "Does the device implement sending the ViewScene command?"
      id: S.C.C01.Tx

    - label: "Does the device implement sending the RemoveScene command?"
      id: S.C.C02.Tx

    - label: "Does the device implement sending the RemoveAllScenes command?"
      id: S.C.C03.Tx

    - label: "Does the device implement sending the StoreScene command?"
      id: S.C.C04.Tx

    - label: "Does the device implement sending the RecallScene command?"
      id: S.C.C05.Tx

    - label: "Does the device implement sending the GetSceneMembership command?"
      id: S.C.C06.Tx

    - label: "Does the device implement sending the CopyScene command?"
      id: S.C.C40.Tx

    #
    # client / manually
    #
    - label: "Write all supported optional attributes"
      id: S.C.AO-WRITE

    - label: "Read all supported optional attributes"
      id: S.C.AO-READ

    - label: "Write all supported mandatory attribute"
      id: S.C.AM-WRITE

    - label: "Read all supported mandatory attribute"
      id: S.C.AM-READ

    # Smoke CO Alarm Cluster Test Plan
    - label: "Does the device implement the SMOKECO cluster as a server?"
      id: SMOKECO.S

    - label: "Does the device implement the SMOKECO cluster as a client?"
      id: SMOKECO.C

    #
    # server / features
    #
    - label: "Does the device support this specific cluster feature?"
      id: SMOKECO.S.F00

    - label: "Does the device support this specific cluster feature?"
      id: SMOKECO.S.F01

    #
    # server / attributes
    #
    - label: "Does the device implement the ExpressedState attribute?"
      id: SMOKECO.S.A0000

    - label: "Does the device implement the SmokeState attribute?"
      id: SMOKECO.S.A0001

    - label: "Does the device implement the COState attribute?"
      id: SMOKECO.S.A0002

    - label: "Does the device implement the BatteryAlert attribute?"
      id: SMOKECO.S.A0003

    - label: "Does the device implement the DeviceMuted attribute?"
      id: SMOKECO.S.A0004

    - label: "Does the device implement the TestInProgress attribute?"
      id: SMOKECO.S.A0005

    - label: "Does the device implement the HardwareFaultAlert attribute?"
      id: SMOKECO.S.A0006

    - label: "Does the device implement the EndOfServiceAlert attribute?"
      id: SMOKECO.S.A0007

    - label: "Does the device implement the InterconnectSmokeAlarm attribute?"
      id: SMOKECO.S.A0008

    - label: "Does the device implement the InterconnectCOAlarm attribute?"
      id: SMOKECO.S.A0009

    - label: "Does the device implement the ContaminationState attribute?"
      id: SMOKECO.S.A000a

    - label: "Does the device implement the SensitivityLevel attribute?"
      id: SMOKECO.S.A000b

    - label: "Does the device implement the ExpiryDate attribute?"
      id: SMOKECO.S.A000c

    #
    # server / Events
    #
    - label: "Does the device implement the SmokeAlarm event?"
      id: SMOKECO.S.E00

    - label: "Does the device implement the COAlarm event?"
      id: SMOKECO.S.E01

    - label: "Does the device implement the LowBattery event?"
      id: SMOKECO.S.E02

    - label: "Does the device implement the HardwareFault event?"
      id: SMOKECO.S.E03

    - label: "Does the device implement the EndOfService event?"
      id: SMOKECO.S.E04

    - label: "Does the device implement the SelfTestComplete event?"
      id: SMOKECO.S.E05

    - label: "Does the device implement the AlarmMuted event?"
      id: SMOKECO.S.E06

    - label: "Does the device implement the MuteEnded event?"
      id: SMOKECO.S.E07

    - label: "Does the device implement the InterconnectSmokeAlarm event?"
      id: SMOKECO.S.E08

    - label: "Does the device implement the InterconnectCOAlarm event?"
      id: SMOKECO.S.E09

    - label: "Does the device implement the AllClear event?"
      id: SMOKECO.S.E0a

    #
    # server / manually
    #
    - label:
          "Can the TestInProgress attribute be changed by physical control at
          the device?"
      id: SMOKECO.M.ManuallyControlledTest

    - label:
          "Can the DeviceMuted attribute be changed by physical control at the
          device?"
      id: SMOKECO.M.ManuallyControlledMute

    #
    # server / commandsReceived
    #
    - label: "Does the device implement receiving the SelfTestRequest command?"
      id: SMOKECO.S.C00.Rsp

    # Software Diagnostics Cluster Test Plan
    - label:
          "Does the device implement the Software Diagnostics cluster as a
          server?"
      id: DGSW.S

    - label:
          "Does the device implement the Software Diagnostics cluster as a
          client?"
      id: DGSW.C

    #
    # server / attributes
    #
    - label: "Implement the ThreadMetrics struct attribute."
      id: DGSW.S.A0000

    - label:
          "Indicate the current amount of heap memory, in bytes, that are free
          for allocation."
      id: DGSW.S.A0001

    - label:
          "Indicate the current amount of heap memory, in bytes, that is being
          used."
      id: DGSW.S.A0002

    - label:
          "Indicate the maximum amount of heap memory, in bytes, that has been
          used by the Node."
      id: DGSW.S.A0003

    #
    # server / commandsReceived
    #
    - label:
          "Resets the StackFreeMinimum field of the ThreadMetrics attribute and
          the CurrentHeapHighWatermark attribute."
      id: DGSW.S.C00.Rsp

    #
    # server / Events
    #
    - label: "Implement the SoftwareFault event."
      id: DGSW.S.E00

    #
    # server / features
    #
    - label: "The metrics for high watermark related to memory consumption."
      id: DGSW.S.F00

    #
    # client / attributes
    #
    - label:
          "Does the DUT(client) have access privileges for the ThreadMetrics
          attribute implemented on the server?"
      id: DGSW.C.A0000

    - label:
          "Does the DUT(client) have access privileges for the CurrentHeapFree
          attribute implemented on the server?"
      id: DGSW.C.A0001

    - label:
          "Does the DUT(client) have access privileges for the CurrentHeapUsed
          attribute implemented on the server?"
      id: DGSW.C.A0002

    - label:
          "Does the DUT(client) have access privileges for the
          CurrentHeapHighWatermark attribute implemented on the server?"
      id: DGSW.C.A0003

    #
    # client / commandsGenerated
    #
    - label:
          "Resets the StackFreeMinimum field of the ThreadMetrics attribute and
          the CurrentHeapHighWatermark attribute."
      id: DGSW.C.C00.Tx

    # Switch Cluster Test Plan
    - label: "Does the device implement the Switch cluster as a server?"
      id: SWTCH.S

    - label: "Does the device implement the Switch cluster as a client?"
      id: SWTCH.C

    #
    # server / features
    #
    - label: "Does the device represent a Latching Switch (LS)?"
      id: SWTCH.S.F00

    - label: "Does the device represent a Momentary Switch (MS)?"
      id: SWTCH.S.F01

    - label: "Does the MS device support Momentary Switch Release (MSR)?"
      id: SWTCH.S.F02

    - label: "Does the MS device support Momentary Switch LongPress (MSL)?"
      id: SWTCH.S.F03

    - label: "Does the MS device support Momentary Switch MultiPress (MSM)?"
      id: SWTCH.S.F04

    - label: "Does the device support ActionSwitch feature (AS)?"
      id: SWTCH.S.F05

    #
    # client / features
    #
    - label: "Does the DUT support a Latching Switch?"
      id: SWTCH.C.F00

    - label: "Does the DUT support a Momentary Switch?"
      id: SWTCH.C.F01

    - label: "Does the DUT support Momentary Switch Release?"
      id: SWTCH.C.F02

    - label: "Does the DUT support Momentary Switch LongPress?"
      id: SWTCH.C.F03

    - label: "Does the DUT support Momentary Switch MultiPress?"
      id: SWTCH.C.F04

    #
    # client / manually
    #
    - label:
          "Does the DUT support reading attribute to get switch state (polling)?"
      id: SWTCH.C.M.SwitchStatePolling

    - label: "Does the DUT support eventing to get switch state changes?"
      id: SWTCH.C.M.SwitchStateEventing

    - label: "Write all supported optional attributes"
      id: SWTCH.C.AO-WRITE

    - label: "Read all supported mandatory attribute"
      id: SWTCH.C.AM-READ

    - label: "Read all supported optional attributes"
      id: SWTCH.C.AO-READ

    - label: "Write all supported mandatory attribute"
      id: SWTCH.C.AM-WRITE

    # Temperature Measurement Cluster Test Plan
    - label:
          "Does the device implement the temperature measurement cluster as a
          server?"
      id: TMP.S

    - label:
          "Does the device implement the temperature measurement cluster as a
          client?"
      id: TMP.C

    #
    # server / attributes
    #
    - label: "Does the device implement the MeasuredValue attribute?"
      id: TMP.S.A0000

    - label: "Does the device implement the MinMeasuredValue attribute?"
      id: TMP.S.A0001

    - label: "Does the device implement the MaxMeasuredValue attribute?"
      id: TMP.S.A0002

    - label: "Does the device implement the Tolerance attribute?"
      id: TMP.S.A0003

    #
    # server / manually
    #
    - label:
          "Can the MeasuredValue attribute changed by physical control at the
          device?"
      id: TMP.M.ManuallyControlled

    #
    # client / manually
    #
    - label: "Read all supported optional attributes"
      id: TMP.C.AO-READ

    - label: "Write all supported optional attributes"
      id: TMP.C.AO-WRITE

    - label: "Read all supported mandatory attribute"
      id: TMP.C.AM-READ

    - label: "Write all supported mandatory attribute"
      id: TMP.C.AM-WRITE

    # Thermostat Cluster Test Plan
    - label: "Does the device implement the Thermostat cluster as a server?"
      id: TSTAT.S

    - label: "Does the device implement the Thermostat cluster as a client?"
      id: TSTAT.C

    #
    # server / attributes
    #
    - label: "Does the device implement the LocalTemperature attribute?"
      id: TSTAT.S.A0000

    - label: "Does the device implement the OutdoorTemperature attribute?"
      id: TSTAT.S.A0001

    - label: "Does the device implement the Occupancy attribute?"
      id: TSTAT.S.A0002

    - label: "Does the device implement the AbsMinHeatSetpointLimit attribute?"
      id: TSTAT.S.A0003

    - label: "Does the device implement the AbsMaxHeatSetpointLimit attribute?"
      id: TSTAT.S.A0004

    - label: "Does the device implement the AbsMinCoolSetpointLimit attribute?"
      id: TSTAT.S.A0005

    - label: "Does the device implement the AbsMaxCoolSetpointLimit attribute?"
      id: TSTAT.S.A0006

    - label: "Does the device implement the PICoolingDemand attribute?"
      id: TSTAT.S.A0007

    - label: "Does the device implement the PIHeatingDemand attribute?"
      id: TSTAT.S.A0008

    - label:
          "Does the device implement the HVACSystemTypeConfiguration attribute?"
      id: TSTAT.S.A0009

    - label:
          "Does the device implement the LocalTemperatureCalibration attribute?"
      id: TSTAT.S.A0010

    - label: "Does the device implement the OccupiedCoolingSetpoint attribute?"
      id: TSTAT.S.A0011

    - label: "Does the device implement the OccupiedHeatingSetpoint attribute?"
      id: TSTAT.S.A0012

    - label:
          "Does the device implement the UnoccupiedCoolingSetpoint attribute?"
      id: TSTAT.S.A0013

    - label:
          "Does the device implement the UnoccupiedHeatingSetpoint attribute?"
      id: TSTAT.S.A0014

    - label: "Does the device implement the MinHeatSetpointLimit attribute?"
      id: TSTAT.S.A0015

    - label: "Does the device implement the MaxHeatSetpointLimit attribute?"
      id: TSTAT.S.A0016

    - label: "Does the device implement the MinCoolSetpointLimit attribute?"
      id: TSTAT.S.A0017

    - label: "Does the device implement the MaxCoolSetpointLimit attribute?"
      id: TSTAT.S.A0018

    - label: "Does the device implement the MinSetpointDeadBand attribute?"
      id: TSTAT.S.A0019

    - label: "Does the device implement the RemoteSensing attribute?"
      id: TSTAT.S.A001a

    - label:
          "Does the device implement the ControlSequenceOfOperation attribute?"
      id: TSTAT.S.A001b

    - label: "Does the device implement the SystemMode attribute?"
      id: TSTAT.S.A001c

    - label: "Does the device implement the AlarmMask attribute?"
      id: TSTAT.S.A001d

    - label: "Does the device implement the ThermostatRunningMode attribute?"
      id: TSTAT.S.A001e

    - label: "Does the device implement the StartOfWeek attribute?"
      id: TSTAT.S.A0020

    - label:
          "Does the device implement the NumberOfWeeklyTransitions attribute?"
      id: TSTAT.S.A0021

    - label: "Does the device implement the NumberOfDailyTransitions attribute?"
      id: TSTAT.S.A0022

    - label: "Does the device implement the TemperatureSetpointHold attribute?"
      id: TSTAT.S.A0023

    - label:
          "Does the device implement the TemperatureSetpointHoldDuration
          attribute?"
      id: TSTAT.S.A0024

    - label:
          "Does the device implement the ThermostatProgrammingOperationMode
          attribute?"
      id: TSTAT.S.A0025

    - label: "Does the device implement the ThermostatRunningState attribute?"
      id: TSTAT.S.A0029

    - label: "Does the device implement the SetpointChangeSource attribute?"
      id: TSTAT.S.A0030

    - label: "Does the device implement the SetpointChangeAmount attribute?"
      id: TSTAT.S.A0031

    - label:
          "Does the device implement the SetpointChangeSourceTimestamp
          attribute?"
      id: TSTAT.S.A0032

    - label: "Does the device implement the OccupiedSetback attribute?"
      id: TSTAT.S.A0034

    - label: "Does the device implement the OccupiedSetbackMin attribute?"
      id: TSTAT.S.A0035

    - label: "Does the device implement the OccupiedSetbackMax attribute?"
      id: TSTAT.S.A0036

    - label: "Does the device implement the UnoccupiedSetback attribute?"
      id: TSTAT.S.A0037

    - label: "Does the device implement the UnoccupiedSetbackMin attribute?"
      id: TSTAT.S.A0038

    - label: "Does the device implement the UnoccupiedSetbackMax attribute?"
      id: TSTAT.S.A0039

    - label: "Does the device implement the EmergencyHeatDelta attribute?"
      id: TSTAT.S.A003a

    - label: "Does the device implement the ACType attribute?"
      id: TSTAT.S.A0040

    - label: "Does the device implement the ACCapacity attribute?"
      id: TSTAT.S.A0041

    - label: "Does the device implement the ACRefrigerantType attribute?"
      id: TSTAT.S.A0042

    - label: "Does the device implement the ACCompressorType attribute?"
      id: TSTAT.S.A0043

    - label: "Does the device implement the ACErrorCode attribute?"
      id: TSTAT.S.A0044

    - label: "Does the device implement the ACLouverPosition attribute?"
      id: TSTAT.S.A0045

    - label: "Does the device implement the ACCoilTemperature attribute?"
      id: TSTAT.S.A0046

    - label: "Does the device implement the ACCapacityFormat attribute?"
      id: TSTAT.S.A0047

    - label: "Does the device implement the PresetTypes attribute?"
      id: TSTAT.S.A0048

    - label: "Does the device implement the ScheduleTypes attribute?"
      id: TSTAT.S.A0049

    - label: "Does the device implement the NumberOfPresets attribute?"
      id: TSTAT.S.A004a

    - label: "Does the device implement the NumberOfSchedules attribute?"
      id: TSTAT.S.A004b

    - label:
          "Does the device implement the NumberOfScheduleTransitions attribute?"
      id: TSTAT.S.A004c

    - label:
          "Does the device implement the NumberOfScheduleTransitionPerDay
          attribute?"
      id: TSTAT.S.A004d

    - label: "Does the device implement the ActivePresetHandle attribute?"
      id: TSTAT.S.A004e

    - label: "Does the device implement the ActiveScheduleHandle attribute?"
      id: TSTAT.S.A004f

    - label: "Does the device implement the Presets attribute?"
      id: TSTAT.S.A0050

    - label: "Does the device implement the Schedules attribute?"
      id: TSTAT.S.A0051

    - label:
          "Does the device implement the SetpointHoldExpiryTimestamp attribute?"
      id: TSTAT.S.A0052

    #
    # server / commandsReceived
    #
    - label:
          "Does the device implement receiving the SetpointRaiseLower command?"
      id: TSTAT.S.C00.Rsp

    - label:
          "Does the device implement receiving the SetWeeklySchedule command?"
      id: TSTAT.S.C01.Rsp

    - label:
          "Does the device implement receiving the GetWeeklySchedule command?"
      id: TSTAT.S.C02.Rsp

    - label:
          "Does the device implement receiving the ClearWeeklySchedule command?"
      id: TSTAT.S.C03.Rsp

    - label:
          "Does the device implement receiving the GetRelayStatusLog command?"
      id: TSTAT.S.C04.Rsp

    - label:
          "Does the device implement receiving the SetActiveScheduleRequest
          command?"
      id: TSTAT.S.C05.Rsp

    - label:
          "Does the device implement receiving the SetActivePresetRequest
          command?"
      id: TSTAT.S.C06.Rsp

    - label:
          "Does the device implement receiving the AtomicRequest command for
          Thermostat?"
      id: TSTAT.S.Cfe.Rsp

    #
    # server / commandsGenerated
    #
    - label:
          "Does the device implement sending the GetWeeklyScheduleResponse
          command?"
      id: TSTAT.S.C00.Tx

    - label:
          "Does the device implement sending the GetRelayStatusLogResponse
          command?"
      id: TSTAT.S.C01.Tx

    - label: "Does the device implement sending the AtomicResponse command?"
      id: TSTAT.S.Cfd.Tx

    #
    # server / features
    #
    - label: "Thermostat is capable of managing a heating device"
      id: TSTAT.S.F00

    - label: "Thermostat is capable of managing a cooling device"
      id: TSTAT.S.F01

    - label: "Supports Occupied and Unoccupied setpoints"
      id: TSTAT.S.F02

    - label: "Supports a weekly schedule of setpoint transitions"
      id: TSTAT.S.F03

    - label: "Supports configurable setback (or span)"
      id: TSTAT.S.F04

    - label: "Supports a System Mode of Auto"
      id: TSTAT.S.F05

    - label: "Supports a local temperature not exposed"
      id: TSTAT.S.F06

    - label: "Supports enhanced schedules"
      id: TSTAT.S.F07

    - label: "Supports setpoint presets"
      id: TSTAT.S.F08

    # - label: "Supports events"
    #   id: TSTAT.S.F09

    - label: "Supports thermostat suggestions"
      id: TSTAT.S.F0a

    #
    # server / manually
    #
    - label: "Is the HVACSystemTypeConfiguration attribute writeable?"
      id: TSTAT.S.M.HVACSystemTypeConfigurationWritable

    - label: "Is the MinSetpointDeadBand attribute writeable?"
      id: TSTAT.S.M.MinSetpointDeadBandWritable

    #
    # client / commandsReceived
    #
    - label:
          "Does the device implement receiving the GetWeeklyScheduleResponse
          command?"
      id: TSTAT.C.C00.Rsp

    - label:
          "Does the device implement receiving the GetRelayStatusLogResponse
          command?"
      id: TSTAT.C.C01.Rsp

    #
    # client / commandsGenerated
    #
    - label: "Does the device implement sending the SetpointRaiseLower command?"
      id: TSTAT.C.C00.Tx

    - label: "Does the device implement sending the SetWeeklySchedule command?"
      id: TSTAT.C.C01.Tx

    - label: "Does the device implement sending the GetWeeklySchedule command?"
      id: TSTAT.C.C02.Tx

    - label:
          "Does the device implement sending the ClearWeeklySchedule command?"
      id: TSTAT.C.C03.Tx

    - label: "Does the device implement sending the GetRelayStatusLog command?"
      id: TSTAT.C.C04.Tx

    - label:
          "Does the device implement sending the SetActiveScheduleRequest
          command?"
      id: TSTAT.C.C05.Tx

    - label:
          "Does the device implement sending the SetActivePresetRequest command?"
      id: TSTAT.C.C06.Tx

    - label: "Does the device implement sending the AtomicRequest command?"
      id: TSTAT.C.Cfe.Tx

    #
    # client / manually
    #
    - label: "Read all supported optional attributes"
      id: TSTAT.C.AO-READ

    - label: "Write all supported optional attributes"
      id: TSTAT.C.AO-WRITE

    - label: "Write all supported mandatory attribute"
      id: TSTAT.C.AM-WRITE

    - label: "Read all supported mandatory attribute"
      id: TSTAT.C.AM-READ

    # Thermostat User Configuration Cluster Test Plan
    - label:
          "Does the device implement the Thermostat User Configuration cluster
          as a server?"
      id: TSUIC.S

    - label:
          "Does the device implement the Thermostat User Configuration cluster
          as a client?"
      id: TSUIC.C

    #
    # server / attributes
    #
    - label: "Does the device implement the TemperatureDisplayMode attribute?"
      id: TSUIC.S.A0000

    - label: "Does the device implement the KeypadLockout attribute?"
      id: TSUIC.S.A0001

    - label:
          "Does the device implement the ScheduleProgrammingVisibility
          attribute?"
      id: TSUIC.S.A0002

    #
    # client / manually
    #
    - label: "Read all supported mandatory attribute"
      id: TSUIC.C.AM-READ

    - label: "Write all supported mandatory attribute"
      id: TSUIC.C.AM-WRITE

    - label: "Read all supported optional attributes"
      id: TSUIC.C.AO-READ

    - label: "Write all supported optional attributes"
      id: TSUIC.C.AO-WRITE

    # Thread Network Diagnostics Cluster Test Plan
    - label:
          "Does the device implement the Thread Diagnostics cluster as a server?"
      id: DGTHREAD.S

    - label:
          "Does the device implement the Thread Diagnostics cluster as a client?"
      id: DGTHREAD.C

    #
    # server / attributes
    #
    - label: "Does the DUT(server) support the Channel attribute?"
      id: DGTHREAD.S.A0000

    - label: "Does the DUT(server) support the RoutingRole attribute?"
      id: DGTHREAD.S.A0001

    - label: "Does the DUT(server) support the NetworkName attribute?"
      id: DGTHREAD.S.A0002

    - label: "Does the DUT(server) support the PanId attribute?"
      id: DGTHREAD.S.A0003

    - label: "Does the DUT(server) support the ExtendedPanId attribute?"
      id: DGTHREAD.S.A0004

    - label: "Does the DUT(server) support the MeshLocalPrefix attribute?"
      id: DGTHREAD.S.A0005

    - label: "Does the DUT(server) support the OverrunCount attribute?"
      id: DGTHREAD.S.A0006

    - label: "Does the DUT(server) support the NeighborTable attribute?"
      id: DGTHREAD.S.A0007

    - label: "Does the DUT(server) support the RouteTable attribute?"
      id: DGTHREAD.S.A0008

    - label: "Does the DUT(server) support the PartitionId attribute?"
      id: DGTHREAD.S.A0009

    - label: "Does the DUT(server) support the Weighting attribute?"
      id: DGTHREAD.S.A000a

    - label: "Does the DUT(server) support the DataVersion attribute?"
      id: DGTHREAD.S.A000b

    - label: "Does the DUT(server) support the StableDataVersion attribute?"
      id: DGTHREAD.S.A000c

    - label: "Does the DUT(server) support the LeaderRouterId attribute?"
      id: DGTHREAD.S.A000d

    - label: "Does the DUT(server) support the DetachedRoleCount attribute?"
      id: DGTHREAD.S.A000e

    - label: "Does the DUT(server) support the ChildRoleCount attribute?"
      id: DGTHREAD.S.A000f

    - label: "Does the DUT(server) support the RouterRoleCount attribute?"
      id: DGTHREAD.S.A0010

    - label: "Does the DUT(server) support the LeaderRoleCount attribute?"
      id: DGTHREAD.S.A0011

    - label: "Does the DUT(server) support the AttachAttemptCount attribute?"
      id: DGTHREAD.S.A0012

    - label:
          "Does the DUT(server) support the PartitionIdChangeCount attribute?"
      id: DGTHREAD.S.A0013

    - label:
          "Does the DUT(server) support the BetterPartitionAttachAttemptCount
          attribute?"
      id: DGTHREAD.S.A0014

    - label: "Does the DUT(server) support the ParentChangeCount attribute?"
      id: DGTHREAD.S.A0015

    - label: "Does the DUT(server) support the TxTotalCount attribute?"
      id: DGTHREAD.S.A0016

    - label: "Does the DUT(server) support the TxUnicastCount attribute?"
      id: DGTHREAD.S.A0017

    - label: "Does the DUT(server) support the TxBroadcastCount attribute?"
      id: DGTHREAD.S.A0018

    - label: "Does the DUT(server) support the TxAckRequestedCount attribute?"
      id: DGTHREAD.S.A0019

    - label: "Does the DUT(server) support the TxAckedCount attribute?"
      id: DGTHREAD.S.A001a

    - label: "Does the DUT(server) support the TxNoAckRequestedCount attribute?"
      id: DGTHREAD.S.A001b

    - label: "Does the DUT(server) support the TxDataCount attribute?"
      id: DGTHREAD.S.A001c

    - label: "Does the DUT(server) support the TxDataPollCount attribute?"
      id: DGTHREAD.S.A001d

    - label: "Does the DUT(server) support the TxBeaconCount attribute?"
      id: DGTHREAD.S.A001e

    - label: "Does the DUT(server) support the TxBeaconRequestCount attribute?"
      id: DGTHREAD.S.A001f

    - label: "Does the DUT(server) support the TxOtherCount attribute?"
      id: DGTHREAD.S.A0020

    - label: "Does the DUT(server) support the TxRetryCount attribute?"
      id: DGTHREAD.S.A0021

    - label:
          "Does the DUT(server) support the TxDirectMaxRetryExpiryCount
          attribute?"
      id: DGTHREAD.S.A0022

    - label:
          "Does the DUT(server) support the TxIndirectMaxRetryExpiryCount
          attribute?"
      id: DGTHREAD.S.A0023

    - label: "Does the DUT(server) support the TxErrCcaCount attribute?"
      id: DGTHREAD.S.A0024

    - label: "Does the DUT(server) support the TxErrAbortCount attribute?"
      id: DGTHREAD.S.A0025

    - label: "Does the DUT(server) support the TxErrBusyChannelCount attribute?"
      id: DGTHREAD.S.A0026

    - label: "Does the DUT(server) support the RxTotalCount attribute?"
      id: DGTHREAD.S.A0027

    - label: "Does the DUT(server) support the RxUnicastCount attribute?"
      id: DGTHREAD.S.A0028

    - label: "Does the DUT(server) support the RxBroadcastCount attribute?"
      id: DGTHREAD.S.A0029

    - label: "Does the DUT(server) support the RxDataCount attribute?"
      id: DGTHREAD.S.A002a

    - label: "Does the DUT(server) support the RxDataPollCount attribute?"
      id: DGTHREAD.S.A002b

    - label: "Does the DUT(server) support the RxBeaconCount attribute?"
      id: DGTHREAD.S.A002c

    - label: "Does the DUT(server) support the RxBeaconRequestCount attribute?"
      id: DGTHREAD.S.A002d

    - label: "Does the DUT(server) support the RxOtherCount attribute?"
      id: DGTHREAD.S.A002e

    - label:
          "Does the DUT(server) support the RxAddressFilteredCount attribute?"
      id: DGTHREAD.S.A002f

    - label:
          "Does the DUT(server) support the RxDestAddrFilteredCount attribute?"
      id: DGTHREAD.S.A0030

    - label: "Does the DUT(server) support the RxDuplicatedCount attribute?"
      id: DGTHREAD.S.A0031

    - label: "Does the DUT(server) support the RxErrNoFrameCount attribute?"
      id: DGTHREAD.S.A0032

    - label:
          "Does the DUT(server) support the RxErrUnknownNeighborCount attribute?"
      id: DGTHREAD.S.A0033

    - label:
          "Does the DUT(server) support the RxErrInvalidSrcAddrCount attribute?"
      id: DGTHREAD.S.A0034

    - label: "Does the DUT(server) support the RxErrSecCount attribute?"
      id: DGTHREAD.S.A0035

    - label: "Does the DUT(server) support the RxErrFcsCount attribute?"
      id: DGTHREAD.S.A0036

    - label: "Does the DUT(server) support the RxErrOtherCount attribute?"
      id: DGTHREAD.S.A0037

    - label: "Does the DUT(server) support the ActiveTimestamp attribute?"
      id: DGTHREAD.S.A0038

    - label: "Does the DUT(server) support the PendingTimestamp attribute?"
      id: DGTHREAD.S.A0039

    - label: "Does the DUT(server) support the Delay attribute?"
      id: DGTHREAD.S.A003a

    - label: "Does the DUT(server) support the SecurityPolicy attribute?"
      id: DGTHREAD.S.A003b

    - label: "Does the DUT(server) support the ChannelPage0Mask attribute?"
      id: DGTHREAD.S.A003c

    - label:
          "Does the DUT(server) support the OperationalDatasetComponents
          attribute?"
      id: DGTHREAD.S.A003d

    - label: "Does the DUT(server) support the ActiveNetworkFaults attribute?"
      id: DGTHREAD.S.A003e

    #
    # server / commandsReceived
    #
    - label:
          "Does the Device(Server) implement receiving the ResetCounts command?"
      id: DGTHREAD.S.C00.Rsp

    #
    # server / Events
    #
    - label: "Does the DUT(server) support the ConnectionStatus event?"
      id: DGTHREAD.S.E00

    - label: "Does the DUT(server) support the NetworkFaultChange event?"
      id: DGTHREAD.S.E01

    #
    # server / features
    #
    - label:
          "Does the DUT(server) support the Server supports the counts for the
          number of received and transmitted packets feature?"
      id: DGTHREAD.S.F00

    - label:
          "Does the DUT(server) support the Server supports the counts for the
          number of errors that have occurred during the reception and
          transmission feature?"
      id: DGTHREAD.S.F01

    - label:
          "Does the DUT(server) support the Server supports the counts for
          various MLE layer happenings. feature?"
      id: DGTHREAD.S.F02

    - label:
          "Does the DUT(server) support the Server supports the counts for
          various MAC layer happenings feature?"
      id: DGTHREAD.S.F03

    #
    # client / attributes
    #
    - label:
          "Does the DUT(client) have access privileges for the Channel attribute
          implemented on the server?"
      id: DGTHREAD.C.A0000

    - label:
          "Does the DUT(clientr) support the RoutingRole attribute implemented
          on the server?"
      id: DGTHREAD.C.A0001

    - label:
          "Does the DUT(client) have access privileges for the NetworkName
          attribute implemented on the server?"
      id: DGTHREAD.C.A0002

    - label:
          "Does the DUT(client) have access privileges for the PanId attribute
          implemented on the server?"
      id: DGTHREAD.C.A0003

    - label:
          "Does the DUT(clientr) support the ExtendedPanId attribute implemented
          on the server?"
      id: DGTHREAD.C.A0004

    - label:
          "Does the DUT(client) have access privileges for the MeshLocalPrefix
          attribute implemented on the server?"
      id: DGTHREAD.C.A0005

    - label:
          "Does the DUT(client) have access privileges for the OverrunCount
          attribute implemented on the server?"
      id: DGTHREAD.C.A0006

    - label:
          "Does the DUT(client) have access privileges for the NeighborTable
          attribute implemented on the server?"
      id: DGTHREAD.C.A0007

    - label:
          "Does the DUT(client) have access privileges for the RouteTable
          attribute implemented on the server?"
      id: DGTHREAD.C.A0008

    - label:
          "Does the DUT(client) have access privileges for the PartitionId
          attribute implemented on the server?"
      id: DGTHREAD.C.A0009

    - label:
          "Does the DUT(server) support the Weighting attribute implemented on
          the server?"
      id: DGTHREAD.C.A000a

    - label:
          "Does the DUT(client) have access privileges for the DataVersion
          attribute implemented on the server?"
      id: DGTHREAD.C.A000b

    - label:
          "Does the DUT(client) have access privileges for the StableDataVersion
          attribute implemented on the server?"
      id: DGTHREAD.C.A000c

    - label:
          "Does the DUT(client) have access privileges for the LeaderRouterId
          attribute implemented on the server?"
      id: DGTHREAD.C.A000d

    - label:
          "Does the DUT(client) have access privileges for the DetachedRoleCount
          attribute implemented on the server?"
      id: DGTHREAD.C.A000e

    - label:
          "Does the DUT(client) have access privileges for the ChildRoleCount
          attribute implemented on the server?"
      id: DGTHREAD.C.A000f

    - label:
          "Does the DUT(client) have access privileges for the RouterRoleCount
          attribute implemented on the server?"
      id: DGTHREAD.C.A0010

    - label:
          "Does the DUT(client) have access privileges for the LeaderRoleCount
          attribute implemented on the server?"
      id: DGTHREAD.C.A0011

    - label:
          "Does the DUT(client) have access privileges for the
          AttachAttemptCount attribute implemented on the server?"
      id: DGTHREAD.C.A0012

    - label:
          "Does the DUT(client) have access privileges for the
          PartitionIdChangeCount attribute implemented on the server?"
      id: DGTHREAD.C.A0013

    - label:
          "Does the DUT(client) have access privileges for the
          BetterPartitionAttachAttemptCount attribute implemented on the server?"
      id: DGTHREAD.C.A0014

    - label:
          "Does the DUT(client) have access privileges for the ParentChangeCount
          attribute implemented on the server?"
      id: DGTHREAD.C.A0015

    - label:
          "Does the DUT(client) have access privileges for the TxTotalCount
          attribute implemented on the server?"
      id: DGTHREAD.C.A0016

    - label:
          "Does the DUT(client) have access privileges for the TxUnicastCount
          attribute implemented on the server?"
      id: DGTHREAD.C.A0017

    - label:
          "Does the DUT(client) have access privileges for the TxBroadcastCount
          attribute implemented on the server?"
      id: DGTHREAD.C.A0018

    - label:
          "Does the DUT(client) have access privileges for the
          TxAckRequestedCount attribute implemented on the server?"
      id: DGTHREAD.C.A0019

    - label:
          "Does the DUT(client) have access privileges for the TxAckedCount
          attribute implemented on the server?"
      id: DGTHREAD.C.A001a

    - label:
          "Does the DUT(client) have access privileges for the
          TxNoAckRequestedCount attribute implemented on the server?"
      id: DGTHREAD.C.A001b

    - label:
          "Does the DUT(client) have access privileges for the TxDataCount
          attribute implemented on the server?"
      id: DGTHREAD.C.A001c

    - label:
          "Does the DUT(client) have access privileges for the TxDataPollCount
          attribute implemented on the server?"
      id: DGTHREAD.C.A001d

    - label:
          "Does the DUT(client) have access privileges for the TxBeaconCount
          attribute implemented on the server?"
      id: DGTHREAD.C.A001e

    - label:
          "Does the DUT(client) have access privileges for the
          TxBeaconRequestCount attribute implemented on the server?"
      id: DGTHREAD.C.A001f

    - label:
          "Does the DUT(client) have access privileges for the TxOtherCount
          attribute implemented on the server?"
      id: DGTHREAD.C.A0020

    - label:
          "Does the DUT(client) have access privileges for the TxRetryCount
          attribute implemented on the server?"
      id: DGTHREAD.C.A0021

    - label:
          "Does the DUT(client) have access privileges for the
          TxDirectMaxRetryExpiryCount attribute implemented on the server?"
      id: DGTHREAD.C.A0022

    - label:
          "Does the DUT(client) have access privileges for the
          TxIndirectMaxRetryExpiryCount attribute implemented on the server?"
      id: DGTHREAD.C.A0023

    - label:
          "Does the DUT(client) have access privileges for the TxErrCcaCount
          attribute implemented on the server?"
      id: DGTHREAD.C.A0024

    - label:
          "Does the DUT(client) have access privileges for the TxErrAbortCount
          attribute implemented on the server?"
      id: DGTHREAD.C.A0025

    - label:
          "Does the DUT(client) have access privileges for the
          TxErrBusyChannelCount attribute implemented on the server?"
      id: DGTHREAD.C.A0026

    - label:
          "Does the DUT(client) have access privileges for the RxTotalCount
          attribute implemented on the server?"
      id: DGTHREAD.C.A0027

    - label:
          "Does the DUT(client) have access privileges for the RxUnicastCount
          attribute implemented on the server?"
      id: DGTHREAD.C.A0028

    - label:
          "Does the DUT(client) have access privileges for the RxBroadcastCount
          attribute implemented on the server?"
      id: DGTHREAD.C.A0029

    - label:
          "Does the DUT(client) have access privileges for the RxDataCount
          attribute implemented on the server?"
      id: DGTHREAD.C.A002a

    - label:
          "Does the DUT(client) have access privileges for the RxDataPollCount
          attribute implemented on the server?"
      id: DGTHREAD.C.A002b

    - label:
          "Does the DUT(client) have access privileges for the RxBeaconCount
          attribute implemented on the server?"
      id: DGTHREAD.C.A002c

    - label:
          "Does the DUT(client) have access privileges for the
          RxBeaconRequestCount attribute implemented on the server?"
      id: DGTHREAD.C.A002d

    - label:
          "Does the DUT(client) have access privileges for the RxOtherCount
          attribute implemented on the server?"
      id: DGTHREAD.C.A002e

    - label:
          "Does the DUT(client) have access privileges for the
          RxAddressFilteredCount attribute implemented on the server?"
      id: DGTHREAD.C.A002f

    - label:
          "Does the DUT(client) have access privileges for the
          RxDestAddrFilteredCount attribute implemented on the server?"
      id: DGTHREAD.C.A0030

    - label:
          "Does the DUT(client) have access privileges for the RxDuplicatedCount
          attribute implemented on the server?"
      id: DGTHREAD.C.A0031

    - label:
          "Does the DUT(client) have access privileges for the RxErrNoFrameCount
          attribute implemented on the server?"
      id: DGTHREAD.C.A0032

    - label:
          "Does the DUT(client) have access privileges for the
          RxErrUnknownNeighborCount attribute implemented on the server?"
      id: DGTHREAD.C.A0033

    - label:
          "Does the DUT(client) have access privileges for the
          RxErrInvalidSrcAddrCount attribute implemented on the server?"
      id: DGTHREAD.C.A0034

    - label:
          "Does the DUT(client) have access privileges for the RxErrSecCount
          attribute implemented on the server?"
      id: DGTHREAD.C.A0035

    - label:
          "Does the DUT(client) have access privileges for the RxErrFcsCount
          attribute implemented on the server?"
      id: DGTHREAD.C.A0036

    - label:
          "Does the DUT(client) have access privileges for the RxErrOtherCount
          attribute implemented on the server?"
      id: DGTHREAD.C.A0037

    - label:
          "Does the DUT(client) have access privileges for the ActiveTimestamp
          attribute implemented on the server?"
      id: DGTHREAD.C.A0038

    - label:
          "Does the DUT(client) have access privileges for the PendingTimestamp
          attribute implemented on the server?"
      id: DGTHREAD.C.A0039

    - label:
          "Does the DUT(client) have access privileges for the Delay attribute
          implemented on the server?"
      id: DGTHREAD.C.A003a

    - label:
          "Does the DUT(client) have access privileges for the SecurityPolicy
          attribute implemented on the server?"
      id: DGTHREAD.C.A003b

    - label:
          "Does the DUT(client) have access privileges for the ChannelPage0Mask
          attribute implemented on the server?"
      id: DGTHREAD.C.A003c

    - label:
          "Does the DUT(client) have access privileges for the
          OperationalDatasetComponents attribute implemented on the server?"
      id: DGTHREAD.C.A003d

    - label:
          "Does the DUT(client) have access privileges for the
          ActiveNetworkFaults attribute implemented on the server?"
      id: DGTHREAD.C.A003e

    #
    # client / commandsGenerated
    #
    - label:
          "Does the Device(client) invoking/generating the ResetCounts command?"
      id: DGTHREAD.C.C00.Tx

    #
    # client / Events
    #
    - label:
          "Does the DUT(client) support receiving the ConnectionStatus event?"
      id: DGTHREAD.C.E00

    - label:
          "Does the DUT(client) support receiving the NetworkFaultChange event?"
      id: DGTHREAD.C.E01

    # Time Format Localization Cluster Test Plan
    - label:
          "Does the device implement the Time Format Localization cluster as a
          server?"
      id: LTIME.S

    - label:
          "Does the device implement the Time Format Localization cluster as a
          client?"
      id: LTIME.C

    #
    # server / attributes
    #
    - label: "Does the device implement the HourFormat attribute ?"
      id: LTIME.S.A0000

    - label: "Does the device implement the ActiveCalendarType attribute ?"
      id: LTIME.S.A0001

    - label: "Does the device implement the SupportedCalendarTypes attribute ?"
      id: LTIME.S.A0002

    - label: "Does the DUT (Server) support 12 Hr Hour Format ?"
      id: LTIME.S.M.12HR

    - label: "Does the DUT (Server) support 24 Hr Hour Format ?"
      id: LTIME.S.M.24HR

    #
    # client / attributes
    #
    - label:
          "Does the DUT(client) have access privileges for the HourFormat
          attribute implemented on the server ?"
      id: LTIME.C.A0000

    - label:
          "Does the DUT(client) have access privileges for the
          ActiveCalendarType attribute implemented on the server ?"
      id: LTIME.C.A0001

    - label:
          "Does the DUT(client) have access privileges for the
          SupportedCalendarTypes attribute implemented on the server ?"
      id: LTIME.C.A0002

    - label:
          "Does the DUT(client) have access privileges for the (0xFFF8)
          GeneratedCommandList attribute implemented on the server ?"
      id: LTIME.C.Afff8

    - label:
          "Does the DUT(client) have access privileges for the (0xFFF9)
          AcceptedCommandList attribute implemented on the server ?"
      id: LTIME.C.Afff9

    - label:
          "Does the DUT(client) have access privileges for the (0xFFFA)
          EventList attribute implemented on the server ?"
      id: LTIME.C.Afffa

    - label:
          "Does the DUT(client) have access privileges for the (0xFFFB)
          AttributeList attribute implemented on the server ?"
      id: LTIME.C.Afffb

    - label:
          "Does the DUT(client) have access privileges for the (0xFFFC)
          FeatureMap attribute implemented on the server ?"
      id: LTIME.C.Afffc

    - label:
          "Does the DUT(client) have access privileges for the (0xFFFD)
          ClusterRevision attribute implemented on the server ?"
      id: LTIME.C.Afffd

    - label: "Does the DUT (Client) support 12 Hr Hour Format ?"
      id: LTIME.C.A0000.12HR

    - label: "Does the DUT (Client) support 24 Hr Hour Format ?"
      id: LTIME.C.A0000.24HR

    #Features
    - label:
          "Can the device be configured to use different calendar formats when
          conveying values to a user ?"
      id: LTIME.S.F00

    # Unit Localization Cluster Test Plan
    - label: "Does the device implement the Unit Localization as a server?"
      id: LUNIT.S

    - label: "Does the device implement the Unit Localization as a client?"
      id: LUNIT.C

    #
    # server / attributes
    #
    - label: "Does the device support the TemperatureUnit attribute ?"
      id: LUNIT.S.A0000

    #
    # server / features
    #
    - label: "Does the device implement different units of temperature ?"
      id: LUNIT.S.F00

    #
    # server / manually
    #
    - label: "Does the device support the TemperatureUnit Fahrenheit ?"
      id: LUNIT.S.M.Fahrenheit

    - label: "Does the device support the TemperatureUnit Celsius ?"
      id: LUNIT.S.M.Celsius

    - label: "Does the device support the TemperatureUnit Kelvin ?"
      id: LUNIT.S.M.Kelvin

    # User Label Cluster Test Plan
    - label: "Does the device implement the User Label cluster as a server?"
      id: ULABEL.S

    - label: "Does the device implement the User Label cluster as a client?"
      id: ULABEL.C

    #
    # server / attributes
    #
    - label: "Does the DUT(Server) support LabelList attribute?"
      id: ULABEL.S.A0000

    #
    # client / attributes
    #
    - label:
          "Does the DUT(client) have access privileges for the LabelList
          attribute implemented on the server?"
      id: ULABEL.C.A0000

    # Wi-Fi Network Diagnostics Cluster Test Plan
    - label:
          "Does the device implement the Wi-Fi Diagnostics cluster as a server?"
      id: DGWIFI.S

    - label:
          "Does the device implement the Wi-Fi Diagnostics cluster as a client?"
      id: DGWIFI.C

    #
    # server / attributes
    #
    - label:
          "Indicates the BSSID for which the Wi-Fi network the Node is currently
          connected. If the interface not configured, a NULL value should be
          presented."
      id: DGWIFI.S.A0000

    - label: "The current type of Wi-Fi security being used."
      id: DGWIFI.S.A0001

    - label: "Indicates the current 802.11 standard version in use by the Node."
      id: DGWIFI.S.A0002

    - label:
          "Indicate the channel that Wi-Fi communication is currently operating
          on. If the interface not configured, a NULL value should be presented."
      id: DGWIFI.S.A0003

    - label:
          "Indicates the current RSSI of the Node’s Wi-Fi radio in dB. If the
          interface not configured or operational, a NULL value should be
          presented. This value should not be subscribed."
      id: DGWIFI.S.A0004

    - label:
          "Indicates the count of the number of received beacons. This value
          should not be subscribed."
      id: DGWIFI.S.A0005

    - label:
          "Indicates the count of the number of received beacons. This value
          should not be subscribed."
      id: DGWIFI.S.A0006

    - label:
          "Indicates the number of multicast packets received by the Node. This
          value should not be subscribed."
      id: DGWIFI.S.A0007

    - label:
          "Indicates the number of mul5icast packets transmitted by the Node.
          This value should not be subscribed."
      id: DGWIFI.S.A0008

    - label:
          "Indicates the number of uicast packets received by the Node. This
          value should not be subscribed."
      id: DGWIFI.S.A0009

    - label:
          "Indicates the number of unicast packets transmitted by the Node. This
          value should not be subscribed."
      id: DGWIFI.S.A000a

    - label:
          "Indicates the current maximum PHY rate of transfer of data in
          bytes-per-second."
      id: DGWIFI.S.A000b

    - label:
          "Indicates the number of packets dropped either at ingress or egress,
          due to lack of buffer memory to retain all packets on the ethernet
          network interface. This attribute SHALL be reset to 0 upon a reboot of
          the Node. This value should not be subscribed."
      id: DGWIFI.S.A000c

    #
    # server / commandsReceived
    #
    - label:
          "Reset the following attributes to 0; BeaconLostCount, BeaconRxCount,
          PacketMulticastRxCount, PacketMulticastTxCount, PacketUnicastRxCount,
          PacketUnicastTxCount"
      id: DGWIFI.S.C00.Rsp

    #
    # server / Events
    #
    - label:
          "Indicates Node’s Wi-Fi connection has been disconnected as a result
          of de-authenticated or dis-association and indicates the reason."
      id: DGWIFI.S.E00

    - label:
          "Indicates unsuccessful connection and reconnection to Wi-Fi access
          point after exhaustive retries. AssociationFailure fields are to
          indicate the cause and status. Each field set values are described in
          11.14.6.2"
      id: DGWIFI.S.E01

    - label:
          "Indicates that a Node’s connection status to a Wi-Fi network has
          changed."
      id: DGWIFI.S.E02

    #
    # server / features
    #
    - label:
          "Counts for the number of received and transmitted packets on the
          ethernet interface."
      id: DGWIFI.S.F00

    - label:
          "Counts for the number of errors during the reception and transmission
          of packets on the ethernet interface."
      id: DGWIFI.S.F01

    #
    # client / commandsGenerated
    #
    - label:
          "Reset the following attributes to 0; BeaconLostCount, BeaconRxCount,
          PacketMulticastRxCount, PacketMulticastTxCount, PacketUnicastRxCount,
          PacketUnicastTxCount"
      id: DGWIFI.C.C00.Tx

    # Window Covering Cluster Test Plan
    - label:
          "Does the device implement the Window Covering cluster as a server?"
      id: WNCV.S

    - label:
          "Does the device implement the Window Covering cluster as a client?"
      id: WNCV.C

    #
    # server / attributes
    #
    - label: "Does the device implement the Type attribute ?"
      id: WNCV.S.A0000

    - label: "Does the device implement the PhysicalClosedLimitLift attribute ?"
      id: WNCV.S.A0001

    - label: "Does the device implement the PhysicalClosedLimitTilt attribute ?"
      id: WNCV.S.A0002

    - label: "Does the device implement the CurrentPositionLift attribute ?"
      id: WNCV.S.A0003

    - label: "Does the device implement the CurrentPositionTilt attribute ?"
      id: WNCV.S.A0004

    - label: "Does the device implement the NumberOfActuationsLift attribute ?"
      id: WNCV.S.A0005

    - label: "Does the device implement the NumberOfActuationsTilt attribute ?"
      id: WNCV.S.A0006

    - label: "Does the device implement the ConfigStatus attribute ?"
      id: WNCV.S.A0007

    - label:
          "Does the device implement the CurrentPositionLiftPercentage attribute
          ?"
      id: WNCV.S.A0008

    - label:
          "Does the device implement the CurrentPositionTiltPercentage attribute
          ?"
      id: WNCV.S.A0009

    - label: "Does the device implement the OperationalStatus attribute ?"
      id: WNCV.S.A000a

    - label:
          "Does the device implement the TargetPositionLiftPercent100ths
          attribute ?"
      id: WNCV.S.A000b

    - label:
          "Does the device implement the TargetPositionTiltPercent100ths
          attribute ?"
      id: WNCV.S.A000c

    - label: "Does the device implement the EndProductType attribute ?"
      id: WNCV.S.A000d

    - label:
          "Does the device implement the CurrentPositionLiftPercent100ths
          attribute ?"
      id: WNCV.S.A000e

    - label:
          "Does the device implement the CurrentPositionTiltPercent100ths
          attribute ?"
      id: WNCV.S.A000f

    - label: "Does the device implement the InstalledOpenLimitLift attribute ?"
      id: WNCV.S.A0010

    - label:
          "Does the device implement the InstalledClosedLimitLift attribute ?"
      id: WNCV.S.A0011

    - label: "Does the device implement the InstalledOpenLimitTilt attribute ?"
      id: WNCV.S.A0012

    - label:
          "Does the device implement the InstalledClosedLimitTilt attribute ?"
      id: WNCV.S.A0013

    - label: "Does the device implement the Mode attribute ?"
      id: WNCV.S.A0017

    - label: "Does the device implement the SafetyStatus attribute ?"
      id: WNCV.S.A001a

    - label:
          "Does the device support scene via the TargetPositionLiftPercent100ths
          attribute ?"
      id: WNCV.S.A0011.Scene

    - label:
          "Does the device support scene via the TargetPositionTiltPercent100ths
          attribute ?"
      id: WNCV.S.A0012.Scene

    #
    # server / commandsReceived
    #
    - label: "Does the device implement receiving the UpOrOpen command ?"
      id: WNCV.S.C00.Rsp

    - label: "Does the device implement receiving the DownOrClose command ?"
      id: WNCV.S.C01.Rsp

    - label: "Does the device implement receiving the StopMotion command ?"
      id: WNCV.S.C02.Rsp

    - label: "Does the device implement receiving the GoToLiftValue command ?"
      id: WNCV.S.C04.Rsp

    - label:
          "Does the device implement receiving the GoToLiftPercentage command ?"
      id: WNCV.S.C05.Rsp

    - label: "Does the device implement receiving the GoToTiltValue command ?"
      id: WNCV.S.C07.Rsp

    - label:
          "Does the device implement receiving the GoToTiltPercentage command ?"
      id: WNCV.S.C08.Rsp

    #
    # server / features
    #
    - label: "Does the device implement the Lift feature ?"
      id: WNCV.S.F00

    - label: "Does the device implement the Tilt feature ?"
      id: WNCV.S.F01

    - label: "Does the device implement the Position Aware Lift feature ?"
      id: WNCV.S.F02

    - label: "Does the device implement the Absolute positioning feature ?"
      id: WNCV.S.F03

    - label: "Does the device implement the Position Aware Tilt feature ?"
      id: WNCV.S.F04

    #
    # server / manually
    #
    - label: "Does the device support reversal of lift movement ?"
      id: WNCV.S.M.Reversal

    - label: "Does the device support a calibration mode/state ?"
      id: WNCV.S.M.Calibration

    - label: "Does the device support a maintenance mode/state ?"
      id: WNCV.S.M.Maintenance

    #
    # client / attributes
    #
    - label:
          "Does the DUT(client) have access privileges for the Type attribute
          implemented on the server ?"
      id: WNCV.C.A0000

    - label:
          "Does the DUT(client) have access privileges for the
          PhysicalClosedLimitLift attribute implemented on the server ?"
      id: WNCV.C.A0001

    - label:
          "Does the DUT(client) have access privileges for the
          PhysicalClosedLimitTilt attribute implemented on the server ?"
      id: WNCV.C.A0002

    - label:
          "Does the DUT(client) have access privileges for the
          CurrentPositionLift attribute implemented on the server ?"
      id: WNCV.C.A0003

    - label:
          "Does the DUT(client) have access privileges for the
          CurrentPositionTilt attribute implemented on the server ?"
      id: WNCV.C.A0004

    - label:
          "Does the DUT(client) have access privileges for the
          NumberOfActuationsLift attribute implemented on the server ?"
      id: WNCV.C.A0005

    - label:
          "Does the DUT(client) have access privileges for the
          NumberOfActuationsTilt attribute implemented on the server ?"
      id: WNCV.C.A0006

    - label:
          "Does the DUT(client) have access privileges for the ConfigStatus
          attribute implemented on the server ?"
      id: WNCV.C.A0007

    - label:
          "Does the DUT(client) have access privileges for the
          CurrentPositionLiftPercentage attribute implemented on the server ?"
      id: WNCV.C.A0008

    - label:
          "Does the DUT(client) have access privileges for the
          CurrentPositionTiltPercentage attribute implemented on the server ?"
      id: WNCV.C.A0009

    - label:
          "Does the DUT(client) have access privileges for the OperationalStatus
          attribute implemented on the server ?"
      id: WNCV.C.A000a

    - label:
          "Does the DUT(client) have access privileges for the
          TargetPositionLiftPercent100ths attribute implemented on the server ?"
      id: WNCV.C.A000b

    - label:
          "Does the DUT(client) have access privileges for the
          TargetPositionTiltPercent100ths attribute implemented on the server ?"
      id: WNCV.C.A000c

    - label:
          "Does the DUT(client) have access privileges for the EndProductType
          attribute implemented on the server ?"
      id: WNCV.C.A000d

    - label:
          "Does the DUT(client) have access privileges for the
          CurrentPositionLiftPercent100ths attribute implemented on the server ?"
      id: WNCV.C.A000e

    - label:
          "Does the DUT(client) have access privileges for the
          CurrentPositionTiltPercent100ths attribute implemented on the server ?"
      id: WNCV.C.A000f

    - label:
          "Does the DUT(client) have access privileges for the
          InstalledOpenLimitLift attribute implemented on the server ?"
      id: WNCV.C.A0010

    - label:
          "Does the DUT(client) have access privileges for the
          InstalledClosedLimitLift attribute implemented on the server ?"
      id: WNCV.C.A0011

    - label:
          "Does the DUT(client) have access privileges for the
          InstalledOpenLimitTilt attribute implemented on the server ?"
      id: WNCV.C.A0012

    - label:
          "Does the DUT(client) have access privileges for the
          InstalledClosedLimitTilt attribute implemented on the server ?"
      id: WNCV.C.A0013

    - label:
          "Does the DUT(client) have access privileges for the Mode attribute
          implemented on the server ?"
      id: WNCV.C.A0017

    - label:
          "Does the DUT(client) have access privileges for the SafetyStatus
          attribute implemented on the server ?"
      id: WNCV.C.A001a

    #
    # client / commandsGenerated
    #
    - label: "Does the device implement sending the UpOrOpen command ?"
      id: WNCV.C.C00.Tx

    - label: "Does the device implement sending the DownOrClose command ?"
      id: WNCV.C.C01.Tx

    - label: "Does the device implement sending the StopMotion command ?"
      id: WNCV.C.C02.Tx

    - label: "Does the device implement sending the GoToLiftValue command ?"
      id: WNCV.C.C04.Tx

    - label:
          "Does the device implement sending the GoToLiftPercentage command ?"
      id: WNCV.C.C05.Tx

    - label: "Does the device implement sending the GoToTiltValue command ?"
      id: WNCV.C.C07.Tx

    - label:
          "Does the device implement sending the GoToTiltPercentage command ?"
      id: WNCV.C.C08.Tx

    # Time Synchronization Cluster Test Plan
    - label:
          "Does the device implement the Time Synchronization cluster as a
          server?"
      id: TIMESYNC.S

    - label:
          "Does the device implement the Time Synchronization cluster as a
          client?"
      id: TIMESYNC.C

    #
    # server / features
    #
    - label: "Does the DUT(server) support the TimeZone feature?"
      id: TIMESYNC.S.F00

    - label: "Does the DUT(server) support the NTPClient feature?"
      id: TIMESYNC.S.F01

    - label: "Does the DUT(server) support the NTPServer feature?"
      id: TIMESYNC.S.F02

    - label: "Does the DUT(server) support the TimeSyncClient feature?"
      id: TIMESYNC.S.F03

    #
    # server / attributes
    #
    - label: "Does the device implement the UTCTime attribute ?"
      id: TIMESYNC.S.A0000

    - label: "Does the device implement the Granularity attribute ?"
      id: TIMESYNC.S.A0001

    - label: "Does the device implement the TimeSource attribute ?"
      id: TIMESYNC.S.A0002

    - label: "Does the device implement the TrustedTimeSource attribute ?"
      id: TIMESYNC.S.A0003

    - label: "Does the device implement the DefaultNTP attribute ?"
      id: TIMESYNC.S.A0004

    - label: "Does the device implement the TimeZone attribute ?"
      id: TIMESYNC.S.A0005

    - label: "Does the device implement the DSTOffset attribute ?"
      id: TIMESYNC.S.A0006

    - label: "Does the device implement the LocalTime attribute ?"
      id: TIMESYNC.S.A0007

    - label: "Does the device implement the TimeZoneDatabase attribute ?"
      id: TIMESYNC.S.A0008

    - label: "Does the device implement the NTPServerAvailable attribute ?"
      id: TIMESYNC.S.A0009

    - label: "Does the device implement the TimeZoneListMaxSize attribute ?"
      id: TIMESYNC.S.A000a

    - label: "Does the device implement the DSTOffsetListMaxSize attribute ?"
      id: TIMESYNC.S.A000b

    - label: "Does the device implement the SupportsDNSResolve attribute ?"
      id: TIMESYNC.S.A000c

    #
    # server / commandsReceived
    #
    - label: "Does the device implement receiving the SetUTCTime command?"
      id: TIMESYNC.S.C00.Rsp

    - label:
          "Does the device implement receiving the SetTrustedTimeSource command?"
      id: TIMESYNC.S.C01.Rsp

    - label: "Does the device implement receiving the SetTimeZone command?"
      id: TIMESYNC.S.C02.Rsp

    - label: "Does the device implement receiving the SetDSTOffset command?"
      id: TIMESYNC.S.C04.Rsp

    - label: "Does the device implement receiving the SetDefaultNTP command?"
      id: TIMESYNC.S.C05.Rsp

    #
    # server / commandsGenerated
    #
    - label: "Does the DUT(server) support the SetTimeZoneResponse command?"
      id: TIMESYNC.S.C03.Tx

    #####################################################################################
    # Air Quality Cluster Test Plan
    - label: "Does the device implement the Air Quality cluster as a server?"
      id: AIRQUAL.S

    - label: "Does the device implement the Air Quality cluster as a client?"
      id: AIRQUAL.C

    #
    # server / attributes
    #
    - label: "Does the device implement the AirQuality attribute?"
      id: AIRQUAL.S.A0000

    #
    # server / features
    #
    - label: "Does the device support the Fair feature?"
      id: AIRQUAL.S.F00

    - label: "Does the device support the Moderate feature?"
      id: AIRQUAL.S.F01

    - label: "Does the device support the VeryPoor feature?"
      id: AIRQUAL.S.F02

    - label: "Does the device support the ExtremelyPoor feature?"
      id: AIRQUAL.S.F03

    #
    # server / manual
    #
    - label: "Changes air quality significantly"
      id: AIRQUAL.M.AirQualityChange

    # Carbon Dioxide Concentration Measurement Cluster Test Plan
    - label:
          "Does the device implement the Carbon Dioxide Concentration
          Measurement Cluster as a server?"
      id: CDOCONC.S

    - label:
          "Does the device implement the Carbon Dioxide Concentration
          Measurement Cluster as a client?"
      id: CDOCONC.C

    #
    # server / features
    #

    - label: "Does the DUT(server) support the Numeric Measurement feature?"
      id: CDOCONC.S.F00

    - label: "Does the DUT(server) support the Level Indication feature?"
      id: CDOCONC.S.F01

    - label: "Does the DUT(server) support the Medium Level feature?"
      id: CDOCONC.S.F02

    - label: "Does the DUT(server) support the Critical Level feature?"
      id: CDOCONC.S.F03

    - label: "Does the DUT(server) support the Peak Measurement feature?"
      id: CDOCONC.S.F04

    - label: "Does the DUT(server) support the Average Measurement feature?"
      id: CDOCONC.S.F05

    #
    # server / attributes
    #

    - label: "Does the DUT(server) implement the MeasuredValue attribute?"
      id: CDOCONC.S.A0000

    - label: "Does the DUT(server) implement the MinMeasuredValue attribute?"
      id: CDOCONC.S.A0001

    - label: "Does the DUT(server) implement the MaxMeasuredValue attribute?"
      id: CDOCONC.S.A0002

    - label: "Does the DUT(server) implement the PeakMeasuredValue attribute?"
      id: CDOCONC.S.A0003

    - label:
          "Does the DUT(server) implement the PeakMeasuredValueWindow attribute?"
      id: CDOCONC.S.A0004

    - label:
          "Does the DUT(server) implement the AverageMeasuredValue attribute?"
      id: CDOCONC.S.A0005

    - label:
          "Does the DUT(server) implement the AverageMeasuredValueWindow
          attribute?"
      id: CDOCONC.S.A0006

    - label: "Does the DUT(server) implement the Uncertainty attribute?"
      id: CDOCONC.S.A0007

    - label: "Does the DUT(server) implement the MeasurementUnit attribute?"
      id: CDOCONC.S.A0008

    - label: "Does the DUT(server) implement the MeasurementMedium attribute?"
      id: CDOCONC.S.A0009

    - label: "Does the DUT(server) implement the LevelValue attribute?"
      id: CDOCONC.S.A000a

    # Carbon Monoxide Concentration Measurement Cluster Test Plan
    - label:
          "Does the device implement the Carbon Monoxide Concentration
          Measurement Cluster as a server?"
      id: CMOCONC.S

    - label:
          "Does the device implement the Carbon Monoxide Concentration
          Measurement Cluster as a client?"
      id: CMOCONC.C

    #
    # server / features
    #

    - label: "Does the DUT(server) support the Numeric Measurement feature?"
      id: CMOCONC.S.F00

    - label: "Does the DUT(server) support the Level Indication feature?"
      id: CMOCONC.S.F01

    - label: "Does the DUT(server) support the Medium Level feature?"
      id: CMOCONC.S.F02

    - label: "Does the DUT(server) support the Critical Level feature?"
      id: CMOCONC.S.F03

    - label: "Does the DUT(server) support the Peak Measurement feature?"
      id: CMOCONC.S.F04

    - label: "Does the DUT(server) support the Average Measurement feature?"
      id: CMOCONC.S.F05

    #
    # server / attributes
    #

    - label: "Does the DUT(server) implement the MeasuredValue attribute?"
      id: CMOCONC.S.A0000

    - label: "Does the DUT(server) implement the MinMeasuredValue attribute?"
      id: CMOCONC.S.A0001

    - label: "Does the DUT(server) implement the MaxMeasuredValue attribute?"
      id: CMOCONC.S.A0002

    - label: "Does the DUT(server) implement the PeakMeasuredValue attribute?"
      id: CMOCONC.S.A0003

    - label:
          "Does the DUT(server) implement the PeakMeasuredValueWindow attribute?"
      id: CMOCONC.S.A0004

    - label:
          "Does the DUT(server) implement the AverageMeasuredValue attribute?"
      id: CMOCONC.S.A0005

    - label:
          "Does the DUT(server) implement the AverageMeasuredValueWindow
          attribute?"
      id: CMOCONC.S.A0006

    - label: "Does the DUT(server) implement the Uncertainty attribute?"
      id: CMOCONC.S.A0007

    - label: "Does the DUT(server) implement the MeasurementUnit attribute?"
      id: CMOCONC.S.A0008

    - label: "Does the DUT(server) implement the MeasurementMedium attribute?"
      id: CMOCONC.S.A0009

    - label: "Does the DUT(server) implement the LevelValue attribute?"
      id: CMOCONC.S.A000a

    # Nitrogen Dioxide Concentration Measurement Cluster Test Plan
    - label:
          "Does the device implement the Nitrogen Dioxide Concentration
          Measurement Cluster as a server?"
      id: NDOCONC.S

    - label:
          "Does the device implement the Nitrogen Dioxide Concentration
          Measurement Cluster as a client?"
      id: NDOCONC.C

    #
    # server / features
    #

    - label: "Does the DUT(server) support the Numeric Measurement feature?"
      id: NDOCONC.S.F00

    - label: "Does the DUT(server) support the Level Indication feature?"
      id: NDOCONC.S.F01

    - label: "Does the DUT(server) support the Medium Level feature?"
      id: NDOCONC.S.F02

    - label: "Does the DUT(server) support the Critical Level feature?"
      id: NDOCONC.S.F03

    - label: "Does the DUT(server) support the Peak Measurement feature?"
      id: NDOCONC.S.F04

    - label: "Does the DUT(server) support the Average Measurement feature?"
      id: NDOCONC.S.F05

    #
    # server / attributes
    #

    - label: "Does the DUT(server) implement the MeasuredValue attribute?"
      id: NDOCONC.S.A0000

    - label: "Does the DUT(server) implement the MinMeasuredValue attribute?"
      id: NDOCONC.S.A0001

    - label: "Does the DUT(server) implement the MaxMeasuredValue attribute?"
      id: NDOCONC.S.A0002

    - label: "Does the DUT(server) implement the PeakMeasuredValue attribute?"
      id: NDOCONC.S.A0003

    - label:
          "Does the DUT(server) implement the PeakMeasuredValueWindow attribute?"
      id: NDOCONC.S.A0004

    - label:
          "Does the DUT(server) implement the AverageMeasuredValue attribute?"
      id: NDOCONC.S.A0005

    - label:
          "Does the DUT(server) implement the AverageMeasuredValueWindow
          attribute?"
      id: NDOCONC.S.A0006

    - label: "Does the DUT(server) implement the Uncertainty attribute?"
      id: NDOCONC.S.A0007

    - label: "Does the DUT(server) implement the MeasurementUnit attribute?"
      id: NDOCONC.S.A0008

    - label: "Does the DUT(server) implement the MeasurementMedium attribute?"
      id: NDOCONC.S.A0009

    - label: "Does the DUT(server) implement the LevelValue attribute?"
      id: NDOCONC.S.A000a

    # Ozone Concentration Measurement Cluster Test Plan
    - label:
          "Does the device implement the Ozone Concentration Measurement Cluster
          as a server?"
      id: OZCONC.S

    - label:
          "Does the device implement the Ozone Concentration Measurement Cluster
          as a client?"
      id: OZCONC.C

    #
    # server / features
    #

    - label: "Does the DUT(server) support the Numeric Measurement feature?"
      id: OZCONC.S.F00

    - label: "Does the DUT(server) support the Level Indication feature?"
      id: OZCONC.S.F01

    - label: "Does the DUT(server) support the Medium Level feature?"
      id: OZCONC.S.F02

    - label: "Does the DUT(server) support the Critical Level feature?"
      id: OZCONC.S.F03

    - label: "Does the DUT(server) support the Peak Measurement feature?"
      id: OZCONC.S.F04

    - label: "Does the DUT(server) support the Average Measurement feature?"
      id: OZCONC.S.F05

    #
    # server / attributes
    #

    - label: "Does the DUT(server) implement the MeasuredValue attribute?"
      id: OZCONC.S.A0000

    - label: "Does the DUT(server) implement the MinMeasuredValue attribute?"
      id: OZCONC.S.A0001

    - label: "Does the DUT(server) implement the MaxMeasuredValue attribute?"
      id: OZCONC.S.A0002

    - label: "Does the DUT(server) implement the PeakMeasuredValue attribute?"
      id: OZCONC.S.A0003

    - label:
          "Does the DUT(server) implement the PeakMeasuredValueWindow attribute?"
      id: OZCONC.S.A0004

    - label:
          "Does the DUT(server) implement the AverageMeasuredValue attribute?"
      id: OZCONC.S.A0005

    - label:
          "Does the DUT(server) implement the AverageMeasuredValueWindow
          attribute?"
      id: OZCONC.S.A0006

    - label: "Does the DUT(server) implement the Uncertainty attribute?"
      id: OZCONC.S.A0007

    - label: "Does the DUT(server) implement the MeasurementUnit attribute?"
      id: OZCONC.S.A0008

    - label: "Does the DUT(server) implement the MeasurementMedium attribute?"
      id: OZCONC.S.A0009

    - label: "Does the DUT(server) implement the LevelValue attribute?"
      id: OZCONC.S.A000a

    # PM2.5 Concentration Measurement Cluster Test Plan
    - label:
          "Does the device implement the PM2.5 Concentration Measurement Cluster
          as a server?"
      id: PMICONC.S

    - label:
          "Does the device implement the PM2.5 Concentration Measurement Cluster
          as a client?"
      id: PMICONC.C

    #
    # server / features
    #

    - label: "Does the DUT(server) support the Numeric Measurement feature?"
      id: PMICONC.S.F00

    - label: "Does the DUT(server) support the Level Indication feature?"
      id: PMICONC.S.F01

    - label: "Does the DUT(server) support the Medium Level feature?"
      id: PMICONC.S.F02

    - label: "Does the DUT(server) support the Critical Level feature?"
      id: PMICONC.S.F03

    - label: "Does the DUT(server) support the Peak Measurement feature?"
      id: PMICONC.S.F04

    - label: "Does the DUT(server) support the Average Measurement feature?"
      id: PMICONC.S.F05

    #
    # server / attributes
    #

    - label: "Does the DUT(server) implement the MeasuredValue attribute?"
      id: PMICONC.S.A0000

    - label: "Does the DUT(server) implement the MinMeasuredValue attribute?"
      id: PMICONC.S.A0001

    - label: "Does the DUT(server) implement the MaxMeasuredValue attribute?"
      id: PMICONC.S.A0002

    - label: "Does the DUT(server) implement the PeakMeasuredValue attribute?"
      id: PMICONC.S.A0003

    - label:
          "Does the DUT(server) implement the PeakMeasuredValueWindow attribute?"
      id: PMICONC.S.A0004

    - label:
          "Does the DUT(server) implement the AverageMeasuredValue attribute?"
      id: PMICONC.S.A0005

    - label:
          "Does the DUT(server) implement the AverageMeasuredValueWindow
          attribute?"
      id: PMICONC.S.A0006

    - label: "Does the DUT(server) implement the Uncertainty attribute?"
      id: PMICONC.S.A0007

    - label: "Does the DUT(server) implement the MeasurementUnit attribute?"
      id: PMICONC.S.A0008

    - label: "Does the DUT(server) implement the MeasurementMedium attribute?"
      id: PMICONC.S.A0009

    - label: "Does the DUT(server) implement the LevelValue attribute?"
      id: PMICONC.S.A000a

    # Formaldehyde Concentration Measurement Cluster Test Plan
    - label:
          "Does the device implement the Formaldehyde Concentration Measurement
          Cluster as a server?"
      id: FLDCONC.S

    - label:
          "Does the device implement the Formaldehyde Concentration Measurement
          Cluster as a client?"
      id: FLDCONC.C

    #
    # server / features
    #

    - label: "Does the DUT(server) support the Numeric Measurement feature?"
      id: FLDCONC.S.F00

    - label: "Does the DUT(server) support the Level Indication feature?"
      id: FLDCONC.S.F01

    - label: "Does the DUT(server) support the Medium Level feature?"
      id: FLDCONC.S.F02

    - label: "Does the DUT(server) support the Critical Level feature?"
      id: FLDCONC.S.F03

    - label: "Does the DUT(server) support the Peak Measurement feature?"
      id: FLDCONC.S.F04

    - label: "Does the DUT(server) support the Average Measurement feature?"
      id: FLDCONC.S.F05

    #
    # server / attributes
    #

    - label: "Does the DUT(server) implement the MeasuredValue attribute?"
      id: FLDCONC.S.A0000

    - label: "Does the DUT(server) implement the MinMeasuredValue attribute?"
      id: FLDCONC.S.A0001

    - label: "Does the DUT(server) implement the MaxMeasuredValue attribute?"
      id: FLDCONC.S.A0002

    - label: "Does the DUT(server) implement the PeakMeasuredValue attribute?"
      id: FLDCONC.S.A0003

    - label:
          "Does the DUT(server) implement the PeakMeasuredValueWindow attribute?"
      id: FLDCONC.S.A0004

    - label:
          "Does the DUT(server) implement the AverageMeasuredValue attribute?"
      id: FLDCONC.S.A0005

    - label:
          "Does the DUT(server) implement the AverageMeasuredValueWindow
          attribute?"
      id: FLDCONC.S.A0006

    - label: "Does the DUT(server) implement the Uncertainty attribute?"
      id: FLDCONC.S.A0007

    - label: "Does the DUT(server) implement the MeasurementUnit attribute?"
      id: FLDCONC.S.A0008

    - label: "Does the DUT(server) implement the MeasurementMedium attribute?"
      id: FLDCONC.S.A0009

    - label: "Does the DUT(server) implement the LevelValue attribute?"
      id: FLDCONC.S.A000a

    # PM1 Concentration Measurement Cluster Test Plan
    - label:
          "Does the device implement the PM1 Concentration Measurement Cluster
          as a server?"
      id: PMHCONC.S

    - label:
          "Does the device implement the PM1 Concentration Measurement Cluster
          as a client?"
      id: PMHCONC.C

    #
    # server / features
    #

    - label: "Does the DUT(server) support the Numeric Measurement feature?"
      id: PMHCONC.S.F00

    - label: "Does the DUT(server) support the Level Indication feature?"
      id: PMHCONC.S.F01

    - label: "Does the DUT(server) support the Medium Level feature?"
      id: PMHCONC.S.F02

    - label: "Does the DUT(server) support the Critical Level feature?"
      id: PMHCONC.S.F03

    - label: "Does the DUT(server) support the Peak Measurement feature?"
      id: PMHCONC.S.F04

    - label: "Does the DUT(server) support the Average Measurement feature?"
      id: PMHCONC.S.F05

    #
    # server / attributes
    #

    - label: "Does the DUT(server) implement the MeasuredValue attribute?"
      id: PMHCONC.S.A0000

    - label: "Does the DUT(server) implement the MinMeasuredValue attribute?"
      id: PMHCONC.S.A0001

    - label: "Does the DUT(server) implement the MaxMeasuredValue attribute?"
      id: PMHCONC.S.A0002

    - label: "Does the DUT(server) implement the PeakMeasuredValue attribute?"
      id: PMHCONC.S.A0003

    - label:
          "Does the DUT(server) implement the PeakMeasuredValueWindow attribute?"
      id: PMHCONC.S.A0004

    - label:
          "Does the DUT(server) implement the AverageMeasuredValue attribute?"
      id: PMHCONC.S.A0005

    - label:
          "Does the DUT(server) implement the AverageMeasuredValueWindow
          attribute?"
      id: PMHCONC.S.A0006

    - label: "Does the DUT(server) implement the Uncertainty attribute?"
      id: PMHCONC.S.A0007

    - label: "Does the DUT(server) implement the MeasurementUnit attribute?"
      id: PMHCONC.S.A0008

    - label: "Does the DUT(server) implement the MeasurementMedium attribute?"
      id: PMHCONC.S.A0009

    - label: "Does the DUT(server) implement the LevelValue attribute?"
      id: PMHCONC.S.A000a

    # PM10 Concentration Measurement Cluster Test Plan
    - label:
          "Does the device implement the PM10 Concentration Measurement Cluster
          as a server?"
      id: PMKCONC.S

    - label:
          "Does the device implement the PM10 Concentration Measurement Cluster
          as a client?"
      id: PMKCONC.C

    #
    # server / features
    #

    - label: "Does the DUT(server) support the Numeric Measurement feature?"
      id: PMKCONC.S.F00

    - label: "Does the DUT(server) support the Level Indication feature?"
      id: PMKCONC.S.F01

    - label: "Does the DUT(server) support the Medium Level feature?"
      id: PMKCONC.S.F02

    - label: "Does the DUT(server) support the Critical Level feature?"
      id: PMKCONC.S.F03

    - label: "Does the DUT(server) support the Peak Measurement feature?"
      id: PMKCONC.S.F04

    - label: "Does the DUT(server) support the Average Measurement feature?"
      id: PMKCONC.S.F05

    #
    # server / attributes
    #

    - label: "Does the DUT(server) implement the MeasuredValue attribute?"
      id: PMKCONC.S.A0000

    - label: "Does the DUT(server) implement the MinMeasuredValue attribute?"
      id: PMKCONC.S.A0001

    - label: "Does the DUT(server) implement the MaxMeasuredValue attribute?"
      id: PMKCONC.S.A0002

    - label: "Does the DUT(server) implement the PeakMeasuredValue attribute?"
      id: PMKCONC.S.A0003

    - label:
          "Does the DUT(server) implement the PeakMeasuredValueWindow attribute?"
      id: PMKCONC.S.A0004

    - label:
          "Does the DUT(server) implement the AverageMeasuredValue attribute?"
      id: PMKCONC.S.A0005

    - label:
          "Does the DUT(server) implement the AverageMeasuredValueWindow
          attribute?"
      id: PMKCONC.S.A0006

    - label: "Does the DUT(server) implement the Uncertainty attribute?"
      id: PMKCONC.S.A0007

    - label: "Does the DUT(server) implement the MeasurementUnit attribute?"
      id: PMKCONC.S.A0008

    - label: "Does the DUT(server) implement the MeasurementMedium attribute?"
      id: PMKCONC.S.A0009

    - label: "Does the DUT(server) implement the LevelValue attribute?"
      id: PMKCONC.S.A000a

    # Total Volatile Organic Compounds Concentration Measurement Cluster Test Plan
    - label:
          "Does the device implement the Total Volatile Organic Compounds
          Concentration Measurement Cluster as a server?"
      id: TVOCCONC.S

    - label:
          "Does the device implement the Total Volatile Organic Compounds
          Concentration Measurement Cluster as a client?"
      id: TVOCCONC.C

    #
    # server / features
    #

    - label: "Does the DUT(server) support the Numeric Measurement feature?"
      id: TVOCCONC.S.F00

    - label: "Does the DUT(server) support the Level Indication feature?"
      id: TVOCCONC.S.F01

    - label: "Does the DUT(server) support the Medium Level feature?"
      id: TVOCCONC.S.F02

    - label: "Does the DUT(server) support the Critical Level feature?"
      id: TVOCCONC.S.F03

    - label: "Does the DUT(server) support the Peak Measurement feature?"
      id: TVOCCONC.S.F04

    - label: "Does the DUT(server) support the Average Measurement feature?"
      id: TVOCCONC.S.F05

    #
    # server / attributes
    #

    - label: "Does the DUT(server) implement the MeasuredValue attribute?"
      id: TVOCCONC.S.A0000

    - label: "Does the DUT(server) implement the MinMeasuredValue attribute?"
      id: TVOCCONC.S.A0001

    - label: "Does the DUT(server) implement the MaxMeasuredValue attribute?"
      id: TVOCCONC.S.A0002

    - label: "Does the DUT(server) implement the PeakMeasuredValue attribute?"
      id: TVOCCONC.S.A0003

    - label:
          "Does the DUT(server) implement the PeakMeasuredValueWindow attribute?"
      id: TVOCCONC.S.A0004

    - label:
          "Does the DUT(server) implement the AverageMeasuredValue attribute?"
      id: TVOCCONC.S.A0005

    - label:
          "Does the DUT(server) implement the AverageMeasuredValueWindow
          attribute?"
      id: TVOCCONC.S.A0006

    - label: "Does the DUT(server) implement the Uncertainty attribute?"
      id: TVOCCONC.S.A0007

    - label: "Does the DUT(server) implement the MeasurementUnit attribute?"
      id: TVOCCONC.S.A0008

    - label: "Does the DUT(server) implement the MeasurementMedium attribute?"
      id: TVOCCONC.S.A0009

    - label: "Does the DUT(server) implement the LevelValue attribute?"
      id: TVOCCONC.S.A000a

    # Radon Concentration Measurement Cluster Test Plan
    - label:
          "Does the device implement the Radon Concentration Measurement Cluster
          as a server?"
      id: RNCONC.S

    - label:
          "Does the device implement the Radon Concentration Measurement Cluster
          as a client?"
      id: RNCONC.C

    #
    # server / features
    #

    - label: "Does the DUT(server) support the Numeric Measurement feature?"
      id: RNCONC.S.F00

    - label: "Does the DUT(server) support the Level Indication feature?"
      id: RNCONC.S.F01

    - label: "Does the DUT(server) support the Medium Level feature?"
      id: RNCONC.S.F02

    - label: "Does the DUT(server) support the Critical Level feature?"
      id: RNCONC.S.F03

    - label: "Does the DUT(server) support the Peak Measurement feature?"
      id: RNCONC.S.F04

    - label: "Does the DUT(server) support the Average Measurement feature?"
      id: RNCONC.S.F05

    #
    # server / attributes
    #

    - label: "Does the DUT(server) implement the MeasuredValue attribute?"
      id: RNCONC.S.A0000

    - label: "Does the DUT(server) implement the MinMeasuredValue attribute?"
      id: RNCONC.S.A0001

    - label: "Does the DUT(server) implement the MaxMeasuredValue attribute?"
      id: RNCONC.S.A0002

    - label: "Does the DUT(server) implement the PeakMeasuredValue attribute?"
      id: RNCONC.S.A0003

    - label:
          "Does the DUT(server) implement the PeakMeasuredValueWindow attribute?"
      id: RNCONC.S.A0004

    - label:
          "Does the DUT(server) implement the AverageMeasuredValue attribute?"
      id: RNCONC.S.A0005

    - label:
          "Does the DUT(server) implement the AverageMeasuredValueWindow
          attribute?"
      id: RNCONC.S.A0006

    - label: "Does the DUT(server) implement the Uncertainty attribute?"
      id: RNCONC.S.A0007

    - label: "Does the DUT(server) implement the MeasurementUnit attribute?"
      id: RNCONC.S.A0008

    - label: "Does the DUT(server) implement the MeasurementMedium attribute?"
      id: RNCONC.S.A0009

    - label: "Does the DUT(server) implement the LevelValue attribute?"
      id: RNCONC.S.A000a

    ##  Fan control

    # Features
    - label: "Does the device support multiple speeds from 0-100"
      id: FAN.S.F00

    - label: "Does the device support automatic mode"
      id: FAN.S.F01

    - label: "Does the device support rocking movement"
      id: FAN.S.F02

    - label: "Does the device support wind emulation"
      id: FAN.S.F03

    - label: "Does the device support the step command"
      id: FAN.S.F04

    - label: "Does the device support the direction attribute"
      id: FAN.S.F05

    #
    # Server Attributes
    #
    - label: "Does the device implement the FanMode attribute?"
      id: FAN.S.A0000

    - label: "Does the device implement the FanModeSequence attribute?"
      id: FAN.S.A0001

    - label: "Does the device implement the PercentSetting attribute?"
      id: FAN.S.A0002

    - label: "Does the device implement the PercentCurrent attribute?"
      id: FAN.S.A0003

    - label: "Does the device implement the SpeedMax attribute?"
      id: FAN.S.A0004

    - label: "Does the device implement the SpeedSetting attribute?"
      id: FAN.S.A0005

    - label: "Does the device implement the SpeedCurrent attribute?"
      id: FAN.S.A0006

    - label: "Does the device implement the RockSupport attribute?"
      id: FAN.S.A0007

    - label: "Does the device implement the RockSetting attribute?"
      id: FAN.S.A0008

    - label: "Does the device implement the WindSupport attribute?"
      id: FAN.S.A0009

    - label: "Does the device implement the WindSetting attribute?"
      id: FAN.S.A000A

    - label: "Does the device implement the AirflowDirection attribute?"
      id: FAN.S.A000B

    #
    #Server commands
    #
    - label: "Does the device implement receiving the Step command?"
      id: FAN.S.C00.Rsp

    #ICD Management
    #
    # Server Attribute
    #
    - label: "Does the device implement the IdleModeDuration attribute?"
      id: ICDM.S.A0000

    - label: "Does the device implement the ActiveModeDuration attribute?"
      id: ICDM.S.A0001

    - label: "Does the device implement the ActiveModeThreshold attribute?"
      id: ICDM.S.A0002

    - label: "Does the device implement the RegisteredClients attribute?"
      id: ICDM.S.A0003

    - label: "Does the device implement the IcdCounter attribute?"
      id: ICDM.S.A0004

    - label:
          "Does the device implement the ClientsSupportedPerFabric attribute?"
      id: ICDM.S.A0005

    - label:
          "Does the device implement the UserActiveModeTriggerHint attribute?"
      id: ICDM.S.A0006

    - label: "Does the device implement the OperatingMode? attribute?"
      id: ICDM.S.A0007

    - label:
          "Does the device implement the UserActiveModeTriggerInstruction
          attribute?"
      id: ICDM.S.A0008

    #
    # Client Attribute
    #
    - label: "Does the device implement the ICD Management cluster as a client?"
      id: ICDM.C

    - label: "Does the device implement the IdleModeDuration attribute?"
      id: ICDM.C.A0000

    - label: "Does the device implement the ActiveModeDuration attribute?"
      id: ICDM.C.A0001

    - label: "Does the device implement the ActiveModeThreshold attribute?"
      id: ICDM.C.A0002

    - label: "Does the device implement the RegisteredClients attribute?"
      id: ICDM.C.A0003

    - label: "Does the device implement the IcdCounter attribute?"
      id: ICDM.C.A0004

    - label:
          "Does the device implement the ClientsSupportedPerFabric attribute?"
      id: ICDM.C.A0005

    - label:
          "Does the device implement the UserActiveModeTriggerHint attribute?"
      id: ICDM.C.A0006

    - label:
          "Does the device implement the UserActiveModeTriggerInstruction
          attribute?"
      id: ICDM.C.A0007

    #
    # Features
    #
    - label: "Does the device support this specific cluster feature?"
      id: ICDM.S.F00

    - label: "Does the device support this specific cluster feature?"
      id: ICDM.S.F01

    - label: "Does the device support this specific cluster feature?"
      id: ICDM.S.F02

    #
    #Commands:
    #
    - label: "Does the device implement receiving the RegisterClient command?"
      id: ICDM.S.C00.Rsp

    - label: "Does the device implement receiving the UnregisterClient command?"
      id: ICDM.S.C02.Rsp

    - label:
          "Does the device implement receiving the StayActiveRequest command?"
      id: ICDM.S.C03.Rsp

    #
    #Commands generated
    #
    - label:
          "Does the device implement receiving the RegisterClientResponse
          command?"
      id: ICDM.S.C01.Tx

    - label: "Does the device implement sending the StayActiveResponse command?"
      id: ICDM.S.C04.Tx

    - label: "Does the device support sending the RegisterClient command?"
      id: ICDM.S.C00.Tx

    - label: "Does the device implement sending the UnregisterClient command?"
      id: ICDM.S.C02.Tx

    - label: "Does the device implement sending the StayActiveRequest command?"
      id: ICDM.S.C03.Tx

    #
    #Commands received
    #
    - label:
          "Does the device implement receiving the RegisterClientResponse
          command?"
      id: ICDM.C.C01.Rsp

    - label:
          "Does the device implement receiving the StayActiveResponse command?"
      id: ICDM.C.C04.Rsp

    #
    #Operational State
    #
    - label:
          "Does the device implement the Operational State cluster as a server?"
      id: OPSTATE.S

    - label:
          "Does the device implement the Operational State cluster as a client?"
      id: OPSTATE.C

    # ManuallyControlled

    - label: "Does the DUT support testing the Stopped(0x00) operational state"
      id: OPSTATE.S.M.ST_STOPPED

    - label: "Does the DUT support testing the Running(0x01) operational state"
      id: OPSTATE.S.M.ST_RUNNING

    - label: "Does the DUT support testing the Paused(0x02) operational state"
      id: OPSTATE.S.M.ST_PAUSED

    - label: "Does the DUT support testing the Error(0x03) operational state?"
      id: OPSTATE.S.M.ST_ERROR

    - label: "Does the DUT support testing the NoError(0x00) error state?"
      id: OPSTATE.S.M.ERR_NO_ERROR

    - label:
          "Does the DUT support testing the UnableToStartOrResume(0x01) error
          state?"
      id: OPSTATE.S.M.ERR_UNABLE_TO_START_OR_RESUME

    - label:
          "Does the DUT support testing the UnableToCompleteOperation(0x02)
          error state?"
      id: OPSTATE.S.M.ERR_UNABLE_TO_COMPLETE_OPERATION

    - label:
          "Does the DUT support testing the CommandInvalidInState(0x03) error
          state?"
      id: OPSTATE.S.M.ERR_COMMAND_INVALID_IN_STATE

    #Server Attributes
    - label: "Does the device implement the PhaseList attribute?"
      id: OPSTATE.S.A0000

    - label: "Does the device implement the CurrentPhase attribute?"
      id: OPSTATE.S.A0001

    - label: "Does the device implement the CountdownTime attribute?"
      id: OPSTATE.S.A0002

    - label: "Does the device implement the OperationalStateList attribute?"
      id: OPSTATE.S.A0003

    - label: "Does the device implement the OperationalState attribute?"
      id: OPSTATE.S.A0004

    - label: "Does the device implement the OperationalError attribute?"
      id: OPSTATE.S.A0005
    #Events Generated

    - label: "Does the device generate the OperationalError event?"
      id: OPSTATE.S.E00

    - label: "Does the device generate the OperationCompltion event?"
      id: OPSTATE.S.E01

    #Server Commands Received
    - label: "Does the device implement receiving the Pause command?"
      id: OPSTATE.S.C00.Rsp

    - label: "Does the device implement receiving the Stop command?"
      id: OPSTATE.S.C01.Rsp

    - label: "Does the device implement receiving the Start command?"
      id: OPSTATE.S.C02.Rsp

    - label: "Does the device implement receiving the Resume command?"
      id: OPSTATE.S.C03.Rsp

    #Commands generated
    - label:
          "Does the device implement generating the OperationalCommandResponse
          command?"
      id: OPSTATE.S.C04.Tx

    #
    #Oven Operational State
    #
    - label:
          "Does the device implement the Operational State cluster as a server?"
      id: OVENOPSTATE.S

    - label:
          "Does the device implement the Operational State cluster as a client?"
      id: OVENOPSTATE.C

    #ManuallyControlled

    - label: "Does the DUT support testing the Stopped(0x00) operational state"
      id: OVENOPSTATE.S.M.ST_STOPPED

    - label: "Does the DUT support testing the Running(0x01) operational state"
      id: OVENOPSTATE.S.M.ST_RUNNING

    - label: "Does the DUT support testing the Error(0x03) operational state?"
      id: OVENOPSTATE.S.M.ST_ERROR

    - label: "Does the DUT support testing the NoError(0x00) error state?"
      id: OVENOPSTATE.S.M.ERR_NO_ERROR

    - label:
          "Does the DUT support testing the UnableToStartOrResume(0x01) error
          state?"
      id: OVENOPSTATE.S.M.ERR_UNABLE_TO_START_OR_RESUME

    - label:
          "Does the DUT support testing the UnableToCompleteOperation(0x02)
          error state?"
      id: OVENOPSTATE.S.M.ERR_UNABLE_TO_COMPLETE_OPERATION

    - label:
          "Does the DUT support testing the CommandInvalidInState(0x03) error
          state?"
      id: OVENOPSTATE.S.M.ERR_COMMAND_INVALID_IN_STATE

    #Server Attributes
    - label: "Does the device implement the PhaseList attribute?"
      id: OVENOPSTATE.S.A0000

    - label: "Does the device implement the CurrentPhase attribute?"
      id: OVENOPSTATE.S.A0001

    - label: "Does the device implement the CountdownTime attribute?"
      id: OVENOPSTATE.S.A0002

    - label: "Does the device implement the OperationalStateList attribute?"
      id: OVENOPSTATE.S.A0003

    - label: "Does the device implement the OperationalState attribute?"
      id: OVENOPSTATE.S.A0004

    - label: "Does the device implement the OperationalError attribute?"
      id: OVENOPSTATE.S.A0005
    #Events Generated

    - label: "Does the device generate the OperationalError event?"
      id: OVENOPSTATE.S.E00

    - label: "Does the device generate the OperationCompltion event?"
      id: OVENOPSTATE.S.E01

    #Server Commands Received

    - label: "Does the device implement receiving the Stop command?"
      id: OVENOPSTATE.S.C01.Rsp

    - label: "Does the device implement receiving the Start command?"
      id: OVENOPSTATE.S.C02.Rsp

    #Commands generated
    - label:
          "Does the device implement generating the OperationalCommandResponse
          command?"
      id: OVENOPSTATE.S.C04.Tx

    # Smoke CO Alarm Cluster Test Plan
    - label: "Does the device implement the SMOKECO cluster as a server?"
      id: SMOKECO.S

    - label: "Does the device implement the SMOKECO cluster as a client?"
      id: SMOKECO.C

    #
    # server / features
    #
    - label: "Does the device support this specific cluster feature?"
      id: SMOKECO.S.F00

    - label: "Does the device support this specific cluster feature?"
      id: SMOKECO.S.F01

    #
    # server / attributes
    #
    - label: "Does the device implement the ExpressedState attribute?"
      id: SMOKECO.S.A0000

    - label: "Does the device implement the SmokeState attribute?"
      id: SMOKECO.S.A0001

    - label: "Does the device implement the COState attribute?"
      id: SMOKECO.S.A0002

    - label: "Does the device implement the BatteryAlert attribute?"
      id: SMOKECO.S.A0003

    - label: "Does the device implement the DeviceMuted attribute?"
      id: SMOKECO.S.A0004

    - label: "Does the device implement the TestInProgress attribute?"
      id: SMOKECO.S.A0005

    - label: "Does the device implement the HardwareFaultAlert attribute?"
      id: SMOKECO.S.A0006

    - label: "Does the device implement the EndOfServiceAlert attribute?"
      id: SMOKECO.S.A0007

    - label: "Does the device implement the InterconnectSmokeAlarm attribute?"
      id: SMOKECO.S.A0008

    - label: "Does the device implement the InterconnectCOAlarm attribute?"
      id: SMOKECO.S.A0009

    - label: "Does the device implement the ContaminationState attribute?"
      id: SMOKECO.S.A000a

    - label: "Does the device implement the SensitivityLevel attribute?"
      id: SMOKECO.S.A000b

    - label: "Does the device implement the ExpiryDate attribute?"
      id: SMOKECO.S.A000c

    #
    # server / Events
    #
    - label: "Does the device implement the SmokeAlarm event?"
      id: SMOKECO.S.E00

    - label: "Does the device implement the COAlarm event?"
      id: SMOKECO.S.E01

    - label: "Does the device implement the LowBattery event?"
      id: SMOKECO.S.E02

    - label: "Does the device implement the HardwareFault event?"
      id: SMOKECO.S.E03

    - label: "Does the device implement the EndOfService event?"
      id: SMOKECO.S.E04

    - label: "Does the device implement the SelfTestComplete event?"
      id: SMOKECO.S.E05

    - label: "Does the device implement the AlarmMuted event?"
      id: SMOKECO.S.E06

    - label: "Does the device implement the MuteEnded event?"
      id: SMOKECO.S.E07

    - label: "Does the device implement the InterconnectSmokeAlarm event?"
      id: SMOKECO.S.E08

    - label: "Does the device implement the InterconnectCOAlarm event?"
      id: SMOKECO.S.E09

    - label: "Does the device implement the AllClear event?"
      id: SMOKECO.S.E0a

    #
    # server / manually
    #
    - label:
          "Can the TestInProgress attribute be changed by physical control at
          the device?"
      id: SMOKECO.M.ManuallyControlledTest

    - label:
          "Can the DeviceMuted attribute be changed by physical control at the
          device?"
      id: SMOKECO.M.ManuallyControlledMute

    #
    # server / commandsReceived
    #
    - label: "Does the device implement receiving the SelfTestRequest command?"
      id: SMOKECO.S.C00.Rsp

    #  Laundry Washer Mode Cluster

    - label: "Does the device implement the LWM cluster as a server?"
      id: LWM.S

    - label: "Does the DUT support testing the failed ChangeToMode command?"
      id: LWM.S.M.CAN_TEST_MODE_FAILURE

    - label: "Can the mode changed by manually control at the device?"
      id: LWM.S.M.CAN_MANUALLY_CONTROLLED

    - label:
          "Id of mode the device will fail to transition to, given its current
          state"
      id: PIXIT.LWM.MODE_CHANGE_FAIL

    - label:
          "Id of mode the device will successfully transition to, given its
          current state"
      id: PIXIT.LWM.MODE_CHANGE_OK

    #
    # server / attributes
    #
    - label: "Does the device implement the SupportedModes attribute?"
      id: LWM.S.A0000

    - label: "Does the device implement the CurrentMode attribute?"
      id: LWM.S.A0001

    #
    # server / Commands received
    #
    - label: "Does the device implement receiving the ChangeToMode command?"
      id: LWM.S.C00.Rsp

    #
    # server / Commands generated
    #
    - label:
          "Does the device implement sending the ChangeToModeResponse command?"
      id: LWM.S.C01.Tx

    #  Laundry DRYER Mode Cluster

    - label: "Does the device implement the Dryer cluster as a server?"
      id: DRYERCTRL.S

    #- label: "Does the DUT support testing the failed ChangeToMode command?"
    #  id: DRYERCTRL.S.M.CAN_TEST_MODE_FAILURE

    #- label:
    #      "Id of mode the device will fail to transition to, given its current
    #      state"
    #  id: PIXIT.DRYERCTRL.S.MODE_CHANGE_FAIL

    #- label:
    #      "Id of mode the device will successfully transition to, given its
    #      current state"
    #  id: PIXIT.DRYERCTRL.S.MODE_CHANGE_OK

    #
    # server / attributes
    #
    - label: "Does the device implement the SupportedModes attribute?"
      id: DRYERCTRL.S.A0000

    - label: "Does the device implement the CurrentMode attribute?"
      id: DRYERCTRL.S.A0001

    - label: "Can the device be controlled manually?"
      id: DRYERCTRL.S.M.ManuallyControlled

    #  Oven Mode Cluster

    - label: "Does the device implement the OM cluster as a server?"
      id: OTCCM.S

    - label: "Does the DUT support testing the failed ChangeToMode command?"
      id: OTCCM.S.M.CAN_TEST_MODE_FAILURE

    - label: "Can the mode change be manually controlled?"
      id: OTCCM.S.M.CAN_MANUALLY_CONTROLLED

    - label:
          "Id of mode the device will fail to transition to, given its current
          state"
      id: PIXIT.OTCCM.MODE_CHANGE_FAIL

    - label:
          "Id of mode the device will successfully transition to, given its
          current state"
      id: PIXIT.OTCCM.MODE_CHANGE_OK

    #
    # server / attributes
    #
    - label: "Does the device implement the SupportedModes attribute?"
      id: OTCCM.S.A0000

    - label: "Does the device implement the CurrentMode attribute?"
      id: OTCCM.S.A0001

    #
    # server / Commands received
    #
    - label: "Does the device implement receiving the ChangeToMode command?"
      id: OTCCM.S.C00.Rsp

    #
    # server / Commands generated
    #
    - label:
          "Does the device implement sending the ChangeToModeResponse command?"
      id: OTCCM.S.C01.Tx

    - label: "Can the device be controlled manually?"
      id: OTCCM.S.M.CAN_MANUALLY_CONTROLLED

    # RVC Clean Mode Cluster

    - label: "Does the device implement the RVCCLEANM cluster as a server?"
      id: RVCCLEANM.S

    #
    # server / features
    #
    - label:
          "Does the device support depending on an On/Off cluster implemented on
          the same endpoint?"
      id: RVCCLEANM.S.F00

    #
    # server / attributes
    #
    - label: "Does the device implement the SupportedModes attribute?"
      id: RVCCLEANM.S.A0000

    - label: "Does the device implement the CurrentMode attribute?"
      id: RVCCLEANM.S.A0001

    #
    # server / Commands received
    #
    - label: "Does the device implement receiving the ChangeToMode command?"
      id: RVCCLEANM.S.C00.Rsp

    #
    # server / Commands generated
    #
    - label:
          "Does the device implement sending the ChangeToModeResponse command?"
      id: RVCCLEANM.S.C01.Tx

    - label: "Does the DUT support testing the failed ChangeToMode command?"
      id: RVCCLEANM.S.M.CAN_TEST_MODE_FAILURE

    - label:
          "Id of mode the device will fail to transition to, given its current
          state"
      id: PIXIT.RVCCLEANM.MODE_CHANGE_FAIL

    - label:
          "Id of mode the device will successfully transition to, given its
          current state"
      id: PIXIT.RVCCLEANM.MODE_CHANGE_OK
    #
    #Temperature Controlled Cabinet Mode Cluster
    #
    - label: "Does the device implement the TCCM cluster as a server?"
      id: TCCM.S

    - label: "Does the DUT support testing the failed ChangeToMode command?"
      id: TCCM.S.M.CAN_TEST_MODE_FAILURE

    - label:
          "Id of mode the device will successfully transition to, given its
          current state"
      id: PIXIT.TCCM.MODE_CHANGE_OK

    - label:
          "Id of mode the device will fail to transition to, given its current
          state"
      id: PIXIT.TCCM.MODE_CHANGE_FAIL

    - label: "Can the mode changed by manually control at the device?"
      id: TCCM.S.M.CAN_MANUALLY_CONTROLLED

    #Server Attributes
    - label: "Does the device implement the SupportedModes attribute?"
      id: TCCM.S.A0000

    - label: "Does the device implement the CurrentMode attribute?"
      id: TCCM.S.A0001

    #Commands received
    - label: "Does the device implement receiving the ChangeToMode command?"
      id: TCCM.S.C00.Rsp

    #Commands generated
    - label:
          "Does the device implement sending the ChangeToModeResponse command?"
      id: TCCM.S.C01.Tx

    #
    #Temperature Control
    #
    - label:
          "Does the device implement the TemperatureControl cluster as a server?"
      id: TCTL.S

    - label:
          "Does the device implement the TemperatureControl cluster as a client?"
      id: TCTL.C

    #Features
    - label: "Does the device support temperature number feature"
      id: TCTL.S.F00

    - label: "Does the device support temperature level feature"
      id: TCTL.S.F01

    - label: "Does the device support step feature"
      id: TCTL.S.F02

    #Server Attributes
    - label: "Does the device implement the TemperatureSetpoint attribute?"
      id: TCTL.S.A0000

    - label: "Does the device implement the MinTemperature attribute?"
      id: TCTL.S.A0001

    - label: "Does the device implement the MaxTemperature attribute?"
      id: TCTL.S.A0002

    - label: "Does the device implement the Step attribute?"
      id: TCTL.S.A0003

    - label: "Does the device implement the SelectedTemperatureLevel attribute?"
      id: TCTL.S.A0004

    - label:
          "Does the device implement the SupportedTemperatureLevels attribute?"
      id: TCTL.S.A0005

    #Manual controllable
    - label:
          "Can the Temperature attribute changed by physical control at the
          device?"
      id: TCC.M.ManuallyControlledTemperature

    - label: "Does the device support the INVALID_IN_MODE response"
      id: TCTL.S.M.SupportsInvalidInMode

    #Commands received
    - label:
          "Does the device implement receiving the SetTemperatureCommand
          command?"
      id: TCTL.S.C00.Rsp

    #Commands generated
    - label:
          "Does the device support sending the SetTemperatureCommand command?"
      id: TCTL.C.C00.Tx

    #
    #Washer Controls
    #
    - label:
          "Does the device implement the Laundry Washer Controls cluster as a
          server?"
      id: WASHERCTRL.S

    - label:
          "Does the device implement the Laundry Washer Controls cluster as a
          client?"
      id: WASHERCTRL.C

    #Features
    - label: "Does the device support spin feature"
      id: WASHERCTRL.S.F00

    - label: "Does the device support rinse feature"
      id: WASHERCTRL.S.F01

    #Server Attributes
    - label: "Does the device implement the SpinSpeeds attribute?"
      id: WASHERCTRL.S.A0000

    - label: "Does the device implement the SpinSpeedCurrent attribute?"
      id: WASHERCTRL.S.A0001

    - label: "Does the device implement the NumberOfRinses attribute?"
      id: WASHERCTRL.S.A0002

    - label: "Does the device implement the SupportedRinses attribute?"
      id: WASHERCTRL.S.A0003

    #Manual controllable
    - label: "Can the Spin attribute changed by physical control at the device?"
      id: WASHERCTRL.S.M.ManuallyControlledSpin

    - label:
          "Can the Rinse attribute changed by physical control at the device?"
      id: WASHERCTRL.S.M.ManuallyControlledRinse

    - label: "Can the device be controlled manually?"
      id: WASHERCTRL.S.M.ManuallyControlled

    #
    #RVC Run Mode
    #
    - label: "Does the device implement the RVCRUNM cluster as a server?"
      id: RVCRUNM.S

    - label: "Does the DUT support testing the failed ChangeToMode command?"
      id: RVCRUNM.S.M.CAN_TEST_MODE_FAILURE

    - label:
          "Id of mode the device will fail to transition to, given its current
          state"
      id: PIXIT.RVCRUNM.MODE_CHANGE_FAIL

    - label:
          "Id of mode the device will successfully transition to, given its
          current state"
      id: PIXIT.RVCRUNM.MODE_CHANGE_OK

    #Features
    - label:
          "Does the device support depending on an On/Off cluster implemented on
          the same endpoint?"
      id: RVCRUNM.S.F00

    #Attributes
    - label: "Does the device implement the SupportedModes attribute?"
      id: RVCRUNM.S.A0000

    - label: "Does the device implement the CurrentMode attribute?"
      id: RVCRUNM.S.A0001

    - label: "Can the mode change be manually controlled?"
      id: RVCRUNM.S.M.CAN_MANUALLY_CONTROLLED

    #Commands received
    - label: "Does the device implement receiving the ChangeToMode command?"
      id: RVCRUNM.S.C00.Rsp

    #Commands generated
    - label:
          "Does the device implement sending the ChangeToModeResponse command?"
      id: RVCRUNM.S.C01.Tx

    #
    #Refrigerator Alarm
    #
    - label:
          "Does the device implement the Refrigerator Alarm cluster as a server?"
      id: REFALM.S

    - label:
          "Does the device implement the Refrigerator Alarm cluster as a client?"
      id: REFALM.C

    #Attributes
    - label: "Does the device implement the Mask attribute?"
      id: REFALM.S.A0000

    - label: "Does the device implement the Latch attribute?"
      id: REFALM.S.A0001

    - label: "Does the device implement the State attribute?"
      id: REFALM.S.A0002

    - label: "Does the device implement the Supported attribute?"
      id: REFALM.S.A0003

    #Events
    - label: "Does the device implement the Notify event?"
      id: REFALM.S.E00

    #Commands received
    - label: "Does the device implement receiving the Reset command?"
      id: REFALM.S.C00.Rsp

    - label:
          "Does the device implement receiving the ModifyEnabledAlarms command?"
      id: REFALM.S.C01.Rsp

    #
    #RVC Operational State
    #
    - label:
          "Does the device implement the RVC Operational State cluster as a
          server?"
      id: RVCOPSTATE.S

    - label:
          "Does the device implement the RVC Operational State cluster as a
          client?"
      id: RVCOPSTATE.C

    # ManuallyControlled

    - label: "Does the DUT support testing the Stopped(0x00) operational state?"
      id: RVCOPSTATE.S.M.ST_STOPPED

    - label: "Does the DUT support testing the Running(0x01) operational state?"
      id: RVCOPSTATE.S.M.ST_RUNNING

    - label: "Does the DUT support testing the Paused(0x02) operational state?"
      id: RVCOPSTATE.S.M.ST_PAUSED

    - label: "Does the DUT support testing the Error(0x03) operational state?"
      id: RVCOPSTATE.S.M.ST_ERROR

    - label:
          "Does the DUT support testing the SeekingCharger(0x40) operational
          state?"
      id: RVCOPSTATE.S.M.ST_SEEKING_CHARGER

    - label:
          "Does the DUT support testing the Charging(0x41) operational state?"
      id: RVCOPSTATE.S.M.ST_CHARGING

    - label: "Does the DUT support testing the Docked(0x42) operational state?"
      id: RVCOPSTATE.S.M.ST_DOCKED

    - label: "Does the DUT support testing the NoError(0x00) error state?"
      id: RVCOPSTATE.S.M.ERR_NO_ERROR

    - label:
          "Does the DUT support testing the UnableToStartOrResume(0x01) error
          state?"
      id: RVCOPSTATE.S.M.ERR_UNABLE_TO_START_OR_RESUME

    - label:
          "Does the DUT support testing the UnableToCompleteOperation(0x02)
          error state?"
      id: RVCOPSTATE.S.M.ERR_UNABLE_TO_COMPLETE_OPERATION

    - label:
          "Does the DUT support testing the CommandInvalidInState(0x03) error
          state?"
      id: RVCOPSTATE.S.M.ERR_COMMAND_INVALID_IN_STATE

    - label:
          "Does the DUT support testing the FailedToFindChargingDock(0x40) error
          state?"
      id: RVCOPSTATE.S.M.ERR_FAILED_TO_FIND_CHARGING_DOCK

    - label: "Does the DUT support testing the Stuck(0x41) error state?"
      id: RVCOPSTATE.S.M.ERR_STUCK

    - label:
          "Does the DUT support testing the DustBinMissing(0x42) error state?"
      id: RVCOPSTATE.S.M.ERR_DUST_BIN_MISSING

    - label: "Does the DUT support testing the DustBinFull(0x43) error state?"
      id: RVCOPSTATE.S.M.ERR_DUST_BIN_FULL

    - label:
          "Does the DUT support testing the WaterTankEmpty(0x44) error state?"
      id: RVCOPSTATE.S.M.ERR_WATER_TANK_EMPTY

    - label:
          "Does the DUT support testing the WaterTankMissing(0x45) error state?"
      id: RVCOPSTATE.S.M.ERR_WATER_TANK_MISSING

    - label:
          "Does the DUT support testing the WaterTankLidOpen(0x46) error state?"
      id: RVCOPSTATE.S.M.ERR_WATER_TANK_LID_OPEN

    - label:
          "Does the DUT support testing the MopCleaningPadMissing(0x47) error
          state?"
      id: RVCOPSTATE.S.M.ERR_MOP_CLEANING_PAD_MISSING

    #Attributes
    - label: "Does the device implement the PhaseList attribute?"
      id: RVCOPSTATE.S.A0000

    - label: "Does the device implement the CurrentPhase attribute?"
      id: RVCOPSTATE.S.A0001

    - label: "Does the device implement the CountdownTime attribute?"
      id: RVCOPSTATE.S.A0002

    - label: "Does the device implement the OperationalStateList attribute?"
      id: RVCOPSTATE.S.A0003

    - label: "Does the device implement the OperationalState attribute?"
      id: RVCOPSTATE.S.A0004

    - label: "Does the device implement the OperationalError attribute?"
      id: RVCOPSTATE.S.A0005

    #Commands received
    - label: "Does the device implement receiving the Pause command?"
      id: RVCOPSTATE.S.C00.Rsp

    - label: "Does the device implement receiving the Stop command?"
      id: RVCOPSTATE.S.C01.Rsp

    - label: "Does the device implement receiving the Start command?"
      id: RVCOPSTATE.S.C02.Rsp

    - label: "Does the device implement receiving the Resume command?"
      id: RVCOPSTATE.S.C03.Rsp

    - label: "Does the device implement receiving the GoHome command?"
      id: RVCOPSTATE.S.C80.Rsp

    #Commands generated
    - label:
          "Does the device implement generating the OperationalCommandResponse
          command?"
      id: RVCOPSTATE.S.C04.Tx

    #Events
    - label: "Does the device implement the OperationalError Event ?"
      id: RVCOPSTATE.S.E00

    - label: "Does the device implement the OperationCompletion Event ?"
      id: RVCOPSTATE.S.E01

    #Client Commands received
    - label: "Does the device implement sending the Pause command?"
      id: RVCOPSTATE.C.C00.Tx

    - label: "Does the device implement sending the Stop command?"
      id: RVCOPSTATE.C.C01.Tx

    - label: "Does the device implement sending the Start command?"
      id: RVCOPSTATE.C.C02.Tx

    - label: "Does the device implement sending the Resume command?"
      id: RVCOPSTATE.C.C04.Tx

    #
    #Boolean State Configuration
    #
    - label:
          "Does the device implement the Boolean State Configuration cluster as
          a server?"
      id: BOOLCFG.S

    #Features
    - label: "Does the device support visual alarms?"
      id: BOOLCFG.S.F00

    - label: "Does the device support audible alarms??"
      id: BOOLCFG.S.F01

    - label:
          "Does the device support the ability to suppress or acknowledge
          alarms?"
      id: BOOLCFG.S.F02

    - label:
          "Does the device support the ability to set level of threshold
          detection sensitivity?"
      id: BOOLCFG.S.F03

    #Attributes
    - label: "Does the device implement the CurrentSensitivityLevel attribute?"
      id: BOOLCFG.S.A0000

    - label:
          "Does the device implement the SupportedSensitivityLevels attribute?"
      id: BOOLCFG.S.A0001

    - label: "Does the device implement the DefaultSensitivityLevel attribute?"
      id: BOOLCFG.S.A0002

    - label: "Does the device implement the AlarmsActive attribute?"
      id: BOOLCFG.S.A0003

    - label: "Does the device implement the AlarmsSuppressed attribute?"
      id: BOOLCFG.S.A0004

    - label: "Does the device implement the AlarmsEnabled attribute?"
      id: BOOLCFG.S.A0005

    - label: "Does the device implement the AlarmsSupported attribute?"
      id: BOOLCFG.S.A0006

    - label: "Does the device implement the SensorFault attribute?"
      id: BOOLCFG.S.A0007

    #Commands received
    - label: "Does the device implement receiving the SuppressAlarm command?"
      id: BOOLCFG.S.C00.Rsp

    - label:
          "Does the device implement receiving the EnableDisableAlarm command?"
      id: BOOLCFG.S.C01.Rsp

    #Events
    - label: "Does the device implement the AlarmsStateChanged event?"
      id: BOOLCFG.S.E00

    - label: "Does the device implement the SensorFault event?"
      id: BOOLCFG.S.E01

    #
    #Valve Configuration and Control
    #
    - label:
          "Does the device implement the Valve Configuration and Control cluster
          as a server?"
      id: VALCC.S

    #Features
    - label:
          "Does the device support the ability to use UTC time is used for time
          indications?"
      id: VALCC.S.F00

    - label:
          "Does the device support the ability to setting the specific position
          of the valve?"
      id: VALCC.S.F01

    #Attributes
    - label: "Does the device implement the OpenDuration attribute?"
      id: VALCC.S.A0000

    - label: "Does the device implement the DefaultOpenDuration attribute?"
      id: VALCC.S.A0001

    - label: "Does the device implement the AutoCloseTime attribute?"
      id: VALCC.S.A0002

    - label: "Does the device implement the RemainingDuration attribute?"
      id: VALCC.S.A0003

    - label: "Does the device implement the CurrentState attribute?"
      id: VALCC.S.A0004

    - label: "Does the device implement the TargetState attribute?"
      id: VALCC.S.A0005

    - label: "Does the device implement the CurrentLevel attribute?"
      id: VALCC.S.A0006

    - label: "Does the device implement the TargetLevel attribute?"
      id: VALCC.S.A0007

    - label: "Does the device implement the DefaultOpenLevel attribute?"
      id: VALCC.S.A0008

    - label: "Does the device implement the ValveFault attribute?"
      id: VALCC.S.A0009

    - label: "Does the device implement the LevelStep attribute?"
      id: VALCC.S.A000a

    #Commands received
    - label: "Does the device implement receiving the Open command?"
      id: VALCC.S.C00.Rsp

    - label: "Does the device implement receiving the Close command?"
      id: VALCC.S.C01.Rsp

    #Events
    - label: "Does the device implement the ValveStateChanged event?"
      id: VALCC.S.E00

    - label: "Does the device implement the ValveFault event?"
      id: VALCC.S.E01

    #
    # Device Energy Management Cluster
    # server / attributes

    - label:
          "Does the device implement the Device Energy Management cluster as a
          server?"
      id: DEM.S

    - label: "Does the device implement the ESAType attribute?"
      id: DEM.S.A0000

    - label: "Does the device implement the ESACanGenerate attribute?"
      id: DEM.S.A0001

    - label: "Does the device implement the ESAState attribute?"
      id: DEM.S.A0002

    - label: "Does the device implement the AbsMinPower attribute?"
      id: DEM.S.A0003

    - label: "Does the device implement the AbsMaxPower attribute?"
      id: DEM.S.A0004

    - label:
          "Does the device implement the PowerAdjustmentCapability attribute?"
      id: DEM.S.A0005

    - label: "Does the device implement the Forecast attribute?"
      id: DEM.S.A0006

    - label: "Does the device implement the OptOutState attribute?"
      id: DEM.S.A0007

    # feature

    - label: "Does the device support this PowerAdjustment feature?"
      id: DEM.S.F00

    - label: "Does the device support this PowerForecastReporting feature?"
      id: DEM.S.F01

    - label: "Does the device support this StateForecastReporting feature?"
      id: DEM.S.F02

    - label: "Does the device support this StartTimeAdjustment feature?"
      id: DEM.S.F03

    - label: "Does the device support this Pausable feature?"
      id: DEM.S.F04

    - label: "Does the device support this ForecastAdjustment feature?"
      id: DEM.S.F05

    - label: "Does the device support this ConstraintBasedAdjustment feature?"
      id: DEM.S.F06

    - label:
          "Can the ESAState attribute be changed by physical User Opt Out
          control at the device?"
      id: DEM.S.M.ManuallyControlledOptOut

    # Commands received
    - label:
          "Does the device implement receiving the PowerAdjustRequest command?"
      id: DEM.S.C00.Rsp

    - label:
          "Does the device implement receiving the CancelPowerAdjustRequest
          command?"
      id: DEM.S.C01.Rsp

    - label:
          "Does the device implement receiving the StartTimeAdjustRequest
          command?"
      id: DEM.S.C02.Rsp

    - label: "Does the device implement receiving the PauseRequest command?"
      id: DEM.S.C03.Rsp

    - label: "Does the device implement receiving the ResumeRequest command?"
      id: DEM.S.C04.Rsp

    - label:
          "Does the device implement receiving the ModifyForecastRequest
          command?"
      id: DEM.S.C05.Rsp

    - label:
          "Does the device implement receiving the
          RequestConstraintBasedPowerForecast command?"
      id: DEM.S.C06.Rsp

    - label: "Does the device implement receiving the CancelRequest command?"
      id: DEM.S.C07.Rsp

    #  Events

    - label: "Does the device implement sending the PowerAdjustStart event?"
      id: DEM.S.E00

    - label: "Does the device implement sending the PowerAdjustEnd event?"
      id: DEM.S.E01

    - label: "Does the device implement sending the Paused event?"
      id: DEM.S.E02

    - label: "Does the device implement sending the Resumed event?"
      id: DEM.S.E03

    #
    # Oven Mode Cluster
    #
    - label: "Does the device implement the OTCCM cluster as a server?"
      id: OTCCM.S

    #Server attributes
    - label: "Does the device implement the SupportedModes attribute?"
      id: OTCCM.S.A0000

    - label: "Does the device implement the CurrentMode attribute?"
      id: OTCCM.S.A0001

    #Commands received
    - label: "Does the device implement receiving the ChangeToMode command?"
      id: OTCCM.S.C00.Rsp

    #Commands generated
    - label:
          "Does the device implement sending the ChangeToModeResponse command?"
      id: OTCCM.S.C01.Tx

      #Manual controllable
    - label: "Does the DUT support testing the failed ChangeToMode command?"
      id: OTCCM.S.M.CAN_TEST_MODE_FAILURE

    - label: "Can the mode change be manually controlled?"
      id: OTCCM.S.M.CAN_MANUALLY_CONTROLLED

    #
    # Energy EVSE Cluster
    # server / attributes

    - label: "Does the device implement the Energy EVSE cluster as a server?"
      id: EEVSE.S

    - label: "Does the device implement the State attribute?"
      id: EEVSE.S.A0000

    - label: "Does the device implement the SupplyState attribute?"
      id: EEVSE.S.A0001

    - label: "Does the device implement the FaultState attribute?"
      id: EEVSE.S.A0002

    - label: "Does the device implement the ChargingEnabledUntil attribute?"
      id: EEVSE.S.A0003

    - label: "Does the device implement the DischargingEnabledUntil attribute?"
      id: EEVSE.S.A0004

    - label: "Does the device implement the CircuitCapacity attribute?"
      id: EEVSE.S.A0005

    - label: "Does the device implement the MinimumChargeCurrent attribute?"
      id: EEVSE.S.A0006

    - label: "Does the device implement the MaximumChargeCurrent attribute?"
      id: EEVSE.S.A0007

    - label: "Does the device implement the MaximumDischargeCurrent attribute?"
      id: EEVSE.S.A0008

    - label: "Does the device implement the UserMaximumChargeCurrent attribute?"
      id: EEVSE.S.A0009

    - label: "Does the device implement the RandomizationDelayWindow attribute?"
      id: EEVSE.S.A000A

    - label: "Does the device implement the NextChargeStartTime attribute?"
      id: EEVSE.S.A0023

    - label: "Does the device implement the NextChargeTargetTime attribute?"
      id: EEVSE.S.A0024

    - label: "Does the device implement the NextChargeRequiredEnergy attribute?"
      id: EEVSE.S.A0025

    - label: "Does the device implement the NextChargeTargetSoC attribute?"
      id: EEVSE.S.A0026

    - label: "Does the device implement the ApproximateEVEfficiency attribute?"
      id: EEVSE.S.A0027

    - label: "Does the device implement the StateOfCharge attribute?"
      id: EEVSE.S.A0030

    - label: "Does the device implement the BatteryCapacity attribute?"
      id: EEVSE.S.A0031

    - label: "Does the device implement the VehicleID attribute?"
      id: EEVSE.S.A0032

    - label: "Does the device implement the SessionID attribute?"
      id: EEVSE.S.A0040

    - label: "Does the device implement the SessionDuration attribute?"
      id: EEVSE.S.A0041

    - label: "Does the device implement the SessionEnergyCharged attribute?"
      id: EEVSE.S.A0042

    - label: "Does the device implement the SessionEnergyDischarged attribute?"
      id: EEVSE.S.A0043

    #  Features

    - label: "Does the device support this specific cluster feature?"
      id: EEVSE.S.F00

    - label:
          "Does the DUT support the Content Control server cluster, PIN
          Management feature?"
      id: EEVSE.S.F01

    - label: "Does the device support this specific cluster feature?"
      id: EEVSE.S.F02

    - label: "Does the device support this specific cluster feature?"
      id: EEVSE.S.F03

    - label: "Does the device support this specific cluster feature?"
      id: EEVSE.S.F04

    # Commands received
    - label: "Does the device implement receiving the Disable command?"
      id: EEVSE.S.C01.Rsp

    - label: "Does the device implement receiving the EnableCharging command?"
      id: EEVSE.S.C02.Rsp

    - label:
          "Does the device implement receiving the EnableDischarging command?"
      id: EEVSE.S.C03.Rsp

    - label: "Does the device implement receiving the StartDiagnostics command?"
      id: EEVSE.S.C04.Rsp

    - label: "Does the device implement receiving the SetTargets command?"
      id: EEVSE.S.C05.Rsp

    - label: "Does the device implement receiving the GetTargets command?"
      id: EEVSE.S.C06.Rsp

    - label: "Does the device implement receiving the ClearTargets command?"
      id: EEVSE.S.C07.Rsp

    #  Events

    - label: "Does the device implement sending the EVConnected event?"
      id: EEVSE.S.E00

    - label: "Does the device implement sending the EVNotDetected event?"
      id: EEVSE.S.E01

    - label:
          "Does the device implement sending the EnergyTransferStarted event?"
      id: EEVSE.S.E02

    - label:
          "Does the device implement sending the EnergyTransferStopped event?"
      id: EEVSE.S.E03

    - label: "Does the device implement sending the Fault event?"
      id: EEVSE.S.E04

    - label: "Does the device implement sending the RFID event?"
      id: EEVSE.S.E05

    #  Manual controllable
    - label:
          "Can the EEVSE.S.A0000(State) attribute changed by plugging and
          unplugging the EV?"
      id: EEVSE.S.M.ManuallyControlledPluggedIn

      #  Commands generated
    - label: "Does the device implement sending the GetTargetsResponse command?"
      id: EEVSE.S.C00.Tx

    # Energy EVSE Mode Cluster
    # server / attributes
    - label: "Does the device implement the Energy EVSE cluster as a server?"
      id: EEVSEM.S

    - label: "Does the device implement the SupportedModes attribute?"
      id: EEVSEM.S.A0000

    - label: "Does the device implement the CurrentMode attribute?"
      id: EEVSEM.S.A0001

    - label: "Does the device implement the StartUpMode attribute?"
      id: EEVSEM.S.A0002

    - label: "Does the device implement the OnMode attribute?"
      id: EEVSEM.S.A0003

      #  Commands received
    - label: "Does the device implement sending the ChangeToMode command?"
      id: EEVSEM.S.C00.Rsp

      #  Commands generated
    - label:
          "Does the device implement sending the ChangeToModeResponse command?"
      id: EEVSEM.S.C01.Tx

      #  Manual controllable
    - label: "Does the DUT support testing the failed ChangeToMode command?"
      id: EEVSEM.S.M.CAN_TEST_MODE_FAILURE

    - label: "Can the mode change be manually controlled?"
      id: EEVSEM.S.M.CAN_MANUALLY_CONTROLLED

      #Feature
    - label: "Does the DUT(server) support the Hue/Saturation feature?"
      id: EEVSEM.S.F00

    #
    # Device Energy Management Mode Cluster
    # server / attributes

    - label: "Does the device implement the DEMM cluster as a server?"
      id: DEMM.S

    - label: "Does the device implement the SupportedModes attribute?"
      id: DEMM.S.A0000

    - label: "Does the device implement the CurrentMode attribute?"
      id: DEMM.S.A0001

    - label: "Does the device implement the StartUpMode attribute?"
      id: DEMM.S.A0002

    - label: "Does the device implement the OnMode attribute?"
      id: DEMM.S.A0003

      #  Commands received
    - label: "Does the device implement sending the ChangeToMode command?"
      id: DEMM.S.C00.Rsp

      #  Commands generated
    - label:
          "Does the device implement sending the ChangeToModeResponse command?"
      id: DEMM.S.C01.Tx

    - label: "Does the DUT support testing the failed ChangeToMode command?"
      id: DEMM.S.M.CAN_TEST_MODE_FAILURE

    - label: "Can the mode change be manually controlled?"
      id: DEMM.S.M.CAN_MANUALLY_CONTROLLED

      #  Manual controllable
    - label: "Does the DUT support testing the failed ChangeToMode command?"
      id: EEVSEM.S.M.CAN_TEST_MODE_FAILURE

    - label: "Can the mode change be manually controlled?"
      id: EEVSEM.S.M.CAN_MANUALLY_CONTROLLED

    #
    # Power Topology Cluster
    #
    - label: "Does the device implement the Power Topology Cluster as a server?"
      id: PWRTL.S

    #  Features

    - label:
          "Does the associated endpoint provide or consume power for the entire
          node?"
      id: PWRTL.S.F00

    - label:
          "Does the associated endpoint provide or consume power for itself and
          its child endpoints?"
      id: PWRTL.S.F01

    - label:
          "Does the associated endpoint provide or consume power for a provided
          set of endpoints?"
      id: PWRTL.S.F02

    - label: "Can the provided set of endpoints change?"
      id: PWRTL.S.F03

    #Server attributes
    - label: "Does the device implement the AvailableEndpoints attribute?"
      id: PWRTL.S.A0000

    - label: "Does the device implement the ActiveEndpoints attribute?"
      id: PWRTL.S.A0001

    #
    # Thread Border Router Management Cluster
    #
    - label:
          "Does the device implement the Thread Border Router Management cluster
          as a server?"
      id: TBRM.S

    - label: "Does the device support the PanChange feature?"
      id: TBRM.S.F00

    #
    # Thread Network Directory Cluster
    #
    - label:
          "Does the device implement the Thread Network Directory cluster as a
          server"
      id: THNETDIR.S

    #
    # Wi-Fi Network Management Cluster
    #
    - label:
          "Does the device implement the Wi-Fi Network Management cluster as a
          server"
      id: WIFINM.S

    #
<<<<<<< HEAD
    # Commodity Metering Cluster
    #
    - label:
          "Does the device implement the Commodity Metering Cluster as a server?"
      id: COMMTR.S

    # Server attributes
    - label: "Does the device implement the MeteredQuantity attribute?"
      id: COMMTR.S.A0000

    - label: "Does the device implement the MeteredQuantityTimestamp attribute?"
      id: COMMTR.S.A0001

    - label: "Does the device implement the TariffUnit attribute?"
      id: COMMTR.S.A0002
=======
    # Camera AV Stream Management Cluster
    #
    - label: " Does the device implement the MaxConcurrentEncoders attribute?"
      id: AVSM.S.A0000
    - label: " Does the device implement the MaxEncodedPixelRate attribute?"
      id: AVSM.S.A0001
    - label: " Does the device implement the VideoSensorParams attribute?"
      id: AVSM.S.A0002
    - label: " Does the device implement the NightVisionUsesInfrared attribute?"
      id: AVSM.S.A0003
    - label: " Does the device implement the MinViewport attribute?"
      id: AVSM.S.A0004
    - label:
          " Does the device implement the RateDistortionTradeOffPoints
          attribute?"
      id: AVSM.S.A0005
    - label: " Does the device implement the MaxContentBufferSize attribute?"
      id: AVSM.S.A0006
    - label: " Does the device implement the MicrophoneCapabilities attribute?"
      id: AVSM.S.A0007
    - label: " Does the device implement the SpeakerCapabilities attribute?"
      id: AVSM.S.A0008
    - label: " Does the device implement the TwoWayTalkSupport attribute?"
      id: AVSM.S.A0009
    - label: " Does the device implement the SnapshotCapabilities attribute?"
      id: AVSM.S.A000A
    - label: " Does the device implement the MaxNetworkBandwidth attribute?"
      id: AVSM.S.A000B
    - label: " Does the device implement the CurrentFrameRate attribute?"
      id: AVSM.S.A000C
    - label: " Does the device implement the HDRModeEnabled attribute?"
      id: AVSM.S.A000D
    - label: " Does the device implement the SupportedStreamUsages attribute?"
      id: AVSM.S.A000E
    - label: " Does the device implement the AllocatedVideoStreams attribute?"
      id: AVSM.S.A000F
    - label: " Does the device implement the AllocatedAudioStreams attribute?"
      id: AVSM.S.A0010
    - label:
          " Does the device implement the AllocatedSnapshotStreams attribute?"
      id: AVSM.S.A0011
    - label: " Does the device implement the StreamUsagePriorities attribute?"
      id: AVSM.S.A0012
    - label:
          " Does the device implement the SoftRecordingPrivacyModeEnabled
          attribute?"
      id: AVSM.S.A0013
    - label:
          " Does the device implement the SoftLivestreamPrivacyModeEnabled
          attribute?"
      id: AVSM.S.A0014
    - label: " Does the device implement the HardPrivacyModeOn attribute?"
      id: AVSM.S.A0015
    - label: " Does the device implement the NightVision attribute?"
      id: AVSM.S.A0016
    - label: " Does the device implement the NightVisionIllum attribute?"
      id: AVSM.S.A0017
    - label: " Does the device implement the Viewport attribute?"
      id: AVSM.S.A0018
    - label: " Does the device implement the SpeakerMuted attribute?"
      id: AVSM.S.A0019
    - label: " Does the device implement the SpeakerVolumeLevel attribute?"
      id: AVSM.S.A001A
    - label: " Does the device implement the SpeakerMaxLevel attribute?"
      id: AVSM.S.A001B
    - label: " Does the device implement the SpeakerMinLevel attribute?"
      id: AVSM.S.A001C
    - label: " Does the device implement the MicrophoneMuted attribute?"
      id: AVSM.S.A001D
    - label: " Does the device implement the MicrophoneVolumeLevel attribute?"
      id: AVSM.S.A001E
    - label: " Does the device implement the MicrophoneMaxLevel attribute?"
      id: AVSM.S.A001F
    - label: " Does the device implement the MicrophoneMinLevel attribute?"
      id: AVSM.S.A0020
    - label: " Does the device implement the MicrophoneAGCEnabled attribute?"
      id: AVSM.S.A0021
    - label: " Does the device implement the ImageRotation attribute?"
      id: AVSM.S.A0022
    - label: " Does the device implement the ImageFlipHorizontal attribute?"
      id: AVSM.S.A0023
    - label: " Does the device implement the ImageFlipVertical attribute?"
      id: AVSM.S.A0024
    - label:
          " Does the device implement the LocalVideoRecordingEnabled attribute?"
      id: AVSM.S.A0025
    - label:
          " Does the device implement the LocalSnapshotRecordingEnabled
          attribute?"
      id: AVSM.S.A0026
    - label: " Does the device implement the StatusLightEnabled attribute?"
      id: AVSM.S.A0027
    - label: " Does the device implement the StatusLightBrightnesss attribute?"
      id: AVSM.S.A0028
>>>>>>> bad59613
<|MERGE_RESOLUTION|>--- conflicted
+++ resolved
@@ -10321,23 +10321,6 @@
       id: WIFINM.S
 
     #
-<<<<<<< HEAD
-    # Commodity Metering Cluster
-    #
-    - label:
-          "Does the device implement the Commodity Metering Cluster as a server?"
-      id: COMMTR.S
-
-    # Server attributes
-    - label: "Does the device implement the MeteredQuantity attribute?"
-      id: COMMTR.S.A0000
-
-    - label: "Does the device implement the MeteredQuantityTimestamp attribute?"
-      id: COMMTR.S.A0001
-
-    - label: "Does the device implement the TariffUnit attribute?"
-      id: COMMTR.S.A0002
-=======
     # Camera AV Stream Management Cluster
     #
     - label: " Does the device implement the MaxConcurrentEncoders attribute?"
@@ -10432,4 +10415,20 @@
       id: AVSM.S.A0027
     - label: " Does the device implement the StatusLightBrightnesss attribute?"
       id: AVSM.S.A0028
->>>>>>> bad59613
+
+    #
+    # Commodity Metering Cluster
+    #
+    - label:
+          "Does the device implement the Commodity Metering Cluster as a server?"
+      id: COMMTR.S
+
+    # Server attributes
+    - label: "Does the device implement the MeteredQuantity attribute?"
+      id: COMMTR.S.A0000
+
+    - label: "Does the device implement the MeteredQuantityTimestamp attribute?"
+      id: COMMTR.S.A0001
+
+    - label: "Does the device implement the TariffUnit attribute?"
+      id: COMMTR.S.A0002