# Copyright (c) 2023 Project CHIP Authors
#
# Licensed under the Apache License, Version 2.0 (the "License");
# you may not use this file except in compliance with the License.
# You may obtain a copy of the License at
#
# http://www.apache.org/licenses/LICENSE-2.0
#
# Unless required by applicable law or agreed to in writing, software
# distributed under the License is distributed on an "AS IS" BASIS,
# WITHOUT WARRANTIES OR CONDITIONS OF ANY KIND, either express or implied.
# See the License for the specific language governing permissions and
# limitations under the License.

name: PICS Item

PICS:
    #
    # Custom PICS
    #
    - label: "Prompts user for input. Unable to run in CI"
      id: PICS_USER_PROMPT

    - label: "Skip sample app"
      id: PICS_SKIP_SAMPLE_APP

    - label: "Run steps in SDK and CI only"
      id: PICS_SDK_CI_ONLY

    #
    # Base Details
    #
    - label: "Is DUT Software Component?"
      id: MCORE.DT_SW_COMP

    - label:
          "Does the device support communication over Bluetooth Low Energy (BLE)
          ?"
      id: MCORE.COM.BLE

    - label: "Does the device support communication over Wi-Fi ?"
      id: MCORE.COM.WIFI

    - label: "Does the device support communication over Ethernet ?"
      id: MCORE.COM.ETH

    - label: "Does the device support communication over Thread ?"
      id: MCORE.COM.THR

    - label:
          "Does the device support Wi-Fi or Thread interfaces communication ?"
      id: MCORE.COM.WIRELESS

    - label: "Does the device implement a Commissioner ?"
      id: MCORE.ROLE.COMMISSIONER

    - label: "Does the device implement a Commissionee ?"
      id: MCORE.ROLE.COMMISSIONEE

    - label: "Does the device implement a Controller ?"
      id: MCORE.ROLE.CONTROLLER

    - label: "Does the device support the Factory Reset Method?"
      id: MCORE.UI.FACTORYRESET

    - label:
          "Does the commissionee device only function within a Matter network?"
      id: MCORE.DD.CHIP_DEV

    - label: "Is the commissionee device a lock device?"
      id: MCORE.DD.DEV_LOCK

    - label: "Is the commissionee device a barrier access device?"
      id: MCORE.DD.DEV_BARRIER

    - label:
          "Does the commissionee device have a vendor specific information
          element (IE)?"
      id: MCORE.DD.IE

    - label:
          "Does the commissionee device or device packaging have a QR code based
          onboarding payload?"
      id: MCORE.DD.QR

    - label:
          "Does the commissionee device or device packaging have a Manual
          Pairing Code?"
      id: MCORE.DD.MANUAL_PC

    - label:
          "Does the commissionee device have a NFC tag containing the onboarding
          payload?"
      id: MCORE.DD.NFC

    - label: "Does the commissionee device support dynamic passcodes?"
      id: MCORE.DD.PASSCODE

    - label: "Does the DUT support user interface?"
      id: MCORE.DD.UI

    - label: "Does the DUT support Commissioner Discovery?"
      id: MCORE.DD.COMM_DISCOVERY

    - label: "Is the DUT a Controller?"
      id: MCORE.DD.CONTROLLER

    - label:
          "Does the commissionee device’s Onboarding Payload contain
          concatenated QR codes?"
      id: MCORE.DD.CONCATENATED_QR_CODE

    - label:
          "Does the commissioner support scanning and processing concatenated QR
          codes?"
      id: MCORE.DD.CTRL_CONCATENATED_QR_CODE_1

    - label:
          "Does the commissioner support processing devices in the order as
          indicated in the concatenated QR codes?"
      id: MCORE.DD.CTRL_CONCATENATED_QR_CODE_1_INORDER

    - label:
          "Does the commissioner support indicating to user the need to
          commission devices one by one for concatenated QR codes?"
      id: MCORE.DD.CTRL_CONCATENATED_QR_CODE_2

    - label: "Does the commissioner support Discovery Capability over BLE?"
      id: MCORE.DD.DISCOVERY_BLE

    - label:
          "Does the commissioner support Discovery Capability over IP Network?"
      id: MCORE.DD.DISCOVERY_IP

    - label: "Does the commissioner support Discovery Capability over SoftAP?"
      id: MCORE.DD.DISCOVERY_SOFTAP

    - label: "Does the commissioner support Discovery Capability over Wifi-PAF?"
      id: MCORE.DD.DISCOVERY_PAF

    - label: "Does the DUT support Standard Commissioning Flow?"
      id: MCORE.DD.STANDARD_COMM_FLOW

    - label: "Does the DUT support User-Intent Commissioning Flow?"
      id: MCORE.DD.USER_INTENT_COMM_FLOW

    - label: "Does the DUT support Custom Commissioning Flow?"
      id: MCORE.DD.CUSTOM_COMM_FLOW

    - label:
          "Does the commissioner support accepting a Manual Pairing Code for
          commissioning?"
      id: MCORE.DD.MANUAL_PC_COMMISSIONING

    - label:
          "Does the commissioner support accepting an 11-digit Manual Pairing
          Code for commissioning?"
      id: MCORE.DD.11_MANUAL_PC

    - label:
          "Does the commissioner support accepting a 21-digit Manual Pairing
          Code for commissioning?"
      id: MCORE.DD.21_MANUAL_PC

    - label:
          "Is commissionee device subject to physical tampering (doorbell,
          camera, door lock, designed for outdoor usage)?"
      id: MCORE.DD.PHYSICAL_TAMPERING

    - label:
          "Does the commissioner support scanning NFC tags containing the
          onboarding payload?"
      id: MCORE.DD.SCAN_NFC

    - label:
          "Does the commissioner support accepting a QR code for commissioning?"
      id: MCORE.DD.QR_COMMISSIONING

    - label:
          "Does the commissioner support scanning QR codes containing the
          onboarding payload?"
      id: MCORE.DD.SCAN_QR_CODE

    - label:
          "Does the commissionee device support Extended Discovery through
          DNS-SD advertisements when device is not in commissioning mode?"
      id: MCORE.DD.EXTENDED_DISCOVERY

    - label:
          "Does the commissionee device support advertising the Vendor ID
          Commissioning Subtype in Commissionable Node Discovery through DNS-SD
          advertisements?"
      id: MCORE.DD.COMMISSIONING_SUBTYPE_V

    - label:
          "Does the commissionee device support advertising the Device Type
          Commissioning Subtype in Commissionable Node Discovery through DNS-SD
          advertisements?"
      id: MCORE.DD.COMMISSIONING_SUBTYPE_T

    - label:
          "Does the commissionee device support TXT Key 'VP' (Vendor ID /
          Product ID) in it’s DNS-SD TXT Records for Commissionable Node
          Discovery?"
      id: MCORE.DD.TXT_KEY_VP

    - label:
          "Does the commissionee device support TXT Key 'DT' (Device Type) in
          it’s DNS-SD TXT Records for Commissionable Node Discovery?"
      id: MCORE.DD.TXT_KEY_DT

    - label:
          "Does the commissionee device support TXT Key 'DN' (Device Name) in
          it’s DNS-SD TXT Records for Commissionable Node Discovery?"
      id: MCORE.DD.TXT_KEY_DN

    - label:
          "Does the commissionee device support TXT Key 'RI' (Rotating
          Identifier) in it’s DNS-SD TXT Records for Commissionable Node
          Discovery?"
      id: MCORE.DD.TXT_KEY_RI

    - label:
          "Does the commissionee device support TXT Key 'PH' (Pairing Hint) in
          it’s DNS-SD TXT Records for Commissionable Node Discovery?"
      id: MCORE.DD.TXT_KEY_PH

    - label:
          "Does the commissionee device support TXT Key 'PI' (Pairing
          Instruction) in it’s DNS-SD TXT Records for Commissionable Node
          Discovery?"
      id: MCORE.DD.TXT_KEY_PI

    - label:
          "Does device support optional subtype _V in commissionable node
          discovery mDNS?"
      id: MCORE.SC.VENDOR_SUBTYPE

    - label:
          "Does device support optional subtype _T in commissionable node
          discovery mDNS?"
      id: MCORE.SC.DEVTYPE_SUBTYPE

    - label:
          "Does device support optional key VP in commissionable node discovery
          mDNS?"
      id: MCORE.SC.VP_KEY

    - label:
          "Does device support optional key DT in commissionable node discovery
          mDNS?"
      id: MCORE.SC.DT_KEY

    - label:
          "Does device support optional key DN in commissionable node discovery
          mDNS?"
      id: MCORE.SC.DN_KEY

    - label:
          "Does device support optional key RI in commissionable node discovery
          mDNS?"
      id: MCORE.SC.RI_KEY

    - label:
          "Does device support optional key PH in commissionable node discovery
          mDNS?"
      id: MCORE.SC.PH_KEY

    - label:
          "Does device support optional key PI in commissionable node discovery
          mDNS?"
      id: MCORE.SC.PI_KEY

    - label:
          "Does device support optional key SII in operational discovery mDNS?"
      id: MCORE.SC.SII_OP_DISCOVERY_KEY

    - label:
          "Does device support optional key SII in operational discovery mDNS?"
      id: MCORE.SC.SAI_OP_DISCOVERY_KEY

    - label:
          "Does device support optional key SII in operational discovery mDNS?"
      id: MCORE.SC.T_KEY

    - label: "Is the DUT a Controller?"
      id: MCORE.SC.DT_CONTROLLER

    - label:
          "Does device support optional key SII in commissionable node discovery
          mDNS?"
      id: MCORE.SC.SII_COMM_DISCOVERY_KEY

    - label:
          "Does device support optional key SAI in commissionable node discovery
          mDNS?"
      id: MCORE.SC.SAI_COMM_DISCOVERY_KEY

    - label:
          "Does device support Extended Discovery for Commissionable Node
          Discovery?"
      id: MCORE.SC.EXTENDED_DISCOVERY

    - label: "Is the device a sleepy end device (SED)?"
      id: MCORE.SC.SED

    - label: "Does the Controller DUT support Service Advertising?"
      id: MCORE.SC.ADV

    - label: "Does Device support LwIP stack?"
      id: MCORE.SC.LWIP

    - label:
          "Does Commissioner notify user that Commissionee is not a fully
          trusted device on device attestation failure?"
      id: MCORE.DA.ATTEST_WARNING

    - label:
          "Does commissionee-provided certification declaration make use of
          dac_origin_vendor_id field?"
      id: MCORE.DA.CERTDECL_ORIGIN_VENDORID

    - label:
          "Does commissionee-provided certification declaration make use of
          dac_origin_product_id field?"
      id: MCORE.DA.CERTDECL_ORIGIN_PRODUCTID

    - label:
          "Does commissionee-provided certification declaration make use of
          authorized_paa_list field?"
      id: MCORE.DA.CERTDECL_AUTH_PAA

    - label:
          "Does commissionee provide a Firmware Information field in the
          AttestationResponse?"
      id: MCORE.DA.ATTESTELEMENT_FW_INFO

    #
    # Fabric Synchronization
    #
    - label: "Does the device implement Fabric Synchronization capabilities?"
      id: MCORE.FS

    #
    #IDM
    #
    - label: "Does the device implement the ICD Management cluster as a server?"
      id: ICDM.S

    - label: "Is the device a Server"
      id: MCORE.IDM.S

    - label: "Is the device a Client"
      id: MCORE.IDM.C

    - label:
          "Is the device a Client and Supports sending a Invoke Request Message"
      id: MCORE.IDM.C.InvokeRequest

    - label:
          "Is the device a Client and Supports sending a Read Request Message"
      id: MCORE.IDM.C.ReadRequest

    - label:
          "Is the device a Client and Supports sending a Write Request Message"
      id: MCORE.IDM.C.WriteRequest

    - label:
          "Is the device a Client and Supports sending a Subscribe Request
          Message"
      id: MCORE.IDM.C.SubscribeRequest

    - label: "Is the device a Server and supports an attribute of DataType Bool"
      id: MCORE.IDM.S.Attribute.DataType_Bool

    - label:
          "Is the device a Server and supports an attribute of DataType String"
      id: MCORE.IDM.S.Attribute.DataType_String

    - label:
          "Is the device a Server and supports an attribute of DataType Unsigned
          Integer"
      id: MCORE.IDM.S.Attribute.DataType_UnsignedInteger

    - label:
          "Is the device a Server and supports an attribute of DataType Signed
          Integer"
      id: MCORE.IDM.S.Attribute.DataType_SignedInteger

    - label:
          "Is the device a Server and supports an attribute of DataType Struct"
      id: MCORE.IDM.S.Attribute.DataType_Struct

    - label:
          "Is the device a Server and supports an attribute of DataType Floating
          Point"
      id: MCORE.IDM.S.Attribute.DataType_FloatingPoint

    - label: "Is the device a Server and supports an attribute of DataType List"
      id: MCORE.IDM.S.Attribute.DataType_List

    - label:
          "Is the device a Server and supports an attribute of DataType Octet
          String"
      id: MCORE.IDM.S.Attribute.DataType_OctetString

    - label: "Is the device a Server and supports an attribute of DataType Enum"
      id: MCORE.IDM.S.Attribute.DataType_Enum

    - label:
          "Is the device a Server and supports an attribute of DataType Bitmap"
      id: MCORE.IDM.S.Attribute.DataType_Bitmap

    - label:
          "Is the device a Client and supports Reading an attribute of DataType
          Bool"
      id: MCORE.IDM.C.ReadRequest.Attribute.DataType_Bool

    - label:
          "Is the device a Client and supports Reading an attribute of DataType
          String"
      id: MCORE.IDM.C.ReadRequest.Attribute.DataType_String

    - label:
          "Is the device a Client and supports Reading an attribute of DataType
          Unsigned Integer"
      id: MCORE.IDM.C.ReadRequest.Attribute.DataType_UnsignedInteger

    - label:
          "Is the device a Client and supports Reading an attribute of DataType
          Signed Integer"
      id: MCORE.IDM.C.ReadRequest.Attribute.DataType_SignedInteger

    - label:
          "Is the device a Client and supports Reading an attribute of DataType
          Struct"
      id: MCORE.IDM.C.ReadRequest.Attribute.DataType_Struct

    - label:
          "Is the device a Client and supports Reading an attribute of DataType
          Floating Point"
      id: MCORE.IDM.C.ReadRequest.Attribute.DataType_FloatingPoint

    - label:
          "Is the device a Client and supports Reading an attribute of DataType
          List"
      id: MCORE.IDM.C.ReadRequest.Attribute.DataType_List

    - label:
          "Is the device a Client and supports Reading an attribute of DataType
          Octet String"
      id: MCORE.IDM.C.ReadRequest.Attribute.DataType_OctetString

    - label:
          "Is the device a Client and supports Reading an attribute of DataType
          Enum"
      id: MCORE.IDM.C.ReadRequest.Attribute.DataType_Enum

    - label:
          "Is the device a Client and supports Reading an attribute of DataType
          Bitmap"
      id: MCORE.IDM.C.ReadRequest.Attribute.DataType_Bitmap

    - label:
          "Is the device a Client and supports writing an attribute of DataType
          Bool"
      id: MCORE.IDM.C.WriteRequest.Attribute.DataType_Bool

    - label:
          "Is the device a Client and supports writing an attribute of DataType
          String"
      id: MCORE.IDM.C.WriteRequest.Attribute.DataType_String

    - label:
          "Is the device a Client and supports writing an attribute of DataType
          Unsigned Integer"
      id: MCORE.IDM.C.WriteRequest.Attribute.DataType_UnsignedInteger

    - label:
          "Is the device a Client and supports writing an attribute of DataType
          Signed Integer"
      id: MCORE.IDM.C.WriteRequest.Attribute.DataType_SignedInteger

    - label:
          "Is the device a Client and supports writing an attribute of DataType
          Struct"
      id: MCORE.IDM.C.WriteRequest.Attribute.DataType_Struct

    - label:
          "Is the device a Client and supports writing an attribute of DataType
          Floating Point"
      id: MCORE.IDM.C.WriteRequest.Attribute.DataType_FloatingPoint

    - label:
          "Is the device a Client and supports writing an attribute of DataType
          List"
      id: MCORE.IDM.C.WriteRequest.Attribute.DataType_List

    - label:
          "Is the device a Client and supports writing an attribute of DataType
          Octet String"
      id: MCORE.IDM.C.WriteRequest.Attribute.DataType_OctetString

    - label:
          "Is the device a Client and supports writing an attribute of DataType
          Enum"
      id: MCORE.IDM.C.WriteRequest.Attribute.DataType_Enum

    - label:
          "Is the device a Client and supports writing an attribute of DataType
          Bitmap"
      id: MCORE.IDM.C.WriteRequest.Attribute.DataType_Bitmap

    - label:
          "Is the device a Server and supports a writable attribute of DataType
          Bool"
      id: MCORE.IDM.S.Attribute_W.DataType_Bool

    - label:
          "Is the device a Server and supports a writable attribute of DataType
          String"
      id: MCORE.IDM.S.Attribute_W.DataType_String

    - label:
          "Is the device a Server and supports a writable attribute of DataType
          UnsignedInteger"
      id: MCORE.IDM.S.Attribute_W.DataType_UnsignedInteger

    - label:
          "Is the device a Server and supports a writable attribute of DataType
          SignedInteger"
      id: MCORE.IDM.S.Attribute_W.DataType_SignedInteger

    - label:
          "Is the device a Server and supports a writable attribute of DataType
          Struct"
      id: MCORE.IDM.S.Attribute_W.DataType_Struct

    - label:
          "Is the device a Server and supports a writable attribute of DataType
          FloatingPoint"
      id: MCORE.IDM.S.Attribute_W.DataType_FloatingPoint

    - label:
          "Is the device a Server and supports a writable attribute of DataType
          List"
      id: MCORE.IDM.S.Attribute_W.DataType_List

    - label:
          "Is the device a Server and supports a writable attribute of DataType
          OctetString"
      id: MCORE.IDM.S.Attribute_W.DataType_OctetString

    - label:
          "Is the device a Server and supports a writable attribute of DataType
          Enum"
      id: MCORE.IDM.S.Attribute_W.DataType_Enum

    - label:
          "Is the device a Server and supports a writable attribute of DataType
          Bitmap"
      id: MCORE.IDM.S.Attribute_W.DataType_Bitmap

    - label:
          "Is the device a Client and supports subscribing to an attribute of
          DataType Bool"
      id: MCORE.IDM.C.SubscribeRequest.Attribute.DataType_Bool

    - label:
          "Is the device a Client and supports subscribing to an attribute of
          DataType String"
      id: MCORE.IDM.C.SubscribeRequest.Attribute.DataType_String

    - label:
          "Is the device a Client and supports subscribing to an attribute of
          DataType UnsignedInteger"
      id: MCORE.IDM.C.SubscribeRequest.Attribute.DataType_UnsignedInteger

    - label:
          "Is the device a Client and supports subscribing to an attribute of
          DataType Integer"
      id: MCORE.IDM.C.SubscribeRequest.Attribute.DataType_Integer

    - label:
          "Is the device a Client and supports subscribing to an attribute of
          DataType FloatingPoint"
      id: MCORE.IDM.C.SubscribeRequest.Attribute.DataType_FloatingPoint

    - label:
          "Is the device a Client and supports subscribing to an attribute of
          DataType List"
      id: MCORE.IDM.C.SubscribeRequest.Attribute.DataType_List

    - label:
          "Is the device a Server and capable of generating large data which is
          greater than 1 MTU(1280 bytes)"
      id: MCORE.IDM.S.LargeData

    - label:
          "Is the device a Client and supports subscribing to an individual
          Event"
      id: MCORE.IDM.C.SubscribeEvent

    - label: "Is the device a Client and supports Reading an individual Event"
      id: MCORE.IDM.C.ReadEvent

    - label:
          "Is the device a client and supports subscribing to Multiple
          Attributes"
      id: MCORE.IDM.C.SubscribeRequest.MultipleAttributes

    - label: "Is the device a Server and supports Persistent subscription"
      id: MCORE.IDM.S.PersistentSubscription

    - label: "Does the DUT implement a Bridge"
      id: MCORE.BRIDGE

    - label:
          "Does the DUT have information on battery level of (at least some of)
          of its bridged devices"
      id: MCORE.BRIDGE.BatInfo

    - label:
          "Does the DUT have means to change the state of (at least some of) of
          its bridged devices, e.g. through a manufacturer-provided app"
      id: MCORE.BRIDGE.OtherControl

    - label:
          "Does the DUT have means to change the name of (at least some of) of
          its bridged devices, e.g. through a manufacturer-provided app"
      id: MCORE.BRIDGE.AllowDeviceRename

    - label: "Does the DUT support a Bridge"
      id: MCORE.BRIDGECLIENT

    - label: "Does the DUT support to maintain a list of connected devices"
      id: MCORE.DEVLIST.UseDevices

    - label: "Does the DUT support to maintain the names of connected devices"
      id: MCORE.DEVLIST.UseDeviceName

    - label: "Does the DUT support to maintain the state of connected devices"
      id: MCORE.DEVLIST.UseDeviceState

    - label:
          "Does the DUT support maintaining information on battery level of
          connected devices"
      id: MCORE.DEVLIST.UseBatInfo

    - label: "Does the DUT support the BDX Sender role?"
      id: MCORE.BDX.Sender

    - label: "Does the DUT support the BDX Receiver role?"
      id: MCORE.BDX.Receiver

    - label: "Does the DUT support the BDX Sender role in Synchronous mode?"
      id: MCORE.BDX.SynchronousSender

    - label: "Does the DUT support the BDX Receiver role in Synchronous mode?"
      id: MCORE.BDX.SynchronousReceiver

    - label: "Does the DUT support the BDX Sender role in Asynchronous mode?"
      id: MCORE.BDX.AsynchronousSender

    - label: "Does the DUT support the BDX Receiver role in Asynchronous mode?"
      id: MCORE.BDX.AsynchronousReceiver

    - label: "Does the DUT control the rate of the BDX transfer ?"
      id: MCORE.BDX.Driver

    - label: "Is the DUT an Initiator of the BDX transfer?"
      id: MCORE.BDX.Initiator

    - label: "Is the DUT a Responder of the BDX transfer?"
      id: MCORE.BDX.Responder

    - label: "Does the DUT support sending the BlockQueryWithSkip message?"
      id: MCORE.BDX.BlockQueryWithSkip

    - label: "Does the DUT implement the OTA Requestor Device Type?"
      id: MCORE.OTA.Requestor

    - label: "Does the DUT implement the OTA Provider Device Type?"
      id: MCORE.OTA.Provider

    - label: "Does the DUT support the HTTPS Protocol for OTA image download?"
      id: MCORE.OTA.HTTPS

    - label:
          "Does the DUT support obtaining user consent for OTA application by
          virtue of built-in user interface capabilities?"
      id: MCORE.OTA.RequestorConsent

    - label: "Does the DUT support resumption of a transfer previously aborted?"
      id: MCORE.OTA.Resume

    - label: "Does the DUT support Vendor specific OTA implementation?"
      id: MCORE.OTA.VendorSpecific

    - label:
          "Does the DUT have Administer privilege over the Access Control of
          another node?"
      id: MCORE.ACL.Administrator

    - label:
          "Does the Requestor DUT support querying a different Provider in its
          OTA Provider List when it hits error conditions in invoking the
          QueryImage command?"
      id: MCORE.OTA.Retry

    # Access Control cluster
    - label: "Does the device implement the Access Control Cluster as a server?"
      id: ACL.S

    - label: "Does the device implement the Access Control Cluster as a client?"
      id: ACL.C

    #
    # server / attributes
    #
    - label: "Does the device implement the ACL attribute?"
      id: ACL.S.A0000

    - label: "Does the device implement the extension attribute?"
      id: ACL.S.A0001

    - label:
          "Does the device implement the SubjectsPerAccessControlEntry
          attribute?"
      id: ACL.S.A0002

    - label: "Does the device implement the TargetsPerAccessControlEntry event?"
      id: ACL.S.A0003

    - label:
          "Does the device implement the AccessControlEntriesPerFabric
          attribute?"
      id: ACL.S.A0004

    #
    # server / Events
    #
    - label: "Does the device implement the AccessControlEntryChanged Event?"
      id: ACL.S.E00

    - label:
          "Does the device implement the AccessControlExtensionChanged Event?"
      id: ACL.S.E01

    #
    # client / Events
    #
    - label: "Does the device implement the AccessControlEntryChanged Event?"
      id: ACL.C.E00

    - label:
          "Does the device implement the AccessControlExtensionChanged Event?"
      id: ACL.C.E01

    # Access Control Enforcement Test Plan
    - label:
          "Does the device implement an Application Device Type on any endpoint"
      id: APPDEVICE.S

    # Content App Observer Cluster
    - label:
          "Does the device implement the Content App Observer cluster as a
          server?"
      id: APPOBSERVER.S

    # Actions Cluster Test Plan
    - label: "Does the device implement the Actions cluster as a server?"
      id: ACT.S

    - label: "Does the device implement the Actions cluster as a client?"
      id: ACT.C

    #
    # server / attributes
    #
    - label: "Does the device implement the ActionList attribute?"
      id: ACT.S.A0000

    - label: "Does the device implement the EndpointLists attribute?"
      id: ACT.S.A0001

    - label: "Does the device implement the SetupURL attribute?"
      id: ACT.S.A0002

    #
    # server / manually
    #
    - label:
          "Can the ActionList attribute be filled or changed by some means? (see
          Note)"
      id: ACT.S.M.FillActionList

    - label:
          "Can the EndpointLists attribute be changed by some means? (see Note)"
      id: ACT.S.M.FillEndpointLists

    - label:
          "Does the DUT support exposing an Endpoint in multiple
          EndpointListStructs"
      id: ACT.S.M.OverlappingEndpointLists

    - label: "Can a suffix be used on SetupURL"
      id: ACT.S.M.SetupURLWithSuffix

    #
    # client / commandsGenerated
    #
    - label: "Does the DUT support sending the InstantAction command?"
      id: ACT.C.C00.Tx

    - label:
          "Does the DUT support sending the InstantActionWithTransition command?"
      id: ACT.C.C01.Tx

    - label: "Does the DUT support sending the StartAction command?"
      id: ACT.C.C02.Tx

    - label: "Does the DUT support sending the StartActionWithDuration command?"
      id: ACT.C.C03.Tx

    - label: "Does the DUT support sending the StopAction command?"
      id: ACT.C.C04.Tx

    - label: "Does the DUT support sending the PauseAction command?"
      id: ACT.C.C05.Tx

    - label: "Does the DUT support sending the PauseActionWithDuration command?"
      id: ACT.C.C06.Tx

    - label: "Does the DUT support sending the ResumeAction command?"
      id: ACT.C.C07.Tx

    - label: "Does the DUT support sending the EnableAction command?"
      id: ACT.C.C08.Tx

    - label:
          "Does the DUT support sending the EnableActionWithDuration command?"
      id: ACT.C.C09.Tx

    - label: "Does the DUT support sending the DisableAction command?"
      id: ACT.C.C0a.Tx

    - label:
          "Does the DUT support sending the DisableActionWithDuration command?"
      id: ACT.C.C0b.Tx

    #
    # server / commandsGenerated
    #
    - label: "Does the device implement of InstantAction command?"
      id: ACT.S.C00.Rsp

    - label: "Does the device implement of InstantActionWithTransition command?"
      id: ACT.S.C01.Rsp

    - label: "Does the device implement of StartAction command?"
      id: ACT.S.C02.Rsp

    - label: "Does the device implement of StartActionWithDuration command?"
      id: ACT.S.C03.Rsp

    - label: "Does the device implement of StopAction command?"
      id: ACT.S.C04.Rsp

    - label: "Does the device implement of PauseAction command?"
      id: ACT.S.C05.Rsp

    - label: "Does the device implement of PauseActionWithDuration command?"
      id: ACT.S.C06.Rsp

    - label: "Does the device implement of ResumeAction command?"
      id: ACT.S.C07.Rsp

    - label: "Does the device implement of EnableAction command?"
      id: ACT.S.C08.Rsp

    - label: "Does the device implement of EnableActionWithDuration command?"
      id: ACT.S.C09.Rsp

    - label: "Does the device implement of DisableAction command?"
      id: ACT.S.C0a.Rsp

    - label: "Does the device implement of DisableActionWithDuration command?"
      id: ACT.S.C0b.Rsp

    #
    # client / manually
    #
    - label: "Write all supported optional attributes"
      id: ACT.C.AO-WRITE

    - label: "Write all supported mandatory attribute"
      id: ACT.C.AM-WRITE

    - label: "Read all supported mandatory attribute"
      id: ACT.C.AM-READ

    - label: "Read all supported optional attributes"
      id: ACT.C.AO-READ

    # Binding Cluster Test Plan
    - label: "Does the device implement the Binding Cluster as a server?"
      id: BIND.S

    - label: "Does the device implement the Binding Cluster as a client?"
      id: BIND.C

    #
    # server / attributes
    #
    - label: "Does the DUT(server) support the Binding attribute?"
      id: BIND.S.A0000

    # Boolean State Cluster Test Plan
    - label: "Does the device implement the Boolean State cluster as a server?"
      id: BOOL.S

    - label: "Does the device implement the Boolean State cluster as a client?"
      id: BOOL.C

    #
    # server / attributes
    #
    - label: "Does the device implement the StateValue attribute?"
      id: BOOL.S.A0000

    #
    # server / Events
    #
    - label: "Does the device implement the StateChange event?"
      id: BOOL.S.E00

    #
    # server / manually
    #
    - label:
          "Can the StateValue attribute be changed by manual operation at the
          DUT?"
      id: BOOL.S.M.ManuallyControlled

    #
    # client / manually
    #
    - label: "Write all supported mandatory attribute"
      id: BOOL.C.AM-WRITE

    - label: "Write all supported optional attributes"
      id: BOOL.C.AO-WRITE

    - label: "Read all supported mandatory attribute"
      id: BOOL.C.AM-READ

    - label: "Read all supported optional attributes"
      id: BOOL.C.AO-READ

    # Bridged Device Basic Information Test Plan
    - label:
          "Does the device implement the Bridged Device Basic Information
          Cluster as a server?"
      id: BRBINFO.S

    - label:
          "Does the device implement the Bridged Device Basic Information
          Cluster as a client?"
      id: BRBINFO.C

    #
    # server / attributes
    #
    - label: "Does the DUT(server) support the DataModelRevision attribute?"
      id: BRBINFO.S.A0000

    - label: "Does the DUT(server) support the VendorName attribute?"
      id: BRBINFO.S.A0001

    - label: "Does the DUT(server) support the VendorID attribute?"
      id: BRBINFO.S.A0002

    - label: "Does the DUT(server) support the ProductName attribute?"
      id: BRBINFO.S.A0003

    - label: "Does the DUT(server) support the ProductID attribute?"
      id: BRBINFO.S.A0004

    - label: "Does the DUT(server) support the NodeLabel attribute?"
      id: BRBINFO.S.A0005

    - label: "Does the DUT(server) support the Location attribute?"
      id: BRBINFO.S.A0006

    - label: "Does the DUT(server) support the HardwareVersion attribute?"
      id: BRBINFO.S.A0007

    - label: "Does the DUT(server) support the HardwareVersionString attribute?"
      id: BRBINFO.S.A0008

    - label: "Does the DUT(server) support the SoftwareVersion attribute?"
      id: BRBINFO.S.A0009

    - label: "Does the DUT(server) support the SoftwareVersionString attribute?"
      id: BRBINFO.S.A000a

    - label: "Does the DUT(server) support the ManufacturingDate attribute?"
      id: BRBINFO.S.A000b

    - label: "Does the DUT(server) support the PartNumber attribute?"
      id: BRBINFO.S.A000c

    - label: "Does the DUT(server) support the ProductURL attribute?"
      id: BRBINFO.S.A000d

    - label: "Does the DUT(server) support the ProductLabel attribute?"
      id: BRBINFO.S.A000e

    - label: "Does the DUT(server) support the SerialNumber attribute?"
      id: BRBINFO.S.A000f

    - label: "Does the DUT(server) support the LocalConfigDisabled attribute?"
      id: BRBINFO.S.A0010

    - label: "Does the DUT(server) support the Reachable attribute?"
      id: BRBINFO.S.A0011

    - label: "Does the DUT(server) support the UniqueID attribute?"
      id: BRBINFO.S.A0012

    - label: "Does the DUT(server) support the CapabilityMinima attribute?"
      id: BRBINFO.S.A0013

    - label: "Does the DUT(server) support the ProductAppearance attribute?"
      id: BRBINFO.S.A0014

    - label: "Does the DUT(server) support the ConfigurationVersion attribute?"
      id: BRBINFO.S.A0018

    #
    # server / Events
    #
    - label: "Does the DUT(server) support the StartUp event?"
      id: BRBINFO.S.E00

    - label: "Does the DUT(server) support the ShutDown event?"
      id: BRBINFO.S.E01

    - label: "Does the DUT(server) support the Leave event?"
      id: BRBINFO.S.E02

    - label: "Does the DUT(server) support the ReachableChanged event?"
      id: BRBINFO.S.E03

    #
    # client / attributes
    #
    - label:
          "Does the DUT(client) have access privileges for the DataModelRevision
          attribute implemented on server?"
      id: BRBINFO.C.A0000

    - label:
          "Does the DUT(client) have access privileges for the VendorName
          attribute implemented on server?"
      id: BRBINFO.C.A0001

    - label:
          "Does the DUT(client) have access privileges for the VendorID
          attribute implemented on server?"
      id: BRBINFO.C.A0002

    - label:
          "Does the DUT(client) have access privileges for the ProductName
          attribute implemented on server?"
      id: BRBINFO.C.A0003

    - label:
          "Does the DUT(client) have access privileges for the ProductID
          attribute implemented on server?"
      id: BRBINFO.C.A0004

    - label:
          "Does the DUT(client) have access privileges for the NodeLabel
          attribute implemented on server?"
      id: BRBINFO.C.A0005

    - label:
          "Does the DUT(client) have access privileges for the Location
          attribute implemented on server?"
      id: BRBINFO.C.A0006

    - label:
          "Does the DUT(client) have access privileges for the HardwareVersion
          attribute implemented on server?"
      id: BRBINFO.C.A0007

    - label:
          "Does the DUT(client) have access privileges for the
          HardwareVersionString attribute implemented on server?"
      id: BRBINFO.C.A0008

    - label:
          "Does the DUT(client) have access privileges for the SoftwareVersion
          attribute implemented on server?"
      id: BRBINFO.C.A0009

    - label:
          "Does the DUT(client) have access privileges for the
          SoftwareVersionString attribute implemented on server?"
      id: BRBINFO.C.A000a

    - label:
          "Does the DUT(client) have access privileges for the ManufacturingDate
          attribute implemented on server?"
      id: BRBINFO.C.A000b

    - label:
          "Does the DUT(client) have access privileges for the PartNumber
          attribute implemented on server?"
      id: BRBINFO.C.A000c

    - label:
          "Does the DUT(client) have access privileges for the ProductURL
          attribute implemented on server?"
      id: BRBINFO.C.A000d

    - label:
          "Does the DUT(client) have access privileges for the ProductLabel
          attribute implemented on server?"
      id: BRBINFO.C.A000e

    - label:
          "Does the DUT(client) have access privileges for the SerialNumber
          attribute implemented on server?"
      id: BRBINFO.C.A000f

    - label:
          "Does the DUT(client) have access privileges for the
          LocalConfigDisabled attribute implemented on server?"
      id: BRBINFO.C.A0010

    - label:
          "Does the DUT(client) have access privileges for the Reachable
          attribute implemented on server?"
      id: BRBINFO.C.A0011

    - label:
          "Does the DUT(client) have access privileges for the UniqueID
          attribute implemented on server?"
      id: BRBINFO.C.A0012

    - label:
          "Does the DUT(client) have access privileges for the CapabilityMinima
          attribute implemented on server?"
      id: BRBINFO.C.A0013

    - label:
          "Does the DUT(client) have access privileges for the ProductAppearance
          attribute implemented on server?"
      id: BRBINFO.C.A0014

    #
    # client / Events
    #
    - label: "Does the DUT(Client) support the StartUp event?"
      id: BRBINFO.C.E00

    - label: "Does the DUT(Client) support the ShutDown event?"
      id: BRBINFO.C.E01

    - label: "Does the DUT(Client) support the Leave event?"
      id: BRBINFO.C.E02

    - label: "Does the DUT(Client) support the ReachableChanged event?"
      id: BRBINFO.C.E03

    # Color Control Cluster Test Plan
    - label: "Does the device implement the Color Control cluster as a server?"
      id: CC.S

    - label: "Does the device implement the Color Control cluster as a client?"
      id: CC.C

    #
    # server / attributes
    #
    - label: "Does the device implement the CurrentHue attribute?"
      id: CC.S.A0000

    - label: "Does the device implement the CurrentSaturation attribute?"
      id: CC.S.A0001

    - label: "Does the device implement the REMAININGTime attribute?"
      id: CC.S.A0002

    - label: "Does the device implement the CurrentX attribute?"
      id: CC.S.A0003

    - label: "Does the device implement the CurrentY attribute?"
      id: CC.S.A0004

    - label: "Does the device implement the DriftCompensation attribute?"
      id: CC.S.A0005

    - label: "Does the device implement the CompensationText attribute?"
      id: CC.S.A0006

    - label: "Does the device implement the ColorTemperatureMireds attribute?"
      id: CC.S.A0007

    - label: "Does the device implement the ColorMode attribute?"
      id: CC.S.A0008

    - label: "Does the device implement the Options attribute?"
      id: CC.S.A000f

    - label: "Does the device implement the NumberOfPrimaries attribute?"
      id: CC.S.A0010

    - label: "Does the device implement the Primary1X attribute?"
      id: CC.S.A0011

    - label: "Does the device implement the Primary1Y attribute?"
      id: CC.S.A0012

    - label: "Does the device implement the Primary1Intensity attribute?"
      id: CC.S.A0013

    - label: "Does the device implement the Primary2X attribute?"
      id: CC.S.A0015

    - label: "Does the device implement the Primary2Y attribute?"
      id: CC.S.A0016

    - label: "Does the device implement the Primary2Intensity attribute?"
      id: CC.S.A0017

    - label: "Does the device implement the Primary3X attribute?"
      id: CC.S.A0019

    - label: "Does the device implement the Primary3Y attribute?"
      id: CC.S.A001a

    - label: "Does the device implement the Primary3Intensity attribute?"
      id: CC.S.A001b

    - label: "Does the device implement the Primary4X attribute?"
      id: CC.S.A0020

    - label: "Does the device implement the Primary4Y attribute?"
      id: CC.S.A0021

    - label: "Does the device implement the PRIMAR41Intensity attribute?"
      id: CC.S.A0022

    - label: "Does the device implement the Primary5X attribute?"
      id: CC.S.A0024

    - label: "Does the device implement the Primary5Y attribute?"
      id: CC.S.A0025

    - label: "Does the device implement the Primary5Intensity attribute?"
      id: CC.S.A0026

    - label: "Does the device implement the Primary6X attribute?"
      id: CC.S.A0028

    - label: "Does the device implement the Primary6Y attribute?"
      id: CC.S.A0029

    - label: "Does the device implement the Primary6Intensity attribute?"
      id: CC.S.A002a

    - label: "Does the device implement the WhitePointX attribute?"
      id: CC.S.A0030

    - label: "Does the device implement the WhitePointY attribute?"
      id: CC.S.A0031

    - label: "Does the device implement the ColorPointRX attribute?"
      id: CC.S.A0032

    - label: "Does the device implement the ColorPointRY attribute?"
      id: CC.S.A0033

    - label: "Does the device implement the ColorPointRIntensity attribute?"
      id: CC.S.A0034

    - label: "Does the device implement the ColorPointGX attribute?"
      id: CC.S.A0036

    - label: "Does the device implement the ColorPointGY attribute?"
      id: CC.S.A0037

    - label: "Does the device implement the ColorPointGIntensity attribute?"
      id: CC.S.A0038

    - label: "Does the device implement the ColorPointBX attribute?"
      id: CC.S.A003a

    - label: "Does the device implement the ColorPointBY attribute?"
      id: CC.S.A003b

    - label: "Does the device implement the ColorPointBIntensity attribute?"
      id: CC.S.A003c

    - label: "Does the device implement the EnhancedCurrentHue attribute?"
      id: CC.S.A4000

    - label: "Does the device implement the EnhancedColorMode attribute?"
      id: CC.S.A4001

    - label: "Does the device implement the ColorLoopActive attribute?"
      id: CC.S.A4002

    - label: "Does the device implement the ColorLoopDirection attribute?"
      id: CC.S.A4003

    - label: "Does the device implement the ColorLoopTime attribute?"
      id: CC.S.A4004

    - label:
          "Does the device implement the ColorLoopStartEnhancedHue attribute?"
      id: CC.S.A4005

    - label:
          "Does the device implement the ColorLoopStoredEnhancedHue attribute?"
      id: CC.S.A4006

    - label: "Does the device implement the ColorCapabilities attribute?"
      id: CC.S.A400a

    - label:
          "Does the device implement the ColorTempPhysicalMinMireds attribute?"
      id: CC.S.A400b

    - label:
          "Does the device implement the ColorTempPhysicalMaxMireds attribute?"
      id: CC.S.A400c

    - label:
          "Does the device implement the CoupleColorTempToLevelMinMireds
          attribute?"
      id: CC.S.A400d

    - label:
          "Does the device implement the StartUpColorTemperatureMireds
          attribute?"
      id: CC.S.A4010

    #
    # server / commandsReceived
    #
    - label: "Does the device implement receiving the MoveToHue command?"
      id: CC.S.C00.Rsp

    - label: "Does the device implement receiving the MoveHue command?"
      id: CC.S.C01.Rsp

    - label: "Does the device implement receiving the StepHue command?"
      id: CC.S.C02.Rsp

    - label: "Does the device implement receiving the MoveToSaturation command?"
      id: CC.S.C03.Rsp

    - label: "Does the device implement receiving the MoveSaturation command?"
      id: CC.S.C04.Rsp

    - label: "Does the device implement receiving the StepSaturation command?"
      id: CC.S.C05.Rsp

    - label:
          "Does the device implement receiving the MoveToHueAndSaturation
          command?"
      id: CC.S.C06.Rsp

    - label: "Does the device implement receiving the MoveToColor command?"
      id: CC.S.C07.Rsp

    - label: "Does the device implement receiving the MoveColor command?"
      id: CC.S.C08.Rsp

    - label: "Does the device implement receiving the StepColor command?"
      id: CC.S.C09.Rsp

    - label:
          "Does the device implement receiving the MoveToColorTemperature
          command?"
      id: CC.S.C0a.Rsp

    - label:
          "Does the device implement receiving the EnhancedMoveToHue command?"
      id: CC.S.C40.Rsp

    - label: "Does the device implement receiving the EnhancedMoveHue command?"
      id: CC.S.C41.Rsp

    - label: "Does the device implement receiving the EnhancedStepHue command?"
      id: CC.S.C42.Rsp

    - label:
          "Does the device implement receiving the
          EnhancedMoveToHueAndSaturation command?"
      id: CC.S.C43.Rsp

    - label: "Does the device implement receiving the ColorLoopSet command?"
      id: CC.S.C44.Rsp

    - label: "Does the device implement receiving the StopMoveStep command?"
      id: CC.S.C47.Rsp

    - label:
          "Does the device implement receiving the MoveColorTemperature command?"
      id: CC.S.C4b.Rsp

    - label:
          "Does the device implement receiving the StepColorTemperature command?"
      id: CC.S.C4c.Rsp

    #
    # server / features
    #
    - label: "Does the DUT(server) support the Hue/Saturation feature?"
      id: CC.S.F00

    - label: "Does the DUT(server) support the Enhanced Hue feature?"
      id: CC.S.F01

    - label: "Does the DUT(server) support the Color Loop feature?"
      id: CC.S.F02

    - label: "Does the DUT(server) support the Color XY feature?"
      id: CC.S.F03

    - label: "Does the DUT(server) support the Color Temperature feature?"
      id: CC.S.F04

    #
    # client / attributes
    #
    - label:
          "Does the DUT(client) have access privileges for the CurrentHue
          attribute implemented on server?"
      id: CC.C.A0000

    - label:
          "Does the DUT(client) have access privileges for the CurrentSaturation
          attribute implemented on server?"
      id: CC.C.A0001

    - label:
          "Does the DUT(client) have access privileges for the RemainingTime
          attribute implemented on server?"
      id: CC.C.A0002

    - label:
          "Does the DUT(client) have access privileges for the CurrentX
          attribute implemented on server?"
      id: CC.C.A0003

    - label:
          "Does the DUT(client) have access privileges for the CurrentY
          attribute implemented on server?"
      id: CC.C.A0004

    - label:
          "Does the DUT(client) have access privileges for the DriftCompensation
          attribute implemented on server?"
      id: CC.C.A0005

    - label:
          "Does the DUT(client) have access privileges for the CompensationText
          attribute implemented on server?"
      id: CC.C.A0006

    - label:
          "Does the DUT(client) have access privileges for the
          ColorTemperatureMireds attribute implemented on server?"
      id: CC.C.A0007

    - label:
          "Does the DUT(client) have access privileges for the ColorMode
          attribute implemented on server?"
      id: CC.C.A0008

    - label:
          "Does the DUT(client) have access privileges for the Options attribute
          implemented on server?"
      id: CC.C.A000f

    - label:
          "Does the DUT(client) have access privileges for the NumberOfPrimaries
          attribute implemented on server?"
      id: CC.C.A0010

    - label:
          "Does the DUT(client) have access privileges for the Primary1X
          attribute implemented on server?"
      id: CC.C.A0011

    - label:
          "Does the DUT(client) have access privileges for the Primary1Y
          attribute implemented on server?"
      id: CC.C.A0012

    - label:
          "Does the DUT(client) have access privileges for the Primary1Intensity
          attribute implemented on server?"
      id: CC.C.A0013

    - label:
          "Does the DUT(client) have access privileges for the Primary2X
          attribute implemented on server?"
      id: CC.C.A0015

    - label:
          "Does the DUT(client) have access privileges for the Primary2Y
          attribute implemented on server?"
      id: CC.C.A0016

    - label:
          "Does the DUT(client) have access privileges for the Primary2Intensity
          attribute implemented on server?"
      id: CC.C.A0017

    - label:
          "Does the DUT(client) have access privileges for the Primary3X
          attribute implemented on server?"
      id: CC.C.A0019

    - label:
          "Does the DUT(client) have access privileges for the Primary3Y
          attribute implemented on server?"
      id: CC.C.A001a

    - label:
          "Does the DUT(client) have access privileges for the Primary3Intensity
          attribute implemented on server?"
      id: CC.C.A001b

    - label:
          "Does the DUT(client) have access privileges for the Primary4X
          attribute implemented on server?"
      id: CC.C.A0020

    - label:
          "Does the DUT(client) have access privileges for the Primary4Y
          attribute implemented on server?"
      id: CC.C.A0021

    - label:
          "Does the DUT(client) have access privileges for the Primary4Intensity
          attribute implemented on server?"
      id: CC.C.A0022

    - label:
          "Does the DUT(client) have access privileges for the Primary5X
          attribute implemented on server?"
      id: CC.C.A0024

    - label:
          "Does the DUT(client) have access privileges for the Primary5Y
          attribute implemented on server?"
      id: CC.C.A0025

    - label:
          "Does the DUT(client) have access privileges for the Primary5Intensity
          attribute implemented on server?"
      id: CC.C.A0026

    - label:
          "Does the DUT(client) have access privileges for the Primary6X
          attribute implemented on server?"
      id: CC.C.A0028

    - label:
          "Does the DUT(client) have access privileges for the Primary6Y
          attribute implemented on server?"
      id: CC.C.A0029

    - label:
          "Does the DUT(client) have access privileges for the Primary6Intensity
          attribute implemented on server?"
      id: CC.C.A002a

    - label:
          "Does the DUT(client) have access privileges for the WhitePointX
          attribute implemented on server?"
      id: CC.C.A0030

    - label:
          "Does the DUT(client) have access privileges for the WhitePointY
          attribute implemented on server?"
      id: CC.C.A0031

    - label:
          "Does the DUT(client) have access privileges for the ColorPointRX
          attribute implemented on server?"
      id: CC.C.A0032

    - label:
          "Does the DUT(client) have access privileges for the ColorPointRY
          attribute implemented on server?"
      id: CC.C.A0033

    - label:
          "Does the DUT(client) have access privileges for the
          ColorPointRIntensity attribute implemented on server?"
      id: CC.C.A0034

    - label:
          "Does the DUT(client) have access privileges for the ColorPointGX
          attribute implemented on server?"
      id: CC.C.A0036

    - label:
          "Does the DUT(client) have access privileges for the ColorPointGY
          attribute implemented on server?"
      id: CC.C.A0037

    - label:
          "Does the DUT(client) have access privileges for the
          ColorPointGIntensity attribute implemented on server?"
      id: CC.C.A0038

    - label:
          "Does the DUT(client) have access privileges for the ColorPointBX
          attribute implemented on server?"
      id: CC.C.A003a

    - label:
          "Does the DUT(client) have access privileges for the ColorPointBY
          attribute implemented on server?"
      id: CC.C.A003b

    - label:
          "Does the DUT(client) have access privileges for the
          ColorPointBIntensity attribute implemented on server?"
      id: CC.C.A003c

    - label:
          "Does the DUT(client) have access privileges for the
          EnhancedCurrentHue attribute implemented on server?"
      id: CC.C.A4000

    - label:
          "Does the DUT(client) have access privileges for the EnhancedColorMode
          attribute implemented on server?"
      id: CC.C.A4001

    - label:
          "Does the DUT(client) have access privileges for the ColorLoopActive
          attribute implemented on server?"
      id: CC.C.A4002

    - label:
          "Does the DUT(client) have access privileges for the
          ColorLoopDirection attribute implemented on server?"
      id: CC.C.A4003

    - label:
          "Does the DUT(client) have access privileges for the ColorLoopTime
          attribute implemented on server?"
      id: CC.C.A4004

    - label:
          "Does the DUT(client) have access privileges for the
          ColorLoopStartEnhancedHue attribute implemented on server?"
      id: CC.C.A4005

    - label:
          "Does the DUT(client) have access privileges for the
          ColorLoopStoredEnhancedHue attribute implemented on server?"
      id: CC.C.A4006

    - label:
          "Does the DUT(client) have access privileges for the ColorCapabilities
          attribute implemented on server?"
      id: CC.C.A400a

    - label:
          "Does the DUT(client) have access privileges for the
          ColorTempPhysicalMinMireds attribute implemented on server?"
      id: CC.C.A400b

    - label:
          "Does the DUT(client) have access privileges for the
          ColorTempPhysicalMaxMireds attribute implemented on server?"
      id: CC.C.A400c

    - label:
          "Does the DUT(client) have access privileges for the
          CoupleColorTempToLevelMinMireds attribute implemented on server?"
      id: CC.C.A400d

    - label:
          "Does the DUT(client) have access privileges for the
          StartUpColorTemperatureMireds attribute implemented on server?"
      id: CC.C.A4010

    #
    # client / commandsGenerated
    #
    - label: "Does the device implement sending the MoveToHue command?"
      id: CC.C.C00.Tx

    - label: "Does the device implement sending the MoveHue command?"
      id: CC.C.C01.Tx

    - label: "Does the device implement sending the StepHue command?"
      id: CC.C.C02.Tx

    - label: "Does the device implement sending the MoveToSaturation command?"
      id: CC.C.C03.Tx

    - label: "Does the device implement sending the MoveSaturation command?"
      id: CC.C.C04.Tx

    - label: "Does the device implement sending the StepSaturation command?"
      id: CC.C.C05.Tx

    - label:
          "Does the device implement sending the MoveToHueAndSaturation command?"
      id: CC.C.C06.Tx

    - label: "Does the device implement sending the MoveToColor command?"
      id: CC.C.C07.Tx

    - label: "Does the device implement sending the MoveColor command?"
      id: CC.C.C08.Tx

    - label: "Does the device implement sending the StepColor command?"
      id: CC.C.C09.Tx

    - label:
          "Does the device implement sending the MoveToColorTemperature command?"
      id: CC.C.C0a.Tx

    - label: "Does the device implement sending the EnhancedMoveToHue command?"
      id: CC.C.C40.Tx

    - label: "Does the device implement sending the EnhancedMoveHue command?"
      id: CC.C.C41.Tx

    - label: "Does the device implement sending the EnhancedStepHue command?"
      id: CC.C.C42.Tx

    - label:
          "Does the device implement sending the EnhancedMoveToHueAndSaturation
          command?"
      id: CC.C.C43.Tx

    - label: "Does the device implement sending the ColorLoopSet command?"
      id: CC.C.C44.Tx

    - label: "Does the device implement sending the StopMoveStep command?"
      id: CC.C.C47.Tx

    - label:
          "Does the device implement sending the MoveColorTemperature command?"
      id: CC.C.C4b.Tx

    - label:
          "Does the device implement sending the StepColorTemperature command?"
      id: CC.C.C4c.Tx

    #
    # client / features
    #
    - label: "Does the DUT(client) support the Hue/Saturation feature?"
      id: CC.C.F00

    - label: "Does the DUT(client) support the Enhanced Hue feature?"
      id: CC.C.F01

    - label: "Does the DUT(client) support the Color Loop feature?"
      id: CC.C.F02

    - label: "Does the DUT(client) support the Color XY feature?"
      id: CC.C.F03

    - label: "Does the DUT(client) support the Color Temperature feature?"
      id: CC.C.F04

    #  Dishwasher Alarm Cluster

    - label:
          "Does the device implement the Dishwasher Alarm cluster as a server?"
      id: DISHALM.S

    - label:
          "Does the device implement the Dishwasher Alarm cluster as a client?"
      id: DISHALM.C

    #
    # server / features
    #
    - label: "Does the device support the Reset command"
      id: DISHALM.S.F00

    #
    # server / attributes
    #
    - label: "Does the device implement the Mask attribute?"
      id: DISHALM.S.A0000

    - label: "Does the device implement the Latch attribute?"
      id: DISHALM.S.A0001

    - label: "Does the device implement the State attribute?"
      id: DISHALM.S.A0002

    - label: "Does the DUT(server) support the PARTSLIST attribute?"
      id: DISHALM.S.A0003

    #
    # server / events
    #
    - label: "Does the device implement the Notify event_?"
      id: DISHALM.S.E00

    #
    # server / Manual controllable
    #
    - label:
          "Can the Dishwasher Alarm attribute changed by physical control at the
          device?"
      id: DISHALM.S.M.ManuallyControlled

    - label: "Does the device support the Inflow alarm?"
      id: DISHALM.S.M.InflowAlarmSupported

    - label: "Does the device support the Drain alarm?"
      id: DISHALM.S.M.DrainAlarmSupported

    - label: "Does the device support the Door alarm?"
      id: DISHALM.S.M.DoorAlarmSupported

    - label: "Does the device support the TempLow alarm?"
      id: DISHALM.S.M.TempLowAlarmSupported

    - label: "Does the device support the TempHigh alarm?"
      id: DISHALM.S.M.TempHighAlarmSupported

    - label: "Does the device support the WaterLevel alarm?"
      id: DISHALM.S.M.WaterLevelAlarmSupported
    #
    # server / Commands received
    #
    - label: "Does the device implement receiving the Reset command?"
      id: DISHALM.S.C00.Rsp

    - label: "Does the device implement receiving the Modify command?"
      id: DISHALM.S.C01.Rsp

    #  Dishwasher Mode Cluster

    - label: "Does the device implement the DISHM cluster as a server?"
      id: DISHM.S

    - label: "Does the DUT support testing the failed ChangeToMode command?"
      id: DISHM.S.M.CAN_TEST_MODE_FAILURE

    - label: "Can the mode changed by manually control at the device?"
      id: DISHM.S.M.CAN_MANUALLY_CONTROLLED

    # PIXIT

    - label:
          "Id of mode the device will fail to transition to, given its current
          state"
      id: PIXIT.DISHM.MODE_CHANGE_FAIL

    - label:
          "Id of mode the device will successfully transition to, given its
          current state"
      id: PIXIT.DISHM.MODE_CHANGE_OK

    #
    # server / attributes
    #
    - label: "Does the device implement the SupportedModes attribute?"
      id: DISHM.S.A0000

    - label: "Does the device implement the CurrentMode attribute?"
      id: DISHM.S.A0001

    #
    # server / Commands received
    #
    - label: "Does the device implement receiving the ChangeToMode command?"
      id: DISHM.S.C00.Rsp

    #
    # server / Commands generated
    #
    - label:
          "Does the device implement sending the ChangeToModeResponse command?"
      id: DISHM.S.C01.Tx

    #
    # Microwave Oven Mode Cluster
    #
    - label:
          "Does the device implement the Microwave Oven Mode cluster as a server"
      id: MWOM.S

    #
    # Microwave Oven Control Cluster
    #
    - label:
          "Does the device implement the Microwave Oven Control cluster as a
          server"
      id: MWOCTRL.S

    #
    # server / features
    #
    - label: "Does the device support the power as a number feature"
      id: MWOCTRL.S.F00

    - label: "Does the device support the power number limits feature"
      id: MWOCTRL.S.F02

    # Descriptor Cluster TestPlan
    - label: "Does the device implement the Descriptor cluster as a server?"
      id: DESC.S

    - label: "Does the device implement the Descriptor cluster as a client?"
      id: DESC.C

    #
    # server / attributes
    #
    - label: "Does the DUT(server) support the DEVICETYPELIST attribute?"
      id: DESC.S.A0000

    - label: "Does the DUT(server) support the SERVERLIST attribute?"
      id: DESC.S.A0001

    - label: "Does the DUT(server) support the CLIENTLIST attribute?"
      id: DESC.S.A0002

    - label: "Does the DUT(server) support the PARTSLIST attribute?"
      id: DESC.S.A0003

    - label: "Does the DUT(server) support the TAGLIST attribute?"
      id: DESC.S.A0004

    #
    #Feature
    #
    - label: "Does the device support the TagList command"
      id: DESC.S.F00

    #
    # client / attributes
    #
    - label:
          "Does the DUT(client) have access privileges for the DEVICETYPELIST
          attribute implemented on server?"
      id: DESC.C.A0000

    - label:
          "Does the DUT(client) have access privileges for the SERVERLIST
          attribute implemented on server?"
      id: DESC.C.A0001

    - label:
          "Does the DUT(client) have access privileges for the CLIENTLIST
          attribute implemented on server?"
      id: DESC.C.A0002

    - label:
          "Does the DUT(client) have access privileges for the PARTSLIST
          attribute implemented on server?"
      id: DESC.C.A0003

    # Device Management Test Plan
    - label:
          "Does the device implement the Basic Information Cluster as a server?"
      id: BINFO.S

    - label:
          "Does the device implement the Basic Information Cluster as a client?"
      id: BINFO.C

    - label:
          "Does the device implement the Node Operational Credentials Cluster as
          a server?"
      id: OPCREDS.S

    - label:
          "Does the device implement the Node Operational Credentials Cluster as
          a client?"
      id: OPCREDS.C

    - label:
          "Does the device implement the NetworkCommissioning Cluster cluster as
          a server?"
      id: CNET.S

    - label:
          "Does the device implement the NetworkCommissioning Cluster cluster as
          a client?"
      id: CNET.C

    #
    # server / attributes
    #
    - label: "Does the DUT(server) support the DataModelRevision attribute?"
      id: BINFO.S.A0000

    - label: "Does the DUT(server) support the VendorName attribute?"
      id: BINFO.S.A0001

    - label: "Does the DUT(server) support the VendorID attribute?"
      id: BINFO.S.A0002

    - label: "Does the DUT(server) support the ProductName attribute?"
      id: BINFO.S.A0003

    - label: "Does the DUT(server) support the ProductID attribute?"
      id: BINFO.S.A0004

    - label: "Does the DUT(server) support the NodeLabel attribute?"
      id: BINFO.S.A0005

    - label: "Does the DUT(server) support the Location attribute?"
      id: BINFO.S.A0006

    - label: "Does the DUT(server) support the HardwareVersion attribute?"
      id: BINFO.S.A0007

    - label: "Does the DUT(server) support the HardwareVersionString attribute?"
      id: BINFO.S.A0008

    - label: "Does the DUT(server) support the SoftwareVersion attribute?"
      id: BINFO.S.A0009

    - label: "Does the DUT(server) support the SoftwareVersionString attribute?"
      id: BINFO.S.A000a

    - label: "Does the DUT(server) support the ManufacturingDate attribute?"
      id: BINFO.S.A000b

    - label: "Does the DUT(server) support the PartNumber attribute?"
      id: BINFO.S.A000c

    - label: "Does the DUT(server) support the ProductURL attribute?"
      id: BINFO.S.A000d

    - label: "Does the DUT(server) support the ProductLabel attribute?"
      id: BINFO.S.A000e

    - label: "Does the DUT(server) support the SerialNumber attribute?"
      id: BINFO.S.A000f

    - label: "Does the DUT(server) support the LocalConfigDisabled attribute?"
      id: BINFO.S.A0010

    - label: "Does the DUT(server) support the Reachable attribute?"
      id: BINFO.S.A0011

    - label: "Does the DUT(server) support the UniqueID attribute?"
      id: BINFO.S.A0012

    - label: "Does the DUT(server) support the CapabilityMinima attribute?"
      id: BINFO.S.A0013

    - label: "Does the DUT(server) support the ProductAppearance attribute?"
      id: BINFO.S.A0014

    - label: "Does the DUT(server) support the SpecificationVersion attribute?"
      id: BINFO.S.A0015

    - label: "Does the DUT(server) support the MaxPathsPerInvoke attribute?"
      id: BINFO.S.A0016

    - label: "Does the DUT(server) support the ConfigurationVersion attribute?"
      id: BINFO.S.A0018

    #####
    - label: "Does the DUT(server) support the NOC list attribute?"
      id: OPCREDS.S.A0000

    - label: "Does the DUT(server) support the Fabrics list attribute?"
      id: OPCREDS.S.A0001

    - label: "Does the DUT(server) support the SupportedFabrics attribute?"
      id: OPCREDS.S.A0002

    - label: "Does the DUT(server) support the CommissionedFabrics attribute?"
      id: OPCREDS.S.A0003

    - label:
          "Does the DUT(server) support the TrustedRootCertificates attribute?"
      id: OPCREDS.S.A0004

    - label: "Does the DUT(server) support the CurrentFabricIndex attribute?"
      id: OPCREDS.S.A0005

    #########
    - label: "Does the DUT(Server) support MaxNetworks attribute?"
      id: CNET.S.A0000

    - label: "Does the DUT(Server) support Networks attribute?"
      id: CNET.S.A0001

    - label: "Does the DUT(Server) support ScanMaxTimeSeconds attribute?"
      id: CNET.S.A0002

    - label: "Does the DUT(Server) support ConnectMaxTimeSeconds attribute?"
      id: CNET.S.A0003

    - label: "Does the DUT(Server) support InterfaceEnabled attribute?"
      id: CNET.S.A0004

    - label: "Does the DUT(Server) support LastNetworkingStatus attribute?"
      id: CNET.S.A0005

    - label: "Does the DUT(Server) support LastNetworkID attribute?"
      id: CNET.S.A0006

    - label: "Does the DUT(Server) support LastConnectErrorValue attribute?"
      id: CNET.S.A0007

    - label: "Does the DUT(Server) support SupportedWiFiBands attribute?"
      id: CNET.S.A0008

    - label: "Does the DUT(Server) support SupportedThreadFeatures attribute?"
      id: CNET.S.A0009

    - label: "Does the DUT(Server) support ThreadVersion attribute?"
      id: CNET.S.A000A

    #
    # server / commandsReceived
    #
    - label:
          "Does the Device(Server) implement receiving the AttestationRequest
          command?"
      id: OPCREDS.S.C00.Rsp

    - label:
          "Does the Device(Server) implement receiving the
          CertificateChainRequest command?"
      id: OPCREDS.S.C02.Rsp

    - label:
          "Does the Device(Server) implement receiving the CSRRequest command?"
      id: OPCREDS.S.C04.Rsp

    - label: "Does the Device(Server) implement receiving the AddNOC command?"
      id: OPCREDS.S.C06.Rsp

    - label:
          "Does the Device(Server) implement receiving the UpdateNOC command?"
      id: OPCREDS.S.C07.Rsp

    - label:
          "Does the Device(Server) implement receiving the UpdateFabricLabel
          command?"
      id: OPCREDS.S.C09.Rsp

    - label:
          "Does the Device(Server) implement receiving the RemoveFabric command?"
      id: OPCREDS.S.C0a.Rsp

    - label:
          "Does the Device(Server) implement receiving the
          AddTrustedRootCertificate command?"
      id: OPCREDS.S.C0b.Rsp

    - label:
          "Does the Device(Server) implement receiving the ScanNetworks command?"
      id: CNET.S.C00.Rsp

    - label:
          "Does the Device(Server) implement receiving the
          AddOrUpdateWiFiNetwork command?"
      id: CNET.S.C02.Rsp

    - label:
          "Does the Device(Server) implement receiving the
          AddOrUpdateThreadNetwork command?"
      id: CNET.S.C03.Rsp

    - label:
          "Does the Device(Server) implement receiving the RemoveNetwork
          command?"
      id: CNET.S.C04.Rsp

    - label:
          "Does the Device(Server) implement receiving the ConnectNetwork
          command?"
      id: CNET.S.C06.Rsp

    - label:
          "Does the Device(Server) implement receiving the ReorderNetwork
          command?"
      id: CNET.S.C08.Rsp

    #
    # server / commandsGenerated
    #
    - label:
          "Does the Device(Server) invoking/generating the AttestationResponse
          command?"
      id: OPCREDS.S.C01.Tx

    - label:
          "Does the Device(Server) invoking/generating the
          CertificateChainResponse command?"
      id: OPCREDS.S.C03.Tx

    - label:
          "Does the Device(Server) invoking/generating the CSRResponse command?"
      id: OPCREDS.S.C05.Tx

    - label:
          "Does the Device(Server) invoking/generating the NOCResponse command?"
      id: OPCREDS.S.C08.Tx

    - label:
          "Does the Device(Server) invoking/generating the ScanNetworksResponse
          command?"
      id: CNET.S.C01.Tx

    - label:
          "Does the Device(Server) invoking/generating the NetworkConfigResponse
          command?"
      id: CNET.S.C05.Tx

    - label:
          "Does the Device(Server) invoking/generating the
          ConnectNetworkResponse command?"
      id: CNET.S.C07.Tx

    #
    # server / Events
    #
    - label: "Does the DUT(server) support the StartUp event?"
      id: BINFO.S.E00

    - label: "Does the DUT(server) support the ShutDown event?"
      id: BINFO.S.E01

    - label: "Does the DUT(server) support the Leave event?"
      id: BINFO.S.E02

    - label: "Does the DUT(server) support the ReachableChanged event?"
      id: BINFO.S.E03

    #
    # server / features
    #
    - label: "Does the device implement the Wi-Fi related features ?"
      id: CNET.S.F00

    - label: "Does the device implement the Thread related features"
      id: CNET.S.F01

    - label: "Does the device implement the Ethernet related features ?"
      id: CNET.S.F02

    #
    # client / attributes
    #
    - label:
          "Does the DUT(client) have access privileges for the DataModelRevision
          attribute implemented on the server?"
      id: BINFO.C.A0000

    - label:
          "Does the DUT(client) have access privileges for the VendorName
          attribute implemented on the server?"
      id: BINFO.C.A0001

    - label:
          "Does the DUT(client) have access privileges for the VendorID
          attribute implemented on the server?"
      id: BINFO.C.A0002

    - label:
          "Does the DUT(client) have access privileges for the ProductName
          attribute implemented on the server?"
      id: BINFO.C.A0003

    - label:
          "Does the DUT(client) have access privileges for the ProductID
          attribute implemented on the server?"
      id: BINFO.C.A0004

    - label:
          "Does the DUT(client) have access privileges for the NodeLabel
          attribute implemented on the server?"
      id: BINFO.C.A0005

    - label:
          "Does the DUT(client) have access privileges for the Location
          attribute implemented on the server?"
      id: BINFO.C.A0006

    - label:
          "Does the DUT(client) have access privileges for the HardwareVersion
          attribute implemented on the server?"
      id: BINFO.C.A0007

    - label:
          "Does the DUT(client) have access privileges for the
          HardwareVersionString attribute implemented on the server?"
      id: BINFO.C.A0008

    - label:
          "Does the DUT(client) have access privileges for the SoftwareVersion
          attribute implemented on the server?"
      id: BINFO.C.A0009

    - label:
          "Does the DUT(client) have access privileges for the
          SoftwareVersionString attribute implemented on the server?"
      id: BINFO.C.A000a

    - label:
          "Does the DUT(client) have access privileges for the ManufacturingDate
          attribute implemented on the server?"
      id: BINFO.C.A000b

    - label:
          "Does the DUT(client) have access privileges for the PartNumber
          attribute implemented on the server?"
      id: BINFO.C.A000c

    - label:
          "Does the DUT(client) have access privileges for the ProductURL
          attribute implemented on the server?"
      id: BINFO.C.A000d

    - label:
          "Does the DUT(client) have access privileges for the ProductLabel
          attribute implemented on the server?"
      id: BINFO.C.A000e

    - label:
          "Does the DUT(client) have access privileges for the SerialNumber
          attribute implemented on the server?"
      id: BINFO.C.A000f

    - label:
          "Does the DUT(client) have access privileges for the
          LocalConfigDisabled attribute implemented on the server?"
      id: BINFO.C.A0010

    - label:
          "Does the DUT(client) have access privileges for the Reachable
          attribute implemented on the server?"
      id: BINFO.C.A0011

    - label:
          "Does the DUT(client) have access privileges for the UniqueID
          attribute implemented on the server?"
      id: BINFO.C.A0012

    - label:
          "Does the DUT(client) have access privileges for the CapabilityMinima
          attribute implemented on the server?"
      id: BINFO.C.A0013

    - label:
          "Does the DUT(client) have access privileges for the NOC list
          attribute implemented on the server?"
      id: OPCREDS.C.A0000

    - label:
          "Does the DUT(client) have access privileges for the SupportedFabrics
          attribute implemented on the server?"
      id: OPCREDS.C.A0002

    - label:
          "Does the DUT(client) have access privileges for the
          CommissionedFabrics attribute implemented on the server?"
      id: OPCREDS.C.A0003

    - label:
          "Does the DUT(client) have access privileges for the
          TrustedRootCertificates attribute implemented on the server?"
      id: OPCREDS.C.A0004

    - label:
          "Does the DUT(client) have access privileges for the
          CurrentFabricIndex attribute implemented on the server?"
      id: OPCREDS.C.A0005

    - label:
          "Does the DUT(client) have access privileges for the MaxNetworks
          attribute implemented on the server?"
      id: CNET.C.A0000

    - label:
          "Does the DUT(client) have access privileges for the Networks
          attribute implemented on the server?"
      id: CNET.C.A0001

    - label:
          "Does the DUT(client) have access privileges for the
          ScanMaxTimeSeconds attribute implemented on the server?"
      id: CNET.C.A0002

    - label:
          "Does the DUT(client) have access privileges for the
          ConnectMaxTimeSeconds attribute implemented on the server?"
      id: CNET.C.A0003

    - label:
          "Does the DUT(client) have access privileges for the InterfaceEnabled
          attribute implemented on the server?"
      id: CNET.C.A0004

    - label:
          "Does the DUT(client) have access privileges for the
          LastNetworkingStatus attribute implemented on the server?"
      id: CNET.C.A0005

    - label:
          "Does the DUT(client) have access privileges for the LastNetworkID
          attribute implemented on the server?"
      id: CNET.C.A0006

    - label:
          "Does the DUT(client) have access privileges for the
          LastConnectErrorValue attribute implemented on the server?"
      id: CNET.C.A0007

    #
    # client / commandsReceived
    #
    - label:
          "Does the Device(Client) invoking/generating the AttestationResponse
          command?"
      id: OPCREDS.C.C01.Rsp

    - label:
          "Does the Device(Client) invoking/generating the
          CertificateChainResponse command?"
      id: OPCREDS.C.C03.Rsp

    - label:
          "Does the Device(Client) invoking/generating the CSRResponse command?"
      id: OPCREDS.C.C05.Rsp

    - label:
          "Does the Device(Client) invoking/generating the NOCResponse command?"
      id: OPCREDS.C.C08.Rsp

    #
    # client / commandsGenerated
    #
    - label:
          "Does the Device(Client) implement receiving the AttestationRequest
          command?"
      id: OPCREDS.C.C00.Tx

    - label:
          "Does the Device(Client) implement receiving the
          CertificateChainRequest command?"
      id: OPCREDS.C.C02.Tx

    - label:
          "Does the Device(Client) implement receiving the CSRRequest command?"
      id: OPCREDS.C.C04.Tx

    - label: "Does the Device(Client) implement receiving the AddNOC command?"
      id: OPCREDS.C.C06.Tx

    - label:
          "Does the Device(Client) implement receiving the UpdateNOC command?"
      id: OPCREDS.C.C07.Tx

    - label:
          "Does the Device(Client) implement receiving the UpdateFabricLabel
          command?"
      id: OPCREDS.C.C09.Tx

    - label:
          "Does the Device(Client) implement receiving the RemoveFabric command?"
      id: OPCREDS.C.C0a.Tx

    - label:
          "Does the Device(Client) implement receiving the
          AddTrustedRootCertificate command?"
      id: OPCREDS.C.C0b.Tx

    - label:
          "Does the Device(Client) invoking/generating the ScanNetworks command?"
      id: CNET.C.C00.Tx

    - label:
          "Does the Device(Client) invoking/generating the
          AddOrUpdateWiFiNetwork command?"
      id: CNET.C.C02.Tx

    - label:
          "Does the Device(Client) invoking/generating the
          AddOrUpdateThreadNetwork command?"
      id: CNET.C.C03.Tx

    - label:
          "Does the Device(Client) invoking/generating the RemoveNetwork
          command?"
      id: CNET.C.C04.Tx

    - label:
          "Does the Device(Client) invoking/generating the ConnectNetwork
          command?"
      id: CNET.C.C06.Tx

    - label:
          "Does the Device(Client) invoking/generating the ReorderNetwork
          command?"
      id: CNET.C.C08.Tx

    #
    # client / Events
    #
    - label: "Does the DUT(Client) support receiving the StartUp event?"
      id: BINFO.C.E00

    - label: "Does the DUT(Client) support receiving the ShutDown event?"
      id: BINFO.C.E01

    - label: "Does the DUT(Client) support receiving the Leave event?"
      id: BINFO.C.E02

    - label:
          "Does the DUT(Client) support receiving the ReachableChanged event?"
      id: BINFO.C.E03

    #
    # client / features
    #
    - label: "Does the device implement the Wi-Fi related features ?"
      id: CNET.C.F00

    - label: "Does the device implement the Thread related features"
      id: CNET.C.F01

    - label: "Does the device implement the Ethernet related features ?"
      id: CNET.C.F02

    # Diagnostics Logs Cluster Test Plan
    - label:
          "Does the device implement the Diagnostic Logs cluster as a server?"
      id: DLOG.S

    - label:
          "Does the device implement the Diagnostic Logs cluster as a client?"
      id: DLOG.C

    #
    # server / commandsReceived
    #
    - label:
          "Does the Device(Server) implement receiving the RetrieveLogsRequest
          command?"
      id: DLOG.S.C00.Rsp

    #
    # server / commandsGenerated
    #
    - label:
          "Does the Device(Server) invoking/generating the RetrieveLogsResponse
          command?"
      id: DLOG.S.C01.Tx

    #
    # client / commandsReceived
    #
    - label:
          "Does the Device(client) implement receiving the RetrieveLogsResponse
          command?"
      id: DLOG.C.C01.Rsp

    #
    # client / commandsGenerated
    #
    - label:
          "Does the Device(client) invoking/generating the RetrieveLogsRequeste
          command?"
      id: DLOG.C.C00.Tx

    # Door lock Test Plan
    - label: "Does the device implement the DoorLock cluster as a server?"
      id: DRLK.S

    - label: "Does the device implement the DoorLock cluster as a client?"
      id: DRLK.C

    #
    # server / attributes
    #
    - label: "Does the DUT(server) support the LockState attribute?"
      id: DRLK.S.A0000

    - label: "Does the DUT(server) support the LockType attribute?"
      id: DRLK.S.A0001

    - label: "Does the DUT(server) support the ActuatorEnabled attribute?"
      id: DRLK.S.A0002

    - label: "Does the DUT(server) support the DoorState attribute?"
      id: DRLK.S.A0003

    - label: "Does the DUT(server) support the DoorOpen Events attribute?"
      id: DRLK.S.A0004

    - label: "Does the DUT(server) support the DoorClosedEvents attribute?"
      id: DRLK.S.A0005

    - label: "Does the DUT(server) support the OpenPeriod attribute?"
      id: DRLK.S.A0006

    - label:
          "Does the DUT(server) support the NumberOf TotalUsersSupported
          attribute?"
      id: DRLK.S.A0011

    - label:
          "Does the DUT(server) support the NumberofPINUsersSupported attribute?"
      id: DRLK.S.A0012

    - label:
          "Does the DUT(server) support the NumberofRFIDUsersSupported
          attribute?"
      id: DRLK.S.A0013

    - label:
          "Does the DUT(server) support the NumberofWeekDaysSchedulesSupported
          attribute?"
      id: DRLK.S.A0014

    - label:
          "Does the DUT(server) support the NumberofYearDaysSchedulesSupported
          attribute?"
      id: DRLK.S.A0015

    - label:
          "Does the DUT(server) support the NumberofHolidaySchedulesSupported
          attribute?"
      id: DRLK.S.A0016

    - label: "Does the DUT(server) support the MaxPINCodedLength attribute?"
      id: DRLK.S.A0017

    - label: "Does the DUT(server) support the MinPINCodedLength attribute?"
      id: DRLK.S.A0018

    - label: "Does the DUT(server) support the MaxRFIDCodedLength attribute?"
      id: DRLK.S.A0019

    - label: "Does the DUT(server) support the MinRFIDCodedLength attribute?"
      id: DRLK.S.A001a

    - label:
          "Does the DUT(server) support the CredentialRulesSupport attribute?"
      id: DRLK.S.A001b

    - label:
          "Does the DUT(server) support the NumberOfCredentialsSupportedPerUser
          attribute?"
      id: DRLK.S.A001c

    - label: "Does the DUT(server) support the Language attribute?"
      id: DRLK.S.A0021

    - label: "Does the DUT(server) support the LEDSettings attribute?"
      id: DRLK.S.A0022

    - label: "Does the DUT(server) support the AutoRelockTime attribute?"
      id: DRLK.S.A0023

    - label: "Does the DUT(server) support the SoundVolume attribute?"
      id: DRLK.S.A0024

    - label: "Does the DUT(server) support the OperatingMode attribute?"
      id: DRLK.S.A0025

    - label:
          "Does the DUT(server) support the SupportedOperatingModes attribute?"
      id: DRLK.S.A0026

    - label:
          "Does the DUT(server) support the DefaultConfigurationRegister
          attribute?"
      id: DRLK.S.A0027

    - label:
          "Does the DUT(server) support the EnableLocalProgramming attribute?"
      id: DRLK.S.A0028

    - label: "Does the DUT(server) support the EnableOneTouchLocking attribute?"
      id: DRLK.S.A0029

    - label: "Does the DUT(server) support the EnableInsideStatusLED attribute?"
      id: DRLK.S.A002a

    - label:
          "Does the DUT(server) support the EnablePrivacyModeButton attribute?"
      id: DRLK.S.A002b

    - label:
          "Does the DUT(server) support the LocalProgrammingFeatures attribute?"
      id: DRLK.S.A002c

    - label: "Does the DUT(server) support the WrongCodeEntryLimit attribute?"
      id: DRLK.S.A0030

    - label:
          "Does the DUT(server) support the UserCodedTemporaryDisableTime
          attribute?"
      id: DRLK.S.A0031

    - label: "Does the DUT(server) support the SendPINOverTheAir attribute?"
      id: DRLK.S.A0032

    - label:
          "Does the DUT(server) support the RequirePINForRemoteOperation
          attribute?"
      id: DRLK.S.A0033

    - label: "Does the DUT(server) support the ExpiringUserTimeOut attribute?"
      id: DRLK.S.A0035

    - label:
          "Does the DUT(server) support the AliroReaderVerificationKey attribute"
      id: DRLK.S.A0080

    - label:
          "Does the DUT(server) support the AliroReaderGroupIdentifier attribute"
      id: DRLK.S.A0081

    - label:
          "Does the DUT(server) support the AliroReaderGroupSubIdentifier
          attribute"
      id: DRLK.S.A0082

    - label:
          "Does the DUT(server) support the
          AliroExpeditedTransactionSupportedProtocolVersions attribute"
      id: DRLK.S.A0083

    - label: "Does the DUT(server) support the AliroGroupResolvingKey attribute"
      id: DRLK.S.A0084

    - label:
          "Does the DUT(server) support the AliroSupportedBLEUWBProtocolVersions
          attribute"
      id: DRLK.S.A0085

    - label:
          "Does the DUT(server) support the AliroBLEAdvertisingVersion attribute"
      id: DRLK.S.A0086

    - label:
          "Does the DUT(server) support the
          NumberOfAliroCredentialIssuerKeysSupported attribute"
      id: DRLK.S.A0087

    - label:
          "Does the DUT(server) support the NumberOfAliroEndpointKeysSupported
          attribute"
      id: DRLK.S.A0088

    #
    #Server ReadOnly attribute
    #
    - label:
          "Does the DUT(server) support the EnableLocalProgramming attribute and
          is ReadOnly"
      id: DRLK.S.A0028.ReadOnly

    - label:
          "Does the DUT(server) support the LocalProgrammingFeatures attribute
          and is ReadOnly"
      id: DRLK.S.A002c.ReadOnly

    #
    # Server write attributes
    #
    - label: "Does the device implement simulation of a Not Fully Locked State?"
      id: DRLK.S.M.SimulateNotFullyLocked

    - label: "Does the device implement detection of a LockJammed State?"
      id: DRLK.S.M.DetectLockJammed

    - label: "Does the device implement Language attribute with write access?"
      id: DRLK.S.M.LanguageAttributeWritable

    - label:
          "Does the device implement LEDSettings attribute with write access?"
      id: DRLK.S.M.LEDSettingsAttributeWritable

    - label:
          "Does the device implement AutoRelockTime attribute with write access?"
      id: DRLK.S.M.AutoRelockTimeAttributeWritable

    - label:
          "Does the device implement SoundVolume attribute with write access?"
      id: DRLK.S.M.SoundVolumeAttributeWritable

    - label:
          "Does the device implement OperatingMode attribute with write access?"
      id: DRLK.S.M.OperatingModeAttributeWritable

    - label:
          "Does the device implement EnableLocalProgramming attribute with write
          access?"
      id: DRLK.S.M.EnableLocalProgrammingAttributeWritable

    - label:
          "Does the device implement LocalProgrammingFeatures attribute with
          write access?"
      id: DRLK.S.M.LocalProgrammingFeaturesAttributeWritable

    - label:
          "Does the device implement WrongCodeEntryLimit attribute with write
          access?"
      id: DRLK.S.M.WrongCodeEntryLimitAttributeWritable

    - label:
          "Does the device implement UserCodedTemporaryDisableTime attribute
          with write access?"
      id: DRLK.S.M.UserCodedTemporaryDisableTimeAttributeWritable

    - label:
          "Does the device implement RequirePINForRemoteOperation attribute with
          write access?"
      id: DRLK.S.M.RequirePINForRemoteOperationAttributeWritable

    - label:
          "Does the device implement ExpiringUserTimeOut attribute with write
          access?"
      id: DRLK.S.M.ExpiringUserTimeOutAttributeWritable

    #
    # server / commandsReceived
    #
    - label: "Does the DUT(server) support the Lock Door command?"
      id: DRLK.S.C00.Rsp

    - label: "Does the DUT(server) support the Unlock Door command?"
      id: DRLK.S.C01.Rsp

    - label: "Does the DUT(server) support the Unlock with Timeout command?"
      id: DRLK.S.C03.Rsp

    - label: "Does the DUT(server) support the Set Week Day Schedule command?"
      id: DRLK.S.C0b.Rsp

    - label: "Does the DUT(server) support the Get Week Day Schedule command?"
      id: DRLK.S.C0c.Rsp

    - label: "Does the DUT(server) support the Clear Week Day Schedul command?"
      id: DRLK.S.C0d.Rsp

    - label: "Does the DUT(server) support the Set Year Day Schedule command?"
      id: DRLK.S.C0e.Rsp

    - label: "Does the DUT(server) support the Get Year Day Schedule command?"
      id: DRLK.S.C0f.Rsp

    - label: "Does the DUT(server) support the Clear Year Day Schedule command?"
      id: DRLK.S.C10.Rsp

    - label: "Does the DUT(server) support the Set Holiday Schedule command?"
      id: DRLK.S.C11.Rsp

    - label: "Does the DUT(server) support the Get Holiday Schedule command?"
      id: DRLK.S.C12.Rsp

    - label: "Does the DUT(server) support the Clear Holiday Schedule command?"
      id: DRLK.S.C13.Rsp

    - label: "Does the DUT(server) support the Set User command?"
      id: DRLK.S.C1a.Rsp

    - label: "Does the DUT(server) support the Get User command?"
      id: DRLK.S.C1b.Rsp

    - label: "Does the DUT(server) support the Clear User command?"
      id: DRLK.S.C1d.Rsp

    - label: "Does the DUT(server) support the Set Credential command?"
      id: DRLK.S.C22.Rsp

    - label: "Does the DUT(server) support the Get Credential command?"
      id: DRLK.S.C24.Rsp

    - label: "Does the DUT(server) support the Clear Credential command?"
      id: DRLK.S.C26.Rsp

    - label: "Does the DUT(server) support the Unbolt Door command?"
      id: DRLK.S.C27.Rsp

    - label: "Does the DUT(server) support the SetAliroReaderConfig command?"
      id: DRLK.S.C28.Rsp

    - label: "Does the DUT(server) support the ClearAliroReaderConfig command?"
      id: DRLK.S.C29.Rsp

    #
    # server / commandsGenerated
    #
    - label:
          "Does the DUT(server) support the Get Week Day Schedule Response
          command?"
      id: DRLK.S.C0c.Tx

    - label:
          "Does the DUT(server) support the Get Year Day Response Schedule
          command?"
      id: DRLK.S.C0f.Tx

    - label:
          "Does the DUT(server) support the Get Holiday Schedule Response
          command?"
      id: DRLK.S.C12.Tx

    - label: "Does the DUT(server) support the Get User Response command?"
      id: DRLK.S.C1c.Tx

    - label: "Does the DUT(server) support the Set Credential Response command?"
      id: DRLK.S.C23.Tx

    - label: "Does the DUT(server) support the Get Credential Response command?"
      id: DRLK.S.C25.Tx

    #
    # server / Events
    #
    - label: "Does the DUT(server) support the DoorLockAlarm event?"
      id: DRLK.S.E00

    - label: "Does the DUT(server) support the DoorStateChange event?"
      id: DRLK.S.E01

    - label: "Does the DUT(server) support the LockOperation event?"
      id: DRLK.S.E02

    - label: "Does the DUT(server) support the LockOperationError event?"
      id: DRLK.S.E03

    - label: "Does the DUT(server) support the LockUserChange event?"
      id: DRLK.S.E04

    #
    # server / features
    #
    - label:
          "Does the DUT(server) support the Lock supports PIN credentials (via
          keypad, or over the-air) feature?"
      id: DRLK.S.F00

    - label:
          "Does the DUT(server) support the Lock supports RFID credentials
          feature?"
      id: DRLK.S.F01

    - label:
          "Does the DUT(server) support the Lock supports finger related
          credentials(fingerprint, fingervein) feature?"
      id: DRLK.S.F02

    - label:
          "Does the DUT(server) support the Lock supports weekday access
          schedules feature?"
      id: DRLK.S.F04

    - label:
          "Does the DUT(server) support the Lock supports a door position sensor
          that indicates door’s state feature?"
      id: DRLK.S.F05

    - label:
          "Does the DUT(server) support the Lock supports face related
          credentials (face, iris, retina) feature?"
      id: DRLK.S.F06

    - label:
          "Does the DUT(server) support the PIN codes over the-air supported for
          lock/unlock operations feature?"
      id: DRLK.S.F07

    - label:
          "Does the DUT(server) support the Lock supports the user commands and
          database feature?"
      id: DRLK.S.F08

    - label:
          "Does the DUT(server) support the Lock supports yearday access
          schedules feature?"
      id: DRLK.S.F0a

    - label:
          "Does the DUT(server) support the Lock supports holiday access
          schedules feature?"
      id: DRLK.S.F0b

    - label: "Does the DUT(server) support the Lock supports unbolting feature?"
      id: DRLK.S.F0c

    - label: "Does the DUT(server) support AliroProvisioning feature?"
      id: DRLK.S.F0d

    - label:
          "Does the DUT(server) support Bluetooth LE + UWB Access Control Flow
          feature?"
      id: DRLK.S.F0e

    #
    # server / manually
    #
    - label: "Does the DUT(server) support simulating a Not Fully Locked State?"
      id: DRLK.S.Simulate.NotFullyLocked

    - label: "Does the DUT(server) detect a LockJammed State?"
      id: DRLK.S.M.DetectLockJammed

    #
    # client / attributes
    #
    - label:
          "Does the DUT(client) have access privileges for the LockState
          attribute implemented on server?"
      id: DRLK.C.A0000

    - label:
          "Does the DUT(client) have access privileges for the LockType
          attribute implemented on server?"
      id: DRLK.C.A0001

    - label:
          "Does the DUT(client) have access privileges for the ActuatorEnabled
          attribute implemented on server?"
      id: DRLK.C.A0002

    - label:
          "Does the DUT(client) have access privileges for the DoorState
          attribute implemented on server?"
      id: DRLK.C.A0003

    - label:
          "Does the DUT(client) have access privileges for the DoorOpenEvents
          attribute implemented on server?"
      id: DRLK.C.A0004

    - label:
          "Does the DUT(client) have access privileges for the DoorClosedEvents
          attribute implemented on server?"
      id: DRLK.C.A0005

    - label:
          "Does the DUT(client) have access privileges for the OpenPeriod
          attribute implemented on server?"
      id: DRLK.C.A0006

    - label:
          "Does the DUT(client) have access privileges for the
          NumberOfTotalUsersSupported attribute implemented on server?"
      id: DRLK.C.A0011

    - label:
          "Does the DUT(client) have access privileges for the
          NumberofPINUsersSupported attribute implemented on server?"
      id: DRLK.C.A0012

    - label:
          "Does the DUT(client) have access privileges for the
          NumberofRFIDUsersSupported attribute implemented on server?"
      id: DRLK.C.A0013

    - label:
          "Does the DUT(client) have access privileges for the
          NumberofWeekDaysSchedulesSupported attribute implemented on server?"
      id: DRLK.C.A0014

    - label:
          "Does the DUT(client) have access privileges for the
          NumberofYearDaysSchedulesSupported attribute implemented on server?"
      id: DRLK.C.A0015

    - label:
          "Does the DUT(client) have access privileges for the
          NumberofHolidaySchedulesSupported attribute implemented on server?"
      id: DRLK.C.A0016

    - label:
          "Does the DUT(client) have access privileges for the MaxPINCodedLength
          attribute implemented on server?"
      id: DRLK.C.A0017

    - label:
          "Does the DUT(client) have access privileges for the MinPINCodedLength
          attribute implemented on server?"
      id: DRLK.C.A0018

    - label:
          "Does the DUT(client) have access privileges for the
          MaxRFIDCodedLength attribute implemented on server?"
      id: DRLK.C.A0019

    - label:
          "Does the DUT(client) have access privileges for the
          MinRFIDCodedLength attribute implemented on server?"
      id: DRLK.C.A001a

    - label:
          "Does the DUT(client) have access privileges for the
          CredentialRulesSupport attribute implemented on server?"
      id: DRLK.C.A001b

    - label:
          "Does the DUT(client) have access privileges for the
          NumberOfCredentialsSupportedPerUser attribute implemented on server?"
      id: DRLK.C.A001c

    - label:
          "Does the DUT(client) have access privileges for the Language
          attribute implemented on server?"
      id: DRLK.C.A0021

    - label:
          "Does the DUT(client) have access privileges for the LEDSettings
          attribute implemented on server?"
      id: DRLK.C.A0022

    - label:
          "Does the DUT(client) have access privileges for the AutoRelockTime
          attribute implemented on server?"
      id: DRLK.C.A0023

    - label:
          "Does the DUT(client) have access privileges for the SoundVolume
          attribute implemented on server?"
      id: DRLK.C.A0024

    - label:
          "Does the DUT(client) have access privileges for the OperatingMode
          attribute implemented on server?"
      id: DRLK.C.A0025

    - label:
          "Does the DUT(client) have access privileges for the
          SupportedOperatingModes attribute implemented on server?"
      id: DRLK.C.A0026

    - label:
          "Does the DUT(client) have access privileges for the
          DefaultConfigurationRegister attribute implemented on server?"
      id: DRLK.C.A0027

    - label:
          "Does the DUT(client) have access privileges for the
          EnableLocalProgramming attribute implemented on server?"
      id: DRLK.C.A0028

    - label:
          "Does the DUT(client) have access privileges for the
          EnableOneTouchLocking attribute implemented on server?"
      id: DRLK.C.A0029

    - label:
          "Does the DUT(client) have access privileges for the
          EnableInsideStatusLED attribute implemented on server?"
      id: DRLK.C.A002a

    - label:
          "Does the DUT(client) have access privileges for the
          EnablePrivacyModeButton attribute implemented on server?"
      id: DRLK.C.A002b

    - label:
          "Does the DUT(client) have access privileges for the
          LocalProgrammingFeatures attribute implemented on server?"
      id: DRLK.C.A002c

    - label:
          "Does the DUT(client) have access privileges for the
          WrongCodeEntryLimit attribute implemented on server?"
      id: DRLK.C.A0030

    - label:
          "Does the DUT(client) have access privileges for the
          UserCodedTemporaryDisableTime attribute implemented on server?"
      id: DRLK.C.A0031

    - label:
          "Does the DUT(client) have access privileges for the SendPINOverTheAir
          attribute implemented on server?"
      id: DRLK.C.A0032

    - label:
          "Does the DUT(client) have access privileges for the
          RequirePINForRemoteOperation attribute implemented on server?"
      id: DRLK.C.A0033

    - label:
          "Does the DUT(client) have access privileges for the
          ExpiringUserTimeOut attribute implemented on server?"
      id: DRLK.C.A0035

    #
    # client / commandsReceived
    #
    - label:
          "Does the DUT(Client) support the Get Week Day Schedule Response
          command?"
      id: DRLK.C.C0c.Rsp

    - label:
          "Does the DUT(Client) support the Get Year Day Schedule Response
          command?"
      id: DRLK.C.C0f.Rsp

    - label:
          "Does the DUT(Client) support the Get Holiday Schedule Response
          command?"
      id: DRLK.C.C12.Rsp

    - label: "Does the DUT(Client) support the Get User Response?"
      id: DRLK.C.C1c.Rsp

    - label: "Does the DUT(Client) support the Set Credential Response command?"
      id: DRLK.C.C23.Rsp

    - label: "Does the DUT(Client) support the Get Credential Response command?"
      id: DRLK.C.C25.Rsp

    #
    # client / commandsGenerated
    #
    - label: "Does the DUT(Client) support the Lock Door command?"
      id: DRLK.C.C00.Tx

    - label: "Does the DUT(Client) support the Unlock Door command?"
      id: DRLK.C.C01.Tx

    - label: "Does the DUT(Client) support the Unlock with Timeout command?"
      id: DRLK.C.C03.Tx

    - label: "Does the DUT(Client) support the Set Week Day Schedule command?"
      id: DRLK.C.C0b.Tx

    - label: "Does the DUT(Client) support the Get Week Day Schedule command?"
      id: DRLK.C.C0c.Tx

    - label: "Does the DUT(Client) support the Clear Week Day Schedule command?"
      id: DRLK.C.C0d.Tx

    - label: "Does the DUT(Client) support the Set Year Day Schedule command?"
      id: DRLK.C.C0e.Tx

    - label: "Does the DUT(Client) support the Get Year Day Schedule command?"
      id: DRLK.C.C0f.Tx

    - label: "Does the DUT(Client) support the Clear Year Day Schedule command?"
      id: DRLK.C.C10.Tx

    - label: "Does the DUT(Client) support the Set Holiday Schedule command?"
      id: DRLK.C.C11.Tx

    - label: "Does the DUT(Client) support the Get Holiday Schedule command?"
      id: DRLK.C.C12.Tx

    - label: "Does the DUT(Client) support the Clear Holiday Schedule command?"
      id: DRLK.C.C13.Tx

    - label: "Does the DUT(Client) support the Set User command?"
      id: DRLK.C.C1a.Tx

    - label: "Does the DUT(Client) support the Get User?"
      id: DRLK.C.C1b.Tx

    - label: "Does the DUT(Client) support the Clear User command?"
      id: DRLK.C.C1d.Tx

    - label: "Does the DUT(Client) support the Set Credential command?"
      id: DRLK.C.C22.Tx

    - label: "Does the DUT(Client) support the Get Credential command?"
      id: DRLK.C.C24.Tx

    - label: "Does the DUT(Client) support the Clear Credential command?"
      id: DRLK.C.C26.Tx

    - label: "Does the DUT(Client) support the Unbolt Door command?"
      id: DRLK.C.C27.Tx

    #
    # client / Events
    #
    - label: "Does the DUT(client) support the DoorLockAlarm event?"
      id: DRLK.C.E00

    - label: "Does the DUT(client) support the DoorStateChange event?"
      id: DRLK.C.E01

    - label: "Does the DUT(client) support the LockOperation event?"
      id: DRLK.C.E02

    - label: "Does the DUT(client) support the LockOperationError event?"
      id: DRLK.C.E03

    - label: "Does the DUT(client) support the LockUserChange event?"
      id: DRLK.C.E04

    #
    # client / features
    #
    - label:
          "Does the DUT(client) support the Lock supports PIN credentials (via
          keypad, or over the-air) feature?"
      id: DRLK.C.F00

    - label:
          "Does the DUT(client) support the Lock supports RFID credentials
          feature?"
      id: DRLK.C.F01

    - label:
          "Does the DUT(client) support the Lock supports finger related
          credentials(fingerprint, fingervein) feature?"
      id: DRLK.C.F02

    - label:
          "Does the DUT(client) support the Lock supports weekday access
          schedules feature?"
      id: DRLK.C.F04

    - label:
          "Does the DUT(client) support the Lock supports a door position sensor
          that indicates door’s state feature?"
      id: DRLK.C.F05

    - label:
          "Does the DUT(client) support the Lock supports face related
          credentials (face, iris, retina) feature?"
      id: DRLK.C.F06

    - label:
          "Does the DUT(client) support the PIN codes over the-air supported for
          lock/unlock operations feature?"
      id: DRLK.C.F07

    - label:
          "Does the DUT(client) support the Lock supports the user commands and
          database feature?"
      id: DRLK.C.F08

    - label:
          "Does the DUT(client) support the Lock supports yearday access
          schedules feature?"
      id: DRLK.C.F0a

    - label:
          "Does the DUT(client) support the Lock supports holiday access
          schedules feature?"
      id: DRLK.C.F0b

    - label: "Does the DUT(client) support the Lock supports unbolting feature?"
      id: DRLK.C.F0c

    # Ethernet Network Diagnostics Cluster Test Plan
    - label:
          "Does the device implement the Ethernet Network Diagnostics cluster as
          a server?"
      id: DGETH.S

    - label:
          "Does the device implement the Ethernet Network Diagnostics cluster as
          a client?"
      id: DGETH.C

    #
    # server / attributes
    #
    - label: "Does the device implement the PHYRate attribute?"
      id: DGETH.S.A0000

    - label: "Does the device implement the FullDuplex attribute?"
      id: DGETH.S.A0001

    - label: "Does the device implement the PacketRxCount attribute?"
      id: DGETH.S.A0002

    - label: "Does the device implement the PacketTxCount attribute?"
      id: DGETH.S.A0003

    - label: "Does the device implement the TxErrCount attribute?"
      id: DGETH.S.A0004

    - label: "Does the device implement the CollisionCount attribute?"
      id: DGETH.S.A0005

    - label: "Does the device implement the OverrunCount attribute?"
      id: DGETH.S.A0006

    - label: "Does the device implement the CarrierDetect attribute?"
      id: DGETH.S.A0007

    - label: "Does the device implement the TimeSinceReset attribute?"
      id: DGETH.S.A0008

    #
    # server / commandsReceived
    #
    - label: "Does the device implement the ResetCounts command?"
      id: DGETH.S.C00.Rsp

    #
    # server / features
    #
    - label:
          "Counts for the number of received and transmitted packets on the
          ethernet interface."
      id: DGETH.S.F00

    - label:
          "Counts for the number of errors during the reception and transmission
          of packets on the ethernet interface."
      id: DGETH.S.F01

    #
    # client / attributes
    #
    - label:
          "Does the DUT(client) have access privileges for the PHYRate attribute
          implemented on server?"
      id: DGETH.C.A0000

    - label:
          "Does the DUT(client) have access privileges for the FullDuplex
          attribute implemented on server?"
      id: DGETH.C.A0001

    - label:
          "Does the DUT(client) have access privileges for the PacketRxCount
          attribute implemented on server?"
      id: DGETH.C.A0002

    - label:
          "Does the DUT(client) have access privileges for the PacketTxCount
          attribute implemented on server?"
      id: DGETH.C.A0003

    - label:
          "Does the DUT(client) have access privileges for the TxErrCount
          attribute implemented on server?"
      id: DGETH.C.A0004

    - label:
          "Does the DUT(client) have access privileges for the CollisionCount
          attribute implemented on server?"
      id: DGETH.C.A0005

    - label:
          "Does the DUT(client) have access privileges for the OverrunCount
          attribute implemented on server?"
      id: DGETH.C.A0006

    - label:
          "Does the DUT(client) have access privileges for the CarrierDetect
          attribute implemented on server?"
      id: DGETH.C.A0007

    - label:
          "Does the DUT(client) have access privileges for the TimeSinceReset
          attribute implemented on server?"
      id: DGETH.C.A0008

    #
    # client / commandsGenerated
    #
    - label: "Does the device implement the ResetCounts command?"
      id: DGETH.C.C00.Tx

    # Fixed Label Cluster Test Plan
    - label: "Does the device implement the Fixed Label cluster as a server?"
      id: FLABEL.S

    - label: "Does the device implement the Fixed Label cluster as a client?"
      id: FLABEL.C

    #
    # server / attributes
    #
    - label: "Does the DUT(Server) support LabelList attribute?"
      id: FLABEL.S.A0000

    #
    # client / attributes
    #
    - label:
          "Does the DUT(client) have access privileges for the LabelList
          attribute implemented on server?"
      id: FLABEL.C.A0000

    # Flow Measurement Cluster Test Plan
    - label:
          "Does the device implement the Flow Measurement cluster as a server?"
      id: FLW.S

    - label:
          "Does the device implement the Flow Measurement cluster as a client?"
      id: FLW.C

    #
    # server / attributes
    #
    - label: "Does the device implement the MeasuredValue attribute?"
      id: FLW.S.A0000

    - label: "Does the device implement the MinMeasuredValue attribute?"
      id: FLW.S.A0001

    - label: "Does the device implement the MaxMeasuredValue attribute?"
      id: FLW.S.A0002

    - label: "Does the device implement the Tolerance attribute?"
      id: FLW.S.A0003

    #
    # server / manually
    #
    - label:
          "Can the MeasuredValue attribute changed by physical control at the
          device?"
      id: FLW.M.FlowChange

    #
    # client / manually
    #
    - label: "Read all supported optional attributes"
      id: FLW.C.AO-READ

    - label: "Read all supported mandatory attribute"
      id: FLW.C.AM-READ

    - label: "Write all supported mandatory attribute"
      id: FLW.C.AM-WRITE

    - label: "Write all supported optional attributes"
      id: FLW.C.AO-WRITE

    # General Commissioning Cluster Test Plan
    - label:
          "Does the device implement the General Commissioning Cluster cluster
          as a server?"
      id: CGEN.S

    - label:
          "Does the device implement the General Commissioning Cluster cluster
          as a client?"
      id: CGEN.C

    #
    # server / attributes
    #
    - label: "Does the device(Server) support Breadcrumb attribute?"
      id: CGEN.S.A0000

    - label: "Does the device(Server) support BasicCommissioningInfo attribute?"
      id: CGEN.S.A0001

    - label: "Does the device(Server) support RegulatoryConfig attribute?"
      id: CGEN.S.A0002

    - label: "Does the device(Server) support LocationCapability attribute?"
      id: CGEN.S.A0003

    - label:
          "Does the device(Server) support SupportsConcurrentConnection
          attribute?"
      id: CGEN.S.A0004

    #
    # server / commandsReceived
    #
    - label:
          "Does the Device(Server) implement receiving the ArmFailSafe command?"
      id: CGEN.S.C00.Rsp

    - label:
          "Does the Device(Server) implement receiving the SetRegulatoryConfig
          command?"
      id: CGEN.S.C02.Rsp

    - label:
          "Does the Device(Server) implement receiving the CommissioningComplete
          command?"
      id: CGEN.S.C04.Rsp

    #
    # server / commandsGenerated
    #
    - label:
          "Does the Device(Server) invoking/generating the ArmFailSafeResponse
          command?"
      id: CGEN.S.C01.Tx

    - label:
          "Does the Device(Server) invoking/generating the
          SetRegulatoryConfigResponse command?"
      id: CGEN.S.C03.Tx

    - label:
          "Does the Device(Server) invoking/generating the
          CommissioningCompleteResponse command?"
      id: CGEN.S.C05.Tx

    #
    # server / features
    #
    - label:
          "Does the device implement the General Commissioning cluster's terms
          and conditions feature?"
      id: CGEN.S.F00

    - label: "The device's failsafe expiration limit."
      id: PIXIT.CGEN.FailsafeExpiryLengthSeconds

    - label: "The device's required terms and conditions acknowledgements."
      id: PIXIT.CGEN.RequiredTCAcknowledgements

    - label: "The device's required minimum terms and conditions revision."
      id: PIXIT.CGEN.TCRevision

    # General Diagnostics Cluster Test Plan
    - label:
          "Does the device implement the General Diagnostics cluster as a
          server?"
      id: DGGEN.S

    - label:
          "Does the device implement the General Diagnostics cluster as a
          client?"
      id: DGGEN.C

    #
    # server / attributes
    #
    - label:
          "Provides a node network interface information via NetworkInterface
          structure."
      id: DGGEN.S.A0000

    - label:
          "The number of times that the node has rebooted. Node low power or
          sleep state shall not be counted and the count shall be reset by the
          factory reset."
      id: DGGEN.S.A0001

    - label:
          "The best effort assessment of the length of the time, in seconds,
          since node’s last reboot. The UpTime should be incremented during
          low-power or sleep state of the node. The UpTime shall be reset only
          by a device reboot. The Uptime should not be subscribed."
      id: DGGEN.S.A0002

    - label:
          "The best effort attempt to track the opeartional hours of node since
          the node is operational. The operational hour should be incremented
          during low-power or sleep state of the node. The TotalOperationalHours
          shall be reset by the node factory reset."
      id: DGGEN.S.A0003

    - label: "Indicates the reason for the most recent node reboot."
      id: DGGEN.S.A0004

    - label: "Indicates a set of hardware fault detected by the node."
      id: DGGEN.S.A0005

    - label: "Indicates a set of radio fault detected by the node."
      id: DGGEN.S.A0006

    - label: "Indicates a set of network fault detected by the node."
      id: DGGEN.S.A0007

    - label: "Indicates that node is configured for test event triggers."
      id: DGGEN.S.A0008

    #
    # server / commandsReceived
    #
    - label: "Indicates that node is configured for test event triggers."
      id: DGGEN.S.C00.Rsp

    - label: "Indicates cluster supports Payload Test Request."
      id: DGGEN.S.C03.Rsp

    #
    # server / Events
    #
    - label:
          "Indicates a change in the set of hardware faults currently detected
          by the Node."
      id: DGGEN.S.E00

    - label:
          "Indicates a change in the set of radio faults currently detected by
          the Node."
      id: DGGEN.S.E01

    - label:
          "Indicates a change in the set of network faults currently detected by
          the Node."
      id: DGGEN.S.E02

    - label: "Indicates the reason that caused the device to reboot start-up."
      id: DGGEN.S.E03

    #
    # server / features
    #
    - label:
          "Support specific commands needed for extended Data Model features."
      id: DGGEN.S.F00

    #
    # client / attributes
    #
    - label:
          "Does the DUT(client) have access privileges for the NetworkInterfaces
          attribute implemented on server?"
      id: DGGEN.C.A0000

    - label:
          "Does the DUT(client) have access privileges for the RebootCount
          attribute implemented on server?"
      id: DGGEN.C.A0001

    - label:
          "Does the DUT(client) have access privileges for the Uptime attribute
          implemented on server?"
      id: DGGEN.C.A0002

    - label:
          "Does the DUT(client) have access privileges for the
          TotalOperationalHours attribute implemented on server?"
      id: DGGEN.C.A0003

    - label:
          "Does the DUT(client) have access privileges for the BootReason
          attribute implemented on server?"
      id: DGGEN.C.A0004

    - label:
          "Does the DUT(client) have access privileges for the
          ctiveHardwareFaults attribute implemented on server?"
      id: DGGEN.C.A0005

    - label:
          "Does the DUT(client) have access privileges for the ActiveRadioFaults
          attribute implemented on server?"
      id: DGGEN.C.A0006

    - label:
          "Does the DUT(client) have access privileges for the
          ActiveNetworkFaults attribute implemented on server?"
      id: DGGEN.C.A0007

    - label:
          "Does the DUT(client) have access privileges for the
          TestEventTriggersEnabled attribute implemented on server?"
      id: DGGEN.C.A0008

    #
    # client / commandsGenerated
    #
    - label: "Indicates that node is configured for test event triggers."
      id: DGGEN.C.C00.Tx

    # Group Communication
    - label:
          "Does the device implement the Group Key Management cluster as a
          server?"
      id: GRPKEY.S

    - label:
          "Does the device implement the Group Key Management cluster as a
          client?"
      id: GRPKEY.C

    #
    # server / features
    #
    - label:
          "Does the DUT(Server) support Group Key Management CacheAndSync
          feature?"
      id: GRPKEY.S.F00

    #
    #server attributes
    #
    - label: "Does the device implement the GroupKeyMap attribute?"
      id: GRPKEY.S.A0000

    - label: "Does the device implement the GroupTable attribute?"
      id: GRPKEY.S.A0001

    - label: "Does the device implement the MaxGroupsPerFabric attribute?"
      id: GRPKEY.S.A0002

    - label: "Does the device implement the MaxGroupKeysPerFabric attribute?"
      id: GRPKEY.S.A0003

    #
    # server commandsGenerated
    #
    - label: "Does the device implement the KeySetWrite command}?"
      id: GRPKEY.S.C00.Rsp

    - label: "Does the device implement the KeySetRead command}?"
      id: GRPKEY.S.C01.Rsp

    - label: "Does the device implement the KeySetReadResponse command}?"
      id: GRPKEY.S.C02.Tx

    - label: "Does the device implement the KeySetRemove command}?"
      id: GRPKEY.S.C03.Rsp

    - label: "Does the device implement the KeySetReadAllIndices command}?"
      id: GRPKEY.S.C04.Rsp

    - label:
          "Does the device implement the KeySetReadAllIndicesResponse command}?"
      id: GRPKEY.S.C05.Tx

    #
    # client / attributes
    #
    - label:
          "Does the DUT(client) have access privileges for the GroupKeyMap
          attribute implemented on the server?"
      id: GRPKEY.C.A0000

    - label:
          "Does the DUT(client) have access privileges for the GroupKeyTable
          attribute implemented on the server?"
      id: GRPKEY.C.A0001

    #
    # client / commandsGenerated
    #
    - label: "Does the DUT(Client) implement sending Keysetwrite Command?"
      id: GRPKEY.C.C00.Tx

    - label: "Does the DUT(Client) implement sending Keysetread Command?"
      id: GRPKEY.C.C01.Tx

    # Groups Cluster Test Plan
    - label: "Does the device implement the Groups cluster as a server?"
      id: G.S

    - label: "Does the device implement the Groups cluster as a client?"
      id: G.C

    #
    # server / attributes
    #
    - label: "Does the DUT(Server) support NameSupport attribute?"
      id: G.S.A0000

    - label: "Does the DUT(Server) support GroupTable attribute?"
      id: GRPKEY.S.A0001

    #
    # server / commandsReceived
    #
    - label: "Does the DUT(server) implement receiving AddGroup Command?"
      id: G.S.C00.Rsp

    - label: "Does the DUT(server) implement receiving ViewGroup Command?"
      id: G.S.C01.Rsp

    - label:
          "Does the DUT(server) implement receiving GetGroupMembership Command?"
      id: G.S.C02.Rsp

    - label: "Does the DUT(server) implement receiving RemoveGroup Command?"
      id: G.S.C03.Rsp

    - label: "Does the DUT(server) implement receiving RemoveAllGroups Command?"
      id: G.S.C04.Rsp

    - label:
          "Does the DUT(server) implement receiving AddGroupIfIdentifying
          Command?"
      id: G.S.C05.Rsp

    #
    # server / commandsGenerated
    #
    - label:
          "Does the DUT(server) invoking/generating AddGroupResponse Command?"
      id: G.S.C00.Tx

    - label:
          "Does the DUT(server) invoking/generating ViewGroupResponse Command?"
      id: G.S.C01.Tx

    - label:
          "Does the DUT(server) invoking/generating GetGroupMembershipResponse
          Command?"
      id: G.S.C02.Tx

    - label:
          "Does the DUT(server) invoking/generating RemoveGroupResponse Command?"
      id: G.S.C03.Tx

    #
    # server / features
    #
    - label: "Does the DUT(Server) support Group Names feature?"
      id: G.S.F00

    #
    # client / attributes
    #
    - label:
          "Does the DUT(client) have access privileges for the NameSupport
          attribute implemented on server?"
      id: G.C.A0000

    #
    # client / commandsGenerated
    #
    - label:
          "Does the DUT(client) implement invoking/generating AddGroup Command?"
      id: G.C.C00.Tx

    - label:
          "Does the DUT(client) implement invoking/generating ViewGroup Command?"
      id: G.C.C01.Tx

    - label:
          "Does the DUT(client) implement invoking/generating GetGroupMembership
          Command?"
      id: G.C.C02.Tx

    - label:
          "Does the DUT(client) implement invoking/generating RemoveGroup
          Command?"
      id: G.C.C03.Tx

    - label:
          "Does the DUT(client) implement invoking/generating RemoveAllGroups
          Command?"
      id: G.C.C04.Tx

    - label:
          "Does the DUT(client) implement invoking/generating
          AddGroupIfIdentifying Command?"
      id: G.C.C05.Tx

    # HEPA Filter Monitoring Cluster Test Plan
    - label:
          "Does the device implement the HEPA Filter Monitoring cluster as a
          server?"
      id: HEPAFREMON.S

    - label:
          "Does the device implement the HEPA Filter Monitoring cluster as a
          client?"
      id: HEPAFREMON.C

    #
    # server / attributes
    #
    - label: "Does the device implement the Condition attribute?"
      id: HEPAFREMON.S.A0000

    - label: "Does the device implement the DegradationDirection attribute?"
      id: HEPAFREMON.S.A0001

    - label: "Does the device implement the ChangeIndication attribute?"
      id: HEPAFREMON.S.A0002

    - label: "Does the device implement the InPlaceIndicator attribute?"
      id: HEPAFREMON.S.A0003

    - label: "Does the device implement the LastChangedTime attribute?"
      id: HEPAFREMON.S.A0004

    - label: "Does the device implement the ReplacementProductList attribute?"
      id: HEPAFREMON.S.A0005

    #
    # server / features
    #
    - label: "Does the device support the Condition feature?"
      id: HEPAFREMON.S.F00

    - label: "Does the device support the Warning feature?"
      id: HEPAFREMON.S.F01

    - label: "Does the device support the ReplacementProductList feature?"
      id: HEPAFREMON.S.F02

    #
    # server / commandsReceived
    #
    - label: "Does the device implement receiving the ResetCondition command?"
      id: HEPAFREMON.S.C00.Rsp

    # Activated Carbon Filter Monitoring Cluster Test Plan
    - label:
          "Does the device implement the Activated Carbon Filter Monitoring
          cluster as a server?"
      id: ACFREMON.S

    - label:
          "Does the device implement the Activated Carbon Filter Monitoring
          cluster as a client?"
      id: ACFREMON.C

    #
    # server / attributes
    #
    - label: "Does the device implement the Condition attribute?"
      id: ACFREMON.S.A0000

    - label: "Does the device implement the DegradationDirection attribute?"
      id: ACFREMON.S.A0001

    - label: "Does the device implement the ChangeIndication attribute?"
      id: ACFREMON.S.A0002

    - label: "Does the device implement the InPlaceIndicator attribute?"
      id: ACFREMON.S.A0003

    - label: "Does the device implement the LastChangedTime attribute?"
      id: ACFREMON.S.A0004

    - label: "Does the device implement the ReplacementProductList attribute?"
      id: ACFREMON.S.A0005

    #
    # server / features
    #
    - label: "Does the device support the Condition feature?"
      id: ACFREMON.S.F00

    - label: "Does the device support the Warning feature?"
      id: ACFREMON.S.F01

    - label: "Does the device support the ReplacementProductList feature?"
      id: ACFREMON.S.F02

    #
    # server / commandsReceived
    #
    - label: "Does the device implement receiving the ResetCondition command?"
      id: ACFREMON.S.C00.Rsp

    # Identify Cluster Test Plan
    - label: "Does the device implement the Identify cluster as a server?"
      id: I.S

    - label: "Does the device implement the Identify cluster as a client?"
      id: I.C

    #
    # server / attributes
    #
    - label: "Does the device implement the IdentifyTime attribute?"
      id: I.S.A0000

    - label: "Does the device implement the IdentifyType attribute?"
      id: I.S.A0001

    #
    # server / commandsReceived
    #
    - label: "Does the device implement receiving the Identify command?"
      id: I.S.C00.Rsp

    - label: "Does the device implement receiving the IdentifyQuery command?"
      id: I.S.C01.Rsp

    - label: "Does the device implement receiving the TriggerEffect command?"
      id: I.S.C40.Rsp

    #
    # server / commandsGenerated
    #
    - label:
          "Does the device implement sending the IdentifyQueryResponse command?"
      id: I.S.C00.Tx

    #
    # server / features
    #
    - label: "Supports multicast query for identification state"
      id: I.S.F00

    #
    # client / commandsReceived
    #
    - label:
          "Does the device implement receiving the IdentifyQueryResponse
          command?"
      id: I.C.C00.Rsp

    #
    # client / commandsGenerated
    #
    - label: "Does the device implement sending the Identify command?"
      id: I.C.C00.Tx

    - label: "Does the device implement sending the IdentifyQuery command?"
      id: I.C.C01.Tx

    - label: "Does the device implement sending the TriggerEffect command?"
      id: I.C.C40.Tx

    #
    # client / manually
    #
    - label: "Write all supported optional attributes"
      id: I.C.AO-WRITE

    - label: "Write all supported mandatory attribute"
      id: I.C.AM-WRITE

    - label: "Read all supported optional attributes"
      id: I.C.AO-READ

    - label: "Read all supported mandatory attribute"
      id: I.C.AM-READ

    # Illuminance Measurement Cluster Test Plan
    - label:
          "Does the device implement the Illuminance Measurement cluster as a
          server?"
      id: ILL.S

    - label:
          "Does the device implement the Illuminance Measurement cluster as a
          client?"
      id: ILL.C

    #
    # server / attributes
    #
    - label: "Does the device implement the MeasuredValue attribute?"
      id: ILL.S.A0000

    - label: "Does the device implement the MinMeasuredValue attribute?"
      id: ILL.S.A0001

    - label: "Does the device implement the MaxMeasuredValue attribute?"
      id: ILL.S.A0002

    - label: "Does the device implement the Tolerance attribute?"
      id: ILL.S.A0003

    - label: "Does the device implement the LightSensorType attribute?"
      id: ILL.S.A0004

    #
    # client / manually
    #
    - label: "Write all supported optional attributes"
      id: ILL.C.AO-WRITE

    - label: "Write all supported mandatory attribute"
      id: ILL.C.AM-WRITE

    - label: "Read all supported mandatory attribute"
      id: ILL.C.AM-READ

    - label: "Read all supported optional attributes"
      id: ILL.C.AO-READ

    # Level Control Cluster Test Plan
    - label: "Does the device implement the Level Control cluster as a server?"
      id: LVL.S

    - label: "Does the device implement the Level Control cluster as a client?"
      id: LVL.C

    #
    # server / attributes
    #
    - label: "Does the DUT(server) support the CurrentLevel attribute?"
      id: LVL.S.A0000

    - label: "Does the DUT(server) support the RemainingTime attribute?"
      id: LVL.S.A0001

    - label: "Does the DUT(server) support the MinLevel attribute?"
      id: LVL.S.A0002

    - label: "Does the DUT(server) support the MaxLevel attribute?"
      id: LVL.S.A0003

    - label: "Does the DUT(server) support the CurrentFrequency attribute?"
      id: LVL.S.A0004

    - label: "Does the DUT(server) support the MinFrequency attribute?"
      id: LVL.S.A0005

    - label: "Does the DUT(server) support the MaxFrequency attribute?"
      id: LVL.S.A0006

    - label: "Does the DUT(server) support the Options attribute?"
      id: LVL.S.A000f

    - label: "Does the DUT(server) support the OnOffTransitionTime attribute?"
      id: LVL.S.A0010

    - label: "Does the DUT(server) support the OnLevel attribute?"
      id: LVL.S.A0011

    - label: "Does the DUT(server) support the OnTransitionTime attribute?"
      id: LVL.S.A0012

    - label: "Does the DUT(server) support the OffTransitionTime attribute?"
      id: LVL.S.A0013

    - label: "Does the DUT(server) support the DefaultMoveRate attribute?"
      id: LVL.S.A0014

    - label: "Does the DUT(server) support the StartUpCurrentLevel attribute?"
      id: LVL.S.A4000

    #
    # server / commandsReceived
    #
    - label: "Does the DUT(server) support the MoveToLevel command?"
      id: LVL.S.C00.Rsp

    - label: "Does the DUT(server) support the Move command?"
      id: LVL.S.C01.Rsp

    - label: "Does the DUT(server) support the Step command?"
      id: LVL.S.C02.Rsp

    - label: "Does the DUT(server) support the Stop command?"
      id: LVL.S.C03.Rsp

    - label: "Does the DUT(server) support the MoveToLevel with On/Off command?"
      id: LVL.S.C04.Rsp

    - label: "Does the DUT(server) support the Move with On/Off command?"
      id: LVL.S.C05.Rsp

    - label: "Does the DUT(server) support the Step with On/Off command?"
      id: LVL.S.C06.Rsp

    - label: "Does the DUT(server) support the Stop with On/Off command?"
      id: LVL.S.C07.Rsp

    - label: "Does the DUT(server) support the MoveToClosestFrequency command?"
      id: LVL.S.C08.Rsp

    #
    # server / features
    #
    - label:
          "Does the DUT(server) support the Dependency with the On/Off cluster
          feature?"
      id: LVL.S.F00

    - label:
          "Does the DUT(server) support the Behavior that supports lighting
          applications feature?"
      id: LVL.S.F01

    - label:
          "Does the DUT(server) support the Frequency attributes and behavior
          feature?"
      id: LVL.S.F02

    #
    # server / manually
    #
    - label: "Is the DUT(server) able to move at a variable rate feature?"
      id: LVL.S.M.VarRate

    #
    # client / manually
    #
    - label: "Write all supported mandatory attribute"
      id: LVL.C.AM-WRITE

    - label: "Read all supported mandatory attribute"
      id: LVL.C.AM-READ

    - label: "Read all supported optional attributes"
      id: LVL.C.AO-READ

    - label: "Write all supported optional attributes"
      id: LVL.C.AO-WRITE

    # Localization Configuration Cluster Test Plan
    - label:
          "Does the device implement the Localization Configuration cluster as a
          server?"
      id: LCFG.S

    - label:
          "Does the device implement the Localization Configuration cluster as a
          client?"
      id: LCFG.C

    #
    # server / attributes
    #
    - label: "Does the DUT(server) support the ActiveLocale attribute?"
      id: LCFG.S.A0000

    - label: "Does the DUT(server) support the SupportedLocales attribute?"
      id: LCFG.S.A0001

    #
    # client / attributes
    #
    - label:
          "Does the DUT(client) have access privileges for the ActiveLocale
          attribute implemented on server?"
      id: LCFG.C.A0000

    - label:
          "Does the DUT(client) have access privileges for the SupportedLocales
          attribute implemented on server?"
      id: LCFG.C.A0001

    # Media Cluster Test Plan
    - label: "Does the device implement the casting video player as a server?"
      id: MC.S

    - label: "Does the device implement the casting video player as a client?"
      id: MC.C

    - label: "Does the device implement the Low Power cluster as a server?"
      id: LOWPOWER.S

    - label: "Does the device implement the Low Power cluster as a client?"
      id: LOWPOWER.C

    - label: "Does the device implement the Wake On LAN cluster as a server?"
      id: WAKEONLAN.S

    - label: "Does the device implement the Wake On LAN cluster as a client?"
      id: WAKEONLAN.C

    - label: "Does the device implement the Keypad Input cluster as a server?"
      id: KEYPADINPUT.S

    - label: "Does the device implement the Keypad Input cluster as a client?"
      id: KEYPADINPUT.C

    - label:
          "Does the device implement the Application Launcher cluster as a
          server?"
      id: APPLAUNCHER.S

    - label:
          "Does the device implement the Application Launcher cluster as a
          client?"
      id: APPLAUNCHER.C

    - label: "Does the device implement the Media Input cluster as a server?"
      id: MEDIAINPUT.S

    - label: "Does the device implement the Media Input cluster as a client?"
      id: MEDIAINPUT.C

    - label: "Does the device implement the Channel cluster as a server?"
      id: CHANNEL.S

    - label: "Does the device implement the Channel cluster as a client?"
      id: CHANNEL.C

    - label: "Does the device implement the Media Playback cluster as a server?"
      id: MEDIAPLAYBACK.S

    - label: "Does the device implement the Media Playback cluster as a client?"
      id: MEDIAPLAYBACK.C

    - label: "Does the device implement the Audio Output cluster as a server?"
      id: AUDIOOUTPUT.S

    - label: "Does the device implement the Audio Output cluster as a client?"
      id: AUDIOOUTPUT.C

    - label:
          "Does the device implement the Target Navigator cluster as a server?"
      id: TGTNAV.S

    - label:
          "Does the device implement the Target Navigator cluster as a client?"
      id: TGTNAV.C

    - label:
          "Does the device implement the Application Basic cluster as a server?"
      id: APBSC.S

    - label:
          "Does the device implement the Application Basic cluster as a client?"
      id: APBSC.C

    - label:
          "Does the device implement the Content Launcher cluster as a server?"
      id: CONTENTLAUNCHER.S

    - label:
          "Does the device implement the Content Launcher cluster as a client?"
      id: CONTENTLAUNCHER.C

    - label: "Does the device implement the Account Login cluster as a server?"
      id: ALOGIN.S

    - label: "Does the device implement the Account Login cluster as a client?"
      id: ALOGIN.C

    - label:
          "Does the device implement the Content App Observer cluster as a
          server?"
      id: APPOBSERVER.S

    - label:
          "Does the device implement the Content App Observer cluster as a
          client?"
      id: APPOBSERVER.C

    - label:
          "Does the device implement the Content Control cluster as a server?"
      id: CONCON.S

    - label:
          "Does the DUT support the Content Launcher server cluster, Content
          Search feature?"
      id: CONTENTLAUNCHER.S.F00

    #
    # server / attributes
    #
    - label:
          "Does the DUT support the Application Launcher server cluster,
          Application Platform feature?"
      id: APPLAUNCHER.S.F00

    - label:
          "Does the DUT support the Media Playback server cluster, Advanced Seek
          feature?"
      id: MEDIAPLAYBACK.S.F00

    - label:
          "Does the DUT support the Wake On LAN server cluster, MACAddress
          attribute?"
      id: WAKEONLAN.S.A0000

    - label:
          "Does the DUT support the Application Launcher server cluster,
          CatalogList attribute?"
      id: APPLAUNCHER.S.A0000

    - label:
          "Does the DUT support the Application Launcher server cluster,
          CurrentApp attribute?"
      id: APPLAUNCHER.S.A0001

    - label:
          "Does the DUT support the Media Input server cluster, InputList
          attribute?"
      id: MEDIAINPUT.S.A0000

    - label:
          "Does the DUT support the Media Input server cluster, CurrentInput
          attribute?"
      id: MEDIAINPUT.S.A0001

    - label:
          "Does the DUT support the Channel server cluster, ChannelList
          attribute?"
      id: CHANNEL.S.A0000

    - label:
          "Does the DUT support the Channel server cluster, Lineup attribute?"
      id: CHANNEL.S.A0001

    - label:
          "Does the DUT support the Channel server cluster, CurrentChannel
          attribute?"
      id: CHANNEL.S.A0002

    - label:
          "Does the DUT support the Media Playback server cluster, _
          CurrentState_ attribute?"
      id: MEDIAPLAYBACK.S.A0000

    - label:
          "Does the DUT support the Media Playback server cluster, StartTime
          attribute?"
      id: MEDIAPLAYBACK.S.A0001

    - label:
          "Does the DUT support the Media Playback server cluster, Duration
          attribute?"
      id: MEDIAPLAYBACK.S.A0002

    - label:
          "Does the DUT support the Media Playback server cluster,
          SampledPosition attribute?"
      id: MEDIAPLAYBACK.S.A0003

    - label:
          "Does the DUT support the Media Playback server cluster, PlaybackSpeed
          attribute?"
      id: MEDIAPLAYBACK.S.A0004

    - label:
          "Does the DUT support the Media Playback server cluster, SeekRangeEnd
          attribute?"
      id: MEDIAPLAYBACK.S.A0005

    - label:
          "Does the DUT support the Media Playback server cluster,
          SeekRangeStart attribute?"
      id: MEDIAPLAYBACK.S.A0006

    - label:
          "Does the DUT support the Media Playback server cluster,
          ActiveAudioTrack attribute?"
      id: MEDIAPLAYBACK.S.A0007

    - label:
          "Does the DUT support the Media Playback server cluster,
          AvailableAudioTrack attribute?"
      id: MEDIAPLAYBACK.S.A0008

    - label:
          "Does the DUT support the Media Playback server cluster,
          ActiveTextTrack attribute?"
      id: MEDIAPLAYBACK.S.A0009

    - label:
          "Does the DUT support the Media Playback server cluster,
          AvailableTextTrack attribute?"
      id: MEDIAPLAYBACK.S.A000a

    - label:
          "Does the DUT support the Audio Output server cluster, OutputList
          attribute?"
      id: AUDIOOUTPUT.S.A0000

    - label:
          "Does the DUT support the Audio Output server cluster, CurrentOutput
          attribute?"
      id: AUDIOOUTPUT.S.A0001

    - label:
          "Does the DUT support the Target Navigator server cluster, TargetList
          attribute?"
      id: TGTNAV.S.A0000

    - label:
          "Does the DUT support the Target Navigator server cluster,
          CurrentTarget attribute?"
      id: TGTNAV.S.A0001

    - label:
          "Does the DUT support the Application Basic server cluster, VendorName
          attribute?"
      id: APBSC.S.A0000

    - label:
          "Does the DUT support the Application Basic server cluster, VendorID
          attribute?"
      id: APBSC.S.A0001

    - label:
          "Does the DUT support the Application Basic server cluster,
          ApplicationName attribute?"
      id: APBSC.S.A0002

    - label:
          "Does the DUT support the Application Basic server cluster, ProductID
          attribute?"
      id: APBSC.S.A0003

    - label:
          "Does the DUT support the Application Basic server cluster,
          Application attribute?"
      id: APBSC.S.A0004

    - label:
          "Does the DUT support the Application Basic server cluster, Status
          attribute?"
      id: APBSC.S.A0005

    - label:
          "Does the DUT support the Application Basic server cluster,
          ApplicationVersion attribute?"
      id: APBSC.S.A0006

    - label:
          "Does the DUT support the Application Basic server cluster,
          AllowedVendorList attribute?"
      id: APBSC.S.A0007

    - label:
          "Does the DUT support the Content Launcher server cluster,
          AcceptHeader attribute?"
      id: CONTENTLAUNCHER.S.A0000

    - label:
          "Does the DUT support the Content Launcher server cluster,
          SupportedStreamingProtocols attribute?"
      id: CONTENTLAUNCHER.S.A0001

    #
    # server / commandsReceived
    #
    - label: "Does the DUT support the Low Power server cluster, Sleep command?"
      id: LOWPOWER.S.C00.Rsp

    - label:
          "Does the DUT support the Keypad Input server cluster, SendKey
          command?"
      id: KEYPADINPUT.S.C00.Rsp

    - label:
          "Does the DUT support the Application Launcher server cluster,
          LaunchApp command?"
      id: APPLAUNCHER.S.C00.Rsp

    - label:
          "Does the DUT support the Application Launcher server cluster, StopApp
          command?"
      id: APPLAUNCHER.S.C01.Rsp

    - label:
          "Does the DUT support the Application Launcher server cluster, HideApp
          command?"
      id: APPLAUNCHER.S.C02.Rsp

    - label:
          "Does the DUT support the Media Input server cluster, SelectInput
          command?"
      id: MEDIAINPUT.S.C00.Rsp

    - label:
          "Does the DUT support the Media Input server cluster, ShowStatus
          command?"
      id: MEDIAINPUT.S.C01.Rsp

    - label:
          "Does the DUT support the Media Input server cluster, HideStatus
          command?"
      id: MEDIAINPUT.S.C02.Rsp

    - label:
          "Does the DUT support the Media Input server cluster, Rename command?"
      id: MEDIAINPUT.S.C03.Rsp

    - label:
          "Does the DUT support the Channel server cluster, ChangeChannel
          command?"
      id: CHANNEL.S.C00.Rsp

    - label:
          "Does the DUT support the Channel server cluster,
          ChangeChannelByNumber command?"
      id: CHANNEL.S.C02.Rsp

    - label:
          "Does the DUT support the Channel server cluster, SkipChannel command?"
      id: CHANNEL.S.C03.Rsp

    - label:
          "Does the DUT support the Media Playback server cluster, Play command?"
      id: MEDIAPLAYBACK.S.C00.Rsp

    - label:
          "Does the DUT support the Media Playback server cluster, Pause
          command?"
      id: MEDIAPLAYBACK.S.C01.Rsp

    - label:
          "Does the DUT support the Media Playback server cluster, Stop command?"
      id: MEDIAPLAYBACK.S.C02.Rsp

    - label:
          "Does the DUT support the Media Playback server cluster, StartOver
          command?"
      id: MEDIAPLAYBACK.S.C03.Rsp

    - label:
          "Does the DUT support the Media Playback server cluster, Previous
          command?"
      id: MEDIAPLAYBACK.S.C04.Rsp

    - label:
          "Does the DUT support the Media Playback server cluster, Next command?"
      id: MEDIAPLAYBACK.S.C05.Rsp

    - label:
          "Does the DUT support the Media Playback server cluster, Rewind
          command?"
      id: MEDIAPLAYBACK.S.C06.Rsp

    - label:
          "Does the DUT support the Media Playback server cluster, FastForward
          command?"
      id: MEDIAPLAYBACK.S.C07.Rsp

    - label:
          "Does the DUT support the Media Playback server cluster, SkipForward
          command?"
      id: MEDIAPLAYBACK.S.C08.Rsp

    - label:
          "Does the DUT support the Media Playback server cluster, SkipBackward
          command?"
      id: MEDIAPLAYBACK.S.C09.Rsp

    - label:
          "Does the DUT support the Media Playback server cluster, Seek command?"
      id: MEDIAPLAYBACK.S.C0b.Rsp

    - label:
          "Does the DUT support the Media Playback server cluster,
          ActivateAudioTrack command?"
      id: MEDIAPLAYBACK.S.C0c.Rsp

    - label:
          "Does the DUT support the Media Playback server cluster,
          ActivateTextTrack command?"
      id: MEDIAPLAYBACK.S.C0d.Rsp

    - label:
          "Does the DUT support the Media Playback server cluster,
          DeactivateTextTrack command?"
      id: MEDIAPLAYBACK.S.C0e.Rsp

    - label:
          "Does the DUT support the Audio Output server cluster, SelectOutput
          command?"
      id: AUDIOOUTPUT.S.C00.Rsp

    - label:
          "Does the DUT support the Audio Output server cluster, RenameOutput
          command?"
      id: AUDIOOUTPUT.S.C01.Rsp

    - label:
          "Does the DUT support the Target Navigator server cluster,
          NavigateTarget command?"
      id: TGTNAV.S.C00.Rsp

    - label:
          "Does the DUT support the Content Launcher server cluster,
          LaunchContent command?"
      id: CONTENTLAUNCHER.S.C00.Rsp

    - label:
          "Does the DUT support the Content Launcher server cluster, LaunchURL
          command?"
      id: CONTENTLAUNCHER.S.C01.Rsp

    - label:
          "Does the DUT support the Account Login server cluster, GetSetupPIN
          command?"
      id: ALOGIN.S.C00.Rsp

    - label:
          "Does the DUT support the Account Login server cluster, Login command?"
      id: ALOGIN.S.C02.Rsp

    - label:
          "Does the DUT support the Account Login server cluster, Logout
          command?"
      id: ALOGIN.S.C03.Rsp

    - label:
          "Does the DUT support the Content App Observer server cluster,
          ContentAppMessage command?"
      id: APPOBSERVER.S.C00.Rsp

    #
    # server / features
    #
    - label:
          "Does the DUT support the Keypad Input server cluster, Navigation
          Keys?"
      id: KEYPADINPUT.S.F00

    - label:
          "Does the DUT support the Keypad Input server cluster, Location Keys?"
      id: KEYPADINPUT.S.F01

    - label:
          "Does the DUT support the Keypad Input server cluster, Number Keys?"
      id: KEYPADINPUT.S.F02

    - label:
          "Does the DUT support the Media Input server cluster, Name Updates
          feature?"
      id: MEDIAINPUT.S.F00

    - label:
          "Does the DUT support the Channel server cluster, Channel List
          feature?"
      id: CHANNEL.S.F00

    - label:
          "Does the DUT support the Channel server cluster, Lineup Info feature?"
      id: CHANNEL.S.F01

    - label:
          "Does the DUT support the Media Playback server cluster, Variable
          Speed feature?"
      id: MEDIAPLAYBACK.S.F01

    - label:
          "Does the DUT support the Audio Ouput server cluster, Name Updates
          feature?"
      id: AUDIOOUTPUT.S.F00

    - label:
          "Does the DUT support the Content Launcher server cluster, URL
          Playback feature?"
      id: CONTENTLAUNCHER.S.F01

    - label:
          "Does the DUT support the Content Launcher server cluster and is
          Commissionable?"
      id: ALOGIN.S.COMMISSIONABLE

    - label:
          "Does the DUT support the commissioning procedure initiated by a
          commissionee using User Directed Commissioning?"
      id: MC.S.M.UDC

    - label:
          "Does the DUT support the commissioning procedure initiated by a
          commissionee using User Directed Commissioning without PIN code entry?"
      id: MC.S.M.UDCLOGIN

    - label: "Does the DUT support the Content App Observer Cluster,feature?"
      id: APPOBSERVER.S.F01

    #
    # client / commandsGenerated
    #
    - label: "Does the DUT support the Low Power client cluster, Sleep command?"
      id: LOWPOWER.C.C00.Tx

    - label:
          "Does the DUT support the Keypad Input client cluster, SendKey
          command?"
      id: KEYPADINPUT.C.C00.Tx

    - label:
          "Does the DUT support the Application Launcher client cluster,
          LaunchApp command?"
      id: APPLAUNCHER.C.C00.Tx

    - label:
          "Does the DUT support the Application Launcher client cluster, StopApp
          command?"
      id: APPLAUNCHER.C.C01.Tx

    - label:
          "Does the DUT support the Application Launcher client cluster, HideApp
          command?"
      id: APPLAUNCHER.C.C02.Tx

    - label:
          "Does the DUT support the Media Input client cluster, SelectInput
          command?"
      id: MEDIAINPUT.C.C00.Tx

    - label:
          "Does the DUT support the Media Input client cluster, ShowStatus
          command?"
      id: MEDIAINPUT.C.C01.Tx

    - label:
          "Does the DUT support the Media Input client cluster, HideStatus
          command?"
      id: MEDIAINPUT.C.C02.Tx

    - label:
          "Does the DUT support the Media Input server cluster, Rename command?"
      id: MEDIAINPUT.C.C03.Tx

    - label:
          "Does the DUT support the Channel client cluster, ChangeChannel
          command?"
      id: CHANNEL.C.C00.Tx

    - label:
          "Does the DUT support the Channel client cluster,
          ChangeChannelByNumber command?"
      id: CHANNEL.C.C02.Tx

    - label:
          "Does the DUT support the Channel client cluster, SkipChannel command?"
      id: CHANNEL.C.C03.Tx

    - label:
          "Does the DUT support the Media Playback client cluster, Play command?"
      id: MEDIAPLAYBACK.C.C00.Tx

    - label:
          "Does the DUT support the Media Playback client cluster, Pause
          command?"
      id: MEDIAPLAYBACK.C.C01.Tx

    - label:
          "Does the DUT support the Media Playback client cluster, Stop command?"
      id: MEDIAPLAYBACK.C.C02.Tx

    - label:
          "Does the DUT support the Media Playback client cluster, StartOver
          command?"
      id: MEDIAPLAYBACK.C.C03.Tx

    - label:
          "Does the DUT support the Media Playback client cluster, Previous
          command?"
      id: MEDIAPLAYBACK.C.C04.Tx

    - label:
          "Does the DUT support the Media Playback client cluster, Next command?"
      id: MEDIAPLAYBACK.C.C05.Tx

    - label:
          "Does the DUT support the Media Playback client cluster, Rewind
          command?"
      id: MEDIAPLAYBACK.C.C06.Tx

    - label:
          "Does the DUT support the Media Playback client cluster, FastForward
          command?"
      id: MEDIAPLAYBACK.C.C07.Tx

    - label:
          "Does the DUT support the Media Playback client cluster, SkipForward
          command?"
      id: MEDIAPLAYBACK.C.C08.Tx

    - label:
          "Does the DUT support the Media Playback client cluster, SkipBackward
          command?"
      id: MEDIAPLAYBACK.C.C09.Tx

    - label:
          "Does the DUT support the Media Playback client cluster, Seek command?"
      id: MEDIAPLAYBACK.C.C0b.Tx

    - label:
          "Does the DUT support the Audio Output client cluster, SelectOutput
          command?"
      id: AUDIOOUTPUT.C.C00.Tx

    - label:
          "Does the DUT support the Audio Output client cluster, RenameOutput
          command?"
      id: AUDIOOUTPUT.C.C01.Tx

    - label:
          "Does the DUT support the Target Navigator client cluster,
          NavigateTarget command?"
      id: TGTNAV.C.C00.Tx

    - label:
          "Does the DUT support the Content Launcher client cluster,
          LaunchContent command?"
      id: CONTENTLAUNCHER.C.C00.Tx

    - label:
          "Does the DUT support the Content Launcher client cluster, LaunchURL
          command?"
      id: CONTENTLAUNCHER.C.C01.Tx

    - label:
          "Does the DUT support the Account Login client cluster, GetSetupPIN
          command?"
      id: ALOGIN.C.C00.Tx

    # Mode Select Cluster Test Plan
    - label: "Does the device implement the Actions cluster as a server?"
      id: MOD.S

    - label: "Does the device implement the Actions cluster as a client?"
      id: MOD.C

    #
    # server / attributes
    #
    - label: "Does the DUT support the Description attribute?"
      id: MOD.S.A0000

    - label: "Does the DUT support the StandardNamespace attribute?"
      id: MOD.S.A0001

    - label: "Does the DUT support the SupportedModes attribute?"
      id: MOD.S.A0002

    - label: "Does the DUT support the CurrentMode attribute?"
      id: MOD.S.A0003

    - label: "Does the DUT support the StartUpMode attribute?"
      id: MOD.S.A0004

    - label: "Does the DUT support the OnMode attribute?"
      id: MOD.S.A0005

    #
    # server / commandsReceived
    #
    - label: "Does the DUT support receiving the ChangeToMode command?"
      id: MOD.S.C00.Rsp

    #
    # server / features
    #
    - label:
          "Does the Mode Select Cluster depend on an On/Off cluster implemented
          on the same DUT?"
      id: MOD.S.F00

    - label:
          "Does the device implement receiving the ChangeToModeWithStatus
          command?"
      id: MOD.S.C01.Rsp

    #
    # client / attributes
    #
    - label:
          "Does the DUT(client) have access privileges for the SupportedModes
          attribute implemented on server?"
      id: MOD.C.A0002

    #
    # client / commandsGenerated
    #
    - label: "Does the DUT support sending the ChangeToMode command?"
      id: MOD.C.C00.Tx

    #
    # client / manually
    #
    - label: "Read all supported mandatory attribute"
      id: MOD.C.AM-READ

    - label: "Write all supported optional attributes"
      id: MOD.C.AO-WRITE

    - label: "Write all supported mandatory attribute"
      id: MOD.C.AM-WRITE

    - label: "Read all supported optional attributes"
      id: MOD.C.AO-READ

    # Multiple Fabrics Test Plan
    - label: "Does the Device implement the Multi Fabric cluster as a server?"
      id: CADMIN.S

    - label: "Does the Device implement the Multi Fabric cluster as a client?"
      id: CADMIN.C

    #
    # server / attributes
    #
    - label: "Does the Device support WindowStatus attribute?"
      id: CADMIN.S.A0000

    - label: "Does the Device support AdminFabricIndex attribute?"
      id: CADMIN.S.A0001

    - label: "Does the Device support AdminVendorId attribute?"
      id: CADMIN.S.A0002

    #
    # server / commandsReceived
    #
    - label: "Does the Device support Enhanced Commissioning Method (ECM)?"
      id: CADMIN.S.C00.Rsp

    - label: "Does the Device support Basic Commissioning Method (BCM)?"
      id: CADMIN.S.C01.Rsp

    - label: "Does the Device support revoking commissioning window?"
      id: CADMIN.S.C02.Rsp

    #
    # server / features
    #
    - label: "Does the Device support Basic Commissioning Method"
      id: CADMIN.S.F00

    #
    # server / manually
    #
    - label: "Does the Device support User Interface Display"
      id: CADMIN.M.UserInterfaceDisplay

    - label: "Does the Device support Audio Interface"
      id: CADMIN.M.AudioInterface

    #
    # client / attributes
    #
    - label:
          "Does the DUT(client) have access privileges for the Fabrics attribut
          implemented on the server?"
      id: OPCREDS.C.A0001

    - label:
          "Does the DUT(client) have access privileges for the WindowStatus
          attribute implemented on the server?"
      id: CADMIN.C.A0000

    - label:
          "Does the DUT(client) have access privileges for the AdminFabricIndex
          attribute implemented on the server?"
      id: CADMIN.C.A0001

    - label:
          "Does the DUT(client) have access privileges for the AdminVendorId
          attribute implemented on the server?"
      id: CADMIN.C.A0002

    #
    # client / commandsGenerated
    #
    - label:
          "Does the Device support through Enhanced Commissioning Method (ECM) ?"
      id: CADMIN.C.C00.Tx

    - label: "Does the Device support Basic Commissioning Method (BCM) ?"
      id: CADMIN.C.C01.Tx

    - label: "Does the Device support revoking commissioning window?"
      id: CADMIN.C.C02.Tx

    # OTA Software Update Test Plan
    #
    # server / manually
    #
    - label:
          "Does the DUT support sending the DelayedActionTime field in
          QueryImageResponse Command?"
      id: OTAP.S.M.DelayedActionTime

    - label:
          "Does the DUT support sending the UserConsentNeeded field in
          QueryImageResponse Command?"
      id: OTAP.S.M.UserConsentNeeded

    #
    # client / manually
    #
    - label: "Does the DUT support sending the AnnounceOTAProvider Command?"
      id: OTAR.C.M.AnnounceOTAProvider

    - label: "Does the DUT support sending the NotifyUpdateApplied Command?"
      id: OTAR.C.M.NotifyUpdateApplied

    # Occupancy Sensing Cluster Test Plan
    - label:
          "Does the device implement the Occupancy Sensing cluster as a server?"
      id: OCC.S

    - label:
          "Does the device implement the Occupancy Sensing cluster as a client?"
      id: OCC.C

    #
    # server / attributes
    #
    - label: "Does the device implement the Occupancy attribute?"
      id: OCC.S.A0000

    - label: "Does the device implement the OccupancySensorType attribute?"
      id: OCC.S.A0001

    - label:
          "Does the device implement the OccupancySensorTypeBitmap attribute?"
      id: OCC.S.A0002

    - label:
          "Does the device implement the PIROccupiedToUnoccupiedDelay attribute?"
      id: OCC.S.A0010

    - label:
          "Does the device implement the PIRUnoccupiedToOccupiedDelay attribute?"
      id: OCC.S.A0011

    - label:
          "Does the device implement the PIRUnoccupiedToOccupiedThreshold
          attribute?"
      id: OCC.S.A0012

    - label:
          "Does the device implement the UltrasonicOccupiedToUnoccupiedDelay
          attribute?"
      id: OCC.S.A0020

    - label:
          "Does the device implement the UltrasonicUnoccupiedToOccupiedDelay
          attribute?"
      id: OCC.S.A0021

    - label:
          "Does the device implement the UltrasonicUnoccupiedToOccupiedThreshold
          attribute?"
      id: OCC.S.A0022

    - label:
          "Does the device implement the
          PhysicalContactOccupiedToUnoccupiedDelay attribute?"
      id: OCC.S.A0030

    - label:
          "Does the device implement the
          PhysicalContactUnoccupiedToOccupiedDelay attribute?"
      id: OCC.S.A0031

    - label:
          "Does the device implement the
          PhysicalContactUnoccupiedToOccupiedThreshold attribute?"
      id: OCC.S.A0032

    #
    # server / manually
    #
    - label:
          "Can the Occupancy attribute changed by physical control at the
          device?"
      id: OCC.M.OccupancyChange

    #
    # client / attributes
    #
    - label: "Does the device implement the Occupancy attribute?"
      id: OCC.C.A0000

    - label: "Does the device implement the OccupancySensorType attribute?"
      id: OCC.C.A0001

    - label:
          "Does the device implement the OccupancySensorTypeBitmap attribute?"
      id: OCC.C.A0002

    - label:
          "Does the device implement the PIROccupiedToUnoccupiedDelay attribute?"
      id: OCC.C.A0010

    - label:
          "Does the device implement the PIRUnoccupiedToOccupiedDelay attribute?"
      id: OCC.C.A0011

    - label:
          "Does the device implement the PIRUnoccupiedToOccupiedThreshold
          attribute?"
      id: OCC.C.A0012

    - label:
          "Does the device implement the UltrasonicOccupiedToUnoccupiedDelay
          attribute?"
      id: OCC.C.A0020

    - label:
          "Does the device implement the UltrasonicUnoccupiedToOccupiedDelay
          attribute?"
      id: OCC.C.A0021

    - label:
          "Does the device implement the UltrasonicUnoccupiedToOccupiedThreshold
          attribute?"
      id: OCC.C.A0022

    - label:
          "Does the device implement the
          PhysicalContactOccupiedToUnoccupiedDelay attribute?"
      id: OCC.C.A0030

    - label:
          "Does the device implement the
          PhysicalContactUnoccupiedToOccupiedDelay attribute?"
      id: OCC.C.A0031

    - label:
          "Does the device implement the
          PhysicalContactUnoccupiedToOccupiedThreshold attribute?"
      id: OCC.C.A0032

    # On/Off Cluster Test Plan
    - label: "Does the device implement the on/off cluster as a server?"
      id: OO.S

    - label: "Does the device implement the on/off cluster as a client?"
      id: OO.C

    #
    # server / attributes
    #
    - label: "Does the device implement the OnOff attribute?"
      id: OO.S.A0000

    - label: "Does the device implement the GlobalSceneControl attribute?"
      id: OO.S.A4000

    - label: "Does the device implement the OnTime attribute?"
      id: OO.S.A4001

    - label: "Does the device implement the OffWaitTime attribute?"
      id: OO.S.A4002

    - label: "Does the device implement the StartUpOnOff attribute?"
      id: OO.S.A4003

    #
    # server / commandsReceived
    #
    - label: "Does the device implement receiving the Off command?"
      id: OO.S.C00.Rsp

    - label: "Does the device implement receiving the On command?"
      id: OO.S.C01.Rsp

    - label: "Does the device implement receiving the Toggle command?"
      id: OO.S.C02.Rsp

    - label: "Does the device implement receiving the OffWithEffect command?"
      id: OO.S.C40.Rsp

    - label:
          "Does the device implement receiving the OnWithRecallGlobalScene
          command?"
      id: OO.S.C41.Rsp

    - label: "Does the device implement receiving the OnWithTimedOff command?"
      id: OO.S.C42.Rsp

    #
    # server / features
    #
    - label: "Level Control for Lighting"
      id: OO.S.F00

    - label: "Device has Deadfront behaviour"
      id: OO.S.F01

    - label: "Device has OffOnly feature"
      id: OO.S.F02

    #
    # server / manually
    #
    - label:
          "Can the OnOff attribute changed by physical control at the device?"
      id: OO.M.ManuallyControlled

    #
    # client / commandsGenerated
    #
    - label: "Does the device implement sending the Off command?"
      id: OO.C.C00.Tx

    - label: "Does the device implement sending the On command?"
      id: OO.C.C01.Tx

    - label: "Does the device implement sending the Toggle command?"
      id: OO.C.C02.Tx

    - label: "Does the device implement sending the OffWithEffect command?"
      id: OO.C.C40.Tx

    - label:
          "Does the device implement sending the OnWithRecallGlobalScene
          command?"
      id: OO.C.C41.Tx

    - label: "Does the device implement sending the OnWithTimedOff command?"
      id: OO.C.C42.Tx

    #
    # client / manually
    #
    - label: "Read all supported mandatory attribute"
      id: OO.C.AM-READ

    - label: "Write all supported mandatory attribute"
      id: OO.C.AM-WRITE

    - label: "Write all supported optional attributes"
      id: OO.C.AO-WRITE

    - label: "Read all supported optional attributes"
      id: OO.C.AO-READ

    # Power Source Cluster Test Plan
    - label: "Does the device implement the Power Source cluster as a server?"
      id: PS.S

    - label: "Does the device implement the Power Source cluster as a client?"
      id: PS.C

    #
    # server / attributes
    #
    - label: "Does the device implement the Status attribute?"
      id: PS.S.A0000

    - label: "Does the device implement the Order attribute?"
      id: PS.S.A0001

    - label: "Does the device implement the Description attribute?"
      id: PS.S.A0002

    - label:
          "Does the device implement the WiredAssessedInputVoltage attribute?"
      id: PS.S.A0003

    - label:
          "Does the device implement the WiredAssessedInputFrequency attribute?"
      id: PS.S.A0004

    - label: "Does the device implement the WiredCurrentType attribute?"
      id: PS.S.A0005

    - label: "Does the device implement the WiredAssessedCurrent attribute?"
      id: PS.S.A0006

    - label: "Does the device implement the WiredNominalVoltage attribute?"
      id: PS.S.A0007

    - label: "Does the device implement the WiredMaximumCurrent attribute?"
      id: PS.S.A0008

    - label: "Does the device implement the WiredPresent attribute?"
      id: PS.S.A0009

    - label: "Does the device implement the ActiveWiredFaults attribute?"
      id: PS.S.A000a

    - label: "Does the device implement the BatVoltage attribute?"
      id: PS.S.A000b

    - label: "Does the device implement the BatPercentRemaining attribute?"
      id: PS.S.A000c

    - label: "Does the device implement the BatTimeRemaining attribute?"
      id: PS.S.A000d

    - label: "Does the device implement the BatChargeLevel attribute?"
      id: PS.S.A000e

    - label: "Does the device implement the BatReplacementNeeded attribute?"
      id: PS.S.A000f

    - label: "Does the device implement the BatReplaceability attribute?"
      id: PS.S.A0010

    - label: "Does the device implement the BatPresent attribute?"
      id: PS.S.A0011

    - label: "Does the device implement the ActiveBatFaults attribute?"
      id: PS.S.A0012

    - label:
          "Does the device implement the BatReplacementDescription attribute?"
      id: PS.S.A0013

    - label: "Does the device implement the BatCommonDesignation attribute?"
      id: PS.S.A0014

    - label: "Does the device implement the BatANSIDesignation attribute?"
      id: PS.S.A0015

    - label: "Does the device implement the BatIECDesignation attribute?"
      id: PS.S.A0016

    - label: "Does the device implement the BatApprovedChemistry attribute?"
      id: PS.S.A0017

    - label: "Does the device implement the BatCapacity attribute?"
      id: PS.S.A0018

    - label: "Does the device implement the BatQuantity attribute?"
      id: PS.S.A0019

    - label: "Does the device implement the BatChargeState attribute?"
      id: PS.S.A001a

    - label: "Does the device implement the BatTimeToFullCharge attribute?"
      id: PS.S.A001b

    - label:
          "Does the device implement the BatFunctionalWhileCharging attribute?"
      id: PS.S.A001c

    - label: "Does the device implement the BatChargingCurrent attribute?"
      id: PS.S.A001d

    - label: "Does the device implement the ActiveBatChargeFaults attribute?"
      id: PS.S.A001e

    - label: "Does the device implement the EndpointList attribute?"
      id: PS.S.A001f

    #
    # server / Events
    #
    - label: "Does the device implement the WiredFaultChange event?"
      id: PS.S.E00

    - label: "Does the device implement the BatFaultChange event?"
      id: PS.S.E01

    - label: "Does the device implement the BatChargeFaultChange event?"
      id: PS.S.E02

    #
    # server / features
    #
    - label: "A wired power source"
      id: PS.S.F00

    - label: "A battery power source"
      id: PS.S.F01

    - label: "A rechargeable battery power source (requires Battery feature)"
      id: PS.S.F02

    - label: "A replaceable battery power source (requires Battery feature)"
      id: PS.S.F03

    #
    # server / manually
    #
    - label: "Can the DUT be brought into a Wired Fault state?"
      id: PS.S.M.ManualWiredFault

    - label: "Can the DUT be brought into a Battery Fault state?"
      id: PS.S.M.ManualBatFault

    - label: "Can the DUT be brought into a Battery Charge Fault state?"
      id: PS.S.M.ManualBatChargeFault

    #
    # client / manually
    #
    - label: "Read all supported mandatory attribute"
      id: PS.C.AM-READ

    - label: "Write all supported optional attributes"
      id: PS.C.AO-WRITE

    - label: "Write all supported mandatory attribute"
      id: PS.C.AM-WRITE

    - label: "Read all supported optional attributes"
      id: PS.C.AO-READ

    # Power Source Configuration Cluster Test Plan
    - label:
          "Does the device implement the Power Source Configuration cluster as a
          server?"
      id: PSCFG.S

    - label:
          "Does the device implement the Power Source Configuration cluster as a
          client?"
      id: PSCFG.C

    #
    # server / attributes
    #
    - label: "Does the device implement the Sources attribute?"
      id: PSCFG.S.A0000

    #
    # client / manually
    #
    - label: "Read all supported optional attributes"
      id: PSCFG.C.AO-READ

    - label: "Read all supported mandatory attribute"
      id: PSCFG.C.AM-READ

    - label: "Write all supported mandatory attribute"
      id: PSCFG.C.AM-WRITE

    - label: "Write all supported optional attributes"
      id: PSCFG.C.AO-WRITE

    # Pressure Measurement Cluster Test Plan
    - label:
          "Does the device implement the Pressure Measurement cluster as a
          server?"
      id: PRS.S

    - label:
          "Does the device implement the Pressure Measurement cluster as a
          client?"
      id: PRS.C

    #
    # server / attributes
    #
    - label: "Does the device implement the MeasuredValue attribute?"
      id: PRS.S.A0000

    - label: "Does the device implement the MinMeasuredValue attribute?"
      id: PRS.S.A0001

    - label: "Does the device implement the MaxMeasuredValue attribute?"
      id: PRS.S.A0002

    - label: "Does the device implement the Tolerance attribute?"
      id: PRS.S.A0003

    - label: "Does the device implement the ScaledValue attribute?"
      id: PRS.S.A0010

    - label: "Does the device implement the MinScaledValue attribute?"
      id: PRS.S.A0011

    - label: "Does the device implement the MinScaledValue attribute?"
      id: PRS.S.A0012

    - label: "Does the device implement the ScaledTolerance attribute?"
      id: PRS.S.A0013

    - label: "Does the device implement the Scale attribute?"
      id: PRS.S.A0014

    #
    # server / features
    #
    - label: "Does the device support extended range and resolution?"
      id: PRS.S.F00

    #
    # server / manually
    #
    - label:
          "Can the MeasuredValue attribute changed by physical control at the
          device?"
      id: PRS.M.PressureChange

    #
    # client / manually
    #
    - label: "Read all supported mandatory attribute"
      id: PRS.C.AM-READ

    - label: "Write all supported mandatory attribute"
      id: PRS.C.AM-WRITE

    - label: "Read all supported optional attributes"
      id: PRS.C.AO-READ

    - label: "Write all supported optional attributes"
      id: PRS.C.AO-WRITE

    # Pump Configuration and Control Cluster Test Plan
    - label:
          "Does the device implement the Pump Configuration and Control cluster
          as a server?"
      id: PCC.S

    - label:
          "Does the device implement the Pump Configuration and Control cluster
          as a client?"
      id: PCC.C

    #
    # server / attributes
    #
    - label: "Does the device implement the MaxPressure attribute?"
      id: PCC.S.A0000

    - label: "Does the device implement the MaxSpeed attribute?"
      id: PCC.S.A0001

    - label: "Does the device implement the MaxFlow attribute?"
      id: PCC.S.A0002

    - label: "Does the device implement the MinConstPressure attribute?"
      id: PCC.S.A0003

    - label: "Does the device implement the MaxConstPressure attribute?"
      id: PCC.S.A0004

    - label: "Does the device implement the MinCompPressure attribute?"
      id: PCC.S.A0005

    - label: "Does the device implement the MaxCompPressure attribute?"
      id: PCC.S.A0006

    - label: "Does the device implement the MinConstSpeed attribute?"
      id: PCC.S.A0007

    - label: "Does the device implement the MaxConstSpeed attribute?"
      id: PCC.S.A0008

    - label: "Does the device implement the MinConstFlow attribute?"
      id: PCC.S.A0009

    - label: "Does the device implement the MaxConstFlow attribute?"
      id: PCC.S.A000a

    - label: "Does the device implement the MinConstTemp attribute?"
      id: PCC.S.A000b

    - label: "Does the device implement the MaxConstTemp attribute?"
      id: PCC.S.A000c

    - label: "Does the device implement the PumpStatus attribute?"
      id: PCC.S.A0010

    - label: "Does the device implement the EffectiveOperationMode attribute?"
      id: PCC.S.A0011

    - label: "Does the device implement the EffectiveControlMode attribute?"
      id: PCC.S.A0012

    - label: "Does the device implement the Capacity attribute?"
      id: PCC.S.A0013

    - label: "Does the device implement the Speed attribute?"
      id: PCC.S.A0014

    - label: "Does the device implement the LifetimeRunningHours attribute?"
      id: PCC.S.A0015

    - label: "Does the device implement the Power attribute?"
      id: PCC.S.A0016

    - label: "Does the device implement the LifetimeEnergyConsumed attribute?"
      id: PCC.S.A0017

    - label: "Does the device implement the OperationMode attribute?"
      id: PCC.S.A0020

    - label: "Does the device implement the ControlMode attribute?"
      id: PCC.S.A0021

    #
    # server / Events
    #
    - label: "Does the device implement the SupplyVoltageLow event?"
      id: PCC.S.E00

    - label: "Does the device implement the SupplyVoltageHigh event?"
      id: PCC.S.E01

    - label: "Does the device implement the PowerMissingPhase event?"
      id: PCC.S.E02

    - label: "Does the device implement the SystemPressureLow event?"
      id: PCC.S.E03

    - label: "Does the device implement the SystemPressureHigh event?"
      id: PCC.S.E04

    - label: "Does the device implement the DryRunning event?"
      id: PCC.S.E05

    - label: "Does the device implement the MotorTemperatureHigh event?"
      id: PCC.S.E06

    - label: "Does the device implement the PumpMotorFatalFailure event?"
      id: PCC.S.E07

    - label: "Does the device implement the ElectronicTemperatureHigh event?"
      id: PCC.S.E08

    - label: "Does the device implement the PumpBlocked event?"
      id: PCC.S.E09

    - label: "Does the device implement the SensorFailure event?"
      id: PCC.S.E0a

    - label: "Does the device implement the ElectronicNonFatalFailure event?"
      id: PCC.S.E0b

    - label: "Does the device implement the ElectronicFatalFailure event?"
      id: PCC.S.E0c

    - label: "Does the device implement the GeneralFault event?"
      id: PCC.S.E0d

    - label: "Does the device implement the Leakage event?"
      id: PCC.S.E0e

    - label: "Does the device implement the AirDetection event?"
      id: PCC.S.E0f

    - label: "Does the device implement the TurbineOperation event?"
      id: PCC.S.E10

    #
    # server / features
    #
    - label: "Supports operating in constant pressure mode"
      id: PCC.S.F00

    - label: "Supports operating in compensated pressure mode"
      id: PCC.S.F01

    - label: "Supports operating in constant flow mode"
      id: PCC.S.F02

    - label: "Supports operating in constant speed mode"
      id: PCC.S.F03

    - label: "Supports operating in constant temperature mode"
      id: PCC.S.F04

    - label: "Supports operating in automatic mode"
      id: PCC.S.F05

    - label: "Supports operating using local settings"
      id: PCC.S.F06

    #
    # client / manually
    #
    - label: "Read all supported mandatory attribute"
      id: PCC.C.AM-READ

    - label: "Write all supported mandatory attribute"
      id: PCC.C.AM-WRITE

    - label: "Read all supported optional attributes"
      id: PCC.C.AO-READ

    - label: "Write all supported optional attributes"
      id: PCC.C.AO-WRITE

    # Relative Humidity Measurement Cluster Test Plan
    - label:
          "Does the device implement the relative humidity measurement cluster
          as a server?"
      id: RH.S

    - label:
          "Does the device implement the relative humidity measurement cluster
          as a client?"
      id: RH.C

    #
    # server / attributes
    #
    - label: "Does the device implement the MeasuredValue attribute?"
      id: RH.S.A0000

    - label: "Does the device implement the MinMeasuredValue attribute?"
      id: RH.S.A0001

    - label: "Does the device implement the MaxMeasuredValue attribute?"
      id: RH.S.A0002

    - label: "Does the device implement the Tolerance attribute?"
      id: RH.S.A0003

    #
    # server / manually
    #
    - label:
          "Can the MeasuredValue attribute changed by physical control at the
          device?"
      id: RH.M.ManuallyControlled

    #
    # client / manually
    #
    - label: "Read all supported optional attributes"
      id: RH.C.AO-READ

    - label: "Write all supported mandatory attribute"
      id: RH.C.AM-WRITE

    - label: "Read all supported mandatory attribute"
      id: RH.C.AM-READ

    - label: "Write all supported optional attributes"
      id: RH.C.AO-WRITE

    # Scenes Management Cluster Test Plan
    - label: "Does the device implement the Scenes cluster as a server?"
      id: S.S

    - label: "Does the device implement the Scenes cluster as a client?"
      id: S.C

    #
    # server / attributes
    #

    - label: "Does the device implement the SceneTableSize attribute?"
      id: S.S.A0001

    - label: "Does the device implement the FabricSceneInfo attribute?"
      id: S.S.A0002

    #
    # server / commandsReceived
    #
    - label: "Does the device implement receiving the AddScene command?"
      id: S.S.C00.Rsp

    - label: "Does the device implement receiving the ViewScene command?"
      id: S.S.C01.Rsp

    - label: "Does the device implement receiving the RemoveScene command?"
      id: S.S.C02.Rsp

    - label: "Does the device implement receiving the RemoveAllScenes command?"
      id: S.S.C03.Rsp

    - label: "Does the device implement receiving the StoreScene command?"
      id: S.S.C04.Rsp

    - label: "Does the device implement receiving the RecallScene command?"
      id: S.S.C05.Rsp

    - label:
          "Does the device implement receiving the GetSceneMembership command?"
      id: S.S.C06.Rsp

    - label: "Does the device implement receiving the CopyScene command?"
      id: S.S.C40.Rsp

    #
    # server / features
    #
    - label: "Does the device implement the Scene Names feature?"
      id: S.S.F00

    #
    # server / manually
    #
    - label: ""
      id: S.S.AM

    - label: ""
      id: S.S.AO

    #
    # client / commandsGenerated
    #
    - label: "Does the device implement sending the AddScene command?"
      id: S.C.C00.Tx

    - label: "Does the device implement sending the ViewScene command?"
      id: S.C.C01.Tx

    - label: "Does the device implement sending the RemoveScene command?"
      id: S.C.C02.Tx

    - label: "Does the device implement sending the RemoveAllScenes command?"
      id: S.C.C03.Tx

    - label: "Does the device implement sending the StoreScene command?"
      id: S.C.C04.Tx

    - label: "Does the device implement sending the RecallScene command?"
      id: S.C.C05.Tx

    - label: "Does the device implement sending the GetSceneMembership command?"
      id: S.C.C06.Tx

    - label: "Does the device implement sending the CopyScene command?"
      id: S.C.C40.Tx

    #
    # client / manually
    #
    - label: "Write all supported optional attributes"
      id: S.C.AO-WRITE

    - label: "Read all supported optional attributes"
      id: S.C.AO-READ

    - label: "Write all supported mandatory attribute"
      id: S.C.AM-WRITE

    - label: "Read all supported mandatory attribute"
      id: S.C.AM-READ

    # Smoke CO Alarm Cluster Test Plan
    - label: "Does the device implement the SMOKECO cluster as a server?"
      id: SMOKECO.S

    - label: "Does the device implement the SMOKECO cluster as a client?"
      id: SMOKECO.C

    #
    # server / features
    #
    - label: "Does the device support this specific cluster feature?"
      id: SMOKECO.S.F00

    - label: "Does the device support this specific cluster feature?"
      id: SMOKECO.S.F01

    #
    # server / attributes
    #
    - label: "Does the device implement the ExpressedState attribute?"
      id: SMOKECO.S.A0000

    - label: "Does the device implement the SmokeState attribute?"
      id: SMOKECO.S.A0001

    - label: "Does the device implement the COState attribute?"
      id: SMOKECO.S.A0002

    - label: "Does the device implement the BatteryAlert attribute?"
      id: SMOKECO.S.A0003

    - label: "Does the device implement the DeviceMuted attribute?"
      id: SMOKECO.S.A0004

    - label: "Does the device implement the TestInProgress attribute?"
      id: SMOKECO.S.A0005

    - label: "Does the device implement the HardwareFaultAlert attribute?"
      id: SMOKECO.S.A0006

    - label: "Does the device implement the EndOfServiceAlert attribute?"
      id: SMOKECO.S.A0007

    - label: "Does the device implement the InterconnectSmokeAlarm attribute?"
      id: SMOKECO.S.A0008

    - label: "Does the device implement the InterconnectCOAlarm attribute?"
      id: SMOKECO.S.A0009

    - label: "Does the device implement the ContaminationState attribute?"
      id: SMOKECO.S.A000a

    - label: "Does the device implement the SensitivityLevel attribute?"
      id: SMOKECO.S.A000b

    - label: "Does the device implement the ExpiryDate attribute?"
      id: SMOKECO.S.A000c

    #
    # server / Events
    #
    - label: "Does the device implement the SmokeAlarm event?"
      id: SMOKECO.S.E00

    - label: "Does the device implement the COAlarm event?"
      id: SMOKECO.S.E01

    - label: "Does the device implement the LowBattery event?"
      id: SMOKECO.S.E02

    - label: "Does the device implement the HardwareFault event?"
      id: SMOKECO.S.E03

    - label: "Does the device implement the EndOfService event?"
      id: SMOKECO.S.E04

    - label: "Does the device implement the SelfTestComplete event?"
      id: SMOKECO.S.E05

    - label: "Does the device implement the AlarmMuted event?"
      id: SMOKECO.S.E06

    - label: "Does the device implement the MuteEnded event?"
      id: SMOKECO.S.E07

    - label: "Does the device implement the InterconnectSmokeAlarm event?"
      id: SMOKECO.S.E08

    - label: "Does the device implement the InterconnectCOAlarm event?"
      id: SMOKECO.S.E09

    - label: "Does the device implement the AllClear event?"
      id: SMOKECO.S.E0a

    #
    # server / manually
    #
    - label:
          "Can the TestInProgress attribute be changed by physical control at
          the device?"
      id: SMOKECO.M.ManuallyControlledTest

    - label:
          "Can the DeviceMuted attribute be changed by physical control at the
          device?"
      id: SMOKECO.M.ManuallyControlledMute

    #
    # server / commandsReceived
    #
    - label: "Does the device implement receiving the SelfTestRequest command?"
      id: SMOKECO.S.C00.Rsp

    # Software Diagnostics Cluster Test Plan
    - label:
          "Does the device implement the Software Diagnostics cluster as a
          server?"
      id: DGSW.S

    - label:
          "Does the device implement the Software Diagnostics cluster as a
          client?"
      id: DGSW.C

    #
    # server / attributes
    #
    - label: "Implement the ThreadMetrics struct attribute."
      id: DGSW.S.A0000

    - label:
          "Indicate the current amount of heap memory, in bytes, that are free
          for allocation."
      id: DGSW.S.A0001

    - label:
          "Indicate the current amount of heap memory, in bytes, that is being
          used."
      id: DGSW.S.A0002

    - label:
          "Indicate the maximum amount of heap memory, in bytes, that has been
          used by the Node."
      id: DGSW.S.A0003

    #
    # server / commandsReceived
    #
    - label:
          "Resets the StackFreeMinimum field of the ThreadMetrics attribute and
          the CurrentHeapHighWatermark attribute."
      id: DGSW.S.C00.Rsp

    #
    # server / Events
    #
    - label: "Implement the SoftwareFault event."
      id: DGSW.S.E00

    #
    # server / features
    #
    - label: "The metrics for high watermark related to memory consumption."
      id: DGSW.S.F00

    #
    # client / attributes
    #
    - label:
          "Does the DUT(client) have access privileges for the ThreadMetrics
          attribute implemented on the server?"
      id: DGSW.C.A0000

    - label:
          "Does the DUT(client) have access privileges for the CurrentHeapFree
          attribute implemented on the server?"
      id: DGSW.C.A0001

    - label:
          "Does the DUT(client) have access privileges for the CurrentHeapUsed
          attribute implemented on the server?"
      id: DGSW.C.A0002

    - label:
          "Does the DUT(client) have access privileges for the
          CurrentHeapHighWatermark attribute implemented on the server?"
      id: DGSW.C.A0003

    #
    # client / commandsGenerated
    #
    - label:
          "Resets the StackFreeMinimum field of the ThreadMetrics attribute and
          the CurrentHeapHighWatermark attribute."
      id: DGSW.C.C00.Tx

    # Switch Cluster Test Plan
    - label: "Does the device implement the Switch cluster as a server?"
      id: SWTCH.S

    - label: "Does the device implement the Switch cluster as a client?"
      id: SWTCH.C

    #
    # server / features
    #
    - label: "Does the device represent a Latching Switch (LS)?"
      id: SWTCH.S.F00

    - label: "Does the device represent a Momentary Switch (MS)?"
      id: SWTCH.S.F01

    - label: "Does the MS device support Momentary Switch Release (MSR)?"
      id: SWTCH.S.F02

    - label: "Does the MS device support Momentary Switch LongPress (MSL)?"
      id: SWTCH.S.F03

    - label: "Does the MS device support Momentary Switch MultiPress (MSM)?"
      id: SWTCH.S.F04

    - label: "Does the device support ActionSwitch feature (AS)?"
      id: SWTCH.S.F05

    #
    # client / features
    #
    - label: "Does the DUT support a Latching Switch?"
      id: SWTCH.C.F00

    - label: "Does the DUT support a Momentary Switch?"
      id: SWTCH.C.F01

    - label: "Does the DUT support Momentary Switch Release?"
      id: SWTCH.C.F02

    - label: "Does the DUT support Momentary Switch LongPress?"
      id: SWTCH.C.F03

    - label: "Does the DUT support Momentary Switch MultiPress?"
      id: SWTCH.C.F04

    #
    # client / manually
    #
    - label:
          "Does the DUT support reading attribute to get switch state (polling)?"
      id: SWTCH.C.M.SwitchStatePolling

    - label: "Does the DUT support eventing to get switch state changes?"
      id: SWTCH.C.M.SwitchStateEventing

    - label: "Write all supported optional attributes"
      id: SWTCH.C.AO-WRITE

    - label: "Read all supported mandatory attribute"
      id: SWTCH.C.AM-READ

    - label: "Read all supported optional attributes"
      id: SWTCH.C.AO-READ

    - label: "Write all supported mandatory attribute"
      id: SWTCH.C.AM-WRITE

    # Temperature Measurement Cluster Test Plan
    - label:
          "Does the device implement the temperature measurement cluster as a
          server?"
      id: TMP.S

    - label:
          "Does the device implement the temperature measurement cluster as a
          client?"
      id: TMP.C

    #
    # server / attributes
    #
    - label: "Does the device implement the MeasuredValue attribute?"
      id: TMP.S.A0000

    - label: "Does the device implement the MinMeasuredValue attribute?"
      id: TMP.S.A0001

    - label: "Does the device implement the MaxMeasuredValue attribute?"
      id: TMP.S.A0002

    - label: "Does the device implement the Tolerance attribute?"
      id: TMP.S.A0003

    #
    # server / manually
    #
    - label:
          "Can the MeasuredValue attribute changed by physical control at the
          device?"
      id: TMP.M.ManuallyControlled

    #
    # client / manually
    #
    - label: "Read all supported optional attributes"
      id: TMP.C.AO-READ

    - label: "Write all supported optional attributes"
      id: TMP.C.AO-WRITE

    - label: "Read all supported mandatory attribute"
      id: TMP.C.AM-READ

    - label: "Write all supported mandatory attribute"
      id: TMP.C.AM-WRITE

    # Thermostat Cluster Test Plan
    - label: "Does the device implement the Thermostat cluster as a server?"
      id: TSTAT.S

    - label: "Does the device implement the Thermostat cluster as a client?"
      id: TSTAT.C

    #
    # server / attributes
    #
    - label: "Does the device implement the LocalTemperature attribute?"
      id: TSTAT.S.A0000

    - label: "Does the device implement the OutdoorTemperature attribute?"
      id: TSTAT.S.A0001

    - label: "Does the device implement the Occupancy attribute?"
      id: TSTAT.S.A0002

    - label: "Does the device implement the AbsMinHeatSetpointLimit attribute?"
      id: TSTAT.S.A0003

    - label: "Does the device implement the AbsMaxHeatSetpointLimit attribute?"
      id: TSTAT.S.A0004

    - label: "Does the device implement the AbsMinCoolSetpointLimit attribute?"
      id: TSTAT.S.A0005

    - label: "Does the device implement the AbsMaxCoolSetpointLimit attribute?"
      id: TSTAT.S.A0006

    - label: "Does the device implement the PICoolingDemand attribute?"
      id: TSTAT.S.A0007

    - label: "Does the device implement the PIHeatingDemand attribute?"
      id: TSTAT.S.A0008

    - label:
          "Does the device implement the HVACSystemTypeConfiguration attribute?"
      id: TSTAT.S.A0009

    - label:
          "Does the device implement the LocalTemperatureCalibration attribute?"
      id: TSTAT.S.A0010

    - label: "Does the device implement the OccupiedCoolingSetpoint attribute?"
      id: TSTAT.S.A0011

    - label: "Does the device implement the OccupiedHeatingSetpoint attribute?"
      id: TSTAT.S.A0012

    - label:
          "Does the device implement the UnoccupiedCoolingSetpoint attribute?"
      id: TSTAT.S.A0013

    - label:
          "Does the device implement the UnoccupiedHeatingSetpoint attribute?"
      id: TSTAT.S.A0014

    - label: "Does the device implement the MinHeatSetpointLimit attribute?"
      id: TSTAT.S.A0015

    - label: "Does the device implement the MaxHeatSetpointLimit attribute?"
      id: TSTAT.S.A0016

    - label: "Does the device implement the MinCoolSetpointLimit attribute?"
      id: TSTAT.S.A0017

    - label: "Does the device implement the MaxCoolSetpointLimit attribute?"
      id: TSTAT.S.A0018

    - label: "Does the device implement the MinSetpointDeadBand attribute?"
      id: TSTAT.S.A0019

    - label: "Does the device implement the RemoteSensing attribute?"
      id: TSTAT.S.A001a

    - label:
          "Does the device implement the ControlSequenceOfOperation attribute?"
      id: TSTAT.S.A001b

    - label: "Does the device implement the SystemMode attribute?"
      id: TSTAT.S.A001c

    - label: "Does the device implement the AlarmMask attribute?"
      id: TSTAT.S.A001d

    - label: "Does the device implement the ThermostatRunningMode attribute?"
      id: TSTAT.S.A001e

    - label: "Does the device implement the StartOfWeek attribute?"
      id: TSTAT.S.A0020

    - label:
          "Does the device implement the NumberOfWeeklyTransitions attribute?"
      id: TSTAT.S.A0021

    - label: "Does the device implement the NumberOfDailyTransitions attribute?"
      id: TSTAT.S.A0022

    - label: "Does the device implement the TemperatureSetpointHold attribute?"
      id: TSTAT.S.A0023

    - label:
          "Does the device implement the TemperatureSetpointHoldDuration
          attribute?"
      id: TSTAT.S.A0024

    - label:
          "Does the device implement the ThermostatProgrammingOperationMode
          attribute?"
      id: TSTAT.S.A0025

    - label: "Does the device implement the ThermostatRunningState attribute?"
      id: TSTAT.S.A0029

    - label: "Does the device implement the SetpointChangeSource attribute?"
      id: TSTAT.S.A0030

    - label: "Does the device implement the SetpointChangeAmount attribute?"
      id: TSTAT.S.A0031

    - label:
          "Does the device implement the SetpointChangeSourceTimestamp
          attribute?"
      id: TSTAT.S.A0032

    - label: "Does the device implement the OccupiedSetback attribute?"
      id: TSTAT.S.A0034

    - label: "Does the device implement the OccupiedSetbackMin attribute?"
      id: TSTAT.S.A0035

    - label: "Does the device implement the OccupiedSetbackMax attribute?"
      id: TSTAT.S.A0036

    - label: "Does the device implement the UnoccupiedSetback attribute?"
      id: TSTAT.S.A0037

    - label: "Does the device implement the UnoccupiedSetbackMin attribute?"
      id: TSTAT.S.A0038

    - label: "Does the device implement the UnoccupiedSetbackMax attribute?"
      id: TSTAT.S.A0039

    - label: "Does the device implement the EmergencyHeatDelta attribute?"
      id: TSTAT.S.A003a

    - label: "Does the device implement the ACType attribute?"
      id: TSTAT.S.A0040

    - label: "Does the device implement the ACCapacity attribute?"
      id: TSTAT.S.A0041

    - label: "Does the device implement the ACRefrigerantType attribute?"
      id: TSTAT.S.A0042

    - label: "Does the device implement the ACCompressorType attribute?"
      id: TSTAT.S.A0043

    - label: "Does the device implement the ACErrorCode attribute?"
      id: TSTAT.S.A0044

    - label: "Does the device implement the ACLouverPosition attribute?"
      id: TSTAT.S.A0045

    - label: "Does the device implement the ACCoilTemperature attribute?"
      id: TSTAT.S.A0046

    - label: "Does the device implement the ACCapacityFormat attribute?"
      id: TSTAT.S.A0047

    - label: "Does the device implement the PresetTypes attribute?"
      id: TSTAT.S.A0048

    - label: "Does the device implement the ScheduleTypes attribute?"
      id: TSTAT.S.A0049

    - label: "Does the device implement the NumberOfPresets attribute?"
      id: TSTAT.S.A004a

    - label: "Does the device implement the NumberOfSchedules attribute?"
      id: TSTAT.S.A004b

    - label:
          "Does the device implement the NumberOfScheduleTransitions attribute?"
      id: TSTAT.S.A004c

    - label:
          "Does the device implement the NumberOfScheduleTransitionPerDay
          attribute?"
      id: TSTAT.S.A004d

    - label: "Does the device implement the ActivePresetHandle attribute?"
      id: TSTAT.S.A004e

    - label: "Does the device implement the ActiveScheduleHandle attribute?"
      id: TSTAT.S.A004f

    - label: "Does the device implement the Presets attribute?"
      id: TSTAT.S.A0050

    - label: "Does the device implement the Schedules attribute?"
      id: TSTAT.S.A0051

    - label:
          "Does the device implement the SetpointHoldExpiryTimestamp attribute?"
      id: TSTAT.S.A0052

    #
    # server / commandsReceived
    #
    - label:
          "Does the device implement receiving the SetpointRaiseLower command?"
      id: TSTAT.S.C00.Rsp

    - label:
          "Does the device implement receiving the SetWeeklySchedule command?"
      id: TSTAT.S.C01.Rsp

    - label:
          "Does the device implement receiving the GetWeeklySchedule command?"
      id: TSTAT.S.C02.Rsp

    - label:
          "Does the device implement receiving the ClearWeeklySchedule command?"
      id: TSTAT.S.C03.Rsp

    - label:
          "Does the device implement receiving the GetRelayStatusLog command?"
      id: TSTAT.S.C04.Rsp

    - label:
          "Does the device implement receiving the SetActiveScheduleRequest
          command?"
      id: TSTAT.S.C05.Rsp

    - label:
          "Does the device implement receiving the SetActivePresetRequest
          command?"
      id: TSTAT.S.C06.Rsp

    - label:
          "Does the device implement receiving the AtomicRequest command for
          Thermostat?"
      id: TSTAT.S.Cfe.Rsp

    #
    # server / commandsGenerated
    #
    - label:
          "Does the device implement sending the GetWeeklyScheduleResponse
          command?"
      id: TSTAT.S.C00.Tx

    - label:
          "Does the device implement sending the GetRelayStatusLogResponse
          command?"
      id: TSTAT.S.C01.Tx

    - label: "Does the device implement sending the AtomicResponse command?"
      id: TSTAT.S.Cfd.Tx

    #
    # server / features
    #
    - label: "Thermostat is capable of managing a heating device"
      id: TSTAT.S.F00

    - label: "Thermostat is capable of managing a cooling device"
      id: TSTAT.S.F01

    - label: "Supports Occupied and Unoccupied setpoints"
      id: TSTAT.S.F02

    - label: "Supports a weekly schedule of setpoint transitions"
      id: TSTAT.S.F03

    - label: "Supports configurable setback (or span)"
      id: TSTAT.S.F04

    - label: "Supports a System Mode of Auto"
      id: TSTAT.S.F05

    - label: "Supports a local temperature not exposed"
      id: TSTAT.S.F06

    - label: "Supports enhanced schedules"
      id: TSTAT.S.F07

    - label: "Supports setpoint presets"
      id: TSTAT.S.F08

    # - label: "Supports events"
    #   id: TSTAT.S.F09

    - label: "Supports thermostat suggestions"
      id: TSTAT.S.F0a

    #
    # server / manually
    #
    - label: "Is the HVACSystemTypeConfiguration attribute writeable?"
      id: TSTAT.S.M.HVACSystemTypeConfigurationWritable

    - label: "Is the MinSetpointDeadBand attribute writeable?"
      id: TSTAT.S.M.MinSetpointDeadBandWritable

    #
    # client / commandsReceived
    #
    - label:
          "Does the device implement receiving the GetWeeklyScheduleResponse
          command?"
      id: TSTAT.C.C00.Rsp

    - label:
          "Does the device implement receiving the GetRelayStatusLogResponse
          command?"
      id: TSTAT.C.C01.Rsp

    #
    # client / commandsGenerated
    #
    - label: "Does the device implement sending the SetpointRaiseLower command?"
      id: TSTAT.C.C00.Tx

    - label: "Does the device implement sending the SetWeeklySchedule command?"
      id: TSTAT.C.C01.Tx

    - label: "Does the device implement sending the GetWeeklySchedule command?"
      id: TSTAT.C.C02.Tx

    - label:
          "Does the device implement sending the ClearWeeklySchedule command?"
      id: TSTAT.C.C03.Tx

    - label: "Does the device implement sending the GetRelayStatusLog command?"
      id: TSTAT.C.C04.Tx

    - label:
          "Does the device implement sending the SetActiveScheduleRequest
          command?"
      id: TSTAT.C.C05.Tx

    - label:
          "Does the device implement sending the SetActivePresetRequest command?"
      id: TSTAT.C.C06.Tx

    - label: "Does the device implement sending the AtomicRequest command?"
      id: TSTAT.C.Cfe.Tx

    #
    # client / manually
    #
    - label: "Read all supported optional attributes"
      id: TSTAT.C.AO-READ

    - label: "Write all supported optional attributes"
      id: TSTAT.C.AO-WRITE

    - label: "Write all supported mandatory attribute"
      id: TSTAT.C.AM-WRITE

    - label: "Read all supported mandatory attribute"
      id: TSTAT.C.AM-READ

    # Thermostat User Configuration Cluster Test Plan
    - label:
          "Does the device implement the Thermostat User Configuration cluster
          as a server?"
      id: TSUIC.S

    - label:
          "Does the device implement the Thermostat User Configuration cluster
          as a client?"
      id: TSUIC.C

    #
    # server / attributes
    #
    - label: "Does the device implement the TemperatureDisplayMode attribute?"
      id: TSUIC.S.A0000

    - label: "Does the device implement the KeypadLockout attribute?"
      id: TSUIC.S.A0001

    - label:
          "Does the device implement the ScheduleProgrammingVisibility
          attribute?"
      id: TSUIC.S.A0002

    #
    # client / manually
    #
    - label: "Read all supported mandatory attribute"
      id: TSUIC.C.AM-READ

    - label: "Write all supported mandatory attribute"
      id: TSUIC.C.AM-WRITE

    - label: "Read all supported optional attributes"
      id: TSUIC.C.AO-READ

    - label: "Write all supported optional attributes"
      id: TSUIC.C.AO-WRITE

    # Thread Network Diagnostics Cluster Test Plan
    - label:
          "Does the device implement the Thread Diagnostics cluster as a server?"
      id: DGTHREAD.S

    - label:
          "Does the device implement the Thread Diagnostics cluster as a client?"
      id: DGTHREAD.C

    #
    # server / attributes
    #
    - label: "Does the DUT(server) support the Channel attribute?"
      id: DGTHREAD.S.A0000

    - label: "Does the DUT(server) support the RoutingRole attribute?"
      id: DGTHREAD.S.A0001

    - label: "Does the DUT(server) support the NetworkName attribute?"
      id: DGTHREAD.S.A0002

    - label: "Does the DUT(server) support the PanId attribute?"
      id: DGTHREAD.S.A0003

    - label: "Does the DUT(server) support the ExtendedPanId attribute?"
      id: DGTHREAD.S.A0004

    - label: "Does the DUT(server) support the MeshLocalPrefix attribute?"
      id: DGTHREAD.S.A0005

    - label: "Does the DUT(server) support the OverrunCount attribute?"
      id: DGTHREAD.S.A0006

    - label: "Does the DUT(server) support the NeighborTable attribute?"
      id: DGTHREAD.S.A0007

    - label: "Does the DUT(server) support the RouteTable attribute?"
      id: DGTHREAD.S.A0008

    - label: "Does the DUT(server) support the PartitionId attribute?"
      id: DGTHREAD.S.A0009

    - label: "Does the DUT(server) support the Weighting attribute?"
      id: DGTHREAD.S.A000a

    - label: "Does the DUT(server) support the DataVersion attribute?"
      id: DGTHREAD.S.A000b

    - label: "Does the DUT(server) support the StableDataVersion attribute?"
      id: DGTHREAD.S.A000c

    - label: "Does the DUT(server) support the LeaderRouterId attribute?"
      id: DGTHREAD.S.A000d

    - label: "Does the DUT(server) support the DetachedRoleCount attribute?"
      id: DGTHREAD.S.A000e

    - label: "Does the DUT(server) support the ChildRoleCount attribute?"
      id: DGTHREAD.S.A000f

    - label: "Does the DUT(server) support the RouterRoleCount attribute?"
      id: DGTHREAD.S.A0010

    - label: "Does the DUT(server) support the LeaderRoleCount attribute?"
      id: DGTHREAD.S.A0011

    - label: "Does the DUT(server) support the AttachAttemptCount attribute?"
      id: DGTHREAD.S.A0012

    - label:
          "Does the DUT(server) support the PartitionIdChangeCount attribute?"
      id: DGTHREAD.S.A0013

    - label:
          "Does the DUT(server) support the BetterPartitionAttachAttemptCount
          attribute?"
      id: DGTHREAD.S.A0014

    - label: "Does the DUT(server) support the ParentChangeCount attribute?"
      id: DGTHREAD.S.A0015

    - label: "Does the DUT(server) support the TxTotalCount attribute?"
      id: DGTHREAD.S.A0016

    - label: "Does the DUT(server) support the TxUnicastCount attribute?"
      id: DGTHREAD.S.A0017

    - label: "Does the DUT(server) support the TxBroadcastCount attribute?"
      id: DGTHREAD.S.A0018

    - label: "Does the DUT(server) support the TxAckRequestedCount attribute?"
      id: DGTHREAD.S.A0019

    - label: "Does the DUT(server) support the TxAckedCount attribute?"
      id: DGTHREAD.S.A001a

    - label: "Does the DUT(server) support the TxNoAckRequestedCount attribute?"
      id: DGTHREAD.S.A001b

    - label: "Does the DUT(server) support the TxDataCount attribute?"
      id: DGTHREAD.S.A001c

    - label: "Does the DUT(server) support the TxDataPollCount attribute?"
      id: DGTHREAD.S.A001d

    - label: "Does the DUT(server) support the TxBeaconCount attribute?"
      id: DGTHREAD.S.A001e

    - label: "Does the DUT(server) support the TxBeaconRequestCount attribute?"
      id: DGTHREAD.S.A001f

    - label: "Does the DUT(server) support the TxOtherCount attribute?"
      id: DGTHREAD.S.A0020

    - label: "Does the DUT(server) support the TxRetryCount attribute?"
      id: DGTHREAD.S.A0021

    - label:
          "Does the DUT(server) support the TxDirectMaxRetryExpiryCount
          attribute?"
      id: DGTHREAD.S.A0022

    - label:
          "Does the DUT(server) support the TxIndirectMaxRetryExpiryCount
          attribute?"
      id: DGTHREAD.S.A0023

    - label: "Does the DUT(server) support the TxErrCcaCount attribute?"
      id: DGTHREAD.S.A0024

    - label: "Does the DUT(server) support the TxErrAbortCount attribute?"
      id: DGTHREAD.S.A0025

    - label: "Does the DUT(server) support the TxErrBusyChannelCount attribute?"
      id: DGTHREAD.S.A0026

    - label: "Does the DUT(server) support the RxTotalCount attribute?"
      id: DGTHREAD.S.A0027

    - label: "Does the DUT(server) support the RxUnicastCount attribute?"
      id: DGTHREAD.S.A0028

    - label: "Does the DUT(server) support the RxBroadcastCount attribute?"
      id: DGTHREAD.S.A0029

    - label: "Does the DUT(server) support the RxDataCount attribute?"
      id: DGTHREAD.S.A002a

    - label: "Does the DUT(server) support the RxDataPollCount attribute?"
      id: DGTHREAD.S.A002b

    - label: "Does the DUT(server) support the RxBeaconCount attribute?"
      id: DGTHREAD.S.A002c

    - label: "Does the DUT(server) support the RxBeaconRequestCount attribute?"
      id: DGTHREAD.S.A002d

    - label: "Does the DUT(server) support the RxOtherCount attribute?"
      id: DGTHREAD.S.A002e

    - label:
          "Does the DUT(server) support the RxAddressFilteredCount attribute?"
      id: DGTHREAD.S.A002f

    - label:
          "Does the DUT(server) support the RxDestAddrFilteredCount attribute?"
      id: DGTHREAD.S.A0030

    - label: "Does the DUT(server) support the RxDuplicatedCount attribute?"
      id: DGTHREAD.S.A0031

    - label: "Does the DUT(server) support the RxErrNoFrameCount attribute?"
      id: DGTHREAD.S.A0032

    - label:
          "Does the DUT(server) support the RxErrUnknownNeighborCount attribute?"
      id: DGTHREAD.S.A0033

    - label:
          "Does the DUT(server) support the RxErrInvalidSrcAddrCount attribute?"
      id: DGTHREAD.S.A0034

    - label: "Does the DUT(server) support the RxErrSecCount attribute?"
      id: DGTHREAD.S.A0035

    - label: "Does the DUT(server) support the RxErrFcsCount attribute?"
      id: DGTHREAD.S.A0036

    - label: "Does the DUT(server) support the RxErrOtherCount attribute?"
      id: DGTHREAD.S.A0037

    - label: "Does the DUT(server) support the ActiveTimestamp attribute?"
      id: DGTHREAD.S.A0038

    - label: "Does the DUT(server) support the PendingTimestamp attribute?"
      id: DGTHREAD.S.A0039

    - label: "Does the DUT(server) support the Delay attribute?"
      id: DGTHREAD.S.A003a

    - label: "Does the DUT(server) support the SecurityPolicy attribute?"
      id: DGTHREAD.S.A003b

    - label: "Does the DUT(server) support the ChannelPage0Mask attribute?"
      id: DGTHREAD.S.A003c

    - label:
          "Does the DUT(server) support the OperationalDatasetComponents
          attribute?"
      id: DGTHREAD.S.A003d

    - label: "Does the DUT(server) support the ActiveNetworkFaults attribute?"
      id: DGTHREAD.S.A003e

    #
    # server / commandsReceived
    #
    - label:
          "Does the Device(Server) implement receiving the ResetCounts command?"
      id: DGTHREAD.S.C00.Rsp

    #
    # server / Events
    #
    - label: "Does the DUT(server) support the ConnectionStatus event?"
      id: DGTHREAD.S.E00

    - label: "Does the DUT(server) support the NetworkFaultChange event?"
      id: DGTHREAD.S.E01

    #
    # server / features
    #
    - label:
          "Does the DUT(server) support the Server supports the counts for the
          number of received and transmitted packets feature?"
      id: DGTHREAD.S.F00

    - label:
          "Does the DUT(server) support the Server supports the counts for the
          number of errors that have occurred during the reception and
          transmission feature?"
      id: DGTHREAD.S.F01

    - label:
          "Does the DUT(server) support the Server supports the counts for
          various MLE layer happenings. feature?"
      id: DGTHREAD.S.F02

    - label:
          "Does the DUT(server) support the Server supports the counts for
          various MAC layer happenings feature?"
      id: DGTHREAD.S.F03

    #
    # client / attributes
    #
    - label:
          "Does the DUT(client) have access privileges for the Channel attribute
          implemented on the server?"
      id: DGTHREAD.C.A0000

    - label:
          "Does the DUT(clientr) support the RoutingRole attribute implemented
          on the server?"
      id: DGTHREAD.C.A0001

    - label:
          "Does the DUT(client) have access privileges for the NetworkName
          attribute implemented on the server?"
      id: DGTHREAD.C.A0002

    - label:
          "Does the DUT(client) have access privileges for the PanId attribute
          implemented on the server?"
      id: DGTHREAD.C.A0003

    - label:
          "Does the DUT(clientr) support the ExtendedPanId attribute implemented
          on the server?"
      id: DGTHREAD.C.A0004

    - label:
          "Does the DUT(client) have access privileges for the MeshLocalPrefix
          attribute implemented on the server?"
      id: DGTHREAD.C.A0005

    - label:
          "Does the DUT(client) have access privileges for the OverrunCount
          attribute implemented on the server?"
      id: DGTHREAD.C.A0006

    - label:
          "Does the DUT(client) have access privileges for the NeighborTable
          attribute implemented on the server?"
      id: DGTHREAD.C.A0007

    - label:
          "Does the DUT(client) have access privileges for the RouteTable
          attribute implemented on the server?"
      id: DGTHREAD.C.A0008

    - label:
          "Does the DUT(client) have access privileges for the PartitionId
          attribute implemented on the server?"
      id: DGTHREAD.C.A0009

    - label:
          "Does the DUT(server) support the Weighting attribute implemented on
          the server?"
      id: DGTHREAD.C.A000a

    - label:
          "Does the DUT(client) have access privileges for the DataVersion
          attribute implemented on the server?"
      id: DGTHREAD.C.A000b

    - label:
          "Does the DUT(client) have access privileges for the StableDataVersion
          attribute implemented on the server?"
      id: DGTHREAD.C.A000c

    - label:
          "Does the DUT(client) have access privileges for the LeaderRouterId
          attribute implemented on the server?"
      id: DGTHREAD.C.A000d

    - label:
          "Does the DUT(client) have access privileges for the DetachedRoleCount
          attribute implemented on the server?"
      id: DGTHREAD.C.A000e

    - label:
          "Does the DUT(client) have access privileges for the ChildRoleCount
          attribute implemented on the server?"
      id: DGTHREAD.C.A000f

    - label:
          "Does the DUT(client) have access privileges for the RouterRoleCount
          attribute implemented on the server?"
      id: DGTHREAD.C.A0010

    - label:
          "Does the DUT(client) have access privileges for the LeaderRoleCount
          attribute implemented on the server?"
      id: DGTHREAD.C.A0011

    - label:
          "Does the DUT(client) have access privileges for the
          AttachAttemptCount attribute implemented on the server?"
      id: DGTHREAD.C.A0012

    - label:
          "Does the DUT(client) have access privileges for the
          PartitionIdChangeCount attribute implemented on the server?"
      id: DGTHREAD.C.A0013

    - label:
          "Does the DUT(client) have access privileges for the
          BetterPartitionAttachAttemptCount attribute implemented on the server?"
      id: DGTHREAD.C.A0014

    - label:
          "Does the DUT(client) have access privileges for the ParentChangeCount
          attribute implemented on the server?"
      id: DGTHREAD.C.A0015

    - label:
          "Does the DUT(client) have access privileges for the TxTotalCount
          attribute implemented on the server?"
      id: DGTHREAD.C.A0016

    - label:
          "Does the DUT(client) have access privileges for the TxUnicastCount
          attribute implemented on the server?"
      id: DGTHREAD.C.A0017

    - label:
          "Does the DUT(client) have access privileges for the TxBroadcastCount
          attribute implemented on the server?"
      id: DGTHREAD.C.A0018

    - label:
          "Does the DUT(client) have access privileges for the
          TxAckRequestedCount attribute implemented on the server?"
      id: DGTHREAD.C.A0019

    - label:
          "Does the DUT(client) have access privileges for the TxAckedCount
          attribute implemented on the server?"
      id: DGTHREAD.C.A001a

    - label:
          "Does the DUT(client) have access privileges for the
          TxNoAckRequestedCount attribute implemented on the server?"
      id: DGTHREAD.C.A001b

    - label:
          "Does the DUT(client) have access privileges for the TxDataCount
          attribute implemented on the server?"
      id: DGTHREAD.C.A001c

    - label:
          "Does the DUT(client) have access privileges for the TxDataPollCount
          attribute implemented on the server?"
      id: DGTHREAD.C.A001d

    - label:
          "Does the DUT(client) have access privileges for the TxBeaconCount
          attribute implemented on the server?"
      id: DGTHREAD.C.A001e

    - label:
          "Does the DUT(client) have access privileges for the
          TxBeaconRequestCount attribute implemented on the server?"
      id: DGTHREAD.C.A001f

    - label:
          "Does the DUT(client) have access privileges for the TxOtherCount
          attribute implemented on the server?"
      id: DGTHREAD.C.A0020

    - label:
          "Does the DUT(client) have access privileges for the TxRetryCount
          attribute implemented on the server?"
      id: DGTHREAD.C.A0021

    - label:
          "Does the DUT(client) have access privileges for the
          TxDirectMaxRetryExpiryCount attribute implemented on the server?"
      id: DGTHREAD.C.A0022

    - label:
          "Does the DUT(client) have access privileges for the
          TxIndirectMaxRetryExpiryCount attribute implemented on the server?"
      id: DGTHREAD.C.A0023

    - label:
          "Does the DUT(client) have access privileges for the TxErrCcaCount
          attribute implemented on the server?"
      id: DGTHREAD.C.A0024

    - label:
          "Does the DUT(client) have access privileges for the TxErrAbortCount
          attribute implemented on the server?"
      id: DGTHREAD.C.A0025

    - label:
          "Does the DUT(client) have access privileges for the
          TxErrBusyChannelCount attribute implemented on the server?"
      id: DGTHREAD.C.A0026

    - label:
          "Does the DUT(client) have access privileges for the RxTotalCount
          attribute implemented on the server?"
      id: DGTHREAD.C.A0027

    - label:
          "Does the DUT(client) have access privileges for the RxUnicastCount
          attribute implemented on the server?"
      id: DGTHREAD.C.A0028

    - label:
          "Does the DUT(client) have access privileges for the RxBroadcastCount
          attribute implemented on the server?"
      id: DGTHREAD.C.A0029

    - label:
          "Does the DUT(client) have access privileges for the RxDataCount
          attribute implemented on the server?"
      id: DGTHREAD.C.A002a

    - label:
          "Does the DUT(client) have access privileges for the RxDataPollCount
          attribute implemented on the server?"
      id: DGTHREAD.C.A002b

    - label:
          "Does the DUT(client) have access privileges for the RxBeaconCount
          attribute implemented on the server?"
      id: DGTHREAD.C.A002c

    - label:
          "Does the DUT(client) have access privileges for the
          RxBeaconRequestCount attribute implemented on the server?"
      id: DGTHREAD.C.A002d

    - label:
          "Does the DUT(client) have access privileges for the RxOtherCount
          attribute implemented on the server?"
      id: DGTHREAD.C.A002e

    - label:
          "Does the DUT(client) have access privileges for the
          RxAddressFilteredCount attribute implemented on the server?"
      id: DGTHREAD.C.A002f

    - label:
          "Does the DUT(client) have access privileges for the
          RxDestAddrFilteredCount attribute implemented on the server?"
      id: DGTHREAD.C.A0030

    - label:
          "Does the DUT(client) have access privileges for the RxDuplicatedCount
          attribute implemented on the server?"
      id: DGTHREAD.C.A0031

    - label:
          "Does the DUT(client) have access privileges for the RxErrNoFrameCount
          attribute implemented on the server?"
      id: DGTHREAD.C.A0032

    - label:
          "Does the DUT(client) have access privileges for the
          RxErrUnknownNeighborCount attribute implemented on the server?"
      id: DGTHREAD.C.A0033

    - label:
          "Does the DUT(client) have access privileges for the
          RxErrInvalidSrcAddrCount attribute implemented on the server?"
      id: DGTHREAD.C.A0034

    - label:
          "Does the DUT(client) have access privileges for the RxErrSecCount
          attribute implemented on the server?"
      id: DGTHREAD.C.A0035

    - label:
          "Does the DUT(client) have access privileges for the RxErrFcsCount
          attribute implemented on the server?"
      id: DGTHREAD.C.A0036

    - label:
          "Does the DUT(client) have access privileges for the RxErrOtherCount
          attribute implemented on the server?"
      id: DGTHREAD.C.A0037

    - label:
          "Does the DUT(client) have access privileges for the ActiveTimestamp
          attribute implemented on the server?"
      id: DGTHREAD.C.A0038

    - label:
          "Does the DUT(client) have access privileges for the PendingTimestamp
          attribute implemented on the server?"
      id: DGTHREAD.C.A0039

    - label:
          "Does the DUT(client) have access privileges for the Delay attribute
          implemented on the server?"
      id: DGTHREAD.C.A003a

    - label:
          "Does the DUT(client) have access privileges for the SecurityPolicy
          attribute implemented on the server?"
      id: DGTHREAD.C.A003b

    - label:
          "Does the DUT(client) have access privileges for the ChannelPage0Mask
          attribute implemented on the server?"
      id: DGTHREAD.C.A003c

    - label:
          "Does the DUT(client) have access privileges for the
          OperationalDatasetComponents attribute implemented on the server?"
      id: DGTHREAD.C.A003d

    - label:
          "Does the DUT(client) have access privileges for the
          ActiveNetworkFaults attribute implemented on the server?"
      id: DGTHREAD.C.A003e

    #
    # client / commandsGenerated
    #
    - label:
          "Does the Device(client) invoking/generating the ResetCounts command?"
      id: DGTHREAD.C.C00.Tx

    #
    # client / Events
    #
    - label:
          "Does the DUT(client) support receiving the ConnectionStatus event?"
      id: DGTHREAD.C.E00

    - label:
          "Does the DUT(client) support receiving the NetworkFaultChange event?"
      id: DGTHREAD.C.E01

    # Time Format Localization Cluster Test Plan
    - label:
          "Does the device implement the Time Format Localization cluster as a
          server?"
      id: LTIME.S

    - label:
          "Does the device implement the Time Format Localization cluster as a
          client?"
      id: LTIME.C

    #
    # server / attributes
    #
    - label: "Does the device implement the HourFormat attribute ?"
      id: LTIME.S.A0000

    - label: "Does the device implement the ActiveCalendarType attribute ?"
      id: LTIME.S.A0001

    - label: "Does the device implement the SupportedCalendarTypes attribute ?"
      id: LTIME.S.A0002

    - label: "Does the DUT (Server) support 12 Hr Hour Format ?"
      id: LTIME.S.M.12HR

    - label: "Does the DUT (Server) support 24 Hr Hour Format ?"
      id: LTIME.S.M.24HR

    #
    # client / attributes
    #
    - label:
          "Does the DUT(client) have access privileges for the HourFormat
          attribute implemented on the server ?"
      id: LTIME.C.A0000

    - label:
          "Does the DUT(client) have access privileges for the
          ActiveCalendarType attribute implemented on the server ?"
      id: LTIME.C.A0001

    - label:
          "Does the DUT(client) have access privileges for the
          SupportedCalendarTypes attribute implemented on the server ?"
      id: LTIME.C.A0002

    - label:
          "Does the DUT(client) have access privileges for the (0xFFF8)
          GeneratedCommandList attribute implemented on the server ?"
      id: LTIME.C.Afff8

    - label:
          "Does the DUT(client) have access privileges for the (0xFFF9)
          AcceptedCommandList attribute implemented on the server ?"
      id: LTIME.C.Afff9

    - label:
          "Does the DUT(client) have access privileges for the (0xFFFA)
          EventList attribute implemented on the server ?"
      id: LTIME.C.Afffa

    - label:
          "Does the DUT(client) have access privileges for the (0xFFFB)
          AttributeList attribute implemented on the server ?"
      id: LTIME.C.Afffb

    - label:
          "Does the DUT(client) have access privileges for the (0xFFFC)
          FeatureMap attribute implemented on the server ?"
      id: LTIME.C.Afffc

    - label:
          "Does the DUT(client) have access privileges for the (0xFFFD)
          ClusterRevision attribute implemented on the server ?"
      id: LTIME.C.Afffd

    - label: "Does the DUT (Client) support 12 Hr Hour Format ?"
      id: LTIME.C.A0000.12HR

    - label: "Does the DUT (Client) support 24 Hr Hour Format ?"
      id: LTIME.C.A0000.24HR

    #Features
    - label:
          "Can the device be configured to use different calendar formats when
          conveying values to a user ?"
      id: LTIME.S.F00

    # Unit Localization Cluster Test Plan
    - label: "Does the device implement the Unit Localization as a server?"
      id: LUNIT.S

    - label: "Does the device implement the Unit Localization as a client?"
      id: LUNIT.C

    #
    # server / attributes
    #
    - label: "Does the device support the TemperatureUnit attribute ?"
      id: LUNIT.S.A0000

    #
    # server / features
    #
    - label: "Does the device implement different units of temperature ?"
      id: LUNIT.S.F00

    #
    # server / manually
    #
    - label: "Does the device support the TemperatureUnit Fahrenheit ?"
      id: LUNIT.S.M.Fahrenheit

    - label: "Does the device support the TemperatureUnit Celsius ?"
      id: LUNIT.S.M.Celsius

    - label: "Does the device support the TemperatureUnit Kelvin ?"
      id: LUNIT.S.M.Kelvin

    # User Label Cluster Test Plan
    - label: "Does the device implement the User Label cluster as a server?"
      id: ULABEL.S

    - label: "Does the device implement the User Label cluster as a client?"
      id: ULABEL.C

    #
    # server / attributes
    #
    - label: "Does the DUT(Server) support LabelList attribute?"
      id: ULABEL.S.A0000

    #
    # client / attributes
    #
    - label:
          "Does the DUT(client) have access privileges for the LabelList
          attribute implemented on the server?"
      id: ULABEL.C.A0000

    # Wi-Fi Network Diagnostics Cluster Test Plan
    - label:
          "Does the device implement the Wi-Fi Diagnostics cluster as a server?"
      id: DGWIFI.S

    - label:
          "Does the device implement the Wi-Fi Diagnostics cluster as a client?"
      id: DGWIFI.C

    #
    # server / attributes
    #
    - label:
          "Indicates the BSSID for which the Wi-Fi network the Node is currently
          connected. If the interface not configured, a NULL value should be
          presented."
      id: DGWIFI.S.A0000

    - label: "The current type of Wi-Fi security being used."
      id: DGWIFI.S.A0001

    - label: "Indicates the current 802.11 standard version in use by the Node."
      id: DGWIFI.S.A0002

    - label:
          "Indicate the channel that Wi-Fi communication is currently operating
          on. If the interface not configured, a NULL value should be presented."
      id: DGWIFI.S.A0003

    - label:
          "Indicates the current RSSI of the Node’s Wi-Fi radio in dB. If the
          interface not configured or operational, a NULL value should be
          presented. This value should not be subscribed."
      id: DGWIFI.S.A0004

    - label:
          "Indicates the count of the number of received beacons. This value
          should not be subscribed."
      id: DGWIFI.S.A0005

    - label:
          "Indicates the count of the number of received beacons. This value
          should not be subscribed."
      id: DGWIFI.S.A0006

    - label:
          "Indicates the number of multicast packets received by the Node. This
          value should not be subscribed."
      id: DGWIFI.S.A0007

    - label:
          "Indicates the number of mul5icast packets transmitted by the Node.
          This value should not be subscribed."
      id: DGWIFI.S.A0008

    - label:
          "Indicates the number of uicast packets received by the Node. This
          value should not be subscribed."
      id: DGWIFI.S.A0009

    - label:
          "Indicates the number of unicast packets transmitted by the Node. This
          value should not be subscribed."
      id: DGWIFI.S.A000a

    - label:
          "Indicates the current maximum PHY rate of transfer of data in
          bytes-per-second."
      id: DGWIFI.S.A000b

    - label:
          "Indicates the number of packets dropped either at ingress or egress,
          due to lack of buffer memory to retain all packets on the ethernet
          network interface. This attribute SHALL be reset to 0 upon a reboot of
          the Node. This value should not be subscribed."
      id: DGWIFI.S.A000c

    #
    # server / commandsReceived
    #
    - label:
          "Reset the following attributes to 0; BeaconLostCount, BeaconRxCount,
          PacketMulticastRxCount, PacketMulticastTxCount, PacketUnicastRxCount,
          PacketUnicastTxCount"
      id: DGWIFI.S.C00.Rsp

    #
    # server / Events
    #
    - label:
          "Indicates Node’s Wi-Fi connection has been disconnected as a result
          of de-authenticated or dis-association and indicates the reason."
      id: DGWIFI.S.E00

    - label:
          "Indicates unsuccessful connection and reconnection to Wi-Fi access
          point after exhaustive retries. AssociationFailure fields are to
          indicate the cause and status. Each field set values are described in
          11.14.6.2"
      id: DGWIFI.S.E01

    - label:
          "Indicates that a Node’s connection status to a Wi-Fi network has
          changed."
      id: DGWIFI.S.E02

    #
    # server / features
    #
    - label:
          "Counts for the number of received and transmitted packets on the
          ethernet interface."
      id: DGWIFI.S.F00

    - label:
          "Counts for the number of errors during the reception and transmission
          of packets on the ethernet interface."
      id: DGWIFI.S.F01

    #
    # client / commandsGenerated
    #
    - label:
          "Reset the following attributes to 0; BeaconLostCount, BeaconRxCount,
          PacketMulticastRxCount, PacketMulticastTxCount, PacketUnicastRxCount,
          PacketUnicastTxCount"
      id: DGWIFI.C.C00.Tx

    # Window Covering Cluster Test Plan
    - label:
          "Does the device implement the Window Covering cluster as a server?"
      id: WNCV.S

    - label:
          "Does the device implement the Window Covering cluster as a client?"
      id: WNCV.C

    #
    # server / attributes
    #
    - label: "Does the device implement the Type attribute ?"
      id: WNCV.S.A0000

    - label: "Does the device implement the PhysicalClosedLimitLift attribute ?"
      id: WNCV.S.A0001

    - label: "Does the device implement the PhysicalClosedLimitTilt attribute ?"
      id: WNCV.S.A0002

    - label: "Does the device implement the CurrentPositionLift attribute ?"
      id: WNCV.S.A0003

    - label: "Does the device implement the CurrentPositionTilt attribute ?"
      id: WNCV.S.A0004

    - label: "Does the device implement the NumberOfActuationsLift attribute ?"
      id: WNCV.S.A0005

    - label: "Does the device implement the NumberOfActuationsTilt attribute ?"
      id: WNCV.S.A0006

    - label: "Does the device implement the ConfigStatus attribute ?"
      id: WNCV.S.A0007

    - label:
          "Does the device implement the CurrentPositionLiftPercentage attribute
          ?"
      id: WNCV.S.A0008

    - label:
          "Does the device implement the CurrentPositionTiltPercentage attribute
          ?"
      id: WNCV.S.A0009

    - label: "Does the device implement the OperationalStatus attribute ?"
      id: WNCV.S.A000a

    - label:
          "Does the device implement the TargetPositionLiftPercent100ths
          attribute ?"
      id: WNCV.S.A000b

    - label:
          "Does the device implement the TargetPositionTiltPercent100ths
          attribute ?"
      id: WNCV.S.A000c

    - label: "Does the device implement the EndProductType attribute ?"
      id: WNCV.S.A000d

    - label:
          "Does the device implement the CurrentPositionLiftPercent100ths
          attribute ?"
      id: WNCV.S.A000e

    - label:
          "Does the device implement the CurrentPositionTiltPercent100ths
          attribute ?"
      id: WNCV.S.A000f

    - label: "Does the device implement the InstalledOpenLimitLift attribute ?"
      id: WNCV.S.A0010

    - label:
          "Does the device implement the InstalledClosedLimitLift attribute ?"
      id: WNCV.S.A0011

    - label: "Does the device implement the InstalledOpenLimitTilt attribute ?"
      id: WNCV.S.A0012

    - label:
          "Does the device implement the InstalledClosedLimitTilt attribute ?"
      id: WNCV.S.A0013

    - label: "Does the device implement the Mode attribute ?"
      id: WNCV.S.A0017

    - label: "Does the device implement the SafetyStatus attribute ?"
      id: WNCV.S.A001a

    - label:
          "Does the device support scene via the TargetPositionLiftPercent100ths
          attribute ?"
      id: WNCV.S.A0011.Scene

    - label:
          "Does the device support scene via the TargetPositionTiltPercent100ths
          attribute ?"
      id: WNCV.S.A0012.Scene

    #
    # server / commandsReceived
    #
    - label: "Does the device implement receiving the UpOrOpen command ?"
      id: WNCV.S.C00.Rsp

    - label: "Does the device implement receiving the DownOrClose command ?"
      id: WNCV.S.C01.Rsp

    - label: "Does the device implement receiving the StopMotion command ?"
      id: WNCV.S.C02.Rsp

    - label: "Does the device implement receiving the GoToLiftValue command ?"
      id: WNCV.S.C04.Rsp

    - label:
          "Does the device implement receiving the GoToLiftPercentage command ?"
      id: WNCV.S.C05.Rsp

    - label: "Does the device implement receiving the GoToTiltValue command ?"
      id: WNCV.S.C07.Rsp

    - label:
          "Does the device implement receiving the GoToTiltPercentage command ?"
      id: WNCV.S.C08.Rsp

    #
    # server / features
    #
    - label: "Does the device implement the Lift feature ?"
      id: WNCV.S.F00

    - label: "Does the device implement the Tilt feature ?"
      id: WNCV.S.F01

    - label: "Does the device implement the Position Aware Lift feature ?"
      id: WNCV.S.F02

    - label: "Does the device implement the Absolute positioning feature ?"
      id: WNCV.S.F03

    - label: "Does the device implement the Position Aware Tilt feature ?"
      id: WNCV.S.F04

    #
    # server / manually
    #
    - label: "Does the device support reversal of lift movement ?"
      id: WNCV.S.M.Reversal

    - label: "Does the device support a calibration mode/state ?"
      id: WNCV.S.M.Calibration

    - label: "Does the device support a maintenance mode/state ?"
      id: WNCV.S.M.Maintenance

    #
    # client / attributes
    #
    - label:
          "Does the DUT(client) have access privileges for the Type attribute
          implemented on the server ?"
      id: WNCV.C.A0000

    - label:
          "Does the DUT(client) have access privileges for the
          PhysicalClosedLimitLift attribute implemented on the server ?"
      id: WNCV.C.A0001

    - label:
          "Does the DUT(client) have access privileges for the
          PhysicalClosedLimitTilt attribute implemented on the server ?"
      id: WNCV.C.A0002

    - label:
          "Does the DUT(client) have access privileges for the
          CurrentPositionLift attribute implemented on the server ?"
      id: WNCV.C.A0003

    - label:
          "Does the DUT(client) have access privileges for the
          CurrentPositionTilt attribute implemented on the server ?"
      id: WNCV.C.A0004

    - label:
          "Does the DUT(client) have access privileges for the
          NumberOfActuationsLift attribute implemented on the server ?"
      id: WNCV.C.A0005

    - label:
          "Does the DUT(client) have access privileges for the
          NumberOfActuationsTilt attribute implemented on the server ?"
      id: WNCV.C.A0006

    - label:
          "Does the DUT(client) have access privileges for the ConfigStatus
          attribute implemented on the server ?"
      id: WNCV.C.A0007

    - label:
          "Does the DUT(client) have access privileges for the
          CurrentPositionLiftPercentage attribute implemented on the server ?"
      id: WNCV.C.A0008

    - label:
          "Does the DUT(client) have access privileges for the
          CurrentPositionTiltPercentage attribute implemented on the server ?"
      id: WNCV.C.A0009

    - label:
          "Does the DUT(client) have access privileges for the OperationalStatus
          attribute implemented on the server ?"
      id: WNCV.C.A000a

    - label:
          "Does the DUT(client) have access privileges for the
          TargetPositionLiftPercent100ths attribute implemented on the server ?"
      id: WNCV.C.A000b

    - label:
          "Does the DUT(client) have access privileges for the
          TargetPositionTiltPercent100ths attribute implemented on the server ?"
      id: WNCV.C.A000c

    - label:
          "Does the DUT(client) have access privileges for the EndProductType
          attribute implemented on the server ?"
      id: WNCV.C.A000d

    - label:
          "Does the DUT(client) have access privileges for the
          CurrentPositionLiftPercent100ths attribute implemented on the server ?"
      id: WNCV.C.A000e

    - label:
          "Does the DUT(client) have access privileges for the
          CurrentPositionTiltPercent100ths attribute implemented on the server ?"
      id: WNCV.C.A000f

    - label:
          "Does the DUT(client) have access privileges for the
          InstalledOpenLimitLift attribute implemented on the server ?"
      id: WNCV.C.A0010

    - label:
          "Does the DUT(client) have access privileges for the
          InstalledClosedLimitLift attribute implemented on the server ?"
      id: WNCV.C.A0011

    - label:
          "Does the DUT(client) have access privileges for the
          InstalledOpenLimitTilt attribute implemented on the server ?"
      id: WNCV.C.A0012

    - label:
          "Does the DUT(client) have access privileges for the
          InstalledClosedLimitTilt attribute implemented on the server ?"
      id: WNCV.C.A0013

    - label:
          "Does the DUT(client) have access privileges for the Mode attribute
          implemented on the server ?"
      id: WNCV.C.A0017

    - label:
          "Does the DUT(client) have access privileges for the SafetyStatus
          attribute implemented on the server ?"
      id: WNCV.C.A001a

    #
    # client / commandsGenerated
    #
    - label: "Does the device implement sending the UpOrOpen command ?"
      id: WNCV.C.C00.Tx

    - label: "Does the device implement sending the DownOrClose command ?"
      id: WNCV.C.C01.Tx

    - label: "Does the device implement sending the StopMotion command ?"
      id: WNCV.C.C02.Tx

    - label: "Does the device implement sending the GoToLiftValue command ?"
      id: WNCV.C.C04.Tx

    - label:
          "Does the device implement sending the GoToLiftPercentage command ?"
      id: WNCV.C.C05.Tx

    - label: "Does the device implement sending the GoToTiltValue command ?"
      id: WNCV.C.C07.Tx

    - label:
          "Does the device implement sending the GoToTiltPercentage command ?"
      id: WNCV.C.C08.Tx

    # Time Synchronization Cluster Test Plan
    - label:
          "Does the device implement the Time Synchronization cluster as a
          server?"
      id: TIMESYNC.S

    - label:
          "Does the device implement the Time Synchronization cluster as a
          client?"
      id: TIMESYNC.C

    #
    # server / features
    #
    - label: "Does the DUT(server) support the TimeZone feature?"
      id: TIMESYNC.S.F00

    - label: "Does the DUT(server) support the NTPClient feature?"
      id: TIMESYNC.S.F01

    - label: "Does the DUT(server) support the NTPServer feature?"
      id: TIMESYNC.S.F02

    - label: "Does the DUT(server) support the TimeSyncClient feature?"
      id: TIMESYNC.S.F03

    #
    # server / attributes
    #
    - label: "Does the device implement the UTCTime attribute ?"
      id: TIMESYNC.S.A0000

    - label: "Does the device implement the Granularity attribute ?"
      id: TIMESYNC.S.A0001

    - label: "Does the device implement the TimeSource attribute ?"
      id: TIMESYNC.S.A0002

    - label: "Does the device implement the TrustedTimeSource attribute ?"
      id: TIMESYNC.S.A0003

    - label: "Does the device implement the DefaultNTP attribute ?"
      id: TIMESYNC.S.A0004

    - label: "Does the device implement the TimeZone attribute ?"
      id: TIMESYNC.S.A0005

    - label: "Does the device implement the DSTOffset attribute ?"
      id: TIMESYNC.S.A0006

    - label: "Does the device implement the LocalTime attribute ?"
      id: TIMESYNC.S.A0007

    - label: "Does the device implement the TimeZoneDatabase attribute ?"
      id: TIMESYNC.S.A0008

    - label: "Does the device implement the NTPServerAvailable attribute ?"
      id: TIMESYNC.S.A0009

    - label: "Does the device implement the TimeZoneListMaxSize attribute ?"
      id: TIMESYNC.S.A000a

    - label: "Does the device implement the DSTOffsetListMaxSize attribute ?"
      id: TIMESYNC.S.A000b

    - label: "Does the device implement the SupportsDNSResolve attribute ?"
      id: TIMESYNC.S.A000c

    #
    # server / commandsReceived
    #
    - label: "Does the device implement receiving the SetUTCTime command?"
      id: TIMESYNC.S.C00.Rsp

    - label:
          "Does the device implement receiving the SetTrustedTimeSource command?"
      id: TIMESYNC.S.C01.Rsp

    - label: "Does the device implement receiving the SetTimeZone command?"
      id: TIMESYNC.S.C02.Rsp

    - label: "Does the device implement receiving the SetDSTOffset command?"
      id: TIMESYNC.S.C04.Rsp

    - label: "Does the device implement receiving the SetDefaultNTP command?"
      id: TIMESYNC.S.C05.Rsp

    #
    # server / commandsGenerated
    #
    - label: "Does the DUT(server) support the SetTimeZoneResponse command?"
      id: TIMESYNC.S.C03.Tx

    #####################################################################################
    # Air Quality Cluster Test Plan
    - label: "Does the device implement the Air Quality cluster as a server?"
      id: AIRQUAL.S

    - label: "Does the device implement the Air Quality cluster as a client?"
      id: AIRQUAL.C

    #
    # server / attributes
    #
    - label: "Does the device implement the AirQuality attribute?"
      id: AIRQUAL.S.A0000

    #
    # server / features
    #
    - label: "Does the device support the Fair feature?"
      id: AIRQUAL.S.F00

    - label: "Does the device support the Moderate feature?"
      id: AIRQUAL.S.F01

    - label: "Does the device support the VeryPoor feature?"
      id: AIRQUAL.S.F02

    - label: "Does the device support the ExtremelyPoor feature?"
      id: AIRQUAL.S.F03

    #
    # server / manual
    #
    - label: "Changes air quality significantly"
      id: AIRQUAL.M.AirQualityChange

    # Carbon Dioxide Concentration Measurement Cluster Test Plan
    - label:
          "Does the device implement the Carbon Dioxide Concentration
          Measurement Cluster as a server?"
      id: CDOCONC.S

    - label:
          "Does the device implement the Carbon Dioxide Concentration
          Measurement Cluster as a client?"
      id: CDOCONC.C

    #
    # server / features
    #

    - label: "Does the DUT(server) support the Numeric Measurement feature?"
      id: CDOCONC.S.F00

    - label: "Does the DUT(server) support the Level Indication feature?"
      id: CDOCONC.S.F01

    - label: "Does the DUT(server) support the Medium Level feature?"
      id: CDOCONC.S.F02

    - label: "Does the DUT(server) support the Critical Level feature?"
      id: CDOCONC.S.F03

    - label: "Does the DUT(server) support the Peak Measurement feature?"
      id: CDOCONC.S.F04

    - label: "Does the DUT(server) support the Average Measurement feature?"
      id: CDOCONC.S.F05

    #
    # server / attributes
    #

    - label: "Does the DUT(server) implement the MeasuredValue attribute?"
      id: CDOCONC.S.A0000

    - label: "Does the DUT(server) implement the MinMeasuredValue attribute?"
      id: CDOCONC.S.A0001

    - label: "Does the DUT(server) implement the MaxMeasuredValue attribute?"
      id: CDOCONC.S.A0002

    - label: "Does the DUT(server) implement the PeakMeasuredValue attribute?"
      id: CDOCONC.S.A0003

    - label:
          "Does the DUT(server) implement the PeakMeasuredValueWindow attribute?"
      id: CDOCONC.S.A0004

    - label:
          "Does the DUT(server) implement the AverageMeasuredValue attribute?"
      id: CDOCONC.S.A0005

    - label:
          "Does the DUT(server) implement the AverageMeasuredValueWindow
          attribute?"
      id: CDOCONC.S.A0006

    - label: "Does the DUT(server) implement the Uncertainty attribute?"
      id: CDOCONC.S.A0007

    - label: "Does the DUT(server) implement the MeasurementUnit attribute?"
      id: CDOCONC.S.A0008

    - label: "Does the DUT(server) implement the MeasurementMedium attribute?"
      id: CDOCONC.S.A0009

    - label: "Does the DUT(server) implement the LevelValue attribute?"
      id: CDOCONC.S.A000a

    # Carbon Monoxide Concentration Measurement Cluster Test Plan
    - label:
          "Does the device implement the Carbon Monoxide Concentration
          Measurement Cluster as a server?"
      id: CMOCONC.S

    - label:
          "Does the device implement the Carbon Monoxide Concentration
          Measurement Cluster as a client?"
      id: CMOCONC.C

    #
    # server / features
    #

    - label: "Does the DUT(server) support the Numeric Measurement feature?"
      id: CMOCONC.S.F00

    - label: "Does the DUT(server) support the Level Indication feature?"
      id: CMOCONC.S.F01

    - label: "Does the DUT(server) support the Medium Level feature?"
      id: CMOCONC.S.F02

    - label: "Does the DUT(server) support the Critical Level feature?"
      id: CMOCONC.S.F03

    - label: "Does the DUT(server) support the Peak Measurement feature?"
      id: CMOCONC.S.F04

    - label: "Does the DUT(server) support the Average Measurement feature?"
      id: CMOCONC.S.F05

    #
    # server / attributes
    #

    - label: "Does the DUT(server) implement the MeasuredValue attribute?"
      id: CMOCONC.S.A0000

    - label: "Does the DUT(server) implement the MinMeasuredValue attribute?"
      id: CMOCONC.S.A0001

    - label: "Does the DUT(server) implement the MaxMeasuredValue attribute?"
      id: CMOCONC.S.A0002

    - label: "Does the DUT(server) implement the PeakMeasuredValue attribute?"
      id: CMOCONC.S.A0003

    - label:
          "Does the DUT(server) implement the PeakMeasuredValueWindow attribute?"
      id: CMOCONC.S.A0004

    - label:
          "Does the DUT(server) implement the AverageMeasuredValue attribute?"
      id: CMOCONC.S.A0005

    - label:
          "Does the DUT(server) implement the AverageMeasuredValueWindow
          attribute?"
      id: CMOCONC.S.A0006

    - label: "Does the DUT(server) implement the Uncertainty attribute?"
      id: CMOCONC.S.A0007

    - label: "Does the DUT(server) implement the MeasurementUnit attribute?"
      id: CMOCONC.S.A0008

    - label: "Does the DUT(server) implement the MeasurementMedium attribute?"
      id: CMOCONC.S.A0009

    - label: "Does the DUT(server) implement the LevelValue attribute?"
      id: CMOCONC.S.A000a

    # Nitrogen Dioxide Concentration Measurement Cluster Test Plan
    - label:
          "Does the device implement the Nitrogen Dioxide Concentration
          Measurement Cluster as a server?"
      id: NDOCONC.S

    - label:
          "Does the device implement the Nitrogen Dioxide Concentration
          Measurement Cluster as a client?"
      id: NDOCONC.C

    #
    # server / features
    #

    - label: "Does the DUT(server) support the Numeric Measurement feature?"
      id: NDOCONC.S.F00

    - label: "Does the DUT(server) support the Level Indication feature?"
      id: NDOCONC.S.F01

    - label: "Does the DUT(server) support the Medium Level feature?"
      id: NDOCONC.S.F02

    - label: "Does the DUT(server) support the Critical Level feature?"
      id: NDOCONC.S.F03

    - label: "Does the DUT(server) support the Peak Measurement feature?"
      id: NDOCONC.S.F04

    - label: "Does the DUT(server) support the Average Measurement feature?"
      id: NDOCONC.S.F05

    #
    # server / attributes
    #

    - label: "Does the DUT(server) implement the MeasuredValue attribute?"
      id: NDOCONC.S.A0000

    - label: "Does the DUT(server) implement the MinMeasuredValue attribute?"
      id: NDOCONC.S.A0001

    - label: "Does the DUT(server) implement the MaxMeasuredValue attribute?"
      id: NDOCONC.S.A0002

    - label: "Does the DUT(server) implement the PeakMeasuredValue attribute?"
      id: NDOCONC.S.A0003

    - label:
          "Does the DUT(server) implement the PeakMeasuredValueWindow attribute?"
      id: NDOCONC.S.A0004

    - label:
          "Does the DUT(server) implement the AverageMeasuredValue attribute?"
      id: NDOCONC.S.A0005

    - label:
          "Does the DUT(server) implement the AverageMeasuredValueWindow
          attribute?"
      id: NDOCONC.S.A0006

    - label: "Does the DUT(server) implement the Uncertainty attribute?"
      id: NDOCONC.S.A0007

    - label: "Does the DUT(server) implement the MeasurementUnit attribute?"
      id: NDOCONC.S.A0008

    - label: "Does the DUT(server) implement the MeasurementMedium attribute?"
      id: NDOCONC.S.A0009

    - label: "Does the DUT(server) implement the LevelValue attribute?"
      id: NDOCONC.S.A000a

    # Ozone Concentration Measurement Cluster Test Plan
    - label:
          "Does the device implement the Ozone Concentration Measurement Cluster
          as a server?"
      id: OZCONC.S

    - label:
          "Does the device implement the Ozone Concentration Measurement Cluster
          as a client?"
      id: OZCONC.C

    #
    # server / features
    #

    - label: "Does the DUT(server) support the Numeric Measurement feature?"
      id: OZCONC.S.F00

    - label: "Does the DUT(server) support the Level Indication feature?"
      id: OZCONC.S.F01

    - label: "Does the DUT(server) support the Medium Level feature?"
      id: OZCONC.S.F02

    - label: "Does the DUT(server) support the Critical Level feature?"
      id: OZCONC.S.F03

    - label: "Does the DUT(server) support the Peak Measurement feature?"
      id: OZCONC.S.F04

    - label: "Does the DUT(server) support the Average Measurement feature?"
      id: OZCONC.S.F05

    #
    # server / attributes
    #

    - label: "Does the DUT(server) implement the MeasuredValue attribute?"
      id: OZCONC.S.A0000

    - label: "Does the DUT(server) implement the MinMeasuredValue attribute?"
      id: OZCONC.S.A0001

    - label: "Does the DUT(server) implement the MaxMeasuredValue attribute?"
      id: OZCONC.S.A0002

    - label: "Does the DUT(server) implement the PeakMeasuredValue attribute?"
      id: OZCONC.S.A0003

    - label:
          "Does the DUT(server) implement the PeakMeasuredValueWindow attribute?"
      id: OZCONC.S.A0004

    - label:
          "Does the DUT(server) implement the AverageMeasuredValue attribute?"
      id: OZCONC.S.A0005

    - label:
          "Does the DUT(server) implement the AverageMeasuredValueWindow
          attribute?"
      id: OZCONC.S.A0006

    - label: "Does the DUT(server) implement the Uncertainty attribute?"
      id: OZCONC.S.A0007

    - label: "Does the DUT(server) implement the MeasurementUnit attribute?"
      id: OZCONC.S.A0008

    - label: "Does the DUT(server) implement the MeasurementMedium attribute?"
      id: OZCONC.S.A0009

    - label: "Does the DUT(server) implement the LevelValue attribute?"
      id: OZCONC.S.A000a

    # PM2.5 Concentration Measurement Cluster Test Plan
    - label:
          "Does the device implement the PM2.5 Concentration Measurement Cluster
          as a server?"
      id: PMICONC.S

    - label:
          "Does the device implement the PM2.5 Concentration Measurement Cluster
          as a client?"
      id: PMICONC.C

    #
    # server / features
    #

    - label: "Does the DUT(server) support the Numeric Measurement feature?"
      id: PMICONC.S.F00

    - label: "Does the DUT(server) support the Level Indication feature?"
      id: PMICONC.S.F01

    - label: "Does the DUT(server) support the Medium Level feature?"
      id: PMICONC.S.F02

    - label: "Does the DUT(server) support the Critical Level feature?"
      id: PMICONC.S.F03

    - label: "Does the DUT(server) support the Peak Measurement feature?"
      id: PMICONC.S.F04

    - label: "Does the DUT(server) support the Average Measurement feature?"
      id: PMICONC.S.F05

    #
    # server / attributes
    #

    - label: "Does the DUT(server) implement the MeasuredValue attribute?"
      id: PMICONC.S.A0000

    - label: "Does the DUT(server) implement the MinMeasuredValue attribute?"
      id: PMICONC.S.A0001

    - label: "Does the DUT(server) implement the MaxMeasuredValue attribute?"
      id: PMICONC.S.A0002

    - label: "Does the DUT(server) implement the PeakMeasuredValue attribute?"
      id: PMICONC.S.A0003

    - label:
          "Does the DUT(server) implement the PeakMeasuredValueWindow attribute?"
      id: PMICONC.S.A0004

    - label:
          "Does the DUT(server) implement the AverageMeasuredValue attribute?"
      id: PMICONC.S.A0005

    - label:
          "Does the DUT(server) implement the AverageMeasuredValueWindow
          attribute?"
      id: PMICONC.S.A0006

    - label: "Does the DUT(server) implement the Uncertainty attribute?"
      id: PMICONC.S.A0007

    - label: "Does the DUT(server) implement the MeasurementUnit attribute?"
      id: PMICONC.S.A0008

    - label: "Does the DUT(server) implement the MeasurementMedium attribute?"
      id: PMICONC.S.A0009

    - label: "Does the DUT(server) implement the LevelValue attribute?"
      id: PMICONC.S.A000a

    # Formaldehyde Concentration Measurement Cluster Test Plan
    - label:
          "Does the device implement the Formaldehyde Concentration Measurement
          Cluster as a server?"
      id: FLDCONC.S

    - label:
          "Does the device implement the Formaldehyde Concentration Measurement
          Cluster as a client?"
      id: FLDCONC.C

    #
    # server / features
    #

    - label: "Does the DUT(server) support the Numeric Measurement feature?"
      id: FLDCONC.S.F00

    - label: "Does the DUT(server) support the Level Indication feature?"
      id: FLDCONC.S.F01

    - label: "Does the DUT(server) support the Medium Level feature?"
      id: FLDCONC.S.F02

    - label: "Does the DUT(server) support the Critical Level feature?"
      id: FLDCONC.S.F03

    - label: "Does the DUT(server) support the Peak Measurement feature?"
      id: FLDCONC.S.F04

    - label: "Does the DUT(server) support the Average Measurement feature?"
      id: FLDCONC.S.F05

    #
    # server / attributes
    #

    - label: "Does the DUT(server) implement the MeasuredValue attribute?"
      id: FLDCONC.S.A0000

    - label: "Does the DUT(server) implement the MinMeasuredValue attribute?"
      id: FLDCONC.S.A0001

    - label: "Does the DUT(server) implement the MaxMeasuredValue attribute?"
      id: FLDCONC.S.A0002

    - label: "Does the DUT(server) implement the PeakMeasuredValue attribute?"
      id: FLDCONC.S.A0003

    - label:
          "Does the DUT(server) implement the PeakMeasuredValueWindow attribute?"
      id: FLDCONC.S.A0004

    - label:
          "Does the DUT(server) implement the AverageMeasuredValue attribute?"
      id: FLDCONC.S.A0005

    - label:
          "Does the DUT(server) implement the AverageMeasuredValueWindow
          attribute?"
      id: FLDCONC.S.A0006

    - label: "Does the DUT(server) implement the Uncertainty attribute?"
      id: FLDCONC.S.A0007

    - label: "Does the DUT(server) implement the MeasurementUnit attribute?"
      id: FLDCONC.S.A0008

    - label: "Does the DUT(server) implement the MeasurementMedium attribute?"
      id: FLDCONC.S.A0009

    - label: "Does the DUT(server) implement the LevelValue attribute?"
      id: FLDCONC.S.A000a

    # PM1 Concentration Measurement Cluster Test Plan
    - label:
          "Does the device implement the PM1 Concentration Measurement Cluster
          as a server?"
      id: PMHCONC.S

    - label:
          "Does the device implement the PM1 Concentration Measurement Cluster
          as a client?"
      id: PMHCONC.C

    #
    # server / features
    #

    - label: "Does the DUT(server) support the Numeric Measurement feature?"
      id: PMHCONC.S.F00

    - label: "Does the DUT(server) support the Level Indication feature?"
      id: PMHCONC.S.F01

    - label: "Does the DUT(server) support the Medium Level feature?"
      id: PMHCONC.S.F02

    - label: "Does the DUT(server) support the Critical Level feature?"
      id: PMHCONC.S.F03

    - label: "Does the DUT(server) support the Peak Measurement feature?"
      id: PMHCONC.S.F04

    - label: "Does the DUT(server) support the Average Measurement feature?"
      id: PMHCONC.S.F05

    #
    # server / attributes
    #

    - label: "Does the DUT(server) implement the MeasuredValue attribute?"
      id: PMHCONC.S.A0000

    - label: "Does the DUT(server) implement the MinMeasuredValue attribute?"
      id: PMHCONC.S.A0001

    - label: "Does the DUT(server) implement the MaxMeasuredValue attribute?"
      id: PMHCONC.S.A0002

    - label: "Does the DUT(server) implement the PeakMeasuredValue attribute?"
      id: PMHCONC.S.A0003

    - label:
          "Does the DUT(server) implement the PeakMeasuredValueWindow attribute?"
      id: PMHCONC.S.A0004

    - label:
          "Does the DUT(server) implement the AverageMeasuredValue attribute?"
      id: PMHCONC.S.A0005

    - label:
          "Does the DUT(server) implement the AverageMeasuredValueWindow
          attribute?"
      id: PMHCONC.S.A0006

    - label: "Does the DUT(server) implement the Uncertainty attribute?"
      id: PMHCONC.S.A0007

    - label: "Does the DUT(server) implement the MeasurementUnit attribute?"
      id: PMHCONC.S.A0008

    - label: "Does the DUT(server) implement the MeasurementMedium attribute?"
      id: PMHCONC.S.A0009

    - label: "Does the DUT(server) implement the LevelValue attribute?"
      id: PMHCONC.S.A000a

    # PM10 Concentration Measurement Cluster Test Plan
    - label:
          "Does the device implement the PM10 Concentration Measurement Cluster
          as a server?"
      id: PMKCONC.S

    - label:
          "Does the device implement the PM10 Concentration Measurement Cluster
          as a client?"
      id: PMKCONC.C

    #
    # server / features
    #

    - label: "Does the DUT(server) support the Numeric Measurement feature?"
      id: PMKCONC.S.F00

    - label: "Does the DUT(server) support the Level Indication feature?"
      id: PMKCONC.S.F01

    - label: "Does the DUT(server) support the Medium Level feature?"
      id: PMKCONC.S.F02

    - label: "Does the DUT(server) support the Critical Level feature?"
      id: PMKCONC.S.F03

    - label: "Does the DUT(server) support the Peak Measurement feature?"
      id: PMKCONC.S.F04

    - label: "Does the DUT(server) support the Average Measurement feature?"
      id: PMKCONC.S.F05

    #
    # server / attributes
    #

    - label: "Does the DUT(server) implement the MeasuredValue attribute?"
      id: PMKCONC.S.A0000

    - label: "Does the DUT(server) implement the MinMeasuredValue attribute?"
      id: PMKCONC.S.A0001

    - label: "Does the DUT(server) implement the MaxMeasuredValue attribute?"
      id: PMKCONC.S.A0002

    - label: "Does the DUT(server) implement the PeakMeasuredValue attribute?"
      id: PMKCONC.S.A0003

    - label:
          "Does the DUT(server) implement the PeakMeasuredValueWindow attribute?"
      id: PMKCONC.S.A0004

    - label:
          "Does the DUT(server) implement the AverageMeasuredValue attribute?"
      id: PMKCONC.S.A0005

    - label:
          "Does the DUT(server) implement the AverageMeasuredValueWindow
          attribute?"
      id: PMKCONC.S.A0006

    - label: "Does the DUT(server) implement the Uncertainty attribute?"
      id: PMKCONC.S.A0007

    - label: "Does the DUT(server) implement the MeasurementUnit attribute?"
      id: PMKCONC.S.A0008

    - label: "Does the DUT(server) implement the MeasurementMedium attribute?"
      id: PMKCONC.S.A0009

    - label: "Does the DUT(server) implement the LevelValue attribute?"
      id: PMKCONC.S.A000a

    # Total Volatile Organic Compounds Concentration Measurement Cluster Test Plan
    - label:
          "Does the device implement the Total Volatile Organic Compounds
          Concentration Measurement Cluster as a server?"
      id: TVOCCONC.S

    - label:
          "Does the device implement the Total Volatile Organic Compounds
          Concentration Measurement Cluster as a client?"
      id: TVOCCONC.C

    #
    # server / features
    #

    - label: "Does the DUT(server) support the Numeric Measurement feature?"
      id: TVOCCONC.S.F00

    - label: "Does the DUT(server) support the Level Indication feature?"
      id: TVOCCONC.S.F01

    - label: "Does the DUT(server) support the Medium Level feature?"
      id: TVOCCONC.S.F02

    - label: "Does the DUT(server) support the Critical Level feature?"
      id: TVOCCONC.S.F03

    - label: "Does the DUT(server) support the Peak Measurement feature?"
      id: TVOCCONC.S.F04

    - label: "Does the DUT(server) support the Average Measurement feature?"
      id: TVOCCONC.S.F05

    #
    # server / attributes
    #

    - label: "Does the DUT(server) implement the MeasuredValue attribute?"
      id: TVOCCONC.S.A0000

    - label: "Does the DUT(server) implement the MinMeasuredValue attribute?"
      id: TVOCCONC.S.A0001

    - label: "Does the DUT(server) implement the MaxMeasuredValue attribute?"
      id: TVOCCONC.S.A0002

    - label: "Does the DUT(server) implement the PeakMeasuredValue attribute?"
      id: TVOCCONC.S.A0003

    - label:
          "Does the DUT(server) implement the PeakMeasuredValueWindow attribute?"
      id: TVOCCONC.S.A0004

    - label:
          "Does the DUT(server) implement the AverageMeasuredValue attribute?"
      id: TVOCCONC.S.A0005

    - label:
          "Does the DUT(server) implement the AverageMeasuredValueWindow
          attribute?"
      id: TVOCCONC.S.A0006

    - label: "Does the DUT(server) implement the Uncertainty attribute?"
      id: TVOCCONC.S.A0007

    - label: "Does the DUT(server) implement the MeasurementUnit attribute?"
      id: TVOCCONC.S.A0008

    - label: "Does the DUT(server) implement the MeasurementMedium attribute?"
      id: TVOCCONC.S.A0009

    - label: "Does the DUT(server) implement the LevelValue attribute?"
      id: TVOCCONC.S.A000a

    # Radon Concentration Measurement Cluster Test Plan
    - label:
          "Does the device implement the Radon Concentration Measurement Cluster
          as a server?"
      id: RNCONC.S

    - label:
          "Does the device implement the Radon Concentration Measurement Cluster
          as a client?"
      id: RNCONC.C

    #
    # server / features
    #

    - label: "Does the DUT(server) support the Numeric Measurement feature?"
      id: RNCONC.S.F00

    - label: "Does the DUT(server) support the Level Indication feature?"
      id: RNCONC.S.F01

    - label: "Does the DUT(server) support the Medium Level feature?"
      id: RNCONC.S.F02

    - label: "Does the DUT(server) support the Critical Level feature?"
      id: RNCONC.S.F03

    - label: "Does the DUT(server) support the Peak Measurement feature?"
      id: RNCONC.S.F04

    - label: "Does the DUT(server) support the Average Measurement feature?"
      id: RNCONC.S.F05

    #
    # server / attributes
    #

    - label: "Does the DUT(server) implement the MeasuredValue attribute?"
      id: RNCONC.S.A0000

    - label: "Does the DUT(server) implement the MinMeasuredValue attribute?"
      id: RNCONC.S.A0001

    - label: "Does the DUT(server) implement the MaxMeasuredValue attribute?"
      id: RNCONC.S.A0002

    - label: "Does the DUT(server) implement the PeakMeasuredValue attribute?"
      id: RNCONC.S.A0003

    - label:
          "Does the DUT(server) implement the PeakMeasuredValueWindow attribute?"
      id: RNCONC.S.A0004

    - label:
          "Does the DUT(server) implement the AverageMeasuredValue attribute?"
      id: RNCONC.S.A0005

    - label:
          "Does the DUT(server) implement the AverageMeasuredValueWindow
          attribute?"
      id: RNCONC.S.A0006

    - label: "Does the DUT(server) implement the Uncertainty attribute?"
      id: RNCONC.S.A0007

    - label: "Does the DUT(server) implement the MeasurementUnit attribute?"
      id: RNCONC.S.A0008

    - label: "Does the DUT(server) implement the MeasurementMedium attribute?"
      id: RNCONC.S.A0009

    - label: "Does the DUT(server) implement the LevelValue attribute?"
      id: RNCONC.S.A000a

    ##  Fan control

    # Features
    - label: "Does the device support multiple speeds from 0-100"
      id: FAN.S.F00

    - label: "Does the device support automatic mode"
      id: FAN.S.F01

    - label: "Does the device support rocking movement"
      id: FAN.S.F02

    - label: "Does the device support wind emulation"
      id: FAN.S.F03

    - label: "Does the device support the step command"
      id: FAN.S.F04

    - label: "Does the device support the direction attribute"
      id: FAN.S.F05

    #
    # Server Attributes
    #
    - label: "Does the device implement the FanMode attribute?"
      id: FAN.S.A0000

    - label: "Does the device implement the FanModeSequence attribute?"
      id: FAN.S.A0001

    - label: "Does the device implement the PercentSetting attribute?"
      id: FAN.S.A0002

    - label: "Does the device implement the PercentCurrent attribute?"
      id: FAN.S.A0003

    - label: "Does the device implement the SpeedMax attribute?"
      id: FAN.S.A0004

    - label: "Does the device implement the SpeedSetting attribute?"
      id: FAN.S.A0005

    - label: "Does the device implement the SpeedCurrent attribute?"
      id: FAN.S.A0006

    - label: "Does the device implement the RockSupport attribute?"
      id: FAN.S.A0007

    - label: "Does the device implement the RockSetting attribute?"
      id: FAN.S.A0008

    - label: "Does the device implement the WindSupport attribute?"
      id: FAN.S.A0009

    - label: "Does the device implement the WindSetting attribute?"
      id: FAN.S.A000A

    - label: "Does the device implement the AirflowDirection attribute?"
      id: FAN.S.A000B

    #
    #Server commands
    #
    - label: "Does the device implement receiving the Step command?"
      id: FAN.S.C00.Rsp

    #ICD Management
    #
    # Server Attribute
    #
    - label: "Does the device implement the IdleModeDuration attribute?"
      id: ICDM.S.A0000

    - label: "Does the device implement the ActiveModeDuration attribute?"
      id: ICDM.S.A0001

    - label: "Does the device implement the ActiveModeThreshold attribute?"
      id: ICDM.S.A0002

    - label: "Does the device implement the RegisteredClients attribute?"
      id: ICDM.S.A0003

    - label: "Does the device implement the IcdCounter attribute?"
      id: ICDM.S.A0004

    - label:
          "Does the device implement the ClientsSupportedPerFabric attribute?"
      id: ICDM.S.A0005

    - label:
          "Does the device implement the UserActiveModeTriggerHint attribute?"
      id: ICDM.S.A0006

    - label: "Does the device implement the OperatingMode? attribute?"
      id: ICDM.S.A0007

    - label:
          "Does the device implement the UserActiveModeTriggerInstruction
          attribute?"
      id: ICDM.S.A0008

    #
    # Client Attribute
    #
    - label: "Does the device implement the ICD Management cluster as a client?"
      id: ICDM.C

    - label: "Does the device implement the IdleModeDuration attribute?"
      id: ICDM.C.A0000

    - label: "Does the device implement the ActiveModeDuration attribute?"
      id: ICDM.C.A0001

    - label: "Does the device implement the ActiveModeThreshold attribute?"
      id: ICDM.C.A0002

    - label: "Does the device implement the RegisteredClients attribute?"
      id: ICDM.C.A0003

    - label: "Does the device implement the IcdCounter attribute?"
      id: ICDM.C.A0004

    - label:
          "Does the device implement the ClientsSupportedPerFabric attribute?"
      id: ICDM.C.A0005

    - label:
          "Does the device implement the UserActiveModeTriggerHint attribute?"
      id: ICDM.C.A0006

    - label:
          "Does the device implement the UserActiveModeTriggerInstruction
          attribute?"
      id: ICDM.C.A0007

    #
    # Features
    #
    - label: "Does the device support this specific cluster feature?"
      id: ICDM.S.F00

    - label: "Does the device support this specific cluster feature?"
      id: ICDM.S.F01

    - label: "Does the device support this specific cluster feature?"
      id: ICDM.S.F02

    #
    #Commands:
    #
    - label: "Does the device implement receiving the RegisterClient command?"
      id: ICDM.S.C00.Rsp

    - label: "Does the device implement receiving the UnregisterClient command?"
      id: ICDM.S.C02.Rsp

    - label:
          "Does the device implement receiving the StayActiveRequest command?"
      id: ICDM.S.C03.Rsp

    #
    #Commands generated
    #
    - label:
          "Does the device implement receiving the RegisterClientResponse
          command?"
      id: ICDM.S.C01.Tx

    - label: "Does the device implement sending the StayActiveResponse command?"
      id: ICDM.S.C04.Tx

    - label: "Does the device support sending the RegisterClient command?"
      id: ICDM.S.C00.Tx

    - label: "Does the device implement sending the UnregisterClient command?"
      id: ICDM.S.C02.Tx

    - label: "Does the device implement sending the StayActiveRequest command?"
      id: ICDM.S.C03.Tx

    #
    #Commands received
    #
    - label:
          "Does the device implement receiving the RegisterClientResponse
          command?"
      id: ICDM.C.C01.Rsp

    - label:
          "Does the device implement receiving the StayActiveResponse command?"
      id: ICDM.C.C04.Rsp

    #
    #Operational State
    #
    - label:
          "Does the device implement the Operational State cluster as a server?"
      id: OPSTATE.S

    - label:
          "Does the device implement the Operational State cluster as a client?"
      id: OPSTATE.C

    # ManuallyControlled

    - label: "Does the DUT support testing the Stopped(0x00) operational state"
      id: OPSTATE.S.M.ST_STOPPED

    - label: "Does the DUT support testing the Running(0x01) operational state"
      id: OPSTATE.S.M.ST_RUNNING

    - label: "Does the DUT support testing the Paused(0x02) operational state"
      id: OPSTATE.S.M.ST_PAUSED

    - label: "Does the DUT support testing the Error(0x03) operational state?"
      id: OPSTATE.S.M.ST_ERROR

    - label: "Does the DUT support testing the NoError(0x00) error state?"
      id: OPSTATE.S.M.ERR_NO_ERROR

    - label:
          "Does the DUT support testing the UnableToStartOrResume(0x01) error
          state?"
      id: OPSTATE.S.M.ERR_UNABLE_TO_START_OR_RESUME

    - label:
          "Does the DUT support testing the UnableToCompleteOperation(0x02)
          error state?"
      id: OPSTATE.S.M.ERR_UNABLE_TO_COMPLETE_OPERATION

    - label:
          "Does the DUT support testing the CommandInvalidInState(0x03) error
          state?"
      id: OPSTATE.S.M.ERR_COMMAND_INVALID_IN_STATE

    #Server Attributes
    - label: "Does the device implement the PhaseList attribute?"
      id: OPSTATE.S.A0000

    - label: "Does the device implement the CurrentPhase attribute?"
      id: OPSTATE.S.A0001

    - label: "Does the device implement the CountdownTime attribute?"
      id: OPSTATE.S.A0002

    - label: "Does the device implement the OperationalStateList attribute?"
      id: OPSTATE.S.A0003

    - label: "Does the device implement the OperationalState attribute?"
      id: OPSTATE.S.A0004

    - label: "Does the device implement the OperationalError attribute?"
      id: OPSTATE.S.A0005
    #Events Generated

    - label: "Does the device generate the OperationalError event?"
      id: OPSTATE.S.E00

    - label: "Does the device generate the OperationCompltion event?"
      id: OPSTATE.S.E01

    #Server Commands Received
    - label: "Does the device implement receiving the Pause command?"
      id: OPSTATE.S.C00.Rsp

    - label: "Does the device implement receiving the Stop command?"
      id: OPSTATE.S.C01.Rsp

    - label: "Does the device implement receiving the Start command?"
      id: OPSTATE.S.C02.Rsp

    - label: "Does the device implement receiving the Resume command?"
      id: OPSTATE.S.C03.Rsp

    #Commands generated
    - label:
          "Does the device implement generating the OperationalCommandResponse
          command?"
      id: OPSTATE.S.C04.Tx

    #
    #Oven Operational State
    #
    - label:
          "Does the device implement the Operational State cluster as a server?"
      id: OVENOPSTATE.S

    - label:
          "Does the device implement the Operational State cluster as a client?"
      id: OVENOPSTATE.C

    #ManuallyControlled

    - label: "Does the DUT support testing the Stopped(0x00) operational state"
      id: OVENOPSTATE.S.M.ST_STOPPED

    - label: "Does the DUT support testing the Running(0x01) operational state"
      id: OVENOPSTATE.S.M.ST_RUNNING

    - label: "Does the DUT support testing the Error(0x03) operational state?"
      id: OVENOPSTATE.S.M.ST_ERROR

    - label: "Does the DUT support testing the NoError(0x00) error state?"
      id: OVENOPSTATE.S.M.ERR_NO_ERROR

    - label:
          "Does the DUT support testing the UnableToStartOrResume(0x01) error
          state?"
      id: OVENOPSTATE.S.M.ERR_UNABLE_TO_START_OR_RESUME

    - label:
          "Does the DUT support testing the UnableToCompleteOperation(0x02)
          error state?"
      id: OVENOPSTATE.S.M.ERR_UNABLE_TO_COMPLETE_OPERATION

    - label:
          "Does the DUT support testing the CommandInvalidInState(0x03) error
          state?"
      id: OVENOPSTATE.S.M.ERR_COMMAND_INVALID_IN_STATE

    #Server Attributes
    - label: "Does the device implement the PhaseList attribute?"
      id: OVENOPSTATE.S.A0000

    - label: "Does the device implement the CurrentPhase attribute?"
      id: OVENOPSTATE.S.A0001

    - label: "Does the device implement the CountdownTime attribute?"
      id: OVENOPSTATE.S.A0002

    - label: "Does the device implement the OperationalStateList attribute?"
      id: OVENOPSTATE.S.A0003

    - label: "Does the device implement the OperationalState attribute?"
      id: OVENOPSTATE.S.A0004

    - label: "Does the device implement the OperationalError attribute?"
      id: OVENOPSTATE.S.A0005
    #Events Generated

    - label: "Does the device generate the OperationalError event?"
      id: OVENOPSTATE.S.E00

    - label: "Does the device generate the OperationCompltion event?"
      id: OVENOPSTATE.S.E01

    #Server Commands Received

    - label: "Does the device implement receiving the Stop command?"
      id: OVENOPSTATE.S.C01.Rsp

    - label: "Does the device implement receiving the Start command?"
      id: OVENOPSTATE.S.C02.Rsp

    #Commands generated
    - label:
          "Does the device implement generating the OperationalCommandResponse
          command?"
      id: OVENOPSTATE.S.C04.Tx

    # Smoke CO Alarm Cluster Test Plan
    - label: "Does the device implement the SMOKECO cluster as a server?"
      id: SMOKECO.S

    - label: "Does the device implement the SMOKECO cluster as a client?"
      id: SMOKECO.C

    #
    # server / features
    #
    - label: "Does the device support this specific cluster feature?"
      id: SMOKECO.S.F00

    - label: "Does the device support this specific cluster feature?"
      id: SMOKECO.S.F01

    #
    # server / attributes
    #
    - label: "Does the device implement the ExpressedState attribute?"
      id: SMOKECO.S.A0000

    - label: "Does the device implement the SmokeState attribute?"
      id: SMOKECO.S.A0001

    - label: "Does the device implement the COState attribute?"
      id: SMOKECO.S.A0002

    - label: "Does the device implement the BatteryAlert attribute?"
      id: SMOKECO.S.A0003

    - label: "Does the device implement the DeviceMuted attribute?"
      id: SMOKECO.S.A0004

    - label: "Does the device implement the TestInProgress attribute?"
      id: SMOKECO.S.A0005

    - label: "Does the device implement the HardwareFaultAlert attribute?"
      id: SMOKECO.S.A0006

    - label: "Does the device implement the EndOfServiceAlert attribute?"
      id: SMOKECO.S.A0007

    - label: "Does the device implement the InterconnectSmokeAlarm attribute?"
      id: SMOKECO.S.A0008

    - label: "Does the device implement the InterconnectCOAlarm attribute?"
      id: SMOKECO.S.A0009

    - label: "Does the device implement the ContaminationState attribute?"
      id: SMOKECO.S.A000a

    - label: "Does the device implement the SensitivityLevel attribute?"
      id: SMOKECO.S.A000b

    - label: "Does the device implement the ExpiryDate attribute?"
      id: SMOKECO.S.A000c

    #
    # server / Events
    #
    - label: "Does the device implement the SmokeAlarm event?"
      id: SMOKECO.S.E00

    - label: "Does the device implement the COAlarm event?"
      id: SMOKECO.S.E01

    - label: "Does the device implement the LowBattery event?"
      id: SMOKECO.S.E02

    - label: "Does the device implement the HardwareFault event?"
      id: SMOKECO.S.E03

    - label: "Does the device implement the EndOfService event?"
      id: SMOKECO.S.E04

    - label: "Does the device implement the SelfTestComplete event?"
      id: SMOKECO.S.E05

    - label: "Does the device implement the AlarmMuted event?"
      id: SMOKECO.S.E06

    - label: "Does the device implement the MuteEnded event?"
      id: SMOKECO.S.E07

    - label: "Does the device implement the InterconnectSmokeAlarm event?"
      id: SMOKECO.S.E08

    - label: "Does the device implement the InterconnectCOAlarm event?"
      id: SMOKECO.S.E09

    - label: "Does the device implement the AllClear event?"
      id: SMOKECO.S.E0a

    #
    # server / manually
    #
    - label:
          "Can the TestInProgress attribute be changed by physical control at
          the device?"
      id: SMOKECO.M.ManuallyControlledTest

    - label:
          "Can the DeviceMuted attribute be changed by physical control at the
          device?"
      id: SMOKECO.M.ManuallyControlledMute

    #
    # server / commandsReceived
    #
    - label: "Does the device implement receiving the SelfTestRequest command?"
      id: SMOKECO.S.C00.Rsp

    #  Laundry Washer Mode Cluster

    - label: "Does the device implement the LWM cluster as a server?"
      id: LWM.S

    - label: "Does the DUT support testing the failed ChangeToMode command?"
      id: LWM.S.M.CAN_TEST_MODE_FAILURE

    - label: "Can the mode changed by manually control at the device?"
      id: LWM.S.M.CAN_MANUALLY_CONTROLLED

    - label:
          "Id of mode the device will fail to transition to, given its current
          state"
      id: PIXIT.LWM.MODE_CHANGE_FAIL

    - label:
          "Id of mode the device will successfully transition to, given its
          current state"
      id: PIXIT.LWM.MODE_CHANGE_OK

    #
    # server / attributes
    #
    - label: "Does the device implement the SupportedModes attribute?"
      id: LWM.S.A0000

    - label: "Does the device implement the CurrentMode attribute?"
      id: LWM.S.A0001

    #
    # server / Commands received
    #
    - label: "Does the device implement receiving the ChangeToMode command?"
      id: LWM.S.C00.Rsp

    #
    # server / Commands generated
    #
    - label:
          "Does the device implement sending the ChangeToModeResponse command?"
      id: LWM.S.C01.Tx

    #  Laundry DRYER Mode Cluster

    - label: "Does the device implement the Dryer cluster as a server?"
      id: DRYERCTRL.S

    #- label: "Does the DUT support testing the failed ChangeToMode command?"
    #  id: DRYERCTRL.S.M.CAN_TEST_MODE_FAILURE

    #- label:
    #      "Id of mode the device will fail to transition to, given its current
    #      state"
    #  id: PIXIT.DRYERCTRL.S.MODE_CHANGE_FAIL

    #- label:
    #      "Id of mode the device will successfully transition to, given its
    #      current state"
    #  id: PIXIT.DRYERCTRL.S.MODE_CHANGE_OK

    #
    # server / attributes
    #
    - label: "Does the device implement the SupportedModes attribute?"
      id: DRYERCTRL.S.A0000

    - label: "Does the device implement the CurrentMode attribute?"
      id: DRYERCTRL.S.A0001

    - label: "Can the device be controlled manually?"
      id: DRYERCTRL.S.M.ManuallyControlled

    #  Oven Mode Cluster

    - label: "Does the device implement the OM cluster as a server?"
      id: OTCCM.S

    - label: "Does the DUT support testing the failed ChangeToMode command?"
      id: OTCCM.S.M.CAN_TEST_MODE_FAILURE

    - label: "Can the mode change be manually controlled?"
      id: OTCCM.S.M.CAN_MANUALLY_CONTROLLED

    - label:
          "Id of mode the device will fail to transition to, given its current
          state"
      id: PIXIT.OTCCM.MODE_CHANGE_FAIL

    - label:
          "Id of mode the device will successfully transition to, given its
          current state"
      id: PIXIT.OTCCM.MODE_CHANGE_OK

    #
    # server / attributes
    #
    - label: "Does the device implement the SupportedModes attribute?"
      id: OTCCM.S.A0000

    - label: "Does the device implement the CurrentMode attribute?"
      id: OTCCM.S.A0001

    #
    # server / Commands received
    #
    - label: "Does the device implement receiving the ChangeToMode command?"
      id: OTCCM.S.C00.Rsp

    #
    # server / Commands generated
    #
    - label:
          "Does the device implement sending the ChangeToModeResponse command?"
      id: OTCCM.S.C01.Tx

    - label: "Can the device be controlled manually?"
      id: OTCCM.S.M.CAN_MANUALLY_CONTROLLED

    # RVC Clean Mode Cluster

    - label: "Does the device implement the RVCCLEANM cluster as a server?"
      id: RVCCLEANM.S

    #
    # server / features
    #
    - label:
          "Does the device support depending on an On/Off cluster implemented on
          the same endpoint?"
      id: RVCCLEANM.S.F00

    #
    # server / attributes
    #
    - label: "Does the device implement the SupportedModes attribute?"
      id: RVCCLEANM.S.A0000

    - label: "Does the device implement the CurrentMode attribute?"
      id: RVCCLEANM.S.A0001

    #
    # server / Commands received
    #
    - label: "Does the device implement receiving the ChangeToMode command?"
      id: RVCCLEANM.S.C00.Rsp

    #
    # server / Commands generated
    #
    - label:
          "Does the device implement sending the ChangeToModeResponse command?"
      id: RVCCLEANM.S.C01.Tx

    - label: "Does the DUT support testing the failed ChangeToMode command?"
      id: RVCCLEANM.S.M.CAN_TEST_MODE_FAILURE

    - label:
          "Id of mode the device will fail to transition to, given its current
          state"
      id: PIXIT.RVCCLEANM.MODE_CHANGE_FAIL

    - label:
          "Id of mode the device will successfully transition to, given its
          current state"
      id: PIXIT.RVCCLEANM.MODE_CHANGE_OK
    #
    #Temperature Controlled Cabinet Mode Cluster
    #
    - label: "Does the device implement the TCCM cluster as a server?"
      id: TCCM.S

    - label: "Does the DUT support testing the failed ChangeToMode command?"
      id: TCCM.S.M.CAN_TEST_MODE_FAILURE

    - label:
          "Id of mode the device will successfully transition to, given its
          current state"
      id: PIXIT.TCCM.MODE_CHANGE_OK

    - label:
          "Id of mode the device will fail to transition to, given its current
          state"
      id: PIXIT.TCCM.MODE_CHANGE_FAIL

    - label: "Can the mode changed by manually control at the device?"
      id: TCCM.S.M.CAN_MANUALLY_CONTROLLED

    #Server Attributes
    - label: "Does the device implement the SupportedModes attribute?"
      id: TCCM.S.A0000

    - label: "Does the device implement the CurrentMode attribute?"
      id: TCCM.S.A0001

    #Commands received
    - label: "Does the device implement receiving the ChangeToMode command?"
      id: TCCM.S.C00.Rsp

    #Commands generated
    - label:
          "Does the device implement sending the ChangeToModeResponse command?"
      id: TCCM.S.C01.Tx

    #
    #Temperature Control
    #
    - label:
          "Does the device implement the TemperatureControl cluster as a server?"
      id: TCTL.S

    - label:
          "Does the device implement the TemperatureControl cluster as a client?"
      id: TCTL.C

    #Features
    - label: "Does the device support temperature number feature"
      id: TCTL.S.F00

    - label: "Does the device support temperature level feature"
      id: TCTL.S.F01

    - label: "Does the device support step feature"
      id: TCTL.S.F02

    #Server Attributes
    - label: "Does the device implement the TemperatureSetpoint attribute?"
      id: TCTL.S.A0000

    - label: "Does the device implement the MinTemperature attribute?"
      id: TCTL.S.A0001

    - label: "Does the device implement the MaxTemperature attribute?"
      id: TCTL.S.A0002

    - label: "Does the device implement the Step attribute?"
      id: TCTL.S.A0003

    - label: "Does the device implement the SelectedTemperatureLevel attribute?"
      id: TCTL.S.A0004

    - label:
          "Does the device implement the SupportedTemperatureLevels attribute?"
      id: TCTL.S.A0005

    #Manual controllable
    - label:
          "Can the Temperature attribute changed by physical control at the
          device?"
      id: TCC.M.ManuallyControlledTemperature

    - label: "Does the device support the INVALID_IN_MODE response"
      id: TCTL.S.M.SupportsInvalidInMode

    #Commands received
    - label:
          "Does the device implement receiving the SetTemperatureCommand
          command?"
      id: TCTL.S.C00.Rsp

    #Commands generated
    - label:
          "Does the device support sending the SetTemperatureCommand command?"
      id: TCTL.C.C00.Tx

    #
    #Washer Controls
    #
    - label:
          "Does the device implement the Laundry Washer Controls cluster as a
          server?"
      id: WASHERCTRL.S

    - label:
          "Does the device implement the Laundry Washer Controls cluster as a
          client?"
      id: WASHERCTRL.C

    #Features
    - label: "Does the device support spin feature"
      id: WASHERCTRL.S.F00

    - label: "Does the device support rinse feature"
      id: WASHERCTRL.S.F01

    #Server Attributes
    - label: "Does the device implement the SpinSpeeds attribute?"
      id: WASHERCTRL.S.A0000

    - label: "Does the device implement the SpinSpeedCurrent attribute?"
      id: WASHERCTRL.S.A0001

    - label: "Does the device implement the NumberOfRinses attribute?"
      id: WASHERCTRL.S.A0002

    - label: "Does the device implement the SupportedRinses attribute?"
      id: WASHERCTRL.S.A0003

    #Manual controllable
    - label: "Can the Spin attribute changed by physical control at the device?"
      id: WASHERCTRL.S.M.ManuallyControlledSpin

    - label:
          "Can the Rinse attribute changed by physical control at the device?"
      id: WASHERCTRL.S.M.ManuallyControlledRinse

    - label: "Can the device be controlled manually?"
      id: WASHERCTRL.S.M.ManuallyControlled

    #
    #RVC Run Mode
    #
    - label: "Does the device implement the RVCRUNM cluster as a server?"
      id: RVCRUNM.S

    - label: "Does the DUT support testing the failed ChangeToMode command?"
      id: RVCRUNM.S.M.CAN_TEST_MODE_FAILURE

    - label:
          "Id of mode the device will fail to transition to, given its current
          state"
      id: PIXIT.RVCRUNM.MODE_CHANGE_FAIL

    - label:
          "Id of mode the device will successfully transition to, given its
          current state"
      id: PIXIT.RVCRUNM.MODE_CHANGE_OK

    #Features
    - label:
          "Does the device support depending on an On/Off cluster implemented on
          the same endpoint?"
      id: RVCRUNM.S.F00

    #Attributes
    - label: "Does the device implement the SupportedModes attribute?"
      id: RVCRUNM.S.A0000

    - label: "Does the device implement the CurrentMode attribute?"
      id: RVCRUNM.S.A0001

    - label: "Can the mode change be manually controlled?"
      id: RVCRUNM.S.M.CAN_MANUALLY_CONTROLLED

    #Commands received
    - label: "Does the device implement receiving the ChangeToMode command?"
      id: RVCRUNM.S.C00.Rsp

    #Commands generated
    - label:
          "Does the device implement sending the ChangeToModeResponse command?"
      id: RVCRUNM.S.C01.Tx

    #
    #Refrigerator Alarm
    #
    - label:
          "Does the device implement the Refrigerator Alarm cluster as a server?"
      id: REFALM.S

    - label:
          "Does the device implement the Refrigerator Alarm cluster as a client?"
      id: REFALM.C

    #Attributes
    - label: "Does the device implement the Mask attribute?"
      id: REFALM.S.A0000

    - label: "Does the device implement the Latch attribute?"
      id: REFALM.S.A0001

    - label: "Does the device implement the State attribute?"
      id: REFALM.S.A0002

    - label: "Does the device implement the Supported attribute?"
      id: REFALM.S.A0003

    #Events
    - label: "Does the device implement the Notify event?"
      id: REFALM.S.E00

    #Commands received
    - label: "Does the device implement receiving the Reset command?"
      id: REFALM.S.C00.Rsp

    - label:
          "Does the device implement receiving the ModifyEnabledAlarms command?"
      id: REFALM.S.C01.Rsp

    #
    #RVC Operational State
    #
    - label:
          "Does the device implement the RVC Operational State cluster as a
          server?"
      id: RVCOPSTATE.S

    - label:
          "Does the device implement the RVC Operational State cluster as a
          client?"
      id: RVCOPSTATE.C

    # ManuallyControlled

    - label: "Does the DUT support testing the Stopped(0x00) operational state?"
      id: RVCOPSTATE.S.M.ST_STOPPED

    - label: "Does the DUT support testing the Running(0x01) operational state?"
      id: RVCOPSTATE.S.M.ST_RUNNING

    - label: "Does the DUT support testing the Paused(0x02) operational state?"
      id: RVCOPSTATE.S.M.ST_PAUSED

    - label: "Does the DUT support testing the Error(0x03) operational state?"
      id: RVCOPSTATE.S.M.ST_ERROR

    - label:
          "Does the DUT support testing the SeekingCharger(0x40) operational
          state?"
      id: RVCOPSTATE.S.M.ST_SEEKING_CHARGER

    - label:
          "Does the DUT support testing the Charging(0x41) operational state?"
      id: RVCOPSTATE.S.M.ST_CHARGING

    - label: "Does the DUT support testing the Docked(0x42) operational state?"
      id: RVCOPSTATE.S.M.ST_DOCKED

    - label: "Does the DUT support testing the NoError(0x00) error state?"
      id: RVCOPSTATE.S.M.ERR_NO_ERROR

    - label:
          "Does the DUT support testing the UnableToStartOrResume(0x01) error
          state?"
      id: RVCOPSTATE.S.M.ERR_UNABLE_TO_START_OR_RESUME

    - label:
          "Does the DUT support testing the UnableToCompleteOperation(0x02)
          error state?"
      id: RVCOPSTATE.S.M.ERR_UNABLE_TO_COMPLETE_OPERATION

    - label:
          "Does the DUT support testing the CommandInvalidInState(0x03) error
          state?"
      id: RVCOPSTATE.S.M.ERR_COMMAND_INVALID_IN_STATE

    - label:
          "Does the DUT support testing the FailedToFindChargingDock(0x40) error
          state?"
      id: RVCOPSTATE.S.M.ERR_FAILED_TO_FIND_CHARGING_DOCK

    - label: "Does the DUT support testing the Stuck(0x41) error state?"
      id: RVCOPSTATE.S.M.ERR_STUCK

    - label:
          "Does the DUT support testing the DustBinMissing(0x42) error state?"
      id: RVCOPSTATE.S.M.ERR_DUST_BIN_MISSING

    - label: "Does the DUT support testing the DustBinFull(0x43) error state?"
      id: RVCOPSTATE.S.M.ERR_DUST_BIN_FULL

    - label:
          "Does the DUT support testing the WaterTankEmpty(0x44) error state?"
      id: RVCOPSTATE.S.M.ERR_WATER_TANK_EMPTY

    - label:
          "Does the DUT support testing the WaterTankMissing(0x45) error state?"
      id: RVCOPSTATE.S.M.ERR_WATER_TANK_MISSING

    - label:
          "Does the DUT support testing the WaterTankLidOpen(0x46) error state?"
      id: RVCOPSTATE.S.M.ERR_WATER_TANK_LID_OPEN

    - label:
          "Does the DUT support testing the MopCleaningPadMissing(0x47) error
          state?"
      id: RVCOPSTATE.S.M.ERR_MOP_CLEANING_PAD_MISSING

    #Attributes
    - label: "Does the device implement the PhaseList attribute?"
      id: RVCOPSTATE.S.A0000

    - label: "Does the device implement the CurrentPhase attribute?"
      id: RVCOPSTATE.S.A0001

    - label: "Does the device implement the CountdownTime attribute?"
      id: RVCOPSTATE.S.A0002

    - label: "Does the device implement the OperationalStateList attribute?"
      id: RVCOPSTATE.S.A0003

    - label: "Does the device implement the OperationalState attribute?"
      id: RVCOPSTATE.S.A0004

    - label: "Does the device implement the OperationalError attribute?"
      id: RVCOPSTATE.S.A0005

    #Commands received
    - label: "Does the device implement receiving the Pause command?"
      id: RVCOPSTATE.S.C00.Rsp

    - label: "Does the device implement receiving the Stop command?"
      id: RVCOPSTATE.S.C01.Rsp

    - label: "Does the device implement receiving the Start command?"
      id: RVCOPSTATE.S.C02.Rsp

    - label: "Does the device implement receiving the Resume command?"
      id: RVCOPSTATE.S.C03.Rsp

    - label: "Does the device implement receiving the GoHome command?"
      id: RVCOPSTATE.S.C80.Rsp

    #Commands generated
    - label:
          "Does the device implement generating the OperationalCommandResponse
          command?"
      id: RVCOPSTATE.S.C04.Tx

    #Events
    - label: "Does the device implement the OperationalError Event ?"
      id: RVCOPSTATE.S.E00

    - label: "Does the device implement the OperationCompletion Event ?"
      id: RVCOPSTATE.S.E01

    #Client Commands received
    - label: "Does the device implement sending the Pause command?"
      id: RVCOPSTATE.C.C00.Tx

    - label: "Does the device implement sending the Stop command?"
      id: RVCOPSTATE.C.C01.Tx

    - label: "Does the device implement sending the Start command?"
      id: RVCOPSTATE.C.C02.Tx

    - label: "Does the device implement sending the Resume command?"
      id: RVCOPSTATE.C.C04.Tx

    #
    #Boolean State Configuration
    #
    - label:
          "Does the device implement the Boolean State Configuration cluster as
          a server?"
      id: BOOLCFG.S

    #Features
    - label: "Does the device support visual alarms?"
      id: BOOLCFG.S.F00

    - label: "Does the device support audible alarms??"
      id: BOOLCFG.S.F01

    - label:
          "Does the device support the ability to suppress or acknowledge
          alarms?"
      id: BOOLCFG.S.F02

    - label:
          "Does the device support the ability to set level of threshold
          detection sensitivity?"
      id: BOOLCFG.S.F03

    #Attributes
    - label: "Does the device implement the CurrentSensitivityLevel attribute?"
      id: BOOLCFG.S.A0000

    - label:
          "Does the device implement the SupportedSensitivityLevels attribute?"
      id: BOOLCFG.S.A0001

    - label: "Does the device implement the DefaultSensitivityLevel attribute?"
      id: BOOLCFG.S.A0002

    - label: "Does the device implement the AlarmsActive attribute?"
      id: BOOLCFG.S.A0003

    - label: "Does the device implement the AlarmsSuppressed attribute?"
      id: BOOLCFG.S.A0004

    - label: "Does the device implement the AlarmsEnabled attribute?"
      id: BOOLCFG.S.A0005

    - label: "Does the device implement the AlarmsSupported attribute?"
      id: BOOLCFG.S.A0006

    - label: "Does the device implement the SensorFault attribute?"
      id: BOOLCFG.S.A0007

    #Commands received
    - label: "Does the device implement receiving the SuppressAlarm command?"
      id: BOOLCFG.S.C00.Rsp

    - label:
          "Does the device implement receiving the EnableDisableAlarm command?"
      id: BOOLCFG.S.C01.Rsp

    #Events
    - label: "Does the device implement the AlarmsStateChanged event?"
      id: BOOLCFG.S.E00

    - label: "Does the device implement the SensorFault event?"
      id: BOOLCFG.S.E01

    #
    #Valve Configuration and Control
    #
    - label:
          "Does the device implement the Valve Configuration and Control cluster
          as a server?"
      id: VALCC.S

    #Features
    - label:
          "Does the device support the ability to use UTC time is used for time
          indications?"
      id: VALCC.S.F00

    - label:
          "Does the device support the ability to setting the specific position
          of the valve?"
      id: VALCC.S.F01

    #Attributes
    - label: "Does the device implement the OpenDuration attribute?"
      id: VALCC.S.A0000

    - label: "Does the device implement the DefaultOpenDuration attribute?"
      id: VALCC.S.A0001

    - label: "Does the device implement the AutoCloseTime attribute?"
      id: VALCC.S.A0002

    - label: "Does the device implement the RemainingDuration attribute?"
      id: VALCC.S.A0003

    - label: "Does the device implement the CurrentState attribute?"
      id: VALCC.S.A0004

    - label: "Does the device implement the TargetState attribute?"
      id: VALCC.S.A0005

    - label: "Does the device implement the CurrentLevel attribute?"
      id: VALCC.S.A0006

    - label: "Does the device implement the TargetLevel attribute?"
      id: VALCC.S.A0007

    - label: "Does the device implement the DefaultOpenLevel attribute?"
      id: VALCC.S.A0008

    - label: "Does the device implement the ValveFault attribute?"
      id: VALCC.S.A0009

    - label: "Does the device implement the LevelStep attribute?"
      id: VALCC.S.A000a

    #Commands received
    - label: "Does the device implement receiving the Open command?"
      id: VALCC.S.C00.Rsp

    - label: "Does the device implement receiving the Close command?"
      id: VALCC.S.C01.Rsp

    #Events
    - label: "Does the device implement the ValveStateChanged event?"
      id: VALCC.S.E00

    - label: "Does the device implement the ValveFault event?"
      id: VALCC.S.E01

    #
    # Device Energy Management Cluster
    # server / attributes

    - label:
          "Does the device implement the Device Energy Management cluster as a
          server?"
      id: DEM.S

    - label: "Does the device implement the ESAType attribute?"
      id: DEM.S.A0000

    - label: "Does the device implement the ESACanGenerate attribute?"
      id: DEM.S.A0001

    - label: "Does the device implement the ESAState attribute?"
      id: DEM.S.A0002

    - label: "Does the device implement the AbsMinPower attribute?"
      id: DEM.S.A0003

    - label: "Does the device implement the AbsMaxPower attribute?"
      id: DEM.S.A0004

    - label:
          "Does the device implement the PowerAdjustmentCapability attribute?"
      id: DEM.S.A0005

    - label: "Does the device implement the Forecast attribute?"
      id: DEM.S.A0006

    - label: "Does the device implement the OptOutState attribute?"
      id: DEM.S.A0007

    # feature

    - label: "Does the device support this PowerAdjustment feature?"
      id: DEM.S.F00

    - label: "Does the device support this PowerForecastReporting feature?"
      id: DEM.S.F01

    - label: "Does the device support this StateForecastReporting feature?"
      id: DEM.S.F02

    - label: "Does the device support this StartTimeAdjustment feature?"
      id: DEM.S.F03

    - label: "Does the device support this Pausable feature?"
      id: DEM.S.F04

    - label: "Does the device support this ForecastAdjustment feature?"
      id: DEM.S.F05

    - label: "Does the device support this ConstraintBasedAdjustment feature?"
      id: DEM.S.F06

    - label:
          "Can the ESAState attribute be changed by physical User Opt Out
          control at the device?"
      id: DEM.S.M.ManuallyControlledOptOut

    # Commands received
    - label:
          "Does the device implement receiving the PowerAdjustRequest command?"
      id: DEM.S.C00.Rsp

    - label:
          "Does the device implement receiving the CancelPowerAdjustRequest
          command?"
      id: DEM.S.C01.Rsp

    - label:
          "Does the device implement receiving the StartTimeAdjustRequest
          command?"
      id: DEM.S.C02.Rsp

    - label: "Does the device implement receiving the PauseRequest command?"
      id: DEM.S.C03.Rsp

    - label: "Does the device implement receiving the ResumeRequest command?"
      id: DEM.S.C04.Rsp

    - label:
          "Does the device implement receiving the ModifyForecastRequest
          command?"
      id: DEM.S.C05.Rsp

    - label:
          "Does the device implement receiving the
          RequestConstraintBasedPowerForecast command?"
      id: DEM.S.C06.Rsp

    - label: "Does the device implement receiving the CancelRequest command?"
      id: DEM.S.C07.Rsp

    #  Events

    - label: "Does the device implement sending the PowerAdjustStart event?"
      id: DEM.S.E00

    - label: "Does the device implement sending the PowerAdjustEnd event?"
      id: DEM.S.E01

    - label: "Does the device implement sending the Paused event?"
      id: DEM.S.E02

    - label: "Does the device implement sending the Resumed event?"
      id: DEM.S.E03

    #
    # Oven Mode Cluster
    #
    - label: "Does the device implement the OTCCM cluster as a server?"
      id: OTCCM.S

    #Server attributes
    - label: "Does the device implement the SupportedModes attribute?"
      id: OTCCM.S.A0000

    - label: "Does the device implement the CurrentMode attribute?"
      id: OTCCM.S.A0001

    #Commands received
    - label: "Does the device implement receiving the ChangeToMode command?"
      id: OTCCM.S.C00.Rsp

    #Commands generated
    - label:
          "Does the device implement sending the ChangeToModeResponse command?"
      id: OTCCM.S.C01.Tx

      #Manual controllable
    - label: "Does the DUT support testing the failed ChangeToMode command?"
      id: OTCCM.S.M.CAN_TEST_MODE_FAILURE

    - label: "Can the mode change be manually controlled?"
      id: OTCCM.S.M.CAN_MANUALLY_CONTROLLED

    #
    # Energy EVSE Cluster
    # server / attributes

    - label: "Does the device implement the Energy EVSE cluster as a server?"
      id: EEVSE.S

    - label: "Does the device implement the State attribute?"
      id: EEVSE.S.A0000

    - label: "Does the device implement the SupplyState attribute?"
      id: EEVSE.S.A0001

    - label: "Does the device implement the FaultState attribute?"
      id: EEVSE.S.A0002

    - label: "Does the device implement the ChargingEnabledUntil attribute?"
      id: EEVSE.S.A0003

    - label: "Does the device implement the DischargingEnabledUntil attribute?"
      id: EEVSE.S.A0004

    - label: "Does the device implement the CircuitCapacity attribute?"
      id: EEVSE.S.A0005

    - label: "Does the device implement the MinimumChargeCurrent attribute?"
      id: EEVSE.S.A0006

    - label: "Does the device implement the MaximumChargeCurrent attribute?"
      id: EEVSE.S.A0007

    - label: "Does the device implement the MaximumDischargeCurrent attribute?"
      id: EEVSE.S.A0008

    - label: "Does the device implement the UserMaximumChargeCurrent attribute?"
      id: EEVSE.S.A0009

    - label: "Does the device implement the RandomizationDelayWindow attribute?"
      id: EEVSE.S.A000A

    - label: "Does the device implement the NextChargeStartTime attribute?"
      id: EEVSE.S.A0023

    - label: "Does the device implement the NextChargeTargetTime attribute?"
      id: EEVSE.S.A0024

    - label: "Does the device implement the NextChargeRequiredEnergy attribute?"
      id: EEVSE.S.A0025

    - label: "Does the device implement the NextChargeTargetSoC attribute?"
      id: EEVSE.S.A0026

    - label: "Does the device implement the ApproximateEVEfficiency attribute?"
      id: EEVSE.S.A0027

    - label: "Does the device implement the StateOfCharge attribute?"
      id: EEVSE.S.A0030

    - label: "Does the device implement the BatteryCapacity attribute?"
      id: EEVSE.S.A0031

    - label: "Does the device implement the VehicleID attribute?"
      id: EEVSE.S.A0032

    - label: "Does the device implement the SessionID attribute?"
      id: EEVSE.S.A0040

    - label: "Does the device implement the SessionDuration attribute?"
      id: EEVSE.S.A0041

    - label: "Does the device implement the SessionEnergyCharged attribute?"
      id: EEVSE.S.A0042

    - label: "Does the device implement the SessionEnergyDischarged attribute?"
      id: EEVSE.S.A0043

    #  Features

    - label: "Does the device support this specific cluster feature?"
      id: EEVSE.S.F00

    - label:
          "Does the DUT support the Content Control server cluster, PIN
          Management feature?"
      id: EEVSE.S.F01

    - label: "Does the device support this specific cluster feature?"
      id: EEVSE.S.F02

    - label: "Does the device support this specific cluster feature?"
      id: EEVSE.S.F03

    - label: "Does the device support this specific cluster feature?"
      id: EEVSE.S.F04

    # Commands received
    - label: "Does the device implement receiving the Disable command?"
      id: EEVSE.S.C01.Rsp

    - label: "Does the device implement receiving the EnableCharging command?"
      id: EEVSE.S.C02.Rsp

    - label:
          "Does the device implement receiving the EnableDischarging command?"
      id: EEVSE.S.C03.Rsp

    - label: "Does the device implement receiving the StartDiagnostics command?"
      id: EEVSE.S.C04.Rsp

    - label: "Does the device implement receiving the SetTargets command?"
      id: EEVSE.S.C05.Rsp

    - label: "Does the device implement receiving the GetTargets command?"
      id: EEVSE.S.C06.Rsp

    - label: "Does the device implement receiving the ClearTargets command?"
      id: EEVSE.S.C07.Rsp

    #  Events

    - label: "Does the device implement sending the EVConnected event?"
      id: EEVSE.S.E00

    - label: "Does the device implement sending the EVNotDetected event?"
      id: EEVSE.S.E01

    - label:
          "Does the device implement sending the EnergyTransferStarted event?"
      id: EEVSE.S.E02

    - label:
          "Does the device implement sending the EnergyTransferStopped event?"
      id: EEVSE.S.E03

    - label: "Does the device implement sending the Fault event?"
      id: EEVSE.S.E04

    - label: "Does the device implement sending the RFID event?"
      id: EEVSE.S.E05

    #  Manual controllable
    - label:
          "Can the EEVSE.S.A0000(State) attribute changed by plugging and
          unplugging the EV?"
      id: EEVSE.S.M.ManuallyControlledPluggedIn

      #  Commands generated
    - label: "Does the device implement sending the GetTargetsResponse command?"
      id: EEVSE.S.C00.Tx

    # Energy EVSE Mode Cluster
    # server / attributes
    - label: "Does the device implement the Energy EVSE cluster as a server?"
      id: EEVSEM.S

    - label: "Does the device implement the SupportedModes attribute?"
      id: EEVSEM.S.A0000

    - label: "Does the device implement the CurrentMode attribute?"
      id: EEVSEM.S.A0001

    - label: "Does the device implement the StartUpMode attribute?"
      id: EEVSEM.S.A0002

    - label: "Does the device implement the OnMode attribute?"
      id: EEVSEM.S.A0003

      #  Commands received
    - label: "Does the device implement sending the ChangeToMode command?"
      id: EEVSEM.S.C00.Rsp

      #  Commands generated
    - label:
          "Does the device implement sending the ChangeToModeResponse command?"
      id: EEVSEM.S.C01.Tx

      #  Manual controllable
    - label: "Does the DUT support testing the failed ChangeToMode command?"
      id: EEVSEM.S.M.CAN_TEST_MODE_FAILURE

    - label: "Can the mode change be manually controlled?"
      id: EEVSEM.S.M.CAN_MANUALLY_CONTROLLED

      #Feature
    - label: "Does the DUT(server) support the Hue/Saturation feature?"
      id: EEVSEM.S.F00

    #
    # Device Energy Management Mode Cluster
    # server / attributes

    - label: "Does the device implement the DEMM cluster as a server?"
      id: DEMM.S

    - label: "Does the device implement the SupportedModes attribute?"
      id: DEMM.S.A0000

    - label: "Does the device implement the CurrentMode attribute?"
      id: DEMM.S.A0001

    - label: "Does the device implement the StartUpMode attribute?"
      id: DEMM.S.A0002

    - label: "Does the device implement the OnMode attribute?"
      id: DEMM.S.A0003

      #  Commands received
    - label: "Does the device implement sending the ChangeToMode command?"
      id: DEMM.S.C00.Rsp

      #  Commands generated
    - label:
          "Does the device implement sending the ChangeToModeResponse command?"
      id: DEMM.S.C01.Tx

    - label: "Does the DUT support testing the failed ChangeToMode command?"
      id: DEMM.S.M.CAN_TEST_MODE_FAILURE

    - label: "Can the mode change be manually controlled?"
      id: DEMM.S.M.CAN_MANUALLY_CONTROLLED

      #  Manual controllable
    - label: "Does the DUT support testing the failed ChangeToMode command?"
      id: EEVSEM.S.M.CAN_TEST_MODE_FAILURE

    - label: "Can the mode change be manually controlled?"
      id: EEVSEM.S.M.CAN_MANUALLY_CONTROLLED

    #
    # Power Topology Cluster
    #
    - label: "Does the device implement the Power Topology Cluster as a server?"
      id: PWRTL.S

    #  Features

    - label:
          "Does the associated endpoint provide or consume power for the entire
          node?"
      id: PWRTL.S.F00

    - label:
          "Does the associated endpoint provide or consume power for itself and
          its child endpoints?"
      id: PWRTL.S.F01

    - label:
          "Does the associated endpoint provide or consume power for a provided
          set of endpoints?"
      id: PWRTL.S.F02

    - label: "Can the provided set of endpoints change?"
      id: PWRTL.S.F03

    #Server attributes
    - label: "Does the device implement the AvailableEndpoints attribute?"
      id: PWRTL.S.A0000

    - label: "Does the device implement the ActiveEndpoints attribute?"
      id: PWRTL.S.A0001

    #
    # Thread Border Router Management Cluster
    #
    - label:
          "Does the device implement the Thread Border Router Management cluster
          as a server?"
      id: TBRM.S

    - label: "Does the device support the PanChange feature?"
      id: TBRM.S.F00

    #
    # Thread Network Directory Cluster
    #
    - label:
          "Does the device implement the Thread Network Directory cluster as a
          server"
      id: THNETDIR.S

    #
    # Wi-Fi Network Management Cluster
    #
    - label:
          "Does the device implement the Wi-Fi Network Management cluster as a
          server"
      id: WIFINM.S

    #
    # Camera AV Stream Management Cluster
    #
    - label: " Does the device implement the MaxConcurrentEncoders attribute?"
      id: AVSM.S.A0000
    - label: " Does the device implement the MaxEncodedPixelRate attribute?"
      id: AVSM.S.A0001
    - label: " Does the device implement the VideoSensorParams attribute?"
      id: AVSM.S.A0002
    - label: " Does the device implement the NightVisionUsesInfrared attribute?"
      id: AVSM.S.A0003
    - label: " Does the device implement the MinViewport attribute?"
      id: AVSM.S.A0004
    - label:
          " Does the device implement the RateDistortionTradeOffPoints
          attribute?"
      id: AVSM.S.A0005
    - label: " Does the device implement the MaxContentBufferSize attribute?"
      id: AVSM.S.A0006
    - label: " Does the device implement the MicrophoneCapabilities attribute?"
      id: AVSM.S.A0007
    - label: " Does the device implement the SpeakerCapabilities attribute?"
      id: AVSM.S.A0008
    - label: " Does the device implement the TwoWayTalkSupport attribute?"
      id: AVSM.S.A0009
    - label: " Does the device implement the SnapshotCapabilities attribute?"
      id: AVSM.S.A000A
    - label: " Does the device implement the MaxNetworkBandwidth attribute?"
      id: AVSM.S.A000B
    - label: " Does the device implement the CurrentFrameRate attribute?"
      id: AVSM.S.A000C
    - label: " Does the device implement the HDRModeEnabled attribute?"
      id: AVSM.S.A000D
    - label: " Does the device implement the SupportedStreamUsages attribute?"
      id: AVSM.S.A000E
    - label: " Does the device implement the AllocatedVideoStreams attribute?"
      id: AVSM.S.A000F
    - label: " Does the device implement the AllocatedAudioStreams attribute?"
      id: AVSM.S.A0010
    - label:
          " Does the device implement the AllocatedSnapshotStreams attribute?"
      id: AVSM.S.A0011
    - label: " Does the device implement the StreamUsagePriorities attribute?"
      id: AVSM.S.A0012
    - label:
          " Does the device implement the SoftRecordingPrivacyModeEnabled
          attribute?"
      id: AVSM.S.A0013
    - label:
          " Does the device implement the SoftLivestreamPrivacyModeEnabled
          attribute?"
      id: AVSM.S.A0014
    - label: " Does the device implement the HardPrivacyModeOn attribute?"
      id: AVSM.S.A0015
    - label: " Does the device implement the NightVision attribute?"
      id: AVSM.S.A0016
    - label: " Does the device implement the NightVisionIllum attribute?"
      id: AVSM.S.A0017
    - label: " Does the device implement the Viewport attribute?"
      id: AVSM.S.A0018
    - label: " Does the device implement the SpeakerMuted attribute?"
      id: AVSM.S.A0019
    - label: " Does the device implement the SpeakerVolumeLevel attribute?"
      id: AVSM.S.A001A
    - label: " Does the device implement the SpeakerMaxLevel attribute?"
      id: AVSM.S.A001B
    - label: " Does the device implement the SpeakerMinLevel attribute?"
      id: AVSM.S.A001C
    - label: " Does the device implement the MicrophoneMuted attribute?"
      id: AVSM.S.A001D
    - label: " Does the device implement the MicrophoneVolumeLevel attribute?"
      id: AVSM.S.A001E
    - label: " Does the device implement the MicrophoneMaxLevel attribute?"
      id: AVSM.S.A001F
    - label: " Does the device implement the MicrophoneMinLevel attribute?"
      id: AVSM.S.A0020
    - label: " Does the device implement the MicrophoneAGCEnabled attribute?"
      id: AVSM.S.A0021
    - label: " Does the device implement the ImageRotation attribute?"
      id: AVSM.S.A0022
    - label: " Does the device implement the ImageFlipHorizontal attribute?"
      id: AVSM.S.A0023
    - label: " Does the device implement the ImageFlipVertical attribute?"
      id: AVSM.S.A0024
    - label:
          " Does the device implement the LocalVideoRecordingEnabled attribute?"
      id: AVSM.S.A0025
    - label:
          " Does the device implement the LocalSnapshotRecordingEnabled
          attribute?"
      id: AVSM.S.A0026
    - label: " Does the device implement the StatusLightEnabled attribute?"
      id: AVSM.S.A0027
    - label: " Does the device implement the StatusLightBrightnesss attribute?"
      id: AVSM.S.A0028

    #
<<<<<<< HEAD
    # Commodity Tariff Cluster
    #
    - label:
          "Does the device implement the Commodity Tariff Cluster as a server?"
      id: SETRF.S

    #  Features

    - label: "Does the device supports information about commodity pricing?"
      id: SETRF.S.F00

    - label:
          "Does the device supports information about when friendly credit
          periods begin and end?"
      id: SETRF.S.F01

    - label:
          "Does the device supports information about when auxiliary loads
          should be enabled or disabled?"
      id: SETRF.S.F02

    - label:
          "Does the device supports information about information about peak
          periods?"
      id: SETRF.S.F03

    - label: "Does the device supports information about power threshold?"
      id: SETRF.S.F04

    - label:
          "Does the device supports information about randomization of calendar
          transitions?"
      id: SETRF.S.F05

    #Server attributes

    - label: "Does the device implement the TariffInfo attribute?"
      id: SETRF.S.A0000

    - label: "Does the device implement the TariffUnit attribute?"
      id: SETRF.S.A0001

    - label: "Does the device implement the StartDate attribute?"
      id: SETRF.S.A0002

    - label: "Does the device implement the DayEntries attribute?"
      id: SETRF.S.A0003

    - label: "Does the device implement the DayPatterns attribute?"
      id: SETRF.S.A0004

    - label: "Does the device implement the CalendarPeriods attribute?"
      id: SETRF.S.A0005

    - label: "Does the device implement the IndividualDays attribute?"
      id: SETRF.S.A0006

    - label: "Does the device implement the CurrentDay attribute?"
      id: SETRF.S.A0007

    - label: "Does the device implement the NextDay attribute?"
      id: SETRF.S.A0008

    - label: "Does the device implement the CurrentDayEntry attribute?"
      id: SETRF.S.A0009

    - label: "Does the device implement the CurrentDayEntryDate attribute?"
      id: SETRF.S.A000A

    - label: "Does the device implement the NextDayEntry attribute?"
      id: SETRF.S.A000B

    - label: "Does the device implement the NextDayEntryDate attribute?"
      id: SETRF.S.A000C

    - label: "Does the device implement the TariffComponents attribute?"
      id: SETRF.S.A000D

    - label: "Does the device implement the TariffPeriods attribute?"
      id: SETRF.S.A000E

    - label: "Does the device implement the CurrentTariffComponents attribute?"
      id: SETRF.S.A000F

    - label: "Does the device implement the NextTariffComponents attribute?"
      id: SETRF.S.A0010

    - label:
          "Does the device implement the DefaultRandomizationOffset attribute?"
      id: SETRF.S.A0011

    - label: "Does the device implement the DefaultRandomizationType attribute?"
      id: SETRF.S.A0012

    #  Server commands received

    - label: "Does the DUT supports receiving the GetTariffComponent command?"
      id: SETRF.S.C00.Rsp

    - label: "Does the DUT supports receiving the GetDayEntry command?"
      id: SETRF.S.C01.Rsp

    #  Server commands generated

    - label:
          "Does the DUT supports sending the GetTariffComponentResponse command?"
      id: SETRF.S.C00.Tx

    - label: "Does the DUT supports sending the GetDayEntryResponse command?"
      id: SETRF.S.C01.Tx
=======
    # Meter Identification
    #
    - label:
          "Does the device implement the Meter Identification Cluster as a
          server?"
      id: MTRID.S

    #  Features
    - label:
          "Does the device supports information about Power Threshold feature?"
      id: MTRID.S.F00

    # Server attributes
    - label: "Does the device implement the MeterType attribute?"
      id: MTRID.S.A0000

    - label: "Does the device implement the PointOfDelivery attribute?"
      id: MTRID.S.A0001

    - label: "Does the device implement the MeterSerialNumber attribute?"
      id: MTRID.S.A0002

    - label: "Does the device implement the ProtocolVersion attribute?"
      id: MTRID.S.A0003

    - label: "Does the device implement the PowerThreshold attribute?"
      id: MTRID.S.A0004
>>>>>>> bd059132
<|MERGE_RESOLUTION|>--- conflicted
+++ resolved
@@ -10417,7 +10417,6 @@
       id: AVSM.S.A0028
 
     #
-<<<<<<< HEAD
     # Commodity Tariff Cluster
     #
     - label:
@@ -10528,7 +10527,8 @@
 
     - label: "Does the DUT supports sending the GetDayEntryResponse command?"
       id: SETRF.S.C01.Tx
-=======
+
+    #
     # Meter Identification
     #
     - label:
@@ -10555,5 +10555,4 @@
       id: MTRID.S.A0003
 
     - label: "Does the device implement the PowerThreshold attribute?"
-      id: MTRID.S.A0004
->>>>>>> bd059132
+      id: MTRID.S.A0004