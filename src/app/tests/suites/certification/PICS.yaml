--- conflicted
+++ resolved
@@ -10321,118 +10321,6 @@
       id: WIFINM.S
 
     #
-<<<<<<< HEAD
-    # Commodity Tariff Cluster
-    #
-    - label:
-          "Does the device implement the Commodity Tariff Cluster as a server?"
-      id: SETRF.S
-
-    #  Features
-
-    - label: "Does the device supports information about commodity pricing?"
-      id: SETRF.S.F00
-
-    - label:
-          "Does the device supports information about when friendly credit
-          periods begin and end?"
-      id: SETRF.S.F01
-
-    - label:
-          "Does the device supports information about when auxiliary loads
-          should be enabled or disabled?"
-      id: SETRF.S.F02
-
-    - label:
-          "Does the device supports information about information about peak
-          periods?"
-      id: SETRF.S.F03
-
-    - label: "Does the device supports information about power threshold?"
-      id: SETRF.S.F04
-
-    - label:
-          "Does the device supports information about randomization of calendar
-          transitions?"
-      id: SETRF.S.F05
-
-    #Server attributes
-
-    - label: "Does the device implement the TariffInfo attribute?"
-      id: SETRF.S.A0000
-
-    - label: "Does the device implement the TariffUnit attribute?"
-      id: SETRF.S.A0001
-
-    - label: "Does the device implement the StartDate attribute?"
-      id: SETRF.S.A0002
-
-    - label: "Does the device implement the DayEntries attribute?"
-      id: SETRF.S.A0003
-
-    - label: "Does the device implement the DayPatterns attribute?"
-      id: SETRF.S.A0004
-
-    - label: "Does the device implement the CalendarPeriods attribute?"
-      id: SETRF.S.A0005
-
-    - label: "Does the device implement the IndividualDays attribute?"
-      id: SETRF.S.A0006
-
-    - label: "Does the device implement the CurrentDay attribute?"
-      id: SETRF.S.A0007
-
-    - label: "Does the device implement the NextDay attribute?"
-      id: SETRF.S.A0008
-
-    - label: "Does the device implement the CurrentDayEntry attribute?"
-      id: SETRF.S.A0009
-
-    - label: "Does the device implement the CurrentDayEntryDate attribute?"
-      id: SETRF.S.A000A
-
-    - label: "Does the device implement the NextDayEntry attribute?"
-      id: SETRF.S.A000B
-
-    - label: "Does the device implement the NextDayEntryDate attribute?"
-      id: SETRF.S.A000C
-
-    - label: "Does the device implement the TariffComponents attribute?"
-      id: SETRF.S.A000D
-
-    - label: "Does the device implement the TariffPeriods attribute?"
-      id: SETRF.S.A000E
-
-    - label: "Does the device implement the CurrentTariffComponents attribute?"
-      id: SETRF.S.A000F
-
-    - label: "Does the device implement the NextTariffComponents attribute?"
-      id: SETRF.S.A0010
-
-    - label:
-          "Does the device implement the DefaultRandomizationOffset attribute?"
-      id: SETRF.S.A0011
-
-    - label: "Does the device implement the DefaultRandomizationType attribute?"
-      id: SETRF.S.A0012
-
-    #  Server commands received
-
-    - label: "Does the DUT supports receiving the GetTariffComponent command?"
-      id: SETRF.S.C00.Rsp
-
-    - label: "Does the DUT supports receiving the GetDayEntry command?"
-      id: SETRF.S.C01.Rsp
-
-    #  Server commands generated
-
-    - label:
-          "Does the DUT supports sending the GetTariffComponentResponse command?"
-      id: SETRF.S.C00.Tx
-
-    - label: "Does the DUT supports sending the GetDayEntryResponse command?"
-      id: SETRF.S.C01.Tx
-=======
     # Camera AV Stream Management Cluster
     #
     - label: " Does the device implement the MaxConcurrentEncoders attribute?"
@@ -10527,4 +10415,115 @@
       id: AVSM.S.A0027
     - label: " Does the device implement the StatusLightBrightnesss attribute?"
       id: AVSM.S.A0028
->>>>>>> bad59613
+
+    #
+    # Commodity Tariff Cluster
+    #
+    - label:
+          "Does the device implement the Commodity Tariff Cluster as a server?"
+      id: SETRF.S
+
+    #  Features
+
+    - label: "Does the device supports information about commodity pricing?"
+      id: SETRF.S.F00
+
+    - label:
+          "Does the device supports information about when friendly credit
+          periods begin and end?"
+      id: SETRF.S.F01
+
+    - label:
+          "Does the device supports information about when auxiliary loads
+          should be enabled or disabled?"
+      id: SETRF.S.F02
+
+    - label:
+          "Does the device supports information about information about peak
+          periods?"
+      id: SETRF.S.F03
+
+    - label: "Does the device supports information about power threshold?"
+      id: SETRF.S.F04
+
+    - label:
+          "Does the device supports information about randomization of calendar
+          transitions?"
+      id: SETRF.S.F05
+
+    #Server attributes
+
+    - label: "Does the device implement the TariffInfo attribute?"
+      id: SETRF.S.A0000
+
+    - label: "Does the device implement the TariffUnit attribute?"
+      id: SETRF.S.A0001
+
+    - label: "Does the device implement the StartDate attribute?"
+      id: SETRF.S.A0002
+
+    - label: "Does the device implement the DayEntries attribute?"
+      id: SETRF.S.A0003
+
+    - label: "Does the device implement the DayPatterns attribute?"
+      id: SETRF.S.A0004
+
+    - label: "Does the device implement the CalendarPeriods attribute?"
+      id: SETRF.S.A0005
+
+    - label: "Does the device implement the IndividualDays attribute?"
+      id: SETRF.S.A0006
+
+    - label: "Does the device implement the CurrentDay attribute?"
+      id: SETRF.S.A0007
+
+    - label: "Does the device implement the NextDay attribute?"
+      id: SETRF.S.A0008
+
+    - label: "Does the device implement the CurrentDayEntry attribute?"
+      id: SETRF.S.A0009
+
+    - label: "Does the device implement the CurrentDayEntryDate attribute?"
+      id: SETRF.S.A000A
+
+    - label: "Does the device implement the NextDayEntry attribute?"
+      id: SETRF.S.A000B
+
+    - label: "Does the device implement the NextDayEntryDate attribute?"
+      id: SETRF.S.A000C
+
+    - label: "Does the device implement the TariffComponents attribute?"
+      id: SETRF.S.A000D
+
+    - label: "Does the device implement the TariffPeriods attribute?"
+      id: SETRF.S.A000E
+
+    - label: "Does the device implement the CurrentTariffComponents attribute?"
+      id: SETRF.S.A000F
+
+    - label: "Does the device implement the NextTariffComponents attribute?"
+      id: SETRF.S.A0010
+
+    - label:
+          "Does the device implement the DefaultRandomizationOffset attribute?"
+      id: SETRF.S.A0011
+
+    - label: "Does the device implement the DefaultRandomizationType attribute?"
+      id: SETRF.S.A0012
+
+    #  Server commands received
+
+    - label: "Does the DUT supports receiving the GetTariffComponent command?"
+      id: SETRF.S.C00.Rsp
+
+    - label: "Does the DUT supports receiving the GetDayEntry command?"
+      id: SETRF.S.C01.Rsp
+
+    #  Server commands generated
+
+    - label:
+          "Does the DUT supports sending the GetTariffComponentResponse command?"
+      id: SETRF.S.C00.Tx
+
+    - label: "Does the DUT supports sending the GetDayEntryResponse command?"
+      id: SETRF.S.C01.Tx