# Copyright (c) 2021 Project CHIP Authors
#
# Licensed under the Apache License, Version 2.0 (the "License");
# you may not use this file except in compliance with the License.
# You may obtain a copy of the License at
#
# http://www.apache.org/licenses/LICENSE-2.0
#
# Unless required by applicable law or agreed to in writing, software
# distributed under the License is distributed on an "AS IS" BASIS,
# WITHOUT WARRANTIES OR CONDITIONS OF ANY KIND, either express or implied.
# See the License for the specific language governing permissions and
# limitations under the License.

name: 42.1.1. [TC-TSTAT-1.1] Global attributes with server as DUT

config:
    nodeId: 0x12344321
    cluster: "Thermostat"
    endpoint: 1

tests:
    - label: "Wait for the commissioned device to be retrieved"
      cluster: "DelayCommands"
      command: "WaitForCommissionee"
      arguments:
          values:
              - name: "nodeId"
                value: nodeId

    - label: "Read the global attribute: ClusterRevision"
      command: "readAttribute"
      attribute: "ClusterRevision"
      response:
          value: 5
          constraints:
              type: uint16

    - label: "Read the optional global attribute constraints: FeatureMap"
<<<<<<< HEAD
=======
      PICS:
          TSTAT.S.F00 || TSTAT.S.F01 || TSTAT.S.F02 || TSTAT.S.F03 ||
          TSTAT.S.F04 || TSTAT.S.F05
>>>>>>> 37bb2df9
      command: "readAttribute"
      attribute: "FeatureMap"
      response:
          constraints:
              type: map32
              minValue: 0
              maxValue: 63

    - label: "Read the global attribute: AttributeList"
      command: "readAttribute"
      attribute: "AttributeList"
      response:
          constraints:
              type: list
              contains: [0, 27, 28, 65528, 65529, 65531, 65532, 65533]

    - label: "Read the global attribute: AcceptedCommandList"
      command: "readAttribute"
      attribute: "AcceptedCommandList"
      response:
          constraints:
              type: list
              contains: [0]

    - label: "Read the global attribute: GeneratedCommandList"
      command: "readAttribute"
      attribute: "GeneratedCommandList"
      response:
          constraints:
              type: list

    #issue #15011 disabled steps below Global attributes missing from YAML framework
    - label: "Read the global attribute: EventList"
      verification: |
          Not implemented in chip-tool
      cluster: "LogCommands"
      command: "UserPrompt"
      PICS: PICS_USER_PROMPT
      arguments:
          values:
              - name: "message"
                value: "Please enter 'y' for success"
              - name: "expectedValue"
                value: "y"<|MERGE_RESOLUTION|>--- conflicted
+++ resolved
@@ -37,12 +37,6 @@
               type: uint16
 
     - label: "Read the optional global attribute constraints: FeatureMap"
-<<<<<<< HEAD
-=======
-      PICS:
-          TSTAT.S.F00 || TSTAT.S.F01 || TSTAT.S.F02 || TSTAT.S.F03 ||
-          TSTAT.S.F04 || TSTAT.S.F05
->>>>>>> 37bb2df9
       command: "readAttribute"
       attribute: "FeatureMap"
       response:
