--- conflicted
+++ resolved
@@ -60,41 +60,6 @@
           "Precondition: If list of registered clients is not empty, unregister
           existing client(s)"
       verification: |
-<<<<<<< HEAD
-          1.Commission DUT to TH (can be skipped if done in a preceding test).
-          2a. Ensure the TH has administrator privileges for the ICDM cluster.
-          2b. TH reads from the DUT the RegisteredClients attribute.
-          2c. If list of registered clients is not empty, unregister existing client(s)
-          2d. TH reads from the DUT the RegisteredClients attribute. Verify that the DUT response contains empty list of registered clients.
-      disabled: true
-
-    - label: "Step 1: TH reads from the DUT the IdleModeDuration attribute"
-      PICS: ICDM.S.A0000
-      verification: |
-          ./chip-tool icdmanagement read idle-mode-duration 1 0
-
-          On TH(chip-tool), Verify that the DUT response contains IdleModeDuration1
-
-          [1707302050.068494][7883:7885] CHIP:DMG: }
-          [1707302050.068651][7883:7885] CHIP:TOO: Endpoint: 0 Cluster: 0x0000_0046 Attribute 0x0000_0000 DataVersion: 1394192455
-          [1707302050.068727][7883:7885] CHIP:TOO:   IdleModeDuration: 3600
-          [1707302050.068993][7883:7885] CHIP:EM: <<< [E:17423i S:36331 M:68716366 (Ack:249194918)] (S) Msg TX to 1:0000000000000001 [71CC] [UDP:[fe80::e65f:1ff:fe0f:1a01%eth0]:5540] --- Type 0000:10 (SecureChannel:StandaloneAck)
-          [1707302050.069119][7883:7885] CHIP:EM: Flushed pending ack for MessageCounter:249194918 on exchange 17423i
-      disabled: true
-
-    - label: "Step 2: TH reads from the DUT the ICDCounter attribute."
-      PICS: ICDM.S.A0004
-      verification: |
-          ./chip-tool icdmanagement read icdcounter 1 0
-
-          On TH(chip-tool), Verify that the DUT response contains IcdCounter1
-
-          [1707302064.541223][7887:7889] CHIP:DMG: }
-          [1707302064.541383][7887:7889] CHIP:TOO: Endpoint: 0 Cluster: 0x0000_0046 Attribute 0x0000_0004 DataVersion: 1394192455
-          [1707302064.541450][7887:7889] CHIP:TOO:   ICDCounter: 441744137
-          [1707302064.541712][7887:7889] CHIP:EM: <<< [E:8436i S:19978 M:70974263 (Ack:247918527)] (S) Msg TX to 1:0000000000000001 [71CC] [UDP:[fe80::e65f:1ff:fe0f:1a01%eth0]:5540] --- Type 0000:10 (SecureChannel:StandaloneAck)
-      disabled: true
-=======
           Please send the 'unregister client' command using the check-in nodeID received from the previous read
           ./chip-tool icdmanagement unregister-client 112233 1 0
 
@@ -146,49 +111,11 @@
               type: int32u
               minValue: 0
               maxValue: 4294967295
->>>>>>> de5c6d5c
 
     - label:
           "Step 3a & 3b: TH sends RegisterClient command. - CheckInNodeID:
           registering clients node ID (CheckInNodeID1) - MonitoredSubject:
           monitored subject ID (MonitorSubID1) - Key: shared secret between the
-<<<<<<< HEAD
-          client and the ICD (Key1)"
-      PICS: ICDM.S.C00.Rsp
-      verification: |
-          ./chip-tool icdmanagement register-client 1 1 1234567890abcdef 1 0
-
-          On TH(chip-tool), Verify DUT responds w/ status SUCCESS(0x00) and the response contains IcdCounter1
-
-          [1707302074.285577][7890:7892] CHIP:DMG: },
-          [1707302074.285711][7890:7892] CHIP:DMG: Received Command Response Data, Endpoint=0 Cluster=0x0000_0046 Command=0x0000_0001
-          [1707302074.285819][7890:7892] CHIP:TOO: Endpoint: 0 Cluster: 0x0000_0046 Command 0x0000_0001
-          [1707302074.285979][7890:7892] CHIP:TOO:   RegisterClientResponse: {
-          [1707302074.286034][7890:7892] CHIP:TOO:     ICDCounter: 441744137
-          [1707302074.286079][7890:7892] CHIP:TOO:    }
-          [1707302074.286193][7890:7892] CHIP:DMG: ICR moving to [AwaitingDe]
-          [1707302074.286583][7890:7892] CHIP:EM: <<< [E:31586i S:58564 M:28871036 (Ack:219771610)] (S) Msg TX to 1:0000000000000001 [71CC] [UDP:[fe80::e65f:1ff:fe0f:1a01%eth0]:5540] --- Type 0000:10 (SecureChannel:StandaloneAck)
-      disabled: true
-
-    - label:
-          "Step 3b: Verify DUT responds w/ status SUCCESS(0x00); Verify that the
-          DUT response contains IcdCounter1"
-      PICS: ICDM.S.C01.Tx
-      verification: |
-          ./chip-tool icdmanagement register-client 1 1 1234567890abcdef 1 0
-
-          On TH(chip-tool), Verify DUT responds w/ status SUCCESS(0x00) and the response contains IcdCounter1
-
-          [1707302074.285577][7890:7892] CHIP:DMG: },
-          [1707302074.285711][7890:7892] CHIP:DMG: Received Command Response Data, Endpoint=0 Cluster=0x0000_0046 Command=0x0000_0001
-          [1707302074.285819][7890:7892] CHIP:TOO: Endpoint: 0 Cluster: 0x0000_0046 Command 0x0000_0001
-          [1707302074.285979][7890:7892] CHIP:TOO:   RegisterClientResponse: {
-          [1707302074.286034][7890:7892] CHIP:TOO:     ICDCounter: 441744137
-          [1707302074.286079][7890:7892] CHIP:TOO:    }
-          [1707302074.286193][7890:7892] CHIP:DMG: ICR moving to [AwaitingDe]
-          [1707302074.286583][7890:7892] CHIP:EM: <<< [E:31586i S:58564 M:28871036 (Ack:219771610)] (S) Msg TX to 1:0000000000000001 [71CC] [UDP:[fe80::e65f:1ff:fe0f:1a01%eth0]:5540] --- Type 0000:10 (SecureChannel:StandaloneAck)
-      disabled: true
-=======
           client and the ICD (Key1). Verify DUT responds w/ status
           SUCCESS(0x00); Verify that the DUT response contains IcdCounter1"
       PICS: ICDM.S.C00.Rsp && ICDM.S.C01.Tx
@@ -207,7 +134,6 @@
                 value: ICDCounter1
                 constraints:
                     type: int32u
->>>>>>> de5c6d5c
 
     - label: "Step 4: Wait for 1 or more Idle Mode duration."
       cluster: "DelayCommands"
@@ -222,16 +148,6 @@
       verification: |
           ./chip-tool icdmanagement read icdcounter 1 0
 
-<<<<<<< HEAD
-          On TH(chip-tool), Verify that the DUT response contains IcdCounter2 which is greater than IcdCounter1
-
-          [1707302140.686376][7893:7895] CHIP:DMG: }
-          [1707302140.686549][7893:7895] CHIP:TOO: Endpoint: 0 Cluster: 0x0000_0046 Attribute 0x0000_0004 DataVersion: 1394192455
-          [1707302140.686647][7893:7895] CHIP:TOO:   ICDCounter: 441744138
-          [1707302140.686925][7893:7895] CHIP:EM: <<< [E:18309i S:15070 M:58834445 (Ack:190565833)] (S) Msg TX to 1:0000000000000001 [71CC] [UDP:[fe80::e65f:1ff:fe0f:1a01%eth0]:5540] --- Type 0000:10 (SecureChannel:StandaloneAck)
-          [1707302140.687061][7893:7895] CHIP:EM: Flushed pending ack for MessageCounter:190565833 on exchange 18309i
-      disabled: true
-=======
           [1702421000.635860][1431:1433] CHIP:TOO: Endpoint: 0 Cluster: 0x0000_0046 Attribute 0x0000_0004 DataVersion: 2255930497
           [1702421000.635970][1431:1433] CHIP:TOO:   ICDCounter: 1706188496
       cluster: "LogCommands"
@@ -243,7 +159,6 @@
                 value: "Please enter 'y' for success"
               - name: "expectedValue"
                 value: "y"
->>>>>>> de5c6d5c
 
     - label: "Step 6: Reboot DUT"
       PICS: PICS_SDK_CI_ONLY
@@ -272,16 +187,6 @@
               - name: "nodeId"
                 value: nodeId
 
-<<<<<<< HEAD
-          On TH(chip-tool), Verify that the DUT response contains IcdCounter3 which is greater than or equal to IcdCounter2
-
-          [1707302222.125290][7897:7899] CHIP:DMG: }
-          [1707302222.125436][7897:7899] CHIP:TOO: Endpoint: 0 Cluster: 0x0000_0046 Attribute 0x0000_0004 DataVersion: 3612846356
-          [1707302222.125505][7897:7899] CHIP:TOO:   ICDCounter: 441744236
-          [1707302222.125730][7897:7899] CHIP:EM: <<< [E:24794i S:56835 M:6692486 (Ack:1074051)] (S) Msg TX to 1:0000000000000001 [71CC] [UDP:[fe80::e65f:1ff:fe0f:1a01%eth0]:5540] --- Type 0000:10 (SecureChannel:StandaloneAck)
-          [1707302222.125842][7897:7899] CHIP:EM: Flushed pending ack for MessageCounter:1074051 on exchange 24794i
-      disabled: true
-=======
     - label: "Step 7: TH reads from the DUT the ICDCounter attribute."
       PICS: ICDM.S.A0004 && PICS_USER_PROMPT
       command: "readAttribute"
@@ -290,5 +195,4 @@
           constraints:
               type: int32u
               minValue: ICDCounter2
-              maxValue: 4294967295
->>>>>>> de5c6d5c
+              maxValue: 4294967295