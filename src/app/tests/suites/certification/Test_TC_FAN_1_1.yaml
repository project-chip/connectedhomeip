# Copyright (c) 2023 Project CHIP Authors
#
# Licensed under the Apache License, Version 2.0 (the "License");
# you may not use this file except in compliance with the License.
# You may obtain a copy of the License at
#
# http://www.apache.org/licenses/LICENSE-2.0
#
# Unless required by applicable law or agreed to in writing, software
# distributed under the License is distributed on an "AS IS" BASIS,
# WITHOUT WARRANTIES OR CONDITIONS OF ANY KIND, either express or implied.
# See the License for the specific language governing permissions and
# limitations under the License.

name: 263.1.1. [TC-FAN-1.1] Global attributes with DUT as Server

PICS:
    - FAN.S

config:
    nodeId: 0x12344321
    cluster: "Fan Control"
    endpoint: 1

tests:
    - label: "Step 1: Wait for the commissioned device to be retrieved"
      cluster: "DelayCommands"
      command: "WaitForCommissionee"
      arguments:
          values:
              - name: "nodeId"
                value: nodeId

<<<<<<< HEAD
    #Issue : https://github.com/project-chip/connectedhomeip/issues/27320
    - label: "Step 2: Read the global attribute: ClusterRevision"
=======
    - label: "Step 2a: Read the global attribute: ClusterRevision"
>>>>>>> 1084dd53
      command: "readAttribute"
      attribute: "ClusterRevision"
      response:
          value: 4
          constraints:
              type: int16u

    - label: "Step 3a: Read the global attribute: FeatureMap"
      command: "readAttribute"
      attribute: "FeatureMap"
      PICS:
          " !FAN.S.F00 && !FAN.S.F01 && !FAN.S.F02 && !FAN.S.F03 && !FAN.S.F04
          && !FAN.S.F05 "
      response:
          value: 0
          constraints:
              type: bitmap32

    - label:
          "Step 3b: Given FAN.S.F00(SPD) ensure featuremap has the correct
          bit set"
      command: "readAttribute"
      attribute: "FeatureMap"
      PICS: FAN.S.F00
      response:
          constraints:
              type: bitmap32
              hasMasksSet: [0x1]

    - label:
          "Step 3c: Given FAN.S.F01(AUT) ensure featuremap has the correct
          bit set"
      command: "readAttribute"
      attribute: "FeatureMap"
      PICS: FAN.S.F01
      response:
          constraints:
              type: bitmap32
              hasMasksSet: [0x2]

    - label:
          "Step 3d: Given FAN.S.F02(RCK) ensure featuremap has the correct
          bit set"
      command: "readAttribute"
      attribute: "FeatureMap"
      PICS: FAN.S.F02
      response:
          constraints:
              type: bitmap32
              hasMasksSet: [0x4]

    - label:
          "Step 3e: Given FAN.S.F03(WND) ensure featuremap has the correct
          bit set"
      command: "readAttribute"
      attribute: "FeatureMap"
      PICS: FAN.S.F03
      response:
          constraints:
              type: bitmap32
              hasMasksSet: [0x8]

    - label:
          "Step 3f: Given FAN.S.F04(STEP) ensure featuremap has the correct
          bit set"
      command: "readAttribute"
      attribute: "FeatureMap"
      PICS: FAN.S.F04
      response:
          constraints:
              type: bitmap32
              hasMasksSet: [0x10]

    - label:
          "Step 3g: Given FAN.S.F05(DIR) ensure featuremap has the correct
          bit set"
      command: "readAttribute"
      attribute: "FeatureMap"
      PICS: FAN.S.F05
      response:
          constraints:
              type: bitmap32
              hasMasksSet: [0x20]

    - label: "Step 4: Read the global attribute: AttributeList"
      PICS: PICS_EVENT_LIST_ENABLED
      command: "readAttribute"
      attribute: "AttributeList"
      response:
          constraints:
              type: list
              contains: [0, 1, 2, 3, 65528, 65529, 65530, 65531, 65532, 65533]

    - label: "Step 4: Read the global attribute: AttributeList"
      PICS: "!PICS_EVENT_LIST_ENABLED"
      command: "readAttribute"
      attribute: "AttributeList"
      response:
          constraints:
              type: list
              contains: [0, 1, 2, 3, 65528, 65529, 65531, 65532, 65533]

    - label:
          "Step 4: Read the feature dependent FAN.S.F00 (SPD) attribute in
          AttributeList"
      PICS: FAN.S.F00
      command: "readAttribute"
      attribute: "AttributeList"
      response:
          constraints:
              type: list
              contains: [4, 5, 6]

    - label:
          "Step 4: Read the feature dependent FAN.S.F02(RCK) attribute in
          AttributeList"
      PICS: FAN.S.F02
      command: "readAttribute"
      attribute: "AttributeList"
      response:
          constraints:
              type: list
              contains: [7, 8]

    - label:
          "Step 4: Read the feature dependent FAN.S.F03(WND) attribute in
          AttributeList"
      PICS: FAN.S.F03
      command: "readAttribute"
      attribute: "AttributeList"
      response:
          constraints:
              type: list
              contains: [9, 10]

    - label:
          "Step 4: Read the feature dependent FAN.S.F05(DIR) attribute in
          AttributeList"
      PICS: FAN.S.F05
      command: "readAttribute"
      attribute: "AttributeList"
      response:
          constraints:
              type: list
              contains: [11]

<<<<<<< HEAD
    - label: "Step 6: Read the global attribute: AcceptedCommandList"
=======
    #List values range check support https://github.com/project-chip/connectedhomeip/issues/26570
    - label:
          "Step 3f: TH reads AttributeList attribute from DUT. 1.The list SHALL
          NOT contain any additional values in the standard or scoped range:
          (0x0000_0000 - 0x0000_4FFF) and (0x0000_F000 - 0x0000_FFFE). 2.The
          list MAY contain values in the Manufacturer Extensible Identifier
          (MEI) range: (0xXXXX_0000 - 0xXXXX_4FFF), where XXXX is the allowed
          MEI range (0x0001 - 0xFFF1), these values SHALL be ignored. 3.The list
          SHALL NOT contain any values in the Test Vendor or invalid range:
          (0x0000_5000 - 0x0000_EFFF and 0x0000_FFFF), (0xXXXX_5000 -
          0xXXXX_FFFF) and (0xFFF1_0000 - 0xFFFF_FFFF), where XXXX is the
          allowed MEI range (0x0001 - 0xFFF1)"
      verification: |
          ./chip-tool fancontrol read attribute-list 1 1

          Via the TH (chip-tool), verify that  theAttributeListattribute contains
          - Mandatory entries:0x0000, 0x0001, 0x0002, 0x0003,  0xfff8, 0xfff9, 0xfffa, 0xfffb, 0xfffc & 0xfffd
          - Based on feature support:- 0x0004, 0x0005, 0x0006, 0x0007, 0x0008, 0x0009, 0x000a, 0x000b
          Below mentioned log is based on the RPI implementation, Value may vary on real DUT

          [1686031154.064099][14930:14933] CHIP:TOO: Endpoint: 1 Cluster: 0x0000_0202 Attribute 0x0000_FFFB DataVersion: 3896103279
          [1686031154.064331][14930:14933] CHIP:TOO:   AttributeList: 18 entries
          [1686031154.064408][14930:14933] CHIP:TOO:     [1]: 0
          [1686031154.064468][14930:14933] CHIP:TOO:     [2]: 1
          [1686031154.064526][14930:14933] CHIP:TOO:     [3]: 2
          [1686031154.064584][14930:14933] CHIP:TOO:     [4]: 3
          [1686031154.064640][14930:14933] CHIP:TOO:     [5]: 4
          [1686031154.064697][14930:14933] CHIP:TOO:     [6]: 5
          [1686031154.064754][14930:14933] CHIP:TOO:     [7]: 6
          [1686031154.064811][14930:14933] CHIP:TOO:     [8]: 7
          [1686031154.064868][14930:14933] CHIP:TOO:     [9]: 8
          [1686031154.064929][14930:14933] CHIP:TOO:     [10]: 9
          [1686031154.064987][14930:14933] CHIP:TOO:     [11]: 10
          [1686031154.065045][14930:14933] CHIP:TOO:     [12]: 11
          [1686031154.065103][14930:14933] CHIP:TOO:     [13]: 65528
          [1686031154.065161][14930:14933] CHIP:TOO:     [14]: 65529
          [1686031154.065218][14930:14933] CHIP:TOO:     [15]: 65530
          [1686031154.065275][14930:14933] CHIP:TOO:     [16]: 65531
          [1686031154.065333][14930:14933] CHIP:TOO:     [17]: 65532
          [1686031154.065390][14930:14933] CHIP:TOO:     [18]: 65533
      cluster: "LogCommands"
      command: "UserPrompt"
      PICS: PICS_USER_PROMPT
      arguments:
          values:
              - name: "message"
                value: "Please enter 'y' for success"
              - name: "expectedValue"
                value: "y"

    - label: "Step 4a: Read the global attribute: AcceptedCommandList"
>>>>>>> 1084dd53
      PICS: " !FAN.S.C00.Rsp "
      command: "readAttribute"
      attribute: "AcceptedCommandList"
      response:
          value: []
          constraints:
              type: list

    # List values range check support https://github.com/project-chip/connectedhomeip/issues/26570
    - label:
          "Step 4b: TH reads AcceptedCommandList attribute from DUT. 1.The list
          SHALL NOT contain any additional values in the standard or scoped
          range: (0x0000_0000 - 0x0000_00FF). 2.The list MAY contain values in
          the Manufacturer Extensible Identifier (MEI) range: (0xXXXX_0000 -
          0xXXXX_00FF), where XXXX is the allowed MEI range (0x0001 - 0xFFF1),
          these values SHALL be ignored.3.The list SHALL NOT contain any values
          in the Test Vendor or invalid range: (0x0000_0100 - 0x0000_FFFF),
          (0xXXXX_0100 - 0xXXXX_FFFF) and (0xFFF1_0000 - 0xFFFF_FFFF), where
          XXXX is the allowed MEI range (0x0001 - 0xFFF1)"
      verification: |
          ./chip-tool fancontrol read accepted-command-list 1 1

          On TH(chip-tool), Verify the  AcceptedCommandList attribute that contains 1 entries:
          Below mentioned log is based on the RPI implementation, Value may vary on real DUT

          [1686031757.840606][14982:14984] CHIP:TOO: Endpoint: 1 Cluster: 0x0000_0202 Attribute 0x0000_FFF9 DataVersion: 3896103279
          [1686031757.840879][14982:14984] CHIP:TOO:   AcceptedCommandList: 1 entries
          [1686031757.840958][14982:14984] CHIP:TOO:     [1]: 0
      cluster: "LogCommands"
      command: "UserPrompt"
      PICS: PICS_USER_PROMPT
      arguments:
          values:
              - name: "message"
                value: "Please enter 'y' for success"
              - name: "expectedValue"
                value: "y"

    - label:
<<<<<<< HEAD
          "Step 6: Read the optional command (ResetCondition) in
=======
          "Step 5a: Read the optional command (ResetCondition) in
>>>>>>> 1084dd53
          AcceptedCommandList"
      PICS: FAN.S.C00.Rsp
      command: "readAttribute"
      attribute: "AcceptedCommandList"
      response:
          constraints:
              type: list
              contains: [0]

    # List values range check support https://github.com/project-chip/connectedhomeip/issues/26570
    - label:
          "Step 5b: TH reads from the DUT the GeneratedCommandList attribute.
          1.The list SHALL NOT contain any additional values in the standard or
          scoped range: (0x0000_0000 - 0x0000_00FF). 2.The list MAY contain
          values in the Manufacturer Extensible Identifier (MEI) range:
          (0xXXXX_0000 - 0xXXXX_00FF), where XXXX is the allowed MEI range
          (0x0001 - 0xFFF1), these values SHALL be ignored.3.The list SHALL NOT
          contain any values in the Test Vendor or invalid range: (0x0000_0100 -
          0x0000_FFFF), (0xXXXX_0100 - 0xXXXX_FFFF) and (0xFFF1_0000 -
          0xFFFF_FFFF), where XXXX is the allowed MEI range (0x0001 - 0xFFF1)"
      verification: |
          ./chip-tool fancontrol read generated-command-list 1 1

          On TH(chip-tool), Verify the  GeneratedCommandList attribute that contains  0 entries:

          [1689587005.212317][9422:9424] CHIP:TOO: Endpoint: 1 Cluster: 0x0000_0202 Attribute 0x0000_FFF8 DataVersion: 3321937588
          [1689587005.212457][9422:9424] CHIP:TOO:   GeneratedCommandList: 0 entries
      cluster: "LogCommands"
      command: "UserPrompt"
      PICS: PICS_USER_PROMPT
      arguments:
          values:
              - name: "message"
                value: "Please enter 'y' for success"
              - name: "expectedValue"
                value: "y"<|MERGE_RESOLUTION|>--- conflicted
+++ resolved
@@ -31,12 +31,7 @@
               - name: "nodeId"
                 value: nodeId
 
-<<<<<<< HEAD
-    #Issue : https://github.com/project-chip/connectedhomeip/issues/27320
     - label: "Step 2: Read the global attribute: ClusterRevision"
-=======
-    - label: "Step 2a: Read the global attribute: ClusterRevision"
->>>>>>> 1084dd53
       command: "readAttribute"
       attribute: "ClusterRevision"
       response:
@@ -183,61 +178,7 @@
               type: list
               contains: [11]
 
-<<<<<<< HEAD
     - label: "Step 6: Read the global attribute: AcceptedCommandList"
-=======
-    #List values range check support https://github.com/project-chip/connectedhomeip/issues/26570
-    - label:
-          "Step 3f: TH reads AttributeList attribute from DUT. 1.The list SHALL
-          NOT contain any additional values in the standard or scoped range:
-          (0x0000_0000 - 0x0000_4FFF) and (0x0000_F000 - 0x0000_FFFE). 2.The
-          list MAY contain values in the Manufacturer Extensible Identifier
-          (MEI) range: (0xXXXX_0000 - 0xXXXX_4FFF), where XXXX is the allowed
-          MEI range (0x0001 - 0xFFF1), these values SHALL be ignored. 3.The list
-          SHALL NOT contain any values in the Test Vendor or invalid range:
-          (0x0000_5000 - 0x0000_EFFF and 0x0000_FFFF), (0xXXXX_5000 -
-          0xXXXX_FFFF) and (0xFFF1_0000 - 0xFFFF_FFFF), where XXXX is the
-          allowed MEI range (0x0001 - 0xFFF1)"
-      verification: |
-          ./chip-tool fancontrol read attribute-list 1 1
-
-          Via the TH (chip-tool), verify that  theAttributeListattribute contains
-          - Mandatory entries:0x0000, 0x0001, 0x0002, 0x0003,  0xfff8, 0xfff9, 0xfffa, 0xfffb, 0xfffc & 0xfffd
-          - Based on feature support:- 0x0004, 0x0005, 0x0006, 0x0007, 0x0008, 0x0009, 0x000a, 0x000b
-          Below mentioned log is based on the RPI implementation, Value may vary on real DUT
-
-          [1686031154.064099][14930:14933] CHIP:TOO: Endpoint: 1 Cluster: 0x0000_0202 Attribute 0x0000_FFFB DataVersion: 3896103279
-          [1686031154.064331][14930:14933] CHIP:TOO:   AttributeList: 18 entries
-          [1686031154.064408][14930:14933] CHIP:TOO:     [1]: 0
-          [1686031154.064468][14930:14933] CHIP:TOO:     [2]: 1
-          [1686031154.064526][14930:14933] CHIP:TOO:     [3]: 2
-          [1686031154.064584][14930:14933] CHIP:TOO:     [4]: 3
-          [1686031154.064640][14930:14933] CHIP:TOO:     [5]: 4
-          [1686031154.064697][14930:14933] CHIP:TOO:     [6]: 5
-          [1686031154.064754][14930:14933] CHIP:TOO:     [7]: 6
-          [1686031154.064811][14930:14933] CHIP:TOO:     [8]: 7
-          [1686031154.064868][14930:14933] CHIP:TOO:     [9]: 8
-          [1686031154.064929][14930:14933] CHIP:TOO:     [10]: 9
-          [1686031154.064987][14930:14933] CHIP:TOO:     [11]: 10
-          [1686031154.065045][14930:14933] CHIP:TOO:     [12]: 11
-          [1686031154.065103][14930:14933] CHIP:TOO:     [13]: 65528
-          [1686031154.065161][14930:14933] CHIP:TOO:     [14]: 65529
-          [1686031154.065218][14930:14933] CHIP:TOO:     [15]: 65530
-          [1686031154.065275][14930:14933] CHIP:TOO:     [16]: 65531
-          [1686031154.065333][14930:14933] CHIP:TOO:     [17]: 65532
-          [1686031154.065390][14930:14933] CHIP:TOO:     [18]: 65533
-      cluster: "LogCommands"
-      command: "UserPrompt"
-      PICS: PICS_USER_PROMPT
-      arguments:
-          values:
-              - name: "message"
-                value: "Please enter 'y' for success"
-              - name: "expectedValue"
-                value: "y"
-
-    - label: "Step 4a: Read the global attribute: AcceptedCommandList"
->>>>>>> 1084dd53
       PICS: " !FAN.S.C00.Rsp "
       command: "readAttribute"
       attribute: "AcceptedCommandList"
@@ -246,42 +187,8 @@
           constraints:
               type: list
 
-    # List values range check support https://github.com/project-chip/connectedhomeip/issues/26570
     - label:
-          "Step 4b: TH reads AcceptedCommandList attribute from DUT. 1.The list
-          SHALL NOT contain any additional values in the standard or scoped
-          range: (0x0000_0000 - 0x0000_00FF). 2.The list MAY contain values in
-          the Manufacturer Extensible Identifier (MEI) range: (0xXXXX_0000 -
-          0xXXXX_00FF), where XXXX is the allowed MEI range (0x0001 - 0xFFF1),
-          these values SHALL be ignored.3.The list SHALL NOT contain any values
-          in the Test Vendor or invalid range: (0x0000_0100 - 0x0000_FFFF),
-          (0xXXXX_0100 - 0xXXXX_FFFF) and (0xFFF1_0000 - 0xFFFF_FFFF), where
-          XXXX is the allowed MEI range (0x0001 - 0xFFF1)"
-      verification: |
-          ./chip-tool fancontrol read accepted-command-list 1 1
-
-          On TH(chip-tool), Verify the  AcceptedCommandList attribute that contains 1 entries:
-          Below mentioned log is based on the RPI implementation, Value may vary on real DUT
-
-          [1686031757.840606][14982:14984] CHIP:TOO: Endpoint: 1 Cluster: 0x0000_0202 Attribute 0x0000_FFF9 DataVersion: 3896103279
-          [1686031757.840879][14982:14984] CHIP:TOO:   AcceptedCommandList: 1 entries
-          [1686031757.840958][14982:14984] CHIP:TOO:     [1]: 0
-      cluster: "LogCommands"
-      command: "UserPrompt"
-      PICS: PICS_USER_PROMPT
-      arguments:
-          values:
-              - name: "message"
-                value: "Please enter 'y' for success"
-              - name: "expectedValue"
-                value: "y"
-
-    - label:
-<<<<<<< HEAD
           "Step 6: Read the optional command (ResetCondition) in
-=======
-          "Step 5a: Read the optional command (ResetCondition) in
->>>>>>> 1084dd53
           AcceptedCommandList"
       PICS: FAN.S.C00.Rsp
       command: "readAttribute"
@@ -289,32 +196,4 @@
       response:
           constraints:
               type: list
-              contains: [0]
-
-    # List values range check support https://github.com/project-chip/connectedhomeip/issues/26570
-    - label:
-          "Step 5b: TH reads from the DUT the GeneratedCommandList attribute.
-          1.The list SHALL NOT contain any additional values in the standard or
-          scoped range: (0x0000_0000 - 0x0000_00FF). 2.The list MAY contain
-          values in the Manufacturer Extensible Identifier (MEI) range:
-          (0xXXXX_0000 - 0xXXXX_00FF), where XXXX is the allowed MEI range
-          (0x0001 - 0xFFF1), these values SHALL be ignored.3.The list SHALL NOT
-          contain any values in the Test Vendor or invalid range: (0x0000_0100 -
-          0x0000_FFFF), (0xXXXX_0100 - 0xXXXX_FFFF) and (0xFFF1_0000 -
-          0xFFFF_FFFF), where XXXX is the allowed MEI range (0x0001 - 0xFFF1)"
-      verification: |
-          ./chip-tool fancontrol read generated-command-list 1 1
-
-          On TH(chip-tool), Verify the  GeneratedCommandList attribute that contains  0 entries:
-
-          [1689587005.212317][9422:9424] CHIP:TOO: Endpoint: 1 Cluster: 0x0000_0202 Attribute 0x0000_FFF8 DataVersion: 3321937588
-          [1689587005.212457][9422:9424] CHIP:TOO:   GeneratedCommandList: 0 entries
-      cluster: "LogCommands"
-      command: "UserPrompt"
-      PICS: PICS_USER_PROMPT
-      arguments:
-          values:
-              - name: "message"
-                value: "Please enter 'y' for success"
-              - name: "expectedValue"
-                value: "y"+              contains: [0]