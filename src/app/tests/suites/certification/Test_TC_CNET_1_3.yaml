# Copyright (c) 2021 Project CHIP Authors
#
# Licensed under the Apache License, Version 2.0 (the "License");
# you may not use this file except in compliance with the License.
# You may obtain a copy of the License at
#
# http://www.apache.org/licenses/LICENSE-2.0
#
# Unless required by applicable law or agreed to in writing, software
# distributed under the License is distributed on an "AS IS" BASIS,
# WITHOUT WARRANTIES OR CONDITIONS OF ANY KIND, either express or implied.
# See the License for the specific language governing permissions and
# limitations under the License.
# Auto-generated scripts for harness use only, please review before automation. The endpoints and cluster names are currently set to default

name:
    12.1.3. [TC-CNET-1.3] Global Attributes for Networking commissioning cluster
    [DUT-Server]

PICS:
    - CNET.S

config:
    nodeId: 0x12344321
    cluster: "Network Commissioning"
    endpoint: 0

tests:
<<<<<<< HEAD
    - label: "Wait for the commissioned device to be retrieved"
      cluster: "DelayCommands"
      command: "WaitForCommissionee"
      arguments:
          values:
              - name: "nodeId"
                value: nodeId

    - label: "TH reads the ClusterRevision from DUT"
      command: "readAttribute"
      attribute: "ClusterRevision"
      response:
          value: 1
          constraints:
              type: int16u

    - label: "TH reads the FeatureMap from DUT"
      PICS: CNET.S.F00
      command: "readAttribute"
      attribute: "FeatureMap"
      response:
          value: 1
          constraints:
              type: bitmap32

    - label: "TH reads the FeatureMap from DUT"
      PICS: CNET.S.F01
      command: "readAttribute"
      attribute: "FeatureMap"
      response:
          value: 2
          constraints:
              type: bitmap32
=======
    - label: "Commission TH and DUT over BLE to setup the Wi-Fi"
      verification: |
          verification step to be updated.
      disabled: true

    - label: "TH reads the ClusterRevision from DUT"
      verification: |
          ./chip-tool networkcommissioning read cluster-revision  1 0

          Verify  ClusterRevision: 1 on the TH Log:

          [1649244866.275684][30440:30446] CHIP:TOO: Endpoint: 0 Cluster: 0x0000_0031 Attribute 0x0000_FFFD DataVersion: 2702518944
          [1649244866.277721][30440:30446] CHIP:TOO:   ClusterRevision: 1
          [1649244866.277827][30440:30446] CHIP:EM: Sending Standalone Ack for MessageCounter:10092551 on exchange 64234i
      disabled: true

    - label: "TH reads the FeatureMap from DUT"
      verification: |
          ./chip-tool networkcommissioning read feature-map 1 0

          Verify FeatureMap on the TH Log:
>>>>>>> aec3d1d6

    - label: "TH reads the FeatureMap from DUT"
      PICS: CNET.S.F02
      command: "readAttribute"
      attribute: "FeatureMap"
      response:
          value: 4
          constraints:
              type: bitmap32

    - label: "TH reads AttributeList from DUT"
<<<<<<< HEAD
      PICS: CNET.S.F00 || CNET.S.F01
      command: "readAttribute"
      attribute: "AttributeList"
      response:
          constraints:
              type: list
              contains:
                  [
                      0xFFFD,
                      0xFFFC,
                      0xFFFB,
                      0xFFF9,
                      0xFFF8,
                      0x00,
                      0x01,
                      0x02,
                      0x03,
                      0x04,
                      0x05,
                      0x06,
                      0x07,
                  ]

    - label: "TH reads AttributeList from DUT"
      PICS: " !CNET.S.F00 && !CNET.S.F01 "
      command: "readAttribute"
      attribute: "AttributeList"
      response:
          constraints:
              type: list
              contains:
                  [
                      0xFFFD,
                      0xFFFC,
                      0xFFFB,
                      0xFFF9,
                      0xFFF8,
                      0x00,
                      0x01,
                      0x04,
                      0x05,
                      0x06,
                      0x07,
                  ]
=======
      verification: |
          ./chip-tool networkcommissioning read attribute-list 1 0

          Verify AttributeList on the TH Log:

          [1651215479.539148][3293:3298] CHIP:TOO: Endpoint: 0 Cluster: 0x0000_0031 Attribute 0x0000_FFFB DataVersion: 2584224280
          [1651215479.539230][3293:3298] CHIP:TOO:   AttributeList: 13 entries
          [1651215479.539262][3293:3298] CHIP:TOO:     [1]: 0
          [1651215479.539288][3293:3298] CHIP:TOO:     [2]: 1
          [1651215479.539323][3293:3298] CHIP:TOO:     [3]: 2
          [1651215479.539348][3293:3298] CHIP:TOO:     [4]: 3
          [1651215479.539373][3293:3298] CHIP:TOO:     [5]: 4
          [1651215479.539397][3293:3298] CHIP:TOO:     [6]: 5
          [1651215479.539420][3293:3298] CHIP:TOO:     [7]: 6
          [1651215479.539444][3293:3298] CHIP:TOO:     [8]: 7
          [1651215479.539468][3293:3298] CHIP:TOO:     [9]: 65528
          [1651215479.539493][3293:3298] CHIP:TOO:     [10]: 65529
          [1651215479.539517][3293:3298] CHIP:TOO:     [11]: 65531
          [1651215479.539541][3293:3298] CHIP:TOO:     [12]: 65532
          [1651215479.539564][3293:3298] CHIP:TOO:     [13]: 65533
      disabled: true
>>>>>>> aec3d1d6

    - label: "TH reads EventList from the DUT"
      verification: |
          out of scope for V1.0
      disabled: true

    - label: "TH reads AcceptedCommandList from DUT"
<<<<<<< HEAD
      PICS: CNET.S.F00
      command: "readAttribute"
      attribute: "AcceptedCommandList"
      response:
          constraints:
              type: list
              contains: [0x00, 0x04, 0x06, 0x08, 0x02]

    - label: "TH reads AcceptedCommandList from DUT"
      PICS: CNET.S.F01
      command: "readAttribute"
      attribute: "AcceptedCommandList"
      response:
          constraints:
              type: list
              contains: [0x00, 0x04, 0x06, 0x08, 0x03]
=======
      verification: |
          ./chip-tool networkcommissioning read accepted-command-list 1 0

          Verify AcceptedCommandList on the TH Log:
>>>>>>> aec3d1d6

    - label: "TH reads AcceptedCommandList from DUT"
      PICS: CNET.S.F02
      command: "readAttribute"
      attribute: "AcceptedCommandList"
      response:
          value: []

    - label: "TH reads GeneratedCommandList from DUT"
<<<<<<< HEAD
      PICS: "CNET.S.F00 || CNET.S.F01"
      command: "readAttribute"
      attribute: "GeneratedCommandList"
      response:
          constraints:
              type: list
              contains: [0x01, 0x05, 0x07]
=======
      verification: |
          ( WiFi) ./chip-tool networkcommissioning read generated-command-list 1 0


          Verify GeneratedCommandList on the TH Log:

          [1650370123.417759][42418:42423] CHIP:TOO: Endpoint: 0 Cluster: 0x0000_0031 Attribute 0x0000_FFF8 DataVersion: 3182776035
          [1650370123.417866][42418:42423] CHIP:TOO:   GeneratedCommandList: 3 entries
          [1650370123.417938][42418:42423] CHIP:TOO:     [1]: 1
          [1650370123.417977][42418:42423] CHIP:TOO:     [2]: 5
          [1650370123.418013][42418:42423] CHIP:TOO:     [3]: 7
          [1650370123.418143][42418:42423] CHIP:EM: Sending Standalone Ack for MessageCounter:759910 on exchange 25409i

           ( Thread ) ./chip-tool networkcommissioning read generated-command-list 51 0


          Verify GeneratedCommandList on the TH Log:

          [1650370342.693373][7450:7455] CHIP:TOO: Endpoint: 0 Cluster: 0x0000_0031 Attribute 0x0000_FFF8 DataVersion: 1032683896
          [1650370342.693536][7450:7455] CHIP:TOO:   GeneratedCommandList: 2 entries
          1650370123.417938][42418:42423] CHIP:TOO:     [1]: 1
          [1650370123.417977][42418:42423] CHIP:TOO:     [2]: 5
          [1650370123.418013][42418:42423] CHIP:TOO:     [3]: 7
          [1650370342.693995][7450:7455] CHIP:EM: Sending Standalone Ack for MessageCounter:2345375 on exchange 25146i
      disabled: true

    - label:
          "NOTE: Repeat the test case by Commission DUT to TH on the Thread and
          Ethernet setups"
      verification: |
          verification step to be updated.
      disabled: true
>>>>>>> aec3d1d6
<|MERGE_RESOLUTION|>--- conflicted
+++ resolved
@@ -26,7 +26,6 @@
     endpoint: 0
 
 tests:
-<<<<<<< HEAD
     - label: "Wait for the commissioned device to be retrieved"
       cluster: "DelayCommands"
       command: "WaitForCommissionee"
@@ -60,29 +59,6 @@
           value: 2
           constraints:
               type: bitmap32
-=======
-    - label: "Commission TH and DUT over BLE to setup the Wi-Fi"
-      verification: |
-          verification step to be updated.
-      disabled: true
-
-    - label: "TH reads the ClusterRevision from DUT"
-      verification: |
-          ./chip-tool networkcommissioning read cluster-revision  1 0
-
-          Verify  ClusterRevision: 1 on the TH Log:
-
-          [1649244866.275684][30440:30446] CHIP:TOO: Endpoint: 0 Cluster: 0x0000_0031 Attribute 0x0000_FFFD DataVersion: 2702518944
-          [1649244866.277721][30440:30446] CHIP:TOO:   ClusterRevision: 1
-          [1649244866.277827][30440:30446] CHIP:EM: Sending Standalone Ack for MessageCounter:10092551 on exchange 64234i
-      disabled: true
-
-    - label: "TH reads the FeatureMap from DUT"
-      verification: |
-          ./chip-tool networkcommissioning read feature-map 1 0
-
-          Verify FeatureMap on the TH Log:
->>>>>>> aec3d1d6
 
     - label: "TH reads the FeatureMap from DUT"
       PICS: CNET.S.F02
@@ -94,7 +70,6 @@
               type: bitmap32
 
     - label: "TH reads AttributeList from DUT"
-<<<<<<< HEAD
       PICS: CNET.S.F00 || CNET.S.F01
       command: "readAttribute"
       attribute: "AttributeList"
@@ -139,29 +114,6 @@
                       0x06,
                       0x07,
                   ]
-=======
-      verification: |
-          ./chip-tool networkcommissioning read attribute-list 1 0
-
-          Verify AttributeList on the TH Log:
-
-          [1651215479.539148][3293:3298] CHIP:TOO: Endpoint: 0 Cluster: 0x0000_0031 Attribute 0x0000_FFFB DataVersion: 2584224280
-          [1651215479.539230][3293:3298] CHIP:TOO:   AttributeList: 13 entries
-          [1651215479.539262][3293:3298] CHIP:TOO:     [1]: 0
-          [1651215479.539288][3293:3298] CHIP:TOO:     [2]: 1
-          [1651215479.539323][3293:3298] CHIP:TOO:     [3]: 2
-          [1651215479.539348][3293:3298] CHIP:TOO:     [4]: 3
-          [1651215479.539373][3293:3298] CHIP:TOO:     [5]: 4
-          [1651215479.539397][3293:3298] CHIP:TOO:     [6]: 5
-          [1651215479.539420][3293:3298] CHIP:TOO:     [7]: 6
-          [1651215479.539444][3293:3298] CHIP:TOO:     [8]: 7
-          [1651215479.539468][3293:3298] CHIP:TOO:     [9]: 65528
-          [1651215479.539493][3293:3298] CHIP:TOO:     [10]: 65529
-          [1651215479.539517][3293:3298] CHIP:TOO:     [11]: 65531
-          [1651215479.539541][3293:3298] CHIP:TOO:     [12]: 65532
-          [1651215479.539564][3293:3298] CHIP:TOO:     [13]: 65533
-      disabled: true
->>>>>>> aec3d1d6
 
     - label: "TH reads EventList from the DUT"
       verification: |
@@ -169,7 +121,6 @@
       disabled: true
 
     - label: "TH reads AcceptedCommandList from DUT"
-<<<<<<< HEAD
       PICS: CNET.S.F00
       command: "readAttribute"
       attribute: "AcceptedCommandList"
@@ -186,12 +137,6 @@
           constraints:
               type: list
               contains: [0x00, 0x04, 0x06, 0x08, 0x03]
-=======
-      verification: |
-          ./chip-tool networkcommissioning read accepted-command-list 1 0
-
-          Verify AcceptedCommandList on the TH Log:
->>>>>>> aec3d1d6
 
     - label: "TH reads AcceptedCommandList from DUT"
       PICS: CNET.S.F02
@@ -201,45 +146,10 @@
           value: []
 
     - label: "TH reads GeneratedCommandList from DUT"
-<<<<<<< HEAD
       PICS: "CNET.S.F00 || CNET.S.F01"
       command: "readAttribute"
       attribute: "GeneratedCommandList"
       response:
           constraints:
               type: list
-              contains: [0x01, 0x05, 0x07]
-=======
-      verification: |
-          ( WiFi) ./chip-tool networkcommissioning read generated-command-list 1 0
-
-
-          Verify GeneratedCommandList on the TH Log:
-
-          [1650370123.417759][42418:42423] CHIP:TOO: Endpoint: 0 Cluster: 0x0000_0031 Attribute 0x0000_FFF8 DataVersion: 3182776035
-          [1650370123.417866][42418:42423] CHIP:TOO:   GeneratedCommandList: 3 entries
-          [1650370123.417938][42418:42423] CHIP:TOO:     [1]: 1
-          [1650370123.417977][42418:42423] CHIP:TOO:     [2]: 5
-          [1650370123.418013][42418:42423] CHIP:TOO:     [3]: 7
-          [1650370123.418143][42418:42423] CHIP:EM: Sending Standalone Ack for MessageCounter:759910 on exchange 25409i
-
-           ( Thread ) ./chip-tool networkcommissioning read generated-command-list 51 0
-
-
-          Verify GeneratedCommandList on the TH Log:
-
-          [1650370342.693373][7450:7455] CHIP:TOO: Endpoint: 0 Cluster: 0x0000_0031 Attribute 0x0000_FFF8 DataVersion: 1032683896
-          [1650370342.693536][7450:7455] CHIP:TOO:   GeneratedCommandList: 2 entries
-          1650370123.417938][42418:42423] CHIP:TOO:     [1]: 1
-          [1650370123.417977][42418:42423] CHIP:TOO:     [2]: 5
-          [1650370123.418013][42418:42423] CHIP:TOO:     [3]: 7
-          [1650370342.693995][7450:7455] CHIP:EM: Sending Standalone Ack for MessageCounter:2345375 on exchange 25146i
-      disabled: true
-
-    - label:
-          "NOTE: Repeat the test case by Commission DUT to TH on the Thread and
-          Ethernet setups"
-      verification: |
-          verification step to be updated.
-      disabled: true
->>>>>>> aec3d1d6
+              contains: [0x01, 0x05, 0x07]