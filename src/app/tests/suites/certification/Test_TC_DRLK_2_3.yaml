# Copyright (c) 2021 Project CHIP Authors
#
# Licensed under the Apache License, Version 2.0 (the "License");
# you may not use this file except in compliance with the License.
# You may obtain a copy of the License at
#
# http://www.apache.org/licenses/LICENSE-2.0
#
# Unless required by applicable law or agreed to in writing, software
# distributed under the License is distributed on an "AS IS" BASIS,
# WITHOUT WARRANTIES OR CONDITIONS OF ANY KIND, either express or implied.
# See the License for the specific language governing permissions and
# limitations under the License.

name: 111.2.3. [TC-DRLK-2.3] Verification for Unlock Door command [DUT-Server]

PICS:
    - DRLK.S

config:
    nodeId: 0x12344321
    cluster: "Door Lock"
    endpoint: 1
    timeout: 200

tests:
    - label: "Wait for the commissioned device to be retrieved"
      cluster: "DelayCommands"
      command: "WaitForCommissionee"
      arguments:
          values:
              - name: "nodeId"
                value: nodeId

    - label: "Precondition: Create new user"
      command: "SetUser"
      timedInteractionTimeoutMs: 1000
      arguments:
          values:
              - name: "OperationType"
                value: 0
              - name: "UserIndex"
                value: 1
              - name: "UserName"
                value: "xxx"
              - name: "UserUniqueID"
                value: 6452
              - name: "UserStatus"
                value: 1
              - name: "UserType"
                value: 0
              - name: "CredentialRule"
                value: 0

    - label: "Precondition: Read the user back and verify its fields"
      command: "GetUser"
      arguments:
          values:
              - name: "UserIndex"
                value: 1
      response:
          values:
              - name: "UserIndex"
                value: 1
              - name: "UserName"
                value: "xxx"
              - name: "UserUniqueID"
                value: 6452
              - name: "UserStatus"
                value: 1
              - name: "UserType"
                value: 0
              - name: "CredentialRule"
                value: 0
              - name: "Credentials"
                value: []
              - name: "CreatorFabricIndex"
                value: 1
              - name: "LastModifiedFabricIndex"
                value: 1
              - name: "NextUserIndex"
                value: null

    - label: "Precondition: Create new PIN credential and lock/unlock user"
      command: "SetCredential"
      timedInteractionTimeoutMs: 1000
      arguments:
          values:
              - name: "OperationType"
                value: 0
              - name: "Credential"
                value: { CredentialType: 1, CredentialIndex: 1 }
              - name: "CredentialData"
                value: "123456"
              - name: "UserIndex"
                value: 1
              - name: "UserStatus"
                value: null
              - name: "UserType"
                value: null
      response:
          values:
              - name: "Status"
                value: 0
              - name: "UserIndex"
                value: null
              - name: "NextCredentialIndex"
                value: 2

    - label: "Precondition: Verify created PIN credential"
      command: "GetCredentialStatus"
      arguments:
          values:
              - name: "Credential"
                value: { CredentialType: 1, CredentialIndex: 1 }
      response:
          values:
              - name: "CredentialExists"
                value: true
              - name: "UserIndex"
                value: 1
              - name: "CreatorFabricIndex"
                value: 1
              - name: "LastModifiedFabricIndex"
                value: 1
              - name: "NextCredentialIndex"
                value: null

    - label:
          "Step 1a: TH writes the RequirePINforRemoteOperation attribute value
          as False on the DUT"
      PICS: DRLK.S.F07 && DRLK.S.F00 && DRLK.S.A0033
      command: "writeAttribute"
      attribute: "RequirePINforRemoteOperation"
      arguments:
          value: false

    - label:
          "Step 1b: TH writes the RequirePINforRemoteOperation attribute value
          as False on the DUT and Verify DUT responds with UNSUPPORTED_WRITE"
      PICS: DRLK.S.F07 && DRLK.S.F00 && !DRLK.S.A0033
      command: "writeAttribute"
      attribute: "RequirePINforRemoteOperation"
      arguments:
          value: false
      response:
          error: UNSUPPORTED_WRITE

    - label:
          "Step 2: TH reads the RequirePINforRemoteOperation attribute from the
          DUT"
      PICS: DRLK.S.F07 && DRLK.S.F00 && DRLK.S.A0033
      command: "readAttribute"
      attribute: "RequirePINforRemoteOperation"
      response:
          value: false

    - label:
          "Step 3: TH sends the unlock Door command to the DUT without PINCode"
      PICS: DRLK.S.C01.Rsp
      command: "UnlockDoor"
      timedInteractionTimeoutMs: 1000

<<<<<<< HEAD
    - label: "Wait for lock action to complete"
      cluster: "DelayCommands"
      command: "WaitForMs"
      arguments:
          values:
              - name: "ms"
                value: 5000

    - label: "TH sends the unlock Door command to the DUT with valid PINCode"
=======
    - label:
          "Step 4: TH sends the unlock Door command to the DUT with valid
          PINCode"
>>>>>>> ee014cb9
      PICS: DRLK.S.C01.Rsp
      command: "UnlockDoor"
      timedInteractionTimeoutMs: 1000
      arguments:
          values:
              - name: "PINCode"
                value: "123456"

    - label: "Wait for lock action to complete"
      cluster: "DelayCommands"
      command: "WaitForMs"
      arguments:
          values:
              - name: "ms"
                value: 5000

    - label:
          "Step 5a: TH writes the RequirePINforRemoteOperation attribute value
          as False on the DUT"
      PICS: DRLK.S.F07 && DRLK.S.F00 && DRLK.S.A0033
      command: "writeAttribute"
      attribute: "RequirePINforRemoteOperation"
      arguments:
          value: true

    - label:
          "Step 5b: TH writes the RequirePINforRemoteOperation attribute value
          as False on the DUT and Verify DUT responds with UNSUPPORTED_WRITE"
      PICS: DRLK.S.F07 && DRLK.S.F00 && !DRLK.S.A0033
      command: "writeAttribute"
      attribute: "RequirePINforRemoteOperation"
      arguments:
          value: true
      response:
          error: UNSUPPORTED_WRITE

    - label:
          "Step 6: TH reads the RequirePINforRemoteOperation attribute from the
          DUT"
      PICS: DRLK.S.F07 && DRLK.S.F00 && DRLK.S.A0033
      command: "readAttribute"
      attribute: "RequirePINforRemoteOperation"
      response:
          value: true

    - label:
          "Step 7: TH sends the unlock Door command to the DUT with valid
          PINCode"
      PICS: DRLK.S.C01.Rsp && DRLK.S.A0033
      command: "UnlockDoor"
      timedInteractionTimeoutMs: 1000
      arguments:
          values:
              - name: "PINCode"
                value: "123456"

<<<<<<< HEAD
    - label: "Wait for lock action to complete"
      cluster: "DelayCommands"
      command: "WaitForMs"
      arguments:
          values:
              - name: "ms"
                value: 5000

    - label: "TH sends the unlock Door command to the DUT with invalid PINCode"
=======
    - label:
          "Step 8: TH sends the unlock Door command to the DUT with invalid
          PINCode"
>>>>>>> ee014cb9
      PICS: DRLK.S.C01.Rsp && DRLK.S.A0033
      command: "UnlockDoor"
      timedInteractionTimeoutMs: 1000
      arguments:
          values:
              - name: "PINCode"
                value: "1234568"
      response:
          error: FAILURE

    - label:
          "Step 9: TH sends the unlock Door command to the DUT without PINCode"
      PICS: DRLK.S.C01.Rsp && DRLK.S.A0033
      command: "UnlockDoor"
      timedInteractionTimeoutMs: 1000
      response:
          error: FAILURE

    - label:
          "Step 10a: TH writes WrongCodeEntryLimit attribute value as 3 on the
          DUT and Verify that the DUT sends Success response"
      PICS: DRLK.S.F00 && DRLK.S.F01 && DRLK.S.A0030.Write
      command: "writeAttribute"
      attribute: "WrongCodeEntryLimit"
      arguments:
          value: 3

    - label:
          "Step 10b: TH writes WrongCodeEntryLimit attribute value as 3 on the
          DUT and verify DUT responds with UNSUPPORTED_WRITE"
      PICS: DRLK.S.F00 && DRLK.S.F01 && !DRLK.S.A0030.Write
      command: "writeAttribute"
      attribute: "WrongCodeEntryLimit"
      arguments:
          value: 3
      response:
          error: UNSUPPORTED_WRITE

    - label:
          "Step 11a: TH writes UserCodeTemporaryDisableTime attribute value as
          15 Seconds on the DUT and Verify that the DUT sends Success response"
      PICS: DRLK.S.F00 && DRLK.S.F01 && DRLK.S.A0031.Write
      command: "writeAttribute"
      attribute: "UserCodeTemporaryDisableTime"
      arguments:
          value: 15

    - label:
          "Step 11b: TH writes UserCodeTemporaryDisableTime attribute value as
          15 Seconds on the DUT and Verify that the DUT sends Success response"
      PICS: DRLK.S.F00 && DRLK.S.F01 && !DRLK.S.A0031.Write
      command: "writeAttribute"
      attribute: "UserCodeTemporaryDisableTime"
      arguments:
          value: 15
      response:
          error: UNSUPPORTED_WRITE

    - label:
          "Step 12a: TH sends the unlock Door command to the DUT with invalid
          PINCode"
      PICS: DRLK.S.C01.Rsp
      command: "UnlockDoor"
      timedInteractionTimeoutMs: 1000
      arguments:
          values:
              - name: "PINCode"
                value: "1234568"
      response:
          error: FAILURE

    - label:
          "Step 12b: TH sends the unlock Door command to the DUT with invalid
          PINCode"
      PICS: DRLK.S.C01.Rsp
      command: "UnlockDoor"
      timedInteractionTimeoutMs: 1000
      arguments:
          values:
              - name: "PINCode"
                value: "1234568"
      response:
          error: FAILURE

    - label:
          "Step 12c: TH sends the unlock Door command to the DUT with invalid
          PINCode"
      PICS: DRLK.S.C01.Rsp
      command: "UnlockDoor"
      timedInteractionTimeoutMs: 1000
      arguments:
          values:
              - name: "PINCode"
                value: "1234568"
      response:
          error: FAILURE

    - label:
          "Step 12d: TH sends the unlock Door command to the DUT with invalid
          PINCode"
      PICS: DRLK.S.C01.Rsp
      command: "UnlockDoor"
      timedInteractionTimeoutMs: 1000
      arguments:
          values:
              - name: "PINCode"
                value: "1234568"
      response:
          error: FAILURE

    - label:
          "Step 13: TH reads the UserCodeTemporaryDisableTime attribute from the
          DUT and check attribute is triggered"
      PICS: DRLK.S.F00 && DRLK.S.F01 && DRLK.S.A0031
      command: "readAttribute"
      attribute: "UserCodeTemporaryDisableTime"
      response:
          value: 15

    - label:
          "Step 14: TH sends the unlock Door command to the DUT with valid
          PINCode"
      PICS: DRLK.S.C01.Rsp
      command: "UnlockDoor"
      timedInteractionTimeoutMs: 1000
      arguments:
          values:
              - name: "PINCode"
                value: "123456"
      response:
          error: FAILURE

    - label: "Wait for UserCodeTemporaryDisableTime expires"
      cluster: "DelayCommands"
      command: "WaitForMs"
      PICS: DRLK.S.F00 && DRLK.S.F01 && DRLK.S.A0031
      arguments:
          values:
              - name: "ms"
                value: 15000

    - label:
          "Step 15a: TH writes AutoRelockTime attribute value as 10 seconds on
          the DUT"
      PICS: DRLK.S.A0023.Write && PICS_SDK_CI_ONLY
      command: "writeAttribute"
      attribute: "AutoRelockTime"
      arguments:
          value: 10

    - label:
          "Step 15b: TH writes AutoRelockTime attribute value as 60 seconds on
          the DUT"
      PICS: DRLK.S.A0023.Write && PICS_SKIP_SAMPLE_APP
      command: "writeAttribute"
      attribute: "AutoRelockTime"
      arguments:
          value: 60

    - label:
          "Step 15c: TH writes AutoRelockTime attribute value as 10 seconds on
          the DUT"
      PICS: " !DRLK.S.A0023.Write && PICS_SDK_CI_ONLY "
      command: "writeAttribute"
      attribute: "AutoRelockTime"
      arguments:
          value: 10
      response:
          error: UNSUPPORTED_WRITE

    - label:
          "Step 15d: TH writes AutoRelockTime attribute value as 60 seconds on
          the DUT"
      PICS: " !DRLK.S.A0023.Write && PICS_SKIP_SAMPLE_APP "
      command: "writeAttribute"
      attribute: "AutoRelockTime"
      arguments:
          value: 60
      response:
          error: UNSUPPORTED_WRITE

    - label: "Step 16a: TH reads the AutoRelockTime attribute from the DUT"
      PICS: DRLK.S.A0023 && PICS_SDK_CI_ONLY
      command: "readAttribute"
      attribute: "AutoRelockTime"
      response:
          value: 10

    - label: "Step 16b: TH reads the AutoRelockTime attribute from the DUT"
      PICS: DRLK.S.A0023 && PICS_SKIP_SAMPLE_APP
      command: "readAttribute"
      attribute: "AutoRelockTime"
      response:
          value: 60

    - label:
          "Step 17: TH sends the unlock Door command to the DUT with valid
          PINCode and Verify that DUT sends SUCCESS response to the TH"
      PICS: DRLK.S.C01.Rsp
      command: "UnlockDoor"
      timedInteractionTimeoutMs: 1000
      arguments:
          values:
              - name: "PINCode"
                value: "123456"

    - label: "Wait for lock action to complete"
      cluster: "DelayCommands"
      command: "WaitForMs"
      arguments:
          values:
              - name: "ms"
                value: 5000

    - label: "Wait for AutoRelockTime Expires"
      cluster: "DelayCommands"
      command: "WaitForMs"
      PICS: DRLK.S.A0023 && PICS_SDK_CI_ONLY
      arguments:
          values:
              - name: "ms"
                value: 10000

    - label: "Wait for AutoRelockTime Expires"
      cluster: "DelayCommands"
      command: "WaitForMs"
      PICS: DRLK.S.A0023 && PICS_SKIP_SAMPLE_APP
      arguments:
          values:
              - name: "ms"
                value: 60000

    - label: "Step 18: TH reads LockState attribute"
      PICS: DRLK.S.A0000 && DRLK.S.C01.Rsp
      command: "readAttribute"
      attribute: "LockState"
      response:
          value: 1

    - label: "Cleanup the created user"
      command: "ClearUser"
      timedInteractionTimeoutMs: 1000
      arguments:
          values:
              - name: "UserIndex"
                value: 1

    - label: "Clean the created credential"
      PICS: DRLK.S.C26.Rsp
      command: "ClearCredential"
      timedInteractionTimeoutMs: 1000
      arguments:
          values:
              - name: "Credential"
                value: { CredentialType: 1, CredentialIndex: 1 }<|MERGE_RESOLUTION|>--- conflicted
+++ resolved
@@ -161,7 +161,6 @@
       command: "UnlockDoor"
       timedInteractionTimeoutMs: 1000
 
-<<<<<<< HEAD
     - label: "Wait for lock action to complete"
       cluster: "DelayCommands"
       command: "WaitForMs"
@@ -170,12 +169,9 @@
               - name: "ms"
                 value: 5000
 
-    - label: "TH sends the unlock Door command to the DUT with valid PINCode"
-=======
     - label:
           "Step 4: TH sends the unlock Door command to the DUT with valid
           PINCode"
->>>>>>> ee014cb9
       PICS: DRLK.S.C01.Rsp
       command: "UnlockDoor"
       timedInteractionTimeoutMs: 1000
@@ -232,7 +228,6 @@
               - name: "PINCode"
                 value: "123456"
 
-<<<<<<< HEAD
     - label: "Wait for lock action to complete"
       cluster: "DelayCommands"
       command: "WaitForMs"
@@ -241,12 +236,9 @@
               - name: "ms"
                 value: 5000
 
-    - label: "TH sends the unlock Door command to the DUT with invalid PINCode"
-=======
     - label:
           "Step 8: TH sends the unlock Door command to the DUT with invalid
           PINCode"
->>>>>>> ee014cb9
       PICS: DRLK.S.C01.Rsp && DRLK.S.A0033
       command: "UnlockDoor"
       timedInteractionTimeoutMs: 1000
