# Copyright (c) 2021 Project CHIP Authors
#
# Licensed under the Apache License, Version 2.0 (the "License");
# you may not use this file except in compliance with the License.
# You may obtain a copy of the License at
#
# http://www.apache.org/licenses/LICENSE-2.0
#
# Unless required by applicable law or agreed to in writing, software
# distributed under the License is distributed on an "AS IS" BASIS,
# WITHOUT WARRANTIES OR CONDITIONS OF ANY KIND, either express or implied.
# See the License for the specific language governing permissions and
# limitations under the License.

name: 24.4.1. [TC-LVL-4.1] Move Verification (DUT as Server)

PICS:
    - LVL.S

config:
    nodeId: 0x12344321
    cluster: "Level Control"
    endpoint: 1

tests:
    - label:
          "Commission DUT to TH (can be skipped if done in a preceding test)."
      cluster: "DelayCommands"
      command: "WaitForCommissionee"
      arguments:
          values:
              - name: "nodeId"
                value: nodeId

    - label: "Precondition Send On Command"
      cluster: "On/Off"
      PICS: OO.S.C01.Rsp
      command: "On"

    - label: "Check on/off attribute value is true after on command"
      cluster: "On/Off"
      PICS: OO.S.A0000
      command: "readAttribute"
      attribute: "OnOff"
      response:
          value: 1

    #Adding below step resolve the issue https://github.com/CHIP-Specifications/chip-certification-tool/issues/499
    - label:
          "Precondition: write default value of OnOffTransitionTime attribute"
      PICS: LVL.S.A0010
      command: "writeAttribute"
      attribute: "OnOffTransitionTime"
      arguments:
          value: 0

    - label: "Step 1a: TH writes 0 to the Options attribute"
      PICS: LVL.S.A000f
      command: "writeAttribute"
      attribute: "Options"
      arguments:
          value: 0

    - label: "Step 1b: TH reads the MaxLevel attribute from the DUT"
      PICS: LVL.S.A0003
      command: "readAttribute"
      attribute: "MaxLevel"
      response:
          constraints:
              type: int8u
              minValue: 0
              maxValue: 254

    - label: "Step 2a: TH sends Off command to DUT"
      cluster: "On/Off"
      PICS: OO.S.C00.Rsp && LVL.S.C05.Rsp
      command: "Off"

    - label:
          "Step 2b: TH sends a MoveWithOnOff command to DUT, with MoveMode =0x00
          (up) and Rate =10 (units/s)"
      PICS: LVL.S.C05.Rsp
      command: "MoveWithOnOff"
      arguments:
          values:
              - name: "MoveMode"
                value: 0
              - name: "Rate"
                value: 10
              - name: "OptionsMask"
                value: 0
              - name: "OptionsOverride"
                value: 0

    - label: "Step 2c: TH reads OnOff attribute (On/Off cluster) from DUT"
      cluster: "On/Off"
      PICS: OO.S.A0000 && LVL.S.C05.Rsp
      command: "readAttribute"
      attribute: "OnOff"
      response:
          value: 1

    - label: "Step 2d: TH reads CurrentLevel attribute from DUT"
      PICS: LVL.S.C05.Rsp && LVL.S.A0000
      command: "readAttribute"
      attribute: "CurrentLevel"
      response:
          saveAs: CurrentLevelValue
          constraints:
              type: int8u

    - label: "Wait 5000ms"
      cluster: "DelayCommands"
      command: "WaitForMs"
      arguments:
          values:
              - name: "ms"
                value: 5000

    - label: "Step 2e: After 5 seconds TH reads CurrentLevel attribute from DUT"
      PICS: LVL.S.C05.Rsp && LVL.S.A0000
      command: "readAttribute"
      attribute: "CurrentLevel"
      response:
          constraints:
              minValue: 0
              maxValue: 254

    - label: "Step 3a: TH sends On command to DUT"
      cluster: "On/Off"
      PICS: OO.S.C01.Rsp
      command: "On"

    - label:
          "Step 3b: TH sends a MoveToLevel command to DUT, with Level =50 and
          TransitionTime =0 (immediate)"
      PICS: LVL.S.C00.Rsp
      command: "MoveToLevel"
      arguments:
          values:
              - name: "Level"
                value: 50
              - name: "TransitionTime"
                value: 0
              - name: "OptionsMask"
                value: 0
              - name: "OptionsOverride"
                value: 0

    - label: "Step 3c: TH reads CurrentLevel attribute from DUT"
      PICS: LVL.S.C00.Rsp && LVL.S.A0000
      command: "readAttribute"
      attribute: "CurrentLevel"
      response:
          value: 50

    - label:
          "Step 4a: TH sends a Move command to the DUT with MoveMode =0x00 (up)
          and Rate =5 (units/s)"
      PICS: LVL.S.C01.Rsp
      command: "Move"
      arguments:
          values:
              - name: "MoveMode"
                value: 0
              - name: "Rate"
                value: 5
              - name: "OptionsMask"
                value: 0
              - name: "OptionsOverride"
                value: 0

    - label: "Wait 10s"
      cluster: "DelayCommands"
      command: "WaitForMs"
      arguments:
          values:
              - name: "ms"
                value: 10000

<<<<<<< HEAD
    - label: "Step 4b: TH reads CurrentLevel attribute from DUT"
      PICS: LVL.S.C01.Rsp && LVL.S.A0000 && LVL.S.M.VarRate
=======
    - label:
          "Step 4b: After 10 seconds, TH reads CurrentLevel attribute from DUT"
      PICS: LVL.S.C01.Rsp && LVL.S.A0000
>>>>>>> 490286b5
      command: "readAttribute"
      attribute: "CurrentLevel"
      response:
          constraints:
              minValue: 85
              maxValue: 115

    - label: "Wait 10s"
      cluster: "DelayCommands"
      command: "WaitForMs"
      arguments:
          values:
              - name: "ms"
                value: 10000

<<<<<<< HEAD
    - label: "Step 4c: TH reads CurrentLevel attribute from DUT"
      PICS: LVL.S.C01.Rsp && LVL.S.A0000 && LVL.S.M.VarRate
=======
    - label:
          "Step 4c: After another 10 seconds, TH reads CurrentLevel attribute
          from DUT"
      PICS: LVL.S.C01.Rsp && LVL.S.A0000
>>>>>>> 490286b5
      command: "readAttribute"
      attribute: "CurrentLevel"
      response:
          constraints:
              minValue: 127
              maxValue: 173

    - label: "Wait 10s"
      cluster: "DelayCommands"
      command: "WaitForMs"
      arguments:
          values:
              - name: "ms"
                value: 10000

<<<<<<< HEAD
    - label: "Step 4d: TH reads CurrentLevel attribute from DUT"
      PICS: LVL.S.C01.Rsp && LVL.S.A0000 && LVL.S.M.VarRate
=======
    - label:
          "Step 4d: After another 10 seconds, TH reads CurrentLevel attribute
          from DUT"
      PICS: LVL.S.C01.Rsp && LVL.S.A0000
>>>>>>> 490286b5
      command: "readAttribute"
      attribute: "CurrentLevel"
      response:
          constraints:
              minValue: 170
              maxValue: 230

    - label: "Wait 19s"
      cluster: "DelayCommands"
      command: "WaitForMs"
      arguments:
          values:
              - name: "ms"
                value: 19000

    - label:
          "Step 4e: After another 19 seconds, TH reads CurrentLevel attribute
          from DUT"
      PICS: LVL.S.C01.Rsp && LVL.S.A0000
      command: "readAttribute"
      attribute: "CurrentLevel"
      response:
          value: 254

    - label: "Precondition send Off Command"
      cluster: "On/Off"
      PICS: OO.S.C00.Rsp
      command: "Off"

    - label: "Check on/off attribute value is false after off command"
      cluster: "On/Off"
      PICS: OO.S.A0000
      command: "readAttribute"
      attribute: "OnOff"
      response:
          value: 0<|MERGE_RESOLUTION|>--- conflicted
+++ resolved
@@ -178,14 +178,9 @@
               - name: "ms"
                 value: 10000
 
-<<<<<<< HEAD
-    - label: "Step 4b: TH reads CurrentLevel attribute from DUT"
+    - label:
+          "Step 4b: After 10 seconds, TH reads CurrentLevel attribute from DUT"
       PICS: LVL.S.C01.Rsp && LVL.S.A0000 && LVL.S.M.VarRate
-=======
-    - label:
-          "Step 4b: After 10 seconds, TH reads CurrentLevel attribute from DUT"
-      PICS: LVL.S.C01.Rsp && LVL.S.A0000
->>>>>>> 490286b5
       command: "readAttribute"
       attribute: "CurrentLevel"
       response:
@@ -201,15 +196,10 @@
               - name: "ms"
                 value: 10000
 
-<<<<<<< HEAD
-    - label: "Step 4c: TH reads CurrentLevel attribute from DUT"
-      PICS: LVL.S.C01.Rsp && LVL.S.A0000 && LVL.S.M.VarRate
-=======
     - label:
           "Step 4c: After another 10 seconds, TH reads CurrentLevel attribute
           from DUT"
-      PICS: LVL.S.C01.Rsp && LVL.S.A0000
->>>>>>> 490286b5
+      PICS: LVL.S.C01.Rsp && LVL.S.A0000 && LVL.S.M.VarRate
       command: "readAttribute"
       attribute: "CurrentLevel"
       response:
@@ -225,15 +215,10 @@
               - name: "ms"
                 value: 10000
 
-<<<<<<< HEAD
-    - label: "Step 4d: TH reads CurrentLevel attribute from DUT"
-      PICS: LVL.S.C01.Rsp && LVL.S.A0000 && LVL.S.M.VarRate
-=======
     - label:
           "Step 4d: After another 10 seconds, TH reads CurrentLevel attribute
           from DUT"
-      PICS: LVL.S.C01.Rsp && LVL.S.A0000
->>>>>>> 490286b5
+      PICS: LVL.S.C01.Rsp && LVL.S.A0000 && LVL.S.M.VarRate
       command: "readAttribute"
       attribute: "CurrentLevel"
       response:
