# Copyright (c) 2021 Project CHIP Authors
#
# Licensed under the Apache License, Version 2.0 (the "License");
# you may not use this file except in compliance with the License.
# You may obtain a copy of the License at
#
# http://www.apache.org/licenses/LICENSE-2.0
#
# Unless required by applicable law or agreed to in writing, software
# distributed under the License is distributed on an "AS IS" BASIS,
# WITHOUT WARRANTIES OR CONDITIONS OF ANY KIND, either express or implied.
# See the License for the specific language governing permissions and
# limitations under the License.

name:
    90.2. [TC-CGEN-2.1] Breadcrumb, BasicCommissioningInfo, RegulatoryConfig,
    LocationCapability and SupportsConcurrentConnection attributes [DUT -
    Server]

config:
    nodeId: 0x12344321
    cluster: "General Commissioning"
    endpoint: 0

tests:
    - label: "Wait for the commissioned device to be retrieved"
      cluster: "DelayCommands"
      command: "WaitForCommissionee"
      arguments:
          values:
              - name: "nodeId"
                value: nodeId

    - label: "TH1 reads the BreadCrumb Attribute from the DUT"
      command: "readAttribute"
      attribute: "Breadcrumb"
      response:
          constraints:
              type: uint64

    - label: "TH1 writes the BreadCrumb attribute as 1 to the DUT"
      command: "writeAttribute"
      attribute: "Breadcrumb"
      arguments:
          value: 1

    - label: "TH1 reads the BreadCrumb attribute from the DUT"
      command: "readAttribute"
      attribute: "Breadcrumb"
      response:
          value: 1

    - label: "TH1 reads the RegulatoryConfig attribute from the DUT"
      command: "readAttribute"
      attribute: "RegulatoryConfig"
      response:
          constraints:
              minValue: 0
              maxValue: 2

    - label: "TH1 reads the LocationCapability attribute from the DUT"
      command: "readAttribute"
      attribute: "LocationCapability"
      response:
          constraints:
              minValue: 0
              maxValue: 2

    #Issue 17997
<<<<<<< HEAD
    - label: "TH1 reads BasicCommissioningInfo attribute from DUT"
      PICS: PICS_SKIP_SAMPLE_APP
=======
    - label:
          "TH1 reads BasicCommissioningInfo attribute from DUT and Verify that
          the BasicCommissioningInfo attribute has the following field:
          FailSafeExpiryLengthSeconds field value is within a duration range of
          0 to 65535"
>>>>>>> 6231ccc2
      command: "readAttribute"
      attribute: "BasicCommissioningInfo"

    - label: "Step 6 TC-CGEN-2.1"
      cluster: "LogCommands"
      command: "UserPrompt"
      arguments:
          values:
              - name: "message"
                value:
                    "Step 6 is implicitly validating the
                    attribute(BasicCommissioningInfo) constraints, as long as
                    the payload is being parsed successfully"

    - label: "TH1 reads SupportsConcurrentConnection attribute from the DUT"
      command: "readAttribute"
      attribute: "SupportsConcurrentConnection"
      response:
          constraints:
              type: bool<|MERGE_RESOLUTION|>--- conflicted
+++ resolved
@@ -67,16 +67,11 @@
               maxValue: 2
 
     #Issue 17997
-<<<<<<< HEAD
-    - label: "TH1 reads BasicCommissioningInfo attribute from DUT"
-      PICS: PICS_SKIP_SAMPLE_APP
-=======
     - label:
           "TH1 reads BasicCommissioningInfo attribute from DUT and Verify that
           the BasicCommissioningInfo attribute has the following field:
           FailSafeExpiryLengthSeconds field value is within a duration range of
           0 to 65535"
->>>>>>> 6231ccc2
       command: "readAttribute"
       attribute: "BasicCommissioningInfo"
 
