# Copyright (c) 2024 Project CHIP Authors
#
# Licensed under the Apache License, Version 2.0 (the "License");
# you may not use this file except in compliance with the License.
# You may obtain a copy of the License at
#
# http://www.apache.org/licenses/LICENSE-2.0
#
# Unless required by applicable law or agreed to in writing, software
# distributed under the License is distributed on an "AS IS" BASIS,
# WITHOUT WARRANTIES OR CONDITIONS OF ANY KIND, either express or implied.
# See the License for the specific language governing permissions and
# limitations under the License.

name: 19.8.8. [TC-MEDIAPLAYBACK-6.9] Audio Track Verification

PICS:
    - MEDIAPLAYBACK.S

config:
    nodeId: 0x12344321
    cluster: "Media Playback"
    endpoint: 3

    AudioTrack_ID_Value:
        type: CHAR_STRING
        defaultValue: activeAudioTrackId_1
    AudioOutputIndex_Value:
        type: int16u
        defaultValue: 1

tests:
    - label:
          "Commission DUT to TH (can be skipped if done in a preceding test)."
      cluster: "DelayCommands"
      command: "WaitForCommissionee"
      arguments:
          values:
              - name: "nodeId"
                value: nodeId

    - label: "Step 1: TH reads the ActiveAudioTrack attribute from the DUT"
      PICS: MEDIAPLAYBACK.S.A0007
<<<<<<< HEAD
      verification: |
          ./chip-tool mediaplayback read active-audio-track 1 3

          On TH(chip-tool), Verify that the attribute returned has a TrackStruct returned and  Note the ID value of the TrackStruct returned.
          [1705920512.114518][14355:14357] CHIP:DMG:         InteractionModelRevision = 11
          [1705920512.114545][14355:14357] CHIP:DMG: }
          [1705920512.114734][14355:14357] CHIP:TOO: Endpoint: 3 Cluster: 0x0000_0506 Attribute 0x0000_0007 DataVersion: 402582000
          [1705920512.114903][14355:14357] CHIP:TOO:   ActiveAudioTrack: {
          [1705920512.114934][14355:14357] CHIP:TOO:     Id: activeAudioTrackId_0
          [1705920512.114975][14355:14357] CHIP:TOO:     TrackAttributes: {
          [1705920512.115002][14355:14357] CHIP:TOO:       LanguageCode: languageCode1
          [1705920512.115031][14355:14357] CHIP:TOO:       DisplayName: displayName1
          [1705920512.115058][14355:14357] CHIP:TOO:      }
          [1705920512.115083][14355:14357] CHIP:TOO:    }
          [1705920512.115363][14355:14357] CHIP:EM: <<< [E:47221i S:45649 M:170443074 (Ack:59267096)] (S) Msg TX to 1:0000000000000001 [D27C] [UDP:[fe80::e65f:1ff:fe0f:19ff%wlan0]:5640] --- Type 0000:10 (SecureChannel:StandaloneAck)
      disabled: true

    - label: "Step 2: TH reads the AvailableAudioTracks attribute from the DUT"
      PICS: MEDIAPLAYBACK.S.A0008
      verification: |
          ./chip-tool mediaplayback read available-audio-tracks 1 3

          On TH(chip-tool), Verify that the attribute returned is a list with at least two values. Note the ID value for the first entry in the list which does not match the ID value from step 1.

          [1705920596.119476][14359:14361] CHIP:DMG:         InteractionModelRevision = 11
          [1705920596.119509][14359:14361] CHIP:DMG: }
          [1705920596.119948][14359:14361] CHIP:TOO: Endpoint: 3 Cluster: 0x0000_0506 Attribute 0x0000_0008 DataVersion: 402582000
          [1705920596.120087][14359:14361] CHIP:TOO:   AvailableAudioTracks: 2 entries
          [1705920596.120251][14359:14361] CHIP:TOO:     [1]: {
          [1705920596.120287][14359:14361] CHIP:TOO:       Id: activeAudioTrackId_0
          [1705920596.120334][14359:14361] CHIP:TOO:       TrackAttributes: {
          [1705920596.120363][14359:14361] CHIP:TOO:         LanguageCode: languageCode1
          [1705920596.120394][14359:14361] CHIP:TOO:         DisplayName: displayName1
          [1705920596.120422][14359:14361] CHIP:TOO:        }
          [1705920596.120450][14359:14361] CHIP:TOO:      }
          [1705920596.120498][14359:14361] CHIP:TOO:     [2]: {
          [1705920596.120566][14359:14361] CHIP:TOO:       Id: activeAudioTrackId_1
          [1705920596.120597][14359:14361] CHIP:TOO:       TrackAttributes: {
          [1705920596.120625][14359:14361] CHIP:TOO:         LanguageCode: languageCode2
          [1705920596.120654][14359:14361] CHIP:TOO:         DisplayName: displayName2
          [1705920596.120681][14359:14361] CHIP:TOO:        }
          [1705920596.120706][14359:14361] CHIP:TOO:      }
          [1705920596.121044][14359:14361] CHIP:EM: <<< [E:56588i S:8137 M:155398813 (Ack:33992260)] (S) Msg TX to 1:0000000000000001 [D27C] [UDP:[fe80::e65f:1ff:fe0f:19ff%wlan0]:5640] --- Type 0000:10 (SecureChannel:StandaloneAck)
          [1705920596.121239][14359:14361] CHIP:EM: Flushed pending ack for MessageCounter:33992260 on exchange 56588i
          [1705920596.121489][14359:14359] CHIP:CTL: Shutting down the commissioner
      disabled: true
=======
      command: "readAttribute"
      attribute: "ActiveAudioTrack"
      response:
          saveAs: ActiveAudioTrackValue

    - label: "Step 2: TH reads the AvailableAudioTracks attribute from the DUT"
      PICS: MEDIAPLAYBACK.S.A0008
      command: "readAttribute"
      attribute: "AvailableAudioTracks"
      response:
          saveAs: AvailableAudioTracksValue
          constraints:
              type: list
              minLength: 2
>>>>>>> de5c6d5c

    - label:
          "Step 3: TH sends a ActivateAudioTrack command to DUT specifying the
          ID value from step 2"
      PICS: MEDIAPLAYBACK.S.C09.Rsp
<<<<<<< HEAD
      verification: |
          ./chip-tool mediaplayback activate-audio-track activeAudioTrackId_1 0 1 3

          On TH(chip-tool), Verify response is a successful (value 0) status response
          [1705991620.394418][1530:1532] CHIP:DMG:         InteractionModelRevision = 11
          [1705991620.394472][1530:1532] CHIP:DMG: },
          [1705991620.394620][1530:1532] CHIP:DMG: Received Command Response Status for Endpoint=3 Cluster=0x0000_0506 Command=0x0000_000C Status=0x0
          [1705991620.394737][1530:1532] CHIP:DMG: ICR moving to [AwaitingDe]
          [1705991620.395118][1530:1532] CHIP:EM: <<< [E:61504i S:8799 M:34611243 (Ack:51358707)] (S) Msg TX to 1:0000000000000001 [A18B] [UDP:[fe80::e65f:1ff:fe0f:1a01%wlan0]:5640] --- Type 0000:10 (SecureChannel:StandaloneAck)
      disabled: true

    - label: "Step 4: TH reads the ActiveAudioTrack attribute from the DUT"
      PICS: MEDIAPLAYBACK.S.A0007
      verification: |
          ./chip-tool mediaplayback  read active-audio-track 1 3

          On TH(Chip-tool), Verify that the attribute returned has a value equal to the ID value from step 2.

          [1705991701.741634][1535:1537] CHIP:DMG:         InteractionModelRevision = 11
          [1705991701.741661][1535:1537] CHIP:DMG: }
          [1705991701.741854][1535:1537] CHIP:TOO: Endpoint: 3 Cluster: 0x0000_0506 Attribute 0x0000_0007 DataVersion: 102103567
          [1705991701.742058][1535:1537] CHIP:TOO:   ActiveAudioTrack: {
          [1705991701.742090][1535:1537] CHIP:TOO:     Id: activeAudioTrackId_1
          [1705991701.742130][1535:1537] CHIP:TOO:     TrackAttributes: {
          [1705991701.742157][1535:1537] CHIP:TOO:       LanguageCode: languageCode2
          [1705991701.742184][1535:1537] CHIP:TOO:       DisplayName: displayName2
          [1705991701.742210][1535:1537] CHIP:TOO:      }
          [1705991701.742234][1535:1537] CHIP:TOO:    }
          [1705991701.742511][1535:1537] CHIP:EM: <<< [E:60304i S:17574 M:242978007 (Ack:67342887)] (S) Msg TX to 1:0000000000000001 [A18B] [UDP:[fe80::e65f:1ff:fe0f:19ff%wlan0]:5640] --- Type 0000:10 (SecureChannel:StandaloneAck)
          [1705991701.742652][1535:1537] CHIP:EM: Flushed pending ack for MessageCounter:67342887 on exchange 60304i
      disabled: true
=======
      command: "ActivateAudioTrack"
      arguments:
          values:
              - name: "AudioOutputIndex"
                value: AudioOutputIndex_Value
              - name: "TrackID"
                value: AudioTrack_ID_Value

    - label: "Step 4: TH reads the ActiveAudioTrack attribute from the DUT"
      PICS: MEDIAPLAYBACK.S.A0007
      command: "readAttribute"
      attribute: "ActiveAudioTrack"
      response:
          value: { ID: AudioTrack_ID_Value }
>>>>>>> de5c6d5c
<|MERGE_RESOLUTION|>--- conflicted
+++ resolved
@@ -41,54 +41,6 @@
 
     - label: "Step 1: TH reads the ActiveAudioTrack attribute from the DUT"
       PICS: MEDIAPLAYBACK.S.A0007
-<<<<<<< HEAD
-      verification: |
-          ./chip-tool mediaplayback read active-audio-track 1 3
-
-          On TH(chip-tool), Verify that the attribute returned has a TrackStruct returned and  Note the ID value of the TrackStruct returned.
-          [1705920512.114518][14355:14357] CHIP:DMG:         InteractionModelRevision = 11
-          [1705920512.114545][14355:14357] CHIP:DMG: }
-          [1705920512.114734][14355:14357] CHIP:TOO: Endpoint: 3 Cluster: 0x0000_0506 Attribute 0x0000_0007 DataVersion: 402582000
-          [1705920512.114903][14355:14357] CHIP:TOO:   ActiveAudioTrack: {
-          [1705920512.114934][14355:14357] CHIP:TOO:     Id: activeAudioTrackId_0
-          [1705920512.114975][14355:14357] CHIP:TOO:     TrackAttributes: {
-          [1705920512.115002][14355:14357] CHIP:TOO:       LanguageCode: languageCode1
-          [1705920512.115031][14355:14357] CHIP:TOO:       DisplayName: displayName1
-          [1705920512.115058][14355:14357] CHIP:TOO:      }
-          [1705920512.115083][14355:14357] CHIP:TOO:    }
-          [1705920512.115363][14355:14357] CHIP:EM: <<< [E:47221i S:45649 M:170443074 (Ack:59267096)] (S) Msg TX to 1:0000000000000001 [D27C] [UDP:[fe80::e65f:1ff:fe0f:19ff%wlan0]:5640] --- Type 0000:10 (SecureChannel:StandaloneAck)
-      disabled: true
-
-    - label: "Step 2: TH reads the AvailableAudioTracks attribute from the DUT"
-      PICS: MEDIAPLAYBACK.S.A0008
-      verification: |
-          ./chip-tool mediaplayback read available-audio-tracks 1 3
-
-          On TH(chip-tool), Verify that the attribute returned is a list with at least two values. Note the ID value for the first entry in the list which does not match the ID value from step 1.
-
-          [1705920596.119476][14359:14361] CHIP:DMG:         InteractionModelRevision = 11
-          [1705920596.119509][14359:14361] CHIP:DMG: }
-          [1705920596.119948][14359:14361] CHIP:TOO: Endpoint: 3 Cluster: 0x0000_0506 Attribute 0x0000_0008 DataVersion: 402582000
-          [1705920596.120087][14359:14361] CHIP:TOO:   AvailableAudioTracks: 2 entries
-          [1705920596.120251][14359:14361] CHIP:TOO:     [1]: {
-          [1705920596.120287][14359:14361] CHIP:TOO:       Id: activeAudioTrackId_0
-          [1705920596.120334][14359:14361] CHIP:TOO:       TrackAttributes: {
-          [1705920596.120363][14359:14361] CHIP:TOO:         LanguageCode: languageCode1
-          [1705920596.120394][14359:14361] CHIP:TOO:         DisplayName: displayName1
-          [1705920596.120422][14359:14361] CHIP:TOO:        }
-          [1705920596.120450][14359:14361] CHIP:TOO:      }
-          [1705920596.120498][14359:14361] CHIP:TOO:     [2]: {
-          [1705920596.120566][14359:14361] CHIP:TOO:       Id: activeAudioTrackId_1
-          [1705920596.120597][14359:14361] CHIP:TOO:       TrackAttributes: {
-          [1705920596.120625][14359:14361] CHIP:TOO:         LanguageCode: languageCode2
-          [1705920596.120654][14359:14361] CHIP:TOO:         DisplayName: displayName2
-          [1705920596.120681][14359:14361] CHIP:TOO:        }
-          [1705920596.120706][14359:14361] CHIP:TOO:      }
-          [1705920596.121044][14359:14361] CHIP:EM: <<< [E:56588i S:8137 M:155398813 (Ack:33992260)] (S) Msg TX to 1:0000000000000001 [D27C] [UDP:[fe80::e65f:1ff:fe0f:19ff%wlan0]:5640] --- Type 0000:10 (SecureChannel:StandaloneAck)
-          [1705920596.121239][14359:14361] CHIP:EM: Flushed pending ack for MessageCounter:33992260 on exchange 56588i
-          [1705920596.121489][14359:14359] CHIP:CTL: Shutting down the commissioner
-      disabled: true
-=======
       command: "readAttribute"
       attribute: "ActiveAudioTrack"
       response:
@@ -103,45 +55,11 @@
           constraints:
               type: list
               minLength: 2
->>>>>>> de5c6d5c
 
     - label:
           "Step 3: TH sends a ActivateAudioTrack command to DUT specifying the
           ID value from step 2"
       PICS: MEDIAPLAYBACK.S.C09.Rsp
-<<<<<<< HEAD
-      verification: |
-          ./chip-tool mediaplayback activate-audio-track activeAudioTrackId_1 0 1 3
-
-          On TH(chip-tool), Verify response is a successful (value 0) status response
-          [1705991620.394418][1530:1532] CHIP:DMG:         InteractionModelRevision = 11
-          [1705991620.394472][1530:1532] CHIP:DMG: },
-          [1705991620.394620][1530:1532] CHIP:DMG: Received Command Response Status for Endpoint=3 Cluster=0x0000_0506 Command=0x0000_000C Status=0x0
-          [1705991620.394737][1530:1532] CHIP:DMG: ICR moving to [AwaitingDe]
-          [1705991620.395118][1530:1532] CHIP:EM: <<< [E:61504i S:8799 M:34611243 (Ack:51358707)] (S) Msg TX to 1:0000000000000001 [A18B] [UDP:[fe80::e65f:1ff:fe0f:1a01%wlan0]:5640] --- Type 0000:10 (SecureChannel:StandaloneAck)
-      disabled: true
-
-    - label: "Step 4: TH reads the ActiveAudioTrack attribute from the DUT"
-      PICS: MEDIAPLAYBACK.S.A0007
-      verification: |
-          ./chip-tool mediaplayback  read active-audio-track 1 3
-
-          On TH(Chip-tool), Verify that the attribute returned has a value equal to the ID value from step 2.
-
-          [1705991701.741634][1535:1537] CHIP:DMG:         InteractionModelRevision = 11
-          [1705991701.741661][1535:1537] CHIP:DMG: }
-          [1705991701.741854][1535:1537] CHIP:TOO: Endpoint: 3 Cluster: 0x0000_0506 Attribute 0x0000_0007 DataVersion: 102103567
-          [1705991701.742058][1535:1537] CHIP:TOO:   ActiveAudioTrack: {
-          [1705991701.742090][1535:1537] CHIP:TOO:     Id: activeAudioTrackId_1
-          [1705991701.742130][1535:1537] CHIP:TOO:     TrackAttributes: {
-          [1705991701.742157][1535:1537] CHIP:TOO:       LanguageCode: languageCode2
-          [1705991701.742184][1535:1537] CHIP:TOO:       DisplayName: displayName2
-          [1705991701.742210][1535:1537] CHIP:TOO:      }
-          [1705991701.742234][1535:1537] CHIP:TOO:    }
-          [1705991701.742511][1535:1537] CHIP:EM: <<< [E:60304i S:17574 M:242978007 (Ack:67342887)] (S) Msg TX to 1:0000000000000001 [A18B] [UDP:[fe80::e65f:1ff:fe0f:19ff%wlan0]:5640] --- Type 0000:10 (SecureChannel:StandaloneAck)
-          [1705991701.742652][1535:1537] CHIP:EM: Flushed pending ack for MessageCounter:67342887 on exchange 60304i
-      disabled: true
-=======
       command: "ActivateAudioTrack"
       arguments:
           values:
@@ -155,5 +73,4 @@
       command: "readAttribute"
       attribute: "ActiveAudioTrack"
       response:
-          value: { ID: AudioTrack_ID_Value }
->>>>>>> de5c6d5c
+          value: { ID: AudioTrack_ID_Value }