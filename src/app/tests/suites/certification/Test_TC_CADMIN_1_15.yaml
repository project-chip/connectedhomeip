# Copyright (c) 2021 Project CHIP Authors
#
# Licensed under the Apache License, Version 2.0 (the "License");
# you may not use this file except in compliance with the License.
# You may obtain a copy of the License at
#
# http://www.apache.org/licenses/LICENSE-2.0
#
# Unless required by applicable law or agreed to in writing, software
# distributed under the License is distributed on an "AS IS" BASIS,
# WITHOUT WARRANTIES OR CONDITIONS OF ANY KIND, either express or implied.
# See the License for the specific language governing permissions and
# limitations under the License.

name:
    30.1.15. [TC-CADMIN-1.15] Removing Fabrics from DUT and Fabric index
    enumeration using ECM [DUT - Commissionee]

PICS:
    - CADMIN.S

config:
    nodeId: 0x12344321
    nodeId2:
        type: node_id
        defaultValue: 0xCAFE
    nodeId3:
        type: node_id
        defaultValue: 0xC00FEE
    endpoint: 0
    discriminator:
        type: int16u
        defaultValue: 3840
    payload:
        type: char_string
        defaultValue: "MT:-24J0AFN00KA0648G00"
    PakeVerifier:
        type: octet_string
        defaultValue:
            "\xb9\x61\x70\xaa\xe8\x03\x34\x68\x84\x72\x4f\xe9\xa3\xb2\x87\xc3\x03\x30\xc2\xa6\x60\x37\x5d\x17\xbb\x20\x5a\x8c\xf1\xae\xcb\x35\x04\x57\xf8\xab\x79\xee\x25\x3a\xb6\xa8\xe4\x6b\xb0\x9e\x54\x3a\xe4\x22\x73\x6d\xe5\x01\xe3\xdb\x37\xd4\x41\xfe\x34\x49\x20\xd0\x95\x48\xe4\xc1\x82\x40\x63\x0c\x4f\xf4\x91\x3c\x53\x51\x38\x39\xb7\xc0\x7f\xcc\x06\x27\xa1\xb8\x57\x3a\x14\x9f\xcd\x1f\xa4\x66\xcf"

tests:
    - label: "Precondition: Reset Devices to factory defaults"
      PICS: PICS_SDK_CI_ONLY
      cluster: "SystemCommands"
      command: "FactoryReset"

    - label: "Precondition: Reset Devices to factory defaults"
      verification: |
          Not implemented in YAML
      cluster: "LogCommands"
      command: "UserPrompt"
      PICS: PICS_SKIP_SAMPLE_APP
      arguments:
          values:
              - name: "message"
                value: "Factory Reset the DUT and enter 'y' after success"
              - name: "expectedValue"
                value: "y"

    - label: "TH_CR1 starts a commissioning process with DUT_CE"
      identity: "alpha"
      PICS: CADMIN.S
      cluster: "DelayCommands"
      command: "WaitForCommissionee"
      arguments:
          values:
              - name: "nodeId"
                value: nodeId

    - label: "TH_CR1 opens a commissioning window on DUT_CE using ECM"
      identity: "alpha"
      PICS: CADMIN.S.C00.Rsp
      cluster: "AdministratorCommissioning"
      command: "OpenCommissioningWindow"
      timedInteractionTimeoutMs: 10000
      arguments:
          values:
              - name: "CommissioningTimeout"
                value: 180
              - name: "PAKEVerifier"
                value: PakeVerifier
              - name: "discriminator"
                value: discriminator
              - name: "iterations"
                value: 1000
              - name: "salt"
                value: "SPAKE2P Key Salt"

    - label: "TH_CR2 starts a commissioning process with DUT_CE"
      identity: "beta"
      cluster: "CommissionerCommands"
      command: "PairWithCode"
      PICS: CADMIN.S
<<<<<<< HEAD
      arguments:
          values:
              - name: "nodeId"
                value: nodeId2
              - name: "payload"
                value: payload

    - label: "DUT_CE is commissioned to TH_CR2"
      identity: "beta"
      PICS: CADMIN.S
      cluster: "DelayCommands"
      command: "WaitForCommissionee"
      arguments:
          values:
              - name: "nodeId"
                value: nodeId2

    - label: "TH_CR1 opens a commissioning window on DUT_CE using ECM"
      identity: "alpha"
=======
      verification: |
          On 2nd controller using chip tool connect to the accessory


          ./chip-tool pairing code 2 36217551633  --commissioner-name beta

          Verify you got below message
          Device commissioning completed with success
      disabled: true

    - label:
          "TH_CR1 opens a commissioning window on DUT_CE using a commissioning
          timeout of PIXIT.CADMIN.CwDuration seconds using ECM"
>>>>>>> 2c08e821
      PICS: CADMIN.S.C00.Rsp
      cluster: "AdministratorCommissioning"
      command: "OpenCommissioningWindow"
      timedInteractionTimeoutMs: 10000
      arguments:
          values:
              - name: "CommissioningTimeout"
                value: 180
              - name: "PAKEVerifier"
                value: PakeVerifier
              - name: "discriminator"
                value: discriminator
              - name: "iterations"
                value: 1000
              - name: "salt"
                value: "SPAKE2P Key Salt"

    - label: "TH_CR3 Commissions with DUT_CE"
      PICS: CADMIN.S
<<<<<<< HEAD
      identity: "gamma"
      cluster: "CommissionerCommands"
      command: "PairWithCode"
      arguments:
          values:
              - name: "nodeId"
                value: nodeId3
              - name: "payload"
                value: payload

    - label: "DUT_CE is commissioned to TH_CR3"
      PICS: CADMIN.S
      identity: "gamma"
      cluster: "DelayCommands"
      command: "WaitForCommissionee"
      arguments:
          values:
              - name: "nodeId"
                value: nodeId3
=======
      verification: |
          On 3rd controller using chip tool connect to the accessory



          ./chip-tool pairing code 3 36217551633  --commissioner-name gamma

          Verify you got below message
          Device commissioning completed with success
      disabled: true
>>>>>>> 2c08e821

    - label: "TH_CR2 reads the list of Fabrics on DUT_CE"
      identity: "beta"
      cluster: "Operational Credentials"
      PICS: OPCREDS.S.A0001
<<<<<<< HEAD
      command: "readAttribute"
      attribute: "Fabrics"
      fabricFiltered: false
      response:
          value:
              [
                  { Label: "", FabricIndex: 1, nodeId: nodeId },
                  { Label: "", FabricIndex: 2, nodeId: nodeId2 },
                  { Label: "", FabricIndex: 3, nodeID: nodeId3 },
              ]
          constraints:
              type: list

    - label: "TH_CR2 sends RemoveFabric with FabricIndex = 2 command to DUT_CE"
      PICS: OPCREDS.S.C0a.Rsp
      identity: "beta"
      cluster: "Operational Credentials"
      command: "RemoveFabric"
      timedInteractionTimeoutMs: 10000
      arguments:
          values:
              - name: "FabricIndex"
                value: 2
=======
      verification: |
          On 2nd controller using chip tool, read fabrics list

          ./chip-tool operationalcredentials read fabrics 2 0 --fabric-filtered 0  --commissioner-name beta

          CHIP:TOO: Endpoint: 0 Cluster: 0x0000_003E Attribute 0x0000_0001 DataVersion: 2455995193
          CHIP:TOO:   Fabrics: 3 entries
          CHIP:TOO:     [1]: {
          CHIP:TOO:       RootPublicKey: 04656F56DBDB677DC957028DFC0ED76709C72753C9194B117A483BDC07386BFD9529B68EB4448FBBA3964EFF37A56A8F461D348B0DAF3B56A75F3B94BF8209D36F
          CHIP:TOO:       VendorId: 65521
          CHIP:TOO:       FabricId: 1
          CHIP:TOO:       NodeId: 1
          CHIP:TOO:       Label:
          CHIP:TOO:       FabricIndex: 1
          CHIP:TOO:      }
          CHIP:TOO:     [2]: {
          CHIP:TOO:       RootPublicKey: 04F8F28D5D70A4510E0F72FBBA31369796C4206FF95D97B77C1BDFD0438A3BE43510631A1B915BE189323F4CC0E015480192654D8170F8F230C7713898962958B7
          CHIP:TOO:       VendorId: 65521
          CHIP:TOO:       FabricId: 1
          CHIP:TOO:       NodeId: 2
          CHIP:TOO:       Label:
          CHIP:TOO:       FabricIndex: 2
          CHIP:TOO:      }
          CHIP:TOO:     [3]: {
          CHIP:TOO:       RootPublicKey: 04F8F28D5D70A4510E0F72FBBA31369796C4206FF95D97B77C1BDFD0438A3BE43510631A1B915BE189323F4CC0E015480192654D8170F8F230C7713898962958B7
          CHIP:TOO:       VendorId: 65521
          CHIP:TOO:       FabricId: 1
          CHIP:TOO:       NodeId: 3
          CHIP:TOO:       Label:
          CHIP:TOO:       FabricIndex: 3
          CHIP:TOO:      }
          CHIP:EM: Sending Standalone Ack for MessageCounter:9143157 on exchange 1147i
      disabled: true

    - label: "TH_CR2 sends RemoveFabric with FabricIndex = 2 command to DUT_CE"
      PICS: OPCREDS.S.C0a.Rsp
      verification: |
          on 2nd controller using chip tool, remove fabric with FabricIndex=2

          ./chip-tool operationalcredentials remove-fabric 2 2 0  --commissioner-name beta

          CHIP:DMG: Received Command Response Data, Endpoint=0 Cluster=0x0000_003E Command=0x0000_0008
          CHIP:TOO: Endpoint: 0 Cluster: 0x0000_003E Command 0x0000_0008
          CHIP:TOO:   NOCResponse: {
          CHIP:TOO:     statusCode: 0
          CHIP:TOO:     fabricIndex: 2
          CHIP:TOO:    }
          CHIP:DMG: ICR moving to [AwaitingDe]
      disabled: true
>>>>>>> 2c08e821

    - label:
          "TH_CR2 writes the Basic Information Clusters NodeLabel mandatory
          attribute of DUT_CE"
      PICS: BINFO.S.A0005
      identity: "beta"
      command: "writeAttribute"
      cluster: "Basic"
      attribute: "NodeLabel"
      arguments:
          value: "chiptest"
      response:
          error: FAILURE

    #Issue https://github.com/project-chip/connectedhomeip/issues/21999
    - label:
          "TH_CR2 reads the Basic Information Clusters NodeLabel mandatory
          attribute of DUT_CE"
      PICS: BINFO.S.A0005 && PICS_USER_PROMPT
      verification: |
          Using your 2nd controller read attribute

          Below is the example while using chip tool on second controller,
<<<<<<< HEAD
          ./chip-tool basic read node-label 2 0
=======
          ./chip-tool basic write node-label te5new 2 0  --commissioner-name beta

           Received error (protocol code 2) during pairing process. ../../third_party/connectedhomeip/src/protocols/secure_channel/CASESession.cpp:1551: CHIP Error 0x00000054: Invalid CASE parameter
          [1651819620.929567][4359:4364] CHIP:CTL: OperationalDeviceProxy[B8070CD13C99D367:0000000000000002]: State change 3 --> 2
          [1651819620.929700][4359:4364] CHIP:-: ../../third_party/connectedhomeip/src/protocols/secure_channel/CASESession.cpp:1551: CHIP Error 0x00000054: Invalid CASE parameter at ../../commands/clusters/ModelCommand.cpp:53

          ./chip-tool basic read node-label 2 0  --commissioner-name beta
>>>>>>> 2c08e821

           Received error (protocol code 2) during pairing process. ../../third_party/connectedhomeip/src/protocols/secure_channel/CASESession.cpp:1551: CHIP Error 0x00000054: Invalid CASE parameter
          [1651819620.929567][4359:4364] CHIP:CTL: OperationalDeviceProxy[B8070CD13C99D367:0000000000000002]: State change 3 --> 2
          [1651819620.929700][4359:4364] CHIP:-: ../../third_party/connectedhomeip/src/protocols/secure_channel/CASESession.cpp:1551: CHIP Error 0x00000054: Invalid CASE parameter at ../../commands/clusters/ModelCommand.cpp:53
      cluster: "LogCommands"
      command: "UserPrompt"
      arguments:
          values:
              - name: "message"
                value: "Please enter 'y' for success"
              - name: "expectedValue"
                value: "y"

    - label: "TH_CR1 reads the list of Fabrics on DUT_CE"
      identity: "alpha"
      PICS: OPCREDS.S.A0001
      cluster: "Operational Credentials"
      command: "readAttribute"
      attribute: "Fabrics"
      fabricFiltered: false
      response:
          value:
              [
                  { Label: "", FabricIndex: 1, nodeId: nodeId },
                  { Label: "", FabricIndex: 3, nodeID: nodeId3 },
              ]
          constraints:
              type: list

    - label: "TH_CR1 opens a commissioning window on DUT_CE using ECM"
      identity: "alpha"
      PICS: CADMIN.S.C00.Rsp
      cluster: "AdministratorCommissioning"
      command: "OpenCommissioningWindow"
      timedInteractionTimeoutMs: 10000
      arguments:
          values:
              - name: "CommissioningTimeout"
                value: 180
              - name: "PAKEVerifier"
                value: PakeVerifier
              - name: "discriminator"
                value: discriminator
              - name: "iterations"
                value: 1000
              - name: "salt"
                value: "SPAKE2P Key Salt"

    - label: "TH_CR2 starts a commissioning process with DUT_CE"
      identity: "beta"
      cluster: "CommissionerCommands"
      command: "PairWithCode"
      PICS: CADMIN.S
<<<<<<< HEAD
      arguments:
          values:
              - name: "nodeId"
                value: nodeId2
              - name: "payload"
                value: payload

    - label: "DUT_CE is commissioned to TH_CR2"
      PICS: CADMIN.S
      identity: "beta"
      cluster: "DelayCommands"
      command: "WaitForCommissionee"
      arguments:
          values:
              - name: "nodeId"
                value: nodeId2
=======
      verification: |
          On 2nd controller using chip tool connect to the accessory


          ./chip-tool pairing code 2 36217551633  --commissioner-name beta

          Verify you got below message
          Device commissioning completed with success
      disabled: true
>>>>>>> 2c08e821

    - label: "TH_CR1 reads the list of Fabrics on DUT_CE"
      identity: "alpha"
      PICS: OPCREDS.S.A0001
      cluster: "Operational Credentials"
      command: "readAttribute"
      attribute: "Fabrics"
      fabricFiltered: false
      response:
          value:
              [
                  { Label: "", FabricIndex: 1, nodeId: nodeId },
                  { Label: "", FabricIndex: 4, nodeId: nodeId2 },
                  { Label: "", FabricIndex: 3, nodeID: nodeId3 },
              ]
          constraints:
              type: list<|MERGE_RESOLUTION|>--- conflicted
+++ resolved
@@ -92,7 +92,6 @@
       cluster: "CommissionerCommands"
       command: "PairWithCode"
       PICS: CADMIN.S
-<<<<<<< HEAD
       arguments:
           values:
               - name: "nodeId"
@@ -112,21 +111,6 @@
 
     - label: "TH_CR1 opens a commissioning window on DUT_CE using ECM"
       identity: "alpha"
-=======
-      verification: |
-          On 2nd controller using chip tool connect to the accessory
-
-
-          ./chip-tool pairing code 2 36217551633  --commissioner-name beta
-
-          Verify you got below message
-          Device commissioning completed with success
-      disabled: true
-
-    - label:
-          "TH_CR1 opens a commissioning window on DUT_CE using a commissioning
-          timeout of PIXIT.CADMIN.CwDuration seconds using ECM"
->>>>>>> 2c08e821
       PICS: CADMIN.S.C00.Rsp
       cluster: "AdministratorCommissioning"
       command: "OpenCommissioningWindow"
@@ -146,7 +130,6 @@
 
     - label: "TH_CR3 Commissions with DUT_CE"
       PICS: CADMIN.S
-<<<<<<< HEAD
       identity: "gamma"
       cluster: "CommissionerCommands"
       command: "PairWithCode"
@@ -166,24 +149,11 @@
           values:
               - name: "nodeId"
                 value: nodeId3
-=======
-      verification: |
-          On 3rd controller using chip tool connect to the accessory
-
-
-
-          ./chip-tool pairing code 3 36217551633  --commissioner-name gamma
-
-          Verify you got below message
-          Device commissioning completed with success
-      disabled: true
->>>>>>> 2c08e821
 
     - label: "TH_CR2 reads the list of Fabrics on DUT_CE"
       identity: "beta"
       cluster: "Operational Credentials"
       PICS: OPCREDS.S.A0001
-<<<<<<< HEAD
       command: "readAttribute"
       attribute: "Fabrics"
       fabricFiltered: false
@@ -207,57 +177,6 @@
           values:
               - name: "FabricIndex"
                 value: 2
-=======
-      verification: |
-          On 2nd controller using chip tool, read fabrics list
-
-          ./chip-tool operationalcredentials read fabrics 2 0 --fabric-filtered 0  --commissioner-name beta
-
-          CHIP:TOO: Endpoint: 0 Cluster: 0x0000_003E Attribute 0x0000_0001 DataVersion: 2455995193
-          CHIP:TOO:   Fabrics: 3 entries
-          CHIP:TOO:     [1]: {
-          CHIP:TOO:       RootPublicKey: 04656F56DBDB677DC957028DFC0ED76709C72753C9194B117A483BDC07386BFD9529B68EB4448FBBA3964EFF37A56A8F461D348B0DAF3B56A75F3B94BF8209D36F
-          CHIP:TOO:       VendorId: 65521
-          CHIP:TOO:       FabricId: 1
-          CHIP:TOO:       NodeId: 1
-          CHIP:TOO:       Label:
-          CHIP:TOO:       FabricIndex: 1
-          CHIP:TOO:      }
-          CHIP:TOO:     [2]: {
-          CHIP:TOO:       RootPublicKey: 04F8F28D5D70A4510E0F72FBBA31369796C4206FF95D97B77C1BDFD0438A3BE43510631A1B915BE189323F4CC0E015480192654D8170F8F230C7713898962958B7
-          CHIP:TOO:       VendorId: 65521
-          CHIP:TOO:       FabricId: 1
-          CHIP:TOO:       NodeId: 2
-          CHIP:TOO:       Label:
-          CHIP:TOO:       FabricIndex: 2
-          CHIP:TOO:      }
-          CHIP:TOO:     [3]: {
-          CHIP:TOO:       RootPublicKey: 04F8F28D5D70A4510E0F72FBBA31369796C4206FF95D97B77C1BDFD0438A3BE43510631A1B915BE189323F4CC0E015480192654D8170F8F230C7713898962958B7
-          CHIP:TOO:       VendorId: 65521
-          CHIP:TOO:       FabricId: 1
-          CHIP:TOO:       NodeId: 3
-          CHIP:TOO:       Label:
-          CHIP:TOO:       FabricIndex: 3
-          CHIP:TOO:      }
-          CHIP:EM: Sending Standalone Ack for MessageCounter:9143157 on exchange 1147i
-      disabled: true
-
-    - label: "TH_CR2 sends RemoveFabric with FabricIndex = 2 command to DUT_CE"
-      PICS: OPCREDS.S.C0a.Rsp
-      verification: |
-          on 2nd controller using chip tool, remove fabric with FabricIndex=2
-
-          ./chip-tool operationalcredentials remove-fabric 2 2 0  --commissioner-name beta
-
-          CHIP:DMG: Received Command Response Data, Endpoint=0 Cluster=0x0000_003E Command=0x0000_0008
-          CHIP:TOO: Endpoint: 0 Cluster: 0x0000_003E Command 0x0000_0008
-          CHIP:TOO:   NOCResponse: {
-          CHIP:TOO:     statusCode: 0
-          CHIP:TOO:     fabricIndex: 2
-          CHIP:TOO:    }
-          CHIP:DMG: ICR moving to [AwaitingDe]
-      disabled: true
->>>>>>> 2c08e821
 
     - label:
           "TH_CR2 writes the Basic Information Clusters NodeLabel mandatory
@@ -281,17 +200,7 @@
           Using your 2nd controller read attribute
 
           Below is the example while using chip tool on second controller,
-<<<<<<< HEAD
           ./chip-tool basic read node-label 2 0
-=======
-          ./chip-tool basic write node-label te5new 2 0  --commissioner-name beta
-
-           Received error (protocol code 2) during pairing process. ../../third_party/connectedhomeip/src/protocols/secure_channel/CASESession.cpp:1551: CHIP Error 0x00000054: Invalid CASE parameter
-          [1651819620.929567][4359:4364] CHIP:CTL: OperationalDeviceProxy[B8070CD13C99D367:0000000000000002]: State change 3 --> 2
-          [1651819620.929700][4359:4364] CHIP:-: ../../third_party/connectedhomeip/src/protocols/secure_channel/CASESession.cpp:1551: CHIP Error 0x00000054: Invalid CASE parameter at ../../commands/clusters/ModelCommand.cpp:53
-
-          ./chip-tool basic read node-label 2 0  --commissioner-name beta
->>>>>>> 2c08e821
 
            Received error (protocol code 2) during pairing process. ../../third_party/connectedhomeip/src/protocols/secure_channel/CASESession.cpp:1551: CHIP Error 0x00000054: Invalid CASE parameter
           [1651819620.929567][4359:4364] CHIP:CTL: OperationalDeviceProxy[B8070CD13C99D367:0000000000000002]: State change 3 --> 2
@@ -345,7 +254,6 @@
       cluster: "CommissionerCommands"
       command: "PairWithCode"
       PICS: CADMIN.S
-<<<<<<< HEAD
       arguments:
           values:
               - name: "nodeId"
@@ -362,17 +270,6 @@
           values:
               - name: "nodeId"
                 value: nodeId2
-=======
-      verification: |
-          On 2nd controller using chip tool connect to the accessory
-
-
-          ./chip-tool pairing code 2 36217551633  --commissioner-name beta
-
-          Verify you got below message
-          Device commissioning completed with success
-      disabled: true
->>>>>>> 2c08e821
 
     - label: "TH_CR1 reads the list of Fabrics on DUT_CE"
       identity: "alpha"
