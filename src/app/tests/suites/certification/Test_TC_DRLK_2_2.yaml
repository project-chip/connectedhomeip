# Copyright (c) 2021 Project CHIP Authors
#
# Licensed under the Apache License, Version 2.0 (the "License");
# you may not use this file except in compliance with the License.
# You may obtain a copy of the License at
#
# http://www.apache.org/licenses/LICENSE-2.0
#
# Unless required by applicable law or agreed to in writing, software
# distributed under the License is distributed on an "AS IS" BASIS,
# WITHOUT WARRANTIES OR CONDITIONS OF ANY KIND, either express or implied.
# See the License for the specific language governing permissions and
# limitations under the License.

name: 111.2.2. [TC-DRLK-2.2] Verification for Door lock command[DUT-Server]

PICS:
    - DRLK.S

config:
    nodeId: 0x12344321
    cluster: "Door Lock"
    endpoint: 1
    requirePINIsTrue:
        type: BOOLEAN
        defaultValue: false

tests:
    - label: "Wait for the commissioned device to be retrieved"
      cluster: "DelayCommands"
      command: "WaitForCommissionee"
      arguments:
          values:
              - name: "nodeId"
                value: nodeId

    - label: "Precondition: Create new user"
      command: "SetUser"
      timedInteractionTimeoutMs: 1000
      arguments:
          values:
              - name: "OperationType"
                value: 0
              - name: "UserIndex"
                value: 1
              - name: "UserName"
                value: "xxx"
              - name: "UserUniqueID"
                value: 6452
              - name: "UserStatus"
                value: 1
              - name: "UserType"
                value: 0
              - name: "CredentialRule"
                value: 0

    - label: "Precondition: Read the user back and verify its fields"
      command: "GetUser"
      arguments:
          values:
              - name: "UserIndex"
                value: 1
      response:
          values:
              - name: "UserIndex"
                value: 1
              - name: "UserName"
                value: "xxx"
              - name: "UserUniqueID"
                value: 6452
              - name: "UserStatus"
                value: 1
              - name: "UserType"
                value: 0
              - name: "CredentialRule"
                value: 0
              - name: "Credentials"
                value: []
              - name: "CreatorFabricIndex"
                value: 1
              - name: "LastModifiedFabricIndex"
                value: 1
              - name: "NextUserIndex"
                value: null

    - label: "Precondition: Create new PIN credential and lock/unlock user"
      command: "SetCredential"
      timedInteractionTimeoutMs: 1000
      arguments:
          values:
              - name: "OperationType"
                value: 0
              - name: "Credential"
                value: { CredentialType: 1, CredentialIndex: 1 }
              - name: "CredentialData"
                value: "123456"
              - name: "UserIndex"
                value: 1
              - name: "UserStatus"
                value: null
              - name: "UserType"
                value: null
      response:
          values:
              - name: "Status"
                value: 0
              - name: "UserIndex"
                value: null
              - name: "NextCredentialIndex"
                value: 2

    - label: "Precondition: Verify created PIN credential"
      command: "GetCredentialStatus"
      arguments:
          values:
              - name: "Credential"
                value: { CredentialType: 1, CredentialIndex: 1 }
      response:
          values:
              - name: "CredentialExists"
                value: true
              - name: "UserIndex"
                value: 1
              - name: "CreatorFabricIndex"
                value: 1
              - name: "LastModifiedFabricIndex"
                value: 1
              - name: "NextCredentialIndex"
                value: null

    - label:
          "Step 1: TH writes the RequirePINforRemoteOperation attribute value as
          False on the DUT"
      PICS: DRLK.S.F07 && DRLK.S.F00 && DRLK.S.A0033.Write
      command: "writeAttribute"
      attribute: "RequirePINforRemoteOperation"
      arguments:
          value: false

    - label:
          "Step 1: TH writes the RequirePINforRemoteOperation attribute value as
          False on the DUT"
      PICS: DRLK.S.F07 && DRLK.S.F00 && !DRLK.S.A0033.Write
      command: "writeAttribute"
      attribute: "RequirePINforRemoteOperation"
      arguments:
          value: false
      response:
          error: UNSUPPORTED_WRITE

    - label:
          "Step 2: TH reads the RequirePINforRemoteOperation attribute from the
          DUT"
      PICS: DRLK.S.F07 && DRLK.S.F00 && DRLK.S.A0033
      command: "readAttribute"
      attribute: "RequirePINforRemoteOperation"
      response:
          saveAs: requirePINIsTrue
          constraints:
              type: boolean
              minValue: 0
              maxValue: 1

    - label:
          "Step 2a: TH verifies the RequirePINforRemoteOperation attribute value
          is now False on the DUT"
      PICS: DRLK.S.F07 && DRLK.S.F00 && DRLK.S.A0033.Write
      cluster: "EqualityCommands"
      command: "BooleanEquals"
      arguments:
          values:
              - name: "Value1"
                value: requirePINIsTrue
              - name: "Value2"
                value: false
      response:
          - values:
                - name: "Equals"
                  value: true

    - label: "Step 2b: Compute RequirePINforRemoteOperation"
      cluster: "EqualityCommands"
      command: "BooleanEquals"
      arguments:
          values:
              - name: "Value1"
                value: requirePINIsTrue
              - name: "Value2"
                value: false
      response:
          - values:
                - name: "Equals"
                  saveAs: requirePINIsFalse
                  constraints:
                      type: boolean
                      minValue: 0
                      maxValue: 1

    - label: "Step 3: TH sends Lock Door Command to the DUT without PINCode"
      runIf: requirePINIsFalse
      PICS: DRLK.S.C00.Rsp
      command: "LockDoor"
      timedInteractionTimeoutMs: 1000

    - label: "Step 3: TH sends Lock Door Command to the DUT without PINCode"
      runIf: requirePINIsTrue
      PICS: DRLK.S.C00.Rsp
      command: "LockDoor"
      timedInteractionTimeoutMs: 1000
      response:
          error: FAILURE

    - label: "Step 4: TH sends Lock Door Command to the DUT with valid PINCode"
      PICS: DRLK.S.C00.Rsp
      command: "LockDoor"
      timedInteractionTimeoutMs: 1000
      arguments:
          values:
              - name: "PINCode"
                value: "123456"

    - label:
          "Step 5: TH writes the RequirePINforRemoteOperation attribute value as
          true on the DUT"
      PICS: DRLK.S.F07 && DRLK.S.F00 && DRLK.S.A0033.Write
      command: "writeAttribute"
      attribute: "RequirePINforRemoteOperation"
      arguments:
          value: true

    - label:
          "Step 5: TH writes the RequirePINforRemoteOperation attribute value as
          true on the DUT"
      PICS: DRLK.S.F07 && DRLK.S.F00 && !DRLK.S.A0033.Write
      command: "writeAttribute"
      attribute: "RequirePINforRemoteOperation"
      arguments:
          value: true
      response:
          error: UNSUPPORTED_WRITE

    - label:
          "Step 6: TH reads the RequirePINforRemoteOperation attribute from the
          DUT"
      PICS: DRLK.S.F07 && DRLK.S.F00 && DRLK.S.A0033
      command: "readAttribute"
      attribute: "RequirePINforRemoteOperation"
      response:
          saveAs: requirePINIsTrue
          constraints:
              type: boolean
              minValue: 0
              maxValue: 1

    - label:
          "Step 6a: TH verifies the RequirePINforRemoteOperation attribute value
          is now True on the DUT"
      PICS: DRLK.S.F07 && DRLK.S.F00 && DRLK.S.A0033.Write
      cluster: "EqualityCommands"
      command: "BooleanEquals"
      arguments:
          values:
              - name: "Value1"
                value: requirePINIsTrue
              - name: "Value2"
                value: true
      response:
          - values:
                - name: "Equals"
                  value: true

    - label: "Step 6b: Compute RequirePINforRemoteOperation"
      cluster: "EqualityCommands"
      command: "BooleanEquals"
      arguments:
          values:
              - name: "Value1"
                value: requirePINIsTrue
              - name: "Value2"
                value: false
      response:
          - values:
                - name: "Equals"
                  saveAs: requirePINIsFalse
                  constraints:
                      type: boolean
                      minValue: 0
                      maxValue: 1

    - label:
          "Step 7: TH sends Lock Door Command to the DUT without valid PINCode"
      PICS: DRLK.S.C00.Rsp && DRLK.S.A0033
      command: "LockDoor"
      timedInteractionTimeoutMs: 1000
      arguments:
          values:
              - name: "PINCode"
                value: "645321"
      response:
          error: FAILURE

    - label: "Step 8: TH sends Lock Door Command to the DUT without PINCode"
      runIf: requirePINIsTrue
      PICS: DRLK.S.C00.Rsp && DRLK.S.A0033
      command: "LockDoor"
      timedInteractionTimeoutMs: 1000
      response:
          error: FAILURE

<<<<<<< HEAD
    - label: "Step 8: TH sends Lock Door Command to the DUT without PINCode"
      runIf: requirePINIsFalse
      PICS: DRLK.S.C00.Rsp && DRLK.S.A0033
      command: "LockDoor"
      timedInteractionTimeoutMs: 1000

    - label: "Step 9: TH sends Lock Door Command to the DUT with valid PINCode"
      PICS: DRLK.S.C00.Rsp && DRLK.S.A0033
      command: "LockDoor"
      timedInteractionTimeoutMs: 1000
      arguments:
          values:
              - name: "PINCode"
                value: "123456"

    - label:
          "TStep 10a: TH reads the WrongCodeEntryLimit attribute from the DUT"
=======
    - label: "Step 10a: H reads the WrongCodeEntryLimit attribute from the DUT"
>>>>>>> 95e3d94f
      PICS: DRLK.S.A0030
      command: "readAttribute"
      attribute: "WrongCodeEntryLimit"
      response:
          constraints:
              minValue: 1
              maxValue: 255

    #currently for loop is not implemented in yaml framework so converted this step as user prompt
    - label:
          "Step 10b: TH sends an Unlock Door Command from the DUT with invalid
          PINCode. Repeat this step PIXIT.DRLK.WrongCodeEntryLimit times and
          Verify that DUT sends failure response to the TH"
      verification: |
          ./chip-tool doorlock unlock-door 1 1 --timedInteractionTimeoutMs 1000 --PINCode 1234568

          Verify " DUT sends failure response" on the TH(Chip-tool) Log:

          [1659013993.892445][25432:25437] CHIP:DMG:                              CommandPathIB =
          [1659013993.892496][25432:25437] CHIP:DMG:                              {
          [1659013993.892546][25432:25437] CHIP:DMG:                                      EndpointId = 0x1,
          [1659013993.892597][25432:25437] CHIP:DMG:                                      ClusterId = 0x101,
          [1659013993.892647][25432:25437] CHIP:DMG:                                      CommandId = 0x1,
          [1659013993.892694][25432:25437] CHIP:DMG:                              },
          [1659013993.892747][25432:25437] CHIP:DMG:
          [1659013993.892791][25432:25437] CHIP:DMG:                              StatusIB =
          [1659013993.892840][25432:25437] CHIP:DMG:                              {
          [1659013993.892890][25432:25437] CHIP:DMG:                                      status = 0x01 (FAILURE),
          [1659013993.892938][25432:25437] CHIP:DMG:                              },
          [1659013993.892987][25432:25437] CHIP:DMG:
          [1659013993.893029][25432:25437] CHIP:DMG:                      },
          [1659013993.893076][25432:25437] CHIP:DMG:
          [1659013993.893105][25432:25437] CHIP:DMG:              },
          [1659013993.893147][25432:25437] CHIP:DMG:
          [1659013993.893173][25432:25437] CHIP:DMG:      ],
          [1659013993.893203][25432:25437] CHIP:DMG:
          [1659013993.893227][25432:25437] CHIP:DMG:      InteractionModelRevision = 1
          [1659013993.893251][25432:25437] CHIP:DMG: },
          [1659013993.893310][25432:25437] CHIP:DMG: Received Command Response Status for Endpoint=1 Cluster=0x0000_0101 Command=0x0000_0001 Status=0x1
          [1659013993.893344][25432:25437] CHIP:TOO: Error: IM Error 0x00000501: General error: 0x01 (FAILURE)
      cluster: "LogCommands"
      command: "UserPrompt"
      PICS: PICS_USER_PROMPT && DRLK.S.A0030
      arguments:
          values:
              - name: "message"
                value: "Please enter 'y' for success"
              - name: "expectedValue"
                value: "y"

    - label:
          "Step 10c: TH sends an Unlock Door Command from User1 to the DUT with
          the valid PINCode and verify the DUT response"
      verification: |
          ./chip-tool doorlock unlock-door 1 1 --timedInteractionTimeoutMs 1000 --PINCode 123456

          Verify " DUT sends failure response" on the TH(Chip-tool) Log:

          [1659517923.875822][33902:33907] CHIP:DMG:                              StatusIB =
          [1659517923.875858][33902:33907] CHIP:DMG:                              {
          [1659517923.875894][33902:33907] CHIP:DMG:                                      status = 0x01 (FAILURE),
          [1659517923.876008][33902:33907] CHIP:DMG:                              },
          [1659517923.876048][33902:33907] CHIP:DMG:
          [1659517923.876079][33902:33907] CHIP:DMG:                      },
          [1659517923.876116][33902:33907] CHIP:DMG:
          [1659517923.876145][33902:33907] CHIP:DMG:              },
          [1659517923.876178][33902:33907] CHIP:DMG:
          [1659517923.876233][33902:33907] CHIP:DMG:      ],
          [1659517923.876266][33902:33907] CHIP:DMG:
          [1659517923.876290][33902:33907] CHIP:DMG:      InteractionModelRevision = 1
          [1659517923.876395][33902:33907] CHIP:DMG: },
          [1659517923.876460][33902:33907] CHIP:DMG: Received Command Response Status for Endpoint=1 Cluster=0x0000_0101 Command=0x0000_0001 Status=0x1
          [1659517923.876495][33902:33907] CHIP:TOO: Error: IM Error 0x00000501: General error: 0x01 (FAILURE)
      cluster: "LogCommands"
      command: "UserPrompt"
      PICS: PICS_USER_PROMPT && DRLK.S.A0030
      arguments:
          values:
              - name: "message"
                value: "Please enter 'y' for success"
              - name: "expectedValue"
                value: "y"

    - label:
          "Step 10d: Wait for PIXIT.DRLK.UserCodeTemporaryDisableTime.TH then
          sends an Unlock Door Command from User1 to the DUT with the valid
          PINCode."
      verification: |
          ./chip-tool doorlock read user-code-temporary-disable-time 1 1

          Verify "UserCodeTemporaryDisable" on the TH(Chip-tool) Log:

          [1661767967.006958][131055:131060] CHIP:TOO: Endpoint: 1 Cluster: 0x0000_0101 Attribute 0x0000_0031 DataVersion: 683420143
          [1661767967.006988][131055:131060] CHIP:TOO:   UserCodeTemporaryDisableTime: 10

          ./chip-tool doorlock unlock-door 1 1 --timedInteractionTimeoutMs 1000 --PINCode 123456

          Verify " DUT sends success response" on the TH(Chip-tool) Log:

          [1659517972.769737][33910:33915] CHIP:DMG:
          [1659517972.769774][33910:33915] CHIP:DMG:                              StatusIB =
          [1659517972.769815][33910:33915] CHIP:DMG:                              {
          [1659517972.769856][33910:33915] CHIP:DMG:                                      status = 0x00 (SUCCESS),
          [1659517972.769899][33910:33915] CHIP:DMG:                              },
          [1659517972.769939][33910:33915] CHIP:DMG:
          [1659517972.769974][33910:33915] CHIP:DMG:                      },
          [1659517972.770015][33910:33915] CHIP:DMG:
          [1659517972.770045][33910:33915] CHIP:DMG:              },
          [1659517972.770080][33910:33915] CHIP:DMG:
          [1659517972.770109][33910:33915] CHIP:DMG:      ],
          [1659517972.770144][33910:33915] CHIP:DMG:
          [1659517972.770172][33910:33915] CHIP:DMG:      InteractionModelRevision = 1
          [1659517972.770200][33910:33915] CHIP:DMG: },
          [1659517972.770267][33910:33915] CHIP:DMG: Received Command Response Status for Endpoint=1 Cluster=0x0000_0101 Command=0x0000_0001 Status=0x0
      cluster: "LogCommands"
      command: "UserPrompt"
      PICS: PICS_USER_PROMPT && DRLK.S.A0030
      arguments:
          values:
              - name: "message"
                value: "Please enter 'y' for success"
              - name: "expectedValue"
                value: "y"

    - label:
          "Step 10e: TH writes WrongCodeEntryLimit attribute value as between 1
          and 255 on the DUT and Verify that the DUT sends Success response"
      PICS: ( DRLK.S.F00 || DRLK.S.F01 ) && DRLK.S.A0030.Write
      command: "writeAttribute"
      attribute: "WrongCodeEntryLimit"
      arguments:
          value: 3

    - label:
          "Step 10e: TH writes WrongCodeEntryLimit attribute value as between 1
          and 255 on the DUT and verify DUT responds with UNSUPPORTED_WRITE"
      PICS: ( DRLK.S.F00 || DRLK.S.F01 ) && !DRLK.S.A0030.Write
      command: "writeAttribute"
      attribute: "WrongCodeEntryLimit"
      arguments:
          value: 3
      response:
          error: UNSUPPORTED_WRITE

    - label:
          "Step 11a: TH reads the UserCodeTemporaryDisableTime attribute from
          the DUT"
      PICS: DRLK.S.A0031
      command: "readAttribute"
      attribute: "UserCodeTemporaryDisableTime"
      response:
          constraints:
              minValue: 1
              maxValue: 255

    - label:
          "Step 12a: TH writes UserCodeTemporaryDisableTime attribute value as
          between 1 and 255 on the DUT and Verify that the DUT sends Success
          response"
      PICS: ( DRLK.S.F00 || DRLK.S.F01 ) && DRLK.S.A0031.Write
      command: "writeAttribute"
      attribute: "UserCodeTemporaryDisableTime"
      arguments:
          value: 15

    - label:
          "Step 12a: TH writes UserCodeTemporaryDisableTime attribute value as
          between 1 and 255 on the DUT and verify DUT responds with
          UNSUPPORTED_WRITE"
      PICS: ( DRLK.S.F00 || DRLK.S.F01 ) && !DRLK.S.A0031.Write
      command: "writeAttribute"
      attribute: "UserCodeTemporaryDisableTime"
      arguments:
          value: 15
      response:
          error: UNSUPPORTED_WRITE

    - label: "Clean the created user"
      command: "ClearUser"
      timedInteractionTimeoutMs: 1000
      arguments:
          values:
              - name: "UserIndex"
                value: 1

    - label: "Cleanup the created credential"
      PICS: DRLK.S.C26.Rsp
      command: "ClearCredential"
      timedInteractionTimeoutMs: 1000
      arguments:
          values:
              - name: "Credential"
                value: { CredentialType: 1, CredentialIndex: 1 }<|MERGE_RESOLUTION|>--- conflicted
+++ resolved
@@ -307,7 +307,6 @@
       response:
           error: FAILURE
 
-<<<<<<< HEAD
     - label: "Step 8: TH sends Lock Door Command to the DUT without PINCode"
       runIf: requirePINIsFalse
       PICS: DRLK.S.C00.Rsp && DRLK.S.A0033
@@ -323,11 +322,7 @@
               - name: "PINCode"
                 value: "123456"
 
-    - label:
-          "TStep 10a: TH reads the WrongCodeEntryLimit attribute from the DUT"
-=======
     - label: "Step 10a: H reads the WrongCodeEntryLimit attribute from the DUT"
->>>>>>> 95e3d94f
       PICS: DRLK.S.A0030
       command: "readAttribute"
       attribute: "WrongCodeEntryLimit"
