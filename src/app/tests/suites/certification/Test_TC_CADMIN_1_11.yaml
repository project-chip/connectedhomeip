# Copyright (c) 2021 Project CHIP Authors
#
# Licensed under the Apache License, Version 2.0 (the "License");
# you may not use this file except in compliance with the License.
# You may obtain a copy of the License at
#
# http://www.apache.org/licenses/LICENSE-2.0
#
# Unless required by applicable law or agreed to in writing, software
# distributed under the License is distributed on an "AS IS" BASIS,
# WITHOUT WARRANTIES OR CONDITIONS OF ANY KIND, either express or implied.
# See the License for the specific language governing permissions and
# limitations under the License.

name:
    30.1.11. [TC-CADMIN-1.11] Open commissioning window on DUT twice using ECM
    then BCM [DUT - Commissionee]

PICS:
    - CADMIN.S
    - CADMIN.S.F00

config:
    nodeId: 0x12344321
    timeout: 400
    nodeId2:
        type: node_id
        defaultValue: 0xCAFE
    nodeId3:
        type: node_id
        defaultValue: 0xC00FEE
    endpoint: 0
    discriminator:
        type: int16u
        defaultValue: 3840
    payload:
        type: char_string
        defaultValue: "MT:-24J0AFN00KA0648G00"
    PakeVerifier:
        type: octet_string
        defaultValue:
            "\xb9\x61\x70\xaa\xe8\x03\x34\x68\x84\x72\x4f\xe9\xa3\xb2\x87\xc3\x03\x30\xc2\xa6\x60\x37\x5d\x17\xbb\x20\x5a\x8c\xf1\xae\xcb\x35\x04\x57\xf8\xab\x79\xee\x25\x3a\xb6\xa8\xe4\x6b\xb0\x9e\x54\x3a\xe4\x22\x73\x6d\xe5\x01\xe3\xdb\x37\xd4\x41\xfe\x34\x49\x20\xd0\x95\x48\xe4\xc1\x82\x40\x63\x0c\x4f\xf4\x91\x3c\x53\x51\x38\x39\xb7\xc0\x7f\xcc\x06\x27\xa1\xb8\x57\x3a\x14\x9f\xcd\x1f\xa4\x66\xcf"

tests:
    - label: "Precondition: Reset Devices to factory defaults"
      PICS: PICS_SDK_CI_ONLY
      cluster: "SystemCommands"
      command: "FactoryReset"

    - label: "Precondition: Reset Devices to factory defaults"
      verification: |
          Not implemented in YAML
      cluster: "LogCommands"
      command: "UserPrompt"
      PICS: PICS_SKIP_SAMPLE_APP
      arguments:
          values:
              - name: "message"
                value: "Factory Reset the DUT and enter 'y' after success"
              - name: "expectedValue"
                value: "y"

    - label: "TH_CR1 starts a commissioning process with DUT_CE"
      PICS: CADMIN.S
      cluster: "DelayCommands"
      command: "WaitForCommissionee"
      arguments:
          values:
              - name: "nodeId"
                value: nodeId

    - label: "TH_CR1 opens a commissioning window on DUT_CE using ECM"
      PICS: CADMIN.S.C00.Rsp
      cluster: "AdministratorCommissioning"
      command: "OpenCommissioningWindow"
      timedInteractionTimeoutMs: 10000
      arguments:
          values:
              - name: "CommissioningTimeout"
                value: 180
              - name: "PAKEVerifier"
                value: PakeVerifier
              - name: "discriminator"
                value: discriminator
              - name: "iterations"
                value: 1000
              - name: "salt"
                value: "SPAKE2P Key Salt"

    - label: "TH_CR3 starts a commissioning process with DUT_CE"
      PICS: CADMIN.S
<<<<<<< HEAD
      identity: "gamma"
      cluster: "CommissionerCommands"
      command: "PairWithCode"
      arguments:
          values:
              - name: "nodeId"
                value: nodeId3
              - name: "payload"
                value: payload

    - label: "DUT_CE is commissioned to TH_CR3 on Fabric ID3 with Node ID3"
      identity: "gamma"
      cluster: "DelayCommands"
      command: "WaitForCommissionee"
      PICS: CADMIN.S
      arguments:
          values:
              - name: "nodeId"
                value: nodeId3
=======
      verification: |
          On 3rd controller using chip tool connect using manual code

          ./chip-tool pairing code 3 35484132896  --commissioner-name gamma

          Verify you got below message
          Device commissioning completed with success
      disabled: true
>>>>>>> 2c08e821

    - label: "TH_CR1 opens a commissioning window on DUT_CE using ECM"
      PICS: CADMIN.S.C00.Rsp
<<<<<<< HEAD
      cluster: "AdministratorCommissioning"
      command: "OpenCommissioningWindow"
      timedInteractionTimeoutMs: 10000
      arguments:
          values:
              - name: "CommissioningTimeout"
                value: 180
              - name: "PAKEVerifier"
                value: PakeVerifier
              - name: "discriminator"
                value: discriminator
              - name: "iterations"
                value: 1000
              - name: "salt"
                value: "SPAKE2P Key Salt"

    - label: "TH_CR2 starts a commissioning process with DUT_CE"
      identity: "beta"
      cluster: "CommissionerCommands"
      command: "PairWithCode"
      PICS: CADMIN.S
      arguments:
          values:
              - name: "nodeId"
                value: nodeId2
              - name: "payload"
                value: payload  --commissioner-name beta

    - label: "DUT_CE is commissioned to TH_CR2"
      PICS: CADMIN.S
      identity: "beta"
      cluster: "DelayCommands"
      command: "WaitForCommissionee"
      arguments:
          values:
              - name: "nodeId"
                value: nodeId2

    - label: "TH_CR1 opens a commissioning window on DUT_CE using ECM"
=======
      verification: |
          On 1st controller using chip tool, open commissioning window using ECM


          ./chip-tool pairing open-commissioning-window 1 1 180 1000 3840

          [1635874557.409509][4549:4554] CHIP:SC: Success status report received. Session was established
          [1635874557.409553][4549:4554] CHIP:IN: New secure session created for device 0x0000000000000001, key 76!!
          [1635874557.409649][4549:4554] CHIP:CTL: OpenCommissioningWindow for device ID 1
          [1635874557.416929][4549:4554] CHIP:DMG: ICR moving to [AddingComm]
          [1635874557.417092][4549:4554] CHIP:DMG: ICR moving to [AddedComma]
          [1635874557.417215][4549:4554] CHIP:IN: Prepared encrypted message 0xaaaac5947d10 to 0x0000000000000001 of type 0x8 and protocolId (0, 1) on exchange 5541i with MessageCounter:0.
          [1635874557.417271][4549:4554] CHIP:IN: Sending encrypted msg 0xaaaac5947d10 with MessageCounter:0 to 0x0000000000000001 at monotonic time: 16129075 msec
          [1635874557.417449][4549:4554] CHIP:DMG: ICR moving to [CommandSen]
          [1635874557.417505][4549:4554] CHIP:CTL: Manual pairing code: [35484132896]
          [1635874557.417577][4549:4554] CHIP:CTL: SetupQRCode: [MT:00000CQM00AT-F5A510]


          On 2nd controller using chip tool connect using manual code

          ./chip-tool pairing code 1 35484132896  --commissioner-name beta

          Verify you got below message
          Device commissioning completed with success
      disabled: true

    - label:
          "TH_CR1 opens a commissioning window on DUT_CE using a commissioning
          timeout of PIXIT.CADMIN.CwDuration seconds using ECM"
>>>>>>> 2c08e821
      PICS: CADMIN.S.C00.Rsp
      cluster: "AdministratorCommissioning"
      command: "OpenCommissioningWindow"
      timedInteractionTimeoutMs: 10000
      arguments:
          values:
              - name: "CommissioningTimeout"
                value: 180
              - name: "PAKEVerifier"
                value: PakeVerifier
              - name: "discriminator"
                value: discriminator
              - name: "iterations"
                value: 1000
              - name: "salt"
                value: "SPAKE2P Key Salt"

    - label:
          "Before the expiration of PIXIT.CADMIN.CwDuration seconds which was
          set in step 5, TH_CR1 opens a 2nd commissioning window on DUT_CE using
          a commissioning timeout of PIXIT.CADMIN.CwDuration seconds using ECM"
      PICS: CADMIN.S.C00.Rsp
      cluster: "AdministratorCommissioning"
      command: "OpenCommissioningWindow"
      timedInteractionTimeoutMs: 10000
      arguments:
          values:
              - name: "CommissioningTimeout"
                value: 180
              - name: "PAKEVerifier"
                value: PakeVerifier
              - name: "discriminator"
                value: discriminator
              - name: "iterations"
                value: 1000
              - name: "salt"
                value: "SPAKE2P Key Salt"
      response:
          error: FAILURE

    - label: "TH_CR1 reads the list of Fabrics on DUT_CE"
      cluster: "Operational Credentials"
      PICS: OPCREDS.S.A0001
      command: "readAttribute"
      attribute: "Fabrics"
      fabricFiltered: false
      response:
          value:
              [
                  { Label: "", nodeId: nodeId },
                  { Label: "", nodeId: nodeId3 },
                  { Label: "", nodeID: nodeId2 },
              ]
          constraints:
              type: list

    - label:
          "Wait for the expiration of PIXIT.CADMIN.CwDuration seconds that was
          set in step 6"
      cluster: "DelayCommands"
      command: "WaitForMs"
      arguments:
          values:
              - name: "ms"
                value: 180000

    - label:
          "TH_CR1 re-opens a commissioning window on DUT_CE using a
          commissioning timeout of PIXIT.CADMIN.CwDuration seconds using BCM"
      PICS: CADMIN.S.C01.Rsp
      cluster: "AdministratorCommissioning"
      command: "OpenBasicCommissioningWindow"
      timedInteractionTimeoutMs: 10000
      arguments:
          values:
              - name: "CommissioningTimeout"
                value: 180
              - name: "discriminator"
                value: discriminator

    - label:
          "Before the expiration of PIXIT.CADMIN.CwDuration seconds that was set
          in step 10, TH_CR3 opens a 2nd commissioning window on DUT_CE using a
          commissioning timeout of PIXIT.CADMIN.CwDuration seconds using BCM"
      PICS: CADMIN.S.C01.Rsp
<<<<<<< HEAD
      identity: "gamma"
      cluster: "AdministratorCommissioning"
      command: "OpenBasicCommissioningWindow"
      timedInteractionTimeoutMs: 10000
      arguments:
          values:
              - name: "CommissioningTimeout"
                value: 180
              - name: "discriminator"
                value: discriminator
      response:
          error: FAILURE
=======
      verification: |
          On the 3rd controller using chip tool, open commissioning window using BCM before the timer expiry of the above step

          ./chip-tool administratorcommissioning open-basic-commissioning-window 500 3 0 --timedInteractionTimeoutMs 1000   --commissioner-name gamma

           CHIP:DMG: InvokeResponseMessage =
          [1650527565.990404][24618:24623] CHIP:DMG: {
          [1650527565.990476][24618:24623] CHIP:DMG:         suppressResponse = false,
          [1650527565.990528][24618:24623] CHIP:DMG:         InvokeResponseIBs =
          [1650527565.990615][24618:24623] CHIP:DMG:         [
          [1650527565.990667][24618:24623] CHIP:DMG:                 InvokeResponseIB =
          [1650527565.990755][24618:24623] CHIP:DMG:                 {
          [1650527565.990816][24618:24623] CHIP:DMG:                         CommandStatusIB =
          [1650527565.990900][24618:24623] CHIP:DMG:                         {
          [1650527565.990967][24618:24623] CHIP:DMG:                                 CommandPathIB =
          [1650527565.991042][24618:24623] CHIP:DMG:                                 {
          [1650527565.991112][24618:24623] CHIP:DMG:                                         EndpointId = 0x0,
          [1650527565.991186][24618:24623] CHIP:DMG:                                         ClusterId = 0x3c,
          [1650527565.991257][24618:24623] CHIP:DMG:                                         CommandId = 0x1,
          [1650527565.991332][24618:24623] CHIP:DMG:                                 },
          [1650527565.991441][24618:24623] CHIP:DMG:
          [1650527565.991505][24618:24623] CHIP:DMG:                                 StatusIB =
          [1650527565.991574][24618:24623] CHIP:DMG:                                 {
          [1650527565.991645][24618:24623] CHIP:DMG:                                         status = 0x01 (FAILURE),
          [1650527565.991743][24618:24623] CHIP:DMG:                                         cluster-status = 0x1,
          [1650527565.991830][24618:24623] CHIP:DMG:                                 },
          [1650527565.991918][24618:24623] CHIP:DMG:
          [1650527565.991976][24618:24623] CHIP:DMG:                         },
          [1650527565.992061][24618:24623] CHIP:DMG:
          [1650527565.992116][24618:24623] CHIP:DMG:                 },
          [1650527565.992202][24618:24623] CHIP:DMG:
          [1650527565.992253][24618:24623] CHIP:DMG:         ],
          [1650527565.992316][24618:24623] CHIP:DMG:
          [1650527565.992365][24618:24623] CHIP:DMG:         InteractionModelRevision = 1
          [1650527565.992414][24618:24623] CHIP:DMG: },
          [1650527565.992535][24618:24623] CHIP:DMG: Received Command Response Status for Endpoint=0 Cluster=0x0000_003C Command=0x0000_0001 Status=0x1
          [1650527565.992601][24618:24623] CHIP:TOO: Error: IM Error 0x00000601: Cluster-specific error: 0x01
      disabled: true
>>>>>>> 2c08e821

    - label:
          "Wait for the expiration of PIXIT.CADMIN.CwDuration seconds that was
          set in step 11"
      cluster: "DelayCommands"
      command: "WaitForMs"
      arguments:
          values:
              - name: "ms"
                value: 180000

    - label: "TH_CR1 reads the list of Fabrics on DUT_CE"
      cluster: "Operational Credentials"
      PICS: OPCREDS.S.A0001
      command: "readAttribute"
      attribute: "Fabrics"
      fabricFiltered: false
      response:
          value:
              [
                  { Label: "", nodeId: nodeId },
                  { Label: "", nodeId: nodeId3 },
                  { Label: "", nodeID: nodeId2 },
              ]
          constraints:
              type: list

    - label: "TH_CR1 opens a commissioning window on DUT_CE using BCM"
      PICS: CADMIN.S.C01.Rsp
      cluster: "AdministratorCommissioning"
      command: "OpenBasicCommissioningWindow"
      timedInteractionTimeoutMs: 10000
      arguments:
          values:
              - name: "CommissioningTimeout"
                value: 180
              - name: "discriminator"
                value: discriminator

    - label:
          "Before the expiration of PIXIT.CADMIN.CwDuration seconds that was set
          in step 14, TH_CR2 opens a second commissioning window on DUT_CE using
          a commissioning timeout of PIXIT.CADMIN.CwDuration seconds using BCM"
      PICS: CADMIN.S.C01.Rsp
<<<<<<< HEAD
      identity: "beta"
      cluster: "AdministratorCommissioning"
      command: "OpenBasicCommissioningWindow"
      timedInteractionTimeoutMs: 10000
      arguments:
          values:
              - name: "CommissioningTimeout"
                value: 180
              - name: "discriminator"
                value: discriminator
      response:
          error: FAILURE
=======
      verification: |
          On 2nd controller using chip tool, open commissioning window using BCM before timer expiry from above step

          ./chip-tool administratorcommissioning open-basic-commissioning-window 500 2 0 --timedInteractionTimeoutMs 1000  --commissioner-name beta

          CHIP:DMG: InvokeResponseMessage =
          [1650527622.373450][15824:15829] CHIP:DMG: {
          [1650527622.373531][15824:15829] CHIP:DMG:         suppressResponse = false,
          [1650527622.373628][15824:15829] CHIP:DMG:         InvokeResponseIBs =
          [1650527622.373734][15824:15829] CHIP:DMG:         [
          [1650527622.373817][15824:15829] CHIP:DMG:                 InvokeResponseIB =
          [1650527622.373913][15824:15829] CHIP:DMG:                 {
          [1650527622.374001][15824:15829] CHIP:DMG:                         CommandStatusIB =
          [1650527622.374087][15824:15829] CHIP:DMG:                         {
          [1650527622.374182][15824:15829] CHIP:DMG:                                 CommandPathIB =
          [1650527622.374296][15824:15829] CHIP:DMG:                                 {
          [1650527622.374382][15824:15829] CHIP:DMG:                                         EndpointId = 0x0,
          [1650527622.374490][15824:15829] CHIP:DMG:                                         ClusterId = 0x3c,
          [1650527622.374593][15824:15829] CHIP:DMG:                                         CommandId = 0x1,
          [1650527622.374682][15824:15829] CHIP:DMG:                                 },
          [1650527622.374799][15824:15829] CHIP:DMG:
          [1650527622.374896][15824:15829] CHIP:DMG:                                 StatusIB =
          [1650527622.374979][15824:15829] CHIP:DMG:                                 {
          [1650527622.375086][15824:15829] CHIP:DMG:                                         status = 0x01 (FAILURE),
          [1650527622.375236][15824:15829] CHIP:DMG:                                         cluster-status = 0x1,
          [1650527622.375320][15824:15829] CHIP:DMG:                                 },
          [1650527622.375426][15824:15829] CHIP:DMG:
          [1650527622.375527][15824:15829] CHIP:DMG:                         },
          [1650527622.375616][15824:15829] CHIP:DMG:
          [1650527622.375704][15824:15829] CHIP:DMG:                 },
          [1650527622.375786][15824:15829] CHIP:DMG:
          [1650527622.375864][15824:15829] CHIP:DMG:         ],
          [1650527622.375940][15824:15829] CHIP:DMG:
          [1650527622.376000][15824:15829] CHIP:DMG:         InteractionModelRevision = 1
          [1650527622.376058][15824:15829] CHIP:DMG: },
          [1650527622.376202][15824:15829] CHIP:DMG: Received Command Response Status for Endpoint=0 Cluster=0x0000_003C Command=0x0000_0001 Status=0x1
          [1650527622.376278][15824:15829] CHIP:TOO: Error: IM Error 0x00000601: Cluster-specific error: 0x01
      disabled: true
>>>>>>> 2c08e821
<|MERGE_RESOLUTION|>--- conflicted
+++ resolved
@@ -89,7 +89,6 @@
 
     - label: "TH_CR3 starts a commissioning process with DUT_CE"
       PICS: CADMIN.S
-<<<<<<< HEAD
       identity: "gamma"
       cluster: "CommissionerCommands"
       command: "PairWithCode"
@@ -109,20 +108,9 @@
           values:
               - name: "nodeId"
                 value: nodeId3
-=======
-      verification: |
-          On 3rd controller using chip tool connect using manual code
-
-          ./chip-tool pairing code 3 35484132896  --commissioner-name gamma
-
-          Verify you got below message
-          Device commissioning completed with success
-      disabled: true
->>>>>>> 2c08e821
 
     - label: "TH_CR1 opens a commissioning window on DUT_CE using ECM"
       PICS: CADMIN.S.C00.Rsp
-<<<<<<< HEAD
       cluster: "AdministratorCommissioning"
       command: "OpenCommissioningWindow"
       timedInteractionTimeoutMs: 10000
@@ -162,37 +150,6 @@
                 value: nodeId2
 
     - label: "TH_CR1 opens a commissioning window on DUT_CE using ECM"
-=======
-      verification: |
-          On 1st controller using chip tool, open commissioning window using ECM
-
-
-          ./chip-tool pairing open-commissioning-window 1 1 180 1000 3840
-
-          [1635874557.409509][4549:4554] CHIP:SC: Success status report received. Session was established
-          [1635874557.409553][4549:4554] CHIP:IN: New secure session created for device 0x0000000000000001, key 76!!
-          [1635874557.409649][4549:4554] CHIP:CTL: OpenCommissioningWindow for device ID 1
-          [1635874557.416929][4549:4554] CHIP:DMG: ICR moving to [AddingComm]
-          [1635874557.417092][4549:4554] CHIP:DMG: ICR moving to [AddedComma]
-          [1635874557.417215][4549:4554] CHIP:IN: Prepared encrypted message 0xaaaac5947d10 to 0x0000000000000001 of type 0x8 and protocolId (0, 1) on exchange 5541i with MessageCounter:0.
-          [1635874557.417271][4549:4554] CHIP:IN: Sending encrypted msg 0xaaaac5947d10 with MessageCounter:0 to 0x0000000000000001 at monotonic time: 16129075 msec
-          [1635874557.417449][4549:4554] CHIP:DMG: ICR moving to [CommandSen]
-          [1635874557.417505][4549:4554] CHIP:CTL: Manual pairing code: [35484132896]
-          [1635874557.417577][4549:4554] CHIP:CTL: SetupQRCode: [MT:00000CQM00AT-F5A510]
-
-
-          On 2nd controller using chip tool connect using manual code
-
-          ./chip-tool pairing code 1 35484132896  --commissioner-name beta
-
-          Verify you got below message
-          Device commissioning completed with success
-      disabled: true
-
-    - label:
-          "TH_CR1 opens a commissioning window on DUT_CE using a commissioning
-          timeout of PIXIT.CADMIN.CwDuration seconds using ECM"
->>>>>>> 2c08e821
       PICS: CADMIN.S.C00.Rsp
       cluster: "AdministratorCommissioning"
       command: "OpenCommissioningWindow"
@@ -278,7 +235,6 @@
           in step 10, TH_CR3 opens a 2nd commissioning window on DUT_CE using a
           commissioning timeout of PIXIT.CADMIN.CwDuration seconds using BCM"
       PICS: CADMIN.S.C01.Rsp
-<<<<<<< HEAD
       identity: "gamma"
       cluster: "AdministratorCommissioning"
       command: "OpenBasicCommissioningWindow"
@@ -291,46 +247,6 @@
                 value: discriminator
       response:
           error: FAILURE
-=======
-      verification: |
-          On the 3rd controller using chip tool, open commissioning window using BCM before the timer expiry of the above step
-
-          ./chip-tool administratorcommissioning open-basic-commissioning-window 500 3 0 --timedInteractionTimeoutMs 1000   --commissioner-name gamma
-
-           CHIP:DMG: InvokeResponseMessage =
-          [1650527565.990404][24618:24623] CHIP:DMG: {
-          [1650527565.990476][24618:24623] CHIP:DMG:         suppressResponse = false,
-          [1650527565.990528][24618:24623] CHIP:DMG:         InvokeResponseIBs =
-          [1650527565.990615][24618:24623] CHIP:DMG:         [
-          [1650527565.990667][24618:24623] CHIP:DMG:                 InvokeResponseIB =
-          [1650527565.990755][24618:24623] CHIP:DMG:                 {
-          [1650527565.990816][24618:24623] CHIP:DMG:                         CommandStatusIB =
-          [1650527565.990900][24618:24623] CHIP:DMG:                         {
-          [1650527565.990967][24618:24623] CHIP:DMG:                                 CommandPathIB =
-          [1650527565.991042][24618:24623] CHIP:DMG:                                 {
-          [1650527565.991112][24618:24623] CHIP:DMG:                                         EndpointId = 0x0,
-          [1650527565.991186][24618:24623] CHIP:DMG:                                         ClusterId = 0x3c,
-          [1650527565.991257][24618:24623] CHIP:DMG:                                         CommandId = 0x1,
-          [1650527565.991332][24618:24623] CHIP:DMG:                                 },
-          [1650527565.991441][24618:24623] CHIP:DMG:
-          [1650527565.991505][24618:24623] CHIP:DMG:                                 StatusIB =
-          [1650527565.991574][24618:24623] CHIP:DMG:                                 {
-          [1650527565.991645][24618:24623] CHIP:DMG:                                         status = 0x01 (FAILURE),
-          [1650527565.991743][24618:24623] CHIP:DMG:                                         cluster-status = 0x1,
-          [1650527565.991830][24618:24623] CHIP:DMG:                                 },
-          [1650527565.991918][24618:24623] CHIP:DMG:
-          [1650527565.991976][24618:24623] CHIP:DMG:                         },
-          [1650527565.992061][24618:24623] CHIP:DMG:
-          [1650527565.992116][24618:24623] CHIP:DMG:                 },
-          [1650527565.992202][24618:24623] CHIP:DMG:
-          [1650527565.992253][24618:24623] CHIP:DMG:         ],
-          [1650527565.992316][24618:24623] CHIP:DMG:
-          [1650527565.992365][24618:24623] CHIP:DMG:         InteractionModelRevision = 1
-          [1650527565.992414][24618:24623] CHIP:DMG: },
-          [1650527565.992535][24618:24623] CHIP:DMG: Received Command Response Status for Endpoint=0 Cluster=0x0000_003C Command=0x0000_0001 Status=0x1
-          [1650527565.992601][24618:24623] CHIP:TOO: Error: IM Error 0x00000601: Cluster-specific error: 0x01
-      disabled: true
->>>>>>> 2c08e821
 
     - label:
           "Wait for the expiration of PIXIT.CADMIN.CwDuration seconds that was
@@ -375,7 +291,6 @@
           in step 14, TH_CR2 opens a second commissioning window on DUT_CE using
           a commissioning timeout of PIXIT.CADMIN.CwDuration seconds using BCM"
       PICS: CADMIN.S.C01.Rsp
-<<<<<<< HEAD
       identity: "beta"
       cluster: "AdministratorCommissioning"
       command: "OpenBasicCommissioningWindow"
@@ -387,44 +302,4 @@
               - name: "discriminator"
                 value: discriminator
       response:
-          error: FAILURE
-=======
-      verification: |
-          On 2nd controller using chip tool, open commissioning window using BCM before timer expiry from above step
-
-          ./chip-tool administratorcommissioning open-basic-commissioning-window 500 2 0 --timedInteractionTimeoutMs 1000  --commissioner-name beta
-
-          CHIP:DMG: InvokeResponseMessage =
-          [1650527622.373450][15824:15829] CHIP:DMG: {
-          [1650527622.373531][15824:15829] CHIP:DMG:         suppressResponse = false,
-          [1650527622.373628][15824:15829] CHIP:DMG:         InvokeResponseIBs =
-          [1650527622.373734][15824:15829] CHIP:DMG:         [
-          [1650527622.373817][15824:15829] CHIP:DMG:                 InvokeResponseIB =
-          [1650527622.373913][15824:15829] CHIP:DMG:                 {
-          [1650527622.374001][15824:15829] CHIP:DMG:                         CommandStatusIB =
-          [1650527622.374087][15824:15829] CHIP:DMG:                         {
-          [1650527622.374182][15824:15829] CHIP:DMG:                                 CommandPathIB =
-          [1650527622.374296][15824:15829] CHIP:DMG:                                 {
-          [1650527622.374382][15824:15829] CHIP:DMG:                                         EndpointId = 0x0,
-          [1650527622.374490][15824:15829] CHIP:DMG:                                         ClusterId = 0x3c,
-          [1650527622.374593][15824:15829] CHIP:DMG:                                         CommandId = 0x1,
-          [1650527622.374682][15824:15829] CHIP:DMG:                                 },
-          [1650527622.374799][15824:15829] CHIP:DMG:
-          [1650527622.374896][15824:15829] CHIP:DMG:                                 StatusIB =
-          [1650527622.374979][15824:15829] CHIP:DMG:                                 {
-          [1650527622.375086][15824:15829] CHIP:DMG:                                         status = 0x01 (FAILURE),
-          [1650527622.375236][15824:15829] CHIP:DMG:                                         cluster-status = 0x1,
-          [1650527622.375320][15824:15829] CHIP:DMG:                                 },
-          [1650527622.375426][15824:15829] CHIP:DMG:
-          [1650527622.375527][15824:15829] CHIP:DMG:                         },
-          [1650527622.375616][15824:15829] CHIP:DMG:
-          [1650527622.375704][15824:15829] CHIP:DMG:                 },
-          [1650527622.375786][15824:15829] CHIP:DMG:
-          [1650527622.375864][15824:15829] CHIP:DMG:         ],
-          [1650527622.375940][15824:15829] CHIP:DMG:
-          [1650527622.376000][15824:15829] CHIP:DMG:         InteractionModelRevision = 1
-          [1650527622.376058][15824:15829] CHIP:DMG: },
-          [1650527622.376202][15824:15829] CHIP:DMG: Received Command Response Status for Endpoint=0 Cluster=0x0000_003C Command=0x0000_0001 Status=0x1
-          [1650527622.376278][15824:15829] CHIP:TOO: Error: IM Error 0x00000601: Cluster-specific error: 0x01
-      disabled: true
->>>>>>> 2c08e821
+          error: FAILURE