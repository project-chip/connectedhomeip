# Copyright (c) 2021 Project CHIP Authors
#
# Licensed under the Apache License, Version 2.0 (the "License");
# you may not use this file except in compliance with the License.
# You may obtain a copy of the License at
#
# http://www.apache.org/licenses/LICENSE-2.0
#
# Unless required by applicable law or agreed to in writing, software
# distributed under the License is distributed on an "AS IS" BASIS,
# WITHOUT WARRANTIES OR CONDITIONS OF ANY KIND, either express or implied.
# See the License for the specific language governing permissions and
# limitations under the License.
# Auto-generated scripts for harness use only, please review before automation. The endpoints and cluster names are currently set to default

name: 19.1.1. [TC-SC-5.1] Adding member to a group

PICS:
    - PICS_MCORE_ROLE_COMMISSIONEE

config:
    nodeId: 0x12344321
    cluster: "Groups"
    # Users should set endpoint value on the command line to PIXIT.G.ENDPOINT
    endpoint: 1

tests:
<<<<<<< HEAD
    - label: "Wait for the commissioned device to be retrieved"
      cluster: "DelayCommands"
      command: "WaitForCommissionee"
      arguments:
          values:
              - name: "nodeId"
                value: nodeId

    - label: "TH adds ACL Operate privileges for Group 0x0103"
      cluster: "Access Control"
      endpoint: 0
      command: "writeAttribute"
      attribute: "ACL"
      arguments:
          value:
              [
                  {
                      FabricIndex: 1,
                      Privilege: 5,
                      AuthMode: 2,
                      Subjects: [commissionerNodeId],
                      Targets: null,
                  },
                  {
                      FabricIndex: 1,
                      Privilege: 3,
                      AuthMode: 3,
                      Subjects: [0x0103],
                      Targets: null,
                  },
              ]

    - label: "TH sends KeySetWrite command with incorrect key"
      cluster: "Group Key Management"
      endpoint: 0
      command: "KeySetWrite"
      arguments:
          values:
              - name: GroupKeySet
                value:
                    {
                        GroupKeySetID: 0x01a3,
                        GroupKeySecurityPolicy: 0,
                        EpochKey0: "0x00000000000000000000000000000001",
                        EpochStartTime0: 111,
                        EpochKey1: "0x00000000000000000000000000000002",
                        EpochStartTime1: 222,
                        EpochKey2: "0x00000000000000000000000000000003",
                        EpochStartTime2: 333,
                    }

    - label: "TH sends KeySetWrite command with TH key"
      cluster: "Group Key Management"
      endpoint: 0
      command: "KeySetWrite"
      arguments:
          values:
              - name: GroupKeySet
                value:
                    {
                        GroupKeySetID: 0x01a3,
                        GroupKeySecurityPolicy: 0,
                        EpochKey0: "0xd0d1d2d3d4d5d6d7d8d9dadbdcdddedf",
                        EpochStartTime0: 2220000,
                        EpochKey1: "0xd1d1d2d3d4d5d6d7d8d9dadbdcdddedf",
                        EpochStartTime1: 2220001,
                        EpochKey2: "0xd2d1d2d3d4d5d6d7d8d9dadbdcdddedf",
                        EpochStartTime2: 2220002,
                    }

    - label: "TH binds GroupId to GroupKeySet"
      cluster: "Group Key Management"
      endpoint: 0
      command: "writeAttribute"
      attribute: "GroupKeyMap"
      arguments:
          value: [{ FabricIndex: 1, GroupId: 0x0103, GroupKeySetID: 0x01a3 }]

    - label: "TH sends RemoveAllGroups command"
      command: "RemoveAllGroups"

    - label: "TH sends AddGroup command"
      command: "AddGroup"
      arguments:
          values:
              - name: GroupID
                value: 0x0103
              - name: GroupName
                value: "Test Group"

    - label: "TH sends ViewGroup command"
      PICS: G.S.F00
      command: "ViewGroup"
      arguments:
          values:
              - name: GroupID
                value: 0x0103
      response:
          values:
              - name: Status
                value: 0
              - name: GroupID
                value: 0x0103
              - name: GroupName
                value: "Test Group"

    - label: "TH sends ViewGroup command"
      PICS: "!(G.S.F00)"
      command: "ViewGroup"
      arguments:
          values:
              - name: GroupID
                value: 0x0103
      response:
          values:
              - name: Status
                value: 0
              - name: GroupID
                value: 0x0103
              - name: GroupName
                value: ""

    - label: "TH sends KeySetRead"
      cluster: "Group Key Management"
      endpoint: 0
      command: "KeySetRead"
      arguments:
          values:
              - name: GroupKeySetID
                value: 0x01a3
      response:
          values:
              - name: GroupKeySet
                value:
                    {
                        GroupKeySetID: 0x01a3,
                        GroupKeySecurityPolicy: 0,
                        EpochKey0: null,
                        EpochStartTime0: 2220000,
                        EpochKey1: null,
                        EpochStartTime1: 2220001,
                        EpochKey2: null,
                        EpochStartTime2: 2220002,
                    }

    - label: "TH reads GroupTable attribute"
      cluster: "Group Key Management"
      endpoint: 0
      PICS: G.S.F00
      command: "readAttribute"
      attribute: "GroupTable"
      response:
          value:
              [
                  {
                      GroupId: 0x0103,
                      Endpoints: [endpoint],
                      GroupName: "Test Group",
                  },
              ]

    - label: "TH reads GroupTable attribute"
      cluster: "Group Key Management"
      endpoint: 0
      PICS: "!(G.S.F00)"
      command: "readAttribute"
      attribute: "GroupTable"
      response:
          value: [{ GroupId: 0x0103, Endpoints: [endpoint], GroupName: "" }]

    - label: "TH removes the GroupKeySet"
      cluster: "Group Key Management"
      endpoint: 0
      command: "KeySetRemove"
      arguments:
          values:
              - name: GroupKeySetID
                value: 0x01a3

    - label: "TH verifies the corresponding GroupKeyMap entry has been removed"
      cluster: "Group Key Management"
      endpoint: 0
      command: "readAttribute"
      attribute: "GroupKeyMap"
      response:
          value: []

    - label: "TH cleans up groups using RemoveAllGroups command"
      command: "RemoveAllGroups"

    - label: "TH verifies the group has been removed in the GroupTable"
      cluster: "Group Key Management"
      endpoint: 0
      command: "readAttribute"
      attribute: "GroupTable"
      response:
          value: []

    - label: "TH removes ACL Operate privileges for Group 0x0103"
      cluster: "Access Control"
      endpoint: 0
      command: "writeAttribute"
      attribute: "ACL"
      arguments:
          value:
              [
                  {
                      FabricIndex: 1,
                      Privilege: 5,
                      AuthMode: 2,
                      Subjects: [commissionerNodeId],
                      Targets: null,
                  },
              ]
=======
    - label: "Precondition"
      verification: |
          DUT is commissioned by TH
      disabled: true

    - label:
          "TH writes The ACL attribute in the Access Control cluster to add
          Operate privileges for group 0x0103 and maintain the current
          administrative privileges for the TH. The following access control
          list shall be used: List item 1 (TH admin): Fabric index: 1,Privilege:
          Administer (5),AuthMode: CASE (2),Subjects: TH node id ([N1]),Targets:
          all (null) List item 2 (group operate access):Fabric index:
          1,Privilege: Operate (3),AuthMode: Group (3),Subjects: group 0x0103
          ([0x0103]),Targets: all (null)"
      verification: |
          ./chip-tool accesscontrol write acl '[{"fabricIndex": 1, "privilege": 5, "authMode": 2, "subjects": [1], "targets": null },{"fabricIndex": 1, "privilege": 3, "authMode": 3, "subjects": ["0x0103"], "targets": null }]' 1 0


            [1674109884.293472][29548:29550] CHIP:DMG: WriteResponseMessage =
            [1674109884.293477][29548:29550] CHIP:DMG: {
            [1674109884.293479][29548:29550] CHIP:DMG:         AttributeStatusIBs =
            [1674109884.293486][29548:29550] CHIP:DMG:         [
            [1674109884.293489][29548:29550] CHIP:DMG:                 AttributeStatusIB =
            [1674109884.293494][29548:29550] CHIP:DMG:                 {
            [1674109884.293497][29548:29550] CHIP:DMG:                         AttributePathIB =
            [1674109884.293502][29548:29550] CHIP:DMG:                         {
            [1674109884.293506][29548:29550] CHIP:DMG:                                 Endpoint = 0x0,
            [1674109884.293510][29548:29550] CHIP:DMG:                                 Cluster = 0x1f,
            [1674109884.293514][29548:29550] CHIP:DMG:                                 Attribute = 0x0000_0000,
            [1674109884.293518][29548:29550] CHIP:DMG:                         }
            [1674109884.293523][29548:29550] CHIP:DMG:
            [1674109884.293527][29548:29550] CHIP:DMG:                         StatusIB =
            [1674109884.293531][29548:29550] CHIP:DMG:                         {
            [1674109884.293536][29548:29550] CHIP:DMG:                                 status = 0x00 (SUCCESS),
            [1674109884.293539][29548:29550] CHIP:DMG:                         },
            [1674109884.293543][29548:29550] CHIP:DMG:
            [1674109884.293547][29548:29550] CHIP:DMG:                 },
            [1674109884.293572][29548:29550] CHIP:DMG:
            [1674109884.293575][29548:29550] CHIP:DMG:                 AttributeStatusIB =
            [1674109884.293579][29548:29550] CHIP:DMG:                 {
            [1674109884.293582][29548:29550] CHIP:DMG:                         AttributePathIB =
            [1674109884.293586][29548:29550] CHIP:DMG:                         {
            [1674109884.293590][29548:29550] CHIP:DMG:                                 Endpoint = 0x0,
            [1674109884.293594][29548:29550] CHIP:DMG:                                 Cluster = 0x1f,
            [1674109884.293598][29548:29550] CHIP:DMG:                                 Attribute = 0x0000_0000,
            [1674109884.293602][29548:29550] CHIP:DMG:                                 ListIndex = Null,
            [1674109884.293605][29548:29550] CHIP:DMG:                         }
            [1674109884.293611][29548:29550] CHIP:DMG:
            [1674109884.293614][29548:29550] CHIP:DMG:                         StatusIB =
            [1674109884.293618][29548:29550] CHIP:DMG:                         {
            [1674109884.293621][29548:29550] CHIP:DMG:                                 status = 0x00 (SUCCESS),
            [1674109884.293625][29548:29550] CHIP:DMG:                         },
            [1674109884.293629][29548:29550] CHIP:DMG:
            [1674109884.293632][29548:29550] CHIP:DMG:                 },
            [1674109884.293640][29548:29550] CHIP:DMG:
            [1674109884.293643][29548:29550] CHIP:DMG:                 AttributeStatusIB =
            [1674109884.293647][29548:29550] CHIP:DMG:                 {
            [1674109884.293650][29548:29550] CHIP:DMG:                         AttributePathIB =
            [1674109884.293654][29548:29550] CHIP:DMG:                         {
            [1674109884.293657][29548:29550] CHIP:DMG:                                 Endpoint = 0x0,
            [1674109884.293661][29548:29550] CHIP:DMG:                                 Cluster = 0x1f,
            [1674109884.293665][29548:29550] CHIP:DMG:                                 Attribute = 0x0000_0000,
            [1674109884.293669][29548:29550] CHIP:DMG:                                 ListIndex = Null,
            [1674109884.293672][29548:29550] CHIP:DMG:                         }
            [1674109884.293678][29548:29550] CHIP:DMG:
            [1674109884.293681][29548:29550] CHIP:DMG:                         StatusIB =
            [1674109884.293685][29548:29550] CHIP:DMG:                         {
            [1674109884.293689][29548:29550] CHIP:DMG:                                 status = 0x00 (SUCCESS),
            [1674109884.293692][29548:29550] CHIP:DMG:                         },
            [1674109884.293696][29548:29550] CHIP:DMG:
            [1674109884.293699][29548:29550] CHIP:DMG:                 },
            [1674109884.293704][29548:29550] CHIP:DMG:
            [1674109884.293707][29548:29550] CHIP:DMG:         ],
            [1674109884.293717][29548:29550] CHIP:DMG:
            [1674109884.293721][29548:29550] CHIP:DMG:         InteractionModelRevision = 1
            [1674109884.293724][29548:29550] CHIP:DMG: }
      disabled: true

    - label:
          "TH sends KeySetWrite command in the GroupKeyManagement cluster to DUT
          using a key that is NOT installed on the TH. This is intended to test
          that the key set is correctly updated in the next step. GroupKeySet
          fields are as follows: GroupKeySetID: 0x01a3,GroupKeySecurityPolicy:
          TrustFirst (0),EpochKey0:
          0x00000000000000000000000000000001,EpochStartTime0: 111,EpochKey1:
          0x00000000000000000000000000000002,EpochStartTime1: 222,EpochKey2:
          0x00000000000000000000000000000003,EpochStartTime2: 333"
      verification: |
          ./chip-tool groupkeymanagement key-set-write '{"groupKeySetID": "0x01a3","groupKeySecurityPolicy": 0, "epochKey0":"00000000000000000000000000000001", "epochStartTime0": 111,"epochKey1":"00000000000000000000000000000002", "epochStartTime1": 222,"epochKey2":"00000000000000000000000000000003", "epochStartTime2": 333 }' 1 0


            [1674109957.007856][29570:29572] CHIP:DMG: InvokeResponseMessage =
            [1674109957.007859][29570:29572] CHIP:DMG: {
            [1674109957.007862][29570:29572] CHIP:DMG:         suppressResponse = false,
            [1674109957.007865][29570:29572] CHIP:DMG:         InvokeResponseIBs =
            [1674109957.007872][29570:29572] CHIP:DMG:         [
            [1674109957.007875][29570:29572] CHIP:DMG:                 InvokeResponseIB =
            [1674109957.007880][29570:29572] CHIP:DMG:                 {
            [1674109957.007883][29570:29572] CHIP:DMG:                         CommandStatusIB =
            [1674109957.007887][29570:29572] CHIP:DMG:                         {
            [1674109957.007890][29570:29572] CHIP:DMG:                                 CommandPathIB =
            [1674109957.007894][29570:29572] CHIP:DMG:                                 {
            [1674109957.007898][29570:29572] CHIP:DMG:                                         EndpointId = 0x0,
            [1674109957.007901][29570:29572] CHIP:DMG:                                         ClusterId = 0x3f,
            [1674109957.007905][29570:29572] CHIP:DMG:                                         CommandId = 0x0,
            [1674109957.007909][29570:29572] CHIP:DMG:                                 },
            [1674109957.007913][29570:29572] CHIP:DMG:
            [1674109957.007917][29570:29572] CHIP:DMG:                                 StatusIB =
            [1674109957.007921][29570:29572] CHIP:DMG:                                 {
            [1674109957.007924][29570:29572] CHIP:DMG:                                         status = 0x00 (SUCCESS),
            [1674109957.007927][29570:29572] CHIP:DMG:                                 },
            [1674109957.007931][29570:29572] CHIP:DMG:
            [1674109957.007933][29570:29572] CHIP:DMG:                         },
            [1674109957.007938][29570:29572] CHIP:DMG:
            [1674109957.007941][29570:29572] CHIP:DMG:                 },
            [1674109957.007946][29570:29572] CHIP:DMG:
            [1674109957.007948][29570:29572] CHIP:DMG:         ],
            [1674109957.007953][29570:29572] CHIP:DMG:
            [1674109957.007956][29570:29572] CHIP:DMG:         InteractionModelRevision = 1
            [1674109957.007958][29570:29572] CHIP:DMG: },
      disabled: true

    - label:
          "TH sends KeySetWrite command in the GroupKeyManagement cluster to DUT
          using a key that is pre-installed on the TH. GroupKeySet fields are as
          follows: GroupKeySetID: 0x01a3,GroupKeySecurityPolicy: TrustFirst
          (0),EpochKey0: 0xd0d1d2d3d4d5d6d7d8d9dadbdcdddedf,EpochStartTime0:
          2220000,EpochKey1: 0xd1d1d2d3d4d5d6d7d8d9dadbdcdddedf,EpochStartTime1:
          2220001,EpochKey2: 0xd2d1d2d3d4d5d6d7d8d9dadbdcdddedf,EpochStartTime2:
          2220002"
      verification: |
          ./chip-tool groupkeymanagement key-set-write '{"groupKeySetID": "0x01a3","groupKeySecurityPolicy": 0, "epochKey0":"d0d1d2d3d4d5d6d7d8d9dadbdcdddedf", "epochStartTime0": 2220000,"epochKey1":"d1d1d2d3d4d5d6d7d8d9dadbdcdddedf", "epochStartTime1": 2220001,"epochKey2":"d2d1d2d3d4d5d6d7d8d9dadbdcdddedf", "epochStartTime2": 2220002 }' 1 0


            [1674110035.037849][29578:29580] CHIP:DMG: InvokeResponseMessage =
            [1674110035.037852][29578:29580] CHIP:DMG: {
            [1674110035.037856][29578:29580] CHIP:DMG:         suppressResponse = false,
            [1674110035.037859][29578:29580] CHIP:DMG:         InvokeResponseIBs =
            [1674110035.037864][29578:29580] CHIP:DMG:         [
            [1674110035.037867][29578:29580] CHIP:DMG:                 InvokeResponseIB =
            [1674110035.037872][29578:29580] CHIP:DMG:                 {
            [1674110035.037875][29578:29580] CHIP:DMG:                         CommandStatusIB =
            [1674110035.037879][29578:29580] CHIP:DMG:                         {
            [1674110035.037882][29578:29580] CHIP:DMG:                                 CommandPathIB =
            [1674110035.037886][29578:29580] CHIP:DMG:                                 {
            [1674110035.037890][29578:29580] CHIP:DMG:                                         EndpointId = 0x0,
            [1674110035.037893][29578:29580] CHIP:DMG:                                         ClusterId = 0x3f,
            [1674110035.037897][29578:29580] CHIP:DMG:                                         CommandId = 0x0,
            [1674110035.037900][29578:29580] CHIP:DMG:                                 },
            [1674110035.037905][29578:29580] CHIP:DMG:
            [1674110035.037908][29578:29580] CHIP:DMG:                                 StatusIB =
            [1674110035.037912][29578:29580] CHIP:DMG:                                 {
            [1674110035.037916][29578:29580] CHIP:DMG:                                         status = 0x00 (SUCCESS),
            [1674110035.037920][29578:29580] CHIP:DMG:                                 },
            [1674110035.037925][29578:29580] CHIP:DMG:
            [1674110035.037929][29578:29580] CHIP:DMG:                         },
            [1674110035.037934][29578:29580] CHIP:DMG:
            [1674110035.037938][29578:29580] CHIP:DMG:                 },
            [1674110035.037944][29578:29580] CHIP:DMG:
            [1674110035.037948][29578:29580] CHIP:DMG:         ],
            [1674110035.037954][29578:29580] CHIP:DMG:
            [1674110035.037957][29578:29580] CHIP:DMG:         InteractionModelRevision = 1
            [1674110035.037960][29578:29580] CHIP:DMG: },
      disabled: true

    - label:
          "TH binds GroupId 0x0103 with GroupKeySetID 0x01a3 in the GroupKeyMap
          attribute list on GroupKeyManagement cluster by writing the
          GroupKeyMap attribute with one entry as follows: List item 1:
          FabricIndex: 1,GroupId: 0x0103,GroupKeySetId: 0x01a3"
      verification: |
          ./chip-tool groupkeymanagement write group-key-map '[{"groupId": "0x0103", "groupKeySetID": "0x01a3", "fabricIndex": 1}]' 1 0

            [1674110101.932149][29586:29588] CHIP:DMG: WriteResponseMessage =
            [1674110101.932152][29586:29588] CHIP:DMG: {
            [1674110101.932155][29586:29588] CHIP:DMG:         AttributeStatusIBs =
            [1674110101.932161][29586:29588] CHIP:DMG:         [
            [1674110101.932164][29586:29588] CHIP:DMG:                 AttributeStatusIB =
            [1674110101.932169][29586:29588] CHIP:DMG:                 {
            [1674110101.932173][29586:29588] CHIP:DMG:                         AttributePathIB =
            [1674110101.932177][29586:29588] CHIP:DMG:                         {
            [1674110101.932181][29586:29588] CHIP:DMG:                                 Endpoint = 0x0,
            [1674110101.932185][29586:29588] CHIP:DMG:                                 Cluster = 0x3f,
            [1674110101.932189][29586:29588] CHIP:DMG:                                 Attribute = 0x0000_0000,
            [1674110101.932193][29586:29588] CHIP:DMG:                         }
            [1674110101.932198][29586:29588] CHIP:DMG:
            [1674110101.932201][29586:29588] CHIP:DMG:                         StatusIB =
            [1674110101.932206][29586:29588] CHIP:DMG:                         {
            [1674110101.932210][29586:29588] CHIP:DMG:                                 status = 0x00 (SUCCESS),
            [1674110101.932213][29586:29588] CHIP:DMG:                         },
            [1674110101.932217][29586:29588] CHIP:DMG:
            [1674110101.932220][29586:29588] CHIP:DMG:                 },
            [1674110101.932227][29586:29588] CHIP:DMG:
            [1674110101.932230][29586:29588] CHIP:DMG:                 AttributeStatusIB =
            [1674110101.932234][29586:29588] CHIP:DMG:                 {
            [1674110101.932237][29586:29588] CHIP:DMG:                         AttributePathIB =
            [1674110101.932240][29586:29588] CHIP:DMG:                         {
            [1674110101.932244][29586:29588] CHIP:DMG:                                 Endpoint = 0x0,
            [1674110101.932248][29586:29588] CHIP:DMG:                                 Cluster = 0x3f,
            [1674110101.932252][29586:29588] CHIP:DMG:                                 Attribute = 0x0000_0000,
            [1674110101.932256][29586:29588] CHIP:DMG:                                 ListIndex = Null,
            [1674110101.932259][29586:29588] CHIP:DMG:                         }
            [1674110101.932264][29586:29588] CHIP:DMG:
            [1674110101.932267][29586:29588] CHIP:DMG:                         StatusIB =
            [1674110101.932270][29586:29588] CHIP:DMG:                         {
            [1674110101.932273][29586:29588] CHIP:DMG:                                 status = 0x00 (SUCCESS),
            [1674110101.932276][29586:29588] CHIP:DMG:                         },
            [1674110101.932280][29586:29588] CHIP:DMG:
            [1674110101.932283][29586:29588] CHIP:DMG:                 },
            [1674110101.932288][29586:29588] CHIP:DMG:
            [1674110101.932291][29586:29588] CHIP:DMG:         ],
            [1674110101.932298][29586:29588] CHIP:DMG:
            [1674110101.932301][29586:29588] CHIP:DMG:         InteractionModelRevision = 1
            [1674110101.932305][29586:29588] CHIP:DMG: }
      disabled: true

    - label: "TH sends RemoveAllGroups command to the DUT on PIXIT.G.ENDPOINT"
      verification: |
          ./chip-tool groups remove-all-groups 1 1


            [1674110158.295305][29600:29602] CHIP:DMG: InvokeResponseMessage =
            [1674110158.295310][29600:29602] CHIP:DMG: {
            [1674110158.295314][29600:29602] CHIP:DMG:         suppressResponse = false,
            [1674110158.295318][29600:29602] CHIP:DMG:         InvokeResponseIBs =
            [1674110158.295327][29600:29602] CHIP:DMG:         [
            [1674110158.295331][29600:29602] CHIP:DMG:                 InvokeResponseIB =
            [1674110158.295339][29600:29602] CHIP:DMG:                 {
            [1674110158.295344][29600:29602] CHIP:DMG:                         CommandStatusIB =
            [1674110158.295349][29600:29602] CHIP:DMG:                         {
            [1674110158.295354][29600:29602] CHIP:DMG:                                 CommandPathIB =
            [1674110158.295361][29600:29602] CHIP:DMG:                                 {
            [1674110158.295366][29600:29602] CHIP:DMG:                                         EndpointId = 0x1,
            [1674110158.295372][29600:29602] CHIP:DMG:                                         ClusterId = 0x4,
            [1674110158.295377][29600:29602] CHIP:DMG:                                         CommandId = 0x4,
            [1674110158.295382][29600:29602] CHIP:DMG:                                 },
            [1674110158.295390][29600:29602] CHIP:DMG:
            [1674110158.295394][29600:29602] CHIP:DMG:                                 StatusIB =
            [1674110158.295401][29600:29602] CHIP:DMG:                                 {
            [1674110158.295407][29600:29602] CHIP:DMG:                                         status = 0x00 (SUCCESS),
            [1674110158.295412][29600:29602] CHIP:DMG:                                 },
            [1674110158.295418][29600:29602] CHIP:DMG:
            [1674110158.295422][29600:29602] CHIP:DMG:                         },
            [1674110158.295429][29600:29602] CHIP:DMG:
            [1674110158.295433][29600:29602] CHIP:DMG:                 },
            [1674110158.295440][29600:29602] CHIP:DMG:
            [1674110158.295445][29600:29602] CHIP:DMG:         ],
            [1674110158.295452][29600:29602] CHIP:DMG:
            [1674110158.295457][29600:29602] CHIP:DMG:         InteractionModelRevision = 1
            [1674110158.295461][29600:29602] CHIP:DMG: },
      disabled: true

    - label:
          "TH sends AddGroup Command to DUT on PIXIT.G.ENDPOINT with the the
          following settings GroupID: 0x0103,GroupName: Test Group"
      verification: |
          ./chip-tool groups add-group "0x0103" "Test Group" 1 1

            [1674110214.486414][29605:29607] CHIP:DMG: },
            [1674110214.486440][29605:29607] CHIP:DMG: Received Command Response Data, Endpoint=1 Cluster=0x0000_0004 Command=0x0000_0000
            [1674110214.486856][29605:29607] CHIP:TOO: Endpoint: 1 Cluster: 0x0000_0004 Command 0x0000_0000
            [1674110214.487108][29605:29607] CHIP:TOO:   AddGroupResponse: {
            [1674110214.487116][29605:29607] CHIP:TOO:     status: 0
            [1674110214.487119][29605:29607] CHIP:TOO:     groupID: 259
            [1674110214.487123][29605:29607] CHIP:TOO:    }
      disabled: true

    - label:
          "TH sends ViewGroup command with the GroupID to the Group cluster on
          the DUT on PIXIT.G.ENDPOINT"
      PICS: G.S.F00
      verification: |
          ./chip-tool groups view-group "0x0103" 1 1


            [1674110306.198950][29621:29623] CHIP:DMG: Received Command Response Data, Endpoint=1 Cluster=0x0000_0004 Command=0x0000_0001
            [1674110306.198979][29621:29623] CHIP:TOO: Endpoint: 1 Cluster: 0x0000_0004 Command 0x0000_0001
            [1674110306.199016][29621:29623] CHIP:TOO:   ViewGroupResponse: {
            [1674110306.199030][29621:29623] CHIP:TOO:     status: 0
            [1674110306.199041][29621:29623] CHIP:TOO:     groupID: 259
            [1674110306.199051][29621:29623] CHIP:TOO:     groupName: Test Group
            [1674110306.199061][29621:29623] CHIP:TOO:    }
      disabled: true

    - label:
          "TH sends ViewGroup command with the GroupID to the Group cluster on
          the DUT on PIXIT.G.ENDPOINT"
      PICS: " !G.S.F00 "
      verification: |
          Verify DUT sends a ViewGroupResponse command with

          Status: SUCCESS

          GroupID: 0x0103

          GroupName: ""
      disabled: true

    - label:
          "TH sends KeySetRead command to GroupKeyManagement cluster with
          GroupKeySetID as 0x01a3"
      verification: |
          ./chip-tool groupkeymanagement key-set-read "0x01a3" 1 0

           [1674110375.913702][29626:29628] CHIP:DMG: Received Command Response Data, Endpoint=0 Cluster=0x0000_003F Command=0x0000_0002
           [1674110375.913742][29626:29628] CHIP:TOO: Endpoint: 0 Cluster: 0x0000_003F Command 0x0000_0002
           [1674110375.914256][29626:29628] CHIP:TOO:   KeySetReadResponse: {
           [1674110375.914277][29626:29628] CHIP:TOO:     groupKeySet: {
           [1674110375.914293][29626:29628] CHIP:TOO:       GroupKeySetID: 419
           [1674110375.914306][29626:29628] CHIP:TOO:       GroupKeySecurityPolicy: 0
           [1674110375.914317][29626:29628] CHIP:TOO:       EpochKey0: null
           [1674110375.914329][29626:29628] CHIP:TOO:       EpochStartTime0: 2220000
           [1674110375.914339][29626:29628] CHIP:TOO:       EpochKey1: null
           [1674110375.914350][29626:29628] CHIP:TOO:       EpochStartTime1: 2220001
           [1674110375.914359][29626:29628] CHIP:TOO:       EpochKey2: null
           [1674110375.914369][29626:29628] CHIP:TOO:       EpochStartTime2: 2220002
           [1674110375.914379][29626:29628] CHIP:TOO:      }
           [1674110375.914390][29626:29628] CHIP:TOO:    }
      disabled: true

    - label:
          "TH reads GroupKeyMap Attribute from the GroupKeyManagement cluster
          from DUT"
      verification: |
          ./chip-tool groupkeymanagement read group-key-map 1 0

            [1674110435.952959][29634:29636] CHIP:TOO: Endpoint: 0 Cluster: 0x0000_003F Attribute 0x0000_0000 DataVersion: 624171954
            [1674110435.953367][29634:29636] CHIP:TOO:   GroupKeyMap: 1 entries
            [1674110435.953401][29634:29636] CHIP:TOO:     [1]: {
            [1674110435.953407][29634:29636] CHIP:TOO:       GroupId: 259
            [1674110435.953411][29634:29636] CHIP:TOO:       GroupKeySetID: 419
            [1674110435.953414][29634:29636] CHIP:TOO:       FabricIndex: 1
            [1674110435.953417][29634:29636] CHIP:TOO:      }
      disabled: true

    - label:
          "TH reads GroupTable attribute from GroupKeyManagement cluster on DUT
          using a fabric-filtered read."
      PICS: G.S.F00
      verification: |
          ./chip-tool groupkeymanagement read group-table 1 0

            [1674110549.621751][29686:29688] CHIP:TOO: Endpoint: 0 Cluster: 0x0000_003F Attribute 0x0000_0001 DataVersion: 624171954
            [1674110549.621779][29686:29688] CHIP:TOO:   GroupTable: 1 entries
            [1674110549.621810][29686:29688] CHIP:TOO:     [1]: {
            [1674110549.621819][29686:29688] CHIP:TOO:       GroupId: 259
            [1674110549.621826][29686:29688] CHIP:TOO:       Endpoints: 1 entries
            [1674110549.621833][29686:29688] CHIP:TOO:         [1]: 1
            [1674110549.621839][29686:29688] CHIP:TOO:       GroupName: Test Group
            [1674110549.621845][29686:29688] CHIP:TOO:       FabricIndex: 1
            [1674110549.621849][29686:29688] CHIP:TOO:      }
      disabled: true

    - label:
          "TH reads GroupTable attribute from GroupKeyManagement cluster on DUT
          using a fabric-filtered read."
      PICS: " !G.S.F00 "
      verification: |
          F00(GN) feature is supporting for GroupTable attribute
      disabled: true

    - label:
          "TH removes the Group key set that was added by sending a KeySetRemove
          command to the GroupKeyManagement cluster with the GroupKeySetID field
          set to 0x01a3"
      verification: |
          ./chip-tool groupkeymanagement key-set-remove "0x01a3" 1 0


            [1674110684.044225][29696:29698] CHIP:DMG: InvokeResponseMessage =
            [1674110684.044235][29696:29698] CHIP:DMG: {
            [1674110684.044246][29696:29698] CHIP:DMG:         suppressResponse = false,
            [1674110684.044256][29696:29698] CHIP:DMG:         InvokeResponseIBs =
            [1674110684.044277][29696:29698] CHIP:DMG:         [
            [1674110684.044288][29696:29698] CHIP:DMG:                 InvokeResponseIB =
            [1674110684.044310][29696:29698] CHIP:DMG:                 {
            [1674110684.044320][29696:29698] CHIP:DMG:                         CommandStatusIB =
            [1674110684.044334][29696:29698] CHIP:DMG:                         {
            [1674110684.044345][29696:29698] CHIP:DMG:                                 CommandPathIB =
            [1674110684.044358][29696:29698] CHIP:DMG:                                 {
            [1674110684.044372][29696:29698] CHIP:DMG:                                         EndpointId = 0x0,
            [1674110684.044385][29696:29698] CHIP:DMG:                                         ClusterId = 0x3f,
            [1674110684.044397][29696:29698] CHIP:DMG:                                         CommandId = 0x3,
            [1674110684.044408][29696:29698] CHIP:DMG:                                 },
            [1674110684.044426][29696:29698] CHIP:DMG:
            [1674110684.044438][29696:29698] CHIP:DMG:                                 StatusIB =
            [1674110684.044452][29696:29698] CHIP:DMG:                                 {
            [1674110684.044465][29696:29698] CHIP:DMG:                                         status = 0x00 (SUCCESS),
            [1674110684.044476][29696:29698] CHIP:DMG:                                 },
            [1674110684.044490][29696:29698] CHIP:DMG:
            [1674110684.044499][29696:29698] CHIP:DMG:                         },
            [1674110684.044517][29696:29698] CHIP:DMG:
            [1674110684.044527][29696:29698] CHIP:DMG:                 },
            [1674110684.044543][29696:29698] CHIP:DMG:
            [1674110684.044553][29696:29698] CHIP:DMG:         ],
            [1674110684.044572][29696:29698] CHIP:DMG:
            [1674110684.044583][29696:29698] CHIP:DMG:         InteractionModelRevision = 1
            [1674110684.044592][29696:29698] CHIP:DMG: },
      disabled: true

    - label:
          "TH verifies that the key set removal in step 10 also removed the
          corresponding entries in the GroupKeyMap by Reading the GroupKeyMap
          attribute from the GroupKeyManagement cluster using a fabric-filtered
          read."
      verification: |
          " ./chip-tool groupkeymanagement read group-key-map 1 0


            [1674110744.294550][29707:29709] CHIP:DMG: ReportDataMessage =
            [1674110744.294570][29707:29709] CHIP:DMG: {
            [1674110744.294583][29707:29709] CHIP:DMG: 	AttributeReportIBs =
            [1674110744.294611][29707:29709] CHIP:DMG: 	[
            [1674110744.294626][29707:29709] CHIP:DMG: 		AttributeReportIB =
            [1674110744.294654][29707:29709] CHIP:DMG: 		{
            [1674110744.294667][29707:29709] CHIP:DMG: 			AttributeDataIB =
            [1674110744.294686][29707:29709] CHIP:DMG: 			{
            [1674110744.294703][29707:29709] CHIP:DMG: 				DataVersion = 0x25341bb2,
            [1674110744.294719][29707:29709] CHIP:DMG: 				AttributePathIB =
            [1674110744.294739][29707:29709] CHIP:DMG: 				{
            [1674110744.294756][29707:29709] CHIP:DMG: 					Endpoint = 0x0,
            [1674110744.294773][29707:29709] CHIP:DMG: 					Cluster = 0x3f,
            [1674110744.294847][29707:29709] CHIP:DMG: 					Attribute = 0x0000_0000,
            [1674110744.294864][29707:29709] CHIP:DMG: 				}
            [1674110744.294885][29707:29709] CHIP:DMG:
            [1674110744.294900][29707:29709] CHIP:DMG: 				Data = [
            [1674110744.294917][29707:29709] CHIP:DMG:
            [1674110744.294935][29707:29709] CHIP:DMG: 				],
            [1674110744.294950][29707:29709] CHIP:DMG: 			},
            [1674110744.294974][29707:29709] CHIP:DMG:
            [1674110744.294986][29707:29709] CHIP:DMG: 		},
            [1674110744.295012][29707:29709] CHIP:DMG:
            [1674110744.295023][29707:29709] CHIP:DMG: 	],
            [1674110744.295050][29707:29709] CHIP:DMG:
            [1674110744.295063][29707:29709] CHIP:DMG: 	SuppressResponse = true,
            [1674110744.295079][29707:29709] CHIP:DMG: 	InteractionModelRevision = 1
            [1674110744.295093][29707:29709] CHIP:DMG: }
            [1674110744.295288][29707:29709] CHIP:TOO: Endpoint: 0 Cluster: 0x0000_003F Attribute 0x0000_0000 DataVersion: 624171954
            [1674110744.295368][29707:29709] CHIP:TOO:   GroupKeyMap: 0 entries"
      disabled: true

    - label:
          "TH cleans up the groups by sending the RemoveAllGroups command to the
          DUT on PIXIT.G.ENDPOINT"
      verification: |
          "./chip-tool groups remove-all-groups 1 1

            [1674110831.412092][29723:29725] CHIP:DMG: InvokeResponseMessage =
            [1674110831.412097][29723:29725] CHIP:DMG: {
            [1674110831.412101][29723:29725] CHIP:DMG: 	suppressResponse = false,
            [1674110831.412104][29723:29725] CHIP:DMG: 	InvokeResponseIBs =
            [1674110831.412111][29723:29725] CHIP:DMG: 	[
            [1674110831.412114][29723:29725] CHIP:DMG: 		InvokeResponseIB =
            [1674110831.412121][29723:29725] CHIP:DMG: 		{
            [1674110831.412125][29723:29725] CHIP:DMG: 			CommandStatusIB =
            [1674110831.412130][29723:29725] CHIP:DMG: 			{
            [1674110831.412134][29723:29725] CHIP:DMG: 				CommandPathIB =
            [1674110831.412138][29723:29725] CHIP:DMG: 				{
            [1674110831.412141][29723:29725] CHIP:DMG: 					EndpointId = 0x1,
            [1674110831.412145][29723:29725] CHIP:DMG: 					ClusterId = 0x4,
            [1674110831.412149][29723:29725] CHIP:DMG: 					CommandId = 0x4,
            [1674110831.412153][29723:29725] CHIP:DMG: 				},
            [1674110831.412158][29723:29725] CHIP:DMG:
            [1674110831.412162][29723:29725] CHIP:DMG: 				StatusIB =
            [1674110831.412168][29723:29725] CHIP:DMG: 				{
            [1674110831.412172][29723:29725] CHIP:DMG: 					status = 0x00 (SUCCESS),
            [1674110831.412175][29723:29725] CHIP:DMG: 				},
            [1674110831.412180][29723:29725] CHIP:DMG:
            [1674110831.412182][29723:29725] CHIP:DMG: 			},
            [1674110831.412188][29723:29725] CHIP:DMG:
            [1674110831.412191][29723:29725] CHIP:DMG: 		},
            [1674110831.412195][29723:29725] CHIP:DMG:
            [1674110831.412198][29723:29725] CHIP:DMG: 	],
            [1674110831.412204][29723:29725] CHIP:DMG:
            [1674110831.412207][29723:29725] CHIP:DMG: 	InteractionModelRevision = 1
            [1674110831.412209][29723:29725] CHIP:DMG: },"
      disabled: true

    - label:
          "TH reads verifies the group has been removed by reading the
          GroupTable attribute from GroupKeyManagement cluster on DUT using a
          fabric-filtered read."
      verification: |
          ./chip-tool groupkeymanagement read group-table 1 0


            [1674110892.787761][29730:29732] CHIP:DMG: ReportDataMessage =
            [1674110892.787768][29730:29732] CHIP:DMG: {
            [1674110892.787772][29730:29732] CHIP:DMG: 	AttributeReportIBs =
            [1674110892.787780][29730:29732] CHIP:DMG: 	[
            [1674110892.787783][29730:29732] CHIP:DMG: 		AttributeReportIB =
            [1674110892.787789][29730:29732] CHIP:DMG: 		{
            [1674110892.787792][29730:29732] CHIP:DMG: 			AttributeDataIB =
            [1674110892.787797][29730:29732] CHIP:DMG: 			{
            [1674110892.787803][29730:29732] CHIP:DMG: 				DataVersion = 0x25341bb2,
            [1674110892.787806][29730:29732] CHIP:DMG: 				AttributePathIB =
            [1674110892.787811][29730:29732] CHIP:DMG: 				{
            [1674110892.787815][29730:29732] CHIP:DMG: 					Endpoint = 0x0,
            [1674110892.787819][29730:29732] CHIP:DMG: 					Cluster = 0x3f,
            [1674110892.787825][29730:29732] CHIP:DMG: 					Attribute = 0x0000_0001,
            [1674110892.787828][29730:29732] CHIP:DMG: 				}
            [1674110892.787834][29730:29732] CHIP:DMG:
            [1674110892.787840][29730:29732] CHIP:DMG: 				Data = [
            [1674110892.787843][29730:29732] CHIP:DMG:
            [1674110892.787847][29730:29732] CHIP:DMG: 				],
            [1674110892.787850][29730:29732] CHIP:DMG: 			},
            [1674110892.787855][29730:29732] CHIP:DMG:
            [1674110892.787858][29730:29732] CHIP:DMG: 		},
            [1674110892.787863][29730:29732] CHIP:DMG:
            [1674110892.787865][29730:29732] CHIP:DMG: 	],
            [1674110892.787871][29730:29732] CHIP:DMG:
            [1674110892.787875][29730:29732] CHIP:DMG: 	SuppressResponse = true,
            [1674110892.787878][29730:29732] CHIP:DMG: 	InteractionModelRevision = 1
            [1674110892.787881][29730:29732] CHIP:DMG: }
            [1674110892.787953][29730:29732] CHIP:TOO: Endpoint: 0 Cluster: 0x0000_003F Attribute 0x0000_0001 DataVersion: 624171954
            [1674110892.787973][29730:29732] CHIP:TOO:   GroupTable: 0 entries
      disabled: true

    - label:
          "TH writes The ACL attribute in the Access Control cluster to remove
          Operate privileges for group 0x0103 and maintain the current
          administrative privileges for the TH. The following access control
          list shall be used: List item 1 (TH admin): Fabric index: 1,Privilege:
          Administer (5),AuthMode: CASE (2),Subjects: TH node id ([N1]),
          Targets: all (null)"
      verification: |
          Verify that the DUT sends SUCCESS response.
      disabled: true
>>>>>>> 743b9cac
<|MERGE_RESOLUTION|>--- conflicted
+++ resolved
@@ -25,7 +25,6 @@
     endpoint: 1
 
 tests:
-<<<<<<< HEAD
     - label: "Wait for the commissioned device to be retrieved"
       cluster: "DelayCommands"
       command: "WaitForCommissionee"
@@ -239,534 +238,4 @@
                       Subjects: [commissionerNodeId],
                       Targets: null,
                   },
-              ]
-=======
-    - label: "Precondition"
-      verification: |
-          DUT is commissioned by TH
-      disabled: true
-
-    - label:
-          "TH writes The ACL attribute in the Access Control cluster to add
-          Operate privileges for group 0x0103 and maintain the current
-          administrative privileges for the TH. The following access control
-          list shall be used: List item 1 (TH admin): Fabric index: 1,Privilege:
-          Administer (5),AuthMode: CASE (2),Subjects: TH node id ([N1]),Targets:
-          all (null) List item 2 (group operate access):Fabric index:
-          1,Privilege: Operate (3),AuthMode: Group (3),Subjects: group 0x0103
-          ([0x0103]),Targets: all (null)"
-      verification: |
-          ./chip-tool accesscontrol write acl '[{"fabricIndex": 1, "privilege": 5, "authMode": 2, "subjects": [1], "targets": null },{"fabricIndex": 1, "privilege": 3, "authMode": 3, "subjects": ["0x0103"], "targets": null }]' 1 0
-
-
-            [1674109884.293472][29548:29550] CHIP:DMG: WriteResponseMessage =
-            [1674109884.293477][29548:29550] CHIP:DMG: {
-            [1674109884.293479][29548:29550] CHIP:DMG:         AttributeStatusIBs =
-            [1674109884.293486][29548:29550] CHIP:DMG:         [
-            [1674109884.293489][29548:29550] CHIP:DMG:                 AttributeStatusIB =
-            [1674109884.293494][29548:29550] CHIP:DMG:                 {
-            [1674109884.293497][29548:29550] CHIP:DMG:                         AttributePathIB =
-            [1674109884.293502][29548:29550] CHIP:DMG:                         {
-            [1674109884.293506][29548:29550] CHIP:DMG:                                 Endpoint = 0x0,
-            [1674109884.293510][29548:29550] CHIP:DMG:                                 Cluster = 0x1f,
-            [1674109884.293514][29548:29550] CHIP:DMG:                                 Attribute = 0x0000_0000,
-            [1674109884.293518][29548:29550] CHIP:DMG:                         }
-            [1674109884.293523][29548:29550] CHIP:DMG:
-            [1674109884.293527][29548:29550] CHIP:DMG:                         StatusIB =
-            [1674109884.293531][29548:29550] CHIP:DMG:                         {
-            [1674109884.293536][29548:29550] CHIP:DMG:                                 status = 0x00 (SUCCESS),
-            [1674109884.293539][29548:29550] CHIP:DMG:                         },
-            [1674109884.293543][29548:29550] CHIP:DMG:
-            [1674109884.293547][29548:29550] CHIP:DMG:                 },
-            [1674109884.293572][29548:29550] CHIP:DMG:
-            [1674109884.293575][29548:29550] CHIP:DMG:                 AttributeStatusIB =
-            [1674109884.293579][29548:29550] CHIP:DMG:                 {
-            [1674109884.293582][29548:29550] CHIP:DMG:                         AttributePathIB =
-            [1674109884.293586][29548:29550] CHIP:DMG:                         {
-            [1674109884.293590][29548:29550] CHIP:DMG:                                 Endpoint = 0x0,
-            [1674109884.293594][29548:29550] CHIP:DMG:                                 Cluster = 0x1f,
-            [1674109884.293598][29548:29550] CHIP:DMG:                                 Attribute = 0x0000_0000,
-            [1674109884.293602][29548:29550] CHIP:DMG:                                 ListIndex = Null,
-            [1674109884.293605][29548:29550] CHIP:DMG:                         }
-            [1674109884.293611][29548:29550] CHIP:DMG:
-            [1674109884.293614][29548:29550] CHIP:DMG:                         StatusIB =
-            [1674109884.293618][29548:29550] CHIP:DMG:                         {
-            [1674109884.293621][29548:29550] CHIP:DMG:                                 status = 0x00 (SUCCESS),
-            [1674109884.293625][29548:29550] CHIP:DMG:                         },
-            [1674109884.293629][29548:29550] CHIP:DMG:
-            [1674109884.293632][29548:29550] CHIP:DMG:                 },
-            [1674109884.293640][29548:29550] CHIP:DMG:
-            [1674109884.293643][29548:29550] CHIP:DMG:                 AttributeStatusIB =
-            [1674109884.293647][29548:29550] CHIP:DMG:                 {
-            [1674109884.293650][29548:29550] CHIP:DMG:                         AttributePathIB =
-            [1674109884.293654][29548:29550] CHIP:DMG:                         {
-            [1674109884.293657][29548:29550] CHIP:DMG:                                 Endpoint = 0x0,
-            [1674109884.293661][29548:29550] CHIP:DMG:                                 Cluster = 0x1f,
-            [1674109884.293665][29548:29550] CHIP:DMG:                                 Attribute = 0x0000_0000,
-            [1674109884.293669][29548:29550] CHIP:DMG:                                 ListIndex = Null,
-            [1674109884.293672][29548:29550] CHIP:DMG:                         }
-            [1674109884.293678][29548:29550] CHIP:DMG:
-            [1674109884.293681][29548:29550] CHIP:DMG:                         StatusIB =
-            [1674109884.293685][29548:29550] CHIP:DMG:                         {
-            [1674109884.293689][29548:29550] CHIP:DMG:                                 status = 0x00 (SUCCESS),
-            [1674109884.293692][29548:29550] CHIP:DMG:                         },
-            [1674109884.293696][29548:29550] CHIP:DMG:
-            [1674109884.293699][29548:29550] CHIP:DMG:                 },
-            [1674109884.293704][29548:29550] CHIP:DMG:
-            [1674109884.293707][29548:29550] CHIP:DMG:         ],
-            [1674109884.293717][29548:29550] CHIP:DMG:
-            [1674109884.293721][29548:29550] CHIP:DMG:         InteractionModelRevision = 1
-            [1674109884.293724][29548:29550] CHIP:DMG: }
-      disabled: true
-
-    - label:
-          "TH sends KeySetWrite command in the GroupKeyManagement cluster to DUT
-          using a key that is NOT installed on the TH. This is intended to test
-          that the key set is correctly updated in the next step. GroupKeySet
-          fields are as follows: GroupKeySetID: 0x01a3,GroupKeySecurityPolicy:
-          TrustFirst (0),EpochKey0:
-          0x00000000000000000000000000000001,EpochStartTime0: 111,EpochKey1:
-          0x00000000000000000000000000000002,EpochStartTime1: 222,EpochKey2:
-          0x00000000000000000000000000000003,EpochStartTime2: 333"
-      verification: |
-          ./chip-tool groupkeymanagement key-set-write '{"groupKeySetID": "0x01a3","groupKeySecurityPolicy": 0, "epochKey0":"00000000000000000000000000000001", "epochStartTime0": 111,"epochKey1":"00000000000000000000000000000002", "epochStartTime1": 222,"epochKey2":"00000000000000000000000000000003", "epochStartTime2": 333 }' 1 0
-
-
-            [1674109957.007856][29570:29572] CHIP:DMG: InvokeResponseMessage =
-            [1674109957.007859][29570:29572] CHIP:DMG: {
-            [1674109957.007862][29570:29572] CHIP:DMG:         suppressResponse = false,
-            [1674109957.007865][29570:29572] CHIP:DMG:         InvokeResponseIBs =
-            [1674109957.007872][29570:29572] CHIP:DMG:         [
-            [1674109957.007875][29570:29572] CHIP:DMG:                 InvokeResponseIB =
-            [1674109957.007880][29570:29572] CHIP:DMG:                 {
-            [1674109957.007883][29570:29572] CHIP:DMG:                         CommandStatusIB =
-            [1674109957.007887][29570:29572] CHIP:DMG:                         {
-            [1674109957.007890][29570:29572] CHIP:DMG:                                 CommandPathIB =
-            [1674109957.007894][29570:29572] CHIP:DMG:                                 {
-            [1674109957.007898][29570:29572] CHIP:DMG:                                         EndpointId = 0x0,
-            [1674109957.007901][29570:29572] CHIP:DMG:                                         ClusterId = 0x3f,
-            [1674109957.007905][29570:29572] CHIP:DMG:                                         CommandId = 0x0,
-            [1674109957.007909][29570:29572] CHIP:DMG:                                 },
-            [1674109957.007913][29570:29572] CHIP:DMG:
-            [1674109957.007917][29570:29572] CHIP:DMG:                                 StatusIB =
-            [1674109957.007921][29570:29572] CHIP:DMG:                                 {
-            [1674109957.007924][29570:29572] CHIP:DMG:                                         status = 0x00 (SUCCESS),
-            [1674109957.007927][29570:29572] CHIP:DMG:                                 },
-            [1674109957.007931][29570:29572] CHIP:DMG:
-            [1674109957.007933][29570:29572] CHIP:DMG:                         },
-            [1674109957.007938][29570:29572] CHIP:DMG:
-            [1674109957.007941][29570:29572] CHIP:DMG:                 },
-            [1674109957.007946][29570:29572] CHIP:DMG:
-            [1674109957.007948][29570:29572] CHIP:DMG:         ],
-            [1674109957.007953][29570:29572] CHIP:DMG:
-            [1674109957.007956][29570:29572] CHIP:DMG:         InteractionModelRevision = 1
-            [1674109957.007958][29570:29572] CHIP:DMG: },
-      disabled: true
-
-    - label:
-          "TH sends KeySetWrite command in the GroupKeyManagement cluster to DUT
-          using a key that is pre-installed on the TH. GroupKeySet fields are as
-          follows: GroupKeySetID: 0x01a3,GroupKeySecurityPolicy: TrustFirst
-          (0),EpochKey0: 0xd0d1d2d3d4d5d6d7d8d9dadbdcdddedf,EpochStartTime0:
-          2220000,EpochKey1: 0xd1d1d2d3d4d5d6d7d8d9dadbdcdddedf,EpochStartTime1:
-          2220001,EpochKey2: 0xd2d1d2d3d4d5d6d7d8d9dadbdcdddedf,EpochStartTime2:
-          2220002"
-      verification: |
-          ./chip-tool groupkeymanagement key-set-write '{"groupKeySetID": "0x01a3","groupKeySecurityPolicy": 0, "epochKey0":"d0d1d2d3d4d5d6d7d8d9dadbdcdddedf", "epochStartTime0": 2220000,"epochKey1":"d1d1d2d3d4d5d6d7d8d9dadbdcdddedf", "epochStartTime1": 2220001,"epochKey2":"d2d1d2d3d4d5d6d7d8d9dadbdcdddedf", "epochStartTime2": 2220002 }' 1 0
-
-
-            [1674110035.037849][29578:29580] CHIP:DMG: InvokeResponseMessage =
-            [1674110035.037852][29578:29580] CHIP:DMG: {
-            [1674110035.037856][29578:29580] CHIP:DMG:         suppressResponse = false,
-            [1674110035.037859][29578:29580] CHIP:DMG:         InvokeResponseIBs =
-            [1674110035.037864][29578:29580] CHIP:DMG:         [
-            [1674110035.037867][29578:29580] CHIP:DMG:                 InvokeResponseIB =
-            [1674110035.037872][29578:29580] CHIP:DMG:                 {
-            [1674110035.037875][29578:29580] CHIP:DMG:                         CommandStatusIB =
-            [1674110035.037879][29578:29580] CHIP:DMG:                         {
-            [1674110035.037882][29578:29580] CHIP:DMG:                                 CommandPathIB =
-            [1674110035.037886][29578:29580] CHIP:DMG:                                 {
-            [1674110035.037890][29578:29580] CHIP:DMG:                                         EndpointId = 0x0,
-            [1674110035.037893][29578:29580] CHIP:DMG:                                         ClusterId = 0x3f,
-            [1674110035.037897][29578:29580] CHIP:DMG:                                         CommandId = 0x0,
-            [1674110035.037900][29578:29580] CHIP:DMG:                                 },
-            [1674110035.037905][29578:29580] CHIP:DMG:
-            [1674110035.037908][29578:29580] CHIP:DMG:                                 StatusIB =
-            [1674110035.037912][29578:29580] CHIP:DMG:                                 {
-            [1674110035.037916][29578:29580] CHIP:DMG:                                         status = 0x00 (SUCCESS),
-            [1674110035.037920][29578:29580] CHIP:DMG:                                 },
-            [1674110035.037925][29578:29580] CHIP:DMG:
-            [1674110035.037929][29578:29580] CHIP:DMG:                         },
-            [1674110035.037934][29578:29580] CHIP:DMG:
-            [1674110035.037938][29578:29580] CHIP:DMG:                 },
-            [1674110035.037944][29578:29580] CHIP:DMG:
-            [1674110035.037948][29578:29580] CHIP:DMG:         ],
-            [1674110035.037954][29578:29580] CHIP:DMG:
-            [1674110035.037957][29578:29580] CHIP:DMG:         InteractionModelRevision = 1
-            [1674110035.037960][29578:29580] CHIP:DMG: },
-      disabled: true
-
-    - label:
-          "TH binds GroupId 0x0103 with GroupKeySetID 0x01a3 in the GroupKeyMap
-          attribute list on GroupKeyManagement cluster by writing the
-          GroupKeyMap attribute with one entry as follows: List item 1:
-          FabricIndex: 1,GroupId: 0x0103,GroupKeySetId: 0x01a3"
-      verification: |
-          ./chip-tool groupkeymanagement write group-key-map '[{"groupId": "0x0103", "groupKeySetID": "0x01a3", "fabricIndex": 1}]' 1 0
-
-            [1674110101.932149][29586:29588] CHIP:DMG: WriteResponseMessage =
-            [1674110101.932152][29586:29588] CHIP:DMG: {
-            [1674110101.932155][29586:29588] CHIP:DMG:         AttributeStatusIBs =
-            [1674110101.932161][29586:29588] CHIP:DMG:         [
-            [1674110101.932164][29586:29588] CHIP:DMG:                 AttributeStatusIB =
-            [1674110101.932169][29586:29588] CHIP:DMG:                 {
-            [1674110101.932173][29586:29588] CHIP:DMG:                         AttributePathIB =
-            [1674110101.932177][29586:29588] CHIP:DMG:                         {
-            [1674110101.932181][29586:29588] CHIP:DMG:                                 Endpoint = 0x0,
-            [1674110101.932185][29586:29588] CHIP:DMG:                                 Cluster = 0x3f,
-            [1674110101.932189][29586:29588] CHIP:DMG:                                 Attribute = 0x0000_0000,
-            [1674110101.932193][29586:29588] CHIP:DMG:                         }
-            [1674110101.932198][29586:29588] CHIP:DMG:
-            [1674110101.932201][29586:29588] CHIP:DMG:                         StatusIB =
-            [1674110101.932206][29586:29588] CHIP:DMG:                         {
-            [1674110101.932210][29586:29588] CHIP:DMG:                                 status = 0x00 (SUCCESS),
-            [1674110101.932213][29586:29588] CHIP:DMG:                         },
-            [1674110101.932217][29586:29588] CHIP:DMG:
-            [1674110101.932220][29586:29588] CHIP:DMG:                 },
-            [1674110101.932227][29586:29588] CHIP:DMG:
-            [1674110101.932230][29586:29588] CHIP:DMG:                 AttributeStatusIB =
-            [1674110101.932234][29586:29588] CHIP:DMG:                 {
-            [1674110101.932237][29586:29588] CHIP:DMG:                         AttributePathIB =
-            [1674110101.932240][29586:29588] CHIP:DMG:                         {
-            [1674110101.932244][29586:29588] CHIP:DMG:                                 Endpoint = 0x0,
-            [1674110101.932248][29586:29588] CHIP:DMG:                                 Cluster = 0x3f,
-            [1674110101.932252][29586:29588] CHIP:DMG:                                 Attribute = 0x0000_0000,
-            [1674110101.932256][29586:29588] CHIP:DMG:                                 ListIndex = Null,
-            [1674110101.932259][29586:29588] CHIP:DMG:                         }
-            [1674110101.932264][29586:29588] CHIP:DMG:
-            [1674110101.932267][29586:29588] CHIP:DMG:                         StatusIB =
-            [1674110101.932270][29586:29588] CHIP:DMG:                         {
-            [1674110101.932273][29586:29588] CHIP:DMG:                                 status = 0x00 (SUCCESS),
-            [1674110101.932276][29586:29588] CHIP:DMG:                         },
-            [1674110101.932280][29586:29588] CHIP:DMG:
-            [1674110101.932283][29586:29588] CHIP:DMG:                 },
-            [1674110101.932288][29586:29588] CHIP:DMG:
-            [1674110101.932291][29586:29588] CHIP:DMG:         ],
-            [1674110101.932298][29586:29588] CHIP:DMG:
-            [1674110101.932301][29586:29588] CHIP:DMG:         InteractionModelRevision = 1
-            [1674110101.932305][29586:29588] CHIP:DMG: }
-      disabled: true
-
-    - label: "TH sends RemoveAllGroups command to the DUT on PIXIT.G.ENDPOINT"
-      verification: |
-          ./chip-tool groups remove-all-groups 1 1
-
-
-            [1674110158.295305][29600:29602] CHIP:DMG: InvokeResponseMessage =
-            [1674110158.295310][29600:29602] CHIP:DMG: {
-            [1674110158.295314][29600:29602] CHIP:DMG:         suppressResponse = false,
-            [1674110158.295318][29600:29602] CHIP:DMG:         InvokeResponseIBs =
-            [1674110158.295327][29600:29602] CHIP:DMG:         [
-            [1674110158.295331][29600:29602] CHIP:DMG:                 InvokeResponseIB =
-            [1674110158.295339][29600:29602] CHIP:DMG:                 {
-            [1674110158.295344][29600:29602] CHIP:DMG:                         CommandStatusIB =
-            [1674110158.295349][29600:29602] CHIP:DMG:                         {
-            [1674110158.295354][29600:29602] CHIP:DMG:                                 CommandPathIB =
-            [1674110158.295361][29600:29602] CHIP:DMG:                                 {
-            [1674110158.295366][29600:29602] CHIP:DMG:                                         EndpointId = 0x1,
-            [1674110158.295372][29600:29602] CHIP:DMG:                                         ClusterId = 0x4,
-            [1674110158.295377][29600:29602] CHIP:DMG:                                         CommandId = 0x4,
-            [1674110158.295382][29600:29602] CHIP:DMG:                                 },
-            [1674110158.295390][29600:29602] CHIP:DMG:
-            [1674110158.295394][29600:29602] CHIP:DMG:                                 StatusIB =
-            [1674110158.295401][29600:29602] CHIP:DMG:                                 {
-            [1674110158.295407][29600:29602] CHIP:DMG:                                         status = 0x00 (SUCCESS),
-            [1674110158.295412][29600:29602] CHIP:DMG:                                 },
-            [1674110158.295418][29600:29602] CHIP:DMG:
-            [1674110158.295422][29600:29602] CHIP:DMG:                         },
-            [1674110158.295429][29600:29602] CHIP:DMG:
-            [1674110158.295433][29600:29602] CHIP:DMG:                 },
-            [1674110158.295440][29600:29602] CHIP:DMG:
-            [1674110158.295445][29600:29602] CHIP:DMG:         ],
-            [1674110158.295452][29600:29602] CHIP:DMG:
-            [1674110158.295457][29600:29602] CHIP:DMG:         InteractionModelRevision = 1
-            [1674110158.295461][29600:29602] CHIP:DMG: },
-      disabled: true
-
-    - label:
-          "TH sends AddGroup Command to DUT on PIXIT.G.ENDPOINT with the the
-          following settings GroupID: 0x0103,GroupName: Test Group"
-      verification: |
-          ./chip-tool groups add-group "0x0103" "Test Group" 1 1
-
-            [1674110214.486414][29605:29607] CHIP:DMG: },
-            [1674110214.486440][29605:29607] CHIP:DMG: Received Command Response Data, Endpoint=1 Cluster=0x0000_0004 Command=0x0000_0000
-            [1674110214.486856][29605:29607] CHIP:TOO: Endpoint: 1 Cluster: 0x0000_0004 Command 0x0000_0000
-            [1674110214.487108][29605:29607] CHIP:TOO:   AddGroupResponse: {
-            [1674110214.487116][29605:29607] CHIP:TOO:     status: 0
-            [1674110214.487119][29605:29607] CHIP:TOO:     groupID: 259
-            [1674110214.487123][29605:29607] CHIP:TOO:    }
-      disabled: true
-
-    - label:
-          "TH sends ViewGroup command with the GroupID to the Group cluster on
-          the DUT on PIXIT.G.ENDPOINT"
-      PICS: G.S.F00
-      verification: |
-          ./chip-tool groups view-group "0x0103" 1 1
-
-
-            [1674110306.198950][29621:29623] CHIP:DMG: Received Command Response Data, Endpoint=1 Cluster=0x0000_0004 Command=0x0000_0001
-            [1674110306.198979][29621:29623] CHIP:TOO: Endpoint: 1 Cluster: 0x0000_0004 Command 0x0000_0001
-            [1674110306.199016][29621:29623] CHIP:TOO:   ViewGroupResponse: {
-            [1674110306.199030][29621:29623] CHIP:TOO:     status: 0
-            [1674110306.199041][29621:29623] CHIP:TOO:     groupID: 259
-            [1674110306.199051][29621:29623] CHIP:TOO:     groupName: Test Group
-            [1674110306.199061][29621:29623] CHIP:TOO:    }
-      disabled: true
-
-    - label:
-          "TH sends ViewGroup command with the GroupID to the Group cluster on
-          the DUT on PIXIT.G.ENDPOINT"
-      PICS: " !G.S.F00 "
-      verification: |
-          Verify DUT sends a ViewGroupResponse command with
-
-          Status: SUCCESS
-
-          GroupID: 0x0103
-
-          GroupName: ""
-      disabled: true
-
-    - label:
-          "TH sends KeySetRead command to GroupKeyManagement cluster with
-          GroupKeySetID as 0x01a3"
-      verification: |
-          ./chip-tool groupkeymanagement key-set-read "0x01a3" 1 0
-
-           [1674110375.913702][29626:29628] CHIP:DMG: Received Command Response Data, Endpoint=0 Cluster=0x0000_003F Command=0x0000_0002
-           [1674110375.913742][29626:29628] CHIP:TOO: Endpoint: 0 Cluster: 0x0000_003F Command 0x0000_0002
-           [1674110375.914256][29626:29628] CHIP:TOO:   KeySetReadResponse: {
-           [1674110375.914277][29626:29628] CHIP:TOO:     groupKeySet: {
-           [1674110375.914293][29626:29628] CHIP:TOO:       GroupKeySetID: 419
-           [1674110375.914306][29626:29628] CHIP:TOO:       GroupKeySecurityPolicy: 0
-           [1674110375.914317][29626:29628] CHIP:TOO:       EpochKey0: null
-           [1674110375.914329][29626:29628] CHIP:TOO:       EpochStartTime0: 2220000
-           [1674110375.914339][29626:29628] CHIP:TOO:       EpochKey1: null
-           [1674110375.914350][29626:29628] CHIP:TOO:       EpochStartTime1: 2220001
-           [1674110375.914359][29626:29628] CHIP:TOO:       EpochKey2: null
-           [1674110375.914369][29626:29628] CHIP:TOO:       EpochStartTime2: 2220002
-           [1674110375.914379][29626:29628] CHIP:TOO:      }
-           [1674110375.914390][29626:29628] CHIP:TOO:    }
-      disabled: true
-
-    - label:
-          "TH reads GroupKeyMap Attribute from the GroupKeyManagement cluster
-          from DUT"
-      verification: |
-          ./chip-tool groupkeymanagement read group-key-map 1 0
-
-            [1674110435.952959][29634:29636] CHIP:TOO: Endpoint: 0 Cluster: 0x0000_003F Attribute 0x0000_0000 DataVersion: 624171954
-            [1674110435.953367][29634:29636] CHIP:TOO:   GroupKeyMap: 1 entries
-            [1674110435.953401][29634:29636] CHIP:TOO:     [1]: {
-            [1674110435.953407][29634:29636] CHIP:TOO:       GroupId: 259
-            [1674110435.953411][29634:29636] CHIP:TOO:       GroupKeySetID: 419
-            [1674110435.953414][29634:29636] CHIP:TOO:       FabricIndex: 1
-            [1674110435.953417][29634:29636] CHIP:TOO:      }
-      disabled: true
-
-    - label:
-          "TH reads GroupTable attribute from GroupKeyManagement cluster on DUT
-          using a fabric-filtered read."
-      PICS: G.S.F00
-      verification: |
-          ./chip-tool groupkeymanagement read group-table 1 0
-
-            [1674110549.621751][29686:29688] CHIP:TOO: Endpoint: 0 Cluster: 0x0000_003F Attribute 0x0000_0001 DataVersion: 624171954
-            [1674110549.621779][29686:29688] CHIP:TOO:   GroupTable: 1 entries
-            [1674110549.621810][29686:29688] CHIP:TOO:     [1]: {
-            [1674110549.621819][29686:29688] CHIP:TOO:       GroupId: 259
-            [1674110549.621826][29686:29688] CHIP:TOO:       Endpoints: 1 entries
-            [1674110549.621833][29686:29688] CHIP:TOO:         [1]: 1
-            [1674110549.621839][29686:29688] CHIP:TOO:       GroupName: Test Group
-            [1674110549.621845][29686:29688] CHIP:TOO:       FabricIndex: 1
-            [1674110549.621849][29686:29688] CHIP:TOO:      }
-      disabled: true
-
-    - label:
-          "TH reads GroupTable attribute from GroupKeyManagement cluster on DUT
-          using a fabric-filtered read."
-      PICS: " !G.S.F00 "
-      verification: |
-          F00(GN) feature is supporting for GroupTable attribute
-      disabled: true
-
-    - label:
-          "TH removes the Group key set that was added by sending a KeySetRemove
-          command to the GroupKeyManagement cluster with the GroupKeySetID field
-          set to 0x01a3"
-      verification: |
-          ./chip-tool groupkeymanagement key-set-remove "0x01a3" 1 0
-
-
-            [1674110684.044225][29696:29698] CHIP:DMG: InvokeResponseMessage =
-            [1674110684.044235][29696:29698] CHIP:DMG: {
-            [1674110684.044246][29696:29698] CHIP:DMG:         suppressResponse = false,
-            [1674110684.044256][29696:29698] CHIP:DMG:         InvokeResponseIBs =
-            [1674110684.044277][29696:29698] CHIP:DMG:         [
-            [1674110684.044288][29696:29698] CHIP:DMG:                 InvokeResponseIB =
-            [1674110684.044310][29696:29698] CHIP:DMG:                 {
-            [1674110684.044320][29696:29698] CHIP:DMG:                         CommandStatusIB =
-            [1674110684.044334][29696:29698] CHIP:DMG:                         {
-            [1674110684.044345][29696:29698] CHIP:DMG:                                 CommandPathIB =
-            [1674110684.044358][29696:29698] CHIP:DMG:                                 {
-            [1674110684.044372][29696:29698] CHIP:DMG:                                         EndpointId = 0x0,
-            [1674110684.044385][29696:29698] CHIP:DMG:                                         ClusterId = 0x3f,
-            [1674110684.044397][29696:29698] CHIP:DMG:                                         CommandId = 0x3,
-            [1674110684.044408][29696:29698] CHIP:DMG:                                 },
-            [1674110684.044426][29696:29698] CHIP:DMG:
-            [1674110684.044438][29696:29698] CHIP:DMG:                                 StatusIB =
-            [1674110684.044452][29696:29698] CHIP:DMG:                                 {
-            [1674110684.044465][29696:29698] CHIP:DMG:                                         status = 0x00 (SUCCESS),
-            [1674110684.044476][29696:29698] CHIP:DMG:                                 },
-            [1674110684.044490][29696:29698] CHIP:DMG:
-            [1674110684.044499][29696:29698] CHIP:DMG:                         },
-            [1674110684.044517][29696:29698] CHIP:DMG:
-            [1674110684.044527][29696:29698] CHIP:DMG:                 },
-            [1674110684.044543][29696:29698] CHIP:DMG:
-            [1674110684.044553][29696:29698] CHIP:DMG:         ],
-            [1674110684.044572][29696:29698] CHIP:DMG:
-            [1674110684.044583][29696:29698] CHIP:DMG:         InteractionModelRevision = 1
-            [1674110684.044592][29696:29698] CHIP:DMG: },
-      disabled: true
-
-    - label:
-          "TH verifies that the key set removal in step 10 also removed the
-          corresponding entries in the GroupKeyMap by Reading the GroupKeyMap
-          attribute from the GroupKeyManagement cluster using a fabric-filtered
-          read."
-      verification: |
-          " ./chip-tool groupkeymanagement read group-key-map 1 0
-
-
-            [1674110744.294550][29707:29709] CHIP:DMG: ReportDataMessage =
-            [1674110744.294570][29707:29709] CHIP:DMG: {
-            [1674110744.294583][29707:29709] CHIP:DMG: 	AttributeReportIBs =
-            [1674110744.294611][29707:29709] CHIP:DMG: 	[
-            [1674110744.294626][29707:29709] CHIP:DMG: 		AttributeReportIB =
-            [1674110744.294654][29707:29709] CHIP:DMG: 		{
-            [1674110744.294667][29707:29709] CHIP:DMG: 			AttributeDataIB =
-            [1674110744.294686][29707:29709] CHIP:DMG: 			{
-            [1674110744.294703][29707:29709] CHIP:DMG: 				DataVersion = 0x25341bb2,
-            [1674110744.294719][29707:29709] CHIP:DMG: 				AttributePathIB =
-            [1674110744.294739][29707:29709] CHIP:DMG: 				{
-            [1674110744.294756][29707:29709] CHIP:DMG: 					Endpoint = 0x0,
-            [1674110744.294773][29707:29709] CHIP:DMG: 					Cluster = 0x3f,
-            [1674110744.294847][29707:29709] CHIP:DMG: 					Attribute = 0x0000_0000,
-            [1674110744.294864][29707:29709] CHIP:DMG: 				}
-            [1674110744.294885][29707:29709] CHIP:DMG:
-            [1674110744.294900][29707:29709] CHIP:DMG: 				Data = [
-            [1674110744.294917][29707:29709] CHIP:DMG:
-            [1674110744.294935][29707:29709] CHIP:DMG: 				],
-            [1674110744.294950][29707:29709] CHIP:DMG: 			},
-            [1674110744.294974][29707:29709] CHIP:DMG:
-            [1674110744.294986][29707:29709] CHIP:DMG: 		},
-            [1674110744.295012][29707:29709] CHIP:DMG:
-            [1674110744.295023][29707:29709] CHIP:DMG: 	],
-            [1674110744.295050][29707:29709] CHIP:DMG:
-            [1674110744.295063][29707:29709] CHIP:DMG: 	SuppressResponse = true,
-            [1674110744.295079][29707:29709] CHIP:DMG: 	InteractionModelRevision = 1
-            [1674110744.295093][29707:29709] CHIP:DMG: }
-            [1674110744.295288][29707:29709] CHIP:TOO: Endpoint: 0 Cluster: 0x0000_003F Attribute 0x0000_0000 DataVersion: 624171954
-            [1674110744.295368][29707:29709] CHIP:TOO:   GroupKeyMap: 0 entries"
-      disabled: true
-
-    - label:
-          "TH cleans up the groups by sending the RemoveAllGroups command to the
-          DUT on PIXIT.G.ENDPOINT"
-      verification: |
-          "./chip-tool groups remove-all-groups 1 1
-
-            [1674110831.412092][29723:29725] CHIP:DMG: InvokeResponseMessage =
-            [1674110831.412097][29723:29725] CHIP:DMG: {
-            [1674110831.412101][29723:29725] CHIP:DMG: 	suppressResponse = false,
-            [1674110831.412104][29723:29725] CHIP:DMG: 	InvokeResponseIBs =
-            [1674110831.412111][29723:29725] CHIP:DMG: 	[
-            [1674110831.412114][29723:29725] CHIP:DMG: 		InvokeResponseIB =
-            [1674110831.412121][29723:29725] CHIP:DMG: 		{
-            [1674110831.412125][29723:29725] CHIP:DMG: 			CommandStatusIB =
-            [1674110831.412130][29723:29725] CHIP:DMG: 			{
-            [1674110831.412134][29723:29725] CHIP:DMG: 				CommandPathIB =
-            [1674110831.412138][29723:29725] CHIP:DMG: 				{
-            [1674110831.412141][29723:29725] CHIP:DMG: 					EndpointId = 0x1,
-            [1674110831.412145][29723:29725] CHIP:DMG: 					ClusterId = 0x4,
-            [1674110831.412149][29723:29725] CHIP:DMG: 					CommandId = 0x4,
-            [1674110831.412153][29723:29725] CHIP:DMG: 				},
-            [1674110831.412158][29723:29725] CHIP:DMG:
-            [1674110831.412162][29723:29725] CHIP:DMG: 				StatusIB =
-            [1674110831.412168][29723:29725] CHIP:DMG: 				{
-            [1674110831.412172][29723:29725] CHIP:DMG: 					status = 0x00 (SUCCESS),
-            [1674110831.412175][29723:29725] CHIP:DMG: 				},
-            [1674110831.412180][29723:29725] CHIP:DMG:
-            [1674110831.412182][29723:29725] CHIP:DMG: 			},
-            [1674110831.412188][29723:29725] CHIP:DMG:
-            [1674110831.412191][29723:29725] CHIP:DMG: 		},
-            [1674110831.412195][29723:29725] CHIP:DMG:
-            [1674110831.412198][29723:29725] CHIP:DMG: 	],
-            [1674110831.412204][29723:29725] CHIP:DMG:
-            [1674110831.412207][29723:29725] CHIP:DMG: 	InteractionModelRevision = 1
-            [1674110831.412209][29723:29725] CHIP:DMG: },"
-      disabled: true
-
-    - label:
-          "TH reads verifies the group has been removed by reading the
-          GroupTable attribute from GroupKeyManagement cluster on DUT using a
-          fabric-filtered read."
-      verification: |
-          ./chip-tool groupkeymanagement read group-table 1 0
-
-
-            [1674110892.787761][29730:29732] CHIP:DMG: ReportDataMessage =
-            [1674110892.787768][29730:29732] CHIP:DMG: {
-            [1674110892.787772][29730:29732] CHIP:DMG: 	AttributeReportIBs =
-            [1674110892.787780][29730:29732] CHIP:DMG: 	[
-            [1674110892.787783][29730:29732] CHIP:DMG: 		AttributeReportIB =
-            [1674110892.787789][29730:29732] CHIP:DMG: 		{
-            [1674110892.787792][29730:29732] CHIP:DMG: 			AttributeDataIB =
-            [1674110892.787797][29730:29732] CHIP:DMG: 			{
-            [1674110892.787803][29730:29732] CHIP:DMG: 				DataVersion = 0x25341bb2,
-            [1674110892.787806][29730:29732] CHIP:DMG: 				AttributePathIB =
-            [1674110892.787811][29730:29732] CHIP:DMG: 				{
-            [1674110892.787815][29730:29732] CHIP:DMG: 					Endpoint = 0x0,
-            [1674110892.787819][29730:29732] CHIP:DMG: 					Cluster = 0x3f,
-            [1674110892.787825][29730:29732] CHIP:DMG: 					Attribute = 0x0000_0001,
-            [1674110892.787828][29730:29732] CHIP:DMG: 				}
-            [1674110892.787834][29730:29732] CHIP:DMG:
-            [1674110892.787840][29730:29732] CHIP:DMG: 				Data = [
-            [1674110892.787843][29730:29732] CHIP:DMG:
-            [1674110892.787847][29730:29732] CHIP:DMG: 				],
-            [1674110892.787850][29730:29732] CHIP:DMG: 			},
-            [1674110892.787855][29730:29732] CHIP:DMG:
-            [1674110892.787858][29730:29732] CHIP:DMG: 		},
-            [1674110892.787863][29730:29732] CHIP:DMG:
-            [1674110892.787865][29730:29732] CHIP:DMG: 	],
-            [1674110892.787871][29730:29732] CHIP:DMG:
-            [1674110892.787875][29730:29732] CHIP:DMG: 	SuppressResponse = true,
-            [1674110892.787878][29730:29732] CHIP:DMG: 	InteractionModelRevision = 1
-            [1674110892.787881][29730:29732] CHIP:DMG: }
-            [1674110892.787953][29730:29732] CHIP:TOO: Endpoint: 0 Cluster: 0x0000_003F Attribute 0x0000_0001 DataVersion: 624171954
-            [1674110892.787973][29730:29732] CHIP:TOO:   GroupTable: 0 entries
-      disabled: true
-
-    - label:
-          "TH writes The ACL attribute in the Access Control cluster to remove
-          Operate privileges for group 0x0103 and maintain the current
-          administrative privileges for the TH. The following access control
-          list shall be used: List item 1 (TH admin): Fabric index: 1,Privilege:
-          Administer (5),AuthMode: CASE (2),Subjects: TH node id ([N1]),
-          Targets: all (null)"
-      verification: |
-          Verify that the DUT sends SUCCESS response.
-      disabled: true
->>>>>>> 743b9cac
+              ]