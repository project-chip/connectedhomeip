--- conflicted
+++ resolved
@@ -24,7 +24,6 @@
     endpoint: 0
 
 tests:
-<<<<<<< HEAD
     - label: "Wait for the commissioned device to be retrieved"
       cluster: "DelayCommands"
       command: "WaitForCommissionee"
@@ -33,8 +32,6 @@
               - name: "nodeId"
                 value: nodeId
 
-    # NOTE: This won't work with the command line switch for commissioner node id
-    # TODO: get this working with the command line switch
     - label: "TP2 - Write ACL giving admin privilege on all EP0"
       command: "writeAttribute"
       attribute: "ACL"
@@ -426,1450 +423,4 @@
                       Subjects: [commissionerNodeId],
                       Targets: null,
                   },
-              ]
-=======
-    - label: "Precondition"
-      verification: |
-          N1 is the node ID of TH1
-      disabled: true
-
-    - label: "TH1 commissions DUT using admin node ID N1"
-      verification: |
-          DUT is commissioned on TH1 fabric
-
-      disabled: true
-
-    - label:
-          "TH writes the ACL attribute with a list of AccessControlEntryStruct
-          entries containing 1 elements, granting itself administer privileges
-          on all of Endpoint 1: struct Privilege field: Administer (5) AuthMode
-          field: CASE (2) Subjects field: [N1] Targets field: [{Endpoint: 0}]"
-      verification: |
-          ./chip-tool accesscontrol write acl "[{ "privilege": 5, "authMode": 2, "subjects": [112233], "targets": [{ "cluster": null, "endpoint": 0, "deviceType": null }]}]" 1 0
-          On TH(Chiptool),Verify ACL attribute with a list of AccessControlEntryStruct entries containing 1 element.
-          [1659419235.790198][3332:3337] CHIP:DMG: WriteClient moving to [ResponseRe]
-          [1659419235.790263][3332:3337] CHIP:DMG: WriteResponseMessage =
-          [1659419235.790295][3332:3337] CHIP:DMG: {
-          [1659419235.790337][3332:3337] CHIP:DMG:        AttributeStatusIBs =
-          [1659419235.790392][3332:3337] CHIP:DMG:        [
-          [1659419235.790423][3332:3337] CHIP:DMG:                AttributeStatusIB =
-          [1659419235.790459][3332:3337] CHIP:DMG:                {
-          [1659419235.790494][3332:3337] CHIP:DMG:                        AttributePathIB =
-          [1659419235.790534][3332:3337] CHIP:DMG:                        {
-          [1659419235.790574][3332:3337] CHIP:DMG:                                Endpoint = 0x0,
-          [1659419235.790616][3332:3337] CHIP:DMG:                                Cluster = 0x1f,
-          [1659419235.790662][3332:3337] CHIP:DMG:                                Attribute = 0x0000_0000,
-          [1659419235.790704][3332:3337] CHIP:DMG:                        }
-          [1659419235.790747][3332:3337] CHIP:DMG:
-          [1659419235.790784][3332:3337] CHIP:DMG:                        StatusIB =
-          [1659419235.790824][3332:3337] CHIP:DMG:                        {
-          [1659419235.790857][3332:3337] CHIP:DMG:                                status = 0x00 (SUCCESS),
-          [1659419235.790895][3332:3337] CHIP:DMG:                        },
-          [1659419235.790934][3332:3337] CHIP:DMG:
-          [1659419235.790967][3332:3337] CHIP:DMG:                },
-          [1659419235.791013][3332:3337] CHIP:DMG:
-          [1659419235.791045][3332:3337] CHIP:DMG:                AttributeStatusIB =
-          [1659419235.791079][3332:3337] CHIP:DMG:                {
-          [1659419235.791113][3332:3337] CHIP:DMG:                        AttributePathIB =
-          [1659419235.791149][3332:3337] CHIP:DMG:                        {
-          [1659419235.791188][3332:3337] CHIP:DMG:                                Endpoint = 0x0,
-          [1659419235.791231][3332:3337] CHIP:DMG:                                Cluster = 0x1f,
-          [1659419235.791276][3332:3337] CHIP:DMG:                                Attribute = 0x0000_0000,
-          [1659419235.791320][3332:3337] CHIP:DMG:                                ListIndex = Null,
-          [1659419235.791358][3332:3337] CHIP:DMG:                        }
-          [1659419235.791400][3332:3337] CHIP:DMG:
-          [1659419235.791436][3332:3337] CHIP:DMG:                        StatusIB =
-          [1659419235.791473][3332:3337] CHIP:DMG:                        {
-          [1659419235.791511][3332:3337] CHIP:DMG:                                status = 0x00 (SUCCESS),
-          [1659419235.791549][3332:3337] CHIP:DMG:                        },
-          [1659419235.791587][3332:3337] CHIP:DMG:
-          [1659419235.791620][3332:3337] CHIP:DMG:                },
-          [1659419235.791657][3332:3337] CHIP:DMG:
-          [1659419235.791688][3332:3337] CHIP:DMG:        ],
-          [1659419235.791728][3332:3337] CHIP:DMG:
-          [1659419235.791783][3332:3337] CHIP:DMG:        InteractionModelRevision = 1
-          [1659419235.791817][3332:3337] CHIP:DMG: }
-          [1659419235.791934][3332:3337] CHIP:DMG: WriteClient moving to [AwaitingDe]
-          [1659419235.792010][3332:3337] CHIP:EM: Sending Standalone Ack for MessageCounter:134189934 on exchange 40582i
-          [1659419235.792099][3332:3337] CHIP:IN: Prepared secure message 0xffff93ffd9e8 to 0x0000000000000001 (1)  of type 0x10 and protocolId (0, 0) on exchange 40582i with MessageCounter:170445973.
-          [1659419235.792166][3332:3337] CHIP:IN: Sending encrypted msg 0xffff93ffd9e8 with MessageCounter:170445973 to 0x0000000000000001 (1) at monotonic time: 00000000004A9C28 msec
-          [1659419235.792348][3332:3337] CHIP:EM: Flushed pending ack for MessageCounter:134189934 on exchange 40582i
-          [1659419235.792569][3332:3332] CHIP:CTL: Shutting down the commissioner
-      disabled: true
-
-    - label:
-          "TH reads the NOCs attribute from the Node Operational Credentials
-          cluster using a fabric-scoped read (requires administer privilege)"
-      verification: |
-          ./chip-tool operationalcredentials read nocs 1 0
-          On TH(Chiptool),Verify  NOCs attribute from the Node Operational Credentials returns a list of NOCs containing 1 entry
-           cluster using a fabric-scoped read (requires administer privilege) returns a list of NOCs containing 1 entry
-          1660287827.812436][3425:3430] CHIP:DMG:
-          [1660287827.812465][3425:3430] CHIP:DMG:         ],
-          [1660287827.812507][3425:3430] CHIP:DMG:
-          [1660287827.812538][3425:3430] CHIP:DMG:         SuppressResponse = true,
-          [1660287827.812568][3425:3430] CHIP:DMG:         InteractionModelRevision = 1
-          [1660287827.812595][3425:3430] CHIP:DMG: }
-          [1660287827.812909][3425:3430] CHIP:TOO: Endpoint: 0 Cluster: 0x0000_003E Attribute 0x0000_0000 DataVersion: 150139357
-          [1660287827.813029][3425:3430] CHIP:TOO:   NOCs: 1 entries
-          [1660287827.813097][3425:3430] CHIP:TOO:     [1]: {
-          [1660287827.813143][3425:3430] CHIP:TOO:       Noc: 1530010101240201370324130118260480228127260580254D3A370624150124110118240701240801300941045F7EC97259380A95B263D320C9AAB344A003CA502C4A0D3E9264BE9CB302ADD4261005A5EF5F64F59C4429A253115DFBA3BC2606E4F93A0F982E14F85208F20E370A3501280118240201360304020401183004143EC057A20A90D9BDD0E80B684B8251F9308FD708300514FD0C51FF3675568C2C84AA3BD8D94AECE4F3B4F418300B407233D4F3BD77C644527CFC41B20F3D651B8B2FF8C61971B7BE635DC60A730E725118BEDCEEC3AE40D5E1DB980841237E17FC959802C71FDEBE1BFA424E1421FC18
-          [1660287827.813189][3425:3430] CHIP:TOO:       Icac: 1530010100240201370324140018260480228127260580254D3A3706241301182407012408013009410462DE64AB7CAE375E896604D436B960BF9A1395D8021A26FE083EF45170D3691CA7C3834BC477E51D47F7A7C083D96C072A8E1E136F17A3F3D085AE586F3DF160370A3501290118240260300414FD0C51FF3675568C2C84AA3BD8D94AECE4F3B4F430051474A4D2A7459FB7DB8EE91648D8E51C5C9F5773BE18300B40A6EEE9EC50B2BF7D89EBEA128B2750567BCBAF80493CA15A33A99E1441EF65AA12634DE0D4AA59BEE9DCEAB1D3F3A76EE09D06DF603956E9501F068393B01C7118
-          [1660287827.813239][3425:3430] CHIP:TOO:       FabricIndex: 1
-          [1660287827.813266][3425:3430] CHIP:TOO:      }
-          [1660287827.813366][3425:3430] CHIP:EM: Sending Standalone Ack for MessageCounter:230101128 on exchange 36399i
-          [1660287827.813464][3425:3430] CHIP:IN: Prepared secure message 0xffffa5474a58 to 0x0000000000000001 (1)  of type 0x10 and protocolId (0, 0) on exchange 36399i with MessageCounter:161658783.
-          [1660287827.813515][3425:3430] CHIP:IN: Sending encrypted msg 0xffffa5474a58 with MessageCounter:161658783 to 0x0000000000000001 (1) at monotonic time: 00000000006ADA1E msec
-      disabled: true
-
-    - label:
-          "TH writes the Location attribute in the Basic Information cluster
-          with 'XX' (requires administerprivilege)"
-      verification: |
-          ./chip-tool basicinformation write location xx 1 0
-          On TH(Chiptool),Verify Successfully Location attribute in the Basic Information cluster
-           with "XX" (requires administer privilege)
-          1660287985.294180][3436:3441] CHIP:DMG: WriteClient moving to [ResponseRe]
-          [1660287985.294247][3436:3441] CHIP:DMG: WriteResponseMessage =
-          [1660287985.294283][3436:3441] CHIP:DMG: {
-          [1660287985.294316][3436:3441] CHIP:DMG:         AttributeStatusIBs =
-          [1660287985.294361][3436:3441] CHIP:DMG:         [
-          [1660287985.294393][3436:3441] CHIP:DMG:                 AttributeStatusIB =
-          [1660287985.294961][3436:3441] CHIP:DMG:                 {
-          [1660287985.295003][3436:3441] CHIP:DMG:                         AttributePathIB =
-          [1660287985.295049][3436:3441] CHIP:DMG:                         {
-          [1660287985.295096][3436:3441] CHIP:DMG:                                 Endpoint = 0x0,
-          [1660287985.295146][3436:3441] CHIP:DMG:                                 Cluster = 0x28,
-          [1660287985.295197][3436:3441] CHIP:DMG:                                 Attribute = 0x0000_0006,
-          [1660287985.295233][3436:3441] CHIP:DMG:                         }
-          [1660287985.295274][3436:3441] CHIP:DMG:
-          [1660287985.295316][3436:3441] CHIP:DMG:                         StatusIB =
-          [1660287985.295358][3436:3441] CHIP:DMG:                         {
-          [1660287985.295397][3436:3441] CHIP:DMG:                                 status = 0x00 (SUCCESS),
-          [1660287985.295433][3436:3441] CHIP:DMG:                         },
-          [1660287985.295637][3436:3441] CHIP:DMG:
-          [1660287985.295675][3436:3441] CHIP:DMG:                 },
-          [1660287985.295902][3436:3441] CHIP:DMG:
-          [1660287985.295936][3436:3441] CHIP:DMG:         ],
-          [1660287985.295972][3436:3441] CHIP:DMG:
-          [1660287985.295999][3436:3441] CHIP:DMG:         InteractionModelRevision = 1
-          [1660287985.296026][3436:3441] CHIP:DMG: }
-          [1660287985.296109][3436:3441] CHIP:DMG: WriteClient moving to [AwaitingDe]
-          [1660287985.296183][3436:3441] CHIP:EM: Sending Standalone Ack for MessageCounter:197244062 on exchange 22576i
-          [1660287985.296266][3436:3441] CHIP:IN: Prepared secure message 0xffff7dd1aa58 to 0x0000000000000001 (1)  of type 0x10 and protocolId (0, 0) on exchange 22576i with MessageCounter:245656370.
-      disabled: true
-
-    - label:
-          "TH sends the UpdateFabricLabel command to the Node Operational
-          Credentials cluster with the Label field set to 'TestFabric'(requires
-          administer privilege)"
-      verification: |
-          ./chip-tool operationalcredentials   update-fabric-label  Testfabric 1 0
-          On TH(Chiptool),Verify  UpdateFabricLabel command to the Node Operational
-          Credentials cluster with the Label field set to "TestFabric"
-          (requires administer privilege)
-
-          60288088.153252][3449:3454] CHIP:DMG:                         },
-          [1660288088.153291][3449:3454] CHIP:DMG:
-          [1660288088.153319][3449:3454] CHIP:DMG:                 },
-          [1660288088.153349][3449:3454] CHIP:DMG:
-          [1660288088.153373][3449:3454] CHIP:DMG:         ],
-          [1660288088.153405][3449:3454] CHIP:DMG:
-          [1660288088.153430][3449:3454] CHIP:DMG:         InteractionModelRevision = 1
-          [1660288088.153455][3449:3454] CHIP:DMG: },
-          [1660288088.153518][3449:3454] CHIP:DMG: Received Command Response Data, Endpoint=0 Cluster=0x0000_003E Command=0x0000_0008
-          [1660288088.153574][3449:3454] CHIP:TOO: Endpoint: 0 Cluster: 0x0000_003E Command 0x0000_0008
-          [1660288088.153641][3449:3454] CHIP:TOO:   NOCResponse: {
-          [1660288088.153690][3449:3454] CHIP:TOO:     statusCode: 0
-          [1660288088.153718][3449:3454] CHIP:TOO:     fabricIndex: 1
-          [1660288088.153742][3449:3454] CHIP:TOO:    }
-          [1660288088.153784][3449:3454] CHIP:DMG: ICR moving to [AwaitingDe]
-          [1660288088.153845][3449:3454] CHIP:EM: Sending Standalone Ack for MessageCounter:105416284 on exchange 14053i
-          [1660288088.153936][3449:3454] CHIP:IN: Prepared secure message 0xffffb6fdda58 to 0x0000000000000001 (1)  of type 0x10 and protocolId (0, 0) on exchange 14053i with MessageCounter:54032897.
-          [1660288088.153983][3449:3454] CHIP:IN: Sending encrypted msg 0xffffb6fdda58 with MessageCounter:54032897 to 0x0000000000000001 (1) at monotonic time: 00000000006ED312 msec
-      disabled: true
-
-    - label:
-          "TH writes the NodeLabel attribute in the Basic Information cluster
-          with the string 'TestNode' (requires manage privilege)"
-      verification: |
-          ./chip-tool basicinformation write node-label TestNode  1 0
-          On TH(Chiptool),Verify Successfully NodeLabel attribute in the Basic Information cluster with the
-           string "TestNode" (requires manage privilege)
-          [1660288214.881228][3458:3463] CHIP:DMG: WriteResponseMessage =
-          [1660288214.881269][3458:3463] CHIP:DMG: {
-          [1660288214.881305][3458:3463] CHIP:DMG:         AttributeStatusIBs =
-          [1660288214.881356][3458:3463] CHIP:DMG:         [
-          [1660288214.881397][3458:3463] CHIP:DMG:                 AttributeStatusIB =
-          [1660288214.881447][3458:3463] CHIP:DMG:                 {
-          [1660288214.881495][3458:3463] CHIP:DMG:                         AttributePathIB =
-          [1660288214.881555][3458:3463] CHIP:DMG:                         {
-          [1660288214.881614][3458:3463] CHIP:DMG:                                 Endpoint = 0x0,
-          [1660288214.881665][3458:3463] CHIP:DMG:                                 Cluster = 0x28,
-          [1660288214.881720][3458:3463] CHIP:DMG:                                 Attribute = 0x0000_0005,
-          [1660288214.881767][3458:3463] CHIP:DMG:                         }
-          [1660288214.881825][3458:3463] CHIP:DMG:
-          [1660288214.881875][3458:3463] CHIP:DMG:                         StatusIB =
-          [1660288214.881933][3458:3463] CHIP:DMG:                         {
-          [1660288214.881991][3458:3463] CHIP:DMG:                                 status = 0x00 (SUCCESS),
-          [1660288214.882045][3458:3463] CHIP:DMG:                         },
-          [1660288214.882105][3458:3463] CHIP:DMG:
-          [1660288214.882138][3458:3463] CHIP:DMG:                 },
-          [1660288214.882175][3458:3463] CHIP:DMG:
-          [1660288214.882202][3458:3463] CHIP:DMG:         ],
-          [1660288214.882234][3458:3463] CHIP:DMG:
-          [1660288214.882262][3458:3463] CHIP:DMG:         InteractionModelRevision = 1
-          [1660288214.882289][3458:3463] CHIP:DMG: }
-          [1660288214.882368][3458:3463] CHIP:DMG: WriteClient moving to [AwaitingDe]
-          [1660288214.882434][3458:3463] CHIP:EM: Sending Standalone Ack for MessageCounter:254310385 on exchange 54553i
-          [1660288214.882511][3458:3463] CHIP:IN: Prepared secure message 0xffffa5d08a58 to 0x0000000000000001 (1)  of type 0x10 and protocolId (0, 0) on exchange 54553i with MessageCounter:154252624.
-          [1660288214.882555][3458:3463] CHIP:IN: Sending encrypted msg 0xffffa5d08a58 with MessageCounter:154252624 to 0x0000000000000001 (1) at monotonic time: 000000000070C21B msec
-      disabled: true
-
-    - label:
-          "TH sends the TestEventTrigger command to the General Diagnostics
-          cluster with the EnableKey set to 0 and the EventTrigger set to 0
-          (requires manage privilege). Note that this will cause an error to be
-          returned because the EnableKey is invalid, but still indicates that
-          the TH passed the ACL check."
-      verification: |
-          ./chip-tool generaldiagnostics test-event-trigger 0 0 1 0
-          On TH(Chiptool),Verify TestEventTrigger command to the General Diagnostics cluster with the EnableKey set to 0 and the EventTrigger set to 0 (requires manage privilege) Returns CONSTRAINT_ERROR
-          [1659090456.655741][4334:4339] CHIP:DMG: ICR moving to [ResponseRe]
-          [1659090456.655829][4334:4339] CHIP:DMG: InvokeResponseMessage =
-          [1659090456.655887][4334:4339] CHIP:DMG: {
-          [1659090456.655928][4334:4339] CHIP:DMG:        suppressResponse = false,
-          [1659090456.655985][4334:4339] CHIP:DMG:        InvokeResponseIBs =
-          [1659090456.656037][4334:4339] CHIP:DMG:        [
-          [1659090456.656094][4334:4339] CHIP:DMG:                InvokeResponseIB =
-          [1659090456.656153][4334:4339] CHIP:DMG:                {
-          [1659090456.656213][4334:4339] CHIP:DMG:                        CommandStatusIB =
-          [1659090456.656270][4334:4339] CHIP:DMG:                        {
-          [1659090456.656319][4334:4339] CHIP:DMG:                                CommandPathIB =
-          [1659090456.656374][4334:4339] CHIP:DMG:                                {
-          [1659090456.656430][4334:4339] CHIP:DMG:                                        EndpointId = 0x0,
-          [1659090456.656493][4334:4339] CHIP:DMG:                                        ClusterId = 0x33,
-          [1659090456.656555][4334:4339] CHIP:DMG:                                        CommandId = 0x0,
-          [1659090456.656613][4334:4339] CHIP:DMG:                                },
-          [1659090456.656672][4334:4339] CHIP:DMG:
-          [1659090456.656724][4334:4339] CHIP:DMG:                                StatusIB =
-          [1659090456.656783][4334:4339] CHIP:DMG:                                {
-          [1659090456.656839][4334:4339] CHIP:DMG:                                        status = 0x87 (CONSTRAINT_ERROR),
-          [1659090456.656895][4334:4339] CHIP:DMG:                                },
-          [1659090456.656946][4334:4339] CHIP:DMG:
-          [1659090456.656983][4334:4339] CHIP:DMG:                        },
-          [1659090456.657021][4334:4339] CHIP:DMG:
-          [1659090456.657103][4334:4339] CHIP:DMG:                },
-          [1659090456.657143][4334:4339] CHIP:DMG:
-          [1659090456.657171][4334:4339] CHIP:DMG:        ],
-          [1659090456.657204][4334:4339] CHIP:DMG:
-          [1659090456.657232][4334:4339] CHIP:DMG:        InteractionModelRevision = 1
-          [1659090456.657259][4334:4339] CHIP:DMG: },
-          [1659090456.657346][4334:4339] CHIP:DMG: Received Command Response Status for Endpoint=0 Cluster=0x0000_0033 Command=0x0000_0000 Status=0x87
-          [1659090456.657384][4334:4339] CHIP:TOO: Error: IM Error 0x00000587: General error: 0x87 (CONSTRAINT_ERROR)
-          [1659090456.657425][4334:4339] CHIP:DMG: ICR moving to [AwaitingDe]
-          [1659090456.657488][4334:4339] CHIP:EM: Sending Standalone Ack for MessageCounter:22897794 on exchange 21249i
-          [1659090456.657555][4334:4339] CHIP:IN: Prepared secure message 0xffff8a3839e8 to 0x0000000000000002 (1)  of type 0x10 and protocolId (0, 0) on exchange 21249i with MessageCounter:124109243.
-      disabled: true
-
-    - label:
-          "TH reads the VendorID attribute from the Basic Information cluster
-          (requires view privilege)"
-      verification: |
-          ./chip-tool basicinformation read vendor-id 1 0
-          On TH(Chiptool),Verify  VendorID attribute from the Basic Information cluster
-          288412.817686][3478:3483] CHIP:DMG: {
-          [1660288412.817723][3478:3483] CHIP:DMG:         AttributeReportIBs =
-          [1660288412.817774][3478:3483] CHIP:DMG:         [
-          [1660288412.817818][3478:3483] CHIP:DMG:                 AttributeReportIB =
-          [1660288412.817872][3478:3483] CHIP:DMG:                 {
-          [1660288412.817909][3478:3483] CHIP:DMG:                         AttributeDataIB =
-          [1660288412.817949][3478:3483] CHIP:DMG:                         {
-          [1660288412.818001][3478:3483] CHIP:DMG:                                 DataVersion = 0xe706a702,
-          [1660288412.818042][3478:3483] CHIP:DMG:                                 AttributePathIB =
-          [1660288412.818104][3478:3483] CHIP:DMG:                                 {
-          [1660288412.818152][3478:3483] CHIP:DMG:                                         Endpoint = 0x0,
-          [1660288412.818205][3478:3483] CHIP:DMG:                                         Cluster = 0x28,
-          [1660288412.818266][3478:3483] CHIP:DMG:                                         Attribute = 0x0000_0002,
-          [1660288412.818310][3478:3483] CHIP:DMG:                                 }
-          [1660288412.818356][3478:3483] CHIP:DMG:
-          [1660288412.818412][3478:3483] CHIP:DMG:                                 Data = 65521,
-          [1660288412.818459][3478:3483] CHIP:DMG:                         },
-          [1660288412.818529][3478:3483] CHIP:DMG:
-          [1660288412.818572][3478:3483] CHIP:DMG:                 },
-          [1660288412.818638][3478:3483] CHIP:DMG:
-          [1660288412.818677][3478:3483] CHIP:DMG:         ],
-          [1660288412.818725][3478:3483] CHIP:DMG:
-          [1660288412.818775][3478:3483] CHIP:DMG:         SuppressResponse = true,
-          [1660288412.818818][3478:3483] CHIP:DMG:         InteractionModelRevision = 1
-          [1660288412.818856][3478:3483] CHIP:DMG: }
-          [1660288412.819053][3478:3483] CHIP:TOO: Endpoint: 0 Cluster: 0x0000_0028 Attribute 0x0000_0002 DataVersion: 3875972866
-          [1660288412.819168][3478:3483] CHIP:TOO:   VendorID: 65521
-          [1660288412.819281][3478:3483] CHIP:EM: Sending Standalone Ack for MessageCounter:162210353 on exchange 21063i
-          [1660288412.819381][3478:3483] CHIP:IN: Prepared secure message 0xffff83ffda58 to 0x0000000000000001 (1)  of type 0x10 and protocolId (0, 0) on exchange 21063i with MessageCounter:118354980.
-      disabled: true
-
-    - label:
-          "TH writes the ACL attribute with a list of AccessControlEntryStruct
-          entries containing 2 elements, giving itself administer privilege only
-          on the Access Control cluster and manage privilege on everything else
-          on EP0. struct Privilege field: Administer (5) AuthMode field: CASE
-          (2) Subjects field: [N1] Targets field: [{Cluster: 0x001F, Endpoint:
-          0}] struct Privilege field: Manage (4) AuthMode field: CASE (2)
-          Subjects field: [N1] Targets field: [{Endpoint: 0}]"
-      verification: |
-          ./chip-tool accesscontrol write acl "[{ "privilege": 5, "authMode": 2, "subjects": [112233], "targets": [{ "cluster": 31, "endpoint": 0, "deviceType": null }]},{ "privilege": 4, "authMode": 2, "subjects": [112233], "targets": [{ "cluster": null, "endpoint": 0, "deviceType": null }]}]" 1 0
-          On TH(Chiptool),Verify ACL attribute with a list of AccessControlEntryStruct entries containing 2 elements
-
-          1660288528.919407][3487:3493] CHIP:DMG: WriteClient moving to [ResponseRe]
-          [1660288528.919483][3487:3493] CHIP:DMG: WriteResponseMessage =
-          [1660288528.919538][3487:3493] CHIP:DMG: {
-          [1660288528.919573][3487:3493] CHIP:DMG:         AttributeStatusIBs =
-          [1660288528.919617][3487:3493] CHIP:DMG:         [
-          [1660288528.919650][3487:3493] CHIP:DMG:                 AttributeStatusIB =
-          [1660288528.919684][3487:3493] CHIP:DMG:                 {
-          [1660288528.919718][3487:3493] CHIP:DMG:                         AttributePathIB =
-          [1660288528.919761][3487:3493] CHIP:DMG:                         {
-          [1660288528.919801][3487:3493] CHIP:DMG:                                 Endpoint = 0x0,
-          [1660288528.919854][3487:3493] CHIP:DMG:                                 Cluster = 0x1f,
-          [1660288528.919898][3487:3493] CHIP:DMG:                                 Attribute = 0x0000_0000,
-          [1660288528.919938][3487:3493] CHIP:DMG:                         }
-          [1660288528.919984][3487:3493] CHIP:DMG:
-          [1660288528.920023][3487:3493] CHIP:DMG:                         StatusIB =
-          [1660288528.920064][3487:3493] CHIP:DMG:                         {
-          [1660288528.920104][3487:3493] CHIP:DMG:                                 status = 0x00 (SUCCESS),
-          [1660288528.920142][3487:3493] CHIP:DMG:                         },
-          [1660288528.920189][3487:3493] CHIP:DMG:
-          [1660288528.920225][3487:3493] CHIP:DMG:                 },
-          [1660288528.920272][3487:3493] CHIP:DMG:
-          [1660288528.920305][3487:3493] CHIP:DMG:                 AttributeStatusIB =
-          [1660288528.920340][3487:3493] CHIP:DMG:                 {
-          [1660288528.920374][3487:3493] CHIP:DMG:                         AttributePathIB =
-          [1660288528.920417][3487:3493] CHIP:DMG:                         {
-          [1660288528.920458][3487:3493] CHIP:DMG:                                 Endpoint = 0x0,
-          [1660288528.920505][3487:3493] CHIP:DMG:                                 Cluster = 0x1f,
-          [1660288528.920554][3487:3493] CHIP:DMG:                                 Attribute = 0x0000_0000,
-          [1660288528.920599][3487:3493] CHIP:DMG:                                 ListIndex = Null,
-          [1660288528.920640][3487:3493] CHIP:DMG:                         }
-          [1660288528.920687][3487:3493] CHIP:DMG:
-          [1660288528.920727][3487:3493] CHIP:DMG:                         StatusIB =
-          [1660288528.920761][3487:3493] CHIP:DMG:                         {
-          [1660288528.920795][3487:3493] CHIP:DMG:                                 status = 0x00 (SUCCESS),
-          [1660288528.920842][3487:3493] CHIP:DMG:                         },
-          [1660288528.920883][3487:3493] CHIP:DMG:
-          [1660288528.920920][3487:3493] CHIP:DMG:                 },
-          [1660288528.920966][3487:3493] CHIP:DMG:
-          [1660288528.920999][3487:3493] CHIP:DMG:                 AttributeStatusIB =
-          [1660288528.921034][3487:3493] CHIP:DMG:                 {
-          [1660288528.921068][3487:3493] CHIP:DMG:                         AttributePathIB =
-          [1660288528.921115][3487:3493] CHIP:DMG:                         {
-          [1660288528.921156][3487:3493] CHIP:DMG:                                 Endpoint = 0x0,
-          [1660288528.921206][3487:3493] CHIP:DMG:                                 Cluster = 0x1f,
-          [1660288528.921256][3487:3493] CHIP:DMG:                                 Attribute = 0x0000_0000,
-          [1660288528.921307][3487:3493] CHIP:DMG:                                 ListIndex = Null,
-          [1660288528.921355][3487:3493] CHIP:DMG:                         }
-          [1660288528.921396][3487:3493] CHIP:DMG:
-          [1660288528.921436][3487:3493] CHIP:DMG:                         StatusIB =
-          [1660288528.921480][3487:3493] CHIP:DMG:                         {
-          [1660288528.921524][3487:3493] CHIP:DMG:                                 status = 0x00 (SUCCESS),
-          [1660288528.921570][3487:3493] CHIP:DMG:                         },
-          [1660288528.921614][3487:3493] CHIP:DMG:
-          [1660288528.921648][3487:3493] CHIP:DMG:                 },
-          [1660288528.921687][3487:3493] CHIP:DMG:
-          [1660288528.921720][3487:3493] CHIP:DMG:         ],
-          [1660288528.921768][3487:3493] CHIP:DMG:
-          [1660288528.921799][3487:3493] CHIP:DMG:         InteractionModelRevision = 1
-          [1660288528.921830][3487:3493] CHIP:DMG: }
-          [1660288528.922005][3487:3493] CHIP:DMG: WriteClient moving to [AwaitingDe]
-          [1660288528.922090][3487:3493] CHIP:EM: Sending Standalone Ack for MessageCounter:51040482 on exchange 47509i
-          [1660288528.922185][3487:3493] CHIP:IN: Prepared secure message 0xffff854e1a58 to 0x000000000
-      disabled: true
-
-    - label:
-          "TH reads the NOCs attribute from the Node Operational Credentials
-          cluster using a fabric-filtered read (requires administer privilege)"
-      verification: |
-          ./chip-tool operationalcredentials read nocs 1 0
-          On TH(Chiptool),Verify NOCs attribute from the Node Operational Credentials cluster
-          using a fabric-filtered read (requires administer privilege) Returns UNSUPPORTED_ACCESS (0x7e)
-          [1660288669.384866][3506:3511] CHIP:DMG: ReportDataMessage =
-          [1660288669.384903][3506:3511] CHIP:DMG: {
-          [1660288669.384933][3506:3511] CHIP:DMG:         AttributeReportIBs =
-          [1660288669.384976][3506:3511] CHIP:DMG:         [
-          [1660288669.385008][3506:3511] CHIP:DMG:                 AttributeReportIB =
-          [1660288669.385057][3506:3511] CHIP:DMG:                 {
-          [1660288669.385094][3506:3511] CHIP:DMG:                         AttributeStatusIB =
-          [1660288669.385132][3506:3511] CHIP:DMG:                         {
-          [1660288669.385172][3506:3511] CHIP:DMG:                                 AttributePathIB =
-          [1660288669.385224][3506:3511] CHIP:DMG:                                 {
-          [1660288669.385268][3506:3511] CHIP:DMG:                                         Endpoint = 0x0,
-          [1660288669.385322][3506:3511] CHIP:DMG:                                         Cluster = 0x3e,
-          [1660288669.385373][3506:3511] CHIP:DMG:                                         Attribute = 0x0000_0000,
-          [1660288669.385409][3506:3511] CHIP:DMG:                                 }
-          [1660288669.385466][3506:3511] CHIP:DMG:
-          [1660288669.385511][3506:3511] CHIP:DMG:                                 StatusIB =
-          [1660288669.385549][3506:3511] CHIP:DMG:                                 {
-          [1660288669.385599][3506:3511] CHIP:DMG:                                         status = 0x7e (UNSUPPORTED_ACCESS),
-          [1660288669.385640][3506:3511] CHIP:DMG:                                 },
-          [1660288669.385686][3506:3511] CHIP:DMG:
-          [1660288669.385726][3506:3511] CHIP:DMG:                         },
-          [1660288669.385781][3506:3511] CHIP:DMG:
-          [1660288669.385812][3506:3511] CHIP:DMG:                 },
-          [1660288669.385853][3506:3511] CHIP:DMG:
-          [1660288669.385886][3506:3511] CHIP:DMG:         ],
-          [1660288669.385928][3506:3511] CHIP:DMG:
-          [1660288669.385962][3506:3511] CHIP:DMG:         SuppressResponse = true,
-          [1660288669.385993][3506:3511] CHIP:DMG:         InteractionModelRevision = 1
-          [1660288669.386025][3506:3511] CHIP:DMG: }
-          [1660288669.386159][3506:3511] CHIP:TOO: Response Failure: IM Error 0x0000057E: General error: 0x7e (UNSUPPORTED_ACCESS)
-          [1660288669.386306][3506:3511] CHIP:EM: Sending Standalone Ack for MessageCounter:43458100 on exchang
-      disabled: true
-
-    - label:
-          "TH writes the Location attribute in the Basic Information cluster
-          with 'XX' (requires administer privilege)"
-      verification: |
-          ./chip-tool basicinformation write location xx 1 0
-          On TH(Chiptool),Verify Successfully Location attribute in the Basic Information cluster
-           with "XX" (requires administer privilege)
-          [1660288749.400037][3516:3521] CHIP:DMG: WriteResponseMessage =
-          [1660288749.400074][3516:3521] CHIP:DMG: {
-          [1660288749.400105][3516:3521] CHIP:DMG:         AttributeStatusIBs =
-          [1660288749.400152][3516:3521] CHIP:DMG:         [
-          [1660288749.400187][3516:3521] CHIP:DMG:                 AttributeStatusIB =
-          [1660288749.400226][3516:3521] CHIP:DMG:                 {
-          [1660288749.400270][3516:3521] CHIP:DMG:                         AttributePathIB =
-          [1660288749.400316][3516:3521] CHIP:DMG:                         {
-          [1660288749.400364][3516:3521] CHIP:DMG:                                 Endpoint = 0x0,
-          [1660288749.400415][3516:3521] CHIP:DMG:                                 Cluster = 0x28,
-          [1660288749.400468][3516:3521] CHIP:DMG:                                 Attribute = 0x0000_0006,
-          [1660288749.400515][3516:3521] CHIP:DMG:                         }
-          [1660288749.400568][3516:3521] CHIP:DMG:
-          [1660288749.400613][3516:3521] CHIP:DMG:                         StatusIB =
-          [1660288749.400661][3516:3521] CHIP:DMG:                         {
-          [1660288749.400762][3516:3521] CHIP:DMG:                                 status = 0x7e (UNSUPPORTED_ACCESS),
-          [1660288749.400837][3516:3521] CHIP:DMG:                         },
-          [1660288749.400877][3516:3521] CHIP:DMG:
-          [1660288749.400919][3516:3521] CHIP:DMG:                 },
-          [1660288749.400968][3516:3521] CHIP:DMG:
-          [1660288749.401006][3516:3521] CHIP:DMG:         ],
-          [1660288749.401094][3516:3521] CHIP:DMG:
-          [1660288749.401135][3516:3521] CHIP:DMG:         InteractionModelRevision = 1
-          [1660288749.401214][3516:3521] CHIP:DMG: }
-          [1660288749.401317][3516:3521] CHIP:DMG: WriteClient moving to [AwaitingDe]
-          [1660288749.401365][3516:3521] CHIP:TOO: Response Failure: IM Error 0x0000057E: General error: 0x7e (UNSUPPORTED_ACCESS)
-          [1660288749.401448][3516:3521] CHIP:EM: Sending Standalone Ack for MessageCounter:7906604 on exchange 16408i
-          [1660288749.401587][3516:3521] CHIP:IN: Prepared secure message 0xffff7de66a58 to 0x0000000000000001 (1)  of type 0x10 and protocolId (0, 0) on exchange 16408i with MessageCounter:231165951.
-          [1660288749.401683][3516:3521] CHIP:IN: Sending encrypted msg 0xffff7de66a58 with MessageCounter:231165951 to 0x000000
-      disabled: true
-
-    - label:
-          "TH sends the UpdateFabricLabel command to the operational credentials
-          cluster with the Label field set to 'TestFabric' (requires administer
-          privilege)"
-      verification: |
-          ./chip-tool operationalcredentials   update-fabric-label  Testfabric 1 0
-
-          On TH(Chiptool),Verify  UpdateFabricLabel command to the operational credentials
-           cluster with the Label field set to "TestFabric" (requires administer privilege) Returns UNSUPPORTED_ACCESS (0x7e)
-          1660288926.084024][3528:3533] CHIP:DMG: InvokeResponseMessage =
-          [1660288926.084053][3528:3533] CHIP:DMG: {
-          [1660288926.084081][3528:3533] CHIP:DMG:         suppressResponse = false,
-          [1660288926.084110][3528:3533] CHIP:DMG:         InvokeResponseIBs =
-          [1660288926.084145][3528:3533] CHIP:DMG:         [
-          [1660288926.084173][3528:3533] CHIP:DMG:                 InvokeResponseIB =
-          [1660288926.084211][3528:3533] CHIP:DMG:                 {
-          [1660288926.084244][3528:3533] CHIP:DMG:                         CommandStatusIB =
-          [1660288926.084282][3528:3533] CHIP:DMG:                         {
-          [1660288926.084316][3528:3533] CHIP:DMG:                                 CommandPathIB =
-          [1660288926.084352][3528:3533] CHIP:DMG:                                 {
-          [1660288926.084392][3528:3533] CHIP:DMG:                                         EndpointId = 0x0,
-          [1660288926.084433][3528:3533] CHIP:DMG:                                         ClusterId = 0x3e,
-          [1660288926.084472][3528:3533] CHIP:DMG:                                         CommandId = 0x9,
-          [1660288926.084507][3528:3533] CHIP:DMG:                                 },
-          [1660288926.084555][3528:3533] CHIP:DMG:
-          [1660288926.084589][3528:3533] CHIP:DMG:                                 StatusIB =
-          [1660288926.084632][3528:3533] CHIP:DMG:                                 {
-          [1660288926.084675][3528:3533] CHIP:DMG:                                         status = 0x7e (UNSUPPORTED_ACCESS),
-          [1660288926.084718][3528:3533] CHIP:DMG:                                 },
-          [1660288926.084758][3528:3533] CHIP:DMG:
-          [1660288926.084791][3528:3533] CHIP:DMG:                         },
-          [1660288926.084828][3528:3533] CHIP:DMG:
-          [1660288926.084857][3528:3533] CHIP:DMG:                 },
-          [1660288926.084891][3528:3533] CHIP:DMG:
-          [1660288926.084919][3528:3533] CHIP:DMG:         ],
-          [1660288926.084954][3528:3533] CHIP:DMG:
-          [1660288926.084982][3528:3533] CHIP:DMG:         InteractionModelRevision = 1
-          [1660288926.085009][3528:3533] CHIP:DMG: },
-          [1660288926.085072][3528:3533] CHIP:DMG: Received Command Response Status for Endpoint=0 Cluster=0x0000_003E Command=0x0000_0009 Status=0x7e
-          [1660288926.085110][3528:3533] CHIP:TOO: Error: IM Error 0x0000057E: General error: 0x7e (U
-      disabled: true
-
-    - label:
-          "Repeat steps 6 to 8 to confirm that TH still has access associated
-          with manage and view privileges"
-      verification: |
-          Step 6: ./chip-tool basicinformation write node-label TestNode  1 0
-
-          On TH(Chiptool),Verify TH still  has manage and view permissions by repeating Steps 6 to 8
-
-          1660289086.355074][3539:3544] CHIP:DMG: WriteResponseMessage =
-          [1660289086.355120][3539:3544] CHIP:DMG: {
-          [1660289086.355161][3539:3544] CHIP:DMG:         AttributeStatusIBs =
-          [1660289086.355218][3539:3544] CHIP:DMG:         [
-          [1660289086.355272][3539:3544] CHIP:DMG:                 AttributeStatusIB =
-          [1660289086.355326][3539:3544] CHIP:DMG:                 {
-          [1660289086.355367][3539:3544] CHIP:DMG:                         AttributePathIB =
-          [1660289086.355416][3539:3544] CHIP:DMG:                         {
-          [1660289086.355486][3539:3544] CHIP:DMG:                                 Endpoint = 0x0,
-          [1660289086.355577][3539:3544] CHIP:DMG:                                 Cluster = 0x28,
-          [1660289086.355639][3539:3544] CHIP:DMG:                                 Attribute = 0x0000_0005,
-          [1660289086.355696][3539:3544] CHIP:DMG:                         }
-          [1660289086.355760][3539:3544] CHIP:DMG:
-          [1660289086.355813][3539:3544] CHIP:DMG:                         StatusIB =
-          [1660289086.355871][3539:3544] CHIP:DMG:                         {
-          [1660289086.355927][3539:3544] CHIP:DMG:                                 status = 0x00 (SUCCESS),
-          [1660289086.355963][3539:3544] CHIP:DMG:                         },
-          [1660289086.355995][3539:3544] CHIP:DMG:
-          [1660289086.356033][3539:3544] CHIP:DMG:                 },
-          [1660289086.356072][3539:3544] CHIP:DMG:
-          [1660289086.356101][3539:3544] CHIP:DMG:         ],
-          [1660289086.356132][3539:3544] CHIP:DMG:
-          [1660289086.356155][3539:3544] CHIP:DMG:         InteractionModelRevision = 1
-          [1660289086.356177][3539:3544] CHIP:DMG: }
-          [1660289086.356261][3539:3544] CHIP:DMG: WriteClient moving to [AwaitingDe]
-          [1660289086.356330][3539:3544] CHIP:EM: Sending Standalone Ack for MessageCounter:82540510 on exchange 39094i
-          [1660289086.356412][3539:3544] CHIP:IN: Prepared secure message 0xffffb10b5a58 to 0x0000000000000001 (1)  of type 0x10 and protocolId (0, 0) on exchange 39094i with MessageCounter:152271650.
-          STEP 7:
-          ./chip-tool generaldiagnostics test-event-trigger 0 0 1 0
-
-
-          1660289262.561468][3553:3560] CHIP:DMG: InvokeResponseMessage =
-          [1660289262.561493][3553:3560] CHIP:DMG: {
-          [1660289262.561518][3553:3560] CHIP:DMG:         suppressResponse = false,
-          [1660289262.561561][3553:3560] CHIP:DMG:         InvokeResponseIBs =
-          [1660289262.561596][3553:3560] CHIP:DMG:         [
-          [1660289262.561621][3553:3560] CHIP:DMG:                 InvokeResponseIB =
-          [1660289262.561667][3553:3560] CHIP:DMG:                 {
-          [1660289262.561707][3553:3560] CHIP:DMG:                         CommandStatusIB =
-          [1660289262.561751][3553:3560] CHIP:DMG:                         {
-          [1660289262.561793][3553:3560] CHIP:DMG:                                 CommandPathIB =
-          [1660289262.561839][3553:3560] CHIP:DMG:                                 {
-          [1660289262.561885][3553:3560] CHIP:DMG:                                         EndpointId = 0x0,
-          [1660289262.561932][3553:3560] CHIP:DMG:                                         ClusterId = 0x33,
-          [1660289262.561977][3553:3560] CHIP:DMG:                                         CommandId = 0x0,
-          [1660289262.562021][3553:3560] CHIP:DMG:                                 },
-          [1660289262.562069][3553:3560] CHIP:DMG:
-          [1660289262.562112][3553:3560] CHIP:DMG:                                 StatusIB =
-          [1660289262.562158][3553:3560] CHIP:DMG:                                 {
-          [1660289262.562202][3553:3560] CHIP:DMG:                                         status = 0x87 (CONSTRAINT_ERROR),
-          [1660289262.562246][3553:3560] CHIP:DMG:                                 },
-          [1660289262.562291][3553:3560] CHIP:DMG:
-          [1660289262.562332][3553:3560] CHIP:DMG:                         },
-          [1660289262.562378][3553:3560] CHIP:DMG:
-          [1660289262.562414][3553:3560] CHIP:DMG:                 },
-          [1660289262.562456][3553:3560] CHIP:DMG:
-          [1660289262.562481][3553:3560] CHIP:DMG:         ],
-          [1660289262.562511][3553:3560] CHIP:DMG:
-          [1660289262.562535][3553:3560] CHIP:DMG:         InteractionModelRevision = 1
-          [1660289262.562569][3553:3560] CHIP:DMG: },
-          STEP 8:./chip-tool basicinformation read vendor-id 1 0
-          1660289390.248196][3566:3571] CHIP:DMG: ReportDataMessage =
-          [1660289390.248239][3566:3571] CHIP:DMG: {
-          [1660289390.248273][3566:3571] CHIP:DMG:         AttributeReportIBs =
-          [1660289390.248320][3566:3571] CHIP:DMG:         [
-          [1660289390.248356][3566:3571] CHIP:DMG:                 AttributeReportIB =
-          [1660289390.248413][3566:3571] CHIP:DMG:                 {
-          [1660289390.248458][3566:3571] CHIP:DMG:                         AttributeDataIB =
-          [1660289390.248512][3566:3571] CHIP:DMG:                         {
-          [1660289390.248567][3566:3571] CHIP:DMG:                                 DataVersion = 0xe706a703,
-          [1660289390.248616][3566:3571] CHIP:DMG:                                 AttributePathIB =
-          [1660289390.248672][3566:3571] CHIP:DMG:                                 {
-          [1660289390.248729][3566:3571] CHIP:DMG:                                         Endpoint = 0x0,
-          [1660289390.248788][3566:3571] CHIP:DMG:                                         Cluster = 0x28,
-          [1660289390.248847][3566:3571] CHIP:DMG:                                         Attribute = 0x0000_0002,
-          [1660289390.248903][3566:3571] CHIP:DMG:                                 }
-          [1660289390.248961][3566:3571] CHIP:DMG:
-          [1660289390.249018][3566:3571] CHIP:DMG:                                 Data = 65521,
-          [1660289390.249070][3566:3571] CHIP:DMG:                         },
-          [1660289390.249127][3566:3571] CHIP:DMG:
-          [1660289390.249169][3566:3571] CHIP:DMG:                 },
-          [1660289390.249218][3566:3571] CHIP:DMG:
-          [1660289390.249253][3566:3571] CHIP:DMG:         ],
-          [1660289390.249298][3566:3571] CHIP:DMG:
-          [1660289390.249336][3566:3571] CHIP:DMG:         SuppressResponse = true,
-          [1660289390.249374][3566:3571] CHIP:DMG:         InteractionModelRevision = 1
-          [1660289390.249408][3566:3571] CHIP:DMG: }
-          [1660289390.249693][3566:3571] CHIP:TOO: Endpoint: 0 Cluster: 0x0000_0028 Attribute 0x0000_0002 DataVersion: 3875972867
-          [1660289390.249809][3566:3571] CHIP:TOO:   VendorID: 65521
-          [1660289390.249922][3566:3571] CHIP:EM: Sending Standalone Ack for MessageCounter:168230887 on exchange 24883i
-          [1660289390.250033][3566:3571] CHIP:IN: Prepared secure message 0xffff9f7eda58 to 0x0000000000000001 (1)  of type 0
-      disabled: true
-
-    - label:
-          "TH writes the ACL attribute with a list of AccessControlEntryStruct
-          entries containing 2 elements, giving itself administer privilege only
-          on the Access Control cluster and operate privilege on everything else
-          on EP0. struct Privilege field: Administer (5) AuthMode field: CASE
-          (2) Subjects field: [N1] Targets field: [{Cluster: 0x001F, Endpoint:
-          0}] struct Privilege field: Operate (3) AuthMode field: CASE (2)
-          Subjects field: [N1] Targets field: [{Endpoint: 0}]"
-      verification: |
-          ./chip-tool accesscontrol write acl "[{ "privilege": 5, "authMode": 2, "subjects": [112233], "targets": [{ "cluster": 31, "endpoint": 0, "deviceType": null }]},{ "privilege": 3, "authMode": 2, "subjects": [112233], "targets": [{ "cluster": null, "endpoint": 0, "deviceType": null }]}]" 1 0
-
-          On TH(Chiptool),Verify ACL attribute with a list of AccessControlEntryStruct entries containing 2 elements
-          1660289539.245027][3576:3581] CHIP:DMG: WriteResponseMessage =
-          [1660289539.245080][3576:3581] CHIP:DMG: {
-          [1660289539.245212][3576:3581] CHIP:DMG:         AttributeStatusIBs =
-          [1660289539.245289][3576:3581] CHIP:DMG:         [
-          [1660289539.245343][3576:3581] CHIP:DMG:                 AttributeStatusIB =
-          [1660289539.245402][3576:3581] CHIP:DMG:                 {
-          [1660289539.245463][3576:3581] CHIP:DMG:                         AttributePathIB =
-          [1660289539.245540][3576:3581] CHIP:DMG:                         {
-          [1660289539.245610][3576:3581] CHIP:DMG:                                 Endpoint = 0x0,
-          [1660289539.245690][3576:3581] CHIP:DMG:                                 Cluster = 0x1f,
-          [1660289539.245763][3576:3581] CHIP:DMG:                                 Attribute = 0x0000_0000,
-          [1660289539.245837][3576:3581] CHIP:DMG:                         }
-          [1660289539.245909][3576:3581] CHIP:DMG:
-          [1660289539.245975][3576:3581] CHIP:DMG:                         StatusIB =
-          [1660289539.246036][3576:3581] CHIP:DMG:                         {
-          [1660289539.246112][3576:3581] CHIP:DMG:                                 status = 0x00 (SUCCESS),
-          [1660289539.246165][3576:3581] CHIP:DMG:                         },
-          [1660289539.246218][3576:3581] CHIP:DMG:
-          [1660289539.246273][3576:3581] CHIP:DMG:                 },
-          [1660289539.246351][3576:3581] CHIP:DMG:
-          [1660289539.246403][3576:3581] CHIP:DMG:                 AttributeStatusIB =
-          [1660289539.246465][3576:3581] CHIP:DMG:                 {
-          [1660289539.246514][3576:3581] CHIP:DMG:                         AttributePathIB =
-          [1660289539.246587][3576:3581] CHIP:DMG:                         {
-          [1660289539.246649][3576:3581] CHIP:DMG:                                 Endpoint = 0x0,
-          [1660289539.246706][3576:3581] CHIP:DMG:                                 Cluster = 0x1f,
-          [1660289539.246786][3576:3581] CHIP:DMG:                                 Attribute = 0x0000_0000,
-          [1660289539.246843][3576:3581] CHIP:DMG:                                 ListIndex = Null,
-          [1660289539.246909][3576:3581] CHIP:DMG:                         }
-          [1660289539.246984][3576:3581] CHIP:DMG:
-          [1660289539.247049][3576:3581] CHIP:DMG:                         StatusIB =
-          [1660289539.247116][3576:3581] CHIP:DMG:                         {
-          [1660289539.247170][3576:3581] CHIP:DMG:                                 status = 0x00 (SUCCESS),
-          [1660289539.247244][3576:3581] CHIP:DMG:                         },
-          [1660289539.247304][3576:3581] CHIP:DMG:
-          [1660289539.247363][3576:3581] CHIP:DMG:                 },
-          [1660289539.247439][3576:3581] CHIP:DMG:
-          [1660289539.247493][3576:3581] CHIP:DMG:                 AttributeStatusIB =
-          [1660289539.247600][3576:3581] CHIP:DMG:                 {
-          [1660289539.247658][3576:3581] CHIP:DMG:                         AttributePathIB =
-          [1660289539.247716][3576:3581] CHIP:DMG:                         {
-          [1660289539.247792][3576:3581] CHIP:DMG:                                 Endpoint = 0x0,
-          [1660289539.247854][3576:3581] CHIP:DMG:                                 Cluster = 0x1f,
-          [1660289539.247933][3576:3581] CHIP:DMG:                                 Attribute = 0x0000_0000,
-          [1660289539.247997][3576:3581] CHIP:DMG:                                 ListIndex = Null,
-          [1660289539.248072][3576:3581] CHIP:DMG:                         }
-          [1660289539.248141][3576:3581] CHIP:DMG:
-          [1660289539.248206][3576:3581] CHIP:DMG:                         StatusIB =
-          [1660289539.248266][3576:3581] CHIP:DMG:                         {
-          [1660289539.248322][3576:3581] CHIP:DMG:                                 status = 0x00 (SUCCESS),
-          [1660289539.248388][3576:3581] CHIP:DMG:                         },
-          [1660289539.248449][3576:3581] CHIP:DMG:
-          [1660289539.248509][3576:3581] CHIP:DMG:                 },
-          [1660289539.248572][3576:3581] CHIP:DMG:
-          [1660289539.248624][3576:3581] CHIP:DMG:         ],
-          [1660289539.248701][3576:3581] CHIP:DMG:
-          [1660289539.248753][3576:3581] CHIP:DMG:         InteractionModelRevision = 1
-          [1660289539.248805][3576:3581] CHIP:DMG: }
-          [1660289539.249079][3576:3581] CHIP:DMG: WriteClient moving to [AwaitingDe]
-          [1660289539.249191][3576:3581] CHIP:EM: Sending Standalone Ack for MessageCounter:263846205 on ex
-      disabled: true
-
-    - label:
-          "Repeat steps 10 to 12 to confirm that TH still does not have
-          administer privileges"
-      verification: |
-          STEP 10:  ./chip-tool operationalcredentials read nocs 1 0
-
-          On TH(Chiptool)2,Verify it still does not have  administer privileges by repeating Steps 10, 11,12
-          1660289669.014743][3588:3593] CHIP:DMG: ReportDataMessage =
-          [1660289669.014793][3588:3593] CHIP:DMG: {
-          [1660289669.014836][3588:3593] CHIP:DMG:         AttributeReportIBs =
-          [1660289669.014890][3588:3593] CHIP:DMG:         [
-          [1660289669.014939][3588:3593] CHIP:DMG:                 AttributeReportIB =
-          [1660289669.014994][3588:3593] CHIP:DMG:                 {
-          [1660289669.015043][3588:3593] CHIP:DMG:                         AttributeStatusIB =
-          [1660289669.015100][3588:3593] CHIP:DMG:                         {
-          [1660289669.015151][3588:3593] CHIP:DMG:                                 AttributePathIB =
-          [1660289669.015209][3588:3593] CHIP:DMG:                                 {
-          [1660289669.015269][3588:3593] CHIP:DMG:                                         Endpoint = 0x0,
-          [1660289669.015332][3588:3593] CHIP:DMG:                                         Cluster = 0x3e,
-          [1660289669.015394][3588:3593] CHIP:DMG:                                         Attribute = 0x0000_0000,
-          [1660289669.015453][3588:3593] CHIP:DMG:                                 }
-          [1660289669.015556][3588:3593] CHIP:DMG:
-          [1660289669.015619][3588:3593] CHIP:DMG:                                 StatusIB =
-          [1660289669.015676][3588:3593] CHIP:DMG:                                 {
-          [1660289669.015733][3588:3593] CHIP:DMG:                                         status = 0x7e (UNSUPPORTED_ACCESS),
-          [1660289669.015794][3588:3593] CHIP:DMG:                                 },
-          [1660289669.015851][3588:3593] CHIP:DMG:
-          [1660289669.015892][3588:3593] CHIP:DMG:                         },
-          [1660289669.015926][3588:3593] CHIP:DMG:
-          [1660289669.015954][3588:3593] CHIP:DMG:                 },
-          [1660289669.016040][3588:3593] CHIP:DMG:
-          [1660289669.016068][3588:3593] CHIP:DMG:         ],
-          [1660289669.016102][3588:3593] CHIP:DMG:
-          [1660289669.016130][3588:3593] CHIP:DMG:         SuppressResponse = true,
-          [1660289669.016155][3588:3593] CHIP:DMG:         InteractionModelRevision = 1
-          [1660289669.016181][3588:3593] CHIP:DMG: }
-          [1660289669.016292][3588:3593] CHIP:TOO: Response Failure: IM Error 0x0000057E: General error: 0x7e (UNSUPPORTED_ACCESS)
-          [1660289669.016383][3588:3593] CHIP:EM: Sending Standalone Ack for MessageCounter:12033603 on exchange 31844i
-          [1660289669.016463][3588:3593] CHIP:IN: Prepared secure message 0xffffa9fcfa58 to 0x0000000000000001 (1)  of type 0x10 and protocolId (0, 0) on exchange 31844i with MessageCounter:73820390.
-          [1660289669.016508][3588:3593] CHIP:IN: Sending encrypted msg 0xffffa9fcfa58 with MessageCounter:73820390 to 0x0000000000000001 (1) at monotonic time: 000000000086F250 msec
-          [1660289669.016636][3588:3593] CHIP:EM: Flushed pending ack for MessageCounter:12033603 on exchange 31844i
-          [1660289669.016863][3588:3588] CHIP:CTL: Shutting down the commissioner
-          [1660289669.017002][3588:3588] CHIP:CTL: Shutting down the controller
-          [1660289669.017037][3588:3588] CHIP:CTL: Shutting down the commissioner
-          Step 11:./chip-tool basicinformation write location xx 1 0
-
-          1660289760.000896][3597:3602] CHIP:DMG: WriteResponseMessage =
-          [1660289760.000939][3597:3602] CHIP:DMG: {
-          [1660289760.000976][3597:3602] CHIP:DMG:         AttributeStatusIBs =
-          [1660289760.001025][3597:3602] CHIP:DMG:         [
-          [1660289760.001051][3597:3602] CHIP:DMG:                 AttributeStatusIB =
-          [1660289760.001081][3597:3602] CHIP:DMG:                 {
-          [1660289760.001110][3597:3602] CHIP:DMG:                         AttributePathIB =
-          [1660289760.001209][3597:3602] CHIP:DMG:                         {
-          [1660289760.001254][3597:3602] CHIP:DMG:                                 Endpoint = 0x0,
-          [1660289760.001296][3597:3602] CHIP:DMG:                                 Cluster = 0x28,
-          [1660289760.001337][3597:3602] CHIP:DMG:                                 Attribute = 0x0000_0006,
-          [1660289760.001418][3597:3602] CHIP:DMG:                         }
-          [1660289760.001458][3597:3602] CHIP:DMG:
-          [1660289760.001490][3597:3602] CHIP:DMG:                         StatusIB =
-          [1660289760.001523][3597:3602] CHIP:DMG:                         {
-          [1660289760.001557][3597:3602] CHIP:DMG:                                 status = 0x7e (UNSUPPORTED_ACCESS),
-          [1660289760.001596][3597:3602] CHIP:DMG:                         },
-          [1660289760.001635][3597:3602] CHIP:DMG:
-          [1660289760.001687][3597:3602] CHIP:DMG:                 },
-          [1660289760.001725][3597:3602] CHIP:DMG:
-          [1660289760.001751][3597:3602] CHIP:DMG:         ],
-          [1660289760.001784][3597:3602] CHIP:DMG:
-          [1660289760.001836][3597:3602] CHIP:DMG:         InteractionModelRevision = 1
-          [1660289760.001864][3597:3602] CHIP:DMG: }
-          [1660289760.001941][3597:3602] CHIP:DMG: WriteClient moving to [AwaitingDe]
-          [1660289760.001977][3597:3602] CHIP:TOO: Response Failure: IM Error 0x0000057E: General error: 0x7e (UNSUPPORTED_
-          STEP12:./chip-tool operationalcredentials   update-fabric-label  Testfabric 1 0
-          660289912.930397][3610:3615] CHIP:DMG: {
-          [1660289912.930448][3610:3615] CHIP:DMG:         suppressResponse = false,
-          [1660289912.930500][3610:3615] CHIP:DMG:         InvokeResponseIBs =
-          [1660289912.930563][3610:3615] CHIP:DMG:         [
-          [1660289912.930618][3610:3615] CHIP:DMG:                 InvokeResponseIB =
-          [1660289912.930694][3610:3615] CHIP:DMG:                 {
-          [1660289912.930727][3610:3615] CHIP:DMG:                         CommandStatusIB =
-          [1660289912.930767][3610:3615] CHIP:DMG:                         {
-          [1660289912.930800][3610:3615] CHIP:DMG:                                 CommandPathIB =
-          [1660289912.930835][3610:3615] CHIP:DMG:                                 {
-          [1660289912.930873][3610:3615] CHIP:DMG:                                         EndpointId = 0x0,
-          [1660289912.930910][3610:3615] CHIP:DMG:                                         ClusterId = 0x3e,
-          [1660289912.930945][3610:3615] CHIP:DMG:                                         CommandId = 0x9,
-          [1660289912.930980][3610:3615] CHIP:DMG:                                 },
-          [1660289912.931021][3610:3615] CHIP:DMG:
-          [1660289912.931055][3610:3615] CHIP:DMG:                                 StatusIB =
-          [1660289912.931096][3610:3615] CHIP:DMG:                                 {
-          [1660289912.931136][3610:3615] CHIP:DMG:                                         status = 0x7e (UNSUPPORTED_ACCESS),
-          [1660289912.931176][3610:3615] CHIP:DMG:                                 },
-          [1660289912.931215][3610:3615] CHIP:DMG:
-          [1660289912.931251][3610:3615] CHIP:DMG:                         },
-          [1660289912.931286][3610:3615] CHIP:DMG:
-          [1660289912.931314][3610:3615] CHIP:DMG:                 },
-          [1660289912.931347][3610:3615] CHIP:DMG:
-          [1660289912.931374][3610:3615] CHIP:DMG:         ],
-          [1660289912.931404][3610:3615] CHIP:DMG:
-          [1660289912.931430][3610:3615] CHIP:DMG:         InteractionModelRevision = 1
-          [1660289912.931454][3610:3615] CHIP:DMG: },
-          [1660289912.931544][3610:3615] CHIP:DMG: Received Command Response Status for Endpoint=0 Cluster=0x0000_003E Command=0x0000_0009 Status=0x7e
-          [1660289912.931586][3610:3615] CHIP:TOO: Error: IM Error 0x0000057E: General error: 0x7e (UNSUPPORTED_ACCESS)
-          [1660289912.931628][3610:3615] CHIP:DMG: ICR moving to [AwaitingDe]
-          [1660289912.931692][3610:3615] CHIP:EM: Sending Standalone Ack for MessageCounter:5306164 on exchange 6678i
-      disabled: true
-
-    - label:
-          "TH writes the NodeLabel attribute in the Basic Information cluster
-          with the string 'TestNode' (requires manage privilege)"
-      verification: |
-          ./chip-tool basicinformation write node-label TestNode 1 0
-
-          On TH(Chiptool),Verify  NodeLabel attribute in the Basic Information cluster with the string "TestNode" (requires manage privilege) Returns UNSUPPORTED_ACCESS (0x7e)
-          [1660290058.857328][3622:3627] CHIP:DMG: {
-          [1660290058.857360][3622:3627] CHIP:DMG:         AttributeStatusIBs =
-          [1660290058.857406][3622:3627] CHIP:DMG:         [
-          [1660290058.857443][3622:3627] CHIP:DMG:                 AttributeStatusIB =
-          [1660290058.857490][3622:3627] CHIP:DMG:                 {
-          [1660290058.857530][3622:3627] CHIP:DMG:                         AttributePathIB =
-          [1660290058.857579][3622:3627] CHIP:DMG:                         {
-          [1660290058.857619][3622:3627] CHIP:DMG:                                 Endpoint = 0x0,
-          [1660290058.857664][3622:3627] CHIP:DMG:                                 Cluster = 0x28,
-          [1660290058.857703][3622:3627] CHIP:DMG:                                 Attribute = 0x0000_0005,
-          [1660290058.857740][3622:3627] CHIP:DMG:                         }
-          [1660290058.857782][3622:3627] CHIP:DMG:
-          [1660290058.857816][3622:3627] CHIP:DMG:                         StatusIB =
-          [1660290058.857899][3622:3627] CHIP:DMG:                         {
-          [1660290058.857955][3622:3627] CHIP:DMG:                                 status = 0x7e (UNSUPPORTED_ACCESS),
-          [1660290058.858010][3622:3627] CHIP:DMG:                         },
-          [1660290058.858057][3622:3627] CHIP:DMG:
-          [1660290058.858095][3622:3627] CHIP:DMG:                 },
-          [1660290058.858138][3622:3627] CHIP:DMG:
-          [1660290058.858211][3622:3627] CHIP:DMG:         ],
-          [1660290058.858259][3622:3627] CHIP:DMG:
-          [1660290058.858328][3622:3627] CHIP:DMG:         InteractionModelRevision = 1
-          [1660290058.858369][3622:3627] CHIP:DMG: }
-      disabled: true
-
-    - label:
-          "TH sends the TestEventTrigger command to the General Diagnostics
-          cluster with the EnableKey set to 0 and the EventTrigger set to 0.
-          (requires manage privilege)"
-      verification: |
-          ./chip-tool generaldiagnostics test-event-trigger 0 0 1 0
-
-          On TH(Chiptool),Verify TestEventTrigger command to the General Diagnostics cluster with the EnableKey set to 0 and the EventTrigger set to 0. (requires manage privilege) Returns UNSUPPORTED_ACCESS (0x7e)
-          [1660290186.783158][3633:3638] CHIP:DMG: InvokeResponseMessage =
-          [1660290186.783198][3633:3638] CHIP:DMG: {
-          [1660290186.783237][3633:3638] CHIP:DMG:         suppressResponse = false,
-          [1660290186.783278][3633:3638] CHIP:DMG:         InvokeResponseIBs =
-          [1660290186.783328][3633:3638] CHIP:DMG:         [
-          [1660290186.783368][3633:3638] CHIP:DMG:                 InvokeResponseIB =
-          [1660290186.783420][3633:3638] CHIP:DMG:                 {
-          [1660290186.783462][3633:3638] CHIP:DMG:                         CommandStatusIB =
-          [1660290186.783506][3633:3638] CHIP:DMG:                         {
-          [1660290186.783599][3633:3638] CHIP:DMG:                                 CommandPathIB =
-          [1660290186.783656][3633:3638] CHIP:DMG:                                 {
-          [1660290186.783713][3633:3638] CHIP:DMG:                                         EndpointId = 0x0,
-          [1660290186.783779][3633:3638] CHIP:DMG:                                         ClusterId = 0x33,
-          [1660290186.783834][3633:3638] CHIP:DMG:                                         CommandId = 0x0,
-          [1660290186.783890][3633:3638] CHIP:DMG:                                 },
-          [1660290186.783946][3633:3638] CHIP:DMG:
-          [1660290186.783993][3633:3638] CHIP:DMG:                                 StatusIB =
-          [1660290186.784052][3633:3638] CHIP:DMG:                                 {
-          [1660290186.784105][3633:3638] CHIP:DMG:                                         status = 0x7e (UNSUPPORTED_ACCESS),
-          [1660290186.784159][3633:3638] CHIP:DMG:                                 },
-          [1660290186.784218][3633:3638] CHIP:DMG:
-          [1660290186.784265][3633:3638] CHIP:DMG:                         },
-          [1660290186.784320][3633:3638] CHIP:DMG:
-          [1660290186.784360][3633:3638] CHIP:DMG:                 },
-          [1660290186.784408][3633:3638] CHIP:DMG:
-          [1660290186.784447][3633:3638] CHIP:DMG:         ],
-          [1660290186.784495][3633:3638] CHIP:DMG:
-          [1660290186.784534][3633:3638] CHIP:DMG:         InteractionModelRevision = 1
-          [1660290186.784572][3633:3638] CHIP:DMG: },
-          [1660290186.784661][3633:3638] CHIP:DMG: Received Command Response Status for Endpoint=0 Cluster=0x0000_0033 Command=0x0000_0000 Status=0x7e
-          [1660290186.784713][3633:3638] CHIP:TOO: Error: IM Error 0x0000057E: General error: 0x7e (UNSUPPORTED_ACCESS)
-          [1660290186.784771][3633:3638] CHIP:DMG: ICR moving to [AwaitingDe]
-          [1660290186.784855][3633:3638] CHIP:EM: Sending Standalone Ack for MessageCounter:17830704 on exchange 46324i
-          [1660290186.784955][3633:3638] CHIP:IN: Prepared secure message 0xffff93ffda58 to 0x0000000000000001 (1)  of type 0x10 a
-      disabled: true
-
-    - label: "Repeat step 8 to confirm that the TH still has view privileges"
-      verification: |
-          ./chip-tool basicinformation read vendor-id 1 0
-
-               On TH(Chiptool),Verify TH  still has view privilege by repeating step 8
-          [1660290302.767326][3645:3650] CHIP:DMG:         AttributeReportIBs =
-          [1660290302.767384][3645:3650] CHIP:DMG:         [
-          [1660290302.767430][3645:3650] CHIP:DMG:                 AttributeReportIB =
-          [1660290302.767490][3645:3650] CHIP:DMG:                 {
-          [1660290302.767594][3645:3650] CHIP:DMG:                         AttributeDataIB =
-          [1660290302.767660][3645:3650] CHIP:DMG:                         {
-          [1660290302.767722][3645:3650] CHIP:DMG:                                 DataVersion = 0xe706a703,
-          [1660290302.767770][3645:3650] CHIP:DMG:                                 AttributePathIB =
-          [1660290302.767841][3645:3650] CHIP:DMG:                                 {
-          [1660290302.767904][3645:3650] CHIP:DMG:                                         Endpoint = 0x0,
-          [1660290302.767980][3645:3650] CHIP:DMG:                                         Cluster = 0x28,
-          [1660290302.768041][3645:3650] CHIP:DMG:                                         Attribute = 0x0000_0002,
-          [1660290302.768098][3645:3650] CHIP:DMG:                                 }
-          [1660290302.768146][3645:3650] CHIP:DMG:
-          [1660290302.768181][3645:3650] CHIP:DMG:                                 Data = 65521,
-          [1660290302.768215][3645:3650] CHIP:DMG:                         },
-          [1660290302.768258][3645:3650] CHIP:DMG:
-          [1660290302.768289][3645:3650] CHIP:DMG:                 },
-          [1660290302.768321][3645:3650] CHIP:DMG:
-          [1660290302.768349][3645:3650] CHIP:DMG:         ],
-          [1660290302.768383][3645:3650] CHIP:DMG:
-          [1660290302.768411][3645:3650] CHIP:DMG:         SuppressResponse = true,
-          [1660290302.768440][3645:3650] CHIP:DMG:         InteractionModelRevision = 1
-          [1660290302.768461][3645:3650] CHIP:DMG: }
-          [1660290302.768606][3645:3650] CHIP:TOO: Endpoint: 0 Cluster: 0x0000_0028 Attribute 0x0000_0002 DataVersion: 3875972867
-          [1660290302.768694][3645:3650] CHIP:TOO:   VendorID: 65521
-          [1660290302.768784][3645:3650] CHIP:EM: Sending Standalone Ack for MessageCounter:79752272 on exchange 6528i
-      disabled: true
-
-    - label:
-          "TH1 writes the ACL attribute with a list of AccessControlEntryStruct
-          entries containing 2 elements, giving itself administer privilege only
-          on the Access Control cluster and view privilege on everything else on
-          EP0. struct Privilege field: Administer (5) AuthMode field: CASE (2)
-          Subjects field: [N1] Targets field: [{Cluster: 0x001F, Endpoint: 0}]
-          struct Privilege field: View (1) AuthMode field: CASE (2) Subjects
-          field: [N1] Targets field: [{Endpoint: 0}]"
-      verification: |
-          ./chip-tool accesscontrol write acl "[{ "privilege": 5, "authMode": 2, "subjects": [112233], "targets": [{ "cluster": 31, "endpoint": 0, "deviceType": null }]},{ "privilege": 1, "authMode": 2, "subjects": [112233], "targets": [{ "cluster": null, "endpoint": 0, "deviceType": null }]}]" 1 0
-
-          On TH(Chiptool),Verify ACL attribute with a list of AccessControlEntryStruct entries containing 2 elements
-
-          660290492.871763][3659:3664] CHIP:DMG: {
-          [1660290492.871788][3659:3664] CHIP:DMG:         AttributeStatusIBs =
-          [1660290492.871824][3659:3664] CHIP:DMG:         [
-          [1660290492.871852][3659:3664] CHIP:DMG:                 AttributeStatusIB =
-          [1660290492.871894][3659:3664] CHIP:DMG:                 {
-          [1660290492.871930][3659:3664] CHIP:DMG:                         AttributePathIB =
-          [1660290492.871973][3659:3664] CHIP:DMG:                         {
-          [1660290492.872016][3659:3664] CHIP:DMG:                                 Endpoint = 0x0,
-          [1660290492.872055][3659:3664] CHIP:DMG:                                 Cluster = 0x1f,
-          [1660290492.872096][3659:3664] CHIP:DMG:                                 Attribute = 0x0000_0000,
-          [1660290492.872138][3659:3664] CHIP:DMG:                         }
-          [1660290492.872179][3659:3664] CHIP:DMG:
-          [1660290492.872221][3659:3664] CHIP:DMG:                         StatusIB =
-          [1660290492.872259][3659:3664] CHIP:DMG:                         {
-          [1660290492.872296][3659:3664] CHIP:DMG:                                 status = 0x00 (SUCCESS),
-          [1660290492.872333][3659:3664] CHIP:DMG:                         },
-          [1660290492.872368][3659:3664] CHIP:DMG:
-          [1660290492.872398][3659:3664] CHIP:DMG:                 },
-          [1660290492.872440][3659:3664] CHIP:DMG:
-          [1660290492.872469][3659:3664] CHIP:DMG:                 AttributeStatusIB =
-          [1660290492.872503][3659:3664] CHIP:DMG:                 {
-          [1660290492.872535][3659:3664] CHIP:DMG:                         AttributePathIB =
-          [1660290492.872576][3659:3664] CHIP:DMG:                         {
-          [1660290492.872615][3659:3664] CHIP:DMG:                                 Endpoint = 0x0,
-          [1660290492.872652][3659:3664] CHIP:DMG:                                 Cluster = 0x1f,
-          [1660290492.872689][3659:3664] CHIP:DMG:                                 Attribute = 0x0000_0000,
-          [1660290492.872725][3659:3664] CHIP:DMG:                                 ListIndex = Null,
-          [1660290492.872760][3659:3664] CHIP:DMG:                         }
-          [1660290492.872800][3659:3664] CHIP:DMG:
-          [1660290492.872834][3659:3664] CHIP:DMG:                         StatusIB =
-          [1660290492.872869][3659:3664] CHIP:DMG:                         {
-          [1660290492.872900][3659:3664] CHIP:DMG:                                 status = 0x00 (SUCCESS),
-          [1660290492.872928][3659:3664] CHIP:DMG:                         },
-          [1660290492.872959][3659:3664] CHIP:DMG:
-          [1660290492.872987][3659:3664] CHIP:DMG:                 },
-          [1660290492.873025][3659:3664] CHIP:DMG:
-          [1660290492.873050][3659:3664] CHIP:DMG:                 AttributeStatusIB =
-          [1660290492.873080][3659:3664] CHIP:DMG:                 {
-          [1660290492.873107][3659:3664] CHIP:DMG:                         AttributePathIB =
-          [1660290492.873137][3659:3664] CHIP:DMG:                         {
-          [1660290492.873189][3659:3664] CHIP:DMG:                                 Endpoint = 0x0,
-          [1660290492.873239][3659:3664] CHIP:DMG:                                 Cluster = 0x1f,
-          [1660290492.873278][3659:3664] CHIP:DMG:                                 Attribute = 0x0000_0000,
-          [1660290492.873313][3659:3664] CHIP:DMG:                                 ListIndex = Null,
-          [1660290492.873348][3659:3664] CHIP:DMG:                         }
-          [1660290492.873387][3659:3664] CHIP:DMG:
-          [1660290492.873421][3659:3664] CHIP:DMG:                         StatusIB =
-          [1660290492.873456][3659:3664] CHIP:DMG:                         {
-          [1660290492.873492][3659:3664] CHIP:DMG:                                 status = 0x00 (SUCCESS),
-          [1660290492.873526][3659:3664] CHIP:DMG:                         },
-          [1660290492.873562][3659:3664] CHIP:DMG:
-      disabled: true
-
-    - label:
-          "Repeat steps 10 to 12 to confirm that TH still does not have
-          administer privileges"
-      verification: |
-          On TH(Chiptool)2,Verify TH  still does not have administer privileges by repeating steps 10,11,12
-           STEP 10 : ./chip-tool operationalcredentials read nocs 1 0
-          2663][3679:3684] CHIP:DMG: {
-          [1660290793.812693][3679:3684] CHIP:DMG:         AttributeReportIBs =
-          [1660290793.812735][3679:3684] CHIP:DMG:         [
-          [1660290793.812768][3679:3684] CHIP:DMG:                 AttributeReportIB =
-          [1660290793.812807][3679:3684] CHIP:DMG:                 {
-          [1660290793.812844][3679:3684] CHIP:DMG:                         AttributeStatusIB =
-          [1660290793.812891][3679:3684] CHIP:DMG:                         {
-          [1660290793.812928][3679:3684] CHIP:DMG:                                 AttributePathIB =
-          [1660290793.812965][3679:3684] CHIP:DMG:                                 {
-          [1660290793.813002][3679:3684] CHIP:DMG:                                         Endpoint = 0x0,
-          [1660290793.813040][3679:3684] CHIP:DMG:                                         Cluster = 0x3e,
-          [1660290793.813078][3679:3684] CHIP:DMG:                                         Attribute = 0x0000_0000,
-          [1660290793.813122][3679:3684] CHIP:DMG:                                 }
-          [1660290793.813170][3679:3684] CHIP:DMG:
-          [1660290793.813211][3679:3684] CHIP:DMG:                                 StatusIB =
-          [1660290793.813254][3679:3684] CHIP:DMG:                                 {
-          [1660290793.813298][3679:3684] CHIP:DMG:                                         status = 0x7e (UNSUPPORTED_ACCESS),
-          [1660290793.813350][3679:3684] CHIP:DMG:                                 },
-          [1660290793.813400][3679:3684] CHIP:DMG:
-          [1660290793.813433][3679:3684] CHIP:DMG:                         },
-          [1660290793.813475][3679:3684] CHIP:DMG:
-          [1660290793.813504][3679:3684] CHIP:DMG:                 },
-          [1660290793.813539][3679:3684] CHIP:DMG:
-          [1660290793.813565][3679:3684] CHIP:DMG:         ],
-          [1660290793.813600][3679:3684] CHIP:DMG:
-          [1660290793.813635][3679:3684] CHIP:DMG:         SuppressResponse = true,
-          [1660290793.813672][3679:3684] CHIP:DMG:         InteractionModelRevision = 1
-          [1660290793.813704][3679:3684] CHIP:DMG: }
-          [1660290793.813837][3679:3684] CHIP:TOO: Response Failure: IM Error 0x0000057E: General error: 0x7e (UNSUPPORTED_ACCESS)
-          [1660290793.813940][3679:3684] CHIP:EM: Sending Standalone Ack for MessageCounter:138199554 on exchange 53264i
-          [1660290793.814027][3679:3684] CHIP:IN: Prepared secure message 0xffff95ed5a58 to 0x0000000000000001 (1)  of type 0x10 and protocolId (0, 0) on exchange 53264i with MessageCounter:163518118.
-          [1660290793.814076][3679:3684] CHIP:IN: Sending encrypted msg 0xffff95ed5a58 with MessageCounter:163518118 to 0x000000
-          STEP 11 :
-          ./chip-tool basicinformation write location xx 1 0
-          1660290881.760017][3688:3693] CHIP:DMG: WriteClient moving to [ResponseRe]
-          [1660290881.760081][3688:3693] CHIP:DMG: WriteResponseMessage =
-          [1660290881.760115][3688:3693] CHIP:DMG: {
-          [1660290881.760146][3688:3693] CHIP:DMG:         AttributeStatusIBs =
-          [1660290881.760191][3688:3693] CHIP:DMG:         [
-          [1660290881.760226][3688:3693] CHIP:DMG:                 AttributeStatusIB =
-          [1660290881.760265][3688:3693] CHIP:DMG:                 {
-          [1660290881.760300][3688:3693] CHIP:DMG:                         AttributePathIB =
-          [1660290881.760353][3688:3693] CHIP:DMG:                         {
-          [1660290881.760398][3688:3693] CHIP:DMG:                                 Endpoint = 0x0,
-          [1660290881.760443][3688:3693] CHIP:DMG:                                 Cluster = 0x28,
-          [1660290881.760496][3688:3693] CHIP:DMG:                                 Attribute = 0x0000_0006,
-          [1660290881.760545][3688:3693] CHIP:DMG:                         }
-          [1660290881.760593][3688:3693] CHIP:DMG:
-          [1660290881.760640][3688:3693] CHIP:DMG:                         StatusIB =
-          [1660290881.760691][3688:3693] CHIP:DMG:                         {
-          [1660290881.760760][3688:3693] CHIP:DMG:                                 status = 0x7e (UNSUPPORTED_ACCESS),
-          [1660290881.760810][3688:3693] CHIP:DMG:                         },
-          [1660290881.760860][3688:3693] CHIP:DMG:
-          [1660290881.760894][3688:3693] CHIP:DMG:                 },
-          [1660290881.760942][3688:3693] CHIP:DMG:
-          [1660290881.760975][3688:3693] CHIP:DMG:         ],
-          [1660290881.761011][3688:3693] CHIP:DMG:
-          [1660290881.761032][3688:3693] CHIP:DMG:         InteractionModelRevision = 1
-          [1660290881.761052][3688:3693] CHIP:DMG: }
-          [1660290881.761128][3688:3693] CHIP:DMG: WriteClient moving to [AwaitingDe]
-          [1660290881.761164][3688:3693] CHIP:TOO: Response Failure: IM Error 0x0000057E: General error: 0x7e (UNSUPPORTED_
-          STEP 12:
-          ./chip-tool operationalcredentials   update-fabric-label  Testfabric 1 0
-
-          60290936.485543][3698:3703] CHIP:DMG: InvokeResponseMessage =
-          [1660290936.485583][3698:3703] CHIP:DMG: {
-          [1660290936.485622][3698:3703] CHIP:DMG:         suppressResponse = false,
-          [1660290936.485663][3698:3703] CHIP:DMG:         InvokeResponseIBs =
-          [1660290936.485713][3698:3703] CHIP:DMG:         [
-          [1660290936.485753][3698:3703] CHIP:DMG:                 InvokeResponseIB =
-          [1660290936.485812][3698:3703] CHIP:DMG:                 {
-          [1660290936.485858][3698:3703] CHIP:DMG:                         CommandStatusIB =
-          [1660290936.485921][3698:3703] CHIP:DMG:                         {
-          [1660290936.485970][3698:3703] CHIP:DMG:                                 CommandPathIB =
-          [1660290936.486022][3698:3703] CHIP:DMG:                                 {
-          [1660290936.486087][3698:3703] CHIP:DMG:                                         EndpointId = 0x0,
-          [1660290936.486148][3698:3703] CHIP:DMG:                                         ClusterId = 0x3e,
-          [1660290936.486211][3698:3703] CHIP:DMG:                                         CommandId = 0x9,
-          [1660290936.486273][3698:3703] CHIP:DMG:                                 },
-          [1660290936.486334][3698:3703] CHIP:DMG:
-          [1660290936.486391][3698:3703] CHIP:DMG:                                 StatusIB =
-          [1660290936.486448][3698:3703] CHIP:DMG:                                 {
-          [1660290936.486529][3698:3703] CHIP:DMG:                                         status = 0x7e (UNSUPPORTED_ACCESS),
-          [1660290936.486594][3698:3703] CHIP:DMG:                                 },
-          [1660290936.486655][3698:3703] CHIP:DMG:
-          [1660290936.486704][3698:3703] CHIP:DMG:                         },
-          [1660290936.486760][3698:3703] CHIP:DMG:
-          [1660290936.486801][3698:3703] CHIP:DMG:                 },
-          [1660290936.486850][3698:3703] CHIP:DMG:
-          [1660290936.486889][3698:3703] CHIP:DMG:         ],
-          [1660290936.486936][3698:3703] CHIP:DMG:
-          [1660290936.486975][3698:3703] CHIP:DMG:         InteractionModelRevision = 1
-          [1660290936.487013][3698:3703] CHIP:DMG: },
-          [1660290936.487108][3698:3703] CHIP:DMG: Received Command Response Status for Endpoint=0 Cluster=0x0000_003E Command=0x0000_000
-      disabled: true
-
-    - label:
-          "Repeat steps 16 to 17 to confirm that TH still does not have manage
-          privileges"
-      verification: |
-          On TH(Chiptool),Verify it still does not have manage privileges by repeating steps 16 ,17
-          STEP 16:
-          ./chip-tool basicinformation write node-label TestNode 1 0
-
-          [1660291097.342481][3711:3716] CHIP:DMG: WriteClient moving to [ResponseRe]
-          [1660291097.342536][3711:3716] CHIP:DMG: WriteResponseMessage =
-          [1660291097.342563][3711:3716] CHIP:DMG: {
-          [1660291097.342585][3711:3716] CHIP:DMG:         AttributeStatusIBs =
-          [1660291097.342617][3711:3716] CHIP:DMG:         [
-          [1660291097.342641][3711:3716] CHIP:DMG:                 AttributeStatusIB =
-          [1660291097.342669][3711:3716] CHIP:DMG:                 {
-          [1660291097.342695][3711:3716] CHIP:DMG:                         AttributePathIB =
-          [1660291097.342727][3711:3716] CHIP:DMG:                         {
-          [1660291097.342760][3711:3716] CHIP:DMG:                                 Endpoint = 0x0,
-          [1660291097.342798][3711:3716] CHIP:DMG:                                 Cluster = 0x28,
-          [1660291097.342836][3711:3716] CHIP:DMG:                                 Attribute = 0x0000_0005,
-          [1660291097.342871][3711:3716] CHIP:DMG:                         }
-          [1660291097.342907][3711:3716] CHIP:DMG:
-          [1660291097.342937][3711:3716] CHIP:DMG:                         StatusIB =
-          [1660291097.342969][3711:3716] CHIP:DMG:                         {
-          [1660291097.343000][3711:3716] CHIP:DMG:                                 status = 0x7e (UNSUPPORTED_ACCESS),
-          [1660291097.343034][3711:3716] CHIP:DMG:                         },
-          [1660291097.343065][3711:3716] CHIP:DMG:
-          [1660291097.343090][3711:3716] CHIP:DMG:                 },
-          [1660291097.343119][3711:3716] CHIP:DMG:
-          [1660291097.343143][3711:3716] CHIP:DMG:         ],
-          [1660291097.343173][3711:3716] CHIP:DMG:
-          [1660291097.343197][3711:3716] CHIP:DMG:         InteractionModelRevision = 1
-          [1660291097.343220][3711:3716] CHIP:DMG: }
-          [1660291097.343295][3711:3716] CHIP:DMG: WriteClient moving to [AwaitingDe]
-          [1660291097.343331][3711:3716] CHIP:TOO: Response Failure: IM Error 0x0000057E: General error: 0x7e (UNSUPPORTED_ACCESS)
-          [1660291097.343393][3711:3716] CHIP:EM: Sending Standalone Ack for MessageCounter:120684625 on exchange 59940i
-          [1660291097.343488][3711:3716] CHIP:IN: Prepared secure message 0xffff7efdda58 to 0x0000000000000001 (1)  of type 0x10 and protocolId (0, 0) on exchange 59940i with MessageCounter:235517444.
-          STEP17:./chip-tool generaldiagnostics test-event-trigger 0 0 1 0
-
-          [1660291187.760103][3720:3726] CHIP:DMG: {
-          [1660291187.760138][3720:3726] CHIP:DMG:         suppressResponse = false,
-          [1660291187.760175][3720:3726] CHIP:DMG:         InvokeResponseIBs =
-          [1660291187.760221][3720:3726] CHIP:DMG:         [
-          [1660291187.760256][3720:3726] CHIP:DMG:                 InvokeResponseIB =
-          [1660291187.760303][3720:3726] CHIP:DMG:                 {
-          [1660291187.760336][3720:3726] CHIP:DMG:                         CommandStatusIB =
-          [1660291187.760401][3720:3726] CHIP:DMG:                         {
-          [1660291187.760449][3720:3726] CHIP:DMG:                                 CommandPathIB =
-          [1660291187.760497][3720:3726] CHIP:DMG:                                 {
-          [1660291187.760557][3720:3726] CHIP:DMG:                                         EndpointId = 0x0,
-          [1660291187.760613][3720:3726] CHIP:DMG:                                         ClusterId = 0x33,
-          [1660291187.760675][3720:3726] CHIP:DMG:                                         CommandId = 0x0,
-          [1660291187.760730][3720:3726] CHIP:DMG:                                 },
-          [1660291187.760876][3720:3726] CHIP:DMG:
-          [1660291187.760919][3720:3726] CHIP:DMG:                                 StatusIB =
-          [1660291187.760987][3720:3726] CHIP:DMG:                                 {
-          [1660291187.761041][3720:3726] CHIP:DMG:                                         status = 0x7e (UNSUPPORTED_ACCESS),
-          [1660291187.761091][3720:3726] CHIP:DMG:                                 },
-          [1660291187.761154][3720:3726] CHIP:DMG:
-          [1660291187.761197][3720:3726] CHIP:DMG:                         },
-          [1660291187.761248][3720:3726] CHIP:DMG:
-          [1660291187.761286][3720:3726] CHIP:DMG:                 },
-          [1660291187.761331][3720:3726] CHIP:DMG:
-          [1660291187.761365][3720:3726] CHIP:DMG:         ],
-          [1660291187.761409][3720:3726] CHIP:DMG:
-          [1660291187.761447][3720:3726] CHIP:DMG:         InteractionModelRevision = 1
-          [1660291187.761481][3720:3726] CHIP:DMG: },
-          [1660291187.761580][3720:3726] CHIP:DMG: Received Command Response Status for Endpoint=0 Cluster=0x0000_0033 Command=0x00
-      disabled: true
-
-    - label: "Repeat step 8 to confirm that the TH still has view privileges"
-      verification: |
-          ./chip-tool basicinformation read vendor-id 1 0
-          On TH(Chiptool),Verify  VendorID attribute from the Basic Information cluster
-          [1660306412.895825][2832:2837] CHIP:DMG: ReportDataMessage =
-          [1660306412.895851][2832:2837] CHIP:DMG: {
-          [1660306412.895871][2832:2837] CHIP:DMG:         AttributeReportIBs =
-          [1660306412.895900][2832:2837] CHIP:DMG:         [
-          [1660306412.895923][2832:2837] CHIP:DMG:                 AttributeReportIB =
-          [1660306412.895955][2832:2837] CHIP:DMG:                 {
-          [1660306412.895983][2832:2837] CHIP:DMG:                         AttributeDataIB =
-          [1660306412.896010][2832:2837] CHIP:DMG:                         {
-          [1660306412.896037][2832:2837] CHIP:DMG:                                 DataVersion = 0xf64e0e9a,
-          [1660306412.896066][2832:2837] CHIP:DMG:                                 AttributePathIB =
-          [1660306412.896094][2832:2837] CHIP:DMG:                                 {
-          [1660306412.896121][2832:2837] CHIP:DMG:                                         Endpoint = 0x0,
-          [1660306412.896145][2832:2837] CHIP:DMG:                                         Cluster = 0x28,
-          [1660306412.896176][2832:2837] CHIP:DMG:                                         Attribute = 0x0000_0002,
-          [1660306412.896202][2832:2837] CHIP:DMG:                                 }
-          [1660306412.896227][2832:2837] CHIP:DMG:
-          [1660306412.896257][2832:2837] CHIP:DMG:                                 Data = 65521,
-          [1660306412.896281][2832:2837] CHIP:DMG:                         },
-          [1660306412.896305][2832:2837] CHIP:DMG:
-          [1660306412.896326][2832:2837] CHIP:DMG:                 },
-          [1660306412.896348][2832:2837] CHIP:DMG:
-          [1660306412.896368][2832:2837] CHIP:DMG:         ],
-          [1660306412.896395][2832:2837] CHIP:DMG:
-          [1660306412.896417][2832:2837] CHIP:DMG:         SuppressResponse = true,
-          [1660306412.896438][2832:2837] CHIP:DMG:         InteractionModelRevision = 1
-          [1660306412.896458][2832:2837] CHIP:DMG: }
-          [1660306412.896576][2832:2837] CHIP:TOO: Endpoint: 0 Cluster: 0x0000_0028 Attribute 0x0000_0002 DataVersion: 4132310682
-          [1660306412.896621][2832:2837] CHIP:TOO:   VendorID: 65521
-          [1660306412.896698][2832:2837] CHIP:EM: Sending Standalone Ack for MessageCounter:81985401 on exchange 9302i
-          [1660306412.896783][2832:2837] CHIP:IN: Prepared secure message 0xffff77ffd978 to 0x0000000000000001 (1)  of type 0x10 and protocolId (0, 0) on exchange 9302i with MessageCounter:231153708.
-          [1660306412.896820][2832:2837] CHIP:IN: Sending encrypted msg 0xffff77ffd978 with MessageCounter:231153708 to 0x0000000000000001 (1) at monotonic time: 00000000001C35FA msec
-          [1660306412.896942][2832:2837] CHIP:EM: Flushed pending ack for MessageCounter:81985401 on exchange 9302i
-          [1660306412.897167][2832:2832] CHIP:CTL: Shutting down the commissioner
-          [1660306412.897226][2832:2832] CHIP:CTL: Stopping commissioning discovery over DNS-SD
-          [1660306412.897320][2832:2832] CHIP:CTL: Shutting down the controller
-          [1660306412.897346][2832:2832] CHIP:IN: Expiring all sessions for fabric 0x1!!
-          [1660306412.897380][2832:2832] CHIP:IN: SecureSession[0xffff70001d70]: MarkForEviction Type:2 LSI
-      disabled: true
-
-    - label:
-          "TH writes the ACL attribute with a list of AccessControlEntryStruct
-          entries containing a single element, granting Administer privilege on
-          only the Access Control cluster and no other access. struct Privilege
-          field: Administer (5) AuthMode field: CASE (2) Subjects field: [N1]
-          Targets field: [{Cluster: 0x001F, Endpoint: 0}]"
-      verification: |
-          On TH(Chiptool)1,Verify ACL attribute with a list of AccessControlEntryStruct entries containing 1 element.
-
-           ./chip-tool accesscontrol write acl "[{ "privilege": 5, "authMode": 2, "subjects": [112233], "targets": [{ "cluster": 31, "endpoint": 0, "deviceType": null }]}]" 1 0
-
-               60291527.086023][3753:3758] CHIP:DMG:                                 Cluster = 0x1f,
-          [1660291527.086060][3753:3758] CHIP:DMG:                                 Attribute = 0x0000_0000,
-          [1660291527.086095][3753:3758] CHIP:DMG:                         }
-          [1660291527.086130][3753:3758] CHIP:DMG:
-          [1660291527.086160][3753:3758] CHIP:DMG:                         StatusIB =
-          [1660291527.086192][3753:3758] CHIP:DMG:                         {
-          [1660291527.086223][3753:3758] CHIP:DMG:                                 status = 0x00 (SUCCESS),
-          [1660291527.086259][3753:3758] CHIP:DMG:                         },
-          [1660291527.086290][3753:3758] CHIP:DMG:
-          [1660291527.086316][3753:3758] CHIP:DMG:                 },
-          [1660291527.086352][3753:3758] CHIP:DMG:
-          [1660291527.086376][3753:3758] CHIP:DMG:                 AttributeStatusIB =
-          [1660291527.086402][3753:3758] CHIP:DMG:                 {
-          [1660291527.086427][3753:3758] CHIP:DMG:                         AttributePathIB =
-          [1660291527.086457][3753:3758] CHIP:DMG:                         {
-          [1660291527.086489][3753:3758] CHIP:DMG:                                 Endpoint = 0x0,
-          [1660291527.086526][3753:3758] CHIP:DMG:                                 Cluster = 0x1f,
-          [1660291527.086563][3753:3758] CHIP:DMG:                                 Attribute = 0x0000_0000,
-          [1660291527.086599][3753:3758] CHIP:DMG:                                 ListIndex = Null,
-          [1660291527.086634][3753:3758] CHIP:DMG:                         }
-          [1660291527.086668][3753:3758] CHIP:DMG:
-          [1660291527.086698][3753:3758] CHIP:DMG:                         StatusIB =
-          [1660291527.086729][3753:3758] CHIP:DMG:                         {
-          [1660291527.086760][3753:3758] CHIP:DMG:                                 status = 0x00 (SUCCESS),
-          [1660291527.086794][3753:3758] CHIP:DMG:                         },
-          [1660291527.086825][3753:3758] CHIP:DMG:
-          [1660291527.086850][3753:3758] CHIP:DMG:                 },
-          [1660291527.086879][3753:3758] CHIP:DMG:
-          [1660291527.086903][3753:3758] CHIP:DMG:         ],
-          [1660291527.086937][3753:3758] CHIP:DMG:
-          [1660291527.086961][3753:3758] CHIP:DMG:         InteractionModelRevision = 1
-          [1660291527.086984][3753:3758] CHIP:DMG: }
-          [1660291527.087087][3753:3758] CHIP:DMG: WriteClient moving to [AwaitingDe]
-          [1660291527.087158][3753:3758] CHIP:EM: Sending Standalone Ack for MessageCounter:90352268 on ex
-      disabled: true
-
-    - label:
-          "Repeat steps 10 to 12 to confirm that TH still does not have
-          administer privileges"
-      verification: |
-          On TH(Chiptool),Verify it still does not have administer privileges by repeating steps 10,11,12
-
-          Step 10 : ./chip-tool operationalcredentials read nocs 1 0
-
-
-          73:3779] CHIP:DMG: {
-          [1660291809.030783][3773:3779] CHIP:DMG:         AttributeReportIBs =
-          [1660291809.030815][3773:3779] CHIP:DMG:         [
-          [1660291809.030839][3773:3779] CHIP:DMG:                 AttributeReportIB =
-          [1660291809.030875][3773:3779] CHIP:DMG:                 {
-          [1660291809.030903][3773:3779] CHIP:DMG:                         AttributeStatusIB =
-          [1660291809.030942][3773:3779] CHIP:DMG:                         {
-          [1660291809.030973][3773:3779] CHIP:DMG:                                 AttributePathIB =
-          [1660291809.031007][3773:3779] CHIP:DMG:                                 {
-          [1660291809.031043][3773:3779] CHIP:DMG:                                         Endpoint = 0x0,
-          [1660291809.031072][3773:3779] CHIP:DMG:                                         Cluster = 0x3e,
-          [1660291809.031111][3773:3779] CHIP:DMG:                                         Attribute = 0x0000_0000,
-          [1660291809.031142][3773:3779] CHIP:DMG:                                 }
-          [1660291809.031178][3773:3779] CHIP:DMG:
-          [1660291809.031213][3773:3779] CHIP:DMG:                                 StatusIB =
-          [1660291809.031252][3773:3779] CHIP:DMG:                                 {
-          [1660291809.031287][3773:3779] CHIP:DMG:                                         status = 0x7e (UNSUPPORTED_ACCESS),
-          [1660291809.031326][3773:3779] CHIP:DMG:                                 },
-          [1660291809.031360][3773:3779] CHIP:DMG:
-          [1660291809.031390][3773:3779] CHIP:DMG:                         },
-          [1660291809.031422][3773:3779] CHIP:DMG:
-          [1660291809.031451][3773:3779] CHIP:DMG:                 },
-          [1660291809.031484][3773:3779] CHIP:DMG:
-          [1660291809.031509][3773:3779] CHIP:DMG:         ],
-          [1660291809.031573][3773:3779] CHIP:DMG:
-          [1660291809.031600][3773:3779] CHIP:DMG:         SuppressResponse = true,
-          [1660291809.031622][3773:3779] CHIP:DMG:         InteractionModelRevision = 1
-          [1660291809.031642][3773:3779] CHIP:DMG: }
-          [1660291809.031749][3773:3779] CHIP:TOO: Response Failure: IM Error 0x0000057E: General error: 0x7e (UNSUPPORTED_ACCESS)
-
-
-          Step 11.  ./chip-tool basicinformation write location xx 1 0
-
-          660291846.616184][3780:3785] CHIP:DMG: WriteResponseMessage =
-          [1660291846.616222][3780:3785] CHIP:DMG: {
-          [1660291846.616255][3780:3785] CHIP:DMG:         AttributeStatusIBs =
-          [1660291846.616301][3780:3785] CHIP:DMG:         [
-          [1660291846.616337][3780:3785] CHIP:DMG:                 AttributeStatusIB =
-          [1660291846.616376][3780:3785] CHIP:DMG:                 {
-          [1660291846.616414][3780:3785] CHIP:DMG:                         AttributePathIB =
-          [1660291846.616463][3780:3785] CHIP:DMG:                         {
-          [1660291846.616506][3780:3785] CHIP:DMG:                                 Endpoint = 0x0,
-          [1660291846.616566][3780:3785] CHIP:DMG:                                 Cluster = 0x28,
-          [1660291846.616625][3780:3785] CHIP:DMG:                                 Attribute = 0x0000_0006,
-          [1660291846.616663][3780:3785] CHIP:DMG:                         }
-          [1660291846.616712][3780:3785] CHIP:DMG:
-          [1660291846.616804][3780:3785] CHIP:DMG:                         StatusIB =
-          [1660291846.616858][3780:3785] CHIP:DMG:                         {
-          [1660291846.616905][3780:3785] CHIP:DMG:                                 status = 0x7e (UNSUPPORTED_ACCESS),
-          [1660291846.616951][3780:3785] CHIP:DMG:                         },
-          [1660291846.616998][3780:3785] CHIP:DMG:
-          [1660291846.617077][3780:3785] CHIP:DMG:                 },
-          [1660291846.617124][3780:3785] CHIP:DMG:
-          [1660291846.617160][3780:3785] CHIP:DMG:         ],
-          [1660291846.617204][3780:3785] CHIP:DMG:
-          [1660291846.617239][3780:3785] CHIP:DMG:         InteractionModelRevision = 1
-          [1660291846.617274][3780:3785] CHIP:DMG: }
-          [1660291846.617373][3780:3785] CHIP:DMG: WriteClient moving to [AwaitingDe]
-          [1660291846.617418][3780:3785] CHIP:TOO: Response Failure: IM Error 0x0000057E: General error: 0x7e (UNSUPPORTED_ACCESS)
-          [1660291846.617488][3780:3785] CHIP:EM: Sending Standalone Ack for MessageCounter:202732516 on exchange 43960i
-
-
-          STEP12: ./chip-tool operationalcredentials   update-fabric-label  Testfabric 1 0
-          1660291887.232022][3789:3794] CHIP:DMG: InvokeResponseMessage =
-          [1660291887.232075][3789:3794] CHIP:DMG: {
-          [1660291887.232111][3789:3794] CHIP:DMG:         suppressResponse = false,
-          [1660291887.232136][3789:3794] CHIP:DMG:         InvokeResponseIBs =
-          [1660291887.232167][3789:3794] CHIP:DMG:         [
-          [1660291887.232209][3789:3794] CHIP:DMG:                 InvokeResponseIB =
-          [1660291887.232244][3789:3794] CHIP:DMG:                 {
-          [1660291887.232271][3789:3794] CHIP:DMG:                         CommandStatusIB =
-          [1660291887.232303][3789:3794] CHIP:DMG:                         {
-          [1660291887.232332][3789:3794] CHIP:DMG:                                 CommandPathIB =
-          [1660291887.232363][3789:3794] CHIP:DMG:                                 {
-          [1660291887.232395][3789:3794] CHIP:DMG:                                         EndpointId = 0x0,
-          [1660291887.232434][3789:3794] CHIP:DMG:                                         ClusterId = 0x3e,
-          [1660291887.232466][3789:3794] CHIP:DMG:                                         CommandId = 0x9,
-          [1660291887.232502][3789:3794] CHIP:DMG:                                 },
-          [1660291887.232538][3789:3794] CHIP:DMG:
-          [1660291887.232568][3789:3794] CHIP:DMG:                                 StatusIB =
-          [1660291887.232600][3789:3794] CHIP:DMG:                                 {
-          [1660291887.232636][3789:3794] CHIP:DMG:                                         status = 0x7e (UNSUPPORTED_ACCESS),
-          [1660291887.232664][3789:3794] CHIP:DMG:                                 },
-          [1660291887.232700][3789:3794] CHIP:DMG:
-          [1660291887.232729][3789:3794] CHIP:DMG:                         },
-          [1660291887.232762][3789:3794] CHIP:DMG:
-          [1660291887.232787][3789:3794] CHIP:DMG:                 },
-          [1660291887.232817][3789:3794] CHIP:DMG:
-          [1660291887.232841][3789:3794] CHIP:DMG:         ],
-          [1660291887.232871][3789:3794] CHIP:DMG:
-          [1660291887.232895][3789:3794] CHIP:DMG:         InteractionModelRevision = 1
-          [1660291887.232918][3789:3794] CHIP:DMG: },
-      disabled: true
-
-    - label:
-          "Repeat steps 16 to 17 to confirm that TH still does not have manage
-          privileges"
-      verification: |
-          On TH(Chiptool),Verify it  still does not have manage privileges by repeating steps 16,17
-          Step 16)./chip-tool basicinformation write node-label TestNode 1 0
-
-          1660292038.309440][3801:3806] CHIP:DMG: WriteClient moving to [ResponseRe]
-          [1660292038.309498][3801:3806] CHIP:DMG: WriteResponseMessage =
-          [1660292038.309533][3801:3806] CHIP:DMG: {
-          [1660292038.309561][3801:3806] CHIP:DMG:         AttributeStatusIBs =
-          [1660292038.309600][3801:3806] CHIP:DMG:         [
-          [1660292038.309630][3801:3806] CHIP:DMG:                 AttributeStatusIB =
-          [1660292038.309670][3801:3806] CHIP:DMG:                 {
-          [1660292038.309698][3801:3806] CHIP:DMG:                         AttributePathIB =
-          [1660292038.309728][3801:3806] CHIP:DMG:                         {
-          [1660292038.309765][3801:3806] CHIP:DMG:                                 Endpoint = 0x0,
-          [1660292038.309804][3801:3806] CHIP:DMG:                                 Cluster = 0x28,
-          [1660292038.309837][3801:3806] CHIP:DMG:                                 Attribute = 0x0000_0005,
-          [1660292038.309867][3801:3806] CHIP:DMG:                         }
-          [1660292038.309907][3801:3806] CHIP:DMG:
-          [1660292038.309944][3801:3806] CHIP:DMG:                         StatusIB =
-          [1660292038.309977][3801:3806] CHIP:DMG:                         {
-          [1660292038.310014][3801:3806] CHIP:DMG:                                 status = 0x7e (UNSUPPORTED_ACCESS),
-          [1660292038.310089][3801:3806] CHIP:DMG:                         },
-          [1660292038.310129][3801:3806] CHIP:DMG:
-          [1660292038.310187][3801:3806] CHIP:DMG:                 },
-          [1660292038.310226][3801:3806] CHIP:DMG:
-          [1660292038.310287][3801:3806] CHIP:DMG:         ],
-          [1660292038.310319][3801:3806] CHIP:DMG:
-          [1660292038.310344][3801:3806] CHIP:DMG:         InteractionModelRevision = 1
-          [1660292038.310376][3801:3806] CHIP:DMG: }
-          [1660292038.310462][3801:3806] CHIP:DMG: WriteClient moving to [AwaitingDe]
-          [1660292038.310543][3801:3806] CHIP:TOO: Response Failure: IM Error 0x0000057E: General error: 0x7e (UNSUPPORTED_ACCESS)
-          [1660292038.310612][3801:3806] CHIP:EM: Sending Standalone Ack for MessageCounter:226669508 on exchange 58794i
-          [1660292038.310697][3801:3806] CHIP:IN: Prepared secure message 0xffff7bffda58 to 0x0000000000000001
-          Step 17)./chip-tool generaldiagnostics test-event-trigger 0 0 2 0
-          389.307724][5207:5212] CHIP:DMG: ICR moving to [ResponseRe]
-          [1659101389.307813][5207:5212] CHIP:DMG: InvokeResponseMessage =
-          [1659101389.307855][5207:5212] CHIP:DMG: {
-          [1659101389.307909][5207:5212] CHIP:DMG:        suppressResponse = false,
-          [1659101389.307950][5207:5212] CHIP:DMG:        InvokeResponseIBs =
-          [1659101389.308014][5207:5212] CHIP:DMG:        [
-          [1659101389.308055][5207:5212] CHIP:DMG:                InvokeResponseIB =
-          [1659101389.308127][5207:5212] CHIP:DMG:                {
-          [1659101389.308170][5207:5212] CHIP:DMG:                        CommandStatusIB =
-          [1659101389.308235][5207:5212] CHIP:DMG:                        {
-          [1659101389.308299][5207:5212] CHIP:DMG:                                CommandPathIB =
-          [1659101389.308353][5207:5212] CHIP:DMG:                                {
-          [1659101389.308423][5207:5212] CHIP:DMG:                                        EndpointId = 0x0,
-          [1659101389.308481][5207:5212] CHIP:DMG:                                        ClusterId = 0x33,
-          [1659101389.308537][5207:5212] CHIP:DMG:                                        CommandId = 0x0,
-          [1659101389.308687][5207:5212] CHIP:DMG:                                },
-          [1659101389.308752][5207:5212] CHIP:DMG:
-          [1659101389.308802][5207:5212] CHIP:DMG:                                StatusIB =
-          [1659101389.308856][5207:5212] CHIP:DMG:                                {
-          [1659101389.308909][5207:5212] CHIP:DMG:                                        status = 0x7e (UNSUPPORTED_ACCESS),
-          [1659101389.308964][5207:5212] CHIP:DMG:                                },
-          [1659101389.309019][5207:5212] CHIP:DMG:
-          [1659101389.309071][5207:5212] CHIP:DMG:                        },
-          [1659101389.309131][5207:5212] CHIP:DMG:
-          [1659101389.309175][5207:5212] CHIP:DMG:                },
-          [1659101389.309225][5207:5212] CHIP:DMG:
-          [1659101389.309264][5207:5212] CHIP:DMG:        ],
-          [1659101389.309348][5207:5212] CHIP:DMG:
-          [1659101389.309391][5207:5212] CHIP:DMG:        InteractionModelRevision = 1
-          [1659101389.309430][5207:5212] CHIP:DMG: },
-          [1659101389.309523][5207:5212] CHIP:DMG: Received Command Response Status for Endpoint=0 Cluster=0x0000_0033 Command=0x0000_0000 Status=0x7e
-          [1659101389.309575][5207:5212] CHIP:TOO: Error: IM Error 0x0000057E: General error: 0x7e (UNSUPPORTED_ACCESS)
-          [1659101389.309633][5207:5212] CHIP:DMG: ICR moving to [AwaitingDe]
-          [1659101389.309714][5207:5212] CHIP:EM: Sending Standalone Ack for MessageCounter:195445348 on exchange 13430i
-          [1659101389.309813][5207:5212] CHIP:IN: Prepared secure message 0xffffb27cd9e8 to 0x0000000000000002 (1)  of type 0x10 and protocolId (0, 0) on exchange 13430i with MessageCounter:127089642.
-
-          STEP17:
-          ./chip-tool generaldiagnostics test-event-trigger 0 0 1 0
-          60292089.204136][3809:3814] CHIP:DMG: InvokeResponseMessage =
-          [1660292089.204173][3809:3814] CHIP:DMG: {
-          [1660292089.204209][3809:3814] CHIP:DMG:         suppressResponse = false,
-          [1660292089.204246][3809:3814] CHIP:DMG:         InvokeResponseIBs =
-          [1660292089.204291][3809:3814] CHIP:DMG:         [
-          [1660292089.204329][3809:3814] CHIP:DMG:                 InvokeResponseIB =
-          [1660292089.204383][3809:3814] CHIP:DMG:                 {
-          [1660292089.204426][3809:3814] CHIP:DMG:                         CommandStatusIB =
-          [1660292089.204480][3809:3814] CHIP:DMG:                         {
-          [1660292089.204516][3809:3814] CHIP:DMG:                                 CommandPathIB =
-          [1660292089.204572][3809:3814] CHIP:DMG:                                 {
-          [1660292089.204621][3809:3814] CHIP:DMG:                                         EndpointId = 0x0,
-          [1660292089.204680][3809:3814] CHIP:DMG:                                         ClusterId = 0x33,
-          [1660292089.204728][3809:3814] CHIP:DMG:                                         CommandId = 0x0,
-          [1660292089.204782][3809:3814] CHIP:DMG:                                 },
-          [1660292089.204842][3809:3814] CHIP:DMG:
-          [1660292089.204887][3809:3814] CHIP:DMG:                                 StatusIB =
-          [1660292089.204944][3809:3814] CHIP:DMG:                                 {
-          [1660292089.205038][3809:3814] CHIP:DMG:                                         status = 0x7e (UNSUPPORTED_ACCESS),
-          [1660292089.205081][3809:3814] CHIP:DMG:                                 },
-          [1660292089.205136][3809:3814] CHIP:DMG:
-          [1660292089.205175][3809:3814] CHIP:DMG:                         },
-          [1660292089.205233][3809:3814] CHIP:DMG:
-          [1660292089.205406][3809:3814] CHIP:DMG:                 },
-          [1660292089.205466][3809:3814] CHIP:DMG:
-          [1660292089.205501][3809:3814] CHIP:DMG:         ],
-          [1660292089.205548][3809:3814] CHIP:DMG:
-          [1660292089.205624][3809:3814] CHIP:DMG:         InteractionModelRevision = 1
-          [1660292089.205660][3809:3814] CHIP:DMG: },
-      disabled: true
-
-    - label:
-          "TH reads the VendorID attribute from the Basic Information cluster
-          (requires view privilege)"
-      verification: |
-          On TH(Chiptool),Verify VendorID attribute from the Basic Information cluster (requires view privilege) Returns  UNSUPPORTED_ACCESS (0x7e)
-
-           ./chip-tool basicinformation  read  vendor-id 1 0
-
-           :3827] CHIP:DMG:         [
-          [1660292225.412956][3822:3827] CHIP:DMG:                 AttributeReportIB =
-          [1660292225.413008][3822:3827] CHIP:DMG:                 {
-          [1660292225.413053][3822:3827] CHIP:DMG:                         AttributeStatusIB =
-          [1660292225.413102][3822:3827] CHIP:DMG:                         {
-          [1660292225.413155][3822:3827] CHIP:DMG:                                 AttributePathIB =
-          [1660292225.413215][3822:3827] CHIP:DMG:                                 {
-          [1660292225.413269][3822:3827] CHIP:DMG:                                         Endpoint = 0x0,
-          [1660292225.413324][3822:3827] CHIP:DMG:                                         Cluster = 0x28,
-          [1660292225.413370][3822:3827] CHIP:DMG:                                         Attribute = 0x0000_0002,
-          [1660292225.413412][3822:3827] CHIP:DMG:                                 }
-          [1660292225.413461][3822:3827] CHIP:DMG:
-          [1660292225.413504][3822:3827] CHIP:DMG:                                 StatusIB =
-          [1660292225.413554][3822:3827] CHIP:DMG:                                 {
-          [1660292225.413597][3822:3827] CHIP:DMG:                                         status = 0x7e (UNSUPPORTED_ACCESS),
-          [1660292225.413641][3822:3827] CHIP:DMG:                                 },
-          [1660292225.413687][3822:3827] CHIP:DMG:
-          [1660292225.413743][3822:3827] CHIP:DMG:                         },
-          [1660292225.413798][3822:3827] CHIP:DMG:
-          [1660292225.413842][3822:3827] CHIP:DMG:                 },
-          [1660292225.413893][3822:3827] CHIP:DMG:
-          [1660292225.413934][3822:3827] CHIP:DMG:         ],
-          [1660292225.413983][3822:3827] CHIP:DMG:
-          [1660292225.414025][3822:3827] CHIP:DMG:         SuppressResponse = true,
-          [1660292225.414062][3822:3827] CHIP:DMG:         InteractionModelRevision = 1
-          [1660292225.414095][3822:3827] CHIP:DMG: }
-          [1660292225.414248][3822:3827] CHIP:TOO: Response Failure: IM Error 0x0000057E: General error: 0x7e (UNSUPPORTED_ACCESS)
-          [1660292225.414362][3822:3827] CHIP:EM: Sending Standalone Ack for MessageCounter:17517037 on exchange 61692i
-          [1660292225.414465][3822:3827] CHIP:IN: Prepared secure message 0xffff92fdda58 to 0x0000000000000001 (1)  of type 0x10 and protocolId (0, 0) on exchange 61692i with MessageCounter:88180816.
-      disabled: true
->>>>>>> 743b9cac
+              ]