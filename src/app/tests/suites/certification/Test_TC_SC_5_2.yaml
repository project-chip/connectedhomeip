--- conflicted
+++ resolved
@@ -87,7 +87,6 @@
     - label: "TH sends RemoveAllGroups command"
       command: "RemoveAllGroups"
 
-<<<<<<< HEAD
     - label: "TH sends AddGroup command"
       command: "AddGroup"
       arguments:
@@ -96,10 +95,6 @@
                 value: 0x0103
               - name: GroupName
                 value: "Test Group"
-=======
-          Verify Identify command on the TH(chip-tool) Log and below is the sample log provided for the raspi platform:
-
->>>>>>> 743b9cac
 
     - label: "TH sends ViewGroup command using group messaging"
       PICS: G.S.F00
@@ -135,7 +130,6 @@
               - name: GroupName
                 value: ""
 
-<<<<<<< HEAD
     - label: "TH removes the GroupKeySet"
       cluster: "Group Key Management"
       endpoint: 0
@@ -163,11 +157,4 @@
                       Subjects: [commissionerNodeId],
                       Targets: null,
                   },
-              ]
-=======
-          Verify  Identify time is approximately equal to 0x0078 (120s),on the TH(chip-tool)  Log and below is the sample log provided for the raspi platform:
-
-          [1657785288.647504][1624:1629] CHIP:TOO: Endpoint: 1 Cluster: 0x0000_0003 Attribute 0x0000_0000 DataVersion: 1130139861
-          [1657785288.647621][1624:1629] CHIP:TOO:   identify time: 120
-      disabled: true
->>>>>>> 743b9cac
+              ]