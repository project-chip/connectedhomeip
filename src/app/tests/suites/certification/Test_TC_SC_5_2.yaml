--- conflicted
+++ resolved
@@ -219,15 +219,9 @@
                 value: 0x0101
 
     - label:
-<<<<<<< HEAD
-          "Step 10: TH sends a ViewGroup Command to the Groups cluster over CASE
-          with the GroupID set to 0x0101 to confirm that the RemoveGroup command
-          from step 9 was successful"
-=======
           "Step 10: TH sends a ViewGroup Command to the Groups cluster
           over CASE with the GroupID set to 0x0101 to
           confirm that the RemoveGroup command from step 9 was successful"
->>>>>>> 940dec5a
       PICS: G.S.C01.Rsp
       command: "ViewGroup"
       arguments:
