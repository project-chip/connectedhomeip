--- conflicted
+++ resolved
@@ -36,19 +36,12 @@
       verification: |
           Product maker needs to provide instructions for how to trigger the command on the DUT. For comparison, the DUT behavior for this test step can be simulated using chip-tool (when DUT is a commissioner) or tv-casting-app (when DUT is a commissionee):
 
-<<<<<<< HEAD
-          ./chip-tool contentlauncher launch-content '{"parameterList": [ { "type": 0, "value": "exampleString", "externalIDList": [ { "name": "exampleName", "value": "exampleValue"} ] } ] }' 0 1 1 --Data '{"playbackPosition": 0, "textTrack": {"languageCode": "", "audioOutputIndex": 0}}'
-
-          ./chip-tv-casting-app contentlauncher launch-content '{"parameterList": [ { "type": 0, "value": "exampleString", "externalIDList": [ { "name": "exampleName", "value": "exampleValue"} ] } ] }' 0 1 1 --Data '{"playbackPosition": 0, "textTrack": {"languageCode": "", "audioOutputIndex": 0}}'
-
-=======
           ./chip-tool contentlauncher launch-content '{"parameterList": [ { "type": 0, "value": "exampleString", "externalIDList": [ { "name": "exampleName", "value": "exampleValue"} ] } ] }' 0 '{"playbackPosition": 0, "textTrack": {"languageCode": "", "audioOutputIndex": 0}}' 1 1
 
 
           ./chip-tv-casting-app contentlauncher launch-content '{"parameterList": [ { "type": 0, "value": "exampleString", "externalIDList": [ { "name": "exampleName", "value": "exampleValue"} ] } ] }' 0 '{"playbackPosition": 0, "textTrack": {"languageCode": "", "audioOutputIndex": 0}}' 1 1
 
 
->>>>>>> 5589ecba
           On TH (tv-app), Verify the launch content command is received successfully.
           [1706167504.647497][12245:12245] CHIP:EM: >>> [E:12537r S:1570 M:15519558] (S) Msg RX from 2:000000000001B669 [9F65] --- Type 0001:08 (IM:InvokeCommandRequest)
           [1706167504.647555][12245:12245] CHIP:EM: Handling via exchange: 12537r, Delegate: 0xaaaac9aaa7c8
