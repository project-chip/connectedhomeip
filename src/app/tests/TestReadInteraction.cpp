--- conflicted
+++ resolved
@@ -133,38 +133,7 @@
     NL_TEST_ASSERT(apSuite, err == CHIP_NO_ERROR);
 }
 
-<<<<<<< HEAD
-void GenerateSubscribeResponse(nlTestSuite * apSuite, void * apContext, chip::System::PacketBufferHandle && aPayload)
-{
-    CHIP_ERROR err = CHIP_NO_ERROR;
-    chip::System::PacketBufferTLVWriter writer;
-    writer.Init(std::move(aPayload));
-
-    chip::app::SubscribeResponseMessage::Builder subscribeResponseBuilder;
-
-    err = subscribeResponseBuilder.Init(&writer);
-    NL_TEST_ASSERT(apSuite, err == CHIP_NO_ERROR);
-
-    subscribeResponseBuilder.SubscriptionId(0);
-    NL_TEST_ASSERT(apSuite, subscribeResponseBuilder.GetError() == CHIP_NO_ERROR);
-
-    subscribeResponseBuilder.MinIntervalFloorSeconds(1);
-    NL_TEST_ASSERT(apSuite, subscribeResponseBuilder.GetError() == CHIP_NO_ERROR);
-
-    subscribeResponseBuilder.MaxIntervalCeilingSeconds(2);
-    NL_TEST_ASSERT(apSuite, subscribeResponseBuilder.GetError() == CHIP_NO_ERROR);
-
-    subscribeResponseBuilder.EndOfSubscribeResponseMessage();
-    NL_TEST_ASSERT(apSuite, subscribeResponseBuilder.GetError() == CHIP_NO_ERROR);
-
-    err = writer.Finalize(&aPayload);
-    NL_TEST_ASSERT(apSuite, err == CHIP_NO_ERROR);
-}
-
 class MockInteractionModelApp : public chip::app::ReadClient::Callback
-=======
-class MockInteractionModelApp : public chip::app::ReadClient::Callback, public chip::app::InteractionModelDelegate
->>>>>>> d9b77e90
 {
 public:
     void OnEventData(const chip::app::ReadClient * apReadClient, const chip::app::EventHeader & aEventHeader,
@@ -950,20 +919,9 @@
     readPrepareParams.mpAttributePathParamsList    = attributePathParams;
     readPrepareParams.mAttributePathParamsListSize = 1;
 
-<<<<<<< HEAD
-    NL_TEST_ASSERT(apSuite, delegate.mNumAttributeResponse == 0);
-    // By now we should have closed all exchanges and sent all pending acks, so
-    // there should be no queued-up things in the retransmit table.
-    NL_TEST_ASSERT(apSuite, rm->TestGetCountRetransTable() == 0);
-
-    engine->Shutdown();
-    NL_TEST_ASSERT(apSuite, ctx.GetExchangeManager().GetNumActiveExchanges() == 0);
-}
-=======
     {
         app::ReadClient readClient(chip::app::InteractionModelEngine::GetInstance(), &ctx.GetExchangeManager(), delegate,
                                    chip::app::ReadClient::InteractionType::Read);
->>>>>>> d9b77e90
 
         err = readClient.SendRequest(readPrepareParams);
         NL_TEST_ASSERT(apSuite, err == CHIP_NO_ERROR);
@@ -976,16 +934,10 @@
         NL_TEST_ASSERT(apSuite, rm->TestGetCountRetransTable() == 0);
     }
 
-<<<<<<< HEAD
-    err = readClient.ProcessSubscribeResponse(std::move(buf));
-    NL_TEST_ASSERT(apSuite, err == CHIP_NO_ERROR);
-    readClient.ShutdownInternal(CHIP_NO_ERROR);
-
+    engine->Shutdown();
     NL_TEST_ASSERT(apSuite, ctx.GetExchangeManager().GetNumActiveExchanges() == 0);
-=======
-    engine->Shutdown();
->>>>>>> d9b77e90
-}
+}
+
 
 void TestReadInteraction::TestProcessSubscribeRequest(nlTestSuite * apSuite, void * apContext)
 {
@@ -1104,194 +1056,6 @@
 
     delegate.mNumAttributeResponse       = 0;
     readPrepareParams.mKeepSubscriptions = false;
-<<<<<<< HEAD
-    err                                  = engine->SendSubscribeRequest(readPrepareParams, &delegate);
-    NL_TEST_ASSERT(apSuite, err == CHIP_NO_ERROR);
-    delegate.mGotReport = false;
-    engine->GetReportingEngine().Run();
-
-    NL_TEST_ASSERT(apSuite, engine->GetNumActiveReadHandlers() == 1);
-    NL_TEST_ASSERT(apSuite, engine->GetReadHandlerPool().At(0) != nullptr);
-    delegate.mpReadHandler = engine->GetReadHandlerPool().At(0);
-
-    NL_TEST_ASSERT(apSuite, delegate.mGotEventResponse);
-    NL_TEST_ASSERT(apSuite, delegate.mGotReport);
-    NL_TEST_ASSERT(apSuite, delegate.mNumAttributeResponse == 2);
-    NL_TEST_ASSERT(apSuite, engine->GetNumActiveReadHandlers(ReadHandler::InteractionType::Subscribe) == 1);
-
-    GenerateEvents(apSuite, apContext, true /*aIsUrgent*/);
-    NL_TEST_ASSERT(apSuite, delegate.mpReadHandler->mHoldReport == false);
-    NL_TEST_ASSERT(apSuite, delegate.mpReadHandler->mDirty == true);
-    chip::app::ClusterInfo dirtyPath1;
-    dirtyPath1.mClusterId   = kTestClusterId;
-    dirtyPath1.mEndpointId  = kTestEndpointId;
-    dirtyPath1.mAttributeId = 1;
-
-    chip::app::ClusterInfo dirtyPath2;
-    dirtyPath2.mClusterId   = kTestClusterId;
-    dirtyPath2.mEndpointId  = kTestEndpointId;
-    dirtyPath2.mAttributeId = 2;
-
-    chip::app::ClusterInfo dirtyPath3;
-    dirtyPath3.mClusterId   = kTestClusterId;
-    dirtyPath3.mEndpointId  = kTestEndpointId;
-    dirtyPath3.mAttributeId = 2;
-    dirtyPath3.mListIndex   = 1;
-
-    chip::app::ClusterInfo dirtyPath4;
-    dirtyPath4.mClusterId   = kTestClusterId;
-    dirtyPath4.mEndpointId  = kTestEndpointId;
-    dirtyPath4.mAttributeId = 3;
-
-    chip::app::ClusterInfo dirtyPath5;
-    dirtyPath5.mClusterId   = kTestClusterId;
-    dirtyPath5.mEndpointId  = kTestEndpointId;
-    dirtyPath5.mAttributeId = 4;
-
-    // Test report with 2 different path
-    delegate.mpReadHandler->mHoldReport = false;
-    delegate.mGotReport                 = false;
-    delegate.mNumAttributeResponse      = 0;
-    err                                 = engine->GetReportingEngine().SetDirty(dirtyPath1);
-    NL_TEST_ASSERT(apSuite, err == CHIP_NO_ERROR);
-    err = engine->GetReportingEngine().SetDirty(dirtyPath2);
-    NL_TEST_ASSERT(apSuite, err == CHIP_NO_ERROR);
-    engine->GetReportingEngine().Run();
-    NL_TEST_ASSERT(apSuite, delegate.mGotReport);
-    NL_TEST_ASSERT(apSuite, delegate.mNumAttributeResponse == 2);
-
-    // Test report with 2 different path, and 1 same path
-    delegate.mpReadHandler->mHoldReport = false;
-    delegate.mGotReport                 = false;
-    delegate.mNumAttributeResponse      = 0;
-    err                                 = engine->GetReportingEngine().SetDirty(dirtyPath1);
-    NL_TEST_ASSERT(apSuite, err == CHIP_NO_ERROR);
-    err = engine->GetReportingEngine().SetDirty(dirtyPath2);
-    NL_TEST_ASSERT(apSuite, err == CHIP_NO_ERROR);
-    err = engine->GetReportingEngine().SetDirty(dirtyPath2);
-    NL_TEST_ASSERT(apSuite, err == CHIP_NO_ERROR);
-    engine->GetReportingEngine().Run();
-    NL_TEST_ASSERT(apSuite, delegate.mGotReport);
-    NL_TEST_ASSERT(apSuite, delegate.mNumAttributeResponse == 2);
-
-    // Test report with 3 different path, and one path is overlapped with another
-    delegate.mpReadHandler->mHoldReport = false;
-    delegate.mGotReport                 = false;
-    delegate.mNumAttributeResponse      = 0;
-    err                                 = engine->GetReportingEngine().SetDirty(dirtyPath1);
-    NL_TEST_ASSERT(apSuite, err == CHIP_NO_ERROR);
-    err = engine->GetReportingEngine().SetDirty(dirtyPath2);
-    NL_TEST_ASSERT(apSuite, err == CHIP_NO_ERROR);
-    err = engine->GetReportingEngine().SetDirty(dirtyPath3);
-    NL_TEST_ASSERT(apSuite, err == CHIP_NO_ERROR);
-    engine->GetReportingEngine().Run();
-    NL_TEST_ASSERT(apSuite, delegate.mGotReport);
-    NL_TEST_ASSERT(apSuite, delegate.mNumAttributeResponse == 2);
-
-    // Test report with 3 different path, all are not overlapped, one path is not interested for current subscription
-    delegate.mpReadHandler->mHoldReport = false;
-    delegate.mGotReport                 = false;
-    delegate.mNumAttributeResponse      = 0;
-    err                                 = engine->GetReportingEngine().SetDirty(dirtyPath1);
-    NL_TEST_ASSERT(apSuite, err == CHIP_NO_ERROR);
-    err = engine->GetReportingEngine().SetDirty(dirtyPath2);
-    NL_TEST_ASSERT(apSuite, err == CHIP_NO_ERROR);
-    err = engine->GetReportingEngine().SetDirty(dirtyPath4);
-    NL_TEST_ASSERT(apSuite, err == CHIP_NO_ERROR);
-    engine->GetReportingEngine().Run();
-    NL_TEST_ASSERT(apSuite, delegate.mGotReport);
-    NL_TEST_ASSERT(apSuite, delegate.mNumAttributeResponse == 2);
-
-    // Test empty report
-    delegate.mpReadHandler->mHoldReport = false;
-    delegate.mpReadHandler->mHoldSync   = false;
-    delegate.mGotReport                 = false;
-    delegate.mNumAttributeResponse      = 0;
-    engine->GetReportingEngine().Run();
-    NL_TEST_ASSERT(apSuite, delegate.mNumAttributeResponse == 0);
-
-    // Test multiple subscription
-    delegate.mGotEventResponse     = false;
-    delegate.mNumAttributeResponse = 0;
-    delegate.mGotReport            = false;
-    ReadPrepareParams readPrepareParams1(ctx.GetSessionBobToAlice());
-    chip::app::AttributePathParams attributePathParams1[1];
-    readPrepareParams1.mpAttributePathParamsList                 = attributePathParams1;
-    readPrepareParams1.mpAttributePathParamsList[0].mEndpointId  = kTestEndpointId;
-    readPrepareParams1.mpAttributePathParamsList[0].mClusterId   = kTestClusterId;
-    readPrepareParams1.mpAttributePathParamsList[0].mAttributeId = 1;
-    readPrepareParams1.mAttributePathParamsListSize              = 1;
-    readPrepareParams1.mMinIntervalFloorSeconds                  = 2;
-    readPrepareParams1.mMaxIntervalCeilingSeconds                = 5;
-
-    printf("\nSend 2nd subscribe request message to Node: %" PRIu64 "\n", chip::kTestDeviceNodeId);
-
-    err = engine->SendSubscribeRequest(readPrepareParams1, &delegate);
-    NL_TEST_ASSERT(apSuite, err == CHIP_NO_ERROR);
-    engine->GetReportingEngine().Run();
-    NL_TEST_ASSERT(apSuite, delegate.mGotReport);
-    NL_TEST_ASSERT(apSuite, delegate.mNumAttributeResponse == 1);
-    NL_TEST_ASSERT(apSuite, engine->GetNumActiveReadHandlers(ReadHandler::InteractionType::Subscribe) == 2);
-
-    // Test report with 1 path modification for 2 subscription
-    delegate.mpReadHandler->mHoldReport = false;
-    delegate.mGotReport                 = false;
-    delegate.mNumAttributeResponse      = 0;
-    err                                 = engine->GetReportingEngine().SetDirty(dirtyPath1);
-    NL_TEST_ASSERT(apSuite, err == CHIP_NO_ERROR);
-    engine->GetReportingEngine().Run();
-    NL_TEST_ASSERT(apSuite, delegate.mGotReport);
-    NL_TEST_ASSERT(apSuite, delegate.mNumAttributeResponse == 1);
-
-    delegate.mpReadHandler->mHoldReport = false;
-    engine->GetReportingEngine().Run();
-    NL_TEST_ASSERT(apSuite, delegate.mGotReport);
-    NL_TEST_ASSERT(apSuite, delegate.mNumAttributeResponse == 1);
-
-    delegate.mNumAttributeResponse = 0;
-    delegate.mGotReport            = false;
-    ReadPrepareParams readPrepareParams2(ctx.GetSessionBobToAlice());
-    chip::app::AttributePathParams attributePathParams2[1];
-    readPrepareParams2.mpAttributePathParamsList                 = attributePathParams2;
-    readPrepareParams2.mpAttributePathParamsList[0].mEndpointId  = kTestEndpointId;
-    readPrepareParams2.mpAttributePathParamsList[0].mClusterId   = kTestClusterId;
-    readPrepareParams2.mpAttributePathParamsList[0].mAttributeId = 1;
-    readPrepareParams2.mAttributePathParamsListSize              = 1;
-    readPrepareParams2.mMinIntervalFloorSeconds                  = 2;
-    readPrepareParams2.mMaxIntervalCeilingSeconds                = 5;
-
-    printf("\nSend 3rd subscribe request message to Node: %" PRIu64 "\n", chip::kTestDeviceNodeId);
-
-    err = engine->SendSubscribeRequest(readPrepareParams2, &delegate);
-    NL_TEST_ASSERT(apSuite, err == CHIP_NO_ERROR);
-    engine->GetReportingEngine().Run();
-    NL_TEST_ASSERT(apSuite, delegate.mGotReport);
-    NL_TEST_ASSERT(apSuite, delegate.mNumAttributeResponse == 1);
-    NL_TEST_ASSERT(apSuite, !delegate.mReadError);
-
-    delegate.mNumAttributeResponse = 0;
-    delegate.mGotReport            = false;
-    ReadPrepareParams readPrepareParams3(ctx.GetSessionBobToAlice());
-    chip::app::AttributePathParams attributePathParams3[1];
-    readPrepareParams3.mpAttributePathParamsList                 = attributePathParams3;
-    readPrepareParams3.mpAttributePathParamsList[0].mEndpointId  = kTestEndpointId;
-    readPrepareParams3.mpAttributePathParamsList[0].mClusterId   = kTestClusterId;
-    readPrepareParams3.mpAttributePathParamsList[0].mAttributeId = 1;
-    readPrepareParams3.mAttributePathParamsListSize              = 1;
-    readPrepareParams3.mMinIntervalFloorSeconds                  = 2;
-    readPrepareParams3.mMaxIntervalCeilingSeconds                = 5;
-
-    printf("\nSend 4th subscribe request message to Node: %" PRIu64 ",  resource exhausted\n", chip::kTestDeviceNodeId);
-
-    ReadClient readClient3;
-    readClient3.Init(&ctx.GetExchangeManager(), &delegate, ReadClient::InteractionType::Subscribe);
-    err = readClient3.SendRequest(readPrepareParams3);
-    NL_TEST_ASSERT(apSuite, err == CHIP_NO_ERROR);
-    engine->GetReportingEngine().Run();
-    NL_TEST_ASSERT(apSuite, !delegate.mGotReport);
-    NL_TEST_ASSERT(apSuite, delegate.mNumAttributeResponse == 0);
-    NL_TEST_ASSERT(apSuite, delegate.mReadError);
-=======
 
     {
         app::ReadClient readClient(chip::app::InteractionModelEngine::GetInstance(), &ctx.GetExchangeManager(), delegate,
@@ -1302,11 +1066,16 @@
 
         delegate.mGotReport = false;
         engine->GetReportingEngine().Run();
+
+        NL_TEST_ASSERT(apSuite, engine->GetNumActiveReadHandlers() == 1);
+        NL_TEST_ASSERT(apSuite, engine->GetActiveHandler(0) != nullptr);
+        delegate.mpReadHandler = engine->GetActiveHandler(0);
+
         NL_TEST_ASSERT(apSuite, delegate.mGotEventResponse);
         NL_TEST_ASSERT(apSuite, delegate.mGotReport);
         NL_TEST_ASSERT(apSuite, delegate.mNumAttributeResponse == 2);
-        NL_TEST_ASSERT(apSuite, delegate.mNumSubscriptions == 1);
-
+        NL_TEST_ASSERT(apSuite, engine->GetNumActiveReadHandlers(ReadHandler::InteractionType::Subscribe) == 1);
+   
         GenerateEvents(apSuite, apContext, true /*aIsUrgent*/);
         NL_TEST_ASSERT(apSuite, delegate.mpReadHandler->mHoldReport == false);
         NL_TEST_ASSERT(apSuite, delegate.mpReadHandler->mDirty == true);
@@ -1401,7 +1170,8 @@
         engine->GetReportingEngine().Run();
         NL_TEST_ASSERT(apSuite, delegate.mNumAttributeResponse == 0);
     }
->>>>>>> d9b77e90
+
+
 
     // By now we should have closed all exchanges and sent all pending acks, so
     // there should be no queued-up things in the retransmit table.
@@ -1441,35 +1211,6 @@
     readPrepareParams.mMaxIntervalCeilingSeconds = 5;
     printf("\nSend subscribe request message to Node: %" PRIu64 "\n", chip::kTestDeviceNodeId);
 
-<<<<<<< HEAD
-    err = engine->SendSubscribeRequest(readPrepareParams, &delegate);
-    NL_TEST_ASSERT(apSuite, err == CHIP_NO_ERROR);
-
-    delegate.mNumAttributeResponse       = 0;
-    readPrepareParams.mKeepSubscriptions = false;
-    err                                  = engine->SendSubscribeRequest(readPrepareParams, &delegate);
-    NL_TEST_ASSERT(apSuite, err == CHIP_NO_ERROR);
-    delegate.mGotReport = false;
-
-    for (int i = 0; i < 20 && delegate.mNumAttributeResponse < 70; i++)
-    {
-        // 20 is a magic number, we assume the initial reports will take no more than 10 chunks.
-        engine->GetReportingEngine().Run();
-    }
-    NL_TEST_ASSERT(apSuite, delegate.mGotReport);
-
-    // We have 29 attributes in our mock attribute storage. And we subscribed twice.
-    // And attribute 3/2/4 is a list with 6 elements and list chunking is applied to it, thus we should receive ( 29 + 6 ) * 2 =
-    // 70 attribute data in total.
-    NL_TEST_ASSERT(apSuite, delegate.mNumAttributeResponse == 70);
-    NL_TEST_ASSERT(apSuite, engine->GetNumActiveReadHandlers(ReadHandler::InteractionType::Subscribe) == 1);
-
-    NL_TEST_ASSERT(apSuite, engine->GetReadHandlerPool().At(0) != nullptr);
-    delegate.mpReadHandler = engine->GetReadHandlerPool().At(0);
-
-    // Set a concrete path dirty
-=======
->>>>>>> d9b77e90
     {
         app::ReadClient readClient(chip::app::InteractionModelEngine::GetInstance(), &ctx.GetExchangeManager(), delegate,
                                    chip::app::ReadClient::InteractionType::Subscribe);
@@ -1479,7 +1220,7 @@
         err = readClient.SendRequest(readPrepareParams);
         NL_TEST_ASSERT(apSuite, err == CHIP_NO_ERROR);
 
-        for (int i = 0; i < 20 && delegate.mNumSubscriptions == 0; i++)
+        for (int i = 0; i < 20 && delegate.mNumAttributeResponse < 70; i++)
         {
             // 20 is a magic number, we assume the initial reports will take no more than 10 chunks.
             engine->GetReportingEngine().Run();
@@ -1490,7 +1231,9 @@
         // And attribute 3/2/4 is a list with 6 elements and list chunking is applied to it, thus we should receive ( 29 + 6 ) * 2 =
         // 70 attribute data in total.
         NL_TEST_ASSERT(apSuite, delegate.mNumAttributeResponse == 70);
-        NL_TEST_ASSERT(apSuite, delegate.mNumSubscriptions == 1);
+	    NL_TEST_ASSERT(apSuite, engine->GetNumActiveReadHandlers(ReadHandler::InteractionType::Subscribe) == 1);
+        NL_TEST_ASSERT(apSuite, engine->GetActiveHandler(0) != nullptr);
+        delegate.mpReadHandler = engine->GetActiveHandler(0);
 
         // Set a concrete path dirty
         {
@@ -1571,28 +1314,18 @@
 
     printf("Send subscribe request message to Node: %" PRIu64 "\n", chip::kTestDeviceNodeId);
 
-<<<<<<< HEAD
-    engine.GetReportingEngine().Run();
-    NL_TEST_ASSERT(apSuite, delegate.mGotReport);
-    NL_TEST_ASSERT(apSuite, delegate.mNumAttributeResponse == 1);
-    NL_TEST_ASSERT(apSuite, engine.GetNumActiveReadHandlers(ReadHandler::InteractionType::Subscribe) == 1);
-
-    NL_TEST_ASSERT(apSuite, engine.GetReadHandlerPool().At(0) != nullptr);
-    delegate.mpReadHandler = engine.GetReadHandlerPool().At(0);
-
-    NL_TEST_ASSERT(apSuite, delegate.mpReadHandler != nullptr);
-=======
     {
         app::ReadClient readClient(chip::app::InteractionModelEngine::GetInstance(), &ctx.GetExchangeManager(), delegate,
                                    chip::app::ReadClient::InteractionType::Subscribe);
 
         NL_TEST_ASSERT(apSuite, readClient.SendRequest(readPrepareParams) == CHIP_NO_ERROR);
->>>>>>> d9b77e90
 
         engine.GetReportingEngine().Run();
         NL_TEST_ASSERT(apSuite, delegate.mGotReport);
         NL_TEST_ASSERT(apSuite, delegate.mNumAttributeResponse == 1);
-        NL_TEST_ASSERT(apSuite, delegate.mNumSubscriptions == 1);
+        NL_TEST_ASSERT(apSuite, engine.GetNumActiveReadHandlers(ReadHandler::InteractionType::Subscribe) == 1);
+        NL_TEST_ASSERT(apSuite, engine.GetActiveHandler(0) != nullptr);
+        delegate.mpReadHandler = engine.GetActiveHandler(0);
         NL_TEST_ASSERT(apSuite, delegate.mpReadHandler != nullptr);
 
         // Shutdown the subscription
@@ -1638,21 +1371,6 @@
     readPrepareParams.mMaxIntervalCeilingSeconds = 5;
     printf("\nSend subscribe request message to Node: %" PRIu64 "\n", chip::kTestDeviceNodeId);
 
-<<<<<<< HEAD
-    err = chip::app::InteractionModelEngine::GetInstance()->SendSubscribeRequest(readPrepareParams, &delegate);
-    NL_TEST_ASSERT(apSuite, err == CHIP_NO_ERROR);
-    delegate.mNumAttributeResponse = 0;
-    InteractionModelEngine::GetInstance()->GetReportingEngine().Run();
-    NL_TEST_ASSERT(apSuite, delegate.mNumAttributeResponse == 0);
-
-    NL_TEST_ASSERT(apSuite, engine->GetReadHandlerPool().At(0) != nullptr);
-    delegate.mpReadHandler = engine->GetReadHandlerPool().At(0);
-
-    delegate.mpReadHandler->mHoldReport = false;
-    InteractionModelEngine::GetInstance()->GetReportingEngine().Run();
-    NL_TEST_ASSERT(apSuite, delegate.mNumAttributeResponse == 0);
-
-=======
     {
         app::ReadClient readClient(chip::app::InteractionModelEngine::GetInstance(), &ctx.GetExchangeManager(), delegate,
                                    chip::app::ReadClient::InteractionType::Subscribe);
@@ -1662,13 +1380,16 @@
         delegate.mNumAttributeResponse = 0;
         InteractionModelEngine::GetInstance()->GetReportingEngine().Run();
         NL_TEST_ASSERT(apSuite, delegate.mNumAttributeResponse == 0);
+
+        NL_TEST_ASSERT(apSuite, engine->GetActiveHandler(0) != nullptr);
+        delegate.mpReadHandler = engine->GetActiveHandler(0);
+
         delegate.mpReadHandler->mHoldReport = false;
         InteractionModelEngine::GetInstance()->GetReportingEngine().Run();
         NL_TEST_ASSERT(apSuite, delegate.mNumAttributeResponse == 0);
     }
 
     NL_TEST_ASSERT(apSuite, engine->GetNumActiveReadClients() == 0);
->>>>>>> d9b77e90
     engine->Shutdown();
     NL_TEST_ASSERT(apSuite, ctx.GetExchangeManager().GetNumActiveExchanges() == 0);
 }
@@ -1741,11 +1462,6 @@
     readPrepareParams.mMinIntervalFloorSeconds   = 6;
     readPrepareParams.mMaxIntervalCeilingSeconds = 5;
 
-<<<<<<< HEAD
-    err = chip::app::InteractionModelEngine::GetInstance()->SendSubscribeRequest(readPrepareParams, &delegate);
-    NL_TEST_ASSERT(apSuite, err == CHIP_ERROR_INVALID_ARGUMENT);
-
-=======
     {
         app::ReadClient readClient(chip::app::InteractionModelEngine::GetInstance(), &ctx.GetExchangeManager(), delegate,
                                    chip::app::ReadClient::InteractionType::Subscribe);
@@ -1756,7 +1472,7 @@
     }
 
     NL_TEST_ASSERT(apSuite, engine->GetNumActiveReadClients() == 0);
->>>>>>> d9b77e90
+
     engine->Shutdown();
     NL_TEST_ASSERT(apSuite, ctx.GetExchangeManager().GetNumActiveExchanges() == 0);
 }
