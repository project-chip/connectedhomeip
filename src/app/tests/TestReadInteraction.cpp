--- conflicted
+++ resolved
@@ -4168,22 +4168,12 @@
     err           = engine->Init(&ctx.GetExchangeManager(), &ctx.GetFabricTable());
     NL_TEST_ASSERT(apSuite, err == CHIP_NO_ERROR);
 
-<<<<<<< HEAD
-    ReadPrepareParams readPrepareParams(ctx.GetSessionBobToAlice());
-    readPrepareParams.mpAttributePathParamsList    = new chip::app::AttributePathParams[1];
-    readPrepareParams.mAttributePathParamsListSize = 1;
-
-    AttributePathParams subscribePath(Test::kMockEndpoint3, Test::MockClusterId(2), Test::MockAttributeId(4));
-    readPrepareParams.mpAttributePathParamsList[0] = subscribePath;
-
-=======
     AttributePathParams subscribePath(Test::kMockEndpoint3, Test::MockClusterId(2), Test::MockAttributeId(4));
 
     ReadPrepareParams readPrepareParams(ctx.GetSessionBobToAlice());
     readPrepareParams.mpAttributePathParamsList    = &subscribePath;
     readPrepareParams.mAttributePathParamsListSize = 1;
 
->>>>>>> 4088a77f
     readPrepareParams.mMinIntervalFloorSeconds   = 0;
     readPrepareParams.mMaxIntervalCeilingSeconds = 0;
 
