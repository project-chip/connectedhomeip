--- conflicted
+++ resolved
@@ -211,17 +211,12 @@
         *apDataExists = true;
     }
 
-<<<<<<< HEAD
-exit:
-    return err;
-=======
     CHIP_ERROR err = apWriter->Put(TLV::ContextTag(AttributeDataElement::kCsTag_Data), kTestFieldValue1);
     if (err != CHIP_NO_ERROR)
     {
         return err;
     }
     return apWriter->Put(TLV::ContextTag(AttributeDataElement::kCsTag_DataVersion), version);
->>>>>>> 844ba20e
 }
 
 class TestReadInteraction
