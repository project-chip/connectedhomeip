--- conflicted
+++ resolved
@@ -38,12 +38,8 @@
 #include <pw_unit_test/framework.h>
 
 using namespace chip;
-<<<<<<< HEAD
-using namespace chip::Test;
+using namespace chip::Testing;
 using namespace chip::app::Clusters;
-=======
-using namespace chip::Testing;
->>>>>>> 3ced6903
 using namespace chip::app::Clusters::Globals::Attributes;
 
 using SceneTable        = scenes::SceneTable<scenes::ExtensionFieldSetsImpl>;
