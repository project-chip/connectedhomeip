/*
 *
 *    Copyright (c) 2021 Project CHIP Authors
 *    All rights reserved.
 *
 *    Licensed under the Apache License, Version 2.0 (the "License");
 *    you may not use this file except in compliance with the License.
 *    You may obtain a copy of the License at
 *
 *        http://www.apache.org/licenses/LICENSE-2.0
 *
 *    Unless required by applicable law or agreed to in writing, software
 *    distributed under the License is distributed on an "AS IS" BASIS,
 *    WITHOUT WARRANTIES OR CONDITIONS OF ANY KIND, either express or implied.
 *    See the License for the specific language governing permissions and
 *    limitations under the License.
 */

#include <access/SubjectDescriptor.h>
#include <app/EventLoggingDelegate.h>
#include <app/EventLoggingTypes.h>
#include <app/EventManagement.h>
#include <app/InteractionModelEngine.h>
#include <app/tests/AppTestContext.h>
#include <data-model-providers/codegen/CodegenDataModelProvider.h>
#include <lib/core/CHIPCore.h>
#include <lib/core/ErrorStr.h>
#include <lib/core/TLV.h>
#include <lib/core/TLVDebug.h>
#include <lib/core/TLVUtilities.h>
#include <lib/support/CHIPCounter.h>
#include <lib/support/CodeUtils.h>
#include <lib/support/EnforceFormat.h>
#include <lib/support/LinkedList.h>
#include <lib/support/logging/Constants.h>
#include <lib/support/tests/ExtraPwTestMacros.h>
#include <messaging/ExchangeContext.h>
#include <messaging/Flags.h>
#include <platform/CHIPDeviceLayer.h>
#include <system/TLVPacketBufferBackingStore.h>

#include <lib/core/StringBuilderAdapters.h>
#include <pw_unit_test/framework.h>

namespace {

static const chip::ClusterId kLivenessClusterId   = 0x00000022;
static const uint32_t kLivenessChangeEvent        = 1;
static const chip::EndpointId kTestEndpointId1    = 2;
static const chip::EndpointId kTestEndpointId2    = 3;
static const chip::TLV::Tag kLivenessDeviceStatus = chip::TLV::ContextTag(1);

static uint8_t gDebugEventBuffer[120];
static uint8_t gInfoEventBuffer[120];
static uint8_t gCritEventBuffer[120];
static chip::app::CircularEventBuffer gCircularEventBuffer[3];

class TestDataModelProvider : public chip::app::CodegenDataModelProvider
{
public:
    CHIP_ERROR EventInfo(const chip::app::ConcreteEventPath & path, chip::app::DataModel::EventEntry & eventInfo) override
    {
        if (path.mEndpointId == mInvalidEndpoint)
        {
            return CHIP_IM_GLOBAL_STATUS(UnsupportedEndpoint);
        }
        eventInfo.readPrivilege = chip::Access::Privilege::kView;
        return CHIP_NO_ERROR;
    }
    void SetInvalidEndpoint(chip::EndpointId invalidEndpointId) { mInvalidEndpoint = invalidEndpointId; }

private:
    chip::EndpointId mInvalidEndpoint = chip::kInvalidEndpointId;
};

static TestDataModelProvider gTestDataModelProvider;
class TestEventLogging : public chip::Test::AppContext
{
public:
    // Performs setup for each individual test in the test suite
    void SetUp() override
    {
        const chip::app::LogStorageResources logStorageResources[] = {
            { &gDebugEventBuffer[0], sizeof(gDebugEventBuffer), chip::app::PriorityLevel::Debug },
            { &gInfoEventBuffer[0], sizeof(gInfoEventBuffer), chip::app::PriorityLevel::Info },
            { &gCritEventBuffer[0], sizeof(gCritEventBuffer), chip::app::PriorityLevel::Critical },
        };

        AppContext::SetUp();
        chip::app::InteractionModelEngine::GetInstance()->SetDataModelProvider(&gTestDataModelProvider);
        ASSERT_EQ(mEventCounter.Init(0), CHIP_NO_ERROR);
        chip::app::EventManagement::CreateEventManagement(&GetExchangeManager(), MATTER_ARRAY_SIZE(logStorageResources),
                                                          gCircularEventBuffer, logStorageResources, &mEventCounter);
    }

    // Performs teardown for each individual test in the test suite
    void TearDown() override
    {
        chip::app::EventManagement::DestroyEventManagement();
        AppContext::TearDown();
    }

private:
    chip::MonotonicallyIncreasingCounter<chip::EventNumber> mEventCounter;
};

void ENFORCE_FORMAT(1, 2) SimpleDumpWriter(const char * aFormat, ...)
{
    va_list args;

    va_start(args, aFormat);

    vprintf(aFormat, args);

    va_end(args);
}

void PrintEventLog()
{
    chip::TLV::TLVReader reader;
    chip::app::CircularEventBufferWrapper bufWrapper;
    EXPECT_SUCCESS(
        chip::app::EventManagement::GetInstance().GetEventReader(reader, chip::app::PriorityLevel::Critical, &bufWrapper));
    EXPECT_SUCCESS(chip::TLV::Debug::Dump(reader, SimpleDumpWriter));
}

static void CheckLogState(chip::app::EventManagement & aLogMgmt, size_t expectedNumEvents, chip::app::PriorityLevel aPriority)
{
    chip::TLV::TLVReader reader;
    size_t elementCount;
    chip::app::CircularEventBufferWrapper bufWrapper;
    EXPECT_EQ(aLogMgmt.GetEventReader(reader, aPriority, &bufWrapper), CHIP_NO_ERROR);

    EXPECT_EQ(chip::TLV::Utilities::Count(reader, elementCount, false), CHIP_NO_ERROR);

    EXPECT_EQ(elementCount, expectedNumEvents);
    printf("elementCount vs expectedNumEvents : %u vs %u \n", static_cast<unsigned int>(elementCount),
           static_cast<unsigned int>(expectedNumEvents));
}

static void CheckLogReadOut(chip::app::EventManagement & alogMgmt, chip::EventNumber startingEventNumber, size_t expectedNumEvents,
                            chip::SingleLinkedListNode<chip::app::EventPathParams> * clusterInfo)
{
    CHIP_ERROR err;
    chip::TLV::TLVReader reader;
    chip::TLV::TLVWriter writer;
    size_t eventCount = 0;

    chip::Platform::ScopedMemoryBuffer<uint8_t> backingStore;
    VerifyOrDie(backingStore.Alloc(1024));

    size_t totalNumElements;
    writer.Init(backingStore.Get(), 1024);
    err = alogMgmt.FetchEventsSince(writer, clusterInfo, startingEventNumber, eventCount, chip::Access::SubjectDescriptor{});
    EXPECT_TRUE(err == CHIP_NO_ERROR || err == CHIP_END_OF_TLV);

    if (eventCount > 0 && writer.GetLengthWritten())
    {
        auto eventTLVSize = writer.GetLengthWritten() / eventCount;
        // XXX: Make sure that the sizes of our event storages are big enough to hold at least 3 events
        //      but small enough not to hold 4 events. It is very important to check this because of the
        //      hard-coded logic of this unit test.
        //      The size of TLV-encoded event can vary depending on the UTC vs system time controlled by
        //      the CHIP_DEVICE_CONFIG_EVENT_LOGGING_UTC_TIMESTAMPS, because the relative system time
        //      will be most likely encoded in 1 byte, while the UTC time will be encoded in 8 bytes.
        EXPECT_GE(sizeof(gDebugEventBuffer), eventTLVSize * 3);
        EXPECT_LT(sizeof(gDebugEventBuffer), eventTLVSize * 4);

        reader.Init(backingStore.Get(), writer.GetLengthWritten());

        EXPECT_EQ(chip::TLV::Utilities::Count(reader, totalNumElements, false), CHIP_NO_ERROR);
    }
    else
    {
        totalNumElements = 0;
    }

    printf("totalNumElements vs expectedNumEvents vs eventCount : %u vs %u vs %u \n", static_cast<unsigned int>(totalNumElements),
           static_cast<unsigned int>(expectedNumEvents), static_cast<unsigned int>(eventCount));
    EXPECT_EQ(totalNumElements, expectedNumEvents);
    EXPECT_EQ(totalNumElements, eventCount);
<<<<<<< HEAD
    if (writer.GetLengthWritten())
    {
        reader.Init(backingStore.Get(), writer.GetLengthWritten());
        chip::TLV::Debug::Dump(reader, SimpleDumpWriter);
    }
=======
    reader.Init(backingStore.Get(), writer.GetLengthWritten());
    EXPECT_SUCCESS(chip::TLV::Debug::Dump(reader, SimpleDumpWriter));
>>>>>>> cfb4cc38
}

class TestEventGenerator : public chip::app::EventLoggingDelegate
{
public:
    CHIP_ERROR WriteEvent(chip::TLV::TLVWriter & aWriter)
    {
        chip::TLV::TLVType dataContainerType;
        ReturnErrorOnFailure(aWriter.StartContainer(chip::TLV::ContextTag(chip::to_underlying(chip::app::EventDataIB::Tag::kData)),
                                                    chip::TLV::kTLVType_Structure, dataContainerType));
        ReturnErrorOnFailure(aWriter.Put(kLivenessDeviceStatus, mStatus));
        return aWriter.EndContainer(dataContainerType);
    }

    void SetStatus(int32_t aStatus) { mStatus = aStatus; }

private:
    int32_t mStatus;
};

TEST_F(TestEventLogging, TestCheckLogEventWithEvictToNextBuffer)
{

    chip::EventNumber eid1, eid2, eid3, eid4, eid5, eid6;
    chip::app::EventOptions options1;
    chip::app::EventOptions options2;
    TestEventGenerator testEventGenerator;

    options1.mPath                       = { kTestEndpointId1, kLivenessClusterId, kLivenessChangeEvent };
    options1.mPriority                   = chip::app::PriorityLevel::Info;
    options2.mPath                       = { kTestEndpointId2, kLivenessClusterId, kLivenessChangeEvent };
    options2.mPriority                   = chip::app::PriorityLevel::Info;
    chip::app::EventManagement & logMgmt = chip::app::EventManagement::GetInstance();
    testEventGenerator.SetStatus(0);
    EXPECT_EQ(logMgmt.LogEvent(&testEventGenerator, options1, eid1), CHIP_NO_ERROR);
    CheckLogState(logMgmt, 1, chip::app::PriorityLevel::Debug);
    testEventGenerator.SetStatus(1);
    EXPECT_EQ(logMgmt.LogEvent(&testEventGenerator, options1, eid2), CHIP_NO_ERROR);
    CheckLogState(logMgmt, 2, chip::app::PriorityLevel::Debug);
    testEventGenerator.SetStatus(0);
    EXPECT_EQ(logMgmt.LogEvent(&testEventGenerator, options1, eid3), CHIP_NO_ERROR);
    CheckLogState(logMgmt, 3, chip::app::PriorityLevel::Debug);
    // Start to copy info event to next buffer since current debug buffer is full and info event is higher priority
    testEventGenerator.SetStatus(1);
    EXPECT_EQ(logMgmt.LogEvent(&testEventGenerator, options2, eid4), CHIP_NO_ERROR);
    CheckLogState(logMgmt, 4, chip::app::PriorityLevel::Info);

    testEventGenerator.SetStatus(0);
    EXPECT_EQ(logMgmt.LogEvent(&testEventGenerator, options2, eid5), CHIP_NO_ERROR);
    CheckLogState(logMgmt, 5, chip::app::PriorityLevel::Info);

    testEventGenerator.SetStatus(1);
    EXPECT_EQ(logMgmt.LogEvent(&testEventGenerator, options2, eid6), CHIP_NO_ERROR);
    CheckLogState(logMgmt, 6, chip::app::PriorityLevel::Info);

    PrintEventLog();

    EXPECT_EQ((eid1 + 1), eid2);
    EXPECT_EQ((eid2 + 1), eid3);
    EXPECT_EQ((eid3 + 1), eid4);
    EXPECT_EQ((eid4 + 1), eid5);
    EXPECT_EQ((eid5 + 1), eid6);

    chip::SingleLinkedListNode<chip::app::EventPathParams> paths[2];

    paths[0].mValue.mEndpointId = kTestEndpointId1;
    paths[0].mValue.mClusterId  = kLivenessClusterId;

    paths[1].mValue.mEndpointId = kTestEndpointId2;
    paths[1].mValue.mClusterId  = kLivenessClusterId;
    paths[1].mValue.mEventId    = kLivenessChangeEvent;

    // interested paths are path list, expect to retrieve all events for each particular interested path
    CheckLogReadOut(logMgmt, 0, 3, &paths[0]);
    CheckLogReadOut(logMgmt, 1, 2, &paths[0]);
    CheckLogReadOut(logMgmt, 2, 1, &paths[0]);
    CheckLogReadOut(logMgmt, 3, 3, &paths[1]);
    CheckLogReadOut(logMgmt, 4, 2, &paths[1]);
    CheckLogReadOut(logMgmt, 5, 1, &paths[1]);

    paths[0].mpNext = &paths[1];
    // interested paths are path list, expect to retrieve all events for those interested paths
    CheckLogReadOut(logMgmt, 0, 6, paths);

    chip::SingleLinkedListNode<chip::app::EventPathParams> pathsWithWildcard[2];
    paths[0].mValue.mEndpointId = kTestEndpointId1;
    paths[0].mValue.mClusterId  = kLivenessClusterId;

    // second path is wildcard path at default, expect to retrieve all events
    CheckLogReadOut(logMgmt, 0, 6, &pathsWithWildcard[1]);

    paths[0].mpNext = &paths[1];
    // first path is not wildcard, second path is wildcard path at default, expect to retrieve all events
    CheckLogReadOut(logMgmt, 0, 6, pathsWithWildcard);
}

TEST_F(TestEventLogging, TestCheckLogEventWithDiscardLowEvent)
{

    chip::EventNumber eid1, eid2, eid3, eid4, eid5, eid6;
    chip::app::EventOptions options;
    options.mPath     = { kTestEndpointId1, kLivenessClusterId, kLivenessChangeEvent };
    options.mPriority = chip::app::PriorityLevel::Debug;
    TestEventGenerator testEventGenerator;

    chip::app::EventManagement & logMgmt = chip::app::EventManagement::GetInstance();
    testEventGenerator.SetStatus(0);
    EXPECT_EQ(logMgmt.LogEvent(&testEventGenerator, options, eid1), CHIP_NO_ERROR);
    CheckLogState(logMgmt, 1, chip::app::PriorityLevel::Debug);
    testEventGenerator.SetStatus(1);
    EXPECT_EQ(logMgmt.LogEvent(&testEventGenerator, options, eid2), CHIP_NO_ERROR);
    CheckLogState(logMgmt, 2, chip::app::PriorityLevel::Debug);
    testEventGenerator.SetStatus(0);
    EXPECT_EQ(logMgmt.LogEvent(&testEventGenerator, options, eid3), CHIP_NO_ERROR);
    CheckLogState(logMgmt, 3, chip::app::PriorityLevel::Debug);
    CheckLogState(logMgmt, 3, chip::app::PriorityLevel::Info);
    // Start to drop off debug event since debug event can only be saved in debug buffer
    testEventGenerator.SetStatus(1);
    EXPECT_EQ(logMgmt.LogEvent(&testEventGenerator, options, eid4), CHIP_NO_ERROR);
    CheckLogState(logMgmt, 3, chip::app::PriorityLevel::Debug);
    CheckLogState(logMgmt, 3, chip::app::PriorityLevel::Info);

    testEventGenerator.SetStatus(0);
    EXPECT_EQ(logMgmt.LogEvent(&testEventGenerator, options, eid5), CHIP_NO_ERROR);
    CheckLogState(logMgmt, 3, chip::app::PriorityLevel::Debug);
    CheckLogState(logMgmt, 3, chip::app::PriorityLevel::Info);

    testEventGenerator.SetStatus(1);
    EXPECT_EQ(logMgmt.LogEvent(&testEventGenerator, options, eid6), CHIP_NO_ERROR);
    CheckLogState(logMgmt, 3, chip::app::PriorityLevel::Debug);
}

TEST_F(TestEventLogging, TestHandlingInvalidEvents)
{

    chip::EventNumber eid1, eid2, eid3, eid4, eid5, eid6, eid7;
    chip::app::EventOptions options1;
    chip::app::EventOptions options2;
    TestEventGenerator testEventGenerator;

    options1.mPath                       = { kTestEndpointId1, kLivenessClusterId, kLivenessChangeEvent };
    options1.mPriority                   = chip::app::PriorityLevel::Info;
    options2.mPath                       = { kTestEndpointId2, kLivenessClusterId, kLivenessChangeEvent };
    options2.mPriority                   = chip::app::PriorityLevel::Info;
    chip::app::EventManagement & logMgmt = chip::app::EventManagement::GetInstance();
    testEventGenerator.SetStatus(1);
    EXPECT_EQ(logMgmt.LogEvent(&testEventGenerator, options1, eid1), CHIP_NO_ERROR);
    CheckLogState(logMgmt, 1, chip::app::PriorityLevel::Debug);
    EXPECT_EQ(logMgmt.LogEvent(&testEventGenerator, options1, eid2), CHIP_NO_ERROR);
    CheckLogState(logMgmt, 2, chip::app::PriorityLevel::Debug);
    EXPECT_EQ(logMgmt.LogEvent(&testEventGenerator, options2, eid3), CHIP_NO_ERROR);
    CheckLogState(logMgmt, 3, chip::app::PriorityLevel::Debug);
    // Start to copy event to next buffer since current debug buffer is full and info event is higher priority
    EXPECT_EQ(logMgmt.LogEvent(&testEventGenerator, options1, eid4), CHIP_NO_ERROR);
    CheckLogState(logMgmt, 4, chip::app::PriorityLevel::Info);
    EXPECT_EQ(logMgmt.LogEvent(&testEventGenerator, options2, eid5), CHIP_NO_ERROR);
    CheckLogState(logMgmt, 5, chip::app::PriorityLevel::Info);
    EXPECT_EQ(logMgmt.LogEvent(&testEventGenerator, options2, eid6), CHIP_NO_ERROR);
    CheckLogState(logMgmt, 6, chip::app::PriorityLevel::Info);

    PrintEventLog();
    chip::SingleLinkedListNode<chip::app::EventPathParams> paths[2];

    paths[0].mValue.mEndpointId = kTestEndpointId1;
    paths[1].mValue.mEndpointId = kTestEndpointId2;

    CheckLogReadOut(logMgmt, 0, 3, &paths[0]);
    CheckLogReadOut(logMgmt, 0, 3, &paths[1]);

    gTestDataModelProvider.SetInvalidEndpoint(kTestEndpointId1);
    logMgmt.RemoveEventsWithInvalidPath();

    // Before RemoveEventsWithInvalidPath(), there are 2 kTestEndpointId1 and 1 kTestEndpointId2 events on the buffer
    // of Info priority and 2 kTestEndpointId2 events and 1 kTestEndpointId1 event on the buffer of Debug priority.
    // After removing invalid events, there are 2 events on the buffer of Debug priority and one event on the
    // buffer of Info priority.
    CheckLogState(logMgmt, 3, chip::app::PriorityLevel::Info);
    CheckLogState(logMgmt, 2, chip::app::PriorityLevel::Debug);
    CheckLogReadOut(logMgmt, 0, 0, &paths[0]);
    CheckLogReadOut(logMgmt, 0, 3, &paths[1]);

    // Log Event with invalid path will fail
    EXPECT_NE(logMgmt.LogEvent(&testEventGenerator, options1, eid7), CHIP_NO_ERROR);
    CheckLogState(logMgmt, 3, chip::app::PriorityLevel::Info);
    CheckLogState(logMgmt, 2, chip::app::PriorityLevel::Debug);
    CheckLogReadOut(logMgmt, 0, 0, &paths[0]);
    CheckLogReadOut(logMgmt, 0, 3, &paths[1]);

    // Test that we can still log valid events after removing invalid events
    EXPECT_EQ(logMgmt.LogEvent(&testEventGenerator, options2, eid7), CHIP_NO_ERROR);
    CheckLogState(logMgmt, 4, chip::app::PriorityLevel::Info);
    CheckLogState(logMgmt, 3, chip::app::PriorityLevel::Debug);
    CheckLogReadOut(logMgmt, 0, 0, &paths[0]);
    CheckLogReadOut(logMgmt, 0, 4, &paths[1]);
}

} // namespace<|MERGE_RESOLUTION|>--- conflicted
+++ resolved
@@ -179,16 +179,11 @@
            static_cast<unsigned int>(expectedNumEvents), static_cast<unsigned int>(eventCount));
     EXPECT_EQ(totalNumElements, expectedNumEvents);
     EXPECT_EQ(totalNumElements, eventCount);
-<<<<<<< HEAD
     if (writer.GetLengthWritten())
     {
         reader.Init(backingStore.Get(), writer.GetLengthWritten());
-        chip::TLV::Debug::Dump(reader, SimpleDumpWriter);
-    }
-=======
-    reader.Init(backingStore.Get(), writer.GetLengthWritten());
-    EXPECT_SUCCESS(chip::TLV::Debug::Dump(reader, SimpleDumpWriter));
->>>>>>> cfb4cc38
+        EXPECT_SUCCESS(chip::TLV::Debug::Dump(reader, SimpleDumpWriter));
+    }
 }
 
 class TestEventGenerator : public chip::app::EventLoggingDelegate
