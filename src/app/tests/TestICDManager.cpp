/*
 *
 *    Copyright (c) 2023 Project CHIP Authors
 *    All rights reserved.
 *
 *    Licensed under the Apache License, Version 2.0 (the "License");
 *    you may not use this file except in compliance with the License.
 *    You may obtain a copy of the License at
 *
 *        http://www.apache.org/licenses/LICENSE-2.0
 *
 *    Unless required by applicable law or agreed to in writing, software
 *    distributed under the License is distributed on an "AS IS" BASIS,
 *    WITHOUT WARRANTIES OR CONDITIONS OF ANY KIND, either express or implied.
 *    See the License for the specific language governing permissions and
 *    limitations under the License.
 */
#include <app/EventManagement.h>
#include <app/icd/ICDConfigurationData.h>
#include <app/icd/ICDManager.h>
#include <app/icd/ICDNotifier.h>
#include <app/icd/ICDStateObserver.h>
#include <app/tests/AppTestContext.h>
#include <lib/support/TestPersistentStorageDelegate.h>
#include <lib/support/TimeUtils.h>
#include <lib/support/UnitTestContext.h>
#include <lib/support/UnitTestRegistration.h>
#include <nlunit-test.h>
#include <system/SystemLayerImpl.h>

#include <crypto/DefaultSessionKeystore.h>

using namespace chip;
using namespace chip::app;
using namespace chip::System;

using TestSessionKeystoreImpl = Crypto::DefaultSessionKeystore;

namespace {

// Test Values
constexpr uint16_t kMaxTestClients      = 2;
constexpr FabricIndex kTestFabricIndex1 = 1;
constexpr FabricIndex kTestFabricIndex2 = kMaxValidFabricIndex;
constexpr uint64_t kClientNodeId11      = 0x100001;
constexpr uint64_t kClientNodeId12      = 0x100002;
constexpr uint64_t kClientNodeId21      = 0x200001;
constexpr uint64_t kClientNodeId22      = 0x200002;

constexpr uint8_t kKeyBuffer1a[] = {
    0x10, 0x11, 0x12, 0x13, 0x14, 0x15, 0x16, 0x17, 0x18, 0x19, 0x1a, 0x1b, 0x1c, 0x1d, 0x1e, 0x1f
};
constexpr uint8_t kKeyBuffer1b[] = {
    0xf1, 0xe1, 0xd1, 0xc1, 0xb1, 0xa1, 0x91, 0x81, 0x71, 0x61, 0x51, 0x14, 0x31, 0x21, 0x11, 0x01
};
constexpr uint8_t kKeyBuffer2a[] = {
    0x20, 0x21, 0x22, 0x23, 0x24, 0x25, 0x26, 0x27, 0x28, 0x29, 0x2a, 0x2b, 0x2c, 0x2d, 0x2e, 0x2f
};
constexpr uint8_t kKeyBuffer2b[] = {
    0xf2, 0xe2, 0xd2, 0xc2, 0xb2, 0xa2, 0x92, 0x82, 0x72, 0x62, 0x52, 0x42, 0x32, 0x22, 0x12, 0x02
};

class TestICDStateObserver : public app::ICDStateObserver
{
public:
    void OnEnterActiveMode() {}
    void OnTransitionToIdle() {}
    void OnICDModeChange() {}
};

class TestContext : public chip::Test::AppContext
{
public:
    // Performs shared setup for all tests in the test suite
    CHIP_ERROR SetUpTestSuite() override
    {
<<<<<<< HEAD
        ReturnErrorOnFailure(chip::Test::AppContext::SetUpTestSuite());
        DeviceLayer::SetSystemLayerForTesting(&GetSystemLayer());
        mRealClock = &chip::System::SystemClock();
        System::Clock::Internal::SetSystemClockForTesting(&mMockClock);
        return CHIP_NO_ERROR;
=======
        if (AppContext::Initialize(context) != SUCCESS)
            return FAILURE;

        auto * ctx = static_cast<TestContext *>(context);
        DeviceLayer::SetSystemLayerForTesting(&ctx->GetSystemLayer());

        gRealClock = &SystemClock();
        Clock::Internal::SetSystemClockForTesting(&gMockClock);

        if (ctx->mEventCounter.Init(0) != CHIP_NO_ERROR)
        {
            return FAILURE;
        }
        ctx->mICDManager.Init(&ctx->testStorage, &ctx->GetFabricTable(), &(ctx->mKeystore), &(ctx->GetExchangeManager()));
        ctx->mICDManager.RegisterObserver(&mICDStateObserver);
        return SUCCESS;
>>>>>>> 5f570647
    }

    // Performs shared teardown for all tests in the test suite
    void TearDownTestSuite() override
    {
        System::Clock::Internal::SetSystemClockForTesting(mRealClock);
        DeviceLayer::SetSystemLayerForTesting(nullptr);
        chip::Test::AppContext::TearDownTestSuite();
    }

    // Performs setup for each individual test in the test suite
    CHIP_ERROR SetUp() override
    {
        ReturnErrorOnFailure(chip::Test::AppContext::SetUp());
        mICDManager.Init(&testStorage, &GetFabricTable(), &mKeystore);
        mICDManager.RegisterObserver(&mICDStateObserver);
        return CHIP_NO_ERROR;
    }

    // Performs teardown for each individual test in the test suite
    void TearDown() override
    {
        mICDManager.Shutdown();
        chip::Test::AppContext::TearDown();
    }

    System::Clock::Internal::MockClock mMockClock;
    TestSessionKeystoreImpl mKeystore;
    app::ICDManager mICDManager;
    TestPersistentStorageDelegate testStorage;

private:
    System::Clock::ClockBase * mRealClock;
    TestICDStateObserver mICDStateObserver;
};

} // namespace

namespace chip {
namespace app {
class TestICDManager
{
public:
    /*
     * Advance the test Mock clock time by the amout passed in argument
     * and then force the SystemLayer Timer event loop. It will check for any expired timer,
     * and invoke their callbacks if there are any.
     *
     * @param time_ms: Value in milliseconds.
     */
    static void AdvanceClockAndRunEventLoop(TestContext * ctx, uint32_t time_ms)
    {
        ctx->mMockClock.AdvanceMonotonic(System::Clock::Timeout(time_ms));
        ctx->GetIOContext().DriveIO();
    }

    static void TestICDModeDurations(nlTestSuite * aSuite, void * aContext)
    {
        TestContext * ctx = static_cast<TestContext *>(aContext);

        // After the init we should be in Idle mode
        NL_TEST_ASSERT(aSuite, ctx->mICDManager.mOperationalState == ICDManager::OperationalState::IdleMode);
        AdvanceClockAndRunEventLoop(ctx, secondsToMilliseconds(ICDConfigurationData::GetInstance().GetIdleModeDurationSec()) + 1);
        // Idle mode interval expired, ICDManager transitioned to the ActiveMode.
        NL_TEST_ASSERT(aSuite, ctx->mICDManager.mOperationalState == ICDManager::OperationalState::ActiveMode);
        AdvanceClockAndRunEventLoop(ctx, ICDConfigurationData::GetInstance().GetActiveModeDurationMs() + 1);
        // Active mode interval expired, ICDManager transitioned to the IdleMode.
        NL_TEST_ASSERT(aSuite, ctx->mICDManager.mOperationalState == ICDManager::OperationalState::IdleMode);
        AdvanceClockAndRunEventLoop(ctx, secondsToMilliseconds(ICDConfigurationData::GetInstance().GetIdleModeDurationSec()) + 1);
        // Idle mode interval expired, ICDManager transitioned to the ActiveMode.
        NL_TEST_ASSERT(aSuite, ctx->mICDManager.mOperationalState == ICDManager::OperationalState::ActiveMode);

        // Events updating the Operation to Active mode can extend the current active mode time by 1 Active mode threshold.
        // Kick an active Threshold just before the end of the Active interval and validate that the active mode is extended.
        AdvanceClockAndRunEventLoop(ctx, ICDConfigurationData::GetInstance().GetActiveModeDurationMs() - 1);
        ICDNotifier::GetInstance().BroadcastNetworkActivityNotification();
        AdvanceClockAndRunEventLoop(ctx, ICDConfigurationData::GetInstance().GetActiveModeThresholdMs() / 2);
        NL_TEST_ASSERT(aSuite, ctx->mICDManager.mOperationalState == ICDManager::OperationalState::ActiveMode);
        AdvanceClockAndRunEventLoop(ctx, ICDConfigurationData::GetInstance().GetActiveModeThresholdMs());
        NL_TEST_ASSERT(aSuite, ctx->mICDManager.mOperationalState == ICDManager::OperationalState::IdleMode);
    }

    static void TestKeepActivemodeRequests(nlTestSuite * aSuite, void * aContext)
    {
        TestContext * ctx = static_cast<TestContext *>(aContext);
        typedef ICDListener::KeepActiveFlag ActiveFlag;
        ICDNotifier notifier = ICDNotifier::GetInstance();

        // Setting a requirement will transition the ICD to active mode.
        notifier.BroadcastActiveRequestNotification(ActiveFlag::kCommissioningWindowOpen);
        NL_TEST_ASSERT(aSuite, ctx->mICDManager.mOperationalState == ICDManager::OperationalState::ActiveMode);
        // Advance time so active mode interval expires.
        AdvanceClockAndRunEventLoop(ctx, ICDConfigurationData::GetInstance().GetActiveModeDurationMs() + 1);
        // Requirement flag still set. We stay in active mode
        NL_TEST_ASSERT(aSuite, ctx->mICDManager.mOperationalState == ICDManager::OperationalState::ActiveMode);

        // Remove requirement. we should directly transition to idle mode.
        notifier.BroadcastActiveRequestWithdrawal(ActiveFlag::kCommissioningWindowOpen);
        NL_TEST_ASSERT(aSuite, ctx->mICDManager.mOperationalState == ICDManager::OperationalState::IdleMode);

        notifier.BroadcastActiveRequestNotification(ActiveFlag::kFailSafeArmed);
        // Requirement will transition us to active mode.
        NL_TEST_ASSERT(aSuite, ctx->mICDManager.mOperationalState == ICDManager::OperationalState::ActiveMode);

        // Advance time, but by less than the active mode interval and remove the requirement.
        // We should stay in active mode.
        AdvanceClockAndRunEventLoop(ctx, ICDConfigurationData::GetInstance().GetActiveModeDurationMs() / 2);
        notifier.BroadcastActiveRequestWithdrawal(ActiveFlag::kFailSafeArmed);
        NL_TEST_ASSERT(aSuite, ctx->mICDManager.mOperationalState == ICDManager::OperationalState::ActiveMode);

        // Advance time again, The activemode interval is completed.
        AdvanceClockAndRunEventLoop(ctx, ICDConfigurationData::GetInstance().GetActiveModeDurationMs() + 1);
        NL_TEST_ASSERT(aSuite, ctx->mICDManager.mOperationalState == ICDManager::OperationalState::IdleMode);

        // Set two requirements
        notifier.BroadcastActiveRequestNotification(ActiveFlag::kFailSafeArmed);
        notifier.BroadcastActiveRequestNotification(ActiveFlag::kExchangeContextOpen);
        NL_TEST_ASSERT(aSuite, ctx->mICDManager.mOperationalState == ICDManager::OperationalState::ActiveMode);
        // advance time so the active mode interval expires.
        AdvanceClockAndRunEventLoop(ctx, ICDConfigurationData::GetInstance().GetActiveModeDurationMs() + 1);
        // A requirement flag is still set. We stay in active mode.
        NL_TEST_ASSERT(aSuite, ctx->mICDManager.mOperationalState == ICDManager::OperationalState::ActiveMode);

        // remove 1 requirement. Active mode is maintained
        notifier.BroadcastActiveRequestWithdrawal(ActiveFlag::kFailSafeArmed);
        NL_TEST_ASSERT(aSuite, ctx->mICDManager.mOperationalState == ICDManager::OperationalState::ActiveMode);
        // remove the last requirement
        notifier.BroadcastActiveRequestWithdrawal(ActiveFlag::kExchangeContextOpen);
        NL_TEST_ASSERT(aSuite, ctx->mICDManager.mOperationalState == ICDManager::OperationalState::IdleMode);
    }

    /*
     * Test that verifies that the ICDManager is the correct operating mode based on entries
     * in the ICDMonitoringTable
     */
    static void TestICDMRegisterUnregisterEvents(nlTestSuite * aSuite, void * aContext)
    {
        TestContext * ctx = static_cast<TestContext *>(aContext);
        typedef ICDListener::ICDManagementEvents ICDMEvent;
        ICDNotifier notifier = ICDNotifier::GetInstance();

        // Set FeatureMap
        // Configures CIP, UAT and LITS to 1
        ctx->mICDManager.SetTestFeatureMapValue(0x07);

        // Check ICDManager starts in SIT mode if no entries are present
        NL_TEST_ASSERT(aSuite, ICDConfigurationData::GetInstance().GetICDMode() == ICDConfigurationData::ICDMode::SIT);

        // Trigger a "fake" register, ICDManager shoudl remain in SIT mode
        notifier.BroadcastICDManagementEvent(ICDMEvent::kTableUpdated);

        // Check ICDManager stayed in SIT mode
        NL_TEST_ASSERT(aSuite, ICDConfigurationData::GetInstance().GetICDMode() == ICDConfigurationData::ICDMode::SIT);

        // Create tables with different fabrics
        ICDMonitoringTable table1(ctx->testStorage, kTestFabricIndex1, kMaxTestClients, &(ctx->mKeystore));
        ICDMonitoringTable table2(ctx->testStorage, kTestFabricIndex2, kMaxTestClients, &(ctx->mKeystore));

        // Add first entry to the first fabric
        ICDMonitoringEntry entry1(&(ctx->mKeystore));
        entry1.checkInNodeID    = kClientNodeId11;
        entry1.monitoredSubject = kClientNodeId12;
        NL_TEST_ASSERT(aSuite, CHIP_NO_ERROR == entry1.SetKey(ByteSpan(kKeyBuffer1a)));
        NL_TEST_ASSERT(aSuite, CHIP_NO_ERROR == table1.Set(0, entry1));

        // Trigger register event after first entry was added
        notifier.BroadcastICDManagementEvent(ICDMEvent::kTableUpdated);

        // Check ICDManager is now in the LIT operating mode
        NL_TEST_ASSERT(aSuite, ICDConfigurationData::GetInstance().GetICDMode() == ICDConfigurationData::ICDMode::LIT);

        // Add second entry to the first fabric
        ICDMonitoringEntry entry2(&(ctx->mKeystore));
        entry2.checkInNodeID    = kClientNodeId12;
        entry2.monitoredSubject = kClientNodeId11;
        NL_TEST_ASSERT(aSuite, CHIP_NO_ERROR == entry2.SetKey(ByteSpan(kKeyBuffer1b)));
        NL_TEST_ASSERT(aSuite, CHIP_NO_ERROR == table1.Set(1, entry2));

        // Trigger register event after first entry was added
        notifier.BroadcastICDManagementEvent(ICDMEvent::kTableUpdated);

        // Check ICDManager is now in the LIT operating mode
        NL_TEST_ASSERT(aSuite, ICDConfigurationData::GetInstance().GetICDMode() == ICDConfigurationData::ICDMode::LIT);

        // Add first entry to the first fabric
        ICDMonitoringEntry entry3(&(ctx->mKeystore));
        entry3.checkInNodeID    = kClientNodeId21;
        entry3.monitoredSubject = kClientNodeId22;
        NL_TEST_ASSERT(aSuite, CHIP_NO_ERROR == entry3.SetKey(ByteSpan(kKeyBuffer2a)));
        NL_TEST_ASSERT(aSuite, CHIP_NO_ERROR == table2.Set(0, entry3));

        // Trigger register event after first entry was added
        notifier.BroadcastICDManagementEvent(ICDMEvent::kTableUpdated);

        // Check ICDManager is now in the LIT operating mode
        NL_TEST_ASSERT(aSuite, ICDConfigurationData::GetInstance().GetICDMode() == ICDConfigurationData::ICDMode::LIT);

        // Add second entry to the first fabric
        ICDMonitoringEntry entry4(&(ctx->mKeystore));
        entry4.checkInNodeID    = kClientNodeId22;
        entry4.monitoredSubject = kClientNodeId21;
        NL_TEST_ASSERT(aSuite, CHIP_NO_ERROR == entry4.SetKey(ByteSpan(kKeyBuffer2b)));
        NL_TEST_ASSERT(aSuite, CHIP_NO_ERROR == table2.Set(1, entry4));

        // Clear a fabric
        NL_TEST_ASSERT(aSuite, CHIP_NO_ERROR == table2.RemoveAll());

        // Trigger register event after fabric was cleared
        notifier.BroadcastICDManagementEvent(ICDMEvent::kTableUpdated);

        // Check ICDManager is still in the LIT operating mode
        NL_TEST_ASSERT(aSuite, ICDConfigurationData::GetInstance().GetICDMode() == ICDConfigurationData::ICDMode::LIT);

        // Remove single entry from remaining fabric
        NL_TEST_ASSERT(aSuite, CHIP_NO_ERROR == table1.Remove(1));

        // Trigger register event after fabric was cleared
        notifier.BroadcastICDManagementEvent(ICDMEvent::kTableUpdated);

        // Check ICDManager is still in the LIT operating mode
        NL_TEST_ASSERT(aSuite, ICDConfigurationData::GetInstance().GetICDMode() == ICDConfigurationData::ICDMode::LIT);

        // Remove last entry from remaining fabric
        NL_TEST_ASSERT(aSuite, CHIP_NO_ERROR == table1.Remove(0));
        NL_TEST_ASSERT(aSuite, table1.IsEmpty());
        NL_TEST_ASSERT(aSuite, table2.IsEmpty());

        // Trigger register event after fabric was cleared
        notifier.BroadcastICDManagementEvent(ICDMEvent::kTableUpdated);

        // Check ICDManager is still in the LIT operating mode
        NL_TEST_ASSERT(aSuite, ICDConfigurationData::GetInstance().GetICDMode() == ICDConfigurationData::ICDMode::SIT);
    }
};

} // namespace app
} // namespace chip

namespace {
static const nlTest sTests[] = {
    NL_TEST_DEF("TestICDModeDurations", TestICDManager::TestICDModeDurations),
    NL_TEST_DEF("TestKeepActivemodeRequests", TestICDManager::TestKeepActivemodeRequests),
    NL_TEST_DEF("TestICDMRegisterUnregisterEvents", TestICDManager::TestICDMRegisterUnregisterEvents),
    NL_TEST_SENTINEL(),
};

nlTestSuite cmSuite = {
    "TestICDManager",
    &sTests[0],
    TestContext::nlTestSetUpTestSuite,
    TestContext::nlTestTearDownTestSuite,
    TestContext::nlTestSetUp,
    TestContext::nlTestTearDown,
};
} // namespace

int TestSuiteICDManager()
{
    return ExecuteTestsWithContext<TestContext>(&cmSuite);
}

CHIP_REGISTER_TEST_SUITE(TestSuiteICDManager)<|MERGE_RESOLUTION|>--- conflicted
+++ resolved
@@ -74,30 +74,11 @@
     // Performs shared setup for all tests in the test suite
     CHIP_ERROR SetUpTestSuite() override
     {
-<<<<<<< HEAD
         ReturnErrorOnFailure(chip::Test::AppContext::SetUpTestSuite());
         DeviceLayer::SetSystemLayerForTesting(&GetSystemLayer());
         mRealClock = &chip::System::SystemClock();
         System::Clock::Internal::SetSystemClockForTesting(&mMockClock);
         return CHIP_NO_ERROR;
-=======
-        if (AppContext::Initialize(context) != SUCCESS)
-            return FAILURE;
-
-        auto * ctx = static_cast<TestContext *>(context);
-        DeviceLayer::SetSystemLayerForTesting(&ctx->GetSystemLayer());
-
-        gRealClock = &SystemClock();
-        Clock::Internal::SetSystemClockForTesting(&gMockClock);
-
-        if (ctx->mEventCounter.Init(0) != CHIP_NO_ERROR)
-        {
-            return FAILURE;
-        }
-        ctx->mICDManager.Init(&ctx->testStorage, &ctx->GetFabricTable(), &(ctx->mKeystore), &(ctx->GetExchangeManager()));
-        ctx->mICDManager.RegisterObserver(&mICDStateObserver);
-        return SUCCESS;
->>>>>>> 5f570647
     }
 
     // Performs shared teardown for all tests in the test suite
@@ -112,7 +93,7 @@
     CHIP_ERROR SetUp() override
     {
         ReturnErrorOnFailure(chip::Test::AppContext::SetUp());
-        mICDManager.Init(&testStorage, &GetFabricTable(), &mKeystore);
+        mICDManager.Init(&testStorage, &GetFabricTable(), &mKeystore, &GetExchangeManager());
         mICDManager.RegisterObserver(&mICDStateObserver);
         return CHIP_NO_ERROR;
     }
