/*
 *
 *    Copyright (c) 2023 Project CHIP Authors
 *    All rights reserved.
 *
 *    Licensed under the Apache License, Version 2.0 (the "License");
 *    you may not use this file except in compliance with the License.
 *    You may obtain a copy of the License at
 *
 *        http://www.apache.org/licenses/LICENSE-2.0
 *
 *    Unless required by applicable law or agreed to in writing, software
 *    distributed under the License is distributed on an "AS IS" BASIS,
 *    WITHOUT WARRANTIES OR CONDITIONS OF ANY KIND, either express or implied.
 *    See the License for the specific language governing permissions and
 *    limitations under the License.
 */
#include <app/EventManagement.h>
#include <app/icd/ICDConfigurationData.h>
#include <app/icd/ICDManager.h>
#include <app/icd/ICDNotifier.h>
#include <app/icd/ICDStateObserver.h>
#include <app/tests/AppTestContext.h>
#include <lib/support/TestPersistentStorageDelegate.h>
#include <lib/support/TimeUtils.h>
#include <lib/support/UnitTestContext.h>
#include <lib/support/UnitTestRegistration.h>
#include <nlunit-test.h>
#include <system/SystemLayerImpl.h>

#include <crypto/DefaultSessionKeystore.h>

using namespace chip;
using namespace chip::app;
using namespace chip::System;

using TestSessionKeystoreImpl = Crypto::DefaultSessionKeystore;

namespace {

// Test Values
constexpr uint16_t kMaxTestClients      = 2;
constexpr FabricIndex kTestFabricIndex1 = 1;
constexpr FabricIndex kTestFabricIndex2 = kMaxValidFabricIndex;
constexpr uint64_t kClientNodeId11      = 0x100001;
constexpr uint64_t kClientNodeId12      = 0x100002;
constexpr uint64_t kClientNodeId21      = 0x200001;
constexpr uint64_t kClientNodeId22      = 0x200002;

constexpr uint8_t kKeyBuffer1a[] = {
    0x10, 0x11, 0x12, 0x13, 0x14, 0x15, 0x16, 0x17, 0x18, 0x19, 0x1a, 0x1b, 0x1c, 0x1d, 0x1e, 0x1f
};
constexpr uint8_t kKeyBuffer1b[] = {
    0xf1, 0xe1, 0xd1, 0xc1, 0xb1, 0xa1, 0x91, 0x81, 0x71, 0x61, 0x51, 0x14, 0x31, 0x21, 0x11, 0x01
};
constexpr uint8_t kKeyBuffer2a[] = {
    0x20, 0x21, 0x22, 0x23, 0x24, 0x25, 0x26, 0x27, 0x28, 0x29, 0x2a, 0x2b, 0x2c, 0x2d, 0x2e, 0x2f
};
constexpr uint8_t kKeyBuffer2b[] = {
    0xf2, 0xe2, 0xd2, 0xc2, 0xb2, 0xa2, 0x92, 0x82, 0x72, 0x62, 0x52, 0x42, 0x32, 0x22, 0x12, 0x02
};

class TestICDStateObserver : public app::ICDStateObserver
{
public:
    void OnEnterActiveMode() {}
    void OnTransitionToIdle() {}
    void OnICDModeChange() {}
};

class TestContext : public chip::Test::AppContext
{
public:
    // Performs shared setup for all tests in the test suite
    CHIP_ERROR SetUpTestSuite() override
    {
        ReturnErrorOnFailure(chip::Test::AppContext::SetUpTestSuite());
        DeviceLayer::SetSystemLayerForTesting(&GetSystemLayer());
        mRealClock = &chip::System::SystemClock();
        System::Clock::Internal::SetSystemClockForTesting(&mMockClock);
        return CHIP_NO_ERROR;
    }

    // Performs shared teardown for all tests in the test suite
    void TearDownTestSuite() override
    {
        System::Clock::Internal::SetSystemClockForTesting(mRealClock);
        DeviceLayer::SetSystemLayerForTesting(nullptr);
        chip::Test::AppContext::TearDownTestSuite();
    }

    // Performs setup for each individual test in the test suite
    CHIP_ERROR SetUp() override
    {
        ReturnErrorOnFailure(chip::Test::AppContext::SetUp());
        mICDManager.Init(&testStorage, &GetFabricTable(), &mKeystore, &GetExchangeManager());
        mICDManager.RegisterObserver(&mICDStateObserver);
        return CHIP_NO_ERROR;
    }

    // Performs teardown for each individual test in the test suite
    void TearDown() override
    {
        mICDManager.Shutdown();
        chip::Test::AppContext::TearDown();
    }

    System::Clock::Internal::MockClock mMockClock;
    TestSessionKeystoreImpl mKeystore;
    app::ICDManager mICDManager;
    TestPersistentStorageDelegate testStorage;

private:
    System::Clock::ClockBase * mRealClock;
    TestICDStateObserver mICDStateObserver;
};

} // namespace

namespace chip {
namespace app {
class TestICDManager
{
public:
    /*
     * Advance the test Mock clock time by the amout passed in argument
     * and then force the SystemLayer Timer event loop. It will check for any expired timer,
     * and invoke their callbacks if there are any.
     *
     * @param time_ms: Value in milliseconds.
     */
    static void AdvanceClockAndRunEventLoop(TestContext * ctx, uint32_t time_ms)
    {
        ctx->mMockClock.AdvanceMonotonic(System::Clock::Timeout(time_ms));
        ctx->GetIOContext().DriveIO();
    }

    static void TestICDModeDurations(nlTestSuite * aSuite, void * aContext)
    {
        TestContext * ctx = static_cast<TestContext *>(aContext);

        // After the init we should be in Idle mode
        NL_TEST_ASSERT(aSuite, ctx->mICDManager.mOperationalState == ICDManager::OperationalState::IdleMode);
        AdvanceClockAndRunEventLoop(ctx, secondsToMilliseconds(ICDConfigurationData::GetInstance().GetIdleModeDurationSec()) + 1);
        // Idle mode interval expired, ICDManager transitioned to the ActiveMode.
        NL_TEST_ASSERT(aSuite, ctx->mICDManager.mOperationalState == ICDManager::OperationalState::ActiveMode);
        AdvanceClockAndRunEventLoop(ctx, ICDConfigurationData::GetInstance().GetActiveModeDurationMs() + 1);
        // Active mode interval expired, ICDManager transitioned to the IdleMode.
        NL_TEST_ASSERT(aSuite, ctx->mICDManager.mOperationalState == ICDManager::OperationalState::IdleMode);
        AdvanceClockAndRunEventLoop(ctx, secondsToMilliseconds(ICDConfigurationData::GetInstance().GetIdleModeDurationSec()) + 1);
        // Idle mode interval expired, ICDManager transitioned to the ActiveMode.
        NL_TEST_ASSERT(aSuite, ctx->mICDManager.mOperationalState == ICDManager::OperationalState::ActiveMode);

        // Events updating the Operation to Active mode can extend the current active mode time by 1 Active mode threshold.
        // Kick an active Threshold just before the end of the Active interval and validate that the active mode is extended.
        AdvanceClockAndRunEventLoop(ctx, ICDConfigurationData::GetInstance().GetActiveModeDurationMs() - 1);
        ICDNotifier::GetInstance().BroadcastNetworkActivityNotification();
        AdvanceClockAndRunEventLoop(ctx, ICDConfigurationData::GetInstance().GetActiveModeThresholdMs() / 2);
        NL_TEST_ASSERT(aSuite, ctx->mICDManager.mOperationalState == ICDManager::OperationalState::ActiveMode);
        AdvanceClockAndRunEventLoop(ctx, ICDConfigurationData::GetInstance().GetActiveModeThresholdMs());
        NL_TEST_ASSERT(aSuite, ctx->mICDManager.mOperationalState == ICDManager::OperationalState::IdleMode);
    }

    static void TestKeepActivemodeRequests(nlTestSuite * aSuite, void * aContext)
    {
        TestContext * ctx = static_cast<TestContext *>(aContext);
        typedef ICDListener::KeepActiveFlag ActiveFlag;
        ICDNotifier notifier = ICDNotifier::GetInstance();

        // Setting a requirement will transition the ICD to active mode.
        notifier.BroadcastActiveRequestNotification(ActiveFlag::kCommissioningWindowOpen);
        NL_TEST_ASSERT(aSuite, ctx->mICDManager.mOperationalState == ICDManager::OperationalState::ActiveMode);
        // Advance time so active mode interval expires.
        AdvanceClockAndRunEventLoop(ctx, ICDConfigurationData::GetInstance().GetActiveModeDurationMs() + 1);
        // Requirement flag still set. We stay in active mode
        NL_TEST_ASSERT(aSuite, ctx->mICDManager.mOperationalState == ICDManager::OperationalState::ActiveMode);

        // Remove requirement. we should directly transition to idle mode.
        notifier.BroadcastActiveRequestWithdrawal(ActiveFlag::kCommissioningWindowOpen);
        NL_TEST_ASSERT(aSuite, ctx->mICDManager.mOperationalState == ICDManager::OperationalState::IdleMode);

        notifier.BroadcastActiveRequestNotification(ActiveFlag::kFailSafeArmed);
        // Requirement will transition us to active mode.
        NL_TEST_ASSERT(aSuite, ctx->mICDManager.mOperationalState == ICDManager::OperationalState::ActiveMode);

        // Advance time, but by less than the active mode interval and remove the requirement.
        // We should stay in active mode.
        AdvanceClockAndRunEventLoop(ctx, ICDConfigurationData::GetInstance().GetActiveModeDurationMs() / 2);
        notifier.BroadcastActiveRequestWithdrawal(ActiveFlag::kFailSafeArmed);
        NL_TEST_ASSERT(aSuite, ctx->mICDManager.mOperationalState == ICDManager::OperationalState::ActiveMode);

        // Advance time again, The activemode interval is completed.
        AdvanceClockAndRunEventLoop(ctx, ICDConfigurationData::GetInstance().GetActiveModeDurationMs() + 1);
        NL_TEST_ASSERT(aSuite, ctx->mICDManager.mOperationalState == ICDManager::OperationalState::IdleMode);

        // Set two requirements
        notifier.BroadcastActiveRequestNotification(ActiveFlag::kFailSafeArmed);
        notifier.BroadcastActiveRequestNotification(ActiveFlag::kExchangeContextOpen);
        NL_TEST_ASSERT(aSuite, ctx->mICDManager.mOperationalState == ICDManager::OperationalState::ActiveMode);
        // advance time so the active mode interval expires.
        AdvanceClockAndRunEventLoop(ctx, ICDConfigurationData::GetInstance().GetActiveModeDurationMs() + 1);
        // A requirement flag is still set. We stay in active mode.
        NL_TEST_ASSERT(aSuite, ctx->mICDManager.mOperationalState == ICDManager::OperationalState::ActiveMode);

        // remove 1 requirement. Active mode is maintained
        notifier.BroadcastActiveRequestWithdrawal(ActiveFlag::kFailSafeArmed);
        NL_TEST_ASSERT(aSuite, ctx->mICDManager.mOperationalState == ICDManager::OperationalState::ActiveMode);
        // remove the last requirement
        notifier.BroadcastActiveRequestWithdrawal(ActiveFlag::kExchangeContextOpen);
        NL_TEST_ASSERT(aSuite, ctx->mICDManager.mOperationalState == ICDManager::OperationalState::IdleMode);
    }

    /*
     * Test that verifies that the ICDManager is the correct operating mode based on entries
     * in the ICDMonitoringTable
     */
    static void TestICDMRegisterUnregisterEvents(nlTestSuite * aSuite, void * aContext)
    {
        TestContext * ctx = static_cast<TestContext *>(aContext);
        typedef ICDListener::ICDManagementEvents ICDMEvent;
        ICDNotifier notifier = ICDNotifier::GetInstance();

        // Set FeatureMap
        // Configures CIP, UAT and LITS to 1
        ctx->mICDManager.SetTestFeatureMapValue(0x07);

        // Check ICDManager starts in SIT mode if no entries are present
        NL_TEST_ASSERT(aSuite, ICDConfigurationData::GetInstance().GetICDMode() == ICDConfigurationData::ICDMode::SIT);

        // Trigger a "fake" register, ICDManager shoudl remain in SIT mode
        notifier.BroadcastICDManagementEvent(ICDMEvent::kTableUpdated);

        // Check ICDManager stayed in SIT mode
        NL_TEST_ASSERT(aSuite, ICDConfigurationData::GetInstance().GetICDMode() == ICDConfigurationData::ICDMode::SIT);

        // Create tables with different fabrics
        ICDMonitoringTable table1(ctx->testStorage, kTestFabricIndex1, kMaxTestClients, &(ctx->mKeystore));
        ICDMonitoringTable table2(ctx->testStorage, kTestFabricIndex2, kMaxTestClients, &(ctx->mKeystore));

        // Add first entry to the first fabric
        ICDMonitoringEntry entry1(&(ctx->mKeystore));
        entry1.checkInNodeID    = kClientNodeId11;
        entry1.monitoredSubject = kClientNodeId12;
        NL_TEST_ASSERT(aSuite, CHIP_NO_ERROR == entry1.SetKey(ByteSpan(kKeyBuffer1a)));
        NL_TEST_ASSERT(aSuite, CHIP_NO_ERROR == table1.Set(0, entry1));

        // Trigger register event after first entry was added
        notifier.BroadcastICDManagementEvent(ICDMEvent::kTableUpdated);

        // Check ICDManager is now in the LIT operating mode
        NL_TEST_ASSERT(aSuite, ICDConfigurationData::GetInstance().GetICDMode() == ICDConfigurationData::ICDMode::LIT);

        // Add second entry to the first fabric
        ICDMonitoringEntry entry2(&(ctx->mKeystore));
        entry2.checkInNodeID    = kClientNodeId12;
        entry2.monitoredSubject = kClientNodeId11;
        NL_TEST_ASSERT(aSuite, CHIP_NO_ERROR == entry2.SetKey(ByteSpan(kKeyBuffer1b)));
        NL_TEST_ASSERT(aSuite, CHIP_NO_ERROR == table1.Set(1, entry2));

        // Trigger register event after first entry was added
        notifier.BroadcastICDManagementEvent(ICDMEvent::kTableUpdated);

        // Check ICDManager is now in the LIT operating mode
        NL_TEST_ASSERT(aSuite, ICDConfigurationData::GetInstance().GetICDMode() == ICDConfigurationData::ICDMode::LIT);

        // Add first entry to the first fabric
        ICDMonitoringEntry entry3(&(ctx->mKeystore));
        entry3.checkInNodeID    = kClientNodeId21;
        entry3.monitoredSubject = kClientNodeId22;
        NL_TEST_ASSERT(aSuite, CHIP_NO_ERROR == entry3.SetKey(ByteSpan(kKeyBuffer2a)));
        NL_TEST_ASSERT(aSuite, CHIP_NO_ERROR == table2.Set(0, entry3));

        // Trigger register event after first entry was added
        notifier.BroadcastICDManagementEvent(ICDMEvent::kTableUpdated);

        // Check ICDManager is now in the LIT operating mode
        NL_TEST_ASSERT(aSuite, ICDConfigurationData::GetInstance().GetICDMode() == ICDConfigurationData::ICDMode::LIT);

        // Add second entry to the first fabric
        ICDMonitoringEntry entry4(&(ctx->mKeystore));
        entry4.checkInNodeID    = kClientNodeId22;
        entry4.monitoredSubject = kClientNodeId21;
        NL_TEST_ASSERT(aSuite, CHIP_NO_ERROR == entry4.SetKey(ByteSpan(kKeyBuffer2b)));
        NL_TEST_ASSERT(aSuite, CHIP_NO_ERROR == table2.Set(1, entry4));

        // Clear a fabric
        NL_TEST_ASSERT(aSuite, CHIP_NO_ERROR == table2.RemoveAll());

        // Trigger register event after fabric was cleared
        notifier.BroadcastICDManagementEvent(ICDMEvent::kTableUpdated);

        // Check ICDManager is still in the LIT operating mode
        NL_TEST_ASSERT(aSuite, ICDConfigurationData::GetInstance().GetICDMode() == ICDConfigurationData::ICDMode::LIT);

        // Remove single entry from remaining fabric
        NL_TEST_ASSERT(aSuite, CHIP_NO_ERROR == table1.Remove(1));

        // Trigger register event after fabric was cleared
        notifier.BroadcastICDManagementEvent(ICDMEvent::kTableUpdated);

        // Check ICDManager is still in the LIT operating mode
        NL_TEST_ASSERT(aSuite, ICDConfigurationData::GetInstance().GetICDMode() == ICDConfigurationData::ICDMode::LIT);

        // Remove last entry from remaining fabric
        NL_TEST_ASSERT(aSuite, CHIP_NO_ERROR == table1.Remove(0));
        NL_TEST_ASSERT(aSuite, table1.IsEmpty());
        NL_TEST_ASSERT(aSuite, table2.IsEmpty());

        // Trigger register event after fabric was cleared
        notifier.BroadcastICDManagementEvent(ICDMEvent::kTableUpdated);

        // Check ICDManager is still in the LIT operating mode
        NL_TEST_ASSERT(aSuite, ICDConfigurationData::GetInstance().GetICDMode() == ICDConfigurationData::ICDMode::SIT);
    }

    static void TestICDCounter(nlTestSuite * aSuite, void * aContext)
    {
        TestContext * ctx = static_cast<TestContext *>(aContext);
        uint32_t counter  = ICDConfigurationData::GetInstance().GetICDCounter();
        ctx->mICDManager.IncrementCounter();
        uint32_t counter2 = ICDConfigurationData::GetInstance().GetICDCounter();
        NL_TEST_ASSERT(aSuite, (counter + 1) == counter2);
    }
};

} // namespace app
} // namespace chip

namespace {
static const nlTest sTests[] = {
    NL_TEST_DEF("TestICDModeDurations", TestICDManager::TestICDModeDurations),
    NL_TEST_DEF("TestKeepActivemodeRequests", TestICDManager::TestKeepActivemodeRequests),
    NL_TEST_DEF("TestICDMRegisterUnregisterEvents", TestICDManager::TestICDMRegisterUnregisterEvents),
<<<<<<< HEAD
    NL_TEST_SENTINEL(),
=======
    NL_TEST_DEF("TestICDCounter", TestICDManager::TestICDCounter),
    NL_TEST_SENTINEL()
>>>>>>> e27a4534
};

nlTestSuite cmSuite = {
    "TestICDManager",
    &sTests[0],
    TestContext::nlTestSetUpTestSuite,
    TestContext::nlTestTearDownTestSuite,
    TestContext::nlTestSetUp,
    TestContext::nlTestTearDown,
};
} // namespace

int TestSuiteICDManager()
{
    return ExecuteTestsWithContext<TestContext>(&cmSuite);
}

CHIP_REGISTER_TEST_SUITE(TestSuiteICDManager)<|MERGE_RESOLUTION|>--- conflicted
+++ resolved
@@ -330,13 +330,8 @@
 static const nlTest sTests[] = {
     NL_TEST_DEF("TestICDModeDurations", TestICDManager::TestICDModeDurations),
     NL_TEST_DEF("TestKeepActivemodeRequests", TestICDManager::TestKeepActivemodeRequests),
-    NL_TEST_DEF("TestICDMRegisterUnregisterEvents", TestICDManager::TestICDMRegisterUnregisterEvents),
-<<<<<<< HEAD
-    NL_TEST_SENTINEL(),
-=======
     NL_TEST_DEF("TestICDCounter", TestICDManager::TestICDCounter),
     NL_TEST_SENTINEL()
->>>>>>> e27a4534
 };
 
 nlTestSuite cmSuite = {
