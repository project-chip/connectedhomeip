/*
 *
 *    Copyright (c) 2021 Project CHIP Authors
 *    All rights reserved.
 *
 *    Licensed under the Apache License, Version 2.0 (the "License");
 *    you may not use this file except in compliance with the License.
 *    You may obtain a copy of the License at
 *
 *        http://www.apache.org/licenses/LICENSE-2.0
 *
 *    Unless required by applicable law or agreed to in writing, software
 *    distributed under the License is distributed on an "AS IS" BASIS,
 *    WITHOUT WARRANTIES OR CONDITIONS OF ANY KIND, either express or implied.
 *    See the License for the specific language governing permissions and
 *    limitations under the License.
 */

#pragma once
#include <app/AttributePathParams.h>
#include <app/InteractionModelDelegate.h>
#include <app/MessageDef/WriteResponseMessage.h>
#include <lib/core/CHIPCore.h>
#include <lib/core/CHIPTLVDebug.hpp>
#include <lib/support/CodeUtils.h>
#include <lib/support/DLLUtil.h>
#include <lib/support/logging/CHIPLogging.h>
#include <messaging/ExchangeContext.h>
#include <messaging/ExchangeMgr.h>
#include <messaging/Flags.h>
#include <protocols/Protocols.h>
#include <protocols/interaction_model/Constants.h>
#include <system/SystemPacketBuffer.h>

namespace chip {
namespace app {
/**
 *  @brief The write handler is responsible for processing a write request and sending a write reply.
 */
class WriteHandler
{
public:
    /**
     *  Initialize the WriteHandler. Within the lifetime
     *  of this instance, this method is invoked once after object
     *  construction until a call to Shutdown is made to terminate the
     *  instance.
     *
     *  @param[in]    apDelegate       InteractionModelDelegate set by application.
     *
     *  @retval #CHIP_ERROR_INCORRECT_STATE If the state is not equal to
     *          kState_NotInitialized.
     *  @retval #CHIP_NO_ERROR On success.
     */
    CHIP_ERROR Init();

    /**
     *  Process a write request.  Parts of the processing may end up being asynchronous, but the WriteHandler
     *  guarantees that it will call Shutdown on itself when processing is done (including if OnWriteRequest
     *  returns an error).
     *
     *  @param[in]    apExchangeContext    A pointer to the ExchangeContext.
     *  @param[in]    aPayload             A payload that has read request data
     *  @param[in]    aIsTimedWrite        Whether write is part of a timed interaction.
     *
     *  @retval Status.  Callers are expected to send a status response if the
     *  return status is not Status::Success.
     */
    Protocols::InteractionModel::Status OnWriteRequest(Messaging::ExchangeContext * apExchangeContext,
                                                       System::PacketBufferHandle && aPayload, bool aIsTimedWrite);

    bool IsFree() const { return mState == State::Uninitialized; }

    virtual ~WriteHandler() = default;

    CHIP_ERROR ProcessAttributeDataIBs(TLV::TLVReader & aAttributeDataIBsReader);
    CHIP_ERROR ProcessGroupAttributeDataIBs(TLV::TLVReader & aAttributeDataIBsReader);

<<<<<<< HEAD
    CHIP_ERROR AddStatus(const ConcreteDataAttributePath & aAttributePathParams, const Protocols::InteractionModel::Status aStatus);
=======
    CHIP_ERROR AddStatus(const ConcreteAttributePath & aPath, const Protocols::InteractionModel::Status aStatus);
    CHIP_ERROR AddStatus(const ConcreteAttributePath & aPath, const StatusIB & aStatus);
>>>>>>> a2f1743b

    CHIP_ERROR AddClusterSpecificSuccess(const AttributePathParams & aAttributePathParams, uint8_t aClusterStatus)
    {
        return CHIP_ERROR_NOT_IMPLEMENTED;
    }

    CHIP_ERROR AddClusterSpecificFailure(const AttributePathParams & aAttributePathParams, uint8_t aClusterStatus)
    {
        return CHIP_ERROR_NOT_IMPLEMENTED;
    }

    FabricIndex GetAccessingFabricIndex() const;

    /**
     * Check whether the WriteRequest we are handling is a timed write.
     */
    bool IsTimedWrite() const { return mIsTimedRequest; }

    bool IsMatchedExchangeContext(Messaging::ExchangeContext * apExchangeContext) const
    {
        return !IsFree() && mpExchangeCtx == apExchangeContext;
    }

private:
    enum class State
    {
        Uninitialized = 0, // The handler has not been initialized
        Initialized,       // The handler has been initialized and is ready
        AddStatus,         // The handler has added status code
        Sending,           // The handler has sent out the write response
    };
    Protocols::InteractionModel::Status ProcessWriteRequest(System::PacketBufferHandle && aPayload, bool aIsTimedWrite);
    CHIP_ERROR FinalizeMessage(System::PacketBufferHandle & packet);
    CHIP_ERROR SendWriteResponse();

    void MoveToState(const State aTargetState);
    void ClearState();
    const char * GetStateStr() const;
    /**
     *  Clean up state when we are done sending the write response.
     */
    void Shutdown();

    Messaging::ExchangeContext * mpExchangeCtx = nullptr;
    WriteResponseMessage::Builder mWriteResponseBuilder;
    System::PacketBufferTLVWriter mMessageWriter;
    State mState         = State::Uninitialized;
    bool mIsTimedRequest = false;
    bool mHasMoreChunks  = false;
};
} // namespace app
} // namespace chip<|MERGE_RESOLUTION|>--- conflicted
+++ resolved
@@ -76,12 +76,8 @@
     CHIP_ERROR ProcessAttributeDataIBs(TLV::TLVReader & aAttributeDataIBsReader);
     CHIP_ERROR ProcessGroupAttributeDataIBs(TLV::TLVReader & aAttributeDataIBsReader);
 
-<<<<<<< HEAD
-    CHIP_ERROR AddStatus(const ConcreteDataAttributePath & aAttributePathParams, const Protocols::InteractionModel::Status aStatus);
-=======
-    CHIP_ERROR AddStatus(const ConcreteAttributePath & aPath, const Protocols::InteractionModel::Status aStatus);
-    CHIP_ERROR AddStatus(const ConcreteAttributePath & aPath, const StatusIB & aStatus);
->>>>>>> a2f1743b
+    CHIP_ERROR AddStatus(const ConcreteDataAttributePath & aPath, const Protocols::InteractionModel::Status aStatus);
+    CHIP_ERROR AddStatus(const ConcreteDataAttributePath & aPath, const StatusIB & aStatus);
 
     CHIP_ERROR AddClusterSpecificSuccess(const AttributePathParams & aAttributePathParams, uint8_t aClusterStatus)
     {
