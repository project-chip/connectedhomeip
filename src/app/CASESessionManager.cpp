--- conflicted
+++ resolved
@@ -38,12 +38,6 @@
 #endif // CHIP_DEVICE_CONFIG_ENABLE_AUTOMATIC_CASE_RETRIES
 )
 {
-<<<<<<< HEAD
-    
-    chip::timing::DurationTimer timer = chip::timing::GetDefaultTimingInstance( "CASESessionManager: FindOrEstablishSession" );
-    timer.start();
-
-=======
     FindOrEstablishSessionHelper(peerId, onConnection, onFailure, nullptr
 #if CHIP_DEVICE_CONFIG_ENABLE_AUTOMATIC_CASE_RETRIES
                                  ,
@@ -94,7 +88,10 @@
 #endif
 )
 {
->>>>>>> ddc961d9
+    
+    chip::timing::DurationTimer timer = chip::timing::GetDefaultTimingInstance( "CASESessionManager: FindOrEstablishSession" );
+    timer.start();
+
     ChipLogDetail(CASESessionManager, "FindOrEstablishSession: PeerId = [%d:" ChipLogFormatX64 "]", peerId.GetFabricIndex(),
                   ChipLogValueX64(peerId.GetNodeId()));
 
@@ -130,21 +127,17 @@
     }
 #endif // CHIP_DEVICE_CONFIG_ENABLE_AUTOMATIC_CASE_RETRIES
 
-<<<<<<< HEAD
-    session->Connect(onConnection, onFailure);
-
+    if (onFailure != nullptr)
+    {
+        session->Connect(onConnection, onFailure);
+    }
+
+    if (onSetupFailure != nullptr)
+    {
+        session->Connect(onConnection, onSetupFailure);
+    }
+    
     timer.stop();
-=======
-    if (onFailure != nullptr)
-    {
-        session->Connect(onConnection, onFailure);
-    }
-
-    if (onSetupFailure != nullptr)
-    {
-        session->Connect(onConnection, onSetupFailure);
-    }
->>>>>>> ddc961d9
 }
 
 void CASESessionManager::ReleaseSessionsForFabric(FabricIndex fabricIndex)
