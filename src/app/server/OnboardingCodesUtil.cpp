--- conflicted
+++ resolved
@@ -114,11 +114,7 @@
     err = GetCommissionableDataProvider()->GetSetupDiscriminator(aSetupPayload.discriminator);
     if (err != CHIP_NO_ERROR)
     {
-<<<<<<< HEAD
         ChipLogProgress(AppServer, "GetCommissionableDataProvider()->GetSetupDiscriminator() failed: %s", chip::ErrorStr(err));
-=======
-        ChipLogError(AppServer, "GetCommissionableDataProvider()->GetSetupDiscriminator() failed: %s", chip::ErrorStr(err));
->>>>>>> ed8d8cf5
         return err;
     }
 
