/*
 *
 *    Copyright (c) 2020 Project CHIP Authors
 *
 *    Licensed under the Apache License, Version 2.0 (the "License");
 *    you may not use this file except in compliance with the License.
 *    You may obtain a copy of the License at
 *
 *        http://www.apache.org/licenses/LICENSE-2.0
 *
 *    Unless required by applicable law or agreed to in writing, software
 *    distributed under the License is distributed on an "AS IS" BASIS,
 *    WITHOUT WARRANTIES OR CONDITIONS OF ANY KIND, either express or implied.
 *    See the License for the specific language governing permissions and
 *    limitations under the License.
 */

#include <inttypes.h>

#include <app/server/Server.h>

#include <app/InteractionModelEngine.h>
#include <app/server/EchoHandler.h>
#include <app/server/RendezvousServer.h>
#include <app/server/StorablePeerConnection.h>
#include <app/util/DataModelHandler.h>

#include <ble/BLEEndPoint.h>
#include <core/CHIPPersistentStorageDelegate.h>
#include <inet/IPAddress.h>
#include <inet/InetError.h>
#include <inet/InetLayer.h>
#include <mdns/ServiceNaming.h>
#include <messaging/ExchangeMgr.h>
#include <platform/CHIPDeviceLayer.h>
#include <platform/KeyValueStoreManager.h>
#include <protocols/secure_channel/CASEServer.h>
#include <protocols/secure_channel/MessageCounterManager.h>
#include <setup_payload/SetupPayload.h>
#include <support/CodeUtils.h>
#include <support/ErrorStr.h>
#include <support/logging/CHIPLogging.h>
#include <sys/param.h>
#include <system/SystemPacketBuffer.h>
#include <system/TLVPacketBufferBackingStore.h>
#include <transport/FabricTable.h>
#include <transport/SecureSessionMgr.h>

#if CHIP_DEVICE_CONFIG_ENABLE_COMMISSIONER_DISCOVERY_CLIENT || CHIP_DEVICE_CONFIG_ENABLE_BOTH_COMMISSIONER_AND_COMMISSIONEE
#include <protocols/user_directed_commissioning/UserDirectedCommissioning.h>
#endif // CHIP_DEVICE_CONFIG_ENABLE_COMMISSIONER_DISCOVERY_CLIENT || CHIP_DEVICE_CONFIG_ENABLE_BOTH_COMMISSIONER_AND_COMMISSIONEE

#if CHIP_DEVICE_CONFIG_ENABLE_MDNS
#include <app/server/Mdns.h>
#endif

using namespace ::chip;
using namespace ::chip::Inet;
using namespace ::chip::Transport;
using namespace ::chip::DeviceLayer;
using namespace ::chip::Messaging;

namespace {

constexpr bool isRendezvousBypassed()
{
#if defined(CHIP_BYPASS_RENDEZVOUS) && CHIP_BYPASS_RENDEZVOUS
    return true;
#elif defined(CONFIG_RENDEZVOUS_MODE)
    return static_cast<RendezvousInformationFlag>(CONFIG_RENDEZVOUS_MODE) == RendezvousInformationFlag::kNone;
#else
    return false;
#endif
}

constexpr bool useTestPairing()
{
    // Use the test pairing whenever rendezvous is bypassed. Otherwise, there wouldn't be
    // any way to communicate with the device using CHIP protocol.
    // This is used to bypass BLE in the cirque test.
    // Only in the cirque test this is enabled with --args='bypass_rendezvous=true'.
    return isRendezvousBypassed();
}

class ServerStorageDelegate : public PersistentStorageDelegate
{
    CHIP_ERROR SyncGetKeyValue(const char * key, void * buffer, uint16_t & size) override
    {
        ChipLogProgress(AppServer, "Retrieved value from server storage.");
        return PersistedStorage::KeyValueStoreMgr().Get(key, buffer, size);
    }

    CHIP_ERROR SyncSetKeyValue(const char * key, const void * value, uint16_t size) override
    {
        ChipLogProgress(AppServer, "Stored value in server storage");
        return PersistedStorage::KeyValueStoreMgr().Put(key, value, size);
    }

    CHIP_ERROR SyncDeleteKeyValue(const char * key) override
    {
        ChipLogProgress(AppServer, "Delete value in server storage");
        return PersistedStorage::KeyValueStoreMgr().Delete(key);
    }
};

ServerStorageDelegate gServerStorage;
SessionIDAllocator gSessionIDAllocator;

CHIP_ERROR PersistFabricToKVS(FabricInfo * fabric, FabricIndex nextAvailableId)
{
    ReturnErrorCodeIf(fabric == nullptr, CHIP_ERROR_INVALID_ARGUMENT);
    ChipLogProgress(AppServer, "Persisting fabric ID %d, next available %d", fabric->GetFabricIndex(), nextAvailableId);

    ReturnErrorOnFailure(GetGlobalFabricTable().Store(fabric->GetFabricIndex()));
    ReturnErrorOnFailure(PersistedStorage::KeyValueStoreMgr().Put(kFabricTableCountKey, &nextAvailableId, sizeof(nextAvailableId)));

    ChipLogProgress(AppServer, "Persisting fabric ID successfully");
    return CHIP_NO_ERROR;
}

CHIP_ERROR RestoreAllFabricsFromKVS(FabricTable & fabrics, FabricIndex & nextAvailableId)
{
    // It's not an error if the key doesn't exist. Just return right away.
    VerifyOrReturnError(PersistedStorage::KeyValueStoreMgr().Get(kFabricTableCountKey, &nextAvailableId) == CHIP_NO_ERROR,
                        CHIP_NO_ERROR);
    ChipLogProgress(AppServer, "Next available fabric ID is %d", nextAvailableId);

    // TODO: The fabric ID space allocation should be re-evaluated. With the current approach, the space could be
    //       exhausted while IDs are still available (e.g. if the fabric IDs are allocated and freed over a period of time).
    //       Also, the current approach can make ID lookup slower as more IDs are allocated and freed.
    for (FabricIndex id = 0; id < nextAvailableId; id++)
    {
        // Recreate the binding if one exists in persistent storage. Else skip to the next ID
        if (fabrics.LoadFromStorage(id) == CHIP_NO_ERROR)
        {
            FabricInfo * fabric = fabrics.FindFabricWithIndex(id);
            if (fabric != nullptr)
            {
                ChipLogProgress(AppServer, "Found fabric pairing for %d, node ID 0x" ChipLogFormatX64, fabric->GetFabricIndex(),
                                ChipLogValueX64(fabric->GetNodeId()));
            }
        }
    }
    ChipLogProgress(AppServer, "Restored all fabric pairings from KVS.");

    return CHIP_NO_ERROR;
}

void EraseAllFabricsUpTo(FabricIndex nextAvailableId)
{
    PersistedStorage::KeyValueStoreMgr().Delete(kFabricTableCountKey);

    for (FabricIndex id = 0; id < nextAvailableId; id++)
    {
        GetGlobalFabricTable().Delete(id);
    }
}

static CHIP_ERROR RestoreAllSessionsFromKVS(SecureSessionMgr & sessionMgr)
{
    uint16_t nextSessionKeyId = 0;
    // It's not an error if the key doesn't exist. Just return right away.
    VerifyOrReturnError(PersistedStorage::KeyValueStoreMgr().Get(kStorablePeerConnectionCountKey, &nextSessionKeyId) ==
                            CHIP_NO_ERROR,
                        CHIP_NO_ERROR);
    ChipLogProgress(AppServer, "Found %d stored connections", nextSessionKeyId);

    PASESession * session = chip::Platform::New<PASESession>();
    VerifyOrReturnError(session != nullptr, CHIP_ERROR_NO_MEMORY);

    for (uint16_t keyId = 0; keyId < nextSessionKeyId; keyId++)
    {
        StorablePeerConnection connection;
        if (CHIP_NO_ERROR == connection.FetchFromKVS(gServerStorage, keyId))
        {
            connection.GetPASESession(session);

            ChipLogProgress(AppServer, "Fetched the session information: from 0x" ChipLogFormatX64,
                            ChipLogValueX64(session->PeerConnection().GetPeerNodeId()));
            if (gSessionIDAllocator.Reserve(keyId) == CHIP_NO_ERROR)
            {
                sessionMgr.NewPairing(Optional<Transport::PeerAddress>::Value(session->PeerConnection().GetPeerAddress()),
                                      session->PeerConnection().GetPeerNodeId(), session, SecureSession::SessionRole::kResponder,
                                      connection.GetFabricIndex());
            }
            else
            {
                ChipLogProgress(AppServer, "Session Key ID  %" PRIu16 " cannot be used. Skipping over this session", keyId);
            }
            session->Clear();
        }
    }

    chip::Platform::Delete(session);

    return CHIP_NO_ERROR;
}

void EraseAllSessionsUpTo(uint16_t nextSessionKeyId)
{
    PersistedStorage::KeyValueStoreMgr().Delete(kStorablePeerConnectionCountKey);

    for (uint16_t keyId = 0; keyId < nextSessionKeyId; keyId++)
    {
        gSessionIDAllocator.Free(keyId);
        StorablePeerConnection::DeleteFromKVS(gServerStorage, keyId);
    }
}

// TODO: The following class is setting the discriminator in Persistent Storage. This is
//       is needed since BLE reads the discriminator using ConfigurationMgr APIs. The
//       better solution will be to pass the discriminator to BLE without changing it
//       in the persistent storage.
//       https://github.com/project-chip/connectedhomeip/issues/4767
class DeviceDiscriminatorCache
{
public:
    CHIP_ERROR UpdateDiscriminator(uint16_t discriminator)
    {
        if (!mOriginalDiscriminatorCached)
        {
            // Cache the original discriminator
            ReturnErrorOnFailure(DeviceLayer::ConfigurationMgr().GetSetupDiscriminator(mOriginalDiscriminator));
            mOriginalDiscriminatorCached = true;
        }

        return DeviceLayer::ConfigurationMgr().StoreSetupDiscriminator(discriminator);
    }

    CHIP_ERROR RestoreDiscriminator()
    {
        if (mOriginalDiscriminatorCached)
        {
            // Restore the original discriminator
            ReturnErrorOnFailure(DeviceLayer::ConfigurationMgr().StoreSetupDiscriminator(mOriginalDiscriminator));
            mOriginalDiscriminatorCached = false;
        }

        return CHIP_NO_ERROR;
    }

private:
    bool mOriginalDiscriminatorCached = false;
    uint16_t mOriginalDiscriminator   = 0;
};

DeviceDiscriminatorCache gDeviceDiscriminatorCache;
FabricTable gFabrics;
FabricIndex gNextAvailableFabricIndex = 0;

class ServerRendezvousAdvertisementDelegate : public RendezvousAdvertisementDelegate
{
public:
    CHIP_ERROR StartAdvertisement() const override
    {
        if (isBLE)
        {
            ReturnErrorOnFailure(chip::DeviceLayer::ConnectivityMgr().SetBLEAdvertisingEnabled(true));
        }
        if (mDelegate != nullptr)
        {
            mDelegate->OnPairingWindowOpened();
        }
        return CHIP_NO_ERROR;
    }
    CHIP_ERROR StopAdvertisement() const override
    {
        gDeviceDiscriminatorCache.RestoreDiscriminator();

        if (isBLE)
        {
            ReturnErrorOnFailure(chip::DeviceLayer::ConnectivityMgr().SetBLEAdvertisingEnabled(false));
        }

        if (mDelegate != nullptr)
        {
            mDelegate->OnPairingWindowClosed();
        }

        FabricInfo * fabric = gFabrics.FindFabricWithIndex(mFabric);
        if (fabric != nullptr)
        {
            ReturnErrorOnFailure(PersistFabricToKVS(fabric, gNextAvailableFabricIndex));
        }

        return CHIP_NO_ERROR;
    }

    void SetDelegate(AppDelegate * delegate) { mDelegate = delegate; }
    void SetBLE(bool ble) { isBLE = ble; }
    void SetFabricIndex(FabricIndex id) { mFabric = id; }

private:
    AppDelegate * mDelegate = nullptr;
    FabricIndex mFabric;
    bool isBLE = true;
};

DemoTransportMgr gTransports;
SecureSessionMgr gSessions;
RendezvousServer gRendezvousServer;
CASEServer gCASEServer;
Messaging::ExchangeManager gExchangeMgr;
ServerRendezvousAdvertisementDelegate gAdvDelegate;

static CHIP_ERROR OpenPairingWindowUsingVerifier(uint16_t discriminator, PASEVerifier & verifier)
{
    RendezvousParameters params;

    ReturnErrorOnFailure(gDeviceDiscriminatorCache.UpdateDiscriminator(discriminator));

#if CONFIG_NETWORK_LAYER_BLE
    params.SetPASEVerifier(verifier)
        .SetBleLayer(DeviceLayer::ConnectivityMgr().GetBleLayer())
        .SetPeerAddress(Transport::PeerAddress::BLE())
        .SetAdvertisementDelegate(&gAdvDelegate);
#else
    params.SetPASEVerifier(verifier);
#endif // CONFIG_NETWORK_LAYER_BLE

    FabricIndex fabricIndex = gNextAvailableFabricIndex;
    FabricInfo * fabricInfo = gFabrics.AssignFabricIndex(fabricIndex);
    VerifyOrReturnError(fabricInfo != nullptr, CHIP_ERROR_NO_MEMORY);
    gNextAvailableFabricIndex++;

    return gRendezvousServer.WaitForPairing(std::move(params), &gExchangeMgr, &gTransports, &gSessions, fabricInfo);
}

class ServerCallback : public ExchangeDelegate
{
public:
    CHIP_ERROR OnMessageReceived(Messaging::ExchangeContext * exchangeContext, const PacketHeader & packetHeader,
                                 const PayloadHeader & payloadHeader, System::PacketBufferHandle && buffer) override
    {
        CHIP_ERROR err = CHIP_NO_ERROR;
        // as soon as a client connects, assume it is connected
        VerifyOrExit(!buffer.IsNull(), ChipLogError(AppServer, "Received data but couldn't process it..."));
        VerifyOrExit(packetHeader.GetSourceNodeId().HasValue(), ChipLogError(AppServer, "Unknown source for received message"));

        VerifyOrExit(mSessionMgr != nullptr, ChipLogError(AppServer, "SecureSessionMgr is not initilized yet"));

        VerifyOrExit(packetHeader.GetSourceNodeId().Value() != kUndefinedNodeId,
                     ChipLogError(AppServer, "Unknown source for received message"));

        ChipLogProgress(AppServer, "Packet received from Node 0x" ChipLogFormatX64 ": %u bytes",
                        ChipLogValueX64(packetHeader.GetSourceNodeId().Value()), buffer->DataLength());

        // TODO: This code is temporary, and must be updated to use the Cluster API.
        // Issue: https://github.com/project-chip/connectedhomeip/issues/4725
        if (payloadHeader.HasProtocol(chip::Protocols::ServiceProvisioning::Id))
        {
            uint32_t timeout;
            uint16_t discriminator;
            PASEVerifier verifier;

            ChipLogProgress(AppServer, "Received service provisioning message. Treating it as OpenPairingWindow request");
            chip::System::PacketBufferTLVReader reader;
            reader.Init(std::move(buffer));
            reader.ImplicitProfileId = chip::Protocols::ServiceProvisioning::Id.ToTLVProfileId();

            SuccessOrExit(reader.Next(kTLVType_UnsignedInteger, TLV::ProfileTag(reader.ImplicitProfileId, 1)));
            SuccessOrExit(reader.Get(timeout));

            err = reader.Next(kTLVType_UnsignedInteger, TLV::ProfileTag(reader.ImplicitProfileId, 2));
            if (err == CHIP_NO_ERROR)
            {
                SuccessOrExit(reader.Get(discriminator));

                err = reader.Next(kTLVType_ByteString, TLV::ProfileTag(reader.ImplicitProfileId, 3));
                if (err == CHIP_NO_ERROR)
                {
                    SuccessOrExit(reader.GetBytes(reinterpret_cast<uint8_t *>(verifier), sizeof(verifier)));
                }
            }

            ChipLogProgress(AppServer, "Pairing Window timeout %" PRIu32 " seconds", timeout);

            if (err != CHIP_NO_ERROR)
            {
                SuccessOrExit(err = OpenDefaultPairingWindow(ResetFabrics::kNo));
            }
            else
            {
                ChipLogProgress(AppServer, "Pairing Window discriminator %d", discriminator);
                err = OpenPairingWindowUsingVerifier(discriminator, verifier);
                SuccessOrExit(err);
            }
            ChipLogProgress(AppServer, "Opened the pairing window");
        }
        else
        {
            HandleDataModelMessage(exchangeContext, std::move(buffer));
        }

    exit:
        return err;
    }

    void OnResponseTimeout(ExchangeContext * ec) override
    {
        ChipLogProgress(AppServer, "Failed to receive response");
        if (mDelegate != nullptr)
        {
            mDelegate->OnReceiveError();
        }
    }

    void SetDelegate(AppDelegate * delegate) { mDelegate = delegate; }
    void SetSessionMgr(SecureSessionMgr * mgr) { mSessionMgr = mgr; }

private:
    AppDelegate * mDelegate        = nullptr;
    SecureSessionMgr * mSessionMgr = nullptr;
};

secure_channel::MessageCounterManager gMessageCounterManager;
ServerCallback gCallbacks;
SecurePairingUsingTestSecret gTestPairing;

#if CHIP_DEVICE_CONFIG_ENABLE_COMMISSIONER_DISCOVERY_CLIENT

chip::Protocols::UserDirectedCommissioning::UserDirectedCommissioningClient gUDCClient;

#endif // CHIP_DEVICE_CONFIG_ENABLE_COMMISSIONER_DISCOVERY_CLIENT

} // namespace

CHIP_ERROR OpenDefaultPairingWindow(ResetFabrics resetFabrics, chip::PairingWindowAdvertisement advertisementMode)
{
    // TODO(cecille): If this is re-called when the window is already open, what should happen?
    gDeviceDiscriminatorCache.RestoreDiscriminator();

    uint32_t pinCode;
    ReturnErrorOnFailure(DeviceLayer::ConfigurationMgr().GetSetupPinCode(pinCode));

    RendezvousParameters params;

    params.SetSetupPINCode(pinCode);
#if CONFIG_NETWORK_LAYER_BLE
    gAdvDelegate.SetBLE(advertisementMode == chip::PairingWindowAdvertisement::kBle);
    params.SetAdvertisementDelegate(&gAdvDelegate);
    if (advertisementMode == chip::PairingWindowAdvertisement::kBle)
    {
        params.SetBleLayer(DeviceLayer::ConnectivityMgr().GetBleLayer()).SetPeerAddress(Transport::PeerAddress::BLE());
    }
#endif // CONFIG_NETWORK_LAYER_BLE

    if (resetFabrics == ResetFabrics::kYes)
    {
        EraseAllFabricsUpTo(gNextAvailableFabricIndex);
        EraseAllSessionsUpTo(gSessionIDAllocator.Peek());
        // Only resetting gNextAvailableFabricIndex at reboot otherwise previously paired device with fabricID 0
        // can continue sending messages to accessory as next available fabric will also be 0.
        // This logic is not up to spec, will be implemented up to spec once AddOptCert is implemented.
        gFabrics.Reset();
    }

    FabricIndex fabricIndex = gNextAvailableFabricIndex;
    FabricInfo * fabricInfo = gFabrics.AssignFabricIndex(fabricIndex);
    VerifyOrReturnError(fabricInfo != nullptr, CHIP_ERROR_NO_MEMORY);
    gNextAvailableFabricIndex++;

    return gRendezvousServer.WaitForPairing(std::move(params), &gExchangeMgr, &gTransports, &gSessions, fabricInfo);
}

// The function will initialize datamodel handler and then start the server
// The server assumes the platform's networking has been setup already
void InitServer(AppDelegate * delegate)
{
    CHIP_ERROR err = CHIP_NO_ERROR;

    chip::Platform::MemoryInit();

    InitDataModelHandler(&gExchangeMgr);
    gCallbacks.SetDelegate(delegate);

#if CHIP_DEVICE_LAYER_TARGET_DARWIN
    err = PersistedStorage::KeyValueStoreMgrImpl().Init("chip.store");
    SuccessOrExit(err);
#elif CHIP_DEVICE_LAYER_TARGET_LINUX
    PersistedStorage::KeyValueStoreMgrImpl().Init(CHIP_CONFIG_KVS_PATH);
#endif

    err = gRendezvousServer.Init(delegate, &gServerStorage, &gSessionIDAllocator);
    SuccessOrExit(err);

    gAdvDelegate.SetDelegate(delegate);

    err = gFabrics.Init(&gServerStorage);
    SuccessOrExit(err);

    // Init transport before operations with secure session mgr.
    err = gTransports.Init(UdpListenParameters(&DeviceLayer::InetLayer).SetAddressType(kIPAddressType_IPv6)

#if INET_CONFIG_ENABLE_IPV4
                               ,
                           UdpListenParameters(&DeviceLayer::InetLayer).SetAddressType(kIPAddressType_IPv4)
#endif
#if CONFIG_NETWORK_LAYER_BLE
                               ,
                           BleListenParameters(DeviceLayer::ConnectivityMgr().GetBleLayer())
#endif
    );

    SuccessOrExit(err);

    err = gSessions.Init(chip::kTestDeviceNodeId, &DeviceLayer::SystemLayer, &gTransports, &gFabrics, &gMessageCounterManager);
    SuccessOrExit(err);

    err = gExchangeMgr.Init(&gSessions);
    SuccessOrExit(err);
    err = gMessageCounterManager.Init(&gExchangeMgr);
    SuccessOrExit(err);

    err = chip::app::InteractionModelEngine::GetInstance()->Init(&gExchangeMgr, nullptr);
    SuccessOrExit(err);

#if defined(CHIP_APP_USE_ECHO)
    err = InitEchoHandler(&gExchangeMgr);
    SuccessOrExit(err);
#endif

    if (useTestPairing())
    {
        ChipLogProgress(AppServer, "Rendezvous and secure pairing skipped");
        SuccessOrExit(err = AddTestPairing());
    }
    else if (DeviceLayer::ConnectivityMgr().IsWiFiStationProvisioned() || DeviceLayer::ConnectivityMgr().IsThreadProvisioned())
    {
        // If the network is already provisioned, proactively disable BLE advertisement.
        ChipLogProgress(AppServer, "Network already provisioned. Disabling BLE advertisement");
        chip::DeviceLayer::ConnectivityMgr().SetBLEAdvertisingEnabled(false);

        // Restore any previous fabric pairings
        VerifyOrExit(CHIP_NO_ERROR == RestoreAllFabricsFromKVS(gFabrics, gNextAvailableFabricIndex),
                     ChipLogError(AppServer, "Could not restore fabric table"));

        VerifyOrExit(CHIP_NO_ERROR == RestoreAllSessionsFromKVS(gSessions),
                     ChipLogError(AppServer, "Could not restore previous sessions"));
    }
    else
    {
#if CHIP_DEVICE_CONFIG_ENABLE_PAIRING_AUTOSTART
        SuccessOrExit(err = OpenDefaultPairingWindow(ResetFabrics::kYes));
#endif
    }

// ESP32 and Mbed OS examples have a custom logic for enabling DNS-SD
#if CHIP_DEVICE_CONFIG_ENABLE_MDNS && !CHIP_DEVICE_LAYER_TARGET_ESP32 && !CHIP_DEVICE_LAYER_TARGET_MBED
    app::Mdns::StartServer();
#endif

    gCallbacks.SetSessionMgr(&gSessions);

    // Register to receive unsolicited legacy ZCL messages from the exchange manager.
    err = gExchangeMgr.RegisterUnsolicitedMessageHandlerForProtocol(Protocols::TempZCL::Id, &gCallbacks);
    SuccessOrExit(err);

    // Register to receive unsolicited Service Provisioning messages from the exchange manager.
    err = gExchangeMgr.RegisterUnsolicitedMessageHandlerForProtocol(Protocols::ServiceProvisioning::Id, &gCallbacks);
    SuccessOrExit(err);

    err = gCASEServer.ListenForSessionEstablishment(&gExchangeMgr, &gTransports, &gSessions, &GetGlobalFabricTable(),
                                                    &gSessionIDAllocator);
    SuccessOrExit(err);

exit:
    if (err != CHIP_NO_ERROR)
    {
        ChipLogError(AppServer, "ERROR setting up transport: %s", ErrorStr(err));
    }
    else
    {
        ChipLogProgress(AppServer, "Server Listening...");
    }
}

#if CHIP_DEVICE_CONFIG_ENABLE_COMMISSIONER_DISCOVERY_CLIENT
// NOTE: UDC client is located in Server.cpp because it really only makes sense
// to send UDC from a Matter device. The UDC message payload needs to include the device's
// randomly generated service name.

CHIP_ERROR SendUserDirectedCommissioningRequest(chip::Transport::PeerAddress commissioner)
{
    ChipLogDetail(AppServer, "SendUserDirectedCommissioningRequest2");

    CHIP_ERROR err;
    char nameBuffer[chip::Mdns::kMaxInstanceNameSize + 1];
    err = app::Mdns::GetCommissionableInstanceName(nameBuffer, sizeof(nameBuffer));
    if (err != CHIP_NO_ERROR)
    {
        ChipLogError(AppServer, "Failed to get mdns instance name error: %s", ErrorStr(err));
        return err;
    }
    ChipLogDetail(AppServer, "instanceName=%s", nameBuffer);

    // send UDC message 5 times per spec (no ACK on this message)
    for (unsigned int i = 0; i < 5; i++)
    {
        chip::System::PacketBufferHandle payloadBuf = chip::MessagePacketBuffer::NewWithData(nameBuffer, strlen(nameBuffer));
        if (payloadBuf.IsNull())
        {
            ChipLogError(AppServer, "Unable to allocate packet buffer\n");
            return CHIP_ERROR_NO_MEMORY;
        }

        err = gUDCClient.SendUDCMessage(&gTransports, std::move(payloadBuf), commissioner);
        if (err == CHIP_NO_ERROR)
        {
            ChipLogDetail(AppServer, "Send UDC request success");
        }
        else
        {
            ChipLogError(AppServer, "Send UDC request failed, err: %s\n", chip::ErrorStr(err));
        }

        sleep(1);
    }
    return err;
}

#endif // CHIP_DEVICE_CONFIG_ENABLE_COMMISSIONER_DISCOVERY_CLIENT

CHIP_ERROR AddTestPairing()
{
    CHIP_ERROR err            = CHIP_NO_ERROR;
    FabricInfo * fabricInfo   = nullptr;
    PASESession * testSession = nullptr;
    PASESessionSerializable serializedTestSession;

    for (const FabricInfo & fabric : gFabrics)
        if (fabric.IsInitialized() && fabric.GetNodeId() == chip::kTestDeviceNodeId)
            ExitNow();

    fabricInfo = gFabrics.AssignFabricIndex(gNextAvailableFabricIndex);
    VerifyOrExit(fabricInfo != nullptr, err = CHIP_ERROR_NO_MEMORY);

    fabricInfo->SetNodeId(chip::kTestDeviceNodeId);
    gTestPairing.ToSerializable(serializedTestSession);

    testSession = chip::Platform::New<PASESession>();
    testSession->FromSerializable(serializedTestSession);
    SuccessOrExit(err = gSessions.NewPairing(Optional<PeerAddress>{ PeerAddress::Uninitialized() }, chip::kTestControllerNodeId,
                                             testSession, SecureSession::SessionRole::kResponder, gNextAvailableFabricIndex));
    ++gNextAvailableFabricIndex;

exit:
    if (testSession)
    {
        testSession->Clear();
        chip::Platform::Delete(testSession);
    }

    if (err != CHIP_NO_ERROR && fabricInfo != nullptr)
        gFabrics.ReleaseFabricIndex(gNextAvailableFabricIndex);

    return err;
}

FabricTable & GetGlobalFabricTable()
{
<<<<<<< HEAD
    return gAdminPairings;
}

SecureSessionMgr & GetGlobalSecureSessionMgr()
{
    return gSessions;
=======
    return gFabrics;
>>>>>>> 6e96fca6
}<|MERGE_RESOLUTION|>--- conflicted
+++ resolved
@@ -659,14 +659,10 @@
 
 FabricTable & GetGlobalFabricTable()
 {
-<<<<<<< HEAD
-    return gAdminPairings;
+    return gFabrics;
 }
 
 SecureSessionMgr & GetGlobalSecureSessionMgr()
 {
     return gSessions;
-=======
-    return gFabrics;
->>>>>>> 6e96fca6
 }