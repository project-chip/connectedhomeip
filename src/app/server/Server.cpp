/*
 *
 *    Copyright (c) 2021 Project CHIP Authors
 *
 *    Licensed under the Apache License, Version 2.0 (the "License");
 *    you may not use this file except in compliance with the License.
 *    You may obtain a copy of the License at
 *
 *        http://www.apache.org/licenses/LICENSE-2.0
 *
 *    Unless required by applicable law or agreed to in writing, software
 *    distributed under the License is distributed on an "AS IS" BASIS,
 *    WITHOUT WARRANTIES OR CONDITIONS OF ANY KIND, either express or implied.
 *    See the License for the specific language governing permissions and
 *    limitations under the License.
 */

#include <app/server/Server.h>

#include <app/InteractionModelEngine.h>
#include <app/server/EchoHandler.h>
#include <app/server/Mdns.h>
#include <app/server/RendezvousServer.h>
#include <app/util/DataModelHandler.h>

#include <ble/BLEEndPoint.h>
#include <inet/IPAddress.h>
#include <inet/InetError.h>
#include <inet/InetLayer.h>
#include <lib/core/CHIPPersistentStorageDelegate.h>
#include <lib/mdns/Advertiser.h>
#include <lib/mdns/ServiceNaming.h>
#include <lib/support/CodeUtils.h>
#include <lib/support/ErrorStr.h>
#include <lib/support/logging/CHIPLogging.h>
#include <messaging/ExchangeMgr.h>
#include <platform/CHIPDeviceLayer.h>
#include <platform/KeyValueStoreManager.h>
#include <protocols/secure_channel/CASEServer.h>
#include <protocols/secure_channel/MessageCounterManager.h>
#include <setup_payload/SetupPayload.h>
#include <sys/param.h>
#include <system/SystemPacketBuffer.h>
#include <system/TLVPacketBufferBackingStore.h>
#include <transport/FabricTable.h>
#include <transport/SecureSessionMgr.h>

using chip::RendezvousInformationFlag;
using chip::DeviceLayer::PersistedStorage::KeyValueStoreMgr;
using chip::Inet::IPAddressType;
using chip::Transport::BleListenParameters;
using chip::Transport::kMinValidFabricIndex;
using chip::Transport::PeerAddress;
using chip::Transport::UdpListenParameters;

namespace {

constexpr bool isRendezvousBypassed()
{
#if defined(CHIP_BYPASS_RENDEZVOUS) && CHIP_BYPASS_RENDEZVOUS
    return true;
#elif defined(CONFIG_RENDEZVOUS_MODE)
    return static_cast<RendezvousInformationFlag>(CONFIG_RENDEZVOUS_MODE) == RendezvousInformationFlag::kNone;
#else
    return false;
#endif
}

<<<<<<< HEAD
} // namespace

namespace chip {
=======
constexpr bool useTestPairing()
{
    // Use the test pairing whenever rendezvous is bypassed. Otherwise, there wouldn't be
    // any way to communicate with the device using CHIP protocol.
    // This is used to bypass BLE in the cirque test.
    // Only in the cirque test this is enabled with --args='bypass_rendezvous=true'.
    return isRendezvousBypassed();
}

class ServerStorageDelegate : public PersistentStorageDelegate
{
    CHIP_ERROR SyncGetKeyValue(const char * key, void * buffer, uint16_t & size) override
    {
        ChipLogProgress(AppServer, "Retrieved value from server storage.");
        return PersistedStorage::KeyValueStoreMgr().Get(key, buffer, size);
    }

    CHIP_ERROR SyncSetKeyValue(const char * key, const void * value, uint16_t size) override
    {
        ChipLogProgress(AppServer, "Stored value in server storage");
        return PersistedStorage::KeyValueStoreMgr().Put(key, value, size);
    }

    CHIP_ERROR SyncDeleteKeyValue(const char * key) override
    {
        ChipLogProgress(AppServer, "Delete value in server storage");
        return PersistedStorage::KeyValueStoreMgr().Delete(key);
    }
};

ServerStorageDelegate gServerStorage;
SessionIDAllocator gSessionIDAllocator;

// TODO: The following class is setting the discriminator in Persistent Storage. This is
//       is needed since BLE reads the discriminator using ConfigurationMgr APIs. The
//       better solution will be to pass the discriminator to BLE without changing it
//       in the persistent storage.
//       https://github.com/project-chip/connectedhomeip/issues/4767
class DeviceDiscriminatorCache
{
public:
    CHIP_ERROR UpdateDiscriminator(uint16_t discriminator)
    {
        if (!mOriginalDiscriminatorCached)
        {
            // Cache the original discriminator
            ReturnErrorOnFailure(DeviceLayer::ConfigurationMgr().GetSetupDiscriminator(mOriginalDiscriminator));
            mOriginalDiscriminatorCached = true;
        }

        return DeviceLayer::ConfigurationMgr().StoreSetupDiscriminator(discriminator);
    }

    CHIP_ERROR RestoreDiscriminator()
    {
        if (mOriginalDiscriminatorCached)
        {
            // Restore the original discriminator
            ReturnErrorOnFailure(DeviceLayer::ConfigurationMgr().StoreSetupDiscriminator(mOriginalDiscriminator));
            mOriginalDiscriminatorCached = false;
        }

        return CHIP_NO_ERROR;
    }

private:
    bool mOriginalDiscriminatorCached = false;
    uint16_t mOriginalDiscriminator   = 0;
};

DeviceDiscriminatorCache gDeviceDiscriminatorCache;
FabricTable gFabrics;
bool gPairingWindowOpen = false;

class ServerRendezvousAdvertisementDelegate : public RendezvousAdvertisementDelegate
{
public:
    CHIP_ERROR StartAdvertisement() const override
    {
        if (isBLE)
        {
            ReturnErrorOnFailure(chip::DeviceLayer::ConnectivityMgr().SetBLEAdvertisingEnabled(true));
        }
        if (mDelegate != nullptr)
        {
            mDelegate->OnPairingWindowOpened();
        }
        gPairingWindowOpen = true;
        return CHIP_NO_ERROR;
    }
    CHIP_ERROR StopAdvertisement() const override
    {
        gDeviceDiscriminatorCache.RestoreDiscriminator();

        gPairingWindowOpen = false;

        if (isBLE)
        {
            ReturnErrorOnFailure(chip::DeviceLayer::ConnectivityMgr().SetBLEAdvertisingEnabled(false));
        }

        if (mDelegate != nullptr)
        {
            mDelegate->OnPairingWindowClosed();
        }

        return CHIP_NO_ERROR;
    }

    void SetDelegate(AppDelegate * delegate) { mDelegate = delegate; }
    void SetBLE(bool ble) { isBLE = ble; }
    void SetFabricIndex(FabricIndex id) { mFabric = id; }

private:
    AppDelegate * mDelegate = nullptr;
    FabricIndex mFabric;
    bool isBLE = true;
};

DemoTransportMgr gTransports;
SecureSessionMgr gSessions;
RendezvousServer gRendezvousServer;
CASEServer gCASEServer;
Messaging::ExchangeManager gExchangeMgr;
ServerRendezvousAdvertisementDelegate gAdvDelegate;

class ServerCallback : public ExchangeDelegate
{
public:
    CHIP_ERROR OnMessageReceived(Messaging::ExchangeContext * exchangeContext, const PayloadHeader & payloadHeader,
                                 System::PacketBufferHandle && buffer) override
    {
        CHIP_ERROR err = CHIP_NO_ERROR;
        // as soon as a client connects, assume it is connected
        VerifyOrExit(!buffer.IsNull(), ChipLogError(AppServer, "Received data but couldn't process it..."));
        VerifyOrExit(mSessionMgr != nullptr, ChipLogError(AppServer, "SecureSessionMgr is not initilized yet"));
        HandleDataModelMessage(exchangeContext, std::move(buffer));

    exit:
        return err;
    }

    void OnResponseTimeout(ExchangeContext * ec) override
    {
        ChipLogProgress(AppServer, "Failed to receive response");
        if (mDelegate != nullptr)
        {
            mDelegate->OnReceiveError();
        }
    }

    void SetDelegate(AppDelegate * delegate) { mDelegate = delegate; }
    void SetSessionMgr(SecureSessionMgr * mgr) { mSessionMgr = mgr; }

private:
    AppDelegate * mDelegate        = nullptr;
    SecureSessionMgr * mSessionMgr = nullptr;
};

secure_channel::MessageCounterManager gMessageCounterManager;
ServerCallback gCallbacks;
SecurePairingUsingTestSecret gTestPairing;

#if CHIP_DEVICE_CONFIG_ENABLE_COMMISSIONER_DISCOVERY_CLIENT

chip::Protocols::UserDirectedCommissioning::UserDirectedCommissioningClient gUDCClient;

#endif // CHIP_DEVICE_CONFIG_ENABLE_COMMISSIONER_DISCOVERY_CLIENT

void HandlePairingWindowTimeout(System::Layer * aSystemLayer, void * aAppState)
{
    ClosePairingWindow();
}

} // namespace

CHIP_ERROR OpenBasicCommissioningWindow(ResetFabrics resetFabrics, uint16_t commissioningTimeoutSeconds,
                                        chip::PairingWindowAdvertisement advertisementMode)
{
    // TODO(cecille): If this is re-called when the window is already open, what should happen?
    gDeviceDiscriminatorCache.RestoreDiscriminator();

    uint32_t pinCode;
    ReturnErrorOnFailure(DeviceLayer::ConfigurationMgr().GetSetupPinCode(pinCode));

    RendezvousParameters params;

    params.SetSetupPINCode(pinCode);
#if CONFIG_NETWORK_LAYER_BLE
    gAdvDelegate.SetBLE(advertisementMode == chip::PairingWindowAdvertisement::kBle);
    params.SetAdvertisementDelegate(&gAdvDelegate);
    if (advertisementMode == chip::PairingWindowAdvertisement::kBle)
    {
        params.SetBleLayer(DeviceLayer::ConnectivityMgr().GetBleLayer()).SetPeerAddress(Transport::PeerAddress::BLE());
    }
#endif // CONFIG_NETWORK_LAYER_BLE

    if (resetFabrics == ResetFabrics::kYes)
    {
        gFabrics.DeleteAllFabrics();
        // Only resetting gNextAvailableFabricIndex at reboot otherwise previously paired device with fabricID 0
        // can continue sending messages to accessory as next available fabric will also be 0.
        // This logic is not up to spec, will be implemented up to spec once AddOptCert is implemented.
        gFabrics.Reset();
    }

    ReturnErrorOnFailure(gRendezvousServer.WaitForPairing(
        std::move(params), kSpake2p_Iteration_Count,
        ByteSpan(reinterpret_cast<const uint8_t *>(kSpake2pKeyExchangeSalt), strlen(kSpake2pKeyExchangeSalt)), 0, &gExchangeMgr,
        &gTransports, &gSessions));

    if (commissioningTimeoutSeconds != kNoCommissioningTimeout)
    {
        ReturnErrorOnFailure(
            DeviceLayer::SystemLayer().StartTimer(commissioningTimeoutSeconds * 1000, HandlePairingWindowTimeout, nullptr));
    }

    return CHIP_NO_ERROR;
}

CHIP_ERROR OpenEnhancedCommissioningWindow(uint16_t commissioningTimeoutSeconds, uint16_t discriminator, PASEVerifier & verifier,
                                           uint32_t iterations, ByteSpan salt, uint16_t passcodeID)
{
    RendezvousParameters params;

    ReturnErrorOnFailure(gDeviceDiscriminatorCache.UpdateDiscriminator(discriminator));

// TODO: Do not turn on BLE when opening the Enhanced Commissioning Window.
#if CONFIG_NETWORK_LAYER_BLE
    gAdvDelegate.SetBLE(true);
    params.SetAdvertisementDelegate(&gAdvDelegate);
    params.SetBleLayer(DeviceLayer::ConnectivityMgr().GetBleLayer()).SetPeerAddress(Transport::PeerAddress::BLE());
#endif // CONFIG_NETWORK_LAYER_BLE
    params.SetPASEVerifier(verifier).SetAdvertisementDelegate(&gAdvDelegate);

    ReturnErrorOnFailure(
        gRendezvousServer.WaitForPairing(std::move(params), iterations, salt, passcodeID, &gExchangeMgr, &gTransports, &gSessions));

    if (commissioningTimeoutSeconds != kNoCommissioningTimeout)
    {
        ReturnErrorOnFailure(
            DeviceLayer::SystemLayer().StartTimer(commissioningTimeoutSeconds * 1000, HandlePairingWindowTimeout, nullptr));
    }

    return CHIP_NO_ERROR;
}

void ClosePairingWindow()
{
    if (gPairingWindowOpen)
    {
        ChipLogProgress(AppServer, "Closing pairing window");
        gRendezvousServer.Cleanup();
    }
}
>>>>>>> 2addf001

Server Server::sServer;

CHIP_ERROR Server::Init(AppDelegate * delegate, uint16_t secureServicePort, uint16_t unsecureServicePort)
{
    mAppDelegate          = delegate;
    mSecuredServicePort   = secureServicePort;
    mUnsecuredServicePort = unsecureServicePort;

    CHIP_ERROR err = CHIP_NO_ERROR;

    chip::Platform::MemoryInit();

    mCommissionManager.SetAppDelegate(delegate);
    InitDataModelHandler(&mExchangeMgr);

#if CHIP_DEVICE_LAYER_TARGET_DARWIN
    err = DeviceLayer::PersistedStorage::KeyValueStoreMgrImpl().Init("chip.store");
    SuccessOrExit(err);
#elif CHIP_DEVICE_LAYER_TARGET_LINUX
    DeviceLayer::PersistedStorage::KeyValueStoreMgrImpl().Init(CHIP_CONFIG_KVS_PATH);
#endif

    err = mRendezvousServer.Init(mAppDelegate, &mSessionIDAllocator);
    SuccessOrExit(err);

    err = mFabrics.Init(&mServerStorage);
    SuccessOrExit(err);

    // Init transport before operations with secure session mgr.
    err = mTransports.Init(UdpListenParameters(&DeviceLayer::InetLayer)
                               .SetAddressType(IPAddressType::kIPAddressType_IPv6)
                               .SetListenPort(mSecuredServicePort)

#if INET_CONFIG_ENABLE_IPV4
                               ,
                           UdpListenParameters(&DeviceLayer::InetLayer)
                               .SetAddressType(IPAddressType::kIPAddressType_IPv4)
                               .SetListenPort(mSecuredServicePort)
#endif
#if CONFIG_NETWORK_LAYER_BLE
                               ,
                           BleListenParameters(DeviceLayer::ConnectivityMgr().GetBleLayer())
#endif
    );

    SuccessOrExit(err);

<<<<<<< HEAD
    err = mSessions.Init(&DeviceLayer::SystemLayer, &mTransports, &mFabrics, &mMessageCounterManager);
=======
    err = gSessions.Init(&DeviceLayer::SystemLayer(), &gTransports, &gFabrics, &gMessageCounterManager);
>>>>>>> 2addf001
    SuccessOrExit(err);

    err = mExchangeMgr.Init(&mSessions);
    SuccessOrExit(err);
    err = mMessageCounterManager.Init(&mExchangeMgr);
    SuccessOrExit(err);

    err = chip::app::InteractionModelEngine::GetInstance()->Init(&mExchangeMgr, nullptr);
    SuccessOrExit(err);

#if defined(CHIP_APP_USE_ECHO)
    err = InitEchoHandler(&gExchangeMgr);
    SuccessOrExit(err);
#endif

    if (isRendezvousBypassed())
    {
        ChipLogProgress(AppServer, "Rendezvous and secure pairing skipped");
        SuccessOrExit(err = AddTestCommissioning());
    }
    else if (DeviceLayer::ConnectivityMgr().IsWiFiStationProvisioned() || DeviceLayer::ConnectivityMgr().IsThreadProvisioned())
    {
        // If the network is already provisioned, proactively disable BLE advertisement.
        ChipLogProgress(AppServer, "Network already provisioned. Disabling BLE advertisement");
        chip::DeviceLayer::ConnectivityMgr().SetBLEAdvertisingEnabled(false);
    }
    else
    {
#if CHIP_DEVICE_CONFIG_ENABLE_PAIRING_AUTOSTART
        SuccessOrExit(err = mCommissionManager.OpenBasicCommissioningWindow(ResetFabrics::kYes));
#endif
    }

#if CHIP_DEVICE_CONFIG_ENABLE_MDNS
    app::Mdns::SetSecuredPort(mSecuredServicePort);
    app::Mdns::SetUnsecuredPort(mUnsecuredServicePort);
#endif // CHIP_DEVICE_CONFIG_ENABLE_MDNS

    // TODO @bzbarsky-apple @cecille Move to examples
    // ESP32 and Mbed OS examples have a custom logic for enabling DNS-SD
#if CHIP_DEVICE_CONFIG_ENABLE_MDNS && !CHIP_DEVICE_LAYER_TARGET_ESP32 && !CHIP_DEVICE_LAYER_TARGET_MBED
    // StartServer only enables commissioning mode if device has not been commissioned
    app::Mdns::StartServer();
#endif

    // TODO @pan-apple Use IM protocol ID.
    // Register to receive unsolicited legacy ZCL messages from the exchange manager.
    err = mExchangeMgr.RegisterUnsolicitedMessageHandlerForProtocol(Protocols::TempZCL::Id, this);
    SuccessOrExit(err);

    // TODO @pan-apple Remove service provisioniong, maybe multi-admin?
    // Register to receive unsolicited Service Provisioning messages from the exchange manager.
    err = mExchangeMgr.RegisterUnsolicitedMessageHandlerForProtocol(Protocols::ServiceProvisioning::Id, this);
    SuccessOrExit(err);

    err = mCASEServer.ListenForSessionEstablishment(&mExchangeMgr, &mTransports, chip::DeviceLayer::ConnectivityMgr().GetBleLayer(),
                                                    &mSessions, &mFabrics, &mSessionIDAllocator);
    SuccessOrExit(err);

exit:
    if (err != CHIP_NO_ERROR)
    {
        ChipLogError(AppServer, "ERROR setting up transport: %s", ErrorStr(err));
    }
    else
    {
        ChipLogProgress(AppServer, "Server Listening...");
    }
    return err;
}

void Server::Shutdown()
{
    chip::Mdns::ServiceAdvertiser::Instance().StopPublishDevice();
    chip::app::InteractionModelEngine::GetInstance()->Shutdown();
    mExchangeMgr.Shutdown();
    mSessions.Shutdown();
    mTransports.Close();
    mRendezvousServer.Cleanup();
    chip::Platform::MemoryShutdown();
}

#if CHIP_DEVICE_CONFIG_ENABLE_COMMISSIONER_DISCOVERY_CLIENT
// NOTE: UDC client is located in Server.cpp because it really only makes sense
// to send UDC from a Matter device. The UDC message payload needs to include the device's
// randomly generated service name.
CHIP_ERROR Server::SendUserDirectedCommissioningRequest(chip::Transport::PeerAddress commissioner)
{
    ChipLogDetail(AppServer, "SendUserDirectedCommissioningRequest2");

    CHIP_ERROR err;
    char nameBuffer[chip::Mdns::kMaxInstanceNameSize + 1];
    err = app::Mdns::GetCommissionableInstanceName(nameBuffer, sizeof(nameBuffer));
    if (err != CHIP_NO_ERROR)
    {
        ChipLogError(AppServer, "Failed to get mdns instance name error: %s", ErrorStr(err));
        return err;
    }
    ChipLogDetail(AppServer, "instanceName=%s", nameBuffer);

    chip::System::PacketBufferHandle payloadBuf = chip::MessagePacketBuffer::NewWithData(nameBuffer, strlen(nameBuffer));
    if (payloadBuf.IsNull())
    {
        ChipLogError(AppServer, "Unable to allocate packet buffer\n");
        return CHIP_ERROR_NO_MEMORY;
    }

    err = gUDCClient.SendUDCMessage(&mTransports, std::move(payloadBuf), commissioner);
    if (err == CHIP_NO_ERROR)
    {
        ChipLogDetail(AppServer, "Send UDC request success");
    }
    else
    {
        ChipLogError(AppServer, "Send UDC request failed, err: %s\n", chip::ErrorStr(err));
    }
    return err;
}
#endif // CHIP_DEVICE_CONFIG_ENABLE_COMMISSIONER_DISCOVERY_CLIENT

CHIP_ERROR Server::AddTestCommissioning()
{
    CHIP_ERROR err            = CHIP_NO_ERROR;
    PASESession * testSession = nullptr;
    PASESessionSerializable serializedTestSession;

    mTestPairing.ToSerializable(serializedTestSession);

    testSession = chip::Platform::New<PASESession>();
    testSession->FromSerializable(serializedTestSession);
    SuccessOrExit(err = mSessions.NewPairing(Optional<PeerAddress>{ PeerAddress::Uninitialized() }, chip::kTestControllerNodeId,
                                             testSession, SecureSession::SessionRole::kResponder, kMinValidFabricIndex));

exit:
    if (testSession)
    {
        testSession->Clear();
        chip::Platform::Delete(testSession);
    }

    if (err != CHIP_NO_ERROR)
    {
        mFabrics.ReleaseFabricIndex(kMinValidFabricIndex);
    }
    return err;
}

CHIP_ERROR Server::OnMessageReceived(Messaging::ExchangeContext * exchangeContext, const PacketHeader & packetHeader,
                                     const PayloadHeader & payloadHeader, System::PacketBufferHandle && buffer)
{
    CHIP_ERROR err = CHIP_NO_ERROR;
    VerifyOrReturnError(!buffer.IsNull(), err = CHIP_ERROR_INVALID_ARGUMENT);
    // TODO: BDX messages will also be possible in the future.
    HandleDataModelMessage(exchangeContext, std::move(buffer));

    return err;
}

void Server::OnResponseTimeout(Messaging::ExchangeContext * ec)
{
    ChipLogProgress(AppServer, "Failed to receive response");
    if (mAppDelegate != nullptr)
    {
        mAppDelegate->OnReceiveError();
    }
}

} // namespace chip<|MERGE_RESOLUTION|>--- conflicted
+++ resolved
@@ -66,267 +66,9 @@
 #endif
 }
 
-<<<<<<< HEAD
 } // namespace
 
 namespace chip {
-=======
-constexpr bool useTestPairing()
-{
-    // Use the test pairing whenever rendezvous is bypassed. Otherwise, there wouldn't be
-    // any way to communicate with the device using CHIP protocol.
-    // This is used to bypass BLE in the cirque test.
-    // Only in the cirque test this is enabled with --args='bypass_rendezvous=true'.
-    return isRendezvousBypassed();
-}
-
-class ServerStorageDelegate : public PersistentStorageDelegate
-{
-    CHIP_ERROR SyncGetKeyValue(const char * key, void * buffer, uint16_t & size) override
-    {
-        ChipLogProgress(AppServer, "Retrieved value from server storage.");
-        return PersistedStorage::KeyValueStoreMgr().Get(key, buffer, size);
-    }
-
-    CHIP_ERROR SyncSetKeyValue(const char * key, const void * value, uint16_t size) override
-    {
-        ChipLogProgress(AppServer, "Stored value in server storage");
-        return PersistedStorage::KeyValueStoreMgr().Put(key, value, size);
-    }
-
-    CHIP_ERROR SyncDeleteKeyValue(const char * key) override
-    {
-        ChipLogProgress(AppServer, "Delete value in server storage");
-        return PersistedStorage::KeyValueStoreMgr().Delete(key);
-    }
-};
-
-ServerStorageDelegate gServerStorage;
-SessionIDAllocator gSessionIDAllocator;
-
-// TODO: The following class is setting the discriminator in Persistent Storage. This is
-//       is needed since BLE reads the discriminator using ConfigurationMgr APIs. The
-//       better solution will be to pass the discriminator to BLE without changing it
-//       in the persistent storage.
-//       https://github.com/project-chip/connectedhomeip/issues/4767
-class DeviceDiscriminatorCache
-{
-public:
-    CHIP_ERROR UpdateDiscriminator(uint16_t discriminator)
-    {
-        if (!mOriginalDiscriminatorCached)
-        {
-            // Cache the original discriminator
-            ReturnErrorOnFailure(DeviceLayer::ConfigurationMgr().GetSetupDiscriminator(mOriginalDiscriminator));
-            mOriginalDiscriminatorCached = true;
-        }
-
-        return DeviceLayer::ConfigurationMgr().StoreSetupDiscriminator(discriminator);
-    }
-
-    CHIP_ERROR RestoreDiscriminator()
-    {
-        if (mOriginalDiscriminatorCached)
-        {
-            // Restore the original discriminator
-            ReturnErrorOnFailure(DeviceLayer::ConfigurationMgr().StoreSetupDiscriminator(mOriginalDiscriminator));
-            mOriginalDiscriminatorCached = false;
-        }
-
-        return CHIP_NO_ERROR;
-    }
-
-private:
-    bool mOriginalDiscriminatorCached = false;
-    uint16_t mOriginalDiscriminator   = 0;
-};
-
-DeviceDiscriminatorCache gDeviceDiscriminatorCache;
-FabricTable gFabrics;
-bool gPairingWindowOpen = false;
-
-class ServerRendezvousAdvertisementDelegate : public RendezvousAdvertisementDelegate
-{
-public:
-    CHIP_ERROR StartAdvertisement() const override
-    {
-        if (isBLE)
-        {
-            ReturnErrorOnFailure(chip::DeviceLayer::ConnectivityMgr().SetBLEAdvertisingEnabled(true));
-        }
-        if (mDelegate != nullptr)
-        {
-            mDelegate->OnPairingWindowOpened();
-        }
-        gPairingWindowOpen = true;
-        return CHIP_NO_ERROR;
-    }
-    CHIP_ERROR StopAdvertisement() const override
-    {
-        gDeviceDiscriminatorCache.RestoreDiscriminator();
-
-        gPairingWindowOpen = false;
-
-        if (isBLE)
-        {
-            ReturnErrorOnFailure(chip::DeviceLayer::ConnectivityMgr().SetBLEAdvertisingEnabled(false));
-        }
-
-        if (mDelegate != nullptr)
-        {
-            mDelegate->OnPairingWindowClosed();
-        }
-
-        return CHIP_NO_ERROR;
-    }
-
-    void SetDelegate(AppDelegate * delegate) { mDelegate = delegate; }
-    void SetBLE(bool ble) { isBLE = ble; }
-    void SetFabricIndex(FabricIndex id) { mFabric = id; }
-
-private:
-    AppDelegate * mDelegate = nullptr;
-    FabricIndex mFabric;
-    bool isBLE = true;
-};
-
-DemoTransportMgr gTransports;
-SecureSessionMgr gSessions;
-RendezvousServer gRendezvousServer;
-CASEServer gCASEServer;
-Messaging::ExchangeManager gExchangeMgr;
-ServerRendezvousAdvertisementDelegate gAdvDelegate;
-
-class ServerCallback : public ExchangeDelegate
-{
-public:
-    CHIP_ERROR OnMessageReceived(Messaging::ExchangeContext * exchangeContext, const PayloadHeader & payloadHeader,
-                                 System::PacketBufferHandle && buffer) override
-    {
-        CHIP_ERROR err = CHIP_NO_ERROR;
-        // as soon as a client connects, assume it is connected
-        VerifyOrExit(!buffer.IsNull(), ChipLogError(AppServer, "Received data but couldn't process it..."));
-        VerifyOrExit(mSessionMgr != nullptr, ChipLogError(AppServer, "SecureSessionMgr is not initilized yet"));
-        HandleDataModelMessage(exchangeContext, std::move(buffer));
-
-    exit:
-        return err;
-    }
-
-    void OnResponseTimeout(ExchangeContext * ec) override
-    {
-        ChipLogProgress(AppServer, "Failed to receive response");
-        if (mDelegate != nullptr)
-        {
-            mDelegate->OnReceiveError();
-        }
-    }
-
-    void SetDelegate(AppDelegate * delegate) { mDelegate = delegate; }
-    void SetSessionMgr(SecureSessionMgr * mgr) { mSessionMgr = mgr; }
-
-private:
-    AppDelegate * mDelegate        = nullptr;
-    SecureSessionMgr * mSessionMgr = nullptr;
-};
-
-secure_channel::MessageCounterManager gMessageCounterManager;
-ServerCallback gCallbacks;
-SecurePairingUsingTestSecret gTestPairing;
-
-#if CHIP_DEVICE_CONFIG_ENABLE_COMMISSIONER_DISCOVERY_CLIENT
-
-chip::Protocols::UserDirectedCommissioning::UserDirectedCommissioningClient gUDCClient;
-
-#endif // CHIP_DEVICE_CONFIG_ENABLE_COMMISSIONER_DISCOVERY_CLIENT
-
-void HandlePairingWindowTimeout(System::Layer * aSystemLayer, void * aAppState)
-{
-    ClosePairingWindow();
-}
-
-} // namespace
-
-CHIP_ERROR OpenBasicCommissioningWindow(ResetFabrics resetFabrics, uint16_t commissioningTimeoutSeconds,
-                                        chip::PairingWindowAdvertisement advertisementMode)
-{
-    // TODO(cecille): If this is re-called when the window is already open, what should happen?
-    gDeviceDiscriminatorCache.RestoreDiscriminator();
-
-    uint32_t pinCode;
-    ReturnErrorOnFailure(DeviceLayer::ConfigurationMgr().GetSetupPinCode(pinCode));
-
-    RendezvousParameters params;
-
-    params.SetSetupPINCode(pinCode);
-#if CONFIG_NETWORK_LAYER_BLE
-    gAdvDelegate.SetBLE(advertisementMode == chip::PairingWindowAdvertisement::kBle);
-    params.SetAdvertisementDelegate(&gAdvDelegate);
-    if (advertisementMode == chip::PairingWindowAdvertisement::kBle)
-    {
-        params.SetBleLayer(DeviceLayer::ConnectivityMgr().GetBleLayer()).SetPeerAddress(Transport::PeerAddress::BLE());
-    }
-#endif // CONFIG_NETWORK_LAYER_BLE
-
-    if (resetFabrics == ResetFabrics::kYes)
-    {
-        gFabrics.DeleteAllFabrics();
-        // Only resetting gNextAvailableFabricIndex at reboot otherwise previously paired device with fabricID 0
-        // can continue sending messages to accessory as next available fabric will also be 0.
-        // This logic is not up to spec, will be implemented up to spec once AddOptCert is implemented.
-        gFabrics.Reset();
-    }
-
-    ReturnErrorOnFailure(gRendezvousServer.WaitForPairing(
-        std::move(params), kSpake2p_Iteration_Count,
-        ByteSpan(reinterpret_cast<const uint8_t *>(kSpake2pKeyExchangeSalt), strlen(kSpake2pKeyExchangeSalt)), 0, &gExchangeMgr,
-        &gTransports, &gSessions));
-
-    if (commissioningTimeoutSeconds != kNoCommissioningTimeout)
-    {
-        ReturnErrorOnFailure(
-            DeviceLayer::SystemLayer().StartTimer(commissioningTimeoutSeconds * 1000, HandlePairingWindowTimeout, nullptr));
-    }
-
-    return CHIP_NO_ERROR;
-}
-
-CHIP_ERROR OpenEnhancedCommissioningWindow(uint16_t commissioningTimeoutSeconds, uint16_t discriminator, PASEVerifier & verifier,
-                                           uint32_t iterations, ByteSpan salt, uint16_t passcodeID)
-{
-    RendezvousParameters params;
-
-    ReturnErrorOnFailure(gDeviceDiscriminatorCache.UpdateDiscriminator(discriminator));
-
-// TODO: Do not turn on BLE when opening the Enhanced Commissioning Window.
-#if CONFIG_NETWORK_LAYER_BLE
-    gAdvDelegate.SetBLE(true);
-    params.SetAdvertisementDelegate(&gAdvDelegate);
-    params.SetBleLayer(DeviceLayer::ConnectivityMgr().GetBleLayer()).SetPeerAddress(Transport::PeerAddress::BLE());
-#endif // CONFIG_NETWORK_LAYER_BLE
-    params.SetPASEVerifier(verifier).SetAdvertisementDelegate(&gAdvDelegate);
-
-    ReturnErrorOnFailure(
-        gRendezvousServer.WaitForPairing(std::move(params), iterations, salt, passcodeID, &gExchangeMgr, &gTransports, &gSessions));
-
-    if (commissioningTimeoutSeconds != kNoCommissioningTimeout)
-    {
-        ReturnErrorOnFailure(
-            DeviceLayer::SystemLayer().StartTimer(commissioningTimeoutSeconds * 1000, HandlePairingWindowTimeout, nullptr));
-    }
-
-    return CHIP_NO_ERROR;
-}
-
-void ClosePairingWindow()
-{
-    if (gPairingWindowOpen)
-    {
-        ChipLogProgress(AppServer, "Closing pairing window");
-        gRendezvousServer.Cleanup();
-    }
-}
->>>>>>> 2addf001
 
 Server Server::sServer;
 
@@ -375,11 +117,7 @@
 
     SuccessOrExit(err);
 
-<<<<<<< HEAD
-    err = mSessions.Init(&DeviceLayer::SystemLayer, &mTransports, &mFabrics, &mMessageCounterManager);
-=======
-    err = gSessions.Init(&DeviceLayer::SystemLayer(), &gTransports, &gFabrics, &gMessageCounterManager);
->>>>>>> 2addf001
+    err = mSessions.Init(&DeviceLayer::SystemLayer(), &mTransports, &mFabrics, &mMessageCounterManager);
     SuccessOrExit(err);
 
     err = mExchangeMgr.Init(&mSessions);
@@ -527,8 +265,8 @@
     return err;
 }
 
-CHIP_ERROR Server::OnMessageReceived(Messaging::ExchangeContext * exchangeContext, const PacketHeader & packetHeader,
-                                     const PayloadHeader & payloadHeader, System::PacketBufferHandle && buffer)
+CHIP_ERROR Server::OnMessageReceived(Messaging::ExchangeContext * exchangeContext, const PayloadHeader & payloadHeader,
+                                     System::PacketBufferHandle && buffer)
 {
     CHIP_ERROR err = CHIP_NO_ERROR;
     VerifyOrReturnError(!buffer.IsNull(), err = CHIP_ERROR_INVALID_ARGUMENT);
