/*
 *
 *    Copyright (c) 2021 Project CHIP Authors
 *
 *    Licensed under the Apache License, Version 2.0 (the "License");
 *    you may not use this file except in compliance with the License.
 *    You may obtain a copy of the License at
 *
 *        http://www.apache.org/licenses/LICENSE-2.0
 *
 *    Unless required by applicable law or agreed to in writing, software
 *    distributed under the License is distributed on an "AS IS" BASIS,
 *    WITHOUT WARRANTIES OR CONDITIONS OF ANY KIND, either express or implied.
 *    See the License for the specific language governing permissions and
 *    limitations under the License.
 */

#include <app/server/Server.h>

#include <access/examples/ExampleAccessControlDelegate.h>

#include <app/EventManagement.h>
#include <app/InteractionModelEngine.h>
#include <app/server/Dnssd.h>
#include <app/server/EchoHandler.h>
#include <app/util/DataModelHandler.h>

#if CONFIG_NETWORK_LAYER_BLE
#include <ble/BLEEndPoint.h>
#endif
#include <inet/IPAddress.h>
#include <inet/InetError.h>
#include <lib/core/CHIPPersistentStorageDelegate.h>
#include <lib/dnssd/Advertiser.h>
#include <lib/dnssd/ServiceNaming.h>
#include <lib/support/CodeUtils.h>
#include <lib/support/ErrorStr.h>
#include <lib/support/TestGroupData.h>
#include <lib/support/logging/CHIPLogging.h>
#include <messaging/ExchangeMgr.h>
#include <platform/CHIPDeviceLayer.h>
#include <platform/KeyValueStoreManager.h>
#include <protocols/secure_channel/CASEServer.h>
#include <protocols/secure_channel/MessageCounterManager.h>
#include <setup_payload/SetupPayload.h>
#include <sys/param.h>
#include <system/SystemPacketBuffer.h>
#include <system/TLVPacketBufferBackingStore.h>
#include <transport/SessionManager.h>
using namespace chip::DeviceLayer;

using chip::kMinValidFabricIndex;
using chip::RendezvousInformationFlag;
using chip::DeviceLayer::PersistedStorage::KeyValueStoreMgr;
using chip::Inet::IPAddressType;
#if CONFIG_NETWORK_LAYER_BLE
using chip::Transport::BleListenParameters;
#endif
using chip::Transport::PeerAddress;
using chip::Transport::UdpListenParameters;

namespace {

void StopEventLoop(intptr_t arg)
{
    CHIP_ERROR err = chip::DeviceLayer::PlatformMgr().StopEventLoopTask();
    if (err != CHIP_NO_ERROR)
    {
        ChipLogError(AppServer, "Stopping event loop: %" CHIP_ERROR_FORMAT, err.Format());
    }
}

class DeviceTypeResolver : public chip::Access::AccessControl::DeviceTypeResolver
{
public:
    bool IsDeviceTypeOnEndpoint(chip::DeviceTypeId deviceType, chip::EndpointId endpoint) override
    {
        return chip::app::IsDeviceTypeOnEndpoint(deviceType, endpoint);
    }
} sDeviceTypeResolver;

} // namespace

namespace chip {

Server Server::sServer;

#if CHIP_CONFIG_ENABLE_SERVER_IM_EVENT
#define CHIP_NUM_EVENT_LOGGING_BUFFERS 3
static uint8_t sInfoEventBuffer[CHIP_DEVICE_CONFIG_EVENT_LOGGING_INFO_BUFFER_SIZE];
static uint8_t sDebugEventBuffer[CHIP_DEVICE_CONFIG_EVENT_LOGGING_DEBUG_BUFFER_SIZE];
static uint8_t sCritEventBuffer[CHIP_DEVICE_CONFIG_EVENT_LOGGING_CRIT_BUFFER_SIZE];
static ::chip::PersistedCounter sGlobalEventIdCounter;
static ::chip::app::CircularEventBuffer sLoggingBuffer[CHIP_NUM_EVENT_LOGGING_BUFFERS];
#endif // CHIP_CONFIG_ENABLE_SERVER_IM_EVENT

CHIP_ERROR Server::Init(const ServerInitParams & initParams)
{
    CASESessionManagerConfig caseSessionManagerConfig;

    mOperationalServicePort        = initParams.operationalServicePort;
    mUserDirectedCommissioningPort = initParams.userDirectedCommissioningPort;
    mInterfaceId                   = initParams.interfaceId;

    CHIP_ERROR err = CHIP_NO_ERROR;

    VerifyOrExit(initParams.persistentStorageDelegate != nullptr, err = CHIP_ERROR_INVALID_ARGUMENT);
    VerifyOrExit(initParams.groupDataProvider != nullptr, err = CHIP_ERROR_INVALID_ARGUMENT);
    VerifyOrExit(initParams.accessDelegate != nullptr, err = CHIP_ERROR_INVALID_ARGUMENT);

    // TODO(16969): Remove chip::Platform::MemoryInit() call from Server class, it belongs to outer code
    chip::Platform::MemoryInit();

    SuccessOrExit(err = mCommissioningWindowManager.Init(this));
<<<<<<< HEAD
    mCommissioningWindowManager.SetAppDelegate(initParams.appDelegate);
    mCommissioningWindowManager.SetSessionIDAllocator(&mSessionIDAllocator);
=======
    mCommissioningWindowManager.SetAppDelegate(delegate);
>>>>>>> 36661381

    // Initialize PersistentStorageDelegate-based storage
    mDeviceStorage = initParams.persistentStorageDelegate;

    // Set up attribute persistence before we try to bring up the data model
    // handler.
    SuccessOrExit(mAttributePersister.Init(mDeviceStorage));
    SetAttributePersistenceProvider(&mAttributePersister);

    InitDataModelHandler(&mExchangeMgr);

    err = mFabrics.Init(mDeviceStorage);
    SuccessOrExit(err);

    app::DnssdServer::Instance().SetFabricTable(&mFabrics);
    app::DnssdServer::Instance().SetCommissioningModeProvider(&mCommissioningWindowManager);

    mGroupsProvider = initParams.groupDataProvider;
    SetGroupDataProvider(mGroupsProvider);

    err = mAccessControl.Init(initParams.accessDelegate, sDeviceTypeResolver);
    SuccessOrExit(err);
    Access::SetAccessControl(mAccessControl);

    // Init transport before operations with secure session mgr.
    err = mTransports.Init(UdpListenParameters(DeviceLayer::UDPEndPointManager())
                               .SetAddressType(IPAddressType::kIPv6)
                               .SetListenPort(mOperationalServicePort)
#if CHIP_SYSTEM_CONFIG_USE_OPEN_THREAD_ENDPOINT
                               .SetNativeParams(chip::DeviceLayer::ThreadStackMgrImpl().OTInstance())
#endif // CHIP_SYSTEM_CONFIG_USE_OPEN_THREAD_ENDPOINT

#if INET_CONFIG_ENABLE_IPV4
                               ,
                           UdpListenParameters(DeviceLayer::UDPEndPointManager())
                               .SetAddressType(IPAddressType::kIPv4)
                               .SetListenPort(mOperationalServicePort)
#endif
#if CONFIG_NETWORK_LAYER_BLE
                               ,
                           BleListenParameters(DeviceLayer::ConnectivityMgr().GetBleLayer())
#endif
    );

    err = mListener.Init(&mTransports);
    SuccessOrExit(err);
    mGroupsProvider->SetListener(&mListener);

#if CONFIG_NETWORK_LAYER_BLE
    mBleLayer = DeviceLayer::ConnectivityMgr().GetBleLayer();
#endif
    SuccessOrExit(err);

    err = mSessions.Init(&DeviceLayer::SystemLayer(), &mTransports, &mMessageCounterManager, mDeviceStorage, &GetFabricTable());
    SuccessOrExit(err);

    err = mFabricDelegate.Init(this);
    SuccessOrExit(err);
    mFabrics.AddFabricDelegate(&mFabricDelegate);

    err = mExchangeMgr.Init(&mSessions);
    SuccessOrExit(err);
    err = mMessageCounterManager.Init(&mExchangeMgr);
    SuccessOrExit(err);

    err = chip::app::InteractionModelEngine::GetInstance()->Init(&mExchangeMgr);
    SuccessOrExit(err);

    chip::Dnssd::Resolver::Instance().Init(DeviceLayer::UDPEndPointManager());

#if CHIP_CONFIG_ENABLE_SERVER_IM_EVENT
    // Initialize event logging subsystem
    {
        ::chip::Platform::PersistedStorage::Key globalEventIdCounterStorageKey =
            CHIP_DEVICE_CONFIG_PERSISTED_STORAGE_GLOBAL_EIDC_KEY;

        ::chip::app::LogStorageResources logStorageResources[] = {
            { &sDebugEventBuffer[0], sizeof(sDebugEventBuffer), ::chip::app::PriorityLevel::Debug },
            { &sInfoEventBuffer[0], sizeof(sInfoEventBuffer), ::chip::app::PriorityLevel::Info },
            { &sCritEventBuffer[0], sizeof(sCritEventBuffer), ::chip::app::PriorityLevel::Critical }
        };

        chip::app::EventManagement::GetInstance().Init(&mExchangeMgr, CHIP_NUM_EVENT_LOGGING_BUFFERS, &sLoggingBuffer[0],
                                                       &logStorageResources[0], &globalEventIdCounterStorageKey,
                                                       CHIP_DEVICE_CONFIG_EVENT_ID_COUNTER_EPOCH, &sGlobalEventIdCounter);
    }
#endif // CHIP_CONFIG_ENABLE_SERVER_IM_EVENT

#if defined(CHIP_APP_USE_ECHO)
    err = InitEchoHandler(&mExchangeMgr);
    SuccessOrExit(err);
#endif

    if (GetFabricTable().FabricCount() != 0)
    {
        // The device is already commissioned, proactively disable BLE advertisement.
        ChipLogProgress(AppServer, "Fabric already commissioned. Disabling BLE advertisement");
#if CONFIG_NETWORK_LAYER_BLE
        chip::DeviceLayer::ConnectivityMgr().SetBLEAdvertisingEnabled(false);
#endif
    }
    else
    {
#if CHIP_DEVICE_CONFIG_ENABLE_PAIRING_AUTOSTART
        GetFabricTable().DeleteAllFabrics();
        SuccessOrExit(err = mCommissioningWindowManager.OpenBasicCommissioningWindow());
#endif
    }

    app::DnssdServer::Instance().SetSecuredPort(mOperationalServicePort);
    app::DnssdServer::Instance().SetUnsecuredPort(mUserDirectedCommissioningPort);
    app::DnssdServer::Instance().SetInterfaceId(mInterfaceId);

    // TODO @bzbarsky-apple @cecille Move to examples
    // ESP32 and Mbed OS examples have a custom logic for enabling DNS-SD
#if !CHIP_DEVICE_LAYER_TARGET_ESP32 && !CHIP_DEVICE_LAYER_TARGET_MBED &&                                                           \
    (!CHIP_DEVICE_LAYER_TARGET_AMEBA || !CHIP_DEVICE_CONFIG_ENABLE_CHIPOBLE)
    // StartServer only enables commissioning mode if device has not been commissioned
    app::DnssdServer::Instance().StartServer();
#endif

    caseSessionManagerConfig = {
        .sessionInitParams =  {
            .sessionManager    = &mSessions,
            .exchangeMgr       = &mExchangeMgr,
            .fabricTable       = &mFabrics,
            .clientPool        = &mCASEClientPool,
            .groupDataProvider = mGroupsProvider,
        },
#if CHIP_CONFIG_MDNS_CACHE_SIZE > 0
        .dnsCache          = nullptr,
#endif
        .devicePool        = &mDevicePool,
    };

    err = mCASESessionManager.Init(&DeviceLayer::SystemLayer(), caseSessionManagerConfig);
    SuccessOrExit(err);

    err = mCASEServer.ListenForSessionEstablishment(&mExchangeMgr, &mTransports,
#if CONFIG_NETWORK_LAYER_BLE
                                                    chip::DeviceLayer::ConnectivityMgr().GetBleLayer(),
#endif
                                                    &mSessions, &mFabrics, mGroupsProvider);
    SuccessOrExit(err);

    // This code is necessary to restart listening to existing groups after a reboot
    // Each manufacturer needs to validate that they can rejoin groups by placing this code at the appropriate location for them
    //
    // Thread LWIP devices using dedicated Inet endpoint implementations are excluded because they call this function from:
    // src/platform/OpenThread/GenericThreadStackManagerImpl_OpenThread_LwIP.cpp
#if !CHIP_SYSTEM_CONFIG_USE_OPEN_THREAD_ENDPOINT
    RejoinExistingMulticastGroups();
#endif // !CHIP_SYSTEM_CONFIG_USE_OPEN_THREAD_ENDPOINT

    PlatformMgr().HandleServerStarted();

exit:
    if (err != CHIP_NO_ERROR)
    {
        ChipLogError(AppServer, "ERROR setting up transport: %s", ErrorStr(err));
    }
    else
    {
        ChipLogProgress(AppServer, "Server Listening...");
    }
    return err;
}

void Server::RejoinExistingMulticastGroups()
{
    ChipLogProgress(AppServer, "Joining Multicast groups");
    CHIP_ERROR err = CHIP_NO_ERROR;
    for (const FabricInfo & fabric : mFabrics)
    {
        Credentials::GroupDataProvider::GroupInfo groupInfo;

        auto * iterator = mGroupsProvider->IterateGroupInfo(fabric.GetFabricIndex());
        if (iterator)
        {
            // GroupDataProvider was able to allocate rescources for an iterator
            while (iterator->Next(groupInfo))
            {
                err = mTransports.MulticastGroupJoinLeave(
                    Transport::PeerAddress::Multicast(fabric.GetFabricIndex(), groupInfo.group_id), true);
                if (err != CHIP_NO_ERROR)
                {
                    ChipLogError(AppServer, "Error when trying to join Group %" PRIu16 " of fabric index %u : %" CHIP_ERROR_FORMAT,
                                 groupInfo.group_id, fabric.GetFabricIndex(), err.Format());

                    // We assume the failure is caused by a network issue or a lack of rescources; neither of which will be solved
                    // before the next join. Exit the loop to save rescources.
                    iterator->Release();
                    return;
                }
            }

            iterator->Release();
        }
    }
}

void Server::DispatchShutDownAndStopEventLoop()
{
    PlatformMgr().ScheduleWork([](intptr_t) { PlatformMgr().HandleServerShuttingDown(); });
    PlatformMgr().ScheduleWork(StopEventLoop);
}

void Server::ScheduleFactoryReset()
{
    PlatformMgr().ScheduleWork([](intptr_t) {
        // Delete all fabrics and emit Leave event.
        GetInstance().GetFabricTable().DeleteAllFabrics();
        PlatformMgr().HandleServerShuttingDown();
        ConfigurationMgr().InitiateFactoryReset();
    });
}

void Server::Shutdown()
{
    app::DnssdServer::Instance().SetCommissioningModeProvider(nullptr);
    chip::Dnssd::ServiceAdvertiser::Instance().Shutdown();
    chip::app::InteractionModelEngine::GetInstance()->Shutdown();
    CHIP_ERROR err = mExchangeMgr.Shutdown();
    if (err != CHIP_NO_ERROR)
    {
        ChipLogError(AppServer, "Exchange Mgr shutdown: %" CHIP_ERROR_FORMAT, err.Format());
    }
    mSessions.Shutdown();
    mTransports.Close();

    mAttributePersister.Shutdown();
    mCommissioningWindowManager.Shutdown();
    mCASESessionManager.Shutdown();

    // TODO(16969): Remove chip::Platform::MemoryInit() call from Server class, it belongs to outer code
    chip::Platform::MemoryShutdown();
}

#if CHIP_DEVICE_CONFIG_ENABLE_COMMISSIONER_DISCOVERY_CLIENT
// NOTE: UDC client is located in Server.cpp because it really only makes sense
// to send UDC from a Matter device. The UDC message payload needs to include the device's
// randomly generated service name.
CHIP_ERROR Server::SendUserDirectedCommissioningRequest(chip::Transport::PeerAddress commissioner)
{
    ChipLogDetail(AppServer, "SendUserDirectedCommissioningRequest2");

    CHIP_ERROR err;
    char nameBuffer[chip::Dnssd::Commission::kInstanceNameMaxLength + 1];
    err = app::DnssdServer::Instance().GetCommissionableInstanceName(nameBuffer, sizeof(nameBuffer));
    if (err != CHIP_NO_ERROR)
    {
        ChipLogError(AppServer, "Failed to get mdns instance name error: %s", ErrorStr(err));
        return err;
    }
    ChipLogDetail(AppServer, "instanceName=%s", nameBuffer);

    chip::System::PacketBufferHandle payloadBuf = chip::MessagePacketBuffer::NewWithData(nameBuffer, strlen(nameBuffer));
    if (payloadBuf.IsNull())
    {
        ChipLogError(AppServer, "Unable to allocate packet buffer\n");
        return CHIP_ERROR_NO_MEMORY;
    }

    err = gUDCClient.SendUDCMessage(&mTransports, std::move(payloadBuf), commissioner);
    if (err == CHIP_NO_ERROR)
    {
        ChipLogDetail(AppServer, "Send UDC request success");
    }
    else
    {
        ChipLogError(AppServer, "Send UDC request failed, err: %s\n", chip::ErrorStr(err));
    }
    return err;
}
#endif // CHIP_DEVICE_CONFIG_ENABLE_COMMISSIONER_DISCOVERY_CLIENT

} // namespace chip<|MERGE_RESOLUTION|>--- conflicted
+++ resolved
@@ -112,12 +112,7 @@
     chip::Platform::MemoryInit();
 
     SuccessOrExit(err = mCommissioningWindowManager.Init(this));
-<<<<<<< HEAD
     mCommissioningWindowManager.SetAppDelegate(initParams.appDelegate);
-    mCommissioningWindowManager.SetSessionIDAllocator(&mSessionIDAllocator);
-=======
-    mCommissioningWindowManager.SetAppDelegate(delegate);
->>>>>>> 36661381
 
     // Initialize PersistentStorageDelegate-based storage
     mDeviceStorage = initParams.persistentStorageDelegate;
