/*
 *
 *    Copyright (c) 2021 Project CHIP Authors
 *
 *    Licensed under the Apache License, Version 2.0 (the "License");
 *    you may not use this file except in compliance with the License.
 *    You may obtain a copy of the License at
 *
 *        http://www.apache.org/licenses/LICENSE-2.0
 *
 *    Unless required by applicable law or agreed to in writing, software
 *    distributed under the License is distributed on an "AS IS" BASIS,
 *    WITHOUT WARRANTIES OR CONDITIONS OF ANY KIND, either express or implied.
 *    See the License for the specific language governing permissions and
 *    limitations under the License.
 */

#include <app/server/Server.h>

#include <access/examples/ExampleAccessControlDelegate.h>

#include <app/EventManagement.h>
#include <app/InteractionModelEngine.h>
#include <app/server/Dnssd.h>
#include <app/server/EchoHandler.h>
#include <app/util/DataModelHandler.h>

#include <ble/BLEEndPoint.h>
#include <inet/IPAddress.h>
#include <inet/InetError.h>
#include <lib/core/CHIPPersistentStorageDelegate.h>
#include <lib/dnssd/Advertiser.h>
#include <lib/dnssd/ServiceNaming.h>
#include <lib/support/CodeUtils.h>
#include <lib/support/ErrorStr.h>
#include <lib/support/logging/CHIPLogging.h>
#include <messaging/ExchangeMgr.h>
#include <platform/CHIPDeviceLayer.h>
#include <platform/KeyValueStoreManager.h>
#include <protocols/secure_channel/CASEServer.h>
#include <protocols/secure_channel/MessageCounterManager.h>
#include <setup_payload/SetupPayload.h>
#include <sys/param.h>
#include <system/SystemPacketBuffer.h>
#include <system/TLVPacketBufferBackingStore.h>
#include <transport/SessionManager.h>

using chip::kMinValidFabricIndex;
using chip::RendezvousInformationFlag;
using chip::DeviceLayer::PersistedStorage::KeyValueStoreMgr;
using chip::Inet::IPAddressType;
using chip::Transport::BleListenParameters;
using chip::Transport::PeerAddress;
using chip::Transport::UdpListenParameters;

namespace {

constexpr bool isRendezvousBypassed()
{
#if defined(CHIP_BYPASS_RENDEZVOUS) && CHIP_BYPASS_RENDEZVOUS
    return true;
#elif defined(CONFIG_RENDEZVOUS_MODE)
    return static_cast<RendezvousInformationFlag>(CONFIG_RENDEZVOUS_MODE) == RendezvousInformationFlag::kNone;
#else
    return false;
#endif
}

void StopEventLoop(intptr_t arg)
{
    CHIP_ERROR err = chip::DeviceLayer::PlatformMgr().StopEventLoopTask();
    if (err != CHIP_NO_ERROR)
    {
        ChipLogError(AppServer, "Stopping event loop: %" CHIP_ERROR_FORMAT, err.Format());
    }
}

void DispatchShutDownEvent(intptr_t arg)
{
    // The ShutDown event SHOULD be emitted on a best-effort basis by a Node prior to any orderly shutdown sequence.
    chip::DeviceLayer::PlatformManagerDelegate * platformManagerDelegate = chip::DeviceLayer::PlatformMgr().GetDelegate();
    if (platformManagerDelegate != nullptr)
    {
        platformManagerDelegate->OnShutDown();
    }
}

} // namespace

namespace chip {

Server Server::sServer;

#if CHIP_CONFIG_ENABLE_SERVER_IM_EVENT
#define CHIP_NUM_EVENT_LOGGING_BUFFERS 3
static uint8_t sInfoEventBuffer[CHIP_DEVICE_CONFIG_EVENT_LOGGING_INFO_BUFFER_SIZE];
static uint8_t sDebugEventBuffer[CHIP_DEVICE_CONFIG_EVENT_LOGGING_DEBUG_BUFFER_SIZE];
static uint8_t sCritEventBuffer[CHIP_DEVICE_CONFIG_EVENT_LOGGING_CRIT_BUFFER_SIZE];
static ::chip::PersistedCounter sGlobalEventIdCounter;
static ::chip::app::CircularEventBuffer sLoggingBuffer[CHIP_NUM_EVENT_LOGGING_BUFFERS];
#endif // CHIP_CONFIG_ENABLE_SERVER_IM_EVENT

Server::Server() :
    mCASESessionManager(CASESessionManagerConfig {
        .sessionInitParams =  {
            .sessionManager = &mSessions,
            .exchangeMgr    = &mExchangeMgr,
            .idAllocator    = &mSessionIDAllocator,
            .fabricTable    = &mFabrics,
            .clientPool     = &mCASEClientPool,
        },
#if CHIP_CONFIG_MDNS_CACHE_SIZE > 0
        .dnsCache          = nullptr,
#endif
        .devicePool        = &mDevicePool,
<<<<<<< HEAD
    }), mCommissioningWindowManager(this), mGroupsProvider(mDeviceStorage),
    mAttributePersister(mDeviceStorage), mAccessControl(Access::Examples::GetAccessControlDelegate(&mDeviceStorage))
=======
        .dnsResolver       = nullptr,
    }),
    mCommissioningWindowManager(this), mGroupsProvider(mDeviceStorage), mAttributePersister(mDeviceStorage),
    mAccessControl(Access::Examples::GetAccessControlDelegate(&mDeviceStorage))
>>>>>>> 190520d3
{}

CHIP_ERROR Server::Init(AppDelegate * delegate, uint16_t secureServicePort, uint16_t unsecureServicePort,
                        Inet::InterfaceId interfaceId)
{
    mSecuredServicePort   = secureServicePort;
    mUnsecuredServicePort = unsecureServicePort;
    mInterfaceId          = interfaceId;

    CHIP_ERROR err = CHIP_NO_ERROR;

    chip::Platform::MemoryInit();

    mCommissioningWindowManager.SetAppDelegate(delegate);
    mCommissioningWindowManager.SetSessionIDAllocator(&mSessionIDAllocator);

    // Set up attribute persistence before we try to bring up the data model
    // handler.
    SetAttributePersistenceProvider(&mAttributePersister);

    InitDataModelHandler(&mExchangeMgr);

    err = mFabrics.Init(&mDeviceStorage);
    SuccessOrExit(err);

    app::DnssdServer::Instance().SetFabricTable(&mFabrics);
    app::DnssdServer::Instance().SetCommissioningModeProvider(&mCommissioningWindowManager);

    // Group data provider must be initialized after mDeviceStorage
    err = mGroupsProvider.Init();
    SuccessOrExit(err);
    SetGroupDataProvider(&mGroupsProvider);

    // Access control must be initialized after mDeviceStorage.
    err = mAccessControl.Init();
    SuccessOrExit(err);
    Access::SetAccessControl(mAccessControl);

    // Init transport before operations with secure session mgr.
    err = mTransports.Init(UdpListenParameters(DeviceLayer::UDPEndPointManager())
                               .SetAddressType(IPAddressType::kIPv6)
                               .SetListenPort(mSecuredServicePort)
#if CHIP_SYSTEM_CONFIG_USE_OPEN_THREAD_UDP
                               .SetNativeParams(chip::DeviceLayer::ThreadStackMgrImpl().OTInstance())
#endif // CHIP_SYSTEM_CONFIG_USE_OPEN_THREAD_UDP

#if INET_CONFIG_ENABLE_IPV4
                               ,
                           UdpListenParameters(DeviceLayer::UDPEndPointManager())
                               .SetAddressType(IPAddressType::kIPv4)
                               .SetListenPort(mSecuredServicePort)
#endif
#if CONFIG_NETWORK_LAYER_BLE
                               ,
                           BleListenParameters(DeviceLayer::ConnectivityMgr().GetBleLayer())
#endif
    );

    err = mListener.Init(&mTransports);
    SuccessOrExit(err);
    mGroupsProvider.SetListener(&mListener);

#if CONFIG_NETWORK_LAYER_BLE
    mBleLayer = DeviceLayer::ConnectivityMgr().GetBleLayer();
#endif
    SuccessOrExit(err);

    err = mSessions.Init(&DeviceLayer::SystemLayer(), &mTransports, &mMessageCounterManager, &mDeviceStorage, &GetFabricTable());
    SuccessOrExit(err);

    err = mFabricDelegate.Init(&mSessions);
    SuccessOrExit(err);
    mFabrics.AddFabricDelegate(&mFabricDelegate);

    err = mExchangeMgr.Init(&mSessions);
    SuccessOrExit(err);
    err = mMessageCounterManager.Init(&mExchangeMgr);
    SuccessOrExit(err);

    err = chip::app::InteractionModelEngine::GetInstance()->Init(&mExchangeMgr);
    SuccessOrExit(err);

#if CHIP_CONFIG_ENABLE_SERVER_IM_EVENT
    // Initialize event logging subsystem
    {
        ::chip::Platform::PersistedStorage::Key globalEventIdCounterStorageKey =
            CHIP_DEVICE_CONFIG_PERSISTED_STORAGE_GLOBAL_EIDC_KEY;

        ::chip::app::LogStorageResources logStorageResources[] = {
            { &sDebugEventBuffer[0], sizeof(sDebugEventBuffer), ::chip::app::PriorityLevel::Debug },
            { &sInfoEventBuffer[0], sizeof(sInfoEventBuffer), ::chip::app::PriorityLevel::Info },
            { &sCritEventBuffer[0], sizeof(sCritEventBuffer), ::chip::app::PriorityLevel::Critical }
        };

        chip::app::EventManagement::GetInstance().Init(&mExchangeMgr, CHIP_NUM_EVENT_LOGGING_BUFFERS, &sLoggingBuffer[0],
                                                       &logStorageResources[0], &globalEventIdCounterStorageKey,
                                                       CHIP_DEVICE_CONFIG_EVENT_ID_COUNTER_EPOCH, &sGlobalEventIdCounter);
    }
#endif // CHIP_CONFIG_ENABLE_SERVER_IM_EVENT

#if defined(CHIP_APP_USE_ECHO)
    err = InitEchoHandler(&gExchangeMgr);
    SuccessOrExit(err);
#endif

    if (isRendezvousBypassed())
    {
        ChipLogProgress(AppServer, "Rendezvous and secure pairing skipped");
        SuccessOrExit(err = AddTestCommissioning());
    }
    else if (GetFabricTable().FabricCount() != 0)
    {
        // The device is already commissioned, proactively disable BLE advertisement.
        ChipLogProgress(AppServer, "Fabric already commissioned. Disabling BLE advertisement");
#if CONFIG_NETWORK_LAYER_BLE
        chip::DeviceLayer::ConnectivityMgr().SetBLEAdvertisingEnabled(false);
#endif
    }
    else
    {
#if CHIP_DEVICE_CONFIG_ENABLE_PAIRING_AUTOSTART
        GetFabricTable().DeleteAllFabrics();
        SuccessOrExit(err = mCommissioningWindowManager.OpenBasicCommissioningWindow());
#endif
    }

    app::DnssdServer::Instance().SetSecuredPort(mSecuredServicePort);
    app::DnssdServer::Instance().SetUnsecuredPort(mUnsecuredServicePort);
    app::DnssdServer::Instance().SetInterfaceId(mInterfaceId);

    // TODO @bzbarsky-apple @cecille Move to examples
    // ESP32 and Mbed OS examples have a custom logic for enabling DNS-SD
#if !CHIP_DEVICE_LAYER_TARGET_ESP32 && !CHIP_DEVICE_LAYER_TARGET_MBED &&                                                           \
    (!CHIP_DEVICE_LAYER_TARGET_AMEBA || !CHIP_DEVICE_CONFIG_ENABLE_CHIPOBLE)
    // StartServer only enables commissioning mode if device has not been commissioned
    app::DnssdServer::Instance().StartServer();
#endif

    err = mCASEServer.ListenForSessionEstablishment(&mExchangeMgr, &mTransports, chip::DeviceLayer::ConnectivityMgr().GetBleLayer(),
                                                    &mSessions, &mFabrics);
    SuccessOrExit(err);

    err = mCASESessionManager.Init(&DeviceLayer::SystemLayer());

    // This code is necessary to restart listening to existing groups after a reboot
    // Each manufacturer needs to validate that they can rejoin groups by placing this code at the appropriate location for them
    //
    // This is disabled for thread device because the same code is already present for thread devices in
    // src/platform/OpenThread/GenericThreadStackManagerImpl_OpenThread_LwIP.cpp
#if !CHIP_DEVICE_CONFIG_ENABLE_THREAD
    RejoinExistingMulticastGroups();
#endif // !CHIP_DEVICE_CONFIG_ENABLE_THREAD

exit:
    if (err != CHIP_NO_ERROR)
    {
        ChipLogError(AppServer, "ERROR setting up transport: %s", ErrorStr(err));
    }
    else
    {
        ChipLogProgress(AppServer, "Server Listening...");
    }
    return err;
}

void Server::RejoinExistingMulticastGroups()
{
    ChipLogProgress(AppServer, "Joining Multicast groups");
    CHIP_ERROR err = CHIP_NO_ERROR;
    for (const FabricInfo & fabric : mFabrics)
    {
        Credentials::GroupDataProvider::GroupInfo groupInfo;

        auto * iterator = mGroupsProvider.IterateGroupInfo(fabric.GetFabricIndex());
        if (iterator)
        {
            // GroupDataProvider was able to allocate rescources for an iterator
            while (iterator->Next(groupInfo))
            {
                err = mTransports.MulticastGroupJoinLeave(
                    Transport::PeerAddress::Multicast(fabric.GetFabricIndex(), groupInfo.group_id), true);
                if (err != CHIP_NO_ERROR)
                {
                    ChipLogError(AppServer, "Error when trying to join Group %" PRIu16 " of fabric index %u : %" CHIP_ERROR_FORMAT,
                                 groupInfo.group_id, fabric.GetFabricIndex(), err.Format());

                    // We assume the failure is caused by a network issue or a lack of rescources; neither of which will be solved
                    // before the next join. Exit the loop to save rescources.
                    iterator->Release();
                    return;
                }
            }

            iterator->Release();
        }
    }
}

void Server::DispatchShutDownAndStopEventLoop()
{
    chip::DeviceLayer::PlatformMgr().ScheduleWork(DispatchShutDownEvent);
    chip::DeviceLayer::PlatformMgr().ScheduleWork(StopEventLoop);
}

void Server::ScheduleFactoryReset()
{
    chip::DeviceLayer::PlatformMgr().ScheduleWork(FactoryReset);
}

void Server::FactoryReset(intptr_t arg)
{
    // Delete all fabrics and emit Leave event.
    GetInstance().GetFabricTable().DeleteAllFabrics();

    // Emit Shutdown event, as shutdown will come after factory reset.
    DispatchShutDownEvent(0);

    // Flush all dispatched events.
    chip::app::InteractionModelEngine::GetInstance()->GetReportingEngine().ScheduleUrgentEventDeliverySync();

    chip::DeviceLayer::ConfigurationMgr().InitiateFactoryReset();
}

void Server::Shutdown()
{
    app::DnssdServer::Instance().SetCommissioningModeProvider(nullptr);
    chip::Dnssd::ServiceAdvertiser::Instance().Shutdown();
    chip::app::InteractionModelEngine::GetInstance()->Shutdown();
    CHIP_ERROR err = mExchangeMgr.Shutdown();
    if (err != CHIP_NO_ERROR)
    {
        ChipLogError(AppServer, "Exchange Mgr shutdown: %" CHIP_ERROR_FORMAT, err.Format());
    }
    mSessions.Shutdown();
    mTransports.Close();
    mCommissioningWindowManager.Shutdown();
    mCASESessionManager.Shutdown();
    chip::Platform::MemoryShutdown();
}

#if CHIP_DEVICE_CONFIG_ENABLE_COMMISSIONER_DISCOVERY_CLIENT
// NOTE: UDC client is located in Server.cpp because it really only makes sense
// to send UDC from a Matter device. The UDC message payload needs to include the device's
// randomly generated service name.
CHIP_ERROR Server::SendUserDirectedCommissioningRequest(chip::Transport::PeerAddress commissioner)
{
    ChipLogDetail(AppServer, "SendUserDirectedCommissioningRequest2");

    CHIP_ERROR err;
    char nameBuffer[chip::Dnssd::Commission::kInstanceNameMaxLength + 1];
    err = app::DnssdServer::Instance().GetCommissionableInstanceName(nameBuffer, sizeof(nameBuffer));
    if (err != CHIP_NO_ERROR)
    {
        ChipLogError(AppServer, "Failed to get mdns instance name error: %s", ErrorStr(err));
        return err;
    }
    ChipLogDetail(AppServer, "instanceName=%s", nameBuffer);

    chip::System::PacketBufferHandle payloadBuf = chip::MessagePacketBuffer::NewWithData(nameBuffer, strlen(nameBuffer));
    if (payloadBuf.IsNull())
    {
        ChipLogError(AppServer, "Unable to allocate packet buffer\n");
        return CHIP_ERROR_NO_MEMORY;
    }

    err = gUDCClient.SendUDCMessage(&mTransports, std::move(payloadBuf), commissioner);
    if (err == CHIP_NO_ERROR)
    {
        ChipLogDetail(AppServer, "Send UDC request success");
    }
    else
    {
        ChipLogError(AppServer, "Send UDC request failed, err: %s\n", chip::ErrorStr(err));
    }
    return err;
}
#endif // CHIP_DEVICE_CONFIG_ENABLE_COMMISSIONER_DISCOVERY_CLIENT

CHIP_ERROR Server::AddTestCommissioning()
{
    CHIP_ERROR err            = CHIP_NO_ERROR;
    PASESession * testSession = nullptr;
    PASESessionSerializable serializedTestSession;
    SessionHolder session;

    mTestPairing.ToSerializable(serializedTestSession);

    testSession = chip::Platform::New<PASESession>();
    testSession->FromSerializable(serializedTestSession);
    SuccessOrExit(err = mSessions.NewPairing(session, Optional<PeerAddress>{ PeerAddress::Uninitialized() },
                                             chip::kTestControllerNodeId, testSession, CryptoContext::SessionRole::kResponder,
                                             kMinValidFabricIndex));

exit:
    if (testSession)
    {
        testSession->Clear();
        chip::Platform::Delete(testSession);
    }

    if (err != CHIP_NO_ERROR)
    {
        mFabrics.ReleaseFabricIndex(kMinValidFabricIndex);
    }
    return err;
}

} // namespace chip<|MERGE_RESOLUTION|>--- conflicted
+++ resolved
@@ -113,15 +113,9 @@
         .dnsCache          = nullptr,
 #endif
         .devicePool        = &mDevicePool,
-<<<<<<< HEAD
-    }), mCommissioningWindowManager(this), mGroupsProvider(mDeviceStorage),
-    mAttributePersister(mDeviceStorage), mAccessControl(Access::Examples::GetAccessControlDelegate(&mDeviceStorage))
-=======
-        .dnsResolver       = nullptr,
     }),
     mCommissioningWindowManager(this), mGroupsProvider(mDeviceStorage), mAttributePersister(mDeviceStorage),
     mAccessControl(Access::Examples::GetAccessControlDelegate(&mDeviceStorage))
->>>>>>> 190520d3
 {}
 
 CHIP_ERROR Server::Init(AppDelegate * delegate, uint16_t secureServicePort, uint16_t unsecureServicePort,
