--- conflicted
+++ resolved
@@ -260,15 +260,8 @@
     err = mCASESessionManager.Init(&DeviceLayer::SystemLayer(), caseSessionManagerConfig);
     SuccessOrExit(err);
 
-<<<<<<< HEAD
-    err = mCASEServer.ListenForSessionEstablishment(&mExchangeMgr, &mTransports, &mSessions, &mFabrics, mGroupsProvider);
-=======
-    err = mCASEServer.ListenForSessionEstablishment(&mExchangeMgr, &mTransports,
-#if CONFIG_NETWORK_LAYER_BLE
-                                                    chip::DeviceLayer::ConnectivityMgr().GetBleLayer(),
-#endif
-                                                    &mSessions, &mFabrics, mSessionResumptionStorage, mGroupsProvider);
->>>>>>> 03ea72d2
+    err = mCASEServer.ListenForSessionEstablishment(&mExchangeMgr, &mTransports, &mSessions, &mFabrics, mSessionResumptionStorage,
+                                                    mGroupsProvider);
     SuccessOrExit(err);
 
     // This code is necessary to restart listening to existing groups after a reboot
