/*
 *
 *    Copyright (c) 2020 Project CHIP Authors
 *
 *    Licensed under the Apache License, Version 2.0 (the "License");
 *    you may not use this file except in compliance with the License.
 *    You may obtain a copy of the License at
 *
 *        http://www.apache.org/licenses/LICENSE-2.0
 *
 *    Unless required by applicable law or agreed to in writing, software
 *    distributed under the License is distributed on an "AS IS" BASIS,
 *    WITHOUT WARRANTIES OR CONDITIONS OF ANY KIND, either express or implied.
 *    See the License for the specific language governing permissions and
 *    limitations under the License.
 */

#include <app/server/Server.h>

#include <app/InteractionModelEngine.h>
#include <app/server/DataModelHandler.h>
#include <app/server/RendezvousServer.h>
#include <app/server/SessionManager.h>

#include <ble/BLEEndPoint.h>
#include <inet/IPAddress.h>
#include <inet/InetError.h>
#include <inet/InetLayer.h>
#include <mdns/Advertiser.h>
#include <messaging/ExchangeMgr.h>
#include <platform/CHIPDeviceLayer.h>
#include <setup_payload/SetupPayload.h>
#include <support/CodeUtils.h>
#include <support/ErrorStr.h>
#include <support/ReturnMacros.h>
#include <support/logging/CHIPLogging.h>
#include <sys/param.h>
#include <system/SystemPacketBuffer.h>
#include <transport/SecureSessionMgr.h>

using namespace ::chip;
using namespace ::chip::Inet;
using namespace ::chip::Transport;
using namespace ::chip::DeviceLayer;
using namespace ::chip::Messaging;

namespace {

bool isRendezvousBypassed()
{
    RendezvousInformationFlags rendezvousMode = RendezvousInformationFlags::kBLE;

#ifdef CONFIG_RENDEZVOUS_MODE
    rendezvousMode = static_cast<RendezvousInformationFlags>(CONFIG_RENDEZVOUS_MODE);
#endif

#ifdef CHIP_BYPASS_RENDEZVOUS
    rendezvousMode = RendezvousInformationFlags::kNone;
#endif

    return rendezvousMode == RendezvousInformationFlags::kNone;
}

class ServerCallback : public SecureSessionMgrDelegate
{
public:
    void OnMessageReceived(const PacketHeader & header, const PayloadHeader & payloadHeader, SecureSessionHandle session,
                           System::PacketBufferHandle buffer, SecureSessionMgr * mgr) override
    {
        auto state            = mgr->GetPeerConnectionState(session);
        const size_t data_len = buffer->DataLength();
        char src_addr[PeerAddress::kMaxToStringSize];

        // as soon as a client connects, assume it is connected
        VerifyOrExit(!buffer.IsNull(), ChipLogProgress(AppServer, "Received data but couldn't process it..."));
        VerifyOrExit(header.GetSourceNodeId().HasValue(), ChipLogProgress(AppServer, "Unknown source for received message"));

        VerifyOrExit(state->GetPeerNodeId() != kUndefinedNodeId, ChipLogProgress(AppServer, "Unknown source for received message"));

        state->GetPeerAddress().ToString(src_addr, sizeof(src_addr));

        ChipLogProgress(AppServer, "Packet received from %s: %zu bytes", src_addr, static_cast<size_t>(data_len));

        HandleDataModelMessage(header, std::move(buffer), mgr);

    exit:;
    }

    void OnReceiveError(CHIP_ERROR error, const Transport::PeerAddress & source, SecureSessionMgr * mgr) override
    {
        ChipLogProgress(AppServer, "Packet received error: %s", ErrorStr(error));
        if (mDelegate != nullptr)
        {
            mDelegate->OnReceiveError();
        }
    }

    void OnNewConnection(SecureSessionHandle session, SecureSessionMgr * mgr) override
    {
        ChipLogProgress(AppServer, "Received a new connection.");
    }

    void SetDelegate(AppDelegate * delegate) { mDelegate = delegate; }

private:
    AppDelegate * mDelegate = nullptr;
};

#if CHIP_ENABLE_MDNS

CHIP_ERROR InitMdns()
{
    auto & mdnsAdvertiser = Mdns::ServiceAdvertiser::Instance();

    // TODO: advertise this only when really operational once we support both
    // operational and commisioning advertising is supported.
    if (ConfigurationMgr().IsFullyProvisioned())
    {
        uint64_t fabricId;

        if (ConfigurationMgr().GetFabricId(fabricId) != CHIP_NO_ERROR)
        {
            ChipLogError(Discovery, "Fabric ID not known. Using a default");
            fabricId = 5544332211;
        }

        const auto advertiseParameters = Mdns::OperationalAdvertisingParameters()
                                             .SetFabricId(fabricId)
                                             .SetNodeId(chip::kTestDeviceNodeId)
                                             .SetPort(CHIP_PORT)
                                             .EnableIpV4(true);

        ReturnErrorOnFailure(mdnsAdvertiser.Advertise(advertiseParameters));
    }
    else
    {
        auto advertiseParameters = Mdns::CommissionAdvertisingParameters().SetPort(CHIP_PORT).EnableIpV4(true);

        uint16_t value;
        if (ConfigurationMgr().GetVendorId(value) != CHIP_NO_ERROR)
        {
            ChipLogProgress(Discovery, "Vendor ID not known");
        }
        else
        {
            advertiseParameters.SetVendorId(chip::Optional<uint16_t>::Value(value));
        }

        if (ConfigurationMgr().GetProductId(value) != CHIP_NO_ERROR)
        {
            ChipLogProgress(Discovery, "Product ID not known");
        }
        else
        {
            advertiseParameters.SetProductId(chip::Optional<uint16_t>::Value(value));
        }

        if (ConfigurationMgr().GetSetupDiscriminator(value) != CHIP_NO_ERROR)
        {
            ChipLogError(Discovery, "Setup discriminator not known. Using a default.");
            value = 840;
        }
        advertiseParameters.SetShortDiscriminator(static_cast<uint8_t>(value & 0xFF)).SetLongDiscrimininator(value);

        ReturnErrorOnFailure(mdnsAdvertiser.Advertise(advertiseParameters));
    }

    return mdnsAdvertiser.Start(&DeviceLayer::InetLayer, chip::Mdns::kMdnsPort);
}
#endif

DemoTransportMgr gTransports;
Messaging::ExchangeManager gExchange;
SecureSessionMgr gSessions;
ServerCallback gCallbacks;
SecurePairingUsingTestSecret gTestPairing;
RendezvousServer gRendezvousServer;

} // namespace

SecureSessionMgr & chip::SessionManager()
{
    return gSessions;
}

// The function will initialize datamodel handler and then start the server
// The server assumes the platform's networking has been setup already
void InitServer(AppDelegate * delegate)
{
    CHIP_ERROR err = CHIP_NO_ERROR;
    Optional<Transport::PeerAddress> peer(Transport::Type::kUndefined);

    InitDataModelHandler();
    gCallbacks.SetDelegate(delegate);
    gRendezvousServer.SetDelegate(delegate);

    // Init transport before operations with secure session mgr.
#if INET_CONFIG_ENABLE_IPV4
    err = gTransports.Init(UdpListenParameters(&DeviceLayer::InetLayer).SetAddressType(kIPAddressType_IPv6),
                           UdpListenParameters(&DeviceLayer::InetLayer).SetAddressType(kIPAddressType_IPv4));
#else
    err = gTransports.Init(UdpListenParameters(&DeviceLayer::InetLayer).SetAddressType(kIPAddressType_IPv6));
#endif
    SuccessOrExit(err);

    err = gSessions.Init(chip::kTestDeviceNodeId, &DeviceLayer::SystemLayer, &gTransports);
    SuccessOrExit(err);

    gSessions.SetDelegate(&gCallbacks);

    // This flag is used to bypass BLE in the cirque test
    // Only in the cirque test this is enabled with --args='bypass_rendezvous=true'
    if (isRendezvousBypassed())
    {
        ChipLogProgress(AppServer, "Rendezvous and Secure Pairing skipped. Using test secret.");
        err = gSessions.NewPairing(peer, chip::kTestControllerNodeId, &gTestPairing);
        SuccessOrExit(err);
    }
    else
    {
        RendezvousParameters params;
        uint32_t pinCode;

        SuccessOrExit(err = DeviceLayer::ConfigurationMgr().GetSetupPinCode(pinCode));
#if CONFIG_NETWORK_LAYER_BLE
        params.SetSetupPINCode(pinCode)
            .SetBleLayer(DeviceLayer::ConnectivityMgr().GetBleLayer())
            .SetPeerAddress(Transport::PeerAddress::BLE());
#else
        params.SetSetupPINCode(pinCode);
#endif // CONFIG_NETWORK_LAYER_BLE
        SuccessOrExit(err = gRendezvousServer.Init(params, &gTransports, &gSessions));
    }

#if CHIP_ENABLE_MDNS
    err = InitMdns();
    SuccessOrExit(err);
#endif

<<<<<<< HEAD
    gSessions.SetDelegate(&gCallbacks);
    err = gSessions.NewPairing(peer, chip::kTestControllerNodeId, &gTestPairing);
    SuccessOrExit(err);

#ifdef CHIP_APP_USE_INTERACTION_MODEL
    err = gExchange.Init(&gSessions);
    SuccessOrExit(err);
    err = chip::app::InteractionModelEngine::GetInstance()->Init(&gExchange);
    SuccessOrExit(err);
#else
    gSessions.SetDelegate(&gCallbacks);
#endif

=======
>>>>>>> 86254639
exit:
    if (err != CHIP_NO_ERROR)
    {
        ChipLogError(AppServer, "ERROR setting up transport: %s", ErrorStr(err));
    }
    else
    {
        ChipLogProgress(AppServer, "Server Listening...");
    }
}<|MERGE_RESOLUTION|>--- conflicted
+++ resolved
@@ -206,7 +206,14 @@
     err = gSessions.Init(chip::kTestDeviceNodeId, &DeviceLayer::SystemLayer, &gTransports);
     SuccessOrExit(err);
 
+#ifdef CHIP_APP_USE_INTERACTION_MODEL
+    err = gExchange.Init(&gSessions);
+    SuccessOrExit(err);
+    err = chip::app::InteractionModelEngine::GetInstance()->Init(&gExchange);
+    SuccessOrExit(err);
+#else
     gSessions.SetDelegate(&gCallbacks);
+#endif
 
     // This flag is used to bypass BLE in the cirque test
     // Only in the cirque test this is enabled with --args='bypass_rendezvous=true'
@@ -237,22 +244,6 @@
     SuccessOrExit(err);
 #endif
 
-<<<<<<< HEAD
-    gSessions.SetDelegate(&gCallbacks);
-    err = gSessions.NewPairing(peer, chip::kTestControllerNodeId, &gTestPairing);
-    SuccessOrExit(err);
-
-#ifdef CHIP_APP_USE_INTERACTION_MODEL
-    err = gExchange.Init(&gSessions);
-    SuccessOrExit(err);
-    err = chip::app::InteractionModelEngine::GetInstance()->Init(&gExchange);
-    SuccessOrExit(err);
-#else
-    gSessions.SetDelegate(&gCallbacks);
-#endif
-
-=======
->>>>>>> 86254639
 exit:
     if (err != CHIP_NO_ERROR)
     {
