/*
 *
 *    Copyright (c) 2020 Project CHIP Authors
 *
 *    Licensed under the Apache License, Version 2.0 (the "License");
 *    you may not use this file except in compliance with the License.
 *    You may obtain a copy of the License at
 *
 *        http://www.apache.org/licenses/LICENSE-2.0
 *
 *    Unless required by applicable law or agreed to in writing, software
 *    distributed under the License is distributed on an "AS IS" BASIS,
 *    WITHOUT WARRANTIES OR CONDITIONS OF ANY KIND, either express or implied.
 *    See the License for the specific language governing permissions and
 *    limitations under the License.
 */

#pragma once

#include <app/AppBuildConfig.h>

#include <access/AccessControl.h>
#include <access/examples/ExampleAccessControlDelegate.h>
#include <app/CASEClientPool.h>
#include <app/CASESessionManager.h>
#include <app/DefaultAttributePersistenceProvider.h>
#include <app/OperationalDeviceProxyPool.h>
#include <app/server/AclStorage.h>
#include <app/server/AppDelegate.h>
#include <app/server/CommissioningWindowManager.h>
#include <app/server/DefaultAclStorage.h>
#include <credentials/FabricTable.h>
#include <credentials/GroupDataProvider.h>
#include <credentials/GroupDataProviderImpl.h>
#include <inet/InetConfig.h>
#include <lib/core/CHIPConfig.h>
#include <lib/support/SafeInt.h>
#include <messaging/ExchangeMgr.h>
#include <platform/KeyValueStoreManager.h>
#include <platform/KvsPersistentStorageDelegate.h>
#include <protocols/secure_channel/CASEServer.h>
#include <protocols/secure_channel/MessageCounterManager.h>
#include <protocols/secure_channel/PASESession.h>
#include <protocols/secure_channel/RendezvousParameters.h>
#if CHIP_CONFIG_ENABLE_SESSION_RESUMPTION
#include <protocols/secure_channel/SimpleSessionResumptionStorage.h>
#endif
#include <protocols/user_directed_commissioning/UserDirectedCommissioning.h>
#include <transport/SessionManager.h>
#include <transport/TransportMgr.h>
#include <transport/TransportMgrBase.h>
#if CONFIG_NETWORK_LAYER_BLE
#include <transport/raw/BLE.h>
#endif
#include <transport/raw/UDP.h>

namespace chip {

constexpr size_t kMaxBlePendingPackets = 1;

using ServerTransportMgr = chip::TransportMgr<chip::Transport::UDP
#if INET_CONFIG_ENABLE_IPV4
                                              ,
                                              chip::Transport::UDP
#endif
#if CONFIG_NETWORK_LAYER_BLE
                                              ,
                                              chip::Transport::BLE<kMaxBlePendingPackets>
#endif
                                              >;

struct ServerInitParams
{
    ServerInitParams()          = default;
    virtual ~ServerInitParams() = default;

    // Not copyable
    ServerInitParams(const ServerInitParams &) = delete;
    ServerInitParams & operator=(const ServerInitParams &) = delete;

    // Application delegate to handle some commissioning lifecycle events
    AppDelegate * appDelegate = nullptr;
    // Port to use for Matter commissioning/operational traffic
    uint16_t operationalServicePort = CHIP_PORT;
    // Port to use for UDC if supported
    uint16_t userDirectedCommissioningPort = CHIP_UDC_PORT;
    // Interface on which to run daemon
    Inet::InterfaceId interfaceId = Inet::InterfaceId::Null();

    // Persistent storage delegate: MUST be injected. Used to maintain storage by much common code.
    // Must be initialized before being provided.
    PersistentStorageDelegate * persistentStorageDelegate = nullptr;
    // Session resumption storage: Optional. Support session resumption when provided.
    // Must be initialized before being provided.
    SessionResumptionStorage * sessionResumptionStorage = nullptr;
    // Group data provider: MUST be injected. Used to maintain critical keys such as the Identity
    // Protection Key (IPK) for CASE. Must be initialized before being provided.
    Credentials::GroupDataProvider * groupDataProvider = nullptr;
    // Access control delegate: MUST be injected. Used to look up access control rules. Must be
    // initialized before being provided.
    Access::AccessControl::Delegate * accessDelegate = nullptr;
<<<<<<< HEAD
    // ACL storage: MUST be injected. Used to store ACL entries in persistent storage. Must NOT
    // be initialized before being provided.
    app::AclStorage * aclStorage = nullptr;
=======
    // Network native params can be injected depending on the
    // selected Endpoint implementation
    void * endpointNativeParams = nullptr;
>>>>>>> caa1d6ba
};

/**
 * Transitional version of ServerInitParams to assist SDK integrators in
 * transitioning to injecting product/platform-owned resources. This version
 * of `ServerInitParams` statically owns and initializes (via the
 * `InitializeStaticResourcesBeforeServerInit()` method) the persistent storage
 * delegate, the group data provider, and the access control delegate. This is to reduce
 * the amount of copied boilerplate in all the example initializations (e.g. AppTask.cpp,
 * main.cpp).
 *
 * This version SHOULD BE USED ONLY FOR THE IN-TREE EXAMPLES.
 *
 * ACTION ITEMS FOR TRANSITION from a example in-tree to a product:
 *
 * While this could be used indefinitely, it does not exemplify orderly management of
 * application-injected resources. It is recommended for actual products to instead:
 *   - Use the basic ServerInitParams in the application
 *   - Have the application own an instance of the resources being injected in its own
 *     state (e.g. an implementation of PersistentStorageDelegate and GroupDataProvider
 *     interfaces).
 *   - Initialize the injected resources prior to calling Server::Init()
 *   - De-initialize the injected resources after calling Server::Shutdown()
 *
 * WARNING: DO NOT replicate the pattern shown here of having a subclass of ServerInitParams
 *          own the resources outside of examples. This was done to reduce the amount of change
 *          to existing examples while still supporting non-example versions of the
 *          resources to be injected.
 */
struct CommonCaseDeviceServerInitParams : public ServerInitParams
{
    CommonCaseDeviceServerInitParams() = default;

    // Not copyable
    CommonCaseDeviceServerInitParams(const CommonCaseDeviceServerInitParams &) = delete;
    CommonCaseDeviceServerInitParams & operator=(const CommonCaseDeviceServerInitParams &) = delete;

    /**
     * Call this before Server::Init() to initialize the internally-owned resources.
     * Server::Init() will fail if this is not done, since several params required to
     * be non-null will be null without calling this method. ** See the transition method
     * in the outer comment of this class **.
     *
     * @return CHIP_NO_ERROR on success or a CHIP_ERROR value from APIs called to initialize
     *         resources on failure.
     */
    virtual CHIP_ERROR InitializeStaticResourcesBeforeServerInit()
    {
        static chip::KvsPersistentStorageDelegate sKvsPersistenStorageDelegate;
        static chip::Credentials::GroupDataProviderImpl sGroupDataProvider;
#if CHIP_CONFIG_ENABLE_SESSION_RESUMPTION
        static chip::SimpleSessionResumptionStorage sSessionResumptionStorage;
#endif
        static chip::app::DefaultAclStorage sAclStorage;

        // KVS-based persistent storage delegate injection
        chip::DeviceLayer::PersistedStorage::KeyValueStoreManager & kvsManager = DeviceLayer::PersistedStorage::KeyValueStoreMgr();
        ReturnErrorOnFailure(sKvsPersistenStorageDelegate.Init(&kvsManager));
        this->persistentStorageDelegate = &sKvsPersistenStorageDelegate;

        // Group Data provider injection
        sGroupDataProvider.SetStorageDelegate(&sKvsPersistenStorageDelegate);
        ReturnErrorOnFailure(sGroupDataProvider.Init());
        this->groupDataProvider = &sGroupDataProvider;

#if CHIP_CONFIG_ENABLE_SESSION_RESUMPTION
        ReturnErrorOnFailure(sSessionResumptionStorage.Init(&sKvsPersistenStorageDelegate));
        this->sessionResumptionStorage = &sSessionResumptionStorage;
#else
        this->sessionResumptionStorage = nullptr;
#endif

        // Inject access control delegate
        this->accessDelegate = Access::Examples::GetAccessControlDelegate();

        // Inject ACL storage. (Don't initialize it.)
        this->aclStorage = &sAclStorage;

        return CHIP_NO_ERROR;
    }
};

/**
 * The `Server` singleton class is an aggregate for all the resources needed to run a
 * Node that is both Commissionable and mainly used as an end-node with server clusters.
 * In other words, it aggregates the state needed for the type of Node used for most
 * products that are not mainly controller/administrator role.
 *
 * This sington class expects `ServerInitParams` initialization parameters but does not
 * own the resources injected from `ServerInitParams`. Any object pointers/references
 * passed in ServerInitParams must be pre-initialized externally, and shutdown/finalized
 * after `Server::Shutdown()` is called.
 *
 * TODO: Separate lifecycle ownership for some more capabilities that should not belong to
 *       common logic, such as `DispatchShutDownAndStopEventLoop`.
 *
 * TODO: Replace all uses of GetInstance() to "reach in" to this state from all cluster
 *       server common logic that deal with global node state with either a common NodeState
 *       compatible with OperationalDeviceProxy/DeviceProxy, or with injection at common
 *       SDK logic init.
 */
class Server
{
public:
    CHIP_ERROR Init(const ServerInitParams & initParams);

#if CHIP_DEVICE_CONFIG_ENABLE_COMMISSIONER_DISCOVERY_CLIENT
    CHIP_ERROR SendUserDirectedCommissioningRequest(chip::Transport::PeerAddress commissioner);
#endif // CHIP_DEVICE_CONFIG_ENABLE_COMMISSIONER_DISCOVERY_CLIENT

    /**
     * @brief Call this function to rejoin existing groups found in the GroupDataProvider
     */
    void RejoinExistingMulticastGroups();

    FabricTable & GetFabricTable() { return mFabrics; }

    CASESessionManager * GetCASESessionManager() { return &mCASESessionManager; }

    Messaging::ExchangeManager & GetExchangeManager() { return mExchangeMgr; }

    SessionManager & GetSecureSessionManager() { return mSessions; }

    SessionResumptionStorage * GetSessionResumptionStorage() { return mSessionResumptionStorage; }

    TransportMgrBase & GetTransportManager() { return mTransports; }

    Credentials::GroupDataProvider * GetGroupDataProvider() { return mGroupsProvider; }

#if CONFIG_NETWORK_LAYER_BLE
    Ble::BleLayer * GetBleLayerObject() { return mBleLayer; }
#endif

    CommissioningWindowManager & GetCommissioningWindowManager() { return mCommissioningWindowManager; }

    PersistentStorageDelegate & GetPersistentStorage() { return *mDeviceStorage; }

    /**
     * This function send the ShutDown event before stopping
     * the event loop.
     */
    void DispatchShutDownAndStopEventLoop();

    void Shutdown();

    void ScheduleFactoryReset();

    static Server & GetInstance() { return sServer; }

private:
    Server() = default;

    static Server sServer;

    class GroupDataProviderListener final : public Credentials::GroupDataProvider::GroupListener
    {
    public:
        GroupDataProviderListener() {}

        CHIP_ERROR Init(ServerTransportMgr * transports)
        {
            VerifyOrReturnError(transports != nullptr, CHIP_ERROR_INVALID_ARGUMENT);

            mTransports = transports;
            return CHIP_NO_ERROR;
        };

        void OnGroupAdded(chip::FabricIndex fabric_index, const Credentials::GroupDataProvider::GroupInfo & new_group) override
        {
            if (mTransports->MulticastGroupJoinLeave(Transport::PeerAddress::Multicast(fabric_index, new_group.group_id), true) !=
                CHIP_NO_ERROR)
            {
                ChipLogError(AppServer, "Unable to listen to group");
            }
        };

        void OnGroupRemoved(chip::FabricIndex fabric_index, const Credentials::GroupDataProvider::GroupInfo & old_group) override
        {
            mTransports->MulticastGroupJoinLeave(Transport::PeerAddress::Multicast(fabric_index, old_group.group_id), false);
        };

    private:
        ServerTransportMgr * mTransports;
    };

    class ServerFabricDelegate final : public FabricTableDelegate
    {
    public:
        ServerFabricDelegate() {}

        CHIP_ERROR Init(Server * server)
        {
            VerifyOrReturnError(server != nullptr, CHIP_ERROR_INVALID_ARGUMENT);

            mServer = server;
            return CHIP_NO_ERROR;
        };

        void OnFabricDeletedFromStorage(CompressedFabricId compressedId, FabricIndex fabricIndex) override
        {
            (void) compressedId;
            auto & sessionManager = mServer->GetSecureSessionManager();
            sessionManager.FabricRemoved(fabricIndex);

            Credentials::GroupDataProvider * groupDataProvider = mServer->GetGroupDataProvider();
            if (groupDataProvider != nullptr)
            {
                groupDataProvider->RemoveFabric(fabricIndex);
            }

            {
                // Remove access control entries in reverse order. (It could be
                // any order, but reverse order will cause less churn in
                // persistent storage.)
                size_t count = 0;
                if (Access::GetAccessControl().GetEntryCount(fabricIndex, count) == CHIP_NO_ERROR)
                {
                    while (count)
                    {
                        Access::GetAccessControl().DeleteEntry(nullptr, fabricIndex, --count);
                    }
                }
            }
        };
        void OnFabricRetrievedFromStorage(FabricInfo * fabricInfo) override { (void) fabricInfo; }

        void OnFabricPersistedToStorage(FabricInfo * fabricInfo) override { (void) fabricInfo; }

    private:
        Server * mServer = nullptr;
    };

#if CONFIG_NETWORK_LAYER_BLE
    Ble::BleLayer * mBleLayer = nullptr;
#endif

    ServerTransportMgr mTransports;
    SessionManager mSessions;
    CASEServer mCASEServer;

    CASESessionManager mCASESessionManager;
    CASEClientPool<CHIP_CONFIG_DEVICE_MAX_ACTIVE_CASE_CLIENTS> mCASEClientPool;
    OperationalDeviceProxyPool<CHIP_CONFIG_DEVICE_MAX_ACTIVE_DEVICES> mDevicePool;

    Messaging::ExchangeManager mExchangeMgr;
    FabricTable mFabrics;
    secure_channel::MessageCounterManager mMessageCounterManager;
#if CHIP_DEVICE_CONFIG_ENABLE_COMMISSIONER_DISCOVERY_CLIENT
    chip::Protocols::UserDirectedCommissioning::UserDirectedCommissioningClient gUDCClient;
#endif // CHIP_DEVICE_CONFIG_ENABLE_COMMISSIONER_DISCOVERY_CLIENT
    CommissioningWindowManager mCommissioningWindowManager;

    PersistentStorageDelegate * mDeviceStorage;
    SessionResumptionStorage * mSessionResumptionStorage;
    Credentials::GroupDataProvider * mGroupsProvider;
    app::DefaultAttributePersistenceProvider mAttributePersister;
    GroupDataProviderListener mListener;
    ServerFabricDelegate mFabricDelegate;

    Access::AccessControl mAccessControl;
    app::AclStorage * mAclStorage;

    uint16_t mOperationalServicePort;
    uint16_t mUserDirectedCommissioningPort;
    Inet::InterfaceId mInterfaceId;
};

} // namespace chip<|MERGE_RESOLUTION|>--- conflicted
+++ resolved
@@ -99,15 +99,12 @@
     // Access control delegate: MUST be injected. Used to look up access control rules. Must be
     // initialized before being provided.
     Access::AccessControl::Delegate * accessDelegate = nullptr;
-<<<<<<< HEAD
     // ACL storage: MUST be injected. Used to store ACL entries in persistent storage. Must NOT
     // be initialized before being provided.
     app::AclStorage * aclStorage = nullptr;
-=======
     // Network native params can be injected depending on the
     // selected Endpoint implementation
     void * endpointNativeParams = nullptr;
->>>>>>> caa1d6ba
 };
 
 /**
