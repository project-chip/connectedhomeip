--- conflicted
+++ resolved
@@ -305,13 +305,9 @@
             }
 
             {
-<<<<<<< HEAD
-                // Remove access control entries in reverse order.
-=======
                 // Remove access control entries in reverse order. (It could be
                 // any order, but reverse order will cause less churn in
                 // persistent storage.)
->>>>>>> 022b830c
                 size_t count = 0;
                 if (Access::GetAccessControl().GetEntryCount(fabricIndex, count) == CHIP_NO_ERROR)
                 {
