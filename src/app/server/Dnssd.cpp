--- conflicted
+++ resolved
@@ -386,13 +386,8 @@
 
     if (commissionableNode && mode != chip::Dnssd::CommissioningMode::kDisabled)
     {
-<<<<<<< HEAD
+        // notify device layer that advertisement is beginning (to do work such as increment rotating id)
         DeviceLayer::ConfigurationMgr().NotifyOfAdvertisementStart();
-=======
-        // notify device layer that advertisement is beginning (to do work such as increment rotating id)
-        // notify device layer that advertisement is beginning (to do work such as increment rotating id)
-        DeviceLayer::ConfigurationMgr().StartAdvertisement();
->>>>>>> afd57d2b
     }
     auto & mdnsAdvertiser = chip::Dnssd::ServiceAdvertiser::Instance();
 
