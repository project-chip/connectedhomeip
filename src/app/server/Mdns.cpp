/*
 *
 *    Copyright (c) 2021 Project CHIP Authors
 *
 *    Licensed under the Apache License, Version 2.0 (the "License");
 *    you may not use this file except in compliance with the License.
 *    You may obtain a copy of the License at
 *
 *        http://www.apache.org/licenses/LICENSE-2.0
 *
 *    Unless required by applicable law or agreed to in writing, software
 *    distributed under the License is distributed on an "AS IS" BASIS,
 *    WITHOUT WARRANTIES OR CONDITIONS OF ANY KIND, either express or implied.
 *    See the License for the specific language governing permissions and
 *    limitations under the License.
 */

#include <app/server/Mdns.h>

#include <inttypes.h>

#include <core/Optional.h>
#include <mdns/Advertiser.h>
#include <mdns/ServiceNaming.h>
#include <messaging/ReliableMessageProtocolConfig.h>
#if CONFIG_DEVICE_LAYER
#include <platform/CHIPDeviceLayer.h>
#include <platform/ConfigurationManager.h>
#endif
#include <protocols/secure_channel/PASESession.h>
#include <setup_payload/AdditionalDataPayloadGenerator.h>
#include <support/Span.h>
#include <support/logging/CHIPLogging.h>
#include <transport/AdminPairingTable.h>

#include <app/server/Server.h>

namespace chip {
namespace app {
namespace Mdns {

namespace {

NodeId GetCurrentNodeId()
{
    // TODO: once operational credentials are implemented, node ID should be read from them

    // TODO: once multi-admin is decided, figure out if a single node id
    // is sufficient or if we need multi-node-id advertisement. Existing
    // mdns advertises a single node id as parameter.

    // Search for one admin pairing and use its node id.
    auto pairing = GetGlobalAdminPairingTable().cbegin();
    if (pairing != GetGlobalAdminPairingTable().cend())
    {
        ChipLogProgress(Discovery, "Found admin pairing for admin %" PRIX16 ", node 0x" ChipLogFormatX64, pairing->GetAdminId(),
                        ChipLogValueX64(pairing->GetNodeId()));
        return pairing->GetNodeId();
    }

    ChipLogError(Discovery, "Failed to find a valid admin pairing. Node ID unknown");
    return chip::kTestDeviceNodeId;
}

// Requires an 8-byte mac to accommodate thread.
chip::ByteSpan FillMAC(uint8_t (&mac)[8])
{
    memset(mac, 0, 8);
#if CHIP_DEVICE_CONFIG_ENABLE_THREAD
    if (chip::DeviceLayer::ThreadStackMgr().GetPrimary802154MACAddress(mac) == CHIP_NO_ERROR)
    {
        ChipLogDetail(Discovery, "Using Thread extended MAC for hostname.");
        return chip::ByteSpan(mac, 8);
    }
#endif
#if CONFIG_DEVICE_LAYER
    if (DeviceLayer::ConfigurationMgr().GetPrimaryWiFiMACAddress(mac) == CHIP_NO_ERROR)
    {
        ChipLogDetail(Discovery, "Using wifi MAC for hostname");
        return chip::ByteSpan(mac, 6);
    }
#endif
    ChipLogError(Discovery, "Wifi mac not known. Using a default.");
    uint8_t temp[6] = { 0xEE, 0xAA, 0xBA, 0xDA, 0xBA, 0xD0 };
    memcpy(mac, temp, 6);
    return chip::ByteSpan(mac, 6);
}

} // namespace

<<<<<<< HEAD
CHIP_ERROR GetCommissionInstanceName(char * buffer, size_t bufferLen)
=======
CHIP_ERROR GetCommissionableInstanceName(char * buffer, size_t bufferLen)
>>>>>>> a9172641
{
    auto & mdnsAdvertiser = chip::Mdns::ServiceAdvertiser::Instance();
    return mdnsAdvertiser.GetCommissionableInstanceName(buffer, bufferLen);
}

/// Set MDNS operational advertisement
CHIP_ERROR AdvertiseOperational()
{
    uint64_t fabricId = 5544332211; // default value

#if CONFIG_DEVICE_LAYER
    if (DeviceLayer::ConfigurationMgr().GetFabricId(fabricId) != CHIP_NO_ERROR)
    {
        ChipLogError(Discovery, "Fabric ID not known. Using a default");
    }
#endif

    uint8_t mac[8];

    const auto advertiseParameters =
        chip::Mdns::OperationalAdvertisingParameters()
            .SetPeerId(PeerId().SetFabricId(fabricId).SetNodeId(GetCurrentNodeId()))
            .SetMac(FillMAC(mac))
            .SetPort(CHIP_PORT)
            .SetMRPRetryIntervals(CHIP_CONFIG_MRP_DEFAULT_ACTIVE_RETRY_INTERVAL, CHIP_CONFIG_MRP_DEFAULT_ACTIVE_RETRY_INTERVAL)
            .EnableIpV4(true);

    auto & mdnsAdvertiser = chip::Mdns::ServiceAdvertiser::Instance();

    ChipLogProgress(Discovery, "Advertise operational node " ChipLogFormatX64 "-" ChipLogFormatX64,
                    ChipLogValueX64(advertiseParameters.GetPeerId().GetFabricId()),
                    ChipLogValueX64(advertiseParameters.GetPeerId().GetNodeId()));
    return mdnsAdvertiser.Advertise(advertiseParameters);
}

/// Set MDNS commissioner advertisement
CHIP_ERROR AdvertiseCommisioner()
{
    return Advertise(false);
}

/// Set MDNS commissionable node advertisement
CHIP_ERROR AdvertiseCommissionableNode()
{
    return Advertise(true);
}

/// commissionableNode
// CHIP_ERROR Advertise(chip::Mdns::CommssionAdvertiseMode mode)
CHIP_ERROR Advertise(bool commissionableNode)
{
    auto advertiseParameters = chip::Mdns::CommissionAdvertisingParameters().SetPort(CHIP_PORT).EnableIpV4(true);
    advertiseParameters.SetCommissionAdvertiseMode(commissionableNode ? chip::Mdns::CommssionAdvertiseMode::kCommissionableNode
                                                                      : chip::Mdns::CommssionAdvertiseMode::kCommissioner);

    uint8_t mac[8];
    advertiseParameters.SetMac(FillMAC(mac));

#if CHIP_ENABLE_ROTATING_DEVICE_ID
    char rotatingDeviceIdHexBuffer[RotatingDeviceId::kHexMaxLength];
    ReturnErrorOnFailure(GenerateRotatingDeviceId(rotatingDeviceIdHexBuffer, ArraySize(rotatingDeviceIdHexBuffer)));
    advertiseParameters.SetRotatingId(chip::Optional<const char *>::Value(rotatingDeviceIdHexBuffer));
#endif

#if CONFIG_DEVICE_LAYER
    // TODO: device can re-enter commissioning mode after being fully provisioned
    // (additionalPairing == true)
    bool notYetCommissioned = !DeviceLayer::ConfigurationMgr().IsFullyProvisioned();
    bool additionalPairing  = false;
    advertiseParameters.SetCommissioningMode(notYetCommissioned, additionalPairing);

    char pairingInst[chip::Mdns::kKeyPairingInstructionMaxLength + 1];

    uint16_t value;
    if (DeviceLayer::ConfigurationMgr().GetVendorId(value) != CHIP_NO_ERROR)
    {
        ChipLogProgress(Discovery, "Vendor ID not known");
    }
    else
    {
        advertiseParameters.SetVendorId(chip::Optional<uint16_t>::Value(value));
    }

    if (DeviceLayer::ConfigurationMgr().GetProductId(value) != CHIP_NO_ERROR)
    {
        ChipLogProgress(Discovery, "Product ID not known");
    }
    else
    {
        advertiseParameters.SetProductId(chip::Optional<uint16_t>::Value(value));
    }

    if (DeviceLayer::ConfigurationMgr().GetSetupDiscriminator(value) != CHIP_NO_ERROR)
    {
        ChipLogError(Discovery, "Setup discriminator not known. Using a default.");
        value = 840;
    }
    advertiseParameters.SetShortDiscriminator(static_cast<uint8_t>(value & 0xFF)).SetLongDiscrimininator(value);

    if (DeviceLayer::ConfigurationMgr().IsCommissionableDeviceTypeEnabled() &&
        DeviceLayer::ConfigurationMgr().GetDeviceType(value) == CHIP_NO_ERROR)
    {
        advertiseParameters.SetDeviceType(chip::Optional<uint16_t>::Value(value));
    }

    char deviceName[chip::Mdns::kKeyDeviceNameMaxLength + 1];
    if (DeviceLayer::ConfigurationMgr().IsCommissionableDeviceNameEnabled() &&
        DeviceLayer::ConfigurationMgr().GetDeviceName(deviceName, sizeof(deviceName)) == CHIP_NO_ERROR)
    {
        advertiseParameters.SetDeviceName(chip::Optional<const char *>::Value(deviceName));
    }

    if (notYetCommissioned)
    {
        if (DeviceLayer::ConfigurationMgr().GetInitialPairingHint(value) != CHIP_NO_ERROR)
        {
            ChipLogProgress(Discovery, "DNS-SD Pairing Hint not set");
        }
        else
        {
            advertiseParameters.SetPairingHint(chip::Optional<uint16_t>::Value(value));
        }

        if (DeviceLayer::ConfigurationMgr().GetInitialPairingInstruction(pairingInst, sizeof(pairingInst)) != CHIP_NO_ERROR)
        {
            ChipLogProgress(Discovery, "DNS-SD Pairing Instruction not set");
        }
        else
        {
            advertiseParameters.SetPairingInstr(chip::Optional<const char *>::Value(pairingInst));
        }
    }
    else
    {
        if (DeviceLayer::ConfigurationMgr().GetSecondaryPairingHint(value) != CHIP_NO_ERROR)
        {
            ChipLogProgress(Discovery, "DNS-SD Pairing Hint not set");
        }
        else
        {
            advertiseParameters.SetPairingHint(chip::Optional<uint16_t>::Value(value));
        }

        if (DeviceLayer::ConfigurationMgr().GetSecondaryPairingInstruction(pairingInst, sizeof(pairingInst)) != CHIP_NO_ERROR)
        {
            ChipLogProgress(Discovery, "DNS-SD Pairing Instruction not set");
        }
        else
        {
            advertiseParameters.SetPairingInstr(chip::Optional<const char *>::Value(pairingInst));
        }
    }
#endif
    auto & mdnsAdvertiser = chip::Mdns::ServiceAdvertiser::Instance();

    ChipLogProgress(Discovery, "Advertise commission parameter vendorID=%u productID=%u discriminator=%04u/%02u",
                    advertiseParameters.GetVendorId().ValueOr(0), advertiseParameters.GetProductId().ValueOr(0),
                    advertiseParameters.GetLongDiscriminator(), advertiseParameters.GetShortDiscriminator());
    return mdnsAdvertiser.Advertise(advertiseParameters);
}

/// (Re-)starts the minmdns server
void StartServer()
{
    ChipLogProgress(Discovery, "Start dns-sd server");
    CHIP_ERROR err = CHIP_NO_ERROR;
#if CONFIG_DEVICE_LAYER
    err = chip::Mdns::ServiceAdvertiser::Instance().Start(&chip::DeviceLayer::InetLayer, chip::Mdns::kMdnsPort);
    // TODO: advertise this only when really operational once we support both
    // operational and commisioning advertising is supported.
    if (DeviceLayer::ConfigurationMgr().IsFullyProvisioned())
    {
        err = app::Mdns::AdvertiseOperational();
#if CHIP_DEVICE_CONFIG_ENABLE_EXTENDED_DISCOVERY
        err = app::Mdns::AdvertiseCommissionableNode();
#endif
    }
    else
    {
// TODO: Thread devices are not able to advertise using mDNS before being provisioned,
// so configuraton should be added to enable commissioning advertising based on supported
// Rendezvous methods.
#if (!CHIP_DEVICE_CONFIG_ENABLE_THREAD || CHIP_DEVICE_CONFIG_ENABLE_UNPROVISIONED_MDNS)
        err = app::Mdns::AdvertiseCommissionableNode();
#endif
    }
#endif
#if CHIP_DEVICE_CONFIG_ENABLE_COMMISSIONER_DISCOVERY
    err = app::Mdns::AdvertiseCommisioner();
#endif

    if (err != CHIP_NO_ERROR)
    {
        ChipLogError(Discovery, "Failed to start mDNS server: %s", chip::ErrorStr(err));
    }
}

#if CHIP_ENABLE_ROTATING_DEVICE_ID
CHIP_ERROR GenerateRotatingDeviceId(char rotatingDeviceIdHexBuffer[], size_t rotatingDeviceIdHexBufferSize)
{
    char serialNumber[chip::DeviceLayer::ConfigurationManager::kMaxSerialNumberLength + 1];
    size_t serialNumberSize                = 0;
    uint16_t lifetimeCounter               = 0;
    size_t rotatingDeviceIdValueOutputSize = 0;

#if CONFIG_DEVICE_LAYER
    ReturnErrorOnFailure(
        chip::DeviceLayer::ConfigurationMgr().GetSerialNumber(serialNumber, sizeof(serialNumber), serialNumberSize));
    ReturnErrorOnFailure(chip::DeviceLayer::ConfigurationMgr().GetLifetimeCounter(lifetimeCounter));
    return AdditionalDataPayloadGenerator().generateRotatingDeviceId(lifetimeCounter, serialNumber, serialNumberSize,
                                                                     rotatingDeviceIdHexBuffer, rotatingDeviceIdHexBufferSize,
                                                                     rotatingDeviceIdValueOutputSize);
#else
    error = CHIP_ERROR_NOT_IMPLEMENTED;
#endif
}
#endif

} // namespace Mdns
} // namespace app
} // namespace chip<|MERGE_RESOLUTION|>--- conflicted
+++ resolved
@@ -88,11 +88,7 @@
 
 } // namespace
 
-<<<<<<< HEAD
-CHIP_ERROR GetCommissionInstanceName(char * buffer, size_t bufferLen)
-=======
 CHIP_ERROR GetCommissionableInstanceName(char * buffer, size_t bufferLen)
->>>>>>> a9172641
 {
     auto & mdnsAdvertiser = chip::Mdns::ServiceAdvertiser::Instance();
     return mdnsAdvertiser.GetCommissionableInstanceName(buffer, bufferLen);
