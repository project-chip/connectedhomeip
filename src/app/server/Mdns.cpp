/*
 *
 *    Copyright (c) 2021 Project CHIP Authors
 *
 *    Licensed under the Apache License, Version 2.0 (the "License");
 *    you may not use this file except in compliance with the License.
 *    You may obtain a copy of the License at
 *
 *        http://www.apache.org/licenses/LICENSE-2.0
 *
 *    Unless required by applicable law or agreed to in writing, software
 *    distributed under the License is distributed on an "AS IS" BASIS,
 *    WITHOUT WARRANTIES OR CONDITIONS OF ANY KIND, either express or implied.
 *    See the License for the specific language governing permissions and
 *    limitations under the License.
 */

#include "Mdns.h"

#include <inttypes.h>

#include <core/Optional.h>
#include <mdns/Advertiser.h>
#include <messaging/ReliableMessageProtocolConfig.h>
#include <platform/CHIPDeviceLayer.h>
#include <platform/ConfigurationManager.h>
#include <support/Span.h>
#include <support/logging/CHIPLogging.h>
#include <transport/AdminPairingTable.h>
#include <transport/PASESession.h>

#include "Server.h"

namespace chip {
namespace app {
namespace Mdns {

namespace {

NodeId GetCurrentNodeId()
{
    // TODO: once operational credentials are implemented, node ID should be read from them

    // TODO: once multi-admin is decided, figure out if a single node id
    // is sufficient or if we need multi-node-id advertisement. Existing
    // mdns advertises a single node id as parameter.

    // Search for one admin pairing and use its node id.
    auto pairing = GetGlobalAdminPairingTable().cbegin();
    if (pairing != GetGlobalAdminPairingTable().cend())
    {
        ChipLogProgress(Discovery, "Found admin paring for admin %" PRIX16 ", node %" PRIX64, pairing->GetAdminId(),
                        pairing->GetNodeId());
        return pairing->GetNodeId();
    }

    ChipLogError(Discovery, "Failed to find a valid admin pairing. Node ID unknown");
    return chip::kTestDeviceNodeId;
}

// Requires an 8-byte mac to accommodate thread.
chip::ByteSpan FillMAC(uint8_t (&mac)[8])
{
    memset(mac, 0, 8);
#if CHIP_DEVICE_CONFIG_ENABLE_THREAD
    if (chip::DeviceLayer::ThreadStackMgr().GetFactoryAssignedEUI64(mac) == CHIP_NO_ERROR)
    {
        ChipLogDetail(Discovery, "Using Thread MAC for hostname.");
        return chip::ByteSpan(mac, 8);
    }
#endif
    if (DeviceLayer::ConfigurationMgr().GetPrimaryWiFiMACAddress(mac) == CHIP_NO_ERROR)
    {
        ChipLogDetail(Discovery, "Using wifi MAC for hostname");
        return chip::ByteSpan(mac, 6);
    }
    ChipLogError(Discovery, "Wifi mac not known. Using a default.");
    uint8_t temp[6] = { 0xEE, 0xAA, 0xBA, 0xDA, 0xBA, 0xD0 };
    memcpy(mac, temp, 6);
    return chip::ByteSpan(mac, 6);
}

} // namespace

/// Set MDNS operational advertisement
CHIP_ERROR AdvertiseOperational()
{
    uint64_t fabricId;

    if (DeviceLayer::ConfigurationMgr().GetFabricId(fabricId) != CHIP_NO_ERROR)
    {
        ChipLogError(Discovery, "Fabric ID not known. Using a default");
        fabricId = 5544332211;
    }

    uint8_t mac[8];

<<<<<<< HEAD
    const auto advertiseParameters = chip::Mdns::OperationalAdvertisingParameters()
                                         .SetPeerId(PeerId().SetFabricId(fabricId).SetNodeId(GetCurrentNodeId()))
                                         .SetMac(FillMAC(mac))
                                         .SetPort(CHIP_PORT)
                                         .EnableIpV4(true);
=======
    const auto advertiseParameters =
        chip::Mdns::OperationalAdvertisingParameters()
            .SetFabricId(fabricId)
            .SetNodeId(GetCurrentNodeId())
            .SetMac(FillMAC(mac))
            .SetCRMPRetryIntervals(CHIP_CONFIG_RMP_DEFAULT_INITIAL_RETRY_INTERVAL, CHIP_CONFIG_RMP_DEFAULT_ACTIVE_RETRY_INTERVAL)
            .SetPort(CHIP_PORT)
            .EnableIpV4(true);
>>>>>>> c9f7ab9e

    auto & mdnsAdvertiser = chip::Mdns::ServiceAdvertiser::Instance();

    return mdnsAdvertiser.Advertise(advertiseParameters);
}

/// Set MDNS commisioning advertisement
CHIP_ERROR AdvertiseCommisioning()
{

    auto advertiseParameters = chip::Mdns::CommissionAdvertisingParameters().SetPort(CHIP_PORT).EnableIpV4(true);

    uint8_t mac[8];
    advertiseParameters.SetMac(FillMAC(mac));

    uint16_t value;
    if (DeviceLayer::ConfigurationMgr().GetVendorId(value) != CHIP_NO_ERROR)
    {
        ChipLogProgress(Discovery, "Vendor ID not known");
    }
    else
    {
        advertiseParameters.SetVendorId(chip::Optional<uint16_t>::Value(value));
    }

    if (DeviceLayer::ConfigurationMgr().GetProductId(value) != CHIP_NO_ERROR)
    {
        ChipLogProgress(Discovery, "Product ID not known");
    }
    else
    {
        advertiseParameters.SetProductId(chip::Optional<uint16_t>::Value(value));
    }

    if (DeviceLayer::ConfigurationMgr().GetSetupDiscriminator(value) != CHIP_NO_ERROR)
    {
        ChipLogError(Discovery, "Setup discriminator not known. Using a default.");
        value = 840;
    }
    advertiseParameters.SetShortDiscriminator(static_cast<uint8_t>(value & 0xFF)).SetLongDiscrimininator(value);

    auto & mdnsAdvertiser = chip::Mdns::ServiceAdvertiser::Instance();

    return mdnsAdvertiser.Advertise(advertiseParameters);
}

/// (Re-)starts the minmdns server
void StartServer()
{
    CHIP_ERROR err = chip::Mdns::ServiceAdvertiser::Instance().Start(&chip::DeviceLayer::InetLayer, chip::Mdns::kMdnsPort);

    // TODO: advertise this only when really operational once we support both
    // operational and commisioning advertising is supported.
    if (DeviceLayer::ConfigurationMgr().IsFullyProvisioned())
    {
        err = app::Mdns::AdvertiseOperational();
    }
    else
    {
// TODO: Thread devices are not able to advertise using mDNS before being provisioned,
// so configuraton should be added to enable commissioning advertising based on supported
// Rendezvous methods.
#if !CHIP_DEVICE_CONFIG_ENABLE_THREAD
        err = app::Mdns::AdvertiseCommisioning();
#endif
    }

    if (err != CHIP_NO_ERROR)
    {
        ChipLogError(Discovery, "Failed to start mDNS server: %s", chip::ErrorStr(err));
    }
}

} // namespace Mdns
} // namespace app
} // namespace chip<|MERGE_RESOLUTION|>--- conflicted
+++ resolved
@@ -95,22 +95,13 @@
 
     uint8_t mac[8];
 
-<<<<<<< HEAD
-    const auto advertiseParameters = chip::Mdns::OperationalAdvertisingParameters()
-                                         .SetPeerId(PeerId().SetFabricId(fabricId).SetNodeId(GetCurrentNodeId()))
-                                         .SetMac(FillMAC(mac))
-                                         .SetPort(CHIP_PORT)
-                                         .EnableIpV4(true);
-=======
     const auto advertiseParameters =
         chip::Mdns::OperationalAdvertisingParameters()
-            .SetFabricId(fabricId)
-            .SetNodeId(GetCurrentNodeId())
+            .SetPeerId(PeerId().SetFabricId(fabricId).SetNodeId(GetCurrentNodeId()))
             .SetMac(FillMAC(mac))
+            .SetPort(CHIP_PORT)
             .SetCRMPRetryIntervals(CHIP_CONFIG_RMP_DEFAULT_INITIAL_RETRY_INTERVAL, CHIP_CONFIG_RMP_DEFAULT_ACTIVE_RETRY_INTERVAL)
-            .SetPort(CHIP_PORT)
             .EnableIpV4(true);
->>>>>>> c9f7ab9e
 
     auto & mdnsAdvertiser = chip::Mdns::ServiceAdvertiser::Instance();
 
