--- conflicted
+++ resolved
@@ -41,12 +41,8 @@
         aValue.data(), static_cast<uint16_t>(aValue.size()));
 }
 
-<<<<<<< HEAD
-CHIP_ERROR DefaultAttributePersistenceProvider::ReadValue(const ConcreteAttributePath & aPath, EmberAfAttributeType aType, uint16_t aSize, MutableByteSpan & aValue)
-=======
 CHIP_ERROR DefaultAttributePersistenceProvider::ReadValue(const ConcreteAttributePath & aPath, EmberAfAttributeType aType,
                                                           size_t aSize, MutableByteSpan & aValue)
->>>>>>> f1c6c4a1
 {
     VerifyOrReturnError(mStorage != nullptr, CHIP_ERROR_INCORRECT_STATE);
 
@@ -54,12 +50,8 @@
     ReturnErrorOnFailure(mStorage->SyncGetKeyValue(
         DefaultStorageKeyAllocator::AttributeValue(aPath.mEndpointId, aPath.mClusterId, aPath.mAttributeId).KeyName(),
         aValue.data(), size));
-<<<<<<< HEAD
-    if (emberAfIsStringAttributeType(aType))
-=======
     EmberAfAttributeType type = aType;
     if (emberAfIsStringAttributeType(type))
->>>>>>> f1c6c4a1
     {
         // Ensure that we've read enough bytes that we are not ending up with
         // un-initialized memory.  Should have read length + 1 (for the length
@@ -76,11 +68,7 @@
     else
     {
         // Ensure we got the expected number of bytes for all other types.
-<<<<<<< HEAD
-        VerifyOrReturnError(size == aSize, CHIP_ERROR_INCORRECT_STATE);
-=======
         VerifyOrReturnError(size == aSize, CHIP_ERROR_INVALID_ARGUMENT);
->>>>>>> f1c6c4a1
     }
     aValue.reduce_size(size);
     return CHIP_NO_ERROR;
