/*
 *    Copyright (c) 2025 Project CHIP Authors
 *    All rights reserved.
 *
 *    Licensed under the Apache License, Version 2.0 (the "License");
 *    you may not use this file except in compliance with the License.
 *    You may obtain a copy of the License at
 *
 *        http://www.apache.org/licenses/LICENSE-2.0
 *
 *    Unless required by applicable law or agreed to in writing, software
 *    distributed under the License is distributed on an "AS IS" BASIS,
 *    WITHOUT WARRANTIES OR CONDITIONS OF ANY KIND, either express or implied.
 *    See the License for the specific language governing permissions and
 *    limitations under the License.
 */
#include <app/server-cluster/testing/EmptyProvider.h>

namespace chip {
namespace Test {

using Protocols::InteractionModel::Status;
using namespace chip::app;
using namespace chip::app::DataModel;

CHIP_ERROR EmptyProvider::Shutdown()
{
    return CHIP_NO_ERROR;
}

CHIP_ERROR EmptyProvider::Endpoints(ReadOnlyBufferBuilder<app::DataModel::EndpointEntry> & builder)
{
    return CHIP_NO_ERROR;
}

CHIP_ERROR EmptyProvider::SemanticTags(EndpointId endpointId, ReadOnlyBufferBuilder<SemanticTag> & builder)
{
    return CHIP_IM_GLOBAL_STATUS(UnsupportedEndpoint);
}
CHIP_ERROR EmptyProvider::DeviceTypes(EndpointId endpointId, ReadOnlyBufferBuilder<app::DataModel::DeviceTypeEntry> & builder)
{
    return CHIP_IM_GLOBAL_STATUS(UnsupportedEndpoint);
}

CHIP_ERROR EmptyProvider::ClientClusters(EndpointId endpointId, ReadOnlyBufferBuilder<ClusterId> & builder)
{
    return CHIP_IM_GLOBAL_STATUS(UnsupportedEndpoint);
}
CHIP_ERROR EmptyProvider::ServerClusters(EndpointId endpointId, ReadOnlyBufferBuilder<app::DataModel::ServerClusterEntry> & builder)
{
    return CHIP_IM_GLOBAL_STATUS(UnsupportedEndpoint);
}

<<<<<<< HEAD
#ifdef CONFIG_USE_ENDPOINT_UNIQUE_ID
CHIP_ERROR EmptyProvider::EndpointUniqueID(EndpointId endpointId, ListBuilder<MutableCharSpan> & builder)
{
    return CHIP_IM_GLOBAL_STATUS(UnsupportedEndpoint);
}
#endif

CHIP_ERROR EmptyProvider::Attributes(const app::ConcreteClusterPath & path, ListBuilder<app::DataModel::AttributeEntry> & builder)
=======
CHIP_ERROR EmptyProvider::Attributes(const app::ConcreteClusterPath & path,
                                     ReadOnlyBufferBuilder<app::DataModel::AttributeEntry> & builder)
>>>>>>> d1b46b06
{
    return CHIP_IM_GLOBAL_STATUS(UnsupportedEndpoint);
}

CHIP_ERROR EmptyProvider::GeneratedCommands(const app::ConcreteClusterPath & path, ReadOnlyBufferBuilder<CommandId> & builder)
{
    return CHIP_IM_GLOBAL_STATUS(UnsupportedEndpoint);
}

CHIP_ERROR EmptyProvider::AcceptedCommands(const app::ConcreteClusterPath & path,
                                           ReadOnlyBufferBuilder<app::DataModel::AcceptedCommandEntry> & builder)
{
    return CHIP_IM_GLOBAL_STATUS(UnsupportedEndpoint);
}

void EmptyProvider::Temporary_ReportAttributeChanged(const app::AttributePathParams & path) {}

ActionReturnStatus EmptyProvider::ReadAttribute(const app::DataModel::ReadAttributeRequest & request,
                                                app::AttributeValueEncoder & encoder)
{
    return Status::UnsupportedEndpoint;
}

ActionReturnStatus EmptyProvider::WriteAttribute(const app::DataModel::WriteAttributeRequest & request,
                                                 app::AttributeValueDecoder & decoder)
{
    return Status::UnsupportedEndpoint;
}
std::optional<ActionReturnStatus> EmptyProvider::InvokeCommand(const app::DataModel::InvokeRequest & request,
                                                               chip::TLV::TLVReader & input_arguments,
                                                               app::CommandHandler * handler)
{
    return Status::UnsupportedEndpoint;
}

} // namespace Test
} // namespace chip<|MERGE_RESOLUTION|>--- conflicted
+++ resolved
@@ -51,22 +51,18 @@
     return CHIP_IM_GLOBAL_STATUS(UnsupportedEndpoint);
 }
 
-<<<<<<< HEAD
+CHIP_ERROR EmptyProvider::Attributes(const app::ConcreteClusterPath & path,
+                                     ReadOnlyBufferBuilder<app::DataModel::AttributeEntry> & builder)
+{
+    return CHIP_IM_GLOBAL_STATUS(UnsupportedEndpoint);
+}
+
 #ifdef CONFIG_USE_ENDPOINT_UNIQUE_ID
-CHIP_ERROR EmptyProvider::EndpointUniqueID(EndpointId endpointId, ListBuilder<MutableCharSpan> & builder)
+CHIP_ERROR EmptyProvider::EndpointUniqueID(EndpointId endpointId, ReadOnlyBufferBuilder<MutableCharSpan> & builder)
 {
     return CHIP_IM_GLOBAL_STATUS(UnsupportedEndpoint);
 }
 #endif
-
-CHIP_ERROR EmptyProvider::Attributes(const app::ConcreteClusterPath & path, ListBuilder<app::DataModel::AttributeEntry> & builder)
-=======
-CHIP_ERROR EmptyProvider::Attributes(const app::ConcreteClusterPath & path,
-                                     ReadOnlyBufferBuilder<app::DataModel::AttributeEntry> & builder)
->>>>>>> d1b46b06
-{
-    return CHIP_IM_GLOBAL_STATUS(UnsupportedEndpoint);
-}
 
 CHIP_ERROR EmptyProvider::GeneratedCommands(const app::ConcreteClusterPath & path, ReadOnlyBufferBuilder<CommandId> & builder)
 {
@@ -100,4 +96,4 @@
 }
 
 } // namespace Test
-} // namespace chip+} // namespace chip
