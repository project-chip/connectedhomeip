--- conflicted
+++ resolved
@@ -34,29 +34,18 @@
     using ActionReturnStatus = app::DataModel::ActionReturnStatus;
 
     CHIP_ERROR Shutdown() override;
-<<<<<<< HEAD
-    CHIP_ERROR Endpoints(ListBuilder<app::DataModel::EndpointEntry> & builder) override;
-
-    CHIP_ERROR SemanticTags(EndpointId endpointId, ListBuilder<SemanticTag> & builder) override;
-    CHIP_ERROR DeviceTypes(EndpointId endpointId, ListBuilder<app::DataModel::DeviceTypeEntry> & builder) override;
-    CHIP_ERROR ClientClusters(EndpointId endpointId, ListBuilder<ClusterId> & builder) override;
-    CHIP_ERROR ServerClusters(EndpointId endpointId, ListBuilder<app::DataModel::ServerClusterEntry> & builder) override;
-#ifdef CONFIG_USE_ENDPOINT_UNIQUE_ID
-    CHIP_ERROR EndpointUniqueID(EndpointId endpointId, ListBuilder<MutableCharSpan> & builder) override;
-#endif
-    CHIP_ERROR Attributes(const app::ConcreteClusterPath & path, ListBuilder<app::DataModel::AttributeEntry> & builder) override;
-    CHIP_ERROR GeneratedCommands(const app::ConcreteClusterPath & path, ListBuilder<CommandId> & builder) override;
-=======
     CHIP_ERROR Endpoints(ReadOnlyBufferBuilder<app::DataModel::EndpointEntry> & builder) override;
 
     CHIP_ERROR SemanticTags(EndpointId endpointId, ReadOnlyBufferBuilder<SemanticTag> & builder) override;
     CHIP_ERROR DeviceTypes(EndpointId endpointId, ReadOnlyBufferBuilder<app::DataModel::DeviceTypeEntry> & builder) override;
     CHIP_ERROR ClientClusters(EndpointId endpointId, ReadOnlyBufferBuilder<ClusterId> & builder) override;
     CHIP_ERROR ServerClusters(EndpointId endpointId, ReadOnlyBufferBuilder<app::DataModel::ServerClusterEntry> & builder) override;
+#ifdef CONFIG_USE_ENDPOINT_UNIQUE_ID
+    CHIP_ERROR EndpointUniqueID(EndpointId endpointId, ReadOnlyBufferBuilder<MutableCharSpan> & builder) override;
+#endif
     CHIP_ERROR Attributes(const app::ConcreteClusterPath & path,
                           ReadOnlyBufferBuilder<app::DataModel::AttributeEntry> & builder) override;
     CHIP_ERROR GeneratedCommands(const app::ConcreteClusterPath & path, ReadOnlyBufferBuilder<CommandId> & builder) override;
->>>>>>> d1b46b06
     CHIP_ERROR AcceptedCommands(const app::ConcreteClusterPath & path,
                                 ReadOnlyBufferBuilder<app::DataModel::AcceptedCommandEntry> & builder) override;
     void ListAttributeWriteNotification(const app::ConcreteAttributePath & aPath,
@@ -74,4 +63,4 @@
 };
 
 } // namespace Test
-} // namespace chip+} // namespace chip
