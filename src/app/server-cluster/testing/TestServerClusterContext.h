/*
 *    Copyright (c) 2025 Project CHIP Authors
 *    All rights reserved.
 *
 *    Licensed under the Apache License, Version 2.0 (the "License");
 *    you may not use this file except in compliance with the License.
 *    You may obtain a copy of the License at
 *
 *        http://www.apache.org/licenses/LICENSE-2.0
 *
 *    Unless required by applicable law or agreed to in writing, software
 *    distributed under the License is distributed on an "AS IS" BASIS,
 *    WITHOUT WARRANTIES OR CONDITIONS OF ANY KIND, either express or implied.
 *    See the License for the specific language governing permissions and
 *    limitations under the License.
 */
#pragma once

#include <app/data-model-provider/ActionContext.h>
#include <app/data-model-provider/Context.h>
#include <app/data-model-provider/Provider.h>
#include <app/persistence/DefaultAttributePersistenceProvider.h>
#include <app/server-cluster/ServerClusterContext.h>
#include <app/server-cluster/testing/EmptyProvider.h>
#include <app/server-cluster/testing/TestEventGenerator.h>
#include <app/server-cluster/testing/TestProviderChangeListener.h>
#include <lib/support/TestPersistentStorageDelegate.h>
#include <protocols/interaction_model/StatusCode.h>

namespace chip {
namespace Test {

/// An action context that does not have a current exchange (just returns nullptr)
class NullActionContext : public app::DataModel::ActionContext
{
public:
    Messaging::ExchangeContext * CurrentExchange() override { return nullptr; }
};

/// TODO: this is a useless class. For testing purposes we should
///       extend this to something sensible
class ErrorAttributeStorage : public app::Storage::AttributeStorage
{
public:
    CHIP_ERROR Write(const app::ConcreteAttributePath & path, const Value & value) override { return CHIP_ERROR_NOT_IMPLEMENTED; }

    CHIP_ERROR Read(const app::ConcreteAttributePath & path, Buffer buffer) override { return CHIP_ERROR_NOT_IMPLEMENTED; }
};

/// This is a ServerClusterContext that is initialized with VALID
/// entries that can then be used during testing
///
/// NOTE:
///   At thist time, `interactionContext::actionContext::CurrentExchange` WILL return nullptr
///   in the existing implementation as the exchange is too heavy of an object
///   to create for testing
class TestServerClusterContext
{
public:
    TestServerClusterContext() :
        mContext{
            .provider           = &mTestProvider,
            .storage            = &mTestStorage,
            .attributeStorage   = &mAttributeStorage,
            .interactionContext = &mTestContext,
        }
    {
        mTestContext.eventsGenerator         = &mTestEventsGenerator;
        mTestContext.dataModelChangeListener = &mTestDataModelChangeListener;
        mTestContext.actionContext           = &mNullActionContext;
    }

    /// Get a stable pointer to the underlying context
    app::ServerClusterContext & Get() { return mContext; }

    /// Create a new context bound to this test context
    app::ServerClusterContext Create()
    {
        mDefaultAttributePersistenceProvider.Init(&mTestStorage);

        return {
            .provider           = &mTestProvider,
            .storage            = &mTestStorage,
            .attributeStorage   = &mDefaultAttributePersistenceProvider,
            .interactionContext = &mTestContext,

        };
    };

    LogOnlyEvents & EventsGenerator() { return mTestEventsGenerator; }
    TestProviderChangeListener & ChangeListener() { return mTestDataModelChangeListener; }
    TestPersistentStorageDelegate & StorageDelegate() { return mTestStorage; }
    app::DefaultAttributePersistenceProvider & AttributePersistenceProvider() { return mDefaultAttributePersistenceProvider; }
    app::DataModel::InteractionModelContext & ImContext() { return mTestContext; }

private:
    NullActionContext mNullActionContext;
    LogOnlyEvents mTestEventsGenerator;
    TestProviderChangeListener mTestDataModelChangeListener;
    EmptyProvider mTestProvider;
    TestPersistentStorageDelegate mTestStorage;
<<<<<<< HEAD
    ErrorAttributeStorage mAttributeStorage;
=======
    app::DefaultAttributePersistenceProvider mDefaultAttributePersistenceProvider;
>>>>>>> 12839201

    app::DataModel::InteractionModelContext mTestContext;

    app::ServerClusterContext mContext;
};

} // namespace Test
} // namespace chip<|MERGE_RESOLUTION|>--- conflicted
+++ resolved
@@ -37,16 +37,6 @@
     Messaging::ExchangeContext * CurrentExchange() override { return nullptr; }
 };
 
-/// TODO: this is a useless class. For testing purposes we should
-///       extend this to something sensible
-class ErrorAttributeStorage : public app::Storage::AttributeStorage
-{
-public:
-    CHIP_ERROR Write(const app::ConcreteAttributePath & path, const Value & value) override { return CHIP_ERROR_NOT_IMPLEMENTED; }
-
-    CHIP_ERROR Read(const app::ConcreteAttributePath & path, Buffer buffer) override { return CHIP_ERROR_NOT_IMPLEMENTED; }
-};
-
 /// This is a ServerClusterContext that is initialized with VALID
 /// entries that can then be used during testing
 ///
@@ -61,7 +51,6 @@
         mContext{
             .provider           = &mTestProvider,
             .storage            = &mTestStorage,
-            .attributeStorage   = &mAttributeStorage,
             .interactionContext = &mTestContext,
         }
     {
@@ -99,11 +88,7 @@
     TestProviderChangeListener mTestDataModelChangeListener;
     EmptyProvider mTestProvider;
     TestPersistentStorageDelegate mTestStorage;
-<<<<<<< HEAD
-    ErrorAttributeStorage mAttributeStorage;
-=======
     app::DefaultAttributePersistenceProvider mDefaultAttributePersistenceProvider;
->>>>>>> 12839201
 
     app::DataModel::InteractionModelContext mTestContext;
 
