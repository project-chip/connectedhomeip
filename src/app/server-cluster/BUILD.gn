# Copyright (c) 2025 Project CHIP Authors
#
# Licensed under the Apache License, Version 2.0 (the "License");
# you may not use this file except in compliance with the License.
# You may obtain a copy of the License at
#
# http://www.apache.org/licenses/LICENSE-2.0
#
# Unless required by applicable law or agreed to in writing, software
# distributed under the License is distributed on an "AS IS" BASIS,
# WITHOUT WARRANTIES OR CONDITIONS OF ANY KIND, either express or implied.
# See the License for the specific language governing permissions and
# limitations under the License.
import("//build_overrides/chip.gni")

source_set("server-cluster") {
  sources = [
    "DefaultServerCluster.cpp",
    "DefaultServerCluster.h",
    "ServerClusterContext.h",
    "ServerClusterInterface.cpp",
    "ServerClusterInterface.h",
  ]

  public_deps = [
    "${chip_root}/src/app:attribute-access",
    "${chip_root}/src/app:command-handler-interface",
    "${chip_root}/src/app:paths",
    "${chip_root}/src/app/common:ids",
    "${chip_root}/src/app/data-model-provider",
    "${chip_root}/src/app/data-model-provider:metadata",
<<<<<<< HEAD
    "${chip_root}/src/app/storage:attribute-storage",
=======
    "${chip_root}/src/app/persistence",
>>>>>>> 12839201
    "${chip_root}/src/crypto",
    "${chip_root}/src/lib/core:error",
    "${chip_root}/src/lib/core:types",
    "${chip_root}/src/lib/support",
  ]
}<|MERGE_RESOLUTION|>--- conflicted
+++ resolved
@@ -29,11 +29,7 @@
     "${chip_root}/src/app/common:ids",
     "${chip_root}/src/app/data-model-provider",
     "${chip_root}/src/app/data-model-provider:metadata",
-<<<<<<< HEAD
-    "${chip_root}/src/app/storage:attribute-storage",
-=======
     "${chip_root}/src/app/persistence",
->>>>>>> 12839201
     "${chip_root}/src/crypto",
     "${chip_root}/src/lib/core:error",
     "${chip_root}/src/lib/core:types",
