--- conflicted
+++ resolved
@@ -267,15 +267,6 @@
     }
 
 exit:
-<<<<<<< HEAD
-    if (err != CHIP_NO_ERROR)
-    {
-        mpDelegate->ReadError(this, err);
-    }
-
-=======
-    ChipLogFunctError(err);
->>>>>>> 844ba20e
     ShutdownInternal(err);
 
     return err;
@@ -376,14 +367,8 @@
         mpDelegate->ReportProcessed(this);
     }
 exit:
-<<<<<<< HEAD
-    SendStatusReport(err);
-    ClearInitialReport();
-=======
-    ChipLogFunctError(err);
     SendStatusReport(err);
     mInitialReport = false;
->>>>>>> 844ba20e
     return err;
 }
 
