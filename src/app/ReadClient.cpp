/*
 *
 *    Copyright (c) 2021 Project CHIP Authors
 *    All rights reserved.
 *
 *    Licensed under the Apache License, Version 2.0 (the "License");
 *    you may not use this file except in compliance with the License.
 *    You may obtain a copy of the License at
 *
 *        http://www.apache.org/licenses/LICENSE-2.0
 *
 *    Unless required by applicable law or agreed to in writing, software
 *    distributed under the License is distributed on an "AS IS" BASIS,
 *    WITHOUT WARRANTIES OR CONDITIONS OF ANY KIND, either express or implied.
 *    See the License for the specific language governing permissions and
 *    limitations under the License.
 */

/**
 *    @file
 *      This file defines the initiator side of a CHIP Read Interaction.
 *
 */

#include <app/AppBuildConfig.h>
#include <app/InteractionModelEngine.h>
#include <app/InteractionModelHelper.h>
#include <app/ReadClient.h>
#include <app/StatusResponse.h>
#include <assert.h>
#include <lib/core/CHIPTLVTypes.h>
#include <lib/support/FibonacciUtils.h>

namespace chip {
namespace app {

ReadClient::ReadClient(InteractionModelEngine * apImEngine, Messaging::ExchangeManager * apExchangeMgr, Callback & apCallback,
                       InteractionType aInteractionType) :
<<<<<<< HEAD
    mpCallback(apCallback),
    mOnConnectedCallback(HandleDeviceConnected, this), mOnConnectionFailureCallback(HandleDeviceConnectionFailure, this)
=======
    mExchange(*this),
    mpCallback(apCallback)
>>>>>>> 14c3b57c
{
    // Error if already initialized.
    mpExchangeMgr    = apExchangeMgr;
    mpCallback       = apCallback;
    mInteractionType = aInteractionType;

    mpImEngine = apImEngine;

    if (aInteractionType == InteractionType::Subscribe)
    {
        mpImEngine->AddReadClient(this);
    }
}

void ReadClient::ClearActiveSubscriptionState()
{
    mIsReporting             = false;
    mIsPrimingReports        = true;
    mPendingMoreChunks       = false;
    mMinIntervalFloorSeconds = 0;
    mMaxInterval             = 0;
    mSubscriptionId          = 0;
    MoveToState(ClientState::Idle);
}

void ReadClient::StopResubscription()
{

    CancelLivenessCheckTimer();
    CancelResubscribeTimer();
    mpCallback.OnDeallocatePaths(std::move(mReadPrepareParams));
}

ReadClient::~ReadClient()
{
    if (IsSubscriptionType())
    {
        CancelLivenessCheckTimer();
        CancelResubscribeTimer();

        //
        // Only remove ourselves from the engine's tracker list if we still continue to have a valid pointer to it.
        // This won't be the case if the engine shut down before this destructor was called (in which case, mpImEngine
        // will point to null)
        //
        if (mpImEngine)
        {
            mpImEngine->RemoveReadClient(this);
        }
    }
}

uint32_t ReadClient::ComputeTimeTillNextSubscription()
{
    uint32_t maxWaitTimeInMsec = 0;
    uint32_t waitTimeInMsec    = 0;
    uint32_t minWaitTimeInMsec = 0;

    if (mNumRetries <= CHIP_RESUBSCRIBE_MAX_FIBONACCI_STEP_INDEX)
    {
        maxWaitTimeInMsec = GetFibonacciForIndex(mNumRetries) * CHIP_RESUBSCRIBE_WAIT_TIME_MULTIPLIER_MS;
    }
    else
    {
        maxWaitTimeInMsec = CHIP_RESUBSCRIBE_MAX_RETRY_WAIT_INTERVAL_MS;
    }

    if (maxWaitTimeInMsec != 0)
    {
        minWaitTimeInMsec = (CHIP_RESUBSCRIBE_MIN_WAIT_TIME_INTERVAL_PERCENT_PER_STEP * maxWaitTimeInMsec) / 100;
        waitTimeInMsec    = minWaitTimeInMsec + (Crypto::GetRandU32() % (maxWaitTimeInMsec - minWaitTimeInMsec));
    }

    return waitTimeInMsec;
}

CHIP_ERROR ReadClient::ScheduleResubscription(uint32_t aTimeTillNextResubscriptionMs, bool establishCASE)
{
    VerifyOrReturnError(IsIdle(), CHIP_ERROR_INCORRECT_STATE);

    mDoCaseOnNextResub = establishCASE;

    ReturnErrorOnFailure(
        InteractionModelEngine::GetInstance()->GetExchangeManager()->GetSessionManager()->SystemLayer()->StartTimer(
            System::Clock::Milliseconds32(aTimeTillNextResubscriptionMs), OnResubscribeTimerCallback, this));

    return CHIP_NO_ERROR;
}

void ReadClient::Close(CHIP_ERROR aError, bool allowResubscription)
{
    if (IsReadType())
    {
        if (aError != CHIP_NO_ERROR)
        {
            mpCallback.OnError(aError);
        }
    }
    else
    {
        if (aError != CHIP_NO_ERROR)
        {
            ClearActiveSubscriptionState();

            //
            // We infer that re-subscription was requested by virtue of having a non-zero list of event OR attribute paths present
            // in mReadPrepareParams. This would only be the case if an application called SendAutoResubscribeRequest which
            // populates mReadPrepareParams with the values provided by the application.
            if (allowResubscription &&
                (mReadPrepareParams.mEventPathParamsListSize != 0 || mReadPrepareParams.mAttributePathParamsListSize != 0))
            {
                aError = mpCallback.OnResubscriptionNeeded(this, aError);
                if (aError == CHIP_NO_ERROR)
                {
                    return;
                }
            }

            //
            // Either something bad happened when requesting resubscription or the application has decided to not
            // continue by returning an error. Let's convey the error back up to the application
            // and shut everything down.
            //
            mpCallback.OnError(aError);
        }

        StopResubscription();
    }

    mpCallback.OnDone(this);
}

const char * ReadClient::GetStateStr() const
{
#if CHIP_DETAIL_LOGGING
    switch (mState)
    {
    case ClientState::Idle:
        return "Idle";
    case ClientState::AwaitingInitialReport:
        return "AwaitingInitialReport";
    case ClientState::AwaitingSubscribeResponse:
        return "AwaitingSubscribeResponse";
    case ClientState::SubscriptionActive:
        return "SubscriptionActive";
    }
#endif // CHIP_DETAIL_LOGGING
    return "N/A";
}

void ReadClient::MoveToState(const ClientState aTargetState)
{
    mState = aTargetState;
    ChipLogDetail(DataManagement, "%s ReadClient[%p]: Moving to [%10.10s]", __func__, this, GetStateStr());
}

CHIP_ERROR ReadClient::SendRequest(ReadPrepareParams & aReadPrepareParams)
{
    if (mInteractionType == InteractionType::Read)
    {
        return SendReadRequest(aReadPrepareParams);
    }

    if (mInteractionType == InteractionType::Subscribe)
    {
        return SendSubscribeRequest(aReadPrepareParams);
    }

    return CHIP_ERROR_INVALID_ARGUMENT;
}

CHIP_ERROR ReadClient::SendReadRequest(ReadPrepareParams & aReadPrepareParams)
{
    // TODO: SendRequest parameter is too long, need to have the structure to represent it
    CHIP_ERROR err = CHIP_NO_ERROR;

    ChipLogDetail(DataManagement, "%s ReadClient[%p]: Sending Read Request", __func__, this);

    VerifyOrReturnError(ClientState::Idle == mState, err = CHIP_ERROR_INCORRECT_STATE);

    Span<AttributePathParams> attributePaths(aReadPrepareParams.mpAttributePathParamsList,
                                             aReadPrepareParams.mAttributePathParamsListSize);
    Span<EventPathParams> eventPaths(aReadPrepareParams.mpEventPathParamsList, aReadPrepareParams.mEventPathParamsListSize);
    Span<DataVersionFilter> dataVersionFilters(aReadPrepareParams.mpDataVersionFilterList,
                                               aReadPrepareParams.mDataVersionFilterListSize);

    System::PacketBufferHandle msgBuf;
    ReadRequestMessage::Builder request;
    System::PacketBufferTLVWriter writer;

    InitWriterWithSpaceReserved(writer, kReservedSizeForTLVEncodingOverhead);
    ReturnErrorOnFailure(request.Init(&writer));

    if (!attributePaths.empty())
    {
        AttributePathIBs::Builder & attributePathListBuilder = request.CreateAttributeRequests();
        ReturnErrorOnFailure(err = request.GetError());
        ReturnErrorOnFailure(GenerateAttributePaths(attributePathListBuilder, attributePaths));
    }

    if (!eventPaths.empty())
    {
        EventPathIBs::Builder & eventPathListBuilder = request.CreateEventRequests();
        ReturnErrorOnFailure(err = request.GetError());

        ReturnErrorOnFailure(GenerateEventPaths(eventPathListBuilder, eventPaths));

        Optional<EventNumber> eventMin;
        ReturnErrorOnFailure(GetMinEventNumber(aReadPrepareParams, eventMin));
        if (eventMin.HasValue())
        {
            EventFilterIBs::Builder & eventFilters = request.CreateEventFilters();
            ReturnErrorOnFailure(err = request.GetError());
            ReturnErrorOnFailure(eventFilters.GenerateEventFilter(eventMin.Value()));
        }
    }

    ReturnErrorOnFailure(request.IsFabricFiltered(aReadPrepareParams.mIsFabricFiltered).GetError());

    bool encodedDataVersionList = false;
    TLV::TLVWriter backup;
    request.Checkpoint(backup);
    DataVersionFilterIBs::Builder & dataVersionFilterListBuilder = request.CreateDataVersionFilters();
    ReturnErrorOnFailure(request.GetError());
    if (!attributePaths.empty())
    {
        ReturnErrorOnFailure(GenerateDataVersionFilterList(dataVersionFilterListBuilder, attributePaths, dataVersionFilters,
                                                           encodedDataVersionList));
    }
    ReturnErrorOnFailure(dataVersionFilterListBuilder.GetWriter()->UnreserveBuffer(kReservedSizeForTLVEncodingOverhead));
    if (encodedDataVersionList)
    {
        ReturnErrorOnFailure(dataVersionFilterListBuilder.EndOfDataVersionFilterIBs().GetError());
    }
    else
    {
        request.Rollback(backup);
    }

    ReturnErrorOnFailure(request.EndOfReadRequestMessage().GetError());
    ReturnErrorOnFailure(writer.Finalize(&msgBuf));

    VerifyOrReturnError(aReadPrepareParams.mSessionHolder, CHIP_ERROR_MISSING_SECURE_SESSION);

    auto exchange = mpExchangeMgr->NewContext(aReadPrepareParams.mSessionHolder.Get().Value(), this);
    VerifyOrReturnError(exchange != nullptr, err = CHIP_ERROR_NO_MEMORY);

    mExchange.Grab(exchange);

    if (aReadPrepareParams.mTimeout == System::Clock::kZero)
    {
        mExchange->UseSuggestedResponseTimeout(app::kExpectedIMProcessingTime);
    }
    else
    {
        mExchange->SetResponseTimeout(aReadPrepareParams.mTimeout);
    }

    ReturnErrorOnFailure(mExchange->SendMessage(Protocols::InteractionModel::MsgType::ReadRequest, std::move(msgBuf),
                                                Messaging::SendFlags(Messaging::SendMessageFlags::kExpectResponse)));

    mPeer = aReadPrepareParams.mSessionHolder->AsSecureSession()->GetPeer();
    MoveToState(ClientState::AwaitingInitialReport);

    return CHIP_NO_ERROR;
}

CHIP_ERROR ReadClient::GenerateEventPaths(EventPathIBs::Builder & aEventPathsBuilder, const Span<EventPathParams> & aEventPaths)
{
    for (auto & event : aEventPaths)
    {
        VerifyOrReturnError(event.IsValidEventPath(), CHIP_ERROR_IM_MALFORMED_ATTRIBUTE_PATH_IB);
        EventPathIB::Builder & path = aEventPathsBuilder.CreatePath();
        ReturnErrorOnFailure(aEventPathsBuilder.GetError());
        ReturnErrorOnFailure(path.Encode(event));
    }

    aEventPathsBuilder.EndOfEventPaths();
    return aEventPathsBuilder.GetError();
}

CHIP_ERROR ReadClient::GenerateAttributePaths(AttributePathIBs::Builder & aAttributePathIBsBuilder,
                                              const Span<AttributePathParams> & aAttributePaths)
{
    for (auto & attribute : aAttributePaths)
    {
        VerifyOrReturnError(attribute.IsValidAttributePath(), CHIP_ERROR_IM_MALFORMED_ATTRIBUTE_PATH_IB);
        AttributePathIB::Builder & path = aAttributePathIBsBuilder.CreatePath();
        ReturnErrorOnFailure(aAttributePathIBsBuilder.GetError());
        ReturnErrorOnFailure(path.Encode(attribute));
    }

    aAttributePathIBsBuilder.EndOfAttributePathIBs();
    return aAttributePathIBsBuilder.GetError();
}

CHIP_ERROR ReadClient::BuildDataVersionFilterList(DataVersionFilterIBs::Builder & aDataVersionFilterIBsBuilder,
                                                  const Span<AttributePathParams> & aAttributePaths,
                                                  const Span<DataVersionFilter> & aDataVersionFilters,
                                                  bool & aEncodedDataVersionList)
{
    for (auto & filter : aDataVersionFilters)
    {
        VerifyOrReturnError(filter.IsValidDataVersionFilter(), CHIP_ERROR_INVALID_ARGUMENT);

        // If data version filter is for some cluster none of whose attributes are included in our paths, discard this filter.
        bool intersected = false;
        for (auto & path : aAttributePaths)
        {
            if (path.IncludesAttributesInCluster(filter))
            {
                intersected = true;
                break;
            }
        }

        if (!intersected)
        {
            continue;
        }

        DataVersionFilterIB::Builder & filterIB = aDataVersionFilterIBsBuilder.CreateDataVersionFilter();
        ReturnErrorOnFailure(aDataVersionFilterIBsBuilder.GetError());
        ClusterPathIB::Builder & path = filterIB.CreatePath();
        ReturnErrorOnFailure(filterIB.GetError());
        ReturnErrorOnFailure(path.Endpoint(filter.mEndpointId).Cluster(filter.mClusterId).EndOfClusterPathIB().GetError());
        VerifyOrReturnError(filter.mDataVersion.HasValue(), CHIP_ERROR_INVALID_ARGUMENT);
        ReturnErrorOnFailure(filterIB.DataVersion(filter.mDataVersion.Value()).EndOfDataVersionFilterIB().GetError());
        aEncodedDataVersionList = true;
    }
    return CHIP_NO_ERROR;
}

CHIP_ERROR ReadClient::GenerateDataVersionFilterList(DataVersionFilterIBs::Builder & aDataVersionFilterIBsBuilder,
                                                     const Span<AttributePathParams> & aAttributePaths,
                                                     const Span<DataVersionFilter> & aDataVersionFilters,
                                                     bool & aEncodedDataVersionList)
{
    if (!aDataVersionFilters.empty())
    {
        ReturnErrorOnFailure(BuildDataVersionFilterList(aDataVersionFilterIBsBuilder, aAttributePaths, aDataVersionFilters,
                                                        aEncodedDataVersionList));
    }
    else
    {
        ReturnErrorOnFailure(
            mpCallback.OnUpdateDataVersionFilterList(aDataVersionFilterIBsBuilder, aAttributePaths, aEncodedDataVersionList));
    }

    return CHIP_NO_ERROR;
}

CHIP_ERROR ReadClient::OnMessageReceived(Messaging::ExchangeContext * apExchangeContext, const PayloadHeader & aPayloadHeader,
                                         System::PacketBufferHandle && aPayload)
{
    CHIP_ERROR err = CHIP_NO_ERROR;

    VerifyOrExit(!IsIdle(), err = CHIP_ERROR_INCORRECT_STATE);

    if (aPayloadHeader.HasMessageType(Protocols::InteractionModel::MsgType::ReportData))
    {
        err = ProcessReportData(std::move(aPayload));
        SuccessOrExit(err);
    }
    else if (aPayloadHeader.HasMessageType(Protocols::InteractionModel::MsgType::SubscribeResponse))
    {
        VerifyOrExit(apExchangeContext == mExchange.Get(), err = CHIP_ERROR_INCORRECT_STATE);
        err = ProcessSubscribeResponse(std::move(aPayload));
        SuccessOrExit(err);
    }
    else if (aPayloadHeader.HasMessageType(Protocols::InteractionModel::MsgType::StatusResponse))
    {
        VerifyOrExit(apExchangeContext == mExchange.Get(), err = CHIP_ERROR_INCORRECT_STATE);
        err = StatusResponse::ProcessStatusResponse(std::move(aPayload));
        SuccessOrExit(err);
    }
    else
    {
        err = CHIP_ERROR_INVALID_MESSAGE_TYPE;
    }

exit:
    if ((!IsSubscriptionType() && !mPendingMoreChunks) || err != CHIP_NO_ERROR)
    {
        Close(err);
    }

    return err;
}

CHIP_ERROR ReadClient::OnUnsolicitedReportData(Messaging::ExchangeContext * apExchangeContext,
                                               System::PacketBufferHandle && aPayload)
{
    mExchange.Grab(apExchangeContext);

    CHIP_ERROR err = ProcessReportData(std::move(aPayload));
    if (err != CHIP_NO_ERROR)
    {
        Close(err);
    }

    return err;
}

CHIP_ERROR ReadClient::ProcessReportData(System::PacketBufferHandle && aPayload)
{
    CHIP_ERROR err = CHIP_NO_ERROR;
    ReportDataMessage::Parser report;

    bool suppressResponse         = true;
    SubscriptionId subscriptionId = 0;
    EventReportIBs::Parser eventReportIBs;
    AttributeReportIBs::Parser attributeReportIBs;
    System::PacketBufferTLVReader reader;

    reader.Init(std::move(aPayload));
    err = report.Init(reader);
    SuccessOrExit(err);

#if CHIP_CONFIG_IM_ENABLE_SCHEMA_CHECK
    err = report.CheckSchemaValidity();
    SuccessOrExit(err);
#endif

    err = report.GetSuppressResponse(&suppressResponse);
    if (CHIP_END_OF_TLV == err)
    {
        suppressResponse = false;
        err              = CHIP_NO_ERROR;
    }
    SuccessOrExit(err);

    err = report.GetSubscriptionId(&subscriptionId);
    if (CHIP_NO_ERROR == err)
    {
        if (mIsPrimingReports)
        {
            mSubscriptionId = subscriptionId;
        }
        else if (!IsMatchingClient(subscriptionId))
        {
            err = CHIP_ERROR_INVALID_ARGUMENT;
        }
    }
    else if (CHIP_END_OF_TLV == err)
    {
        if (IsSubscriptionType())
        {
            err = CHIP_ERROR_INVALID_ARGUMENT;
        }
        else
        {
            err = CHIP_NO_ERROR;
        }
    }
    SuccessOrExit(err);

    err = report.GetMoreChunkedMessages(&mPendingMoreChunks);
    if (CHIP_END_OF_TLV == err)
    {
        mPendingMoreChunks = false;
        err                = CHIP_NO_ERROR;
    }
    SuccessOrExit(err);

    err = report.GetEventReports(&eventReportIBs);
    if (err == CHIP_END_OF_TLV)
    {
        err = CHIP_NO_ERROR;
    }
    else if (err == CHIP_NO_ERROR)
    {
        chip::TLV::TLVReader EventReportsReader;
        eventReportIBs.GetReader(&EventReportsReader);
        err = ProcessEventReportIBs(EventReportsReader);
    }
    SuccessOrExit(err);

    err = report.GetAttributeReportIBs(&attributeReportIBs);
    if (err == CHIP_END_OF_TLV)
    {
        err = CHIP_NO_ERROR;
    }
    else if (err == CHIP_NO_ERROR)
    {
        TLV::TLVReader attributeReportIBsReader;
        attributeReportIBs.GetReader(&attributeReportIBsReader);
        err = ProcessAttributeReportIBs(attributeReportIBsReader);
    }
    SuccessOrExit(err);

    if (mIsReporting && !mPendingMoreChunks)
    {
        mpCallback.OnReportEnd();
        mIsReporting = false;
    }

    SuccessOrExit(err = report.ExitContainer());

exit:
    if (IsSubscriptionType())
    {
        if (IsAwaitingInitialReport())
        {
            MoveToState(ClientState::AwaitingSubscribeResponse);
        }
        else
        {
            RefreshLivenessCheckTimer();
        }
    }

    if (!suppressResponse)
    {
        bool noResponseExpected = IsSubscriptionActive() && !mPendingMoreChunks;
        err                     = StatusResponse::Send(err == CHIP_NO_ERROR ? Protocols::InteractionModel::Status::Success
                                                        : Protocols::InteractionModel::Status::InvalidSubscription,
                                   mExchange.Get(), !noResponseExpected);
    }

    mIsPrimingReports = false;
    return err;
}

void ReadClient::OnResponseTimeout(Messaging::ExchangeContext * apExchangeContext)
{
    ChipLogError(DataManagement, "Time out! failed to receive report data from Exchange: " ChipLogFormatExchange,
                 ChipLogValueExchange(apExchangeContext));
    Close(CHIP_ERROR_TIMEOUT);
}

CHIP_ERROR ReadClient::ProcessAttributePath(AttributePathIB::Parser & aAttributePathParser,
                                            ConcreteDataAttributePath & aAttributePath)
{
    CHIP_ERROR err = CHIP_NO_ERROR;
    // The ReportData must contain a concrete attribute path
    err = aAttributePathParser.GetEndpoint(&(aAttributePath.mEndpointId));
    VerifyOrReturnError(err == CHIP_NO_ERROR, CHIP_ERROR_IM_MALFORMED_ATTRIBUTE_PATH_IB);
    err = aAttributePathParser.GetCluster(&(aAttributePath.mClusterId));
    VerifyOrReturnError(err == CHIP_NO_ERROR, CHIP_ERROR_IM_MALFORMED_ATTRIBUTE_PATH_IB);
    err = aAttributePathParser.GetAttribute(&(aAttributePath.mAttributeId));
    VerifyOrReturnError(err == CHIP_NO_ERROR, CHIP_ERROR_IM_MALFORMED_ATTRIBUTE_PATH_IB);
    err = aAttributePathParser.GetListIndex(aAttributePath);
    VerifyOrReturnError(err == CHIP_NO_ERROR, CHIP_ERROR_IM_MALFORMED_ATTRIBUTE_PATH_IB);
    return CHIP_NO_ERROR;
}

void ReadClient::NoteReportingData()
{
    if (!mIsReporting)
    {
        mpCallback.OnReportBegin();
        mIsReporting = true;
    }
}

CHIP_ERROR ReadClient::ProcessAttributeReportIBs(TLV::TLVReader & aAttributeReportIBsReader)
{
    CHIP_ERROR err = CHIP_NO_ERROR;
    while (CHIP_NO_ERROR == (err = aAttributeReportIBsReader.Next()))
    {
        TLV::TLVReader dataReader;
        AttributeReportIB::Parser report;
        AttributeDataIB::Parser data;
        AttributeStatusIB::Parser status;
        AttributePathIB::Parser path;
        ConcreteDataAttributePath attributePath;
        StatusIB statusIB;

        TLV::TLVReader reader = aAttributeReportIBsReader;
        ReturnErrorOnFailure(report.Init(reader));

        err = report.GetAttributeStatus(&status);
        if (CHIP_NO_ERROR == err)
        {
            StatusIB::Parser errorStatus;
            ReturnErrorOnFailure(status.GetPath(&path));
            ReturnErrorOnFailure(ProcessAttributePath(path, attributePath));
            ReturnErrorOnFailure(status.GetErrorStatus(&errorStatus));
            ReturnErrorOnFailure(errorStatus.DecodeStatusIB(statusIB));
            NoteReportingData();
            mpCallback.OnAttributeData(attributePath, nullptr, statusIB);
        }
        else if (CHIP_END_OF_TLV == err)
        {
            ReturnErrorOnFailure(report.GetAttributeData(&data));
            ReturnErrorOnFailure(data.GetPath(&path));
            ReturnErrorOnFailure(ProcessAttributePath(path, attributePath));
            DataVersion version = 0;
            ReturnErrorOnFailure(data.GetDataVersion(&version));
            attributePath.mDataVersion.SetValue(version);

            if (mReadPrepareParams.mpDataVersionFilterList != nullptr)
            {
                UpdateDataVersionFilters(attributePath);
            }

            ReturnErrorOnFailure(data.GetData(&dataReader));

            // The element in an array may be another array -- so we should only set the list operation when we are handling the
            // whole list.
            if (!attributePath.IsListOperation() && dataReader.GetType() == TLV::kTLVType_Array)
            {
                attributePath.mListOp = ConcreteDataAttributePath::ListOperation::ReplaceAll;
            }

            NoteReportingData();
            mpCallback.OnAttributeData(attributePath, &dataReader, statusIB);
        }
    }

    if (CHIP_END_OF_TLV == err)
    {
        err = CHIP_NO_ERROR;
    }

    return err;
}

CHIP_ERROR ReadClient::ProcessEventReportIBs(TLV::TLVReader & aEventReportIBsReader)
{
    CHIP_ERROR err = CHIP_NO_ERROR;
    while (CHIP_NO_ERROR == (err = aEventReportIBsReader.Next()))
    {
        TLV::TLVReader dataReader;
        EventReportIB::Parser report;
        EventDataIB::Parser data;
        EventHeader header;
        StatusIB statusIB; // Default value for statusIB is success.

        TLV::TLVReader reader = aEventReportIBsReader;
        ReturnErrorOnFailure(report.Init(reader));

        err = report.GetEventData(&data);

        if (err == CHIP_NO_ERROR)
        {
            header.mTimestamp = mEventTimestamp;
            ReturnErrorOnFailure(data.DecodeEventHeader(header));
            mEventTimestamp = header.mTimestamp;

            ReturnErrorOnFailure(data.GetData(&dataReader));

            //
            // Update the event number being tracked in mReadPrepareParams in case
            // we want to use it for re-subscriptions later.
            //
            mReadPrepareParams.mEventNumber.SetValue(header.mEventNumber + 1);

            NoteReportingData();
            mpCallback.OnEventData(header, &dataReader, nullptr);
        }
        else if (err == CHIP_END_OF_TLV)
        {
            EventStatusIB::Parser status;
            EventPathIB::Parser pathIB;
            StatusIB::Parser statusIBParser;
            ReturnErrorOnFailure(report.GetEventStatus(&status));
            ReturnErrorOnFailure(status.GetPath(&pathIB));
            ReturnErrorOnFailure(pathIB.GetEventPath(&header.mPath));
            ReturnErrorOnFailure(status.GetErrorStatus(&statusIBParser));
            ReturnErrorOnFailure(statusIBParser.DecodeStatusIB(statusIB));

            NoteReportingData();
            mpCallback.OnEventData(header, nullptr, &statusIB);
        }
    }

    if (CHIP_END_OF_TLV == err)
    {
        err = CHIP_NO_ERROR;
    }

    return err;
}

CHIP_ERROR ReadClient::RefreshLivenessCheckTimer()
{
    CHIP_ERROR err = CHIP_NO_ERROR;

    CancelLivenessCheckTimer();

    VerifyOrReturnError(mExchange, CHIP_ERROR_INCORRECT_STATE);
    VerifyOrReturnError(mExchange->HasSessionHandle(), CHIP_ERROR_INCORRECT_STATE);

    System::Clock::Timeout timeout = System::Clock::Seconds16(mMaxInterval) + mExchange->GetSessionHandle()->GetAckTimeout();

    // EFR32/MBED/INFINION/K32W's chrono count return long unsinged, but other platform returns unsigned
    ChipLogProgress(
        DataManagement,
        "Refresh LivenessCheckTime for %lu milliseconds with SubscriptionId = 0x%08" PRIx32 " Peer = %02x:" ChipLogFormatX64,
        static_cast<long unsigned>(timeout.count()), mSubscriptionId, GetFabricIndex(), ChipLogValueX64(GetPeerNodeId()));
    err = InteractionModelEngine::GetInstance()->GetExchangeManager()->GetSessionManager()->SystemLayer()->StartTimer(
        timeout, OnLivenessTimeoutCallback, this);

    if (err != CHIP_NO_ERROR)
    {
        Close(err);
    }

    return err;
}

void ReadClient::CancelLivenessCheckTimer()
{
    InteractionModelEngine::GetInstance()->GetExchangeManager()->GetSessionManager()->SystemLayer()->CancelTimer(
        OnLivenessTimeoutCallback, this);
}

void ReadClient::CancelResubscribeTimer()
{
    InteractionModelEngine::GetInstance()->GetExchangeManager()->GetSessionManager()->SystemLayer()->CancelTimer(
        OnResubscribeTimerCallback, this);
}

void ReadClient::OnLivenessTimeoutCallback(System::Layer * apSystemLayer, void * apAppState)
{
    ReadClient * const _this = reinterpret_cast<ReadClient *>(apAppState);

    //
    // Might as well try to see if this instance exists in the tracked list in the IM.
    // This might blow-up if either the client has since been free'ed (use-after-free), or if the engine has since
    // been shutdown at which point the client wouldn't exist in the active read client list.
    //
    VerifyOrDie(_this->mpImEngine->InActiveReadClientList(_this));

    ChipLogError(DataManagement,
                 "Subscription Liveness timeout with SubscriptionID = 0x%08" PRIx32 ", Peer = %02x:" ChipLogFormatX64,
                 _this->mSubscriptionId, _this->GetFabricIndex(), ChipLogValueX64(_this->GetPeerNodeId()));

    // TODO: add a more specific error here for liveness timeout failure to distinguish between other classes of timeouts (i.e
    // response timeouts).
    _this->Close(CHIP_ERROR_TIMEOUT);
}

CHIP_ERROR ReadClient::ProcessSubscribeResponse(System::PacketBufferHandle && aPayload)
{
    System::PacketBufferTLVReader reader;
    reader.Init(std::move(aPayload));

    SubscribeResponseMessage::Parser subscribeResponse;
    ReturnErrorOnFailure(subscribeResponse.Init(reader));

#if CHIP_CONFIG_IM_ENABLE_SCHEMA_CHECK
    ReturnErrorOnFailure(subscribeResponse.CheckSchemaValidity());
#endif

    SubscriptionId subscriptionId = 0;
    ReturnErrorOnFailure(subscribeResponse.GetSubscriptionId(&subscriptionId));
    VerifyOrReturnError(IsMatchingClient(subscriptionId), CHIP_ERROR_INVALID_ARGUMENT);
    ReturnErrorOnFailure(subscribeResponse.GetMaxInterval(&mMaxInterval));

    ChipLogProgress(DataManagement,
                    "Subscription established with SubscriptionID = 0x%08" PRIx32 " MinInterval = %u"
                    "s MaxInterval = %us Peer = %02x:" ChipLogFormatX64,
                    mSubscriptionId, mMinIntervalFloorSeconds, mMaxInterval, GetFabricIndex(), ChipLogValueX64(GetPeerNodeId()));

    ReturnErrorOnFailure(subscribeResponse.ExitContainer());

    MoveToState(ClientState::SubscriptionActive);

    mpCallback.OnSubscriptionEstablished(subscriptionId);

    mNumRetries = 0;

    RefreshLivenessCheckTimer();

    return CHIP_NO_ERROR;
}

CHIP_ERROR ReadClient::SendAutoResubscribeRequest(ReadPrepareParams && aReadPrepareParams)
{
    mReadPrepareParams = std::move(aReadPrepareParams);
    CHIP_ERROR err     = SendSubscribeRequest(mReadPrepareParams);
    if (err != CHIP_NO_ERROR)
    {
        StopResubscription();
    }
    return err;
}

CHIP_ERROR ReadClient::SendSubscribeRequest(const ReadPrepareParams & aReadPrepareParams)
{
    VerifyOrReturnError(aReadPrepareParams.mMinIntervalFloorSeconds <= aReadPrepareParams.mMaxIntervalCeilingSeconds,
                        CHIP_ERROR_INVALID_ARGUMENT);
    return SendSubscribeRequestImpl(aReadPrepareParams);
}

CHIP_ERROR ReadClient::SendSubscribeRequestImpl(const ReadPrepareParams & aReadPrepareParams)
{
    VerifyOrReturnError(ClientState::Idle == mState, CHIP_ERROR_INCORRECT_STATE);

    mMinIntervalFloorSeconds = aReadPrepareParams.mMinIntervalFloorSeconds;

    // Todo: Remove the below, Update span in ReadPrepareParams
    Span<AttributePathParams> attributePaths(aReadPrepareParams.mpAttributePathParamsList,
                                             aReadPrepareParams.mAttributePathParamsListSize);
    Span<EventPathParams> eventPaths(aReadPrepareParams.mpEventPathParamsList, aReadPrepareParams.mEventPathParamsListSize);
    Span<DataVersionFilter> dataVersionFilters(aReadPrepareParams.mpDataVersionFilterList,
                                               aReadPrepareParams.mDataVersionFilterListSize);

    VerifyOrReturnError(aReadPrepareParams.mAttributePathParamsListSize != 0 || aReadPrepareParams.mEventPathParamsListSize != 0,
                        CHIP_ERROR_INVALID_ARGUMENT);

    System::PacketBufferHandle msgBuf;
    System::PacketBufferTLVWriter writer;
    SubscribeRequestMessage::Builder request;
    InitWriterWithSpaceReserved(writer, kReservedSizeForTLVEncodingOverhead);

    ReturnErrorOnFailure(request.Init(&writer));

    request.KeepSubscriptions(aReadPrepareParams.mKeepSubscriptions)
        .MinIntervalFloorSeconds(aReadPrepareParams.mMinIntervalFloorSeconds)
        .MaxIntervalCeilingSeconds(aReadPrepareParams.mMaxIntervalCeilingSeconds);

    if (!attributePaths.empty())
    {
        AttributePathIBs::Builder & attributePathListBuilder = request.CreateAttributeRequests();
        ReturnErrorOnFailure(attributePathListBuilder.GetError());
        ReturnErrorOnFailure(GenerateAttributePaths(attributePathListBuilder, attributePaths));
    }

    if (!eventPaths.empty())
    {
        EventPathIBs::Builder & eventPathListBuilder = request.CreateEventRequests();
        ReturnErrorOnFailure(eventPathListBuilder.GetError());
        ReturnErrorOnFailure(GenerateEventPaths(eventPathListBuilder, eventPaths));

        Optional<EventNumber> eventMin;
        ReturnErrorOnFailure(GetMinEventNumber(aReadPrepareParams, eventMin));
        if (eventMin.HasValue())
        {
            EventFilterIBs::Builder & eventFilters = request.CreateEventFilters();
            ReturnErrorOnFailure(request.GetError());
            ReturnErrorOnFailure(eventFilters.GenerateEventFilter(eventMin.Value()));
        }
    }

    ReturnErrorOnFailure(request.IsFabricFiltered(aReadPrepareParams.mIsFabricFiltered).GetError());

    bool encodedDataVersionList = false;
    TLV::TLVWriter backup;
    request.Checkpoint(backup);
    DataVersionFilterIBs::Builder & dataVersionFilterListBuilder = request.CreateDataVersionFilters();
    ReturnErrorOnFailure(request.GetError());
    if (!attributePaths.empty())
    {
        ReturnErrorOnFailure(GenerateDataVersionFilterList(dataVersionFilterListBuilder, attributePaths, dataVersionFilters,
                                                           encodedDataVersionList));
    }
    ReturnErrorOnFailure(dataVersionFilterListBuilder.GetWriter()->UnreserveBuffer(kReservedSizeForTLVEncodingOverhead));
    if (encodedDataVersionList)
    {
        ReturnErrorOnFailure(dataVersionFilterListBuilder.EndOfDataVersionFilterIBs().GetError());
    }
    else
    {
        request.Rollback(backup);
    }

    ReturnErrorOnFailure(request.EndOfSubscribeRequestMessage().GetError());
    ReturnErrorOnFailure(writer.Finalize(&msgBuf));

    VerifyOrReturnError(aReadPrepareParams.mSessionHolder, CHIP_ERROR_MISSING_SECURE_SESSION);

    auto exchange = mpExchangeMgr->NewContext(aReadPrepareParams.mSessionHolder.Get().Value(), this);
    VerifyOrReturnError(exchange != nullptr, CHIP_ERROR_NO_MEMORY);

    mExchange.Grab(exchange);

    if (aReadPrepareParams.mTimeout == System::Clock::kZero)
    {
        mExchange->UseSuggestedResponseTimeout(app::kExpectedIMProcessingTime);
    }
    else
    {
        mExchange->SetResponseTimeout(aReadPrepareParams.mTimeout);
    }

    ReturnErrorOnFailure(mExchange->SendMessage(Protocols::InteractionModel::MsgType::SubscribeRequest, std::move(msgBuf),
                                                Messaging::SendFlags(Messaging::SendMessageFlags::kExpectResponse)));

    mPeer = aReadPrepareParams.mSessionHolder->AsSecureSession()->GetPeer();
    MoveToState(ClientState::AwaitingInitialReport);

    return CHIP_NO_ERROR;
}

CHIP_ERROR ReadClient::DefaultResubscribePolicy(CHIP_ERROR aTerminationCause)
{
    VerifyOrReturnError(IsIdle(), CHIP_ERROR_INCORRECT_STATE);

    auto timeTillNextResubscription = ComputeTimeTillNextSubscription();
    ChipLogProgress(DataManagement,
                    "Will try to resubscribe to %02x:" ChipLogFormatX64 " at retry index %" PRIu32 " after %" PRIu32
                    "ms due to error %" CHIP_ERROR_FORMAT,
                    GetFabricIndex(), ChipLogValueX64(GetPeerNodeId()), mNumRetries, timeTillNextResubscription,
                    aTerminationCause.Format());
    ReturnErrorOnFailure(ScheduleResubscription(timeTillNextResubscription, aTerminationCause == CHIP_ERROR_TIMEOUT));
    return CHIP_NO_ERROR;
}

void ReadClient::HandleDeviceConnected(void * context, OperationalDeviceProxy * device)
{
    ReadClient * const _this = static_cast<ReadClient *>(context);
    VerifyOrDie(_this != nullptr);

    _this->mReadPrepareParams.mSessionHolder.Grab(device->GetSecureSession().Value());

    auto err = _this->SendSubscribeRequest(_this->mReadPrepareParams);
    if (err != CHIP_NO_ERROR)
    {
        _this->Close(err);
    }
}

void ReadClient::HandleDeviceConnectionFailure(void * context, PeerId peerId, CHIP_ERROR err)
{
    ReadClient * const _this = static_cast<ReadClient *>(context);
    VerifyOrDie(_this != nullptr);

    ChipLogError(DataManagement, "Failed to establish CASE for re-subscription with error '%" CHIP_ERROR_FORMAT "'", err.Format());

    auto * caseSessionManager = InteractionModelEngine::GetInstance()->GetCASESessionManager();
    VerifyOrDie(caseSessionManager != nullptr);

    _this->Close(err);
}

void ReadClient::OnResubscribeTimerCallback(System::Layer * apSystemLayer, void * apAppState)
{
    ReadClient * const _this = static_cast<ReadClient *>(apAppState);
    VerifyOrDie(_this != nullptr);

    CHIP_ERROR err;

    ChipLogProgress(DataManagement, "OnResubscribeTimerCallback: DoCASE = %d", _this->mDoCaseOnNextResub);
    _this->mNumRetries++;

    if (_this->mDoCaseOnNextResub)
    {
        auto * caseSessionManager = InteractionModelEngine::GetInstance()->GetCASESessionManager();
        VerifyOrExit(caseSessionManager != nullptr, err = CHIP_ERROR_INCORRECT_STATE);

        auto fabric = InteractionModelEngine::GetInstance()->GetFabricTable()->FindFabricWithIndex(_this->GetFabricIndex());

        //
        // Temporary until #21084 is addressed. This object would have been synchronously cleaned-up
        // when a fabric has gone away, and this condition should never arise.
        //
        VerifyOrExit(fabric != nullptr, err = CHIP_ERROR_INVALID_FABRIC_INDEX;
                     ChipLogError(DataManagement, "Underlying fabric has gone away, stopping re-subscriptions!"););

        PeerId peerId(fabric->GetCompressedFabricId(), _this->GetPeerNodeId());

        auto proxy = caseSessionManager->FindExistingSession(peerId);
        if (proxy != nullptr)
        {
            proxy->Disconnect();
        }

        caseSessionManager->FindOrEstablishSession(peerId, &_this->mOnConnectedCallback, &_this->mOnConnectionFailureCallback);
        return;
    }

    err = _this->SendSubscribeRequest(_this->mReadPrepareParams);

exit:
    if (err != CHIP_NO_ERROR)
    {
        //
        // Call Close (which should trigger re-subscription again) EXCEPT if we got here because we didn't have a valid fabric,
        // or an invalid CASESessionManager pointer when mDoCaseOnNextResub was true.
        //
        // In that case, don't permit re-subscription to occur.
        //
        _this->Close(err, err != CHIP_ERROR_INVALID_FABRIC_INDEX && err != CHIP_ERROR_INCORRECT_STATE);
    }
}

void ReadClient::UpdateDataVersionFilters(const ConcreteDataAttributePath & aPath)
{
    for (size_t index = 0; index < mReadPrepareParams.mDataVersionFilterListSize; index++)
    {
        if (mReadPrepareParams.mpDataVersionFilterList[index].mEndpointId == aPath.mEndpointId &&
            mReadPrepareParams.mpDataVersionFilterList[index].mClusterId == aPath.mClusterId)
        {
            // Now we know the current version for this cluster is aPath.mDataVersion.
            mReadPrepareParams.mpDataVersionFilterList[index].mDataVersion = aPath.mDataVersion;
        }
    }
}

CHIP_ERROR ReadClient::GetMinEventNumber(const ReadPrepareParams & aReadPrepareParams, Optional<EventNumber> & aEventMin)
{
    if (aReadPrepareParams.mEventNumber.HasValue())
    {
        aEventMin = aReadPrepareParams.mEventNumber;
    }
    else
    {
        return mpCallback.GetHighestReceivedEventNumber(aEventMin);
    }
    return CHIP_NO_ERROR;
}
} // namespace app
} // namespace chip<|MERGE_RESOLUTION|>--- conflicted
+++ resolved
@@ -36,13 +36,9 @@
 
 ReadClient::ReadClient(InteractionModelEngine * apImEngine, Messaging::ExchangeManager * apExchangeMgr, Callback & apCallback,
                        InteractionType aInteractionType) :
-<<<<<<< HEAD
+    mExchange(*this),
     mpCallback(apCallback),
     mOnConnectedCallback(HandleDeviceConnected, this), mOnConnectionFailureCallback(HandleDeviceConnectionFailure, this)
-=======
-    mExchange(*this),
-    mpCallback(apCallback)
->>>>>>> 14c3b57c
 {
     // Error if already initialized.
     mpExchangeMgr    = apExchangeMgr;
