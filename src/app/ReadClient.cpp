/*
 *
 *    Copyright (c) 2021 Project CHIP Authors
 *    All rights reserved.
 *
 *    Licensed under the Apache License, Version 2.0 (the "License");
 *    you may not use this file except in compliance with the License.
 *    You may obtain a copy of the License at
 *
 *        http://www.apache.org/licenses/LICENSE-2.0
 *
 *    Unless required by applicable law or agreed to in writing, software
 *    distributed under the License is distributed on an "AS IS" BASIS,
 *    WITHOUT WARRANTIES OR CONDITIONS OF ANY KIND, either express or implied.
 *    See the License for the specific language governing permissions and
 *    limitations under the License.
 */

/**
 *    @file
 *      This file defines the initiator side of a CHIP Read Interaction.
 *
 */

#include "lib/core/CHIPTLVTypes.h"
#include <app/AppBuildConfig.h>
#include <app/InteractionModelEngine.h>
#include <app/ReadClient.h>
#include <app/StatusResponse.h>

namespace chip {
namespace app {

ReadClient::ReadClient(InteractionModelEngine * apImEngine, Messaging::ExchangeManager * apExchangeMgr, Callback & apCallback,
                       InteractionType aInteractionType) :
    mpCallback(apCallback)
{
    // Error if already initialized.
    mpExchangeMgr    = apExchangeMgr;
    mpCallback       = apCallback;
    mInteractionType = aInteractionType;

    mpImEngine = apImEngine;

    if (aInteractionType == InteractionType::Subscribe)
    {
        mpImEngine->AddReadClient(this);
    }
}

<<<<<<< HEAD
void ReadClient::ShutdownInternal(CHIP_ERROR aError, Protocols::InteractionModel::Status aIMStatus)
=======
ReadClient::~ReadClient()
>>>>>>> d9b77e90
{
    Abort();

    if (IsSubscriptionType())
    {
        CancelLivenessCheckTimer();

        //
        // Only remove ourselves from the engine's tracker list if we still continue to have a valid pointer to it.
        // This won't be the case if the engine shut down before this destructor was called (in which case, mpImEngine
        // will point to null)
        //
        if (mpImEngine)
        {
<<<<<<< HEAD
            mpCallback->OnError(this, aError, aIMStatus);
        }

        mpCallback->OnDone(this);
        mpCallback = nullptr;
=======
            mpImEngine->RemoveReadClient(this);
        }
>>>>>>> d9b77e90
    }
}

void ReadClient::Close(CHIP_ERROR aError)
{
    // OnDone below can destroy us before we unwind all the way back into the
    // exchange code and it tries to close itself.  Make sure that it doesn't
    // try to notify us that it's closing, since we will be dead.
    //
    // For more details, see #10344.
    if (mpExchangeCtx != nullptr)
    {
        mpExchangeCtx->SetDelegate(nullptr);
    }

    mpExchangeCtx = nullptr;

    if (aError != CHIP_NO_ERROR)
    {
        mpCallback.OnError(this, aError);
    }

    mpCallback.OnDone(this);
}

const char * ReadClient::GetStateStr() const
{
#if CHIP_DETAIL_LOGGING
    switch (mState)
    {
    case ClientState::Idle:
        return "Idle";
    case ClientState::AwaitingInitialReport:
        return "AwaitingInitialReport";
    case ClientState::AwaitingSubscribeResponse:
        return "AwaitingSubscribeResponse";
    case ClientState::SubscriptionActive:
        return "SubscriptionActive";
    }
#endif // CHIP_DETAIL_LOGGING
    return "N/A";
}

void ReadClient::MoveToState(const ClientState aTargetState)
{
    mState = aTargetState;
    ChipLogDetail(DataManagement, "%s ReadClient[%p]: Moving to [%10.10s]", __func__, this, GetStateStr());
}

CHIP_ERROR ReadClient::SendRequest(ReadPrepareParams & aReadPrepareParams)
{
    if (mInteractionType == InteractionType::Read)
    {
        return SendReadRequest(aReadPrepareParams);
    }

    if (mInteractionType == InteractionType::Subscribe)
    {
        return SendSubscribeRequest(aReadPrepareParams);
    }

    return CHIP_ERROR_INVALID_ARGUMENT;
}

CHIP_ERROR ReadClient::SendReadRequest(ReadPrepareParams & aReadPrepareParams)
{
    // TODO: SendRequest parameter is too long, need to have the structure to represent it
    CHIP_ERROR err = CHIP_NO_ERROR;
    System::PacketBufferHandle msgBuf;
    ChipLogDetail(DataManagement, "%s ReadClient[%p]: Sending Read Request", __func__, this);

    VerifyOrReturnError(ClientState::Idle == mState, err = CHIP_ERROR_INCORRECT_STATE);

    {
        System::PacketBufferTLVWriter writer;
        ReadRequestMessage::Builder request;

        msgBuf = System::PacketBufferHandle::New(kMaxSecureSduLengthBytes);
        VerifyOrReturnError(!msgBuf.IsNull(), err = CHIP_ERROR_NO_MEMORY);

        writer.Init(std::move(msgBuf));

        ReturnErrorOnFailure(request.Init(&writer));

        if (aReadPrepareParams.mAttributePathParamsListSize != 0 && aReadPrepareParams.mpAttributePathParamsList != nullptr)
        {
            AttributePathIBs::Builder & attributePathListBuilder = request.CreateAttributeRequests();
            ReturnErrorOnFailure(err = request.GetError());
            ReturnErrorOnFailure(GenerateAttributePathList(attributePathListBuilder, aReadPrepareParams.mpAttributePathParamsList,
                                                           aReadPrepareParams.mAttributePathParamsListSize));
        }

        if (aReadPrepareParams.mEventPathParamsListSize != 0 && aReadPrepareParams.mpEventPathParamsList != nullptr)
        {
            EventPathIBs::Builder & eventPathListBuilder = request.CreateEventRequests();
            ReturnErrorOnFailure(err = request.GetError());

            ReturnErrorOnFailure(GenerateEventPaths(eventPathListBuilder, aReadPrepareParams.mpEventPathParamsList,
                                                    aReadPrepareParams.mEventPathParamsListSize));

            if (aReadPrepareParams.mEventNumber != 0)
            {
                // EventFilter is optional
                EventFilterIBs::Builder & eventFilters = request.CreateEventFilters();
                ReturnErrorOnFailure(request.GetError());

                EventFilterIB::Builder & eventFilter = eventFilters.CreateEventFilter();
                ReturnErrorOnFailure(eventFilters.GetError());
                ReturnErrorOnFailure(eventFilter.EventMin(aReadPrepareParams.mEventNumber).EndOfEventFilterIB().GetError());
                ReturnErrorOnFailure(eventFilters.EndOfEventFilters().GetError());
            }
        }

        ReturnErrorOnFailure(request.IsFabricFiltered(false).EndOfReadRequestMessage().GetError());
        ReturnErrorOnFailure(writer.Finalize(&msgBuf));
    }

    mpExchangeCtx = mpExchangeMgr->NewContext(aReadPrepareParams.mSessionHolder.Get(), this);
    VerifyOrReturnError(mpExchangeCtx != nullptr, err = CHIP_ERROR_NO_MEMORY);

    mpExchangeCtx->SetResponseTimeout(aReadPrepareParams.mTimeout);

    ReturnErrorOnFailure(mpExchangeCtx->SendMessage(Protocols::InteractionModel::MsgType::ReadRequest, std::move(msgBuf),
                                                    Messaging::SendFlags(Messaging::SendMessageFlags::kExpectResponse)));

    mPeerNodeId  = aReadPrepareParams.mSessionHolder->AsSecureSession()->GetPeerNodeId();
    mFabricIndex = aReadPrepareParams.mSessionHolder->AsSecureSession()->GetFabricIndex();

    MoveToState(ClientState::AwaitingInitialReport);

    return CHIP_NO_ERROR;
}

CHIP_ERROR ReadClient::GenerateEventPaths(EventPathIBs::Builder & aEventPathsBuilder, EventPathParams * apEventPathParamsList,
                                          size_t aEventPathParamsListSize)
{
    for (size_t index = 0; index < aEventPathParamsListSize; ++index)
    {
        VerifyOrReturnError(apEventPathParamsList[index].IsValidEventPath(), CHIP_ERROR_IM_MALFORMED_ATTRIBUTE_PATH);
        EventPathIB::Builder & path = aEventPathsBuilder.CreatePath();
        ReturnErrorOnFailure(aEventPathsBuilder.GetError());
        ReturnErrorOnFailure(path.Encode(apEventPathParamsList[index]));
    }

    aEventPathsBuilder.EndOfEventPaths();
    return aEventPathsBuilder.GetError();
}

CHIP_ERROR ReadClient::GenerateAttributePathList(AttributePathIBs::Builder & aAttributePathIBsBuilder,
                                                 AttributePathParams * apAttributePathParamsList,
                                                 size_t aAttributePathParamsListSize)
{
    for (size_t index = 0; index < aAttributePathParamsListSize; index++)
    {
        VerifyOrReturnError(apAttributePathParamsList[index].IsValidAttributePath(), CHIP_ERROR_IM_MALFORMED_ATTRIBUTE_PATH);
        AttributePathIB::Builder & path = aAttributePathIBsBuilder.CreatePath();
        ReturnErrorOnFailure(aAttributePathIBsBuilder.GetError());
        ReturnErrorOnFailure(path.Encode(apAttributePathParamsList[index]));
    }

    aAttributePathIBsBuilder.EndOfAttributePathIBs();
    return aAttributePathIBsBuilder.GetError();
}

CHIP_ERROR ReadClient::OnMessageReceived(Messaging::ExchangeContext * apExchangeContext, const PayloadHeader & aPayloadHeader,
                                         System::PacketBufferHandle && aPayload)
{
<<<<<<< HEAD
    CHIP_ERROR err                                    = CHIP_NO_ERROR;
    Protocols::InteractionModel::Status imErrorStatus = Protocols::InteractionModel::Status::Failure;

    VerifyOrExit(!IsFree(), err = CHIP_ERROR_INCORRECT_STATE);
    VerifyOrExit(mpCallback != nullptr, err = CHIP_ERROR_INCORRECT_STATE);
=======
    CHIP_ERROR err = CHIP_NO_ERROR;

    VerifyOrExit(!IsIdle(), err = CHIP_ERROR_INCORRECT_STATE);
>>>>>>> d9b77e90

    if (aPayloadHeader.HasMessageType(Protocols::InteractionModel::MsgType::ReportData))
    {
        err = ProcessReportData(std::move(aPayload));
        SuccessOrExit(err);
    }
    else if (aPayloadHeader.HasMessageType(Protocols::InteractionModel::MsgType::SubscribeResponse))
    {
        VerifyOrExit(apExchangeContext == mpExchangeCtx, err = CHIP_ERROR_INCORRECT_STATE);
        err = ProcessSubscribeResponse(std::move(aPayload));

        // Forget the context as SUBSCRIBE RESPONSE is the last message in SUBSCRIBE transaction and
        // ExchangeContext::HandleMessage automatically closes a context if no other messages need to
        // be sent or received.
        mpExchangeCtx = nullptr;
        SuccessOrExit(err);
    }
    else if (aPayloadHeader.HasMessageType(Protocols::InteractionModel::MsgType::StatusResponse))
    {
        StatusIB status;

        VerifyOrExit(apExchangeContext == mpExchangeCtx, err = CHIP_ERROR_INCORRECT_STATE);

        err = StatusResponse::ProcessStatusResponse(std::move(aPayload), status);
        if (err == CHIP_ERROR_IM_STATUS_CODE_RECEIVED)
        {
            imErrorStatus = status.mStatus;
        }
    }
    else
    {
        err = CHIP_ERROR_INVALID_MESSAGE_TYPE;
    }

exit:
    if ((!IsSubscriptionType() && !mPendingMoreChunks) || err != CHIP_NO_ERROR)
    {
<<<<<<< HEAD
        ShutdownInternal(err, imErrorStatus);
=======
        Close(err);
>>>>>>> d9b77e90
    }

    return err;
}

void ReadClient::Abort()
{
    //
    // If the exchange context hasn't already been gracefully closed
    // (signaled by setting it to null), then we need to forcibly
    // tear it down.
    //
    if (mpExchangeCtx != nullptr)
    {
        // We might be a delegate for this exchange, and we don't want the
        // OnExchangeClosing notification in that case.  Null out the delegate
        // to avoid that.
        //
        // TODO: This makes all sorts of assumptions about what the delegate is
        // (notice the "might" above!) that might not hold in practice.  We
        // really need a better solution here....
        mpExchangeCtx->SetDelegate(nullptr);
        mpExchangeCtx->Abort();
        mpExchangeCtx = nullptr;
    }
}

CHIP_ERROR ReadClient::OnUnsolicitedReportData(Messaging::ExchangeContext * apExchangeContext,
                                               System::PacketBufferHandle && aPayload)
{
    mpExchangeCtx = apExchangeContext;

    CHIP_ERROR err = ProcessReportData(std::move(aPayload));
    if (err != CHIP_NO_ERROR)
    {
        Close(err);
    }

    return err;
}

CHIP_ERROR ReadClient::ProcessReportData(System::PacketBufferHandle && aPayload)
{
    CHIP_ERROR err = CHIP_NO_ERROR;
    ReportDataMessage::Parser report;

    bool isEventReportsPresent       = false;
    bool isAttributeReportIBsPresent = false;
    bool suppressResponse            = true;
    uint64_t subscriptionId          = 0;
    EventReportIBs::Parser eventReportIBs;
    AttributeReportIBs::Parser attributeReportIBs;
    System::PacketBufferTLVReader reader;

    reader.Init(std::move(aPayload));
    reader.Next();

    err = report.Init(reader);
    SuccessOrExit(err);

#if CHIP_CONFIG_IM_ENABLE_SCHEMA_CHECK
    err = report.CheckSchemaValidity();
    SuccessOrExit(err);
#endif

    err = report.GetSuppressResponse(&suppressResponse);
    if (CHIP_END_OF_TLV == err)
    {
        suppressResponse = false;
        err              = CHIP_NO_ERROR;
    }
    SuccessOrExit(err);

    err = report.GetSubscriptionId(&subscriptionId);
    if (CHIP_NO_ERROR == err)
    {
        if (mIsPrimingReports)
        {
            mSubscriptionId = subscriptionId;
        }
        else if (!IsMatchingClient(subscriptionId))
        {
            err = CHIP_ERROR_INVALID_ARGUMENT;
        }
    }
    else if (CHIP_END_OF_TLV == err)
    {
        if (IsSubscriptionType())
        {
            err = CHIP_ERROR_INVALID_ARGUMENT;
        }
        else
        {
            err = CHIP_NO_ERROR;
        }
    }
    SuccessOrExit(err);

    err = report.GetMoreChunkedMessages(&mPendingMoreChunks);
    if (CHIP_END_OF_TLV == err)
    {
        mPendingMoreChunks = false;
        err                = CHIP_NO_ERROR;
    }
    SuccessOrExit(err);

    err                   = report.GetEventReports(&eventReportIBs);
    isEventReportsPresent = (err == CHIP_NO_ERROR);
    if (err == CHIP_END_OF_TLV)
    {
        err = CHIP_NO_ERROR;
    }
    SuccessOrExit(err);

    if (isEventReportsPresent)
    {
        chip::TLV::TLVReader EventReportsReader;
        eventReportIBs.GetReader(&EventReportsReader);
        err = ProcessEventReportIBs(EventReportsReader);
        SuccessOrExit(err);
    }

    err                         = report.GetAttributeReportIBs(&attributeReportIBs);
    isAttributeReportIBsPresent = (err == CHIP_NO_ERROR);
    if (err == CHIP_END_OF_TLV)
    {
        err = CHIP_NO_ERROR;
    }
    SuccessOrExit(err);

    if (isAttributeReportIBsPresent)
    {
        TLV::TLVReader attributeReportIBsReader;
        attributeReportIBs.GetReader(&attributeReportIBsReader);

        if (mIsInitialReport)
        {
            mpCallback.OnReportBegin(this);
            mIsInitialReport = false;
        }

        err = ProcessAttributeReportIBs(attributeReportIBsReader);
        SuccessOrExit(err);

        if (!mPendingMoreChunks)
        {
            mpCallback.OnReportEnd(this);
            mIsInitialReport = true;
        }
    }

exit:
    if (IsSubscriptionType())
    {
        if (IsAwaitingInitialReport())
        {
            MoveToState(ClientState::AwaitingSubscribeResponse);
        }
        else
        {
            RefreshLivenessCheckTimer();
        }
    }

    if (!suppressResponse)
    {
        bool noResponseExpected = IsSubscriptionIdle() && !mPendingMoreChunks;
        err                     = StatusResponse::Send(err == CHIP_NO_ERROR ? Protocols::InteractionModel::Status::Success
                                                        : Protocols::InteractionModel::Status::InvalidSubscription,
                                   mpExchangeCtx, !noResponseExpected);

        if (noResponseExpected || (err != CHIP_NO_ERROR))
        {
            mpExchangeCtx = nullptr;
        }
    }

    mIsPrimingReports = false;
    return err;
}

void ReadClient::OnResponseTimeout(Messaging::ExchangeContext * apExchangeContext)
{
    ChipLogProgress(DataManagement, "Time out! failed to receive report data from Exchange: " ChipLogFormatExchange,
                    ChipLogValueExchange(apExchangeContext));
    Close(CHIP_ERROR_TIMEOUT);
}

CHIP_ERROR ReadClient::ProcessAttributePath(AttributePathIB::Parser & aAttributePathParser,
                                            ConcreteDataAttributePath & aAttributePath)
{
    CHIP_ERROR err = CHIP_NO_ERROR;
    // The ReportData must contain a concrete attribute path
    err = aAttributePathParser.GetEndpoint(&(aAttributePath.mEndpointId));
    VerifyOrReturnError(err == CHIP_NO_ERROR, CHIP_ERROR_IM_MALFORMED_ATTRIBUTE_PATH);
    err = aAttributePathParser.GetCluster(&(aAttributePath.mClusterId));
    VerifyOrReturnError(err == CHIP_NO_ERROR, CHIP_ERROR_IM_MALFORMED_ATTRIBUTE_PATH);
    err = aAttributePathParser.GetAttribute(&(aAttributePath.mAttributeId));
    VerifyOrReturnError(err == CHIP_NO_ERROR, CHIP_ERROR_IM_MALFORMED_ATTRIBUTE_PATH);

    DataModel::Nullable<ListIndex> listIndex;
    err = aAttributePathParser.GetListIndex(&(listIndex));
    if (CHIP_END_OF_TLV == err)
    {
        err = CHIP_NO_ERROR;
    }
    else if (listIndex.IsNull())
    {
        aAttributePath.mListOp = ConcreteDataAttributePath::ListOperation::AppendItem;
    }
    else
    {
        // TODO: Add ListOperation::ReplaceItem support. (Attribute path with valid list index)
        err = CHIP_ERROR_IM_MALFORMED_ATTRIBUTE_PATH;
    }
    VerifyOrReturnError(err == CHIP_NO_ERROR, CHIP_ERROR_IM_MALFORMED_ATTRIBUTE_PATH);
    return CHIP_NO_ERROR;
}

CHIP_ERROR ReadClient::ProcessAttributeReportIBs(TLV::TLVReader & aAttributeReportIBsReader)
{
    CHIP_ERROR err = CHIP_NO_ERROR;
    while (CHIP_NO_ERROR == (err = aAttributeReportIBsReader.Next()))
    {
        TLV::TLVReader dataReader;
        AttributeReportIB::Parser report;
        AttributeDataIB::Parser data;
        AttributeStatusIB::Parser status;
        AttributePathIB::Parser path;
        ConcreteDataAttributePath attributePath;
        StatusIB statusIB;

        TLV::TLVReader reader = aAttributeReportIBsReader;
        ReturnErrorOnFailure(report.Init(reader));

        err = report.GetAttributeStatus(&status);
        if (CHIP_NO_ERROR == err)
        {
            StatusIB::Parser errorStatus;
            ReturnErrorOnFailure(status.GetPath(&path));
            ReturnErrorOnFailure(ProcessAttributePath(path, attributePath));
            ReturnErrorOnFailure(status.GetErrorStatus(&errorStatus));
            ReturnErrorOnFailure(errorStatus.DecodeStatusIB(statusIB));
            mpCallback.OnAttributeData(this, attributePath, nullptr, statusIB);
        }
        else if (CHIP_END_OF_TLV == err)
        {
            ReturnErrorOnFailure(report.GetAttributeData(&data));
            ReturnErrorOnFailure(data.GetPath(&path));
            ReturnErrorOnFailure(ProcessAttributePath(path, attributePath));
            ReturnErrorOnFailure(data.GetData(&dataReader));

            // The element in an array may be another array -- so we should only set the list operation when we are handling the
            // whole list.
            if (!attributePath.IsListOperation() && dataReader.GetType() == TLV::kTLVType_Array)
            {
                attributePath.mListOp = ConcreteDataAttributePath::ListOperation::ReplaceAll;
            }

            mpCallback.OnAttributeData(this, attributePath, &dataReader, statusIB);
        }
    }

    if (CHIP_END_OF_TLV == err)
    {
        err = CHIP_NO_ERROR;
    }

    return err;
}

CHIP_ERROR ReadClient::ProcessEventReportIBs(TLV::TLVReader & aEventReportIBsReader)
{
    CHIP_ERROR err = CHIP_NO_ERROR;
    while (CHIP_NO_ERROR == (err = aEventReportIBsReader.Next()))
    {
        TLV::TLVReader dataReader;
        EventReportIB::Parser report;
        EventDataIB::Parser data;
        EventHeader header;

        TLV::TLVReader reader = aEventReportIBsReader;
        ReturnErrorOnFailure(report.Init(reader));

        ReturnErrorOnFailure(report.GetEventData(&data));

        header.mTimestamp = mEventTimestamp;
        ReturnErrorOnFailure(data.DecodeEventHeader(header));
        mEventTimestamp = header.mTimestamp;
        mEventMin       = header.mEventNumber + 1;
        ReturnErrorOnFailure(data.GetData(&dataReader));

        mpCallback.OnEventData(this, header, &dataReader, nullptr);
    }

    if (CHIP_END_OF_TLV == err)
    {
        err = CHIP_NO_ERROR;
    }

    return err;
}

CHIP_ERROR ReadClient::RefreshLivenessCheckTimer()
{
    CHIP_ERROR err = CHIP_NO_ERROR;
    CancelLivenessCheckTimer();
    VerifyOrReturnError(mpExchangeCtx != nullptr, err = CHIP_ERROR_INCORRECT_STATE);
    VerifyOrReturnError(mpExchangeCtx->HasSessionHandle(), err = CHIP_ERROR_INCORRECT_STATE);

    System::Clock::Timeout timeout =
        System::Clock::Seconds16(mMaxIntervalCeilingSeconds) + mpExchangeCtx->GetSessionHandle()->GetAckTimeout();
    // EFR32/MBED/INFINION/K32W's chrono count return long unsinged, but other platform returns unsigned
    ChipLogProgress(DataManagement, "Refresh LivenessCheckTime with %lu milliseconds", static_cast<long unsigned>(timeout.count()));
    err = InteractionModelEngine::GetInstance()->GetExchangeManager()->GetSessionManager()->SystemLayer()->StartTimer(
        timeout, OnLivenessTimeoutCallback, this);

    if (err != CHIP_NO_ERROR)
    {
        Close(err);
    }

    return err;
}

void ReadClient::CancelLivenessCheckTimer()
{
    InteractionModelEngine::GetInstance()->GetExchangeManager()->GetSessionManager()->SystemLayer()->CancelTimer(
        OnLivenessTimeoutCallback, this);
}

void ReadClient::OnLivenessTimeoutCallback(System::Layer * apSystemLayer, void * apAppState)
{
    ReadClient * const client = reinterpret_cast<ReadClient *>(apAppState);

    //
    // Might as well try to see if this instance exists in the tracked list in the IM.
    // This might blow-up if either the client has since been free'ed (use-after-free), or if the engine has since
    // been shutdown at which point the client wouldn't exist in the active read client list.
    //
    VerifyOrDie(client->mpImEngine->InActiveReadClientList(client));

    ChipLogError(DataManagement, "Subscription Liveness timeout with peer node 0x%" PRIx64 ", shutting down ", client->mPeerNodeId);

    // TODO: add a more specific error here for liveness timeout failure to distinguish between other classes of timeouts (i.e
    // response timeouts).
    client->Close(CHIP_ERROR_TIMEOUT);
}

CHIP_ERROR ReadClient::ProcessSubscribeResponse(System::PacketBufferHandle && aPayload)
{
    System::PacketBufferTLVReader reader;
    reader.Init(std::move(aPayload));
    ReturnLogErrorOnFailure(reader.Next());

    SubscribeResponseMessage::Parser subscribeResponse;
    ReturnLogErrorOnFailure(subscribeResponse.Init(reader));

#if CHIP_CONFIG_IM_ENABLE_SCHEMA_CHECK
    ReturnLogErrorOnFailure(subscribeResponse.CheckSchemaValidity());
#endif

    uint64_t subscriptionId = 0;
    ReturnLogErrorOnFailure(subscribeResponse.GetSubscriptionId(&subscriptionId));
    VerifyOrReturnLogError(IsMatchingClient(subscriptionId), CHIP_ERROR_INVALID_ARGUMENT);
    ReturnLogErrorOnFailure(subscribeResponse.GetMinIntervalFloorSeconds(&mMinIntervalFloorSeconds));
    ReturnLogErrorOnFailure(subscribeResponse.GetMaxIntervalCeilingSeconds(&mMaxIntervalCeilingSeconds));

    mpCallback.OnSubscriptionEstablished(this);

    MoveToState(ClientState::SubscriptionActive);

    RefreshLivenessCheckTimer();

    return CHIP_NO_ERROR;
}

CHIP_ERROR ReadClient::SendSubscribeRequest(ReadPrepareParams & aReadPrepareParams)
{
    CHIP_ERROR err = CHIP_NO_ERROR;
    System::PacketBufferHandle msgBuf;
    System::PacketBufferTLVWriter writer;
    SubscribeRequestMessage::Builder request;

    VerifyOrReturnError(ClientState::Idle == mState, err = CHIP_ERROR_INCORRECT_STATE);

    msgBuf = System::PacketBufferHandle::New(kMaxSecureSduLengthBytes);
    VerifyOrReturnError(!msgBuf.IsNull(), err = CHIP_ERROR_NO_MEMORY);

    VerifyOrReturnError(aReadPrepareParams.mMinIntervalFloorSeconds <= aReadPrepareParams.mMaxIntervalCeilingSeconds,
                        err = CHIP_ERROR_INVALID_ARGUMENT);

    writer.Init(std::move(msgBuf));

    ReturnErrorOnFailure(request.Init(&writer));

    request.KeepSubscriptions(aReadPrepareParams.mKeepSubscriptions)
        .MinIntervalFloorSeconds(aReadPrepareParams.mMinIntervalFloorSeconds)
        .MaxIntervalCeilingSeconds(aReadPrepareParams.mMaxIntervalCeilingSeconds);

    if (aReadPrepareParams.mAttributePathParamsListSize != 0 && aReadPrepareParams.mpAttributePathParamsList != nullptr)
    {
        AttributePathIBs::Builder & attributePathListBuilder = request.CreateAttributeRequests();
        ReturnErrorOnFailure(err = attributePathListBuilder.GetError());
        ReturnErrorOnFailure(GenerateAttributePathList(attributePathListBuilder, aReadPrepareParams.mpAttributePathParamsList,
                                                       aReadPrepareParams.mAttributePathParamsListSize));
    }

    if (aReadPrepareParams.mEventPathParamsListSize != 0 && aReadPrepareParams.mpEventPathParamsList != nullptr)
    {
        EventPathIBs::Builder & eventPathListBuilder = request.CreateEventRequests();
        ReturnErrorOnFailure(err = eventPathListBuilder.GetError());
        ReturnErrorOnFailure(GenerateEventPaths(eventPathListBuilder, aReadPrepareParams.mpEventPathParamsList,
                                                aReadPrepareParams.mEventPathParamsListSize));

        if (aReadPrepareParams.mEventNumber != 0)
        {
            mEventMin = aReadPrepareParams.mEventNumber;
        }

        EventFilterIBs::Builder & eventFilters = request.CreateEventFilters();
        ReturnErrorOnFailure(err = request.GetError());
        EventFilterIB::Builder & eventFilter = eventFilters.CreateEventFilter();
        ReturnErrorOnFailure(err = eventFilters.GetError());
        eventFilter.EventMin(mEventMin).EndOfEventFilterIB();
        ReturnErrorOnFailure(err = eventFilter.GetError());
        eventFilters.EndOfEventFilters();
        ReturnErrorOnFailure(err = eventFilters.GetError());
    }

    request.IsFabricFiltered(false).EndOfSubscribeRequestMessage();
    ReturnErrorOnFailure(err = request.GetError());

    ReturnErrorOnFailure(writer.Finalize(&msgBuf));

    mpExchangeCtx = mpExchangeMgr->NewContext(aReadPrepareParams.mSessionHolder.Get(), this);
    VerifyOrReturnError(mpExchangeCtx != nullptr, err = CHIP_ERROR_NO_MEMORY);
    mpExchangeCtx->SetResponseTimeout(kImMessageTimeout);

    ReturnErrorOnFailure(mpExchangeCtx->SendMessage(Protocols::InteractionModel::MsgType::SubscribeRequest, std::move(msgBuf),
                                                    Messaging::SendFlags(Messaging::SendMessageFlags::kExpectResponse)));

    mPeerNodeId  = aReadPrepareParams.mSessionHolder->AsSecureSession()->GetPeerNodeId();
    mFabricIndex = aReadPrepareParams.mSessionHolder->AsSecureSession()->GetFabricIndex();

    MoveToState(ClientState::AwaitingInitialReport);

    return CHIP_NO_ERROR;
}

}; // namespace app
}; // namespace chip<|MERGE_RESOLUTION|>--- conflicted
+++ resolved
@@ -48,11 +48,7 @@
     }
 }
 
-<<<<<<< HEAD
-void ReadClient::ShutdownInternal(CHIP_ERROR aError, Protocols::InteractionModel::Status aIMStatus)
-=======
 ReadClient::~ReadClient()
->>>>>>> d9b77e90
 {
     Abort();
 
@@ -67,20 +63,12 @@
         //
         if (mpImEngine)
         {
-<<<<<<< HEAD
-            mpCallback->OnError(this, aError, aIMStatus);
-        }
-
-        mpCallback->OnDone(this);
-        mpCallback = nullptr;
-=======
             mpImEngine->RemoveReadClient(this);
         }
->>>>>>> d9b77e90
-    }
-}
-
-void ReadClient::Close(CHIP_ERROR aError)
+    }
+}
+
+void ReadClient::Close(CHIP_ERROR aError, Protocols::InteractionModel::Status aIMStatus)
 {
     // OnDone below can destroy us before we unwind all the way back into the
     // exchange code and it tries to close itself.  Make sure that it doesn't
@@ -96,7 +84,7 @@
 
     if (aError != CHIP_NO_ERROR)
     {
-        mpCallback.OnError(this, aError);
+        mpCallback.OnError(this, aError, aIMStatus);
     }
 
     mpCallback.OnDone(this);
@@ -244,17 +232,11 @@
 CHIP_ERROR ReadClient::OnMessageReceived(Messaging::ExchangeContext * apExchangeContext, const PayloadHeader & aPayloadHeader,
                                          System::PacketBufferHandle && aPayload)
 {
-<<<<<<< HEAD
     CHIP_ERROR err                                    = CHIP_NO_ERROR;
     Protocols::InteractionModel::Status imErrorStatus = Protocols::InteractionModel::Status::Failure;
 
-    VerifyOrExit(!IsFree(), err = CHIP_ERROR_INCORRECT_STATE);
-    VerifyOrExit(mpCallback != nullptr, err = CHIP_ERROR_INCORRECT_STATE);
-=======
-    CHIP_ERROR err = CHIP_NO_ERROR;
-
     VerifyOrExit(!IsIdle(), err = CHIP_ERROR_INCORRECT_STATE);
->>>>>>> d9b77e90
+
 
     if (aPayloadHeader.HasMessageType(Protocols::InteractionModel::MsgType::ReportData))
     {
@@ -292,11 +274,7 @@
 exit:
     if ((!IsSubscriptionType() && !mPendingMoreChunks) || err != CHIP_NO_ERROR)
     {
-<<<<<<< HEAD
-        ShutdownInternal(err, imErrorStatus);
-=======
-        Close(err);
->>>>>>> d9b77e90
+        Close(err, imErrorStatus);
     }
 
     return err;
