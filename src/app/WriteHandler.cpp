/*
 *
 *    Copyright (c) 2021 Project CHIP Authors
 *    All rights reserved.
 *
 *    Licensed under the Apache License, Version 2.0 (the "License");
 *    you may not use this file except in compliance with the License.
 *    You may obtain a copy of the License at
 *
 *        http://www.apache.org/licenses/LICENSE-2.0
 *
 *    Unless required by applicable law or agreed to in writing, software
 *    distributed under the License is distributed on an "AS IS" BASIS,
 *    WITHOUT WARRANTIES OR CONDITIONS OF ANY KIND, either express or implied.
 *    See the License for the specific language governing permissions and
 *    limitations under the License.
 */

#include "data-model-provider/MetadataTypes.h"
#include "lib/core/DataModelTypes.h"
#include <app/AppConfig.h>
#include <app/AttributeAccessInterfaceRegistry.h>
#include <app/AttributeValueDecoder.h>
#include <app/ConcreteAttributePath.h>
#include <app/GlobalAttributes.h>
#include <app/InteractionModelEngine.h>
#include <app/MessageDef/EventPathIB.h>
#include <app/MessageDef/StatusIB.h>
#include <app/StatusResponse.h>
#include <app/WriteHandler.h>
#include <app/data-model-provider/ActionReturnStatus.h>
#include <app/data-model-provider/MetadataLookup.h>
#include <app/data-model-provider/MetadataTypes.h>
#include <app/data-model-provider/OperationTypes.h>
#include <app/reporting/Engine.h>
#include <app/util/MatterCallbacks.h>
#include <credentials/GroupDataProvider.h>
#include <lib/core/CHIPError.h>
#include <lib/support/CodeUtils.h>
#include <lib/support/TypeTraits.h>
#include <lib/support/logging/TextOnlyLogging.h>
#include <messaging/ExchangeContext.h>
#include <protocols/interaction_model/StatusCode.h>

#include <optional>

namespace chip {
namespace app {

namespace {

using Protocols::InteractionModel::Status;

/// Wraps a EndpointIterator and ensures that `::Release()` is called
/// for the iterator (assuming it is non-null)
class AutoReleaseGroupEndpointIterator
{
public:
    explicit AutoReleaseGroupEndpointIterator(Credentials::GroupDataProvider::EndpointIterator * iterator) : mIterator(iterator) {}
    ~AutoReleaseGroupEndpointIterator()
    {
        if (mIterator != nullptr)
        {
            mIterator->Release();
        }
    }

    bool IsNull() const { return mIterator == nullptr; }
    bool Next(Credentials::GroupDataProvider::GroupEndpoint & item) { return mIterator->Next(item); }

private:
    Credentials::GroupDataProvider::EndpointIterator * mIterator;
};

} // namespace

using namespace Protocols::InteractionModel;
using Status = Protocols::InteractionModel::Status;

CHIP_ERROR WriteHandler::Init(DataModel::Provider * apProvider, WriteHandlerDelegate * apWriteHandlerDelegate)
{
    VerifyOrReturnError(!mExchangeCtx, CHIP_ERROR_INCORRECT_STATE);
    VerifyOrReturnError(apWriteHandlerDelegate, CHIP_ERROR_INVALID_ARGUMENT);
    VerifyOrReturnError(apProvider, CHIP_ERROR_INVALID_ARGUMENT);
    mDataModelProvider = apProvider;

    mDelegate = apWriteHandlerDelegate;
    MoveToState(State::Initialized);

    mACLCheckCache.ClearValue();
    mProcessingAttributePath.ClearValue();

    return CHIP_NO_ERROR;
}

void WriteHandler::Close()
{
    VerifyOrReturn(mState != State::Uninitialized);

    // DeliverFinalListWriteEnd will be a no-op if we have called
    // DeliverFinalListWriteEnd in success conditions, so passing false for
    // wasSuccessful here is safe: if it does anything, we were in fact not
    // successful.
    DeliverFinalListWriteEnd(false /* wasSuccessful */);
    mExchangeCtx.Release();
    mStateFlags.Clear(StateBits::kSuppressResponse);
    mDataModelProvider = nullptr;
    MoveToState(State::Uninitialized);
}

std::optional<bool> WriteHandler::IsListAttributePath(const ConcreteAttributePath & path)
{
    if (mDataModelProvider == nullptr)
    {
#if CHIP_CONFIG_DATA_MODEL_EXTRA_LOGGING
        ChipLogError(DataManagement, "Null data model while checking attribute properties.");
#endif
        return std::nullopt;
    }

    DataModel::AttributeFinder finder(mDataModelProvider);
    std::optional<DataModel::AttributeEntry> info = finder.Find(path);

    if (!info.has_value())
    {
        return std::nullopt;
    }

    return info->HasFlags(DataModel::AttributeQualityFlags::kListAttribute);
}

Status WriteHandler::HandleWriteRequestMessage(Messaging::ExchangeContext * apExchangeContext,
                                               System::PacketBufferHandle && aPayload, bool aIsTimedWrite)
{
    System::PacketBufferHandle packet = System::PacketBufferHandle::New(chip::app::kMaxSecureSduLengthBytes);
    VerifyOrReturnError(!packet.IsNull(), Status::Failure);

    System::PacketBufferTLVWriter messageWriter;
    messageWriter.Init(std::move(packet));
    VerifyOrReturnError(mWriteResponseBuilder.Init(&messageWriter) == CHIP_NO_ERROR, Status::Failure);

    mWriteResponseBuilder.CreateWriteResponses();
    VerifyOrReturnError(mWriteResponseBuilder.GetError() == CHIP_NO_ERROR, Status::Failure);

    Status status = ProcessWriteRequest(std::move(aPayload), aIsTimedWrite);

    // Do not send response on Group Write
    if (status == Status::Success && !apExchangeContext->IsGroupExchangeContext())
    {
        CHIP_ERROR err = SendWriteResponse(std::move(messageWriter));
        if (err != CHIP_NO_ERROR)
        {
            status = Status::Failure;
        }
    }

    return status;
}

Status WriteHandler::OnWriteRequest(Messaging::ExchangeContext * apExchangeContext, System::PacketBufferHandle && aPayload,
                                    bool aIsTimedWrite)
{
    //
    // Let's take over further message processing on this exchange from the IM.
    // This is only relevant during chunked requests.
    //
    mExchangeCtx.Grab(apExchangeContext);

    Status status = HandleWriteRequestMessage(apExchangeContext, std::move(aPayload), aIsTimedWrite);

    // The write transaction will be alive only when the message was handled successfully and there are more chunks.
    if (!(status == Status::Success && mStateFlags.Has(StateBits::kHasMoreChunks)))
    {
        Close();
    }

    return status;
}

CHIP_ERROR WriteHandler::OnMessageReceived(Messaging::ExchangeContext * apExchangeContext, const PayloadHeader & aPayloadHeader,
                                           System::PacketBufferHandle && aPayload)
{
    CHIP_ERROR err = CHIP_NO_ERROR;

    VerifyOrDieWithMsg(apExchangeContext == mExchangeCtx.Get(), DataManagement,
                       "Incoming exchange context should be same as the initial request.");
    VerifyOrDieWithMsg(!apExchangeContext->IsGroupExchangeContext(), DataManagement,
                       "OnMessageReceived should not be called on GroupExchangeContext");
    if (!aPayloadHeader.HasMessageType(Protocols::InteractionModel::MsgType::WriteRequest))
    {
        if (aPayloadHeader.HasMessageType(Protocols::InteractionModel::MsgType::StatusResponse))
        {
            CHIP_ERROR statusError = CHIP_NO_ERROR;
            // Parse the status response so we can log it properly.
            StatusResponse::ProcessStatusResponse(std::move(aPayload), statusError);
        }
        ChipLogDetail(DataManagement, "Unexpected message type %d", aPayloadHeader.GetMessageType());
        StatusResponse::Send(Status::InvalidAction, apExchangeContext, false /*aExpectResponse*/);
        Close();
        return CHIP_ERROR_INVALID_MESSAGE_TYPE;
    }

    Status status =
        HandleWriteRequestMessage(apExchangeContext, std::move(aPayload), false /* chunked write should not be timed write */);
    if (status == Status::Success)
    {
        // We have no more chunks, the write response has been sent in HandleWriteRequestMessage, so close directly.
        if (!mStateFlags.Has(StateBits::kHasMoreChunks))
        {
            Close();
        }
    }
    else
    {
        err = StatusResponse::Send(status, apExchangeContext, false /*aExpectResponse*/);
        Close();
    }
    return CHIP_NO_ERROR;
}

void WriteHandler::OnResponseTimeout(Messaging::ExchangeContext * apExchangeContext)
{
    ChipLogError(DataManagement, "Time out! failed to receive status response from Exchange: " ChipLogFormatExchange,
                 ChipLogValueExchange(apExchangeContext));
    Close();
}

CHIP_ERROR WriteHandler::FinalizeMessage(System::PacketBufferTLVWriter && aMessageWriter, System::PacketBufferHandle & packet)
{
    VerifyOrReturnError(mState == State::AddStatus, CHIP_ERROR_INCORRECT_STATE);
    ReturnErrorOnFailure(mWriteResponseBuilder.GetWriteResponses().EndOfAttributeStatuses());
    ReturnErrorOnFailure(mWriteResponseBuilder.EndOfWriteResponseMessage());
    ReturnErrorOnFailure(aMessageWriter.Finalize(&packet));
    return CHIP_NO_ERROR;
}

CHIP_ERROR WriteHandler::SendWriteResponse(System::PacketBufferTLVWriter && aMessageWriter)
{
    CHIP_ERROR err = CHIP_NO_ERROR;
    System::PacketBufferHandle packet;

    VerifyOrExit(mState == State::AddStatus, err = CHIP_ERROR_INCORRECT_STATE);

    err = FinalizeMessage(std::move(aMessageWriter), packet);
    SuccessOrExit(err);

    VerifyOrExit(mExchangeCtx, err = CHIP_ERROR_INCORRECT_STATE);
    mExchangeCtx->UseSuggestedResponseTimeout(app::kExpectedIMProcessingTime);
    err = mExchangeCtx->SendMessage(Protocols::InteractionModel::MsgType::WriteResponse, std::move(packet),
                                    mStateFlags.Has(StateBits::kHasMoreChunks) ? Messaging::SendMessageFlags::kExpectResponse
                                                                               : Messaging::SendMessageFlags::kNone);
    SuccessOrExit(err);

    MoveToState(State::Sending);

exit:
    return err;
}

void WriteHandler::DeliverListWriteBegin(const ConcreteAttributePath & aPath)
{
    if (mDataModelProvider != nullptr)
    {
        mDataModelProvider->ListAttributeWriteNotification(aPath, DataModel::ListWriteOperation::kListWriteBegin);
    }
}

void WriteHandler::DeliverListWriteEnd(const ConcreteAttributePath & aPath, bool writeWasSuccessful)
{
    if (mDataModelProvider != nullptr)
    {
        mDataModelProvider->ListAttributeWriteNotification(aPath,
                                                           writeWasSuccessful ? DataModel::ListWriteOperation::kListWriteSuccess
                                                                              : DataModel::ListWriteOperation::kListWriteFailure);
    }
}

void WriteHandler::DeliverFinalListWriteEnd(bool writeWasSuccessful)
{
    if (mProcessingAttributePath.HasValue() && mStateFlags.Has(StateBits::kProcessingAttributeIsList))
    {
        DeliverListWriteEnd(mProcessingAttributePath.Value(), writeWasSuccessful);
    }
    mProcessingAttributePath.ClearValue();
}

CHIP_ERROR WriteHandler::DeliverFinalListWriteEndForGroupWrite(bool writeWasSuccessful)
{
    VerifyOrReturnError(mProcessingAttributePath.HasValue() && mStateFlags.Has(StateBits::kProcessingAttributeIsList),
                        CHIP_NO_ERROR);

    Credentials::GroupDataProvider::GroupEndpoint mapping;
    Credentials::GroupDataProvider * groupDataProvider = Credentials::GetGroupDataProvider();
    Credentials::GroupDataProvider::EndpointIterator * iterator;

    GroupId groupId         = mExchangeCtx->GetSessionHandle()->AsIncomingGroupSession()->GetGroupId();
    FabricIndex fabricIndex = GetAccessingFabricIndex();

    auto processingConcreteAttributePath = mProcessingAttributePath.Value();
    mProcessingAttributePath.ClearValue();

    iterator = groupDataProvider->IterateEndpoints(fabricIndex);
    VerifyOrReturnError(iterator != nullptr, CHIP_ERROR_NO_MEMORY);

    while (iterator->Next(mapping))
    {
        if (groupId != mapping.group_id)
        {
            continue;
        }

        processingConcreteAttributePath.mEndpointId = mapping.endpoint_id;

        VerifyOrReturnError(mDelegate, CHIP_ERROR_INCORRECT_STATE);
        if (!mDelegate->HasConflictWriteRequests(this, processingConcreteAttributePath))
        {
            DeliverListWriteEnd(processingConcreteAttributePath, writeWasSuccessful);
        }
    }
    iterator->Release();
    return CHIP_NO_ERROR;
}
namespace {

// To reduce the various use of previousProcessed.HasValue() && previousProcessed.Value() == nextAttribute to save code size.
bool IsSameAttribute(const Optional<ConcreteAttributePath> & previousProcessed, const ConcreteDataAttributePath & nextAttribute)
{
    return previousProcessed.HasValue() && previousProcessed.Value() == nextAttribute;
}

bool ShouldReportListWriteEnd(const Optional<ConcreteAttributePath> & previousProcessed, bool previousProcessedAttributeIsList,
                              const ConcreteDataAttributePath & nextAttribute)
{
    return previousProcessedAttributeIsList && !IsSameAttribute(previousProcessed, nextAttribute) && previousProcessed.HasValue();
}

bool ShouldReportListWriteBegin(const Optional<ConcreteAttributePath> & previousProcessed, bool previousProcessedAttributeIsList,
                                const ConcreteDataAttributePath & nextAttribute)
{
    return !IsSameAttribute(previousProcessed, nextAttribute) && nextAttribute.IsListOperation();
}

} // namespace

CHIP_ERROR WriteHandler::ProcessAttributeDataIBs(TLV::TLVReader & aAttributeDataIBsReader)
{
    CHIP_ERROR err = CHIP_NO_ERROR;

    VerifyOrReturnError(mExchangeCtx, CHIP_ERROR_INTERNAL);
    const Access::SubjectDescriptor subjectDescriptor = mExchangeCtx->GetSessionHandle()->GetSubjectDescriptor();

    while (CHIP_NO_ERROR == (err = aAttributeDataIBsReader.Next()))
    {
        chip::TLV::TLVReader dataReader;
        AttributeDataIB::Parser element;
        AttributePathIB::Parser attributePath;
        ConcreteDataAttributePath dataAttributePath;
        TLV::TLVReader reader = aAttributeDataIBsReader;

        err = element.Init(reader);
        SuccessOrExit(err);

        err = element.GetPath(&attributePath);
        SuccessOrExit(err);

        err = attributePath.GetConcreteAttributePath(dataAttributePath);
        SuccessOrExit(err);

        err = element.GetData(&dataReader);
        SuccessOrExit(err);

        if (!dataAttributePath.IsListOperation() && IsListAttributePath(dataAttributePath).value_or(false))
        {
            dataAttributePath.mListOp = ConcreteDataAttributePath::ListOperation::ReplaceAll;
        }

        VerifyOrExit(mDelegate, err = CHIP_ERROR_INCORRECT_STATE);
        if (mDelegate->HasConflictWriteRequests(this, dataAttributePath) ||
            // Per chunking protocol, we are processing the list entries, but the initial empty list is not processed, so we reject
            // it with Busy status code.
            (dataAttributePath.IsListItemOperation() && !IsSameAttribute(mProcessingAttributePath, dataAttributePath)))
        {
            err = AddStatusInternal(dataAttributePath, StatusIB(Status::Busy));
            continue;
        }

        if (ShouldReportListWriteEnd(mProcessingAttributePath, mStateFlags.Has(StateBits::kProcessingAttributeIsList),
                                     dataAttributePath))
        {
            DeliverListWriteEnd(mProcessingAttributePath.Value(), mStateFlags.Has(StateBits::kAttributeWriteSuccessful));
        }

        if (ShouldReportListWriteBegin(mProcessingAttributePath, mStateFlags.Has(StateBits::kProcessingAttributeIsList),
                                       dataAttributePath))
        {
            DeliverListWriteBegin(dataAttributePath);
            mStateFlags.Set(StateBits::kAttributeWriteSuccessful);
        }

        mStateFlags.Set(StateBits::kProcessingAttributeIsList, dataAttributePath.IsListOperation());
        mProcessingAttributePath.SetValue(dataAttributePath);

        DataModelCallbacks::GetInstance()->AttributeOperation(DataModelCallbacks::OperationType::Write,
                                                              DataModelCallbacks::OperationOrder::Pre, dataAttributePath);

        TLV::TLVWriter backup;
        DataVersion version = 0;
        mWriteResponseBuilder.GetWriteResponses().Checkpoint(backup);
        err = element.GetDataVersion(&version);
        if (CHIP_NO_ERROR == err)
        {
            dataAttributePath.mDataVersion.SetValue(version);
        }
        else if (CHIP_END_OF_TLV == err)
        {
            err = CHIP_NO_ERROR;
        }
        SuccessOrExit(err);
        err = WriteClusterData(subjectDescriptor, dataAttributePath, dataReader);
        if (err != CHIP_NO_ERROR)
        {
            mWriteResponseBuilder.GetWriteResponses().Rollback(backup);
            err = AddStatusInternal(dataAttributePath, StatusIB(err));
        }

        DataModelCallbacks::GetInstance()->AttributeOperation(DataModelCallbacks::OperationType::Write,
                                                              DataModelCallbacks::OperationOrder::Post, dataAttributePath);
        SuccessOrExit(err);
    }

    if (CHIP_END_OF_TLV == err)
    {
        err = CHIP_NO_ERROR;
    }

    SuccessOrExit(err);

    if (!mStateFlags.Has(StateBits::kHasMoreChunks))
    {
        DeliverFinalListWriteEnd(mStateFlags.Has(StateBits::kAttributeWriteSuccessful));
    }

exit:
    return err;
}

CHIP_ERROR WriteHandler::ProcessGroupAttributeDataIBs(TLV::TLVReader & aAttributeDataIBsReader)
{
    CHIP_ERROR err = CHIP_NO_ERROR;

    VerifyOrReturnError(mExchangeCtx, CHIP_ERROR_INTERNAL);
    const Access::SubjectDescriptor subjectDescriptor =
        mExchangeCtx->GetSessionHandle()->AsIncomingGroupSession()->GetSubjectDescriptor();

    GroupId groupId    = mExchangeCtx->GetSessionHandle()->AsIncomingGroupSession()->GetGroupId();
    FabricIndex fabric = GetAccessingFabricIndex();

    while (CHIP_NO_ERROR == (err = aAttributeDataIBsReader.Next()))
    {
        chip::TLV::TLVReader dataReader;
        AttributeDataIB::Parser element;
        AttributePathIB::Parser attributePath;
        ConcreteDataAttributePath dataAttributePath;
        TLV::TLVReader reader = aAttributeDataIBsReader;

        err = element.Init(reader);
        SuccessOrExit(err);

        err = element.GetPath(&attributePath);
        SuccessOrExit(err);

        err = attributePath.GetGroupAttributePath(dataAttributePath);
        SuccessOrExit(err);

        err = element.GetData(&dataReader);
        SuccessOrExit(err);

        if (!dataAttributePath.IsListOperation() && dataReader.GetType() == TLV::TLVType::kTLVType_Array)
        {
            dataAttributePath.mListOp = ConcreteDataAttributePath::ListOperation::ReplaceAll;
        }

        ChipLogDetail(DataManagement,
                      "Received group attribute write for Group=%u Cluster=" ChipLogFormatMEI " attribute=" ChipLogFormatMEI,
                      groupId, ChipLogValueMEI(dataAttributePath.mClusterId), ChipLogValueMEI(dataAttributePath.mAttributeId));

        AutoReleaseGroupEndpointIterator iterator(Credentials::GetGroupDataProvider()->IterateEndpoints(fabric));
        VerifyOrExit(!iterator.IsNull(), err = CHIP_ERROR_NO_MEMORY);

        bool shouldReportListWriteEnd = ShouldReportListWriteEnd(
            mProcessingAttributePath, mStateFlags.Has(StateBits::kProcessingAttributeIsList), dataAttributePath);
        bool shouldReportListWriteBegin = false; // This will be set below.

        std::optional<bool> isListAttribute = std::nullopt;

        Credentials::GroupDataProvider::GroupEndpoint mapping;
        while (iterator.Next(mapping))
        {
            if (groupId != mapping.group_id)
            {
                continue;
            }

            dataAttributePath.mEndpointId = mapping.endpoint_id;

            // Try to get the metadata from for the attribute from one of the expanded endpoints (it doesn't really matter which
            // endpoint we pick, as long as it's valid) and update the path info according to it and recheck if we need to report
            // list write begin.
            if (!isListAttribute.has_value())
            {
                isListAttribute             = IsListAttributePath(dataAttributePath);
                bool currentAttributeIsList = isListAttribute.value_or(false);

                if (!dataAttributePath.IsListOperation() && currentAttributeIsList)
                {
                    dataAttributePath.mListOp = ConcreteDataAttributePath::ListOperation::ReplaceAll;
                }
                ConcreteDataAttributePath pathForCheckingListWriteBegin(kInvalidEndpointId, dataAttributePath.mClusterId,
                                                                        dataAttributePath.mEndpointId, dataAttributePath.mListOp,
                                                                        dataAttributePath.mListIndex);
                shouldReportListWriteBegin =
                    ShouldReportListWriteBegin(mProcessingAttributePath, mStateFlags.Has(StateBits::kProcessingAttributeIsList),
                                               pathForCheckingListWriteBegin);
            }

            if (shouldReportListWriteEnd)
            {
                auto processingConcreteAttributePath        = mProcessingAttributePath.Value();
                processingConcreteAttributePath.mEndpointId = mapping.endpoint_id;
                VerifyOrExit(mDelegate, err = CHIP_ERROR_INCORRECT_STATE);
                if (mDelegate->HasConflictWriteRequests(this, processingConcreteAttributePath))
                {
                    DeliverListWriteEnd(processingConcreteAttributePath, true /* writeWasSuccessful */);
                }
            }

            VerifyOrExit(mDelegate, err = CHIP_ERROR_INCORRECT_STATE);
            if (mDelegate->HasConflictWriteRequests(this, dataAttributePath))
            {
                ChipLogDetail(DataManagement,
                              "Writing attribute endpoint=%u Cluster=" ChipLogFormatMEI " attribute=" ChipLogFormatMEI
                              " is conflict with other write transactions.",
                              mapping.endpoint_id, ChipLogValueMEI(dataAttributePath.mClusterId),
                              ChipLogValueMEI(dataAttributePath.mAttributeId));
                continue;
            }

            if (shouldReportListWriteBegin)
            {
                DeliverListWriteBegin(dataAttributePath);
            }

            ChipLogDetail(DataManagement,
                          "Processing group attribute write for endpoint=%u Cluster=" ChipLogFormatMEI
                          " attribute=" ChipLogFormatMEI,
                          mapping.endpoint_id, ChipLogValueMEI(dataAttributePath.mClusterId),
                          ChipLogValueMEI(dataAttributePath.mAttributeId));

            chip::TLV::TLVReader tmpDataReader(dataReader);

            DataModelCallbacks::GetInstance()->AttributeOperation(DataModelCallbacks::OperationType::Write,
                                                                  DataModelCallbacks::OperationOrder::Pre, dataAttributePath);
            err = WriteClusterData(subjectDescriptor, dataAttributePath, tmpDataReader);
            if (err != CHIP_NO_ERROR)
            {
                ChipLogError(DataManagement,
                             "WriteClusterData Endpoint=%u Cluster=" ChipLogFormatMEI " Attribute =" ChipLogFormatMEI
                             " failed: %" CHIP_ERROR_FORMAT,
                             mapping.endpoint_id, ChipLogValueMEI(dataAttributePath.mClusterId),
                             ChipLogValueMEI(dataAttributePath.mAttributeId), err.Format());
            }
            DataModelCallbacks::GetInstance()->AttributeOperation(DataModelCallbacks::OperationType::Write,
                                                                  DataModelCallbacks::OperationOrder::Post, dataAttributePath);
        }

        dataAttributePath.mEndpointId = kInvalidEndpointId;
        mStateFlags.Set(StateBits::kProcessingAttributeIsList, dataAttributePath.IsListOperation());
        mProcessingAttributePath.SetValue(dataAttributePath);
    }

    if (CHIP_END_OF_TLV == err)
    {
        err = CHIP_NO_ERROR;
    }

    err = DeliverFinalListWriteEndForGroupWrite(true);

exit:
    // The DeliverFinalListWriteEndForGroupWrite above will deliver the successful state of the list write and clear the
    // mProcessingAttributePath making the following call no-op. So we call it again after the exit label to deliver a failure state
    // to the clusters. Ignore the error code since we need to deliver other more important failures.
    DeliverFinalListWriteEndForGroupWrite(false);
    return err;
}

Status WriteHandler::ProcessWriteRequest(System::PacketBufferHandle && aPayload, bool aIsTimedWrite)
{
    CHIP_ERROR err = CHIP_NO_ERROR;
    System::PacketBufferTLVReader reader;

    WriteRequestMessage::Parser writeRequestParser;
    AttributeDataIBs::Parser AttributeDataIBsParser;
    TLV::TLVReader AttributeDataIBsReader;
    // Default to InvalidAction for our status; that's what we want if any of
    // the parsing of our overall structure or paths fails.  Once we have a
    // successfully parsed path, the only way we will get a failure return is if
    // our path handling fails to AddStatus on us.
    //
    // TODO: That's not technically InvalidAction, and we should probably make
    // our callees hand out Status as well.
    Status status = Status::InvalidAction;

    mLastSuccessfullyWrittenPath = std::nullopt;

    reader.Init(std::move(aPayload));

    err = writeRequestParser.Init(reader);
    SuccessOrExit(err);

#if CHIP_CONFIG_IM_PRETTY_PRINT
    writeRequestParser.PrettyPrint();
#endif // CHIP_CONFIG_IM_PRETTY_PRINT
    bool boolValue;

    boolValue = mStateFlags.Has(StateBits::kSuppressResponse);
    err       = writeRequestParser.GetSuppressResponse(&boolValue);
    if (err == CHIP_END_OF_TLV)
    {
        err = CHIP_NO_ERROR;
    }
    SuccessOrExit(err);
    mStateFlags.Set(StateBits::kSuppressResponse, boolValue);

    boolValue = mStateFlags.Has(StateBits::kIsTimedRequest);
    err       = writeRequestParser.GetTimedRequest(&boolValue);
    SuccessOrExit(err);
    mStateFlags.Set(StateBits::kIsTimedRequest, boolValue);

    boolValue = mStateFlags.Has(StateBits::kHasMoreChunks);
    err       = writeRequestParser.GetMoreChunkedMessages(&boolValue);
    if (err == CHIP_ERROR_END_OF_TLV)
    {
        err = CHIP_NO_ERROR;
    }
    SuccessOrExit(err);
    mStateFlags.Set(StateBits::kHasMoreChunks, boolValue);

    if (mStateFlags.Has(StateBits::kHasMoreChunks) &&
        (mExchangeCtx->IsGroupExchangeContext() || mStateFlags.Has(StateBits::kIsTimedRequest)))
    {
        // Sanity check: group exchange context should only have one chunk.
        // Also, timed requests should not have more than one chunk.
        ExitNow(err = CHIP_ERROR_INVALID_MESSAGE_TYPE);
    }

    err = writeRequestParser.GetWriteRequests(&AttributeDataIBsParser);
    SuccessOrExit(err);

    if (mStateFlags.Has(StateBits::kIsTimedRequest) != aIsTimedWrite)
    {
        // The message thinks it should be part of a timed interaction but it's
        // not, or vice versa.
        status = Status::TimedRequestMismatch;
        goto exit;
    }

    AttributeDataIBsParser.GetReader(&AttributeDataIBsReader);

    if (mExchangeCtx->IsGroupExchangeContext())
    {
        err = ProcessGroupAttributeDataIBs(AttributeDataIBsReader);
    }
    else
    {
        err = ProcessAttributeDataIBs(AttributeDataIBsReader);
    }
    SuccessOrExit(err);
    SuccessOrExit(err = writeRequestParser.ExitContainer());

    if (err == CHIP_NO_ERROR)
    {
        status = Status::Success;
    }

exit:
    if (err != CHIP_NO_ERROR)
    {
        ChipLogError(DataManagement, "Failed to process write request: %" CHIP_ERROR_FORMAT, err.Format());
    }
    return status;
}

CHIP_ERROR WriteHandler::AddStatus(const ConcreteDataAttributePath & aPath,
                                   const Protocols::InteractionModel::ClusterStatusCode & aStatus)
{
    return AddStatusInternal(aPath, StatusIB{ aStatus });
}

CHIP_ERROR WriteHandler::AddClusterSpecificSuccess(const ConcreteDataAttributePath & aPath, ClusterStatus aClusterStatus)
{
    return AddStatus(aPath, Protocols::InteractionModel::ClusterStatusCode::ClusterSpecificSuccess(aClusterStatus));
}

CHIP_ERROR WriteHandler::AddClusterSpecificFailure(const ConcreteDataAttributePath & aPath, ClusterStatus aClusterStatus)
{
    return AddStatus(aPath, Protocols::InteractionModel::ClusterStatusCode::ClusterSpecificFailure(aClusterStatus));
}

CHIP_ERROR WriteHandler::AddStatusInternal(const ConcreteDataAttributePath & aPath, const StatusIB & aStatus)
{
    AttributeStatusIBs::Builder & writeResponses   = mWriteResponseBuilder.GetWriteResponses();
    AttributeStatusIB::Builder & attributeStatusIB = writeResponses.CreateAttributeStatus();

    if (!aStatus.IsSuccess())
    {
        mStateFlags.Clear(StateBits::kAttributeWriteSuccessful);
    }

    ReturnErrorOnFailure(writeResponses.GetError());

    AttributePathIB::Builder & path = attributeStatusIB.CreatePath();
    ReturnErrorOnFailure(attributeStatusIB.GetError());
    ReturnErrorOnFailure(path.Encode(aPath));

    StatusIB::Builder & statusIBBuilder = attributeStatusIB.CreateErrorStatus();
    ReturnErrorOnFailure(attributeStatusIB.GetError());
    statusIBBuilder.EncodeStatusIB(aStatus);
    ReturnErrorOnFailure(statusIBBuilder.GetError());
    ReturnErrorOnFailure(attributeStatusIB.EndOfAttributeStatusIB());

    MoveToState(State::AddStatus);
    return CHIP_NO_ERROR;
}

FabricIndex WriteHandler::GetAccessingFabricIndex() const
{
    return mExchangeCtx->GetSessionHandle()->GetFabricIndex();
}

const char * WriteHandler::GetStateStr() const
{
#if CHIP_DETAIL_LOGGING
    switch (mState)
    {
    case State::Uninitialized:
        return "Uninitialized";

    case State::Initialized:
        return "Initialized";

    case State::AddStatus:
        return "AddStatus";
    case State::Sending:
        return "Sending";
    }
#endif // CHIP_DETAIL_LOGGING
    return "N/A";
}

void WriteHandler::MoveToState(const State aTargetState)
{
    mState = aTargetState;
    ChipLogDetail(DataManagement, "IM WH moving to [%s]", GetStateStr());
}

DataModel::ActionReturnStatus WriteHandler::CheckWriteAllowed(const Access::SubjectDescriptor & aSubject,
                                                              const ConcreteDataAttributePath & aPath)
{

    // Execute the ACL Access Granting Algorithm before existence checks, assuming the required_privilege for the element is
    // View, to determine if the subject would have had at least some access against the concrete path. This is done so we don't
    // leak information if we do fail existence checks.
    // SPEC-DIVERGENCE: For non-concrete paths, the spec mandates only one ACL check AFTER the existence check.
    // However, because this code is also used in the group path case, we end up performing an ADDITIONAL ACL check before the
    // existence check. In practice, this divergence is not observable.
    Status writeAccessStatus = CheckWriteAccess(aSubject, aPath, Access::Privilege::kView);
    VerifyOrReturnValue(writeAccessStatus == Status::Success, writeAccessStatus);

    DataModel::AttributeFinder finder(mDataModelProvider);

    std::optional<DataModel::AttributeEntry> attributeEntry = finder.Find(aPath);

    // if path is not valid, return a spec-compliant return code.
    if (!attributeEntry.has_value())
    {
        return DataModel::ValidateClusterPath(mDataModelProvider, aPath, Status::UnsupportedAttribute);
    }

    // Allow writes on writable attributes only
    VerifyOrReturnValue(attributeEntry->GetWritePrivilege().has_value(), Status::UnsupportedWrite);

    // Execute the ACL Access Granting Algorithm against the concrete path a second time, using the actual required_privilege
    writeAccessStatus = CheckWriteAccess(aSubject, aPath, *attributeEntry->GetWritePrivilege());
    VerifyOrReturnValue(writeAccessStatus == Status::Success, writeAccessStatus);

    // validate that timed write is enforced
    VerifyOrReturnValue(IsTimedWrite() || !attributeEntry->HasFlags(DataModel::AttributeQualityFlags::kTimed),
                        Status::NeedsTimedInteraction);

    return Status::Success;
}

Status WriteHandler::CheckWriteAccess(const Access::SubjectDescriptor & aSubject, const ConcreteAttributePath & aPath,
                                      const Access::Privilege aRequiredPrivilege)
{

    bool checkAcl = true;
    if (mLastSuccessfullyWrittenPath.has_value())
    {
        // only validate ACL if path has changed
        //
        // Note that this is NOT operator==: we could do `checkAcl == (aPath != *mLastSuccessfullyWrittenPath)`
        // however that seems to use more flash.
        if ((aPath.mEndpointId == mLastSuccessfullyWrittenPath->mEndpointId) &&
            (aPath.mClusterId == mLastSuccessfullyWrittenPath->mClusterId) &&
            (aPath.mAttributeId == mLastSuccessfullyWrittenPath->mAttributeId))
        {
            checkAcl = false;
        }
    }

    if (checkAcl)
    {
        Access::RequestPath requestPath{ .cluster     = aPath.mClusterId,
                                         .endpoint    = aPath.mEndpointId,
                                         .requestType = Access::RequestType::kAttributeWriteRequest,
                                         .entityId    = aPath.mAttributeId };

        CHIP_ERROR err = Access::GetAccessControl().Check(aSubject, requestPath, aRequiredPrivilege);

        if (err == CHIP_NO_ERROR)
        {
            return Status::Success;
        }

        if (err == CHIP_ERROR_ACCESS_DENIED)
        {
            return Status::UnsupportedAccess;
        }

<<<<<<< HEAD
    // SPEC:
    //   Else if the path indicates specific attribute data that requires a Timed Write
    //   transaction to write and this action is not part of a Timed Write transaction,
    //   an AttributeStatusIB SHALL be generated with the NEEDS_TIMED_INTERACTION Status Code.
    VerifyOrReturnValue(IsTimedWrite() || !attributeEntry->HasFlags(DataModel::AttributeQualityFlags::kTimed),
                        Status::NeedsTimedInteraction);
=======
        if (err == CHIP_ERROR_ACCESS_RESTRICTED_BY_ARL)
        {
            return Status::AccessRestricted;
        }

        return Status::Failure;
    }
>>>>>>> 1446be88

    // SPEC:
    //   Else if the attribute in the path indicates a fabric-scoped list and there is no accessing
    //   fabric, an AttributeStatusIB SHALL be generated with the UNSUPPORTED_ACCESS Status Code,
    //   with the Path field indicating only the path to the attribute.
    if (attributeEntry->HasFlags(DataModel::AttributeQualityFlags::kListAttribute) &&
        attributeEntry->HasFlags(DataModel::AttributeQualityFlags::kFabricScoped))
    {
        VerifyOrReturnError(aSubject.fabricIndex != kUndefinedFabricIndex, Status::UnsupportedAccess);
    }

    // SPEC:
    //   Else if the DataVersion field of the AttributeDataIB is present and does not match the
    //   data version of the indicated cluster instance, an AttributeStatusIB SHALL be generated
    //   with the DATA_VERSION_MISMATCH Status Code.
    if (aPath.mDataVersion.HasValue())
    {
        DataModel::ServerClusterFinder clusterFinder(mDataModelProvider);
        std::optional<DataModel::ServerClusterEntry> cluster_entry = clusterFinder.Find(aPath);

        // path is valid based on above checks (we have an attribute entry)
        VerifyOrDie(cluster_entry.has_value());
        VerifyOrReturnValue(cluster_entry->dataVersion == aPath.mDataVersion.Value(), Status::DataVersionMismatch);
    }

    return Status::Success;
}

CHIP_ERROR WriteHandler::WriteClusterData(const Access::SubjectDescriptor & aSubject, const ConcreteDataAttributePath & aPath,
                                          TLV::TLVReader & aData)
{
    // Writes do not have a checked-path. If data model interface is enabled (both checked and only version)
    // the write is done via the DataModel interface
    VerifyOrReturnError(mDataModelProvider != nullptr, CHIP_ERROR_INCORRECT_STATE);

    ChipLogDetail(DataManagement, "Writing attribute: Cluster=" ChipLogFormatMEI " Endpoint=0x%x AttributeId=" ChipLogFormatMEI,
                  ChipLogValueMEI(aPath.mClusterId), aPath.mEndpointId, ChipLogValueMEI(aPath.mAttributeId));

    DataModel::ActionReturnStatus status = CheckWriteAllowed(aSubject, aPath);
    if (status.IsSuccess())
    {
        DataModel::WriteAttributeRequest request;

        request.path              = aPath;
        request.subjectDescriptor = &aSubject;
        request.writeFlags.Set(DataModel::WriteFlags::kTimed, IsTimedWrite());

        AttributeValueDecoder decoder(aData, aSubject);
        status = mDataModelProvider->WriteAttribute(request, decoder);
    }

    mLastSuccessfullyWrittenPath = status.IsSuccess() ? std::make_optional(aPath) : std::nullopt;

    return AddStatusInternal(aPath, StatusIB(status.GetStatusCode()));
}

} // namespace app
} // namespace chip<|MERGE_RESOLUTION|>--- conflicted
+++ resolved
@@ -797,6 +797,30 @@
     VerifyOrReturnValue(IsTimedWrite() || !attributeEntry->HasFlags(DataModel::AttributeQualityFlags::kTimed),
                         Status::NeedsTimedInteraction);
 
+    // SPEC:
+    //   Else if the attribute in the path indicates a fabric-scoped list and there is no accessing
+    //   fabric, an AttributeStatusIB SHALL be generated with the UNSUPPORTED_ACCESS Status Code,
+    //   with the Path field indicating only the path to the attribute.
+    if (attributeEntry->HasFlags(DataModel::AttributeQualityFlags::kListAttribute) &&
+        attributeEntry->HasFlags(DataModel::AttributeQualityFlags::kFabricScoped))
+    {
+        VerifyOrReturnError(aSubject.fabricIndex != kUndefinedFabricIndex, Status::UnsupportedAccess);
+    }
+
+    // SPEC:
+    //   Else if the DataVersion field of the AttributeDataIB is present and does not match the
+    //   data version of the indicated cluster instance, an AttributeStatusIB SHALL be generated
+    //   with the DATA_VERSION_MISMATCH Status Code.
+    if (aPath.mDataVersion.HasValue())
+    {
+        DataModel::ServerClusterFinder clusterFinder(mDataModelProvider);
+        std::optional<DataModel::ServerClusterEntry> cluster_entry = clusterFinder.Find(aPath);
+
+        // path is valid based on above checks (we have an attribute entry)
+        VerifyOrDie(cluster_entry.has_value());
+        VerifyOrReturnValue(cluster_entry->dataVersion == aPath.mDataVersion.Value(), Status::DataVersionMismatch);
+    }
+
     return Status::Success;
 }
 
@@ -838,45 +862,12 @@
             return Status::UnsupportedAccess;
         }
 
-<<<<<<< HEAD
-    // SPEC:
-    //   Else if the path indicates specific attribute data that requires a Timed Write
-    //   transaction to write and this action is not part of a Timed Write transaction,
-    //   an AttributeStatusIB SHALL be generated with the NEEDS_TIMED_INTERACTION Status Code.
-    VerifyOrReturnValue(IsTimedWrite() || !attributeEntry->HasFlags(DataModel::AttributeQualityFlags::kTimed),
-                        Status::NeedsTimedInteraction);
-=======
         if (err == CHIP_ERROR_ACCESS_RESTRICTED_BY_ARL)
         {
             return Status::AccessRestricted;
         }
 
         return Status::Failure;
-    }
->>>>>>> 1446be88
-
-    // SPEC:
-    //   Else if the attribute in the path indicates a fabric-scoped list and there is no accessing
-    //   fabric, an AttributeStatusIB SHALL be generated with the UNSUPPORTED_ACCESS Status Code,
-    //   with the Path field indicating only the path to the attribute.
-    if (attributeEntry->HasFlags(DataModel::AttributeQualityFlags::kListAttribute) &&
-        attributeEntry->HasFlags(DataModel::AttributeQualityFlags::kFabricScoped))
-    {
-        VerifyOrReturnError(aSubject.fabricIndex != kUndefinedFabricIndex, Status::UnsupportedAccess);
-    }
-
-    // SPEC:
-    //   Else if the DataVersion field of the AttributeDataIB is present and does not match the
-    //   data version of the indicated cluster instance, an AttributeStatusIB SHALL be generated
-    //   with the DATA_VERSION_MISMATCH Status Code.
-    if (aPath.mDataVersion.HasValue())
-    {
-        DataModel::ServerClusterFinder clusterFinder(mDataModelProvider);
-        std::optional<DataModel::ServerClusterEntry> cluster_entry = clusterFinder.Find(aPath);
-
-        // path is valid based on above checks (we have an attribute entry)
-        VerifyOrDie(cluster_entry.has_value());
-        VerifyOrReturnValue(cluster_entry->dataVersion == aPath.mDataVersion.Value(), Status::DataVersionMismatch);
     }
 
     return Status::Success;
