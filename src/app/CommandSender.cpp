--- conflicted
+++ resolved
@@ -120,26 +120,14 @@
 CHIP_ERROR CommandSender::ProcessCommandDataElement(CommandDataElement::Parser & aCommandElement)
 {
     CHIP_ERROR err = CHIP_NO_ERROR;
-    mCommandIndex++;
-
-<<<<<<< HEAD
-    CommandPath::Type commandPath;
+    chip::ClusterId clusterId;
+    chip::CommandId commandId;
+    chip::EndpointId endpointId;
+    
     {
-        TLV::TLVReader commandPathReader;
-        SuccessOrExit(
-            err = aCommandElement.GetReaderOnTag(TLV::ContextTag(CommandDataElement::kCsTag_CommandPath), &commandPathReader));
-        SuccessOrExit(err = commandPath.Decode(commandPathReader));
+         CommandPath::Parser commandPath;
+	
     }
-=======
-    err = commandPath.GetClusterId(&clusterId);
-    SuccessOrExit(err);
-
-    err = commandPath.GetCommandId(&commandId);
-    SuccessOrExit(err);
-
-    err = commandPath.GetEndpointId(&endpointId);
-    SuccessOrExit(err);
->>>>>>> d48d7541
 
     {
         bool hasDataResponse = false;
@@ -161,7 +149,6 @@
             err             = aCommandElement.GetData(&commandDataReader);
         }
         SuccessOrExit(err);
-<<<<<<< HEAD
 
         if (mpCallback != nullptr)
         {
@@ -182,10 +169,6 @@
                 mpCallback->OnError(this, Protocols::InteractionModel::Status::Failure, CHIP_ERROR_IM);
             }
         }
-=======
-        // TODO(#4503): Should call callbacks of cluster that sends the command.
-        DispatchSingleClusterResponseCommand(ConcreteCommandPath(endpointId, clusterId, commandId), commandDataReader, this);
->>>>>>> d48d7541
     }
 
 exit:
