--- conflicted
+++ resolved
@@ -14,11 +14,7 @@
 
         CHIP_ERROR Encode(TLV::TLVWriter &writer, TLV::Tag tag) const;
         {{#unless struct_contains_array}}
-        {{#if struct_is_fabric_scoped}}
-        CHIP_ERROR Decode(TLV::TLVReader &reader, const chip::Optional<FabricIndex> & overwriteFabricIndex);
-        {{else}}
         CHIP_ERROR Decode(TLV::TLVReader &reader);
-        {{/if}}
         {{/unless}}
 
         static constexpr bool kIsFabricScoped = {{struct_is_fabric_scoped}};
@@ -41,20 +37,7 @@
         {{zapTypeToDecodableClusterObjectType type}} {{asLowerCamelCase label}}{{> cluster_objects_field_init}};
         {{/zcl_struct_items}}
 
-        {{#if struct_is_fabric_scoped}}
-        bool MatchesFabricIndex(FabricIndex fabricIndex_) const {
-            return {{ asLowerCamelCase struct_fabric_idx_field }} == fabricIndex_;
-        }
-
-        void SetFabricIndex(chip::FabricIndex fabricIndex_) {
-            {{ asLowerCamelCase struct_fabric_idx_field }} = fabricIndex_;
-        }
-
-        CHIP_ERROR Decode(TLV::TLVReader &reader, const chip::Optional<FabricIndex> & overwriteFabricIndex);
-        {{else}}
         CHIP_ERROR Decode(TLV::TLVReader &reader);
-<<<<<<< HEAD
-=======
 
         static constexpr bool kIsFabricScoped = {{struct_is_fabric_scoped}};
 
@@ -62,7 +45,10 @@
         auto GetFabricIndex() const {
             return {{ asLowerCamelCase struct_fabric_idx_field }};
         }
->>>>>>> 245035cc
+
+        void SetFabricIndex(chip::FabricIndex fabricIndex_) {
+            {{ asLowerCamelCase struct_fabric_idx_field }} = fabricIndex_;
+        }
         {{/if}}
     };
     {{else}}
@@ -82,11 +68,7 @@
     return CHIP_NO_ERROR;
 }
 
-{{#if struct_is_fabric_scoped}}
-CHIP_ERROR DecodableType::Decode(TLV::TLVReader &reader, const Optional<FabricIndex> & overwriteFabricIndex) {
-{{else}}
 CHIP_ERROR DecodableType::Decode(TLV::TLVReader &reader) {
-{{/if}}
     CHIP_ERROR err = CHIP_NO_ERROR;
     TLV::TLVType outer;
     VerifyOrReturnError(TLV::kTLVType_Structure == reader.GetType(), CHIP_ERROR_WRONG_TLV_TYPE);
@@ -109,12 +91,6 @@
     VerifyOrReturnError(err == CHIP_END_OF_TLV, err);
     ReturnErrorOnFailure(reader.ExitContainer(outer));
 
-{{#if struct_is_fabric_scoped}}
-    if (overwriteFabricIndex.HasValue()) {
-        {{ asLowerCamelCase struct_fabric_idx_field }} = overwriteFabricIndex.Value();
-    }
-{{/if}}
-
     return CHIP_NO_ERROR;
 }
 
