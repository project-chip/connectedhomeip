--- conflicted
+++ resolved
@@ -827,11 +827,11 @@
 //
 // Module exports
 //
-<<<<<<< HEAD
 exports.asPrintFormat                         = asPrintFormat;
 exports.asReadType                            = asReadType;
 exports.chip_endpoint_generated_functions     = chip_endpoint_generated_functions
 exports.chip_endpoint_cluster_list            = chip_endpoint_cluster_list
+exports.chip_endpoint_data_version_count      = chip_endpoint_data_version_count;
 exports.chip_endpoint_generated_commands_list = chip_endpoint_generated_commands_list
 exports.asTypedLiteral                        = asTypedLiteral;
 exports.asLowerCamelCase                      = asLowerCamelCase;
@@ -846,25 +846,4 @@
 exports.isWeaklyTypedEnum                     = isWeaklyTypedEnum;
 exports.getPythonFieldDefault                 = getPythonFieldDefault;
 exports.incrementDepth                        = incrementDepth;
-exports.zcl_events_fields_by_event_name       = zcl_events_fields_by_event_name;
-=======
-exports.asPrintFormat                       = asPrintFormat;
-exports.asReadType                          = asReadType;
-exports.chip_endpoint_generated_functions   = chip_endpoint_generated_functions
-exports.chip_endpoint_cluster_list          = chip_endpoint_cluster_list
-exports.chip_endpoint_data_version_count    = chip_endpoint_data_version_count;
-exports.asTypedLiteral                      = asTypedLiteral;
-exports.asLowerCamelCase                    = asLowerCamelCase;
-exports.asUpperCamelCase                    = asUpperCamelCase;
-exports.hasProperty                         = hasProperty;
-exports.hasSpecificAttributes               = hasSpecificAttributes;
-exports.asMEI                               = asMEI;
-exports.zapTypeToEncodableClusterObjectType = zapTypeToEncodableClusterObjectType;
-exports.zapTypeToDecodableClusterObjectType = zapTypeToDecodableClusterObjectType;
-exports.zapTypeToPythonClusterObjectType    = zapTypeToPythonClusterObjectType;
-exports.getResponseCommandName              = getResponseCommandName;
-exports.isWeaklyTypedEnum                   = isWeaklyTypedEnum;
-exports.getPythonFieldDefault               = getPythonFieldDefault;
-exports.incrementDepth                      = incrementDepth;
-exports.zcl_events_fields_by_event_name     = zcl_events_fields_by_event_name;
->>>>>>> 8b503ad0
+exports.zcl_events_fields_by_event_name       = zcl_events_fields_by_event_name;