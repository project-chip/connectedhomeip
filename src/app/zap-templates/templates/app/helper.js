--- conflicted
+++ resolved
@@ -121,18 +121,14 @@
   'Time Format Localization',
   'Thermostat',
 ];
-<<<<<<< HEAD
-var endpointClusterWithAttributeChanged = [ 'Bridged Device Basic', 'Door Lock', 'Identify', 'Pump Configuration and Control' ];
-var endpointClusterWithPreAttribute     = [
-=======
 var endpointClusterWithAttributeChanged = [
+  'Bridged Device Basic',
+  'Door Lock',
   'Identify',
-  'Door Lock',
   'Pump Configuration and Control',
   'Window Covering',
 ];
 var endpointClusterWithPreAttribute = [
->>>>>>> 72896fc3
   'IAS Zone', 'Door Lock', 'Thermostat User Interface Configuration', 'Time Format Localization', 'Localization Configuration'
 ];
 var endpointClusterWithMessageSent = [ 'IAS Zone' ];
