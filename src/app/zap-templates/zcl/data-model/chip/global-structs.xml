<?xml version="1.0"?>
<!--
Copyright (c) 2024 Project CHIP Authors

Licensed under the Apache License, Version 2.0 (the "License");
you may not use this file except in compliance with the License.
You may obtain a copy of the License at

    http://www.apache.org/licenses/LICENSE-2.0

Unless required by applicable law or agreed to in writing, software
distributed under the License is distributed on an "AS IS" BASIS,
WITHOUT WARRANTIES OR CONDITIONS OF ANY KIND, either express or implied.
See the License for the specific language governing permissions and
limitations under the License.
-->

<!--
TODO: Make these structures global rather than defining them for each cluster.
 This depends on the ability to define global structs via XML tags.
 see: https://github.com/project-chip/connectedhomeip/issues/29818
-->

<configurator>
  <domain name="CHIP"/>
<<<<<<< HEAD

  <struct name="AtomicAttributeStatusStruct">
    <cluster code="0x0201"/>
    <item fieldId="0" name="AttributeID" type="attrib_id" />
    <item fieldId="1" name="StatusCode" type="status"/>
  </struct>

  <struct name="HomeLocationStruct">
=======
  <struct name="LocationDescriptorStruct">
>>>>>>> 13fe13ae
    <cluster code="0x0150"/> <!-- Service Area Cluster -->
    <cluster code="0x0750"/> <!-- Ecosystem Information Cluster -->
    <!-- TODO: add Basic Information Cluster code="0x0028" -->

    <item fieldId="0" name="LocationName"    type="char_string" length="128" isNullable="false" optional="false"/>
    <item fieldId="1" name="FloorNumber"     type="int16s"                   isNullable="true"  optional="false"/>
    <item fieldId="2" name="AreaType"        type="AreaTypeTag"              isNullable="true"  optional="false"/>
  </struct>

  <!--
    These are test global items (no cluster attached) for testing only.
    Their usage is defined for UnitTestCluster only.
  -->
<<<<<<< HEAD
  
=======
  <bitmap name="TestGlobalBitmap" type="bitmap32">
    <field mask="0x01" name="FirstBit" />
    <field mask="0x02" name="SecondBit" />
  </bitmap>

  <enum name="TestGlobalEnum" type="enum8">
    <item name="SomeValue" value="0x00"/>
    <item name="SomeOtherValue" value="0x01"/>
    <item name="FinalValue" value="0x02"/>
  </enum>

>>>>>>> 13fe13ae
  <struct name="TestGlobalStruct">
    <item fieldId="0" name="Name" type="char_string" length="128" isNullable="false" optional="false"/>
    <item fieldId="1" name="MyBitmap" type="TestGlobalBitmap" isNullable="true" optional="false"/>
    <item fieldId="2" name="MyEnum" type="TestGlobalEnum" isNullable="true" optional="true"/>
  </struct>
</configurator><|MERGE_RESOLUTION|>--- conflicted
+++ resolved
@@ -23,7 +23,6 @@
 
 <configurator>
   <domain name="CHIP"/>
-<<<<<<< HEAD
 
   <struct name="AtomicAttributeStatusStruct">
     <cluster code="0x0201"/>
@@ -31,10 +30,7 @@
     <item fieldId="1" name="StatusCode" type="status"/>
   </struct>
 
-  <struct name="HomeLocationStruct">
-=======
   <struct name="LocationDescriptorStruct">
->>>>>>> 13fe13ae
     <cluster code="0x0150"/> <!-- Service Area Cluster -->
     <cluster code="0x0750"/> <!-- Ecosystem Information Cluster -->
     <!-- TODO: add Basic Information Cluster code="0x0028" -->
@@ -48,21 +44,7 @@
     These are test global items (no cluster attached) for testing only.
     Their usage is defined for UnitTestCluster only.
   -->
-<<<<<<< HEAD
   
-=======
-  <bitmap name="TestGlobalBitmap" type="bitmap32">
-    <field mask="0x01" name="FirstBit" />
-    <field mask="0x02" name="SecondBit" />
-  </bitmap>
-
-  <enum name="TestGlobalEnum" type="enum8">
-    <item name="SomeValue" value="0x00"/>
-    <item name="SomeOtherValue" value="0x01"/>
-    <item name="FinalValue" value="0x02"/>
-  </enum>
-
->>>>>>> 13fe13ae
   <struct name="TestGlobalStruct">
     <item fieldId="0" name="Name" type="char_string" length="128" isNullable="false" optional="false"/>
     <item fieldId="1" name="MyBitmap" type="TestGlobalBitmap" isNullable="true" optional="false"/>
