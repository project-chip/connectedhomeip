--- conflicted
+++ resolved
@@ -17,15 +17,9 @@
 <configurator>
   <domain name="CHIP"/>
   <struct name="TestListStructOctet">
-<<<<<<< HEAD
-    <cluster code="0x050F"/>
+    <cluster code="0xFFF1FC05"/>
     <item name="member1" type="INT64U"/>
     <item name="member2" type="OCTET_STRING" length="32"/>
-=======
-    <cluster code="0xFFF1FC05"/>
-    <item name="fabricIndex" type="INT64U"/>
-    <item name="operationalCert" type="OCTET_STRING" length="32"/>
->>>>>>> ac7e2f73
   </struct>
 
   <struct name="TestFabricScoped">
