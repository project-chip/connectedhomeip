<?xml version="1.0"?>
<!--
Copyright (c) 2021 Project CHIP Authors

Licensed under the Apache License, Version 2.0 (the "License");
you may not use this file except in compliance with the License.
You may obtain a copy of the License at

    http://www.apache.org/licenses/LICENSE-2.0

Unless required by applicable law or agreed to in writing, software
distributed under the License is distributed on an "AS IS" BASIS,
WITHOUT WARRANTIES OR CONDITIONS OF ANY KIND, either express or implied.
See the License for the specific language governing permissions and
limitations under the License.
-->
<configurator>
  <domain name="CHIP"/>

<!--
The generic enum values for the StatusCode and ModeTag enums are defined within the ModeBase namespace
in the mode-base-server source code. See mode-base-cluster-objects.h.
This is because zap does not currently support generating code for clusters that do not have a cluster ID.
-->

  <struct name="ModeTagStruct">
    <cluster code="0x0051"/> <!-- Laundry Washer Mode -->
    <cluster code="0x0052"/> <!-- Refrigerator and temperature controlled cabinet Mode -->
    <cluster code="0x0054"/> <!-- RVC Run Mode -->
    <cluster code="0x0055"/> <!-- RVC Clean Mode -->
    <cluster code="0x0059"/> <!-- Dishwasher Mode -->
    <cluster code="0x005E"/> <!-- Microwave Oven Mode -->
    <cluster code="0x0049"/> <!-- Oven Mode -->
    <cluster code="0x009D"/> <!-- Energy EVSE Mode -->
    <cluster code="0x009F"/> <!-- Device Energy Management Mode -->
    <!-- MfgCode has been deprecated -->
    <item name="MfgCode" type="vendor_id" optional="true"/>
    <item name="Value"   type="enum16"    optional="false"/>
  </struct>

  <struct name="ModeOptionStruct">
    <cluster code="0x0051"/> <!-- Laundry Washer Mode -->
    <cluster code="0x0052"/> <!-- Refrigerator and temperature controlled cabinet Mode -->
    <cluster code="0x0054"/> <!-- RVC Run Mode -->
    <cluster code="0x0055"/> <!-- RVC Clean Mode -->
    <cluster code="0x0059"/> <!-- Dishwasher Mode -->
    <cluster code="0x005E"/> <!-- Microwave Oven Mode -->
    <cluster code="0x0049"/> <!-- Oven Mode -->
    <cluster code="0x009D"/> <!-- Energy EVSE Mode -->
    <cluster code="0x009F"/> <!-- Device Energy Management Mode -->
    <item name="Label"    type="char_string"                length="64" optional="false"/>
    <item name="Mode"     type="int8u"                                  optional="false"/>
    <item name="ModeTags" type="ModeTagStruct" array="true" length="8"  optional="false"/>
  </struct>

<!--  <cluster>-->
<!--    <domain>General</domain>-->
<!--    <name>Mode Base</name>-->
<!--    <code>0x...</code>-->
<!--    <define>MODE_BASE_CLUSTER</define>-->
<!--    <client init="false" tick="false">true</client>-->
<!--    <server init="false" tick="false">true</server>-->
<!--    <description>Attributes and commands for selecting a mode from a list of supported options.</description>-->
<!--    <globalAttribute side="either" code="0xFFFD" value="2"/>-->
<!--    &lt;!&ndash; Base data types &ndash;&gt;-->
<!--    <attribute side="server" code="0x0000" define="SUPPORTED_MODES"  type="array" entryType="ModeOptionStruct" storage="external" writable="false" optional="false" isNullable="false" length="255">SupportedModes</attribute>-->
<!--    <attribute side="server" code="0x0001" define="CURRENT_MODE"     type="int8u"                              storage="external" writable="false" optional="false" isNullable="false" reportable="true">CurrentMode</attribute>-->
<!--    <attribute side="server" code="0x0002" define="START_UP_MODE"    type="int8u"                              storage="external" writable="true"  optional="true"  isNullable="true">StartUpMode</attribute>-->
<!--    <attribute side="server" code="0x0003" define="ON_MODE"          type="int8u"                              storage="external" writable="true"  optional="true"  isNullable="true">OnMode</attribute>-->

<!--    &lt;!&ndash; Commands &ndash;&gt;-->
<!--    <command source="client" code="0x00" name="ChangeToMode" response="ChangeToModeResponse" optional="false">-->
<!--      <description>-->
<!--        This command is used to change device modes.-->
<!--        On receipt of this command the device SHALL respond with a ChangeToModeResponse command.-->
<!--      </description>-->
<!--      <arg name="NewMode" type="int8u" optional="false"/>-->
<!--    </command>-->

<!--    <command source="server" code="0x01" name="ChangeToModeResponse" disableDefaultResponse="true" optional="false">-->
<!--      <description>-->
<!--        This command is sent by the device on receipt of the ChangeToModeWithStatus command.-->
<!--      </description>-->
<!--      <arg name="Status"     type="enum8"                   optional="false"/>-->
<!--      <arg name="StatusText" type="char_string" lenght="64" optional="true"/>-->
<!--    </command>-->
<!--  </cluster>-->

  <!-- The feature map for the RvcRunMode (0x0054) and RvcCleanMode (0x0055) clusters is implemented in their respective files -->
  <bitmap name="Feature" type="bitmap32">
<!--    <cluster code="0x..."/>-->
<<<<<<< HEAD
    <cluster code="0x0051"/>
    <cluster code="0x0052"/>
    <cluster code="0x0059"/>
    <cluster code="0x005E"/>
    <cluster code="0x0049"/>
=======
    <cluster code="0x0051"/> <!-- Laundry Washer Mode -->
    <cluster code="0x0052"/> <!-- Refrigerator and temperature controlled cabinet Mode -->
    <cluster code="0x0054"/> <!-- RVC Run Mode -->
    <cluster code="0x0055"/> <!-- RVC Clean Mode -->
    <cluster code="0x0059"/> <!-- Dishwasher Mode -->
    <cluster code="0x005E"/> <!-- Microwave Oven Mode -->
    <cluster code="0x0049"/> <!-- Oven Mode -->
    <cluster code="0x009D"/> <!-- Energy EVSE Mode -->
    <cluster code="0x009F"/> <!-- Device Energy Management Mode -->
>>>>>>> 4bb45922
    <field name="OnOff" mask="0x1"/>
  </bitmap>
</configurator><|MERGE_RESOLUTION|>--- conflicted
+++ resolved
@@ -86,26 +86,17 @@
 <!--    </command>-->
 <!--  </cluster>-->
 
-  <!-- The feature map for the RvcRunMode (0x0054) and RvcCleanMode (0x0055) clusters is implemented in their respective files -->
   <bitmap name="Feature" type="bitmap32">
 <!--    <cluster code="0x..."/>-->
-<<<<<<< HEAD
-    <cluster code="0x0051"/>
-    <cluster code="0x0052"/>
-    <cluster code="0x0059"/>
-    <cluster code="0x005E"/>
-    <cluster code="0x0049"/>
-=======
     <cluster code="0x0051"/> <!-- Laundry Washer Mode -->
     <cluster code="0x0052"/> <!-- Refrigerator and temperature controlled cabinet Mode -->
-    <cluster code="0x0054"/> <!-- RVC Run Mode -->
-    <cluster code="0x0055"/> <!-- RVC Clean Mode -->
+    <!-- <cluster code="0x0054"/> RVC Run Mode. This feature map is implemented in rvc-run-mode-cluster.xml -->
+    <!-- <cluster code="0x0055"/> RVC Clean Mode. This feature map is implemented in rvc-clean-mode-cluster.xml -->
     <cluster code="0x0059"/> <!-- Dishwasher Mode -->
     <cluster code="0x005E"/> <!-- Microwave Oven Mode -->
     <cluster code="0x0049"/> <!-- Oven Mode -->
     <cluster code="0x009D"/> <!-- Energy EVSE Mode -->
     <cluster code="0x009F"/> <!-- Device Energy Management Mode -->
->>>>>>> 4bb45922
     <field name="OnOff" mask="0x1"/>
   </bitmap>
 </configurator>