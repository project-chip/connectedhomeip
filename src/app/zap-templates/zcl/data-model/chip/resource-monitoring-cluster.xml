--- conflicted
+++ resolved
@@ -62,239 +62,6 @@
     </command>
   </cluster>
 
-<<<<<<< HEAD
-=======
-  <cluster>
-    <name>Ceramic Filter Monitoring</name>
-    <domain>Measurement &amp; Sensing</domain>
-    <description>Attributes and commands for monitoring ceramic filters in a device</description>
-    <code>0x0073</code>
-    <define>CERAMIC_FILTER_MONITORING_CLUSTER</define>
-    <client tick="false" init="false">true</client>
-    <server tick="false" init="false">true</server>
-
-    <!-- Attributes -->
-    <attribute side="server" code="0x0000" define="CERAMIC_FILTER_MONITORING" type="percent" min="0" max="100" writable="false" isNullable="false">Condition</attribute>
-    <attribute side="server" code="0x0001" define="CERAMIC_FILTER_MONITORING" type="DegradationDirectionEnum" min="0" max="1" writable="false" isNullable="false">DegradationDirection</attribute>
-    <attribute side="server" code="0x0002" define="CERAMIC_FILTER_MONITORING" type="ChangeIndicationEnum" min="0" max="2" writable="false" isNullable="false" default="0" optional="false">ChangeIndication</attribute>
-    <attribute side="server" code="0x0003" define="CERAMIC_FILTER_MONITORING" type="boolean" writable="false" isNullable="false" optional="true">InPlaceIndicator</attribute>
-    <attribute side="server" code="0x0004" define="LAST_CHANGED_TIME" type="epoch_s" writable="true" isNullable="true" optional="true">LastChangedTime</attribute>
-    <attribute side="server" code="0x0005" define="REPLACEMENT_PRODUCT_LIST" type="ARRAY" entryType="ReplacementProductStruct" length="5" writable="false" isNullable="false" optional="true">ReplacementProductList</attribute>
-
-    <!-- Commands -->
-    <command source="client" code="0x00" name="ResetCondition" optional="true">
-      <description>Reset the condition of the replaceable to the non degraded state</description>
-    </command>
-  </cluster>
-
-  <cluster>
-    <name>Electrostatic Filter Monitoring</name>
-    <domain>Measurement &amp; Sensing</domain>
-    <description>Attributes and commands for monitoring electrostatic filters in a device</description>
-    <code>0x0074</code>
-    <define>ELECTROSTATIC_FILTER_MONITORING_CLUSTER</define>
-    <client tick="false" init="false">true</client>
-    <server tick="false" init="false">true</server>
-
-    <!-- Attributes -->
-    <attribute side="server" code="0x0000" define="CONDITION" type="percent" min="0" max="100" writable="false" isNullable="false" optional="true">Condition</attribute>
-    <attribute side="server" code="0x0001" define="DEGRADATION_DIRECTION" type="DegradationDirectionEnum" min="0" max="1" writable="false" isNullable="false" optional="true">DegradationDirection</attribute>
-    <attribute side="server" code="0x0002" define="CHANGE_INDICATION" type="ChangeIndicationEnum" min="0" max="2" writable="false" isNullable="false" default="0" optional="false">ChangeIndication</attribute>
-    <attribute side="server" code="0x0003" define="IN_PLACE_INDICATOR" type="boolean" writable="false" isNullable="false" optional="true">InPlaceIndicator</attribute>
-    <attribute side="server" code="0x0004" define="LAST_CHANGED_TIME" type="epoch_s" writable="true" isNullable="true" optional="true">LastChangedTime</attribute>
-    <attribute side="server" code="0x0005" define="REPLACEMENT_PRODUCT_LIST" type="ARRAY" entryType="ReplacementProductStruct" length="5" writable="false" isNullable="false" optional="true">ReplacementProductList</attribute>
-
-    <!-- Commands -->
-    <command source="client" code="0x00" name="ResetCondition" optional="true">
-      <description>Reset the condition of the replaceable to the non degraded state</description>
-    </command>
-  </cluster>
-
-  <cluster>
-    <name>UV Filter Monitoring</name>
-    <domain>Measurement &amp; Sensing</domain>
-    <description>Attributes and commands for monitoring UV filters in a device</description>
-    <code>0x0075</code>
-    <define>UV_FILTER_MONITORING_CLUSTER</define>
-    <client tick="false" init="false">true</client>
-    <server tick="false" init="false">true</server>
-
-    <!-- Attributes -->
-    <attribute side="server" code="0x0000" define="CONDITION" type="percent" min="0" max="100" writable="false" isNullable="false" optional="true">Condition</attribute>
-    <attribute side="server" code="0x0001" define="DEGRADATION_DIRECTION" type="DegradationDirectionEnum" min="0" max="1" writable="false" isNullable="false" optional="true">DegradationDirection</attribute>
-    <attribute side="server" code="0x0002" define="CHANGE_INDICATION" type="ChangeIndicationEnum" min="0" max="2" writable="false" isNullable="false" default="0" optional="false">ChangeIndication</attribute>
-    <attribute side="server" code="0x0003" define="IN_PLACE_INDICATOR" type="boolean" writable="false" isNullable="false" optional="true">InPlaceIndicator</attribute>
-    <attribute side="server" code="0x0004" define="LAST_CHANGED_TIME" type="epoch_s" writable="true" isNullable="true" optional="true">LastChangedTime</attribute>
-    <attribute side="server" code="0x0005" define="REPLACEMENT_PRODUCT_LIST" type="ARRAY" entryType="ReplacementProductStruct" length="5" writable="false" isNullable="false" optional="true">ReplacementProductList</attribute>
-
-    <!-- Commands -->
-    <command source="client" code="0x00" name="ResetCondition" optional="true">
-      <description>Reset the condition of the replaceable to the non degraded state</description>
-    </command>
-  </cluster>
-
-  <cluster>
-    <name>Ionizing Filter Monitoring</name>
-    <domain>Measurement &amp; Sensing</domain>
-    <description>Attributes and commands for monitoring ionizing filters in a device</description>
-    <code>0x0076</code>
-    <define>IONIZING_FILTER_MONITORING_CLUSTER</define>
-    <client tick="false" init="false">true</client>
-    <server tick="false" init="false">true</server>
-
-    <!-- Attributes -->
-    <attribute side="server" code="0x0000" define="CONDITION" type="percent" min="0" max="100" writable="false" isNullable="false" optional="true">Condition</attribute>
-    <attribute side="server" code="0x0001" define="DEGRADATION_DIRECTION" type="DegradationDirectionEnum" min="0" max="1" writable="false" isNullable="false" optional="true">DegradationDirection</attribute>
-    <attribute side="server" code="0x0002" define="CHANGE_INDICATION" type="ChangeIndicationEnum" min="0" max="2" writable="false" isNullable="false" default="0" optional="false">ChangeIndication</attribute>
-    <attribute side="server" code="0x0003" define="IN_PLACE_INDICATOR" type="boolean" writable="false" isNullable="false" optional="true">InPlaceIndicator</attribute>
-    <attribute side="server" code="0x0004" define="LAST_CHANGED_TIME" type="epoch_s" writable="true" isNullable="true" optional="true">LastChangedTime</attribute>
-    <attribute side="server" code="0x0005" define="REPLACEMENT_PRODUCT_LIST" type="ARRAY" entryType="ReplacementProductStruct" length="5" writable="false" isNullable="false" optional="true">ReplacementProductList</attribute>
-
-    <!-- Commands -->
-    <command source="client" code="0x00" name="ResetCondition" optional="true">
-      <description>Reset the condition of the replaceable to the non degraded state</description>
-    </command>
-  </cluster>
-
-  <cluster>
-    <name>Zeolite Filter Monitoring</name>
-    <domain>Measurement &amp; Sensing</domain>
-    <description>Attributes and commands for monitoring zeolite filters in a device</description>
-    <code>0x0077</code>
-    <define>ZEOLITE_FILTER_MONITORING_CLUSTER</define>
-    <client tick="false" init="false">true</client>
-    <server tick="false" init="false">true</server>
-
-    <!-- Attributes -->
-    <attribute side="server" code="0x0000" define="CONDITION" type="percent" min="0" max="100" writable="false" isNullable="false" optional="true">Condition</attribute>
-    <attribute side="server" code="0x0001" define="DEGRADATION_DIRECTION" type="DegradationDirectionEnum" min="0" max="1" writable="false" isNullable="false" optional="true">DegradationDirection</attribute>
-    <attribute side="server" code="0x0002" define="CHANGE_INDICATION" type="ChangeIndicationEnum" min="0" max="2" writable="false" isNullable="false" default="0" optional="false">ChangeIndication</attribute>
-    <attribute side="server" code="0x0003" define="IN_PLACE_INDICATOR" type="boolean" writable="false" isNullable="false" optional="true">InPlaceIndicator</attribute>
-    <attribute side="server" code="0x0004" define="LAST_CHANGED_TIME" type="epoch_s" writable="true" isNullable="true" optional="true">LastChangedTime</attribute>
-    <attribute side="server" code="0x0005" define="REPLACEMENT_PRODUCT_LIST" type="ARRAY" entryType="ReplacementProductStruct" length="5" writable="false" isNullable="false" optional="true">ReplacementProductList</attribute>
-
-    <!-- Commands -->
-    <command source="client" code="0x00" name="ResetCondition" optional="true">
-      <description>Reset the condition of the replaceable to the non degraded state</description>
-    </command>
-  </cluster>
-
-  <cluster>
-    <name>Ozone Filter Monitoring</name>
-    <domain>Measurement &amp; Sensing</domain>
-    <description>Attributes and commands for monitoring ozone filters in a device</description>
-    <code>0x0078</code>
-    <define>OZONE_FILTER_MONITORING_CLUSTER</define>
-    <client tick="false" init="false">true</client>
-    <server tick="false" init="false">true</server>
-
-    <!-- Attributes -->
-    <attribute side="server" code="0x0000" define="CONDITION" type="percent" min="0" max="100" writable="false" isNullable="false" optional="true">Condition</attribute>
-    <attribute side="server" code="0x0001" define="DEGRADATION_DIRECTION" type="DegradationDirectionEnum" min="0" max="1" writable="false" isNullable="false" optional="true">DegradationDirection</attribute>
-    <attribute side="server" code="0x0002" define="CHANGE_INDICATION" type="ChangeIndicationEnum" min="0" max="2" writable="false" isNullable="false" default="0" optional="false">ChangeIndication</attribute>
-    <attribute side="server" code="0x0003" define="IN_PLACE_INDICATOR" type="boolean" writable="false" isNullable="false" optional="true">InPlaceIndicator</attribute>
-    <attribute side="server" code="0x0004" define="LAST_CHANGED_TIME" type="epoch_s" writable="true" isNullable="true" optional="true">LastChangedTime</attribute>
-    <attribute side="server" code="0x0005" define="REPLACEMENT_PRODUCT_LIST" type="ARRAY" entryType="ReplacementProductStruct" length="5" writable="false" isNullable="false" optional="true">ReplacementProductList</attribute>
-
-    <!-- Commands -->
-    <command source="client" code="0x00" name="ResetCondition" optional="true">
-      <description>Reset the condition of the replaceable to the non degraded state</description>
-    </command>
-  </cluster>
-
-  <cluster>
-    <name>Water Tank Monitoring</name>
-    <domain>Measurement &amp; Sensing</domain>
-    <description>Attributes and commands for monitoring water tanks in a device</description>
-    <code>0x0079</code>
-    <define>WATER_TANK_MONITORING_CLUSTER</define>
-    <client tick="false" init="false">true</client>
-    <server tick="false" init="false">true</server>
-
-    <!-- Attributes -->
-    <attribute side="server" code="0x0000" define="CONDITION" type="percent" min="0" max="100" writable="false" isNullable="false" optional="true">Condition</attribute>
-    <attribute side="server" code="0x0001" define="DEGRADATION_DIRECTION" type="DegradationDirectionEnum" min="0" max="1" writable="false" isNullable="false" optional="true">DegradationDirection</attribute>
-    <attribute side="server" code="0x0002" define="CHANGE_INDICATION" type="ChangeIndicationEnum" min="0" max="2" writable="false" isNullable="false" default="0" optional="false">ChangeIndication</attribute>
-    <attribute side="server" code="0x0003" define="IN_PLACE_INDICATOR" type="boolean" writable="false" isNullable="false" optional="true">InPlaceIndicator</attribute>
-    <attribute side="server" code="0x0004" define="LAST_CHANGED_TIME" type="epoch_s" writable="true" isNullable="true" optional="true">LastChangedTime</attribute>
-    <attribute side="server" code="0x0005" define="REPLACEMENT_PRODUCT_LIST" type="ARRAY" entryType="ReplacementProductStruct" length="5" writable="false" isNullable="false" optional="true">ReplacementProductList</attribute>
-
-    <!-- Commands -->
-    <command source="client" code="0x00" name="ResetCondition" optional="true">
-      <description>Reset the condition of the replaceable to the non degraded state</description>
-    </command>
-  </cluster>
-
-  <cluster>
-    <name>Fuel Tank Monitoring</name>
-    <domain>Measurement &amp; Sensing</domain>
-    <description>Attributes and commands for monitoring fuel tanks in a device</description>
-    <code>0x007A</code>
-    <define>FUEL_TANK_MONITORING_CLUSTER</define>
-    <client tick="false" init="false">true</client>
-    <server tick="false" init="false">true</server>
-
-    <!-- Attributes -->
-    <attribute side="server" code="0x0000" define="CONDITION" type="percent" min="0" max="100" writable="false" isNullable="false" optional="true">Condition</attribute>
-    <attribute side="server" code="0x0001" define="DEGRADATION_DIRECTION" type="DegradationDirectionEnum" min="0" max="1" writable="false" isNullable="false" optional="true">DegradationDirection</attribute>
-    <attribute side="server" code="0x0002" define="CHANGE_INDICATION" type="ChangeIndicationEnum" min="0" max="2" writable="false" isNullable="false" default="0" optional="false">ChangeIndication</attribute>
-    <attribute side="server" code="0x0003" define="IN_PLACE_INDICATOR" type="boolean" writable="false" isNullable="false" optional="true">InPlaceIndicator</attribute>
-    <attribute side="server" code="0x0004" define="LAST_CHANGED_TIME" type="epoch_s" writable="true" isNullable="true" optional="true">LastChangedTime</attribute>
-    <attribute side="server" code="0x0005" define="REPLACEMENT_PRODUCT_LIST" type="ARRAY" entryType="ReplacementProductStruct" length="5" writable="false" isNullable="false" optional="true">ReplacementProductList</attribute>
-
-    <!-- Commands -->
-    <command source="client" code="0x00" name="ResetCondition" optional="true">
-      <description>Reset the condition of the replaceable to the non degraded state</description>
-    </command>
-  </cluster>
-
-  <cluster>
-    <name>Ink Cartridge Monitoring</name>
-    <domain>Measurement &amp; Sensing</domain>
-    <description>Attributes and commands for monitoring ink cartridges in a device</description>
-    <code>0x007B</code>
-    <define>INK_CARTRIDGE_MONITORING_CLUSTER</define>
-    <client tick="false" init="false">true</client>
-    <server tick="false" init="false">true</server>
-
-    <!-- Attributes -->
-    <attribute side="server" code="0x0000" define="CONDITION" type="percent" min="0" max="100" writable="false" isNullable="false" optional="true">Condition</attribute>
-    <attribute side="server" code="0x0001" define="DEGRADATION_DIRECTION" type="DegradationDirectionEnum" min="0" max="1" writable="false" isNullable="false" optional="true">DegradationDirection</attribute>
-    <attribute side="server" code="0x0002" define="CHANGE_INDICATION" type="ChangeIndicationEnum" min="0" max="2" writable="false" isNullable="false" default="0" optional="false">ChangeIndication</attribute>
-    <attribute side="server" code="0x0003" define="IN_PLACE_INDICATOR" type="boolean" writable="false" isNullable="false" optional="true">InPlaceIndicator</attribute>
-    <attribute side="server" code="0x0004" define="LAST_CHANGED_TIME" type="epoch_s" writable="true" isNullable="true" optional="true">LastChangedTime</attribute>
-    <attribute side="server" code="0x0005" define="REPLACEMENT_PRODUCT_LIST" type="ARRAY" entryType="ReplacementProductStruct" length="5" writable="false" isNullable="false" optional="true">ReplacementProductList</attribute>
-
-    <!-- Commands -->
-    <command source="client" code="0x00" name="ResetCondition" optional="true">
-      <description>Reset the condition of the replaceable to the non degraded state</description>
-    </command>
-  </cluster>
-
-  <cluster>
-    <name>Toner Cartridge Monitoring</name>
-    <domain>Measurement &amp; Sensing</domain>
-    <description>Attributes and commands for monitoring toner cartridges in a device</description>
-    <code>0x007C</code>
-    <define>TONER_CARTRIDGE_MONITORING_CLUSTER</define>
-    <client tick="false" init="false">true</client>
-    <server tick="false" init="false">true</server>
-
-    <!-- Attributes -->
-    <attribute side="server" code="0x0000" define="CONDITION" type="percent" min="0" max="100" writable="false" isNullable="false" optional="true">Condition</attribute>
-    <attribute side="server" code="0x0001" define="DEGRADATION_DIRECTION" type="DegradationDirectionEnum" min="0" max="1" writable="false" isNullable="false" optional="true">DegradationDirection</attribute>
-    <attribute side="server" code="0x0002" define="CHANGE_INDICATION" type="ChangeIndicationEnum" min="0" max="2" writable="false" isNullable="false" default="0" optional="false">ChangeIndication</attribute>
-    <attribute side="server" code="0x0003" define="IN_PLACE_INDICATOR" type="boolean" writable="false" isNullable="false" optional="true">InPlaceIndicator</attribute>
-    <attribute side="server" code="0x0004" define="LAST_CHANGED_TIME" type="epoch_s" writable="true" isNullable="true" optional="true">LastChangedTime</attribute>
-    <attribute side="server" code="0x0005" define="REPLACEMENT_PRODUCT_LIST" type="ARRAY" entryType="ReplacementProductStruct" length="5" writable="false" isNullable="false" optional="true">ReplacementProductList</attribute>
-
-    <!-- Commands -->
-    <command source="client" code="0x00" name="ResetCondition" optional="true">
-      <description>Reset the condition of the replaceable to the non degraded state</description>
-    </command>
-  </cluster>
-
->>>>>>> 9ac14806
   <!-- Feature Map -->
   <bitmap name="Feature" type="BITMAP32">
     <cluster code="0x0071" />
@@ -322,16 +89,6 @@
   <enum name="ProductIdentifierTypeEnum" type="ENUM8">
     <cluster code="0x0071" />
     <cluster code="0x0072" />
-    <cluster code="0x0073" />
-    <cluster code="0x0074" />
-    <cluster code="0x0075" />
-    <cluster code="0x0076" />
-    <cluster code="0x0077" />
-    <cluster code="0x0078" />
-    <cluster code="0x0079" />
-    <cluster code="0x007A" />
-    <cluster code="0x007B" />
-    <cluster code="0x007C" />
     <item value="0" name="UPC" />
     <item value="1" name="GTIN-8" />
     <item value="2" name="EAN" />
@@ -355,65 +112,4 @@
     <item name="ProductIdentifierType" type="ProductIdentifierTypeEnum" optional="false"/>
     <item name="ProductIdentifierValue" type="CHAR_STRING" length="20" optional="false"/>
   </struct>
-
-  <struct name="ReplacementProductStruct">
-    <cluster code="0x0073" />
-    <item name="ProductIdentifierType" type="ProductIdentifierTypeEnum" optional="false"/>
-    <item name="ProductIdentifierValue" type="CHAR_STRING" length="20" optional="false"/>
-  </struct>
-
-  <struct name="ReplacementProductStruct">
-    <cluster code="0x0074" />
-    <item name="ProductIdentifierType" type="ProductIdentifierTypeEnum" optional="false"/>
-    <item name="ProductIdentifierValue" type="CHAR_STRING" length="20" optional="false"/>
-  </struct>
-
-  <struct name="ReplacementProductStruct">
-    <cluster code="0x0075" />
-    <item name="ProductIdentifierType" type="ProductIdentifierTypeEnum" optional="false"/>
-    <item name="ProductIdentifierValue" type="CHAR_STRING" length="20" optional="false"/>
-  </struct>
-
-  <struct name="ReplacementProductStruct">
-    <cluster code="0x0076" />
-    <item name="ProductIdentifierType" type="ProductIdentifierTypeEnum" optional="false"/>
-    <item name="ProductIdentifierValue" type="CHAR_STRING" length="20" optional="false"/>
-  </struct>
-
-  <struct name="ReplacementProductStruct">
-    <cluster code="0x0077" />
-    <item name="ProductIdentifierType" type="ProductIdentifierTypeEnum" optional="false"/>
-    <item name="ProductIdentifierValue" type="CHAR_STRING" length="20" optional="false"/>
-  </struct>
-
-  <struct name="ReplacementProductStruct">
-    <cluster code="0x0078" />
-    <item name="ProductIdentifierType" type="ProductIdentifierTypeEnum" optional="false"/>
-    <item name="ProductIdentifierValue" type="CHAR_STRING" length="20" optional="false"/>
-  </struct>
-
-  <struct name="ReplacementProductStruct">
-    <cluster code="0x0079" />
-    <item name="ProductIdentifierType" type="ProductIdentifierTypeEnum" optional="false"/>
-    <item name="ProductIdentifierValue" type="CHAR_STRING" length="20" optional="false"/>
-  </struct>
-
-  <struct name="ReplacementProductStruct">
-    <cluster code="0x007A" />
-    <item name="ProductIdentifierType" type="ProductIdentifierTypeEnum" optional="false"/>
-    <item name="ProductIdentifierValue" type="CHAR_STRING" length="20" optional="false"/>
-  </struct>
-
-  <struct name="ReplacementProductStruct">
-    <cluster code="0x007B" />
-    <item name="ProductIdentifierType" type="ProductIdentifierTypeEnum" optional="false"/>
-    <item name="ProductIdentifierValue" type="CHAR_STRING" length="20" optional="false"/>
-  </struct>
-
-  <struct name="ReplacementProductStruct">
-    <cluster code="0x007C" />
-    <item name="ProductIdentifierType" type="ProductIdentifierTypeEnum" optional="false"/>
-    <item name="ProductIdentifierValue" type="CHAR_STRING" length="20" optional="false"/>
-  </struct>
-
 </configurator>