<?xml version="1.0"?>
<!--
Copyright (c) 2021 Project CHIP Authors

Licensed under the Apache License, Version 2.0 (the "License");
you may not use this file except in compliance with the License.
You may obtain a copy of the License at

    http://www.apache.org/licenses/LICENSE-2.0

Unless required by applicable law or agreed to in writing, software
distributed under the License is distributed on an "AS IS" BASIS,
WITHOUT WARRANTIES OR CONDITIONS OF ANY KIND, either express or implied.
See the License for the specific language governing permissions and
limitations under the License.
-->
<configurator>
  <domain name="CHIP"/>
  <enum name="CommissioningError" type="ENUM8">
    <cluster code="0x0030"/>
    <item name="Ok" value="0x0"/>
    <item name="ValueOutsideRange" value="0x1"/>
    <item name="InvalidAuthentication" value="0x2"/>
    <item name="NoFailSafe" value="0x3"/>
    <item name="BusyWithOtherAdmin" value="0x4"/>
  </enum>
  <enum name="RegulatoryLocationType" type="ENUM8">
    <cluster code="0x0030"/>
    <item name="Indoor" value="0x0"/>
    <item name="Outdoor" value="0x1"/>
    <item name="IndoorOutdoor" value="0x2"/>
  </enum>
  <struct name="BasicCommissioningInfo">
    <cluster code="0x0030"/>
    <item name="FailSafeExpiryLengthSeconds" type="INT16U"/>
  </struct>
  <cluster>
    <domain>General</domain>
    <name>General Commissioning</name>
    <code>0x0030</code>
    <define>GENERAL_COMMISSIONING_CLUSTER</define>
<<<<<<< HEAD
    <description>This cluster is used to manage global aspects of the Commissioning flow.</description>
    <attribute side="server" code="0x00" define="BREADCRUMB" type="INT64U" writable="true" default="0x0000000000000000" optional="false">Breadcrumb</attribute>
=======
    <description>This cluster is used to set, remove and update fabric information on a commissionee.</description>
    <attribute side="server" code="0x00" define="BREADCRUMB" type="INT64U" writable="true" default="0x0000000000000000" optional="false">
      <description>Breadcrumb</description>
      <access op="read" privilege="view"/>
      <access op="write" privilege="administer"/>
    </attribute>
>>>>>>> a673eb7f
    <attribute side="server" code="0x01" define="BASICCOMMISSIONINGINFO" type="BasicCommissioningInfo" writable="false" optional="false">BasicCommissioningInfo</attribute>
    <attribute side="server" code="0x02" define="REGULATORYCONFIG" type="RegulatoryLocationType" writable="false" optional="false">RegulatoryConfig</attribute>
    <attribute side="server" code="0x03" define="LOCATIONCAPABILITY" type="RegulatoryLocationType" writable="false" optional="false">LocationCapability</attribute>
    <attribute side="server" code="0x04" define="SUPPORTS_CONCURRENT_CONNECTION" type="boolean" writable="false" default="1" optional="false">SupportsConcurrentConnection</attribute>

    <command source="client" code="0x00" name="ArmFailSafe" response="ArmFailSafeResponse" optional="false" cli="chip fabric_commissioning armfailsafe">
      <description>Arm the persistent fail-safe timer with an expiry time of now + ExpiryLengthSeconds using device clock</description>
      <arg name="expiryLengthSeconds" type="INT16U"/>
      <arg name="breadcrumb" type="INT64U"/>
<<<<<<< HEAD
=======
      <arg name="timeoutMs" type="INT32U"/>
      <access op="invoke" privilege="administer"/>
>>>>>>> a673eb7f
    </command>
    <command source="server" code="0x01" name="ArmFailSafeResponse" optional="false" cli="chip fabric_commissioning armfailsaferesponse">
      <description>Success/failure response for ArmFailSafe command</description>
      <arg name="errorCode" type="CommissioningError"/>
      <arg name="debugText" type="CHAR_STRING"/>
    </command>
    <command source="client" code="0x02" name="SetRegulatoryConfig" response="SetRegulatoryConfigResponse" optional="true" cli="chip fabric_commissioning setregulatoryconfig">
      <description>Set the regulatory configuration to be used during commissioning</description>
      <arg name="NewRegulatoryConfig" type="RegulatoryLocationType"/>
      <arg name="countryCode" type="CHAR_STRING"/>
      <arg name="breadcrumb" type="INT64U"/>
<<<<<<< HEAD
=======
      <arg name="timeoutMs" type="INT32U"/>
      <access op="invoke" privilege="administer"/>
>>>>>>> a673eb7f
    </command>
    <command source="server" code="0x03" name="SetRegulatoryConfigResponse" optional="true" cli="chip fabric_commissioning setregulatoryconfigresponse">
      <description>Success/failure response for SetRegulatoryConfig command</description>
      <arg name="errorCode" type="CommissioningError"/>
      <arg name="debugText" type="CHAR_STRING"/>
    </command>
    <command source="client" code="0x04" name="CommissioningComplete" response="CommissioningCompleteResponse" optional="false" cli="chip fabric_commissioning commissioningcomplete">
<<<<<<< HEAD
      <description>Signals the Server that the Client has successfully completed all steps of Commissioning/Recofiguration needed during fail-safe period.</description>
=======
      <description>Signals the Commissionee that the Commissioner has successfully completed all steps of commissioning</description>
      <access op="invoke" privilege="administer"/>
>>>>>>> a673eb7f
    </command>
    <command source="server" code="0x05" name="CommissioningCompleteResponse" optional="false" cli="chip fabric_commissioning commissioningcompleteresponse">
      <description>Indicates to client whether CommissioningComplete command succeeded</description>
      <arg name="errorCode" type="CommissioningError"/>
      <arg name="debugText" type="CHAR_STRING"/>
    </command>
  </cluster>
</configurator><|MERGE_RESOLUTION|>--- conflicted
+++ resolved
@@ -39,17 +39,12 @@
     <name>General Commissioning</name>
     <code>0x0030</code>
     <define>GENERAL_COMMISSIONING_CLUSTER</define>
-<<<<<<< HEAD
     <description>This cluster is used to manage global aspects of the Commissioning flow.</description>
     <attribute side="server" code="0x00" define="BREADCRUMB" type="INT64U" writable="true" default="0x0000000000000000" optional="false">Breadcrumb</attribute>
-=======
-    <description>This cluster is used to set, remove and update fabric information on a commissionee.</description>
-    <attribute side="server" code="0x00" define="BREADCRUMB" type="INT64U" writable="true" default="0x0000000000000000" optional="false">
       <description>Breadcrumb</description>
       <access op="read" privilege="view"/>
       <access op="write" privilege="administer"/>
     </attribute>
->>>>>>> a673eb7f
     <attribute side="server" code="0x01" define="BASICCOMMISSIONINGINFO" type="BasicCommissioningInfo" writable="false" optional="false">BasicCommissioningInfo</attribute>
     <attribute side="server" code="0x02" define="REGULATORYCONFIG" type="RegulatoryLocationType" writable="false" optional="false">RegulatoryConfig</attribute>
     <attribute side="server" code="0x03" define="LOCATIONCAPABILITY" type="RegulatoryLocationType" writable="false" optional="false">LocationCapability</attribute>
@@ -59,11 +54,7 @@
       <description>Arm the persistent fail-safe timer with an expiry time of now + ExpiryLengthSeconds using device clock</description>
       <arg name="expiryLengthSeconds" type="INT16U"/>
       <arg name="breadcrumb" type="INT64U"/>
-<<<<<<< HEAD
-=======
-      <arg name="timeoutMs" type="INT32U"/>
       <access op="invoke" privilege="administer"/>
->>>>>>> a673eb7f
     </command>
     <command source="server" code="0x01" name="ArmFailSafeResponse" optional="false" cli="chip fabric_commissioning armfailsaferesponse">
       <description>Success/failure response for ArmFailSafe command</description>
@@ -75,11 +66,7 @@
       <arg name="NewRegulatoryConfig" type="RegulatoryLocationType"/>
       <arg name="countryCode" type="CHAR_STRING"/>
       <arg name="breadcrumb" type="INT64U"/>
-<<<<<<< HEAD
-=======
-      <arg name="timeoutMs" type="INT32U"/>
       <access op="invoke" privilege="administer"/>
->>>>>>> a673eb7f
     </command>
     <command source="server" code="0x03" name="SetRegulatoryConfigResponse" optional="true" cli="chip fabric_commissioning setregulatoryconfigresponse">
       <description>Success/failure response for SetRegulatoryConfig command</description>
@@ -87,12 +74,8 @@
       <arg name="debugText" type="CHAR_STRING"/>
     </command>
     <command source="client" code="0x04" name="CommissioningComplete" response="CommissioningCompleteResponse" optional="false" cli="chip fabric_commissioning commissioningcomplete">
-<<<<<<< HEAD
       <description>Signals the Server that the Client has successfully completed all steps of Commissioning/Recofiguration needed during fail-safe period.</description>
-=======
-      <description>Signals the Commissionee that the Commissioner has successfully completed all steps of commissioning</description>
       <access op="invoke" privilege="administer"/>
->>>>>>> a673eb7f
     </command>
     <command source="server" code="0x05" name="CommissioningCompleteResponse" optional="false" cli="chip fabric_commissioning commissioningcompleteresponse">
       <description>Indicates to client whether CommissioningComplete command succeeded</description>
