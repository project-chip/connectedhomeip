--- conflicted
+++ resolved
@@ -87,8 +87,6 @@
             <include cluster="WiFi Network Diagnostics" client="false" server="false" clientLocked="true" serverLocked="false"></include>
             <include cluster="Thread Network Diagnostics" client="false" server="false" clientLocked="true" serverLocked="false"></include>
             <include cluster="ICD Management" client="false" server="false" clientLocked="true" serverLocked="false"></include>
-            <include cluster="Electrical Power Measurement" client="false" server="false" clientLocked="true" serverLocked="false"></include>
-            <include cluster="Electrical Energy Measurement" client="false" server="false" clientLocked="true" serverLocked="false"></include>
         </clusters>
     </deviceType>
     <deviceType>
@@ -110,30 +108,17 @@
         </clusters>
     </deviceType>
     <deviceType>
-<<<<<<< HEAD
-        <name>MA-electricalmeasurement</name>
-        <domain>CHIP</domain>
-        <typeName>Matter Electrical Measurement</typeName>
-        <profileId editable="false">0x0103</profileId>
-        <deviceId editable="false">0xFFF10010</deviceId><!-- TODO: ID-TBD -->
-=======
         <name>MA-electricalsensor</name>
         <domain>CHIP</domain>
         <typeName>Matter Electrical Sensor</typeName>
         <profileId editable="false">0x0103</profileId>
         <deviceId editable="false">0x0510</deviceId>
->>>>>>> 0fd361e2
         <class>Utility</class>
         <scope>Node</scope>
         <clusters lockOthers="true">
             <include cluster="Descriptor" client="false" server="true" clientLocked="true" serverLocked="true"></include>
-<<<<<<< HEAD
-            <include cluster="Electrical Energy Measurement" client="false" server="true" clientLocked="false" serverLocked="false"></include>
-            <include cluster="Electrical Power Measurement" client="false" server="true" clientLocked="false" serverLocked="false"></include>
-=======
             <include cluster="Electrical Energy Measurement" client="false" server="true" clientLocked="true" serverLocked="false"></include>
             <include cluster="Electrical Power Measurement" client="false" server="true" clientLocked="true" serverLocked="false"></include>
->>>>>>> 0fd361e2
         </clusters>
     </deviceType>
     <deviceType>
