<?xml version="1.0"?>

<!--
Copyright (c) 2021 Project CHIP Authors

Licensed under the Apache License, Version 2.0 (the "License");
you may not use this file except in compliance with the License.
You may obtain a copy of the License at

    http://www.apache.org/licenses/LICENSE-2.0

Unless required by applicable law or agreed to in writing, software
distributed under the License is distributed on an "AS IS" BASIS,
WITHOUT WARRANTIES OR CONDITIONS OF ANY KIND, either express or implied.
See the License for the specific language governing permissions and
limitations under the License.
-->
<configurator>
    <deviceType>
        <name>MA-orphan</name>
        <domain>CHIP</domain>
        <typeName>Matter Orphan Clusters</typeName>
        <profileId editable="false">0x0103</profileId>
        <deviceId editable="false">0xFFF10001</deviceId>
        <clusters lockOthers="true">
            <include cluster="Proxy Configuration" client="false" server="true" clientLocked="true" serverLocked="true"/>
            <include cluster="Proxy Discovery" client="false" server="true" clientLocked="true" serverLocked="true"/>
            <include cluster="Proxy Valid" client="false" server="true" clientLocked="true" serverLocked="true"/>
            <include cluster="Pulse Width Modulation" client="false" server="true" clientLocked="true" serverLocked="true"/>
        </clusters>
    </deviceType>
    <deviceType>
        <name>MA-rootdevice</name>
        <domain>CHIP</domain>
        <typeName>Matter Root Node</typeName>
        <profileId editable="false">0x0103</profileId>
        <deviceId editable="false">0x0016</deviceId>
        <class>Node</class>
        <scope>Node</scope>
        <clusters lockOthers="true">
            <include cluster="Access Control" client="false" server="true" clientLocked="true" serverLocked="true">
                <requireAttribute>ACL</requireAttribute>
                <requireAttribute>EXTENSION</requireAttribute>
            </include>
            <include cluster="Basic Information" client="false" server="true" clientLocked="true" serverLocked="true">
                <requireAttribute>DATA_MODEL_REVISION</requireAttribute>
                <requireAttribute>VENDOR_NAME</requireAttribute>
                <requireAttribute>VENDOR_ID</requireAttribute>
                <requireAttribute>PRODUCT_NAME</requireAttribute>
                <requireAttribute>PRODUCT_ID</requireAttribute>
                <requireAttribute>NODE_LABEL</requireAttribute>
                <requireAttribute>LOCATION</requireAttribute>
                <requireAttribute>HARDWARE_VERSION</requireAttribute>
                <requireAttribute>HARDWARE_VERSION_STRING</requireAttribute>
                <requireAttribute>SOFTWARE_VERSION</requireAttribute>
                <requireAttribute>SOFTWARE_VERSION_STRING</requireAttribute>
            </include>
            <include cluster="Descriptor" client="false" server="true" clientLocked="true" serverLocked="true">
                <requireAttribute>DEVICE_TYPE_LIST</requireAttribute>
                <requireAttribute>SERVER_LIST</requireAttribute>
                <requireAttribute>CLIENT_LIST</requireAttribute>
                <requireAttribute>PARTS_LIST</requireAttribute>
            </include>
            <include cluster="General Commissioning" client="false" server="true" clientLocked="true" serverLocked="true">
                <requireCommand>SetRegulatoryConfig</requireCommand>
            </include>
            <include cluster="Power Source Configuration" client="false" server="false" clientLocked="true" serverLocked="false"></include>
            <include cluster="Time Synchronization" client="false" server="false" clientLocked="true" serverLocked="false"></include>
            <include cluster="Group Key Management" client="false" server="true" clientLocked="true" serverLocked="true"></include>
            <include cluster="Network Commissioning" client="false" server="true" clientLocked="true" serverLocked="true"></include>
            <include cluster="Administrator Commissioning" client="false" server="true" clientLocked="true" serverLocked="true"></include>
            <include cluster="Operational Credentials" client="false" server="true" clientLocked="true" serverLocked="true"></include>
            <include cluster="Localization Configuration" client="false" server="true" clientLocked="true" serverLocked="false">
                <requireAttribute>ACTIVE_LOCALE</requireAttribute>
                <requireAttribute>SUPPORTED_LOCALES</requireAttribute>
            </include>
            <include cluster="Time Format Localization" client="false" server="true" clientLocked="true" serverLocked="false">
                <requireAttribute>HOUR_FORMAT</requireAttribute>
            </include>
            <include cluster="Unit Localization" client="false" server="true" clientLocked="true" serverLocked="false"></include>
            <include cluster="General Diagnostics" client="false" server="true" clientLocked="true" serverLocked="true">
                <requireAttribute>UP_TIME</requireAttribute>
            </include>
            <include cluster="Diagnostic Logs" client="false" server="false" clientLocked="true" serverLocked="false"></include>
            <include cluster="Software Diagnostics" client="false" server="false" clientLocked="true" serverLocked="false"></include>
            <include cluster="Ethernet Network Diagnostics" client="false" server="false" clientLocked="true" serverLocked="false"></include>
            <include cluster="WiFi Network Diagnostics" client="false" server="false" clientLocked="true" serverLocked="false"></include>
            <include cluster="Thread Network Diagnostics" client="false" server="false" clientLocked="true" serverLocked="false"></include>
            <include cluster="ICD Management" client="false" server="false" clientLocked="true" serverLocked="false"></include>
        </clusters>
    </deviceType>
    <deviceType>
        <name>MA-powersource</name>
        <domain>CHIP</domain>
        <typeName>Matter Power Source</typeName>
        <profileId editable="false">0x0103</profileId>
        <deviceId editable="false">0x0011</deviceId>
        <class>Utility</class>
        <scope>Node</scope>
        <clusters lockOthers="true">
            <include cluster="Descriptor" client="false" server="true" clientLocked="true" serverLocked="true">
                <requireAttribute>DEVICE_TYPE_LIST</requireAttribute>
                <requireAttribute>SERVER_LIST</requireAttribute>
                <requireAttribute>CLIENT_LIST</requireAttribute>
                <requireAttribute>PARTS_LIST</requireAttribute>
            </include>
            <include cluster="Power Source" client="false" server="true" clientLocked="true" serverLocked="true"></include>
        </clusters>
    </deviceType>
    <deviceType>
        <name>MA-electricalsensor</name>
        <domain>CHIP</domain>
        <typeName>Matter Electrical Sensor</typeName>
        <profileId editable="false">0x0103</profileId>
        <deviceId editable="false">0x0510</deviceId>
        <class>Utility</class>
        <scope>Node</scope>
        <clusters lockOthers="true">
            <include cluster="Descriptor" client="false" server="true" clientLocked="true" serverLocked="true"></include>
<<<<<<< HEAD
            <include cluster="Power Topology" client="false" server="true" clientLocked="true" serverLocked="true"></include>
=======
            <include cluster="Electrical Energy Measurement" client="false" server="true" clientLocked="true" serverLocked="false"></include>
            <include cluster="Electrical Power Measurement" client="false" server="true" clientLocked="true" serverLocked="false"></include>
>>>>>>> f658ea2f
        </clusters>
    </deviceType>
    <deviceType>
        <name>MA-otarequestor</name>
        <domain>CHIP</domain>
        <typeName>Matter OTA Requestor</typeName>
        <profileId editable="false">0x0103</profileId>
        <deviceId editable="false">0x0012</deviceId>
        <class>Utility</class>
        <scope>Node</scope>
        <clusters lockOthers="true">
            <include cluster="Descriptor" client="false" server="true" clientLocked="true" serverLocked="true">
                <requireAttribute>DEVICE_TYPE_LIST</requireAttribute>
                <requireAttribute>SERVER_LIST</requireAttribute>
                <requireAttribute>CLIENT_LIST</requireAttribute>
                <requireAttribute>PARTS_LIST</requireAttribute>
            </include>
            <include cluster="OTA Software Update Requestor" client="false" server="true" clientLocked="true" serverLocked="true"></include>
            <include cluster="OTA Software Update Provider" client="true" server="false" clientLocked="true" serverLocked="true"></include>
        </clusters>
    </deviceType>
    <deviceType>
        <name>MA-otaprovider</name>
        <domain>CHIP</domain>
        <typeName>Matter OTA Provider</typeName>
        <profileId editable="false">0x0103</profileId>
        <deviceId editable="false">0x0014</deviceId>
        <class>Utility</class>
        <scope>Node</scope>
        <clusters lockOthers="true">
            <include cluster="Descriptor" client="false" server="true" clientLocked="true" serverLocked="true">
                <requireAttribute>DEVICE_TYPE_LIST</requireAttribute>
                <requireAttribute>SERVER_LIST</requireAttribute>
                <requireAttribute>CLIENT_LIST</requireAttribute>
                <requireAttribute>PARTS_LIST</requireAttribute>
            </include>
            <include cluster="OTA Software Update Provider" client="false" server="true" clientLocked="true" serverLocked="true"></include>
            <include cluster="OTA Software Update Requestor" client="false" server="false" clientLocked="false" serverLocked="true"></include>
        </clusters>
    </deviceType>
    <deviceType>
        <name>MA-aggregator</name>
        <domain>CHIP</domain>
        <typeName>Matter Aggregator</typeName>
        <profileId editable="false">0x0103</profileId>
        <deviceId editable="false">0x000e</deviceId>
        <class>Dynamic Utility</class>
        <scope>Endpoint</scope>
        <clusters lockOthers="true">
            <include cluster="Descriptor" client="false" server="true" clientLocked="true" serverLocked="true">
                <requireAttribute>DEVICE_TYPE_LIST</requireAttribute>
                <requireAttribute>SERVER_LIST</requireAttribute>
                <requireAttribute>CLIENT_LIST</requireAttribute>
                <requireAttribute>PARTS_LIST</requireAttribute>
            </include>
            <include cluster="Actions" client="false" server="false" clientLocked="true" serverLocked="false"></include>
        </clusters>
    </deviceType>
    <deviceType>
        <name>MA-bridgeddevice</name>
        <domain>CHIP</domain>
        <typeName>Matter Bridged Device</typeName>
        <profileId editable="false">0x0103</profileId>
        <deviceId editable="false">0x0013</deviceId>
        <class>Utility</class>
        <scope>Endpoint</scope>
        <clusters lockOthers="true">
            <include cluster="Descriptor" client="false" server="true" clientLocked="true" serverLocked="true">
                <requireAttribute>DEVICE_TYPE_LIST</requireAttribute>
                <requireAttribute>SERVER_LIST</requireAttribute>
                <requireAttribute>CLIENT_LIST</requireAttribute>
                <requireAttribute>PARTS_LIST</requireAttribute>
            </include>
            <include cluster="Bridged Device Basic" client="false" server="true" clientLocked="true" serverLocked="true">
                <requireAttribute>REACHABLE</requireAttribute>
            </include>
            <include cluster="Power Source Configuration" client="false" server="false" clientLocked="true" serverLocked="false"></include>
            <include cluster="Power Source" client="false" server="false" clientLocked="true" serverLocked="false"></include>
        </clusters>
    </deviceType>
    <deviceType>
        <name>MA-onofflight</name>
        <domain>CHIP</domain>
        <typeName>Matter On/Off Light</typeName>
        <profileId editable="false">0x0103</profileId>
        <deviceId editable="false">0x0100</deviceId>
        <class>Simple</class>
        <scope>Endpoint</scope>
        <clusters lockOthers="true">
            <include cluster="Identify" client="false" server="true" clientLocked="true" serverLocked="true">
                <requireAttribute>IDENTIFY_TIME</requireAttribute>
                <requireAttribute>IDENTIFY_TYPE</requireAttribute>
                <requireCommand>Identify</requireCommand>
                <requireCommand>TriggerEffect</requireCommand>
            </include>
            <include cluster="Descriptor" client="false" server="true" clientLocked="true" serverLocked="true">
                <requireAttribute>DEVICE_TYPE_LIST</requireAttribute>
                <requireAttribute>SERVER_LIST</requireAttribute>
                <requireAttribute>CLIENT_LIST</requireAttribute>
                <requireAttribute>PARTS_LIST</requireAttribute>
            </include>
            <include cluster="Groups" client="false" server="true" clientLocked="true" serverLocked="true">
                <requireAttribute>GROUP_NAME_SUPPORT</requireAttribute>
                <requireCommand>AddGroup</requireCommand>
                <requireCommand>AddGroupResponse</requireCommand>
                <requireCommand>ViewGroup</requireCommand>
                <requireCommand>ViewGroupResponse</requireCommand>
                <requireCommand>GetGroupMembership</requireCommand>
                <requireCommand>GetGroupMembershipResponse</requireCommand>
                <requireCommand>RemoveGroup</requireCommand>
                <requireCommand>RemoveGroupResponse</requireCommand>
                <requireCommand>RemoveAllGroups</requireCommand>
                <requireCommand>AddGroupIfIdentifying</requireCommand>
            </include>
            <include cluster="Scenes Management" client="false" server="true" clientLocked="false" serverLocked="true">
                <requireAttribute>SCENE_NAME_SUPPORT</requireAttribute>
                <requireCommand>AddScene</requireCommand>
                <requireCommand>AddSceneResponse</requireCommand>
                <requireCommand>ViewScene</requireCommand>
                <requireCommand>ViewSceneResponse</requireCommand>
                <requireCommand>RemoveScene</requireCommand>
                <requireCommand>RemoveSceneResponse</requireCommand>
                <requireCommand>RemoveAllScenes</requireCommand>
                <requireCommand>RemoveAllScenesResponse</requireCommand>
                <requireCommand>StoreScene</requireCommand>
                <requireCommand>StoreSceneResponse</requireCommand>
                <requireCommand>RecallScene</requireCommand>
                <requireCommand>GetSceneMembership</requireCommand>
                <requireCommand>GetSceneMembershipResponse</requireCommand>
                <requireCommand>CopyScene</requireCommand>
                <requireCommand>CopySceneResponse</requireCommand>
            </include>
            <include cluster="On/Off" client="false" server="true" clientLocked="true" serverLocked="true">
                <requireAttribute>ON_OFF</requireAttribute>
                <requireAttribute>GLOBAL_SCENE_CONTROL</requireAttribute>
                <requireAttribute>ON_TIME</requireAttribute>
                <requireAttribute>OFF_WAIT_TIME</requireAttribute>
                <requireAttribute>START_UP_ON_OFF</requireAttribute>
                <requireCommand>Off</requireCommand>
                <requireCommand>On</requireCommand>
                <requireCommand>Toggle</requireCommand>
                <requireCommand>OffWithEffect</requireCommand>
                <requireCommand>OnWithRecallGlobalScene</requireCommand>
                <requireCommand>OnWithTimedOff</requireCommand>
            </include>
            <include cluster="Level Control" client="false" server="false" clientLocked="true" serverLocked="false">
                <requireAttribute>CURRENT_LEVEL</requireAttribute>
                <requireAttribute>OPTIONS</requireAttribute>
                <requireAttribute>LEVEL_CONTROL_REMAINING_TIME</requireAttribute>
                <requireAttribute>MINIMUM_LEVEL</requireAttribute>
                <requireAttribute>ON_LEVEL</requireAttribute>
                <requireAttribute>START_UP_CURRENT_LEVEL</requireAttribute>
                <requireCommand>MoveToLevel</requireCommand>
                <requireCommand>Move</requireCommand>
                <requireCommand>Step</requireCommand>
                <requireCommand>Stop</requireCommand>
                <requireCommand>MoveToLevelWithOnOff</requireCommand>
                <requireCommand>MoveWithOnOff</requireCommand>
                <requireCommand>StepWithOnOff</requireCommand>
                <requireCommand>StopWithOnOff</requireCommand>
            </include>
            <include cluster="Occupancy Sensing" client="false" server="false" clientLocked="false" serverLocked="true" />
        </clusters>
    </deviceType>
    <deviceType>
        <name>MA-dimmablelight</name>
        <domain>CHIP</domain>
        <typeName>Matter Dimmable Light</typeName>
        <profileId editable="false">0x0103</profileId>
        <deviceId editable="false">0x0101</deviceId>
        <class>Simple</class>
        <scope>Endpoint</scope>
        <superset>Matter On/Off Light</superset>
        <clusters lockOthers="true">
            <include cluster="Identify" client="false" server="true" clientLocked="true" serverLocked="true">
                <requireAttribute>IDENTIFY_TIME</requireAttribute>
                <requireAttribute>IDENTIFY_TYPE</requireAttribute>
                <requireCommand>Identify</requireCommand>
                <requireCommand>TriggerEffect</requireCommand>
            </include>
            <include cluster="Descriptor" client="false" server="true" clientLocked="true" serverLocked="true">
                <requireAttribute>DEVICE_TYPE_LIST</requireAttribute>
                <requireAttribute>SERVER_LIST</requireAttribute>
                <requireAttribute>CLIENT_LIST</requireAttribute>
                <requireAttribute>PARTS_LIST</requireAttribute>
            </include>
            <include cluster="Binding" client="false" server="false" clientLocked="true" serverLocked="false">
                <requireAttribute>BINDING</requireAttribute>
            </include>
            <include cluster="Groups" client="false" server="true" clientLocked="true" serverLocked="true">
                <requireAttribute>GROUP_NAME_SUPPORT</requireAttribute>
                <requireCommand>AddGroup</requireCommand>
                <requireCommand>AddGroupResponse</requireCommand>
                <requireCommand>ViewGroup</requireCommand>
                <requireCommand>ViewGroupResponse</requireCommand>
                <requireCommand>GetGroupMembership</requireCommand>
                <requireCommand>GetGroupMembershipResponse</requireCommand>
                <requireCommand>RemoveGroup</requireCommand>
                <requireCommand>RemoveGroupResponse</requireCommand>
                <requireCommand>RemoveAllGroups</requireCommand>
                <requireCommand>AddGroupIfIdentifying</requireCommand>
            </include>
            <include cluster="Scenes Management" client="false" server="true" clientLocked="true" serverLocked="true">
                <requireAttribute>SCENE_NAME_SUPPORT</requireAttribute>
                <requireCommand>AddScene</requireCommand>
                <requireCommand>AddSceneResponse</requireCommand>
                <requireCommand>ViewScene</requireCommand>
                <requireCommand>ViewSceneResponse</requireCommand>
                <requireCommand>RemoveScene</requireCommand>
                <requireCommand>RemoveSceneResponse</requireCommand>
                <requireCommand>RemoveAllScenes</requireCommand>
                <requireCommand>RemoveAllScenesResponse</requireCommand>
                <requireCommand>StoreScene</requireCommand>
                <requireCommand>StoreSceneResponse</requireCommand>
                <requireCommand>RecallScene</requireCommand>
                <requireCommand>GetSceneMembership</requireCommand>
                <requireCommand>GetSceneMembershipResponse</requireCommand>
                <requireCommand>CopyScene</requireCommand>
                <requireCommand>CopySceneResponse</requireCommand>
            </include>
            <include cluster="On/Off" client="false" server="true" clientLocked="true" serverLocked="true">
                <requireAttribute>ON_OFF</requireAttribute>
                <requireAttribute>GLOBAL_SCENE_CONTROL</requireAttribute>
                <requireAttribute>ON_TIME</requireAttribute>
                <requireAttribute>OFF_WAIT_TIME</requireAttribute>
                <requireAttribute>START_UP_ON_OFF</requireAttribute>
                <requireCommand>Off</requireCommand>
                <requireCommand>On</requireCommand>
                <requireCommand>Toggle</requireCommand>
                <requireCommand>OffWithEffect</requireCommand>
                <requireCommand>OnWithRecallGlobalScene</requireCommand>
                <requireCommand>OnWithTimedOff</requireCommand>
            </include>
            <include cluster="Level Control" client="false" server="true" clientLocked="true" serverLocked="true">
                <requireAttribute>CURRENT_LEVEL</requireAttribute>
                <requireAttribute>OPTIONS</requireAttribute>
                <requireAttribute>LEVEL_CONTROL_REMAINING_TIME</requireAttribute>
                <requireAttribute>MINIMUM_LEVEL</requireAttribute>
                <requireAttribute>ON_LEVEL</requireAttribute>
                <requireAttribute>START_UP_CURRENT_LEVEL</requireAttribute>
                <requireCommand>MoveToLevel</requireCommand>
                <requireCommand>Move</requireCommand>
                <requireCommand>Step</requireCommand>
                <requireCommand>Stop</requireCommand>
                <requireCommand>MoveToLevelWithOnOff</requireCommand>
                <requireCommand>MoveWithOnOff</requireCommand>
                <requireCommand>StepWithOnOff</requireCommand>
                <requireCommand>StopWithOnOff</requireCommand>
            </include>
            <include cluster="Occupancy Sensing" client="false" server="false" clientLocked="false" serverLocked="true" />
        </clusters>
    </deviceType>
    <deviceType>
        <name>MA-colortemperaturelight</name>
        <domain>CHIP</domain>
        <typeName>Matter Color Temperature Light</typeName>
        <profileId editable="false">0x0103</profileId>
        <deviceId editable="false">0x010C</deviceId>
        <class>Simple</class>
        <scope>Endpoint</scope>
        <superset>Matter Dimmable Light</superset>
        <clusters lockOthers="true">
            <include cluster="Identify" client="false" server="true" clientLocked="true" serverLocked="true">
                <requireAttribute>IDENTIFY_TIME</requireAttribute>
                <requireAttribute>IDENTIFY_TYPE</requireAttribute>
                <requireCommand>Identify</requireCommand>
                <requireCommand>TriggerEffect</requireCommand>
            </include>
            <include cluster="Descriptor" client="false" server="true" clientLocked="true" serverLocked="true">
                <requireAttribute>DEVICE_TYPE_LIST</requireAttribute>
                <requireAttribute>SERVER_LIST</requireAttribute>
                <requireAttribute>CLIENT_LIST</requireAttribute>
                <requireAttribute>PARTS_LIST</requireAttribute>
            </include>
            <include cluster="Groups" client="false" server="true" clientLocked="true" serverLocked="true">
                <requireAttribute>GROUP_NAME_SUPPORT</requireAttribute>
                <requireCommand>AddGroup</requireCommand>
                <requireCommand>AddGroupResponse</requireCommand>
                <requireCommand>ViewGroup</requireCommand>
                <requireCommand>ViewGroupResponse</requireCommand>
                <requireCommand>GetGroupMembership</requireCommand>
                <requireCommand>GetGroupMembershipResponse</requireCommand>
                <requireCommand>RemoveGroup</requireCommand>
                <requireCommand>RemoveGroupResponse</requireCommand>
                <requireCommand>RemoveAllGroups</requireCommand>
                <requireCommand>AddGroupIfIdentifying</requireCommand>
            </include>
            <include cluster="Scenes Management" client="false" server="true" clientLocked="true" serverLocked="true">
                <requireAttribute>SCENE_NAME_SUPPORT</requireAttribute>
                <requireCommand>AddScene</requireCommand>
                <requireCommand>AddSceneResponse</requireCommand>
                <requireCommand>ViewScene</requireCommand>
                <requireCommand>ViewSceneResponse</requireCommand>
                <requireCommand>RemoveScene</requireCommand>
                <requireCommand>RemoveSceneResponse</requireCommand>
                <requireCommand>RemoveAllScenes</requireCommand>
                <requireCommand>RemoveAllScenesResponse</requireCommand>
                <requireCommand>StoreScene</requireCommand>
                <requireCommand>StoreSceneResponse</requireCommand>
                <requireCommand>RecallScene</requireCommand>
                <requireCommand>GetSceneMembership</requireCommand>
                <requireCommand>GetSceneMembershipResponse</requireCommand>
                <requireCommand>CopyScene</requireCommand>
                <requireCommand>CopySceneResponse</requireCommand>
            </include>
            <include cluster="On/Off" client="false" server="true" clientLocked="true" serverLocked="true">
                <requireAttribute>ON_OFF</requireAttribute>
                <requireAttribute>GLOBAL_SCENE_CONTROL</requireAttribute>
                <requireAttribute>ON_TIME</requireAttribute>
                <requireAttribute>OFF_WAIT_TIME</requireAttribute>
                <requireAttribute>START_UP_ON_OFF</requireAttribute>
                <requireCommand>Off</requireCommand>
                <requireCommand>On</requireCommand>
                <requireCommand>Toggle</requireCommand>
                <requireCommand>OffWithEffect</requireCommand>
                <requireCommand>OnWithRecallGlobalScene</requireCommand>
                <requireCommand>OnWithTimedOff</requireCommand>
            </include>
            <include cluster="Level Control" client="false" server="true" clientLocked="true" serverLocked="true">
                <requireAttribute>CURRENT_LEVEL</requireAttribute>
                <requireAttribute>OPTIONS</requireAttribute>
                <requireAttribute>LEVEL_CONTROL_REMAINING_TIME</requireAttribute>
                <requireAttribute>MINIMUM_LEVEL</requireAttribute>
                <requireAttribute>ON_LEVEL</requireAttribute>
                <requireAttribute>START_UP_CURRENT_LEVEL</requireAttribute>
                <requireCommand>MoveToLevel</requireCommand>
                <requireCommand>Move</requireCommand>
                <requireCommand>Step</requireCommand>
                <requireCommand>Stop</requireCommand>
                <requireCommand>MoveToLevelWithOnOff</requireCommand>
                <requireCommand>MoveWithOnOff</requireCommand>
                <requireCommand>StepWithOnOff</requireCommand>
                <requireCommand>StopWithOnOff</requireCommand>
            </include>
            <include cluster="Color Control" client="false" server="true" clientLocked="true" serverLocked="true">
                <requireAttribute>COLOR_CONTROL_REMAINING_TIME</requireAttribute>
                <requireAttribute>COLOR_CONTROL_COLOR_TEMPERATURE</requireAttribute>
                <requireAttribute>COLOR_CONTROL_COLOR_MODE</requireAttribute>
                <requireAttribute>COLOR_CONTROL_OPTIONS</requireAttribute>
                <requireAttribute>COLOR_CONTROL_ENHANCED_COLOR_MODE</requireAttribute>
                <requireAttribute>COLOR_CONTROL_NUMBER_OF_PRIMARIES</requireAttribute>
                <requireAttribute>COLOR_CONTROL_COLOR_CAPABILITIES</requireAttribute>
                <requireAttribute>COLOR_CONTROL_COLOR_TEMP_PHYSICAL_MIN</requireAttribute>
                <requireAttribute>COLOR_CONTROL_COLOR_TEMP_PHYSICAL_MAX</requireAttribute>
                <requireAttribute>COLOR_CONTROL_TEMPERATURE_LEVEL_MIN_MIREDS</requireAttribute>
                <requireAttribute>START_UP_COLOR_TEMPERATURE_MIREDS</requireAttribute>
                <requireCommand>MoveToColorTemperature</requireCommand>
                <requireCommand>StopMoveStep</requireCommand>
                <requireCommand>MoveColorTemperature</requireCommand>
                <requireCommand>StepColorTemperature</requireCommand>
            </include>
        </clusters>
    </deviceType>
    <deviceType>
        <name>MA-extendedcolorlight</name>
        <domain>CHIP</domain>
        <typeName>Matter Extended Color Light</typeName>
        <profileId editable="false">0x0103</profileId>
        <deviceId editable="false">0x010D</deviceId>
        <class>Simple</class>
        <scope>Endpoint</scope>
        <superset>Matter Color Temperature Light</superset>
        <clusters lockOthers="true">
            <include cluster="Identify" client="false" server="true" clientLocked="true" serverLocked="true">
                <requireAttribute>IDENTIFY_TIME</requireAttribute>
                <requireAttribute>IDENTIFY_TYPE</requireAttribute>
                <requireCommand>Identify</requireCommand>
                <requireCommand>TriggerEffect</requireCommand>
            </include>
            <include cluster="Descriptor" client="false" server="true" clientLocked="true" serverLocked="true">
                <requireAttribute>DEVICE_TYPE_LIST</requireAttribute>
                <requireAttribute>SERVER_LIST</requireAttribute>
                <requireAttribute>CLIENT_LIST</requireAttribute>
                <requireAttribute>PARTS_LIST</requireAttribute>
            </include>
            <include cluster="Groups" client="false" server="true" clientLocked="true" serverLocked="true">
                <requireAttribute>GROUP_NAME_SUPPORT</requireAttribute>
                <requireCommand>AddGroup</requireCommand>
                <requireCommand>AddGroupResponse</requireCommand>
                <requireCommand>ViewGroup</requireCommand>
                <requireCommand>ViewGroupResponse</requireCommand>
                <requireCommand>GetGroupMembership</requireCommand>
                <requireCommand>GetGroupMembershipResponse</requireCommand>
                <requireCommand>RemoveGroup</requireCommand>
                <requireCommand>RemoveGroupResponse</requireCommand>
                <requireCommand>RemoveAllGroups</requireCommand>
                <requireCommand>AddGroupIfIdentifying</requireCommand>
            </include>
            <include cluster="Scenes Management" client="false" server="true" clientLocked="true" serverLocked="true">
                <requireAttribute>SCENE_NAME_SUPPORT</requireAttribute>
                <requireCommand>AddScene</requireCommand>
                <requireCommand>AddSceneResponse</requireCommand>
                <requireCommand>ViewScene</requireCommand>
                <requireCommand>ViewSceneResponse</requireCommand>
                <requireCommand>RemoveScene</requireCommand>
                <requireCommand>RemoveSceneResponse</requireCommand>
                <requireCommand>RemoveAllScenes</requireCommand>
                <requireCommand>RemoveAllScenesResponse</requireCommand>
                <requireCommand>StoreScene</requireCommand>
                <requireCommand>StoreSceneResponse</requireCommand>
                <requireCommand>RecallScene</requireCommand>
                <requireCommand>GetSceneMembership</requireCommand>
                <requireCommand>GetSceneMembershipResponse</requireCommand>
            </include>
            <include cluster="On/Off" client="false" server="true" clientLocked="true" serverLocked="true">
                <requireAttribute>ON_OFF</requireAttribute>
                <requireAttribute>GLOBAL_SCENE_CONTROL</requireAttribute>
                <requireAttribute>ON_TIME</requireAttribute>
                <requireAttribute>OFF_WAIT_TIME</requireAttribute>
                <requireAttribute>START_UP_ON_OFF</requireAttribute>
                <requireCommand>Off</requireCommand>
                <requireCommand>On</requireCommand>
                <requireCommand>Toggle</requireCommand>
                <requireCommand>OffWithEffect</requireCommand>
                <requireCommand>OnWithRecallGlobalScene</requireCommand>
                <requireCommand>OnWithTimedOff</requireCommand>
            </include>
            <include cluster="Level Control" client="false" server="true" clientLocked="true" serverLocked="true">
                <requireAttribute>CURRENT_LEVEL</requireAttribute>
                <requireAttribute>OPTIONS</requireAttribute>
                <requireAttribute>LEVEL_CONTROL_REMAINING_TIME</requireAttribute>
                <requireAttribute>MINIMUM_LEVEL</requireAttribute>
                <requireAttribute>ON_LEVEL</requireAttribute>
                <requireAttribute>START_UP_CURRENT_LEVEL</requireAttribute>
                <requireCommand>MoveToLevel</requireCommand>
                <requireCommand>Move</requireCommand>
                <requireCommand>Step</requireCommand>
                <requireCommand>Stop</requireCommand>
                <requireCommand>MoveToLevelWithOnOff</requireCommand>
                <requireCommand>MoveWithOnOff</requireCommand>
                <requireCommand>StepWithOnOff</requireCommand>
                <requireCommand>StopWithOnOff</requireCommand>
            </include>
            <include cluster="Color Control" client="false" server="true" clientLocked="true" serverLocked="true">
                <requireAttribute>COLOR_CONTROL_REMAINING_TIME</requireAttribute>
                <requireAttribute>COLOR_CONTROL_CURRENT_X</requireAttribute>
                <requireAttribute>COLOR_CONTROL_CURRENT_Y</requireAttribute>
                <requireAttribute>COLOR_CONTROL_COLOR_TEMPERATURE</requireAttribute>
                <requireAttribute>COLOR_CONTROL_COLOR_MODE</requireAttribute>
                <requireAttribute>COLOR_CONTROL_OPTIONS</requireAttribute>
                <requireAttribute>COLOR_CONTROL_NUMBER_OF_PRIMARIES</requireAttribute>
                <requireAttribute>COLOR_CONTROL_ENHANCED_COLOR_MODE</requireAttribute>
                <requireAttribute>COLOR_CONTROL_COLOR_CAPABILITIES</requireAttribute>
                <requireAttribute>COLOR_CONTROL_COLOR_TEMP_PHYSICAL_MIN</requireAttribute>
                <requireAttribute>COLOR_CONTROL_COLOR_TEMP_PHYSICAL_MAX</requireAttribute>
                <requireAttribute>COLOR_CONTROL_TEMPERATURE_LEVEL_MIN_MIREDS</requireAttribute>
                <requireAttribute>START_UP_COLOR_TEMPERATURE_MIREDS</requireAttribute>
                <requireCommand>MoveToColor</requireCommand>
                <requireCommand>MoveColor</requireCommand>
                <requireCommand>StepColor</requireCommand>
                <requireCommand>MoveToColorTemperature</requireCommand>
                <requireCommand>StopMoveStep</requireCommand>
                <requireCommand>MoveColorTemperature</requireCommand>
                <requireCommand>StepColorTemperature</requireCommand>
            </include>
        </clusters>
    </deviceType>
    <deviceType>
        <name>MA-onoffpluginunit</name>
        <domain>CHIP</domain>
        <typeName>Matter On/Off Plug-in Unit</typeName>
        <profileId editable="false">0x0103</profileId>
        <deviceId editable="false">0x010A</deviceId>
        <class>Simple</class>
        <scope>Endpoint</scope>
        <clusters lockOthers="true">
            <include cluster="Identify" client="false" server="true" clientLocked="true" serverLocked="true">
                <requireAttribute>IDENTIFY_TIME</requireAttribute>
                <requireAttribute>IDENTIFY_TYPE</requireAttribute>
                <requireCommand>Identify</requireCommand>
                <requireCommand>TriggerEffect</requireCommand>
            </include>
            <include cluster="Descriptor" client="false" server="true" clientLocked="true" serverLocked="true">
                <requireAttribute>DEVICE_TYPE_LIST</requireAttribute>
                <requireAttribute>SERVER_LIST</requireAttribute>
                <requireAttribute>CLIENT_LIST</requireAttribute>
                <requireAttribute>PARTS_LIST</requireAttribute>
            </include>
            <include cluster="Groups" client="false" server="true" clientLocked="true" serverLocked="true">
                <requireAttribute>GROUP_NAME_SUPPORT</requireAttribute>
                <requireCommand>AddGroup</requireCommand>
                <requireCommand>AddGroupResponse</requireCommand>
                <requireCommand>ViewGroup</requireCommand>
                <requireCommand>ViewGroupResponse</requireCommand>
                <requireCommand>GetGroupMembership</requireCommand>
                <requireCommand>GetGroupMembershipResponse</requireCommand>
                <requireCommand>RemoveGroup</requireCommand>
                <requireCommand>RemoveGroupResponse</requireCommand>
                <requireCommand>RemoveAllGroups</requireCommand>
                <requireCommand>AddGroupIfIdentifying</requireCommand>
            </include>
            <include cluster="Scenes Management" client="false" server="true" clientLocked="true" serverLocked="true">
                <requireAttribute>SCENE_NAME_SUPPORT</requireAttribute>
                <requireCommand>AddScene</requireCommand>
                <requireCommand>AddSceneResponse</requireCommand>
                <requireCommand>ViewScene</requireCommand>
                <requireCommand>ViewSceneResponse</requireCommand>
                <requireCommand>RemoveScene</requireCommand>
                <requireCommand>RemoveSceneResponse</requireCommand>
                <requireCommand>RemoveAllScenes</requireCommand>
                <requireCommand>RemoveAllScenesResponse</requireCommand>
                <requireCommand>StoreScene</requireCommand>
                <requireCommand>StoreSceneResponse</requireCommand>
                <requireCommand>RecallScene</requireCommand>
                <requireCommand>GetSceneMembership</requireCommand>
                <requireCommand>GetSceneMembershipResponse</requireCommand>
            </include>
            <include cluster="On/Off" client="false" server="true" clientLocked="true" serverLocked="true">
                <requireAttribute>ON_OFF</requireAttribute>
                <requireAttribute>GLOBAL_SCENE_CONTROL</requireAttribute>
                <requireAttribute>ON_TIME</requireAttribute>
                <requireAttribute>OFF_WAIT_TIME</requireAttribute>
                <requireAttribute>START_UP_ON_OFF</requireAttribute>
                <requireCommand>Off</requireCommand>
                <requireCommand>On</requireCommand>
                <requireCommand>Toggle</requireCommand>
                <requireCommand>OffWithEffect</requireCommand>
                <requireCommand>OnWithRecallGlobalScene</requireCommand>
                <requireCommand>OnWithTimedOff</requireCommand>
            </include>
            <include cluster="Level Control" client="false" server="false" clientLocked="true" serverLocked="false">
                <requireAttribute>CURRENT_LEVEL</requireAttribute>
                <requireAttribute>OPTIONS</requireAttribute>
                <requireAttribute>LEVEL_CONTROL_REMAINING_TIME</requireAttribute>
                <requireAttribute>MINIMUM_LEVEL</requireAttribute>
                <requireAttribute>ON_LEVEL</requireAttribute>
                <requireAttribute>START_UP_CURRENT_LEVEL</requireAttribute>
                <requireCommand>MoveToLevel</requireCommand>
                <requireCommand>Move</requireCommand>
                <requireCommand>Step</requireCommand>
                <requireCommand>Stop</requireCommand>
                <requireCommand>MoveToLevelWithOnOff</requireCommand>
                <requireCommand>MoveWithOnOff</requireCommand>
                <requireCommand>StepWithOnOff</requireCommand>
                <requireCommand>StopWithOnOff</requireCommand>
            </include>
        </clusters>
    </deviceType>
    <deviceType>
        <name>MA-dimmablepluginunit</name>
        <domain>CHIP</domain>
        <typeName>Matter Dimmable Plug-in Unit</typeName>
        <profileId editable="false">0x0103</profileId>
        <deviceId editable="false">0x010B</deviceId>
        <class>Simple</class>
        <scope>Endpoint</scope>
        <clusters lockOthers="true">
            <include cluster="Identify" client="false" server="true" clientLocked="true" serverLocked="true">
                <requireAttribute>IDENTIFY_TIME</requireAttribute>
                <requireAttribute>IDENTIFY_TYPE</requireAttribute>
                <requireCommand>Identify</requireCommand>
                <requireCommand>TriggerEffect</requireCommand>
            </include>
            <include cluster="Descriptor" client="false" server="true" clientLocked="true" serverLocked="true">
                <requireAttribute>DEVICE_TYPE_LIST</requireAttribute>
                <requireAttribute>SERVER_LIST</requireAttribute>
                <requireAttribute>CLIENT_LIST</requireAttribute>
                <requireAttribute>PARTS_LIST</requireAttribute>
            </include>
            <include cluster="Groups" client="false" server="true" clientLocked="true" serverLocked="true">
                <requireAttribute>GROUP_NAME_SUPPORT</requireAttribute>
                <requireCommand>AddGroup</requireCommand>
                <requireCommand>AddGroupResponse</requireCommand>
                <requireCommand>ViewGroup</requireCommand>
                <requireCommand>ViewGroupResponse</requireCommand>
                <requireCommand>GetGroupMembership</requireCommand>
                <requireCommand>GetGroupMembershipResponse</requireCommand>
                <requireCommand>RemoveGroup</requireCommand>
                <requireCommand>RemoveGroupResponse</requireCommand>
                <requireCommand>RemoveAllGroups</requireCommand>
                <requireCommand>AddGroupIfIdentifying</requireCommand>
            </include>
            <include cluster="Scenes Management" client="false" server="true" clientLocked="true" serverLocked="true">
                <requireAttribute>SCENE_NAME_SUPPORT</requireAttribute>
                <requireCommand>AddScene</requireCommand>
                <requireCommand>AddSceneResponse</requireCommand>
                <requireCommand>ViewScene</requireCommand>
                <requireCommand>ViewSceneResponse</requireCommand>
                <requireCommand>RemoveScene</requireCommand>
                <requireCommand>RemoveSceneResponse</requireCommand>
                <requireCommand>RemoveAllScenes</requireCommand>
                <requireCommand>RemoveAllScenesResponse</requireCommand>
                <requireCommand>StoreScene</requireCommand>
                <requireCommand>StoreSceneResponse</requireCommand>
                <requireCommand>RecallScene</requireCommand>
                <requireCommand>GetSceneMembership</requireCommand>
                <requireCommand>GetSceneMembershipResponse</requireCommand>
            </include>
            <include cluster="On/Off" client="false" server="true" clientLocked="true" serverLocked="true">
                <requireAttribute>ON_OFF</requireAttribute>
                <requireAttribute>GLOBAL_SCENE_CONTROL</requireAttribute>
                <requireAttribute>ON_TIME</requireAttribute>
                <requireAttribute>OFF_WAIT_TIME</requireAttribute>
                <requireAttribute>START_UP_ON_OFF</requireAttribute>
                <requireCommand>Off</requireCommand>
                <requireCommand>On</requireCommand>
                <requireCommand>Toggle</requireCommand>
                <requireCommand>OffWithEffect</requireCommand>
                <requireCommand>OnWithRecallGlobalScene</requireCommand>
                <requireCommand>OnWithTimedOff</requireCommand>
            </include>
            <include cluster="Level Control" client="false" server="true" clientLocked="true" serverLocked="true">
                <requireAttribute>CURRENT_LEVEL</requireAttribute>
                <requireAttribute>OPTIONS</requireAttribute>
                <requireAttribute>LEVEL_CONTROL_REMAINING_TIME</requireAttribute>
                <requireAttribute>MINIMUM_LEVEL</requireAttribute>
                <requireAttribute>ON_LEVEL</requireAttribute>
                <requireAttribute>START_UP_CURRENT_LEVEL</requireAttribute>
                <requireCommand>MoveToLevel</requireCommand>
                <requireCommand>Move</requireCommand>
                <requireCommand>Step</requireCommand>
                <requireCommand>Stop</requireCommand>
                <requireCommand>MoveToLevelWithOnOff</requireCommand>
                <requireCommand>MoveWithOnOff</requireCommand>
                <requireCommand>StepWithOnOff</requireCommand>
                <requireCommand>StopWithOnOff</requireCommand>
            </include>
        </clusters>
    </deviceType>
    <deviceType>
        <name>MA-pump</name>
        <domain>CHIP</domain>
        <typeName>Matter Pump</typeName>
        <profileId editable="false">0x0999</profileId>
        <deviceId editable="false">0x0303</deviceId>
        <class>Simple</class>
        <scope>Endpoint</scope>
        <clusters lockOthers="true">
            <include cluster="Identify" client="false" server="true" clientLocked="true" serverLocked="true">
                <requireAttribute>IDENTIFY_TIME</requireAttribute>
                <requireAttribute>IDENTIFY_TYPE</requireAttribute>
                <requireCommand>Identify</requireCommand>
                <requireCommand>IdentifyQuery</requireCommand>
                <requireCommand>TriggerEffect</requireCommand>
            </include>
            <include cluster="Descriptor" client="false" server="true" clientLocked="true" serverLocked="true">
                <requireAttribute>DEVICE_TYPE_LIST</requireAttribute>
                <requireAttribute>SERVER_LIST</requireAttribute>
                <requireAttribute>CLIENT_LIST</requireAttribute>
                <requireAttribute>PARTS_LIST</requireAttribute>
            </include>
            <include cluster="Binding" client="false" server="false" clientLocked="true" serverLocked="false">
                <requireAttribute>BINDING</requireAttribute>
            </include>
            <include cluster="Groups" client="false" server="false" clientLocked="true" serverLocked="false">
                <requireAttribute>GROUP_NAME_SUPPORT</requireAttribute>
                <requireCommand>AddGroup</requireCommand>
                <requireCommand>AddGroupResponse</requireCommand>
                <requireCommand>ViewGroup</requireCommand>
                <requireCommand>ViewGroupResponse</requireCommand>
                <requireCommand>GetGroupMembership</requireCommand>
                <requireCommand>GetGroupMembershipResponse</requireCommand>
                <requireCommand>RemoveGroup</requireCommand>
                <requireCommand>RemoveGroupResponse</requireCommand>
                <requireCommand>RemoveAllGroups</requireCommand>
                <requireCommand>AddGroupIfIdentifying</requireCommand>
            </include>
            <include cluster="Scenes Management" client="false" server="false" clientLocked="true" serverLocked="false">
                <requireAttribute>SCENE_COUNT</requireAttribute>
                <requireAttribute>CURRENT_SCENE</requireAttribute>
                <requireAttribute>CURRENT_GROUP</requireAttribute>
                <requireAttribute>SCENE_VALID</requireAttribute>
                <requireAttribute>SCENE_NAME_SUPPORT</requireAttribute>
                <requireCommand>AddScene</requireCommand>
                <requireCommand>AddSceneResponse</requireCommand>
                <requireCommand>ViewScene</requireCommand>
                <requireCommand>ViewSceneResponse</requireCommand>
                <requireCommand>RemoveScene</requireCommand>
                <requireCommand>RemoveSceneResponse</requireCommand>
                <requireCommand>RemoveAllScenes</requireCommand>
                <requireCommand>RemoveAllScenesResponse</requireCommand>
                <requireCommand>StoreScene</requireCommand>
                <requireCommand>StoreSceneResponse</requireCommand>
                <requireCommand>RecallScene</requireCommand>
                <requireCommand>GetSceneMembership</requireCommand>
                <requireCommand>GetSceneMembershipResponse</requireCommand>
            </include>
            <include cluster="On/Off" client="false" server="true" clientLocked="true" serverLocked="true">
                <requireAttribute>ON_OFF</requireAttribute>
                <requireCommand>Off</requireCommand>
                <requireCommand>On</requireCommand>
                <requireCommand>Toggle</requireCommand>
            </include>
            <include cluster="Pump Configuration and Control" client="false" server="true" clientLocked="true" serverLocked="true">
                <requireAttribute>MAX_PRESSURE</requireAttribute>
                <requireAttribute>MAX_SPEED</requireAttribute>
                <requireAttribute>MAX_FLOW</requireAttribute>
                <requireAttribute>EffectiveOperationMode</requireAttribute>
                <requireAttribute>EffectiveControlMode</requireAttribute>
                <requireAttribute>Capacity</requireAttribute>
                <requireAttribute>OperationMode</requireAttribute>
            </include>
            <include cluster="Level Control" client="false" server="false" clientLocked="true" serverLocked="false"></include>
            <include cluster="Temperature Measurement" client="false" server="false" clientLocked="true" serverLocked="false"></include>
            <include cluster="Pressure Measurement" client="false" server="false" clientLocked="true" serverLocked="false"></include>
            <include cluster="Flow Measurement" client="false" server="false" clientLocked="true" serverLocked="false"></include>
            <include cluster="Occupancy Sensing" client="false" server="false" clientLocked="false" serverLocked="true" />
        </clusters>
    </deviceType>
    <deviceType>
        <name>MA-onofflightswitch</name>
        <domain>CHIP</domain>
        <typeName>Matter On/Off Light Switch</typeName>
        <profileId editable="false">0x0103</profileId>
        <deviceId editable="false">0x0103</deviceId>
        <class>Simple</class>
        <scope>Endpoint</scope>
        <clusters lockOthers="true">
            <include cluster="Identify" client="true" server="true" clientLocked="true" serverLocked="true">
                <requireAttribute>IDENTIFY_TIME</requireAttribute>
                <requireAttribute>IDENTIFY_TYPE</requireAttribute>
                <requireCommand>Identify</requireCommand>
                <requireCommand>TriggerEffect</requireCommand>
            </include>
            <include cluster="Descriptor" client="false" server="true" clientLocked="true" serverLocked="true">
                <requireAttribute>DEVICE_TYPE_LIST</requireAttribute>
                <requireAttribute>SERVER_LIST</requireAttribute>
                <requireAttribute>CLIENT_LIST</requireAttribute>
                <requireAttribute>PARTS_LIST</requireAttribute>
            </include>
            <include cluster="Binding" client="false" server="true" clientLocked="true" serverLocked="true">
                <requireAttribute>BINDING</requireAttribute>
            </include>
            <include cluster="Groups" client="false" server="false" clientLocked="false" serverLocked="true">
                <requireAttribute>GROUP_NAME_SUPPORT</requireAttribute>
                <requireCommand>AddGroup</requireCommand>
                <requireCommand>AddGroupResponse</requireCommand>
                <requireCommand>ViewGroup</requireCommand>
                <requireCommand>ViewGroupResponse</requireCommand>
                <requireCommand>GetGroupMembership</requireCommand>
                <requireCommand>GetGroupMembershipResponse</requireCommand>
                <requireCommand>RemoveGroup</requireCommand>
                <requireCommand>RemoveGroupResponse</requireCommand>
                <requireCommand>RemoveAllGroups</requireCommand>
                <requireCommand>AddGroupIfIdentifying</requireCommand>
            </include>
            <include cluster="Scenes Management" client="false" server="false" clientLocked="false" serverLocked="true">
                <requireAttribute>SCENE_COUNT</requireAttribute>
                <requireAttribute>CURRENT_SCENE</requireAttribute>
                <requireAttribute>CURRENT_GROUP</requireAttribute>
                <requireAttribute>SCENE_VALID</requireAttribute>
                <requireAttribute>SCENE_NAME_SUPPORT</requireAttribute>
                <requireCommand>AddScene</requireCommand>
                <requireCommand>AddSceneResponse</requireCommand>
                <requireCommand>ViewScene</requireCommand>
                <requireCommand>ViewSceneResponse</requireCommand>
                <requireCommand>RemoveScene</requireCommand>
                <requireCommand>RemoveSceneResponse</requireCommand>
                <requireCommand>RemoveAllScenes</requireCommand>
                <requireCommand>RemoveAllScenesResponse</requireCommand>
                <requireCommand>StoreScene</requireCommand>
                <requireCommand>StoreSceneResponse</requireCommand>
                <requireCommand>RecallScene</requireCommand>
                <requireCommand>GetSceneMembership</requireCommand>
                <requireCommand>GetSceneMembershipResponse</requireCommand>
            </include>
            <include cluster="On/Off" client="true" server="false" clientLocked="true" serverLocked="true"></include>
        </clusters>
    </deviceType>
    <deviceType>
        <name>MA-dimmerswitch</name>
        <domain>CHIP</domain>
        <typeName>Matter Dimmer Switch</typeName>
        <profileId editable="false">0x0103</profileId>
        <deviceId editable="false">0x0104</deviceId>
        <class>Simple</class>
        <scope>Endpoint</scope>
        <superset>Matter On/Off Light Switch</superset>
        <clusters lockOthers="true">
            <include cluster="Identify" client="true" server="true" clientLocked="true" serverLocked="true">
                <requireAttribute>IDENTIFY_TIME</requireAttribute>
                <requireAttribute>IDENTIFY_TYPE</requireAttribute>
                <requireCommand>Identify</requireCommand>
                <requireCommand>TriggerEffect</requireCommand>
            </include>
            <include cluster="Descriptor" client="false" server="true" clientLocked="true" serverLocked="true">
                <requireAttribute>DEVICE_TYPE_LIST</requireAttribute>
                <requireAttribute>SERVER_LIST</requireAttribute>
                <requireAttribute>CLIENT_LIST</requireAttribute>
                <requireAttribute>PARTS_LIST</requireAttribute>
            </include>
            <include cluster="Binding" client="false" server="true" clientLocked="true" serverLocked="true">
                <requireAttribute>BINDING</requireAttribute>
            </include>
            <include cluster="Groups" client="false" server="false" clientLocked="false" serverLocked="true">
                <requireAttribute>GROUP_NAME_SUPPORT</requireAttribute>
                <requireCommand>AddGroup</requireCommand>
                <requireCommand>AddGroupResponse</requireCommand>
                <requireCommand>ViewGroup</requireCommand>
                <requireCommand>ViewGroupResponse</requireCommand>
                <requireCommand>GetGroupMembership</requireCommand>
                <requireCommand>GetGroupMembershipResponse</requireCommand>
                <requireCommand>RemoveGroup</requireCommand>
                <requireCommand>RemoveGroupResponse</requireCommand>
                <requireCommand>RemoveAllGroups</requireCommand>
                <requireCommand>AddGroupIfIdentifying</requireCommand>
            </include>
            <include cluster="Scenes Management" client="false" server="false" clientLocked="false" serverLocked="true">
                <requireAttribute>SCENE_COUNT</requireAttribute>
                <requireAttribute>CURRENT_SCENE</requireAttribute>
                <requireAttribute>CURRENT_GROUP</requireAttribute>
                <requireAttribute>SCENE_VALID</requireAttribute>
                <requireAttribute>SCENE_NAME_SUPPORT</requireAttribute>
                <requireCommand>AddScene</requireCommand>
                <requireCommand>AddSceneResponse</requireCommand>
                <requireCommand>ViewScene</requireCommand>
                <requireCommand>ViewSceneResponse</requireCommand>
                <requireCommand>RemoveScene</requireCommand>
                <requireCommand>RemoveSceneResponse</requireCommand>
                <requireCommand>RemoveAllScenes</requireCommand>
                <requireCommand>RemoveAllScenesResponse</requireCommand>
                <requireCommand>StoreScene</requireCommand>
                <requireCommand>StoreSceneResponse</requireCommand>
                <requireCommand>RecallScene</requireCommand>
                <requireCommand>GetSceneMembership</requireCommand>
                <requireCommand>GetSceneMembershipResponse</requireCommand>
            </include>
            <include cluster="On/Off" client="true" server="false" clientLocked="true" serverLocked="true"></include>
            <include cluster="Level Control" client="true" server="false" clientLocked="true" serverLocked="true"></include>
        </clusters>
    </deviceType>
    <deviceType>
        <name>MA-colordimmerswitch</name>
        <domain>CHIP</domain>
        <typeName>Matter Color Dimmer Switch</typeName>
        <profileId editable="false">0x0103</profileId>
        <deviceId editable="false">0x0105</deviceId>
        <class>Simple</class>
        <scope>Endpoint</scope>
        <superset>Matter Dimmer Switch</superset>
        <clusters lockOthers="true">
            <include cluster="Identify" client="true" server="true" clientLocked="true" serverLocked="true">
                <requireAttribute>IDENTIFY_TIME</requireAttribute>
                <requireAttribute>IDENTIFY_TYPE</requireAttribute>
                <requireCommand>Identify</requireCommand>
                <requireCommand>TriggerEffect</requireCommand>
            </include>
            <include cluster="Descriptor" client="false" server="true" clientLocked="true" serverLocked="true">
                <requireAttribute>DEVICE_TYPE_LIST</requireAttribute>
                <requireAttribute>SERVER_LIST</requireAttribute>
                <requireAttribute>CLIENT_LIST</requireAttribute>
                <requireAttribute>PARTS_LIST</requireAttribute>
            </include>
            <include cluster="Binding" client="false" server="true" clientLocked="true" serverLocked="true">
                <requireAttribute>BINDING</requireAttribute>
            </include>
            <include cluster="Groups" client="false" server="false" clientLocked="false" serverLocked="true">
                <requireAttribute>GROUP_NAME_SUPPORT</requireAttribute>
                <requireCommand>AddGroup</requireCommand>
                <requireCommand>AddGroupResponse</requireCommand>
                <requireCommand>ViewGroup</requireCommand>
                <requireCommand>ViewGroupResponse</requireCommand>
                <requireCommand>GetGroupMembership</requireCommand>
                <requireCommand>GetGroupMembershipResponse</requireCommand>
                <requireCommand>RemoveGroup</requireCommand>
                <requireCommand>RemoveGroupResponse</requireCommand>
                <requireCommand>RemoveAllGroups</requireCommand>
                <requireCommand>AddGroupIfIdentifying</requireCommand>
            </include>
            <include cluster="Scenes Management" client="false" server="false" clientLocked="false" serverLocked="true">
                <requireAttribute>SCENE_NAME_SUPPORT</requireAttribute>
                <requireCommand>AddScene</requireCommand>
                <requireCommand>AddSceneResponse</requireCommand>
                <requireCommand>ViewScene</requireCommand>
                <requireCommand>ViewSceneResponse</requireCommand>
                <requireCommand>RemoveScene</requireCommand>
                <requireCommand>RemoveSceneResponse</requireCommand>
                <requireCommand>RemoveAllScenes</requireCommand>
                <requireCommand>RemoveAllScenesResponse</requireCommand>
                <requireCommand>StoreScene</requireCommand>
                <requireCommand>StoreSceneResponse</requireCommand>
                <requireCommand>RecallScene</requireCommand>
                <requireCommand>GetSceneMembership</requireCommand>
                <requireCommand>GetSceneMembershipResponse</requireCommand>
            </include>
            <include cluster="On/Off" client="true" server="false" clientLocked="true" serverLocked="true"></include>
            <include cluster="Level Control" client="true" server="false" clientLocked="true" serverLocked="true"></include>
            <include cluster="Color Control" client="true" server="false" clientLocked="true" serverLocked="true"></include>
        </clusters>
    </deviceType>
    <deviceType>
        <name>MA-controlbridge</name>
        <domain>CHIP</domain>
        <typeName>Matter Control Bridge</typeName>
        <profileId editable="false">0x0103</profileId>
        <deviceId editable="false">0x0840</deviceId>
        <class>Simple</class>
        <scope>Endpoint</scope>
        <clusters lockOthers="true">
            <include cluster="Identify" client="true" server="true" clientLocked="true" serverLocked="true">
                <requireAttribute>IDENTIFY_TIME</requireAttribute>
                <requireAttribute>IDENTIFY_TYPE</requireAttribute>
                <requireCommand>Identify</requireCommand>
                <requireCommand>IdentifyQuery</requireCommand>
                <requireCommand>TriggerEffect</requireCommand>
            </include>
            <include cluster="Descriptor" client="false" server="true" clientLocked="true" serverLocked="true">
                <requireAttribute>DEVICE_TYPE_LIST</requireAttribute>
                <requireAttribute>SERVER_LIST</requireAttribute>
                <requireAttribute>CLIENT_LIST</requireAttribute>
                <requireAttribute>PARTS_LIST</requireAttribute>
            </include>
            <include cluster="Binding" client="false" server="true" clientLocked="true" serverLocked="true">
                <requireAttribute>BINDING</requireAttribute>
            </include>
            <include cluster="Groups" client="true" server="false" clientLocked="true" serverLocked="true">
            </include>
            <include cluster="Scenes Management" client="true" server="false" clientLocked="true" serverLocked="true">
            </include>
            <include cluster="On/Off" client="true" server="false" clientLocked="true" serverLocked="true"></include>
            <include cluster="Level Control" client="true" server="false" clientLocked="true" serverLocked="true"></include>
            <include cluster="Color Control" client="true" server="false" clientLocked="true" serverLocked="true"></include>
            <include cluster="Illuminance Measurement" client="false" server="false" clientLocked="false" serverLocked="true"></include>
            <include cluster="Occupancy Sensing" client="false" server="false" clientLocked="false" serverLocked="true"></include>
        </clusters>
    </deviceType>
    <deviceType>
        <name>MA-pumpcontroller</name>
        <domain>CHIP</domain>
        <typeName>Matter Pump Controller</typeName>
        <profileId editable="false">0x0999</profileId>
        <deviceId editable="false">0x0304</deviceId>
        <class>Simple</class>
        <scope>Endpoint</scope>
        <clusters lockOthers="true">
            <include cluster="Identify" client="false" server="true" clientLocked="false" serverLocked="true">
                <requireAttribute>IDENTIFY_TIME</requireAttribute>
                <requireAttribute>IDENTIFY_TYPE</requireAttribute>
                <requireCommand>Identify</requireCommand>
                <requireCommand>IdentifyQuery</requireCommand>
                <requireCommand>TriggerEffect</requireCommand>
            </include>
            <include cluster="Descriptor" client="false" server="true" clientLocked="true" serverLocked="true">
                <requireAttribute>DEVICE_TYPE_LIST</requireAttribute>
                <requireAttribute>SERVER_LIST</requireAttribute>
                <requireAttribute>CLIENT_LIST</requireAttribute>
                <requireAttribute>PARTS_LIST</requireAttribute>
            </include>
            <include cluster="Binding" client="true" server="true" clientLocked="true" serverLocked="true">
                <requireAttribute>BINDING</requireAttribute>
            </include>
            <include cluster="Groups" client="false" server="false" clientLocked="false" serverLocked="true">
                <requireAttribute>GROUP_NAME_SUPPORT</requireAttribute>
                <requireCommand>AddGroup</requireCommand>
                <requireCommand>AddGroupResponse</requireCommand>
                <requireCommand>ViewGroup</requireCommand>
                <requireCommand>ViewGroupResponse</requireCommand>
                <requireCommand>GetGroupMembership</requireCommand>
                <requireCommand>GetGroupMembershipResponse</requireCommand>
                <requireCommand>RemoveGroup</requireCommand>
                <requireCommand>RemoveGroupResponse</requireCommand>
                <requireCommand>RemoveAllGroups</requireCommand>
                <requireCommand>AddGroupIfIdentifying</requireCommand>
            </include>
            <include cluster="Scenes Management" client="false" server="false" clientLocked="false" serverLocked="true">
                <requireAttribute>SCENE_COUNT</requireAttribute>
                <requireAttribute>CURRENT_SCENE</requireAttribute>
                <requireAttribute>CURRENT_GROUP</requireAttribute>
                <requireAttribute>SCENE_VALID</requireAttribute>
                <requireAttribute>SCENE_NAME_SUPPORT</requireAttribute>
                <requireCommand>AddScene</requireCommand>
                <requireCommand>AddSceneResponse</requireCommand>
                <requireCommand>ViewScene</requireCommand>
                <requireCommand>ViewSceneResponse</requireCommand>
                <requireCommand>RemoveScene</requireCommand>
                <requireCommand>RemoveSceneResponse</requireCommand>
                <requireCommand>RemoveAllScenes</requireCommand>
                <requireCommand>RemoveAllScenesResponse</requireCommand>
                <requireCommand>StoreScene</requireCommand>
                <requireCommand>StoreSceneResponse</requireCommand>
                <requireCommand>RecallScene</requireCommand>
                <requireCommand>GetSceneMembership</requireCommand>
                <requireCommand>GetSceneMembershipResponse</requireCommand>
            </include>
            <include cluster="On/Off" client="true" server="false" clientLocked="true" serverLocked="true">
            </include>
            <include cluster="Pump Configuration and Control" client="true" server="false" clientLocked="true" serverLocked="true">
            </include>
            <include cluster="Level Control" client="false" server="false" clientLocked="false" serverLocked="true"></include>
            <include cluster="Temperature Measurement" client="false" server="false" clientLocked="false" serverLocked="true"></include>
            <include cluster="Pressure Measurement" client="false" server="false" clientLocked="false" serverLocked="true"></include>
            <include cluster="Flow Measurement" client="false" server="false" clientLocked="false" serverLocked="true"></include>
        </clusters>
    </deviceType>
    <deviceType>
        <name>MA-genericswitch</name>
        <domain>CHIP</domain>
        <typeName>Matter Generic Switch</typeName>
        <profileId editable="false">0x0103</profileId>
        <deviceId editable="false">0x000f</deviceId>
        <class>Simple</class>
        <scope>Endpoint</scope>
        <clusters lockOthers="true">
            <include cluster="Identify" client="false" server="true" clientLocked="true" serverLocked="true">
                <requireAttribute>IDENTIFY_TIME</requireAttribute>
                <requireAttribute>IDENTIFY_TYPE</requireAttribute>
                <requireCommand>Identify</requireCommand>
                <requireCommand>IdentifyQuery</requireCommand>
                <requireCommand>TriggerEffect</requireCommand>
            </include>
            <include cluster="Descriptor" client="false" server="true" clientLocked="true" serverLocked="true">
                <requireAttribute>DEVICE_TYPE_LIST</requireAttribute>
                <requireAttribute>SERVER_LIST</requireAttribute>
                <requireAttribute>CLIENT_LIST</requireAttribute>
                <requireAttribute>PARTS_LIST</requireAttribute>
            </include>
            <include cluster="Switch" client="false" server="true" clientLocked="true" serverLocked="true"></include>
            <include cluster="Fixed Label" client="false" server="false" clientLocked="true" serverLocked="false"></include>
            <include cluster="User Label" client="false" server="false" clientLocked="true" serverLocked="false"></include>
        </clusters>
    </deviceType>
    <deviceType>
        <name>MA-contactsensor</name>
        <domain>CHIP</domain>
        <typeName>Matter Contact Sensor</typeName>
        <profileId editable="false">0x0103</profileId>
        <deviceId editable="false">0x0015</deviceId>
        <class>Simple</class>
        <scope>Endpoint</scope>
        <clusters lockOthers="true">
            <include cluster="Identify" client="false" server="true" clientLocked="true" serverLocked="true">
                <requireAttribute>IDENTIFY_TIME</requireAttribute>
                <requireAttribute>IDENTIFY_TYPE</requireAttribute>
                <requireCommand>Identify</requireCommand>
                <requireCommand>IdentifyQuery</requireCommand>
                <requireCommand>TriggerEffect</requireCommand>
            </include>
            <include cluster="Descriptor" client="false" server="true" clientLocked="true" serverLocked="true">
                <requireAttribute>DEVICE_TYPE_LIST</requireAttribute>
                <requireAttribute>SERVER_LIST</requireAttribute>
                <requireAttribute>CLIENT_LIST</requireAttribute>
                <requireAttribute>PARTS_LIST</requireAttribute>
            </include>
            <include cluster="Boolean State" client="false" server="true" clientLocked="true" serverLocked="true">
                <requireAttribute>STATE_VALUE</requireAttribute>
            </include>
        </clusters>
    </deviceType>
    <deviceType>
        <name>MA-lightsensor</name>
        <domain>CHIP</domain>
        <typeName>Matter Light Sensor</typeName>
        <profileId editable="false">0x0103</profileId>
        <deviceId editable="false">0x0106</deviceId>
        <class>Simple</class>
        <scope>Endpoint</scope>
        <clusters lockOthers="true">
            <include cluster="Identify" client="false" server="true" clientLocked="true" serverLocked="true">
                <requireAttribute>IDENTIFY_TIME</requireAttribute>
                <requireAttribute>IDENTIFY_TYPE</requireAttribute>
                <requireCommand>Identify</requireCommand>
                <requireCommand>IdentifyQuery</requireCommand>
                <requireCommand>TriggerEffect</requireCommand>
            </include>
            <include cluster="Descriptor" client="false" server="true" clientLocked="true" serverLocked="true">
                <requireAttribute>DEVICE_TYPE_LIST</requireAttribute>
                <requireAttribute>SERVER_LIST</requireAttribute>
                <requireAttribute>CLIENT_LIST</requireAttribute>
                <requireAttribute>PARTS_LIST</requireAttribute>
            </include>
            <include cluster="Binding" client="false" server="false" clientLocked="true" serverLocked="false">
                <requireAttribute>BINDING</requireAttribute>
            </include>
            <include cluster="Groups" client="false" server="false" clientLocked="false" serverLocked="true"></include>
            <include cluster="Illuminance Measurement" client="false" server="true" clientLocked="true" serverLocked="true">
                <requireAttribute>ILLUM_MEASURED_VALUE</requireAttribute>
                <requireAttribute>ILLUM_MIN_MEASURED_VALUE</requireAttribute>
                <requireAttribute>ILLUM_MAX_MEASURED_VALUE</requireAttribute>
            </include>
        </clusters>
    </deviceType>
    <deviceType>
        <name>MA-occupancysensor</name>
        <domain>CHIP</domain>
        <typeName>Matter Occupancy Sensor</typeName>
        <profileId editable="false">0x0103</profileId>
        <deviceId editable="false">0x0107</deviceId>
        <class>Simple</class>
        <scope>Endpoint</scope>
        <clusters lockOthers="true">
            <include cluster="Identify" client="false" server="true" clientLocked="true" serverLocked="true">
                <requireAttribute>IDENTIFY_TIME</requireAttribute>
                <requireAttribute>IDENTIFY_TYPE</requireAttribute>
                <requireCommand>Identify</requireCommand>
                <requireCommand>IdentifyQuery</requireCommand>
                <requireCommand>TriggerEffect</requireCommand>
            </include>
            <include cluster="Descriptor" client="false" server="true" clientLocked="true" serverLocked="true">
                <requireAttribute>DEVICE_TYPE_LIST</requireAttribute>
                <requireAttribute>SERVER_LIST</requireAttribute>
                <requireAttribute>CLIENT_LIST</requireAttribute>
                <requireAttribute>PARTS_LIST</requireAttribute>
            </include>
            <include cluster="Binding" client="false" server="false" clientLocked="true" serverLocked="false">
                <requireAttribute>BINDING</requireAttribute>
            </include>
            <include cluster="Groups" client="false" server="false" clientLocked="false" serverLocked="true"></include>
            <include cluster="Occupancy Sensing" client="false" server="true" clientLocked="true" serverLocked="true">
                <requireAttribute>OCCUPANCY</requireAttribute>
                <requireAttribute>OCCUPANCY_SENSOR_TYPE</requireAttribute>
            </include>
        </clusters>
    </deviceType>
    <deviceType>
        <name>MA-tempsensor</name>
        <domain>CHIP</domain>
        <typeName>Matter Temperature Sensor</typeName>
        <profileId editable="false">0x0103</profileId>
        <deviceId editable="false">0x0302</deviceId>
        <class>Simple</class>
        <scope>Endpoint</scope>
        <clusters lockOthers="true">
            <include cluster="Identify" client="false" server="true" clientLocked="true" serverLocked="true">
                <requireAttribute>IDENTIFY_TIME</requireAttribute>
                <requireAttribute>IDENTIFY_TYPE</requireAttribute>
                <requireCommand>Identify</requireCommand>
                <requireCommand>IdentifyQuery</requireCommand>
                <requireCommand>TriggerEffect</requireCommand>
            </include>
            <include cluster="Descriptor" client="false" server="true" clientLocked="true" serverLocked="true">
                <requireAttribute>DEVICE_TYPE_LIST</requireAttribute>
                <requireAttribute>SERVER_LIST</requireAttribute>
                <requireAttribute>CLIENT_LIST</requireAttribute>
                <requireAttribute>PARTS_LIST</requireAttribute>
            </include>
            <include cluster="Temperature Measurement" client="false" server="true" clientLocked="true" serverLocked="true"></include>
        </clusters>
    </deviceType>
    <deviceType>
        <name>MA-pressuresensor</name>
        <domain>CHIP</domain>
        <typeName>Matter Pressure Sensor</typeName>
        <profileId editable="false">0x0103</profileId>
        <deviceId editable="false">0x0305</deviceId>
        <class>Simple</class>
        <scope>Endpoint</scope>
        <clusters lockOthers="true">
            <include cluster="Identify" client="false" server="true" clientLocked="true" serverLocked="true">
                <requireAttribute>IDENTIFY_TIME</requireAttribute>
                <requireAttribute>IDENTIFY_TYPE</requireAttribute>
                <requireCommand>Identify</requireCommand>
                <requireCommand>IdentifyQuery</requireCommand>
                <requireCommand>TriggerEffect</requireCommand>
            </include>
            <include cluster="Descriptor" client="false" server="true" clientLocked="true" serverLocked="true">
                <requireAttribute>DEVICE_TYPE_LIST</requireAttribute>
                <requireAttribute>SERVER_LIST</requireAttribute>
                <requireAttribute>CLIENT_LIST</requireAttribute>
                <requireAttribute>PARTS_LIST</requireAttribute>
            </include>
            <include cluster="Pressure Measurement" client="false" server="true" clientLocked="true" serverLocked="true"></include>
        </clusters>
    </deviceType>
    <deviceType>
        <name>MA-flowsensor</name>
        <domain>CHIP</domain>
        <typeName>Matter Flow Sensor</typeName>
        <profileId editable="false">0x0103</profileId>
        <deviceId editable="false">0x0306</deviceId>
        <class>Simple</class>
        <scope>Endpoint</scope>
        <clusters lockOthers="true">
            <include cluster="Identify" client="false" server="true" clientLocked="true" serverLocked="true">
                <requireAttribute>IDENTIFY_TIME</requireAttribute>
                <requireAttribute>IDENTIFY_TYPE</requireAttribute>
                <requireCommand>Identify</requireCommand>
                <requireCommand>IdentifyQuery</requireCommand>
                <requireCommand>TriggerEffect</requireCommand>
            </include>
            <include cluster="Descriptor" client="false" server="true" clientLocked="true" serverLocked="true">
                <requireAttribute>DEVICE_TYPE_LIST</requireAttribute>
                <requireAttribute>SERVER_LIST</requireAttribute>
                <requireAttribute>CLIENT_LIST</requireAttribute>
                <requireAttribute>PARTS_LIST</requireAttribute>
            </include>
            <include cluster="Flow Measurement" client="false" server="true" clientLocked="true" serverLocked="true"></include>
        </clusters>
    </deviceType>
    <deviceType>
        <name>MA-humiditysensor</name>
        <domain>CHIP</domain>
        <typeName>Matter Humidity Sensor</typeName>
        <profileId editable="false">0x0103</profileId>
        <deviceId editable="false">0x0307</deviceId>
        <class>Simple</class>
        <scope>Endpoint</scope>
        <clusters lockOthers="true">
            <include cluster="Identify" client="false" server="true" clientLocked="true" serverLocked="true">
                <requireAttribute>IDENTIFY_TIME</requireAttribute>
                <requireAttribute>IDENTIFY_TYPE</requireAttribute>
                <requireCommand>Identify</requireCommand>
                <requireCommand>IdentifyQuery</requireCommand>
                <requireCommand>TriggerEffect</requireCommand>
            </include>
            <include cluster="Descriptor" client="false" server="true" clientLocked="true" serverLocked="true">
                <requireAttribute>DEVICE_TYPE_LIST</requireAttribute>
                <requireAttribute>SERVER_LIST</requireAttribute>
                <requireAttribute>CLIENT_LIST</requireAttribute>
                <requireAttribute>PARTS_LIST</requireAttribute>
            </include>
            <include cluster="Relative Humidity Measurement" client="false" server="true" clientLocked="true" serverLocked="true"></include>
        </clusters>
    </deviceType>
    <deviceType>
        <name>MA-onoffsensor</name>
        <domain>CHIP</domain>
        <typeName>Matter On/Off Sensor</typeName>
        <profileId editable="false">0x0103</profileId>
        <deviceId editable="false">0x0850</deviceId>
        <class>Simple</class>
        <scope>Endpoint</scope>
        <clusters lockOthers="true">
            <include cluster="Identify" client="true" server="true" clientLocked="true" serverLocked="true">
                <requireAttribute>IDENTIFY_TIME</requireAttribute>
                <requireAttribute>IDENTIFY_TYPE</requireAttribute>
                <requireCommand>Identify</requireCommand>
                <requireCommand>IdentifyQuery</requireCommand>
                <requireCommand>TriggerEffect</requireCommand>
            </include>
            <include cluster="Descriptor" client="false" server="true" clientLocked="true" serverLocked="true">
                <requireAttribute>DEVICE_TYPE_LIST</requireAttribute>
                <requireAttribute>SERVER_LIST</requireAttribute>
                <requireAttribute>CLIENT_LIST</requireAttribute>
                <requireAttribute>PARTS_LIST</requireAttribute>
            </include>
            <include cluster="Binding" client="false" server="true" clientLocked="true" serverLocked="true">
                <requireAttribute>BINDING</requireAttribute>
            </include>
            <include cluster="Groups" client="false" server="false" clientLocked="false" serverLocked="true"></include>
            <include cluster="Scenes Management" client="false" server="false" clientLocked="false" serverLocked="true"></include>
            <include cluster="On/Off" client="true" server="false" clientLocked="true" serverLocked="true"></include>
            <include cluster="Level Control" client="false" server="false" clientLocked="false" serverLocked="true"></include>
            <include cluster="Color Control" client="false" server="false" clientLocked="false" serverLocked="true"></include>
        </clusters>
    </deviceType>
    <deviceType>
        <name>MA-doorlock</name>
        <domain>CHIP</domain>
        <typeName>Matter Door Lock</typeName>
        <profileId editable="false">0x0103</profileId>
        <deviceId editable="false">0x000A</deviceId>
        <class>Simple</class>
        <scope>Endpoint</scope>
        <clusters lockOthers="true">
            <include cluster="Identify" client="false" server="true" clientLocked="true" serverLocked="true">
                <requireAttribute>IDENTIFY_TIME</requireAttribute>
                <requireAttribute>IDENTIFY_TYPE</requireAttribute>
                <requireCommand>Identify</requireCommand>
                <requireCommand>IdentifyQuery</requireCommand>
                <requireCommand>TriggerEffect</requireCommand>
            </include>
            <include cluster="Descriptor" client="false" server="true" clientLocked="true" serverLocked="true">
                <requireAttribute>DEVICE_TYPE_LIST</requireAttribute>
                <requireAttribute>SERVER_LIST</requireAttribute>
                <requireAttribute>CLIENT_LIST</requireAttribute>
                <requireAttribute>PARTS_LIST</requireAttribute>
            </include>
            <include cluster="Door Lock" client="false" server="true" clientLocked="true" serverLocked="true"></include>
            <include cluster="Time Synchronization" client="false" server="false" clientLocked="false" serverLocked="true"></include>
        </clusters>
    </deviceType>
    <deviceType>
        <name>MA-doorlockcontroller</name>
        <domain>CHIP</domain>
        <typeName>Matter Door Lock Controller</typeName>
        <profileId editable="false">0x0103</profileId>
        <deviceId editable="false">0x000B</deviceId>
        <class>Simple</class>
        <scope>Endpoint</scope>
        <clusters lockOthers="true">
            <include cluster="Descriptor" client="false" server="true" clientLocked="true" serverLocked="true">
                <requireAttribute>DEVICE_TYPE_LIST</requireAttribute>
                <requireAttribute>SERVER_LIST</requireAttribute>
                <requireAttribute>CLIENT_LIST</requireAttribute>
                <requireAttribute>PARTS_LIST</requireAttribute>
            </include>
            <include cluster="Binding" client="false" server="true" clientLocked="true" serverLocked="true">
                <requireAttribute>BINDING</requireAttribute>
            </include>
            <include cluster="Door Lock" client="true" server="false" clientLocked="true" serverLocked="true"></include>
            <include cluster="Time Synchronization" client="false" server="false" clientLocked="true" serverLocked="false"></include>
        </clusters>
    </deviceType>
    <deviceType>
        <name>MA-windowcovering</name>
        <domain>CHIP</domain>
        <typeName>Matter Window Covering</typeName>
        <profileId editable="false">0x0103</profileId>
        <deviceId editable="false">0x0202</deviceId>
        <class>Simple</class>
        <scope>Endpoint</scope>
        <clusters lockOthers="true">
            <include cluster="Identify" client="false" server="true" clientLocked="true" serverLocked="true">
                <requireAttribute>IDENTIFY_TIME</requireAttribute>
                <requireAttribute>IDENTIFY_TYPE</requireAttribute>
                <requireCommand>Identify</requireCommand>
                <requireCommand>IdentifyQuery</requireCommand>
                <requireCommand>TriggerEffect</requireCommand>
            </include>
            <include cluster="Descriptor" client="false" server="true" clientLocked="true" serverLocked="true">
                <requireAttribute>DEVICE_TYPE_LIST</requireAttribute>
                <requireAttribute>SERVER_LIST</requireAttribute>
                <requireAttribute>CLIENT_LIST</requireAttribute>
                <requireAttribute>PARTS_LIST</requireAttribute>
            </include>
            <include cluster="Scenes Management" client="false" server="false" clientLocked="true" serverLocked="false">
                <requireAttribute>SCENE_COUNT</requireAttribute>
                <requireAttribute>CURRENT_SCENE</requireAttribute>
                <requireAttribute>CURRENT_GROUP</requireAttribute>
                <requireAttribute>SCENE_VALID</requireAttribute>
                <requireAttribute>SCENE_NAME_SUPPORT</requireAttribute>
                <requireCommand>AddScene</requireCommand>
                <requireCommand>AddSceneResponse</requireCommand>
                <requireCommand>ViewScene</requireCommand>
                <requireCommand>ViewSceneResponse</requireCommand>
                <requireCommand>RemoveScene</requireCommand>
                <requireCommand>RemoveSceneResponse</requireCommand>
                <requireCommand>RemoveAllScenes</requireCommand>
                <requireCommand>RemoveAllScenesResponse</requireCommand>
                <requireCommand>StoreScene</requireCommand>
                <requireCommand>StoreSceneResponse</requireCommand>
                <requireCommand>RecallScene</requireCommand>
                <requireCommand>GetSceneMembership</requireCommand>
                <requireCommand>GetSceneMembershipResponse</requireCommand>
            </include>
            <include cluster="Groups" client="false" server="false" clientLocked="true" serverLocked="false">
                <requireAttribute>GROUP_NAME_SUPPORT</requireAttribute>
                <requireCommand>AddGroup</requireCommand>
                <requireCommand>AddGroupResponse</requireCommand>
                <requireCommand>ViewGroup</requireCommand>
                <requireCommand>ViewGroupResponse</requireCommand>
                <requireCommand>GetGroupMembership</requireCommand>
                <requireCommand>GetGroupMembershipResponse</requireCommand>
                <requireCommand>RemoveGroup</requireCommand>
                <requireCommand>RemoveGroupResponse</requireCommand>
                <requireCommand>RemoveAllGroups</requireCommand>
                <requireCommand>AddGroupIfIdentifying</requireCommand>
            </include>
            <include cluster="Window Covering" client="false" server="true" clientLocked="true" serverLocked="true"></include>
        </clusters>
    </deviceType>
    <deviceType>
        <name>MA-windowcoveringcontroller</name>
        <domain>CHIP</domain>
        <typeName>Matter Window Covering Controller</typeName>
        <profileId editable="false">0x0103</profileId>
        <deviceId editable="false">0x0203</deviceId>
        <class>Simple</class>
        <scope>Endpoint</scope>
        <clusters lockOthers="true">
            <include cluster="Identify" client="false" server="false" clientLocked="false" serverLocked="false">
                <requireAttribute>IDENTIFY_TIME</requireAttribute>
                <requireAttribute>IDENTIFY_TYPE</requireAttribute>
                <requireCommand>Identify</requireCommand>
                <requireCommand>IdentifyQuery</requireCommand>
                <requireCommand>TriggerEffect</requireCommand>
            </include>
            <include cluster="Descriptor" client="false" server="true" clientLocked="true" serverLocked="true">
                <requireAttribute>DEVICE_TYPE_LIST</requireAttribute>
                <requireAttribute>SERVER_LIST</requireAttribute>
                <requireAttribute>CLIENT_LIST</requireAttribute>
                <requireAttribute>PARTS_LIST</requireAttribute>
            </include>
            <include cluster="Binding" client="false" server="true" clientLocked="true" serverLocked="true">
                <requireAttribute>BINDING</requireAttribute>
            </include>
            <include cluster="Scenes Management" client="false" server="false" clientLocked="false" serverLocked="true"></include>
            <include cluster="Groups" client="false" server="false" clientLocked="false" serverLocked="true"></include>
            <include cluster="Window Covering" client="true" server="false" clientLocked="true" serverLocked="true"></include>
        </clusters>
    </deviceType>
    <deviceType>
        <name>MA-heatcool</name>
        <domain>CHIP</domain>
        <typeName>Matter Heating/Cooling Unit</typeName>
        <profileId editable="false">0x0103</profileId>
        <deviceId editable="false">0x0300</deviceId>
        <class>Simple</class>
        <scope>Endpoint</scope>
        <clusters lockOthers="true">
            <include cluster="Identify" client="false" server="true" clientLocked="true" serverLocked="true">
                <requireAttribute>IDENTIFY_TIME</requireAttribute>
                <requireAttribute>IDENTIFY_TYPE</requireAttribute>
                <requireCommand>Identify</requireCommand>
                <requireCommand>IdentifyQuery</requireCommand>
                <requireCommand>TriggerEffect</requireCommand>
            </include>
            <include cluster="Descriptor" client="false" server="true" clientLocked="true" serverLocked="true">
                <requireAttribute>DEVICE_TYPE_LIST</requireAttribute>
                <requireAttribute>SERVER_LIST</requireAttribute>
                <requireAttribute>CLIENT_LIST</requireAttribute>
                <requireAttribute>PARTS_LIST</requireAttribute>
            </include>
            <include cluster="Binding" client="false" server="true" clientLocked="true" serverLocked="true">
                <requireAttribute>BINDING</requireAttribute>
            </include>
            <include cluster="Groups" client="false" server="true" clientLocked="true" serverLocked="true">
                <requireAttribute>GROUP_NAME_SUPPORT</requireAttribute>
                <requireCommand>AddGroup</requireCommand>
                <requireCommand>AddGroupResponse</requireCommand>
                <requireCommand>ViewGroup</requireCommand>
                <requireCommand>ViewGroupResponse</requireCommand>
                <requireCommand>GetGroupMembership</requireCommand>
                <requireCommand>GetGroupMembershipResponse</requireCommand>
                <requireCommand>RemoveGroup</requireCommand>
                <requireCommand>RemoveGroupResponse</requireCommand>
                <requireCommand>RemoveAllGroups</requireCommand>
                <requireCommand>AddGroupIfIdentifying</requireCommand>
            </include>
            <include cluster="Scenes Management" client="false" server="false" clientLocked="true" serverLocked="false">
                <requireAttribute>SCENE_COUNT</requireAttribute>
                <requireAttribute>CURRENT_SCENE</requireAttribute>
                <requireAttribute>CURRENT_GROUP</requireAttribute>
                <requireAttribute>SCENE_VALID</requireAttribute>
                <requireAttribute>SCENE_NAME_SUPPORT</requireAttribute>
                <requireCommand>AddScene</requireCommand>
                <requireCommand>AddSceneResponse</requireCommand>
                <requireCommand>ViewScene</requireCommand>
                <requireCommand>ViewSceneResponse</requireCommand>
                <requireCommand>RemoveScene</requireCommand>
                <requireCommand>RemoveSceneResponse</requireCommand>
                <requireCommand>RemoveAllScenes</requireCommand>
                <requireCommand>RemoveAllScenesResponse</requireCommand>
                <requireCommand>StoreScene</requireCommand>
                <requireCommand>StoreSceneResponse</requireCommand>
                <requireCommand>RecallScene</requireCommand>
                <requireCommand>GetSceneMembership</requireCommand>
                <requireCommand>GetSceneMembershipResponse</requireCommand>
            </include>
            <include cluster="Thermostat" client="true" server="false" clientLocked="true" serverLocked="true"></include>
            <include cluster="Fan Control" client="false" server="false" clientLocked="true" serverLocked="false"></include>
            <include cluster="Level Control" client="false" server="false" clientLocked="true" serverLocked="false"></include>
            <include cluster="On/Off" client="false" server="true" clientLocked="true" serverLocked="true"></include>
        </clusters>
    </deviceType>
    <deviceType>
        <name>MA-thermostat</name>
        <domain>CHIP</domain>
        <typeName>Matter Thermostat</typeName>
        <profileId editable="false">0x0103</profileId>
        <deviceId editable="false">0x0301</deviceId>
        <class>Simple</class>
        <scope>Endpoint</scope>
        <clusters lockOthers="true">
            <include cluster="Identify" client="false" server="true" clientLocked="true" serverLocked="true">
                <requireAttribute>IDENTIFY_TIME</requireAttribute>
                <requireAttribute>IDENTIFY_TYPE</requireAttribute>
                <requireCommand>Identify</requireCommand>
                <requireCommand>IdentifyQuery</requireCommand>
                <requireCommand>TriggerEffect</requireCommand>
            </include>
            <include cluster="Descriptor" client="false" server="true" clientLocked="true" serverLocked="true">
                <requireAttribute>DEVICE_TYPE_LIST</requireAttribute>
                <requireAttribute>SERVER_LIST</requireAttribute>
                <requireAttribute>CLIENT_LIST</requireAttribute>
                <requireAttribute>PARTS_LIST</requireAttribute>
            </include>
            <include cluster="Binding" client="false" server="false" clientLocked="true" serverLocked="false">
                <requireAttribute>BINDING</requireAttribute>
            </include>
            <include cluster="Scenes Management" client="false" server="false" clientLocked="true" serverLocked="false">
                <requireAttribute>SCENE_COUNT</requireAttribute>
                <requireAttribute>CURRENT_SCENE</requireAttribute>
                <requireAttribute>CURRENT_GROUP</requireAttribute>
                <requireAttribute>SCENE_VALID</requireAttribute>
                <requireAttribute>SCENE_NAME_SUPPORT</requireAttribute>
                <requireCommand>AddScene</requireCommand>
                <requireCommand>AddSceneResponse</requireCommand>
                <requireCommand>ViewScene</requireCommand>
                <requireCommand>ViewSceneResponse</requireCommand>
                <requireCommand>RemoveScene</requireCommand>
                <requireCommand>RemoveSceneResponse</requireCommand>
                <requireCommand>RemoveAllScenes</requireCommand>
                <requireCommand>RemoveAllScenesResponse</requireCommand>
                <requireCommand>StoreScene</requireCommand>
                <requireCommand>StoreSceneResponse</requireCommand>
                <requireCommand>RecallScene</requireCommand>
                <requireCommand>GetSceneMembership</requireCommand>
                <requireCommand>GetSceneMembershipResponse</requireCommand>
            </include>
            <include cluster="Groups" client="false" server="false" clientLocked="true" serverLocked="false">
                <requireAttribute>GROUP_NAME_SUPPORT</requireAttribute>
                <requireCommand>AddGroup</requireCommand>
                <requireCommand>AddGroupResponse</requireCommand>
                <requireCommand>ViewGroup</requireCommand>
                <requireCommand>ViewGroupResponse</requireCommand>
                <requireCommand>GetGroupMembership</requireCommand>
                <requireCommand>GetGroupMembershipResponse</requireCommand>
                <requireCommand>RemoveGroup</requireCommand>
                <requireCommand>RemoveGroupResponse</requireCommand>
                <requireCommand>RemoveAllGroups</requireCommand>
                <requireCommand>AddGroupIfIdentifying</requireCommand>
            </include>
            <include cluster="Thermostat" client="false" server="true" clientLocked="true" serverLocked="true"></include>
            <include cluster="Time Synchronization" client="false" server="false" clientLocked="false" serverLocked="false"></include>
            <include cluster="Thermostat User Interface Configuration" client="false" server="false" clientLocked="true" serverLocked="false"></include>
            <include cluster="Fan Control" client="false" server="false" clientLocked="false" serverLocked="true"></include>
            <include cluster="Temperature Measurement" client="false" server="false" clientLocked="false" serverLocked="true"></include>
            <include cluster="Occupancy Sensing" client="false" server="false" clientLocked="false" serverLocked="true"></include>
            <include cluster="Relative Humidity Measurement" client="false" server="false" clientLocked="false" serverLocked="true"></include>
        </clusters>
    </deviceType>
    <deviceType>
        <name>MA-fan</name>
        <domain>CHIP</domain>
        <typeName>Matter Fan</typeName>
        <profileId editable="false">0x0103</profileId>
        <deviceId editable="false">0x002B</deviceId>
        <class>Simple</class>
        <scope>Endpoint</scope>
        <clusters lockOthers="true">
            <include cluster="Identify" client="false" server="true" clientLocked="true" serverLocked="true">
                <requireAttribute>IDENTIFY_TIME</requireAttribute>
                <requireAttribute>IDENTIFY_TYPE</requireAttribute>
                <requireCommand>Identify</requireCommand>
                <requireCommand>TriggerEffect</requireCommand>
            </include>
            <include cluster="Descriptor" client="false" server="true" clientLocked="true" serverLocked="true">
                <requireAttribute>DEVICE_TYPE_LIST</requireAttribute>
                <requireAttribute>SERVER_LIST</requireAttribute>
                <requireAttribute>CLIENT_LIST</requireAttribute>
                <requireAttribute>PARTS_LIST</requireAttribute>
            </include>
            <include cluster="Groups" client="false" server="true" clientLocked="true" serverLocked="true">
                <requireAttribute>GROUP_NAME_SUPPORT</requireAttribute>
                <requireCommand>AddGroup</requireCommand>
                <requireCommand>AddGroupResponse</requireCommand>
                <requireCommand>ViewGroup</requireCommand>
                <requireCommand>ViewGroupResponse</requireCommand>
                <requireCommand>GetGroupMembership</requireCommand>
                <requireCommand>GetGroupMembershipResponse</requireCommand>
                <requireCommand>RemoveGroup</requireCommand>
                <requireCommand>RemoveGroupResponse</requireCommand>
                <requireCommand>RemoveAllGroups</requireCommand>
                <requireCommand>AddGroupIfIdentifying</requireCommand>
            </include>
            <include cluster="Fan Control" client="false" server="true" clientLocked="true" serverLocked="true"></include>
        </clusters>
    </deviceType>
    <deviceType>
        <name>MA-casting-videoplayer</name>
        <domain>CHIP</domain>
        <typeName>Matter Casting Video Player</typeName>
        <profileId editable="false">0x0103</profileId>
        <deviceId editable="false">0x0023</deviceId>
        <class>Simple</class>
        <scope>Endpoint</scope>
        <clusters lockOthers="true">
            <include cluster="Descriptor" client="false" server="true" clientLocked="true" serverLocked="true">
                <requireAttribute>DEVICE_TYPE_LIST</requireAttribute>
                <requireAttribute>SERVER_LIST</requireAttribute>
                <requireAttribute>CLIENT_LIST</requireAttribute>
                <requireAttribute>PARTS_LIST</requireAttribute>
            </include>
            <include cluster="Media Playback" client="false" server="true" clientLocked="false" serverLocked="true"></include>
            <include cluster="Keypad Input" client="false" server="true" clientLocked="false" serverLocked="true"></include>
            <include cluster="Application Launcher" client="false" server="true" clientLocked="false" serverLocked="false"></include>
            <include cluster="Media Input" client="false" server="true" clientLocked="false" serverLocked="false"></include>
            <include cluster="On/Off" client="false" server="true" clientLocked="false" serverLocked="true"></include>
            <include cluster="Channel" client="false" server="true" clientLocked="false" serverLocked="false"></include>
            <include cluster="Audio Output" client="false" server="true" clientLocked="false" serverLocked="false"></include>
            <include cluster="Low Power" client="false" server="true" clientLocked="false" serverLocked="false"></include>
            <include cluster="Wake on LAN" client="false" server="true" clientLocked="false" serverLocked="false"></include>
            <include cluster="Target Navigator" client="false" server="true" clientLocked="false" serverLocked="false"></include>
            <include cluster="Account Login" client="false" server="true" clientLocked="false" serverLocked="false"></include>
            <include cluster="Content Launcher" client="false" server="true" clientLocked="false" serverLocked="true"></include>
        </clusters>
    </deviceType>
    <deviceType>
        <name>MA-basic-videoplayer</name>
        <domain>CHIP</domain>
        <typeName>Matter Basic Video Player</typeName>
        <profileId editable="false">0x0103</profileId>
        <deviceId editable="false">0x0028</deviceId>
        <class>Simple</class>
        <scope>Endpoint</scope>
        <clusters lockOthers="true">
            <include cluster="Descriptor" client="false" server="true" clientLocked="true" serverLocked="true">
                <requireAttribute>DEVICE_TYPE_LIST</requireAttribute>
                <requireAttribute>SERVER_LIST</requireAttribute>
                <requireAttribute>CLIENT_LIST</requireAttribute>
                <requireAttribute>PARTS_LIST</requireAttribute>
            </include>
            <include cluster="Media Playback" client="false" server="true" clientLocked="false" serverLocked="true"></include>
            <include cluster="Keypad Input" client="false" server="true" clientLocked="false" serverLocked="true"></include>
            <include cluster="Media Input" client="false" server="true" clientLocked="false" serverLocked="false"></include>
            <include cluster="On/Off" client="false" server="true" clientLocked="false" serverLocked="true"></include>
            <include cluster="Channel" client="false" server="true" clientLocked="false" serverLocked="false"></include>
            <include cluster="Audio Output" client="false" server="true" clientLocked="false" serverLocked="false"></include>
            <include cluster="Low Power" client="false" server="true" clientLocked="false" serverLocked="false"></include>
            <include cluster="Wake on LAN" client="false" server="true" clientLocked="false" serverLocked="false"></include>
            <include cluster="Target Navigator" client="false" server="true" clientLocked="false" serverLocked="false"></include>
        </clusters>
    </deviceType>
    <deviceType>
        <name>MA-casting-videoclient</name>
        <domain>CHIP</domain>
        <typeName>Matter Casting Video Client</typeName>
        <profileId editable="false">0x0103</profileId>
        <deviceId editable="false">0x0029</deviceId>
        <class>Simple</class>
        <scope>Endpoint</scope>
        <clusters lockOthers="true">
            <include cluster="Descriptor" client="false" server="true" clientLocked="true" serverLocked="true">
                <requireAttribute>DEVICE_TYPE_LIST</requireAttribute>
                <requireAttribute>SERVER_LIST</requireAttribute>
                <requireAttribute>CLIENT_LIST</requireAttribute>
                <requireAttribute>PARTS_LIST</requireAttribute>
            </include>
            <include cluster="Binding" client="false" server="true" clientLocked="false" serverLocked="true">
                <requireAttribute>BINDING</requireAttribute>
            </include>
            <include cluster="Media Playback" client="true" server="false" clientLocked="false" serverLocked="false"></include>
            <include cluster="Content Launcher" client="true" server="false" clientLocked="true" serverLocked="false"></include>
            <include cluster="Keypad Input" client="true" server="false" clientLocked="true" serverLocked="false"></include>
            <include cluster="Account Login" client="true" server="false" clientLocked="false" serverLocked="false"></include>
            <include cluster="On/Off" client="true" server="false" clientLocked="true" serverLocked="false"></include>
            <include cluster="Level Control" client="true" server="false" clientLocked="false" serverLocked="false"></include>
            <include cluster="Wake on LAN" client="true" server="false" clientLocked="false" serverLocked="false"></include>
            <include cluster="Channel" client="true" server="false" clientLocked="false" serverLocked="false"></include>
            <include cluster="Target Navigator" client="true" server="false" clientLocked="false" serverLocked="false"></include>
            <include cluster="Media Input" client="true" server="false" clientLocked="false" serverLocked="false"></include>
            <include cluster="Low Power" client="true" server="false" clientLocked="false" serverLocked="false"></include>
            <include cluster="Audio Output" client="true" server="false" clientLocked="false" serverLocked="false"></include>
            <include cluster="Application Launcher" client="true" server="false" clientLocked="false" serverLocked="false"></include>
            <include cluster="Application Basic" client="true" server="false" clientLocked="true" serverLocked="false"></include>
        </clusters>
    </deviceType>
    <deviceType>
        <name>MA-video-remotecontrol</name>
        <domain>CHIP</domain>
        <typeName>Matter Video Remote Control</typeName>
        <profileId editable="false">0x0103</profileId>
        <deviceId editable="false">0x002A</deviceId>
        <class>Simple</class>
        <scope>Endpoint</scope>
        <clusters lockOthers="true">
            <include cluster="Descriptor" client="false" server="true" clientLocked="true" serverLocked="true">
                <requireAttribute>DEVICE_TYPE_LIST</requireAttribute>
                <requireAttribute>SERVER_LIST</requireAttribute>
                <requireAttribute>CLIENT_LIST</requireAttribute>
                <requireAttribute>PARTS_LIST</requireAttribute>
            </include>
            <include cluster="Binding" client="false" server="true" clientLocked="false" serverLocked="true">
                <requireAttribute>BINDING</requireAttribute>
            </include>
            <include cluster="Media Playback" client="true" server="false" clientLocked="true" serverLocked="false"></include>
            <include cluster="Content Launcher" client="true" server="false" clientLocked="false" serverLocked="false"></include>
            <include cluster="Keypad Input" client="true" server="false" clientLocked="true" serverLocked="false"></include>
            <include cluster="Account Login" client="true" server="false" clientLocked="false" serverLocked="false"></include>
            <include cluster="On/Off" client="true" server="false" clientLocked="true" serverLocked="false"></include>
            <include cluster="Level Control" client="true" server="false" clientLocked="false" serverLocked="false"></include>
            <include cluster="Wake on LAN" client="true" server="false" clientLocked="false" serverLocked="false"></include>
            <include cluster="Channel" client="true" server="false" clientLocked="false" serverLocked="false"></include>
            <include cluster="Target Navigator" client="true" server="false" clientLocked="false" serverLocked="false"></include>
            <include cluster="Media Input" client="true" server="false" clientLocked="false" serverLocked="false"></include>
            <include cluster="Low Power" client="true" server="false" clientLocked="false" serverLocked="false"></include>
            <include cluster="Audio Output" client="true" server="false" clientLocked="false" serverLocked="false"></include>
            <include cluster="Application Launcher" client="true" server="false" clientLocked="false" serverLocked="false"></include>
        </clusters>
    </deviceType>
    <deviceType>
        <name>MA-speaker</name>
        <domain>CHIP</domain>
        <typeName>Matter Speaker</typeName>
        <profileId editable="false">0x0103</profileId>
        <deviceId editable="false">0x0022</deviceId>
        <class>Simple</class>
        <scope>Endpoint</scope>
        <clusters lockOthers="true">
            <include cluster="Identify" client="false" server="true" clientLocked="true" serverLocked="true">
                <requireAttribute>IDENTIFY_TIME</requireAttribute>
                <requireAttribute>IDENTIFY_TYPE</requireAttribute>
                <requireCommand>Identify</requireCommand>
                <requireCommand>IdentifyQuery</requireCommand>
                <requireCommand>TriggerEffect</requireCommand>
            </include>
            <include cluster="Descriptor" client="false" server="true" clientLocked="true" serverLocked="true">
                <requireAttribute>DEVICE_TYPE_LIST</requireAttribute>
                <requireAttribute>SERVER_LIST</requireAttribute>
                <requireAttribute>CLIENT_LIST</requireAttribute>
                <requireAttribute>PARTS_LIST</requireAttribute>
            </include>
            <include cluster="On/Off" client="false" server="true" clientLocked="false" serverLocked="true"></include>
            <include cluster="Level Control" client="false" server="true" clientLocked="false" serverLocked="true"></include>
        </clusters>
    </deviceType>
    <deviceType>
        <name>MA-contentapp</name>
        <domain>CHIP</domain>
        <typeName>Matter Content App</typeName>
        <profileId editable="false">0x0103</profileId>
        <deviceId editable="false">0x0024</deviceId>
        <class>Simple</class>
        <scope>Endpoint</scope>
        <clusters lockOthers="true">
            <include cluster="Identify" client="false" server="true" clientLocked="true" serverLocked="true">
                <requireAttribute>IDENTIFY_TIME</requireAttribute>
                <requireAttribute>IDENTIFY_TYPE</requireAttribute>
                <requireCommand>Identify</requireCommand>
                <requireCommand>IdentifyQuery</requireCommand>
                <requireCommand>TriggerEffect</requireCommand>
            </include>
            <include cluster="Descriptor" client="false" server="true" clientLocked="true" serverLocked="true">
                <requireAttribute>DEVICE_TYPE_LIST</requireAttribute>
                <requireAttribute>SERVER_LIST</requireAttribute>
                <requireAttribute>CLIENT_LIST</requireAttribute>
                <requireAttribute>PARTS_LIST</requireAttribute>
            </include>
            <include cluster="Application Basic" client="false" server="true" clientLocked="false" serverLocked="true"></include>
            <include cluster="Keypad Input" client="false" server="true" clientLocked="false" serverLocked="true"></include>
            <include cluster="Application Launcher" client="false" server="true" clientLocked="false" serverLocked="true"></include>
            <include cluster="Account Login" client="false" server="true" clientLocked="false" serverLocked="false"></include>
            <include cluster="Content Launcher" client="false" server="true" clientLocked="false" serverLocked="false"></include>
            <include cluster="Media Playback" client="false" server="true" clientLocked="false" serverLocked="false"></include>
            <include cluster="Target Navigator" client="false" server="true" clientLocked="false" serverLocked="false"></include>
            <include cluster="Channel" client="false" server="true" clientLocked="false" serverLocked="false"></include>
        </clusters>
    </deviceType>
    <deviceType>
        <name>MA-modeselect</name>
        <domain>CHIP</domain>
        <typeName>Matter Mode Select</typeName>
        <profileId editable="false">0x0103</profileId>
        <deviceId editable="false">0x0027</deviceId>
        <class>Simple</class>
        <scope>Endpoint</scope>
        <clusters lockOthers="true">
            <include cluster="Identify" client="false" server="true" clientLocked="true" serverLocked="true">
                <requireAttribute>IDENTIFY_TIME</requireAttribute>
                <requireAttribute>IDENTIFY_TYPE</requireAttribute>
                <requireCommand>Identify</requireCommand>
                <requireCommand>IdentifyQuery</requireCommand>
                <requireCommand>TriggerEffect</requireCommand>
            </include>
            <include cluster="Descriptor" client="false" server="true" clientLocked="true" serverLocked="true">
                <requireAttribute>DEVICE_TYPE_LIST</requireAttribute>
                <requireAttribute>SERVER_LIST</requireAttribute>
                <requireAttribute>CLIENT_LIST</requireAttribute>
                <requireAttribute>PARTS_LIST</requireAttribute>
            </include>
            <include cluster="Mode Select" client="false" server="true" clientLocked="false" serverLocked="true"></include>
        </clusters>
    </deviceType>
    <deviceType>
        <name>MA-room-airconditioner</name>
        <domain>CHIP</domain>
        <typeName>Matter Room Air Conditioner</typeName>
        <profileId editable="false">0x0103</profileId>
        <deviceId editable="false">0x0072</deviceId>
        <class>Simple</class>
        <scope>Endpoint</scope>
        <clusters lockOthers="true">
            <include cluster="Identify" client="false" server="true" clientLocked="true" serverLocked="true">
                <requireAttribute>IDENTIFY_TIME</requireAttribute>
                <requireAttribute>IDENTIFY_TYPE</requireAttribute>
                <requireCommand>Identify</requireCommand>
            </include>
            <include cluster="On/Off" client="false" server="true" clientLocked="true" serverLocked="true">
                <requireAttribute>ON_OFF</requireAttribute>
                <requireCommand>Off</requireCommand>
                <requireCommand>On</requireCommand>
                <requireCommand>Toggle</requireCommand>
            </include>
            <include cluster="Descriptor" client="false" server="true" clientLocked="true" serverLocked="true"></include>
            <include cluster="Groups" client="false" server="false" clientLocked="true" serverLocked="false"></include>
            <include cluster="Scenes Management" client="false" server="false" clientLocked="true" serverLocked="false"></include>
            <include cluster="Thermostat" client="false" server="true" clientLocked="true" serverLocked="true"></include>
            <include cluster="Thermostat User Interface Configuration" client="false" server="false" clientLocked="true" serverLocked="false"></include>
            <include cluster="Fan Control" client="false" server="false" clientLocked="true" serverLocked="false"></include>
            <include cluster="Temperature Measurement" client="false" server="false" clientLocked="true" serverLocked="false"></include>
            <include cluster="Relative Humidity Measurement" client="false" server="false" clientLocked="true" serverLocked="false"></include>
        </clusters>
    </deviceType>
    <deviceType>
        <name>MA-smokecoalarm</name>
        <domain>CHIP</domain>
        <typeName>Matter Smoke CO Alarm</typeName>
        <profileId editable="false">0x0103</profileId>
        <deviceId editable="false">0x0076</deviceId>
        <class>Simple</class>
        <scope>Endpoint</scope>
        <clusters lockOthers="true">
            <include cluster="Identify" client="false" server="true" clientLocked="true" serverLocked="true">
                <requireAttribute>IDENTIFY_TIME</requireAttribute>
                <requireAttribute>IDENTIFY_TYPE</requireAttribute>
                <requireCommand>Identify</requireCommand>
            </include>
            <include cluster="Groups" client="false" server="false" clientLocked="true" serverLocked="false"></include>
            <include cluster="Smoke CO Alarm" client="false" server="true" clientLocked="true" serverLocked="true"></include>
            <include cluster="Relative Humidity Measurement" client="false" server="false" clientLocked="true" serverLocked="false"></include>
            <include cluster="Temperature Measurement" client="false" server="false" clientLocked="true" serverLocked="false"></include>
            <include cluster="Carbon Monoxide" client="false" server="false" clientLocked="true" serverLocked="false"></include>
            <include cluster="Power Source" client="false" server="true" clientLocked="true" serverLocked="true"></include>
            <include cluster="Descriptor" client="false" server="true" clientLocked="true" serverLocked="true"></include>
        </clusters>
    </deviceType>
    <deviceType>
        <name>MA-air-purifier</name>
        <domain>CHIP</domain>
        <typeName>Matter Air Purifier</typeName>
        <profileId editable="false">0x0103</profileId>
        <deviceId editable="false">0x002D</deviceId>
        <class>Simple</class>
        <scope>Endpoint</scope>
        <clusters lockOthers="true">
            <include cluster="Descriptor" client="false" server="true" clientLocked="true" serverLocked="true"></include>
            <include cluster="Identify" client="false" server="true" clientLocked="true" serverLocked="true">
                <requireAttribute>IDENTIFY_TIME</requireAttribute>
                <requireAttribute>IDENTIFY_TYPE</requireAttribute>
                <requireCommand>Identify</requireCommand>
            </include>
            <include cluster="Groups" client="false" server="false" clientLocked="true" serverLocked="false"></include>
            <include cluster="Fan Control" client="false" server="true" clientLocked="true" serverLocked="true"></include>
            <include cluster="HEPA Filter Monitoring" client="false" server="true" clientLocked="true" serverLocked="false"></include>
            <include cluster="Activated Carbon Filter Monitoring" client="false" server="true" clientLocked="true" serverLocked="false"></include>
        </clusters>
    </deviceType>
    <deviceType>
        <name>MA-air-quality-sensor</name>
        <domain>CHIP</domain>
        <typeName>Matter Air Quality Sensor</typeName>
        <profileId editable="false">0x0103</profileId>
        <deviceId editable="false">0x002C</deviceId>
        <class>Simple</class>
        <scope>Endpoint</scope>
        <clusters lockOthers="true">
            <include cluster="Descriptor" client="false" server="true" clientLocked="true" serverLocked="true"></include>
            <include cluster="Identify" client="false" server="true" clientLocked="true" serverLocked="true">
                <requireAttribute>IDENTIFY_TIME</requireAttribute>
                <requireAttribute>IDENTIFY_TYPE</requireAttribute>
                <requireCommand>Identify</requireCommand>
            </include>
            <include cluster="Air Quality" client="false" server="true" clientLocked="true" serverLocked="true"></include>
            <include cluster="Temperature Measurement" client="false" server="true" clientLocked="true" serverLocked="false"></include>
            <include cluster="Relative Humidity Measurement" client="false" server="true" clientLocked="true" serverLocked="false"></include>
            <include cluster="Carbon Monoxide Concentration Measurement" client="false" server="true" clientLocked="true" serverLocked="false"></include>
            <include cluster="Carbon Dioxide Concentration Measurement" client="false" server="true" clientLocked="true" serverLocked="false"></include>
            <include cluster="Nitrogen Dioxide Concentration Measurement" client="false" server="true" clientLocked="true" serverLocked="false"></include>
            <include cluster="Ozone Concentration Measurement" client="false" server="true" clientLocked="true" serverLocked="false"></include>
            <include cluster="Formaldehyde Concentration Measurement" client="false" server="true" clientLocked="true" serverLocked="false"></include>
            <include cluster="PM1 Concentration Measurement" client="false" server="true" clientLocked="true" serverLocked="false"></include>
            <include cluster="PM2.5 Concentration Measurement" client="false" server="true" clientLocked="true" serverLocked="false"></include>
            <include cluster="PM10 Concentration Measurement" client="false" server="true" clientLocked="true" serverLocked="false"></include>
            <include cluster="Radon Concentration Measurement" client="false" server="true" clientLocked="true" serverLocked="false"></include>
            <include cluster="Total Volatile Organic Compounds Concentration Measurement" client="false" server="true" clientLocked="true" serverLocked="false"></include>
        </clusters>
    </deviceType>
    <deviceType>
        <name>MA-dishwasher</name>
        <domain>CHIP</domain>
        <typeName>Matter Dishwasher</typeName>
        <profileId editable="false">0x0103</profileId>
        <deviceId editable="false">0x0075</deviceId>
        <class>Simple</class>
        <scope>Endpoint</scope>
        <clusters lockOthers="true">
            <include cluster="Identify" client="false" server="false" clientLocked="true" serverLocked="false"></include>
            <include cluster="On/Off" client="false" server="false" clientLocked="true" serverLocked="false"></include>
            <include cluster="Descriptor" client="false" server="true" clientLocked="true" serverLocked="true"></include>
            <include cluster="Temperature Control" client="false" server="false" clientLocked="true" serverLocked="false"></include>
            <include cluster="Dishwasher Mode" client="false" server="false" clientLocked="true" serverLocked="false"></include>
            <include cluster="Dishwasher Alarm" client="false" server="false" clientLocked="true" serverLocked="false"></include>
            <include cluster="Operational State" client="false" server="true" clientLocked="true" serverLocked="true"></include>
        </clusters>
    </deviceType>
     <deviceType>
        <name>MA-oven</name>
        <domain>CHIP</domain>
        <typeName>Matter Oven</typeName>
        <profileId editable="false">0x0103</profileId>
        <deviceId editable="false">0x007B</deviceId>
        <class>Simple</class>
        <scope>Endpoint</scope>
        <clusters lockOthers="true">
            <include cluster="Identify" client="false" server="false" clientLocked="true" serverLocked="false"></include>
            <include cluster="Descriptor" client="false" server="true" clientLocked="true" serverLocked="true"></include>
        </clusters>
    </deviceType>
    <deviceType>
        <name>MA-microwave-oven</name>
        <domain>CHIP</domain>
        <typeName>Matter Microwave Oven</typeName>
        <profileId editable="false">0x0103</profileId>
        <deviceId editable="false">0x0079</deviceId>
        <class>Simple</class>
        <scope>Endpoint</scope>
        <clusters lockOthers="true">
            <include cluster="Identify" client="false" server="false" clientLocked="true" serverLocked="false"></include>
            <include cluster="Descriptor" client="false" server="true" clientLocked="true" serverLocked="true"></include>
            <include cluster="Fan Control" client="false" server="false" clientLocked="true" serverLocked="false"></include>
            <include cluster="Microwave Oven Mode"  client="false" server="true" clientLocked="true" serverLocked="true"></include>
            <include cluster="Microwave Oven Control"  client="false" server="true" clientLocked="true" serverLocked="true"></include>
            <include cluster="Operational State" client="false" server="true" clientLocked="true" serverLocked="true"></include>
        </clusters>
    </deviceType>
    <deviceType>
        <name>MA-refrigerator</name>
        <domain>CHIP</domain>
        <typeName>Matter Refrigerator</typeName>
        <profileId editable="false">0x0103</profileId>
        <deviceId editable="false">0x0070</deviceId>
        <class>Simple</class>
        <scope>Endpoint</scope>
        <clusters lockOthers="true">
            <include cluster="Identify" client="false" server="false" clientLocked="true" serverLocked="false"></include>
            <include cluster="Descriptor" client="false" server="true" clientLocked="true" serverLocked="true"></include>
            <include cluster="Refrigerator And Temperature Controlled Cabinet Mode" client="false" server="false" clientLocked="true" serverLocked="false"></include>
            <include cluster="Refrigerator Alarm" client="false" server="false" clientLocked="true" serverLocked="false"></include>
        </clusters>
    </deviceType>
    <deviceType>
        <name>MA-laundry-washer</name>
        <domain>CHIP</domain>
        <typeName>Matter Laundry Washer</typeName>
        <profileId editable="false">0x0103</profileId>
        <deviceId editable="false">0x0073</deviceId>
        <class>Simple</class>
        <scope>Endpoint</scope>
        <clusters lockOthers="true">
            <include cluster="Identify" client="false" server="false" clientLocked="true" serverLocked="false"></include>
            <include cluster="Descriptor" client="false" server="true" clientLocked="true" serverLocked="true"></include>
            <include cluster="On/Off" client="false" server="false" clientLocked="true" serverLocked="false"></include>
            <include cluster="Laundry Washer Mode" client="false" server="false" clientLocked="true" serverLocked="false"></include>
            <include cluster="Laundry Washer Controls" client="false" server="false" clientLocked="true" serverLocked="false"></include>
            <include cluster="Temperature Control" client="false" server="false" clientLocked="true" serverLocked="false"></include>
            <include cluster="Operational State" client="false" server="true" clientLocked="true" serverLocked="true"></include>
        </clusters>
    </deviceType>
        <deviceType>
        <name>MA-laundry-dryer</name>
        <domain>CHIP</domain>
        <typeName>Matter Laundry Dryer</typeName>
        <profileId editable="false">0x0103</profileId>
        <deviceId editable="false">0x007C</deviceId>
        <class>Simple</class>
        <scope>Endpoint</scope>
        <clusters lockOthers="true">
            <include cluster="Identify" client="false" server="false" clientLocked="true" serverLocked="false"></include>
            <include cluster="Descriptor" client="false" server="true" clientLocked="true" serverLocked="true"></include>
            <include cluster="On/Off" client="false" server="false" clientLocked="true" serverLocked="false"></include>
            <include cluster="Laundry Washer Mode" client="false" server="false" clientLocked="true" serverLocked="false"></include>
            <include cluster="Laundry Dryer Controls" client="false" server="false" clientLocked="true" serverLocked="false"></include>
            <include cluster="Temperature Control" client="false" server="false" clientLocked="true" serverLocked="false"></include>
            <include cluster="Operational State" client="false" server="true" clientLocked="true" serverLocked="true"></include>
        </clusters>
    </deviceType>
    <deviceType>
        <name>MA-extractor-hood</name>
        <domain>CHIP</domain>
        <typeName>Matter Extractor Hood</typeName>
        <profileId editable="false">0x0103</profileId>
        <deviceId editable="false">0x007A</deviceId>
        <class>Simple</class>
        <scope>Endpoint</scope>
        <clusters lockOthers="true">
            <include cluster="Identify" client="false" server="false" clientLocked="true" serverLocked="false"></include>
            <include cluster="Descriptor" client="false" server="true" clientLocked="true" serverLocked="true"></include>
            <include cluster="HEPA Filter Monitoring" client="false" server="false" clientLocked="true" serverLocked="false"></include>
            <include cluster="Activated Carbon Filter Monitoring" client="false" server="false" clientLocked="true" serverLocked="false"></include>
            <include cluster="Fan Control" client="false" server="true" clientLocked="true" serverLocked="true"></include>
        </clusters>
    </deviceType>
    <deviceType>
        <name>MA-robotic-vacuum-cleaner</name>
        <domain>CHIP</domain>
        <typeName>Matter Robotic Vacuum Cleaner</typeName>
        <profileId editable="false">0x0103</profileId>
        <deviceId editable="false">0x0074</deviceId>
        <class>Simple</class>
        <scope>Endpoint</scope>
        <clusters lockOthers="true">
            <include cluster="Identify" client="false" server="true" clientLocked="true" serverLocked="true">
            </include>
            <include cluster="Descriptor" client="false" server="true" clientLocked="true" serverLocked="true"></include>
            <include cluster="RVC Run Mode" client="false" server="true" clientLocked="true" serverLocked="true"></include>
            <include cluster="RVC Clean Mode" client="false" server="false" clientLocked="true" serverLocked="false"></include>
            <include cluster="RVC Operational State" client="false" server="true" clientLocked="true" serverLocked="true"></include>
        </clusters>
    </deviceType>
    <deviceType>
        <name>MA-temperature-controlled-cabinet</name>
        <domain>CHIP</domain>
        <typeName>Matter Temperature Controlled Cabinet</typeName>
        <profileId editable="false">0x0103</profileId>
        <deviceId editable="false">0x0071</deviceId>
        <class>Simple</class>
        <scope>Endpoint</scope>
        <clusters lockOthers="true">
            <include cluster="Descriptor" client="false" server="true" clientLocked="true" serverLocked="true"></include>
            <include cluster="Temperature Control" client="false" server="true" clientLocked="true" serverLocked="true"></include>
            <include cluster="Temperature Measurement" client="false" server="false" clientLocked="true" serverLocked="false"></include>
            <include cluster="Refrigerator And Temperature Controlled Cabinet Mode" client="false" server="false" clientLocked="true" serverLocked="false"></include>
            <include cluster="Oven Mode" client="false" server="false" clientLocked="true" serverLocked="false"></include>
            <include cluster="Oven Cavity Operational State" client="false" server="false" clientLocked="true" serverLocked="false"></include>
        </clusters>
    </deviceType>
    <deviceType>
        <name>MA-water-freeze-detector</name>
        <domain>CHIP</domain>
        <typeName>Matter Water Freeze Detector</typeName>
        <profileId editable="false">0x0103</profileId>
        <deviceId editable="false">0x0041</deviceId>
        <class>Simple</class>
        <scope>Endpoint</scope>
        <clusters lockOthers="true">
            <include cluster="Identify" client="false" server="true" clientLocked="true" serverLocked="true"></include>
            <include cluster="Boolean State" client="false" server="true" clientLocked="true" serverLocked="true"></include>
            <include cluster="Boolean State Configuration" client="false" server="true" clientLocked="true" serverLocked="false"></include>
            <include cluster="Descriptor" client="false" server="true" clientLocked="true" serverLocked="true"></include>
        </clusters>
    </deviceType>
    <deviceType>
        <name>MA-water-valve</name>
        <domain>CHIP</domain>
        <typeName>Matter Water Valve</typeName>
        <profileId editable="false">0x0103</profileId>
        <deviceId editable="false">0x0042</deviceId>
        <class>Simple</class>
        <scope>Endpoint</scope>
        <clusters lockOthers="true">
            <include cluster="Identify" client="false" server="true" clientLocked="true" serverLocked="true"></include>
            <include cluster="Valve Configuration and Control" client="false" server="true" clientLocked="true" serverLocked="true"></include>
            <include cluster="Descriptor" client="false" server="true" clientLocked="true" serverLocked="true"></include>
        </clusters>
    </deviceType>
    <deviceType>
        <name>MA-water-leak-detector</name>
        <domain>CHIP</domain>
        <typeName>Matter Water Leak Detector</typeName>
        <profileId editable="false">0x0103</profileId>
        <deviceId editable="false">0x0043</deviceId>
        <class>Simple</class>
        <scope>Endpoint</scope>
        <clusters lockOthers="true">
            <include cluster="Identify" client="false" server="true" clientLocked="true" serverLocked="true"></include>
            <include cluster="Boolean State" client="false" server="true" clientLocked="true" serverLocked="true"></include>
            <include cluster="Boolean State Configuration" client="false" server="true" clientLocked="true" serverLocked="false"></include>
            <include cluster="Descriptor" client="false" server="true" clientLocked="true" serverLocked="true"></include>
        </clusters>
    </deviceType>
    <deviceType>
        <name>MA-rain-sensor</name>
        <domain>CHIP</domain>
        <typeName>Matter Rain Sensor</typeName>
        <profileId editable="false">0x0103</profileId>
        <deviceId editable="false">0x0044</deviceId>
        <class>Simple</class>
        <scope>Endpoint</scope>
        <clusters lockOthers="true">
            <include cluster="Identify" client="false" server="true" clientLocked="true" serverLocked="true"></include>
            <include cluster="Boolean State" client="false" server="true" clientLocked="true" serverLocked="true"></include>
            <include cluster="Boolean State Configuration" client="false" server="true" clientLocked="true" serverLocked="false"></include>
            <include cluster="Descriptor" client="false" server="true" clientLocked="true" serverLocked="true"></include>
        </clusters>
    </deviceType>
    <deviceType>
        <name>MA-network-infrastructure-manager</name>
        <domain>CHIP</domain>
        <typeName>Matter Network Infrastructure Manager</typeName>
        <profileId editable="false">0x0103</profileId>
        <deviceId editable="false">0xFFF10010</deviceId><!-- TODO: ID-TBD -->
        <class>Simple</class>
        <scope>Endpoint</scope>
        <clusters lockOthers="true">
            <include cluster="Descriptor" client="false" server="true" clientLocked="true" serverLocked="true"/>
        </clusters>
    </deviceType>
    <deviceType>
        <name>MA-all-clusters-app</name>
        <domain>CHIP</domain>
        <typeName>Matter All-clusters-app Server Example</typeName>
        <profileId editable="false">0x0103</profileId>
        <deviceId editable="false">0xFFF10003</deviceId>
        <clusters lockOthers="true">
            <include cluster="Identify" client="false" server="true" clientLocked="true" serverLocked="true">
                <requireAttribute>IDENTIFY_TIME</requireAttribute>
                <requireAttribute>IDENTIFY_TYPE</requireAttribute>
                <requireCommand>Identify</requireCommand>
                <requireCommand>IdentifyQuery</requireCommand>
                <requireCommand>TriggerEffect</requireCommand>
            </include>
            <include cluster="Descriptor" client="false" server="true" clientLocked="true" serverLocked="true">
                <requireAttribute>DEVICE_TYPE_LIST</requireAttribute>
                <requireAttribute>SERVER_LIST</requireAttribute>
                <requireAttribute>CLIENT_LIST</requireAttribute>
                <requireAttribute>PARTS_LIST</requireAttribute>
            </include>
            <include cluster="Binding" client="false" server="true" clientLocked="true" serverLocked="false">
                <requireAttribute>BINDING</requireAttribute>
            </include>
            <include cluster="Barrier Control" client="true" server="true" clientLocked="true" serverLocked="true">
                <requireCommand>BarrierControlGoToPercent</requireCommand>
                <requireCommand>BarrierControlStop</requireCommand>
            </include>
            <include cluster="Color Control" client="true" server="true" clientLocked="true" serverLocked="true">
                <requireAttribute>COLOR_CONTROL_CURRENT_HUE</requireAttribute>
                <requireAttribute>COLOR_CONTROL_CURRENT_SATURATION</requireAttribute>
                <requireAttribute>COLOR_CONTROL_REMAINING_TIME</requireAttribute>
                <requireAttribute>COLOR_CONTROL_CURRENT_X</requireAttribute>
                <requireAttribute>COLOR_CONTROL_CURRENT_Y</requireAttribute>
                <requireAttribute>COLOR_CONTROL_DRIFT_COMPENSATION</requireAttribute>
                <requireAttribute>COLOR_CONTROL_COMPENSATION_TEXT</requireAttribute>
                <requireAttribute>COLOR_CONTROL_COLOR_TEMPERATURE</requireAttribute>
                <requireAttribute>COLOR_CONTROL_COLOR_MODE</requireAttribute>
                <requireAttribute>COLOR_CONTROL_OPTIONS</requireAttribute>
                <requireAttribute>COLOR_CONTROL_NUMBER_OF_PRIMARIES</requireAttribute>
                <requireAttribute>COLOR_CONTROL_PRIMARY_1_X</requireAttribute>
                <requireAttribute>COLOR_CONTROL_PRIMARY_1_Y</requireAttribute>
                <requireAttribute>COLOR_CONTROL_PRIMARY_1_INTENSITY</requireAttribute>
                <requireAttribute>COLOR_CONTROL_PRIMARY_2_X</requireAttribute>
                <requireAttribute>COLOR_CONTROL_PRIMARY_2_Y</requireAttribute>
                <requireAttribute>COLOR_CONTROL_PRIMARY_2_INTENSITY</requireAttribute>
                <requireAttribute>COLOR_CONTROL_PRIMARY_3_X</requireAttribute>
                <requireAttribute>COLOR_CONTROL_PRIMARY_3_Y</requireAttribute>
                <requireAttribute>COLOR_CONTROL_PRIMARY_3_INTENSITY</requireAttribute>
                <requireAttribute>COLOR_CONTROL_PRIMARY_4_X</requireAttribute>
                <requireAttribute>COLOR_CONTROL_PRIMARY_4_Y</requireAttribute>
                <requireAttribute>COLOR_CONTROL_PRIMARY_4_INTENSITY</requireAttribute>
                <requireAttribute>COLOR_CONTROL_PRIMARY_5_X</requireAttribute>
                <requireAttribute>COLOR_CONTROL_PRIMARY_5_Y</requireAttribute>
                <requireAttribute>COLOR_CONTROL_PRIMARY_5_INTENSITY</requireAttribute>
                <requireAttribute>COLOR_CONTROL_PRIMARY_6_X</requireAttribute>
                <requireAttribute>COLOR_CONTROL_PRIMARY_6_Y</requireAttribute>
                <requireAttribute>COLOR_CONTROL_PRIMARY_6_INTENSITY</requireAttribute>
                <requireAttribute>COLOR_CONTROL_WHITE_POINT_X</requireAttribute>
                <requireAttribute>COLOR_CONTROL_WHITE_POINT_Y</requireAttribute>
                <requireAttribute>COLOR_CONTROL_COLOR_POINT_R_X</requireAttribute>
                <requireAttribute>COLOR_CONTROL_COLOR_POINT_R_Y</requireAttribute>
                <requireAttribute>COLOR_CONTROL_COLOR_POINT_R_INTENSITY</requireAttribute>
                <requireAttribute>COLOR_CONTROL_COLOR_POINT_G_X</requireAttribute>
                <requireAttribute>COLOR_CONTROL_COLOR_POINT_G_Y</requireAttribute>
                <requireAttribute>COLOR_CONTROL_COLOR_POINT_G_INTENSITY</requireAttribute>
                <requireAttribute>COLOR_CONTROL_COLOR_POINT_B_X</requireAttribute>
                <requireAttribute>COLOR_CONTROL_COLOR_POINT_B_Y</requireAttribute>
                <requireAttribute>COLOR_CONTROL_COLOR_POINT_B_INTENSITY</requireAttribute>
                <requireAttribute>COLOR_CONTROL_TEMPERATURE_LEVEL_MIN_MIREDS</requireAttribute>
                <requireAttribute>START_UP_COLOR_TEMPERATURE_MIREDS</requireAttribute>
                <requireAttribute>COLOR_CONTROL_ENHANCED_CURRENT_HUE</requireAttribute>
                <requireAttribute>COLOR_CONTROL_ENHANCED_COLOR_MODE</requireAttribute>
                <requireAttribute>COLOR_CONTROL_COLOR_LOOP_ACTIVE</requireAttribute>
                <requireAttribute>COLOR_CONTROL_COLOR_LOOP_DIRECTION</requireAttribute>
                <requireAttribute>COLOR_CONTROL_COLOR_LOOP_TIME</requireAttribute>
                <requireAttribute>COLOR_CONTROL_COLOR_START_ENHANCED_HUE</requireAttribute>
                <requireAttribute>COLOR_CONTROL_COLOR_STORED_ENHANCED_HUE</requireAttribute>
                <requireAttribute>COLOR_CONTROL_COLOR_CAPABILITIES</requireAttribute>
                <requireAttribute>COLOR_CONTROL_COLOR_TEMP_PHYSICAL_MIN</requireAttribute>
                <requireAttribute>COLOR_CONTROL_COLOR_TEMP_PHYSICAL_MAX</requireAttribute>
                <requireCommand>MoveToHue</requireCommand>
                <requireCommand>MoveHue</requireCommand>
                <requireCommand>StepHue</requireCommand>
                <requireCommand>MoveToSaturation</requireCommand>
                <requireCommand>MoveSaturation</requireCommand>
                <requireCommand>StepSaturation</requireCommand>
                <requireCommand>MoveToHueAndSaturation</requireCommand>
                <requireCommand>MoveToColor</requireCommand>
                <requireCommand>MoveColor</requireCommand>
                <requireCommand>StepColor</requireCommand>
                <requireCommand>MoveToColorTemperature</requireCommand>
                <requireCommand>MoveColorTemperature</requireCommand>
                <requireCommand>StepColorTemperature</requireCommand>
                <requireCommand>StopMoveStep</requireCommand>
            </include>
            <include cluster="Door Lock" client="true" server="true" clientLocked="true" serverLocked="true">
                <requireCommand>LockDoor</requireCommand>
                <requireCommand>UnlockDoor</requireCommand>
                <requireCommand>SetUser</requireCommand>
                <requireCommand>GetUser</requireCommand>
                <requireCommand>GetUserResponse</requireCommand>
                <requireCommand>ClearUser</requireCommand>
                <requireCommand>SetCredential</requireCommand>
                <requireCommand>SetCredentialResponse</requireCommand>
                <requireCommand>SetCredentialStatus</requireCommand>
                <requireCommand>SetCredentialStatusResponse</requireCommand>
                <requireCommand>ClearCredential</requireCommand>
            </include>
            <include cluster="Groups" client="false" server="true" clientLocked="true" serverLocked="true">
                <requireAttribute>GROUP_NAME_SUPPORT</requireAttribute>
                <requireCommand>AddGroup</requireCommand>
                <requireCommand>AddGroupResponse</requireCommand>
                <requireCommand>ViewGroup</requireCommand>
                <requireCommand>ViewGroupResponse</requireCommand>
                <requireCommand>GetGroupMembership</requireCommand>
                <requireCommand>GetGroupMembershipResponse</requireCommand>
                <requireCommand>RemoveGroup</requireCommand>
                <requireCommand>RemoveGroupResponse</requireCommand>
                <requireCommand>RemoveAllGroups</requireCommand>
                <requireCommand>AddGroupIfIdentifying</requireCommand>
            </include>
            <include cluster="Level Control" client="true" server="true" clientLocked="true" serverLocked="true">
                <requireAttribute>CURRENT_LEVEL</requireAttribute>
                <requireCommand>MoveToLevel</requireCommand>
                <requireCommand>Move</requireCommand>
                <requireCommand>Step</requireCommand>
                <requireCommand>Stop</requireCommand>
                <requireCommand>MoveToLevelWithOnOff</requireCommand>
                <requireCommand>MoveWithOnOff</requireCommand>
                <requireCommand>StepWithOnOff</requireCommand>
                <requireCommand>StopWithOnOff</requireCommand>
            </include>
            <include cluster="On/Off" client="true" server="true" clientLocked="true" serverLocked="true">
                <requireAttribute>ON_OFF</requireAttribute>
                <requireCommand>Off</requireCommand>
                <requireCommand>On</requireCommand>
                <requireCommand>Toggle</requireCommand>
            </include>
            <include cluster="Scenes Management" client="true" server="true" clientLocked="true" serverLocked="true">
                <requireAttribute>SCENE_COUNT</requireAttribute>
                <requireAttribute>CURRENT_SCENE</requireAttribute>
                <requireAttribute>CURRENT_GROUP</requireAttribute>
                <requireAttribute>SCENE_VALID</requireAttribute>
                <requireAttribute>SCENE_NAME_SUPPORT</requireAttribute>
                <requireCommand>AddScene</requireCommand>
                <requireCommand>AddSceneResponse</requireCommand>
                <requireCommand>ViewScene</requireCommand>
                <requireCommand>ViewSceneResponse</requireCommand>
                <requireCommand>RemoveScene</requireCommand>
                <requireCommand>RemoveSceneResponse</requireCommand>
                <requireCommand>RemoveAllScenes</requireCommand>
                <requireCommand>RemoveAllScenesResponse</requireCommand>
                <requireCommand>StoreScene</requireCommand>
                <requireCommand>StoreSceneResponse</requireCommand>
                <requireCommand>RecallScene</requireCommand>
                <requireCommand>GetSceneMembership</requireCommand>
                <requireCommand>GetSceneMembershipResponse</requireCommand>
            </include>
            <include cluster="Temperature Measurement" client="false" server="true" clientLocked="true" serverLocked="true"></include>
        </clusters>
    </deviceType>
    <deviceType>
        <name>MA-secondary-network-commissioning</name>
        <domain>CHIP</domain>
        <typeName>Matter Secondary Network Commissioning Device Type</typeName>
        <profileId editable="false">0x0103</profileId>
        <deviceId editable="false">0xFFF10002</deviceId>
        <clusters lockOthers="true">
            <include cluster="Network Commissioning" client="false" server="true" clientLocked="true" serverLocked="true"></include>
            <include cluster="Descriptor" client="false" server="true" clientLocked="true" serverLocked="true">
                <requireAttribute>DEVICE_TYPE_LIST</requireAttribute>
                <requireAttribute>SERVER_LIST</requireAttribute>
                <requireAttribute>CLIENT_LIST</requireAttribute>
                <requireAttribute>PARTS_LIST</requireAttribute>
            </include>
        </clusters>
    </deviceType>
    <deviceType>
        <name>Cooktop</name>
        <domain>CHIP</domain>
        <typeName>Matter Cooktop</typeName>
        <class>Simple</class>
        <profileId editable="false">0x0103</profileId>
        <deviceId editable="false">0x0078</deviceId>
        <clusters lockOthers="true">
            <include cluster="Descriptor" client="false" server="true" clientLocked="true" serverLocked="true">
            </include>
            <include cluster="Identify" client="false" server="false" clientLocked="true" serverLocked="false"></include>
            <include cluster="On/Off" client="false" server="true" clientLocked="true" serverLocked="true">
            </include>
        </clusters>
    </deviceType>
    <deviceType>
        <name>Cook Surface</name>
        <domain>CHIP</domain>
        <typeName>Matter Cook Surface</typeName>
        <class>Simple</class>
        <profileId editable="false">0x0103</profileId>
        <deviceId editable="false">0x0077</deviceId>
        <clusters lockOthers="true">
            <include cluster="Descriptor" client="false" server="true" clientLocked="true" serverLocked="true">
            </include>
            <include cluster="Temperature Control" client="false" server="true" clientLocked="true" serverLocked="false"></include>
            <include cluster="Temperature Measurement" client="false" server="false" clientLocked="true" serverLocked="false"></include>
        </clusters>
    </deviceType>
        <deviceType>
        <name>Energy EVSE</name>
        <domain>CHIP</domain>
        <typeName>Matter EVSE</typeName>
        <class>Simple</class>
        <profileId editable="false">0x0103</profileId>
        <deviceId editable="false">0x050C</deviceId>
        <clusters lockOthers="true">
            <include cluster="Descriptor" client="false" server="true" clientLocked="true" serverLocked="true">
            </include>
            <include cluster="Identify" client="false" server="false" clientLocked="true" serverLocked="false"></include>
            <include cluster="Energy EVSE" client="false" server="true" clientLocked="true" serverLocked="true"></include>
            <include cluster="Energy EVSE Mode" client="false" server="true" clientLocked="true" serverLocked="true"></include>
            <include cluster="Electrical Power Measurement" client="false" server="true" clientLocked="true" serverLocked="true"></include>
            <include cluster="Electrical Energy Measurement" client="false" server="true" clientLocked="true" serverLocked="true"></include>
            <include cluster="Temperature Measurement" client="false" server="false" clientLocked="true" serverLocked="false"></include>
        </clusters>
    </deviceType>
</configurator><|MERGE_RESOLUTION|>--- conflicted
+++ resolved
@@ -117,12 +117,9 @@
         <scope>Node</scope>
         <clusters lockOthers="true">
             <include cluster="Descriptor" client="false" server="true" clientLocked="true" serverLocked="true"></include>
-<<<<<<< HEAD
             <include cluster="Power Topology" client="false" server="true" clientLocked="true" serverLocked="true"></include>
-=======
             <include cluster="Electrical Energy Measurement" client="false" server="true" clientLocked="true" serverLocked="false"></include>
             <include cluster="Electrical Power Measurement" client="false" server="true" clientLocked="true" serverLocked="false"></include>
->>>>>>> f658ea2f
         </clusters>
     </deviceType>
     <deviceType>
