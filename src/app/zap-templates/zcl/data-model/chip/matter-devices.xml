<?xml version="1.0"?>

<!--
Copyright (c) 2021 Project CHIP Authors

Licensed under the Apache License, Version 2.0 (the "License");
you may not use this file except in compliance with the License.
You may obtain a copy of the License at

    http://www.apache.org/licenses/LICENSE-2.0

Unless required by applicable law or agreed to in writing, software
distributed under the License is distributed on an "AS IS" BASIS,
WITHOUT WARRANTIES OR CONDITIONS OF ANY KIND, either express or implied.
See the License for the specific language governing permissions and
limitations under the License.
-->
<configurator>
    <deviceType>
        <name>MA-orphan</name>
        <domain>CHIP</domain>
        <typeName>Orphan Clusters</typeName>
        <profileId editable="false">0x0103</profileId>
        <deviceId editable="false">0xFFF10001</deviceId>
        <clusters lockOthers="true">
            <include cluster="Proxy Configuration" client="false" server="true" clientLocked="true" serverLocked="true"/>
            <include cluster="Proxy Discovery" client="false" server="true" clientLocked="true" serverLocked="true"/>
            <include cluster="Proxy Valid" client="false" server="true" clientLocked="true" serverLocked="true"/>
            <include cluster="Pulse Width Modulation" client="false" server="true" clientLocked="true" serverLocked="true"/>
        </clusters>
    </deviceType>
    <deviceType>
        <name>MA-rootdevice</name>
        <domain>CHIP</domain>
        <typeName>Root Node</typeName>
        <profileId editable="false">0x0103</profileId>
        <deviceId editable="false">0x0016</deviceId>
        <class>Node</class>
        <scope>Node</scope>
        <clusters lockOthers="true">
            <include cluster="Access Control" client="false" server="true" clientLocked="true" serverLocked="true">
                <requireAttribute>ACL</requireAttribute>
                <requireAttribute>EXTENSION</requireAttribute>
            </include>
            <include cluster="Basic Information" client="false" server="true" clientLocked="true" serverLocked="true">
                <requireAttribute>DATA_MODEL_REVISION</requireAttribute>
                <requireAttribute>VENDOR_NAME</requireAttribute>
                <requireAttribute>VENDOR_ID</requireAttribute>
                <requireAttribute>PRODUCT_NAME</requireAttribute>
                <requireAttribute>PRODUCT_ID</requireAttribute>
                <requireAttribute>NODE_LABEL</requireAttribute>
                <requireAttribute>LOCATION</requireAttribute>
                <requireAttribute>HARDWARE_VERSION</requireAttribute>
                <requireAttribute>HARDWARE_VERSION_STRING</requireAttribute>
                <requireAttribute>SOFTWARE_VERSION</requireAttribute>
                <requireAttribute>SOFTWARE_VERSION_STRING</requireAttribute>
            </include>
            <include cluster="Descriptor" client="false" server="true" clientLocked="true" serverLocked="true">
                <requireAttribute>DEVICE_TYPE_LIST</requireAttribute>
                <requireAttribute>SERVER_LIST</requireAttribute>
                <requireAttribute>CLIENT_LIST</requireAttribute>
                <requireAttribute>PARTS_LIST</requireAttribute>
            </include>
            <include cluster="General Commissioning" client="false" server="true" clientLocked="true" serverLocked="true">
                <requireCommand>SetRegulatoryConfig</requireCommand>
            </include>
            <include cluster="Power Source Configuration" client="false" server="false" clientLocked="true" serverLocked="false"></include>
            <include cluster="Time Synchronization" client="false" server="false" clientLocked="true" serverLocked="false"></include>
            <include cluster="Group Key Management" client="false" server="true" clientLocked="true" serverLocked="true"></include>
            <include cluster="Network Commissioning" client="false" server="true" clientLocked="true" serverLocked="true"></include>
            <include cluster="Administrator Commissioning" client="false" server="true" clientLocked="true" serverLocked="true"></include>
            <include cluster="Operational Credentials" client="false" server="true" clientLocked="true" serverLocked="true"></include>
            <include cluster="Localization Configuration" client="false" server="true" clientLocked="true" serverLocked="false">
                <requireAttribute>ACTIVE_LOCALE</requireAttribute>
                <requireAttribute>SUPPORTED_LOCALES</requireAttribute>
            </include>
            <include cluster="Time Format Localization" client="false" server="false" clientLocked="true" serverLocked="false">
                <requireAttribute>HOUR_FORMAT</requireAttribute>
            </include>
            <include cluster="Unit Localization" client="false" server="false" clientLocked="true" serverLocked="false"></include>
            <include cluster="General Diagnostics" client="false" server="true" clientLocked="true" serverLocked="true">
                <requireAttribute>UP_TIME</requireAttribute>
            </include>
            <include cluster="Diagnostic Logs" client="false" server="false" clientLocked="true" serverLocked="false"></include>
            <include cluster="Software Diagnostics" client="false" server="false" clientLocked="true" serverLocked="false"></include>
            <include cluster="Ethernet Network Diagnostics" client="false" server="false" clientLocked="true" serverLocked="false"></include>
            <include cluster="Wi-Fi Network Diagnostics" client="false" server="false" clientLocked="true" serverLocked="false"></include>
            <include cluster="Thread Network Diagnostics" client="false" server="false" clientLocked="true" serverLocked="false"></include>
            <include cluster="ICD Management" client="false" server="false" clientLocked="true" serverLocked="false">
                <features>
                    <feature code="LITS" name="LongIdleTimeSupport">
                    <otherwiseConform>
                        <provisionalConform/>
                        <mandatoryConform>
                        <feature name="LIT"/>
                        </mandatoryConform>
                    </otherwiseConform>
                    </feature>
                </features>
            </include>
        </clusters>
    </deviceType>
    <deviceType>
        <name>MA-powersource</name>
        <domain>CHIP</domain>
        <typeName>Power Source</typeName>
        <profileId editable="false">0x0103</profileId>
        <deviceId editable="false">0x0011</deviceId>
        <class>Utility</class>
        <scope>Node</scope>
        <clusters lockOthers="true">
            <include cluster="Descriptor" client="false" server="true" clientLocked="true" serverLocked="true">
                <requireAttribute>DEVICE_TYPE_LIST</requireAttribute>
                <requireAttribute>SERVER_LIST</requireAttribute>
                <requireAttribute>CLIENT_LIST</requireAttribute>
                <requireAttribute>PARTS_LIST</requireAttribute>
            </include>
            <include cluster="Power Source" client="false" server="true" clientLocked="true" serverLocked="true"></include>
        </clusters>
    </deviceType>
    <deviceType>
        <name>MA-electricalsensor</name>
        <domain>CHIP</domain>
        <typeName>Electrical Sensor</typeName>
        <profileId editable="false">0x0103</profileId>
        <deviceId editable="false">0x0510</deviceId>
        <class>Utility</class>
        <scope>Node</scope>
        <clusters lockOthers="true">
            <include cluster="Descriptor" client="false" server="true" clientLocked="true" serverLocked="true"></include>
            <include cluster="Power Topology" client="false" server="true" clientLocked="true" serverLocked="true"></include>
            <include cluster="Electrical Energy Measurement" client="false" server="true" clientLocked="true" serverLocked="false"></include>
            <include cluster="Electrical Power Measurement" client="false" server="true" clientLocked="true" serverLocked="false"></include>
        </clusters>
    </deviceType>
    <deviceType>
        <name>MA-otarequestor</name>
        <domain>CHIP</domain>
        <typeName>OTA Requestor</typeName>
        <profileId editable="false">0x0103</profileId>
        <deviceId editable="false">0x0012</deviceId>
        <class>Utility</class>
        <scope>Node</scope>
        <clusters lockOthers="true">
            <include cluster="Descriptor" client="false" server="true" clientLocked="true" serverLocked="true">
                <requireAttribute>DEVICE_TYPE_LIST</requireAttribute>
                <requireAttribute>SERVER_LIST</requireAttribute>
                <requireAttribute>CLIENT_LIST</requireAttribute>
                <requireAttribute>PARTS_LIST</requireAttribute>
            </include>
            <include cluster="OTA Software Update Requestor" client="false" server="true" clientLocked="true" serverLocked="true"></include>
            <include cluster="OTA Software Update Provider" client="true" server="false" clientLocked="true" serverLocked="true"></include>
        </clusters>
    </deviceType>
    <deviceType>
        <name>MA-otaprovider</name>
        <domain>CHIP</domain>
        <typeName>OTA Provider</typeName>
        <profileId editable="false">0x0103</profileId>
        <deviceId editable="false">0x0014</deviceId>
        <class>Utility</class>
        <scope>Node</scope>
        <clusters lockOthers="true">
            <include cluster="Descriptor" client="false" server="true" clientLocked="true" serverLocked="true">
                <requireAttribute>DEVICE_TYPE_LIST</requireAttribute>
                <requireAttribute>SERVER_LIST</requireAttribute>
                <requireAttribute>CLIENT_LIST</requireAttribute>
                <requireAttribute>PARTS_LIST</requireAttribute>
            </include>
            <include cluster="OTA Software Update Provider" client="false" server="true" clientLocked="true" serverLocked="true"></include>
            <include cluster="OTA Software Update Requestor" client="false" server="false" clientLocked="false" serverLocked="true"></include>
        </clusters>
    </deviceType>
    <deviceType>
        <name>MA-aggregator</name>
        <domain>CHIP</domain>
        <typeName>Aggregator</typeName>
        <profileId editable="false">0x0103</profileId>
        <deviceId editable="false">0x000e</deviceId>
        <class>Simple</class>
        <scope>Endpoint</scope>
        <clusters lockOthers="true">
            <include cluster="Descriptor" client="false" server="true" clientLocked="true" serverLocked="true">
                <requireAttribute>DEVICE_TYPE_LIST</requireAttribute>
                <requireAttribute>SERVER_LIST</requireAttribute>
                <requireAttribute>CLIENT_LIST</requireAttribute>
                <requireAttribute>PARTS_LIST</requireAttribute>
            </include>
            <include cluster="Actions" client="false" server="false" clientLocked="true" serverLocked="false"></include>
        </clusters>
    </deviceType>
    <deviceType>
        <name>MA-bridgednode</name>
        <domain>CHIP</domain>
        <typeName>Bridged Node</typeName>
        <profileId editable="false">0x0103</profileId>
        <deviceId editable="false">0x0013</deviceId>
        <class>Utility</class>
        <scope>Endpoint</scope>
        <clusters lockOthers="true">
            <include cluster="Descriptor" client="false" server="true" clientLocked="true" serverLocked="true">
                <requireAttribute>DEVICE_TYPE_LIST</requireAttribute>
                <requireAttribute>SERVER_LIST</requireAttribute>
                <requireAttribute>CLIENT_LIST</requireAttribute>
                <requireAttribute>PARTS_LIST</requireAttribute>
            </include>
            <include cluster="Bridged Device Basic" client="false" server="true" clientLocked="true" serverLocked="true">
                <requireAttribute>REACHABLE</requireAttribute>
            </include>
            <include cluster="Power Source Configuration" client="false" server="false" clientLocked="true" serverLocked="false"></include>
            <include cluster="Power Source" client="false" server="false" clientLocked="true" serverLocked="false"></include>
        </clusters>
    </deviceType>
    <deviceType>
        <name>MA-onofflight</name>
        <domain>CHIP</domain>
        <typeName>On/Off Light</typeName>
        <profileId editable="false">0x0103</profileId>
        <deviceId editable="false">0x0100</deviceId>
        <class>Simple</class>
        <scope>Endpoint</scope>
        <clusters lockOthers="true">
            <include cluster="Identify" client="false" server="true" clientLocked="true" serverLocked="true">
                <requireAttribute>IDENTIFY_TIME</requireAttribute>
                <requireAttribute>IDENTIFY_TYPE</requireAttribute>
                <requireCommand>Identify</requireCommand>
                <requireCommand>TriggerEffect</requireCommand>
            </include>
            <include cluster="Descriptor" client="false" server="true" clientLocked="true" serverLocked="true">
                <requireAttribute>DEVICE_TYPE_LIST</requireAttribute>
                <requireAttribute>SERVER_LIST</requireAttribute>
                <requireAttribute>CLIENT_LIST</requireAttribute>
                <requireAttribute>PARTS_LIST</requireAttribute>
            </include>
            <include cluster="Groups" client="false" server="true" clientLocked="true" serverLocked="true">
                <requireAttribute>GROUP_NAME_SUPPORT</requireAttribute>
                <requireCommand>AddGroup</requireCommand>
                <requireCommand>AddGroupResponse</requireCommand>
                <requireCommand>ViewGroup</requireCommand>
                <requireCommand>ViewGroupResponse</requireCommand>
                <requireCommand>GetGroupMembership</requireCommand>
                <requireCommand>GetGroupMembershipResponse</requireCommand>
                <requireCommand>RemoveGroup</requireCommand>
                <requireCommand>RemoveGroupResponse</requireCommand>
                <requireCommand>RemoveAllGroups</requireCommand>
                <requireCommand>AddGroupIfIdentifying</requireCommand>
            </include>
            <include cluster="Scenes Management" client="false" server="true" clientLocked="false" serverLocked="true">
                <requireAttribute>SCENE_NAME_SUPPORT</requireAttribute>
                <requireCommand>AddScene</requireCommand>
                <requireCommand>AddSceneResponse</requireCommand>
                <requireCommand>ViewScene</requireCommand>
                <requireCommand>ViewSceneResponse</requireCommand>
                <requireCommand>RemoveScene</requireCommand>
                <requireCommand>RemoveSceneResponse</requireCommand>
                <requireCommand>RemoveAllScenes</requireCommand>
                <requireCommand>RemoveAllScenesResponse</requireCommand>
                <requireCommand>StoreScene</requireCommand>
                <requireCommand>StoreSceneResponse</requireCommand>
                <requireCommand>RecallScene</requireCommand>
                <requireCommand>GetSceneMembership</requireCommand>
                <requireCommand>GetSceneMembershipResponse</requireCommand>
                <requireCommand>CopyScene</requireCommand>
                <requireCommand>CopySceneResponse</requireCommand>
            </include>
            <include cluster="On/Off" client="false" server="true" clientLocked="true" serverLocked="true">
                <features>
                    <feature code="LT" name="Lighting">
                    <mandatoryConform/>
                    </feature>
                </features>
                <requireAttribute>ON_OFF</requireAttribute>
                <requireAttribute>GLOBAL_SCENE_CONTROL</requireAttribute>
                <requireAttribute>ON_TIME</requireAttribute>
                <requireAttribute>OFF_WAIT_TIME</requireAttribute>
                <requireAttribute>START_UP_ON_OFF</requireAttribute>
                <requireCommand>Off</requireCommand>
                <requireCommand>On</requireCommand>
                <requireCommand>Toggle</requireCommand>
                <requireCommand>OffWithEffect</requireCommand>
                <requireCommand>OnWithRecallGlobalScene</requireCommand>
                <requireCommand>OnWithTimedOff</requireCommand>
            </include>
            <include cluster="Level Control" client="false" server="false" clientLocked="true" serverLocked="false">
                <features>
                    <feature code="OO" name="OnOff">
                    <mandatoryConform/>
                    </feature>
                    <feature code="LT" name="Lighting">
                    <mandatoryConform/>
                    </feature>
                </features>
                <requireAttribute>CURRENT_LEVEL</requireAttribute>
                <requireAttribute>OPTIONS</requireAttribute>
                <requireAttribute>LEVEL_CONTROL_REMAINING_TIME</requireAttribute>
                <requireAttribute>MINIMUM_LEVEL</requireAttribute>
                <requireAttribute>ON_LEVEL</requireAttribute>
                <requireAttribute>START_UP_CURRENT_LEVEL</requireAttribute>
                <requireCommand>MoveToLevel</requireCommand>
                <requireCommand>Move</requireCommand>
                <requireCommand>Step</requireCommand>
                <requireCommand>Stop</requireCommand>
                <requireCommand>MoveToLevelWithOnOff</requireCommand>
                <requireCommand>MoveWithOnOff</requireCommand>
                <requireCommand>StepWithOnOff</requireCommand>
                <requireCommand>StopWithOnOff</requireCommand>
            </include>
            <include cluster="Occupancy Sensing" client="false" server="false" clientLocked="false" serverLocked="true" />
        </clusters>
    </deviceType>
    <deviceType>
        <name>MA-dimmablelight</name>
        <domain>CHIP</domain>
        <typeName>Dimmable Light</typeName>
        <profileId editable="false">0x0103</profileId>
        <deviceId editable="false">0x0101</deviceId>
        <class>Simple</class>
        <scope>Endpoint</scope>
        <superset>On/Off Light</superset>
        <clusters lockOthers="true">
            <include cluster="Identify" client="false" server="true" clientLocked="true" serverLocked="true">
                <requireAttribute>IDENTIFY_TIME</requireAttribute>
                <requireAttribute>IDENTIFY_TYPE</requireAttribute>
                <requireCommand>Identify</requireCommand>
                <requireCommand>TriggerEffect</requireCommand>
            </include>
            <include cluster="Descriptor" client="false" server="true" clientLocked="true" serverLocked="true">
                <requireAttribute>DEVICE_TYPE_LIST</requireAttribute>
                <requireAttribute>SERVER_LIST</requireAttribute>
                <requireAttribute>CLIENT_LIST</requireAttribute>
                <requireAttribute>PARTS_LIST</requireAttribute>
            </include>
            <include cluster="Binding" client="false" server="false" clientLocked="true" serverLocked="false">
                <requireAttribute>BINDING</requireAttribute>
            </include>
            <include cluster="Groups" client="false" server="true" clientLocked="true" serverLocked="true">
                <requireAttribute>GROUP_NAME_SUPPORT</requireAttribute>
                <requireCommand>AddGroup</requireCommand>
                <requireCommand>AddGroupResponse</requireCommand>
                <requireCommand>ViewGroup</requireCommand>
                <requireCommand>ViewGroupResponse</requireCommand>
                <requireCommand>GetGroupMembership</requireCommand>
                <requireCommand>GetGroupMembershipResponse</requireCommand>
                <requireCommand>RemoveGroup</requireCommand>
                <requireCommand>RemoveGroupResponse</requireCommand>
                <requireCommand>RemoveAllGroups</requireCommand>
                <requireCommand>AddGroupIfIdentifying</requireCommand>
            </include>
            <include cluster="Scenes Management" client="false" server="true" clientLocked="true" serverLocked="true">
                <requireAttribute>SCENE_NAME_SUPPORT</requireAttribute>
                <requireCommand>AddScene</requireCommand>
                <requireCommand>AddSceneResponse</requireCommand>
                <requireCommand>ViewScene</requireCommand>
                <requireCommand>ViewSceneResponse</requireCommand>
                <requireCommand>RemoveScene</requireCommand>
                <requireCommand>RemoveSceneResponse</requireCommand>
                <requireCommand>RemoveAllScenes</requireCommand>
                <requireCommand>RemoveAllScenesResponse</requireCommand>
                <requireCommand>StoreScene</requireCommand>
                <requireCommand>StoreSceneResponse</requireCommand>
                <requireCommand>RecallScene</requireCommand>
                <requireCommand>GetSceneMembership</requireCommand>
                <requireCommand>GetSceneMembershipResponse</requireCommand>
                <requireCommand>CopyScene</requireCommand>
                <requireCommand>CopySceneResponse</requireCommand>
            </include>
            <include cluster="On/Off" client="false" server="true" clientLocked="true" serverLocked="true">
                <features>
                    <feature code="LT" name="Lighting">
                    <mandatoryConform/>
                    </feature>
                </features>
                <requireAttribute>ON_OFF</requireAttribute>
                <requireAttribute>GLOBAL_SCENE_CONTROL</requireAttribute>
                <requireAttribute>ON_TIME</requireAttribute>
                <requireAttribute>OFF_WAIT_TIME</requireAttribute>
                <requireAttribute>START_UP_ON_OFF</requireAttribute>
                <requireCommand>Off</requireCommand>
                <requireCommand>On</requireCommand>
                <requireCommand>Toggle</requireCommand>
                <requireCommand>OffWithEffect</requireCommand>
                <requireCommand>OnWithRecallGlobalScene</requireCommand>
                <requireCommand>OnWithTimedOff</requireCommand>
            </include>
            <include cluster="Level Control" client="false" server="true" clientLocked="true" serverLocked="true">
                <features>
                    <feature code="LT" name="Lighting">
                    <mandatoryConform/>
                    </feature>
                    <feature code="OO" name="OnOff">
                    <mandatoryConform/>
                    </feature>
                </features>
                <requireAttribute>CURRENT_LEVEL</requireAttribute>
                <requireAttribute>OPTIONS</requireAttribute>
                <requireAttribute>LEVEL_CONTROL_REMAINING_TIME</requireAttribute>
                <requireAttribute>MINIMUM_LEVEL</requireAttribute>
                <requireAttribute>ON_LEVEL</requireAttribute>
                <requireAttribute>START_UP_CURRENT_LEVEL</requireAttribute>
                <requireCommand>MoveToLevel</requireCommand>
                <requireCommand>Move</requireCommand>
                <requireCommand>Step</requireCommand>
                <requireCommand>Stop</requireCommand>
                <requireCommand>MoveToLevelWithOnOff</requireCommand>
                <requireCommand>MoveWithOnOff</requireCommand>
                <requireCommand>StepWithOnOff</requireCommand>
                <requireCommand>StopWithOnOff</requireCommand>
            </include>
            <include cluster="Occupancy Sensing" client="false" server="false" clientLocked="false" serverLocked="true" />
        </clusters>
    </deviceType>
    <deviceType>
        <name>MA-colortemperaturelight</name>
        <domain>CHIP</domain>
        <typeName>Color Temperature Light</typeName>
        <profileId editable="false">0x0103</profileId>
        <deviceId editable="false">0x010C</deviceId>
        <class>Simple</class>
        <scope>Endpoint</scope>
        <superset>Dimmable Light</superset>
        <clusters lockOthers="true">
            <include cluster="Identify" client="false" server="true" clientLocked="true" serverLocked="true">
                <requireAttribute>IDENTIFY_TIME</requireAttribute>
                <requireAttribute>IDENTIFY_TYPE</requireAttribute>
                <requireCommand>Identify</requireCommand>
                <requireCommand>TriggerEffect</requireCommand>
            </include>
            <include cluster="Descriptor" client="false" server="true" clientLocked="true" serverLocked="true">
                <requireAttribute>DEVICE_TYPE_LIST</requireAttribute>
                <requireAttribute>SERVER_LIST</requireAttribute>
                <requireAttribute>CLIENT_LIST</requireAttribute>
                <requireAttribute>PARTS_LIST</requireAttribute>
            </include>
            <include cluster="Groups" client="false" server="true" clientLocked="true" serverLocked="true">
                <requireAttribute>GROUP_NAME_SUPPORT</requireAttribute>
                <requireCommand>AddGroup</requireCommand>
                <requireCommand>AddGroupResponse</requireCommand>
                <requireCommand>ViewGroup</requireCommand>
                <requireCommand>ViewGroupResponse</requireCommand>
                <requireCommand>GetGroupMembership</requireCommand>
                <requireCommand>GetGroupMembershipResponse</requireCommand>
                <requireCommand>RemoveGroup</requireCommand>
                <requireCommand>RemoveGroupResponse</requireCommand>
                <requireCommand>RemoveAllGroups</requireCommand>
                <requireCommand>AddGroupIfIdentifying</requireCommand>
            </include>
            <include cluster="Scenes Management" client="false" server="true" clientLocked="true" serverLocked="true">
                <requireAttribute>SCENE_NAME_SUPPORT</requireAttribute>
                <requireCommand>AddScene</requireCommand>
                <requireCommand>AddSceneResponse</requireCommand>
                <requireCommand>ViewScene</requireCommand>
                <requireCommand>ViewSceneResponse</requireCommand>
                <requireCommand>RemoveScene</requireCommand>
                <requireCommand>RemoveSceneResponse</requireCommand>
                <requireCommand>RemoveAllScenes</requireCommand>
                <requireCommand>RemoveAllScenesResponse</requireCommand>
                <requireCommand>StoreScene</requireCommand>
                <requireCommand>StoreSceneResponse</requireCommand>
                <requireCommand>RecallScene</requireCommand>
                <requireCommand>GetSceneMembership</requireCommand>
                <requireCommand>GetSceneMembershipResponse</requireCommand>
                <requireCommand>CopyScene</requireCommand>
                <requireCommand>CopySceneResponse</requireCommand>
            </include>
            <include cluster="On/Off" client="false" server="true" clientLocked="true" serverLocked="true">
                <features>
                    <feature code="LT" name="Lighting">
                    <mandatoryConform/>
                    </feature>
                </features>
                <requireAttribute>ON_OFF</requireAttribute>
                <requireAttribute>GLOBAL_SCENE_CONTROL</requireAttribute>
                <requireAttribute>ON_TIME</requireAttribute>
                <requireAttribute>OFF_WAIT_TIME</requireAttribute>
                <requireAttribute>START_UP_ON_OFF</requireAttribute>
                <requireCommand>Off</requireCommand>
                <requireCommand>On</requireCommand>
                <requireCommand>Toggle</requireCommand>
                <requireCommand>OffWithEffect</requireCommand>
                <requireCommand>OnWithRecallGlobalScene</requireCommand>
                <requireCommand>OnWithTimedOff</requireCommand>
            </include>
            <include cluster="Level Control" client="false" server="true" clientLocked="true" serverLocked="true">
                <features>
                    <feature code="OO" name="OnOff">
                    <mandatoryConform/>
                    </feature>
                    <feature code="LT" name="Lighting">
                    <mandatoryConform/>
                    </feature>
                </features>
                <requireAttribute>CURRENT_LEVEL</requireAttribute>
                <requireAttribute>OPTIONS</requireAttribute>
                <requireAttribute>LEVEL_CONTROL_REMAINING_TIME</requireAttribute>
                <requireAttribute>MINIMUM_LEVEL</requireAttribute>
                <requireAttribute>ON_LEVEL</requireAttribute>
                <requireAttribute>START_UP_CURRENT_LEVEL</requireAttribute>
                <requireCommand>MoveToLevel</requireCommand>
                <requireCommand>Move</requireCommand>
                <requireCommand>Step</requireCommand>
                <requireCommand>Stop</requireCommand>
                <requireCommand>MoveToLevelWithOnOff</requireCommand>
                <requireCommand>MoveWithOnOff</requireCommand>
                <requireCommand>StepWithOnOff</requireCommand>
                <requireCommand>StopWithOnOff</requireCommand>
            </include>
            <include cluster="Color Control" client="false" server="true" clientLocked="true" serverLocked="true">
                <features>
                    <feature code="CT" name="ColorTemperature">
                    <mandatoryConform/>
                    </feature>
                </features>
                <requireAttribute>COLOR_CONTROL_REMAINING_TIME</requireAttribute>
                <requireAttribute>COLOR_CONTROL_COLOR_TEMPERATURE</requireAttribute>
                <requireAttribute>COLOR_CONTROL_COLOR_MODE</requireAttribute>
                <requireAttribute>COLOR_CONTROL_OPTIONS</requireAttribute>
                <requireAttribute>COLOR_CONTROL_ENHANCED_COLOR_MODE</requireAttribute>
                <requireAttribute>COLOR_CONTROL_NUMBER_OF_PRIMARIES</requireAttribute>
                <requireAttribute>COLOR_CONTROL_COLOR_CAPABILITIES</requireAttribute>
                <requireAttribute>COLOR_CONTROL_COLOR_TEMP_PHYSICAL_MIN</requireAttribute>
                <requireAttribute>COLOR_CONTROL_COLOR_TEMP_PHYSICAL_MAX</requireAttribute>
                <requireAttribute>COLOR_CONTROL_TEMPERATURE_LEVEL_MIN_MIREDS</requireAttribute>
                <requireAttribute>START_UP_COLOR_TEMPERATURE_MIREDS</requireAttribute>
                <requireCommand>MoveToColorTemperature</requireCommand>
                <requireCommand>StopMoveStep</requireCommand>
                <requireCommand>MoveColorTemperature</requireCommand>
                <requireCommand>StepColorTemperature</requireCommand>
            </include>
        </clusters>
    </deviceType>
    <deviceType>
        <name>MA-extendedcolorlight</name>
        <domain>CHIP</domain>
        <typeName>Extended Color Light</typeName>
        <profileId editable="false">0x0103</profileId>
        <deviceId editable="false">0x010D</deviceId>
        <class>Simple</class>
        <scope>Endpoint</scope>
        <superset>Color Temperature Light</superset>
        <clusters lockOthers="true">
            <include cluster="Identify" client="false" server="true" clientLocked="true" serverLocked="true">
                <requireAttribute>IDENTIFY_TIME</requireAttribute>
                <requireAttribute>IDENTIFY_TYPE</requireAttribute>
                <requireCommand>Identify</requireCommand>
                <requireCommand>TriggerEffect</requireCommand>
            </include>
            <include cluster="Descriptor" client="false" server="true" clientLocked="true" serverLocked="true">
                <requireAttribute>DEVICE_TYPE_LIST</requireAttribute>
                <requireAttribute>SERVER_LIST</requireAttribute>
                <requireAttribute>CLIENT_LIST</requireAttribute>
                <requireAttribute>PARTS_LIST</requireAttribute>
            </include>
            <include cluster="Groups" client="false" server="true" clientLocked="true" serverLocked="true">
                <requireAttribute>GROUP_NAME_SUPPORT</requireAttribute>
                <requireCommand>AddGroup</requireCommand>
                <requireCommand>AddGroupResponse</requireCommand>
                <requireCommand>ViewGroup</requireCommand>
                <requireCommand>ViewGroupResponse</requireCommand>
                <requireCommand>GetGroupMembership</requireCommand>
                <requireCommand>GetGroupMembershipResponse</requireCommand>
                <requireCommand>RemoveGroup</requireCommand>
                <requireCommand>RemoveGroupResponse</requireCommand>
                <requireCommand>RemoveAllGroups</requireCommand>
                <requireCommand>AddGroupIfIdentifying</requireCommand>
            </include>
            <include cluster="Scenes Management" client="false" server="true" clientLocked="true" serverLocked="true">
                <requireAttribute>SCENE_NAME_SUPPORT</requireAttribute>
                <requireCommand>AddScene</requireCommand>
                <requireCommand>AddSceneResponse</requireCommand>
                <requireCommand>ViewScene</requireCommand>
                <requireCommand>ViewSceneResponse</requireCommand>
                <requireCommand>RemoveScene</requireCommand>
                <requireCommand>RemoveSceneResponse</requireCommand>
                <requireCommand>RemoveAllScenes</requireCommand>
                <requireCommand>RemoveAllScenesResponse</requireCommand>
                <requireCommand>StoreScene</requireCommand>
                <requireCommand>StoreSceneResponse</requireCommand>
                <requireCommand>RecallScene</requireCommand>
                <requireCommand>GetSceneMembership</requireCommand>
                <requireCommand>GetSceneMembershipResponse</requireCommand>
            </include>
            <include cluster="On/Off" client="false" server="true" clientLocked="true" serverLocked="true">
                <features>
                    <feature code="LT" name="Lighting">
                    <mandatoryConform/>
                    </feature>
                </features>
                <requireAttribute>ON_OFF</requireAttribute>
                <requireAttribute>GLOBAL_SCENE_CONTROL</requireAttribute>
                <requireAttribute>ON_TIME</requireAttribute>
                <requireAttribute>OFF_WAIT_TIME</requireAttribute>
                <requireAttribute>START_UP_ON_OFF</requireAttribute>
                <requireCommand>Off</requireCommand>
                <requireCommand>On</requireCommand>
                <requireCommand>Toggle</requireCommand>
                <requireCommand>OffWithEffect</requireCommand>
                <requireCommand>OnWithRecallGlobalScene</requireCommand>
                <requireCommand>OnWithTimedOff</requireCommand>
            </include>
            <include cluster="Level Control" client="false" server="true" clientLocked="true" serverLocked="true">
                <features>
                    <feature code="OO" name="OnOff">
                    <mandatoryConform/>
                    </feature>
                    <feature code="LT" name="Lighting">
                    <mandatoryConform/>
                    </feature>
                </features>
                <requireAttribute>CURRENT_LEVEL</requireAttribute>
                <requireAttribute>OPTIONS</requireAttribute>
                <requireAttribute>LEVEL_CONTROL_REMAINING_TIME</requireAttribute>
                <requireAttribute>MINIMUM_LEVEL</requireAttribute>
                <requireAttribute>ON_LEVEL</requireAttribute>
                <requireAttribute>START_UP_CURRENT_LEVEL</requireAttribute>
                <requireCommand>MoveToLevel</requireCommand>
                <requireCommand>Move</requireCommand>
                <requireCommand>Step</requireCommand>
                <requireCommand>Stop</requireCommand>
                <requireCommand>MoveToLevelWithOnOff</requireCommand>
                <requireCommand>MoveWithOnOff</requireCommand>
                <requireCommand>StepWithOnOff</requireCommand>
                <requireCommand>StopWithOnOff</requireCommand>
            </include>
            <include cluster="Color Control" client="false" server="true" clientLocked="true" serverLocked="true">
                <features>
                    <feature code="HS" name="HueSaturation">
                    <optionalConform/>
                    </feature>
                    <feature code="EHUE" name="EnhancedHue">
                    <optionalConform/>
                    </feature>
                    <feature code="CL" name="ColorLoop">
                    <optionalConform/>
                    </feature>
                    <feature code="XY" name="XY">
                    <mandatoryConform/>
                    </feature>
                    <feature code="CT" name="ColorTemperature">
                    <mandatoryConform/>
                    </feature>
                </features>
                <requireAttribute>COLOR_CONTROL_REMAINING_TIME</requireAttribute>
                <requireAttribute>COLOR_CONTROL_CURRENT_X</requireAttribute>
                <requireAttribute>COLOR_CONTROL_CURRENT_Y</requireAttribute>
                <requireAttribute>COLOR_CONTROL_COLOR_TEMPERATURE</requireAttribute>
                <requireAttribute>COLOR_CONTROL_COLOR_MODE</requireAttribute>
                <requireAttribute>COLOR_CONTROL_OPTIONS</requireAttribute>
                <requireAttribute>COLOR_CONTROL_NUMBER_OF_PRIMARIES</requireAttribute>
                <requireAttribute>COLOR_CONTROL_ENHANCED_COLOR_MODE</requireAttribute>
                <requireAttribute>COLOR_CONTROL_COLOR_CAPABILITIES</requireAttribute>
                <requireAttribute>COLOR_CONTROL_COLOR_TEMP_PHYSICAL_MIN</requireAttribute>
                <requireAttribute>COLOR_CONTROL_COLOR_TEMP_PHYSICAL_MAX</requireAttribute>
                <requireAttribute>COLOR_CONTROL_TEMPERATURE_LEVEL_MIN_MIREDS</requireAttribute>
                <requireAttribute>START_UP_COLOR_TEMPERATURE_MIREDS</requireAttribute>
                <requireCommand>MoveToColor</requireCommand>
                <requireCommand>MoveColor</requireCommand>
                <requireCommand>StepColor</requireCommand>
                <requireCommand>MoveToColorTemperature</requireCommand>
                <requireCommand>StopMoveStep</requireCommand>
                <requireCommand>MoveColorTemperature</requireCommand>
                <requireCommand>StepColorTemperature</requireCommand>
            </include>
        </clusters>
    </deviceType>
    <deviceType>
        <name>MA-onoffpluginunit</name>
        <domain>CHIP</domain>
        <typeName>On/Off Plug-in Unit</typeName>
        <profileId editable="false">0x0103</profileId>
        <deviceId editable="false">0x010A</deviceId>
        <class>Simple</class>
        <scope>Endpoint</scope>
        <clusters lockOthers="true">
            <include cluster="Identify" client="false" server="true" clientLocked="true" serverLocked="true">
                <requireAttribute>IDENTIFY_TIME</requireAttribute>
                <requireAttribute>IDENTIFY_TYPE</requireAttribute>
                <requireCommand>Identify</requireCommand>
                <requireCommand>TriggerEffect</requireCommand>
            </include>
            <include cluster="Descriptor" client="false" server="true" clientLocked="true" serverLocked="true">
                <requireAttribute>DEVICE_TYPE_LIST</requireAttribute>
                <requireAttribute>SERVER_LIST</requireAttribute>
                <requireAttribute>CLIENT_LIST</requireAttribute>
                <requireAttribute>PARTS_LIST</requireAttribute>
            </include>
            <include cluster="Groups" client="false" server="true" clientLocked="true" serverLocked="true">
                <requireAttribute>GROUP_NAME_SUPPORT</requireAttribute>
                <requireCommand>AddGroup</requireCommand>
                <requireCommand>AddGroupResponse</requireCommand>
                <requireCommand>ViewGroup</requireCommand>
                <requireCommand>ViewGroupResponse</requireCommand>
                <requireCommand>GetGroupMembership</requireCommand>
                <requireCommand>GetGroupMembershipResponse</requireCommand>
                <requireCommand>RemoveGroup</requireCommand>
                <requireCommand>RemoveGroupResponse</requireCommand>
                <requireCommand>RemoveAllGroups</requireCommand>
                <requireCommand>AddGroupIfIdentifying</requireCommand>
            </include>
            <include cluster="Scenes Management" client="false" server="true" clientLocked="true" serverLocked="true">
                <requireAttribute>SCENE_NAME_SUPPORT</requireAttribute>
                <requireCommand>AddScene</requireCommand>
                <requireCommand>AddSceneResponse</requireCommand>
                <requireCommand>ViewScene</requireCommand>
                <requireCommand>ViewSceneResponse</requireCommand>
                <requireCommand>RemoveScene</requireCommand>
                <requireCommand>RemoveSceneResponse</requireCommand>
                <requireCommand>RemoveAllScenes</requireCommand>
                <requireCommand>RemoveAllScenesResponse</requireCommand>
                <requireCommand>StoreScene</requireCommand>
                <requireCommand>StoreSceneResponse</requireCommand>
                <requireCommand>RecallScene</requireCommand>
                <requireCommand>GetSceneMembership</requireCommand>
                <requireCommand>GetSceneMembershipResponse</requireCommand>
            </include>
            <include cluster="On/Off" client="false" server="true" clientLocked="true" serverLocked="true">
                <features>
                    <feature code="LT" name="Lighting">
                    <mandatoryConform/>
                    </feature>
                </features>
                <requireAttribute>ON_OFF</requireAttribute>
                <requireAttribute>GLOBAL_SCENE_CONTROL</requireAttribute>
                <requireAttribute>ON_TIME</requireAttribute>
                <requireAttribute>OFF_WAIT_TIME</requireAttribute>
                <requireAttribute>START_UP_ON_OFF</requireAttribute>
                <requireCommand>Off</requireCommand>
                <requireCommand>On</requireCommand>
                <requireCommand>Toggle</requireCommand>
                <requireCommand>OffWithEffect</requireCommand>
                <requireCommand>OnWithRecallGlobalScene</requireCommand>
                <requireCommand>OnWithTimedOff</requireCommand>
            </include>
            <include cluster="Level Control" client="false" server="false" clientLocked="true" serverLocked="false">
                <features>
                    <feature code="OO" name="OnOff">
                    <mandatoryConform/>
                    </feature>
                    <feature code="LT" name="Lighting">
                    <mandatoryConform/>
                    </feature>
                </features>
                <requireAttribute>CURRENT_LEVEL</requireAttribute>
                <requireAttribute>OPTIONS</requireAttribute>
                <requireAttribute>LEVEL_CONTROL_REMAINING_TIME</requireAttribute>
                <requireAttribute>MINIMUM_LEVEL</requireAttribute>
                <requireAttribute>ON_LEVEL</requireAttribute>
                <requireAttribute>START_UP_CURRENT_LEVEL</requireAttribute>
                <requireCommand>MoveToLevel</requireCommand>
                <requireCommand>Move</requireCommand>
                <requireCommand>Step</requireCommand>
                <requireCommand>Stop</requireCommand>
                <requireCommand>MoveToLevelWithOnOff</requireCommand>
                <requireCommand>MoveWithOnOff</requireCommand>
                <requireCommand>StepWithOnOff</requireCommand>
                <requireCommand>StopWithOnOff</requireCommand>
            </include>
        </clusters>
    </deviceType>
    <deviceType>
        <name>MA-dimmablepluginunit</name>
        <domain>CHIP</domain>
        <typeName>Dimmable Plug-in Unit</typeName>
        <profileId editable="false">0x0103</profileId>
        <deviceId editable="false">0x010B</deviceId>
        <class>Simple</class>
        <scope>Endpoint</scope>
        <clusters lockOthers="true">
            <include cluster="Identify" client="false" server="true" clientLocked="true" serverLocked="true">
                <requireAttribute>IDENTIFY_TIME</requireAttribute>
                <requireAttribute>IDENTIFY_TYPE</requireAttribute>
                <requireCommand>Identify</requireCommand>
                <requireCommand>TriggerEffect</requireCommand>
            </include>
            <include cluster="Descriptor" client="false" server="true" clientLocked="true" serverLocked="true">
                <requireAttribute>DEVICE_TYPE_LIST</requireAttribute>
                <requireAttribute>SERVER_LIST</requireAttribute>
                <requireAttribute>CLIENT_LIST</requireAttribute>
                <requireAttribute>PARTS_LIST</requireAttribute>
            </include>
            <include cluster="Groups" client="false" server="true" clientLocked="true" serverLocked="true">
                <requireAttribute>GROUP_NAME_SUPPORT</requireAttribute>
                <requireCommand>AddGroup</requireCommand>
                <requireCommand>AddGroupResponse</requireCommand>
                <requireCommand>ViewGroup</requireCommand>
                <requireCommand>ViewGroupResponse</requireCommand>
                <requireCommand>GetGroupMembership</requireCommand>
                <requireCommand>GetGroupMembershipResponse</requireCommand>
                <requireCommand>RemoveGroup</requireCommand>
                <requireCommand>RemoveGroupResponse</requireCommand>
                <requireCommand>RemoveAllGroups</requireCommand>
                <requireCommand>AddGroupIfIdentifying</requireCommand>
            </include>
            <include cluster="Scenes Management" client="false" server="true" clientLocked="true" serverLocked="true">
                <requireAttribute>SCENE_NAME_SUPPORT</requireAttribute>
                <requireCommand>AddScene</requireCommand>
                <requireCommand>AddSceneResponse</requireCommand>
                <requireCommand>ViewScene</requireCommand>
                <requireCommand>ViewSceneResponse</requireCommand>
                <requireCommand>RemoveScene</requireCommand>
                <requireCommand>RemoveSceneResponse</requireCommand>
                <requireCommand>RemoveAllScenes</requireCommand>
                <requireCommand>RemoveAllScenesResponse</requireCommand>
                <requireCommand>StoreScene</requireCommand>
                <requireCommand>StoreSceneResponse</requireCommand>
                <requireCommand>RecallScene</requireCommand>
                <requireCommand>GetSceneMembership</requireCommand>
                <requireCommand>GetSceneMembershipResponse</requireCommand>
            </include>
            <include cluster="On/Off" client="false" server="true" clientLocked="true" serverLocked="true">
                <features>
                    <feature code="LT" name="Lighting">
                    <mandatoryConform/>
                    </feature>
                </features>
                <requireAttribute>ON_OFF</requireAttribute>
                <requireAttribute>GLOBAL_SCENE_CONTROL</requireAttribute>
                <requireAttribute>ON_TIME</requireAttribute>
                <requireAttribute>OFF_WAIT_TIME</requireAttribute>
                <requireAttribute>START_UP_ON_OFF</requireAttribute>
                <requireCommand>Off</requireCommand>
                <requireCommand>On</requireCommand>
                <requireCommand>Toggle</requireCommand>
                <requireCommand>OffWithEffect</requireCommand>
                <requireCommand>OnWithRecallGlobalScene</requireCommand>
                <requireCommand>OnWithTimedOff</requireCommand>
            </include>
            <include cluster="Level Control" client="false" server="true" clientLocked="true" serverLocked="true">
                <features>
                    <feature code="OO" name="OnOff">
                    <mandatoryConform/>
                    </feature>
                    <feature code="LT" name="Lighting">
                    <mandatoryConform/>
                    </feature>
                </features>
                <requireAttribute>CURRENT_LEVEL</requireAttribute>
                <requireAttribute>OPTIONS</requireAttribute>
                <requireAttribute>LEVEL_CONTROL_REMAINING_TIME</requireAttribute>
                <requireAttribute>MINIMUM_LEVEL</requireAttribute>
                <requireAttribute>ON_LEVEL</requireAttribute>
                <requireAttribute>START_UP_CURRENT_LEVEL</requireAttribute>
                <requireCommand>MoveToLevel</requireCommand>
                <requireCommand>Move</requireCommand>
                <requireCommand>Step</requireCommand>
                <requireCommand>Stop</requireCommand>
                <requireCommand>MoveToLevelWithOnOff</requireCommand>
                <requireCommand>MoveWithOnOff</requireCommand>
                <requireCommand>StepWithOnOff</requireCommand>
                <requireCommand>StopWithOnOff</requireCommand>
            </include>
        </clusters>
    </deviceType>
    <deviceType>
        <name>MA-pump</name>
        <domain>CHIP</domain>
        <typeName>Pump</typeName>
        <profileId editable="false">0x0999</profileId>
        <deviceId editable="false">0x0303</deviceId>
        <class>Simple</class>
        <scope>Endpoint</scope>
        <clusters lockOthers="true">
            <include cluster="Identify" client="false" server="true" clientLocked="true" serverLocked="true">
                <requireAttribute>IDENTIFY_TIME</requireAttribute>
                <requireAttribute>IDENTIFY_TYPE</requireAttribute>
                <requireCommand>Identify</requireCommand>
                <requireCommand>IdentifyQuery</requireCommand>
                <requireCommand>TriggerEffect</requireCommand>
            </include>
            <include cluster="Descriptor" client="false" server="true" clientLocked="true" serverLocked="true">
                <requireAttribute>DEVICE_TYPE_LIST</requireAttribute>
                <requireAttribute>SERVER_LIST</requireAttribute>
                <requireAttribute>CLIENT_LIST</requireAttribute>
                <requireAttribute>PARTS_LIST</requireAttribute>
            </include>
            <include cluster="Binding" client="false" server="false" clientLocked="true" serverLocked="false">
                <requireAttribute>BINDING</requireAttribute>
            </include>
            <include cluster="Groups" client="false" server="false" clientLocked="true" serverLocked="false">
                <requireAttribute>GROUP_NAME_SUPPORT</requireAttribute>
                <requireCommand>AddGroup</requireCommand>
                <requireCommand>AddGroupResponse</requireCommand>
                <requireCommand>ViewGroup</requireCommand>
                <requireCommand>ViewGroupResponse</requireCommand>
                <requireCommand>GetGroupMembership</requireCommand>
                <requireCommand>GetGroupMembershipResponse</requireCommand>
                <requireCommand>RemoveGroup</requireCommand>
                <requireCommand>RemoveGroupResponse</requireCommand>
                <requireCommand>RemoveAllGroups</requireCommand>
                <requireCommand>AddGroupIfIdentifying</requireCommand>
            </include>
            <include cluster="Scenes Management" client="false" server="false" clientLocked="true" serverLocked="false">
                <requireAttribute>SCENE_COUNT</requireAttribute>
                <requireAttribute>CURRENT_SCENE</requireAttribute>
                <requireAttribute>CURRENT_GROUP</requireAttribute>
                <requireAttribute>SCENE_VALID</requireAttribute>
                <requireAttribute>SCENE_NAME_SUPPORT</requireAttribute>
                <requireCommand>AddScene</requireCommand>
                <requireCommand>AddSceneResponse</requireCommand>
                <requireCommand>ViewScene</requireCommand>
                <requireCommand>ViewSceneResponse</requireCommand>
                <requireCommand>RemoveScene</requireCommand>
                <requireCommand>RemoveSceneResponse</requireCommand>
                <requireCommand>RemoveAllScenes</requireCommand>
                <requireCommand>RemoveAllScenesResponse</requireCommand>
                <requireCommand>StoreScene</requireCommand>
                <requireCommand>StoreSceneResponse</requireCommand>
                <requireCommand>RecallScene</requireCommand>
                <requireCommand>GetSceneMembership</requireCommand>
                <requireCommand>GetSceneMembershipResponse</requireCommand>
            </include>
            <include cluster="On/Off" client="false" server="true" clientLocked="true" serverLocked="true">
                <requireAttribute>ON_OFF</requireAttribute>
                <requireCommand>Off</requireCommand>
                <requireCommand>On</requireCommand>
                <requireCommand>Toggle</requireCommand>
            </include>
            <include cluster="Pump Configuration and Control" client="false" server="true" clientLocked="true" serverLocked="true">
                <requireAttribute>MAX_PRESSURE</requireAttribute>
                <requireAttribute>MAX_SPEED</requireAttribute>
                <requireAttribute>MAX_FLOW</requireAttribute>
                <requireAttribute>EffectiveOperationMode</requireAttribute>
                <requireAttribute>EffectiveControlMode</requireAttribute>
                <requireAttribute>Capacity</requireAttribute>
                <requireAttribute>OperationMode</requireAttribute>
            </include>
            <include cluster="Level Control" client="false" server="false" clientLocked="true" serverLocked="false"></include>
            <include cluster="Temperature Measurement" client="false" server="false" clientLocked="true" serverLocked="false"></include>
            <include cluster="Pressure Measurement" client="false" server="false" clientLocked="true" serverLocked="false"></include>
            <include cluster="Flow Measurement" client="false" server="false" clientLocked="true" serverLocked="false"></include>
            <include cluster="Occupancy Sensing" client="false" server="false" clientLocked="false" serverLocked="true" />
        </clusters>
    </deviceType>
    <deviceType>
        <name>MA-onofflightswitch</name>
        <domain>CHIP</domain>
        <typeName>On/Off Light Switch</typeName>
        <profileId editable="false">0x0103</profileId>
        <deviceId editable="false">0x0103</deviceId>
        <class>Simple</class>
        <scope>Endpoint</scope>
        <clusters lockOthers="true">
            <include cluster="Identify" client="true" server="true" clientLocked="true" serverLocked="true">
                <requireAttribute>IDENTIFY_TIME</requireAttribute>
                <requireAttribute>IDENTIFY_TYPE</requireAttribute>
                <requireCommand>Identify</requireCommand>
                <requireCommand>TriggerEffect</requireCommand>
            </include>
            <include cluster="Descriptor" client="false" server="true" clientLocked="true" serverLocked="true">
                <requireAttribute>DEVICE_TYPE_LIST</requireAttribute>
                <requireAttribute>SERVER_LIST</requireAttribute>
                <requireAttribute>CLIENT_LIST</requireAttribute>
                <requireAttribute>PARTS_LIST</requireAttribute>
            </include>
            <include cluster="Binding" client="false" server="true" clientLocked="true" serverLocked="true">
                <requireAttribute>BINDING</requireAttribute>
            </include>
            <include cluster="Groups" client="false" server="false" clientLocked="false" serverLocked="true">
                <requireAttribute>GROUP_NAME_SUPPORT</requireAttribute>
                <requireCommand>AddGroup</requireCommand>
                <requireCommand>AddGroupResponse</requireCommand>
                <requireCommand>ViewGroup</requireCommand>
                <requireCommand>ViewGroupResponse</requireCommand>
                <requireCommand>GetGroupMembership</requireCommand>
                <requireCommand>GetGroupMembershipResponse</requireCommand>
                <requireCommand>RemoveGroup</requireCommand>
                <requireCommand>RemoveGroupResponse</requireCommand>
                <requireCommand>RemoveAllGroups</requireCommand>
                <requireCommand>AddGroupIfIdentifying</requireCommand>
            </include>
            <include cluster="Scenes Management" client="false" server="false" clientLocked="false" serverLocked="true">
                <requireAttribute>SCENE_COUNT</requireAttribute>
                <requireAttribute>CURRENT_SCENE</requireAttribute>
                <requireAttribute>CURRENT_GROUP</requireAttribute>
                <requireAttribute>SCENE_VALID</requireAttribute>
                <requireAttribute>SCENE_NAME_SUPPORT</requireAttribute>
                <requireCommand>AddScene</requireCommand>
                <requireCommand>AddSceneResponse</requireCommand>
                <requireCommand>ViewScene</requireCommand>
                <requireCommand>ViewSceneResponse</requireCommand>
                <requireCommand>RemoveScene</requireCommand>
                <requireCommand>RemoveSceneResponse</requireCommand>
                <requireCommand>RemoveAllScenes</requireCommand>
                <requireCommand>RemoveAllScenesResponse</requireCommand>
                <requireCommand>StoreScene</requireCommand>
                <requireCommand>StoreSceneResponse</requireCommand>
                <requireCommand>RecallScene</requireCommand>
                <requireCommand>GetSceneMembership</requireCommand>
                <requireCommand>GetSceneMembershipResponse</requireCommand>
            </include>
            <include cluster="On/Off" client="true" server="false" clientLocked="true" serverLocked="true"></include>
        </clusters>
    </deviceType>
    <deviceType>
        <name>MA-dimmerswitch</name>
        <domain>CHIP</domain>
        <typeName>Dimmer Switch</typeName>
        <profileId editable="false">0x0103</profileId>
        <deviceId editable="false">0x0104</deviceId>
        <class>Simple</class>
        <scope>Endpoint</scope>
        <superset>On/Off Light Switch</superset>
        <clusters lockOthers="true">
            <include cluster="Identify" client="true" server="true" clientLocked="true" serverLocked="true">
                <requireAttribute>IDENTIFY_TIME</requireAttribute>
                <requireAttribute>IDENTIFY_TYPE</requireAttribute>
                <requireCommand>Identify</requireCommand>
                <requireCommand>TriggerEffect</requireCommand>
            </include>
            <include cluster="Descriptor" client="false" server="true" clientLocked="true" serverLocked="true">
                <requireAttribute>DEVICE_TYPE_LIST</requireAttribute>
                <requireAttribute>SERVER_LIST</requireAttribute>
                <requireAttribute>CLIENT_LIST</requireAttribute>
                <requireAttribute>PARTS_LIST</requireAttribute>
            </include>
            <include cluster="Binding" client="false" server="true" clientLocked="true" serverLocked="true">
                <requireAttribute>BINDING</requireAttribute>
            </include>
            <include cluster="Groups" client="false" server="false" clientLocked="false" serverLocked="true">
                <requireAttribute>GROUP_NAME_SUPPORT</requireAttribute>
                <requireCommand>AddGroup</requireCommand>
                <requireCommand>AddGroupResponse</requireCommand>
                <requireCommand>ViewGroup</requireCommand>
                <requireCommand>ViewGroupResponse</requireCommand>
                <requireCommand>GetGroupMembership</requireCommand>
                <requireCommand>GetGroupMembershipResponse</requireCommand>
                <requireCommand>RemoveGroup</requireCommand>
                <requireCommand>RemoveGroupResponse</requireCommand>
                <requireCommand>RemoveAllGroups</requireCommand>
                <requireCommand>AddGroupIfIdentifying</requireCommand>
            </include>
            <include cluster="Scenes Management" client="false" server="false" clientLocked="false" serverLocked="true">
                <requireAttribute>SCENE_COUNT</requireAttribute>
                <requireAttribute>CURRENT_SCENE</requireAttribute>
                <requireAttribute>CURRENT_GROUP</requireAttribute>
                <requireAttribute>SCENE_VALID</requireAttribute>
                <requireAttribute>SCENE_NAME_SUPPORT</requireAttribute>
                <requireCommand>AddScene</requireCommand>
                <requireCommand>AddSceneResponse</requireCommand>
                <requireCommand>ViewScene</requireCommand>
                <requireCommand>ViewSceneResponse</requireCommand>
                <requireCommand>RemoveScene</requireCommand>
                <requireCommand>RemoveSceneResponse</requireCommand>
                <requireCommand>RemoveAllScenes</requireCommand>
                <requireCommand>RemoveAllScenesResponse</requireCommand>
                <requireCommand>StoreScene</requireCommand>
                <requireCommand>StoreSceneResponse</requireCommand>
                <requireCommand>RecallScene</requireCommand>
                <requireCommand>GetSceneMembership</requireCommand>
                <requireCommand>GetSceneMembershipResponse</requireCommand>
            </include>
            <include cluster="On/Off" client="true" server="false" clientLocked="true" serverLocked="true"></include>
            <include cluster="Level Control" client="true" server="false" clientLocked="true" serverLocked="true"></include>
        </clusters>
    </deviceType>
    <deviceType>
        <name>MA-colordimmerswitch</name>
        <domain>CHIP</domain>
        <typeName>Color Dimmer Switch</typeName>
        <profileId editable="false">0x0103</profileId>
        <deviceId editable="false">0x0105</deviceId>
        <class>Simple</class>
        <scope>Endpoint</scope>
        <superset>Dimmer Switch</superset>
        <clusters lockOthers="true">
            <include cluster="Identify" client="true" server="true" clientLocked="true" serverLocked="true">
                <requireAttribute>IDENTIFY_TIME</requireAttribute>
                <requireAttribute>IDENTIFY_TYPE</requireAttribute>
                <requireCommand>Identify</requireCommand>
                <requireCommand>TriggerEffect</requireCommand>
            </include>
            <include cluster="Descriptor" client="false" server="true" clientLocked="true" serverLocked="true">
                <requireAttribute>DEVICE_TYPE_LIST</requireAttribute>
                <requireAttribute>SERVER_LIST</requireAttribute>
                <requireAttribute>CLIENT_LIST</requireAttribute>
                <requireAttribute>PARTS_LIST</requireAttribute>
            </include>
            <include cluster="Binding" client="false" server="true" clientLocked="true" serverLocked="true">
                <requireAttribute>BINDING</requireAttribute>
            </include>
            <include cluster="Groups" client="false" server="false" clientLocked="false" serverLocked="true">
                <requireAttribute>GROUP_NAME_SUPPORT</requireAttribute>
                <requireCommand>AddGroup</requireCommand>
                <requireCommand>AddGroupResponse</requireCommand>
                <requireCommand>ViewGroup</requireCommand>
                <requireCommand>ViewGroupResponse</requireCommand>
                <requireCommand>GetGroupMembership</requireCommand>
                <requireCommand>GetGroupMembershipResponse</requireCommand>
                <requireCommand>RemoveGroup</requireCommand>
                <requireCommand>RemoveGroupResponse</requireCommand>
                <requireCommand>RemoveAllGroups</requireCommand>
                <requireCommand>AddGroupIfIdentifying</requireCommand>
            </include>
            <include cluster="Scenes Management" client="false" server="false" clientLocked="false" serverLocked="true">
                <requireAttribute>SCENE_NAME_SUPPORT</requireAttribute>
                <requireCommand>AddScene</requireCommand>
                <requireCommand>AddSceneResponse</requireCommand>
                <requireCommand>ViewScene</requireCommand>
                <requireCommand>ViewSceneResponse</requireCommand>
                <requireCommand>RemoveScene</requireCommand>
                <requireCommand>RemoveSceneResponse</requireCommand>
                <requireCommand>RemoveAllScenes</requireCommand>
                <requireCommand>RemoveAllScenesResponse</requireCommand>
                <requireCommand>StoreScene</requireCommand>
                <requireCommand>StoreSceneResponse</requireCommand>
                <requireCommand>RecallScene</requireCommand>
                <requireCommand>GetSceneMembership</requireCommand>
                <requireCommand>GetSceneMembershipResponse</requireCommand>
            </include>
            <include cluster="On/Off" client="true" server="false" clientLocked="true" serverLocked="true"></include>
            <include cluster="Level Control" client="true" server="false" clientLocked="true" serverLocked="true"></include>
            <include cluster="Color Control" client="true" server="false" clientLocked="true" serverLocked="true"></include>
        </clusters>
    </deviceType>
    <deviceType>
        <name>MA-controlbridge</name>
        <domain>CHIP</domain>
        <typeName>Control Bridge</typeName>
        <profileId editable="false">0x0103</profileId>
        <deviceId editable="false">0x0840</deviceId>
        <class>Simple</class>
        <scope>Endpoint</scope>
        <clusters lockOthers="true">
            <include cluster="Identify" client="true" server="true" clientLocked="true" serverLocked="true">
                <requireAttribute>IDENTIFY_TIME</requireAttribute>
                <requireAttribute>IDENTIFY_TYPE</requireAttribute>
                <requireCommand>Identify</requireCommand>
                <requireCommand>IdentifyQuery</requireCommand>
                <requireCommand>TriggerEffect</requireCommand>
            </include>
            <include cluster="Descriptor" client="false" server="true" clientLocked="true" serverLocked="true">
                <requireAttribute>DEVICE_TYPE_LIST</requireAttribute>
                <requireAttribute>SERVER_LIST</requireAttribute>
                <requireAttribute>CLIENT_LIST</requireAttribute>
                <requireAttribute>PARTS_LIST</requireAttribute>
            </include>
            <include cluster="Binding" client="false" server="true" clientLocked="true" serverLocked="true">
                <requireAttribute>BINDING</requireAttribute>
            </include>
            <include cluster="Groups" client="true" server="false" clientLocked="true" serverLocked="true">
            </include>
            <include cluster="Scenes Management" client="true" server="false" clientLocked="true" serverLocked="true">
            </include>
            <include cluster="On/Off" client="true" server="false" clientLocked="true" serverLocked="true"></include>
            <include cluster="Level Control" client="true" server="false" clientLocked="true" serverLocked="true"></include>
            <include cluster="Color Control" client="true" server="false" clientLocked="true" serverLocked="true"></include>
            <include cluster="Illuminance Measurement" client="false" server="false" clientLocked="false" serverLocked="true"></include>
            <include cluster="Occupancy Sensing" client="false" server="false" clientLocked="false" serverLocked="true"></include>
        </clusters>
    </deviceType>
    <deviceType>
        <name>MA-pumpcontroller</name>
        <domain>CHIP</domain>
        <typeName>Pump Controller</typeName>
        <profileId editable="false">0x0999</profileId>
        <deviceId editable="false">0x0304</deviceId>
        <class>Simple</class>
        <scope>Endpoint</scope>
        <clusters lockOthers="true">
            <include cluster="Identify" client="false" server="true" clientLocked="false" serverLocked="true">
                <requireAttribute>IDENTIFY_TIME</requireAttribute>
                <requireAttribute>IDENTIFY_TYPE</requireAttribute>
                <requireCommand>Identify</requireCommand>
                <requireCommand>IdentifyQuery</requireCommand>
                <requireCommand>TriggerEffect</requireCommand>
            </include>
            <include cluster="Descriptor" client="false" server="true" clientLocked="true" serverLocked="true">
                <requireAttribute>DEVICE_TYPE_LIST</requireAttribute>
                <requireAttribute>SERVER_LIST</requireAttribute>
                <requireAttribute>CLIENT_LIST</requireAttribute>
                <requireAttribute>PARTS_LIST</requireAttribute>
            </include>
            <include cluster="Binding" client="true" server="true" clientLocked="true" serverLocked="true">
                <requireAttribute>BINDING</requireAttribute>
            </include>
            <include cluster="Groups" client="false" server="false" clientLocked="false" serverLocked="true">
                <requireAttribute>GROUP_NAME_SUPPORT</requireAttribute>
                <requireCommand>AddGroup</requireCommand>
                <requireCommand>AddGroupResponse</requireCommand>
                <requireCommand>ViewGroup</requireCommand>
                <requireCommand>ViewGroupResponse</requireCommand>
                <requireCommand>GetGroupMembership</requireCommand>
                <requireCommand>GetGroupMembershipResponse</requireCommand>
                <requireCommand>RemoveGroup</requireCommand>
                <requireCommand>RemoveGroupResponse</requireCommand>
                <requireCommand>RemoveAllGroups</requireCommand>
                <requireCommand>AddGroupIfIdentifying</requireCommand>
            </include>
            <include cluster="Scenes Management" client="false" server="false" clientLocked="false" serverLocked="true">
                <requireAttribute>SCENE_COUNT</requireAttribute>
                <requireAttribute>CURRENT_SCENE</requireAttribute>
                <requireAttribute>CURRENT_GROUP</requireAttribute>
                <requireAttribute>SCENE_VALID</requireAttribute>
                <requireAttribute>SCENE_NAME_SUPPORT</requireAttribute>
                <requireCommand>AddScene</requireCommand>
                <requireCommand>AddSceneResponse</requireCommand>
                <requireCommand>ViewScene</requireCommand>
                <requireCommand>ViewSceneResponse</requireCommand>
                <requireCommand>RemoveScene</requireCommand>
                <requireCommand>RemoveSceneResponse</requireCommand>
                <requireCommand>RemoveAllScenes</requireCommand>
                <requireCommand>RemoveAllScenesResponse</requireCommand>
                <requireCommand>StoreScene</requireCommand>
                <requireCommand>StoreSceneResponse</requireCommand>
                <requireCommand>RecallScene</requireCommand>
                <requireCommand>GetSceneMembership</requireCommand>
                <requireCommand>GetSceneMembershipResponse</requireCommand>
            </include>
            <include cluster="On/Off" client="true" server="false" clientLocked="true" serverLocked="true">
            </include>
            <include cluster="Pump Configuration and Control" client="true" server="false" clientLocked="true" serverLocked="true">
            </include>
            <include cluster="Level Control" client="false" server="false" clientLocked="false" serverLocked="true"></include>
            <include cluster="Temperature Measurement" client="false" server="false" clientLocked="false" serverLocked="true"></include>
            <include cluster="Pressure Measurement" client="false" server="false" clientLocked="false" serverLocked="true"></include>
            <include cluster="Flow Measurement" client="false" server="false" clientLocked="false" serverLocked="true"></include>
        </clusters>
    </deviceType>
    <deviceType>
        <name>MA-genericswitch</name>
        <domain>CHIP</domain>
        <typeName>Generic Switch</typeName>
        <profileId editable="false">0x0103</profileId>
        <deviceId editable="false">0x000f</deviceId>
        <class>Simple</class>
        <scope>Endpoint</scope>
        <clusters lockOthers="true">
            <include cluster="Identify" client="false" server="true" clientLocked="true" serverLocked="true">
                <requireAttribute>IDENTIFY_TIME</requireAttribute>
                <requireAttribute>IDENTIFY_TYPE</requireAttribute>
                <requireCommand>Identify</requireCommand>
                <requireCommand>IdentifyQuery</requireCommand>
                <requireCommand>TriggerEffect</requireCommand>
            </include>
            <include cluster="Descriptor" client="false" server="true" clientLocked="true" serverLocked="true">
                <requireAttribute>DEVICE_TYPE_LIST</requireAttribute>
                <requireAttribute>SERVER_LIST</requireAttribute>
                <requireAttribute>CLIENT_LIST</requireAttribute>
                <requireAttribute>PARTS_LIST</requireAttribute>
            </include>
            <include cluster="Switch" client="false" server="true" clientLocked="true" serverLocked="true"></include>
            <include cluster="Fixed Label" client="false" server="false" clientLocked="true" serverLocked="false"></include>
            <include cluster="User Label" client="false" server="false" clientLocked="true" serverLocked="false"></include>
        </clusters>
    </deviceType>
    <deviceType>
        <name>MA-contactsensor</name>
        <domain>CHIP</domain>
        <typeName>Contact Sensor</typeName>
        <profileId editable="false">0x0103</profileId>
        <deviceId editable="false">0x0015</deviceId>
        <class>Simple</class>
        <scope>Endpoint</scope>
        <clusters lockOthers="true">
            <include cluster="Identify" client="false" server="true" clientLocked="true" serverLocked="true">
                <requireAttribute>IDENTIFY_TIME</requireAttribute>
                <requireAttribute>IDENTIFY_TYPE</requireAttribute>
                <requireCommand>Identify</requireCommand>
                <requireCommand>IdentifyQuery</requireCommand>
                <requireCommand>TriggerEffect</requireCommand>
            </include>
            <include cluster="Descriptor" client="false" server="true" clientLocked="true" serverLocked="true">
                <requireAttribute>DEVICE_TYPE_LIST</requireAttribute>
                <requireAttribute>SERVER_LIST</requireAttribute>
                <requireAttribute>CLIENT_LIST</requireAttribute>
                <requireAttribute>PARTS_LIST</requireAttribute>
            </include>
            <include cluster="Boolean State" client="false" server="true" clientLocked="true" serverLocked="true">
                <requireAttribute>STATE_VALUE</requireAttribute>
            </include>
        </clusters>
    </deviceType>
    <deviceType>
        <name>MA-lightsensor</name>
        <domain>CHIP</domain>
        <typeName>Light Sensor</typeName>
        <profileId editable="false">0x0103</profileId>
        <deviceId editable="false">0x0106</deviceId>
        <class>Simple</class>
        <scope>Endpoint</scope>
        <clusters lockOthers="true">
            <include cluster="Identify" client="false" server="true" clientLocked="true" serverLocked="true">
                <requireAttribute>IDENTIFY_TIME</requireAttribute>
                <requireAttribute>IDENTIFY_TYPE</requireAttribute>
                <requireCommand>Identify</requireCommand>
                <requireCommand>IdentifyQuery</requireCommand>
                <requireCommand>TriggerEffect</requireCommand>
            </include>
            <include cluster="Descriptor" client="false" server="true" clientLocked="true" serverLocked="true">
                <requireAttribute>DEVICE_TYPE_LIST</requireAttribute>
                <requireAttribute>SERVER_LIST</requireAttribute>
                <requireAttribute>CLIENT_LIST</requireAttribute>
                <requireAttribute>PARTS_LIST</requireAttribute>
            </include>
            <include cluster="Binding" client="false" server="false" clientLocked="true" serverLocked="false">
                <requireAttribute>BINDING</requireAttribute>
            </include>
            <include cluster="Groups" client="false" server="false" clientLocked="false" serverLocked="true"></include>
            <include cluster="Illuminance Measurement" client="false" server="true" clientLocked="true" serverLocked="true">
                <requireAttribute>ILLUM_MEASURED_VALUE</requireAttribute>
                <requireAttribute>ILLUM_MIN_MEASURED_VALUE</requireAttribute>
                <requireAttribute>ILLUM_MAX_MEASURED_VALUE</requireAttribute>
            </include>
        </clusters>
    </deviceType>
    <deviceType>
        <name>MA-occupancysensor</name>
        <domain>CHIP</domain>
        <typeName>Occupancy Sensor</typeName>
        <profileId editable="false">0x0103</profileId>
        <deviceId editable="false">0x0107</deviceId>
        <class>Simple</class>
        <scope>Endpoint</scope>
        <clusters lockOthers="true">
            <include cluster="Identify" client="false" server="true" clientLocked="true" serverLocked="true">
                <requireAttribute>IDENTIFY_TIME</requireAttribute>
                <requireAttribute>IDENTIFY_TYPE</requireAttribute>
                <requireCommand>Identify</requireCommand>
                <requireCommand>IdentifyQuery</requireCommand>
                <requireCommand>TriggerEffect</requireCommand>
            </include>
            <include cluster="Descriptor" client="false" server="true" clientLocked="true" serverLocked="true">
                <requireAttribute>DEVICE_TYPE_LIST</requireAttribute>
                <requireAttribute>SERVER_LIST</requireAttribute>
                <requireAttribute>CLIENT_LIST</requireAttribute>
                <requireAttribute>PARTS_LIST</requireAttribute>
            </include>
            <include cluster="Binding" client="false" server="false" clientLocked="true" serverLocked="false">
                <requireAttribute>BINDING</requireAttribute>
            </include>
            <include cluster="Groups" client="false" server="false" clientLocked="false" serverLocked="true"></include>
            <include cluster="Occupancy Sensing" client="false" server="true" clientLocked="true" serverLocked="true">
                <requireAttribute>OCCUPANCY</requireAttribute>
                <requireAttribute>OCCUPANCY_SENSOR_TYPE</requireAttribute>
            </include>
        </clusters>
    </deviceType>
    <deviceType>
        <name>MA-tempsensor</name>
        <domain>CHIP</domain>
        <typeName>Temperature Sensor</typeName>
        <profileId editable="false">0x0103</profileId>
        <deviceId editable="false">0x0302</deviceId>
        <class>Simple</class>
        <scope>Endpoint</scope>
        <clusters lockOthers="true">
            <include cluster="Identify" client="false" server="true" clientLocked="true" serverLocked="true">
                <requireAttribute>IDENTIFY_TIME</requireAttribute>
                <requireAttribute>IDENTIFY_TYPE</requireAttribute>
                <requireCommand>Identify</requireCommand>
                <requireCommand>IdentifyQuery</requireCommand>
                <requireCommand>TriggerEffect</requireCommand>
            </include>
            <include cluster="Descriptor" client="false" server="true" clientLocked="true" serverLocked="true">
                <requireAttribute>DEVICE_TYPE_LIST</requireAttribute>
                <requireAttribute>SERVER_LIST</requireAttribute>
                <requireAttribute>CLIENT_LIST</requireAttribute>
                <requireAttribute>PARTS_LIST</requireAttribute>
            </include>
            <include cluster="Temperature Measurement" client="false" server="true" clientLocked="true" serverLocked="true"></include>
        </clusters>
    </deviceType>
    <deviceType>
        <name>MA-pressuresensor</name>
        <domain>CHIP</domain>
        <typeName>Pressure Sensor</typeName>
        <profileId editable="false">0x0103</profileId>
        <deviceId editable="false">0x0305</deviceId>
        <class>Simple</class>
        <scope>Endpoint</scope>
        <clusters lockOthers="true">
            <include cluster="Identify" client="false" server="true" clientLocked="true" serverLocked="true">
                <requireAttribute>IDENTIFY_TIME</requireAttribute>
                <requireAttribute>IDENTIFY_TYPE</requireAttribute>
                <requireCommand>Identify</requireCommand>
                <requireCommand>IdentifyQuery</requireCommand>
                <requireCommand>TriggerEffect</requireCommand>
            </include>
            <include cluster="Descriptor" client="false" server="true" clientLocked="true" serverLocked="true">
                <requireAttribute>DEVICE_TYPE_LIST</requireAttribute>
                <requireAttribute>SERVER_LIST</requireAttribute>
                <requireAttribute>CLIENT_LIST</requireAttribute>
                <requireAttribute>PARTS_LIST</requireAttribute>
            </include>
            <include cluster="Pressure Measurement" client="false" server="true" clientLocked="true" serverLocked="true"></include>
        </clusters>
    </deviceType>
    <deviceType>
        <name>MA-flowsensor</name>
        <domain>CHIP</domain>
        <typeName>Flow Sensor</typeName>
        <profileId editable="false">0x0103</profileId>
        <deviceId editable="false">0x0306</deviceId>
        <class>Simple</class>
        <scope>Endpoint</scope>
        <clusters lockOthers="true">
            <include cluster="Identify" client="false" server="true" clientLocked="true" serverLocked="true">
                <requireAttribute>IDENTIFY_TIME</requireAttribute>
                <requireAttribute>IDENTIFY_TYPE</requireAttribute>
                <requireCommand>Identify</requireCommand>
                <requireCommand>IdentifyQuery</requireCommand>
                <requireCommand>TriggerEffect</requireCommand>
            </include>
            <include cluster="Descriptor" client="false" server="true" clientLocked="true" serverLocked="true">
                <requireAttribute>DEVICE_TYPE_LIST</requireAttribute>
                <requireAttribute>SERVER_LIST</requireAttribute>
                <requireAttribute>CLIENT_LIST</requireAttribute>
                <requireAttribute>PARTS_LIST</requireAttribute>
            </include>
            <include cluster="Flow Measurement" client="false" server="true" clientLocked="true" serverLocked="true"></include>
        </clusters>
    </deviceType>
    <deviceType>
        <name>MA-humiditysensor</name>
        <domain>CHIP</domain>
        <typeName>Humidity Sensor</typeName>
        <profileId editable="false">0x0103</profileId>
        <deviceId editable="false">0x0307</deviceId>
        <class>Simple</class>
        <scope>Endpoint</scope>
        <clusters lockOthers="true">
            <include cluster="Identify" client="false" server="true" clientLocked="true" serverLocked="true">
                <requireAttribute>IDENTIFY_TIME</requireAttribute>
                <requireAttribute>IDENTIFY_TYPE</requireAttribute>
                <requireCommand>Identify</requireCommand>
                <requireCommand>IdentifyQuery</requireCommand>
                <requireCommand>TriggerEffect</requireCommand>
            </include>
            <include cluster="Descriptor" client="false" server="true" clientLocked="true" serverLocked="true">
                <requireAttribute>DEVICE_TYPE_LIST</requireAttribute>
                <requireAttribute>SERVER_LIST</requireAttribute>
                <requireAttribute>CLIENT_LIST</requireAttribute>
                <requireAttribute>PARTS_LIST</requireAttribute>
            </include>
            <include cluster="Relative Humidity Measurement" client="false" server="true" clientLocked="true" serverLocked="true"></include>
        </clusters>
    </deviceType>
    <deviceType>
        <name>MA-onoffsensor</name>
        <domain>CHIP</domain>
        <typeName>On/Off Sensor</typeName>
        <profileId editable="false">0x0103</profileId>
        <deviceId editable="false">0x0850</deviceId>
        <class>Simple</class>
        <scope>Endpoint</scope>
        <clusters lockOthers="true">
            <include cluster="Identify" client="true" server="true" clientLocked="true" serverLocked="true">
                <requireAttribute>IDENTIFY_TIME</requireAttribute>
                <requireAttribute>IDENTIFY_TYPE</requireAttribute>
                <requireCommand>Identify</requireCommand>
                <requireCommand>IdentifyQuery</requireCommand>
                <requireCommand>TriggerEffect</requireCommand>
            </include>
            <include cluster="Descriptor" client="false" server="true" clientLocked="true" serverLocked="true">
                <requireAttribute>DEVICE_TYPE_LIST</requireAttribute>
                <requireAttribute>SERVER_LIST</requireAttribute>
                <requireAttribute>CLIENT_LIST</requireAttribute>
                <requireAttribute>PARTS_LIST</requireAttribute>
            </include>
            <include cluster="Binding" client="false" server="true" clientLocked="true" serverLocked="true">
                <requireAttribute>BINDING</requireAttribute>
            </include>
            <include cluster="Groups" client="false" server="false" clientLocked="false" serverLocked="true"></include>
            <include cluster="Scenes Management" client="false" server="false" clientLocked="false" serverLocked="true"></include>
            <include cluster="On/Off" client="true" server="false" clientLocked="true" serverLocked="true"></include>
            <include cluster="Level Control" client="false" server="false" clientLocked="false" serverLocked="true"></include>
            <include cluster="Color Control" client="false" server="false" clientLocked="false" serverLocked="true"></include>
        </clusters>
    </deviceType>
    <deviceType>
        <name>MA-doorlock</name>
        <domain>CHIP</domain>
        <typeName>Door Lock</typeName>
        <profileId editable="false">0x0103</profileId>
        <deviceId editable="false">0x000A</deviceId>
        <class>Simple</class>
        <scope>Endpoint</scope>
        <clusters lockOthers="true">
            <include cluster="Identify" client="false" server="true" clientLocked="true" serverLocked="true">
                <requireAttribute>IDENTIFY_TIME</requireAttribute>
                <requireAttribute>IDENTIFY_TYPE</requireAttribute>
                <requireCommand>Identify</requireCommand>
                <requireCommand>IdentifyQuery</requireCommand>
                <requireCommand>TriggerEffect</requireCommand>
            </include>
            <include cluster="Descriptor" client="false" server="true" clientLocked="true" serverLocked="true">
                <requireAttribute>DEVICE_TYPE_LIST</requireAttribute>
                <requireAttribute>SERVER_LIST</requireAttribute>
                <requireAttribute>CLIENT_LIST</requireAttribute>
                <requireAttribute>PARTS_LIST</requireAttribute>
            </include>
            <include cluster="Door Lock" client="false" server="true" clientLocked="true" serverLocked="true">
                <features>
                    <feature code="USR" name="User">
                    <mandatoryConform>
                        <andTerm>
                        <condition name="Matter"/>
                        <orTerm>
                            <feature name="PIN"/>
                            <feature name="RID"/>
                            <feature name="FPG"/>
                            <feature name="FACE"/>
                        </orTerm>
                        </andTerm>
                    </mandatoryConform>
                    </feature>
                    <feature code="" name="RFIDCredential">
                    <otherwiseConform>
                        <provisionalConform/>
                        <optionalConform/>
                    </otherwiseConform>
                    </feature>
                </features>
            </include>
            <include cluster="Time Synchronization" client="false" server="false" clientLocked="false" serverLocked="true"></include>
        </clusters>
    </deviceType>
    <deviceType>
        <name>MA-doorlockcontroller</name>
        <domain>CHIP</domain>
        <typeName>Door Lock Controller</typeName>
        <profileId editable="false">0x0103</profileId>
        <deviceId editable="false">0x000B</deviceId>
        <class>Simple</class>
        <scope>Endpoint</scope>
        <clusters lockOthers="true">
            <include cluster="Descriptor" client="false" server="true" clientLocked="true" serverLocked="true">
                <requireAttribute>DEVICE_TYPE_LIST</requireAttribute>
                <requireAttribute>SERVER_LIST</requireAttribute>
                <requireAttribute>CLIENT_LIST</requireAttribute>
                <requireAttribute>PARTS_LIST</requireAttribute>
            </include>
            <include cluster="Binding" client="false" server="true" clientLocked="true" serverLocked="true">
                <requireAttribute>BINDING</requireAttribute>
            </include>
            <include cluster="Door Lock" client="true" server="false" clientLocked="true" serverLocked="true"></include>
            <include cluster="Time Synchronization" client="false" server="false" clientLocked="true" serverLocked="false"></include>
        </clusters>
    </deviceType>
    <deviceType>
        <name>MA-windowcovering</name>
        <domain>CHIP</domain>
        <typeName>Window Covering</typeName>
        <profileId editable="false">0x0103</profileId>
        <deviceId editable="false">0x0202</deviceId>
        <class>Simple</class>
        <scope>Endpoint</scope>
        <clusters lockOthers="true">
            <include cluster="Identify" client="false" server="true" clientLocked="true" serverLocked="true">
                <requireAttribute>IDENTIFY_TIME</requireAttribute>
                <requireAttribute>IDENTIFY_TYPE</requireAttribute>
                <requireCommand>Identify</requireCommand>
                <requireCommand>IdentifyQuery</requireCommand>
            </include>
            <include cluster="Descriptor" client="false" server="true" clientLocked="true" serverLocked="true">
                <requireAttribute>DEVICE_TYPE_LIST</requireAttribute>
                <requireAttribute>SERVER_LIST</requireAttribute>
                <requireAttribute>CLIENT_LIST</requireAttribute>
                <requireAttribute>PARTS_LIST</requireAttribute>
            </include>
            <include cluster="Scenes Management" client="false" server="false" clientLocked="true" serverLocked="false">
                <requireAttribute>SCENE_COUNT</requireAttribute>
                <requireAttribute>CURRENT_SCENE</requireAttribute>
                <requireAttribute>CURRENT_GROUP</requireAttribute>
                <requireAttribute>SCENE_VALID</requireAttribute>
                <requireAttribute>SCENE_NAME_SUPPORT</requireAttribute>
                <requireCommand>AddScene</requireCommand>
                <requireCommand>AddSceneResponse</requireCommand>
                <requireCommand>ViewScene</requireCommand>
                <requireCommand>ViewSceneResponse</requireCommand>
                <requireCommand>RemoveScene</requireCommand>
                <requireCommand>RemoveSceneResponse</requireCommand>
                <requireCommand>RemoveAllScenes</requireCommand>
                <requireCommand>RemoveAllScenesResponse</requireCommand>
                <requireCommand>StoreScene</requireCommand>
                <requireCommand>StoreSceneResponse</requireCommand>
                <requireCommand>RecallScene</requireCommand>
                <requireCommand>GetSceneMembership</requireCommand>
                <requireCommand>GetSceneMembershipResponse</requireCommand>
            </include>
            <include cluster="Groups" client="false" server="false" clientLocked="true" serverLocked="false">
                <requireAttribute>GROUP_NAME_SUPPORT</requireAttribute>
                <requireCommand>AddGroup</requireCommand>
                <requireCommand>AddGroupResponse</requireCommand>
                <requireCommand>ViewGroup</requireCommand>
                <requireCommand>ViewGroupResponse</requireCommand>
                <requireCommand>GetGroupMembership</requireCommand>
                <requireCommand>GetGroupMembershipResponse</requireCommand>
                <requireCommand>RemoveGroup</requireCommand>
                <requireCommand>RemoveGroupResponse</requireCommand>
                <requireCommand>RemoveAllGroups</requireCommand>
                <requireCommand>AddGroupIfIdentifying</requireCommand>
            </include>
            <include cluster="Window Covering" client="false" server="true" clientLocked="true" serverLocked="true">
                <features>
                    <feature code="ABS" name="AbsolutePosition">
                    <mandatoryConform>
                        <condition name="Zigbee"/>
                    </mandatoryConform>
                    </feature>
                </features>
            </include>
        </clusters>
    </deviceType>
    <deviceType>
        <name>MA-windowcoveringcontroller</name>
        <domain>CHIP</domain>
        <typeName>Window Covering Controller</typeName>
        <profileId editable="false">0x0103</profileId>
        <deviceId editable="false">0x0203</deviceId>
        <class>Simple</class>
        <scope>Endpoint</scope>
        <clusters lockOthers="true">
            <include cluster="Identify" client="false" server="false" clientLocked="false" serverLocked="false">
                <requireAttribute>IDENTIFY_TIME</requireAttribute>
                <requireAttribute>IDENTIFY_TYPE</requireAttribute>
                <requireCommand>Identify</requireCommand>
                <requireCommand>IdentifyQuery</requireCommand>
            </include>
            <include cluster="Descriptor" client="false" server="true" clientLocked="true" serverLocked="true">
                <requireAttribute>DEVICE_TYPE_LIST</requireAttribute>
                <requireAttribute>SERVER_LIST</requireAttribute>
                <requireAttribute>CLIENT_LIST</requireAttribute>
                <requireAttribute>PARTS_LIST</requireAttribute>
            </include>
            <include cluster="Binding" client="false" server="true" clientLocked="true" serverLocked="true">
                <requireAttribute>BINDING</requireAttribute>
            </include>
            <include cluster="Scenes Management" client="false" server="false" clientLocked="false" serverLocked="true"></include>
            <include cluster="Groups" client="false" server="false" clientLocked="false" serverLocked="true"></include>
            <include cluster="Window Covering" client="true" server="false" clientLocked="true" serverLocked="true">
                <features>
                    <feature code="ABS" name="AbsolutePosition">
                    <mandatoryConform>
                        <condition name="Zigbee"/>
                    </mandatoryConform>
                    </feature>
                </features>
            </include>
        </clusters>
    </deviceType>
    <deviceType>
        <name>MA-heatcool</name>
        <domain>CHIP</domain>
        <typeName>Heating/Cooling Unit</typeName>
        <profileId editable="false">0x0103</profileId>
        <deviceId editable="false">0x0300</deviceId>
        <class>Simple</class>
        <scope>Endpoint</scope>
        <clusters lockOthers="true">
            <include cluster="Identify" client="false" server="true" clientLocked="true" serverLocked="true">
                <requireAttribute>IDENTIFY_TIME</requireAttribute>
                <requireAttribute>IDENTIFY_TYPE</requireAttribute>
                <requireCommand>Identify</requireCommand>
                <requireCommand>IdentifyQuery</requireCommand>
                <requireCommand>TriggerEffect</requireCommand>
            </include>
            <include cluster="Descriptor" client="false" server="true" clientLocked="true" serverLocked="true">
                <requireAttribute>DEVICE_TYPE_LIST</requireAttribute>
                <requireAttribute>SERVER_LIST</requireAttribute>
                <requireAttribute>CLIENT_LIST</requireAttribute>
                <requireAttribute>PARTS_LIST</requireAttribute>
            </include>
            <include cluster="Binding" client="false" server="true" clientLocked="true" serverLocked="true">
                <requireAttribute>BINDING</requireAttribute>
            </include>
            <include cluster="Groups" client="false" server="true" clientLocked="true" serverLocked="true">
                <requireAttribute>GROUP_NAME_SUPPORT</requireAttribute>
                <requireCommand>AddGroup</requireCommand>
                <requireCommand>AddGroupResponse</requireCommand>
                <requireCommand>ViewGroup</requireCommand>
                <requireCommand>ViewGroupResponse</requireCommand>
                <requireCommand>GetGroupMembership</requireCommand>
                <requireCommand>GetGroupMembershipResponse</requireCommand>
                <requireCommand>RemoveGroup</requireCommand>
                <requireCommand>RemoveGroupResponse</requireCommand>
                <requireCommand>RemoveAllGroups</requireCommand>
                <requireCommand>AddGroupIfIdentifying</requireCommand>
            </include>
            <include cluster="Scenes Management" client="false" server="false" clientLocked="true" serverLocked="false">
                <requireAttribute>SCENE_COUNT</requireAttribute>
                <requireAttribute>CURRENT_SCENE</requireAttribute>
                <requireAttribute>CURRENT_GROUP</requireAttribute>
                <requireAttribute>SCENE_VALID</requireAttribute>
                <requireAttribute>SCENE_NAME_SUPPORT</requireAttribute>
                <requireCommand>AddScene</requireCommand>
                <requireCommand>AddSceneResponse</requireCommand>
                <requireCommand>ViewScene</requireCommand>
                <requireCommand>ViewSceneResponse</requireCommand>
                <requireCommand>RemoveScene</requireCommand>
                <requireCommand>RemoveSceneResponse</requireCommand>
                <requireCommand>RemoveAllScenes</requireCommand>
                <requireCommand>RemoveAllScenesResponse</requireCommand>
                <requireCommand>StoreScene</requireCommand>
                <requireCommand>StoreSceneResponse</requireCommand>
                <requireCommand>RecallScene</requireCommand>
                <requireCommand>GetSceneMembership</requireCommand>
                <requireCommand>GetSceneMembershipResponse</requireCommand>
            </include>
            <include cluster="Thermostat" client="true" server="false" clientLocked="true" serverLocked="true"></include>
            <include cluster="Fan Control" client="false" server="false" clientLocked="true" serverLocked="false"></include>
            <include cluster="Level Control" client="false" server="false" clientLocked="true" serverLocked="false"></include>
            <include cluster="On/Off" client="false" server="true" clientLocked="true" serverLocked="true"></include>
        </clusters>
    </deviceType>
    <deviceType>
        <name>MA-thermostat</name>
        <domain>CHIP</domain>
        <typeName>Thermostat</typeName>
        <profileId editable="false">0x0103</profileId>
        <deviceId editable="false">0x0301</deviceId>
        <class>Simple</class>
        <scope>Endpoint</scope>
        <clusters lockOthers="true">
            <include cluster="Identify" client="false" server="true" clientLocked="true" serverLocked="true">
                <requireAttribute>IDENTIFY_TIME</requireAttribute>
                <requireAttribute>IDENTIFY_TYPE</requireAttribute>
                <requireCommand>Identify</requireCommand>
                <requireCommand>IdentifyQuery</requireCommand>
                <requireCommand>TriggerEffect</requireCommand>
            </include>
            <include cluster="Descriptor" client="false" server="true" clientLocked="true" serverLocked="true">
                <requireAttribute>DEVICE_TYPE_LIST</requireAttribute>
                <requireAttribute>SERVER_LIST</requireAttribute>
                <requireAttribute>CLIENT_LIST</requireAttribute>
                <requireAttribute>PARTS_LIST</requireAttribute>
            </include>
            <include cluster="Binding" client="false" server="false" clientLocked="true" serverLocked="false">
                <requireAttribute>BINDING</requireAttribute>
            </include>
            <include cluster="Scenes Management" client="false" server="false" clientLocked="true" serverLocked="false">
                <requireAttribute>SCENE_COUNT</requireAttribute>
                <requireAttribute>CURRENT_SCENE</requireAttribute>
                <requireAttribute>CURRENT_GROUP</requireAttribute>
                <requireAttribute>SCENE_VALID</requireAttribute>
                <requireAttribute>SCENE_NAME_SUPPORT</requireAttribute>
                <requireCommand>AddScene</requireCommand>
                <requireCommand>AddSceneResponse</requireCommand>
                <requireCommand>ViewScene</requireCommand>
                <requireCommand>ViewSceneResponse</requireCommand>
                <requireCommand>RemoveScene</requireCommand>
                <requireCommand>RemoveSceneResponse</requireCommand>
                <requireCommand>RemoveAllScenes</requireCommand>
                <requireCommand>RemoveAllScenesResponse</requireCommand>
                <requireCommand>StoreScene</requireCommand>
                <requireCommand>StoreSceneResponse</requireCommand>
                <requireCommand>RecallScene</requireCommand>
                <requireCommand>GetSceneMembership</requireCommand>
                <requireCommand>GetSceneMembershipResponse</requireCommand>
            </include>
            <include cluster="Groups" client="false" server="false" clientLocked="true" serverLocked="false">
                <requireAttribute>GROUP_NAME_SUPPORT</requireAttribute>
                <requireCommand>AddGroup</requireCommand>
                <requireCommand>AddGroupResponse</requireCommand>
                <requireCommand>ViewGroup</requireCommand>
                <requireCommand>ViewGroupResponse</requireCommand>
                <requireCommand>GetGroupMembership</requireCommand>
                <requireCommand>GetGroupMembershipResponse</requireCommand>
                <requireCommand>RemoveGroup</requireCommand>
                <requireCommand>RemoveGroupResponse</requireCommand>
                <requireCommand>RemoveAllGroups</requireCommand>
                <requireCommand>AddGroupIfIdentifying</requireCommand>
            </include>
            <include cluster="Thermostat" client="false" server="true" clientLocked="true" serverLocked="true"></include>
            <include cluster="Time Synchronization" client="false" server="false" clientLocked="false" serverLocked="false"></include>
            <include cluster="Thermostat User Interface Configuration" client="false" server="false" clientLocked="true" serverLocked="false"></include>
            <include cluster="Fan Control" client="false" server="false" clientLocked="false" serverLocked="true"></include>
            <include cluster="Temperature Measurement" client="false" server="false" clientLocked="false" serverLocked="true"></include>
            <include cluster="Occupancy Sensing" client="false" server="false" clientLocked="false" serverLocked="true"></include>
            <include cluster="Relative Humidity Measurement" client="false" server="false" clientLocked="false" serverLocked="true"></include>
        </clusters>
    </deviceType>
    <deviceType>
        <name>MA-fan</name>
        <domain>CHIP</domain>
        <typeName>Fan</typeName>
        <profileId editable="false">0x0103</profileId>
        <deviceId editable="false">0x002B</deviceId>
        <class>Simple</class>
        <scope>Endpoint</scope>
        <clusters lockOthers="true">
            <include cluster="Identify" client="false" server="true" clientLocked="true" serverLocked="true">
                <requireAttribute>IDENTIFY_TIME</requireAttribute>
                <requireAttribute>IDENTIFY_TYPE</requireAttribute>
                <requireCommand>Identify</requireCommand>
                <requireCommand>TriggerEffect</requireCommand>
            </include>
            <include cluster="Descriptor" client="false" server="true" clientLocked="true" serverLocked="true">
                <requireAttribute>DEVICE_TYPE_LIST</requireAttribute>
                <requireAttribute>SERVER_LIST</requireAttribute>
                <requireAttribute>CLIENT_LIST</requireAttribute>
                <requireAttribute>PARTS_LIST</requireAttribute>
            </include>
            <include cluster="Groups" client="false" server="true" clientLocked="true" serverLocked="true">
                <requireAttribute>GROUP_NAME_SUPPORT</requireAttribute>
                <requireCommand>AddGroup</requireCommand>
                <requireCommand>AddGroupResponse</requireCommand>
                <requireCommand>ViewGroup</requireCommand>
                <requireCommand>ViewGroupResponse</requireCommand>
                <requireCommand>GetGroupMembership</requireCommand>
                <requireCommand>GetGroupMembershipResponse</requireCommand>
                <requireCommand>RemoveGroup</requireCommand>
                <requireCommand>RemoveGroupResponse</requireCommand>
                <requireCommand>RemoveAllGroups</requireCommand>
                <requireCommand>AddGroupIfIdentifying</requireCommand>
            </include>
            <include cluster="Fan Control" client="false" server="true" clientLocked="true" serverLocked="true"></include>
        </clusters>
    </deviceType>
    <deviceType>
        <name>MA-casting-videoplayer</name>
        <domain>CHIP</domain>
        <typeName>Casting Video Player</typeName>
        <profileId editable="false">0x0103</profileId>
        <deviceId editable="false">0x0023</deviceId>
        <class>Simple</class>
        <scope>Endpoint</scope>
        <clusters lockOthers="true">
            <include cluster="Descriptor" client="false" server="true" clientLocked="true" serverLocked="true">
                <requireAttribute>DEVICE_TYPE_LIST</requireAttribute>
                <requireAttribute>SERVER_LIST</requireAttribute>
                <requireAttribute>CLIENT_LIST</requireAttribute>
                <requireAttribute>PARTS_LIST</requireAttribute>
            </include>
            <include cluster="Media Playback" client="false" server="true" clientLocked="false" serverLocked="true"></include>
            <include cluster="Keypad Input" client="false" server="true" clientLocked="false" serverLocked="true"></include>
            <include cluster="Application Launcher" client="false" server="true" clientLocked="false" serverLocked="false">
                <features>
                    <feature code="AP" name="ApplicationPlatform">
                    <mandatoryConform/>
                    </feature>
                </features>
            </include>
            <include cluster="Media Input" client="false" server="true" clientLocked="false" serverLocked="false"></include>
            <include cluster="On/Off" client="false" server="true" clientLocked="false" serverLocked="true"></include>
            <include cluster="Channel" client="false" server="true" clientLocked="false" serverLocked="false"></include>
            <include cluster="Audio Output" client="false" server="true" clientLocked="false" serverLocked="false"></include>
            <include cluster="Low Power" client="false" server="true" clientLocked="false" serverLocked="false"></include>
            <include cluster="Wake on LAN" client="false" server="true" clientLocked="false" serverLocked="false"></include>
            <include cluster="Target Navigator" client="false" server="true" clientLocked="false" serverLocked="false"></include>
            <include cluster="Account Login" client="false" server="true" clientLocked="false" serverLocked="false"></include>
            <include cluster="Content Launcher" client="false" server="true" clientLocked="false" serverLocked="true"></include>
        </clusters>
    </deviceType>
    <deviceType>
        <name>MA-basic-videoplayer</name>
        <domain>CHIP</domain>
        <typeName>Basic Video Player</typeName>
        <profileId editable="false">0x0103</profileId>
        <deviceId editable="false">0x0028</deviceId>
        <class>Simple</class>
        <scope>Endpoint</scope>
        <clusters lockOthers="true">
            <include cluster="Descriptor" client="false" server="true" clientLocked="true" serverLocked="true">
                <requireAttribute>DEVICE_TYPE_LIST</requireAttribute>
                <requireAttribute>SERVER_LIST</requireAttribute>
                <requireAttribute>CLIENT_LIST</requireAttribute>
                <requireAttribute>PARTS_LIST</requireAttribute>
            </include>
            <include cluster="Media Playback" client="false" server="true" clientLocked="false" serverLocked="true"></include>
            <include cluster="Keypad Input" client="false" server="true" clientLocked="false" serverLocked="true"></include>
            <include cluster="Media Input" client="false" server="true" clientLocked="false" serverLocked="false"></include>
            <include cluster="On/Off" client="false" server="true" clientLocked="false" serverLocked="true"></include>
            <include cluster="Channel" client="false" server="true" clientLocked="false" serverLocked="false"></include>
            <include cluster="Audio Output" client="false" server="true" clientLocked="false" serverLocked="false"></include>
            <include cluster="Low Power" client="false" server="true" clientLocked="false" serverLocked="false"></include>
            <include cluster="Wake on LAN" client="false" server="true" clientLocked="false" serverLocked="false"></include>
            <include cluster="Target Navigator" client="false" server="true" clientLocked="false" serverLocked="false"></include>
        </clusters>
    </deviceType>
    <deviceType>
        <name>MA-casting-videoclient</name>
        <domain>CHIP</domain>
        <typeName>Casting Video Client</typeName>
        <profileId editable="false">0x0103</profileId>
        <deviceId editable="false">0x0029</deviceId>
        <class>Simple</class>
        <scope>Endpoint</scope>
        <clusters lockOthers="true">
            <include cluster="Descriptor" client="false" server="true" clientLocked="true" serverLocked="true">
                <requireAttribute>DEVICE_TYPE_LIST</requireAttribute>
                <requireAttribute>SERVER_LIST</requireAttribute>
                <requireAttribute>CLIENT_LIST</requireAttribute>
                <requireAttribute>PARTS_LIST</requireAttribute>
            </include>
            <include cluster="Binding" client="false" server="true" clientLocked="false" serverLocked="true">
                <requireAttribute>BINDING</requireAttribute>
            </include>
            <include cluster="Media Playback" client="true" server="false" clientLocked="false" serverLocked="false"></include>
            <include cluster="Content Launcher" client="true" server="false" clientLocked="true" serverLocked="false"></include>
            <include cluster="Keypad Input" client="true" server="false" clientLocked="true" serverLocked="false"></include>
            <include cluster="Account Login" client="true" server="false" clientLocked="false" serverLocked="false"></include>
            <include cluster="On/Off" client="true" server="false" clientLocked="true" serverLocked="false"></include>
            <include cluster="Level Control" client="true" server="false" clientLocked="false" serverLocked="false"></include>
            <include cluster="Wake on LAN" client="true" server="false" clientLocked="false" serverLocked="false"></include>
            <include cluster="Channel" client="true" server="false" clientLocked="false" serverLocked="false"></include>
            <include cluster="Target Navigator" client="true" server="false" clientLocked="false" serverLocked="false"></include>
            <include cluster="Media Input" client="true" server="false" clientLocked="false" serverLocked="false"></include>
            <include cluster="Low Power" client="true" server="false" clientLocked="false" serverLocked="false"></include>
            <include cluster="Audio Output" client="true" server="false" clientLocked="false" serverLocked="false"></include>
            <include cluster="Application Launcher" client="true" server="false" clientLocked="false" serverLocked="false"></include>
            <include cluster="Application Basic" client="true" server="false" clientLocked="true" serverLocked="false"></include>
        </clusters>
    </deviceType>
    <deviceType>
        <name>MA-video-remotecontrol</name>
        <domain>CHIP</domain>
        <typeName>Video Remote Control</typeName>
        <profileId editable="false">0x0103</profileId>
        <deviceId editable="false">0x002A</deviceId>
        <class>Simple</class>
        <scope>Endpoint</scope>
        <clusters lockOthers="true">
            <include cluster="Descriptor" client="false" server="true" clientLocked="true" serverLocked="true">
                <requireAttribute>DEVICE_TYPE_LIST</requireAttribute>
                <requireAttribute>SERVER_LIST</requireAttribute>
                <requireAttribute>CLIENT_LIST</requireAttribute>
                <requireAttribute>PARTS_LIST</requireAttribute>
            </include>
            <include cluster="Binding" client="false" server="true" clientLocked="false" serverLocked="true">
                <requireAttribute>BINDING</requireAttribute>
            </include>
            <include cluster="Media Playback" client="true" server="false" clientLocked="true" serverLocked="false"></include>
            <include cluster="Content Launcher" client="true" server="false" clientLocked="false" serverLocked="false"></include>
            <include cluster="Keypad Input" client="true" server="false" clientLocked="true" serverLocked="false"></include>
            <include cluster="Account Login" client="true" server="false" clientLocked="false" serverLocked="false"></include>
            <include cluster="On/Off" client="true" server="false" clientLocked="true" serverLocked="false"></include>
            <include cluster="Level Control" client="true" server="false" clientLocked="false" serverLocked="false"></include>
            <include cluster="Wake on LAN" client="true" server="false" clientLocked="false" serverLocked="false"></include>
            <include cluster="Channel" client="true" server="false" clientLocked="false" serverLocked="false"></include>
            <include cluster="Target Navigator" client="true" server="false" clientLocked="false" serverLocked="false"></include>
            <include cluster="Media Input" client="true" server="false" clientLocked="false" serverLocked="false"></include>
            <include cluster="Low Power" client="true" server="false" clientLocked="false" serverLocked="false"></include>
            <include cluster="Audio Output" client="true" server="false" clientLocked="false" serverLocked="false"></include>
            <include cluster="Application Launcher" client="true" server="false" clientLocked="false" serverLocked="false"></include>
        </clusters>
    </deviceType>
    <deviceType>
        <name>MA-speaker</name>
        <domain>CHIP</domain>
        <typeName>Speaker</typeName>
        <profileId editable="false">0x0103</profileId>
        <deviceId editable="false">0x0022</deviceId>
        <class>Simple</class>
        <scope>Endpoint</scope>
        <clusters lockOthers="true">
            <include cluster="Identify" client="false" server="true" clientLocked="true" serverLocked="true">
                <requireAttribute>IDENTIFY_TIME</requireAttribute>
                <requireAttribute>IDENTIFY_TYPE</requireAttribute>
                <requireCommand>Identify</requireCommand>
                <requireCommand>IdentifyQuery</requireCommand>
                <requireCommand>TriggerEffect</requireCommand>
            </include>
            <include cluster="Descriptor" client="false" server="true" clientLocked="true" serverLocked="true">
                <requireAttribute>DEVICE_TYPE_LIST</requireAttribute>
                <requireAttribute>SERVER_LIST</requireAttribute>
                <requireAttribute>CLIENT_LIST</requireAttribute>
                <requireAttribute>PARTS_LIST</requireAttribute>
            </include>
            <include cluster="On/Off" client="false" server="true" clientLocked="false" serverLocked="true"></include>
            <include cluster="Level Control" client="false" server="true" clientLocked="false" serverLocked="true"></include>
        </clusters>
    </deviceType>
    <deviceType>
        <name>MA-contentapp</name>
        <domain>CHIP</domain>
        <typeName>Content App</typeName>
        <profileId editable="false">0x0103</profileId>
        <deviceId editable="false">0x0024</deviceId>
        <class>Simple</class>
        <scope>Endpoint</scope>
        <clusters lockOthers="true">
            <include cluster="Identify" client="false" server="true" clientLocked="true" serverLocked="true">
                <requireAttribute>IDENTIFY_TIME</requireAttribute>
                <requireAttribute>IDENTIFY_TYPE</requireAttribute>
                <requireCommand>Identify</requireCommand>
                <requireCommand>IdentifyQuery</requireCommand>
                <requireCommand>TriggerEffect</requireCommand>
            </include>
            <include cluster="Descriptor" client="false" server="true" clientLocked="true" serverLocked="true">
                <requireAttribute>DEVICE_TYPE_LIST</requireAttribute>
                <requireAttribute>SERVER_LIST</requireAttribute>
                <requireAttribute>CLIENT_LIST</requireAttribute>
                <requireAttribute>PARTS_LIST</requireAttribute>
            </include>
            <include cluster="Application Basic" client="false" server="true" clientLocked="false" serverLocked="true"></include>
            <include cluster="Keypad Input" client="false" server="true" clientLocked="false" serverLocked="true"></include>
            <include cluster="Application Launcher" client="false" server="true" clientLocked="false" serverLocked="true">
                <features>
                    <feature code="AP" name="ApplicationPlatform">
                    <disallowConform/>
                    </feature>
                </features>
            </include>
            <include cluster="Account Login" client="false" server="true" clientLocked="false" serverLocked="false"></include>
            <include cluster="Content Launcher" client="false" server="true" clientLocked="false" serverLocked="false"></include>
            <include cluster="Media Playback" client="false" server="true" clientLocked="false" serverLocked="false"></include>
            <include cluster="Target Navigator" client="false" server="true" clientLocked="false" serverLocked="false"></include>
            <include cluster="Channel" client="false" server="true" clientLocked="false" serverLocked="false"></include>
        </clusters>
    </deviceType>
    <deviceType>
        <name>MA-modeselect</name>
        <domain>CHIP</domain>
        <typeName>Mode Select</typeName>
        <profileId editable="false">0x0103</profileId>
        <deviceId editable="false">0x0027</deviceId>
        <class>Simple</class>
        <scope>Endpoint</scope>
        <clusters lockOthers="true">
            <include cluster="Identify" client="false" server="true" clientLocked="true" serverLocked="true">
                <requireAttribute>IDENTIFY_TIME</requireAttribute>
                <requireAttribute>IDENTIFY_TYPE</requireAttribute>
                <requireCommand>Identify</requireCommand>
                <requireCommand>IdentifyQuery</requireCommand>
                <requireCommand>TriggerEffect</requireCommand>
            </include>
            <include cluster="Descriptor" client="false" server="true" clientLocked="true" serverLocked="true">
                <requireAttribute>DEVICE_TYPE_LIST</requireAttribute>
                <requireAttribute>SERVER_LIST</requireAttribute>
                <requireAttribute>CLIENT_LIST</requireAttribute>
                <requireAttribute>PARTS_LIST</requireAttribute>
            </include>
            <include cluster="Mode Select" client="false" server="true" clientLocked="false" serverLocked="true"></include>
        </clusters>
    </deviceType>
    <deviceType>
        <name>MA-room-airconditioner</name>
        <domain>CHIP</domain>
        <typeName>Room Air Conditioner</typeName>
        <profileId editable="false">0x0103</profileId>
        <deviceId editable="false">0x0072</deviceId>
        <class>Simple</class>
        <scope>Endpoint</scope>
        <clusters lockOthers="true">
            <include cluster="Identify" client="false" server="true" clientLocked="true" serverLocked="true">
                <requireAttribute>IDENTIFY_TIME</requireAttribute>
                <requireAttribute>IDENTIFY_TYPE</requireAttribute>
                <requireCommand>Identify</requireCommand>
            </include>
            <include cluster="On/Off" client="false" server="true" clientLocked="true" serverLocked="true">
                <features>
                    <feature code="DF" name="DeadFrontBehavior">
                    <mandatoryConform/>
                    </feature>
                </features>
                <requireAttribute>ON_OFF</requireAttribute>
                <requireCommand>Off</requireCommand>
                <requireCommand>On</requireCommand>
                <requireCommand>Toggle</requireCommand>
            </include>
            <include cluster="Descriptor" client="false" server="true" clientLocked="true" serverLocked="true"></include>
            <include cluster="Groups" client="false" server="false" clientLocked="true" serverLocked="false"></include>
            <include cluster="Scenes Management" client="false" server="false" clientLocked="true" serverLocked="false"></include>
            <include cluster="Thermostat" client="false" server="true" clientLocked="true" serverLocked="true"></include>
            <include cluster="Thermostat User Interface Configuration" client="false" server="false" clientLocked="true" serverLocked="false"></include>
            <include cluster="Fan Control" client="false" server="false" clientLocked="true" serverLocked="false"></include>
            <include cluster="Temperature Measurement" client="false" server="false" clientLocked="true" serverLocked="false"></include>
            <include cluster="Relative Humidity Measurement" client="false" server="false" clientLocked="true" serverLocked="false"></include>
        </clusters>
    </deviceType>
    <deviceType>
        <name>MA-smokecoalarm</name>
        <domain>CHIP</domain>
        <typeName>Smoke CO Alarm</typeName>
        <profileId editable="false">0x0103</profileId>
        <deviceId editable="false">0x0076</deviceId>
        <class>Simple</class>
        <scope>Endpoint</scope>
        <clusters lockOthers="true">
            <include cluster="Identify" client="false" server="true" clientLocked="true" serverLocked="true">
                <requireAttribute>IDENTIFY_TIME</requireAttribute>
                <requireAttribute>IDENTIFY_TYPE</requireAttribute>
                <requireCommand>Identify</requireCommand>
            </include>
            <include cluster="Groups" client="false" server="false" clientLocked="true" serverLocked="false"></include>
            <include cluster="Smoke CO Alarm" client="false" server="true" clientLocked="true" serverLocked="true"></include>
            <include cluster="Relative Humidity Measurement" client="false" server="false" clientLocked="true" serverLocked="false"></include>
            <include cluster="Temperature Measurement" client="false" server="false" clientLocked="true" serverLocked="false"></include>
            <include cluster="Carbon Monoxide" client="false" server="false" clientLocked="true" serverLocked="false"></include>
            <include cluster="Power Source" client="false" server="true" clientLocked="true" serverLocked="true"></include>
            <include cluster="Descriptor" client="false" server="true" clientLocked="true" serverLocked="true"></include>
        </clusters>
    </deviceType>
    <deviceType>
        <name>MA-air-purifier</name>
        <domain>CHIP</domain>
        <typeName>Air Purifier</typeName>
        <profileId editable="false">0x0103</profileId>
        <deviceId editable="false">0x002D</deviceId>
        <class>Simple</class>
        <scope>Endpoint</scope>
        <clusters lockOthers="true">
            <include cluster="Descriptor" client="false" server="true" clientLocked="true" serverLocked="true"></include>
            <include cluster="Identify" client="false" server="true" clientLocked="true" serverLocked="true">
                <requireAttribute>IDENTIFY_TIME</requireAttribute>
                <requireAttribute>IDENTIFY_TYPE</requireAttribute>
                <requireCommand>Identify</requireCommand>
            </include>
            <include cluster="Groups" client="false" server="false" clientLocked="true" serverLocked="false"></include>
            <include cluster="Fan Control" client="false" server="true" clientLocked="true" serverLocked="true"></include>
            <include cluster="HEPA Filter Monitoring" client="false" server="true" clientLocked="true" serverLocked="false"></include>
            <include cluster="Activated Carbon Filter Monitoring" client="false" server="true" clientLocked="true" serverLocked="false"></include>
        </clusters>
    </deviceType>
    <deviceType>
        <name>MA-air-quality-sensor</name>
        <domain>CHIP</domain>
        <typeName>Air Quality Sensor</typeName>
        <profileId editable="false">0x0103</profileId>
        <deviceId editable="false">0x002C</deviceId>
        <class>Simple</class>
        <scope>Endpoint</scope>
        <clusters lockOthers="true">
            <include cluster="Descriptor" client="false" server="true" clientLocked="true" serverLocked="true"></include>
            <include cluster="Identify" client="false" server="true" clientLocked="true" serverLocked="true">
                <requireAttribute>IDENTIFY_TIME</requireAttribute>
                <requireAttribute>IDENTIFY_TYPE</requireAttribute>
                <requireCommand>Identify</requireCommand>
            </include>
            <include cluster="Air Quality" client="false" server="true" clientLocked="true" serverLocked="true"></include>
            <include cluster="Temperature Measurement" client="false" server="true" clientLocked="true" serverLocked="false"></include>
            <include cluster="Relative Humidity Measurement" client="false" server="true" clientLocked="true" serverLocked="false"></include>
            <include cluster="Carbon Monoxide Concentration Measurement" client="false" server="true" clientLocked="true" serverLocked="false"></include>
            <include cluster="Carbon Dioxide Concentration Measurement" client="false" server="true" clientLocked="true" serverLocked="false"></include>
            <include cluster="Nitrogen Dioxide Concentration Measurement" client="false" server="true" clientLocked="true" serverLocked="false"></include>
            <include cluster="Ozone Concentration Measurement" client="false" server="true" clientLocked="true" serverLocked="false"></include>
            <include cluster="Formaldehyde Concentration Measurement" client="false" server="true" clientLocked="true" serverLocked="false"></include>
            <include cluster="PM1 Concentration Measurement" client="false" server="true" clientLocked="true" serverLocked="false"></include>
            <include cluster="PM2.5 Concentration Measurement" client="false" server="true" clientLocked="true" serverLocked="false"></include>
            <include cluster="PM10 Concentration Measurement" client="false" server="true" clientLocked="true" serverLocked="false"></include>
            <include cluster="Radon Concentration Measurement" client="false" server="true" clientLocked="true" serverLocked="false"></include>
            <include cluster="Total Volatile Organic Compounds Concentration Measurement" client="false" server="true" clientLocked="true" serverLocked="false"></include>
        </clusters>
    </deviceType>
    <deviceType>
        <name>MA-dishwasher</name>
        <domain>CHIP</domain>
        <typeName>Dishwasher</typeName>
        <profileId editable="false">0x0103</profileId>
        <deviceId editable="false">0x0075</deviceId>
        <class>Simple</class>
        <scope>Endpoint</scope>
        <clusters lockOthers="true">
            <include cluster="Identify" client="false" server="false" clientLocked="true" serverLocked="false"></include>
            <include cluster="On/Off" client="false" server="false" clientLocked="true" serverLocked="false">
                <features>
                    <feature code="DF" name="DeadFrontBehavior">
                    <mandatoryConform/>
                    </feature>
                </features>
            </include>
            <include cluster="Descriptor" client="false" server="true" clientLocked="true" serverLocked="true"></include>
            <include cluster="Temperature Control" client="false" server="false" clientLocked="true" serverLocked="false"></include>
            <include cluster="Dishwasher Mode" client="false" server="false" clientLocked="true" serverLocked="false">
                <features>
                    <feature code="OO" name="OnOff">
                    <disallowConform/>
                    </feature>
                </features>
            </include>
            <include cluster="Dishwasher Alarm" client="false" server="false" clientLocked="true" serverLocked="false"></include>
            <include cluster="Operational State" client="false" server="true" clientLocked="true" serverLocked="true"></include>
        </clusters>
    </deviceType>
     <deviceType>
        <name>MA-oven</name>
        <domain>CHIP</domain>
        <typeName>Oven</typeName>
        <profileId editable="false">0x0103</profileId>
        <deviceId editable="false">0x007B</deviceId>
        <class>Simple</class>
        <scope>Endpoint</scope>
        <clusters lockOthers="true">
            <include cluster="Identify" client="false" server="false" clientLocked="true" serverLocked="false"></include>
            <include cluster="Descriptor" client="false" server="true" clientLocked="true" serverLocked="true"></include>
        </clusters>
    </deviceType>
    <deviceType>
        <name>MA-microwave-oven</name>
        <domain>CHIP</domain>
        <typeName>Microwave Oven</typeName>
        <profileId editable="false">0x0103</profileId>
        <deviceId editable="false">0x0079</deviceId>
        <class>Simple</class>
        <scope>Endpoint</scope>
        <clusters lockOthers="true">
            <include cluster="Identify" client="false" server="false" clientLocked="true" serverLocked="false"></include>
            <include cluster="Descriptor" client="false" server="true" clientLocked="true" serverLocked="true"></include>
            <include cluster="Fan Control" client="false" server="false" clientLocked="true" serverLocked="false">
                <features>
                    <feature code="WND" name="Wind">
                    <disallowConform/>
                    </feature>
                    <feature code="DIR" name="AirflowDirection">
                    <disallowConform/>
                    </feature>
                </features>
            </include>
            <include cluster="Microwave Oven Mode"  client="false" server="true" clientLocked="true" serverLocked="true"></include>
            <include cluster="Microwave Oven Control"  client="false" server="true" clientLocked="true" serverLocked="true"></include>
            <include cluster="Operational State" client="false" server="true" clientLocked="true" serverLocked="true"></include>
        </clusters>
    </deviceType>
    <deviceType>
        <name>MA-refrigerator</name>
        <domain>CHIP</domain>
        <typeName>Refrigerator</typeName>
        <profileId editable="false">0x0103</profileId>
        <deviceId editable="false">0x0070</deviceId>
        <class>Simple</class>
        <scope>Endpoint</scope>
        <endpointComposition>
            <compositionType>tree</compositionType>
            <endpoint conformance="M" constraint="min 1">
                    <deviceType>0x0071</deviceType>
            </endpoint>
        </endpointComposition>
        <clusters lockOthers="true">
            <include cluster="Identify" client="false" server="false" clientLocked="true" serverLocked="false"></include>
            <include cluster="Descriptor" client="false" server="true" clientLocked="true" serverLocked="true"></include>
            <include cluster="Refrigerator And Temperature Controlled Cabinet Mode" client="false" server="false" clientLocked="true" serverLocked="false">
                <features>
                    <feature code="OO" name="OnOff">
                    <disallowConform/>
                    </feature>
                </features>
            </include>
            <include cluster="Refrigerator Alarm" client="false" server="false" clientLocked="true" serverLocked="false"></include>
        </clusters>
    </deviceType>
    <deviceType>
        <name>MA-laundry-washer</name>
        <domain>CHIP</domain>
        <typeName>Laundry Washer</typeName>
        <profileId editable="false">0x0103</profileId>
        <deviceId editable="false">0x0073</deviceId>
        <class>Simple</class>
        <scope>Endpoint</scope>
        <clusters lockOthers="true">
            <include cluster="Identify" client="false" server="false" clientLocked="true" serverLocked="false"></include>
            <include cluster="Descriptor" client="false" server="true" clientLocked="true" serverLocked="true"></include>
            <include cluster="On/Off" client="false" server="false" clientLocked="true" serverLocked="false">
                <features>
                    <feature code="DF" name="DeadFrontBehavior">
                    <mandatoryConform/>
                    </feature>
                </features>
            </include>
            <include cluster="Laundry Washer Mode" client="false" server="false" clientLocked="true" serverLocked="false">
                <features>
                    <feature code="OO" name="OnOff">
                    <disallowConform/>
                    </feature>
                </features>
            </include>
            <include cluster="Laundry Washer Controls" client="false" server="false" clientLocked="true" serverLocked="false"></include>
            <include cluster="Temperature Control" client="false" server="false" clientLocked="true" serverLocked="false"></include>
            <include cluster="Operational State" client="false" server="true" clientLocked="true" serverLocked="true"></include>
        </clusters>
    </deviceType>
        <deviceType>
        <name>MA-laundry-dryer</name>
        <domain>CHIP</domain>
        <typeName>Laundry Dryer</typeName>
        <profileId editable="false">0x0103</profileId>
        <deviceId editable="false">0x007C</deviceId>
        <class>Simple</class>
        <scope>Endpoint</scope>
        <clusters lockOthers="true">
            <include cluster="Identify" client="false" server="false" clientLocked="true" serverLocked="false"></include>
            <include cluster="Descriptor" client="false" server="true" clientLocked="true" serverLocked="true"></include>
            <include cluster="On/Off" client="false" server="false" clientLocked="true" serverLocked="false">
                <features>
                    <feature code="DF" name="DeadFrontBehavior">
                    <mandatoryConform/>
                    </feature>
                </features>
            </include>
            <include cluster="Laundry Washer Mode" client="false" server="false" clientLocked="true" serverLocked="false">
                <features>
                    <feature code="" name="OnOff">
                    <disallowConform/>
                    </feature>
                </features>
            </include>
            <include cluster="Laundry Dryer Controls" client="false" server="false" clientLocked="true" serverLocked="false"></include>
            <include cluster="Temperature Control" client="false" server="false" clientLocked="true" serverLocked="false"></include>
            <include cluster="Operational State" client="false" server="true" clientLocked="true" serverLocked="true"></include>
        </clusters>
    </deviceType>
    <deviceType>
        <name>MA-extractor-hood</name>
        <domain>CHIP</domain>
        <typeName>Extractor Hood</typeName>
        <profileId editable="false">0x0103</profileId>
        <deviceId editable="false">0x007A</deviceId>
        <class>Simple</class>
        <scope>Endpoint</scope>
        <clusters lockOthers="true">
            <include cluster="Identify" client="false" server="false" clientLocked="true" serverLocked="false"></include>
            <include cluster="Descriptor" client="false" server="true" clientLocked="true" serverLocked="true"></include>
            <include cluster="HEPA Filter Monitoring" client="false" server="false" clientLocked="true" serverLocked="false"></include>
            <include cluster="Activated Carbon Filter Monitoring" client="false" server="false" clientLocked="true" serverLocked="false"></include>
            <include cluster="Fan Control" client="false" server="true" clientLocked="true" serverLocked="true">
                <features>
                    <feature code="RCK" name="Rocking">
                    <disallowConform/>
                    </feature>
                    <feature code="WND" name="Wind">
                    <disallowConform/>
                    </feature>
                    <feature code="DIR" name="AirflowDirection">
                    <disallowConform/>
                    </feature>
                </features>
            </include>
        </clusters>
    </deviceType>
    <deviceType>
        <name>MA-robotic-vacuum-cleaner</name>
        <domain>CHIP</domain>
        <typeName>Robotic Vacuum Cleaner</typeName>
        <profileId editable="false">0x0103</profileId>
        <deviceId editable="false">0x0074</deviceId>
        <class>Simple</class>
        <scope>Endpoint</scope>
        <clusters lockOthers="true">
            <include cluster="Identify" client="false" server="true" clientLocked="true" serverLocked="true">
            </include>
            <include cluster="Descriptor" client="false" server="true" clientLocked="true" serverLocked="true"></include>
            <include cluster="RVC Run Mode" client="false" server="true" clientLocked="true" serverLocked="true"></include>
            <include cluster="RVC Clean Mode" client="false" server="false" clientLocked="true" serverLocked="false"></include>
            <include cluster="RVC Operational State" client="false" server="true" clientLocked="true" serverLocked="true"></include>
            <include cluster="Service Area" client="false" server="false" clientLocked="true" serverLocked="false"></include>
        </clusters>
    </deviceType>
    <deviceType>
        <name>MA-temperature-controlled-cabinet</name>
        <domain>CHIP</domain>
        <typeName>Temperature Controlled Cabinet</typeName>
        <profileId editable="false">0x0103</profileId>
        <deviceId editable="false">0x0071</deviceId>
        <class>Simple</class>
        <scope>Endpoint</scope>
        <clusters lockOthers="true">
            <include cluster="Descriptor" client="false" server="true" clientLocked="true" serverLocked="true"></include>
            <include cluster="Temperature Control" client="false" server="true" clientLocked="true" serverLocked="true"></include>
            <include cluster="Temperature Measurement" client="false" server="false" clientLocked="true" serverLocked="false"></include>
            <include cluster="Refrigerator And Temperature Controlled Cabinet Mode" client="false" server="false" clientLocked="true" serverLocked="false">
                <features>
                    <feature code="OO" name="OnOff">
                    <disallowConform/>
                    </feature>
                </features>
            </include>
            <include cluster="Oven Mode" client="false" server="false" clientLocked="true" serverLocked="false">
                <features>
                    <feature code="OO" name="OnOff">
                    <disallowConform/>
                    </feature>
                </features>
            </include>
            <include cluster="Oven Cavity Operational State" client="false" server="false" clientLocked="true" serverLocked="false"></include>
        </clusters>
    </deviceType>
    <deviceType>
        <name>MA-water-freeze-detector</name>
        <domain>CHIP</domain>
        <typeName>Water Freeze Detector</typeName>
        <profileId editable="false">0x0103</profileId>
        <deviceId editable="false">0x0041</deviceId>
        <class>Simple</class>
        <scope>Endpoint</scope>
        <clusters lockOthers="true">
            <include cluster="Identify" client="false" server="true" clientLocked="true" serverLocked="true"></include>
            <include cluster="Boolean State" client="false" server="true" clientLocked="true" serverLocked="true"></include>
            <include cluster="Boolean State Configuration" client="false" server="true" clientLocked="true" serverLocked="false"></include>
            <include cluster="Descriptor" client="false" server="true" clientLocked="true" serverLocked="true"></include>
        </clusters>
    </deviceType>
    <deviceType>
        <name>MA-water-valve</name>
        <domain>CHIP</domain>
        <typeName>Water Valve</typeName>
        <profileId editable="false">0x0103</profileId>
        <deviceId editable="false">0x0042</deviceId>
        <class>Simple</class>
        <scope>Endpoint</scope>
        <clusters lockOthers="true">
            <include cluster="Identify" client="false" server="true" clientLocked="true" serverLocked="true"></include>
            <include cluster="Valve Configuration and Control" client="false" server="true" clientLocked="true" serverLocked="true"></include>
            <include cluster="Descriptor" client="false" server="true" clientLocked="true" serverLocked="true"></include>
        </clusters>
    </deviceType>
    <deviceType>
        <name>MA-water-leak-detector</name>
        <domain>CHIP</domain>
        <typeName>Water Leak Detector</typeName>
        <profileId editable="false">0x0103</profileId>
        <deviceId editable="false">0x0043</deviceId>
        <class>Simple</class>
        <scope>Endpoint</scope>
        <clusters lockOthers="true">
            <include cluster="Identify" client="false" server="true" clientLocked="true" serverLocked="true"></include>
            <include cluster="Boolean State" client="false" server="true" clientLocked="true" serverLocked="true"></include>
            <include cluster="Boolean State Configuration" client="false" server="true" clientLocked="true" serverLocked="false"></include>
            <include cluster="Descriptor" client="false" server="true" clientLocked="true" serverLocked="true"></include>
        </clusters>
    </deviceType>
    <deviceType>
        <name>MA-rain-sensor</name>
        <domain>CHIP</domain>
        <typeName>Rain Sensor</typeName>
        <profileId editable="false">0x0103</profileId>
        <deviceId editable="false">0x0044</deviceId>
        <class>Simple</class>
        <scope>Endpoint</scope>
        <clusters lockOthers="true">
            <include cluster="Identify" client="false" server="true" clientLocked="true" serverLocked="true"></include>
            <include cluster="Boolean State" client="false" server="true" clientLocked="true" serverLocked="true"></include>
            <include cluster="Boolean State Configuration" client="false" server="true" clientLocked="true" serverLocked="false"></include>
            <include cluster="Descriptor" client="false" server="true" clientLocked="true" serverLocked="true"></include>
        </clusters>
    </deviceType>
    <deviceType>
        <name>MA-network-infrastructure-manager</name>
        <domain>CHIP</domain>
        <typeName>Network Infrastructure Manager</typeName>
        <profileId editable="false">0x0103</profileId>
        <deviceId editable="false">0x0090</deviceId>
        <class>Simple</class>
        <scope>Endpoint</scope>
        <clusters lockOthers="true">
            <include cluster="Descriptor" client="false" server="true" clientLocked="true" serverLocked="true"/>
            <include cluster="Thread Network Directory" client="false" server="true" clientLocked="true" serverLocked="true"/>
            <include cluster="Wi-Fi Network Management" client="false" server="true" clientLocked="true" serverLocked="true"/>
            <include cluster="Thread Border Router Management" client="false" server="true" clientLocked="true" serverLocked="true"/>
        </clusters>
    </deviceType>
    <deviceType>
        <name>MA-thread-border-router</name>
        <domain>CHIP</domain>
        <typeName>Thread Border Router</typeName>
        <profileId editable="false">0x0103</profileId>
        <deviceId editable="false">0x0091</deviceId>
        <class>Simple</class>
        <scope>Endpoint</scope>
        <clusters lockOthers="true">
            <include cluster="Descriptor" client="false" server="true" clientLocked="true" serverLocked="true"/>
            <include cluster="Thread Network Diagnostics" client="false" server="true" clientLocked="true" serverLocked="true"></include>
            <include cluster="Thread Border Router Management" client="false" server="true" clientLocked="true" serverLocked="true"></include>
        </clusters>
    </deviceType>

    <deviceType>
        <name>MA-all-clusters-app</name>
        <domain>CHIP</domain>
        <typeName>All-clusters-app Server Example</typeName>
        <profileId editable="false">0x0103</profileId>
        <deviceId editable="false">0xFFF10003</deviceId>
        <clusters lockOthers="true">
            <include cluster="Identify" client="false" server="true" clientLocked="true" serverLocked="true">
                <requireAttribute>IDENTIFY_TIME</requireAttribute>
                <requireAttribute>IDENTIFY_TYPE</requireAttribute>
                <requireCommand>Identify</requireCommand>
                <requireCommand>IdentifyQuery</requireCommand>
                <requireCommand>TriggerEffect</requireCommand>
            </include>
            <include cluster="Descriptor" client="false" server="true" clientLocked="true" serverLocked="true">
                <requireAttribute>DEVICE_TYPE_LIST</requireAttribute>
                <requireAttribute>SERVER_LIST</requireAttribute>
                <requireAttribute>CLIENT_LIST</requireAttribute>
                <requireAttribute>PARTS_LIST</requireAttribute>
            </include>
            <include cluster="Binding" client="false" server="true" clientLocked="true" serverLocked="false">
                <requireAttribute>BINDING</requireAttribute>
            </include>
            <include cluster="Color Control" client="true" server="true" clientLocked="true" serverLocked="true">
                <requireAttribute>COLOR_CONTROL_CURRENT_HUE</requireAttribute>
                <requireAttribute>COLOR_CONTROL_CURRENT_SATURATION</requireAttribute>
                <requireAttribute>COLOR_CONTROL_REMAINING_TIME</requireAttribute>
                <requireAttribute>COLOR_CONTROL_CURRENT_X</requireAttribute>
                <requireAttribute>COLOR_CONTROL_CURRENT_Y</requireAttribute>
                <requireAttribute>COLOR_CONTROL_DRIFT_COMPENSATION</requireAttribute>
                <requireAttribute>COLOR_CONTROL_COMPENSATION_TEXT</requireAttribute>
                <requireAttribute>COLOR_CONTROL_COLOR_TEMPERATURE</requireAttribute>
                <requireAttribute>COLOR_CONTROL_COLOR_MODE</requireAttribute>
                <requireAttribute>COLOR_CONTROL_OPTIONS</requireAttribute>
                <requireAttribute>COLOR_CONTROL_NUMBER_OF_PRIMARIES</requireAttribute>
                <requireAttribute>COLOR_CONTROL_PRIMARY_1_X</requireAttribute>
                <requireAttribute>COLOR_CONTROL_PRIMARY_1_Y</requireAttribute>
                <requireAttribute>COLOR_CONTROL_PRIMARY_1_INTENSITY</requireAttribute>
                <requireAttribute>COLOR_CONTROL_PRIMARY_2_X</requireAttribute>
                <requireAttribute>COLOR_CONTROL_PRIMARY_2_Y</requireAttribute>
                <requireAttribute>COLOR_CONTROL_PRIMARY_2_INTENSITY</requireAttribute>
                <requireAttribute>COLOR_CONTROL_PRIMARY_3_X</requireAttribute>
                <requireAttribute>COLOR_CONTROL_PRIMARY_3_Y</requireAttribute>
                <requireAttribute>COLOR_CONTROL_PRIMARY_3_INTENSITY</requireAttribute>
                <requireAttribute>COLOR_CONTROL_PRIMARY_4_X</requireAttribute>
                <requireAttribute>COLOR_CONTROL_PRIMARY_4_Y</requireAttribute>
                <requireAttribute>COLOR_CONTROL_PRIMARY_4_INTENSITY</requireAttribute>
                <requireAttribute>COLOR_CONTROL_PRIMARY_5_X</requireAttribute>
                <requireAttribute>COLOR_CONTROL_PRIMARY_5_Y</requireAttribute>
                <requireAttribute>COLOR_CONTROL_PRIMARY_5_INTENSITY</requireAttribute>
                <requireAttribute>COLOR_CONTROL_PRIMARY_6_X</requireAttribute>
                <requireAttribute>COLOR_CONTROL_PRIMARY_6_Y</requireAttribute>
                <requireAttribute>COLOR_CONTROL_PRIMARY_6_INTENSITY</requireAttribute>
                <requireAttribute>COLOR_CONTROL_WHITE_POINT_X</requireAttribute>
                <requireAttribute>COLOR_CONTROL_WHITE_POINT_Y</requireAttribute>
                <requireAttribute>COLOR_CONTROL_COLOR_POINT_R_X</requireAttribute>
                <requireAttribute>COLOR_CONTROL_COLOR_POINT_R_Y</requireAttribute>
                <requireAttribute>COLOR_CONTROL_COLOR_POINT_R_INTENSITY</requireAttribute>
                <requireAttribute>COLOR_CONTROL_COLOR_POINT_G_X</requireAttribute>
                <requireAttribute>COLOR_CONTROL_COLOR_POINT_G_Y</requireAttribute>
                <requireAttribute>COLOR_CONTROL_COLOR_POINT_G_INTENSITY</requireAttribute>
                <requireAttribute>COLOR_CONTROL_COLOR_POINT_B_X</requireAttribute>
                <requireAttribute>COLOR_CONTROL_COLOR_POINT_B_Y</requireAttribute>
                <requireAttribute>COLOR_CONTROL_COLOR_POINT_B_INTENSITY</requireAttribute>
                <requireAttribute>COLOR_CONTROL_TEMPERATURE_LEVEL_MIN_MIREDS</requireAttribute>
                <requireAttribute>START_UP_COLOR_TEMPERATURE_MIREDS</requireAttribute>
                <requireAttribute>COLOR_CONTROL_ENHANCED_CURRENT_HUE</requireAttribute>
                <requireAttribute>COLOR_CONTROL_ENHANCED_COLOR_MODE</requireAttribute>
                <requireAttribute>COLOR_CONTROL_COLOR_LOOP_ACTIVE</requireAttribute>
                <requireAttribute>COLOR_CONTROL_COLOR_LOOP_DIRECTION</requireAttribute>
                <requireAttribute>COLOR_CONTROL_COLOR_LOOP_TIME</requireAttribute>
                <requireAttribute>COLOR_CONTROL_COLOR_START_ENHANCED_HUE</requireAttribute>
                <requireAttribute>COLOR_CONTROL_COLOR_STORED_ENHANCED_HUE</requireAttribute>
                <requireAttribute>COLOR_CONTROL_COLOR_CAPABILITIES</requireAttribute>
                <requireAttribute>COLOR_CONTROL_COLOR_TEMP_PHYSICAL_MIN</requireAttribute>
                <requireAttribute>COLOR_CONTROL_COLOR_TEMP_PHYSICAL_MAX</requireAttribute>
                <requireCommand>MoveToHue</requireCommand>
                <requireCommand>MoveHue</requireCommand>
                <requireCommand>StepHue</requireCommand>
                <requireCommand>MoveToSaturation</requireCommand>
                <requireCommand>MoveSaturation</requireCommand>
                <requireCommand>StepSaturation</requireCommand>
                <requireCommand>MoveToHueAndSaturation</requireCommand>
                <requireCommand>MoveToColor</requireCommand>
                <requireCommand>MoveColor</requireCommand>
                <requireCommand>StepColor</requireCommand>
                <requireCommand>MoveToColorTemperature</requireCommand>
                <requireCommand>MoveColorTemperature</requireCommand>
                <requireCommand>StepColorTemperature</requireCommand>
                <requireCommand>StopMoveStep</requireCommand>
            </include>
            <include cluster="Door Lock" client="true" server="true" clientLocked="true" serverLocked="true">
                <requireCommand>LockDoor</requireCommand>
                <requireCommand>UnlockDoor</requireCommand>
                <requireCommand>SetUser</requireCommand>
                <requireCommand>GetUser</requireCommand>
                <requireCommand>GetUserResponse</requireCommand>
                <requireCommand>ClearUser</requireCommand>
                <requireCommand>SetCredential</requireCommand>
                <requireCommand>SetCredentialResponse</requireCommand>
                <requireCommand>SetCredentialStatus</requireCommand>
                <requireCommand>SetCredentialStatusResponse</requireCommand>
                <requireCommand>ClearCredential</requireCommand>
            </include>
            <include cluster="Groups" client="false" server="true" clientLocked="true" serverLocked="true">
                <requireAttribute>GROUP_NAME_SUPPORT</requireAttribute>
                <requireCommand>AddGroup</requireCommand>
                <requireCommand>AddGroupResponse</requireCommand>
                <requireCommand>ViewGroup</requireCommand>
                <requireCommand>ViewGroupResponse</requireCommand>
                <requireCommand>GetGroupMembership</requireCommand>
                <requireCommand>GetGroupMembershipResponse</requireCommand>
                <requireCommand>RemoveGroup</requireCommand>
                <requireCommand>RemoveGroupResponse</requireCommand>
                <requireCommand>RemoveAllGroups</requireCommand>
                <requireCommand>AddGroupIfIdentifying</requireCommand>
            </include>
            <include cluster="Level Control" client="true" server="true" clientLocked="true" serverLocked="true">
                <requireAttribute>CURRENT_LEVEL</requireAttribute>
                <requireCommand>MoveToLevel</requireCommand>
                <requireCommand>Move</requireCommand>
                <requireCommand>Step</requireCommand>
                <requireCommand>Stop</requireCommand>
                <requireCommand>MoveToLevelWithOnOff</requireCommand>
                <requireCommand>MoveWithOnOff</requireCommand>
                <requireCommand>StepWithOnOff</requireCommand>
                <requireCommand>StopWithOnOff</requireCommand>
            </include>
            <include cluster="On/Off" client="true" server="true" clientLocked="true" serverLocked="true">
                <requireAttribute>ON_OFF</requireAttribute>
                <requireCommand>Off</requireCommand>
                <requireCommand>On</requireCommand>
                <requireCommand>Toggle</requireCommand>
            </include>
            <include cluster="Scenes Management" client="true" server="true" clientLocked="true" serverLocked="true">
                <requireAttribute>SCENE_COUNT</requireAttribute>
                <requireAttribute>CURRENT_SCENE</requireAttribute>
                <requireAttribute>CURRENT_GROUP</requireAttribute>
                <requireAttribute>SCENE_VALID</requireAttribute>
                <requireAttribute>SCENE_NAME_SUPPORT</requireAttribute>
                <requireCommand>AddScene</requireCommand>
                <requireCommand>AddSceneResponse</requireCommand>
                <requireCommand>ViewScene</requireCommand>
                <requireCommand>ViewSceneResponse</requireCommand>
                <requireCommand>RemoveScene</requireCommand>
                <requireCommand>RemoveSceneResponse</requireCommand>
                <requireCommand>RemoveAllScenes</requireCommand>
                <requireCommand>RemoveAllScenesResponse</requireCommand>
                <requireCommand>StoreScene</requireCommand>
                <requireCommand>StoreSceneResponse</requireCommand>
                <requireCommand>RecallScene</requireCommand>
                <requireCommand>GetSceneMembership</requireCommand>
                <requireCommand>GetSceneMembershipResponse</requireCommand>
            </include>
            <include cluster="Temperature Measurement" client="false" server="true" clientLocked="true" serverLocked="true"></include>
        </clusters>
    </deviceType>
    <deviceType>
        <name>MA-secondary-network-interface</name>
        <domain>CHIP</domain>
        <typeName>Secondary Network Interface</typeName>
        <profileId editable="false">0x0103</profileId>
        <deviceId editable="false">0x0019</deviceId>
        <class>Utility</class>
        <scope>Endpoint</scope>
        <clusters lockOthers="true">
            <include cluster="Network Commissioning" client="false" server="true" clientLocked="true" serverLocked="true"></include>
            <include cluster="Descriptor" client="false" server="true" clientLocked="true" serverLocked="true">
                <requireAttribute>DEVICE_TYPE_LIST</requireAttribute>
                <requireAttribute>SERVER_LIST</requireAttribute>
                <requireAttribute>CLIENT_LIST</requireAttribute>
                <requireAttribute>PARTS_LIST</requireAttribute>
            </include>
            <include cluster="Ethernet Network Diagnostics" client="false" server="false" clientLocked="true" serverLocked="false"></include>
            <include cluster="Wi-Fi Network Diagnostics" client="false" server="false" clientLocked="true" serverLocked="false"></include>
            <include cluster="Thread Network Diagnostics" client="false" server="false" clientLocked="true" serverLocked="false"></include>
        </clusters>
    </deviceType>
    <deviceType>
        <name>Cooktop</name>
        <domain>CHIP</domain>
        <typeName>Cooktop</typeName>
        <class>Simple</class>
        <profileId editable="false">0x0103</profileId>
        <deviceId editable="false">0x0078</deviceId>
        <clusters lockOthers="true">
            <include cluster="Descriptor" client="false" server="true" clientLocked="true" serverLocked="true">
            </include>
            <include cluster="Identify" client="false" server="false" clientLocked="true" serverLocked="false"></include>
            <include cluster="On/Off" client="false" server="true" clientLocked="true" serverLocked="true">
                <features>
                    <feature code="OFFONLY" name="OffOnly">
                    <mandatoryConform/>
                    </feature>
                </features>
            </include>
        </clusters>
    </deviceType>
    <deviceType>
        <name>Cook Surface</name>
        <domain>CHIP</domain>
        <typeName>Cook Surface</typeName>
        <class>Simple</class>
        <profileId editable="false">0x0103</profileId>
        <deviceId editable="false">0x0077</deviceId>
        <clusters lockOthers="true">
            <include cluster="On/Off" client="false" server="true" clientLocked="true" serverLocked="false">
                <features>
                    <feature code="OFFONLY" name="OffOnly">
                    <mandatoryConform/>
                    </feature>
                </features>
            </include>
            <include cluster="Descriptor" client="false" server="true" clientLocked="true" serverLocked="true"></include>
            <include cluster="Temperature Control" client="false" server="true" clientLocked="true" serverLocked="false"></include>
            <include cluster="Temperature Measurement" client="false" server="false" clientLocked="true" serverLocked="false"></include>
        </clusters>
    </deviceType>
        <deviceType>
        <name>Energy EVSE</name>
        <domain>CHIP</domain>
        <typeName>EVSE</typeName>
        <class>Simple</class>
        <profileId editable="false">0x0103</profileId>
        <deviceId editable="false">0x050C</deviceId>
        <clusters lockOthers="true">
            <include cluster="Descriptor" client="false" server="true" clientLocked="true" serverLocked="true"></include>
            <include cluster="Identify" client="false" server="false" clientLocked="true" serverLocked="false"></include>
            <include cluster="Energy EVSE" client="false" server="true" clientLocked="true" serverLocked="true"></include>
            <include cluster="Energy EVSE Mode" client="false" server="true" clientLocked="true" serverLocked="true"></include>
            <include cluster="Temperature Measurement" client="false" server="false" clientLocked="true" serverLocked="false"></include>
        </clusters>
    </deviceType>
    <deviceType>
        <name>Device Energy Management</name>
        <domain>CHIP</domain>
        <typeName>Device Energy Management</typeName>
        <class>Simple</class>
        <profileId editable="false">0x0103</profileId>
        <deviceId editable="false">0x050D</deviceId>
        <clusters lockOthers="true">
            <include cluster="Descriptor" client="false" server="true" clientLocked="true" serverLocked="true"></include>
            <include cluster="Device Energy Management" client="false" server="true" clientLocked="true" serverLocked="true"></include>
            <include cluster="Device Energy Management Mode" client="false" server="true" clientLocked="true" serverLocked="false"></include>
        </clusters>
    </deviceType>
    <deviceType>
<<<<<<< HEAD
        <name>MA-heatpump</name>
        <domain>CHIP</domain>
        <typeName>Heat Pump</typeName>
        <profileId editable="false">0x0103</profileId>
        <deviceId editable="false">0x0309</deviceId>
=======
        <name>MA-waterheater</name>
        <domain>CHIP</domain>
        <typeName>Water Heater</typeName>
        <profileId editable="false">0x0103</profileId>
        <deviceId editable="false">0x050F</deviceId>
>>>>>>> b99a978e
        <class>Simple</class>
        <scope>Endpoint</scope>
        <clusters>
            <include cluster="Descriptor" client="false" server="true" clientLocked="true" serverLocked="true">
                <requireAttribute>CLIENT_LIST</requireAttribute>
                <requireAttribute>DEVICE_TYPE_LIST</requireAttribute>
                <requireAttribute>PARTS_LIST</requireAttribute>
                <requireAttribute>SERVER_LIST</requireAttribute>
            </include>
            <include cluster="Identify" client="false" server="true" clientLocked="true" serverLocked="false">
                <requireAttribute>IDENTIFY_TIME</requireAttribute>
                <requireAttribute>IDENTIFY_TYPE</requireAttribute>
                <requireCommand>Identify</requireCommand>
            </include>
<<<<<<< HEAD
            <include cluster="Thermostat" client="true" server="false" clientLocked="false" serverLocked="true">
=======
            <include cluster="Thermostat" client="false" server="true" clientLocked="true" serverLocked="true">
>>>>>>> b99a978e
                <requireAttribute>CONTROL_SEQUENCE_OF_OPERATION</requireAttribute>
                <requireAttribute>LOCAL_TEMPERATURE</requireAttribute>
                <requireAttribute>SYSTEM_MODE</requireAttribute>
                <requireCommand>SetpointRaiseLower</requireCommand>
            </include>
<<<<<<< HEAD
        </clusters>
    </deviceType>
    <deviceType>
        <name>MA-solarpower</name>
        <domain>CHIP</domain>
        <typeName>Solar Power</typeName>
        <profileId editable="false">0x0103</profileId>
        <deviceId editable="false">0x0017</deviceId>
        <class>Simple</class>
        <scope>Endpoint</scope>
        <clusters>
            <include cluster="Descriptor" client="false" server="true" clientLocked="true" serverLocked="true">
                <requireAttribute>CLIENT_LIST</requireAttribute>
                <requireAttribute>DEVICE_TYPE_LIST</requireAttribute>
                <requireAttribute>PARTS_LIST</requireAttribute>
                <requireAttribute>SERVER_LIST</requireAttribute>
            </include>
            <include cluster="Identify" client="false" server="true" clientLocked="true" serverLocked="false">
                <requireAttribute>IDENTIFY_TIME</requireAttribute>
                <requireAttribute>IDENTIFY_TYPE</requireAttribute>
                <requireCommand>Identify</requireCommand>
            </include>
        </clusters>
    </deviceType>
    <deviceType>
        <name>MA-batterystorage</name>
        <domain>CHIP</domain>
        <typeName>Battery Storage</typeName>
        <profileId editable="false">0x0103</profileId>
        <deviceId editable="false">0x0018</deviceId>
        <class>Simple</class>
        <scope>Endpoint</scope>
        <clusters>
            <include cluster="Descriptor" client="false" server="true" clientLocked="true" serverLocked="true">
                <requireAttribute>CLIENT_LIST</requireAttribute>
                <requireAttribute>DEVICE_TYPE_LIST</requireAttribute>
                <requireAttribute>PARTS_LIST</requireAttribute>
                <requireAttribute>SERVER_LIST</requireAttribute>
            </include>
            <include cluster="Identify" client="false" server="true" clientLocked="true" serverLocked="false">
                <requireAttribute>IDENTIFY_TIME</requireAttribute>
                <requireAttribute>IDENTIFY_TYPE</requireAttribute>
                <requireCommand>Identify</requireCommand>
=======
            <include cluster="Water Heater Management" client="false" server="true" clientLocked="true" serverLocked="true">
                <requireAttribute>BOOST_STATE</requireAttribute>
                <requireAttribute>HEATER_TYPES</requireAttribute>
                <requireAttribute>HEAT_DEMAND</requireAttribute>
                <requireEvent>BoostEnded</requireEvent>
                <requireEvent>BoostStarted</requireEvent>
                <requireCommand>Boost</requireCommand>
                <requireCommand>CancelBoost</requireCommand>
            </include>
            <include cluster="Water Heater Mode" client="false" server="true" clientLocked="true" serverLocked="true">
                <requireAttribute>CURRENT_MODE</requireAttribute>
                <requireAttribute>SUPPORTED_MODES</requireAttribute>
                <requireCommand>ChangeToMode</requireCommand>
                <requireCommand>ChangeToModeResponse</requireCommand>
>>>>>>> b99a978e
            </include>
        </clusters>
    </deviceType>
</configurator><|MERGE_RESOLUTION|>--- conflicted
+++ resolved
@@ -2699,19 +2699,11 @@
         </clusters>
     </deviceType>
     <deviceType>
-<<<<<<< HEAD
-        <name>MA-heatpump</name>
-        <domain>CHIP</domain>
-        <typeName>Heat Pump</typeName>
-        <profileId editable="false">0x0103</profileId>
-        <deviceId editable="false">0x0309</deviceId>
-=======
         <name>MA-waterheater</name>
         <domain>CHIP</domain>
         <typeName>Water Heater</typeName>
         <profileId editable="false">0x0103</profileId>
         <deviceId editable="false">0x050F</deviceId>
->>>>>>> b99a978e
         <class>Simple</class>
         <scope>Endpoint</scope>
         <clusters>
@@ -2726,61 +2718,12 @@
                 <requireAttribute>IDENTIFY_TYPE</requireAttribute>
                 <requireCommand>Identify</requireCommand>
             </include>
-<<<<<<< HEAD
-            <include cluster="Thermostat" client="true" server="false" clientLocked="false" serverLocked="true">
-=======
             <include cluster="Thermostat" client="false" server="true" clientLocked="true" serverLocked="true">
->>>>>>> b99a978e
                 <requireAttribute>CONTROL_SEQUENCE_OF_OPERATION</requireAttribute>
                 <requireAttribute>LOCAL_TEMPERATURE</requireAttribute>
                 <requireAttribute>SYSTEM_MODE</requireAttribute>
                 <requireCommand>SetpointRaiseLower</requireCommand>
             </include>
-<<<<<<< HEAD
-        </clusters>
-    </deviceType>
-    <deviceType>
-        <name>MA-solarpower</name>
-        <domain>CHIP</domain>
-        <typeName>Solar Power</typeName>
-        <profileId editable="false">0x0103</profileId>
-        <deviceId editable="false">0x0017</deviceId>
-        <class>Simple</class>
-        <scope>Endpoint</scope>
-        <clusters>
-            <include cluster="Descriptor" client="false" server="true" clientLocked="true" serverLocked="true">
-                <requireAttribute>CLIENT_LIST</requireAttribute>
-                <requireAttribute>DEVICE_TYPE_LIST</requireAttribute>
-                <requireAttribute>PARTS_LIST</requireAttribute>
-                <requireAttribute>SERVER_LIST</requireAttribute>
-            </include>
-            <include cluster="Identify" client="false" server="true" clientLocked="true" serverLocked="false">
-                <requireAttribute>IDENTIFY_TIME</requireAttribute>
-                <requireAttribute>IDENTIFY_TYPE</requireAttribute>
-                <requireCommand>Identify</requireCommand>
-            </include>
-        </clusters>
-    </deviceType>
-    <deviceType>
-        <name>MA-batterystorage</name>
-        <domain>CHIP</domain>
-        <typeName>Battery Storage</typeName>
-        <profileId editable="false">0x0103</profileId>
-        <deviceId editable="false">0x0018</deviceId>
-        <class>Simple</class>
-        <scope>Endpoint</scope>
-        <clusters>
-            <include cluster="Descriptor" client="false" server="true" clientLocked="true" serverLocked="true">
-                <requireAttribute>CLIENT_LIST</requireAttribute>
-                <requireAttribute>DEVICE_TYPE_LIST</requireAttribute>
-                <requireAttribute>PARTS_LIST</requireAttribute>
-                <requireAttribute>SERVER_LIST</requireAttribute>
-            </include>
-            <include cluster="Identify" client="false" server="true" clientLocked="true" serverLocked="false">
-                <requireAttribute>IDENTIFY_TIME</requireAttribute>
-                <requireAttribute>IDENTIFY_TYPE</requireAttribute>
-                <requireCommand>Identify</requireCommand>
-=======
             <include cluster="Water Heater Management" client="false" server="true" clientLocked="true" serverLocked="true">
                 <requireAttribute>BOOST_STATE</requireAttribute>
                 <requireAttribute>HEATER_TYPES</requireAttribute>
@@ -2795,7 +2738,78 @@
                 <requireAttribute>SUPPORTED_MODES</requireAttribute>
                 <requireCommand>ChangeToMode</requireCommand>
                 <requireCommand>ChangeToModeResponse</requireCommand>
->>>>>>> b99a978e
+            </include>
+        </clusters>
+    </deviceType>
+    <deviceType>
+        <name>MA-heatpump</name>
+        <domain>CHIP</domain>
+        <typeName>Heat Pump</typeName>
+        <profileId editable="false">0x0103</profileId>
+        <deviceId editable="false">0x0309</deviceId>
+        <class>Simple</class>
+        <scope>Endpoint</scope>
+        <clusters>
+            <include cluster="Descriptor" client="false" server="true" clientLocked="true" serverLocked="true">
+                <requireAttribute>CLIENT_LIST</requireAttribute>
+                <requireAttribute>DEVICE_TYPE_LIST</requireAttribute>
+                <requireAttribute>PARTS_LIST</requireAttribute>
+                <requireAttribute>SERVER_LIST</requireAttribute>
+            </include>
+            <include cluster="Identify" client="false" server="true" clientLocked="true" serverLocked="false">
+                <requireAttribute>IDENTIFY_TIME</requireAttribute>
+                <requireAttribute>IDENTIFY_TYPE</requireAttribute>
+                <requireCommand>Identify</requireCommand>
+            </include>
+            <include cluster="Thermostat" client="true" server="false" clientLocked="false" serverLocked="true">
+                <requireAttribute>CONTROL_SEQUENCE_OF_OPERATION</requireAttribute>
+                <requireAttribute>LOCAL_TEMPERATURE</requireAttribute>
+                <requireAttribute>SYSTEM_MODE</requireAttribute>
+                <requireCommand>SetpointRaiseLower</requireCommand>
+            </include>
+        </clusters>
+    </deviceType>
+    <deviceType>
+        <name>MA-solarpower</name>
+        <domain>CHIP</domain>
+        <typeName>Solar Power</typeName>
+        <profileId editable="false">0x0103</profileId>
+        <deviceId editable="false">0x0017</deviceId>
+        <class>Simple</class>
+        <scope>Endpoint</scope>
+        <clusters>
+            <include cluster="Descriptor" client="false" server="true" clientLocked="true" serverLocked="true">
+                <requireAttribute>CLIENT_LIST</requireAttribute>
+                <requireAttribute>DEVICE_TYPE_LIST</requireAttribute>
+                <requireAttribute>PARTS_LIST</requireAttribute>
+                <requireAttribute>SERVER_LIST</requireAttribute>
+            </include>
+            <include cluster="Identify" client="false" server="true" clientLocked="true" serverLocked="false">
+                <requireAttribute>IDENTIFY_TIME</requireAttribute>
+                <requireAttribute>IDENTIFY_TYPE</requireAttribute>
+                <requireCommand>Identify</requireCommand>
+            </include>
+        </clusters>
+    </deviceType>
+    <deviceType>
+        <name>MA-batterystorage</name>
+        <domain>CHIP</domain>
+        <typeName>Battery Storage</typeName>
+        <profileId editable="false">0x0103</profileId>
+        <deviceId editable="false">0x0018</deviceId>
+        <class>Simple</class>
+        <scope>Endpoint</scope>
+        <clusters>
+            <include cluster="Descriptor" client="false" server="true" clientLocked="true" serverLocked="true">
+                <requireAttribute>CLIENT_LIST</requireAttribute>
+                <requireAttribute>DEVICE_TYPE_LIST</requireAttribute>
+                <requireAttribute>PARTS_LIST</requireAttribute>
+                <requireAttribute>SERVER_LIST</requireAttribute>
+            </include>
+            <include cluster="Identify" client="false" server="true" clientLocked="true" serverLocked="false">
+                <requireAttribute>IDENTIFY_TIME</requireAttribute>
+                <requireAttribute>IDENTIFY_TYPE</requireAttribute>
+                <requireCommand>Identify</requireCommand>
             </include>
         </clusters>
     </deviceType>
