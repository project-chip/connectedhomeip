--- conflicted
+++ resolved
@@ -91,15 +91,12 @@
     <field name="Occupied" mask="0x1"/>
   </bitmap>
 
-<<<<<<< HEAD
   <bitmap name="PresetTypeFeaturesBitmap" type="bitmap16">
     <cluster code="0x0201"/>
     <field name="Automatic" mask="0x01"/>
     <field name="SupportsNames" mask="0x02"/>
   </bitmap>
 
-=======
->>>>>>> c77832fb
   <enum name="SystemModeEnum" type="enum8">
     <cluster code="0x0201"/>
     <item name="Off" value="0x00"/>
@@ -451,13 +448,8 @@
       <description>Schedules</description>
       <access op="write" privilege="manage"/>
     </attribute>
-<<<<<<< HEAD
-    <attribute code="0x0052" side="server" type="epoch_s" define="PRESETS_SCHEDULES_EDITABLE" optional="true" isNullable="true">SetpointHoldExpiryTimestamp</attribute>
-=======
-    <attribute code="0x0052" side="server" type="boolean" define="PRESETS_SCHEDULES_EDITABLE" writable="false" optional="true">PresetsSchedulesEditable</attribute>
-    <attribute code="0x0053" side="server" type="epoch_s" define="SETPOINT_HOLD_EXPIRY_TIMESTAMP" isNullable="true" writable="false" optional="true">SetpointHoldExpiryTimestamp</attribute>
-    
->>>>>>> c77832fb
+    <attribute code="0x0052" side="server" type="epoch_s" define="SETPOINT_HOLD_EXPIRY_TIMESTAMP" optional="true" isNullable="true">SetpointHoldExpiryTimestamp</attribute>
+
     <!-- Client Commands -->
     <command source="client" code="0x00" name="SetpointRaiseLower" optional="false">
       <description>Upon receipt, the attributes for the indicated setpoint(s) SHALL have the amount specified in the Amount field added to them.</description>
@@ -491,26 +483,8 @@
     </command>
 
     <command source="client" code="0x06" name="SetActivePresetRequest" optional="true">
-<<<<<<< HEAD
       <description>ID</description>
       <arg id="0" name="PresetHandle" type="octet_string" length="16"/>
-=======
-      <description>This command is used to set the active preset.</description>
-      <arg name="PresetHandle" type="octet_string" length="16"/>
-    </command>
-    <command source="client" code="0x07" name="StartPresetsSchedulesEditRequest" optional="true">
-      <description>This command is used to start editing the presets and schedules.</description>
-      <access op="invoke" privilege="manage"/>
-      <arg name="TimeoutSeconds" type="int16u" max="120"/>
-    </command>
-    <command source="client" code="0x08" name="CancelPresetsSchedulesEditRequest" optional="true">
-      <description>This command is used to cancel editing presets and schedules.</description>
-      <access op="invoke" privilege="manage"/>
-    </command>
-    <command source="client" code="0x09" name="CommitPresetsSchedulesRequest" optional="true">
-      <description>This command is used to notify the server that all edits are done and should be committed.</description>
-      <access op="invoke" privilege="manage"/>
->>>>>>> c77832fb
     </command>
 
     <!-- Server Commands/Responses -->
