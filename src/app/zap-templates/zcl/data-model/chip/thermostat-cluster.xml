<?xml version="1.0"?>
<!--
Copyright (c) 2021 Project CHIP Authors

Licensed under the Apache License, Version 2.0 (the "License");
you may not use this file except in compliance with the License.
You may obtain a copy of the License at

    http://www.apache.org/licenses/LICENSE-2.0

Unless required by applicable law or agreed to in writing, software
distributed under the License is distributed on an "AS IS" BASIS,
WITHOUT WARRANTIES OR CONDITIONS OF ANY KIND, either express or implied.
See the License for the specific language governing permissions and
limitations under the License.
-->
<configurator>
  <domain name="HVAC"/>
  <bitmap name="Feature" type="bitmap32">
    <cluster code="0x0201"/>
    <field name="Heating" mask="0x1"/>
    <field name="Cooling" mask="0x2"/>
    <field name="Occupancy" mask="0x4"/>
    <field name="Zigbee Schedule Configuration" mask="0x8"/>
    <field name="Setback" mask="0x10"/>
<<<<<<< HEAD
    <field name="Auto Mode" mask="0x20"/>
    <field name="Local Temperature Not Exposed" mask="0x40"/>
    <field name="Matter Schedule Configuration" mask="0x80"/>
    <field name="Presets" mask="0x100"/>
    <field name="Setpoints" mask="0x200"/>
    <field name="Queued Presets Supported" mask="0x400"/>
  </bitmap>
  <bitmap name="DayOfWeekBitmap" type="bitmap8">
=======
    <field name="AutoMode" mask="0x20"/>
    <field name="LocalTemperatureNotExposed" mask="0x40"/>
    <field name="MatterScheduleConfiguration" mask="0x80"/>
    <field name="Presets" mask="0x100"/>
    <field name="Setpoints" mask="0x200"/>
    <field name="QueuedPresetsSupported" mask="0x400"/>
  </bitmap>

  <bitmap name="ACErrorCodeBitmap" type="bitmap32">
    <cluster code="0x0201"/>
    <field name="CompressorFail" mask="0x01"/>
    <field name="RoomSensorFail" mask="0x02"/>
    <field name="OutdoorSensorFail" mask="0x04"/>
    <field name="CoilSensorFail" mask="0x08"/>
    <field name="FanFail" mask="0x10"/>
  </bitmap>

  <bitmap name="HVACSystemTypeBitmap" type="bitmap8">
    <cluster code="0x0201"/>
    <field name="CoolingStage" mask="0x03"/>
    <field name="HeatingStage" mask="0x0C"/>
    <field name="HeatingIsHeatPump" mask="0x10"/>
    <field name="HeatingUsesFuel" mask="0x20"/>
  </bitmap>

  <bitmap name="ProgrammingOperationModeBitmap" type="bitmap8">
    <cluster code="0x0201"/>
    <field name="ScheduleActive" mask="0x01"/>
    <field name="AutoRecovery" mask="0x02"/>
    <field name="Economy" mask="0x04"/>
  </bitmap>

  <bitmap name="ScheduleTypeFeaturesBitmap" type="bitmap16">
    <cluster code="0x0201"/>
    <field name="SupportsPresets" mask="0x01"/>
    <field name="SupportsSetpoints" mask="0x02"/>
    <field name="SupportsNames" mask="0x04"/>
    <field name="SupportsOff" mask="0x08"/>
  </bitmap>

  <bitmap name="RelayStateBitmap" type="bitmap16">
    <cluster code="0x0201"/>
    <field name="Heat" mask="0x01"/>
    <field name="Cool" mask="0x02"/>
    <field name="Fan" mask="0x04"/>
    <field name="HeatStage2" mask="0x08"/>
    <field name="CoolStage2" mask="0x10"/>
    <field name="FanStage2" mask="0x20"/>
    <field name="FanStage3" mask="0x40"/>
  </bitmap>

  <bitmap name="RemoteSensingBitmap" type="bitmap8">
    <cluster code="0x0201"/>
    <field name="LocalTemperature" mask="0x01"/>
    <field name="OutdoorTemperature" mask="0x02"/>
    <field name="Occupancy" mask="0x04"/>
  </bitmap>

  <bitmap name="ScheduleDayOfWeekBitmap" type="bitmap8">
>>>>>>> a6589070
    <cluster code="0x0201"/>
    <field name="Sunday" mask="0x01"/>
    <field name="Monday" mask="0x02"/>
    <field name="Tuesday" mask="0x04"/>
    <field name="Wednesday" mask="0x08"/>
    <field name="Thursday" mask="0x10"/>
    <field name="Friday" mask="0x20"/>
    <field name="Saturday" mask="0x40"/>
    <field name="Away" mask="0x80"/>
  </bitmap>
<<<<<<< HEAD
  <bitmap name="ModeForSequenceBitmap" type="bitmap8">
=======

  <bitmap name="ScheduleModeBitmap" type="bitmap8">
>>>>>>> a6589070
    <cluster code="0x0201"/>
    <field name="HeatSetpointPresent" mask="0x01"/>
    <field name="CoolSetpointPresent" mask="0x02"/>
  </bitmap>
<<<<<<< HEAD
  <enum name="ThermostatSystemModeEnum" type="enum8">
=======

  <bitmap name="PresetTypeFeaturesBitmap" type="bitmap16">
    <cluster code="0x0201"/>
    <field name="Automatic" mask="0x01"/>
    <field name="SupportsNames" mask="0x02"/>
  </bitmap>

  <bitmap name="TemperatureSetpointHoldPolicyBitmap" type="bitmap8">
    <cluster code="0x0201"/>
    <field name="HoldDurationElapsed" mask="0x01"/>
    <field name="HoldDurationElapsedOrPresetChanged" mask="0x02"/>
  </bitmap>

  <enum name="SystemModeEnum" type="enum8">
    <cluster code="0x0201"/>
    <item name="Off" value="0x00"/>
    <item name="Auto" value="0x01"/>
    <item name="Cool" value="0x03"/>
    <item name="Heat" value="0x04"/>
    <item name="EmergencyHeat" value="0x05"/>
    <item name="Precooling" value="0x06"/>
    <item name="FanOnly" value="0x07"/>
    <item name="Dry" value="0x08"/>
    <item name="Sleep" value="0x09"/>
  </enum>

  <enum name="ThermostatRunningModeEnum" type="enum8">
>>>>>>> a6589070
    <cluster code="0x0201"/>
    <item name="Off" value="0x00"/>
    <item name="Auto" value="0x01"/>
    <item name="Cool" value="0x03"/>
    <item name="Heat" value="0x04"/>
    <item name="EmergencyHeat" value="0x05"/>
    <item name="Precooling" value="0x06"/>
    <item name="Fan only" value="0x07"/>
    <item name="Dry" value="0x08"/>
    <item name="Sleep" value="0x09"/>
  </enum>
<<<<<<< HEAD
=======

>>>>>>> a6589070
  <enum name="StartOfWeekEnum" type="enum8">
    <cluster code="0x0201"/>
    <item name="Sunday" value="0x00"/>
    <item name="Monday" value="0x01"/>
    <item name="Tuesday" value="0x02"/>
    <item name="Wednesday" value="0x03"/>
    <item name="Thursday" value="0x04"/>
    <item name="Friday" value="0x05"/>
    <item name="Saturday" value="0x06"/>
  </enum>
<<<<<<< HEAD
  <enum name="ThermostatControlSequenceEnum" type="enum8">
=======

  <enum name="ControlSequenceOfOperationEnum" type="enum8">
>>>>>>> a6589070
    <cluster code="0x0201"/>
    <item name="CoolingOnly" value="0x00"/>
    <item name="CoolingWithReheat" value="0x01"/>
    <item name="HeatingOnly" value="0x02"/>
    <item name="HeatingWithReheat" value="0x03"/>
    <item name="CoolingAndHeating" value="0x04"/>
    <item name="CoolingAndHeatingWithReheat" value="0x05"/>
  </enum>
<<<<<<< HEAD
=======

>>>>>>> a6589070
  <enum name="TemperatureSetpointHoldEnum" type="enum8">
    <cluster code="0x0201"/>
    <item name="SetpointHoldOff" value="0x00"/>
    <item name="SetpointHoldOn" value="0x01"/>
  </enum>
<<<<<<< HEAD
  <struct name="ThermostatScheduleTransitionStruct">
    <cluster code="0x0201"/>
    <item fieldId="0" name="TransitionTime" type="int16u" max="1439"/>
    <item fieldId="1" name="HeatSetpoint" type="temperature"/>
    <item fieldId="2" name="CoolSetpoint" type="temperature"/>
=======

  <enum name="SetpointRaiseLowerModeEnum" type="enum8">
    <cluster code="0x0201"/>
    <item name="Heat" value="0x00"/>
    <item name="Cool" value="0x01"/>
    <item name="Both" value="0x02"/>
  </enum>
  
  <enum name="ACCapacityFormatEnum" type="enum8">
    <cluster code="0x0201"/>
    <item name="BTUh" value="0x00"/>
  </enum>

  <enum name="ACCompressorTypeEnum" type="enum8">
    <cluster code="0x0201"/>
    <item name="Unknown" value="0x00"/>
    <item name="T1" value="0x01"/>
    <item name="T2" value="0x02"/>
    <item name="T3" value="0x03"/>
  </enum>

  <enum name="ACLouverPositionEnum" type="enum8">
    <cluster code="0x0201"/>
    <item name="Closed" value="0x01"/>
    <item name="Open" value="0x02"/>
    <item name="Quarter" value="0x03"/>
    <item name="Half" value="0x04"/>
    <item name="ThreeQuarters" value="0x05"/>
  </enum>

  <enum name="ACRefrigerantTypeEnum" type="enum8">
    <cluster code="0x0201"/>
    <item name="Unknown" value="0x00"/>
    <item name="R22" value="0x01"/>
    <item name="R410a" value="0x02"/>
    <item name="R407c" value="0x03"/>
  </enum>

  <enum name="ACTypeEnum" type="enum8">
    <cluster code="0x0201"/>
    <item name="Unknown" value="0x00"/>
    <item name="CoolingFixed" value="0x01"/>
    <item name="HeatPumpFixed" value="0x02"/>
    <item name="CoolingInverter" value="0x03"/>
    <item name="HeatPumpInverter" value="0x04"/>
  </enum>

  <enum name="SetpointChangeSourceEnum" type="enum8">
    <cluster code="0x0201"/>
    <item name="Manual" value="0x00"/>
    <item name="Schedule" value="0x01"/>
    <item name="External" value="0x02"/>
  </enum>

  <enum name="PresetScenarioEnum" type="enum8">
    <cluster code="0x0201"/>
    <item name="Unspecified" value="0x00"/>
    <item name="Occupied" value="0x01"/>
    <item name="Unoccupied" value="0x02"/>
    <item name="Sleep" value="0x03"/>
    <item name="Wake" value="0x04"/>
    <item name="Vacation" value="0x05"/>
    <item name="UserDefined" value="0x06"/>
  </enum>

  <struct name="WeeklyScheduleTransitionStruct">
    <cluster code="0x0201"/>
    <!-- See https://github.com/CHIP-Specifications/connectedhomeip-spec/issues/6217 for HeatSetpoint and CoolSetpoint.  They might end up being nullable. -->
    <item fieldId="0" name="TransitionTime" type="int16u" min="0" max="1439"/>
    <item fieldId="1" name="HeatSetpoint" type="temperature" isNullable="true"/>
    <item fieldId="2" name="CoolSetpoint" type="temperature" isNullable="true"/>
  </struct>

  <struct name="ScheduleTypeStruct" apiMaturity="provisional">
    <cluster code="0x0201"/>
    <item fieldId="0" name="SystemMode" type="SystemModeEnum" min="0x0" max="0x9"/>
    <item fieldId="1" name="NumberOfSchedules" type="int8u" default="0"/>
    <item fieldId="2" name="ScheduleTypeFeatures" type="ScheduleTypeFeaturesBitmap" min="0x0" max="0xF" default="0"/>
  </struct>

  <struct name="QueuedPresetStruct" apiMaturity="provisional">
    <cluster code="0x0201"/>
    <item fieldId="0" name="PresetHandle" type="octet_string" length="16" isNullable="true"/>
    <item fieldId="1" name="TransitionTimestamp" type="epoch_s" isNullable="true"/>
  </struct>

  <struct name="PresetStruct" apiMaturity="provisional">
    <cluster code="0x0201"/>
    <item fieldId="0" name="PresetHandle" type="octet_string" length="16" isNullable="true"/>
    <item fieldId="1" name="PresetScenario" type="PresetScenarioEnum" min="0x0" max="0x6"/>
    <item fieldId="2" name="Name" type="char_string" length="64" isNullable="true" optional="true"/>
    <item fieldId="3" name="CoolingSetpoint" type="temperature" optional="true" default="0x0A28"/>
    <item fieldId="4" name="HeatingSetpoint" type="temperature" optional="true" default="0x07D0"/>
    <item fieldId="5" name="BuiltIn" type="boolean" isNullable="true"/>
  </struct>

  <struct name="PresetTypeStruct" apiMaturity="provisional">
    <cluster code="0x0201"/>
    <item fieldId="0" name="PresetScenario" type="PresetScenarioEnum" min="0x0" max="0x6"/>
    <item fieldId="1" name="NumberOfPresets" type="int8u" default="0"/>
    <item fieldId="2" name="PresetTypeFeatures" type="PresetTypeFeaturesBitmap" min="0x0" max="0x3" default="0"/>
  </struct>

  <struct name="ScheduleStruct" apiMaturity="provisional">
    <cluster code="0x0201"/>
    <item fieldId="0" name="ScheduleHandle" type="octet_string" length="16" isNullable="true"/>
    <item fieldId="1" name="SystemMode" type="SystemModeEnum" min="0x0" max="0x9"/>
    <item fieldId="2" name="Name" type="char_string" length="64" optional="true"/>
    <item fieldId="3" name="PresetHandle" type="octet_string" length="16" optional="true"/>
    <item fieldId="4" name="Transitions" array="true" type="ScheduleTransitionStruct" minLength="1"/>
    <item fieldId="5" name="BuiltIn" type="boolean" isNullable="true" optional="true"/>
  </struct>

  <struct name="ScheduleTransitionStruct" apiMaturity="provisional">
    <cluster code="0x0201"/>
    <item fieldId="0" name="DayOfWeek" type="ScheduleDayOfWeekBitmap" min="0x0" max="0xFF"/>
    <item fieldId="1" name="TransitionTime" type="int16u" min="0" max="1439"/>
    <item fieldId="2" name="PresetHandle" type="octet_string" length="16" optional="true"/>
    <item fieldId="3" name="SystemMode" type="SystemModeEnum" optional="true" min="0x0" max="0x9"/>
    <item fieldId="4" name="CoolingSetpoint" type="temperature" optional="true"/>
    <item fieldId="5" name="HeatingSetpoint" type="temperature" optional="true"/>
>>>>>>> a6589070
  </struct>
  <cluster>
    <name>Thermostat</name>
    <domain>HVAC</domain>
<<<<<<< HEAD
    <description>This cluster provides an interface to the functionality of a thermostat.</description>
=======
    <description>An interface for configuring and controlling the functionality of a thermostat.</description>
>>>>>>> a6589070
    <code>0x0201</code>
    <define>THERMOSTAT_CLUSTER</define>
    <client tick="false" init="false">true</client>
    <server tick="false" init="false">true</server>
    <globalAttribute side="either" code="0xFFFD" value="6"/>
<<<<<<< HEAD
    <attribute side="server" code="0x0000" define="LOCAL_TEMPERATURE" type="temperature" min="0x954D" max="0x7FFF" writable="false" reportable="true" optional="false" isNullable="true">LocalTemperature</attribute>
    <attribute side="server" code="0x0001" define="OUTDOOR_TEMPERATURE" type="temperature" min="0x954D" max="0x7FFF" writable="false" optional="true" isNullable="true">OutdoorTemperature</attribute>
    <attribute side="server" code="0x0002" define="OCCUPANCY" type="bitmap8" min="0x00" max="0x01" writable="false" default="1" optional="true">Occupancy</attribute>
    <!-- OCCUPANCY -->
    
    <attribute side="server" code="0x0003" define="ABS_MIN_HEAT_SETPOINT_LIMIT" type="temperature" min="0x954D" max="0x7FFF" writable="false" optional="true">AbsMinHeatSetpointLimit</attribute>
    <attribute side="server" code="0x0004" define="ABS_MAX_HEAT_SETPOINT_LIMIT" type="temperature" min="0x954D" max="0x7FFF" writable="false" optional="true">AbsMaxHeatSetpointLimit</attribute>
    <attribute side="server" code="0x0005" define="ABS_MIN_COOL_SETPOINT_LIMIT" type="temperature" min="0x954D" max="0x7FFF" writable="false" optional="true">AbsMinCoolSetpointLimit</attribute>
    <attribute side="server" code="0x0006" define="ABS_MAX_COOL_SETPOINT_LIMIT" type="temperature" min="0x954D" max="0x7FFF" writable="false" optional="true">AbsMaxCoolSetpointLimit</attribute>
    <attribute side="server" code="0x0007" define="PI_COOLING_DEMAND" type="int8u" min="0" max="100" writable="false" reportable="true" optional="true">PICoolingDemand</attribute>
    <attribute side="server" code="0x0008" define="PI_HEATING_DEMAND" type="int8u" min="0" max="100" writable="false" reportable="true" optional="true">PIHeatingDemand</attribute>
    <attribute side="server" code="0x0010" define="LOCAL_TEMPERATURE_CALIBRATION" type="int8s" min="0xFFFFFFFFFFFFFF06" max="0xFA" writable="true" optional="true">
=======

    <!-- Attributes -->

    <attribute side="server" code="0x0000" define="LOCAL_TEMPERATURE" type="temperature" writable="false" reportable="true" optional="false" isNullable="true">LocalTemperature</attribute>
    <attribute side="server" code="0x0001" define="OUTDOOR_TEMPERATURE" type="temperature" writable="false" optional="true" isNullable="true">OutdoorTemperature</attribute>
    <attribute side="server" code="0x0002" define="THERMOSTAT_OCCUPANCY" type="bitmap8" writable="false" default="1" optional="true">Occupancy</attribute>

    <attribute side="server" code="0x0003" define="ABS_MIN_HEAT_SETPOINT_LIMIT" type="temperature" writable="false" default="700" optional="true">AbsMinHeatSetpointLimit</attribute>
    <attribute side="server" code="0x0004" define="ABS_MAX_HEAT_SETPOINT_LIMIT" type="temperature" writable="false" default="3000" optional="true">AbsMaxHeatSetpointLimit</attribute>
    <attribute side="server" code="0x0005" define="ABS_MIN_COOL_SETPOINT_LIMIT" type="temperature" writable="false" default="1600" optional="true">AbsMinCoolSetpointLimit</attribute>
    <attribute side="server" code="0x0006" define="ABS_MAX_COOL_SETPOINT_LIMIT" type="temperature" writable="false" default="3200" optional="true">AbsMaxCoolSetpointLimit</attribute>
    <attribute side="server" code="0x0007" define="PI_COOLING_DEMAND" type="int8u" min="0" max="100" writable="false" reportable="true" optional="true">PICoolingDemand</attribute>
    <attribute side="server" code="0x0008" define="PI_HEATING_DEMAND" type="int8u" min="0" max="100" writable="false" reportable="true" optional="true">PIHeatingDemand</attribute>
    <attribute side="server" code="0x0009" define="HVAC_SYSTEM_TYPE_CONFIGURATION" type="bitmap8" min="0x00" max="0xFF" writable="true" optional="true">
      <description>HVACSystemTypeConfiguration</description>
      <access op="read" privilege="view"/>
      <access op="write" privilege="manage"/>
    </attribute>
    <attribute side="server" code="0x0010" define="LOCAL_TEMPERATURE_CALIBRATION" type="int8s" min="0xE7" max="0x19" writable="true" default="0x00" optional="true">
>>>>>>> a6589070
      <description>LocalTemperatureCalibration</description>
      <access op="write" privilege="manage"/>
    </attribute>
    <attribute side="server" code="0x0011" define="OCCUPIED_COOLING_SETPOINT" type="temperature" min="-27315" max="0x7FFF" writable="true" optional="true">OccupiedCoolingSetpoint</attribute>
    <attribute side="server" code="0x0012" define="OCCUPIED_HEATING_SETPOINT" type="temperature" min="-27315" max="0x7FFF" writable="true" optional="true">OccupiedHeatingSetpoint</attribute>
    <attribute side="server" code="0x0013" define="UNOCCUPIED_COOLING_SETPOINT" type="temperature" min="-27315" max="0x7FFF" writable="true" optional="true">UnoccupiedCoolingSetpoint</attribute>
    <attribute side="server" code="0x0014" define="UNOCCUPIED_HEATING_SETPOINT" type="temperature" min="-27315" max="0x7FFF" writable="true" optional="true">UnoccupiedHeatingSetpoint</attribute>
    <attribute side="server" code="0x0015" define="MIN_HEAT_SETPOINT_LIMIT" type="temperature" min="-27315" max="0x7FFF" writable="true" optional="true">
      <description>MinHeatSetpointLimit</description>
      <access op="write" privilege="manage"/>
    </attribute>
    <attribute side="server" code="0x0016" define="MAX_HEAT_SETPOINT_LIMIT" type="temperature" min="-27315" max="0x7FFF" writable="true" optional="true">
      <description>MaxHeatSetpointLimit</description>
      <access op="write" privilege="manage"/>
    </attribute>
    <attribute side="server" code="0x0017" define="MIN_COOL_SETPOINT_LIMIT" type="temperature" min="-27315" max="0x7FFF" writable="true" optional="true">
      <description>MinCoolSetpointLimit</description>
      <access op="write" privilege="manage"/>
    </attribute>
    <attribute side="server" code="0x0018" define="MAX_COOL_SETPOINT_LIMIT" type="temperature" min="-27315" max="0x7FFF" writable="true" optional="true">
      <description>MaxCoolSetpointLimit</description>
      <access op="write" privilege="manage"/>
    </attribute>
    <attribute side="server" code="0x0019" define="MIN_SETPOINT_DEAD_BAND" type="int8s" min="0x0" max="0xFA" writable="true" optional="true">
      <description>MinSetpointDeadBand</description>
      <access op="write" privilege="manage"/>
    </attribute>
<<<<<<< HEAD
    <attribute side="server" code="0x001A" define="REMOTE_SENSING" type="RemoteSensingBitmap" min="0" max="0" writable="true" default="0" optional="true">
      <description>RemoteSensing</description>
      <access op="write" privilege="manage"/>
    </attribute>
    <attribute side="server" code="0x001B" define="CONTROL_SEQUENCE_OF_OPERATION" type="ThermostatControlSequenceEnum" min="0x00" max="0x05" writable="true" default="4" optional="false">
      <description>ControlSequenceOfOperation</description>
      <access op="write" privilege="manage"/>
    </attribute>
    <attribute side="server" code="0x001C" define="SYSTEM_MODE" type="ThermostatSystemModeEnum" min="0x00" max="0x07" writable="true" default="1" optional="false">
      <description>SystemMode</description>
      <access op="write" privilege="manage"/>
    </attribute>
    <attribute side="server" code="0x001E" define="THERMOSTAT_RUNNING_MODE" type="ThermostatSystemModeEnum" min="0x00" max="0x04" writable="false" optional="true" default="0">ThermostatRunningMode</attribute>
    <attribute side="server" code="0x0020" define="START_OF_WEEK" type="StartOfWeekEnum" min="0x00" max="0x06" writable="false" optional="true">StartOfWeek</attribute>
    <attribute side="server" code="0x0021" define="NUMBER_OF_WEEKLY_TRANSITIONS" type="int8u" min="0x00" max="0xFF" writable="false" optional="true" default="0">NumberOfWeeklyTransitions</attribute>
    <attribute side="server" code="0x0022" define="NUMBER_OF_DAILY_TRANSITIONS" type="int8u" min="0x00" max="0xFF" writable="false" optional="true" default="0">NumberOfDailyTransitions</attribute>
    <attribute side="server" code="0x0023" define="TEMPERATURE_SETPOINT_HOLD" type="TemperatureSetpointHoldEnum" min="0x00" max="0x01" writable="true" default="0" optional="true">
=======
    <attribute side="server" code="0x001A" define="REMOTE_SENSING" type="RemoteSensingBitmap" min="0x0" max="0x7" writable="true" default="0" optional="true">
      <description>RemoteSensing</description>
      <access op="write" privilege="manage"/>
    </attribute>
    <attribute side="server" code="0x001B" define="CONTROL_SEQUENCE_OF_OPERATION" type="ControlSequenceOfOperationEnum" min="0x0" max="0x5" writable="true" default="4" optional="false">
      <description>ControlSequenceOfOperation</description>
      <access op="write" privilege="manage"/>
    </attribute>
    <attribute side="server" code="0x001C" define="SYSTEM_MODE" type="SystemModeEnum" min="0x0" max="0x9" writable="true" default="1" optional="false">
      <description>SystemMode</description>
      <access op="write" privilege="manage"/>
    </attribute>
    <attribute side="server" code="0x001E" define="THERMOSTAT_RUNNING_MODE" type="ThermostatRunningModeEnum" min="0x0" max="0x4" writable="false" optional="true" default="0">ThermostatRunningMode</attribute>
    <attribute side="server" code="0x0020" define="START_OF_WEEK" type="StartOfWeekEnum" min="0x0" max="0x6" writable="false" optional="true">StartOfWeek</attribute>
    <attribute side="server" code="0x0021" define="NUMBER_OF_WEEKLY_TRANSITIONS" type="int8u" writable="false" optional="true" default="0">NumberOfWeeklyTransitions</attribute>
    <attribute side="server" code="0x0022" define="NUMBER_OF_DAILY_TRANSITIONS" type="int8u" writable="false" optional="true" default="0">NumberOfDailyTransitions</attribute>
    <attribute side="server" code="0x0023" define="TEMPERATURE_SETPOINT_HOLD" type="TemperatureSetpointHoldEnum" min="0x0" max="0x1" writable="true" default="0" optional="true">
>>>>>>> a6589070
      <description>TemperatureSetpointHold</description>
      <access op="write" privilege="manage"/>
    </attribute>
    <attribute side="server" code="0x0024" define="TEMPERATURE_SETPOINT_HOLD_DURATION" type="int16u" min="0" max="1440" writable="true" default="0xFFFF" optional="true" isNullable="true">
      <description>TemperatureSetpointHoldDuration</description>
      <access op="write" privilege="manage"/>
    </attribute>
<<<<<<< HEAD
    <attribute side="server" code="0x0025" define="THERMOSTAT_PROGRAMMING_OPERATION_MODE" type="ProgrammingOperationModeBitmap" writable="true" default="0" optional="true" reportable="true">
      <description>ThermostatProgrammingOperationMode</description>
      <access op="write" privilege="manage"/>
    </attribute>
    <attribute side="server" code="0x0029" define="THERMOSTAT_RUNNING_STATE" type="RelayStateBitmap" writable="false" optional="true">ThermostatRunningState</attribute>
    <attribute side="server" code="0x0030" define="SETPOINT_CHANGE_SOURCE" type="SetpointChangeSourceEnum" writable="false" optional="true" default="0">SetpointChangeSource</attribute>
    <attribute side="server" code="0x0031" define="SETPOINT_CHANGE_AMOUNT" type="int16s" writable="false" optional="true" isNullable="true">SetpointChangeAmount</attribute>
    <attribute side="server" code="0x0032" define="SETPOINT_CHANGE_SOURCE_TIMESTAMP" type="epoch_s" writable="false" optional="true" default="0">SetpointChangeSourceTimestamp</attribute>
    <attribute side="server" code="0x0034" define="OCCUPIED_SETBACK" type="int8u" writable="true" optional="true" isNullable="true" min="0" max="0x9EC">
=======
    <attribute side="server" code="0x0025" define="THERMOSTAT_PROGRAMMING_OPERATION_MODE" type="ProgrammingOperationModeBitmap" writable="true" default="0" optional="true" reportable="true" min="0x0" max="0x7">
      <description>ThermostatProgrammingOperationMode</description>
      <access op="write" privilege="manage"/>
    </attribute>
    <attribute side="server" code="0x0029" define="THERMOSTAT_RUNNING_STATE" type="RelayStateBitmap" writable="false" optional="true" min="0x0" max="0x7F">ThermostatRunningState</attribute>
    <attribute side="server" code="0x0030" define="SETPOINT_CHANGE_SOURCE" type="SetpointChangeSourceEnum" writable="false" optional="true" default="0" min="0x0" max="0x2">SetpointChangeSource</attribute>
    <attribute side="server" code="0x0031" define="SETPOINT_CHANGE_AMOUNT" type="int16s" writable="false" default="0x8000" optional="true" isNullable="true">SetpointChangeAmount</attribute>
    <attribute side="server" code="0x0032" define="SETPOINT_CHANGE_SOURCE_TIMESTAMP" type="epoch_s" writable="false" optional="true">SetpointChangeSourceTimestamp</attribute>
    <attribute side="server" code="0x0034" define="OCCUPIED_SETBACK" type="int8u" writable="true" optional="true" isNullable="true">
>>>>>>> a6589070
      <description>OccupiedSetback</description>
      <access op="write" privilege="manage"/>
    </attribute>
    <attribute side="server" code="0x0035" define="OCCUPIED_SETBACK_MIN" type="int8u" writable="false" optional="true" isNullable="true" min="0" max="0x9EC">OccupiedSetbackMin</attribute>
    <attribute side="server" code="0x0036" define="OCCUPIED_SETBACK_MAX" type="int8u" writable="false" optional="true" isNullable="true" min="0" max="0x9EC">OccupiedSetbackMax</attribute>
    <attribute side="server" code="0x0037" define="UNOCCUPIED_SETBACK" type="int8u" writable="true" optional="true" isNullable="true" min="0" max="0x9EC">
      <description>UnoccupiedSetback</description>
      <access op="write" privilege="manage"/>
    </attribute>
<<<<<<< HEAD
    <attribute side="server" code="0x0038" define="UNOCCUPIED_SETBACK_MIN" type="int8u" writable="false" optional="true" isNullable="true" min="0" max="0x9EC">UnoccupiedSetbackMin</attribute>
    <attribute side="server" code="0x0039" define="UNOCCUPIED_SETBACK_MAX" type="int8u" writable="false" optional="true" isNullable="true" min="0" max="0x9EC">UnoccupiedSetbackMax</attribute>
    <attribute side="server" code="0x003A" define="EMERGENCY_HEAT_DELTA" type="int8u" writable="true" optional="true">
      <description>EmergencyHeatDelta</description>
      <access op="write" privilege="manage"/>
    </attribute>
    <attribute side="server" code="0x0040" define="AC_TYPE" type="ACTypeEnum" min="0x00" max="0x04" writable="true" default="0" optional="true">
      <description>ACType</description>
      <access op="write" privilege="manage"/>
    </attribute>
    <attribute side="server" code="0x0041" define="AC_CAPACITY" type="int16u" min="0x0000" max="0xFFFF" writable="true" default="0" optional="true">
      <description>ACCapacity</description>
      <access op="write" privilege="manage"/>
    </attribute>
    <attribute side="server" code="0x0042" define="AC_REFRIGERANT_TYPE" type="ACRefrigerantTypeEnum" min="0x00" max="0x03" writable="true" default="0" optional="true">
      <description>ACRefrigerantType</description>
      <access op="write" privilege="manage"/>
    </attribute>
    <attribute side="server" code="0x0043" define="AC_COMPRESSOR_TYPE" type="ACCompressorTypeEnum" min="0x00" max="0x03" writable="true" default="0" optional="true">
      <description>ACCompressorType</description>
      <access op="write" privilege="manage"/>
    </attribute>
    <attribute side="server" code="0x0044" define="AC_ERROR_CODE" type="ACErrorCodeBitmap" min="0x00000000" max="0xFFFFFFFF" writable="true" default="0" optional="true">
      <description>ACErrorCode</description>
      <access op="write" privilege="manage"/>
    </attribute>
    <attribute side="server" code="0x0045" define="AC_LOUVER_POSITION" type="ACLouverPositionEnum" min="0x00" max="0x05" writable="true" default="0" optional="true">
      <description>ACLouverPosition</description>
      <access op="write" privilege="manage"/>
    </attribute>
    <attribute side="server" code="0x0046" define="AC_COIL_TEMPERATURE" type="temperature" min="0x954D" max="0x7FFF" writable="false" optional="true" isNullable="true">ACCoilTemperature</attribute>
    <attribute side="server" code="0x0047" define="AC_CAPACITY_FORMAT" type="ACCapacityFormatEnum" min="0x00" max="0xFF" writable="true" default="0" optional="true">
      <description>ACCapacityFormat</description>
      <access op="write" privilege="manage"/>
    </attribute>
    <attribute code="0x004A" side="server" type="int8u" define="NUMBER_OF_PRESETS" default="0" writable="false" optional="true">NumberOfPresets</attribute>
    <attribute code="0x0052" side="server" type="boolean" define="PRESETS_SCHEDULES_EDITABLE" writable="false" optional="false">PresetsSchedulesEditable</attribute>
    <attribute code="0x0048" side="server" type="ARRAY" entryType="PresetTypeStruct" define="PRESET_TYPES" writable="false" optional="true">PresetTypes</attribute>
    <attribute code="0x004F" side="server" type="octet_string" define="ACTIVE_SCHEDULE_HANDLE" isNullable="true" length="16" writable="false" optional="false">ActiveScheduleHandle</attribute>
    <attribute code="0x004D" side="server" type="int8u" define="NUMBER_OF_SCHEDULE_TRANSITION_PER_DAY" isNullable="true" default="0xFF" max="254" writable="false" optional="false">NumberOfScheduleTransitionPerDay</attribute>
    <attribute code="0x0055" side="server" type="QueuedPresetStruct" define="QUEUED_PRESET" isNullable="true" writable="false" optional="true">QueuedPreset</attribute>
    <attribute code="0x004C" side="server" type="int8u" define="NUMBER_OF_SCHEDULE_TRANSITIONS" default="0" writable="false" optional="false">NumberOfScheduleTransitions</attribute>
    <attribute code="0x0051" side="server" type="ARRAY" entryType="ScheduleStruct" define="SCHEDULES" writable="true" optional="false">
      <description>Schedules</description>
      <access op="write" privilege="manage"/>
    </attribute>
    <attribute code="0x0053" side="server" type="TemperatureSetpointHoldPolicyBitmap" define="TEMPERATURE_SETPOINT_HOLD_POLICY" default="0" writable="false" optional="true">TemperatureSetpointHoldPolicy</attribute>
    <attribute code="0x001D" side="server" type="AlarmCodeBitmap" define="ALARM_MASK" default="0" writable="false" optional="true">AlarmMask</attribute>
    <attribute code="0x004E" side="server" type="octet_string" define="ACTIVE_PRESET_HANDLE" isNullable="true" length="16" writable="false" optional="true">ActivePresetHandle</attribute>
    <attribute code="0x0050" side="server" type="ARRAY" entryType="PresetStruct" define="PRESETS" writable="true" optional="true">
      <description>Presets</description>
      <access op="write" privilege="manage"/>
    </attribute>
    <attribute code="0x004B" side="server" type="int8u" define="NUMBER_OF_SCHEDULES" default="0" writable="false" optional="false">NumberOfSchedules</attribute>
    <attribute code="0x0049" side="server" type="ARRAY" entryType="ScheduleTypeStruct" define="SCHEDULE_TYPES" writable="false" optional="false">ScheduleTypes</attribute>
    <attribute code="0x0054" side="server" type="epoch_s" define="SETPOINT_HOLD_EXPIRY_TIMESTAMP" isNullable="true" max="0xFFFFFFFE" writable="false" optional="true">SetpointHoldExpiryTimestamp</attribute>
    <command source="client" code="0x00" name="SetpointRaiseLower" optional="false">
      <description>Upon receipt, the attributes for the indicated setpoint(s) SHALL have the amount specified in the Amount field added to them. If the resulting value is outside the limits imposed by </description>
      <arg name="Mode" type="SetpointAdjustModeBitmap"/>
      <arg name="Amount" type="int8s"/>
    </command>
    <command source="client" code="0x01" name="SetWeeklySchedule" optional="true">
      <description>Upon receipt, the weekly schedule for updating setpoints SHALL be stored in the thermostat and SHOULD begin at the time of receipt. A status code SHALL be sent in response.</description>
      <access op="invoke" privilege="manage"/>
      <arg name="NumberOfTransitionsForSequence" type="int8u"/>
      <arg name="DayOfWeekforSequence" type="DayOfWeekBitmap"/>
      <arg name="ModeForSequence" type="ModeForSequenceBitmap"/>
      <arg name="Transitions" array="true" type="ThermostatScheduleTransitionStruct"/>
    </command>
    <command source="client" code="0x02" name="GetWeeklySchedule" response="GetWeeklyScheduleResponse" optional="true">
      <description>Upon receipt, the unit SHOULD send in return the Get Weekly Schedule Response command. The Days to Return and Mode to Return fields are defined as bitmask for the flexibility to support multiple days and multiple modes within one command. If thermostat cannot handle incoming command with multiple days and/or multiple modes within one command, it SHALL send default response of INVALID_COMMAND in return.</description>
      <arg name="DaysToReturn" type="DayOfWeekBitmap"/>
      <arg name="ModeToReturn" type="ModeForSequenceBitmap"/>
    </command>
    <command source="client" code="0x03" name="ClearWeeklySchedule" optional="true" disableDefaultResponse="true">
      <description>This command is used to clear the weekly schedule. The Clear weekly schedule has no payload.</description>
=======
    <attribute side="server" code="0x0038" define="UNOCCUPIED_SETBACK_MIN" type="int8u" writable="false" optional="true" isNullable="true">UnoccupiedSetbackMin</attribute>
    <attribute side="server" code="0x0039" define="UNOCCUPIED_SETBACK_MAX" type="int8u" writable="false" optional="true" isNullable="true">UnoccupiedSetbackMax</attribute>
    <attribute side="server" code="0x003A" define="EMERGENCY_HEAT_DELTA" type="int8u" writable="true" optional="true" default="0xFF">
      <description>EmergencyHeatDelta</description>
      <access op="write" privilege="manage"/>
    </attribute>
    <attribute side="server" code="0x0040" define="AC_TYPE" type="ACTypeEnum" min="0x0" max="0x4" writable="true" default="0" optional="true">
      <description>ACType</description>
      <access op="write" privilege="manage"/>
    </attribute>
    <attribute side="server" code="0x0041" define="AC_CAPACITY" type="int16u" writable="true" default="0" optional="true">
      <description>ACCapacity</description>
      <access op="write" privilege="manage"/>
    </attribute>
    <attribute side="server" code="0x0042" define="AC_REFRIGERANT_TYPE" type="ACRefrigerantTypeEnum" min="0x0" max="0x3" writable="true" default="0" optional="true">
      <description>ACRefrigerantType</description>
      <access op="write" privilege="manage"/>
    </attribute>
    <attribute side="server" code="0x0043" define="AC_COMPRESSOR_TYPE" type="ACCompressorTypeEnum" min="0x0" max="0x3" writable="true" default="0" optional="true">
      <description>ACCompressorType</description>
      <access op="write" privilege="manage"/>
    </attribute>
    <attribute side="server" code="0x0044" define="AC_ERROR_CODE" type="ACErrorCodeBitmap" min="0x0" max="0x1F" writable="true" default="0" optional="true">
      <description>ACErrorCode</description>
      <access op="write" privilege="manage"/>
    </attribute>
    <attribute side="server" code="0x0045" define="AC_LOUVER_POSITION" type="ACLouverPositionEnum" min="0x0" max="0x5" writable="true" default="0" optional="true">
      <description>ACLouverPosition</description>
      <access op="write" privilege="manage"/>
    </attribute>
    <attribute side="server" code="0x0046" define="AC_COIL_TEMPERATURE" type="temperature" writable="false" default="0x8000" optional="true" isNullable="true">ACCoilTemperature</attribute>
    <attribute side="server" code="0x0047" define="AC_CAPACITY_FORMAT" type="ACCapacityFormatEnum" min="0x00" max="0xFF" writable="true" default="0" optional="true">
      <description>ACCapacityformat</description>
      <access op="write" privilege="manage"/>
    </attribute>
    <attribute code="0x0048" side="server" type="ARRAY" entryType="PresetTypeStruct" define="PRESET_TYPES" writable="false" optional="true">PresetTypes</attribute>
    <attribute code="0x0049" side="server" type="ARRAY" entryType="ScheduleTypeStruct" define="SCHEDULE_TYPES" writable="false" optional="true">ScheduleTypes</attribute>
    <attribute code="0x004A" side="server" type="int8u" define="NUMBER_OF_PRESETS" default="0" writable="false" optional="true">NumberOfPresets</attribute>
    <attribute code="0x004B" side="server" type="int8u" define="NUMBER_OF_SCHEDULES" default="0" writable="false" optional="true">NumberOfSchedules</attribute>
    <attribute code="0x004C" side="server" type="int8u" define="NUMBER_OF_SCHEDULE_TRANSITIONS" default="0" writable="false" optional="true">NumberOfScheduleTransitions</attribute>
    <attribute code="0x004D" side="server" type="int8u" define="NUMBER_OF_SCHEDULE_TRANSITION_PER_DAY" isNullable="true" writable="false" optional="true">NumberOfScheduleTransitionPerDay</attribute>
    <attribute code="0x004E" side="server" type="octet_string" define="ACTIVE_PRESET_HANDLE" isNullable="true" length="16" writable="false" optional="true">ActivePresetHandle</attribute>
    <attribute code="0x004F" side="server" type="octet_string" define="ACTIVE_SCHEDULE_HANDLE" isNullable="true" length="16" writable="false" optional="true">ActiveScheduleHandle</attribute>
    <attribute code="0x0050" side="server" type="ARRAY" entryType="PresetStruct" define="PRESETS" writable="true" optional="true">
      <description>Presets</description>
      <access op="write" privilege="manage"/>
    </attribute>
    <attribute code="0x0051" side="server" type="ARRAY" entryType="ScheduleStruct" define="SCHEDULES" writable="true" optional="true">
      <description>Schedules</description>
      <access op="write" privilege="manage"/>
    </attribute>
    <attribute code="0x0052" side="server" type="boolean" define="PRESETS_SCHEDULES_EDITABLE" writable="false" optional="true">PresetsSchedulesEditable</attribute>
    <attribute code="0x0053" side="server" type="TemperatureSetpointHoldPolicyBitmap" define="TEMPERATURE_SETPOINT_HOLD_POLICY" default="0" writable="false" optional="true" min="0x0" max="0x3">TemperatureSetpointHoldPolicy</attribute>
    <attribute code="0x0054" side="server" type="epoch_s" define="SETPOINT_HOLD_EXPIRY_TIMESTAMP" isNullable="true" writable="false" optional="true">SetpointHoldExpiryTimestamp</attribute>
    <attribute code="0x0055" side="server" type="QueuedPresetStruct" define="QUEUED_PRESET" isNullable="true" writable="false" optional="true">QueuedPreset</attribute>

    <!-- Client Commands -->

    <command source="client" code="0x00" name="SetpointRaiseLower" optional="false">
      <description>
        Command description for SetpointRaiseLower
      </description>
      <arg name="Mode" type="SetpointRaiseLowerModeEnum" min="0x0" max="0x2"/>
      <arg name="Amount" type="int8s"/>
    </command>
    <command source="client" code="0x01" name="SetWeeklySchedule" optional="true">
      <description>
        Command description for SetWeeklySchedule
      </description>
      <access op="invoke" privilege="manage"/>
      <arg name="NumberOfTransitionsForSequence" type="int8u"/>
      <arg name="DayOfWeekForSequence" type="ScheduleDayOfWeekBitmap" min="0x0" max="0xFF"/>
      <arg name="ModeForSequence" type="ScheduleModeBitmap" min="0x0" max="0x3"/>
      <arg name="Transitions" type="WeeklyScheduleTransitionStruct" array="true" length="10"/>
    </command>
    <command source="client" code="0x02" name="GetWeeklySchedule" response="GetWeeklyScheduleResponse" optional="true">
      <description>
        Command description for GetWeeklySchedule
      </description>
      <arg name="DaysToReturn" type="ScheduleDayOfWeekBitmap" min="0x0" max="0xFF"/>
      <arg name="ModeToReturn" type="ScheduleModeBitmap" min="0x0" max="0x3"/>
    </command>
    <command source="client" code="0x03" name="ClearWeeklySchedule" optional="true">
      <description>This command is used to clear the weekly schedule. The ClearWeeklySchedule command has no payload.</description>
      <access op="invoke" privilege="manage"/>
    </command>  
    <command source="client" code="0x05" name="SetActiveScheduleRequest" optional="true">
      <description>This command is used to set the active schedule.</description>
      <arg name="ScheduleHandle" type="octet_string" length="16"/>
    </command>
    <command source="client" code="0x06" name="SetActivePresetRequest" optional="true">
      <description>This command is used to set the active preset.</description>
      <arg name="PresetHandle" type="octet_string" length="16"/>
      <arg name="DelayMinutes" type="int16u" optional="true" default="0"/>
    </command>
    <command source="client" code="0x07" name="StartPresetsSchedulesEditRequest" optional="true">
      <description>This command is used to start editing the presets and schedules.</description>
      <access op="invoke" privilege="manage"/>
      <arg name="TimeoutSeconds" type="int16u" max="120"/>
    </command>
    <command source="client" code="0x08" name="CancelPresetsSchedulesEditRequest" optional="true">
      <description>This command is used to cancel editing presets and schedules.</description>
      <access op="invoke" privilege="manage"/>
    </command>
    <command source="client" code="0x09" name="CommitPresetsSchedulesRequest" optional="true">
      <description>This command is used to notify the server that all edits are done and should be committed.</description>
      <access op="invoke" privilege="manage"/>
    </command>
    <command source="client" code="0x0A" name="CancelSetActivePresetRequest" optional="true">
      <description>This command is sent to cancel a queued preset.</description>
>>>>>>> a6589070
      <access op="invoke" privilege="manage"/>
    </command>
    <command source="client" code="0x0B" name="SetTemperatureSetpointHoldPolicy" optional="true">
      <description>This command sets the set point hold policy.</description>
      <arg name="TemperatureSetpointHoldPolicy" type="TemperatureSetpointHoldPolicyBitmap" min="0x0" max="0x3"/>
    </command>

    <!-- Server Commands/Responses -->

    <command source="server" code="0x00" name="GetWeeklyScheduleResponse" optional="true">
      <description>
        The Current Weekly Schedule Command is sent from the server in response to the Get Weekly Schedule Command.
      </description>
      <arg name="NumberOfTransitionsForSequence" type="int8u"/>
<<<<<<< HEAD
      <arg name="DayOfWeekForSequence" type="DayOfWeekBitmap"/>
      <arg name="ModeForSequence" type="ModeForSequenceBitmap"/>
      <arg name="Transitions" type="ThermostatScheduleTransitionStruct" array="true"/>
    </command>
    <command source="client" code="0x06" name="SetActivePresetRequest" optional="true">
      <description>Upon receipt, this SHALL set the thermostat</description>
      <arg name="PresetHandle" type="octet_string" length="16"/>
      <arg name="DelayMinutes" type="int16u" optional="true"/>
    </command>
    <command source="client" code="0x09" name="CommitPresetsSchedulesRequest" optional="false">
      <description>Upon receipt, this SHALL attempt to commit any pending changes to the </description>
      <access op="invoke" privilege="manage"/>
    </command>
    <command source="client" code="0x0A" name="CancelSetActivePresetRequest" optional="true">
      <description>This command is sent to cancel a queued preset specified by </description>
      <access op="invoke" privilege="manage"/>
    </command>
    <command source="server" code="0x01" name="GetRelayStatusLogResponse" optional="true">
      <description>This command is sent from the thermostat cluster server in response to the Get Relay Status Log. After the Relay Status Entry is sent over the air to the requesting client, the specific entry will be cleared from the thermostat internal log.</description>
      <arg name="TimeOfDay" type="int16u" min="0" max="1439"/>
      <arg name="RelayStatus" type="RelayStateBitmap"/>
      <arg name="LocalTemperature" type="temperature" isNullable="true" min="0x954D" max="0x7FFF"/>
      <arg name="HumidityInPercentage" type="int8u" isNullable="true" min="0" max="100"/>
      <arg name="SetPoint" type="temperature"/>
      <arg name="UnreadEntries" type="int16u"/>
    </command>
    <command source="client" code="0x04" name="GetRelayStatusLog" optional="true" response="GetRelayStatusLogResponse">
      <description>This command is used to query the thermostat internal relay status log. This command has no payload.</description>
    </command>
    <command source="client" code="0x08" name="CancelPresetsSchedulesEditRequest" optional="false">
      <description>Upon receipt, this SHALL attempt to cancel any active editing of the </description>
      <access op="invoke" privilege="manage"/>
    </command>
    <command source="client" code="0x05" name="SetActiveScheduleRequest" optional="false">
      <description>Upon receipt, if the </description>
      <arg name="ScheduleHandle" type="octet_string" length="16"/>
    </command>
    <command source="client" code="0x07" name="StartPresetsSchedulesEditRequest" optional="false">
      <description>Upon receipt, this SHALL attempt to enable editing of the </description>
      <access op="invoke" privilege="manage"/>
      <arg name="TimeoutSeconds" type="int16u" max="120"/>
    </command>
    <command source="client" code="0x0B" name="SetTemperatureSetpointHoldPolicy" optional="true">
      <description>This command is sent to set the </description>
      <arg name="TemperatureSetpointHoldPolicy" type="TemperatureSetpointHoldPolicyBitmap"/>
=======
      <arg name="DayOfWeekForSequence" type="ScheduleDayOfWeekBitmap" min="0x0" max="0xFF"/>
      <arg name="ModeForSequence" type="ScheduleModeBitmap" min="0x0" max="0x3"/>
      <arg name="Transitions" type="WeeklyScheduleTransitionStruct" array="true" length="10"/>
>>>>>>> a6589070
    </command>

  </cluster>
  <bitmap name="PresetTypeFeaturesBitmap" type="bitmap16">
    <cluster code="0x0201"/>
    <field name="Automatic" mask="0x01"/>
    <field name="SupportsNames" mask="0x02"/>
  </bitmap>
  <bitmap name="ScheduleTypeFeaturesBitmap" type="bitmap16">
    <cluster code="0x0201"/>
    <field name="SupportsPresets" mask="0x01"/>
    <field name="SupportsSetpoints" mask="0x02"/>
    <field name="SupportsNames" mask="0x04"/>
    <field name="SupportsOff" mask="0x08"/>
  </bitmap>
  <bitmap name="TemperatureSetpointHoldPolicyBitmap" type="bitmap8">
    <cluster code="0x0201"/>
    <field name="HoldDurationElapsed" mask="0x01"/>
    <field name="HoldDurationElapsedOrPresetChanged" mask="0x02"/>
  </bitmap>
  <bitmap name="HVACSystemTypeBitmap" type="bitmap8">
    <cluster code="0x0201"/>
    <field name="HeatingType" mask="0x10"/>
    <field name="HeatingFuel" mask="0x20"/>
  </bitmap>
  <bitmap name="AlarmCodeBitmap" type="bitmap8">
    <cluster code="0x0201"/>
    <field name="Initialization" mask="0x01"/>
    <field name="Hardware" mask="0x02"/>
    <field name="SelfCalibration" mask="0x04"/>
  </bitmap>
  <bitmap name="ProgrammingOperationModeBitmap" type="bitmap8">
    <cluster code="0x0201"/>
    <field name="ScheduleActive" mask="0x01"/>
    <field name="AutoRecovery" mask="0x02"/>
    <field name="Economy" mask="0x04"/>
  </bitmap>
  <bitmap name="RelayStateBitmap" type="bitmap16">
    <cluster code="0x0201"/>
    <field name="Heat" mask="0x01"/>
    <field name="Cool" mask="0x02"/>
    <field name="Fan" mask="0x04"/>
    <field name="HeatStage2" mask="0x08"/>
    <field name="CoolStage2" mask="0x10"/>
    <field name="FanStage2" mask="0x20"/>
    <field name="FanStage3" mask="0x40"/>
  </bitmap>
  <bitmap name="RemoteSensingBitmap" type="bitmap8">
    <cluster code="0x0201"/>
    <field name="LocalTemperature" mask="0x01"/>
    <field name="OutdoorTemperature" mask="0x02"/>
    <field name="Occupancy" mask="0x04"/>
  </bitmap>
  <bitmap name="SetpointAdjustModeBitmap" type="bitmap8">
    <cluster code="0x0201"/>
    <field name="Heat" mask="0x01"/>
    <field name="Cool" mask="0x02"/>
    <field name="Both" mask="0x04"/>
  </bitmap>
  <bitmap name="ACErrorCodeBitmap" type="bitmap32">
    <cluster code="0x0201"/>
    <field name="CompressorFail" mask="0x01"/>
    <field name="RoomSensorFail" mask="0x02"/>
    <field name="OutdoorSensorFail" mask="0x04"/>
    <field name="CoilSensorFail" mask="0x08"/>
    <field name="FanFail" mask="0x10"/>
  </bitmap>
  <enum name="ACCapacityFormatEnum" type="enum8">
    <cluster code="0x0201"/>
    <item name="BTUh" value="0x00"/>
  </enum>
  <enum name="ACRefrigerantTypeEnum" type="enum8">
    <cluster code="0x0201"/>
    <item name="Unknown" value="0x00"/>
    <item name="R22" value="0x01"/>
    <item name="R410a" value="0x02"/>
    <item name="R407c" value="0x03"/>
  </enum>
  <enum name="ACTypeEnum" type="enum8">
    <cluster code="0x0201"/>
    <item name="Unknown" value="0x00"/>
    <item name="CoolingFixed" value="0x01"/>
    <item name="HeatPumpFixed" value="0x02"/>
    <item name="CoolingInverter" value="0x03"/>
    <item name="HeatPumpInverter" value="0x04"/>
  </enum>
  <enum name="SetpointChangeSourceEnum" type="enum8">
    <cluster code="0x0201"/>
    <item name="Manual" value="0x00"/>
    <item name="Schedule" value="0x01"/>
    <item name="External" value="0x02"/>
  </enum>
  <enum name="ACCompressorTypeEnum" type="enum8">
    <cluster code="0x0201"/>
    <item name="Unknown" value="0x00"/>
    <item name="T1" value="0x01"/>
    <item name="T2" value="0x02"/>
    <item name="T3" value="0x03"/>
  </enum>
  <enum name="ACLouverPositionEnum" type="enum8">
    <cluster code="0x0201"/>
    <item name="Closed" value="0x01"/>
    <item name="Open" value="0x02"/>
    <item name="Quarter" value="0x03"/>
    <item name="Half" value="0x04"/>
    <item name="ThreeQuarters" value="0x05"/>
  </enum>
  <enum name="PresetScenarioEnum" type="enum8">
    <cluster code="0x0201"/>
    <item name="Unspecified" value="0x00"/>
    <item name="Occupied" value="0x01"/>
    <item name="Unoccupied" value="0x02"/>
    <item name="Sleep" value="0x03"/>
    <item name="Wake" value="0x04"/>
    <item name="Vacation" value="0x05"/>
    <item name="UserDefined" value="0x06"/>
  </enum>
  <struct name="ScheduleStruct" apiMaturity="provisional">
    <cluster code="0x0201"/>
    <item fieldId="0" name="ScheduleHandle" type="octet_string" length="16" isNullable="true"/>
    <item fieldId="1" name="SystemMode" type="ThermostatSystemModeEnum"/>
    <item fieldId="2" name="Name" type="char_string" length="64" optional="true"/>
    <item fieldId="3" name="PresetHandle" type="octet_string" length="16" optional="true"/>
    <item fieldId="4" name="Transitions" array="true" type="ScheduleTransitionStruct"/>
    <item fieldId="5" name="BuiltIn" type="boolean" isNullable="true" optional="true"/>
  </struct>
  <struct name="ScheduleTransitionStruct" apiMaturity="provisional">
    <cluster code="0x0201"/>
    <item fieldId="0" name="DayOfWeek" type="DayOfWeekBitmap"/>
    <item fieldId="1" name="TransitionTime" type="int16u" min="0" max="1439"/>
    <item fieldId="2" name="PresetHandle" type="octet_string" length="16" optional="true"/>
    <item fieldId="3" name="SystemMode" type="ThermostatSystemModeEnum" optional="true"/>
    <item fieldId="4" name="CoolingSetpoint" type="temperature" optional="true"/>
    <item fieldId="5" name="HeatingSetpoint" type="temperature" optional="true"/>
  </struct>
  <struct name="ScheduleTypeStruct" apiMaturity="provisional">
    <cluster code="0x0201"/>
    <item fieldId="0" name="SystemMode" type="ThermostatSystemModeEnum"/>
    <item fieldId="1" name="NumberOfSchedules" type="int8u"/>
    <item fieldId="2" name="ScheduleTypeFeatures" type="ScheduleTypeFeaturesBitmap"/>
  </struct>
  <struct name="QueuedPresetStruct" apiMaturity="provisional">
    <cluster code="0x0201"/>
    <item fieldId="0" name="PresetHandle" type="octet_string" length="16" isNullable="true"/>
    <item fieldId="1" name="TransitionTimestamp" type="epoch_s" max="0xFFFFFFFE" isNullable="true"/>
  </struct>
  <struct name="PresetStruct" apiMaturity="provisional">
    <cluster code="0x0201"/>
    <item fieldId="0" name="PresetHandle" type="octet_string" length="16" isNullable="true"/>
    <item fieldId="1" name="PresetScenario" type="PresetScenarioEnum"/>
    <item fieldId="2" name="Name" type="char_string" length="64" isNullable="true" optional="true"/>
    <item fieldId="3" name="CoolingSetpoint" type="temperature" optional="true"/>
    <item fieldId="4" name="HeatingSetpoint" type="temperature" optional="true"/>
    <item fieldId="5" name="BuiltIn" type="boolean" isNullable="true"/>
  </struct>
  <struct name="PresetTypeStruct" apiMaturity="provisional">
    <cluster code="0x0201"/>
    <item fieldId="0" name="PresetScenario" type="PresetScenarioEnum"/>
    <item fieldId="1" name="NumberOfPresets" type="int8u"/>
    <item fieldId="2" name="PresetTypeFeatures" type="PresetTypeFeaturesBitmap"/>
  </struct>
</configurator><|MERGE_RESOLUTION|>--- conflicted
+++ resolved
@@ -21,18 +21,8 @@
     <field name="Heating" mask="0x1"/>
     <field name="Cooling" mask="0x2"/>
     <field name="Occupancy" mask="0x4"/>
-    <field name="Zigbee Schedule Configuration" mask="0x8"/>
+    <field name="ScheduleConfiguration" mask="0x8"/>
     <field name="Setback" mask="0x10"/>
-<<<<<<< HEAD
-    <field name="Auto Mode" mask="0x20"/>
-    <field name="Local Temperature Not Exposed" mask="0x40"/>
-    <field name="Matter Schedule Configuration" mask="0x80"/>
-    <field name="Presets" mask="0x100"/>
-    <field name="Setpoints" mask="0x200"/>
-    <field name="Queued Presets Supported" mask="0x400"/>
-  </bitmap>
-  <bitmap name="DayOfWeekBitmap" type="bitmap8">
-=======
     <field name="AutoMode" mask="0x20"/>
     <field name="LocalTemperatureNotExposed" mask="0x40"/>
     <field name="MatterScheduleConfiguration" mask="0x80"/>
@@ -92,7 +82,6 @@
   </bitmap>
 
   <bitmap name="ScheduleDayOfWeekBitmap" type="bitmap8">
->>>>>>> a6589070
     <cluster code="0x0201"/>
     <field name="Sunday" mask="0x01"/>
     <field name="Monday" mask="0x02"/>
@@ -103,19 +92,12 @@
     <field name="Saturday" mask="0x40"/>
     <field name="Away" mask="0x80"/>
   </bitmap>
-<<<<<<< HEAD
-  <bitmap name="ModeForSequenceBitmap" type="bitmap8">
-=======
 
   <bitmap name="ScheduleModeBitmap" type="bitmap8">
->>>>>>> a6589070
     <cluster code="0x0201"/>
     <field name="HeatSetpointPresent" mask="0x01"/>
     <field name="CoolSetpointPresent" mask="0x02"/>
   </bitmap>
-<<<<<<< HEAD
-  <enum name="ThermostatSystemModeEnum" type="enum8">
-=======
 
   <bitmap name="PresetTypeFeaturesBitmap" type="bitmap16">
     <cluster code="0x0201"/>
@@ -143,22 +125,12 @@
   </enum>
 
   <enum name="ThermostatRunningModeEnum" type="enum8">
->>>>>>> a6589070
     <cluster code="0x0201"/>
     <item name="Off" value="0x00"/>
-    <item name="Auto" value="0x01"/>
     <item name="Cool" value="0x03"/>
     <item name="Heat" value="0x04"/>
-    <item name="EmergencyHeat" value="0x05"/>
-    <item name="Precooling" value="0x06"/>
-    <item name="Fan only" value="0x07"/>
-    <item name="Dry" value="0x08"/>
-    <item name="Sleep" value="0x09"/>
-  </enum>
-<<<<<<< HEAD
-=======
-
->>>>>>> a6589070
+  </enum>
+
   <enum name="StartOfWeekEnum" type="enum8">
     <cluster code="0x0201"/>
     <item name="Sunday" value="0x00"/>
@@ -169,12 +141,8 @@
     <item name="Friday" value="0x05"/>
     <item name="Saturday" value="0x06"/>
   </enum>
-<<<<<<< HEAD
-  <enum name="ThermostatControlSequenceEnum" type="enum8">
-=======
 
   <enum name="ControlSequenceOfOperationEnum" type="enum8">
->>>>>>> a6589070
     <cluster code="0x0201"/>
     <item name="CoolingOnly" value="0x00"/>
     <item name="CoolingWithReheat" value="0x01"/>
@@ -183,22 +151,12 @@
     <item name="CoolingAndHeating" value="0x04"/>
     <item name="CoolingAndHeatingWithReheat" value="0x05"/>
   </enum>
-<<<<<<< HEAD
-=======
-
->>>>>>> a6589070
+
   <enum name="TemperatureSetpointHoldEnum" type="enum8">
     <cluster code="0x0201"/>
     <item name="SetpointHoldOff" value="0x00"/>
     <item name="SetpointHoldOn" value="0x01"/>
   </enum>
-<<<<<<< HEAD
-  <struct name="ThermostatScheduleTransitionStruct">
-    <cluster code="0x0201"/>
-    <item fieldId="0" name="TransitionTime" type="int16u" max="1439"/>
-    <item fieldId="1" name="HeatSetpoint" type="temperature"/>
-    <item fieldId="2" name="CoolSetpoint" type="temperature"/>
-=======
 
   <enum name="SetpointRaiseLowerModeEnum" type="enum8">
     <cluster code="0x0201"/>
@@ -320,35 +278,17 @@
     <item fieldId="3" name="SystemMode" type="SystemModeEnum" optional="true" min="0x0" max="0x9"/>
     <item fieldId="4" name="CoolingSetpoint" type="temperature" optional="true"/>
     <item fieldId="5" name="HeatingSetpoint" type="temperature" optional="true"/>
->>>>>>> a6589070
-  </struct>
+  </struct>
+
   <cluster>
     <name>Thermostat</name>
     <domain>HVAC</domain>
-<<<<<<< HEAD
-    <description>This cluster provides an interface to the functionality of a thermostat.</description>
-=======
     <description>An interface for configuring and controlling the functionality of a thermostat.</description>
->>>>>>> a6589070
     <code>0x0201</code>
     <define>THERMOSTAT_CLUSTER</define>
     <client tick="false" init="false">true</client>
     <server tick="false" init="false">true</server>
     <globalAttribute side="either" code="0xFFFD" value="6"/>
-<<<<<<< HEAD
-    <attribute side="server" code="0x0000" define="LOCAL_TEMPERATURE" type="temperature" min="0x954D" max="0x7FFF" writable="false" reportable="true" optional="false" isNullable="true">LocalTemperature</attribute>
-    <attribute side="server" code="0x0001" define="OUTDOOR_TEMPERATURE" type="temperature" min="0x954D" max="0x7FFF" writable="false" optional="true" isNullable="true">OutdoorTemperature</attribute>
-    <attribute side="server" code="0x0002" define="OCCUPANCY" type="bitmap8" min="0x00" max="0x01" writable="false" default="1" optional="true">Occupancy</attribute>
-    <!-- OCCUPANCY -->
-    
-    <attribute side="server" code="0x0003" define="ABS_MIN_HEAT_SETPOINT_LIMIT" type="temperature" min="0x954D" max="0x7FFF" writable="false" optional="true">AbsMinHeatSetpointLimit</attribute>
-    <attribute side="server" code="0x0004" define="ABS_MAX_HEAT_SETPOINT_LIMIT" type="temperature" min="0x954D" max="0x7FFF" writable="false" optional="true">AbsMaxHeatSetpointLimit</attribute>
-    <attribute side="server" code="0x0005" define="ABS_MIN_COOL_SETPOINT_LIMIT" type="temperature" min="0x954D" max="0x7FFF" writable="false" optional="true">AbsMinCoolSetpointLimit</attribute>
-    <attribute side="server" code="0x0006" define="ABS_MAX_COOL_SETPOINT_LIMIT" type="temperature" min="0x954D" max="0x7FFF" writable="false" optional="true">AbsMaxCoolSetpointLimit</attribute>
-    <attribute side="server" code="0x0007" define="PI_COOLING_DEMAND" type="int8u" min="0" max="100" writable="false" reportable="true" optional="true">PICoolingDemand</attribute>
-    <attribute side="server" code="0x0008" define="PI_HEATING_DEMAND" type="int8u" min="0" max="100" writable="false" reportable="true" optional="true">PIHeatingDemand</attribute>
-    <attribute side="server" code="0x0010" define="LOCAL_TEMPERATURE_CALIBRATION" type="int8s" min="0xFFFFFFFFFFFFFF06" max="0xFA" writable="true" optional="true">
-=======
 
     <!-- Attributes -->
 
@@ -368,53 +308,33 @@
       <access op="write" privilege="manage"/>
     </attribute>
     <attribute side="server" code="0x0010" define="LOCAL_TEMPERATURE_CALIBRATION" type="int8s" min="0xE7" max="0x19" writable="true" default="0x00" optional="true">
->>>>>>> a6589070
       <description>LocalTemperatureCalibration</description>
       <access op="write" privilege="manage"/>
     </attribute>
-    <attribute side="server" code="0x0011" define="OCCUPIED_COOLING_SETPOINT" type="temperature" min="-27315" max="0x7FFF" writable="true" optional="true">OccupiedCoolingSetpoint</attribute>
-    <attribute side="server" code="0x0012" define="OCCUPIED_HEATING_SETPOINT" type="temperature" min="-27315" max="0x7FFF" writable="true" optional="true">OccupiedHeatingSetpoint</attribute>
-    <attribute side="server" code="0x0013" define="UNOCCUPIED_COOLING_SETPOINT" type="temperature" min="-27315" max="0x7FFF" writable="true" optional="true">UnoccupiedCoolingSetpoint</attribute>
-    <attribute side="server" code="0x0014" define="UNOCCUPIED_HEATING_SETPOINT" type="temperature" min="-27315" max="0x7FFF" writable="true" optional="true">UnoccupiedHeatingSetpoint</attribute>
-    <attribute side="server" code="0x0015" define="MIN_HEAT_SETPOINT_LIMIT" type="temperature" min="-27315" max="0x7FFF" writable="true" optional="true">
+    <attribute side="server" code="0x0011" define="OCCUPIED_COOLING_SETPOINT" type="int16s" min="-27315" max="0x7FFF" writable="true" default="2600" optional="true">OccupiedCoolingSetpoint</attribute>
+    <attribute side="server" code="0x0012" define="OCCUPIED_HEATING_SETPOINT" type="int16s" min="-27315" max="0x7FFF" writable="true" default="2000" optional="true">OccupiedHeatingSetpoint</attribute>
+    <attribute side="server" code="0x0013" define="UNOCCUPIED_COOLING_SETPOINT" type="int16s" min="-27315" max="0x7FFF" writable="true" default="2600" optional="true">UnoccupiedCoolingSetpoint</attribute>
+    <attribute side="server" code="0x0014" define="UNOCCUPIED_HEATING_SETPOINT" type="int16s" min="-27315" max="0x7FFF" writable="true" default="2000" optional="true">UnoccupiedHeatingSetpoint</attribute>
+    <attribute side="server" code="0x0015" define="MIN_HEAT_SETPOINT_LIMIT" type="int16s" min="-27315" max="0x7FFF" writable="true" default="700" optional="true">
       <description>MinHeatSetpointLimit</description>
       <access op="write" privilege="manage"/>
     </attribute>
-    <attribute side="server" code="0x0016" define="MAX_HEAT_SETPOINT_LIMIT" type="temperature" min="-27315" max="0x7FFF" writable="true" optional="true">
+    <attribute side="server" code="0x0016" define="MAX_HEAT_SETPOINT_LIMIT" type="int16s" min="-27315" max="0x7FFF" writable="true" default="3000" optional="true">
       <description>MaxHeatSetpointLimit</description>
       <access op="write" privilege="manage"/>
     </attribute>
-    <attribute side="server" code="0x0017" define="MIN_COOL_SETPOINT_LIMIT" type="temperature" min="-27315" max="0x7FFF" writable="true" optional="true">
+    <attribute side="server" code="0x0017" define="MIN_COOL_SETPOINT_LIMIT" type="int16s" min="-27315" max="0x7FFF" writable="true" default="1600" optional="true">
       <description>MinCoolSetpointLimit</description>
       <access op="write" privilege="manage"/>
     </attribute>
-    <attribute side="server" code="0x0018" define="MAX_COOL_SETPOINT_LIMIT" type="temperature" min="-27315" max="0x7FFF" writable="true" optional="true">
+    <attribute side="server" code="0x0018" define="MAX_COOL_SETPOINT_LIMIT" type="int16s" min="-27315" max="0x7FFF" writable="true" default="3200" optional="true">
       <description>MaxCoolSetpointLimit</description>
       <access op="write" privilege="manage"/>
     </attribute>
-    <attribute side="server" code="0x0019" define="MIN_SETPOINT_DEAD_BAND" type="int8s" min="0x0" max="0xFA" writable="true" optional="true">
+    <attribute side="server" code="0x0019" define="MIN_SETPOINT_DEAD_BAND" type="int8s" min="0" max="25" writable="true" default="25" optional="true">
       <description>MinSetpointDeadBand</description>
       <access op="write" privilege="manage"/>
     </attribute>
-<<<<<<< HEAD
-    <attribute side="server" code="0x001A" define="REMOTE_SENSING" type="RemoteSensingBitmap" min="0" max="0" writable="true" default="0" optional="true">
-      <description>RemoteSensing</description>
-      <access op="write" privilege="manage"/>
-    </attribute>
-    <attribute side="server" code="0x001B" define="CONTROL_SEQUENCE_OF_OPERATION" type="ThermostatControlSequenceEnum" min="0x00" max="0x05" writable="true" default="4" optional="false">
-      <description>ControlSequenceOfOperation</description>
-      <access op="write" privilege="manage"/>
-    </attribute>
-    <attribute side="server" code="0x001C" define="SYSTEM_MODE" type="ThermostatSystemModeEnum" min="0x00" max="0x07" writable="true" default="1" optional="false">
-      <description>SystemMode</description>
-      <access op="write" privilege="manage"/>
-    </attribute>
-    <attribute side="server" code="0x001E" define="THERMOSTAT_RUNNING_MODE" type="ThermostatSystemModeEnum" min="0x00" max="0x04" writable="false" optional="true" default="0">ThermostatRunningMode</attribute>
-    <attribute side="server" code="0x0020" define="START_OF_WEEK" type="StartOfWeekEnum" min="0x00" max="0x06" writable="false" optional="true">StartOfWeek</attribute>
-    <attribute side="server" code="0x0021" define="NUMBER_OF_WEEKLY_TRANSITIONS" type="int8u" min="0x00" max="0xFF" writable="false" optional="true" default="0">NumberOfWeeklyTransitions</attribute>
-    <attribute side="server" code="0x0022" define="NUMBER_OF_DAILY_TRANSITIONS" type="int8u" min="0x00" max="0xFF" writable="false" optional="true" default="0">NumberOfDailyTransitions</attribute>
-    <attribute side="server" code="0x0023" define="TEMPERATURE_SETPOINT_HOLD" type="TemperatureSetpointHoldEnum" min="0x00" max="0x01" writable="true" default="0" optional="true">
-=======
     <attribute side="server" code="0x001A" define="REMOTE_SENSING" type="RemoteSensingBitmap" min="0x0" max="0x7" writable="true" default="0" optional="true">
       <description>RemoteSensing</description>
       <access op="write" privilege="manage"/>
@@ -432,7 +352,6 @@
     <attribute side="server" code="0x0021" define="NUMBER_OF_WEEKLY_TRANSITIONS" type="int8u" writable="false" optional="true" default="0">NumberOfWeeklyTransitions</attribute>
     <attribute side="server" code="0x0022" define="NUMBER_OF_DAILY_TRANSITIONS" type="int8u" writable="false" optional="true" default="0">NumberOfDailyTransitions</attribute>
     <attribute side="server" code="0x0023" define="TEMPERATURE_SETPOINT_HOLD" type="TemperatureSetpointHoldEnum" min="0x0" max="0x1" writable="true" default="0" optional="true">
->>>>>>> a6589070
       <description>TemperatureSetpointHold</description>
       <access op="write" privilege="manage"/>
     </attribute>
@@ -440,17 +359,6 @@
       <description>TemperatureSetpointHoldDuration</description>
       <access op="write" privilege="manage"/>
     </attribute>
-<<<<<<< HEAD
-    <attribute side="server" code="0x0025" define="THERMOSTAT_PROGRAMMING_OPERATION_MODE" type="ProgrammingOperationModeBitmap" writable="true" default="0" optional="true" reportable="true">
-      <description>ThermostatProgrammingOperationMode</description>
-      <access op="write" privilege="manage"/>
-    </attribute>
-    <attribute side="server" code="0x0029" define="THERMOSTAT_RUNNING_STATE" type="RelayStateBitmap" writable="false" optional="true">ThermostatRunningState</attribute>
-    <attribute side="server" code="0x0030" define="SETPOINT_CHANGE_SOURCE" type="SetpointChangeSourceEnum" writable="false" optional="true" default="0">SetpointChangeSource</attribute>
-    <attribute side="server" code="0x0031" define="SETPOINT_CHANGE_AMOUNT" type="int16s" writable="false" optional="true" isNullable="true">SetpointChangeAmount</attribute>
-    <attribute side="server" code="0x0032" define="SETPOINT_CHANGE_SOURCE_TIMESTAMP" type="epoch_s" writable="false" optional="true" default="0">SetpointChangeSourceTimestamp</attribute>
-    <attribute side="server" code="0x0034" define="OCCUPIED_SETBACK" type="int8u" writable="true" optional="true" isNullable="true" min="0" max="0x9EC">
-=======
     <attribute side="server" code="0x0025" define="THERMOSTAT_PROGRAMMING_OPERATION_MODE" type="ProgrammingOperationModeBitmap" writable="true" default="0" optional="true" reportable="true" min="0x0" max="0x7">
       <description>ThermostatProgrammingOperationMode</description>
       <access op="write" privilege="manage"/>
@@ -460,94 +368,15 @@
     <attribute side="server" code="0x0031" define="SETPOINT_CHANGE_AMOUNT" type="int16s" writable="false" default="0x8000" optional="true" isNullable="true">SetpointChangeAmount</attribute>
     <attribute side="server" code="0x0032" define="SETPOINT_CHANGE_SOURCE_TIMESTAMP" type="epoch_s" writable="false" optional="true">SetpointChangeSourceTimestamp</attribute>
     <attribute side="server" code="0x0034" define="OCCUPIED_SETBACK" type="int8u" writable="true" optional="true" isNullable="true">
->>>>>>> a6589070
       <description>OccupiedSetback</description>
       <access op="write" privilege="manage"/>
     </attribute>
-    <attribute side="server" code="0x0035" define="OCCUPIED_SETBACK_MIN" type="int8u" writable="false" optional="true" isNullable="true" min="0" max="0x9EC">OccupiedSetbackMin</attribute>
-    <attribute side="server" code="0x0036" define="OCCUPIED_SETBACK_MAX" type="int8u" writable="false" optional="true" isNullable="true" min="0" max="0x9EC">OccupiedSetbackMax</attribute>
-    <attribute side="server" code="0x0037" define="UNOCCUPIED_SETBACK" type="int8u" writable="true" optional="true" isNullable="true" min="0" max="0x9EC">
+    <attribute side="server" code="0x0035" define="OCCUPIED_SETBACK_MIN" type="int8u" writable="false" optional="true" isNullable="true">OccupiedSetbackMin</attribute>
+    <attribute side="server" code="0x0036" define="OCCUPIED_SETBACK_MAX" type="int8u" writable="false" optional="true" isNullable="true">OccupiedSetbackMax</attribute>
+    <attribute side="server" code="0x0037" define="UNOCCUPIED_SETBACK" type="int8u" writable="true" optional="true" isNullable="true">
       <description>UnoccupiedSetback</description>
       <access op="write" privilege="manage"/>
     </attribute>
-<<<<<<< HEAD
-    <attribute side="server" code="0x0038" define="UNOCCUPIED_SETBACK_MIN" type="int8u" writable="false" optional="true" isNullable="true" min="0" max="0x9EC">UnoccupiedSetbackMin</attribute>
-    <attribute side="server" code="0x0039" define="UNOCCUPIED_SETBACK_MAX" type="int8u" writable="false" optional="true" isNullable="true" min="0" max="0x9EC">UnoccupiedSetbackMax</attribute>
-    <attribute side="server" code="0x003A" define="EMERGENCY_HEAT_DELTA" type="int8u" writable="true" optional="true">
-      <description>EmergencyHeatDelta</description>
-      <access op="write" privilege="manage"/>
-    </attribute>
-    <attribute side="server" code="0x0040" define="AC_TYPE" type="ACTypeEnum" min="0x00" max="0x04" writable="true" default="0" optional="true">
-      <description>ACType</description>
-      <access op="write" privilege="manage"/>
-    </attribute>
-    <attribute side="server" code="0x0041" define="AC_CAPACITY" type="int16u" min="0x0000" max="0xFFFF" writable="true" default="0" optional="true">
-      <description>ACCapacity</description>
-      <access op="write" privilege="manage"/>
-    </attribute>
-    <attribute side="server" code="0x0042" define="AC_REFRIGERANT_TYPE" type="ACRefrigerantTypeEnum" min="0x00" max="0x03" writable="true" default="0" optional="true">
-      <description>ACRefrigerantType</description>
-      <access op="write" privilege="manage"/>
-    </attribute>
-    <attribute side="server" code="0x0043" define="AC_COMPRESSOR_TYPE" type="ACCompressorTypeEnum" min="0x00" max="0x03" writable="true" default="0" optional="true">
-      <description>ACCompressorType</description>
-      <access op="write" privilege="manage"/>
-    </attribute>
-    <attribute side="server" code="0x0044" define="AC_ERROR_CODE" type="ACErrorCodeBitmap" min="0x00000000" max="0xFFFFFFFF" writable="true" default="0" optional="true">
-      <description>ACErrorCode</description>
-      <access op="write" privilege="manage"/>
-    </attribute>
-    <attribute side="server" code="0x0045" define="AC_LOUVER_POSITION" type="ACLouverPositionEnum" min="0x00" max="0x05" writable="true" default="0" optional="true">
-      <description>ACLouverPosition</description>
-      <access op="write" privilege="manage"/>
-    </attribute>
-    <attribute side="server" code="0x0046" define="AC_COIL_TEMPERATURE" type="temperature" min="0x954D" max="0x7FFF" writable="false" optional="true" isNullable="true">ACCoilTemperature</attribute>
-    <attribute side="server" code="0x0047" define="AC_CAPACITY_FORMAT" type="ACCapacityFormatEnum" min="0x00" max="0xFF" writable="true" default="0" optional="true">
-      <description>ACCapacityFormat</description>
-      <access op="write" privilege="manage"/>
-    </attribute>
-    <attribute code="0x004A" side="server" type="int8u" define="NUMBER_OF_PRESETS" default="0" writable="false" optional="true">NumberOfPresets</attribute>
-    <attribute code="0x0052" side="server" type="boolean" define="PRESETS_SCHEDULES_EDITABLE" writable="false" optional="false">PresetsSchedulesEditable</attribute>
-    <attribute code="0x0048" side="server" type="ARRAY" entryType="PresetTypeStruct" define="PRESET_TYPES" writable="false" optional="true">PresetTypes</attribute>
-    <attribute code="0x004F" side="server" type="octet_string" define="ACTIVE_SCHEDULE_HANDLE" isNullable="true" length="16" writable="false" optional="false">ActiveScheduleHandle</attribute>
-    <attribute code="0x004D" side="server" type="int8u" define="NUMBER_OF_SCHEDULE_TRANSITION_PER_DAY" isNullable="true" default="0xFF" max="254" writable="false" optional="false">NumberOfScheduleTransitionPerDay</attribute>
-    <attribute code="0x0055" side="server" type="QueuedPresetStruct" define="QUEUED_PRESET" isNullable="true" writable="false" optional="true">QueuedPreset</attribute>
-    <attribute code="0x004C" side="server" type="int8u" define="NUMBER_OF_SCHEDULE_TRANSITIONS" default="0" writable="false" optional="false">NumberOfScheduleTransitions</attribute>
-    <attribute code="0x0051" side="server" type="ARRAY" entryType="ScheduleStruct" define="SCHEDULES" writable="true" optional="false">
-      <description>Schedules</description>
-      <access op="write" privilege="manage"/>
-    </attribute>
-    <attribute code="0x0053" side="server" type="TemperatureSetpointHoldPolicyBitmap" define="TEMPERATURE_SETPOINT_HOLD_POLICY" default="0" writable="false" optional="true">TemperatureSetpointHoldPolicy</attribute>
-    <attribute code="0x001D" side="server" type="AlarmCodeBitmap" define="ALARM_MASK" default="0" writable="false" optional="true">AlarmMask</attribute>
-    <attribute code="0x004E" side="server" type="octet_string" define="ACTIVE_PRESET_HANDLE" isNullable="true" length="16" writable="false" optional="true">ActivePresetHandle</attribute>
-    <attribute code="0x0050" side="server" type="ARRAY" entryType="PresetStruct" define="PRESETS" writable="true" optional="true">
-      <description>Presets</description>
-      <access op="write" privilege="manage"/>
-    </attribute>
-    <attribute code="0x004B" side="server" type="int8u" define="NUMBER_OF_SCHEDULES" default="0" writable="false" optional="false">NumberOfSchedules</attribute>
-    <attribute code="0x0049" side="server" type="ARRAY" entryType="ScheduleTypeStruct" define="SCHEDULE_TYPES" writable="false" optional="false">ScheduleTypes</attribute>
-    <attribute code="0x0054" side="server" type="epoch_s" define="SETPOINT_HOLD_EXPIRY_TIMESTAMP" isNullable="true" max="0xFFFFFFFE" writable="false" optional="true">SetpointHoldExpiryTimestamp</attribute>
-    <command source="client" code="0x00" name="SetpointRaiseLower" optional="false">
-      <description>Upon receipt, the attributes for the indicated setpoint(s) SHALL have the amount specified in the Amount field added to them. If the resulting value is outside the limits imposed by </description>
-      <arg name="Mode" type="SetpointAdjustModeBitmap"/>
-      <arg name="Amount" type="int8s"/>
-    </command>
-    <command source="client" code="0x01" name="SetWeeklySchedule" optional="true">
-      <description>Upon receipt, the weekly schedule for updating setpoints SHALL be stored in the thermostat and SHOULD begin at the time of receipt. A status code SHALL be sent in response.</description>
-      <access op="invoke" privilege="manage"/>
-      <arg name="NumberOfTransitionsForSequence" type="int8u"/>
-      <arg name="DayOfWeekforSequence" type="DayOfWeekBitmap"/>
-      <arg name="ModeForSequence" type="ModeForSequenceBitmap"/>
-      <arg name="Transitions" array="true" type="ThermostatScheduleTransitionStruct"/>
-    </command>
-    <command source="client" code="0x02" name="GetWeeklySchedule" response="GetWeeklyScheduleResponse" optional="true">
-      <description>Upon receipt, the unit SHOULD send in return the Get Weekly Schedule Response command. The Days to Return and Mode to Return fields are defined as bitmask for the flexibility to support multiple days and multiple modes within one command. If thermostat cannot handle incoming command with multiple days and/or multiple modes within one command, it SHALL send default response of INVALID_COMMAND in return.</description>
-      <arg name="DaysToReturn" type="DayOfWeekBitmap"/>
-      <arg name="ModeToReturn" type="ModeForSequenceBitmap"/>
-    </command>
-    <command source="client" code="0x03" name="ClearWeeklySchedule" optional="true" disableDefaultResponse="true">
-      <description>This command is used to clear the weekly schedule. The Clear weekly schedule has no payload.</description>
-=======
     <attribute side="server" code="0x0038" define="UNOCCUPIED_SETBACK_MIN" type="int8u" writable="false" optional="true" isNullable="true">UnoccupiedSetbackMin</attribute>
     <attribute side="server" code="0x0039" define="UNOCCUPIED_SETBACK_MAX" type="int8u" writable="false" optional="true" isNullable="true">UnoccupiedSetbackMax</attribute>
     <attribute side="server" code="0x003A" define="EMERGENCY_HEAT_DELTA" type="int8u" writable="true" optional="true" default="0xFF">
@@ -658,7 +487,6 @@
     </command>
     <command source="client" code="0x0A" name="CancelSetActivePresetRequest" optional="true">
       <description>This command is sent to cancel a queued preset.</description>
->>>>>>> a6589070
       <access op="invoke" privilege="manage"/>
     </command>
     <command source="client" code="0x0B" name="SetTemperatureSetpointHoldPolicy" optional="true">
@@ -673,216 +501,10 @@
         The Current Weekly Schedule Command is sent from the server in response to the Get Weekly Schedule Command.
       </description>
       <arg name="NumberOfTransitionsForSequence" type="int8u"/>
-<<<<<<< HEAD
-      <arg name="DayOfWeekForSequence" type="DayOfWeekBitmap"/>
-      <arg name="ModeForSequence" type="ModeForSequenceBitmap"/>
-      <arg name="Transitions" type="ThermostatScheduleTransitionStruct" array="true"/>
-    </command>
-    <command source="client" code="0x06" name="SetActivePresetRequest" optional="true">
-      <description>Upon receipt, this SHALL set the thermostat</description>
-      <arg name="PresetHandle" type="octet_string" length="16"/>
-      <arg name="DelayMinutes" type="int16u" optional="true"/>
-    </command>
-    <command source="client" code="0x09" name="CommitPresetsSchedulesRequest" optional="false">
-      <description>Upon receipt, this SHALL attempt to commit any pending changes to the </description>
-      <access op="invoke" privilege="manage"/>
-    </command>
-    <command source="client" code="0x0A" name="CancelSetActivePresetRequest" optional="true">
-      <description>This command is sent to cancel a queued preset specified by </description>
-      <access op="invoke" privilege="manage"/>
-    </command>
-    <command source="server" code="0x01" name="GetRelayStatusLogResponse" optional="true">
-      <description>This command is sent from the thermostat cluster server in response to the Get Relay Status Log. After the Relay Status Entry is sent over the air to the requesting client, the specific entry will be cleared from the thermostat internal log.</description>
-      <arg name="TimeOfDay" type="int16u" min="0" max="1439"/>
-      <arg name="RelayStatus" type="RelayStateBitmap"/>
-      <arg name="LocalTemperature" type="temperature" isNullable="true" min="0x954D" max="0x7FFF"/>
-      <arg name="HumidityInPercentage" type="int8u" isNullable="true" min="0" max="100"/>
-      <arg name="SetPoint" type="temperature"/>
-      <arg name="UnreadEntries" type="int16u"/>
-    </command>
-    <command source="client" code="0x04" name="GetRelayStatusLog" optional="true" response="GetRelayStatusLogResponse">
-      <description>This command is used to query the thermostat internal relay status log. This command has no payload.</description>
-    </command>
-    <command source="client" code="0x08" name="CancelPresetsSchedulesEditRequest" optional="false">
-      <description>Upon receipt, this SHALL attempt to cancel any active editing of the </description>
-      <access op="invoke" privilege="manage"/>
-    </command>
-    <command source="client" code="0x05" name="SetActiveScheduleRequest" optional="false">
-      <description>Upon receipt, if the </description>
-      <arg name="ScheduleHandle" type="octet_string" length="16"/>
-    </command>
-    <command source="client" code="0x07" name="StartPresetsSchedulesEditRequest" optional="false">
-      <description>Upon receipt, this SHALL attempt to enable editing of the </description>
-      <access op="invoke" privilege="manage"/>
-      <arg name="TimeoutSeconds" type="int16u" max="120"/>
-    </command>
-    <command source="client" code="0x0B" name="SetTemperatureSetpointHoldPolicy" optional="true">
-      <description>This command is sent to set the </description>
-      <arg name="TemperatureSetpointHoldPolicy" type="TemperatureSetpointHoldPolicyBitmap"/>
-=======
       <arg name="DayOfWeekForSequence" type="ScheduleDayOfWeekBitmap" min="0x0" max="0xFF"/>
       <arg name="ModeForSequence" type="ScheduleModeBitmap" min="0x0" max="0x3"/>
       <arg name="Transitions" type="WeeklyScheduleTransitionStruct" array="true" length="10"/>
->>>>>>> a6589070
     </command>
 
   </cluster>
-  <bitmap name="PresetTypeFeaturesBitmap" type="bitmap16">
-    <cluster code="0x0201"/>
-    <field name="Automatic" mask="0x01"/>
-    <field name="SupportsNames" mask="0x02"/>
-  </bitmap>
-  <bitmap name="ScheduleTypeFeaturesBitmap" type="bitmap16">
-    <cluster code="0x0201"/>
-    <field name="SupportsPresets" mask="0x01"/>
-    <field name="SupportsSetpoints" mask="0x02"/>
-    <field name="SupportsNames" mask="0x04"/>
-    <field name="SupportsOff" mask="0x08"/>
-  </bitmap>
-  <bitmap name="TemperatureSetpointHoldPolicyBitmap" type="bitmap8">
-    <cluster code="0x0201"/>
-    <field name="HoldDurationElapsed" mask="0x01"/>
-    <field name="HoldDurationElapsedOrPresetChanged" mask="0x02"/>
-  </bitmap>
-  <bitmap name="HVACSystemTypeBitmap" type="bitmap8">
-    <cluster code="0x0201"/>
-    <field name="HeatingType" mask="0x10"/>
-    <field name="HeatingFuel" mask="0x20"/>
-  </bitmap>
-  <bitmap name="AlarmCodeBitmap" type="bitmap8">
-    <cluster code="0x0201"/>
-    <field name="Initialization" mask="0x01"/>
-    <field name="Hardware" mask="0x02"/>
-    <field name="SelfCalibration" mask="0x04"/>
-  </bitmap>
-  <bitmap name="ProgrammingOperationModeBitmap" type="bitmap8">
-    <cluster code="0x0201"/>
-    <field name="ScheduleActive" mask="0x01"/>
-    <field name="AutoRecovery" mask="0x02"/>
-    <field name="Economy" mask="0x04"/>
-  </bitmap>
-  <bitmap name="RelayStateBitmap" type="bitmap16">
-    <cluster code="0x0201"/>
-    <field name="Heat" mask="0x01"/>
-    <field name="Cool" mask="0x02"/>
-    <field name="Fan" mask="0x04"/>
-    <field name="HeatStage2" mask="0x08"/>
-    <field name="CoolStage2" mask="0x10"/>
-    <field name="FanStage2" mask="0x20"/>
-    <field name="FanStage3" mask="0x40"/>
-  </bitmap>
-  <bitmap name="RemoteSensingBitmap" type="bitmap8">
-    <cluster code="0x0201"/>
-    <field name="LocalTemperature" mask="0x01"/>
-    <field name="OutdoorTemperature" mask="0x02"/>
-    <field name="Occupancy" mask="0x04"/>
-  </bitmap>
-  <bitmap name="SetpointAdjustModeBitmap" type="bitmap8">
-    <cluster code="0x0201"/>
-    <field name="Heat" mask="0x01"/>
-    <field name="Cool" mask="0x02"/>
-    <field name="Both" mask="0x04"/>
-  </bitmap>
-  <bitmap name="ACErrorCodeBitmap" type="bitmap32">
-    <cluster code="0x0201"/>
-    <field name="CompressorFail" mask="0x01"/>
-    <field name="RoomSensorFail" mask="0x02"/>
-    <field name="OutdoorSensorFail" mask="0x04"/>
-    <field name="CoilSensorFail" mask="0x08"/>
-    <field name="FanFail" mask="0x10"/>
-  </bitmap>
-  <enum name="ACCapacityFormatEnum" type="enum8">
-    <cluster code="0x0201"/>
-    <item name="BTUh" value="0x00"/>
-  </enum>
-  <enum name="ACRefrigerantTypeEnum" type="enum8">
-    <cluster code="0x0201"/>
-    <item name="Unknown" value="0x00"/>
-    <item name="R22" value="0x01"/>
-    <item name="R410a" value="0x02"/>
-    <item name="R407c" value="0x03"/>
-  </enum>
-  <enum name="ACTypeEnum" type="enum8">
-    <cluster code="0x0201"/>
-    <item name="Unknown" value="0x00"/>
-    <item name="CoolingFixed" value="0x01"/>
-    <item name="HeatPumpFixed" value="0x02"/>
-    <item name="CoolingInverter" value="0x03"/>
-    <item name="HeatPumpInverter" value="0x04"/>
-  </enum>
-  <enum name="SetpointChangeSourceEnum" type="enum8">
-    <cluster code="0x0201"/>
-    <item name="Manual" value="0x00"/>
-    <item name="Schedule" value="0x01"/>
-    <item name="External" value="0x02"/>
-  </enum>
-  <enum name="ACCompressorTypeEnum" type="enum8">
-    <cluster code="0x0201"/>
-    <item name="Unknown" value="0x00"/>
-    <item name="T1" value="0x01"/>
-    <item name="T2" value="0x02"/>
-    <item name="T3" value="0x03"/>
-  </enum>
-  <enum name="ACLouverPositionEnum" type="enum8">
-    <cluster code="0x0201"/>
-    <item name="Closed" value="0x01"/>
-    <item name="Open" value="0x02"/>
-    <item name="Quarter" value="0x03"/>
-    <item name="Half" value="0x04"/>
-    <item name="ThreeQuarters" value="0x05"/>
-  </enum>
-  <enum name="PresetScenarioEnum" type="enum8">
-    <cluster code="0x0201"/>
-    <item name="Unspecified" value="0x00"/>
-    <item name="Occupied" value="0x01"/>
-    <item name="Unoccupied" value="0x02"/>
-    <item name="Sleep" value="0x03"/>
-    <item name="Wake" value="0x04"/>
-    <item name="Vacation" value="0x05"/>
-    <item name="UserDefined" value="0x06"/>
-  </enum>
-  <struct name="ScheduleStruct" apiMaturity="provisional">
-    <cluster code="0x0201"/>
-    <item fieldId="0" name="ScheduleHandle" type="octet_string" length="16" isNullable="true"/>
-    <item fieldId="1" name="SystemMode" type="ThermostatSystemModeEnum"/>
-    <item fieldId="2" name="Name" type="char_string" length="64" optional="true"/>
-    <item fieldId="3" name="PresetHandle" type="octet_string" length="16" optional="true"/>
-    <item fieldId="4" name="Transitions" array="true" type="ScheduleTransitionStruct"/>
-    <item fieldId="5" name="BuiltIn" type="boolean" isNullable="true" optional="true"/>
-  </struct>
-  <struct name="ScheduleTransitionStruct" apiMaturity="provisional">
-    <cluster code="0x0201"/>
-    <item fieldId="0" name="DayOfWeek" type="DayOfWeekBitmap"/>
-    <item fieldId="1" name="TransitionTime" type="int16u" min="0" max="1439"/>
-    <item fieldId="2" name="PresetHandle" type="octet_string" length="16" optional="true"/>
-    <item fieldId="3" name="SystemMode" type="ThermostatSystemModeEnum" optional="true"/>
-    <item fieldId="4" name="CoolingSetpoint" type="temperature" optional="true"/>
-    <item fieldId="5" name="HeatingSetpoint" type="temperature" optional="true"/>
-  </struct>
-  <struct name="ScheduleTypeStruct" apiMaturity="provisional">
-    <cluster code="0x0201"/>
-    <item fieldId="0" name="SystemMode" type="ThermostatSystemModeEnum"/>
-    <item fieldId="1" name="NumberOfSchedules" type="int8u"/>
-    <item fieldId="2" name="ScheduleTypeFeatures" type="ScheduleTypeFeaturesBitmap"/>
-  </struct>
-  <struct name="QueuedPresetStruct" apiMaturity="provisional">
-    <cluster code="0x0201"/>
-    <item fieldId="0" name="PresetHandle" type="octet_string" length="16" isNullable="true"/>
-    <item fieldId="1" name="TransitionTimestamp" type="epoch_s" max="0xFFFFFFFE" isNullable="true"/>
-  </struct>
-  <struct name="PresetStruct" apiMaturity="provisional">
-    <cluster code="0x0201"/>
-    <item fieldId="0" name="PresetHandle" type="octet_string" length="16" isNullable="true"/>
-    <item fieldId="1" name="PresetScenario" type="PresetScenarioEnum"/>
-    <item fieldId="2" name="Name" type="char_string" length="64" isNullable="true" optional="true"/>
-    <item fieldId="3" name="CoolingSetpoint" type="temperature" optional="true"/>
-    <item fieldId="4" name="HeatingSetpoint" type="temperature" optional="true"/>
-    <item fieldId="5" name="BuiltIn" type="boolean" isNullable="true"/>
-  </struct>
-  <struct name="PresetTypeStruct" apiMaturity="provisional">
-    <cluster code="0x0201"/>
-    <item fieldId="0" name="PresetScenario" type="PresetScenarioEnum"/>
-    <item fieldId="1" name="NumberOfPresets" type="int8u"/>
-    <item fieldId="2" name="PresetTypeFeatures" type="PresetTypeFeaturesBitmap"/>
-  </struct>
 </configurator>