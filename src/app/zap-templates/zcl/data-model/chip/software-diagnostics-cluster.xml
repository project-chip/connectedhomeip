--- conflicted
+++ resolved
@@ -18,19 +18,11 @@
   <domain name="CHIP"/>
   <struct name="ThreadMetricsStruct">
     <cluster code="0x0034"/>
-<<<<<<< HEAD
-    <item name="Id" type="int64u"/>
+    <item name="ID" type="int64u"/>
     <item name="Name" type="char_string" length="8" optional="true"/>
     <item name="StackFreeCurrent" type="int32u" optional="true"/>
     <item name="StackFreeMinimum" type="int32u" optional="true"/>
     <item name="StackSize" type="int32u" optional="true"/>
-=======
-    <item name="ID" type="INT64U"/>
-    <item name="Name" type="CHAR_STRING" length="8" optional="true"/>
-    <item name="StackFreeCurrent" type="INT32U" optional="true"/>
-    <item name="StackFreeMinimum" type="INT32U" optional="true"/>
-    <item name="StackSize" type="INT32U" optional="true"/>
->>>>>>> 94f30493
   </struct>
   <cluster>
     <domain>General</domain>
