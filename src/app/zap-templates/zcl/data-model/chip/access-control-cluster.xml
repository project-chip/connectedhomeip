<?xml version="1.0"?>
<!--
Copyright (c) 2021 Project CHIP Authors

Licensed under the Apache License, Version 2.0 (the "License");
you may not use this file except in compliance with the License.
You may obtain a copy of the License at

    http://www.apache.org/licenses/LICENSE-2.0

Unless required by applicable law or agreed to in writing, software
distributed under the License is distributed on an "AS IS" BASIS,
WITHOUT WARRANTIES OR CONDITIONS OF ANY KIND, either express or implied.
See the License for the specific language governing permissions and
limitations under the License.
-->
<configurator>
  <domain name="CHIP"/>

  <accessControl>
    <operation type="read" description="Read operation"/>
    <operation type="write" description="Write operation"/>
    <operation type="invoke" description="Invoke operation"/>
    <modifier type="fabric-scoped" description="Fabric-scoped data"/>
    <modifier type="fabric-sensitive" description="Fabric-sensitive data"/>
    <role type="view" description="View privilege"/>
    <role type="operate" description="Operate privilege"/>
    <role type="manage" description="Managing privilege"/>
    <role type="administer" description="Administrative privilege"/>
  </accessControl>

  <enum name="Privilege" type="ENUM8">
    <cluster code="0x001F"/>
    <item name="View" value="0x01"/>
    <item name="ProxyView" value="0x02"/>
    <item name="Operate" value="0x03"/>
    <item name="Manage" value="0x04"/>
    <item name="Administer" value="0x05"/>
  </enum>

  <enum name="AuthMode" type="ENUM8">
    <cluster code="0x001F"/>
    <item name="PASE" value="0x01"/>
    <item name="CASE" value="0x02"/>
    <item name="Group" value="0x03"/>
  </enum>

  <enum name="ChangeTypeEnum" type="ENUM8">
    <cluster code="0x001F"/>
    <item name="Changed" value="0x00"/>
    <item name="Added" value="0x01"/>
    <item name="Removed" value="0x02"/>
  </enum>  

  <struct name="Target">
    <cluster code="0x001F"/>
    <item fieldId="0" name="Cluster" type="cluster_id" isNullable="true"/>
    <item fieldId="1" name="Endpoint" type="endpoint_no" isNullable="true"/>
    <item fieldId="2" name="DeviceType" type="devtype_id" isNullable="true"/>
  </struct>

  <struct name="AccessControlEntry">
    <cluster code="0x001F"/>
    <item fieldId="1" name="Privilege" type="Privilege" isFabricSensitive="true"/>
    <item fieldId="2" name="AuthMode" type="AuthMode" isFabricSensitive="true"/>
    <item fieldId="3" name="Subjects" type="INT64U" isNullable="true" array="true" isFabricSensitive="true"/>
    <item fieldId="4" name="Targets" type="Target" isNullable="true" array="true" isFabricSensitive="true"/>
    <item fieldId="0xFE" name="FabricIndex" type="fabric_idx" isFabricSensitive="true"/>
  </struct>

  <struct name="ExtensionEntry">
    <cluster code="0x001F"/>
    <item fieldId="1" name="Data" type="OCTET_STRING" length="254"/>
    <item fieldId="0xFE" name="FabricIndex" type="fabric_idx"/>
  </struct>

  <cluster>
    <domain>General</domain>
    <name>Access Control</name>
    <code>0x001F</code>
    <define>ACCESS_CONTROL_CLUSTER</define>
    <client init="false" tick="false">true</client>
    <server init="false" tick="false">true</server>
    <description>The Access Control Cluster exposes a data model view of a
      Node’s Access Control List (ACL), which codifies the rules used to manage
      and enforce Access Control for the Node’s endpoints and their associated
      cluster instances.</description>
    <!-- Base data types -->
    <attribute side="server" code="0x0000" define="ACL" type="ARRAY" entryType="AccessControlEntry" writable="true">
      <description>ACL</description>
      <access op="read" privilege="administer"/>
      <access op="write" privilege="administer"/>
      <access modifier="fabric-scoped"/>
    </attribute>
    <attribute side="server" code="0x0001" define="EXTENSION" type="ARRAY" entryType="ExtensionEntry" writable="true">
      <description>Extension</description>
      <access op="read" privilege="administer"/>
      <access op="write" privilege="administer"/>
      <access modifier="fabric-scoped"/>
    </attribute>
    <event side="server" code="0x0000" name="AccessControlEntryChanged" priority="info" optional="false">
      <description>The cluster SHALL send AccessControlEntryChanged events whenever its ACL attribute data is changed by an Administrator.</description>
      <field id="1" name="AdminNodeID" type="node_id" isNullable="true"/>
      <field id="2" name="AdminPasscodeID" type="INT16U" isNullable="true"/>
      <field id="3" name="ChangeType" type="ChangeTypeEnum"/>
      <field id="4" name="LatestValue" type="AccessControlEntry" isNullable="true"/>
<<<<<<< HEAD
      <access op="read" privilege="administer"/>
=======
      <field id="0xFE" name="AdminFabricIndex" type="fabric_idx"/>
>>>>>>> 4f22a793
    </event>
    <event side="server" code="0x0001" name="AccessControlExtensionChanged" priority="info" optional="false">
      <description>The cluster SHALL send AccessControlExtensionChanged events whenever its extension attribute data is changed by an Administrator.</description>
      <field id="1" name="AdminNodeID" type="node_id" isNullable="true"/>
      <field id="2" name="AdminPasscodeID" type="INT16U" isNullable="true"/>
      <field id="3" name="ChangeType" type="ChangeTypeEnum"/>
      <field id="4" name="LatestValue" type="ExtensionEntry" isNullable="true"/>
<<<<<<< HEAD
      <access op="read" privilege="administer"/>
=======
      <field id="0xFE" name="AdminFabricIndex" type="fabric_idx"/>
>>>>>>> 4f22a793
    </event>    
  </cluster>
</configurator><|MERGE_RESOLUTION|>--- conflicted
+++ resolved
@@ -104,11 +104,8 @@
       <field id="2" name="AdminPasscodeID" type="INT16U" isNullable="true"/>
       <field id="3" name="ChangeType" type="ChangeTypeEnum"/>
       <field id="4" name="LatestValue" type="AccessControlEntry" isNullable="true"/>
-<<<<<<< HEAD
+      <field id="0xFE" name="AdminFabricIndex" type="fabric_idx"/>
       <access op="read" privilege="administer"/>
-=======
-      <field id="0xFE" name="AdminFabricIndex" type="fabric_idx"/>
->>>>>>> 4f22a793
     </event>
     <event side="server" code="0x0001" name="AccessControlExtensionChanged" priority="info" optional="false">
       <description>The cluster SHALL send AccessControlExtensionChanged events whenever its extension attribute data is changed by an Administrator.</description>
@@ -116,11 +113,8 @@
       <field id="2" name="AdminPasscodeID" type="INT16U" isNullable="true"/>
       <field id="3" name="ChangeType" type="ChangeTypeEnum"/>
       <field id="4" name="LatestValue" type="ExtensionEntry" isNullable="true"/>
-<<<<<<< HEAD
+      <field id="0xFE" name="AdminFabricIndex" type="fabric_idx"/>
       <access op="read" privilege="administer"/>
-=======
-      <field id="0xFE" name="AdminFabricIndex" type="fabric_idx"/>
->>>>>>> 4f22a793
     </event>    
   </cluster>
 </configurator>