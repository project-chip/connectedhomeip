<?xml version="1.0"?>
<!--
Copyright (c) 2023 Project CHIP Authors
Licensed under the Apache License, Version 2.0 (the "License");
you may not use this file except in compliance with the License.
You may obtain a copy of the License at
    http://www.apache.org/licenses/LICENSE-2.0
Unless required by applicable law or agreed to in writing, software
distributed under the License is distributed on an "AS IS" BASIS,
WITHOUT WARRANTIES OR CONDITIONS OF ANY KIND, either express or implied.
See the License for the specific language governing permissions and
limitations under the License.
-->
<configurator>
  <domain name="Energy Management"/>
  <enum name="StateEnum" type="enum8" apiMaturity="provisional">
    <cluster code="0x0099"/>
    <item name="NotPluggedIn" value="0x00"/>
    <item name="PluggedInNoDemand" value="0x01"/>
    <item name="PluggedInDemand" value="0x02"/>
    <item name="PluggedInCharging" value="0x03"/>
    <item name="PluggedInDischarging" value="0x04"/>
    <item name="SessionEnding" value="0x05"/>
    <item name="Fault" value="0x06"/>
  </enum>
  <enum name="SupplyStateEnum" type="enum8" apiMaturity="provisional">
    <cluster code="0x0099"/>
    <item name="Disabled" value="0x00"/>
    <item name="ChargingEnabled" value="0x01"/>
    <item name="DischargingEnabled" value="0x02"/>
    <item name="DisabledError" value="0x03"/>
    <item name="DisabledDiagnostics" value="0x04"/>
  </enum>
  <enum name="FaultStateEnum" type="enum8" apiMaturity="provisional">
    <cluster code="0x0099"/>
    <item name="NoError" value="0x00"/>
    <item name="MeterFailure" value="0x01"/>
    <item name="OverVoltage" value="0x02"/>
    <item name="UnderVoltage" value="0x03"/>
    <item name="OverCurrent" value="0x04"/>
    <item name="ContactWetFailure" value="0x05"/>
    <item name="ContactDryFailure" value="0x06"/>
    <item name="GroundFault" value="0x07"/>
    <item name="PowerLoss" value="0x08"/>
    <item name="PowerQuality" value="0x09"/>
    <item name="PilotShortCircuit" value="0x0A"/>
    <item name="EmergencyStop" value="0x0B"/>
    <item name="EVDisconnected" value="0x0C"/>
    <item name="WrongPowerSupply" value="0x0D"/>
    <item name="LiveNeutralSwap" value="0x0E"/>
    <item name="OverTemperature" value="0x0F"/>
    <item name="Other" value="0xFF"/>
  </enum>
  <enum name="EnergyTransferStoppedReasonEnum" type="enum8" apiMaturity="provisional">
    <cluster code="0x0099"/>
    <item name="EVStopped" value="0x00"/>
    <item name="EVSEStopped" value="0x01"/>
    <item name="Other" value="0x02"/>
  </enum>
  <bitmap name="TargetDayOfWeekBitmap" type="bitmap8" apiMaturity="provisional">
    <cluster code="0x0099"/>
    <field name="Sunday" mask="0x01"/>
    <field name="Monday" mask="0x02"/>
    <field name="Tuesday" mask="0x04"/>
    <field name="Wednesday" mask="0x08"/>
    <field name="Thursday" mask="0x10"/>
    <field name="Friday" mask="0x20"/>
    <field name="Saturday" mask="0x40"/>
  </bitmap>
  <struct name="ChargingTargetStruct" apiMaturity="provisional">
    <cluster code="0x0099"/>
    <item fieldId="0" name="TargetTimeMinutesPastMidnight" type="int16u" min="0" max="1439"/>
    <item fieldId="1" name="TargetSoC" type="percent" optional="true"/>
    <item fieldId="2" name="AddedEnergy" type="energy_mwh" min="0" optional="true"/>
  </struct>
  <cluster apiMaturity="provisional">
    <name>Energy EVSE</name>
    <domain>Energy Management</domain>
    <code>0x0099</code>
    <define>ENERGY_EVSE_CLUSTER</define>
    <client init="false" tick="false">true</client>
    <server init="false" tick="false">true</server>
    <description>Electric Vehicle Supply Equipment (EVSE) is equipment used to charge an Electric Vehicle (EV) or Plug-In Hybrid Electric Vehicle. This cluster provides an interface to the functionality of Electric Vehicle Supply Equipment (EVSE) management.</description>
    
    <globalAttribute side="server" code="0xFFFD" value="2" />

    <!--Attributes-->
    <attribute code="0x0000" side="server" type="StateEnum" define="STATE" isNullable="true" writable="false" optional="false">State</attribute>
    <attribute code="0x0001" side="server" type="SupplyStateEnum" define="SUPPLY_STATE" writable="false" optional="false">SupplyState</attribute>
    <attribute code="0x0002" side="server" type="FaultStateEnum" define="FAULT_STATE" writable="false" optional="false">FaultState</attribute>
    <attribute code="0x0003" side="server" type="epoch_s" define="CHARGING_ENABLED_UNTIL" isNullable="true" default="0" writable="false" optional="false">ChargingEnabledUntil</attribute>
    <!--Conformance feature V2X - for now optional-->
    <attribute code="0x0004" side="server" type="epoch_s" define="DISCHARGING_ENABLED_UNTIL" isNullable="true" default="0" writable="false" optional="true">DischargingEnabledUntil</attribute>
    <attribute code="0x0005" side="server" type="amperage_ma" define="CIRCUIT_CAPACITY" default="0" min="0" max="80000" writable="false" optional="false">CircuitCapacity</attribute>
    <attribute code="0x0006" side="server" type="amperage_ma" define="MINIMUM_CHARGE_CURRENT" default="6000" min="0" max="80000" writable="false" optional="false">MinimumChargeCurrent</attribute>
    <attribute code="0x0007" side="server" type="amperage_ma" define="MAXIMUM_CHARGE_CURRENT" default="0" min="0" max="80000" writable="false" optional="false">MaximumChargeCurrent</attribute>
    <!--Conformance feature V2X - for now optional-->
    <attribute code="0x0008" side="server" type="amperage_ma" define="MAXIMUM_DISCHARGE_CURRENT" default="0" min="0" max="80000" writable="false" optional="true">MaximumDischargeCurrent</attribute>
    <attribute code="0x0009" side="server" type="amperage_ma" define="USER_MAXIMUM_CHARGE_CURRENT" default="0" writable="true" optional="true">
      <access op="read" privilege="view"/>
      <access op="write" privilege="manage"/>
      <description>UserMaximumChargeCurrent</description>
    </attribute>
    <attribute code="0x000A" side="server" type="elapsed_s" define="RANDOMIZATION_DELAY_WINDOW" default="600" writable="true" optional="true">
      <access op="read" privilege="view"/>
      <access op="write" privilege="manage"/>
      <description>RandomizationDelayWindow</description>
    </attribute>
    <!--Conformance feature PREF - for now optional-->
    <attribute code="0x0021" side="server" type="int8u" define="NUMBER_OF_WEEKLY_TARGETS" default="0" writable="false" optional="true">NumberOfWeeklyTargets</attribute>
    <!--Conformance feature PREF - for now optional-->
    <attribute code="0x0022" side="server" type="int8u" define="NUMBER_OF_DAILY_TARGETS" default="1" writable="false" optional="true">NumberOfDailyTargets</attribute>
    <!--Conformance feature PREF - for now optional-->
    <attribute code="0x0023" side="server" type="epoch_s" define="NEXT_CHARGE_START_TIME" isNullable="true" max="0xFFFFFFFE" writable="false" optional="true">NextChargeStartTime</attribute>
    <!--Conformance feature PREF - for now optional-->
    <attribute code="0x0024" side="server" type="epoch_s" define="NEXT_CHARGE_TARGET_TIME" isNullable="true" max="0xFFFFFFFE" writable="false" optional="true">NextChargeTargetTime</attribute>
    <!--Conformance feature PREF - for now optional-->
    <attribute code="0x0025" side="server" type="energy_mwh" define="NEXT_CHARGE_REQUIRED_ENERGY" isNullable="true" min="0" writable="false" optional="true">NextChargeRequiredEnergy</attribute>
    <!--Conformance feature PREF - for now optional-->
    <attribute code="0x0026" side="server" type="percent" define="NEXT_CHARGE_TARGET_SOC" isNullable="true" max="100" writable="false" optional="true">NextChargeTargetSoC</attribute>
    <!--Conformance feature [PREF] - for now optional-->
    <attribute code="0x0027" side="server" type="int16u" define="APPROXIMATE_EV_EFFICIENCY" isNullable="true" default="0xFFFF" max="0xFFFE" writable="true" optional="true">
      <access op="read" privilege="view"/>
      <access op="write" privilege="manage"/>
      <description>ApproximateEVEfficiency</description>
    </attribute>
    <!--Conformance feature SOC - for now optional-->
    <attribute code="0x0030" side="server" type="percent" define="STATE_OF_CHARGE" isNullable="true" max="100" writable="false" optional="true">StateOfCharge</attribute>
    <!--Conformance feature SOC - for now optional-->
    <attribute code="0x0031" side="server" type="energy_mwh" define="BATTERY_CAPACITY" isNullable="true" min="0" writable="false" optional="true">BatteryCapacity</attribute>
    <!--Conformance feature PNC - for now optional-->
    <attribute code="0x0032" side="server" type="char_string" define="VEHICLE_ID" isNullable="true" length="32" writable="false" optional="true">VehicleID</attribute>
    <attribute code="0x0040" side="server" type="int32u" define="SESSION_ID" isNullable="true" writable="false" optional="false">SessionID</attribute>
    <attribute code="0x0041" side="server" type="elapsed_s" define="SESSION_DURATION" isNullable="true" writable="false" optional="false">SessionDuration</attribute>
    <attribute code="0x0042" side="server" type="energy_mwh" define="SESSION_ENERGY_CHARGED" isNullable="true" min="0" writable="false" optional="false">SessionEnergyCharged</attribute>
    <!--Conformance feature V2X - for now optional-->
    <attribute code="0x0043" side="server" type="energy_mwh" define="SESSION_ENERGY_DISCHARGED" isNullable="true" min="0" writable="false" optional="true">SessionEnergyDischarged</attribute>
    <command source="client" code="0x0001" name="Disable" optional="false" mustUseTimedInvoke="true" apiMaturity="provisional">
      <description>Allows a client to disable the EVSE from charging and discharging.</description>
    </command>
    <command source="client" code="0x0002" name="EnableCharging" optional="false" mustUseTimedInvoke="true" apiMaturity="provisional">
      <arg name="ChargingEnabledUntil" type="epoch_s" max="0xFFFFFFFE" isNullable="true"/>
      <arg name="MinimumChargeCurrent" type="amperage_ma" min="0" max="80000"/>
      <arg name="MaximumChargeCurrent" type="amperage_ma" min="0" max="80000"/>
      <description>Allows a client to enable the EVSE to charge an EV.</description>
    </command>
    <command source="client" code="0x0003" name="EnableDischarging" optional="true" mustUseTimedInvoke="true" apiMaturity="provisional">
      <arg name="DischargingEnabledUntil" type="epoch_s" max="0xFFFFFFFE" isNullable="true"/>
      <arg name="MaximumDischargeCurrent" type="amperage_ma" min="0" max="80000"/>
      <description>Allows a client to enable the EVSE to discharge an EV.</description>
    </command>
    <command source="client" code="0x0004" name="StartDiagnostics" optional="true" mustUseTimedInvoke="true" apiMaturity="provisional">
      <description>Allows a client to put the EVSE into a self-diagnostics mode.</description>
    </command>
    <command source="client" code="0x0005" name="SetTargets" optional="true" mustUseTimedInvoke="true" apiMaturity="provisional">
      <arg name="DayOfWeekforSequence" type="TargetDayOfWeekBitmap"/>
      <arg name="ChargingTargets" array="true" type="ChargingTargetStruct"/>
      <description>Allows a client to set the user specified charging targets.</description>
    </command>
    <command source="client" code="0x0006" name="GetTargets" optional="true" response="GetTargetsResponse" mustUseTimedInvoke="true" apiMaturity="provisional">
      <arg name="DaysToReturn" type="TargetDayOfWeekBitmap"/>
      <description>Allows a client to retrieve the user specified charging targets.</description>
    </command>
    <command source="client" code="0x0007" name="ClearTargets" optional="true" mustUseTimedInvoke="true" apiMaturity="provisional">
      <description>Allows a client to clear all stored charging targets.</description>
    </command>
    <command source="server" code="0x0000" name="GetTargetsResponse" optional="true" apiMaturity="provisional">
      <arg name="DayOfWeekforSequence" type="TargetDayOfWeekBitmap"/>
      <arg name="ChargingTargets" array="true" type="ChargingTargetStruct"/>
      <description>The GetTargetsResponse is sent in response to the GetTargets Command.</description>
    </command>
    <event side="server" code="0x0000" name="EVConnected" priority="info" apiMaturity="provisional">
      <description>EVConnected</description>
<<<<<<< HEAD
      <field id="0" name="SessionID" type="int32u" apiMaturity="provisional"/>      
=======
      <field id="0" name="SessionID" type="int32u" apiMaturity="provisional"/>
>>>>>>> d63ef5c8
    </event>
    <event side="server" code="0x0001" name="EVNotDetected" priority="info" apiMaturity="provisional">
      <description>EVNotDetected</description>
      <field id="0" name="SessionID" type="int32u" apiMaturity="provisional"/>
      <field id="1" name="State" type="StateEnum" apiMaturity="provisional"/>
      <field id="2" name="SessionDuration" type="elapsed_s" apiMaturity="provisional"/>
      <field id="3" name="SessionEnergyCharged" type="energy_mwh" min="0" apiMaturity="provisional"/>
      <field id="4" name="SessionEnergyDischarged" type="energy_mwh" min="0"  optional="true" apiMaturity="provisional"/>
    </event>
    <event side="server" code="0x0002" name="EnergyTransferStarted" priority="info" apiMaturity="provisional">
      <description>EnergyTransferStarted</description>
      <field id="0" name="SessionID" type="int32u" apiMaturity="provisional"/>
      <field id="1" name="State" type="StateEnum" apiMaturity="provisional"/>
      <field id="2" name="MaximumCurrent" type="amperage_ma" min="0" max="80000" apiMaturity="provisional"/>
    </event>
    <event side="server" code="0x0003" name="EnergyTransferStopped" priority="info" apiMaturity="provisional">
      <description>EnergyTransferStopped</description>
      <field id="0" name="SessionID" type="int32u" apiMaturity="provisional"/>
      <field id="1" name="State" type="StateEnum" apiMaturity="provisional"/>
      <field id="2" name="Reason" type="EnergyTransferStoppedReasonEnum" apiMaturity="provisional"/>
      <field id="4" name="EnergyTransferred" type="energy_mwh" min="0" apiMaturity="provisional"/>
    </event>
    <event side="server" code="0x0004" name="Fault" priority="critical" apiMaturity="provisional">
      <description>Fault</description>
      <field id="0" name="SessionID" type="int32u" isNullable="true" apiMaturity="provisional"/>
      <field id="1" name="State" type="StateEnum" apiMaturity="provisional"/>
      <field id="2" name="FaultStatePreviousState" type="FaultStateEnum" apiMaturity="provisional"/>
      <field id="4" name="FaultStateCurrentState" type="FaultStateEnum" apiMaturity="provisional"/>
    </event>
    <event side="server" code="0x0005" name="RFID" priority="info" apiMaturity="provisional" optional="true">
      <description>RFID</description>
      <field id="0" name="UID" type="octet_string" length="10" apiMaturity="provisional"/>
    </event>
  </cluster>
  <bitmap name="Feature" type="bitmap32">
    <cluster code="0x0099"/>
    <field name="ChargingPreferences" mask="0x1"/>
    <field name="SoCReporting" mask="0x2"/>
    <field name="PlugAndCharge" mask="0x4"/>
    <field name="RFID" mask="0x8"/>
    <field name="V2X" mask="0x10"/>
  </bitmap>
</configurator><|MERGE_RESOLUTION|>--- conflicted
+++ resolved
@@ -171,11 +171,7 @@
     </command>
     <event side="server" code="0x0000" name="EVConnected" priority="info" apiMaturity="provisional">
       <description>EVConnected</description>
-<<<<<<< HEAD
-      <field id="0" name="SessionID" type="int32u" apiMaturity="provisional"/>      
-=======
-      <field id="0" name="SessionID" type="int32u" apiMaturity="provisional"/>
->>>>>>> d63ef5c8
+      <field id="0" name="SessionID" type="int32u" apiMaturity="provisional"/>
     </event>
     <event side="server" code="0x0001" name="EVNotDetected" priority="info" apiMaturity="provisional">
       <description>EVNotDetected</description>
