--- conflicted
+++ resolved
@@ -600,10 +600,7 @@
             "CumulativeEnergyExported",
             "PeriodicEnergyImported",
             "PeriodicEnergyExported",
-<<<<<<< HEAD
-=======
             "CumulativeEnergyReset",
->>>>>>> 1f3675cd
             "FeatureMap"
         ],
         "Electrical Power Measurement": [
@@ -627,30 +624,6 @@
             "PowerFactor",
             "NeutralCurrent",
             "FeatureMap"
-<<<<<<< HEAD
-        ],
-        "Electrical Power Measurement": [
-            "PowerMode",
-            "NumberOfMeasurementTypes",
-            "Accuracy",
-            "Ranges",
-            "Voltage",
-            "ActiveCurrent",
-            "ReactiveCurrent",
-            "ApparentCurrent",
-            "ActivePower",
-            "ReactivePower",
-            "ApparentPower",
-            "RMSVoltage",
-            "RMSCurrent",
-            "RMSPower",
-            "Frequency",
-            "HarmonicCurrents",
-            "HarmonicPhases",
-            "PowerFactor",
-            "NeutralCurrent"
-=======
->>>>>>> 1f3675cd
         ],
         "Valve Configuration and Control": ["RemainingDuration"],
         "Boolean State Configuration": ["CurrentSensitivityLevel"]
