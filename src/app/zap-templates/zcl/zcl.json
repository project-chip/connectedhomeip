--- conflicted
+++ resolved
@@ -34,11 +34,8 @@
         "content-launch-cluster.xml",
         "descriptor-cluster.xml",
         "diagnostic-logs-cluster.xml",
-<<<<<<< HEAD
         "dishwasher-alarm.xml",
-=======
         "dishwasher-mode-select-cluster.xml",
->>>>>>> 643f7aae
         "door-lock-cluster.xml",
         "electrical-measurement-cluster.xml",
         "ethernet-network-diagnostics-cluster.xml",
@@ -112,9 +109,15 @@
     "manufacturersXml": "../../../../src/app/zap-templates/zcl/data-model/manufacturers.xml",
     "options": {
         "text": {
-            "defaultResponsePolicy": ["Always", "Conditional", "Never"]
+            "defaultResponsePolicy": [
+                "Always",
+                "Conditional",
+                "Never"
+            ]
         },
-        "bool": ["commandDiscovery"]
+        "bool": [
+            "commandDiscovery"
+        ]
     },
     "defaults": {
         "text": {
@@ -158,8 +161,12 @@
             "CapabilityMinima",
             "ProductAppearance"
         ],
-        "Bridged Device Basic Information": ["ProductAppearance"],
-        "Descriptor": ["ClusterRevision"],
+        "Bridged Device Basic Information": [
+            "ProductAppearance"
+        ],
+        "Descriptor": [
+            "ClusterRevision"
+        ],
         "Ethernet Network Diagnostics": [
             "PHYRate",
             "FullDuplex",
@@ -205,7 +212,10 @@
             "FeatureMap",
             "ThreadMetrics"
         ],
-        "Scenes": ["SceneCount", "RemainingCapacity"],
+        "Scenes": [
+            "SceneCount",
+            "RemainingCapacity"
+        ],
         "Unit Testing": [
             "struct_attr",
             "nullable_struct",
@@ -289,10 +299,19 @@
             "CurrentMaxRate",
             "OverrunCount"
         ],
-        "Channel": ["Lineup", "CurrentChannel"],
-        "Media Playback": ["SampledPosition"],
-        "Application Launcher": ["CurrentApp"],
-        "Application Basic": ["Application"],
+        "Channel": [
+            "Lineup",
+            "CurrentChannel"
+        ],
+        "Media Playback": [
+            "SampledPosition"
+        ],
+        "Application Launcher": [
+            "CurrentApp"
+        ],
+        "Application Basic": [
+            "Application"
+        ],
         "Time Synchronization": [
             "TrustedTimeSource",
             "DefaultNTP",
@@ -301,11 +320,23 @@
             "UTCTime",
             "LocalTime"
         ],
-        "Temperature Control": ["SupportedTemperatureLevels"],
-        "Operational State": ["OperationalState", "OperationalError"]
+        "Temperature Control": [
+            "SupportedTemperatureLevels"
+        ],
+        "Operational State": [
+            "OperationalState",
+            "OperationalError"
+        ]
     },
     "defaultReportingPolicy": "mandatory",
-    "ZCLDataTypes": ["ARRAY", "BITMAP", "ENUM", "NUMBER", "STRING", "STRUCT"],
+    "ZCLDataTypes": [
+        "ARRAY",
+        "BITMAP",
+        "ENUM",
+        "NUMBER",
+        "STRING",
+        "STRUCT"
+    ],
     "fabricHandling": {
         "automaticallyCreateFields": true,
         "indexFieldId": 254,
