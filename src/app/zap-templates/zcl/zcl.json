--- conflicted
+++ resolved
@@ -200,19 +200,17 @@
             "SpecificationVersion",
             "MaxPathsPerInvoke"
         ],
-<<<<<<< HEAD
         "Bridged Device Basic Information": [
             "ProductAppearance"
         ],
+        "Chime": [
+            "ActiveChimeID",
+            "Enabled"
+        ],
         "Descriptor": [
             "ClusterRevision",
             "FeatureMap"
         ],
-=======
-        "Bridged Device Basic Information": ["ProductAppearance"],
-        "Chime": ["ActiveChimeID", "Enabled"],
-        "Descriptor": ["ClusterRevision", "FeatureMap"],
->>>>>>> e0fc29a8
         "Device Energy Management": [
             "ESAType",
             "ESACanGenerate",
