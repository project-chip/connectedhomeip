--- conflicted
+++ resolved
@@ -314,12 +314,9 @@
         "Occupancy Sensing": [
             "HoldTimeLimits",
             "HoldTime",
-<<<<<<< HEAD
-=======
             "PIROccupiedToUnoccupiedDelay",
             "UltrasonicOccupiedToUnoccupiedDelay",
             "PhysicalContactOccupiedToUnoccupiedDelay",
->>>>>>> 238e8013
             "FeatureMap"
         ],
         "Operational Credentials": [
