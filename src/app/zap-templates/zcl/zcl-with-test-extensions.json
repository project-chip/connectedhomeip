{
    "description": "Matter SDK ZCL data with some extensions",
    "category": "matter",
    "version": 1,
    "requiredFeatureLevel": 102,
    "xmlRoot": [".", "./data-model/chip", "./data-model/test"],
    "_comment": "Ensure access-control-definitions.xml is first in xmlFile array",
    "xmlFile": [
        "access-control-definitions.xml",
        "chip-types.xml",
        "access-control-cluster.xml",
        "account-login-cluster.xml",
        "administrator-commissioning-cluster.xml",
        "air-quality-cluster.xml",
        "application-basic-cluster.xml",
        "application-launcher-cluster.xml",
        "audio-output-cluster.xml",
        "ballast-configuration-cluster.xml",
        "basic-information-cluster.xml",
        "binding-cluster.xml",
        "boolean-state-cluster.xml",
        "boolean-state-configuration-cluster.xml",
        "actions-cluster.xml",
        "bridged-device-basic-information-cluster.xml",
        "camera-av-settings-user-level-management-cluster.xml",
        "camera-av-stream-management-cluster.xml",
        "chime-cluster.xml",
        "chip-ota.xml",
        "channel-cluster.xml",
        "closure-control-cluster.xml",
        "closure-dimension-cluster.xml",
        "clusters-extensions.xml",
        "color-control-cluster.xml",
        "commissioner-control-cluster.xml",
        "commodity-metering-cluster.xml",
        "commodity-price-cluster.xml",
        "commodity-tariff-cluster.xml",
        "concentration-measurement-cluster.xml",
        "content-launch-cluster.xml",
        "content-app-observer-cluster.xml",
        "content-control-cluster.xml",
        "descriptor-cluster.xml",
        "device-energy-management-cluster.xml",
        "device-energy-management-mode-cluster.xml",
        "diagnostic-logs-cluster.xml",
        "dishwasher-alarm-cluster.xml",
        "dishwasher-mode-cluster.xml",
        "groupcast-cluster.xml",
        "microwave-oven-mode-cluster.xml",
        "microwave-oven-control-cluster.xml",
        "meter-identification-cluster.xml",
        "door-lock-cluster.xml",
        "ecosystem-information-cluster.xml",
        "energy-preference-cluster.xml",
        "electrical-energy-measurement-cluster.xml",
        "electrical-grid-conditions-cluster.xml",
        "electrical-power-measurement-cluster.xml",
        "energy-evse-cluster.xml",
        "energy-evse-mode-cluster.xml",
        "ethernet-network-diagnostics-cluster.xml",
        "fan-control-cluster.xml",
        "fault-injection-cluster.xml",
        "fixed-label-cluster.xml",
        "flow-measurement-cluster.xml",
        "general-commissioning-cluster.xml",
        "general-diagnostics-cluster.xml",
        "global-attributes.xml",
        "global-bitmaps.xml",
        "global-enums.xml",
        "global-structs.xml",
        "groups-cluster.xml",
        "group-key-mgmt-cluster.xml",
        "icd-management-cluster.xml",
        "identify-cluster.xml",
        "illuminance-measurement-cluster.xml",
        "joint-fabric-datastore-cluster.xml",
        "joint-fabric-administrator-cluster.xml",
        "keypad-input-cluster.xml",
        "laundry-washer-mode-cluster.xml",
        "laundry-dryer-controls-cluster.xml",
        "level-control-cluster.xml",
        "localization-configuration-cluster.xml",
        "low-power-cluster.xml",
        "measurement-and-sensing.xml",
        "media-input-cluster.xml",
        "media-playback-cluster.xml",
        "messages-cluster.xml",
        "mode-base-cluster.xml",
        "mode-select-cluster.xml",
        "mode-select-extensions.xml",
        "push-av-stream-transport-cluster.xml",
        "semantic-tag-namespace-enums.xml",
        "network-commissioning-cluster.xml",
        "occupancy-sensing-cluster.xml",
        "onoff-cluster.xml",
        "operational-credentials-cluster.xml",
        "operational-state-cluster.xml",
        "operational-state-oven-cluster.xml",
        "operational-state-rvc-cluster.xml",
        "oven-mode-cluster.xml",
        "power-topology-cluster.xml",
        "pressure-measurement-cluster.xml",
        "power-source-cluster.xml",
        "power-source-configuration-cluster.xml",
        "proxy-configuration-cluster.xml",
        "proxy-discovery-cluster.xml",
        "proxy-valid-cluster.xml",
        "pump-configuration-and-control-cluster.xml",
        "pwm-cluster.xml",
        "refrigerator-and-temperature-controlled-cabinet-mode-cluster.xml",
        "refrigerator-alarm.xml",
        "relative-humidity-measurement-cluster.xml",
        "rvc-clean-mode-cluster.xml",
        "rvc-run-mode-cluster.xml",
        "resource-monitoring-cluster.xml",
        "scene.xml",
        "service-area-cluster.xml",
        "smoke-co-alarm-cluster.xml",
        "software-diagnostics-cluster.xml",
        "soil-measurement-cluster.xml",
        "switch-cluster.xml",
        "target-navigator-cluster.xml",
        "temperature-control-cluster.xml",
        "temperature-measurement-cluster.xml",
        "test-cluster.xml",
        "thermostat-cluster.xml",
        "thermostat-user-interface-configuration-cluster.xml",
        "thread-border-router-management-cluster.xml",
        "thread-network-diagnostics-cluster.xml",
        "thread-network-directory-cluster.xml",
        "time-format-localization-cluster.xml",
        "time-synchronization-cluster.xml",
        "timer-cluster.xml",
        "tls-certificate-management-cluster.xml",
        "tls-client-management-cluster.xml",
        "user-label-cluster.xml",
        "unit-localization-cluster.xml",
        "valve-configuration-and-control-cluster.xml",
        "wake-on-lan-cluster.xml",
        "washer-controls-cluster.xml",
        "water-heater-management-cluster.xml",
        "water-heater-mode-cluster.xml",
        "webrtc-provider-cluster.xml",
        "webrtc-requestor-cluster.xml",
        "wifi-network-diagnostics-cluster.xml",
        "wifi-network-management-cluster.xml",
        "window-covering.xml",
        "matter-devices.xml",
        "sample-mei-cluster.xml",
        "zone-management-cluster.xml"
    ],
    "manufacturersXml": "./data-model/manufacturers.xml",
    "options": {
        "text": {
            "defaultResponsePolicy": ["Always", "Conditional", "Never"]
        },
        "bool": ["commandDiscovery"]
    },
    "defaults": {
        "text": {
            "manufacturerCodes": "0x1002",
            "defaultResponsePolicy": "always"
        },
        "bool": {
            "commandDiscovery": true
        }
    },
    "listsUseAttributeAccessInterface": true,
    "attributeAccessInterfaceAttributes": {
        "Access Control": [
            "ClusterRevision",
            "SubjectsPerAccessControlEntry",
            "TargetsPerAccessControlEntry",
            "AccessControlEntriesPerFabric",
            "FeatureMap"
        ],
        "Administrator Commissioning": [
            "ClusterRevision",
            "WindowStatus",
            "AdminFabricIndex",
            "AdminVendorId"
        ],
        "Basic Information": [
            "FeatureMap",
            "ClusterRevision",
            "DataModelRevision",
            "VendorName",
            "VendorID",
            "ProductName",
            "ProductID",
            "NodeLabel",
            "Location",
            "HardwareVersion",
            "HardwareVersionString",
            "SoftwareVersion",
            "SoftwareVersionString",
            "ManufacturingDate",
            "PartNumber",
            "ProductURL",
            "ProductLabel",
            "SerialNumber",
            "LocalConfigDisabled",
            "Reachable",
            "UniqueID",
            "CapabilityMinima",
            "ProductAppearance",
            "SpecificationVersion",
            "MaxPathsPerInvoke",
            "ConfigurationVersion"
        ],
        "Boolean State": ["ClusterRevision", "FeatureMap", "StateValue"],
        "Bridged Device Basic Information": ["ProductAppearance"],
        "Binding": ["FeatureMap", "ClusterRevision"],
        "Chime": ["SelectedChime", "Enabled"],
        "Closure Control": [
            "CountdownTime",
            "OverallCurrentState",
            "OverallTargetState",
            "FeatureMap",
            "ClusterRevision"
        ],
        "Closure Dimension": [
            "CurrentState",
            "TargetState",
            "UnitRange",
            "LimitRange",
            "FeatureMap",
            "ClusterRevision"
        ],
        "Commodity Price": [
            "TariffUnit",
            "Currency",
            "CurrentPrice",
            "PriceForecast",
            "FeatureMap"
        ],
        "Commodity Tariff": [
            "TariffInfo",
            "CurrentDay",
            "NextDay",
            "CurrentDayEntry",
            "NextDayEntry"
        ],
        "Commodity Metering": [
            "MeteredQuantity",
            "MeteredQuantityTimestamp",
            "TariffUnit",
            "MaximumMeteredQuantities"
        ],
        "Descriptor": ["ClusterRevision", "FeatureMap"],
        "Device Energy Management": [
            "ESAType",
            "ESACanGenerate",
            "ESAState",
            "AbsMinPower",
            "AbsMaxPower",
            "PowerAdjustmentCapability",
            "Forecast",
            "OptOutState",
            "FeatureMap"
        ],
        "Device Energy Management Mode": [
            "SupportedModes",
            "CurrentMode",
            "FeatureMap"
        ],
        "Diagnostic Logs": ["ClusterRevision", "FeatureMap"],
        "Door Lock": [
            "AliroReaderVerificationKey",
            "AliroReaderGroupIdentifier",
            "AliroReaderGroupSubIdentifier",
            "AliroGroupResolvingKey",
            "AliroBLEAdvertisingVersion",
            "NumberOfAliroCredentialIssuerKeysSupported",
            "NumberOfAliroEndpointKeysSupported"
        ],
        "Energy EVSE": [
            "State",
            "SupplyState",
            "FaultState",
            "ChargingEnabledUntil",
            "DischargingEnabledUntil",
            "CircuitCapacity",
            "MinimumChargeCurrent",
            "MaximumChargeCurrent",
            "MaximumDischargeCurrent",
            "UserMaximumChargeCurrent",
            "RandomizationDelayWindow",
            "NextChargeStartTime",
            "NextChargeTargetTime",
            "NextChargeRequiredEnergy",
            "NextChargeTargetSoC",
            "ApproximateEVEfficiency",
            "StateOfCharge",
            "BatteryCapacity",
            "VehicleID",
            "SessionID",
            "SessionDuration",
            "SessionEnergyCharged",
            "SessionEnergyDischarged",
            "FeatureMap"
        ],
        "Energy EVSE Mode": ["SupportedModes", "CurrentMode", "FeatureMap"],
        "Ethernet Network Diagnostics": [
            "PHYRate",
            "FullDuplex",
            "CarrierDetect",
            "TimeSinceReset",
            "PacketRxCount",
            "PacketTxCount",
            "TxErrCount",
            "CollisionCount",
            "OverrunCount",
            "ClusterRevision"
        ],
        "General Commissioning": [
            "FeatureMap",
            "ClusterRevision",
            "Breadcrumb",
            "RegulatoryConfig",
            "LocationCapability",
            "BasicCommissioningInfo",
            "SupportsConcurrentConnection"
        ],
        "General Diagnostics": [
            "NetworkInterfaces",
            "ActiveHardwareFaults",
            "ActiveRadioFaults",
            "ActiveNetworkFaults",
            "RebootCount",
            "UpTime",
            "TotalOperationalHours",
            "BootReason",
            "FeatureMap",
            "ClusterRevision"
        ],
        "Group Key Management": [
            "ClusterRevision",
            "MaxGroupsPerFabric",
            "MaxGroupKeysPerFabric",
            "FeatureMap"
        ],
        "ICD Management": [
            "IdleModeDuration",
            "ActiveModeDuration",
            "ActiveModeThreshold",
            "RegisteredClients",
            "ICDCounter",
            "ClientsSupportedPerFabric",
            "MaximumCheckInBackOff",
            "OperatingMode",
            "FeatureMap"
        ],
<<<<<<< HEAD
        "Identify": [
            "ClusterRevision",
            "FeatureMap",
            "IdentifyTime",
            "IdentifyType"
        ],
=======
        "Identify": ["ClusterRevision"],
>>>>>>> 82e6d0e8
        "Joint Fabric Datastore": ["Status"],
        "Meter Identification": [
            "MeterType",
            "PointOfDelivery",
            "MeterSerialNumber",
            "ProtocolVersion",
            "PowerThreshold",
            "FeatureMap"
        ],
        "Network Commissioning": [
            "ClusterRevision",
            "ConnectMaxTimeSeconds",
            "FeatureMap",
            "InterfaceEnabled",
            "LastConnectErrorValue",
            "LastNetworkID",
            "LastNetworkingStatus",
            "MaxNetworks",
            "Networks",
            "ScanMaxTimeSeconds",
            "SupportedThreadFeatures",
            "SupportedWiFiBands",
            "ThreadVersion"
        ],
        "Occupancy Sensing": [
            "HoldTimeLimits",
            "HoldTime",
            "PIROccupiedToUnoccupiedDelay",
            "UltrasonicOccupiedToUnoccupiedDelay",
            "PhysicalContactOccupiedToUnoccupiedDelay",
            "FeatureMap",
            "ClusterRevision"
        ],
        "Operational Credentials": [
            "SupportedFabrics",
            "CommissionedFabrics",
            "CurrentFabricIndex",
            "FeatureMap",
            "ClusterRevision"
        ],
        "Software Diagnostics": [
            "ClusterRevision",
            "CurrentHeapFree",
            "CurrentHeapHighWatermark",
            "CurrentHeapUsed",
            "FeatureMap",
            "ThreadMetrics"
        ],
        "Unit Testing": [
            "struct_attr",
            "nullable_struct",
            "general_error_boolean",
            "cluster_error_boolean",
            "global_struct",
            "nullable_global_struct"
        ],
        "Thread Border Router Management": [
            "BorderRouterName",
            "BorderAgentID",
            "ThreadVersion",
            "InterfaceEnabled",
            "ActiveDatasetTimestamp",
            "PendingDatasetTimestamp",
            "FeatureMap"
        ],
        "Thread Network Diagnostics": [
            "Channel",
            "RoutingRole",
            "NetworkName",
            "PanId",
            "ExtendedPanId",
            "MeshLocalPrefix",
            "OverrunCount",
            "PartitionId",
            "Weighting",
            "DataVersion",
            "StableDataVersion",
            "LeaderRouterId",
            "DetachedRoleCount",
            "ChildRoleCount",
            "RouterRoleCount",
            "LeaderRoleCount",
            "AttachAttemptCount",
            "PartitionIdChangeCount",
            "BetterPartitionAttachAttemptCount",
            "ParentChangeCount",
            "TxTotalCount",
            "TxUnicastCount",
            "TxBroadcastCount",
            "TxAckRequestedCount",
            "TxAckedCount",
            "TxNoAckRequestedCount",
            "TxDataCount",
            "TxDataPollCount",
            "TxBeaconCount",
            "TxBeaconRequestCount",
            "TxOtherCount",
            "TxRetryCount",
            "TxDirectMaxRetryExpiryCount",
            "TxIndirectMaxRetryExpiryCount",
            "TxErrCcaCount",
            "TxErrAbortCount",
            "TxErrBusyChannelCount",
            "RxTotalCount",
            "RxUnicastCount",
            "RxBroadcastCount",
            "RxDataCount",
            "RxDataPollCount",
            "RxBeaconCount",
            "RxBeaconRequestCount",
            "RxOtherCount",
            "RxAddressFilteredCount",
            "RxDestAddrFilteredCount",
            "RxDuplicatedCount",
            "RxErrNoFrameCount",
            "RxErrUnknownNeighborCount",
            "RxErrInvalidSrcAddrCount",
            "RxErrSecCount",
            "RxErrFcsCount",
            "RxErrOtherCount",
            "ActiveTimestamp",
            "PendingTimestamp",
            "Delay",
            "SecurityPolicy",
            "ChannelPage0Mask",
            "OperationalDatasetComponents",
            "ExtAddress",
            "Rloc16",
            "ClusterRevision"
        ],
        "Wi-Fi Network Diagnostics": [
            "BSSID",
            "SecurityType",
            "WiFiVersion",
            "ChannelNumber",
            "RSSI",
            "BeaconLostCount",
            "BeaconRxCount",
            "PacketMulticastRxCount",
            "PacketMulticastTxCount",
            "PacketUnicastRxCount",
            "PacketUnicastTxCount",
            "CurrentMaxRate",
            "OverrunCount"
        ],
        "Channel": ["Lineup", "CurrentChannel"],
        "Media Playback": [
            "SampledPosition",
            "ActiveAudioTrack",
            "ActiveTextTrack"
        ],
        "Application Launcher": ["CurrentApp"],
        "Application Basic": ["Application"],
        "Time Synchronization": [
            "TrustedTimeSource",
            "DefaultNTP",
            "TimeZone",
            "DSTOffset",
            "UTCTime",
            "LocalTime",
            "Granularity",
            "TimeZoneListMaxSize",
            "DSTOffsetListMaxSize"
        ],
        "Temperature Control": ["SupportedTemperatureLevels"],
        "Dishwasher Mode": ["SupportedModes", "CurrentMode", "FeatureMap"],
        "Microwave Oven Mode": ["SupportedModes", "CurrentMode", "FeatureMap"],
        "Microwave Oven Control": [
            "CookTime",
            "MaxCookTime",
            "PowerSetting",
            "MinPower",
            "MaxPower",
            "PowerStep",
            "SupportedWatts",
            "SelectedWattIndex",
            "WattRating",
            "FeatureMap"
        ],
        "Laundry Washer Mode": ["SupportedModes", "CurrentMode", "FeatureMap"],
        "Refrigerator And Temperature Controlled Cabinet Mode": [
            "SupportedModes",
            "CurrentMode",
            "FeatureMap"
        ],
        "RVC Clean Mode": ["SupportedModes", "CurrentMode", "FeatureMap"],
        "RVC Run Mode": ["SupportedModes", "CurrentMode", "FeatureMap"],
        "Operational State": [
            "OperationalState",
            "OperationalError",
            "CurrentPhase",
            "CountdownTime",
            "ClusterRevision"
        ],
        "RVC Operational State": [
            "OperationalState",
            "OperationalError",
            "CurrentPhase",
            "CountdownTime",
            "ClusterRevision"
        ],
        "Oven Cavity Operational State": [
            "OperationalState",
            "OperationalError",
            "CurrentPhase",
            "CountdownTime",
            "ClusterRevision"
        ],
        "Activated Carbon Filter Monitoring": [
            "Condition",
            "DegradationDirection",
            "ChangeIndication",
            "InPlaceIndicator",
            "LastChangedTime",
            "ReplacementProductList",
            "FeatureMap"
        ],
        "HEPA Filter Monitoring": [
            "Condition",
            "DegradationDirection",
            "ChangeIndication",
            "InPlaceIndicator",
            "LastChangedTime",
            "ReplacementProductList",
            "FeatureMap"
        ],
        "Carbon Monoxide Concentration Measurement": [
            "MeasuredValue",
            "MinMeasuredValue",
            "MaxMeasuredValue",
            "PeakMeasuredValue",
            "PeakMeasuredValueWindow",
            "AverageMeasuredValue",
            "AverageMeasuredValueWindow",
            "Uncertainty",
            "MeasurementUnit",
            "MeasurementMedium",
            "LevelValue",
            "FeatureMap"
        ],
        "Carbon Dioxide Concentration Measurement": [
            "MeasuredValue",
            "MinMeasuredValue",
            "MaxMeasuredValue",
            "PeakMeasuredValue",
            "PeakMeasuredValueWindow",
            "AverageMeasuredValue",
            "AverageMeasuredValueWindow",
            "Uncertainty",
            "MeasurementUnit",
            "MeasurementMedium",
            "LevelValue",
            "FeatureMap"
        ],
        "Nitrogen Dioxide Concentration Measurement": [
            "MeasuredValue",
            "MinMeasuredValue",
            "MaxMeasuredValue",
            "PeakMeasuredValue",
            "PeakMeasuredValueWindow",
            "AverageMeasuredValue",
            "AverageMeasuredValueWindow",
            "Uncertainty",
            "MeasurementUnit",
            "MeasurementMedium",
            "LevelValue",
            "FeatureMap"
        ],
        "Ozone Concentration Measurement": [
            "MeasuredValue",
            "MinMeasuredValue",
            "MaxMeasuredValue",
            "PeakMeasuredValue",
            "PeakMeasuredValueWindow",
            "AverageMeasuredValue",
            "AverageMeasuredValueWindow",
            "Uncertainty",
            "MeasurementUnit",
            "MeasurementMedium",
            "LevelValue",
            "FeatureMap"
        ],
        "PM2.5 Concentration Measurement": [
            "MeasuredValue",
            "MinMeasuredValue",
            "MaxMeasuredValue",
            "PeakMeasuredValue",
            "PeakMeasuredValueWindow",
            "AverageMeasuredValue",
            "AverageMeasuredValueWindow",
            "Uncertainty",
            "MeasurementUnit",
            "MeasurementMedium",
            "LevelValue",
            "FeatureMap"
        ],
        "Formaldehyde Concentration Measurement": [
            "MeasuredValue",
            "MinMeasuredValue",
            "MaxMeasuredValue",
            "PeakMeasuredValue",
            "PeakMeasuredValueWindow",
            "AverageMeasuredValue",
            "AverageMeasuredValueWindow",
            "Uncertainty",
            "MeasurementUnit",
            "MeasurementMedium",
            "LevelValue",
            "FeatureMap"
        ],
        "PM1 Concentration Measurement": [
            "MeasuredValue",
            "MinMeasuredValue",
            "MaxMeasuredValue",
            "PeakMeasuredValue",
            "PeakMeasuredValueWindow",
            "AverageMeasuredValue",
            "AverageMeasuredValueWindow",
            "Uncertainty",
            "MeasurementUnit",
            "MeasurementMedium",
            "LevelValue",
            "FeatureMap"
        ],
        "PM10 Concentration Measurement": [
            "MeasuredValue",
            "MinMeasuredValue",
            "MaxMeasuredValue",
            "PeakMeasuredValue",
            "PeakMeasuredValueWindow",
            "AverageMeasuredValue",
            "AverageMeasuredValueWindow",
            "Uncertainty",
            "MeasurementUnit",
            "MeasurementMedium",
            "LevelValue",
            "FeatureMap"
        ],
        "Total Volatile Organic Compounds Concentration Measurement": [
            "MeasuredValue",
            "MinMeasuredValue",
            "MaxMeasuredValue",
            "PeakMeasuredValue",
            "PeakMeasuredValueWindow",
            "AverageMeasuredValue",
            "AverageMeasuredValueWindow",
            "Uncertainty",
            "MeasurementUnit",
            "MeasurementMedium",
            "LevelValue",
            "FeatureMap"
        ],
        "Radon Concentration Measurement": [
            "MeasuredValue",
            "MinMeasuredValue",
            "MaxMeasuredValue",
            "PeakMeasuredValue",
            "PeakMeasuredValueWindow",
            "AverageMeasuredValue",
            "AverageMeasuredValueWindow",
            "Uncertainty",
            "MeasurementUnit",
            "MeasurementMedium",
            "LevelValue",
            "FeatureMap"
        ],
        "Air Quality": ["AirQuality", "FeatureMap"],
        "Electrical Energy Measurement": [
            "Accuracy",
            "CumulativeEnergyImported",
            "CumulativeEnergyExported",
            "PeriodicEnergyImported",
            "PeriodicEnergyExported",
            "CumulativeEnergyReset",
            "FeatureMap"
        ],
        "Electrical Grid Conditions": [
            "LocalGenerationAvailable",
            "CurrentConditions",
            "ForecastConditions",
            "FeatureMap"
        ],
        "Electrical Power Measurement": [
            "PowerMode",
            "NumberOfMeasurementTypes",
            "Accuracy",
            "Ranges",
            "Voltage",
            "ActiveCurrent",
            "ReactiveCurrent",
            "ApparentCurrent",
            "ActivePower",
            "ReactivePower",
            "ApparentPower",
            "RMSVoltage",
            "RMSCurrent",
            "RMSPower",
            "Frequency",
            "HarmonicCurrents",
            "HarmonicPhases",
            "PowerFactor",
            "NeutralCurrent",
            "FeatureMap"
        ],
        "Power Topology": ["FeatureMap"],
        "Power Source": ["ClusterRevision"],
        "Valve Configuration and Control": ["RemainingDuration"],
        "Boolean State Configuration": ["CurrentSensitivityLevel"],
        "Water Heater Management": [
            "HeaterTypes",
            "HeatDemand",
            "TankVolume",
            "EstimatedHeatRequired",
            "TankPercentage",
            "BoostState",
            "FeatureMap",
            "ClusterRevision"
        ],
        "Water Heater Mode": ["SupportedModes", "CurrentMode", "FeatureMap"],
        "Wi-Fi Network Management": ["SSID", "PassphraseSurrogate"],
        "Thread Network Directory": [
            "PreferredExtendedPanID",
            "ThreadNetworks",
            "ThreadNetworkTableSize"
        ],
        "Service Area": ["CurrentArea", "EstimatedEndTime", "FeatureMap"],
        "Camera AV Stream Management": [
            "VideoSensorParams",
            "MinViewportResolution",
            "MicrophoneCapabilities",
            "SpeakerCapabilities",
            "Viewport",
            "MaxConcurrentEncoders",
            "MaxEncodedPixelRate",
            "NightVisionUsesInfrared",
            "MaxContentBufferSize",
            "TwoWayTalkSupport",
            "MaxNetworkBandwidth",
            "CurrentFrameRate",
            "HDRModeEnabled",
            "SoftRecordingPrivacyModeEnabled",
            "SoftLivestreamPrivacyModeEnabled",
            "HardPrivacyModeOn",
            "NightVision",
            "NightVisionIllum",
            "SpeakerMuted",
            "SpeakerVolumeLevel",
            "SpeakerMaxLevel",
            "SpeakerMinLevel",
            "MicrophoneMuted",
            "MicrophoneVolumeLevel",
            "MicrophoneMaxLevel",
            "MicrophoneMinLevel",
            "MicrophoneAGCEnabled",
            "ImageRotation",
            "ImageFlipHorizontal",
            "ImageFlipVertical",
            "LocalVideoRecordingEnabled",
            "LocalSnapshotRecordingEnabled",
            "StatusLightEnabled",
            "StatusLightBrightness",
            "FeatureMap"
        ],
        "Camera AV Settings User Level Management": ["MPTZPosition"],
        "Fixed Label": ["LabelList", "ClusterRevision", "FeatureMap"],
        "Soil Measurement": [
            "SoilMoistureMeasurementLimits",
            "SoilMoistureMeasuredValue",
            "ClusterRevision",
            "FeatureMap"
        ],
        "Unit Localization": ["TemperatureUnit"],
        "TLS Certificate Management": [
            "ClusterRevision",
            "MaxRootCertificates",
            "MaxClientCertificates"
        ],
        "TLS Client Management": ["ClusterRevision", "MaxProvisioned"],
        "Thermostat": [
            "MaxThermostatSuggestions",
            "CurrentThermostatSuggestion",
            "ThermostatSuggestionNotFollowingReason",
            "ClusterRevision"
        ],
        "Time Format Localization": ["ClusterRevision"],
        "Window Covering": ["ClusterRevision"],
        "Zone Management": [
            "MaxUserDefinedZones",
            "MaxZones",
            "SensitivityMax",
            "Sensitivity",
            "TwoDCartesianMax",
            "FeatureMap",
            "ClusterRevision"
        ]
    },
    "mandatoryDeviceTypes": "0x0016",
    "defaultReportingPolicy": "mandatory",
    "ZCLDataTypes": ["ARRAY", "BITMAP", "ENUM", "NUMBER", "STRING", "STRUCT"],
    "fabricHandling": {
        "automaticallyCreateFields": true,
        "indexFieldId": 254,
        "indexFieldName": "FabricIndex",
        "indexType": "fabric_idx"
    },
    "uiOptions": {
        "showProfileId": false
    },
    "upgradeRules": "./upgrade-rules-matter.json"
}<|MERGE_RESOLUTION|>--- conflicted
+++ resolved
@@ -3,7 +3,11 @@
     "category": "matter",
     "version": 1,
     "requiredFeatureLevel": 102,
-    "xmlRoot": [".", "./data-model/chip", "./data-model/test"],
+    "xmlRoot": [
+        ".",
+        "./data-model/chip",
+        "./data-model/test"
+    ],
     "_comment": "Ensure access-control-definitions.xml is first in xmlFile array",
     "xmlFile": [
         "access-control-definitions.xml",
@@ -152,9 +156,15 @@
     "manufacturersXml": "./data-model/manufacturers.xml",
     "options": {
         "text": {
-            "defaultResponsePolicy": ["Always", "Conditional", "Never"]
+            "defaultResponsePolicy": [
+                "Always",
+                "Conditional",
+                "Never"
+            ]
         },
-        "bool": ["commandDiscovery"]
+        "bool": [
+            "commandDiscovery"
+        ]
     },
     "defaults": {
         "text": {
@@ -208,10 +218,22 @@
             "MaxPathsPerInvoke",
             "ConfigurationVersion"
         ],
-        "Boolean State": ["ClusterRevision", "FeatureMap", "StateValue"],
-        "Bridged Device Basic Information": ["ProductAppearance"],
-        "Binding": ["FeatureMap", "ClusterRevision"],
-        "Chime": ["SelectedChime", "Enabled"],
+        "Boolean State": [
+            "ClusterRevision",
+            "FeatureMap",
+            "StateValue"
+        ],
+        "Bridged Device Basic Information": [
+            "ProductAppearance"
+        ],
+        "Binding": [
+            "FeatureMap",
+            "ClusterRevision"
+        ],
+        "Chime": [
+            "SelectedChime",
+            "Enabled"
+        ],
         "Closure Control": [
             "CountdownTime",
             "OverallCurrentState",
@@ -247,7 +269,10 @@
             "TariffUnit",
             "MaximumMeteredQuantities"
         ],
-        "Descriptor": ["ClusterRevision", "FeatureMap"],
+        "Descriptor": [
+            "ClusterRevision",
+            "FeatureMap"
+        ],
         "Device Energy Management": [
             "ESAType",
             "ESACanGenerate",
@@ -264,7 +289,10 @@
             "CurrentMode",
             "FeatureMap"
         ],
-        "Diagnostic Logs": ["ClusterRevision", "FeatureMap"],
+        "Diagnostic Logs": [
+            "ClusterRevision",
+            "FeatureMap"
+        ],
         "Door Lock": [
             "AliroReaderVerificationKey",
             "AliroReaderGroupIdentifier",
@@ -300,7 +328,11 @@
             "SessionEnergyDischarged",
             "FeatureMap"
         ],
-        "Energy EVSE Mode": ["SupportedModes", "CurrentMode", "FeatureMap"],
+        "Energy EVSE Mode": [
+            "SupportedModes",
+            "CurrentMode",
+            "FeatureMap"
+        ],
         "Ethernet Network Diagnostics": [
             "PHYRate",
             "FullDuplex",
@@ -351,17 +383,15 @@
             "OperatingMode",
             "FeatureMap"
         ],
-<<<<<<< HEAD
         "Identify": [
             "ClusterRevision",
             "FeatureMap",
             "IdentifyTime",
             "IdentifyType"
         ],
-=======
-        "Identify": ["ClusterRevision"],
->>>>>>> 82e6d0e8
-        "Joint Fabric Datastore": ["Status"],
+        "Joint Fabric Datastore": [
+            "Status"
+        ],
         "Meter Identification": [
             "MeterType",
             "PointOfDelivery",
@@ -506,14 +536,21 @@
             "CurrentMaxRate",
             "OverrunCount"
         ],
-        "Channel": ["Lineup", "CurrentChannel"],
+        "Channel": [
+            "Lineup",
+            "CurrentChannel"
+        ],
         "Media Playback": [
             "SampledPosition",
             "ActiveAudioTrack",
             "ActiveTextTrack"
         ],
-        "Application Launcher": ["CurrentApp"],
-        "Application Basic": ["Application"],
+        "Application Launcher": [
+            "CurrentApp"
+        ],
+        "Application Basic": [
+            "Application"
+        ],
         "Time Synchronization": [
             "TrustedTimeSource",
             "DefaultNTP",
@@ -525,9 +562,19 @@
             "TimeZoneListMaxSize",
             "DSTOffsetListMaxSize"
         ],
-        "Temperature Control": ["SupportedTemperatureLevels"],
-        "Dishwasher Mode": ["SupportedModes", "CurrentMode", "FeatureMap"],
-        "Microwave Oven Mode": ["SupportedModes", "CurrentMode", "FeatureMap"],
+        "Temperature Control": [
+            "SupportedTemperatureLevels"
+        ],
+        "Dishwasher Mode": [
+            "SupportedModes",
+            "CurrentMode",
+            "FeatureMap"
+        ],
+        "Microwave Oven Mode": [
+            "SupportedModes",
+            "CurrentMode",
+            "FeatureMap"
+        ],
         "Microwave Oven Control": [
             "CookTime",
             "MaxCookTime",
@@ -540,14 +587,26 @@
             "WattRating",
             "FeatureMap"
         ],
-        "Laundry Washer Mode": ["SupportedModes", "CurrentMode", "FeatureMap"],
+        "Laundry Washer Mode": [
+            "SupportedModes",
+            "CurrentMode",
+            "FeatureMap"
+        ],
         "Refrigerator And Temperature Controlled Cabinet Mode": [
             "SupportedModes",
             "CurrentMode",
             "FeatureMap"
         ],
-        "RVC Clean Mode": ["SupportedModes", "CurrentMode", "FeatureMap"],
-        "RVC Run Mode": ["SupportedModes", "CurrentMode", "FeatureMap"],
+        "RVC Clean Mode": [
+            "SupportedModes",
+            "CurrentMode",
+            "FeatureMap"
+        ],
+        "RVC Run Mode": [
+            "SupportedModes",
+            "CurrentMode",
+            "FeatureMap"
+        ],
         "Operational State": [
             "OperationalState",
             "OperationalError",
@@ -727,7 +786,10 @@
             "LevelValue",
             "FeatureMap"
         ],
-        "Air Quality": ["AirQuality", "FeatureMap"],
+        "Air Quality": [
+            "AirQuality",
+            "FeatureMap"
+        ],
         "Electrical Energy Measurement": [
             "Accuracy",
             "CumulativeEnergyImported",
@@ -765,10 +827,18 @@
             "NeutralCurrent",
             "FeatureMap"
         ],
-        "Power Topology": ["FeatureMap"],
-        "Power Source": ["ClusterRevision"],
-        "Valve Configuration and Control": ["RemainingDuration"],
-        "Boolean State Configuration": ["CurrentSensitivityLevel"],
+        "Power Topology": [
+            "FeatureMap"
+        ],
+        "Power Source": [
+            "ClusterRevision"
+        ],
+        "Valve Configuration and Control": [
+            "RemainingDuration"
+        ],
+        "Boolean State Configuration": [
+            "CurrentSensitivityLevel"
+        ],
         "Water Heater Management": [
             "HeaterTypes",
             "HeatDemand",
@@ -779,14 +849,25 @@
             "FeatureMap",
             "ClusterRevision"
         ],
-        "Water Heater Mode": ["SupportedModes", "CurrentMode", "FeatureMap"],
-        "Wi-Fi Network Management": ["SSID", "PassphraseSurrogate"],
+        "Water Heater Mode": [
+            "SupportedModes",
+            "CurrentMode",
+            "FeatureMap"
+        ],
+        "Wi-Fi Network Management": [
+            "SSID",
+            "PassphraseSurrogate"
+        ],
         "Thread Network Directory": [
             "PreferredExtendedPanID",
             "ThreadNetworks",
             "ThreadNetworkTableSize"
         ],
-        "Service Area": ["CurrentArea", "EstimatedEndTime", "FeatureMap"],
+        "Service Area": [
+            "CurrentArea",
+            "EstimatedEndTime",
+            "FeatureMap"
+        ],
         "Camera AV Stream Management": [
             "VideoSensorParams",
             "MinViewportResolution",
@@ -824,29 +905,44 @@
             "StatusLightBrightness",
             "FeatureMap"
         ],
-        "Camera AV Settings User Level Management": ["MPTZPosition"],
-        "Fixed Label": ["LabelList", "ClusterRevision", "FeatureMap"],
+        "Camera AV Settings User Level Management": [
+            "MPTZPosition"
+        ],
+        "Fixed Label": [
+            "LabelList",
+            "ClusterRevision",
+            "FeatureMap"
+        ],
         "Soil Measurement": [
             "SoilMoistureMeasurementLimits",
             "SoilMoistureMeasuredValue",
             "ClusterRevision",
             "FeatureMap"
         ],
-        "Unit Localization": ["TemperatureUnit"],
+        "Unit Localization": [
+            "TemperatureUnit"
+        ],
         "TLS Certificate Management": [
             "ClusterRevision",
             "MaxRootCertificates",
             "MaxClientCertificates"
         ],
-        "TLS Client Management": ["ClusterRevision", "MaxProvisioned"],
+        "TLS Client Management": [
+            "ClusterRevision",
+            "MaxProvisioned"
+        ],
         "Thermostat": [
             "MaxThermostatSuggestions",
             "CurrentThermostatSuggestion",
             "ThermostatSuggestionNotFollowingReason",
             "ClusterRevision"
         ],
-        "Time Format Localization": ["ClusterRevision"],
-        "Window Covering": ["ClusterRevision"],
+        "Time Format Localization": [
+            "ClusterRevision"
+        ],
+        "Window Covering": [
+            "ClusterRevision"
+        ],
         "Zone Management": [
             "MaxUserDefinedZones",
             "MaxZones",
@@ -859,7 +955,14 @@
     },
     "mandatoryDeviceTypes": "0x0016",
     "defaultReportingPolicy": "mandatory",
-    "ZCLDataTypes": ["ARRAY", "BITMAP", "ENUM", "NUMBER", "STRING", "STRUCT"],
+    "ZCLDataTypes": [
+        "ARRAY",
+        "BITMAP",
+        "ENUM",
+        "NUMBER",
+        "STRING",
+        "STRUCT"
+    ],
     "fabricHandling": {
         "automaticallyCreateFields": true,
         "indexFieldId": 254,
