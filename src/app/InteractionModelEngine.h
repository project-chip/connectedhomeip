/*
 *
 *    Copyright (c) 2020-2021 Project CHIP Authors
 *    All rights reserved.
 *
 *    Licensed under the Apache License, Version 2.0 (the "License");
 *    you may not use this file except in compliance with the License.
 *    You may obtain a copy of the License at
 *
 *        http://www.apache.org/licenses/LICENSE-2.0
 *
 *    Unless required by applicable law or agreed to in writing, software
 *    distributed under the License is distributed on an "AS IS" BASIS,
 *    WITHOUT WARRANTIES OR CONDITIONS OF ANY KIND, either express or implied.
 *    See the License for the specific language governing permissions and
 *    limitations under the License.
 */

/**
 *    @file
 *      This file defines objects for a CHIP Interaction Data model Engine which handle unsolicited IM message, and
 *      manage different kinds of IM client and handlers.
 *
 */

#pragma once

#include <access/AccessControl.h>
#include <app/MessageDef/AttributeReportIBs.h>
#include <app/MessageDef/ReportDataMessage.h>
#include <lib/core/CHIPCore.h>
#include <lib/support/CodeUtils.h>
#include <lib/support/DLLUtil.h>
#include <lib/support/Pool.h>
#include <lib/support/logging/CHIPLogging.h>
#include <messaging/ExchangeContext.h>
#include <messaging/ExchangeMgr.h>
#include <messaging/Flags.h>
#include <protocols/Protocols.h>
#include <protocols/interaction_model/Constants.h>
#include <system/SystemPacketBuffer.h>

#include <app/ClusterInfo.h>
#include <app/CommandHandler.h>
#include <app/CommandHandlerInterface.h>
#include <app/CommandSender.h>
#include <app/ConcreteAttributePath.h>
#include <app/ConcreteCommandPath.h>
#include <app/InteractionModelDelegate.h>
#include <app/ReadClient.h>
#include <app/ReadHandler.h>
#include <app/StatusResponse.h>
#include <app/TimedHandler.h>
#include <app/WriteClient.h>
#include <app/WriteHandler.h>
#include <app/reporting/Engine.h>
#include <app/util/basic-types.h>

namespace chip {
namespace app {
/**
 * @class InteractionModelEngine
 *
 * @brief This is a singleton hosting all CHIP unsolicited message processing and managing interaction model related clients and
 * handlers
 *
 */
class InteractionModelEngine : public Messaging::ExchangeDelegate, public CommandHandler::Callback, public ReadHandler::Callback
{
public:
    /**
     * @brief Retrieve the singleton Interaction Model Engine.
     *
     *  @return  A pointer to the shared InteractionModel Engine
     *
     */
    static InteractionModelEngine * GetInstance(void);

    InteractionModelEngine(void);

    /**
     *  Initialize the InteractionModel Engine.
     *
     *  @param[in]    apExchangeMgr    A pointer to the ExchangeManager object.
     *  @param[in]    apDelegate       InteractionModelDelegate set by application.
     *
     *  @retval #CHIP_ERROR_INCORRECT_STATE If the state is not equal to
     *          kState_NotInitialized.
     *  @retval #CHIP_NO_ERROR On success.
     *
     */
    CHIP_ERROR Init(Messaging::ExchangeManager * apExchangeMgr);

    void Shutdown();

    Messaging::ExchangeManager * GetExchangeManager(void) const { return mpExchangeMgr; };

    /**
     * Tears down an active subscription.
     *
     * @retval #CHIP_ERROR_KEY_NOT_FOUND If the subscription is not found.
     * @retval #CHIP_NO_ERROR On success.
     */
    CHIP_ERROR ShutdownSubscription(uint64_t aSubscriptionId);

    /**
     * Tears down active subscriptions for a given peer node ID.
     *
     * @retval #CHIP_ERROR_KEY_NOT_FOUND If no active subscription is found.
     * @retval #CHIP_NO_ERROR On success.
     */
    CHIP_ERROR ShutdownSubscriptions(FabricIndex aFabricIndex, NodeId aPeerNodeId);

    uint32_t GetNumActiveReadHandlers() const;
<<<<<<< HEAD
    uint32_t GetNumActiveReadHandlers(ReadHandler::InteractionType type) const;
    uint32_t GetNumActiveReadClients() const;

    uint32_t GetNumActiveWriteHandlers() const;
    uint32_t GetNumActiveWriteClients() const;

    ReadHandler* GetActiveHandler(unsigned int aIndex);

    /**
     *  Get read client index in mReadClients
     *
     *  @param[in]    apReadClient    A pointer to a read client object.
     *
     *  @retval  the index in mReadClients array
     */
    uint16_t GetReadClientArrayIndex(const ReadClient * const apReadClient) const;

    uint16_t GetWriteClientArrayIndex(const WriteClient * const apWriteClient) const;
=======

    uint32_t GetNumActiveWriteHandlers() const;
>>>>>>> d9b77e90

    /**
     * The Magic number of this InteractionModelEngine, the magic number is set during Init()
     */
    uint32_t GetMagicNumber() { return mMagic; }

    reporting::Engine & GetReportingEngine() { return mReportingEngine; }

    void ReleaseClusterInfoList(ClusterInfo *& aClusterInfo);
    CHIP_ERROR PushFront(ClusterInfo *& aClusterInfoLisst, ClusterInfo & aClusterInfo);
    bool IsOverlappedAttributePath(ClusterInfo & aAttributePath);

    CHIP_ERROR RegisterCommandHandler(CommandHandlerInterface * handler);
    CHIP_ERROR UnregisterCommandHandler(CommandHandlerInterface * handler);
    CommandHandlerInterface * FindCommandHandler(EndpointId endpointId, ClusterId clusterId);
    void UnregisterCommandHandlers(EndpointId endpointId);

    /**
     * Called when a timed interaction has failed (i.e. the exchange it was
     * happening on has closed while the exchange delegate was the timed
     * handler).
     */
    void OnTimedInteractionFailed(TimedHandler * apTimedHandler);

    /**
     * Called when a timed invoke is received.  This function takes over all
     * handling of the exchange, status reporting, and so forth.
     */
    void OnTimedInvoke(TimedHandler * apTimedHandler, Messaging::ExchangeContext * apExchangeContext,
                       const PayloadHeader & aPayloadHeader, System::PacketBufferHandle && aPayload);

    /**
     * Called when a timed write is received.  This function takes over all
     * handling of the exchange, status reporting, and so forth.
     */
    void OnTimedWrite(TimedHandler * apTimedHandler, Messaging::ExchangeContext * apExchangeContext,
                      const PayloadHeader & aPayloadHeader, System::PacketBufferHandle && aPayload);

<<<<<<< HEAD
#if CONFIG_IM_BUILD_FOR_UNIT_TEST
    //
    // Get direct access to the underlying read handler pool
    //
    auto & GetReadHandlerPool() { return mReadHandlers; }

    //
    // Over-ride the maximal capacity of the underlying read handler pool to mimick
    // out of memory scenarios in unit-tests.
    //
    // If -1 is passed in, no over-ride is instituted and default behavior resumes.
    //
    void SetHandlerCapacity(int32_t sz) { mReadHandlerCapacityOverride = sz; }

    //
    // When testing subscriptions using the high-level APIs in src/controller/ReadInteraction.h,
    // they don't provide for the ability to shutdown those subscriptions after they've been established.
    //
    // So for the purposes of unit tests, add a helper here to shutdown and clean-up all active handlers.
    //
    void ShutdownActiveReads()
    {
        for (auto & client : mReadClients)
        {
            if (!client.IsFree())
            {
                client.Shutdown();
            }
        }

        mReadHandlers.ReleaseAll();
    }
#endif
=======
    /**
     * Add a read client to the internally tracked list of weak references. This list is used to
     * correctly dispatch unsolicited reports to the right matching handler by subscription ID.
     */
    void AddReadClient(ReadClient * apReadClient);

    /**
     * Remove a read client from the internally tracked list of weak references.
     */
    void RemoveReadClient(ReadClient * apReadClient);

    /**
     * Test to see if a read client is in the actively tracked list.
     */
    bool InActiveReadClientList(ReadClient * apReadClient);

    /**
     * Return the number of active read clients being tracked by the engine.
     */
    size_t GetNumActiveReadClients();
>>>>>>> d9b77e90

private:
    friend class reporting::Engine;
    friend class TestCommandInteraction;
    using Status = Protocols::InteractionModel::Status;

    void OnDone(CommandHandler & apCommandObj) override;
    void OnDone(ReadHandler & apReadObj) override;

    /**
     * Called when Interaction Model receives a Command Request message.  Errors processing
     * the Command Request are handled entirely within this function. The caller pre-sets status to failure and the callee is
     * expected to set it to success if it does not want an automatic status response message to be sent.
     */
    CHIP_ERROR OnInvokeCommandRequest(Messaging::ExchangeContext * apExchangeContext, const PayloadHeader & aPayloadHeader,
                                      System::PacketBufferHandle && aPayload, bool aIsTimedInvoke,
                                      Protocols::InteractionModel::Status & aStatus);
    CHIP_ERROR OnMessageReceived(Messaging::ExchangeContext * apExchangeContext, const PayloadHeader & aPayloadHeader,
                                 System::PacketBufferHandle && aPayload) override;
    void OnResponseTimeout(Messaging::ExchangeContext * ec) override;

    /**
     * Called when Interaction Model receives a Read Request message.  Errors processing
     * the Read Request are handled entirely within this function. The caller pre-sets status to failure and the callee is
     * expected to set it to success if it does not want an automatic status response message to be sent.
     */

    CHIP_ERROR OnReadInitialRequest(Messaging::ExchangeContext * apExchangeContext, const PayloadHeader & aPayloadHeader,
                                    System::PacketBufferHandle && aPayload, ReadHandler::InteractionType aInteractionType,
                                    Protocols::InteractionModel::Status & aStatus);

    /**
     * Called when Interaction Model receives a Write Request message.  Errors processing
     * the Write Request are handled entirely within this function. If the
     * status returned is not Status::Success, the caller will send a status
     * response message with that status.
     */
    Status OnWriteRequest(Messaging::ExchangeContext * apExchangeContext, const PayloadHeader & aPayloadHeader,
                          System::PacketBufferHandle && aPayload, bool aIsTimedWrite);

    /**
     * Called when Interaction Model receives a Timed Request message.  Errors processing
     * the Timed Request are handled entirely within this function. The caller pre-sets status to failure and the callee is
     * expected to set it to success if it does not want an automatic status response message to be sent.
     */
    CHIP_ERROR OnTimedRequest(Messaging::ExchangeContext * apExchangeContext, const PayloadHeader & aPayloadHeader,
                              System::PacketBufferHandle && aPayload, Protocols::InteractionModel::Status & aStatus);

    /**This function handles processing of un-solicited ReportData messages on the client, which can
     * only occur post subscription establishment
     */
    CHIP_ERROR OnUnsolicitedReportData(Messaging::ExchangeContext * apExchangeContext, const PayloadHeader & aPayloadHeader,
                                       System::PacketBufferHandle && aPayload);

    void DispatchCommand(CommandHandler & apCommandObj, const ConcreteCommandPath & aCommandPath,
                         TLV::TLVReader & apPayload) override;
    bool CommandExists(const ConcreteCommandPath & aCommandPath) override;

    bool HasActiveRead();

    Messaging::ExchangeManager * mpExchangeMgr = nullptr;

    CommandHandlerInterface * mCommandHandlerList = nullptr;

    BitMapObjectPool<CommandHandler, CHIP_IM_MAX_NUM_COMMAND_HANDLER> mCommandHandlerObjs;
    BitMapObjectPool<TimedHandler, CHIP_IM_MAX_NUM_TIMED_HANDLER> mTimedHandlers;
<<<<<<< HEAD
    ReadClient mReadClients[CHIP_IM_MAX_NUM_READ_CLIENT];
    ObjectPool<ReadHandler, CHIP_IM_MAX_NUM_READ_HANDLER> mReadHandlers;
    WriteClient mWriteClients[CHIP_IM_MAX_NUM_WRITE_CLIENT];
=======
    ReadHandler mReadHandlers[CHIP_IM_MAX_NUM_READ_HANDLER];
>>>>>>> d9b77e90
    WriteHandler mWriteHandlers[CHIP_IM_MAX_NUM_WRITE_HANDLER];
    reporting::Engine mReportingEngine;
    BitMapObjectPool<ClusterInfo, CHIP_IM_SERVER_MAX_NUM_PATH_GROUPS> mClusterInfoPool;

    ReadClient * mpActiveReadClientList = nullptr;

#if CONFIG_IM_BUILD_FOR_UNIT_TEST
    int mReadHandlerCapacityOverride = -1;
#endif

    // A magic number for tracking values between stack Shutdown()-s and Init()-s.
    // An ObjectHandle is valid iff. its magic equals to this one.
    uint32_t mMagic = 0;
};

void DispatchSingleClusterCommand(const ConcreteCommandPath & aCommandPath, chip::TLV::TLVReader & aReader,
                                  CommandHandler * apCommandObj);
void DispatchSingleClusterResponseCommand(const ConcreteCommandPath & aCommandPath, chip::TLV::TLVReader & aReader,
                                          CommandSender * apCommandObj);

/**
 *  Check whether the given cluster exists on the given endpoint and supports the given command.
 *  TODO: The implementation lives in ember-compatibility-functions.cpp, this should be replaced by IM command catalog look up
 * function after we have a cluster catalog in interaction model engine.
 *  TODO: The endpoint id on response command (client side command) is unclear, so we don't have a ClientClusterCommandExists
 * function. (Spec#3258)
 *
 *  @retval  True if the endpoint contains the server side of the given cluster and that cluster implements the given command, false
 * otherwise.
 */
bool ServerClusterCommandExists(const ConcreteCommandPath & aCommandPath);

/**
 *  Fetch attribute value and version info and write to the AttributeReport provided.
 *  The ReadSingleClusterData will do everything required for encoding an attribute, i.e. it will try to put one or more
 * AttributeReportIB to the AttributeReportIBs::Builder.
 *  When the endpoint / cluster / attribute / event data specified by aClusterInfo does not exist, corresponding interaction model
 * error code will be put into the writer, and CHIP_NO_ERROR will be returned.
 *  If the data exists on the server, the data (with tag kData) and the data version (with tag kDataVersion) will be put
 * into the TLVWriter. TLVWriter error will be returned if any error occurred during encoding
 * these values.
 *  This function is implemented by CHIP as a part of cluster data storage & management.
 * The apWriter and apDataExists can be nullptr.
 *
 *  @param[in]    aSubjectDescriptor    The subject descriptor for the read.
 *  @param[in]    aPath                 The concrete path of the data being read.
 *  @param[in]    aAttributeReports      The TLV Builder for Cluter attribute builder.
 *
 *  @retval  CHIP_NO_ERROR on success
 */
CHIP_ERROR ReadSingleClusterData(const Access::SubjectDescriptor & aSubjectDescriptor, const ConcreteReadAttributePath & aPath,
                                 AttributeReportIBs::Builder & aAttributeReports,
                                 AttributeValueEncoder::AttributeEncodeState * apEncoderState);

/**
 * TODO: Document.
 */
CHIP_ERROR WriteSingleClusterData(const Access::SubjectDescriptor & aSubjectDescriptor, ClusterInfo & aClusterInfo,
                                  TLV::TLVReader & aReader, WriteHandler * apWriteHandler);
} // namespace app
} // namespace chip<|MERGE_RESOLUTION|>--- conflicted
+++ resolved
@@ -112,29 +112,11 @@
     CHIP_ERROR ShutdownSubscriptions(FabricIndex aFabricIndex, NodeId aPeerNodeId);
 
     uint32_t GetNumActiveReadHandlers() const;
-<<<<<<< HEAD
     uint32_t GetNumActiveReadHandlers(ReadHandler::InteractionType type) const;
-    uint32_t GetNumActiveReadClients() const;
 
     uint32_t GetNumActiveWriteHandlers() const;
-    uint32_t GetNumActiveWriteClients() const;
 
     ReadHandler* GetActiveHandler(unsigned int aIndex);
-
-    /**
-     *  Get read client index in mReadClients
-     *
-     *  @param[in]    apReadClient    A pointer to a read client object.
-     *
-     *  @retval  the index in mReadClients array
-     */
-    uint16_t GetReadClientArrayIndex(const ReadClient * const apReadClient) const;
-
-    uint16_t GetWriteClientArrayIndex(const WriteClient * const apWriteClient) const;
-=======
-
-    uint32_t GetNumActiveWriteHandlers() const;
->>>>>>> d9b77e90
 
     /**
      * The Magic number of this InteractionModelEngine, the magic number is set during Init()
@@ -173,7 +155,27 @@
     void OnTimedWrite(TimedHandler * apTimedHandler, Messaging::ExchangeContext * apExchangeContext,
                       const PayloadHeader & aPayloadHeader, System::PacketBufferHandle && aPayload);
 
-<<<<<<< HEAD
+    /**
+     * Add a read client to the internally tracked list of weak references. This list is used to
+     * correctly dispatch unsolicited reports to the right matching handler by subscription ID.
+     */
+    void AddReadClient(ReadClient * apReadClient);
+
+    /**
+     * Remove a read client from the internally tracked list of weak references.
+     */
+    void RemoveReadClient(ReadClient * apReadClient);
+
+    /**
+     * Test to see if a read client is in the actively tracked list.
+     */
+    bool InActiveReadClientList(ReadClient * apReadClient);
+
+    /**
+     * Return the number of active read clients being tracked by the engine.
+     */
+    size_t GetNumActiveReadClients();
+
 #if CONFIG_IM_BUILD_FOR_UNIT_TEST
     //
     // Get direct access to the underlying read handler pool
@@ -196,39 +198,22 @@
     //
     void ShutdownActiveReads()
     {
-        for (auto & client : mReadClients)
+        for (auto * readClient = mpActiveReadClientList; readClient != nullptr;)
         {
-            if (!client.IsFree())
-            {
-                client.Shutdown();
-            }
+            readClient->mpImEngine = nullptr;
+            auto * tmpClient       = readClient->GetNextClient();
+            readClient->SetNextClient(nullptr);
+            readClient = tmpClient;
         }
+
+        //
+        // After that, we just null out our tracker.
+        //
+        mpActiveReadClientList = nullptr;
 
         mReadHandlers.ReleaseAll();
     }
 #endif
-=======
-    /**
-     * Add a read client to the internally tracked list of weak references. This list is used to
-     * correctly dispatch unsolicited reports to the right matching handler by subscription ID.
-     */
-    void AddReadClient(ReadClient * apReadClient);
-
-    /**
-     * Remove a read client from the internally tracked list of weak references.
-     */
-    void RemoveReadClient(ReadClient * apReadClient);
-
-    /**
-     * Test to see if a read client is in the actively tracked list.
-     */
-    bool InActiveReadClientList(ReadClient * apReadClient);
-
-    /**
-     * Return the number of active read clients being tracked by the engine.
-     */
-    size_t GetNumActiveReadClients();
->>>>>>> d9b77e90
 
 private:
     friend class reporting::Engine;
@@ -295,13 +280,7 @@
 
     BitMapObjectPool<CommandHandler, CHIP_IM_MAX_NUM_COMMAND_HANDLER> mCommandHandlerObjs;
     BitMapObjectPool<TimedHandler, CHIP_IM_MAX_NUM_TIMED_HANDLER> mTimedHandlers;
-<<<<<<< HEAD
-    ReadClient mReadClients[CHIP_IM_MAX_NUM_READ_CLIENT];
     ObjectPool<ReadHandler, CHIP_IM_MAX_NUM_READ_HANDLER> mReadHandlers;
-    WriteClient mWriteClients[CHIP_IM_MAX_NUM_WRITE_CLIENT];
-=======
-    ReadHandler mReadHandlers[CHIP_IM_MAX_NUM_READ_HANDLER];
->>>>>>> d9b77e90
     WriteHandler mWriteHandlers[CHIP_IM_MAX_NUM_WRITE_HANDLER];
     reporting::Engine mReportingEngine;
     BitMapObjectPool<ClusterInfo, CHIP_IM_SERVER_MAX_NUM_PATH_GROUPS> mClusterInfoPool;
