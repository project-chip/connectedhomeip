/*
 *
 *    Copyright (c) 2020-2021 Project CHIP Authors
 *    All rights reserved.
 *
 *    Licensed under the Apache License, Version 2.0 (the "License");
 *    you may not use this file except in compliance with the License.
 *    You may obtain a copy of the License at
 *
 *        http://www.apache.org/licenses/LICENSE-2.0
 *
 *    Unless required by applicable law or agreed to in writing, software
 *    distributed under the License is distributed on an "AS IS" BASIS,
 *    WITHOUT WARRANTIES OR CONDITIONS OF ANY KIND, either express or implied.
 *    See the License for the specific language governing permissions and
 *    limitations under the License.
 */

/**
 *    @file
 *      This file defines objects for a CHIP Interaction Data model Engine which handle unsolicited IM message, and
 *      manage different kinds of IM client and handlers.
 *
 */

#pragma once

#include <access/AccessControl.h>
#include <app/AppConfig.h>
#include <app/AttributePathParams.h>
#include <app/CommandHandler.h>
#include <app/CommandHandlerInterface.h>
#include <app/CommandSender.h>
#include <app/ConcreteAttributePath.h>
#include <app/ConcreteCommandPath.h>
#include <app/ConcreteEventPath.h>
#include <app/DataVersionFilter.h>
#include <app/EventPathParams.h>
#include <app/MessageDef/AttributeReportIBs.h>
#include <app/MessageDef/ReportDataMessage.h>
#include <app/ObjectList.h>
#include <app/ReadClient.h>
#include <app/ReadHandler.h>
#include <app/StatusResponse.h>
#include <app/SubscriptionResumptionSessionEstablisher.h>
#include <app/SubscriptionsInfoProvider.h>
#include <app/TimedHandler.h>
#include <app/WriteClient.h>
#include <app/WriteHandler.h>
#include <app/reporting/Engine.h>
#include <app/reporting/ReportScheduler.h>
#include <app/util/attribute-metadata.h>
#include <app/util/basic-types.h>
#include <lib/core/CHIPCore.h>
#include <lib/support/CodeUtils.h>
#include <lib/support/DLLUtil.h>
#include <lib/support/Pool.h>
#include <lib/support/logging/CHIPLogging.h>
#include <messaging/ExchangeContext.h>
#include <messaging/ExchangeMgr.h>
#include <messaging/Flags.h>
#include <protocols/Protocols.h>
#include <protocols/interaction_model/Constants.h>
#include <system/SystemPacketBuffer.h>

#include <app/CASESessionManager.h>

namespace chip {
namespace app {

/**
 * @class InteractionModelEngine
 *
 * @brief This is a singleton hosting all CHIP unsolicited message processing and managing interaction model related clients and
 * handlers
 *
 */
class InteractionModelEngine : public Messaging::UnsolicitedMessageHandler,
                               public Messaging::ExchangeDelegate,
                               public CommandHandler::Callback,
                               public ReadHandler::ManagementCallback,
                               public FabricTable::Delegate,
<<<<<<< HEAD
                               public WriteHandlerDelegate,
                               public SubscriptionsInfoProvider
=======
                               public SubscriptionsInfoProvider,
                               public TimedHandlerDelegate
>>>>>>> 8eaca940
{
public:
    /**
     * @brief Retrieve the singleton Interaction Model Engine.
     *
     *  @return  A pointer to the shared InteractionModel Engine
     *
     */
    static InteractionModelEngine * GetInstance(void);

    /**
     * Spec 8.5.1 A publisher SHALL always ensure that every fabric the node is commissioned into can create at least three
     * subscriptions to the publisher and that each subscription SHALL support at least 3 attribute/event paths.
     */
    static constexpr size_t kMinSupportedSubscriptionsPerFabric = 3;
    static constexpr size_t kMinSupportedPathsPerSubscription   = 3;
    static constexpr size_t kMinSupportedPathsPerReadRequest    = 9;
    static constexpr size_t kMinSupportedReadRequestsPerFabric  = 1;
    static constexpr size_t kReadHandlerPoolSize                = CHIP_IM_MAX_NUM_SUBSCRIPTIONS + CHIP_IM_MAX_NUM_READS;

    // TODO: Per spec, the above numbers should be 3, 3, 9, 1, however, we use a lower limit to reduce the memory usage and should
    // fix it when we have reduced the memory footprint of ReadHandlers.

    InteractionModelEngine(void);

    /**
     *  Initialize the InteractionModel Engine.
     *
     *  @param[in]    apExchangeMgr    A pointer to the ExchangeManager object.
     *  @param[in]    apFabricTable    A pointer to the FabricTable object.
     *  @param[in]    apCASESessionMgr An optional pointer to a CASESessionManager (used for re-subscriptions).
     *
     *  @retval #CHIP_ERROR_INCORRECT_STATE If the state is not equal to
     *          kState_NotInitialized.
     *  @retval #CHIP_NO_ERROR On success.
     *
     */
    CHIP_ERROR Init(Messaging::ExchangeManager * apExchangeMgr, FabricTable * apFabricTable,
                    reporting::ReportScheduler * reportScheduler, CASESessionManager * apCASESessionMgr = nullptr,
                    SubscriptionResumptionStorage * subscriptionResumptionStorage = nullptr);

    void Shutdown();

    Messaging::ExchangeManager * GetExchangeManager(void) const { return mpExchangeMgr; }

    /**
     * Returns a pointer to the CASESessionManager. This can return nullptr if one wasn't
     * provided in the call to Init().
     */
    CASESessionManager * GetCASESessionManager() const { return mpCASESessionMgr; }

#if CHIP_CONFIG_ENABLE_READ_CLIENT
    /**
     * Tears down an active subscription.
     *
     * @retval #CHIP_ERROR_KEY_NOT_FOUND If the subscription is not found.
     * @retval #CHIP_NO_ERROR On success.
     */
    CHIP_ERROR ShutdownSubscription(const ScopedNodeId & aPeerNodeId, SubscriptionId aSubscriptionId);

    /**
     * Tears down active subscriptions for a given peer node ID.
     */
    void ShutdownSubscriptions(FabricIndex aFabricIndex, NodeId aPeerNodeId);

    /**
     * Tears down all active subscriptions for a given fabric.
     */
    void ShutdownSubscriptions(FabricIndex aFabricIndex);

    /**
     * Tears down all active subscriptions.
     */
    void ShutdownAllSubscriptions();
#endif // CHIP_CONFIG_ENABLE_READ_CLIENT

    uint32_t GetNumActiveReadHandlers() const;
    uint32_t GetNumActiveReadHandlers(ReadHandler::InteractionType type) const;

    /**
     * Returns the number of active readhandlers with a specific type on a specific fabric.
     */
    uint32_t GetNumActiveReadHandlers(ReadHandler::InteractionType type, FabricIndex fabricIndex) const;

    uint32_t GetNumActiveWriteHandlers() const;

    /**
     * Returns the handler at a particular index within the active handler list.
     */
    ReadHandler * ActiveHandlerAt(unsigned int aIndex);

    /**
     * Returns the write handler at a particular index within the active handler list.
     */
    WriteHandler * ActiveWriteHandlerAt(unsigned int aIndex);

    /**
     * The Magic number of this InteractionModelEngine, the magic number is set during Init()
     */
    uint32_t GetMagicNumber() const { return mMagic; }

    reporting::Engine & GetReportingEngine() { return mReportingEngine; }

    reporting::ReportScheduler * GetReportScheduler() { return mReportScheduler; }

    void ReleaseAttributePathList(ObjectList<AttributePathParams> *& aAttributePathList);

    CHIP_ERROR PushFrontAttributePathList(ObjectList<AttributePathParams> *& aAttributePathList,
                                          AttributePathParams & aAttributePath);

    // If a concrete path indicates an attribute that is also referenced by a wildcard path in the request,
    // the path SHALL be removed from the list.
    void RemoveDuplicateConcreteAttributePath(ObjectList<AttributePathParams> *& aAttributePaths);

    void ReleaseEventPathList(ObjectList<EventPathParams> *& aEventPathList);

    CHIP_ERROR PushFrontEventPathParamsList(ObjectList<EventPathParams> *& aEventPathList, EventPathParams & aEventPath);

    void ReleaseDataVersionFilterList(ObjectList<DataVersionFilter> *& aDataVersionFilterList);

    CHIP_ERROR PushFrontDataVersionFilterList(ObjectList<DataVersionFilter> *& aDataVersionFilterList,
                                              DataVersionFilter & aDataVersionFilter);

    CHIP_ERROR RegisterCommandHandler(CommandHandlerInterface * handler);
    CHIP_ERROR UnregisterCommandHandler(CommandHandlerInterface * handler);
    CommandHandlerInterface * FindCommandHandler(EndpointId endpointId, ClusterId clusterId);
    void UnregisterCommandHandlers(EndpointId endpointId);

    /*
     * Register an application callback to be notified of notable events when handling reads/subscribes.
     */
    void RegisterReadHandlerAppCallback(ReadHandler::ApplicationCallback * mpApplicationCallback)
    {
        mpReadHandlerApplicationCallback = mpApplicationCallback;
    }
    void UnregisterReadHandlerAppCallback() { mpReadHandlerApplicationCallback = nullptr; }

    // TimedHandlerDelegate implementation
    void OnTimedInteractionFailed(TimedHandler * apTimedHandler) override;
    void OnTimedInvoke(TimedHandler * apTimedHandler, Messaging::ExchangeContext * apExchangeContext,
                       const PayloadHeader & aPayloadHeader, System::PacketBufferHandle && aPayload) override;
    void OnTimedWrite(TimedHandler * apTimedHandler, Messaging::ExchangeContext * apExchangeContext,
                      const PayloadHeader & aPayloadHeader, System::PacketBufferHandle && aPayload) override;

#if CHIP_CONFIG_ENABLE_READ_CLIENT
    /**
     *  Activate the idle subscriptions.
     *
     *  When subscribing to ICD and liveness timeout reached, the read client will move to `InactiveICDSubscription` state and
     * resubscription can be triggered via OnActiveModeNotification().
     */
    void OnActiveModeNotification(ScopedNodeId aPeer);

    /**
     *  Used to notify when a peer becomes LIT ICD or vice versa.
     *
     *  ReadClient will call this function when it finds any updates of the OperatingMode attribute from ICD management
     * cluster. The application doesn't need to call this function, usually.
     */
    void OnPeerTypeChange(ScopedNodeId aPeer, ReadClient::PeerType aType);

    /**
     * Add a read client to the internally tracked list of weak references. This list is used to
     * correctly dispatch unsolicited reports to the right matching handler by subscription ID.
     */
    void AddReadClient(ReadClient * apReadClient);

    /**
     * Remove a read client from the internally tracked list of weak references.
     */
    void RemoveReadClient(ReadClient * apReadClient);

    /**
     * Test to see if a read client is in the actively tracked list.
     */
    bool InActiveReadClientList(ReadClient * apReadClient);

    /**
     * Return the number of active read clients being tracked by the engine.
     */
    size_t GetNumActiveReadClients();
#endif // CHIP_CONFIG_ENABLE_READ_CLIENT

    /**
     * Returns the number of dirty subscriptions. Including the subscriptions that are generating reports.
     */
    size_t GetNumDirtySubscriptions() const;

    bool HasConflictWriteRequests(const WriteHandler * apWriteHandler, const ConcreteAttributePath & aPath) override;

    /**
     * Select the oldest (and the one that exceeds the per subscription resource minimum if there are any) read handler on the
     * fabric with the given fabric index. Evict it when the fabric uses more resources than the per fabric quota or aForceEvict is
     * true.
     *
     * @retval Whether we have evicted a subscription.
     */
    bool TrimFabricForSubscriptions(FabricIndex aFabricIndex, bool aForceEvict);

    /**
     * Select a read handler and abort the read transaction if the fabric is using more resources (number of paths or number of read
     * handlers) then we guaranteed.
     *
     * - The youngest oversized read handlers will be chosen first.
     * - If there are no oversized read handlers, the youngest read handlers will be chosen.
     *
     * @retval Whether we have evicted a read transaction.
     */
    bool TrimFabricForRead(FabricIndex aFabricIndex);

    /**
     * Returns the minimal value of guaranteed subscriptions per fabic. UINT16_MAX will be returned if current app is configured to
     * use heap for the object pools used by interaction model engine.
     *
     * @retval the minimal value of guaranteed subscriptions per fabic.
     */
    uint16_t GetMinGuaranteedSubscriptionsPerFabric() const;

    // virtual method from FabricTable::Delegate
    void OnFabricRemoved(const FabricTable & fabricTable, FabricIndex fabricIndex) override;

    SubscriptionResumptionStorage * GetSubscriptionResumptionStorage() { return mpSubscriptionResumptionStorage; };

    CHIP_ERROR ResumeSubscriptions();

    bool SubjectHasActiveSubscription(FabricIndex aFabricIndex, NodeId subjectID) override;

    bool SubjectHasPersistedSubscription(FabricIndex aFabricIndex, NodeId subjectID) override;

#if CONFIG_BUILD_FOR_HOST_UNIT_TEST
    //
    // Get direct access to the underlying read handler pool
    //
    auto & GetReadHandlerPool() { return mReadHandlers; }

    //
    // Override the maximal capacity of the fabric table only for interaction model engine
    //
    // If -1 is passed in, no override is instituted and default behavior resumes.
    //
    void SetConfigMaxFabrics(int32_t sz) { mMaxNumFabricsOverride = sz; }

    //
    // Override the maximal capacity of the underlying read handler pool to mimic
    // out of memory scenarios in unit-tests. You need to SetConfigMaxFabrics to make GetGuaranteedReadRequestsPerFabric
    // working correctly.
    //
    // If -1 is passed in, no override is instituted and default behavior resumes.
    //
    void SetHandlerCapacityForReads(int32_t sz) { mReadHandlerCapacityForReadsOverride = sz; }
    void SetHandlerCapacityForSubscriptions(int32_t sz) { mReadHandlerCapacityForSubscriptionsOverride = sz; }

    //
    // Override the maximal capacity of the underlying attribute path pool and event path pool to mimic
    // out of paths exhausted scenarios in unit-tests.
    //
    // If -1 is passed in, no override is instituted and default behavior resumes.
    //
    void SetPathPoolCapacityForReads(int32_t sz) { mPathPoolCapacityForReadsOverride = sz; }
    void SetPathPoolCapacityForSubscriptions(int32_t sz) { mPathPoolCapacityForSubscriptionsOverride = sz; }

    //
    // We won't limit the handler used per fabric on platforms that are using heap for memory pools, so we introduces a flag to
    // enforce such check based on the configured size. This flag is used for unit tests only, there is another compare time flag
    // CHIP_CONFIG_IM_FORCE_FABRIC_QUOTA_CHECK for stress tests.
    //
    void SetForceHandlerQuota(bool forceHandlerQuota) { mForceHandlerQuota = forceHandlerQuota; }

    //
    // When testing subscriptions using the high-level APIs in src/controller/ReadInteraction.h,
    // they don't provide for the ability to shut down those subscriptions after they've been established.
    //
    // So for the purposes of unit tests, add a helper here to shut down and clean-up all active handlers.
    //
    void ShutdownActiveReads()
    {
#if CHIP_CONFIG_ENABLE_READ_CLIENT
        for (auto * readClient = mpActiveReadClientList; readClient != nullptr;)
        {
            readClient->mpImEngine = nullptr;
            auto * tmpClient       = readClient->GetNextClient();
            readClient->SetNextClient(nullptr);
            readClient->Close(CHIP_NO_ERROR);
            readClient = tmpClient;
        }

        //
        // After that, we just null out our tracker.
        //
        mpActiveReadClientList = nullptr;
#endif // CHIP_CONFIG_ENABLE_READ_CLIENT

        mReadHandlers.ReleaseAll();
    }
#endif

private:
    friend class reporting::Engine;
    friend class TestCommandInteraction;
    friend class TestInteractionModelEngine;
    friend class SubscriptionResumptionSessionEstablisher;
    using Status = Protocols::InteractionModel::Status;

    void OnDone(CommandHandler & apCommandObj) override;
    void OnDone(ReadHandler & apReadObj) override;

    ReadHandler::ApplicationCallback * GetAppCallback() override { return mpReadHandlerApplicationCallback; }

    InteractionModelEngine * GetInteractionModelEngine() override { return this; }

    CHIP_ERROR OnUnsolicitedMessageReceived(const PayloadHeader & payloadHeader, ExchangeDelegate *& newDelegate) override;

    /**
     * Called when Interaction Model receives a Command Request message.
     */
    Status OnInvokeCommandRequest(Messaging::ExchangeContext * apExchangeContext, const PayloadHeader & aPayloadHeader,
                                  System::PacketBufferHandle && aPayload, bool aIsTimedInvoke);
    CHIP_ERROR OnMessageReceived(Messaging::ExchangeContext * apExchangeContext, const PayloadHeader & aPayloadHeader,
                                 System::PacketBufferHandle && aPayload) override;
    void OnResponseTimeout(Messaging::ExchangeContext * ec) override;

    /**
     * This parses the attribute path list to ensure it is well formed. If so, for each path in the list, it will expand to a list
     * of concrete paths and walk each path to check if it has privileges to read that attribute.
     *
     * If there is AT LEAST one "existent path" (as the spec calls it) that has sufficient privilege, aHasValidAttributePath
     * will be set to true. Otherwise, it will be set to false.
     *
     * aRequestedAttributePathCount will be updated to reflect the number of attribute paths in the request.
     *
     *
     */
    static CHIP_ERROR ParseAttributePaths(const Access::SubjectDescriptor & aSubjectDescriptor,
                                          AttributePathIBs::Parser & aAttributePathListParser, bool & aHasValidAttributePath,
                                          size_t & aRequestedAttributePathCount);

    /**
     * This parses the event path list to ensure it is well formed. If so, for each path in the list, it will expand to a list
     * of concrete paths and walk each path to check if it has privileges to read that event.
     *
     * If there is AT LEAST one "existent path" (as the spec calls it) that has sufficient privilege, aHasValidEventPath
     * will be set to true. Otherwise, it will be set to false.
     *
     * aRequestedEventPathCount will be updated to reflect the number of event paths in the request.
     */
    static CHIP_ERROR ParseEventPaths(const Access::SubjectDescriptor & aSubjectDescriptor,
                                      EventPathIBs::Parser & aEventPathListParser, bool & aHasValidEventPath,
                                      size_t & aRequestedEventPathCount);

    /**
     * Called when Interaction Model receives a Read Request message.  Errors processing
     * the Read Request are handled entirely within this function.  If the
     * status returned is not Status::Success, the caller will send a status
     * response message with that status.
     */
    Status OnReadInitialRequest(Messaging::ExchangeContext * apExchangeContext, const PayloadHeader & aPayloadHeader,
                                System::PacketBufferHandle && aPayload, ReadHandler::InteractionType aInteractionType);

    /**
     * Called when Interaction Model receives a Write Request message.  Errors processing
     * the Write Request are handled entirely within this function. If the
     * status returned is not Status::Success, the caller will send a status
     * response message with that status.
     */
    Status OnWriteRequest(Messaging::ExchangeContext * apExchangeContext, const PayloadHeader & aPayloadHeader,
                          System::PacketBufferHandle && aPayload, bool aIsTimedWrite);

    /**
     * Called when Interaction Model receives a Timed Request message.  Errors processing
     * the Timed Request are handled entirely within this function. The caller pre-sets status to failure and the callee is
     * expected to set it to success if it does not want an automatic status response message to be sent.
     */
    CHIP_ERROR OnTimedRequest(Messaging::ExchangeContext * apExchangeContext, const PayloadHeader & aPayloadHeader,
                              System::PacketBufferHandle && aPayload, Protocols::InteractionModel::Status & aStatus);

    /**This function handles processing of un-solicited ReportData messages on the client, which can
     * only occur post subscription establishment
     */
    Status OnUnsolicitedReportData(Messaging::ExchangeContext * apExchangeContext, const PayloadHeader & aPayloadHeader,
                                   System::PacketBufferHandle && aPayload);

    void DispatchCommand(CommandHandler & apCommandObj, const ConcreteCommandPath & aCommandPath,
                         TLV::TLVReader & apPayload) override;
    Protocols::InteractionModel::Status CommandExists(const ConcreteCommandPath & aCommandPath) override;

    bool HasActiveRead();

    inline size_t GetPathPoolCapacityForReads() const
    {
#if CONFIG_BUILD_FOR_HOST_UNIT_TEST
        return (mPathPoolCapacityForReadsOverride == -1) ? CHIP_IM_SERVER_MAX_NUM_PATH_GROUPS_FOR_READS
                                                         : static_cast<size_t>(mPathPoolCapacityForReadsOverride);
#else
        return CHIP_IM_SERVER_MAX_NUM_PATH_GROUPS_FOR_READS;
#endif
    }

    inline size_t GetReadHandlerPoolCapacityForReads() const
    {
#if CONFIG_BUILD_FOR_HOST_UNIT_TEST
        return (mReadHandlerCapacityForReadsOverride == -1) ? CHIP_IM_MAX_NUM_READS
                                                            : static_cast<size_t>(mReadHandlerCapacityForReadsOverride);
#else
        return CHIP_IM_MAX_NUM_READS;
#endif
    }

    inline size_t GetPathPoolCapacityForSubscriptions() const
    {
#if CONFIG_BUILD_FOR_HOST_UNIT_TEST
        return (mPathPoolCapacityForSubscriptionsOverride == -1) ? CHIP_IM_SERVER_MAX_NUM_PATH_GROUPS_FOR_SUBSCRIPTIONS
                                                                 : static_cast<size_t>(mPathPoolCapacityForSubscriptionsOverride);
#else
        return CHIP_IM_SERVER_MAX_NUM_PATH_GROUPS_FOR_SUBSCRIPTIONS;
#endif
    }

    inline size_t GetReadHandlerPoolCapacityForSubscriptions() const
    {
#if CONFIG_BUILD_FOR_HOST_UNIT_TEST
        return (mReadHandlerCapacityForSubscriptionsOverride == -1)
            ? CHIP_IM_MAX_NUM_SUBSCRIPTIONS
            : static_cast<size_t>(mReadHandlerCapacityForSubscriptionsOverride);
#else
        return CHIP_IM_MAX_NUM_SUBSCRIPTIONS;
#endif
    }

    inline uint8_t GetConfigMaxFabrics() const
    {
#if CONFIG_BUILD_FOR_HOST_UNIT_TEST
        return (mMaxNumFabricsOverride == -1) ? CHIP_CONFIG_MAX_FABRICS : static_cast<uint8_t>(mMaxNumFabricsOverride);
#else
        return CHIP_CONFIG_MAX_FABRICS;
#endif
    }

    inline size_t GetGuaranteedReadRequestsPerFabric() const
    {
        return GetReadHandlerPoolCapacityForReads() / GetConfigMaxFabrics();
    }

    /**
     * Verify and ensure (by killing oldest read handlers that make the resources used by the current fabric exceed the fabric
     * quota)
     * - If the subscription uses resources within the per subscription limit, this function will always success by evicting
     * existing subscriptions.
     * - If the subscription uses more than per subscription limit, this function will return PATHS_EXHAUSTED if we are running out
     * of paths.
     *
     * After the checks above, we will try to ensure we have a free Readhandler for processing the subscription.
     *
     * @retval true when we have enough resources for the incoming subscription, false if not.
     */
    bool EnsureResourceForSubscription(FabricIndex aFabricIndex, size_t aRequestedAttributePathCount,
                                       size_t aRequestedEventPathCount);

    /**
     * Verify and ensure (by killing oldest read handlers that make the resources used by the current fabric exceed the fabric
     * quota) the resources for handling a new read transaction with the given resource requirments.
     * - PASE sessions will be counted in a virtual fabric (i.e. kInvalidFabricIndex will be consided as a "valid" fabric in this
     * function)
     * - If the existing resources can serve this read transaction, this function will return Status::Success.
     * - or if the resources used by read transactions in the fabric index meets the per fabric resource limit (i.e. 9 paths & 1
     * read) after accepting this read request, this function will always return Status::Success by evicting existing read
     * transactions from other fabrics which are using more than the guaranteed minimum number of read.
     * - or if the resources used by read transactions in the fabric index will exceed the per fabric resource limit (i.e. 9 paths &
     * 1 read) after accepting this read request, this function will return a failure status without evicting any existing
     * transaction.
     * - However, read transactions on PASE sessions won't evict any existing read transactions when we have already commissioned
     * CHIP_CONFIG_MAX_FABRICS fabrics on the device.
     *
     * @retval Status::Success: The read transaction can be accepted.
     * @retval Status::Busy: The remaining resource is insufficient to handle this read request, and the accessing fabric for this
     * read request will use more resources than we guaranteed, the client is expected to retry later.
     * @retval Status::PathsExhausted: The attribute / event path pool is exhausted, and the read request is requesting more
     * resources than we guaranteed.
     */
    Status EnsureResourceForRead(FabricIndex aFabricIndex, size_t aRequestedAttributePathCount, size_t aRequestedEventPathCount);

    /**
     * Helper for various ShutdownSubscriptions functions.  The subscriptions
     * that match all the provided arguments will be shut down.
     */
    void ShutdownMatchingSubscriptions(const Optional<FabricIndex> & aFabricIndex = NullOptional,
                                       const Optional<NodeId> & aPeerNodeId       = NullOptional);

    static void ResumeSubscriptionsTimerCallback(System::Layer * apSystemLayer, void * apAppState);

    template <typename T, size_t N>
    void ReleasePool(ObjectList<T> *& aObjectList, ObjectPool<ObjectList<T>, N> & aObjectPool);
    template <typename T, size_t N>
    CHIP_ERROR PushFront(ObjectList<T> *& aObjectList, T & aData, ObjectPool<ObjectList<T>, N> & aObjectPool);

    Messaging::ExchangeManager * mpExchangeMgr = nullptr;

    CommandHandlerInterface * mCommandHandlerList = nullptr;

    ObjectPool<CommandHandler, CHIP_IM_MAX_NUM_COMMAND_HANDLER> mCommandHandlerObjs;
    ObjectPool<TimedHandler, CHIP_IM_MAX_NUM_TIMED_HANDLER> mTimedHandlers;
    WriteHandler mWriteHandlers[CHIP_IM_MAX_NUM_WRITE_HANDLER];
    reporting::Engine mReportingEngine;
    reporting::ReportScheduler * mReportScheduler = nullptr;

    static constexpr size_t kReservedHandlersForReads = kMinSupportedReadRequestsPerFabric * (CHIP_CONFIG_MAX_FABRICS);
    static constexpr size_t kReservedPathsForReads    = kMinSupportedPathsPerReadRequest * kReservedHandlersForReads;

#if !CHIP_SYSTEM_CONFIG_POOL_USE_HEAP
    static_assert(CHIP_IM_SERVER_MAX_NUM_PATH_GROUPS_FOR_SUBSCRIPTIONS >=
                      CHIP_CONFIG_MAX_FABRICS * (kMinSupportedPathsPerSubscription * kMinSupportedSubscriptionsPerFabric),
                  "CHIP_IM_SERVER_MAX_NUM_PATH_GROUPS_FOR_SUBSCRIPTIONS is too small to match the requirements of spec 8.5.1");
    static_assert(CHIP_IM_SERVER_MAX_NUM_PATH_GROUPS_FOR_READS >=
                      CHIP_CONFIG_MAX_FABRICS * (kMinSupportedReadRequestsPerFabric * kMinSupportedPathsPerReadRequest),
                  "CHIP_IM_SERVER_MAX_NUM_PATH_GROUPS_FOR_READS is too small to match the requirements of spec 8.5.1");
    static_assert(CHIP_IM_MAX_NUM_SUBSCRIPTIONS >= CHIP_CONFIG_MAX_FABRICS * kMinSupportedSubscriptionsPerFabric,
                  "CHIP_IM_MAX_NUM_SUBSCRIPTIONS is too small to match the requirements of spec 8.5.1");
    static_assert(CHIP_IM_MAX_NUM_READS >= CHIP_CONFIG_MAX_FABRICS * kMinSupportedReadRequestsPerFabric,
                  "CHIP_IM_MAX_NUM_READS is too small to match the requirements of spec 8.5.1");
#endif

    ObjectPool<ObjectList<AttributePathParams>,
               CHIP_IM_SERVER_MAX_NUM_PATH_GROUPS_FOR_READS + CHIP_IM_SERVER_MAX_NUM_PATH_GROUPS_FOR_SUBSCRIPTIONS>
        mAttributePathPool;
    ObjectPool<ObjectList<EventPathParams>,
               CHIP_IM_SERVER_MAX_NUM_PATH_GROUPS_FOR_READS + CHIP_IM_SERVER_MAX_NUM_PATH_GROUPS_FOR_SUBSCRIPTIONS>
        mEventPathPool;
    ObjectPool<ObjectList<DataVersionFilter>,
               CHIP_IM_SERVER_MAX_NUM_PATH_GROUPS_FOR_READS + CHIP_IM_SERVER_MAX_NUM_PATH_GROUPS_FOR_SUBSCRIPTIONS>
        mDataVersionFilterPool;

    ObjectPool<ReadHandler, CHIP_IM_MAX_NUM_READS + CHIP_IM_MAX_NUM_SUBSCRIPTIONS> mReadHandlers;

#if CHIP_CONFIG_ENABLE_READ_CLIENT
    ReadClient * mpActiveReadClientList = nullptr;
#endif

    ReadHandler::ApplicationCallback * mpReadHandlerApplicationCallback = nullptr;

#if CONFIG_BUILD_FOR_HOST_UNIT_TEST
    int mReadHandlerCapacityForSubscriptionsOverride = -1;
    int mPathPoolCapacityForSubscriptionsOverride    = -1;

    int mReadHandlerCapacityForReadsOverride = -1;
    int mPathPoolCapacityForReadsOverride    = -1;

    int mMaxNumFabricsOverride = -1;

    // We won't limit the handler used per fabric on platforms that are using heap for memory pools, so we introduces a flag to
    // enforce such check based on the configured size. This flag is used for unit tests only, there is another compare time flag
    // CHIP_CONFIG_IM_FORCE_FABRIC_QUOTA_CHECK for stress tests.
    bool mForceHandlerQuota = false;
#endif

#if CHIP_CONFIG_PERSIST_SUBSCRIPTIONS && CHIP_CONFIG_SUBSCRIPTION_TIMEOUT_RESUMPTION
    bool HasSubscriptionsToResume();
    uint32_t ComputeTimeSecondsTillNextSubscriptionResumption();
    uint32_t mNumSubscriptionResumptionRetries = 0;
    bool mSubscriptionResumptionScheduled      = false;
#endif

    FabricTable * mpFabricTable;

    CASESessionManager * mpCASESessionMgr = nullptr;

    SubscriptionResumptionStorage * mpSubscriptionResumptionStorage = nullptr;

    // A magic number for tracking values between stack Shutdown()-s and Init()-s.
    // An ObjectHandle is valid iff. its magic equals to this one.
    uint32_t mMagic = 0;
};

void DispatchSingleClusterCommand(const ConcreteCommandPath & aCommandPath, chip::TLV::TLVReader & aReader,
                                  CommandHandler * apCommandObj);

/**
 *  Check whether the given cluster exists on the given endpoint and supports
 *  the given command.  If it does, Success will be returned.  If it does not,
 *  one of UnsupportedEndpoint, UnsupportedCluster, or UnsupportedCommand
 *  will be returned, depending on how the command fails to exist.
 */
Protocols::InteractionModel::Status ServerClusterCommandExists(const ConcreteCommandPath & aCommandPath);

/**
 *  Fetch attribute value and version info and write to the AttributeReport provided.
 *  The ReadSingleClusterData will do everything required for encoding an attribute, i.e. it will try to put one or more
 * AttributeReportIB to the AttributeReportIBs::Builder.
 *  When the endpoint / cluster / attribute data specified by aPath does not exist, corresponding interaction
 * model error code will be put into aAttributeReports, and CHIP_NO_ERROR will be returned. If the data exists on the server, the
 * data (with tag kData) and the data version (with tag kDataVersion) will be put into aAttributeReports. TLVWriter error will be
 * returned if any error occurred while encoding these values. This function is implemented by CHIP as a part of cluster data
 * storage & management.
 *
 *  @param[in]    aSubjectDescriptor    The subject descriptor for the read.
 *  @param[in]    aPath                 The concrete path of the data being read.
 *  @param[in]    aAttributeReports      The TLV Builder for Cluter attribute builder.
 *
 *  @retval  CHIP_NO_ERROR on success
 */
CHIP_ERROR ReadSingleClusterData(const Access::SubjectDescriptor & aSubjectDescriptor, bool aIsFabricFiltered,
                                 const ConcreteReadAttributePath & aPath, AttributeReportIBs::Builder & aAttributeReports,
                                 AttributeValueEncoder::AttributeEncodeState * apEncoderState);

/**
 *  Check whether concrete attribute path is an "existent attribute path" in spec terms.
 *  @param[in]    aPath                 The concrete path of the data being read.
 *  @retval  boolean   true if the concrete attribute path indicates an attribute that exists on the node.
 */
bool ConcreteAttributePathExists(const ConcreteAttributePath & aPath);

/**
 * Check if the given cluster has the given DataVersion.
 */
bool IsClusterDataVersionEqual(const ConcreteClusterPath & aConcreteClusterPath, DataVersion aRequiredVersion);

/**
 * Returns true if device type is on endpoint, false otherwise.
 */
bool IsDeviceTypeOnEndpoint(DeviceTypeId deviceType, EndpointId endpoint);

/**
 * Returns the event support status for the given event, as an interaction model status.
 */
Protocols::InteractionModel::Status CheckEventSupportStatus(const ConcreteEventPath & aPath);

} // namespace app
} // namespace chip<|MERGE_RESOLUTION|>--- conflicted
+++ resolved
@@ -80,13 +80,9 @@
                                public CommandHandler::Callback,
                                public ReadHandler::ManagementCallback,
                                public FabricTable::Delegate,
-<<<<<<< HEAD
                                public WriteHandlerDelegate,
-                               public SubscriptionsInfoProvider
-=======
                                public SubscriptionsInfoProvider,
                                public TimedHandlerDelegate
->>>>>>> 8eaca940
 {
 public:
     /**
