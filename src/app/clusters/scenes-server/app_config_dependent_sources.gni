# Copyright (c) 2025 Project CHIP Authors
#
# Licensed under the Apache License, Version 2.0 (the "License");
# you may not use this file except in compliance with the License.
# You may obtain a copy of the License at
#
# http://www.apache.org/licenses/LICENSE-2.0
#
# Unless required by applicable law or agreed to in writing, software
# distributed under the License is distributed on an "AS IS" BASIS,
# WITHOUT WARRANTIES OR CONDITIONS OF ANY KIND, either express or implied.
# See the License for the specific language governing permissions and
# limitations under the License.
app_config_dependent_sources = [
<<<<<<< HEAD
  "AttributeValuePairValidator.h",
  "CodegenAttributeValuePairValidator.cpp",
  "CodegenAttributeValuePairValidator.h",
=======
  "CodegenEndpointToIndex.h",
>>>>>>> 078ba117
  "ExtensionFieldSets.h",
  "ExtensionFieldSetsImpl.cpp",
  "ExtensionFieldSetsImpl.h",
  "SceneHandlerImpl.cpp",
  "SceneHandlerImpl.h",
  "SceneTable.h",
  "SceneTableImpl.cpp",
  "SceneTableImpl.h",
  "scenes-server.cpp",
  "scenes-server.h",
]<|MERGE_RESOLUTION|>--- conflicted
+++ resolved
@@ -12,13 +12,10 @@
 # See the License for the specific language governing permissions and
 # limitations under the License.
 app_config_dependent_sources = [
-<<<<<<< HEAD
   "AttributeValuePairValidator.h",
   "CodegenAttributeValuePairValidator.cpp",
   "CodegenAttributeValuePairValidator.h",
-=======
   "CodegenEndpointToIndex.h",
->>>>>>> 078ba117
   "ExtensionFieldSets.h",
   "ExtensionFieldSetsImpl.cpp",
   "ExtensionFieldSetsImpl.h",
