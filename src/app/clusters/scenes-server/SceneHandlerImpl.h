/**
 *
 *    Copyright (c) 2023 Project CHIP Authors
 *
 *    Licensed under the Apache License, Version 2.0 (the "License");
 *    you may not use this file except in compliance with the License.
 *    You may obtain a copy of the License at
 *
 *        http://www.apache.org/licenses/LICENSE-2.0
 *
 *    Unless required by applicable law or agreed to in writing, software
 *    distributed under the License is distributed on an "AS IS" BASIS,
 *    WITHOUT WARRANTIES OR CONDITIONS OF ANY KIND, either express or implied.
 *    See the License for the specific language governing permissions and
 *    limitations under the License.
 */
#pragma once

#include <app/clusters/scenes-server/AttributeValuePairValidator.h>
#include <app/clusters/scenes-server/SceneTable.h>
#include <app/util/types_stub.h>
#include <lib/core/DataModelTypes.h>

#include <cstdint>

namespace chip {
namespace scenes {

/// @brief Default implementation of handler, handle EFS from add scene and view scene commands for any cluster
///        The implementation of SerializeSave and ApplyScene were omitted and must be implemented in a way that
///        is compatible with the SerializeAdd output in order to function with the Default Scene Handler.
///        It is worth noting that this implementation is very memory consuming. In the current worst case,
///        (Color control cluster), the Extension Field Set's value pair list TLV occupies 99 bytes of memory
class DefaultSceneHandlerImpl : public scenes::SceneHandler
{
    template <typename T>
    using List = app::DataModel::List<T>;

    template <typename T>
    using DecodableList = app::DataModel::DecodableList<T>;

    using AttributeValuePairType          = app::Clusters::ScenesManagement::Structs::AttributeValuePairStruct::Type;
    using AttributeValuePairDecodableType = app::Clusters::ScenesManagement::Structs::AttributeValuePairStruct::DecodableType;
    using ExtensionFieldSetDecodableType  = app::Clusters::ScenesManagement::Structs::ExtensionFieldSetStruct::DecodableType;
    using ExtensionFieldSetType           = app::Clusters::ScenesManagement::Structs::ExtensionFieldSetStruct::Type;

public:
    /// @brief Struct meant to map the state of a cluster to a specific endpoint. Meant to be used to apply scenes using a timer for
    /// transitioning
    /// @tparam ValueType type of the value to map to the endpoint, must implement operator= and operator== for complex types
    template <typename ValueType>
    struct EndpointStatePair
    {
        EndpointStatePair(EndpointId endpoint = kInvalidEndpointId, ValueType value = ValueType{}) :
            mEndpoint(endpoint), mValue(value)
        {}
        EndpointId mEndpoint;
        ValueType mValue;
    };

    template <typename ValueType, size_t MaxEndpointCount>
    struct StatePairBuffer
    {
        static_assert(std::is_trivial<ValueType>::value, "ValueType must be trivial");
        static_assert(MaxEndpointCount < std::numeric_limits<uint16_t>::max(), "MaxEndpointCount must be less than 65535");

        bool IsEmpty() const { return (mPairCount == 0); }

        CHIP_ERROR FindPair(const EndpointId endpoint, uint16_t & found_index) const
        {
            VerifyOrReturnError(!IsEmpty(), CHIP_ERROR_NOT_FOUND);
            for (found_index = 0; found_index < mPairCount; found_index++)
            {
                if (endpoint == mStatePairBuffer[found_index].mEndpoint)
                {
                    return CHIP_NO_ERROR;
                }
            }

            return CHIP_ERROR_NOT_FOUND;
        }

        CHIP_ERROR InsertPair(const EndpointStatePair<ValueType> & status)
        {
            uint16_t idx;
            CHIP_ERROR err = FindPair(status.mEndpoint, idx);

            if (CHIP_NO_ERROR == err)
            {
                mStatePairBuffer[idx] = status;
            }
            else if (mPairCount < MaxEndpointCount)
            {
                // If not found, insert at the end
                mStatePairBuffer[mPairCount] = status;
                mPairCount++;
            }
            else
            {
                return CHIP_ERROR_NO_MEMORY;
            }

            return CHIP_NO_ERROR;
        }

        CHIP_ERROR GetPair(const EndpointId endpoint, EndpointStatePair<ValueType> & status) const
        {
            uint16_t idx;
            ReturnErrorOnFailure(FindPair(endpoint, idx));

            status = mStatePairBuffer[idx];
            return CHIP_NO_ERROR;
        }

        /// @brief Removes Pair and decrements Pair count if the endpoint existed in the array
        /// @param endpoint : endpoint id of the pair
        CHIP_ERROR RemovePair(const EndpointId endpoint)
        {
            uint16_t position;
            VerifyOrReturnValue(CHIP_NO_ERROR == FindPair(endpoint, position), CHIP_NO_ERROR);

            uint16_t nextPos = static_cast<uint16_t>(position + 1);
            uint16_t moveNum = static_cast<uint16_t>(mPairCount - nextPos);

            // Compress array after removal, if the removed position is not the last
            if (moveNum)
            {
                memmove(&mStatePairBuffer[position], &mStatePairBuffer[nextPos], sizeof(EndpointStatePair<ValueType>) * moveNum);
            }

            mPairCount--;
            // Clear the last occupied position
            mStatePairBuffer[mPairCount].mEndpoint = kInvalidEndpointId;

            return CHIP_NO_ERROR;
        }

        uint16_t mPairCount = 0;
        EndpointStatePair<ValueType> mStatePairBuffer[MaxEndpointCount];
    };

    /// @brief Helper struct that allows clusters that do not have an existing mechanism for doing
    ///        asynchronous work to perform scene transitions over some period of time.
    ///
    /// Internally maintains an array of `Finder::kMaxEndpointCount` items and uses the given `Finder` structure
    /// to convert an endpoint ID into a 0-based index into the internal array using a
    /// `bool Finder::EndpointIdToIndex(EndpointId, uint16_t&)` call.
    template <typename Finder>
    struct TransitionTimeInterface
    {
        EmberEventControl sceneHandlerEventControls[Finder::kMaxEndpointCount];

        TransitionTimeInterface(void (*callback)(EndpointId)) : mCallback(callback) {}

        /**
         * @brief Configures EventControl callback
         *
         * @param[in] endpoint endpoint to start timer for
         * @return EmberEventControl* configured event control
         */
        EmberEventControl * sceneEventControl(EndpointId endpoint)
        {
            EmberEventControl * controller = getEventControl(endpoint, Span<EmberEventControl>(sceneHandlerEventControls));
            VerifyOrReturnValue(controller != nullptr, nullptr);

            controller->endpoint = endpoint;
            controller->callback = mCallback;

            return controller;
        }

        void (*mCallback)(EndpointId);

    private:
        /**
         * @brief event control object for an endpoint
         *
         * @param[in] endpoint target endpoint
         * @param[in] eventControlArray Array where to find the event control
         * @return EmberEventControl* configured event control
         */
        EmberEventControl * getEventControl(EndpointId endpoint, const Span<EmberEventControl> & eventControlArray)
        {
            uint16_t index;
            VerifyOrReturnValue(Finder::EndpointIdToIndex(endpoint, index), nullptr);
            VerifyOrReturnValue(index < eventControlArray.size(), nullptr); // Finder should guarantee this, just double-check
            return &eventControlArray[index];
        }
    };

    static constexpr uint8_t kMaxAvPair = CHIP_CONFIG_SCENES_MAX_AV_PAIRS_EFS;

<<<<<<< HEAD
    DefaultSceneHandlerImpl(AttributeValuePairValidator & validator) : mValidator(validator) {}
=======
    DefaultSceneHandlerImpl()           = default;
>>>>>>> 078ba117
    ~DefaultSceneHandlerImpl() override = default;

    /// @brief Encodes an attribute value list into a TLV structure and resizes the buffer to the size of the encoded data
    /// @param aVlist[in] Attribute value list to encode
    /// @param serializedBytes[out] Buffer to fill from the Attribute value list in a TLV format
    /// @return CHIP_ERROR
    virtual CHIP_ERROR EncodeAttributeValueList(const List<AttributeValuePairType> & aVlist, MutableByteSpan & serializedBytes);

    /// @brief Decodes an attribute value list from a TLV structure and ensure it fits the member pair buffer
    /// @param serializedBytes [in] Buffer to read from
    /// @param aVlist [out] Attribute value list to fill from the TLV structure.  Only valid while the buffer backing
    /// serializedBytes exists and its contents are not modified.
    /// @return CHIP_ERROR
    virtual CHIP_ERROR DecodeAttributeValueList(const ByteSpan & serializedBytes,
                                                DecodableList<AttributeValuePairDecodableType> & aVlist);

    /// @brief From command AddScene, allows handler to filter through clusters in command to serialize only the supported ones.
    /// @param endpoint[in] Endpoint ID
    /// @param extensionFieldSet[in] ExtensionFieldSets provided by the AddScene Command, pre initialized
    /// @param serializedBytes[out] Buffer to fill from the ExtensionFieldSet in command
    /// @return CHIP_NO_ERROR if successful, CHIP_ERROR_INVALID_ARGUMENT if the cluster is not supported, CHIP_ERROR value
    /// otherwise
    CHIP_ERROR SerializeAdd(EndpointId endpoint, const ExtensionFieldSetDecodableType & extensionFieldSet,
                            MutableByteSpan & serializedBytes) override;

    /// @brief Simulates taking data from nvm and loading it in a command object if the cluster is supported by the endpoint
    /// @param endpoint target endpoint
    /// @param cluster  target cluster
    /// @param serializedBytes data to deserialize into EFS
    /// @return CHIP_NO_ERROR if Extension Field Set was successfully populated, CHIP_ERROR_INVALID_ARGUMENT if the cluster is not
    /// supported, specific CHIP_ERROR otherwise
    CHIP_ERROR Deserialize(EndpointId endpoint, ClusterId cluster, const ByteSpan & serializedBytes,
                           ExtensionFieldSetType & extensionFieldSet) override;

private:
    AttributeValuePairType mAVPairs[kMaxAvPair];
    AttributeValuePairValidator & mValidator;
};

} // namespace scenes
} // namespace chip<|MERGE_RESOLUTION|>--- conflicted
+++ resolved
@@ -190,11 +190,7 @@
 
     static constexpr uint8_t kMaxAvPair = CHIP_CONFIG_SCENES_MAX_AV_PAIRS_EFS;
 
-<<<<<<< HEAD
     DefaultSceneHandlerImpl(AttributeValuePairValidator & validator) : mValidator(validator) {}
-=======
-    DefaultSceneHandlerImpl()           = default;
->>>>>>> 078ba117
     ~DefaultSceneHandlerImpl() override = default;
 
     /// @brief Encodes an attribute value list into a TLV structure and resizes the buffer to the size of the encoded data
