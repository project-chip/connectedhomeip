# Copyright (c) 2025 Project CHIP Authors
#
# Licensed under the Apache License, Version 2.0 (the "License");
# you may not use this file except in compliance with the License.
# You may obtain a copy of the License at
#
# http://www.apache.org/licenses/LICENSE-2.0
#
# Unless required by applicable law or agreed to in writing, software
# distributed under the License is distributed on an "AS IS" BASIS,
# WITHOUT WARRANTIES OR CONDITIONS OF ANY KIND, either express or implied.
# See the License for the specific language governing permissions and
# limitations under the License.

# This is the equivalent to app_config_dependent_sources.gni
TARGET_SOURCES(
  ${APP_TARGET}
  PRIVATE
<<<<<<< HEAD
    "${CLUSTER_DIR}/AttributeValuePairValidator.h"
    "${CLUSTER_DIR}/CodegenAttributeValuePairValidator.cpp"
    "${CLUSTER_DIR}/CodegenAttributeValuePairValidator.h"
=======
    "${CLUSTER_DIR}/CodegenEndpointToIndex.h"
>>>>>>> 078ba117
    "${CLUSTER_DIR}/ExtensionFieldSets.h"
    "${CLUSTER_DIR}/ExtensionFieldSetsImpl.cpp"
    "${CLUSTER_DIR}/ExtensionFieldSetsImpl.h"
    "${CLUSTER_DIR}/SceneHandlerImpl.cpp"
    "${CLUSTER_DIR}/SceneHandlerImpl.h"
    "${CLUSTER_DIR}/SceneTable.h"
    "${CLUSTER_DIR}/SceneTableImpl.cpp"
    "${CLUSTER_DIR}/SceneTableImpl.h"
    "${CLUSTER_DIR}/scenes-server.cpp"
    "${CLUSTER_DIR}/scenes-server.h"
)<|MERGE_RESOLUTION|>--- conflicted
+++ resolved
@@ -16,13 +16,10 @@
 TARGET_SOURCES(
   ${APP_TARGET}
   PRIVATE
-<<<<<<< HEAD
     "${CLUSTER_DIR}/AttributeValuePairValidator.h"
     "${CLUSTER_DIR}/CodegenAttributeValuePairValidator.cpp"
     "${CLUSTER_DIR}/CodegenAttributeValuePairValidator.h"
-=======
     "${CLUSTER_DIR}/CodegenEndpointToIndex.h"
->>>>>>> 078ba117
     "${CLUSTER_DIR}/ExtensionFieldSets.h"
     "${CLUSTER_DIR}/ExtensionFieldSetsImpl.cpp"
     "${CLUSTER_DIR}/ExtensionFieldSetsImpl.h"
