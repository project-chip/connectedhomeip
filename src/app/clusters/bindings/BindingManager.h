/*
 *
 *    Copyright (c) 2022 Project CHIP Authors
 *
 *    Licensed under the Apache License, Version 2.0 (the "License");
 *    you may not use this file except in compliance with the License.
 *    You may obtain a copy of the License at
 *
 *        http://www.apache.org/licenses/LICENSE-2.0
 *
 *    Unless required by applicable law or agreed to in writing, software
 *    distributed under the License is distributed on an "AS IS" BASIS,
 *    WITHOUT WARRANTIES OR CONDITIONS OF ANY KIND, either express or implied.
 *    See the License for the specific language governing permissions and
 *    limitations under the License.
 */

#pragma once

#include <app/CASESessionManager.h>
#include <app/clusters/bindings/PendingNotificationMap.h>
#include <app/server/Server.h>
#include <app/util/binding-table.h>

namespace chip {

/**
 * Application callback function when a cluster associated with a binding changes.
 *
 * The connection is managed by the stack and peer_device is guaranteed to be available.
 * The application shall decide the content to be sent to the peer.
 *
 * For unicast bindings peer_device will be a connected peer and group will be empty.
 * For multicast bindings peer_device will be nullptr.
 *
 * E.g. The application will send on/off commands to peer for the OnOff cluster.
 *
 */
using BoundDeviceChangedHandler = void (*)(const EmberBindingTableEntry * binding, DeviceProxy * peer_device, void * context);

/**
 *
 * The BindingManager class manages the connections for unicast bindings and notifies the application
 * when a binding is ready to be communicated with.
 *
 * A CASE connection will be triggered when:
 *  - The binding cluster adds a unicast entry to the binding table.
 *  - A watched cluster changes with a unicast binding but we cannot find an active connection to the peer.
 *
 * The class uses an LRU mechanism to choose the connection to eliminate when there is no space for a new connection.
 * The BindingManager class will not actively re-establish connection and will connect on-demand (when binding cluster
 * or watched cluster is changed).
 *
 */
class BindingManager
{
    friend class PendingNotificationEntry;

public:
    BindingManager() :
        mOnConnectedCallback(HandleDeviceConnected, this), mOnConnectionFailureCallback(HandleDeviceConnectionFailure, this)
    {}

    void RegisterBoundDeviceChangedHandler(BoundDeviceChangedHandler handler) { mBoundDeviceChangedHandler = handler; }

    void SetAppServer(Server * appServer);

    /*
     * Notifies the BindingManager that a new unicast binding is created.
     *
     */
    CHIP_ERROR UnicastBindingCreated(const EmberBindingTableEntry & bindingEntry);

    /*
<<<<<<< HEAD
     * Notifies the BindingManager that a unicast binding is about to be removed from the given index.
     *
     */
    CHIP_ERROR UnicastBindingRemoved(uint8_t bindingEntryId);
=======
     * Notifies the BindingManager that a fabric is removed from the device
     *
     */
    void FabricRemoved(CompressedFabricId compressedId, FabricIndex fabricIndex);

    /*
     * Notfies the BindingManager that the **last** unicast binding to a device has been removed.
     *
     */
    CHIP_ERROR LastUnicastBindingRemoved(FabricIndex fabricIndex, NodeId node);
>>>>>>> 0f7be8be

    /*
     * Notify a cluster change to **all** bound devices associated with the (endpoint, cluster) tuple.
     *
     * For unicast bindings with an active session and multicast bindings, the BoundDeviceChangedHandler
     * will be called before the function returns.
     *
     * For unicast bindings without an active session, the notification will be queued and a new session will
     * be initiated. The BoundDeviceChangedHandler will be called once the session is established.
     *
     */
    CHIP_ERROR NotifyBoundClusterChanged(EndpointId endpoint, ClusterId cluster, void * context);

    static BindingManager & GetInstance() { return sBindingManager; }

private:
    static BindingManager sBindingManager;

    struct ClusterPath
    {
        void * context;
        ClusterId cluster;
        EndpointId endpoint;
    };

<<<<<<< HEAD
=======
    // A pending notification to be sent to a binding waiting for the CASE session to be established.
    class PendingNotificationEntry
    {
    public:
        PendingNotificationEntry(FabricIndex fabricIndex, NodeId node) : mNodeId(node), mFabricIndex(fabricIndex) {}

        PeerId GetPeerId()
        {
            PeerId peer;
            if (BindingManager::GetInstance().mAppServer == nullptr)
            {
                return peer;
            }
            FabricInfo * fabric = BindingManager::GetInstance().mAppServer->GetFabricTable().FindFabricWithIndex(mFabricIndex);
            if (fabric == nullptr)
            {
                return peer;
            }
            return fabric->GetPeerIdForNode(mNodeId);
        }

        NodeId GetNodeId() { return mNodeId; }

        FabricIndex GetFabricIndex() { return mFabricIndex; }

        System::Clock::Timestamp GetLastUpdateTime() { return mLastUpdateTime; }
        void Touch() { mLastUpdateTime = System::SystemClock().GetMonotonicTimestamp(); }

        ClusterPath * begin() { return &mPendingNotifications[0]; }
        ClusterPath * end() { return &mPendingNotifications[mNumPendingNotifications]; }

        void AddPendingNotification(EndpointId endpoint, ClusterId cluster, void * context)
        {
            for (ClusterPath & path : *this)
            {
                // New notifications for the same (endpoint, cluster) shall
                // simply overrride the old ones
                if (path.cluster == cluster && path.endpoint == endpoint)
                {
                    path.context = context;
                    return;
                }
            }
            if (mNumPendingNotifications < kMaxPendingNotifications)
            {
                mPendingNotifications[mNumPendingNotifications++] = { context, cluster, endpoint };
            }
            else
            {
                mPendingNotifications[mNextToOverride] = { context, cluster, endpoint };
                mNextToOverride++;
                mNextToOverride %= kMaxPendingNotifications;
            }
        }

    private:
        System::Clock::Timestamp mLastUpdateTime;
        // TODO: Make the pending notifications list of binding table indecies and list of contexts
        ClusterPath mPendingNotifications[kMaxPendingNotifications];

        NodeId mNodeId;
        uint8_t mNumPendingNotifications = 0;
        uint8_t mNextToOverride          = 0;
        FabricIndex mFabricIndex;
    };

    // The pool for all the pending comands.
    class PendingNotificationMap
    {
    public:
        PendingNotificationEntry * FindLRUEntry();

        PendingNotificationEntry * FindEntry(FabricIndex fabricIndex, NodeId node);

        CHIP_ERROR AddPendingNotification(FabricIndex fabricIndex, NodeId node, EndpointId endpoint, ClusterId cluster,
                                          void * context);

        void RemoveEntry(PendingNotificationEntry * entry) { mPendingNotificationMap.ReleaseObject(entry); }

        template <typename Function>
        Loop ForEachActiveObject(Function && function)
        {
            return mPendingNotificationMap.ForEachActiveObject(std::forward<Function>(function));
        }

    private:
        ObjectPool<PendingNotificationEntry, EMBER_BINDING_TABLE_SIZE> mPendingNotificationMap;
    };

>>>>>>> 0f7be8be
    static void HandleDeviceConnected(void * context, OperationalDeviceProxy * device);
    void HandleDeviceConnected(OperationalDeviceProxy * device);

    static void HandleDeviceConnectionFailure(void * context, PeerId peerId, CHIP_ERROR error);
    void HandleDeviceConnectionFailure(PeerId peerId, CHIP_ERROR error);

    CHIP_ERROR EstablishConnection(FabricIndex fabric, NodeId node);

<<<<<<< HEAD
=======
    // Called when CASE session is established to a peer device. Will send all the pending commands to the peer.
    void SyncPendingNotificationsToPeer(OperationalDeviceProxy * device, PendingNotificationEntry * pendingClusters);

>>>>>>> 0f7be8be
    PendingNotificationMap mPendingNotificationMap;
    BoundDeviceChangedHandler mBoundDeviceChangedHandler;
    Server * mAppServer = nullptr;

    Callback::Callback<OnDeviceConnected> mOnConnectedCallback;
    Callback::Callback<OnDeviceConnectionFailure> mOnConnectionFailureCallback;
};

} // namespace chip<|MERGE_RESOLUTION|>--- conflicted
+++ resolved
@@ -54,8 +54,6 @@
  */
 class BindingManager
 {
-    friend class PendingNotificationEntry;
-
 public:
     BindingManager() :
         mOnConnectedCallback(HandleDeviceConnected, this), mOnConnectionFailureCallback(HandleDeviceConnectionFailure, this)
@@ -72,23 +70,16 @@
     CHIP_ERROR UnicastBindingCreated(const EmberBindingTableEntry & bindingEntry);
 
     /*
-<<<<<<< HEAD
      * Notifies the BindingManager that a unicast binding is about to be removed from the given index.
      *
      */
     CHIP_ERROR UnicastBindingRemoved(uint8_t bindingEntryId);
-=======
+
+    /*
      * Notifies the BindingManager that a fabric is removed from the device
      *
      */
     void FabricRemoved(CompressedFabricId compressedId, FabricIndex fabricIndex);
-
-    /*
-     * Notfies the BindingManager that the **last** unicast binding to a device has been removed.
-     *
-     */
-    CHIP_ERROR LastUnicastBindingRemoved(FabricIndex fabricIndex, NodeId node);
->>>>>>> 0f7be8be
 
     /*
      * Notify a cluster change to **all** bound devices associated with the (endpoint, cluster) tuple.
@@ -107,105 +98,6 @@
 private:
     static BindingManager sBindingManager;
 
-    struct ClusterPath
-    {
-        void * context;
-        ClusterId cluster;
-        EndpointId endpoint;
-    };
-
-<<<<<<< HEAD
-=======
-    // A pending notification to be sent to a binding waiting for the CASE session to be established.
-    class PendingNotificationEntry
-    {
-    public:
-        PendingNotificationEntry(FabricIndex fabricIndex, NodeId node) : mNodeId(node), mFabricIndex(fabricIndex) {}
-
-        PeerId GetPeerId()
-        {
-            PeerId peer;
-            if (BindingManager::GetInstance().mAppServer == nullptr)
-            {
-                return peer;
-            }
-            FabricInfo * fabric = BindingManager::GetInstance().mAppServer->GetFabricTable().FindFabricWithIndex(mFabricIndex);
-            if (fabric == nullptr)
-            {
-                return peer;
-            }
-            return fabric->GetPeerIdForNode(mNodeId);
-        }
-
-        NodeId GetNodeId() { return mNodeId; }
-
-        FabricIndex GetFabricIndex() { return mFabricIndex; }
-
-        System::Clock::Timestamp GetLastUpdateTime() { return mLastUpdateTime; }
-        void Touch() { mLastUpdateTime = System::SystemClock().GetMonotonicTimestamp(); }
-
-        ClusterPath * begin() { return &mPendingNotifications[0]; }
-        ClusterPath * end() { return &mPendingNotifications[mNumPendingNotifications]; }
-
-        void AddPendingNotification(EndpointId endpoint, ClusterId cluster, void * context)
-        {
-            for (ClusterPath & path : *this)
-            {
-                // New notifications for the same (endpoint, cluster) shall
-                // simply overrride the old ones
-                if (path.cluster == cluster && path.endpoint == endpoint)
-                {
-                    path.context = context;
-                    return;
-                }
-            }
-            if (mNumPendingNotifications < kMaxPendingNotifications)
-            {
-                mPendingNotifications[mNumPendingNotifications++] = { context, cluster, endpoint };
-            }
-            else
-            {
-                mPendingNotifications[mNextToOverride] = { context, cluster, endpoint };
-                mNextToOverride++;
-                mNextToOverride %= kMaxPendingNotifications;
-            }
-        }
-
-    private:
-        System::Clock::Timestamp mLastUpdateTime;
-        // TODO: Make the pending notifications list of binding table indecies and list of contexts
-        ClusterPath mPendingNotifications[kMaxPendingNotifications];
-
-        NodeId mNodeId;
-        uint8_t mNumPendingNotifications = 0;
-        uint8_t mNextToOverride          = 0;
-        FabricIndex mFabricIndex;
-    };
-
-    // The pool for all the pending comands.
-    class PendingNotificationMap
-    {
-    public:
-        PendingNotificationEntry * FindLRUEntry();
-
-        PendingNotificationEntry * FindEntry(FabricIndex fabricIndex, NodeId node);
-
-        CHIP_ERROR AddPendingNotification(FabricIndex fabricIndex, NodeId node, EndpointId endpoint, ClusterId cluster,
-                                          void * context);
-
-        void RemoveEntry(PendingNotificationEntry * entry) { mPendingNotificationMap.ReleaseObject(entry); }
-
-        template <typename Function>
-        Loop ForEachActiveObject(Function && function)
-        {
-            return mPendingNotificationMap.ForEachActiveObject(std::forward<Function>(function));
-        }
-
-    private:
-        ObjectPool<PendingNotificationEntry, EMBER_BINDING_TABLE_SIZE> mPendingNotificationMap;
-    };
-
->>>>>>> 0f7be8be
     static void HandleDeviceConnected(void * context, OperationalDeviceProxy * device);
     void HandleDeviceConnected(OperationalDeviceProxy * device);
 
@@ -214,12 +106,6 @@
 
     CHIP_ERROR EstablishConnection(FabricIndex fabric, NodeId node);
 
-<<<<<<< HEAD
-=======
-    // Called when CASE session is established to a peer device. Will send all the pending commands to the peer.
-    void SyncPendingNotificationsToPeer(OperationalDeviceProxy * device, PendingNotificationEntry * pendingClusters);
-
->>>>>>> 0f7be8be
     PendingNotificationMap mPendingNotificationMap;
     BoundDeviceChangedHandler mBoundDeviceChangedHandler;
     Server * mAppServer = nullptr;
