--- conflicted
+++ resolved
@@ -67,7 +67,6 @@
 
 BindingManager BindingManager::sBindingManager;
 
-<<<<<<< HEAD
 CHIP_ERROR BindingManager::UnicastBindingCreated(const EmberBindingTableEntry & bindingEntry)
 {
     return EstablishConnection(bindingEntry.fabricIndex, bindingEntry.nodeId);
@@ -77,18 +76,14 @@
 {
     EmberBindingTableEntry entry{};
     emberGetBinding(bindingEntryId, &entry);
-    if (entry.type != EMBER_UNICAST_BINDING)
-    {
-        return CHIP_ERROR_INVALID_ARGUMENT;
-    }
     mPendingNotificationMap.RemoveEntry(bindingEntryId);
     return CHIP_NO_ERROR;
-=======
+}
+
 void BindingManager::SetAppServer(Server * appServer)
 {
     mAppServer = appServer;
     mAppServer->GetFabricTable().AddFabricDelegate(&gFabricTableDelegate);
->>>>>>> 0f7be8be
 }
 
 CHIP_ERROR BindingManager::EstablishConnection(FabricIndex fabric, NodeId node)
@@ -159,39 +154,12 @@
     mAppServer->GetCASESessionManager()->ReleaseSession(peerId);
 }
 
-<<<<<<< HEAD
-=======
 void BindingManager::FabricRemoved(CompressedFabricId compressedFabricId, FabricIndex fabricIndex)
 {
-    mPendingNotificationMap.ForEachActiveObject([&](PendingNotificationEntry * entry) {
-        if (entry->GetFabricIndex() == fabricIndex)
-        {
-            mPendingNotificationMap.RemoveEntry(entry);
-            return Loop::Break;
-        }
-        return Loop::Continue;
-    });
+    mPendingNotificationMap.RemoveAllEntriesForFabric(fabricIndex);
     mAppServer->GetCASESessionManager()->ReleaseSessionForFabric(compressedFabricId);
 }
 
-CHIP_ERROR BindingManager::LastUnicastBindingRemoved(FabricIndex fabricIndex, NodeId node)
-{
-    VerifyOrReturnError(mAppServer != nullptr, CHIP_ERROR_INCORRECT_STATE);
-
-    FabricInfo * fabricInfo = mAppServer->GetFabricTable().FindFabricWithIndex(fabricIndex);
-    VerifyOrReturnError(fabricInfo != nullptr, CHIP_ERROR_NOT_FOUND);
-    PeerId peer                      = fabricInfo->GetPeerIdForNode(node);
-    PendingNotificationEntry * entry = mPendingNotificationMap.FindEntry(fabricIndex, node);
-    if (entry)
-    {
-        mPendingNotificationMap.RemoveEntry(entry);
-    }
-
-    mAppServer->GetCASESessionManager()->ReleaseSession(peer);
-    return CHIP_NO_ERROR;
-}
-
->>>>>>> 0f7be8be
 CHIP_ERROR BindingManager::NotifyBoundClusterChanged(EndpointId endpoint, ClusterId cluster, void * context)
 {
     VerifyOrReturnError(mAppServer != nullptr, CHIP_ERROR_INCORRECT_STATE);
@@ -216,13 +184,7 @@
                 }
                 else
                 {
-<<<<<<< HEAD
                     mPendingNotificationMap.AddPendingNotification(i, context);
-=======
-                    // Enqueue pending cluster and establish connection
-                    ReturnErrorOnFailure(mPendingNotificationMap.AddPendingNotification(entry.fabricIndex, entry.nodeId, endpoint,
-                                                                                        cluster, context));
->>>>>>> 0f7be8be
                     ReturnErrorOnFailure(EstablishConnection(entry.fabricIndex, entry.nodeId));
                 }
             }
@@ -235,49 +197,4 @@
     return CHIP_NO_ERROR;
 }
 
-<<<<<<< HEAD
-=======
-BindingManager::PendingNotificationEntry * BindingManager::PendingNotificationMap::FindLRUEntry()
-{
-    PendingNotificationEntry * lruEntry = nullptr;
-    mPendingNotificationMap.ForEachActiveObject([&](PendingNotificationEntry * entry) {
-        if (lruEntry == nullptr || lruEntry->GetLastUpdateTime() > entry->GetLastUpdateTime())
-        {
-            lruEntry = entry;
-        }
-        return Loop::Continue;
-    });
-    return lruEntry;
-}
-
-BindingManager::PendingNotificationEntry * BindingManager::PendingNotificationMap::FindEntry(FabricIndex fabricIndex, NodeId node)
-{
-    PendingNotificationEntry * foundEntry = nullptr;
-    mPendingNotificationMap.ForEachActiveObject([&](PendingNotificationEntry * entry) {
-        if (entry->GetFabricIndex() == fabricIndex && entry->GetNodeId() == node)
-        {
-            foundEntry = entry;
-            return Loop::Break;
-        }
-        return Loop::Continue;
-    });
-    return foundEntry;
-}
-
-CHIP_ERROR BindingManager::PendingNotificationMap::AddPendingNotification(FabricIndex fabric, NodeId node, EndpointId endpoint,
-                                                                          ClusterId cluster, void * context)
-{
-    PendingNotificationEntry * entry = FindEntry(fabric, node);
-
-    if (entry == nullptr)
-    {
-        entry = mPendingNotificationMap.CreateObject(fabric, node);
-        VerifyOrReturnError(entry != nullptr, CHIP_ERROR_NO_MEMORY);
-    }
-    entry->AddPendingNotification(endpoint, cluster, context);
-    entry->Touch();
-    return CHIP_NO_ERROR;
-}
-
->>>>>>> 0f7be8be
 } // namespace chip