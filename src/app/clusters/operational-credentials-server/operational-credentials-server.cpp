--- conflicted
+++ resolved
@@ -503,15 +503,13 @@
     err = Server::GetInstance().GetFabricTable().Store(fabricIndex);
     VerifyOrExit(err == CHIP_NO_ERROR, nocResponse = ConvertToNOCResponseStatus(err));
 
-<<<<<<< HEAD
     // Keep this after other possible failures, so it doesn't need to be rolled back in case of
     // subsequent failures. This should only typically fail if there is no space for the new entry.
     err = CreateAccessControlEntryForNewFabricAdministrator(fabricIndex, commandData.caseAdminNode);
     VerifyOrExit(err == CHIP_NO_ERROR, nocResponse = ConvertToNOCResponseStatus(err));
-=======
+
     // Notify the secure session of the new fabric.
     commandObj->GetExchangeContext()->GetSessionHandle()->AsSecureSession()->NewFabric(fabricIndex);
->>>>>>> 68923b4b
 
     // We might have a new operational identity, so we should start advertising it right away.
     app::DnssdServer::Instance().AdvertiseOperational();
