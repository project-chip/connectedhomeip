/*
 *
 *    Copyright (c) 2021 Project CHIP Authors
 *
 *    Licensed under the Apache License, Version 2.0 (the "License");
 *    you may not use this file except in compliance with the License.
 *    You may obtain a copy of the License at
 *
 *        http://www.apache.org/licenses/LICENSE-2.0
 *
 *    Unless required by applicable law or agreed to in writing, software
 *    distributed under the License is distributed on an "AS IS" BASIS,
 *    WITHOUT WARRANTIES OR CONDITIONS OF ANY KIND, either express or implied.
 *    See the License for the specific language governing permissions and
 *    limitations under the License.
 */

/****************************************************************************
 * @file
 * @brief Implementation for the Operational Credentials Cluster
 ***************************************************************************/

#include <access/AccessControl.h>
#include <app-common/zap-generated/af-structs.h>
#include <app-common/zap-generated/attributes/Accessors.h>
#include <app-common/zap-generated/cluster-objects.h>
#include <app-common/zap-generated/enums.h>
#include <app-common/zap-generated/ids/Attributes.h>
#include <app/AttributeAccessInterface.h>
#include <app/CommandHandler.h>
#include <app/ConcreteCommandPath.h>
#include <app/EventLogging.h>
#include <app/reporting/reporting.h>
#include <app/server/Dnssd.h>
#include <app/server/Server.h>
#include <app/util/af.h>
#include <app/util/attribute-storage.h>
#include <credentials/CHIPCert.h>
#include <credentials/DeviceAttestationConstructor.h>
#include <credentials/DeviceAttestationCredsProvider.h>
#include <credentials/FabricTable.h>
#include <credentials/examples/DeviceAttestationCredsExample.h>
#include <lib/core/CHIPSafeCasts.h>
#include <lib/core/PeerId.h>
#include <lib/support/CodeUtils.h>
#include <lib/support/ScopedBuffer.h>
#include <lib/support/logging/CHIPLogging.h>
#include <platform/CHIPDeviceLayer.h>
#include <string.h>
#if CHIP_CRYPTO_HSM
#include <crypto/hsm/CHIPCryptoPALHsm.h>
#endif

using namespace chip;
using namespace ::chip::DeviceLayer;
using namespace ::chip::Transport;
using namespace chip::app;
using namespace chip::app::Clusters;
using namespace chip::app::Clusters::OperationalCredentials;

namespace {

constexpr uint8_t kDACCertificate = 1;
constexpr uint8_t kPAICertificate = 2;

<<<<<<< HEAD
#ifdef ENABLE_HSM_EC_KEY
class OpCred_P256Keypair : public Crypto::P256KeypairHSM
{
public:
    OpCred_P256Keypair() { SetKeyId(CASE_OPS_KEY); provisioned_key = true;}
};
#else
using OpCred_P256Keypair = Crypto::P256Keypair;
#endif

=======
CHIP_ERROR CreateAccessControlEntryForNewFabricAdministrator(FabricIndex fabricIndex, NodeId subject)
{
    Access::AccessControl::Entry entry;
    ReturnErrorOnFailure(Access::GetAccessControl().PrepareEntry(entry));
    ReturnErrorOnFailure(entry.SetFabricIndex(fabricIndex));
    ReturnErrorOnFailure(entry.SetPrivilege(Access::Privilege::kAdminister));
    ReturnErrorOnFailure(entry.SetAuthMode(Access::AuthMode::kCase));
    ReturnErrorOnFailure(entry.AddSubject(nullptr, subject));
    ReturnErrorOnFailure(Access::GetAccessControl().CreateEntry(nullptr, entry));

    emberAfPrintln(EMBER_AF_PRINT_DEBUG, "OpCreds: ACL entry created for Fabric %" PRIX8 " CASE Admin NodeId 0x" ChipLogFormatX64,
                   fabricIndex, ChipLogValueX64(subject));

    // TODO: event notification for newly created ACL entry

    return CHIP_NO_ERROR;
}
>>>>>>> 40cc4216

class OperationalCredentialsAttrAccess : public AttributeAccessInterface
{
public:
    // Register for the OperationalCredentials cluster on all endpoints.
    OperationalCredentialsAttrAccess() :
        AttributeAccessInterface(Optional<EndpointId>::Missing(), Clusters::OperationalCredentials::Id)
    {}

    CHIP_ERROR Read(const ConcreteReadAttributePath & aPath, AttributeValueEncoder & aEncoder) override;

private:
    CHIP_ERROR ReadNOCs(EndpointId endpoint, AttributeValueEncoder & aEncoder);
    CHIP_ERROR ReadSupportedFabrics(EndpointId endpoint, AttributeValueEncoder & aEncoder);
    CHIP_ERROR ReadCommissionedFabrics(EndpointId endpoint, AttributeValueEncoder & aEncoder);
    CHIP_ERROR ReadFabricsList(EndpointId endpoint, AttributeValueEncoder & aEncoder);
    CHIP_ERROR ReadRootCertificates(EndpointId endpoint, AttributeValueEncoder & aEncoder);
};

CHIP_ERROR OperationalCredentialsAttrAccess::ReadNOCs(EndpointId endpoint, AttributeValueEncoder & aEncoder)
{
    auto accessingFabricIndex = aEncoder.AccessingFabricIndex();

    return aEncoder.EncodeList([accessingFabricIndex](const auto & encoder) -> CHIP_ERROR {
        for (auto & fabricInfo : Server::GetInstance().GetFabricTable())
        {
            Clusters::OperationalCredentials::Structs::NOCStruct::Type noc;

            if (!fabricInfo.IsInitialized())
                continue;

            noc.fabricIndex = fabricInfo.GetFabricIndex();

            if (accessingFabricIndex == fabricInfo.GetFabricIndex())
            {
                ReturnErrorOnFailure(fabricInfo.GetNOCCert(noc.noc));
                ReturnErrorOnFailure(fabricInfo.GetICACert(noc.icac));
            }

            ReturnErrorOnFailure(encoder.Encode(noc));
        }

        return CHIP_NO_ERROR;
    });
}

CHIP_ERROR OperationalCredentialsAttrAccess::ReadSupportedFabrics(EndpointId endpoint, AttributeValueEncoder & aEncoder)
{
    uint8_t fabricCount = CHIP_CONFIG_MAX_DEVICE_ADMINS;

    return aEncoder.Encode(fabricCount);
}

CHIP_ERROR OperationalCredentialsAttrAccess::ReadCommissionedFabrics(EndpointId endpoint, AttributeValueEncoder & aEncoder)
{
    return aEncoder.Encode(Server::GetInstance().GetFabricTable().FabricCount());
}

CHIP_ERROR OperationalCredentialsAttrAccess::ReadFabricsList(EndpointId endpoint, AttributeValueEncoder & aEncoder)
{
    return aEncoder.EncodeList([](const auto & encoder) -> CHIP_ERROR {
        for (auto & fabricInfo : Server::GetInstance().GetFabricTable())
        {
            if (!fabricInfo.IsInitialized())
                continue;

            Clusters::OperationalCredentials::Structs::FabricDescriptor::Type fabricDescriptor;

            fabricDescriptor.fabricIndex = fabricInfo.GetFabricIndex();
            fabricDescriptor.nodeId      = fabricInfo.GetPeerId().GetNodeId();
            fabricDescriptor.vendorId    = fabricInfo.GetVendorId();
            fabricDescriptor.fabricId    = fabricInfo.GetFabricId();

            fabricDescriptor.label = fabricInfo.GetFabricLabel();

            Credentials::P256PublicKeySpan pubKey;
            ReturnErrorOnFailure(fabricInfo.GetRootPubkey(pubKey));
            fabricDescriptor.rootPublicKey = pubKey;

            ReturnErrorOnFailure(encoder.Encode(fabricDescriptor));
        }

        return CHIP_NO_ERROR;
    });
}

CHIP_ERROR OperationalCredentialsAttrAccess::ReadRootCertificates(EndpointId endpoint, AttributeValueEncoder & aEncoder)
{
    return aEncoder.EncodeList([](const auto & encoder) -> CHIP_ERROR {
        for (auto & fabricInfo : Server::GetInstance().GetFabricTable())
        {
            ByteSpan cert;

            if (!fabricInfo.IsInitialized())
                continue;

            ReturnErrorOnFailure(fabricInfo.GetRootCert(cert));
            ReturnErrorOnFailure(encoder.Encode(cert));
        }

        return CHIP_NO_ERROR;
    });
}

OperationalCredentialsAttrAccess gAttrAccess;

CHIP_ERROR OperationalCredentialsAttrAccess::Read(const ConcreteReadAttributePath & aPath, AttributeValueEncoder & aEncoder)
{
    VerifyOrDie(aPath.mClusterId == Clusters::OperationalCredentials::Id);

    switch (aPath.mAttributeId)
    {
    case Attributes::NOCs::Id: {
        return ReadNOCs(aPath.mEndpointId, aEncoder);
    }
    case Attributes::SupportedFabrics::Id: {
        return ReadSupportedFabrics(aPath.mEndpointId, aEncoder);
    }
    case Attributes::CommissionedFabrics::Id: {
        return ReadCommissionedFabrics(aPath.mEndpointId, aEncoder);
    }
    case Attributes::FabricsList::Id: {
        return ReadFabricsList(aPath.mEndpointId, aEncoder);
    }
    case Attributes::TrustedRootCertificates::Id: {
        return ReadRootCertificates(aPath.mEndpointId, aEncoder);
    }
    case Attributes::CurrentFabricIndex::Id: {
        return aEncoder.Encode(aEncoder.AccessingFabricIndex());
    }
    default:
        break;
    }

    return CHIP_NO_ERROR;
}

// Utility to compute Attestation signature for NOCSRResponse and AttestationResponse
CHIP_ERROR ComputeAttestationSignature(app::CommandHandler * commandObj,
                                       Credentials::DeviceAttestationCredentialsProvider * dacProvider, const ByteSpan & payload,
                                       MutableByteSpan & signatureSpan)
{
    uint8_t md[Crypto::kSHA256_Hash_Length];
    MutableByteSpan messageDigestSpan(md);

    VerifyOrReturnError(signatureSpan.size() >= Crypto::P256ECDSASignature::Capacity(), CHIP_ERROR_INVALID_ARGUMENT);

    // TODO: Create an alternative way to retrieve the Attestation Challenge without this huge amount of calls.
    // Retrieve attestation challenge
    ByteSpan attestationChallenge =
        commandObj->GetExchangeContext()->GetSessionHandle()->AsSecureSession()->GetCryptoContext().GetAttestationChallenge();

    Hash_SHA256_stream hashStream;
    ReturnErrorOnFailure(hashStream.Begin());
    ReturnErrorOnFailure(hashStream.AddData(payload));
    ReturnErrorOnFailure(hashStream.AddData(attestationChallenge));
    ReturnErrorOnFailure(hashStream.Finish(messageDigestSpan));

    ReturnErrorOnFailure(dacProvider->SignWithDeviceAttestationKey(messageDigestSpan, signatureSpan));
    VerifyOrReturnError(signatureSpan.size() == Crypto::P256ECDSASignature::Capacity(), CHIP_ERROR_INTERNAL);

    return CHIP_NO_ERROR;
}

FabricInfo * RetrieveCurrentFabric(CommandHandler * aCommandHandler)
{
    FabricIndex index = aCommandHandler->GetAccessingFabricIndex();
    emberAfPrintln(EMBER_AF_PRINT_DEBUG, "OpCreds: Finding fabric with fabricIndex %d", index);
    return Server::GetInstance().GetFabricTable().FindFabricWithIndex(index);
}

} // anonymous namespace

// As per specifications section 11.22.5.1. Constant RESP_MAX
constexpr size_t kMaxRspLen = 900;

void fabricListChanged()
{
    emberAfPrintln(EMBER_AF_PRINT_DEBUG, "OpCreds: Call to fabricListChanged");

    // Currently, we only manage FabricsList attribute in endpoint 0, OperationalCredentials cluster is always required to be on
    // EP0.
    MatterReportingAttributeChangeCallback(0, OperationalCredentials::Id, OperationalCredentials::Attributes::FabricsList::Id);
    MatterReportingAttributeChangeCallback(0, OperationalCredentials::Id,
                                           OperationalCredentials::Attributes::CommissionedFabrics::Id);
}

// TODO: The code currently has two sources of truths for fabrics, the fabricInfo table + the attributes. There should only be one,
// the attributes list. Currently the attributes are not persisted so we are keeping the fabric table to have the
// fabrics/admrins be persisted. Once attributes are persisted, there should only be one sorce of truth, the attributes list and
// only that should be modifed to perosst/read/write fabrics.
// TODO: Once attributes are persisted, implement reading/writing/manipulation fabrics around that and remove fabricTable
// logic.
class OpCredsFabricTableDelegate : public FabricTableDelegate
{

    // Gets called when a fabric is deleted from KVS store
    void OnFabricDeletedFromStorage(FabricIndex fabricId) override
    {
        emberAfPrintln(EMBER_AF_PRINT_DEBUG, "OpCreds: Fabric 0x%" PRIu8 " was deleted from fabric storage.", fabricId);
        fabricListChanged();

        // The Leave event SHOULD be emitted by a Node prior to permanently
        // leaving the Fabric.
        for (auto endpoint : EnabledEndpointsWithServerCluster(Basic::Id))
        {
            // If Basic cluster is implemented on this endpoint
            Basic::Events::Leave::Type event;
            EventNumber eventNumber;

            if (CHIP_NO_ERROR != LogEvent(event, endpoint, eventNumber))
            {
                ChipLogError(Zcl, "OpCredsFabricTableDelegate: Failed to record Leave event");
            }
        }
    }

    // Gets called when a fabric is loaded into the FabricTable from KVS store.
    void OnFabricRetrievedFromStorage(FabricInfo * fabric) override
    {
        emberAfPrintln(EMBER_AF_PRINT_DEBUG,
                       "OpCreds: Fabric 0x%" PRIu8 " was retrieved from storage. FabricId 0x" ChipLogFormatX64
                       ", NodeId 0x" ChipLogFormatX64 ", VendorId 0x%04" PRIX16,
                       fabric->GetFabricIndex(), ChipLogValueX64(fabric->GetFabricId()),
                       ChipLogValueX64(fabric->GetPeerId().GetNodeId()), fabric->GetVendorId());
        fabricListChanged();
    }

    // Gets called when a fabric in FabricTable is persisted to KVS store.
    void OnFabricPersistedToStorage(FabricInfo * fabric) override
    {
        emberAfPrintln(EMBER_AF_PRINT_DEBUG,
                       "OpCreds: Fabric %" PRIX8 " was persisted to storage. FabricId " ChipLogFormatX64
                       ", NodeId " ChipLogFormatX64 ", VendorId 0x%04" PRIX16,
                       fabric->GetFabricIndex(), ChipLogValueX64(fabric->GetFabricId()),
                       ChipLogValueX64(fabric->GetPeerId().GetNodeId()), fabric->GetVendorId());
        fabricListChanged();
    }
};

OpCredsFabricTableDelegate gFabricDelegate;

void MatterOperationalCredentialsPluginServerInitCallback(void)
{
    emberAfPrintln(EMBER_AF_PRINT_DEBUG, "OpCreds: Initiating OpCreds cluster by writing fabrics list from fabric table.");

    registerAttributeAccessOverride(&gAttrAccess);

    Server::GetInstance().GetFabricTable().SetFabricDelegate(&gFabricDelegate);
}

namespace {
class FabricCleanupExchangeDelegate : public chip::Messaging::ExchangeDelegate
{
public:
    CHIP_ERROR OnMessageReceived(chip::Messaging::ExchangeContext * ec, const PayloadHeader & payloadHeader,
                                 System::PacketBufferHandle && payload) override
    {
        return CHIP_NO_ERROR;
    }
    void OnResponseTimeout(chip::Messaging::ExchangeContext * ec) override {}
    void OnExchangeClosing(chip::Messaging::ExchangeContext * ec) override
    {
        FabricIndex currentFabricIndex = ec->GetSessionHandle()->AsSecureSession()->GetFabricIndex();
        ec->GetExchangeMgr()->GetSessionManager()->ExpireAllPairingsForFabric(currentFabricIndex);
    }
};

FabricCleanupExchangeDelegate gFabricCleanupExchangeDelegate;

} // namespace

bool emberAfOperationalCredentialsClusterRemoveFabricCallback(app::CommandHandler * commandObj,
                                                              const app::ConcreteCommandPath & commandPath,
                                                              const Commands::RemoveFabric::DecodableType & commandData)
{
    auto & fabricBeingRemoved = commandData.fabricIndex;

    emberAfPrintln(EMBER_AF_PRINT_DEBUG, "OpCreds: RemoveFabric"); // TODO: Generate emberAfFabricClusterPrintln

    EmberAfStatus status = EMBER_ZCL_STATUS_SUCCESS;
    CHIP_ERROR err       = Server::GetInstance().GetFabricTable().Delete(fabricBeingRemoved);
    VerifyOrExit(err == CHIP_NO_ERROR, status = EMBER_ZCL_STATUS_FAILURE);

    app::DnssdServer::Instance().StartServer();

exit:
    fabricListChanged();
    emberAfSendImmediateDefaultResponse(status);
    if (err == CHIP_NO_ERROR)
    {
        // Use a more direct getter for FabricIndex from commandObj
        chip::Messaging::ExchangeContext * ec = commandObj->GetExchangeContext();
        FabricIndex currentFabricIndex        = commandObj->GetAccessingFabricIndex();
        if (currentFabricIndex == fabricBeingRemoved)
        {
            // If the current fabric is being removed, don't expire the secure sessions immediately as they are
            // still needed to send a pending message generated by emberAfSendImmediateDefaultResponse().
            // Hijack the exchange delegate here (as no more messages should be received on this exchange),
            // and wait for it to close, before expiring the secure sessions for the fabric. Also, suppress MRP
            // usage since the MRP engine still holds an exchange even after it's closed, and the engine references
            // the associated session object.
            // TODO: https://github.com/project-chip/connectedhomeip/issues/9642
            ec->SetAutoRequestAck(false);
            ec->SetDelegate(&gFabricCleanupExchangeDelegate);
        }
        else
        {
            ec->GetExchangeMgr()->GetSessionManager()->ExpireAllPairingsForFabric(fabricBeingRemoved);
        }
    }
    return true;
}

bool emberAfOperationalCredentialsClusterUpdateFabricLabelCallback(app::CommandHandler * commandObj,
                                                                   const app::ConcreteCommandPath & commandPath,
                                                                   const Commands::UpdateFabricLabel::DecodableType & commandData)
{
    auto & Label = commandData.label;

    emberAfPrintln(EMBER_AF_PRINT_DEBUG, "OpCreds: UpdateFabricLabel");

    EmberAfStatus status = EMBER_ZCL_STATUS_SUCCESS;
    CHIP_ERROR err;

    // Fetch current fabric
    FabricInfo * fabric = RetrieveCurrentFabric(commandObj);
    VerifyOrExit(fabric != nullptr, status = EMBER_ZCL_STATUS_FAILURE);

    // Set Label on fabric
    err = fabric->SetFabricLabel(Label);
    VerifyOrExit(err == CHIP_NO_ERROR, status = EMBER_ZCL_STATUS_FAILURE);

    // Persist updated fabric
    err = Server::GetInstance().GetFabricTable().Store(fabric->GetFabricIndex());
    VerifyOrExit(err == CHIP_NO_ERROR, status = EMBER_ZCL_STATUS_FAILURE);

exit:
    fabricListChanged();
    emberAfSendImmediateDefaultResponse(status);
    return true;
}

namespace {

// TODO: Manage ephemeral RCAC/ICAC/NOC storage to avoid a full FabricInfo being needed here.
FabricInfo gFabricBeingCommissioned;

CHIP_ERROR SendNOCResponse(app::CommandHandler * commandObj, EmberAfNodeOperationalCertStatus status, uint8_t index,
                           CharSpan debug_text)
{
    app::ConcreteCommandPath path = { emberAfCurrentEndpoint(), OperationalCredentials::Id, Commands::NOCResponse::Id };
    TLV::TLVWriter * writer       = nullptr;

    VerifyOrReturnError(commandObj != nullptr, CHIP_ERROR_INCORRECT_STATE);

    ReturnErrorOnFailure(commandObj->PrepareCommand(path));
    writer = commandObj->GetCommandDataIBTLVWriter();
    ReturnErrorOnFailure(writer->Put(TLV::ContextTag(0), status));
    if (status == EMBER_ZCL_NODE_OPERATIONAL_CERT_STATUS_SUCCESS)
    {
        ReturnErrorOnFailure(writer->Put(TLV::ContextTag(1), index));
    }
    ReturnErrorOnFailure(writer->PutString(TLV::ContextTag(2), debug_text));
    return commandObj->FinishCommand();
}

EmberAfNodeOperationalCertStatus ConvertToNOCResponseStatus(CHIP_ERROR err)
{
    if (err == CHIP_NO_ERROR)
    {
        return EMBER_ZCL_NODE_OPERATIONAL_CERT_STATUS_SUCCESS;
    }
    else if (err == CHIP_ERROR_INVALID_PUBLIC_KEY)
    {
        return EMBER_ZCL_NODE_OPERATIONAL_CERT_STATUS_INVALID_PUBLIC_KEY;
    }
    else if (err == CHIP_ERROR_INVALID_FABRIC_ID || err == CHIP_ERROR_WRONG_NODE_ID)
    {
        return EMBER_ZCL_NODE_OPERATIONAL_CERT_STATUS_INVALID_NODE_OP_ID;
    }
    else if (err == CHIP_ERROR_CA_CERT_NOT_FOUND || err == CHIP_ERROR_CERT_PATH_LEN_CONSTRAINT_EXCEEDED ||
             err == CHIP_ERROR_CERT_PATH_TOO_LONG || err == CHIP_ERROR_CERT_USAGE_NOT_ALLOWED || err == CHIP_ERROR_CERT_EXPIRED ||
             err == CHIP_ERROR_CERT_NOT_VALID_YET || err == CHIP_ERROR_UNSUPPORTED_CERT_FORMAT ||
             err == CHIP_ERROR_UNSUPPORTED_ELLIPTIC_CURVE || err == CHIP_ERROR_CERT_LOAD_FAILED ||
             err == CHIP_ERROR_CERT_NOT_TRUSTED || err == CHIP_ERROR_WRONG_CERT_SUBJECT)
    {
        return EMBER_ZCL_NODE_OPERATIONAL_CERT_STATUS_INVALID_NOC;
    }
    else if (err == CHIP_ERROR_NO_MEMORY)
    {
        return EMBER_ZCL_NODE_OPERATIONAL_CERT_STATUS_TABLE_FULL;
    }

    return EMBER_ZCL_NODE_OPERATIONAL_CERT_STATUS_INVALID_NOC;
}

} // namespace

bool emberAfOperationalCredentialsClusterAddNOCCallback(app::CommandHandler * commandObj,
                                                        const app::ConcreteCommandPath & commandPath,
                                                        const Commands::AddNOC::DecodableType & commandData)
{
    auto & NOCValue      = commandData.NOCValue;
    auto & ICACValue     = commandData.ICACValue;
    auto & adminVendorId = commandData.adminVendorId;

    EmberAfNodeOperationalCertStatus nocResponse = EMBER_ZCL_NODE_OPERATIONAL_CERT_STATUS_SUCCESS;

    CHIP_ERROR err          = CHIP_NO_ERROR;
    FabricIndex fabricIndex = 0;

    emberAfPrintln(EMBER_AF_PRINT_DEBUG, "OpCreds: commissioner has added a NOC");

    err = gFabricBeingCommissioned.SetNOCCert(NOCValue);
    VerifyOrExit(err == CHIP_NO_ERROR, nocResponse = ConvertToNOCResponseStatus(err));

    err = gFabricBeingCommissioned.SetICACert(ICACValue);
    VerifyOrExit(err == CHIP_NO_ERROR, nocResponse = ConvertToNOCResponseStatus(err));

    gFabricBeingCommissioned.SetVendorId(adminVendorId);

    err = Server::GetInstance().GetFabricTable().AddNewFabric(gFabricBeingCommissioned, &fabricIndex);
    VerifyOrExit(err == CHIP_NO_ERROR, nocResponse = ConvertToNOCResponseStatus(err));

    err = Server::GetInstance().GetFabricTable().Store(fabricIndex);
    VerifyOrExit(err == CHIP_NO_ERROR, nocResponse = ConvertToNOCResponseStatus(err));

    // Keep this after other possible failures, so it doesn't need to be rolled back in case of
    // subsequent failures. This should only typically fail if there is no space for the new entry.
    err = CreateAccessControlEntryForNewFabricAdministrator(fabricIndex, commandData.caseAdminNode);
    VerifyOrExit(err == CHIP_NO_ERROR, nocResponse = ConvertToNOCResponseStatus(err));

    // Notify the secure session of the new fabric.
    commandObj->GetExchangeContext()->GetSessionHandle()->AsSecureSession()->NewFabric(fabricIndex);

    // We might have a new operational identity, so we should start advertising it right away.
    app::DnssdServer::Instance().AdvertiseOperational();

exit:

    gFabricBeingCommissioned.Reset();
    SendNOCResponse(commandObj, nocResponse, fabricIndex, CharSpan());

    if (nocResponse != EMBER_ZCL_NODE_OPERATIONAL_CERT_STATUS_SUCCESS)
    {
        emberAfPrintln(EMBER_AF_PRINT_DEBUG, "OpCreds: Failed AddNOC request. Status %d", nocResponse);
    }
    else
    {
        emberAfPrintln(EMBER_AF_PRINT_DEBUG, "OpCreds: successfully added a NOC");
    }

    return true;
}

bool emberAfOperationalCredentialsClusterUpdateNOCCallback(app::CommandHandler * commandObj,
                                                           const app::ConcreteCommandPath & commandPath,
                                                           const Commands::UpdateNOC::DecodableType & commandData)
{
    auto & NOCValue  = commandData.NOCValue;
    auto & ICACValue = commandData.ICACValue;

    EmberAfNodeOperationalCertStatus nocResponse = EMBER_ZCL_NODE_OPERATIONAL_CERT_STATUS_SUCCESS;

    CHIP_ERROR err          = CHIP_NO_ERROR;
    FabricIndex fabricIndex = 0;

    emberAfPrintln(EMBER_AF_PRINT_DEBUG, "OpCreds: an administrator requested an update to the NOC");

    // Fetch current fabric
    FabricInfo * fabric = RetrieveCurrentFabric(commandObj);
    VerifyOrExit(fabric != nullptr, nocResponse = ConvertToNOCResponseStatus(CHIP_ERROR_INVALID_FABRIC_ID));

    err = fabric->SetNOCCert(NOCValue);
    VerifyOrExit(err == CHIP_NO_ERROR, nocResponse = ConvertToNOCResponseStatus(err));

    err = fabric->SetICACert(ICACValue);
    VerifyOrExit(err == CHIP_NO_ERROR, nocResponse = ConvertToNOCResponseStatus(err));

    fabricIndex = fabric->GetFabricIndex();

    // We have a new operational identity and should start advertising it.  We
    // can't just wait until we get network configuration commands, because we
    // might be on the operational network already, in which case we are
    // expected to be live with our new identity at this point.
    app::DnssdServer::Instance().AdvertiseOperational();

exit:

    SendNOCResponse(commandObj, nocResponse, fabricIndex, CharSpan());

    if (nocResponse != EMBER_ZCL_NODE_OPERATIONAL_CERT_STATUS_SUCCESS)
    {
        emberAfPrintln(EMBER_AF_PRINT_DEBUG, "OpCreds: Failed UpdateNOC request. Status %d", nocResponse);
    }
    else
    {
        emberAfPrintln(EMBER_AF_PRINT_DEBUG, "OpCreds: UpdateNOC successful.");
    }

    return true;
}

bool emberAfOperationalCredentialsClusterCertificateChainRequestCallback(
    app::CommandHandler * commandObj, const app::ConcreteCommandPath & commandPath,
    const Commands::CertificateChainRequest::DecodableType & commandData)
{
    auto & certificateType = commandData.certificateType;

    CHIP_ERROR err = CHIP_NO_ERROR;

    uint8_t derBuf[Credentials::kMaxDERCertLength];
    MutableByteSpan derBufSpan(derBuf);

    Commands::CertificateChainResponse::Type response;

    Credentials::DeviceAttestationCredentialsProvider * dacProvider = Credentials::GetDeviceAttestationCredentialsProvider();

    VerifyOrExit(commandObj != nullptr, err = CHIP_ERROR_INCORRECT_STATE);

    if (certificateType == kDACCertificate)
    {
        emberAfPrintln(EMBER_AF_PRINT_DEBUG, "OpCreds: Certificate Chain request received for DAC");
        SuccessOrExit(err = dacProvider->GetDeviceAttestationCert(derBufSpan));
    }
    else if (certificateType == kPAICertificate)
    {
        emberAfPrintln(EMBER_AF_PRINT_DEBUG, "OpCreds: Certificate Chain request received for PAI");
        SuccessOrExit(err = dacProvider->GetProductAttestationIntermediateCert(derBufSpan));
    }
    else
    {
        emberAfPrintln(EMBER_AF_PRINT_DEBUG, "OpCreds: Certificate Chain request received for unknown type: %d",
                       static_cast<int>(certificateType));
        SuccessOrExit(err = CHIP_ERROR_INVALID_ARGUMENT);
    }

    response.certificate = derBufSpan;
    SuccessOrExit(err = commandObj->AddResponseData(commandPath, response));

exit:
    if (err != CHIP_NO_ERROR)
    {
        emberAfPrintln(EMBER_AF_PRINT_DEBUG, "OpCreds: Failed CertificateChainRequest: %s", ErrorStr(err));
        emberAfSendImmediateDefaultResponse(EMBER_ZCL_STATUS_FAILURE);
    }

    return true;
}

bool emberAfOperationalCredentialsClusterAttestationRequestCallback(app::CommandHandler * commandObj,
                                                                    const app::ConcreteCommandPath & commandPath,
                                                                    const Commands::AttestationRequest::DecodableType & commandData)
{
    auto & attestationNonce = commandData.attestationNonce;

    CHIP_ERROR err = CHIP_NO_ERROR;
    Platform::ScopedMemoryBuffer<uint8_t> attestationElements;
    size_t attestationElementsLen = 0;
    MutableByteSpan attestationElementsSpan;
    uint8_t certDeclBuf[512];
    MutableByteSpan certDeclSpan(certDeclBuf);
    Credentials::DeviceAttestationCredentialsProvider * dacProvider = Credentials::GetDeviceAttestationCredentialsProvider();

    emberAfPrintln(EMBER_AF_PRINT_DEBUG, "OpCreds: received an AttestationRequest");

    // TODO: retrieve vendor information to populate the fields below.
    uint32_t timestamp = 0;
    // TODO: Also retrieve and use firmware Information
    const ByteSpan kEmptyFirmwareInfo;
    Credentials::DeviceAttestationVendorReservedConstructor emptyVendorReserved(nullptr, 0);

    VerifyOrExit(commandObj != nullptr, err = CHIP_ERROR_INCORRECT_STATE);
    VerifyOrExit(attestationNonce.size() == Credentials::kExpectedAttestationNonceSize, err = CHIP_ERROR_INVALID_ARGUMENT);

    SuccessOrExit(err = dacProvider->GetCertificationDeclaration(certDeclSpan));

    attestationElementsLen = TLV::EstimateStructOverhead(certDeclSpan.size(), attestationNonce.size(), sizeof(uint64_t) * 8);

    VerifyOrExit(attestationElements.Alloc(attestationElementsLen), err = CHIP_ERROR_NO_MEMORY);
    attestationElementsSpan = MutableByteSpan{ attestationElements.Get(), attestationElementsLen };
    SuccessOrExit(err = Credentials::ConstructAttestationElements(certDeclSpan, attestationNonce, timestamp, kEmptyFirmwareInfo,
                                                                  emptyVendorReserved, attestationElementsSpan));

    VerifyOrExit(attestationElementsSpan.size() <= kMaxRspLen, err = CHIP_ERROR_INTERNAL);

    // Prepare response payload with signature
    {
        Commands::AttestationResponse::Type response;

        Crypto::P256ECDSASignature signature;
        MutableByteSpan signatureSpan{ signature.Bytes(), signature.Capacity() };
        SuccessOrExit(err = ComputeAttestationSignature(commandObj, dacProvider, attestationElementsSpan, signatureSpan));

        response.attestationElements = attestationElementsSpan;
        response.signature           = signatureSpan;
        SuccessOrExit(err = commandObj->AddResponseData(commandPath, response));
    }

exit:
    if (err != CHIP_NO_ERROR)
    {
        emberAfPrintln(EMBER_AF_PRINT_DEBUG, "OpCreds: Failed AttestationRequest: %s", ErrorStr(err));
        emberAfSendImmediateDefaultResponse(EMBER_ZCL_STATUS_FAILURE);
    }

    return true;
}

bool emberAfOperationalCredentialsClusterOpCSRRequestCallback(app::CommandHandler * commandObj,
                                                              const app::ConcreteCommandPath & commandPath,
                                                              const Commands::OpCSRRequest::DecodableType & commandData)
{
    emberAfPrintln(EMBER_AF_PRINT_DEBUG, "OpCreds: commissioner has requested an OpCSR");

    CHIP_ERROR err = CHIP_NO_ERROR;
    Platform::ScopedMemoryBuffer<uint8_t> csr;
    chip::Platform::ScopedMemoryBuffer<uint8_t> nocsrElements;
    MutableByteSpan nocsrElementsSpan;

    auto & CSRNonce = commandData.CSRNonce;

    VerifyOrExit(commandObj != nullptr, err = CHIP_ERROR_INCORRECT_STATE);
    VerifyOrExit(CSRNonce.size() == Credentials::kExpectedAttestationNonceSize, err = CHIP_ERROR_INVALID_ARGUMENT);

    // Prepare NOCSRElements structure
    {
        OpCred_P256Keypair keypair;
        size_t csrLength           = Crypto::kMAX_CSR_Length;
        size_t nocsrLengthEstimate = 0;
        ByteSpan kNoVendorReserved;

        // Always generate a new operational keypair for any new CSRRequest
        if (gFabricBeingCommissioned.GetOperationalKey() != nullptr)
        {
            gFabricBeingCommissioned.GetOperationalKey()->Clear();
        }

        keypair.Initialize();
        SuccessOrExit(err = gFabricBeingCommissioned.SetOperationalKeypair(&keypair));

        // Generate the actual CSR from the ephemeral key
        VerifyOrExit(csr.Alloc(csrLength), err = CHIP_ERROR_NO_MEMORY);

        err = gFabricBeingCommissioned.GetOperationalKey()->NewCertificateSigningRequest(csr.Get(), csrLength);
        emberAfPrintln(EMBER_AF_PRINT_DEBUG, "OpCreds: NewCertificateSigningRequest returned %" CHIP_ERROR_FORMAT, err.Format());
        SuccessOrExit(err);
        VerifyOrExit(csrLength <= Crypto::kMAX_CSR_Length, err = CHIP_ERROR_INTERNAL);

        // Encode the NOCSR elements with the CSR and Nonce
        nocsrLengthEstimate = TLV::EstimateStructOverhead(csrLength,       // CSR buffer
                                                          CSRNonce.size(), // CSR Nonce
                                                          0u               // no vendor reserved data
        );

        VerifyOrExit(nocsrElements.Alloc(nocsrLengthEstimate), err = CHIP_ERROR_NO_MEMORY);

        nocsrElementsSpan = MutableByteSpan{ nocsrElements.Get(), nocsrLengthEstimate };
        SuccessOrExit(err = Credentials::ConstructNOCSRElements(ByteSpan{ csr.Get(), csrLength }, CSRNonce, kNoVendorReserved,
                                                                kNoVendorReserved, kNoVendorReserved, nocsrElementsSpan));
        VerifyOrExit(nocsrElementsSpan.size() <= kMaxRspLen, err = CHIP_ERROR_INTERNAL);
    }

    // Prepare response payload with signature
    {
        Commands::OpCSRResponse::Type response;

        Credentials::DeviceAttestationCredentialsProvider * dacProvider = Credentials::GetDeviceAttestationCredentialsProvider();

        Crypto::P256ECDSASignature signature;
        MutableByteSpan signatureSpan{ signature.Bytes(), signature.Capacity() };
        SuccessOrExit(err = ComputeAttestationSignature(commandObj, dacProvider, nocsrElementsSpan, signatureSpan));

        response.NOCSRElements        = nocsrElementsSpan;
        response.attestationSignature = signatureSpan;
        SuccessOrExit(err = commandObj->AddResponseData(commandPath, response));
    }

exit:
    if (err != CHIP_NO_ERROR)
    {
        // TODO: Replace this error handling with fail-safe since it's not transactional against root certs
        gFabricBeingCommissioned.Reset();
        emberAfPrintln(EMBER_AF_PRINT_DEBUG, "OpCreds: Failed OpCSRRequest: %s", ErrorStr(err));
        emberAfSendImmediateDefaultResponse(EMBER_ZCL_STATUS_FAILURE);
    }

    return true;
}

bool emberAfOperationalCredentialsClusterAddTrustedRootCertificateCallback(
    app::CommandHandler * commandObj, const app::ConcreteCommandPath & commandPath,
    const Commands::AddTrustedRootCertificate::DecodableType & commandData)
{
    auto & RootCertificate = commandData.rootCertificate;

    EmberAfStatus status = EMBER_ZCL_STATUS_SUCCESS;

    emberAfPrintln(EMBER_AF_PRINT_DEBUG, "OpCreds: commissioner has added a trusted root Cert");

    // TODO: Ensure we do not duplicate roots in storage, and detect "same key, different cert" errors
    // TODO: Validate cert signature prior to setting.
    VerifyOrExit(gFabricBeingCommissioned.SetRootCert(RootCertificate) == CHIP_NO_ERROR, status = EMBER_ZCL_STATUS_INVALID_FIELD);

exit:
    emberAfSendImmediateDefaultResponse(status);
    if (status != EMBER_ZCL_STATUS_SUCCESS)
    {
        gFabricBeingCommissioned.Reset();
        emberAfPrintln(EMBER_AF_PRINT_DEBUG, "OpCreds: Failed AddTrustedRootCert request.");
    }
    else
    {
        MatterReportingAttributeChangeCallback(commandPath.mEndpointId, OperationalCredentials::Id,
                                               OperationalCredentials::Attributes::TrustedRootCertificates::Id);
    }

    return true;
}

bool emberAfOperationalCredentialsClusterRemoveTrustedRootCertificateCallback(
    app::CommandHandler * commandObj, const app::ConcreteCommandPath & commandPath,
    const Commands::RemoveTrustedRootCertificate::DecodableType & commandData)
{
    // TODO: Implement the logic for RemoveTrustedRootCertificate
    EmberAfStatus status = EMBER_ZCL_STATUS_FAILURE;
    emberAfSendImmediateDefaultResponse(status);

    MatterReportingAttributeChangeCallback(commandPath.mEndpointId, OperationalCredentials::Id,
                                           OperationalCredentials::Attributes::TrustedRootCertificates::Id);

    return true;
}<|MERGE_RESOLUTION|>--- conflicted
+++ resolved
@@ -63,7 +63,6 @@
 constexpr uint8_t kDACCertificate = 1;
 constexpr uint8_t kPAICertificate = 2;
 
-<<<<<<< HEAD
 #ifdef ENABLE_HSM_EC_KEY
 class OpCred_P256Keypair : public Crypto::P256KeypairHSM
 {
@@ -74,7 +73,6 @@
 using OpCred_P256Keypair = Crypto::P256Keypair;
 #endif
 
-=======
 CHIP_ERROR CreateAccessControlEntryForNewFabricAdministrator(FabricIndex fabricIndex, NodeId subject)
 {
     Access::AccessControl::Entry entry;
@@ -92,7 +90,6 @@
 
     return CHIP_NO_ERROR;
 }
->>>>>>> 40cc4216
 
 class OperationalCredentialsAttrAccess : public AttributeAccessInterface
 {
