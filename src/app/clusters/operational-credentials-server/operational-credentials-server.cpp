/*
 *
 *    Copyright (c) 2021 Project CHIP Authors
 *
 *    Licensed under the Apache License, Version 2.0 (the "License");
 *    you may not use this file except in compliance with the License.
 *    You may obtain a copy of the License at
 *
 *        http://www.apache.org/licenses/LICENSE-2.0
 *
 *    Unless required by applicable law or agreed to in writing, software
 *    distributed under the License is distributed on an "AS IS" BASIS,
 *    WITHOUT WARRANTIES OR CONDITIONS OF ANY KIND, either express or implied.
 *    See the License for the specific language governing permissions and
 *    limitations under the License.
 */

/****************************************************************************
 * @file
 * @brief Implementation for the Operational Credentials Cluster
 ***************************************************************************/

#include <app/CommandHandler.h>
#include <app/common/gen/af-structs.h>
#include <app/common/gen/attribute-id.h>
#include <app/common/gen/attribute-type.h>
#include <app/common/gen/cluster-id.h>
#include <app/common/gen/command-id.h>
#include <app/server/Mdns.h>
#include <app/server/Server.h>
#include <app/util/af.h>
#include <app/util/attribute-storage.h>
#include <lib/core/CHIPSafeCasts.h>
#include <lib/core/PeerId.h>
#include <platform/CHIPDeviceLayer.h>
#include <string.h>
#include <support/CodeUtils.h>
#include <support/ScopedBuffer.h>
#include <support/logging/CHIPLogging.h>
#include <transport/FabricTable.h>

using namespace chip;
using namespace ::chip::DeviceLayer;
using namespace ::chip::Transport;

constexpr uint16_t kDACCertificate = 1;
constexpr uint16_t kPAICertificate = 2;

// TODO: Remove this later. DAC needs to be provided by delegate API
constexpr uint16_t kDACCertificateSize                    = 600;
static const uint8_t sDACCertificate[kDACCertificateSize] = { 0 };

/*
 * Temporary flow for fabric management until addOptCert + fabric index are implemented:
 * 1) When Commissioner pairs with CHIP device, store device nodeId in Fabric table as NodeId
 *    and store commissioner nodeId in Fabric table as FabricId (This is temporary until AddOptCert is implemented and
 * Fabrics are implemented correctely) 2) When pairing is complete, commissioner calls SetFabric to set the vendorId on the newly
 * created fabric. The corresponding fabric is found by looking in fabric table and finding a fabric that has the matching
 * commissioner node ID as fabricId + device nodeId as nodeId and an uninitialized vendorId. 3) RemoveFabric uses the passed in
 * fabricId, nodeId, vendorID to find matching entry and remove it from fabric table. Once fabricIndex is implemented, it
 * should use that instead.
 */

EmberAfStatus writeFabricAttribute(uint8_t * buffer, int32_t index = -1)
{
    EmberAfAttributeSearchRecord record;
    record.endpoint         = 0;
    record.clusterId        = ZCL_OPERATIONAL_CREDENTIALS_CLUSTER_ID;
    record.clusterMask      = CLUSTER_MASK_SERVER;
    record.manufacturerCode = EMBER_AF_NULL_MANUFACTURER_CODE;
    record.attributeId      = ZCL_FABRICS_ATTRIBUTE_ID;

    // When reading or writing a List attribute the 'index' value could have 3 types of values:
    //  -1: Read/Write the whole list content, including the number of elements in the list
    //   0: Read/Write the number of elements in the list, represented as a uint16_t
    //   n: Read/Write the nth element of the list
    //
    // Since the first 2 bytes of the attribute are used to store the number of elements, elements indexing starts
    // at 1. In order to hide this to the rest of the code of this file, the element index is incremented by 1 here.
    // This also allows calling writeAttribute() with no index arg to mean "write the length".

    return emAfReadOrWriteAttribute(&record,
                                    NULL, // metadata
                                    buffer,
                                    0,    // read length
                                    true, // write ?
                                    index + 1);
}

EmberAfStatus writeFabric(FabricId fabricId, NodeId nodeId, uint16_t vendorId, const uint8_t * fabricLabel, int32_t index)
{
    EmberAfStatus status = EMBER_ZCL_STATUS_SUCCESS;

    EmberAfFabricDescriptor fabricDescriptor;
    fabricDescriptor.FabricId = fabricId;
    fabricDescriptor.NodeId   = nodeId;
    fabricDescriptor.VendorId = vendorId;
    if (fabricLabel != nullptr)
    {
        size_t lengthToStore   = strnlen(Uint8::to_const_char(fabricLabel), kFabricLabelMaxLengthInBytes);
        fabricDescriptor.Label = ByteSpan(fabricLabel, lengthToStore);
    }

    emberAfPrintln(EMBER_AF_PRINT_DEBUG,
                   "OpCreds: Writing fabric into attribute store at index %d: fabricId 0x" ChipLogFormatX64
                   ", nodeId 0x" ChipLogFormatX64 " vendorId 0x%04" PRIX16,
                   index, ChipLogValueX64(fabricId), ChipLogValueX64(nodeId), vendorId);
    status = writeFabricAttribute((uint8_t *) &fabricDescriptor, index);
    return status;
}

CHIP_ERROR writeFabricsIntoFabricsListAttribute()
{
    emberAfPrintln(EMBER_AF_PRINT_DEBUG, "OpCreds: Call to writeFabricsIntoFabricsListAttribute");
    CHIP_ERROR err = CHIP_NO_ERROR;

    // Loop through fabrics
    int32_t fabricIndex = 0;
    for (auto & pairing : GetGlobalFabricTable())
    {
        NodeId nodeId               = pairing.GetNodeId();
        uint64_t fabricId           = pairing.GetFabricId();
        uint16_t vendorId           = pairing.GetVendorId();
        const uint8_t * fabricLabel = pairing.GetFabricLabel();

        // Skip over uninitialized fabrics
        if (nodeId == kUndefinedNodeId || fabricId == kUndefinedFabricId || vendorId == kUndefinedVendorId)
        {
            emberAfPrintln(EMBER_AF_PRINT_DEBUG,
                           "OpCreds: Skipping over unitialized fabric with fabricId 0x" ChipLogFormatX64
                           ", nodeId 0x" ChipLogFormatX64 " vendorId 0x%04" PRIX16,
                           ChipLogValueX64(fabricId), ChipLogValueX64(nodeId), vendorId);
            continue;
        }
        else if (writeFabric(fabricId, nodeId, vendorId, fabricLabel, fabricIndex) != EMBER_ZCL_STATUS_SUCCESS)
        {
            emberAfPrintln(EMBER_AF_PRINT_DEBUG,
                           "OpCreds: Failed to write fabric with fabricId 0x" ChipLogFormatX64 " in fabrics list",
                           ChipLogValueX64(fabricId));
            err = CHIP_ERROR_PERSISTED_STORAGE_FAILED;
            break;
        }
        fabricIndex++;
    }

    // Store the count of fabrics we just stored
    emberAfPrintln(EMBER_AF_PRINT_DEBUG, "OpCreds: Stored %" PRIu32 " fabrics in fabrics list attribute.", fabricIndex);
    if (writeFabricAttribute((uint8_t *) &fabricIndex) != EMBER_ZCL_STATUS_SUCCESS)
    {
        emberAfPrintln(EMBER_AF_PRINT_DEBUG, "OpCreds: Failed to write fabric count %" PRIu32 " in fabrics list", fabricIndex);
        err = CHIP_ERROR_PERSISTED_STORAGE_FAILED;
    }

    return err;
}

/*
 * Look at "Temporary flow for fabric management" comment above for current fabric management flow.
 * To retrieve the current fabric, we retrieve the emberAfCurrentCommand()->source which should be set
 * to the commissioner node Id, which we are temporarily using as the fabricId.
 * We should also figure out how to retrieve the device nodeId and vendorId if we can so that we use multiple
 * fields to find the current fabric. Once addOptCert and fabric index are implemented, remove all this and use fabricIndex.
 */

static FabricInfo * retrieveCurrentFabric()
{
    uint64_t fabricId = emberAfCurrentCommand()->SourceNodeId();
    // TODO: Figure out how to get device node id so we can do FindFabricForNode(fabricId, nodeId)...
    emberAfPrintln(EMBER_AF_PRINT_DEBUG, "OpCreds: Finding fabric with fabricId 0x" ChipLogFormatX64 ".",
                   ChipLogValueX64(fabricId));
    return GetGlobalFabricTable().FindFabricForNode(fabricId);
}

// TODO: The code currently has two sources of truths for fabrics, the pairing table + the attributes. There should only be one,
// the attributes list. Currently the attributes are not persisted so we are keeping the fabric table to have the
// fabrics/admrins be persisted. Once attributes are persisted, there should only be one sorce of truth, the attributes list and
// only that should be modifed to perosst/read/write fabrics.
// TODO: Once attributes are persisted, implement reading/writing/manipulation fabrics around that and remove fabricPairingTable
// logic.
class OpCredsFabricTableDelegate : public FabricTableDelegate
{

    // Gets called when a fabric is deleted from KVS store
    void OnFabricDeletedFromStorage(FabricIndex fabricId) override
    {
        emberAfPrintln(EMBER_AF_PRINT_DEBUG, "OpCreds: Fabric 0x%" PRIX16 " was deleted from fabric storage.", fabricId);
        writeFabricsIntoFabricsListAttribute();
    }

    // Gets called when a fabric is loaded into the FabricTable from KVS store.
    void OnFabricRetrievedFromStorage(FabricInfo * fabric) override
    {
        emberAfPrintln(EMBER_AF_PRINT_DEBUG,
                       "OpCreds: Fabric 0x%" PRIX16 " was retrieved from storage. FabricId 0x" ChipLogFormatX64
                       ", NodeId 0x" ChipLogFormatX64 ", VendorId 0x%04" PRIX16,
                       fabric->GetFabricIndex(), ChipLogValueX64(fabric->GetFabricId()), ChipLogValueX64(fabric->GetNodeId()),
                       fabric->GetVendorId());
        writeFabricsIntoFabricsListAttribute();
    }

    // Gets called when a fabric in FabricTable is persisted to KVS store.
    void OnFabricPersistedToStorage(FabricInfo * fabric) override
    {
        emberAfPrintln(EMBER_AF_PRINT_DEBUG,
                       "OpCreds: Fabric %" PRIX16 " was persisted to storage. FabricId %0x" ChipLogFormatX64
                       ", NodeId %0x" ChipLogFormatX64 ", VendorId 0x%04" PRIX16,
                       fabric->GetFabricIndex(), ChipLogValueX64(fabric->GetFabricId()), ChipLogValueX64(fabric->GetNodeId()),
                       fabric->GetVendorId());
        writeFabricsIntoFabricsListAttribute();
    }
};

OpCredsFabricTableDelegate gFabricDelegate;

void emberAfPluginOperationalCredentialsServerInitCallback(void)
{
    emberAfPrintln(EMBER_AF_PRINT_DEBUG, "OpCreds: Initiating OpCreds cluster by writing fabrics list from fabric table.");
    GetGlobalFabricTable().SetFabricDelegate(&gFabricDelegate);
    writeFabricsIntoFabricsListAttribute();
}

// TODO: Use FabricIndex as a parameter instead of fabricId/nodeId/vendorId once AddOptCert + FabricIndex are implemented
bool emberAfOperationalCredentialsClusterRemoveFabricCallback(chip::EndpointId endpoint, chip::app::CommandHandler * commandObj,
                                                              chip::FabricId fabricId, chip::NodeId nodeId, uint16_t vendorId)
{
    emberAfPrintln(EMBER_AF_PRINT_DEBUG, "OpCreds: RemoveFabric"); // TODO: Generate emberAfFabricClusterPrintln

    EmberAfStatus status = EMBER_ZCL_STATUS_SUCCESS;
    FabricInfo * fabric;
    FabricIndex fabricIndex;
    CHIP_ERROR err = CHIP_NO_ERROR;

    // Fetch matching fabric
    fabric = GetGlobalFabricTable().FindFabricForNode(fabricId, nodeId, vendorId);
    VerifyOrExit(fabric != nullptr, status = EMBER_ZCL_STATUS_SUCCESS); // Fabric has already been removed

    // Delete fabric
    fabricIndex = fabric->GetFabricIndex();
    err         = GetGlobalFabricTable().Delete(fabricIndex);
    VerifyOrExit(err == CHIP_NO_ERROR, status = EMBER_ZCL_STATUS_FAILURE);

exit:
    writeFabricsIntoFabricsListAttribute();
    emberAfSendImmediateDefaultResponse(status);
    return true;
}

// TODO: remove SetFabric once AddOptCert + FabricIndex are implemented
bool emberAfOperationalCredentialsClusterSetFabricCallback(chip::EndpointId endpoint, chip::app::CommandHandler * commandObj,
                                                           uint16_t VendorId)
{
    emberAfPrintln(EMBER_AF_PRINT_DEBUG, "OpCreds: SetFabric with vendorId %" PRIX16, VendorId);

    EmberAfStatus status   = EMBER_ZCL_STATUS_SUCCESS;
    EmberStatus sendStatus = EMBER_SUCCESS;
    CHIP_ERROR err         = CHIP_NO_ERROR;

    // Fetch current fabric
    FabricInfo * fabric = retrieveCurrentFabric();
    VerifyOrExit(fabric != nullptr, status = EMBER_ZCL_STATUS_FAILURE);

    // Store vendorId
    fabric->SetVendorId(VendorId);
    emberAfPrintln(EMBER_AF_PRINT_DEBUG, "OpCreds: vendorId is now set %" PRIX16, fabric->GetVendorId());
    err = GetGlobalFabricTable().Store(fabric->GetFabricIndex());
    VerifyOrExit(err == CHIP_NO_ERROR, status = EMBER_ZCL_STATUS_FAILURE);

    // Return FabricId - we are temporarily using commissioner nodeId (retrieved via emberAfCurrentCommand()->SourceNodeId()) as
    // fabricId until addOptCert + fabricIndex are implemented. Once they are, this method and its response will go away.
    {
        app::CommandPathParams cmdParams = { emberAfCurrentEndpoint(), /* group id */ 0, ZCL_OPERATIONAL_CREDENTIALS_CLUSTER_ID,
                                             ZCL_SET_FABRIC_RESPONSE_COMMAND_ID, (chip::app::CommandPathFlags::kEndpointIdValid) };
        TLV::TLVWriter * writer          = nullptr;

        VerifyOrExit(commandObj != nullptr, err = CHIP_ERROR_INCORRECT_STATE);

        SuccessOrExit(err = commandObj->PrepareCommand(cmdParams));
        writer = commandObj->GetCommandDataElementTLVWriter();
        SuccessOrExit(err = writer->Put(TLV::ContextTag(0), commandObj->GetExchangeContext()->GetSecureSession().GetPeerNodeId()));
        SuccessOrExit(err = commandObj->FinishCommand());
    }

exit:
    if (status == EMBER_ZCL_STATUS_FAILURE)
    {
        emberAfPrintln(EMBER_AF_PRINT_DEBUG, "OpCreds: Failed setFabricVendorId.");
        emberAfSendImmediateDefaultResponse(status);
    }
    if (sendStatus != EMBER_SUCCESS)
    {
        emberAfPrintln(EMBER_AF_PRINT_DEBUG, "OpCreds: Failed to send SetFabric response: 0x%x", sendStatus);
    }
    if (err != CHIP_NO_ERROR)
    {
        ChipLogError(Zcl, "Failed to encode response command: %s", ErrorStr(err));
    }

    return true;
}

bool emberAfOperationalCredentialsClusterUpdateFabricLabelCallback(chip::EndpointId endpoint,
                                                                   chip::app::CommandHandler * commandObj, uint8_t * Label)
{
    emberAfPrintln(EMBER_AF_PRINT_DEBUG, "OpCreds: UpdateFabricLabel");

    EmberAfStatus status = EMBER_ZCL_STATUS_SUCCESS;
    CHIP_ERROR err;

    // Fetch current fabric
    FabricInfo * fabric = retrieveCurrentFabric();
    VerifyOrExit(fabric != nullptr, status = EMBER_ZCL_STATUS_FAILURE);

    // Set Label on fabric
    err = fabric->SetFabricLabel(Label);
    VerifyOrExit(err == CHIP_NO_ERROR, status = EMBER_ZCL_STATUS_FAILURE);

    // Persist updated fabric
    err = GetGlobalFabricTable().Store(fabric->GetFabricIndex());
    VerifyOrExit(err == CHIP_NO_ERROR, status = EMBER_ZCL_STATUS_FAILURE);

exit:
    writeFabricsIntoFabricsListAttribute();
    emberAfSendImmediateDefaultResponse(status);
    return true;
}

namespace {
void DoRemoveAllFabrics(intptr_t)
{
    OpenDefaultPairingWindow(ResetFabrics::kYes);
}
} // namespace

// Up for discussion in Multi-Admin TT: chip-spec:#2891
bool emberAfOperationalCredentialsClusterRemoveAllFabricsCallback(chip::EndpointId endpoint, chip::app::CommandHandler * commandObj)
{
    emberAfPrintln(EMBER_AF_PRINT_DEBUG, "OpCreds: Remove all Fabrics");
    PlatformMgr().ScheduleWork(DoRemoveAllFabrics, 0);
    emberAfSendImmediateDefaultResponse(EMBER_ZCL_STATUS_SUCCESS);
    return true;
}

bool emberAfOperationalCredentialsClusterAddOpCertCallback(chip::EndpointId endpoint, chip::app::CommandHandler * commandObj,
                                                           chip::ByteSpan NOCArray, chip::ByteSpan IPKValue,
                                                           chip::NodeId CaseAdminNode, uint16_t AdminVendorId)
{
    EmberAfStatus status = EMBER_ZCL_STATUS_SUCCESS;

    emberAfPrintln(EMBER_AF_PRINT_DEBUG, "OpCreds: commissioner has added an Op Cert");

    FabricInfo * fabric = retrieveCurrentFabric();
    VerifyOrExit(fabric != nullptr, status = EMBER_ZCL_STATUS_FAILURE);

    VerifyOrExit(fabric->SetOperationalCertsFromCertArray(NOCArray) == CHIP_NO_ERROR, status = EMBER_ZCL_STATUS_FAILURE);
    VerifyOrExit(GetGlobalFabricTable().Store(fabric->GetFabricIndex()) == CHIP_NO_ERROR, status = EMBER_ZCL_STATUS_FAILURE);

    // We have a new operational identity and should start advertising it.  We
    // can't just wait until we get network configuration commands, because we
    // might be on the operational network already, in which case we are
    // expected to be live with our new identity at this point.
    chip::app::Mdns::AdvertiseOperational();

exit:
    emberAfSendImmediateDefaultResponse(status);
    if (status == EMBER_ZCL_STATUS_FAILURE)
    {
        emberAfPrintln(EMBER_AF_PRINT_DEBUG, "OpCreds: Failed AddOpCert request.");
    }

    return true;
}

<<<<<<< HEAD
bool emberAfOperationalCredentialsClusterCertChainRequestCallback(chip::app::CommandHandler * commandObj, uint16_t certChainType)
{
    EmberAfStatus status = EMBER_ZCL_STATUS_SUCCESS;
    CHIP_ERROR err       = CHIP_NO_ERROR;

    emberAfPrintln(EMBER_AF_PRINT_DEBUG, "OpCreds: commissioner has requested Device Attestation Credentials");

    app::CommandPathParams cmdParams = { emberAfCurrentEndpoint(), /* group id */ 0, ZCL_OPERATIONAL_CREDENTIALS_CLUSTER_ID,
                                         ZCL_CERT_CHAIN_RESPONSE_COMMAND_ID, (chip::app::CommandPathFlags::kEndpointIdValid) };

    TLV::TLVWriter * writer = nullptr;

    VerifyOrExit(commandObj != nullptr, err = CHIP_ERROR_INCORRECT_STATE);

    SuccessOrExit(err = commandObj->PrepareCommand(cmdParams));
    writer = commandObj->GetCommandDataElementTLVWriter();
    if (certChainType == kDACCertificate)
    {
        // TODO: Replace sDACCertificate static buffer with a delegate API call to retrieve actual manufacturer's DAC
        SuccessOrExit(err = writer->Put(TLV::ContextTag(0), ByteSpan(sDACCertificate)));
    }
    else if (certChainType == kPAICertificate)
    {
        // TODO: Replace this null buffer with a delegate API call to retrieve actual manufacturer's PAI
        SuccessOrExit(err = writer->Put(TLV::ContextTag(0), ByteSpan(nullptr, 0)));
    }
    else
    {
        SuccessOrExit(err = CHIP_ERROR_INTERNAL);
    }
    SuccessOrExit(err = commandObj->FinishCommand());

exit:
    if (status == EMBER_ZCL_STATUS_FAILURE)
    {
        emberAfPrintln(EMBER_AF_PRINT_DEBUG, "OpCreds: Failed CertChainRequest.");
        emberAfSendImmediateDefaultResponse(status);
    }
    if (err != CHIP_NO_ERROR)
    {
        ChipLogError(Zcl, "Failed to encode response command: %s", ErrorStr(err));
    }

    return true;
}

bool emberAfOperationalCredentialsClusterAttestationRequestCallback(chip::app::CommandHandler * commandObj,
                                                                    chip::ByteSpan attestationNonce)
{
    EmberAfStatus status    = EMBER_ZCL_STATUS_SUCCESS;
    CHIP_ERROR err          = CHIP_NO_ERROR;
    TLV::TLVWriter * writer = nullptr;
    chip::Platform::ScopedMemoryBuffer<uint8_t> attestationElements;
    size_t attestationElementsLen;
    Crypto::P256ECDSASignature signature;
    PeerConnectionState * state;

    emberAfPrintln(EMBER_AF_PRINT_DEBUG, "OpCreds: commissioner has requested Attestation");

    app::CommandPathParams cmdParams = { emberAfCurrentEndpoint(), /* group id */ 0, ZCL_OPERATIONAL_CREDENTIALS_CLUSTER_ID,
                                         ZCL_ATTESTATION_RESPONSE_COMMAND_ID, (chip::app::CommandPathFlags::kEndpointIdValid) };

    VerifyOrExit(commandObj != nullptr, err = CHIP_ERROR_INCORRECT_STATE);
    VerifyOrExit(attestationNonce.size() == 32, err = CHIP_ERROR_INTERNAL);

    attestationElementsLen = attestationNonce.size() + sizeof(uint64_t) * 8;
    VerifyOrExit(attestationElements.Alloc(attestationElementsLen), err = CHIP_ERROR_NO_MEMORY);

    {
        MutableByteSpan attestationElementsSpan(attestationElements.Get(), attestationElementsLen);
        // TODO: retrieve certification declaration via delegate API so manufacturer provides specific impl for retrieveing it
        SuccessOrExit(err = Crypto::ConstructAttestationElements(ByteSpan(), attestationNonce, 0, ByteSpan(), ByteSpan(),
                                                                 ByteSpan(), ByteSpan(), ByteSpan(), attestationElementsSpan));
        attestationElementsLen = attestationElementsSpan.size();
    }

    // Retrieve attestation challenge
    state = commandObj->GetExchangeContext()->GetExchangeMgr()->GetSessionMgr()->GetPeerConnectionState(
        commandObj->GetExchangeContext()->GetSecureSession());
    VerifyOrExit(state != nullptr, err = CHIP_ERROR_NOT_CONNECTED);

    // TODO: Sign using attestation private key via a delegate API so manufacturer provides specific implementation
    //    SuccessOrExit(err = keypair.ECDSA_sign_attestation_data(ByteSpan(attestationElements.Get(), attestationElementsLen),
    //                                                            state->GetSecureSession().GetAttestationChallenge(), signature));

    SuccessOrExit(err = commandObj->PrepareCommand(cmdParams));
    writer = commandObj->GetCommandDataElementTLVWriter();
    SuccessOrExit(err = writer->Put(TLV::ContextTag(0), ByteSpan(attestationElements.Get(), attestationElementsLen)));
    SuccessOrExit(err = writer->Put(TLV::ContextTag(1), ByteSpan(signature, signature.Length())));
    SuccessOrExit(err = commandObj->FinishCommand());

exit:
    if (status == EMBER_ZCL_STATUS_FAILURE)
    {
        emberAfPrintln(EMBER_AF_PRINT_DEBUG, "OpCreds: Failed OpCSRRequest.");
        emberAfSendImmediateDefaultResponse(status);
    }
    if (err != CHIP_NO_ERROR)
    {
        ChipLogError(Zcl, "Failed to encode response command: %s", ErrorStr(err));
    }

    return true;
}

bool emberAfOperationalCredentialsClusterOpCSRRequestCallback(chip::app::CommandHandler * commandObj, chip::ByteSpan CSRNonce)
=======
bool emberAfOperationalCredentialsClusterOpCSRRequestCallback(chip::EndpointId endpoint, chip::app::CommandHandler * commandObj,
                                                              chip::ByteSpan CSRNonce)
>>>>>>> b77bfb04
{
    EmberAfStatus status   = EMBER_ZCL_STATUS_SUCCESS;
    EmberStatus sendStatus = EMBER_SUCCESS;
    CHIP_ERROR err         = CHIP_NO_ERROR;

    chip::Platform::ScopedMemoryBuffer<uint8_t> csr;
    size_t csrLength = Crypto::kMAX_CSR_Length;

    emberAfPrintln(EMBER_AF_PRINT_DEBUG, "OpCreds: commissioner has requested an OpCSR");

    app::CommandPathParams cmdParams = { emberAfCurrentEndpoint(), /* group id */ 0, ZCL_OPERATIONAL_CREDENTIALS_CLUSTER_ID,
                                         ZCL_OP_CSR_RESPONSE_COMMAND_ID, (chip::app::CommandPathFlags::kEndpointIdValid) };

    TLV::TLVWriter * writer = nullptr;

    // Fetch current fabric
    FabricInfo * fabric = retrieveCurrentFabric();
    VerifyOrExit(fabric != nullptr, status = EMBER_ZCL_STATUS_FAILURE);

    VerifyOrExit(csr.Alloc(Crypto::kMAX_CSR_Length), status = EMBER_ZCL_STATUS_FAILURE);

    if (fabric->GetOperationalKey() == nullptr)
    {
        Crypto::P256Keypair keypair;
        keypair.Initialize();
        VerifyOrExit(fabric->SetOperationalKey(keypair) == CHIP_NO_ERROR, status = EMBER_ZCL_STATUS_FAILURE);
    }

    err = fabric->GetOperationalKey()->NewCertificateSigningRequest(csr.Get(), csrLength);
    emberAfPrintln(EMBER_AF_PRINT_DEBUG, "OpCreds: NewCertificateSigningRequest returned %d", err);
    VerifyOrExit(err == CHIP_NO_ERROR, status = EMBER_ZCL_STATUS_FAILURE);
    VerifyOrExit(csrLength < UINT8_MAX, status = EMBER_ZCL_STATUS_FAILURE);

    VerifyOrExit(commandObj != nullptr, err = CHIP_ERROR_INCORRECT_STATE);

    SuccessOrExit(err = commandObj->PrepareCommand(cmdParams));
    writer = commandObj->GetCommandDataElementTLVWriter();
    SuccessOrExit(err = writer->Put(TLV::ContextTag(0), ByteSpan(csr.Get(), csrLength)));
    SuccessOrExit(err = writer->Put(TLV::ContextTag(1), CSRNonce));
    SuccessOrExit(err = writer->Put(TLV::ContextTag(2), ByteSpan(nullptr, 0)));
    SuccessOrExit(err = writer->Put(TLV::ContextTag(3), ByteSpan(nullptr, 0)));
    SuccessOrExit(err = writer->Put(TLV::ContextTag(4), ByteSpan(nullptr, 0)));
    SuccessOrExit(err = writer->Put(TLV::ContextTag(5), ByteSpan(nullptr, 0)));
    SuccessOrExit(err = commandObj->FinishCommand());

exit:
    if (status == EMBER_ZCL_STATUS_FAILURE)
    {
        emberAfPrintln(EMBER_AF_PRINT_DEBUG, "OpCreds: Failed OpCSRRequest.");
        emberAfSendImmediateDefaultResponse(status);
    }
    if (sendStatus != EMBER_SUCCESS)
    {
        emberAfPrintln(EMBER_AF_PRINT_DEBUG, "OpCreds: Failed to send OpCSRRequest: 0x%x", sendStatus);
    }
    if (err != CHIP_NO_ERROR)
    {
        ChipLogError(Zcl, "Failed to encode response command: %s", ErrorStr(err));
    }

    return true;
}

bool emberAfOperationalCredentialsClusterUpdateOpCertCallback(chip::EndpointId endpoint, chip::app::CommandHandler * commandObj,
                                                              chip::ByteSpan NOC, chip::ByteSpan ICACertificate)
{
    EmberAfStatus status = EMBER_ZCL_STATUS_FAILURE;
    emberAfSendImmediateDefaultResponse(status);
    return true;
}

bool emberAfOperationalCredentialsClusterAddTrustedRootCertificateCallback(chip::EndpointId endpoint,
                                                                           chip::app::CommandHandler * commandObj,
                                                                           chip::ByteSpan RootCertificate)
{
    EmberAfStatus status = EMBER_ZCL_STATUS_SUCCESS;

    emberAfPrintln(EMBER_AF_PRINT_DEBUG, "OpCreds: commissioner has added a trusted root Cert");

    // Fetch current fabric
    FabricInfo * fabric = retrieveCurrentFabric();
    VerifyOrExit(fabric != nullptr, status = EMBER_ZCL_STATUS_FAILURE);
    VerifyOrExit(fabric->SetRootCert(RootCertificate) == CHIP_NO_ERROR, status = EMBER_ZCL_STATUS_FAILURE);

    VerifyOrExit(GetGlobalFabricTable().Store(fabric->GetFabricIndex()) == CHIP_NO_ERROR, status = EMBER_ZCL_STATUS_FAILURE);

exit:
    emberAfSendImmediateDefaultResponse(status);
    if (status == EMBER_ZCL_STATUS_FAILURE)
    {
        emberAfPrintln(EMBER_AF_PRINT_DEBUG, "OpCreds: Failed AddTrustedRootCert request.");
    }

    return true;
}

bool emberAfOperationalCredentialsClusterRemoveTrustedRootCertificateCallback(chip::EndpointId endpoint,
                                                                              chip::app::CommandHandler * commandObj,
                                                                              chip::ByteSpan TrustedRootIdentifier)
{
    EmberAfStatus status = EMBER_ZCL_STATUS_FAILURE;
    emberAfSendImmediateDefaultResponse(status);
    return true;
}<|MERGE_RESOLUTION|>--- conflicted
+++ resolved
@@ -370,8 +370,8 @@
     return true;
 }
 
-<<<<<<< HEAD
-bool emberAfOperationalCredentialsClusterCertChainRequestCallback(chip::app::CommandHandler * commandObj, uint16_t certChainType)
+bool emberAfOperationalCredentialsClusterCertChainRequestCallback(chip::EndpointId endpoint, chip::app::CommandHandler * commandObj,
+                                                                  uint16_t certChainType)
 {
     EmberAfStatus status = EMBER_ZCL_STATUS_SUCCESS;
     CHIP_ERROR err       = CHIP_NO_ERROR;
@@ -417,7 +417,8 @@
     return true;
 }
 
-bool emberAfOperationalCredentialsClusterAttestationRequestCallback(chip::app::CommandHandler * commandObj,
+bool emberAfOperationalCredentialsClusterAttestationRequestCallback(chip::EndpointId endpoint,
+                                                                    chip::app::CommandHandler * commandObj,
                                                                     chip::ByteSpan attestationNonce)
 {
     EmberAfStatus status    = EMBER_ZCL_STATUS_SUCCESS;
@@ -476,11 +477,8 @@
     return true;
 }
 
-bool emberAfOperationalCredentialsClusterOpCSRRequestCallback(chip::app::CommandHandler * commandObj, chip::ByteSpan CSRNonce)
-=======
 bool emberAfOperationalCredentialsClusterOpCSRRequestCallback(chip::EndpointId endpoint, chip::app::CommandHandler * commandObj,
                                                               chip::ByteSpan CSRNonce)
->>>>>>> b77bfb04
 {
     EmberAfStatus status   = EMBER_ZCL_STATUS_SUCCESS;
     EmberStatus sendStatus = EMBER_SUCCESS;
