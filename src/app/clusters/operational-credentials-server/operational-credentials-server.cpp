/*
 *
 *    Copyright (c) 2021 Project CHIP Authors
 *
 *    Licensed under the Apache License, Version 2.0 (the "License");
 *    you may not use this file except in compliance with the License.
 *    You may obtain a copy of the License at
 *
 *        http://www.apache.org/licenses/LICENSE-2.0
 *
 *    Unless required by applicable law or agreed to in writing, software
 *    distributed under the License is distributed on an "AS IS" BASIS,
 *    WITHOUT WARRANTIES OR CONDITIONS OF ANY KIND, either express or implied.
 *    See the License for the specific language governing permissions and
 *    limitations under the License.
 */

/****************************************************************************
 * @file
 * @brief Implementation for the Operational Credentials Cluster
 ***************************************************************************/

#include <app/CommandHandler.h>
#include <app/common/gen/af-structs.h>
#include <app/common/gen/attribute-id.h>
#include <app/common/gen/attribute-type.h>
#include <app/common/gen/attributes/Accessors.h>
#include <app/common/gen/cluster-id.h>
#include <app/common/gen/command-id.h>
#include <app/common/gen/enums.h>
#include <app/server/Mdns.h>
#include <app/server/Server.h>
#include <app/util/af.h>
#include <app/util/attribute-storage.h>
#include <lib/core/CHIPSafeCasts.h>
#include <lib/core/PeerId.h>
#include <platform/CHIPDeviceLayer.h>
#include <string.h>
#include <support/CodeUtils.h>
#include <support/ScopedBuffer.h>
#include <support/logging/CHIPLogging.h>
#include <transport/FabricTable.h>

using namespace chip;
using namespace ::chip::DeviceLayer;
using namespace ::chip::Transport;

constexpr uint16_t kDACCertificate = 1;
constexpr uint16_t kPAICertificate = 2;

// TODO: Remove this later. DAC needs to be provided by delegate API
constexpr uint16_t kDACCertificateSize                    = 600;
static const uint8_t sDACCertificate[kDACCertificateSize] = { 0 };

// As per specifications section 11.22.5.1. Constant RESP_MAX
constexpr uint16_t kMaxRspLen = 900;

/*
 * Temporary flow for fabric management until addOptCert + fabric index are implemented:
 * 1) When Commissioner pairs with CHIP device, store device nodeId in Fabric table as NodeId
 *    and store commissioner nodeId in Fabric table as FabricId (This is temporary until AddOptCert is implemented and
 * Fabrics are implemented correctely) 2) When pairing is complete, commissioner calls SetFabric to set the vendorId on the newly
 * created fabric. The corresponding fabric is found by looking in fabric table and finding a fabric that has the matching
 * commissioner node ID as fabricId + device nodeId as nodeId and an uninitialized vendorId. 3) RemoveFabric uses the passed in
 * fabricId, nodeId, vendorID to find matching entry and remove it from fabric table. Once fabricIndex is implemented, it
 * should use that instead.
 */

EmberAfStatus writeFabricAttribute(uint8_t * buffer, int32_t index = -1)
{
    EmberAfAttributeSearchRecord record;
    record.endpoint         = 0;
    record.clusterId        = ZCL_OPERATIONAL_CREDENTIALS_CLUSTER_ID;
    record.clusterMask      = CLUSTER_MASK_SERVER;
    record.manufacturerCode = EMBER_AF_NULL_MANUFACTURER_CODE;
    record.attributeId      = ZCL_FABRICS_ATTRIBUTE_ID;

    // When reading or writing a List attribute the 'index' value could have 3 types of values:
    //  -1: Read/Write the whole list content, including the number of elements in the list
    //   0: Read/Write the number of elements in the list, represented as a uint16_t
    //   n: Read/Write the nth element of the list
    //
    // Since the first 2 bytes of the attribute are used to store the number of elements, elements indexing starts
    // at 1. In order to hide this to the rest of the code of this file, the element index is incremented by 1 here.
    // This also allows calling writeAttribute() with no index arg to mean "write the length".

    return emAfReadOrWriteAttribute(&record,
                                    NULL, // metadata
                                    buffer,
                                    0,    // read length
                                    true, // write ?
                                    index + 1);
}

EmberAfStatus writeFabric(FabricId fabricId, NodeId nodeId, uint16_t vendorId, const uint8_t * fabricLabel, uint8_t index)
{
    EmberAfStatus status = EMBER_ZCL_STATUS_SUCCESS;

    EmberAfFabricDescriptor fabricDescriptor;
    fabricDescriptor.FabricId = fabricId;
    fabricDescriptor.NodeId   = nodeId;
    fabricDescriptor.VendorId = vendorId;
    if (fabricLabel != nullptr)
    {
        size_t lengthToStore   = strnlen(Uint8::to_const_char(fabricLabel), kFabricLabelMaxLengthInBytes);
        fabricDescriptor.Label = ByteSpan(fabricLabel, lengthToStore);
    }

    emberAfPrintln(EMBER_AF_PRINT_DEBUG,
                   "OpCreds: Writing fabric into attribute store at index %d: fabricId 0x" ChipLogFormatX64
                   ", nodeId 0x" ChipLogFormatX64 " vendorId 0x%04" PRIX16,
                   index, ChipLogValueX64(fabricId), ChipLogValueX64(nodeId), vendorId);
    status = writeFabricAttribute((uint8_t *) &fabricDescriptor, static_cast<int32_t>(index));
    return status;
}

CHIP_ERROR writeFabricsIntoFabricsListAttribute()
{
    emberAfPrintln(EMBER_AF_PRINT_DEBUG, "OpCreds: Call to writeFabricsIntoFabricsListAttribute");
    CHIP_ERROR err = CHIP_NO_ERROR;

    // Loop through fabrics
    uint8_t fabricIndex = 0;
    for (auto & pairing : GetGlobalFabricTable())
    {
        NodeId nodeId               = pairing.GetNodeId();
        uint64_t fabricId           = pairing.GetFabricId();
        uint16_t vendorId           = pairing.GetVendorId();
        const uint8_t * fabricLabel = pairing.GetFabricLabel();

        // Skip over uninitialized fabrics
        if (nodeId == kUndefinedNodeId || fabricId == kUndefinedFabricId || vendorId == kUndefinedVendorId)
        {
            emberAfPrintln(EMBER_AF_PRINT_DEBUG,
                           "OpCreds: Skipping over uninitialized fabric with fabricId 0x" ChipLogFormatX64
                           ", nodeId 0x" ChipLogFormatX64 " vendorId 0x%04" PRIX16,
                           ChipLogValueX64(fabricId), ChipLogValueX64(nodeId), vendorId);
            continue;
        }
        else if (writeFabric(fabricId, nodeId, vendorId, fabricLabel, fabricIndex) != EMBER_ZCL_STATUS_SUCCESS)
        {
            emberAfPrintln(EMBER_AF_PRINT_DEBUG,
                           "OpCreds: Failed to write fabric with fabricId 0x" ChipLogFormatX64 " in fabrics list",
                           ChipLogValueX64(fabricId));
            err = CHIP_ERROR_PERSISTED_STORAGE_FAILED;
            break;
        }
        fabricIndex++;
    }

    // Store the count of fabrics we just stored
    emberAfPrintln(EMBER_AF_PRINT_DEBUG, "OpCreds: Stored %" PRIu8 " fabrics in fabrics list attribute.", fabricIndex);
    uint16_t u16Index = fabricIndex;
    if (writeFabricAttribute(reinterpret_cast<uint8_t *>(&u16Index)) != EMBER_ZCL_STATUS_SUCCESS)
    {
        emberAfPrintln(EMBER_AF_PRINT_DEBUG, "OpCreds: Failed to write fabric count %" PRIu8 " in fabrics list", fabricIndex);
        err = CHIP_ERROR_PERSISTED_STORAGE_FAILED;
    }

    if (err == CHIP_NO_ERROR &&
        app::Clusters::OperationalCredentials::Attributes::SetCommissionedFabrics(0, fabricIndex) != EMBER_ZCL_STATUS_SUCCESS)
    {
        emberAfPrintln(EMBER_AF_PRINT_DEBUG, "OpCreds: Failed to write fabrics count %" PRIu8 " in commissioned fabrics",
                       fabricIndex);
        err = CHIP_ERROR_PERSISTED_STORAGE_FAILED;
    }

    return err;
}

/*
 * Look at "Temporary flow for fabric management" comment above for current fabric management flow.
 * To retrieve the current fabric, we retrieve the emberAfCurrentCommand()->source which should be set
 * to the commissioner node Id, which we are temporarily using as the fabricId.
 * We should also figure out how to retrieve the device nodeId and vendorId if we can so that we use multiple
 * fields to find the current fabric. Once addOptCert and fabric index are implemented, remove all this and use fabricIndex.
 */

static FabricInfo * retrieveCurrentFabric()
{
    uint64_t fabricId = emberAfCurrentCommand()->SourceNodeId();
    // TODO: Figure out how to get device node id so we can do FindFabricForNode(fabricId, nodeId)...
    emberAfPrintln(EMBER_AF_PRINT_DEBUG, "OpCreds: Finding fabric with fabricId 0x" ChipLogFormatX64 ".",
                   ChipLogValueX64(fabricId));
    return GetGlobalFabricTable().FindFabricForNode(fabricId);
}

// TODO: The code currently has two sources of truths for fabrics, the pairing table + the attributes. There should only be one,
// the attributes list. Currently the attributes are not persisted so we are keeping the fabric table to have the
// fabrics/admrins be persisted. Once attributes are persisted, there should only be one sorce of truth, the attributes list and
// only that should be modifed to perosst/read/write fabrics.
// TODO: Once attributes are persisted, implement reading/writing/manipulation fabrics around that and remove fabricPairingTable
// logic.
class OpCredsFabricTableDelegate : public FabricTableDelegate
{

    // Gets called when a fabric is deleted from KVS store
    void OnFabricDeletedFromStorage(FabricIndex fabricId) override
    {
        emberAfPrintln(EMBER_AF_PRINT_DEBUG, "OpCreds: Fabric 0x%" PRIX16 " was deleted from fabric storage.", fabricId);
        writeFabricsIntoFabricsListAttribute();
    }

    // Gets called when a fabric is loaded into the FabricTable from KVS store.
    void OnFabricRetrievedFromStorage(FabricInfo * fabric) override
    {
        emberAfPrintln(EMBER_AF_PRINT_DEBUG,
                       "OpCreds: Fabric 0x%" PRIX16 " was retrieved from storage. FabricId 0x" ChipLogFormatX64
                       ", NodeId 0x" ChipLogFormatX64 ", VendorId 0x%04" PRIX16,
                       fabric->GetFabricIndex(), ChipLogValueX64(fabric->GetFabricId()), ChipLogValueX64(fabric->GetNodeId()),
                       fabric->GetVendorId());
        writeFabricsIntoFabricsListAttribute();
    }

    // Gets called when a fabric in FabricTable is persisted to KVS store.
    void OnFabricPersistedToStorage(FabricInfo * fabric) override
    {
        emberAfPrintln(EMBER_AF_PRINT_DEBUG,
                       "OpCreds: Fabric %" PRIX16 " was persisted to storage. FabricId %0x" ChipLogFormatX64
                       ", NodeId %0x" ChipLogFormatX64 ", VendorId 0x%04" PRIX16,
                       fabric->GetFabricIndex(), ChipLogValueX64(fabric->GetFabricId()), ChipLogValueX64(fabric->GetNodeId()),
                       fabric->GetVendorId());
        writeFabricsIntoFabricsListAttribute();
    }
};

OpCredsFabricTableDelegate gFabricDelegate;

void emberAfPluginOperationalCredentialsServerInitCallback(void)
{
    emberAfPrintln(EMBER_AF_PRINT_DEBUG, "OpCreds: Initiating OpCreds cluster by writing fabrics list from fabric table.");
    GetGlobalFabricTable().SetFabricDelegate(&gFabricDelegate);
    writeFabricsIntoFabricsListAttribute();
}

// TODO: Use FabricIndex as a parameter instead of fabricId/nodeId/vendorId once AddOptCert + FabricIndex are implemented
bool emberAfOperationalCredentialsClusterRemoveFabricCallback(EndpointId endpoint, app::CommandHandler * commandObj,
                                                              FabricId fabricId, NodeId nodeId, uint16_t vendorId)
{
    emberAfPrintln(EMBER_AF_PRINT_DEBUG, "OpCreds: RemoveFabric"); // TODO: Generate emberAfFabricClusterPrintln

    EmberAfStatus status = EMBER_ZCL_STATUS_SUCCESS;
    FabricInfo * fabric;
    FabricIndex fabricIndex;
    CHIP_ERROR err = CHIP_NO_ERROR;

    // Fetch matching fabric
    fabric = GetGlobalFabricTable().FindFabricForNode(fabricId, nodeId, vendorId);
    VerifyOrExit(fabric != nullptr, status = EMBER_ZCL_STATUS_SUCCESS); // Fabric has already been removed

    // Delete fabric
    fabricIndex = fabric->GetFabricIndex();
    err         = GetGlobalFabricTable().Delete(fabricIndex);
    VerifyOrExit(err == CHIP_NO_ERROR, status = EMBER_ZCL_STATUS_FAILURE);

exit:
    writeFabricsIntoFabricsListAttribute();
    emberAfSendImmediateDefaultResponse(status);
    return true;
}

// TODO: remove SetFabric once AddOptCert + FabricIndex are implemented
bool emberAfOperationalCredentialsClusterSetFabricCallback(EndpointId endpoint, app::CommandHandler * commandObj, uint16_t VendorId)
{
    emberAfPrintln(EMBER_AF_PRINT_DEBUG, "OpCreds: SetFabric with vendorId %" PRIX16, VendorId);

    EmberAfStatus status   = EMBER_ZCL_STATUS_SUCCESS;
    EmberStatus sendStatus = EMBER_SUCCESS;
    CHIP_ERROR err         = CHIP_NO_ERROR;

    // Fetch current fabric
    FabricInfo * fabric = retrieveCurrentFabric();
    VerifyOrExit(fabric != nullptr, status = EMBER_ZCL_STATUS_FAILURE);

    // Store vendorId
    fabric->SetVendorId(VendorId);
    emberAfPrintln(EMBER_AF_PRINT_DEBUG, "OpCreds: vendorId is now set %" PRIX16, fabric->GetVendorId());
    err = GetGlobalFabricTable().Store(fabric->GetFabricIndex());
    VerifyOrExit(err == CHIP_NO_ERROR, status = EMBER_ZCL_STATUS_FAILURE);

    // Return FabricId - we are temporarily using commissioner nodeId (retrieved via emberAfCurrentCommand()->SourceNodeId()) as
    // fabricId until addOptCert + fabricIndex are implemented. Once they are, this method and its response will go away.
    {
        app::CommandPathParams cmdParams = { emberAfCurrentEndpoint(), /* group id */ 0, ZCL_OPERATIONAL_CREDENTIALS_CLUSTER_ID,
                                             ZCL_SET_FABRIC_RESPONSE_COMMAND_ID, (app::CommandPathFlags::kEndpointIdValid) };
        TLV::TLVWriter * writer          = nullptr;

        VerifyOrExit(commandObj != nullptr, err = CHIP_ERROR_INCORRECT_STATE);

        SuccessOrExit(err = commandObj->PrepareCommand(cmdParams));
        writer = commandObj->GetCommandDataElementTLVWriter();
        SuccessOrExit(err = writer->Put(TLV::ContextTag(0), commandObj->GetExchangeContext()->GetSecureSession().GetPeerNodeId()));
        SuccessOrExit(err = commandObj->FinishCommand());
    }

exit:
    if (status == EMBER_ZCL_STATUS_FAILURE)
    {
        emberAfPrintln(EMBER_AF_PRINT_DEBUG, "OpCreds: Failed setFabricVendorId.");
        emberAfSendImmediateDefaultResponse(status);
    }
    if (sendStatus != EMBER_SUCCESS)
    {
        emberAfPrintln(EMBER_AF_PRINT_DEBUG, "OpCreds: Failed to send SetFabric response: 0x%x", sendStatus);
    }
    if (err != CHIP_NO_ERROR)
    {
        ChipLogError(Zcl, "Failed to encode response command: %s", ErrorStr(err));
    }

    return true;
}

bool emberAfOperationalCredentialsClusterUpdateFabricLabelCallback(EndpointId endpoint, app::CommandHandler * commandObj,
                                                                   uint8_t * Label)
{
    emberAfPrintln(EMBER_AF_PRINT_DEBUG, "OpCreds: UpdateFabricLabel");

    EmberAfStatus status = EMBER_ZCL_STATUS_SUCCESS;
    CHIP_ERROR err;

    // Fetch current fabric
    FabricInfo * fabric = retrieveCurrentFabric();
    VerifyOrExit(fabric != nullptr, status = EMBER_ZCL_STATUS_FAILURE);

    // Set Label on fabric
    err = fabric->SetFabricLabel(Label);
    VerifyOrExit(err == CHIP_NO_ERROR, status = EMBER_ZCL_STATUS_FAILURE);

    // Persist updated fabric
    err = GetGlobalFabricTable().Store(fabric->GetFabricIndex());
    VerifyOrExit(err == CHIP_NO_ERROR, status = EMBER_ZCL_STATUS_FAILURE);

exit:
    writeFabricsIntoFabricsListAttribute();
    emberAfSendImmediateDefaultResponse(status);
    return true;
}

namespace {
void DoRemoveAllFabrics(intptr_t)
{
    OpenDefaultPairingWindow(ResetFabrics::kYes);
}

CHIP_ERROR SendNOCResponse(app::Command * commandObj, EmberAfNodeOperationalCertStatus status, uint8_t index, ByteSpan debug_text)
{
    app::CommandPathParams cmdParams = { emberAfCurrentEndpoint(), /* group id */ 0, ZCL_OPERATIONAL_CREDENTIALS_CLUSTER_ID,
                                         ZCL_NOC_RESPONSE_COMMAND_ID, (app::CommandPathFlags::kEndpointIdValid) };
    TLV::TLVWriter * writer          = nullptr;

    VerifyOrReturnError(commandObj != nullptr, CHIP_ERROR_INCORRECT_STATE);

    ReturnErrorOnFailure(commandObj->PrepareCommand(cmdParams));
    writer = commandObj->GetCommandDataElementTLVWriter();
    ReturnErrorOnFailure(writer->Put(TLV::ContextTag(0), status));
    if (status == EMBER_ZCL_NODE_OPERATIONAL_CERT_STATUS_SUCCESS)
    {
        ReturnErrorOnFailure(writer->Put(TLV::ContextTag(1), index));
    }
    // TODO: Change DebugText to CHAR_STRING once strings are supported in command/response fields
    ReturnErrorOnFailure(writer->Put(TLV::ContextTag(2), debug_text));
    return commandObj->FinishCommand();
}

EmberAfNodeOperationalCertStatus ConvertToNOCResponseStatus(CHIP_ERROR err)
{
    if (err == CHIP_NO_ERROR)
    {
        return EMBER_ZCL_NODE_OPERATIONAL_CERT_STATUS_SUCCESS;
    }
    else if (err == CHIP_ERROR_INVALID_PUBLIC_KEY)
    {
        return EMBER_ZCL_NODE_OPERATIONAL_CERT_STATUS_INVALID_PUBLIC_KEY;
    }
    else if (err == CHIP_ERROR_INVALID_FABRIC_ID || err == CHIP_ERROR_WRONG_NODE_ID)
    {
        return EMBER_ZCL_NODE_OPERATIONAL_CERT_STATUS_INVALID_NODE_OP_ID;
    }
    else if (err == CHIP_ERROR_CA_CERT_NOT_FOUND || err == CHIP_ERROR_CERT_PATH_LEN_CONSTRAINT_EXCEEDED ||
             err == CHIP_ERROR_CERT_PATH_TOO_LONG || err == CHIP_ERROR_CERT_USAGE_NOT_ALLOWED || err == CHIP_ERROR_CERT_EXPIRED ||
             err == CHIP_ERROR_CERT_NOT_VALID_YET || err == CHIP_ERROR_UNSUPPORTED_CERT_FORMAT ||
             err == CHIP_ERROR_UNSUPPORTED_ELLIPTIC_CURVE || err == CHIP_ERROR_CERT_LOAD_FAILED ||
             err == CHIP_ERROR_CERT_NOT_TRUSTED || err == CHIP_ERROR_WRONG_CERT_SUBJECT)
    {
        return EMBER_ZCL_NODE_OPERATIONAL_CERT_STATUS_INVALID_NOC;
    }
    else if (err == CHIP_ERROR_NO_MEMORY)
    {
        return EMBER_ZCL_NODE_OPERATIONAL_CERT_STATUS_TABLE_FULL;
    }

    return EMBER_ZCL_NODE_OPERATIONAL_CERT_STATUS_INVALID_NOC;
}

} // namespace

// Up for discussion in Multi-Admin TT: chip-spec:#2891
bool emberAfOperationalCredentialsClusterRemoveAllFabricsCallback(EndpointId endpoint, app::CommandHandler * commandObj)
{
    emberAfPrintln(EMBER_AF_PRINT_DEBUG, "OpCreds: Remove all Fabrics");
    PlatformMgr().ScheduleWork(DoRemoveAllFabrics, 0);
    emberAfSendImmediateDefaultResponse(EMBER_ZCL_STATUS_SUCCESS);
    return true;
}

bool emberAfOperationalCredentialsClusterAddNOCCallback(EndpointId endpoint, app::CommandHandler * commandObj, ByteSpan NOCArray,
                                                        ByteSpan IPKValue, NodeId CaseAdminNode, uint16_t AdminVendorId)
{
    EmberAfNodeOperationalCertStatus nocResponse = EMBER_ZCL_NODE_OPERATIONAL_CERT_STATUS_SUCCESS;

    CHIP_ERROR err      = CHIP_NO_ERROR;
    uint8_t fabricIndex = 0;

    emberAfPrintln(EMBER_AF_PRINT_DEBUG, "OpCreds: commissioner has added an Op Cert");

    FabricInfo * fabric = retrieveCurrentFabric();
    VerifyOrExit(fabric != nullptr, nocResponse = EMBER_ZCL_NODE_OPERATIONAL_CERT_STATUS_MISSING_CSR);

    err = fabric->SetOperationalCertsFromCertArray(NOCArray);
    VerifyOrExit(err == CHIP_NO_ERROR, nocResponse = ConvertToNOCResponseStatus(err));

    err = GetGlobalFabricTable().Store(fabric->GetFabricIndex());
    VerifyOrExit(err == CHIP_NO_ERROR, nocResponse = ConvertToNOCResponseStatus(err));

    // We have a new operational identity and should start advertising it.  We
    // can't just wait until we get network configuration commands, because we
    // might be on the operational network already, in which case we are
    // expected to be live with our new identity at this point.
    app::Mdns::AdvertiseOperational();

    fabricIndex = GetGlobalFabricTable().GetFabricIndex(fabric);

exit:

    SendNOCResponse(commandObj, nocResponse, fabricIndex, ByteSpan());

    if (nocResponse != EMBER_ZCL_NODE_OPERATIONAL_CERT_STATUS_SUCCESS)
    {
        emberAfPrintln(EMBER_AF_PRINT_DEBUG, "OpCreds: Failed AddNOC request. Status %d", nocResponse);
    }

    return true;
}

<<<<<<< HEAD
bool emberAfOperationalCredentialsClusterCertChainRequestCallback(chip::EndpointId endpoint, chip::app::CommandHandler * commandObj,
                                                                  uint16_t certChainType)
{
    CHIP_ERROR err = CHIP_NO_ERROR;

    emberAfPrintln(EMBER_AF_PRINT_DEBUG, "OpCreds: commissioner has requested Device Attestation Credentials");

    app::CommandPathParams cmdParams = { emberAfCurrentEndpoint(), /* group id */ 0, ZCL_OPERATIONAL_CREDENTIALS_CLUSTER_ID,
                                         ZCL_CERT_CHAIN_RESPONSE_COMMAND_ID, (chip::app::CommandPathFlags::kEndpointIdValid) };

    TLV::TLVWriter * writer = nullptr;

    VerifyOrExit(commandObj != nullptr, err = CHIP_ERROR_INCORRECT_STATE);

    SuccessOrExit(err = commandObj->PrepareCommand(cmdParams));
    writer = commandObj->GetCommandDataElementTLVWriter();
    if (certChainType == kDACCertificate)
    {
        // TODO: Replace sDACCertificate static buffer with a delegate API call to retrieve actual manufacturer's DAC
        SuccessOrExit(err = writer->Put(TLV::ContextTag(0), ByteSpan(sDACCertificate)));
    }
    else if (certChainType == kPAICertificate)
    {
        // TODO: Replace this null buffer with a delegate API call to retrieve actual manufacturer's PAI
        SuccessOrExit(err = writer->Put(TLV::ContextTag(0), ByteSpan(nullptr, 0)));
    }
    else
    {
        SuccessOrExit(err = CHIP_ERROR_INTERNAL);
    }
    SuccessOrExit(err = commandObj->FinishCommand());

exit:
    if (err != CHIP_NO_ERROR)
    {
        ChipLogError(Zcl, "Failed to encode response command: %s", ErrorStr(err));
    }

    return true;
}

bool emberAfOperationalCredentialsClusterAttestationRequestCallback(chip::EndpointId endpoint,
                                                                    chip::app::CommandHandler * commandObj,
                                                                    chip::ByteSpan attestationNonce)
{
    EmberAfStatus status    = EMBER_ZCL_STATUS_SUCCESS;
    CHIP_ERROR err          = CHIP_NO_ERROR;
    TLV::TLVWriter * writer = nullptr;
    chip::Platform::ScopedMemoryBuffer<uint8_t> attestationElements;
    size_t attestationElementsLen;
    Crypto::P256ECDSASignature signature;
    PeerConnectionState * state;

    emberAfPrintln(EMBER_AF_PRINT_DEBUG, "OpCreds: commissioner has requested Attestation");

    app::CommandPathParams cmdParams = { emberAfCurrentEndpoint(), /* group id */ 0, ZCL_OPERATIONAL_CREDENTIALS_CLUSTER_ID,
                                         ZCL_ATTESTATION_RESPONSE_COMMAND_ID, (chip::app::CommandPathFlags::kEndpointIdValid) };

    VerifyOrExit(commandObj != nullptr, err = CHIP_ERROR_INCORRECT_STATE);
    VerifyOrExit(attestationNonce.size() == 32, status = EMBER_ZCL_STATUS_FAILURE);

    attestationElementsLen = attestationNonce.size() + sizeof(uint64_t) * 8;
    VerifyOrExit(attestationElements.Alloc(attestationElementsLen), err = CHIP_ERROR_NO_MEMORY);

    {
        MutableByteSpan attestationElementsSpan(attestationElements.Get(), attestationElementsLen);
        // TODO: retrieve certification declaration via delegate API so manufacturer provides specific impl for retrieveing it
        SuccessOrExit(err = Crypto::ConstructAttestationElements(ByteSpan(), attestationNonce, 0, ByteSpan(), ByteSpan(),
                                                                 ByteSpan(), ByteSpan(), ByteSpan(), attestationElementsSpan));
        attestationElementsLen = attestationElementsSpan.size();
    }

    // Retrieve attestation challenge
    state = commandObj->GetExchangeContext()->GetExchangeMgr()->GetSessionMgr()->GetPeerConnectionState(
        commandObj->GetExchangeContext()->GetSecureSession());
    VerifyOrExit(state != nullptr, status = EMBER_ZCL_STATUS_FAILURE);

    // TODO: Sign using attestation private key via a delegate API so manufacturer provides specific implementation
    //    SuccessOrExit(err = keypair.ECDSA_sign_attestation_data(ByteSpan(attestationElements.Get(), attestationElementsLen),
    //                                                            state->GetSecureSession().GetAttestationChallenge(), signature));

    SuccessOrExit(err = commandObj->PrepareCommand(cmdParams));
    writer = commandObj->GetCommandDataElementTLVWriter();
    SuccessOrExit(err = writer->Put(TLV::ContextTag(0), ByteSpan(attestationElements.Get(), attestationElementsLen)));
    SuccessOrExit(err = writer->Put(TLV::ContextTag(1), ByteSpan(signature, signature.Length())));
    SuccessOrExit(err = commandObj->FinishCommand());

exit:
    if (status == EMBER_ZCL_STATUS_FAILURE)
    {
        emberAfPrintln(EMBER_AF_PRINT_DEBUG, "OpCreds: Failed AttestationRequest.");
        emberAfSendImmediateDefaultResponse(status);
    }
    if (err != CHIP_NO_ERROR)
    {
        ChipLogError(Zcl, "Failed to encode response command: %s", ErrorStr(err));
    }

    return true;
}

bool emberAfOperationalCredentialsClusterOpCSRRequestCallback(chip::EndpointId endpoint, chip::app::CommandHandler * commandObj,
                                                              chip::ByteSpan CSRNonce)
=======
bool emberAfOperationalCredentialsClusterOpCSRRequestCallback(EndpointId endpoint, app::CommandHandler * commandObj,
                                                              ByteSpan CSRNonce)
>>>>>>> 017daa6a
{
    EmberAfStatus status   = EMBER_ZCL_STATUS_SUCCESS;
    EmberStatus sendStatus = EMBER_SUCCESS;
    CHIP_ERROR err         = CHIP_NO_ERROR;

    Platform::ScopedMemoryBuffer<uint8_t> csr;
    size_t csrLength = Crypto::kMAX_CSR_Length;

    chip::Platform::ScopedMemoryBuffer<uint8_t> csrElements;

    emberAfPrintln(EMBER_AF_PRINT_DEBUG, "OpCreds: commissioner has requested an OpCSR");

    app::CommandPathParams cmdParams = { emberAfCurrentEndpoint(), /* group id */ 0, ZCL_OPERATIONAL_CREDENTIALS_CLUSTER_ID,
                                         ZCL_OP_CSR_RESPONSE_COMMAND_ID, (app::CommandPathFlags::kEndpointIdValid) };

    TLV::TLVWriter * writer = nullptr;
    TLV::TLVWriter csrElementWriter;
    TLV::TLVType containerType;

    // Fetch current fabric
    FabricInfo * fabric = retrieveCurrentFabric();
    VerifyOrExit(fabric != nullptr, status = EMBER_ZCL_STATUS_FAILURE);

    VerifyOrExit(csr.Alloc(Crypto::kMAX_CSR_Length), status = EMBER_ZCL_STATUS_FAILURE);

    if (fabric->GetOperationalKey() == nullptr)
    {
        Crypto::P256Keypair keypair;
        keypair.Initialize();
        VerifyOrExit(fabric->SetOperationalKey(keypair) == CHIP_NO_ERROR, status = EMBER_ZCL_STATUS_FAILURE);
    }

    err = fabric->GetOperationalKey()->NewCertificateSigningRequest(csr.Get(), csrLength);
    emberAfPrintln(EMBER_AF_PRINT_DEBUG, "OpCreds: NewCertificateSigningRequest returned %d", err);
    VerifyOrExit(err == CHIP_NO_ERROR, status = EMBER_ZCL_STATUS_FAILURE);
    VerifyOrExit(csrLength < UINT8_MAX, status = EMBER_ZCL_STATUS_FAILURE);

    VerifyOrExit(csrElements.Alloc(kMaxRspLen), status = EMBER_ZCL_STATUS_FAILURE);
    csrElementWriter.Init(csrElements.Get(), kMaxRspLen);

    SuccessOrExit(err = csrElementWriter.StartContainer(TLV::AnonymousTag, TLV::TLVType::kTLVType_Structure, containerType));
    SuccessOrExit(err = csrElementWriter.Put(TLV::ContextTag(1), ByteSpan(csr.Get(), csrLength)));
    SuccessOrExit(err = csrElementWriter.Put(TLV::ContextTag(2), CSRNonce));
    SuccessOrExit(err = csrElementWriter.Put(TLV::ContextTag(3), ByteSpan()));
    SuccessOrExit(err = csrElementWriter.Put(TLV::ContextTag(4), ByteSpan()));
    SuccessOrExit(err = csrElementWriter.Put(TLV::ContextTag(5), ByteSpan()));
    SuccessOrExit(err = csrElementWriter.EndContainer(containerType));
    SuccessOrExit(err = csrElementWriter.Finalize());

    VerifyOrExit(commandObj != nullptr, err = CHIP_ERROR_INCORRECT_STATE);

    SuccessOrExit(err = commandObj->PrepareCommand(cmdParams));
    writer = commandObj->GetCommandDataElementTLVWriter();

    // Write CSR Elements
    SuccessOrExit(err = writer->Put(TLV::ContextTag(0), ByteSpan(csrElements.Get(), csrElementWriter.GetLengthWritten())));

    // TODO - Write attestation signature using attestation key
    SuccessOrExit(err = writer->Put(TLV::ContextTag(1), ByteSpan()));
    SuccessOrExit(err = commandObj->FinishCommand());

exit:
    if (status == EMBER_ZCL_STATUS_FAILURE)
    {
        emberAfPrintln(EMBER_AF_PRINT_DEBUG, "OpCreds: Failed OpCSRRequest.");
        emberAfSendImmediateDefaultResponse(status);
    }
    if (sendStatus != EMBER_SUCCESS)
    {
        emberAfPrintln(EMBER_AF_PRINT_DEBUG, "OpCreds: Failed to send OpCSRRequest: 0x%x", sendStatus);
    }
    if (err != CHIP_NO_ERROR)
    {
        ChipLogError(Zcl, "Failed to encode response command: %s", ErrorStr(err));
    }

    return true;
}

bool emberAfOperationalCredentialsClusterUpdateOpCertCallback(EndpointId endpoint, app::CommandHandler * commandObj, ByteSpan NOC,
                                                              ByteSpan ICACertificate)
{
    EmberAfStatus status = EMBER_ZCL_STATUS_FAILURE;
    emberAfSendImmediateDefaultResponse(status);
    return true;
}

bool emberAfOperationalCredentialsClusterAddTrustedRootCertificateCallback(EndpointId endpoint, app::CommandHandler * commandObj,
                                                                           ByteSpan RootCertificate)
{
    EmberAfStatus status = EMBER_ZCL_STATUS_SUCCESS;

    emberAfPrintln(EMBER_AF_PRINT_DEBUG, "OpCreds: commissioner has added a trusted root Cert");

    // Fetch current fabric
    FabricInfo * fabric = retrieveCurrentFabric();
    VerifyOrExit(fabric != nullptr, status = EMBER_ZCL_STATUS_FAILURE);
    VerifyOrExit(fabric->SetRootCert(RootCertificate) == CHIP_NO_ERROR, status = EMBER_ZCL_STATUS_FAILURE);

    VerifyOrExit(GetGlobalFabricTable().Store(fabric->GetFabricIndex()) == CHIP_NO_ERROR, status = EMBER_ZCL_STATUS_FAILURE);

exit:
    emberAfSendImmediateDefaultResponse(status);
    if (status == EMBER_ZCL_STATUS_FAILURE)
    {
        emberAfPrintln(EMBER_AF_PRINT_DEBUG, "OpCreds: Failed AddTrustedRootCert request.");
    }

    return true;
}

bool emberAfOperationalCredentialsClusterRemoveTrustedRootCertificateCallback(EndpointId endpoint, app::CommandHandler * commandObj,
                                                                              ByteSpan TrustedRootIdentifier)
{
    EmberAfStatus status = EMBER_ZCL_STATUS_FAILURE;
    emberAfSendImmediateDefaultResponse(status);
    return true;
}<|MERGE_RESOLUTION|>--- conflicted
+++ resolved
@@ -443,8 +443,7 @@
     return true;
 }
 
-<<<<<<< HEAD
-bool emberAfOperationalCredentialsClusterCertChainRequestCallback(chip::EndpointId endpoint, chip::app::CommandHandler * commandObj,
+bool emberAfOperationalCredentialsClusterCertChainRequestCallback(EndpointId endpoint, app::CommandHandler * commandObj,
                                                                   uint16_t certChainType)
 {
     CHIP_ERROR err = CHIP_NO_ERROR;
@@ -452,7 +451,7 @@
     emberAfPrintln(EMBER_AF_PRINT_DEBUG, "OpCreds: commissioner has requested Device Attestation Credentials");
 
     app::CommandPathParams cmdParams = { emberAfCurrentEndpoint(), /* group id */ 0, ZCL_OPERATIONAL_CREDENTIALS_CLUSTER_ID,
-                                         ZCL_CERT_CHAIN_RESPONSE_COMMAND_ID, (chip::app::CommandPathFlags::kEndpointIdValid) };
+                                         ZCL_CERT_CHAIN_RESPONSE_COMMAND_ID, (app::CommandPathFlags::kEndpointIdValid) };
 
     TLV::TLVWriter * writer = nullptr;
 
@@ -485,14 +484,13 @@
     return true;
 }
 
-bool emberAfOperationalCredentialsClusterAttestationRequestCallback(chip::EndpointId endpoint,
-                                                                    chip::app::CommandHandler * commandObj,
-                                                                    chip::ByteSpan attestationNonce)
+bool emberAfOperationalCredentialsClusterAttestationRequestCallback(EndpointId endpoint, app::CommandHandler * commandObj,
+                                                                    ByteSpan attestationNonce)
 {
     EmberAfStatus status    = EMBER_ZCL_STATUS_SUCCESS;
     CHIP_ERROR err          = CHIP_NO_ERROR;
     TLV::TLVWriter * writer = nullptr;
-    chip::Platform::ScopedMemoryBuffer<uint8_t> attestationElements;
+    Platform::ScopedMemoryBuffer<uint8_t> attestationElements;
     size_t attestationElementsLen;
     Crypto::P256ECDSASignature signature;
     PeerConnectionState * state;
@@ -500,7 +498,7 @@
     emberAfPrintln(EMBER_AF_PRINT_DEBUG, "OpCreds: commissioner has requested Attestation");
 
     app::CommandPathParams cmdParams = { emberAfCurrentEndpoint(), /* group id */ 0, ZCL_OPERATIONAL_CREDENTIALS_CLUSTER_ID,
-                                         ZCL_ATTESTATION_RESPONSE_COMMAND_ID, (chip::app::CommandPathFlags::kEndpointIdValid) };
+                                         ZCL_ATTESTATION_RESPONSE_COMMAND_ID, (app::CommandPathFlags::kEndpointIdValid) };
 
     VerifyOrExit(commandObj != nullptr, err = CHIP_ERROR_INCORRECT_STATE);
     VerifyOrExit(attestationNonce.size() == 32, status = EMBER_ZCL_STATUS_FAILURE);
@@ -545,12 +543,8 @@
     return true;
 }
 
-bool emberAfOperationalCredentialsClusterOpCSRRequestCallback(chip::EndpointId endpoint, chip::app::CommandHandler * commandObj,
-                                                              chip::ByteSpan CSRNonce)
-=======
 bool emberAfOperationalCredentialsClusterOpCSRRequestCallback(EndpointId endpoint, app::CommandHandler * commandObj,
                                                               ByteSpan CSRNonce)
->>>>>>> 017daa6a
 {
     EmberAfStatus status   = EMBER_ZCL_STATUS_SUCCESS;
     EmberStatus sendStatus = EMBER_SUCCESS;
