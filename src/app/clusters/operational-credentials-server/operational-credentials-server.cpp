--- conflicted
+++ resolved
@@ -39,7 +39,6 @@
 #include <support/logging/CHIPLogging.h>
 #include <transport/FabricTable.h>
 
-#include "dac_chain.h"
 
 using namespace chip;
 using namespace ::chip::DeviceLayer;
@@ -363,9 +362,9 @@
     return true;
 }
 
-<<<<<<< HEAD
-bool emberAfOperationalCredentialsClusterCertChainRequestCallback(chip::app::Command * commandObj, uint16_t certChainType)
-{
+bool emberAfOperationalCredentialsClusterCertChainRequestCallback(chip::app::CommandHandler * commandObj, uint16_t certChainType)
+{
+#if 0
     EmberAfStatus status = EMBER_ZCL_STATUS_SUCCESS;
     CHIP_ERROR err       = CHIP_NO_ERROR;
 
@@ -404,13 +403,15 @@
     {
         ChipLogError(Zcl, "Failed to encode response command: %s", ErrorStr(err));
     }
-
-    return true;
-}
-
-bool emberAfOperationalCredentialsClusterAttestationRequestCallback(chip::app::Command * commandObj,
+#endif
+
+    return true;
+}
+
+bool emberAfOperationalCredentialsClusterAttestationRequestCallback(chip::app::CommandHandler * commandObj,
                                                                     chip::ByteSpan attestationNonce)
 {
+#if 0
     EmberAfStatus status    = EMBER_ZCL_STATUS_SUCCESS;
     CHIP_ERROR err          = CHIP_NO_ERROR;
     TLV::TLVWriter * writer = nullptr;
@@ -536,14 +537,12 @@
     {
         ChipLogError(Zcl, "Failed to encode response command: %s", ErrorStr(err));
     }
-
-    return true;
-}
-
-bool emberAfOperationalCredentialsClusterOpCSRRequestCallback(chip::app::Command * commandObj, chip::ByteSpan CSRNonce)
-=======
+#endif
+
+    return true;
+}
+
 bool emberAfOperationalCredentialsClusterOpCSRRequestCallback(chip::app::CommandHandler * commandObj, chip::ByteSpan CSRNonce)
->>>>>>> 6e96fca6
 {
     EmberAfStatus status   = EMBER_ZCL_STATUS_SUCCESS;
     EmberStatus sendStatus = EMBER_SUCCESS;
