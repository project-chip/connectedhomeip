--- conflicted
+++ resolved
@@ -45,17 +45,15 @@
 using namespace ::chip::DeviceLayer;
 using namespace ::chip::Transport;
 
-<<<<<<< HEAD
 constexpr uint16_t kDACCertificate = 1;
 constexpr uint16_t kPAICertificate = 2;
 
 // TODO: Remove this later. DAC needs to be provided by delegate API
 constexpr uint16_t kDACCertificateSize                    = 600;
 static const uint8_t sDACCertificate[kDACCertificateSize] = { 0 };
-=======
+
 // As per specifications section 11.22.5.1. Constant RESP_MAX
 constexpr uint16_t kMaxRspLen = 900;
->>>>>>> e1757214
 
 /*
  * Temporary flow for fabric management until addOptCert + fabric index are implemented:
