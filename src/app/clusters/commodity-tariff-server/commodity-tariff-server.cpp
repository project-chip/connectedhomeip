--- conflicted
+++ resolved
@@ -21,7 +21,6 @@
 #include <app/CommandHandlerInterfaceRegistry.h>
 #include <app/ConcreteAttributePath.h>
 #include <app/InteractionModelEngine.h>
-#include <app/util/attribute-storage.h>
 #include <cassert>
 #include <cstddef>
 #include <cstdint>
@@ -161,8 +160,6 @@
     UnixEpochToChipEpochMicros(utcTimeUnix.count(), chipEpochTime);
 
     return static_cast<uint32_t>(chipEpochTime / chip::kMicrosecondsPerSecond);
-<<<<<<< HEAD
-=======
 }
 
 void Instance::TariffDataUpdatedCb()
@@ -170,7 +167,6 @@
     mServerTariffAttrsCtx.AlarmTriggerTime = GetCurrentTimestamp();
 
     UpdateCurrentAttrs(UpdateEventCode::TariffUpdating);
->>>>>>> cd9fcdfb
 }
 
 void Instance::ScheduleTariffActivation(uint32_t delay)
@@ -186,14 +182,8 @@
 void Instance::ScheduleMidnightUpdate()
 {
     uint32_t now      = GetCurrentTimestamp();
-<<<<<<< HEAD
-    uint32_t secondsSinceMidnight = now % kSecInOneDay;
-    uint32_t delay  = (secondsSinceMidnight == 0) ? kSecInOneDay 
-                                                : kSecInOneDay - secondsSinceMidnight;
-=======
     uint32_t secondsSinceMidnight = static_cast<uint32_t>(now % kSecondsPerDay);
     uint32_t delay  = (secondsSinceMidnight == 0) ? static_cast<uint32_t>(kSecondsPerDay) : static_cast<uint32_t>(kSecondsPerDay - secondsSinceMidnight);
->>>>>>> cd9fcdfb
 
     // Store the exact trigger time
     mServerTariffAttrsCtx.AlarmTriggerTime = now + delay;
@@ -209,21 +199,13 @@
 void Instance::ScheduleDayEntryUpdate(uint16_t minutesSinceMidnight)
 {
     uint32_t now         = GetCurrentTimestamp();
-<<<<<<< HEAD
-    uint32_t secondsSinceMidnight = now % kSecInOneDay;
-=======
     uint32_t secondsSinceMidnight = now % kSecondsPerDay;
->>>>>>> cd9fcdfb
     uint32_t triggerOffset = minutesSinceMidnight * 60;
 
     // Calculate delay considering next day if needed
     uint32_t delay = (triggerOffset > secondsSinceMidnight) 
                    ? triggerOffset - secondsSinceMidnight
-<<<<<<< HEAD
-                   : kSecInOneDay - secondsSinceMidnight + triggerOffset;
-=======
                    : kSecondsPerDay - secondsSinceMidnight + triggerOffset;
->>>>>>> cd9fcdfb
 
     // Store the exact trigger time
     mServerTariffAttrsCtx.AlarmTriggerTime = now + delay;
@@ -411,11 +393,7 @@
 
         if ((err = mgmtObj.CreateNewValue(tempList.size())) == CHIP_NO_ERROR)
         {
-<<<<<<< HEAD
-            std::copy(tempList.begin(), tempList.end(), mgmtObj.GetNewValue()->data());
-=======
             std::copy(tempList.begin(), tempList.end(), mgmtObj.GetNewValue());
->>>>>>> cd9fcdfb
             mgmtObj.MarkAsAssigned();
             mgmtObj.UpdateBegin(nullptr, nullptr);
             mgmtObj.UpdateCommit();
