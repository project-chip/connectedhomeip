/*
 *
 *    Copyright (c) 2021 Project CHIP Authors
 *    All rights reserved.
 *
 *    Licensed under the Apache License, Version 2.0 (the "License");
 *    you may not use this file except in compliance with the License.
 *    You may obtain a copy of the License at
 *
 *        http://www.apache.org/licenses/LICENSE-2.0
 *
 *    Unless required by applicable law or agreed to in writing, software
 *    distributed under the License is distributed on an "AS IS" BASIS,
 *    WITHOUT WARRANTIES OR CONDITIONS OF ANY KIND, either express or implied.
 *    See the License for the specific language governing permissions and
 *    limitations under the License.
 */

/* This file contains the declarations for the Matter OTA Requestor implementation and API.
 * Applications implementing the OTA Requestor functionality must include this file.
 */

#pragma once

#include <app/CASESessionManager.h>
#include <app/server/Server.h>
#include <protocols/bdx/BdxMessages.h>

#include "BDXDownloader.h"
#include "OTARequestorDriver.h"
#include "OTARequestorInterface.h"

namespace chip {

namespace chip {

// This class implements all of the core logic of the OTA Requestor
class OTARequestor : public OTARequestorInterface
{
public:
    // Various actions to take when OnConnected callback is called
    enum OnConnectedAction
    {
        kQueryImage = 0,
        kStartBDX,
    };

    OTARequestor() : mOnConnectedCallback(OnConnected, this), mOnConnectionFailureCallback(OnConnectionFailure, this) {}

    // Application interface declarations -- start

    // Return value for various trigger-type APIs
    enum OTATriggerResult
    {
        kTriggerSuccessful = 0,
        kNoProviderKnown   = 1
    };

    // Application directs the Requestor to start the Image Query process
    // and download the new image if available
    OTATriggerResult TriggerImmediateQuery();

    // A setter for the delegate class pointer
    void SetOtaRequestorDriver(OTARequestorDriver * driver) { mOtaRequestorDriver = driver; }

    // TODO: this should really be OTADownloader, but right now OTARequestor has information that we need to initialize a
    // BDXDownloader specifically.
    // The BDXDownloader instance should already have the ImageProcessingDelegate set.
    void SetBDXDownloader(chip::BDXDownloader * downloader) { mBdxDownloader = downloader; }

    // Application directs the Requestor to abort the download in progress. All the Requestor state (such
    // as the QueryImageResponse content) is preserved
    void AbortImageUpdate();

    // Application directs the Requestor to abort the download in progress. All the Requestor state is
    // cleared, UploadState is reset to Idle
    void AbortAndResetState();

    // Application notifies the Requestor on the user consent action, TRUE if consent is given,
    // FALSE otherwise
    void OnUserConsent(bool result);

    // Application directs the Requestor to download the image using the suppiled parameter and without
    // issuing QueryImage
    OTATriggerResult ResumeImageDownload(const BdxDownloadParameters & bdxParameters)
    { /* NOT IMPLEMENTED YET */
        return kTriggerSuccessful;
    }

    // Application interface declarations -- end

    // Virtual functions from OTARequestorInterface -- start

    // Handler for the AnnounceOTAProvider command
    EmberAfStatus HandleAnnounceOTAProvider(
        app::CommandHandler * commandObj, const app::ConcreteCommandPath & commandPath,
        const app::Clusters::OtaSoftwareUpdateRequestor::Commands::AnnounceOtaProvider::DecodableType & commandData);

    // Virtual functions from OTARequestorInterface -- end
<<<<<<< HEAD

    void ConnectToProvider();

    void mOnConnected(void * context, chip::DeviceProxy * deviceProxy);
    void mOnQueryImageResponse(
        void * context,
        const chip::app::Clusters::OtaSoftwareUpdateProvider::Commands::QueryImageResponse::DecodableType & response);

    // When the Requestor is used as a test tool (Tesm Mode) the Provider parameters may be supplied explicitly
    void TestModeSetProviderParameters(chip::NodeId id, chip::FabricIndex FabIndex)
    {
        mProviderNodeId      = id;
        mProviderFabricIndex = FabIndex;
=======

    /**
     * Called to set the server instance which used to get access to the system resources necessary to open CASE sessions and drive
     * BDX transfers
     */
    void SetServerInstance(Server * server) { mServer = server; }

    /**
     * Called to establish a session to mProviderNodeId on mProviderFabricIndex. This must be called from the same externally
     * synchronized context as any other Matter stack method.
     *
     * @param onConnectedAction  The action to take once session to provider has been established
     */
    void ConnectToProvider(OnConnectedAction onConnectedAction);

    /**
     * Called to indicate test mode. This is when the Requestor is used as a test tool and the the provider parameters are supplied
     * explicitly.
     */
    void TestModeSetProviderParameters(NodeId nodeId, FabricIndex fabIndex)
    {
        mProviderNodeId      = nodeId;
        mProviderFabricIndex = fabIndex;
>>>>>>> a8b7f4bf
    }

private:
    struct QueryImageRequest;

    // TODO: the application should define this, along with initializing the BDXDownloader

    // This class is purely for delivering messages and sending outgoing messages to/from the BDXDownloader.
    class BDXMessenger : public chip::BDXDownloader::MessagingDelegate, public chip::Messaging::ExchangeDelegate
    {
    public:
        CHIP_ERROR SendMessage(const chip::bdx::TransferSession::OutputEvent & event) override
        {
            ChipLogDetail(SoftwareUpdate, "BDX::SendMessage");
            VerifyOrReturnError(mExchangeCtx != nullptr, CHIP_ERROR_INCORRECT_STATE);

            chip::Messaging::SendFlags sendFlags;
            if (event.msgTypeData.HasMessageType(chip::bdx::MessageType::ReceiveInit))
            {
                sendFlags.Set(chip::Messaging::SendMessageFlags::kFromInitiator);
            }
            if (!event.msgTypeData.HasMessageType(chip::bdx::MessageType::BlockAckEOF) &&
                !event.msgTypeData.HasMessageType(chip::Protocols::SecureChannel::MsgType::StatusReport))
            {
                sendFlags.Set(chip::Messaging::SendMessageFlags::kExpectResponse);
            }
            ReturnErrorOnFailure(mExchangeCtx->SendMessage(event.msgTypeData.ProtocolId, event.msgTypeData.MessageType,
                                                           event.MsgData.Retain(), sendFlags));
            return CHIP_NO_ERROR;
        }

        CHIP_ERROR OnMessageReceived(chip::Messaging::ExchangeContext * ec, const chip::PayloadHeader & payloadHeader,
                                     chip::System::PacketBufferHandle && payload) override
        {
            if (mDownloader == nullptr)
            {
                ChipLogError(BDX, "BDXDownloader instance is null, can't pass message");
                return CHIP_NO_ERROR;
            }
            else
            {
                mDownloader->OnMessageReceived(payloadHeader, payload.Retain());
            }

            // For a receiver using BDX Protocol, all received messages will require a response except for a StatusReport
            if (!payloadHeader.HasMessageType(chip::Protocols::SecureChannel::MsgType::StatusReport))
            {
                ec->WillSendMessage();
            }
            return CHIP_NO_ERROR;
        }

        void OnResponseTimeout(chip::Messaging::ExchangeContext * ec) override
        {
            ChipLogError(BDX, "exchange timed out");
            if (mDownloader != nullptr)
            {
                mDownloader->OnDownloadTimeout();
            }
        }

        void Init(chip::BDXDownloader * downloader, chip::Messaging::ExchangeContext * ec)
        {
            mExchangeCtx = ec;
            mDownloader  = downloader;
        }

    private:
        chip::Messaging::ExchangeContext * mExchangeCtx;
        chip::BDXDownloader * mDownloader;
    };

<<<<<<< HEAD
    // Variables
    // TODO: align on variable naming standard
    OTARequestorDriver * mOtaRequestorDriver;
    chip::NodeId mProviderNodeId = kUndefinedNodeId;
    chip::FabricIndex mProviderFabricIndex;
    uint32_t mOtaStartDelayMs                      = 0;
    chip::CASESessionManager * mCASESessionManager = nullptr;
    OnConnectedState onConnectedState              = kQueryImage;
    chip::Messaging::ExchangeContext * exchangeCtx = nullptr;
    UpdateStateEnum mUpdateState                   = UpdateStateEnum::Unknown;

    chip::BDXDownloader * mBdxDownloader; // TODO: this should be OTADownloader
    BDXMessenger mBdxMessenger;           // TODO: ideally this is held by the application

    // TODO: Temporary until IP address resolution is implemented in the Exchange layer
    chip::Inet::IPAddress mIpAddress;

    // Functions
    CHIP_ERROR SetupCASESessionManager(chip::FabricIndex fabricIndex);
=======
    /**
     * Setup CASESessionManager used to establish a session with the provider
     */
    CHIP_ERROR SetupCASESessionManager(chip::FabricIndex fabricIndex);

    /**
     * Create a QueryImage request using values from the Basic cluster attributes
     */
    CHIP_ERROR BuildQueryImageRequest(QueryImageRequest & req);

    /**
     * Session connection callbacks
     */
    static void OnConnected(void * context, OperationalDeviceProxy * deviceProxy);
    static void OnConnectionFailure(void * context, NodeId deviceId, CHIP_ERROR error);
    Callback::Callback<OnDeviceConnected> mOnConnectedCallback;
    Callback::Callback<OnDeviceConnectionFailure> mOnConnectionFailureCallback;

    /**
     * QueryImage callbacks
     */
    static void
    OnQueryImageResponse(void * context,
                         const app::Clusters::OtaSoftwareUpdateProvider::Commands::QueryImageResponse::DecodableType & response);
    static void OnQueryImageFailure(void * context, EmberAfStatus status);

    OTARequestorDriver * mOtaRequestorDriver  = nullptr;
    NodeId mProviderNodeId                    = kUndefinedNodeId;
    FabricIndex mProviderFabricIndex          = kUndefinedFabricIndex;
    uint32_t mOtaStartDelayMs                 = 0;
    CASESessionManager * mCASESessionManager  = nullptr;
    OnConnectedAction mOnConnectedAction      = kQueryImage;
    Messaging::ExchangeContext * mExchangeCtx = nullptr;
    BDXDownloader * mBdxDownloader            = nullptr; // TODO: this should be OTADownloader
    BDXMessenger mBdxMessenger;                          // TODO: ideally this is held by the application
    Server * mServer = nullptr;
>>>>>>> a8b7f4bf
};

} // namespace chip<|MERGE_RESOLUTION|>--- conflicted
+++ resolved
@@ -32,8 +32,6 @@
 
 namespace chip {
 
-namespace chip {
-
 // This class implements all of the core logic of the OTA Requestor
 class OTARequestor : public OTARequestorInterface
 {
@@ -97,22 +95,6 @@
         const app::Clusters::OtaSoftwareUpdateRequestor::Commands::AnnounceOtaProvider::DecodableType & commandData);
 
     // Virtual functions from OTARequestorInterface -- end
-<<<<<<< HEAD
-
-    void ConnectToProvider();
-
-    void mOnConnected(void * context, chip::DeviceProxy * deviceProxy);
-    void mOnQueryImageResponse(
-        void * context,
-        const chip::app::Clusters::OtaSoftwareUpdateProvider::Commands::QueryImageResponse::DecodableType & response);
-
-    // When the Requestor is used as a test tool (Tesm Mode) the Provider parameters may be supplied explicitly
-    void TestModeSetProviderParameters(chip::NodeId id, chip::FabricIndex FabIndex)
-    {
-        mProviderNodeId      = id;
-        mProviderFabricIndex = FabIndex;
-=======
-
     /**
      * Called to set the server instance which used to get access to the system resources necessary to open CASE sessions and drive
      * BDX transfers
@@ -135,7 +117,6 @@
     {
         mProviderNodeId      = nodeId;
         mProviderFabricIndex = fabIndex;
->>>>>>> a8b7f4bf
     }
 
 private:
@@ -208,27 +189,6 @@
         chip::BDXDownloader * mDownloader;
     };
 
-<<<<<<< HEAD
-    // Variables
-    // TODO: align on variable naming standard
-    OTARequestorDriver * mOtaRequestorDriver;
-    chip::NodeId mProviderNodeId = kUndefinedNodeId;
-    chip::FabricIndex mProviderFabricIndex;
-    uint32_t mOtaStartDelayMs                      = 0;
-    chip::CASESessionManager * mCASESessionManager = nullptr;
-    OnConnectedState onConnectedState              = kQueryImage;
-    chip::Messaging::ExchangeContext * exchangeCtx = nullptr;
-    UpdateStateEnum mUpdateState                   = UpdateStateEnum::Unknown;
-
-    chip::BDXDownloader * mBdxDownloader; // TODO: this should be OTADownloader
-    BDXMessenger mBdxMessenger;           // TODO: ideally this is held by the application
-
-    // TODO: Temporary until IP address resolution is implemented in the Exchange layer
-    chip::Inet::IPAddress mIpAddress;
-
-    // Functions
-    CHIP_ERROR SetupCASESessionManager(chip::FabricIndex fabricIndex);
-=======
     /**
      * Setup CASESessionManager used to establish a session with the provider
      */
@@ -265,7 +225,6 @@
     BDXDownloader * mBdxDownloader            = nullptr; // TODO: this should be OTADownloader
     BDXMessenger mBdxMessenger;                          // TODO: ideally this is held by the application
     Server * mServer = nullptr;
->>>>>>> a8b7f4bf
 };
 
 } // namespace chip