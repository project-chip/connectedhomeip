--- conflicted
+++ resolved
@@ -234,12 +234,6 @@
                                                 .providerNodeID = commandData.providerNodeId,
                                                 .endpoint       = commandData.endpoint };
 
-<<<<<<< HEAD
-=======
-    SetCurrentProviderLocation(providerLocation);
-
-    ChipLogProgress(SoftwareUpdate, "OTA Requestor received AnnounceOTAProvider");
->>>>>>> 29db0f4d
     ChipLogDetail(SoftwareUpdate, "  FabricIndex: %u", providerLocation.fabricIndex);
     ChipLogDetail(SoftwareUpdate, "  ProviderNodeID: 0x" ChipLogFormatX64, ChipLogValueX64(providerLocation.providerNodeID));
     ChipLogDetail(SoftwareUpdate, "  VendorID: 0x%" PRIx16, commandData.vendorId);
@@ -555,17 +549,6 @@
 
     ReturnErrorOnFailure(mDefaultOtaProviderList.Add(providerLocation));
 
-<<<<<<< HEAD
-=======
-    // Should be removed when periodic queries is implemented
-    iterator = mDefaultOtaProviderList.Begin();
-    while (iterator.Next())
-    {
-        SetCurrentProviderLocation(iterator.GetValue());
-        break;
-    }
-
->>>>>>> 29db0f4d
     return CHIP_NO_ERROR;
 }
 
@@ -596,33 +579,6 @@
     OtaRequestorServerSetUpdateStateProgress(percent);
 }
 
-<<<<<<< HEAD
-=======
-bool OTARequestor::SetCurrentProviderLocation(const ProviderLocationType & providerLocation)
-{
-    // Provider location cannot be modified if there is an OTA update in progress
-    if (mCurrentUpdateState != OTAUpdateStateEnum::kIdle)
-    {
-        return false;
-    }
-
-    mProviderLocation.SetValue(providerLocation);
-    return true;
-}
-
-bool OTARequestor::ClearCurrentProviderLocation(void)
-{
-    // Provider location cannot be modified if there is an OTA update in progress
-    if (mCurrentUpdateState != OTAUpdateStateEnum::kIdle)
-    {
-        return false;
-    }
-
-    mProviderLocation.ClearValue();
-    return true;
-}
-
->>>>>>> 29db0f4d
 void OTARequestor::RecordNewUpdateState(OTAUpdateStateEnum newState, OTAChangeReasonEnum reason)
 {
     // Set server UpdateState attribute
@@ -649,12 +605,8 @@
     // may choose to restart the default provider timer in this case
     if ((newState == OTAUpdateStateEnum::kIdle) && (mCurrentUpdateState != OTAUpdateStateEnum::kIdle))
     {
-<<<<<<< HEAD
-        // SL TODO: Make this API a general state change
+        // TODO: Make this API a general state change
         mOtaRequestorDriver->HandleIdleState();
-=======
-        ClearCurrentProviderLocation();
->>>>>>> 29db0f4d
     }
 
     mCurrentUpdateState = newState;
