--- conflicted
+++ resolved
@@ -30,53 +30,16 @@
 
 namespace chip {
 
-<<<<<<< HEAD
-#include <zap-generated/CHIPClientCallbacks.h>
-#include <zap-generated/CHIPClusters.h>
-
-using chip::ByteSpan;
-using chip::CASESessionManager;
-using chip::CASESessionManagerConfig;
-using chip::CharSpan;
-using chip::DeviceProxy;
-using chip::EndpointId;
-using chip::FabricIndex;
-using chip::FabricInfo;
-using chip::NodeId;
-using chip::OnDeviceConnected;
-using chip::OnDeviceConnectionFailure;
-using chip::PeerId;
-using chip::Server;
-using chip::VendorId;
-using chip::bdx::TransferSession;
-// using chip::Callback::Callback;
-using chip::System::Layer;
-using chip::Transport::PeerAddress;
-
-using namespace chip;
-using namespace chip::Messaging;
-using namespace chip::app::Clusters::OtaSoftwareUpdateProvider::Commands;
-using chip::Inet::IPAddress;
-=======
 using namespace app::Clusters;
 using namespace app::Clusters::OtaSoftwareUpdateProvider::Commands;
 using namespace app::Clusters::OtaSoftwareUpdateRequestor::Commands;
 using bdx::TransferSession;
->>>>>>> a8b7f4bf
 
 // Global instance of the OTARequestorInterface.
 OTARequestorInterface * globalOTARequestorInstance = nullptr;
 
 constexpr uint32_t kImmediateStartDelayMs = 1; // Start the timer with this value when starting OTA "immediately"
 
-<<<<<<< HEAD
-// Callbacks for connection management
-void OnConnected(void * context, chip::OperationalDeviceProxy * deviceProxy);
-chip::Callback::Callback<OnDeviceConnected> mOnConnectedCallback(OnConnected, nullptr);
-
-void OnConnectionFailure(void * context, NodeId deviceId, CHIP_ERROR error);
-chip::Callback::Callback<OnDeviceConnectionFailure> mOnConnectionFailureCallback(OnConnectionFailure, nullptr);
-=======
 static void LogQueryImageResponse(const QueryImageResponse::DecodableType & response)
 {
     ChipLogDetail(SoftwareUpdate, "QueryImageResponse:");
@@ -113,7 +76,6 @@
         ChipLogDetail(SoftwareUpdate, "  metadataForRequestor: %zu", response.metadataForRequestor.Value().size());
     }
 }
->>>>>>> a8b7f4bf
 
 void StartDelayTimerHandler(System::Layer * systemLayer, void * appState)
 {
@@ -382,13 +344,12 @@
     }
 }
 
-<<<<<<< HEAD
 OTARequestor::OTATriggerResult OTARequestor::TriggerImmediateQuery()
 {
 
     if (mProviderNodeId != kUndefinedNodeId)
     {
-        ConnectToProvider();
+        ConnectToProvider(kQueryImage);
         return kTriggerSuccessful;
     }
     else
@@ -397,17 +358,13 @@
         return kNoProviderKnown;
     }
 }
-=======
+
 // Called whenever FindOrEstablishSession fails
 void OTARequestor::OnConnectionFailure(void * context, NodeId deviceId, CHIP_ERROR error)
 {
     ChipLogError(SoftwareUpdate, "Failed to connect to node 0x%" PRIX64 ": %" CHIP_ERROR_FORMAT, deviceId, error.Format());
 }
 
-void OTARequestor::TriggerImmediateQuery()
-{
-    ConnectToProvider(kQueryImage);
-}
 
 CHIP_ERROR OTARequestor::BuildQueryImageRequest(QueryImageRequest & request)
 {
@@ -443,5 +400,4 @@
     return CHIP_NO_ERROR;
 }
 
-} // namespace chip
->>>>>>> a8b7f4bf
+} // namespace chip