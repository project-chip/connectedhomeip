/*
 *    Copyright (c) 2025 Project CHIP Authors
 *
 *    Licensed under the Apache License, Version 2.0 (the "License");
 *    you may not use this file except in compliance with the License.
 *    You may obtain a copy of the License at
 *
 *        http://www.apache.org/licenses/LICENSE-2.0
 *
 *    Unless required by applicable law or agreed to in writing, software
 *    distributed under the License is distributed on an "AS IS" BASIS,
 *    WITHOUT WARRANTIES OR CONDITIONS OF ANY KIND, either express or implied.
 *    See the License for the specific language governing permissions and
 *    limitations under the License.
 */
#include <pw_unit_test/framework.h>

#include <app-common/zap-generated/cluster-objects.h>
#include <app/clusters/general-diagnostics-server/general-diagnostics-cluster.h>
#include <app/clusters/testing/AttributeTesting.h>
#include <app/clusters/testing/ClusterTester.h>
#include <app/clusters/testing/ValidateGlobalAttributes.h>
#include <app/data-model-provider/MetadataTypes.h>
#include <app/server-cluster/DefaultServerCluster.h>
#include <app/server-cluster/testing/TestServerClusterContext.h>
#include <clusters/GeneralDiagnostics/Enums.h>
#include <clusters/GeneralDiagnostics/Metadata.h>
#include <lib/core/CHIPError.h>
#include <lib/core/StringBuilderAdapters.h>
#include <lib/support/ReadOnlyBuffer.h>
#include <messaging/ExchangeContext.h>
#include <platform/DiagnosticDataProvider.h>

namespace {

using namespace chip;
using namespace chip::app;
using namespace chip::app::Clusters;
using namespace chip::app::Clusters::GeneralDiagnostics::Attributes;
using namespace chip::app::DataModel;
using namespace chip::Test;
using namespace chip::Testing;

template <class T>
class ScopedDiagnosticsProvider
{
public:
    ScopedDiagnosticsProvider()
    {
        mOldProvider = &DeviceLayer::GetDiagnosticDataProvider();
        DeviceLayer::SetDiagnosticDataProvider(&mProvider);
    }
    ~ScopedDiagnosticsProvider() { DeviceLayer::SetDiagnosticDataProvider(mOldProvider); }

    ScopedDiagnosticsProvider(const ScopedDiagnosticsProvider &)             = delete;
    ScopedDiagnosticsProvider & operator=(const ScopedDiagnosticsProvider &) = delete;
    ScopedDiagnosticsProvider(ScopedDiagnosticsProvider &&)                  = delete;
    ScopedDiagnosticsProvider & operator=(ScopedDiagnosticsProvider &&)      = delete;

private:
    DeviceLayer::DiagnosticDataProvider * mOldProvider;
    T mProvider;
};

// Mock DiagnosticDataProvider for testing
class NullProvider : public DeviceLayer::DiagnosticDataProvider
{
};

// Helper method to invoke TimeSnapshot command and decode response
CHIP_ERROR InvokeTimeSnapshotAndGetResponse(ClusterTester & tester,
                                            GeneralDiagnostics::Commands::TimeSnapshotResponse::DecodableType & response)
{
    GeneralDiagnostics::Commands::TimeSnapshot::Type request{};
    auto result = tester.Invoke(GeneralDiagnostics::Commands::TimeSnapshot::Id, request);

    if (!result.status.has_value())
    {
        return CHIP_ERROR_INTERNAL;
    }

    ReturnErrorOnFailure(result.status->GetUnderlyingError());

    if (!result.response.has_value())
    {
        return CHIP_ERROR_INCORRECT_STATE;
    }

    response = result.response.value();
    return CHIP_NO_ERROR;
}

struct TestGeneralDiagnosticsCluster : public ::testing::Test
{
    static void SetUpTestSuite() { ASSERT_EQ(Platform::MemoryInit(), CHIP_NO_ERROR); }
    static void TearDownTestSuite() { Platform::MemoryShutdown(); }
};

TEST_F(TestGeneralDiagnosticsCluster, CompileTest)
{
    const GeneralDiagnosticsCluster::OptionalAttributeSet optionalAttributeSet;

    GeneralDiagnosticsCluster cluster(optionalAttributeSet, BitFlags<GeneralDiagnostics::Feature>(0));
    ASSERT_EQ(cluster.GetClusterFlags({ kRootEndpointId, GeneralDiagnostics::Id }), BitFlags<ClusterQualityFlags>());

    const GeneralDiagnosticsFunctionsConfig functionsConfig{
        .enablePosixTime       = true,
        .enablePayloadSnapshot = true,
    };

    GeneralDiagnosticsClusterFullConfigurable clusterWithTimeAndPayload(optionalAttributeSet,
                                                                        BitFlags<GeneralDiagnostics::Feature>(0), functionsConfig);
    ASSERT_EQ(clusterWithTimeAndPayload.GetClusterFlags({ kRootEndpointId, GeneralDiagnostics::Id }),
              BitFlags<ClusterQualityFlags>());
}

TEST_F(TestGeneralDiagnosticsCluster, AttributesTest)
{
    {
        // everything returns empty here ..
        const GeneralDiagnosticsCluster::OptionalAttributeSet optionalAttributeSet;
        ScopedDiagnosticsProvider<NullProvider> nullProvider;

        // Create cluster without enabling any feature flags
        GeneralDiagnosticsCluster cluster(optionalAttributeSet, BitFlags<GeneralDiagnostics::Feature>(0));

        // Check required accepted commands are present
        ASSERT_TRUE(IsAcceptedCommandsListEqualTo(cluster,
                                                  {
                                                      GeneralDiagnostics::Commands::TestEventTrigger::kMetadataEntry,
                                                      GeneralDiagnostics::Commands::TimeSnapshot::kMetadataEntry,
                                                  }));

        // Check required generated commands are present
        ASSERT_TRUE(IsGeneratedCommandsListEqualTo(cluster,
                                                   {
                                                       GeneralDiagnostics::Commands::TimeSnapshotResponse::Id,
                                                   }));

        // Everything is unimplemented, so attributes are just the global and mandatory ones.
        ASSERT_TRUE(IsAttributesListEqualTo(cluster,
                                            {
                                                GeneralDiagnostics::Attributes::NetworkInterfaces::kMetadataEntry,
                                                GeneralDiagnostics::Attributes::RebootCount::kMetadataEntry,
                                                GeneralDiagnostics::Attributes::UpTime::kMetadataEntry,
                                                GeneralDiagnostics::Attributes::TestEventTriggersEnabled::kMetadataEntry,
                                            }));
    }

    {
        class AllProvider : public DeviceLayer::DiagnosticDataProvider
        {
        public:
            CHIP_ERROR GetRebootCount(uint16_t & rebootCount) override
            {
                rebootCount = 123;
                return CHIP_NO_ERROR;
            }
            CHIP_ERROR GetTotalOperationalHours(uint32_t & totalOperationalHours) override
            {
                totalOperationalHours = 456;
                return CHIP_NO_ERROR;
            }
            CHIP_ERROR GetBootReason(app::Clusters::GeneralDiagnostics::BootReasonEnum & bootReason) override
            {
                bootReason = GeneralDiagnostics::BootReasonEnum::kSoftwareReset;
                return CHIP_NO_ERROR;
            }
            CHIP_ERROR
            GetActiveHardwareFaults(DeviceLayer::GeneralFaults<DeviceLayer::kMaxHardwareFaults> & hardwareFaults) override
            {
                return CHIP_NO_ERROR;
            }
            CHIP_ERROR GetActiveRadioFaults(DeviceLayer::GeneralFaults<DeviceLayer::kMaxRadioFaults> & radioFaults) override
            {
                return CHIP_NO_ERROR;
            }
            CHIP_ERROR
            GetActiveNetworkFaults(DeviceLayer::GeneralFaults<DeviceLayer::kMaxNetworkFaults> & networkFaults) override
            {
                return CHIP_NO_ERROR;
            }
        };

        // Enable all the optional attributes
        const GeneralDiagnosticsCluster::OptionalAttributeSet optionalAttributeSet =
            GeneralDiagnosticsCluster::OptionalAttributeSet()
                .Set<TotalOperationalHours::Id>()
                .Set<BootReason::Id>()
                .Set<ActiveHardwareFaults::Id>()
                .Set<ActiveRadioFaults::Id>()
                .Set<ActiveNetworkFaults::Id>();

        ScopedDiagnosticsProvider<AllProvider> nullProvider;

        // Create cluster with LOAD feature flag enabled
        BitFlags<GeneralDiagnostics::Feature> features{ GeneralDiagnostics::Feature::kDeviceLoad };
        GeneralDiagnosticsCluster cluster(optionalAttributeSet, features);

        // Check mandatory commands are present
        ASSERT_TRUE(IsAcceptedCommandsListEqualTo(cluster,
                                                  {
                                                      GeneralDiagnostics::Commands::TestEventTrigger::kMetadataEntry,
                                                      GeneralDiagnostics::Commands::TimeSnapshot::kMetadataEntry,
                                                  }));

        // Check required generated commands are present
        ASSERT_TRUE(IsGeneratedCommandsListEqualTo(cluster,
                                                   {
                                                       GeneralDiagnostics::Commands::TimeSnapshotResponse::Id,
                                                   }));

        // Everything is implemented, so attributes are the global ones and ALL optional ones as well.
<<<<<<< HEAD
        ReadOnlyBufferBuilder<DataModel::AttributeEntry> attributesBuilder;
        ASSERT_EQ(cluster.Attributes(generalDiagnosticsPath, attributesBuilder), CHIP_NO_ERROR);

        ReadOnlyBufferBuilder<DataModel::AttributeEntry> expectedBuilder;
        ASSERT_EQ(expectedBuilder.ReferenceExisting(DefaultServerCluster::GlobalAttributes()), CHIP_NO_ERROR);
        ASSERT_EQ(expectedBuilder.AppendElements({
                      GeneralDiagnostics::Attributes::NetworkInterfaces::kMetadataEntry,
                      GeneralDiagnostics::Attributes::RebootCount::kMetadataEntry,
                      GeneralDiagnostics::Attributes::UpTime::kMetadataEntry,
                      GeneralDiagnostics::Attributes::TestEventTriggersEnabled::kMetadataEntry,
                      GeneralDiagnostics::Attributes::TotalOperationalHours::kMetadataEntry,
                      GeneralDiagnostics::Attributes::BootReason::kMetadataEntry,
                      GeneralDiagnostics::Attributes::ActiveHardwareFaults::kMetadataEntry,
                      GeneralDiagnostics::Attributes::ActiveRadioFaults::kMetadataEntry,
                      GeneralDiagnostics::Attributes::ActiveNetworkFaults::kMetadataEntry,
                      GeneralDiagnostics::Attributes::DeviceLoadStatus::kMetadataEntry,
                  }),
                  CHIP_NO_ERROR);

        ASSERT_TRUE(Testing::EqualAttributeSets(attributesBuilder.TakeBuffer(), expectedBuilder.TakeBuffer()));
=======
        ASSERT_TRUE(IsAttributesListEqualTo(cluster,
                                            {
                                                GeneralDiagnostics::Attributes::NetworkInterfaces::kMetadataEntry,
                                                GeneralDiagnostics::Attributes::RebootCount::kMetadataEntry,
                                                GeneralDiagnostics::Attributes::UpTime::kMetadataEntry,
                                                GeneralDiagnostics::Attributes::TestEventTriggersEnabled::kMetadataEntry,
                                                GeneralDiagnostics::Attributes::TotalOperationalHours::kMetadataEntry,
                                                GeneralDiagnostics::Attributes::BootReason::kMetadataEntry,
                                                GeneralDiagnostics::Attributes::ActiveHardwareFaults::kMetadataEntry,
                                                GeneralDiagnostics::Attributes::ActiveRadioFaults::kMetadataEntry,
                                                GeneralDiagnostics::Attributes::ActiveNetworkFaults::kMetadataEntry,
                                            }));
>>>>>>> 43edfa0e

        // Check proper read/write of values and returns
        uint16_t rebootCount                               = 0;
        uint32_t operationalHours                          = 0;
        GeneralDiagnostics::BootReasonEnum bootReasonValue = GeneralDiagnostics::BootReasonEnum::kUnspecified;
        DeviceLayer::GeneralFaults<DeviceLayer::kMaxHardwareFaults> hardwareFaults;
        DeviceLayer::GeneralFaults<DeviceLayer::kMaxRadioFaults> radioFaults;
        DeviceLayer::GeneralFaults<DeviceLayer::kMaxNetworkFaults> networkFaults;

        EXPECT_EQ(cluster.GetRebootCount(rebootCount), CHIP_NO_ERROR);
        EXPECT_EQ(rebootCount, 123u);

        EXPECT_EQ(cluster.GetTotalOperationalHours(operationalHours), CHIP_NO_ERROR);
        EXPECT_EQ(operationalHours, 456u);

        EXPECT_EQ(cluster.GetBootReason(bootReasonValue), CHIP_NO_ERROR);
        EXPECT_EQ(bootReasonValue, GeneralDiagnostics::BootReasonEnum::kSoftwareReset);

        EXPECT_EQ(cluster.GetActiveHardwareFaults(hardwareFaults), CHIP_NO_ERROR);
        EXPECT_EQ(cluster.GetActiveRadioFaults(radioFaults), CHIP_NO_ERROR);
        EXPECT_EQ(cluster.GetActiveNetworkFaults(networkFaults), CHIP_NO_ERROR);
    }
}

TEST_F(TestGeneralDiagnosticsCluster, TimeSnapshotCommandTest)
{
    // Create a cluster with no optional attributes enabled
    const GeneralDiagnosticsCluster::OptionalAttributeSet optionalAttributeSet;
    ScopedDiagnosticsProvider<NullProvider> nullProvider;
    GeneralDiagnosticsCluster cluster(optionalAttributeSet);

    ClusterTester tester(cluster);
    ASSERT_EQ(cluster.Startup(tester.GetServerClusterContext()), CHIP_NO_ERROR);

    // Invoke TimeSnapshot command and get response
    GeneralDiagnostics::Commands::TimeSnapshotResponse::DecodableType response;
    ASSERT_EQ(InvokeTimeSnapshotAndGetResponse(tester, response), CHIP_NO_ERROR);

    // Basic configuration excludes POSIX time
    EXPECT_TRUE(response.posixTimeMs.IsNull());
}

TEST_F(TestGeneralDiagnosticsCluster, TimeSnapshotCommandWithPosixTimeTest)
{
    // Configure cluster with POSIX time support enabled and no optional attributes enabled
    const GeneralDiagnosticsCluster::OptionalAttributeSet optionalAttributeSet;
    ScopedDiagnosticsProvider<NullProvider> nullProvider;
    const GeneralDiagnosticsFunctionsConfig functionsConfig{
        .enablePosixTime       = true,
        .enablePayloadSnapshot = false,
    };
    GeneralDiagnosticsClusterFullConfigurable cluster(optionalAttributeSet, functionsConfig);

    ClusterTester tester(cluster);
    ASSERT_EQ(cluster.Startup(tester.GetServerClusterContext()), CHIP_NO_ERROR);

    // Invoke TimeSnapshot command and get response
    GeneralDiagnostics::Commands::TimeSnapshotResponse::DecodableType response;
    ASSERT_EQ(InvokeTimeSnapshotAndGetResponse(tester, response), CHIP_NO_ERROR);

    // POSIX time is included when available (system dependent)
    if (!response.posixTimeMs.IsNull())
    {
        EXPECT_GT(response.posixTimeMs.Value(), 0u);
    }
}

TEST_F(TestGeneralDiagnosticsCluster, TimeSnapshotResponseValues)
{
    // Create a cluster with no optional attributes enabled
    const GeneralDiagnosticsCluster::OptionalAttributeSet optionalAttributeSet;
    ScopedDiagnosticsProvider<NullProvider> nullProvider;
    GeneralDiagnosticsCluster cluster(optionalAttributeSet);

    ClusterTester tester(cluster);
    ASSERT_EQ(cluster.Startup(tester.GetServerClusterContext()), CHIP_NO_ERROR);

    // First invocation. Capture initial timestamp
    GeneralDiagnostics::Commands::TimeSnapshotResponse::DecodableType firstResponse;
    ASSERT_EQ(InvokeTimeSnapshotAndGetResponse(tester, firstResponse), CHIP_NO_ERROR);

    // Second invocation. Capture subsequent timestamp
    GeneralDiagnostics::Commands::TimeSnapshotResponse::DecodableType secondResponse;
    ASSERT_EQ(InvokeTimeSnapshotAndGetResponse(tester, secondResponse), CHIP_NO_ERROR);

    // Verify second response is also valid and greater than or equal to first
    EXPECT_GE(secondResponse.systemTimeMs, firstResponse.systemTimeMs);
}

} // namespace<|MERGE_RESOLUTION|>--- conflicted
+++ resolved
@@ -211,28 +211,6 @@
                                                    }));
 
         // Everything is implemented, so attributes are the global ones and ALL optional ones as well.
-<<<<<<< HEAD
-        ReadOnlyBufferBuilder<DataModel::AttributeEntry> attributesBuilder;
-        ASSERT_EQ(cluster.Attributes(generalDiagnosticsPath, attributesBuilder), CHIP_NO_ERROR);
-
-        ReadOnlyBufferBuilder<DataModel::AttributeEntry> expectedBuilder;
-        ASSERT_EQ(expectedBuilder.ReferenceExisting(DefaultServerCluster::GlobalAttributes()), CHIP_NO_ERROR);
-        ASSERT_EQ(expectedBuilder.AppendElements({
-                      GeneralDiagnostics::Attributes::NetworkInterfaces::kMetadataEntry,
-                      GeneralDiagnostics::Attributes::RebootCount::kMetadataEntry,
-                      GeneralDiagnostics::Attributes::UpTime::kMetadataEntry,
-                      GeneralDiagnostics::Attributes::TestEventTriggersEnabled::kMetadataEntry,
-                      GeneralDiagnostics::Attributes::TotalOperationalHours::kMetadataEntry,
-                      GeneralDiagnostics::Attributes::BootReason::kMetadataEntry,
-                      GeneralDiagnostics::Attributes::ActiveHardwareFaults::kMetadataEntry,
-                      GeneralDiagnostics::Attributes::ActiveRadioFaults::kMetadataEntry,
-                      GeneralDiagnostics::Attributes::ActiveNetworkFaults::kMetadataEntry,
-                      GeneralDiagnostics::Attributes::DeviceLoadStatus::kMetadataEntry,
-                  }),
-                  CHIP_NO_ERROR);
-
-        ASSERT_TRUE(Testing::EqualAttributeSets(attributesBuilder.TakeBuffer(), expectedBuilder.TakeBuffer()));
-=======
         ASSERT_TRUE(IsAttributesListEqualTo(cluster,
                                             {
                                                 GeneralDiagnostics::Attributes::NetworkInterfaces::kMetadataEntry,
@@ -244,8 +222,8 @@
                                                 GeneralDiagnostics::Attributes::ActiveHardwareFaults::kMetadataEntry,
                                                 GeneralDiagnostics::Attributes::ActiveRadioFaults::kMetadataEntry,
                                                 GeneralDiagnostics::Attributes::ActiveNetworkFaults::kMetadataEntry,
+                                                GeneralDiagnostics::Attributes::DeviceLoadStatus::kMetadataEntry,
                                             }));
->>>>>>> 43edfa0e
 
         // Check proper read/write of values and returns
         uint16_t rebootCount                               = 0;
