/**
 *
 *    Copyright (c) 2023-2025 Project CHIP Authors
 *
 *    Licensed under the Apache License, Version 2.0 (the "License");
 *    you may not use this file except in compliance with the License.
 *    You may obtain a copy of the License at
 *
 *        http://www.apache.org/licenses/LICENSE-2.0
 *
 *    Unless required by applicable law or agreed to in writing, software
 *    distributed under the License is distributed on an "AS IS" BASIS,
 *    WITHOUT WARRANTIES OR CONDITIONS OF ANY KIND, either express or implied.
 *    See the License for the specific language governing permissions and
 *    limitations under the License.
 */

#include <app/clusters/icd-management-server/ICDManagementCluster.h>
#include <app/server-cluster/AttributeListBuilder.h>
#include <clusters/IcdManagement/ClusterId.h>
#if CHIP_CONFIG_ENABLE_ICD_CIP
#include <access/AccessControl.h>
#include <app/icd/server/ICDMonitoringTable.h> // nogncheck
#include <app/icd/server/ICDNotifier.h>        // nogncheck
#endif
#if CHIP_CONFIG_ENABLE_ICD_SERVER
#include <app/server/Server.h> // nogncheck
#endif

using namespace chip;
using namespace chip::app;
using namespace chip::app::Clusters;
using namespace chip::app::Clusters::IcdManagement;
using namespace Protocols;
using namespace chip::Access;

using chip::Protocols::InteractionModel::Status;

namespace {
#if CHIP_CONFIG_ENABLE_ICD_CIP
/**
 * @brief Function checks if the client has admin permissions to the cluster in the commandPath
 *
 * @param[out] isClientAdmin True : Client has admin permissions
 *                           False : Client does not have admin permissions
 *                           If an error occurs, isClientAdmin is not changed
 * @return CHIP_ERROR
 */
CHIP_ERROR CheckAdmin(CommandHandler * commandObj, const ConcreteCommandPath & commandPath, bool & isClientAdmin)
{
    RequestPath requestPath{ .cluster     = commandPath.mClusterId,
                             .endpoint    = commandPath.mEndpointId,
                             .requestType = RequestType::kCommandInvokeRequest,
                             .entityId    = commandPath.mCommandId };
    CHIP_ERROR err = GetAccessControl().Check(commandObj->GetSubjectDescriptor(), requestPath, Privilege::kAdminister);
    if (CHIP_NO_ERROR == err)
    {
        isClientAdmin = true;
    }
    else if (CHIP_ERROR_ACCESS_DENIED == err)
    {
        isClientAdmin = false;
        err           = CHIP_NO_ERROR;
    }
    return err;
}

#endif // CHIP_CONFIG_ENABLE_ICD_CIP
} // anonymous namespace

namespace chip::app::Clusters {

#if CHIP_CONFIG_ENABLE_ICD_CIP
void ICDManagementFabricDelegate::Init(PersistentStorageDelegate & storage, Crypto::SymmetricKeystore * symmetricKeystore,
                                       ICDConfigurationData & icdConfigurationData)
{
    mStorage              = &storage;
    mSymmetricKeystore    = symmetricKeystore;
    mICDConfigurationData = &icdConfigurationData;
}

void ICDManagementFabricDelegate::OnFabricRemoved(const FabricTable & fabricTable, FabricIndex fabricIndex)
{
    uint16_t supported_clients = mICDConfigurationData->GetClientsSupportedPerFabric();
    ICDMonitoringTable table(*mStorage, fabricIndex, supported_clients, mSymmetricKeystore);
    TEMPORARY_RETURN_IGNORED table.RemoveAll();
    ICDNotifier::GetInstance().NotifyICDManagementEvent(ICDListener::ICDManagementEvents::kTableUpdated);
}
#endif // CHIP_CONFIG_ENABLE_ICD_CIP

ICDManagementCluster::ICDManagementCluster(EndpointId endpointId, Crypto::SymmetricKeystore & symmetricKeystore,
                                           FabricTable & fabricTable, ICDConfigurationData & icdConfigurationData,
                                           OptionalAttributeSet optionalAttributeSet,
                                           BitMask<IcdManagement::OptionalCommands> enabledCommands,
                                           BitMask<IcdManagement::UserActiveModeTriggerBitmap> userActiveModeTriggerBitmap,
                                           CharSpan userActiveModeTriggerInstruction) :
    DefaultServerCluster({ endpointId, IcdManagement::Id }),
    mSymmetricKeystore(symmetricKeystore), mFabricTable(fabricTable), mICDConfigurationData(icdConfigurationData),
    mOptionalAttributeSet(optionalAttributeSet), mUserActiveModeTriggerBitmap(userActiveModeTriggerBitmap),
    mEnabledCommands(enabledCommands), mUserActiveModeTriggerInstructionLength(0)
{
    static_assert(sizeof(mUserActiveModeTriggerInstruction) <= UINT8_MAX,
                  "mUserActiveModeTriggerInstruction size must fit in uint8_t");

    MutableCharSpan buffer(mUserActiveModeTriggerInstruction);
    CopyCharSpanToMutableCharSpanWithTruncation(userActiveModeTriggerInstruction, buffer);
    mUserActiveModeTriggerInstructionLength = static_cast<uint8_t>(buffer.size());
}

CHIP_ERROR ICDManagementCluster::Startup(ServerClusterContext & context)
{
    ReturnErrorOnFailure(DefaultServerCluster::Startup(context));
// TODO(#32321): Remove #if after issue is resolved
// Note: We only need this #if statement for platform examples that enable the ICD management server without building the sample
// as an ICD. Since this is not spec compliant, we should remove this #if statement once we stop compiling the ICD management
// server in those examples.
#if CHIP_CONFIG_ENABLE_ICD_SERVER
    Server::GetInstance().GetICDManager().RegisterObserver(this);
#endif
    return CHIP_NO_ERROR;
}

void ICDManagementCluster::Shutdown()
{
// TODO(#32321): Remove #if after issue is resolved
// Note: We only need this #if statement for platform examples that enable the ICD management server without building the sample
// as an ICD. Since this is not spec compliant, we should remove this #if statement once we stop compiling the ICD management
// server in those examples.
#if CHIP_CONFIG_ENABLE_ICD_SERVER
    Server::GetInstance().GetICDManager().ReleaseObserver(this);
#endif
}

DataModel::ActionReturnStatus ICDManagementCluster::ReadAttribute(const DataModel::ReadAttributeRequest & request,
                                                                  AttributeValueEncoder & aEncoder)
{
    switch (request.path.mAttributeId)
    {
    case IcdManagement::Attributes::ClusterRevision::Id:
        return aEncoder.Encode(kRevision);

    case IcdManagement::Attributes::FeatureMap::Id:
        return aEncoder.Encode(mICDConfigurationData.GetFeatureMap());

    case IcdManagement::Attributes::IdleModeDuration::Id:
        return aEncoder.Encode(mICDConfigurationData.GetIdleModeDuration().count());

    case IcdManagement::Attributes::ActiveModeDuration::Id:
        return aEncoder.Encode(mICDConfigurationData.GetActiveModeDuration().count());

    case IcdManagement::Attributes::ActiveModeThreshold::Id:
        return aEncoder.Encode(mICDConfigurationData.GetActiveModeThreshold().count());

#if CHIP_CONFIG_ENABLE_ICD_LIT
    case IcdManagement::Attributes::OperatingMode::Id:
        return ReadOperatingMode(aEncoder);
#endif // CHIP_CONFIG_ENABLE_ICD_LIT

    case IcdManagement::Attributes::UserActiveModeTriggerHint::Id:
        return aEncoder.Encode(mUserActiveModeTriggerBitmap);

    case IcdManagement::Attributes::UserActiveModeTriggerInstruction::Id:
        return aEncoder.Encode(CharSpan(mUserActiveModeTriggerInstruction, mUserActiveModeTriggerInstructionLength));

    default:
        return Protocols::InteractionModel::Status::UnsupportedAttribute;
    }
}

CHIP_ERROR ICDManagementCluster::Attributes(const ConcreteClusterPath & path,
                                            ReadOnlyBufferBuilder<DataModel::AttributeEntry> & builder)
{
    AttributeListBuilder attributeListBuilder(builder);
    BitFlags<IcdManagement::Feature> featureMap = mICDConfigurationData.GetFeatureMap();
    const bool hasUAT                           = featureMap.Has(IcdManagement::Feature::kUserActiveModeTrigger);
    const bool hasLIT                           = featureMap.Has(IcdManagement::Feature::kLongIdleTimeSupport);
    const bool hasUATInstruction = mOptionalAttributeSet.IsSet(IcdManagement::Attributes::UserActiveModeTriggerInstruction::Id);

    const AttributeListBuilder::OptionalAttributeEntry optionalEntries[] = {
        { hasUAT, IcdManagement::Attributes::UserActiveModeTriggerHint::kMetadataEntry },
        { hasUATInstruction, IcdManagement::Attributes::UserActiveModeTriggerInstruction::kMetadataEntry },
        { hasLIT, IcdManagement::Attributes::OperatingMode::kMetadataEntry },
    };
    return attributeListBuilder.Append(Span(IcdManagement::Attributes::kMandatoryMetadata), Span(optionalEntries));
}

std::optional<DataModel::ActionReturnStatus> ICDManagementCluster::InvokeCommand(const DataModel::InvokeRequest & request,
                                                                                 TLV::TLVReader & input_arguments,
                                                                                 CommandHandler * handler)
{
    switch (request.path.mCommandId)
    {
    case IcdManagement::Commands::StayActiveRequest::Id: {
// TODO(#32321): Remove #if after issue is resolved
// Note: We only need this #if statement for platform examples that enable the ICD management server without building the sample
// as an ICD. Since this is not spec compliant, we should remove this #if statement once we stop compiling the ICD management
// server in those examples.
#if CHIP_CONFIG_ENABLE_ICD_SERVER
        Commands::StayActiveRequest::DecodableType commandData;
        ReturnErrorOnFailure(commandData.Decode(input_arguments));

        Commands::StayActiveResponse::Type response;
        response.promisedActiveDuration = Server::GetInstance().GetICDManager().StayActiveRequest(commandData.stayActiveDuration);
        handler->AddResponse(request.path, response);
        return std::nullopt;
#else
        return Status::UnsupportedCommand;
#endif // CHIP_CONFIG_ENABLE_ICD_SERVER
    }
    default:
        return Status::UnsupportedCommand;
    }
}

CHIP_ERROR ICDManagementCluster::AcceptedCommands(const ConcreteClusterPath & path,
                                                  ReadOnlyBufferBuilder<DataModel::AcceptedCommandEntry> & builder)
{
    if (mICDConfigurationData.GetFeatureMap().Has(Feature::kLongIdleTimeSupport) ||
        mEnabledCommands.Has(OptionalCommands::kStayActive))
    {
        static constexpr DataModel::AcceptedCommandEntry kStayActiveCommand[] = {
            Commands::StayActiveRequest::kMetadataEntry,
        };
        ReturnErrorOnFailure(builder.ReferenceExisting(kStayActiveCommand));
    }
    return CHIP_NO_ERROR;
}

CHIP_ERROR ICDManagementCluster::GeneratedCommands(const ConcreteClusterPath & path, ReadOnlyBufferBuilder<CommandId> & builder)
{
    if (mICDConfigurationData.GetFeatureMap().Has(Feature::kLongIdleTimeSupport) ||
        mEnabledCommands.Has(OptionalCommands::kStayActive))
    {
        static constexpr CommandId kStayActiveResponse[] = {
            Commands::StayActiveResponse::Id,
        };
        ReturnErrorOnFailure(builder.ReferenceExisting(kStayActiveResponse));
    }
    return CHIP_NO_ERROR;
}

void ICDManagementCluster::OnICDModeChange()
{
    // Notify attribute change for OperatingMode attribute
    NotifyAttributeChanged(IcdManagement::Attributes::OperatingMode::Id);
}

#if CHIP_CONFIG_ENABLE_ICD_LIT
CHIP_ERROR ICDManagementCluster::ReadOperatingMode(AttributeValueEncoder & encoder)
{
    return mICDConfigurationData.GetICDMode() == ICDConfigurationData::ICDMode::SIT
        ? encoder.Encode(IcdManagement::OperatingModeEnum::kSit)
        : encoder.Encode(IcdManagement::OperatingModeEnum::kLit);
}
#endif // CHIP_CONFIG_ENABLE_ICD_LIT

#if CHIP_CONFIG_ENABLE_ICD_CIP
ICDManagementClusterWithCIP::ICDManagementClusterWithCIP(
    EndpointId endpointId, Crypto::SymmetricKeystore & symmetricKeystore, FabricTable & fabricTable,
    ICDConfigurationData & icdConfigurationData, OptionalAttributeSet optionalAttributeSet,
    BitMask<IcdManagement::OptionalCommands> enabledCommands,
    BitMask<IcdManagement::UserActiveModeTriggerBitmap> userActiveModeTriggerBitmap, CharSpan userActiveModeTriggerInstruction) :
    ICDManagementCluster(endpointId, symmetricKeystore, fabricTable, icdConfigurationData, optionalAttributeSet, enabledCommands,
                         userActiveModeTriggerBitmap, userActiveModeTriggerInstruction)
{}

CHIP_ERROR ICDManagementClusterWithCIP::Startup(ServerClusterContext & context)
{
    ReturnErrorOnFailure(ICDManagementCluster::Startup(context));

    mFabricDelegate.Init(context.storage, &mSymmetricKeystore, mICDConfigurationData);
    return mFabricTable.AddFabricDelegate(&mFabricDelegate);
}

void ICDManagementClusterWithCIP::Shutdown()
{
    mFabricTable.RemoveFabricDelegate(&mFabricDelegate);

    ICDManagementCluster::Shutdown();
}

DataModel::ActionReturnStatus ICDManagementClusterWithCIP::ReadAttribute(const DataModel::ReadAttributeRequest & request,
                                                                         AttributeValueEncoder & aEncoder)
{
    switch (request.path.mAttributeId)
    {
    case IcdManagement::Attributes::RegisteredClients::Id:
        return ReadRegisteredClients(aEncoder);
    case IcdManagement::Attributes::ICDCounter::Id:
        return aEncoder.Encode(mICDConfigurationData.GetICDCounter().GetValue());
    case IcdManagement::Attributes::ClientsSupportedPerFabric::Id:
        return aEncoder.Encode(mICDConfigurationData.GetClientsSupportedPerFabric());
    case IcdManagement::Attributes::MaximumCheckInBackOff::Id:
        return aEncoder.Encode(mICDConfigurationData.GetMaximumCheckInBackoff().count());
    default:
        // Delegate to base class for all other attributes
        return ICDManagementCluster::ReadAttribute(request, aEncoder);
    }
}

CHIP_ERROR ICDManagementClusterWithCIP::Attributes(const ConcreteClusterPath & path,
                                                   ReadOnlyBufferBuilder<DataModel::AttributeEntry> & builder)
{
    // First get the base class attributes
    ReturnErrorOnFailure(ICDManagementCluster::Attributes(path, builder));

    // Add CIP-specific attributes
    BitFlags<IcdManagement::Feature> featureMap = mICDConfigurationData.GetFeatureMap();
    const bool hasCIP                           = featureMap.Has(Feature::kCheckInProtocolSupport);

    if (hasCIP)
    {
        static constexpr DataModel::AttributeEntry kCIPAttributes[] = {
            Attributes::RegisteredClients::kMetadataEntry,
            Attributes::ICDCounter::kMetadataEntry,
            Attributes::ClientsSupportedPerFabric::kMetadataEntry,
            Attributes::MaximumCheckInBackOff::kMetadataEntry,
        };
        ReturnErrorOnFailure(builder.ReferenceExisting(kCIPAttributes));
    }

    return CHIP_NO_ERROR;
}

std::optional<DataModel::ActionReturnStatus> ICDManagementClusterWithCIP::InvokeCommand(const DataModel::InvokeRequest & request,
                                                                                        TLV::TLVReader & input_arguments,
                                                                                        CommandHandler * handler)
{
    switch (request.path.mCommandId)
    {
    case IcdManagement::Commands::RegisterClient::Id: {
        Commands::RegisterClient::DecodableType commandData;
        ReturnErrorOnFailure(commandData.Decode(input_arguments, handler->GetAccessingFabricIndex()));

        uint32_t icdCounter = 0;
        Status status       = RegisterClient(handler, request.path, commandData, icdCounter);
        if (status == Status::Success)
        {
            Commands::RegisterClientResponse::Type response;
            response.ICDCounter = icdCounter;
            handler->AddResponse(request.path, response);
        }
        else
        {
            handler->AddStatus(request.path, status);
        }
        break;
    }
    case IcdManagement::Commands::UnregisterClient::Id: {
        Commands::UnregisterClient::DecodableType commandData;
        ReturnErrorOnFailure(commandData.Decode(input_arguments, handler->GetAccessingFabricIndex()));

        Status status = UnregisterClient(handler, request.path, commandData);
        handler->AddStatus(request.path, status);
        break;
    }
    default:
        // Delegate to base class for all other commands
        return ICDManagementCluster::InvokeCommand(request, input_arguments, handler);
    }
    return std::nullopt;
}

CHIP_ERROR ICDManagementClusterWithCIP::AcceptedCommands(const ConcreteClusterPath & path,
                                                         ReadOnlyBufferBuilder<DataModel::AcceptedCommandEntry> & builder)
{
    ReturnErrorOnFailure(ICDManagementCluster::AcceptedCommands(path, builder));

    BitFlags<IcdManagement::Feature> featureMap = mICDConfigurationData.GetFeatureMap();
    const bool hasCIP                           = featureMap.Has(Feature::kCheckInProtocolSupport);

    if (hasCIP)
    {
        static constexpr DataModel::AcceptedCommandEntry kCIPCommands[] = {
            Commands::RegisterClient::kMetadataEntry,
            Commands::UnregisterClient::kMetadataEntry,
        };
        ReturnErrorOnFailure(builder.ReferenceExisting(kCIPCommands));
    }

    return CHIP_NO_ERROR;
}

CHIP_ERROR ICDManagementClusterWithCIP::GeneratedCommands(const ConcreteClusterPath & path,
                                                          ReadOnlyBufferBuilder<CommandId> & builder)
{
    ReturnErrorOnFailure(ICDManagementCluster::GeneratedCommands(path, builder));

    BitFlags<IcdManagement::Feature> featureMap = mICDConfigurationData.GetFeatureMap();
    const bool hasCIP                           = featureMap.Has(Feature::kCheckInProtocolSupport);

    if (hasCIP)
    {
        static constexpr CommandId kCIPResponses[] = {
            Commands::RegisterClientResponse::Id,
        };
        ReturnErrorOnFailure(builder.ReferenceExisting(kCIPResponses));
    }

    return CHIP_NO_ERROR;
}

CHIP_ERROR ICDManagementClusterWithCIP::ReadRegisteredClients(AttributeValueEncoder & encoder)
{
    uint16_t supported_clients                    = mICDConfigurationData.GetClientsSupportedPerFabric();
    PersistentStorageDelegate & storage           = mContext->storage;
    Crypto::SymmetricKeystore & symmetricKeystore = mSymmetricKeystore;
    const FabricTable & fabricTable               = mFabricTable;

    return encoder.EncodeList(
        [supported_clients, &storage, &symmetricKeystore, &fabricTable](const auto & subEncoder) -> CHIP_ERROR {
            ICDMonitoringEntry e(&symmetricKeystore);

            for (const auto & fabricInfo : fabricTable)
            {
                ICDMonitoringTable table(storage, fabricInfo.GetFabricIndex(), supported_clients, &symmetricKeystore);
                for (uint16_t i = 0; i < table.Limit(); ++i)
                {
                    CHIP_ERROR err = table.Get(i, e);
                    if (CHIP_ERROR_NOT_FOUND == err)
                    {
                        // No more entries in the table
                        break;
                    }
                    ReturnErrorOnFailure(err);

                    Structs::MonitoringRegistrationStruct::Type s{ .checkInNodeID    = e.checkInNodeID,
                                                                   .monitoredSubject = e.monitoredSubject,
                                                                   .clientType       = e.clientType,
                                                                   .fabricIndex      = e.fabricIndex };
                    ReturnErrorOnFailure(subEncoder.Encode(s));
                }
            }
            return CHIP_NO_ERROR;
        });
}

void ICDManagementClusterWithCIP::TriggerICDMTableUpdatedEvent()
{
    ICDNotifier::GetInstance().NotifyICDManagementEvent(ICDListener::ICDManagementEvents::kTableUpdated);
}

Status ICDManagementClusterWithCIP::RegisterClient(CommandHandler * commandObj, const ConcreteCommandPath & commandPath,
                                                   const Commands::RegisterClient::DecodableType & commandData,
                                                   uint32_t & icdCounter)
{
    FabricIndex fabricIndex            = commandObj->GetAccessingFabricIndex();
    NodeId nodeId                      = commandData.checkInNodeID;
    uint64_t monitoredSubject          = commandData.monitoredSubject;
    ClientTypeEnum clientType          = commandData.clientType;
    ByteSpan key                       = commandData.key;
    Optional<ByteSpan> verificationKey = commandData.verificationKey;
    bool isClientAdmin                 = false;

    // Check if ClientType is valid
    VerifyOrReturnError(clientType != ClientTypeEnum::kUnknownEnumValue, Status::ConstraintError);

    // Check if client is admin
    VerifyOrReturnError(CHIP_NO_ERROR == CheckAdmin(commandObj, commandPath, isClientAdmin), Status::Failure);

    bool isFirstEntryForFabric = false;
    ICDMonitoringTable table(mContext->storage, fabricIndex, mICDConfigurationData.GetClientsSupportedPerFabric(),
                             &mSymmetricKeystore);

    // Get current entry, if exists
    ICDMonitoringEntry entry(&mSymmetricKeystore);
    CHIP_ERROR err = table.Find(nodeId, entry);
    if (CHIP_NO_ERROR == err)
    {
        // Existing entry: Validate Key if, and only if, the ISD does NOT have administrator permissions
        if (!isClientAdmin)
        {
            VerifyOrReturnError(verificationKey.HasValue(), Status::Failure);
            VerifyOrReturnError(entry.IsKeyEquivalent(verificationKey.Value()), Status::Failure);
        }
    }
    else if (CHIP_ERROR_NOT_FOUND == err)
    {
        // New entry
        VerifyOrReturnError(entry.index < table.Limit(), Status::ResourceExhausted);

        // Check if it's going to be the first entry for fabric
        isFirstEntryForFabric = table.IsEmpty();
    }
    else
    {
        // Error
        return Status::Failure;
    }

    // Save
    entry.checkInNodeID    = nodeId;
    entry.monitoredSubject = monitoredSubject;
    entry.clientType       = clientType;

    if (entry.keyHandleValid)
    {
        TEMPORARY_RETURN_IGNORED entry.DeleteKey();
    }

    err = entry.SetKey(key);
    VerifyOrReturnError(CHIP_ERROR_INVALID_ARGUMENT != err, Status::ConstraintError);
    VerifyOrReturnError(CHIP_NO_ERROR == err, Status::Failure);
    err = table.Set(entry.index, entry);

    // Delete key upon failure to prevent key storage leakage.
    if (err != CHIP_NO_ERROR)
    {
        TEMPORARY_RETURN_IGNORED entry.DeleteKey();
    }

    VerifyOrReturnError(CHIP_ERROR_INVALID_ARGUMENT != err, Status::ConstraintError);
    VerifyOrReturnError(CHIP_NO_ERROR == err, Status::Failure);

    if (isFirstEntryForFabric)
    {
        // Notify subscribers that the first entry for the fabric was successfully added
        TriggerICDMTableUpdatedEvent();
    }
    MarkRegisteredClientsListChanged();
    icdCounter = mICDConfigurationData.GetICDCounter().GetValue();

    return Status::Success;
}

Status ICDManagementClusterWithCIP::UnregisterClient(CommandHandler * commandObj, const ConcreteCommandPath & commandPath,
                                                     const Commands::UnregisterClient::DecodableType & commandData)
{
    FabricIndex fabricIndex            = commandObj->GetAccessingFabricIndex();
    NodeId nodeId                      = commandData.checkInNodeID;
    Optional<ByteSpan> verificationKey = commandData.verificationKey;
    bool isClientAdmin                 = false;

    // Check if client is admin
    VerifyOrReturnError(CHIP_NO_ERROR == CheckAdmin(commandObj, commandPath, isClientAdmin), Status::Failure);

    ICDMonitoringTable table(mContext->storage, fabricIndex, mICDConfigurationData.GetClientsSupportedPerFabric(),
                             &mSymmetricKeystore);

    // Get current entry, if exists
    ICDMonitoringEntry entry(&mSymmetricKeystore);
    CHIP_ERROR err = table.Find(nodeId, entry);
    VerifyOrReturnError(CHIP_ERROR_NOT_FOUND != err, Status::NotFound);
    VerifyOrReturnError(CHIP_NO_ERROR == err, Status::Failure);

    // Existing entry: Validate Key if, and only if, the ISD has NOT administrator permissions
    if (!isClientAdmin)
    {
        VerifyOrReturnError(verificationKey.HasValue(), Status::Failure);
        VerifyOrReturnError(entry.IsKeyEquivalent(verificationKey.Value()), Status::Failure);
    }

    err = table.Remove(entry.index);
    VerifyOrReturnError(CHIP_NO_ERROR == err, Status::Failure);

    if (table.IsEmpty())
    {
        TriggerICDMTableUpdatedEvent();
    }

    MarkRegisteredClientsListChanged();
    return Status::Success;
}

void ICDManagementClusterWithCIP::MarkRegisteredClientsListChanged()
{
    NotifyAttributeChanged(IcdManagement::Attributes::RegisteredClients::Id);
}
#endif // CHIP_CONFIG_ENABLE_ICD_CIP

<<<<<<< HEAD
    // Error
    commandObj->AddStatus(commandPath, status);
    return true;
}

/**
 * @brief ICD Management Cluster UregisterClient Command callback (from client)
 *
 */
bool emberAfIcdManagementClusterUnregisterClientCallback(CommandHandler * commandObj, const ConcreteCommandPath & commandPath,
                                                         const Commands::UnregisterClient::DecodableType & commandData)
{
    Status status = ICDManagementServer::GetInstance().UnregisterClient(commandObj, commandPath, commandData);

    commandObj->AddStatus(commandPath, status);
    return true;
}
#endif // CHIP_CONFIG_ENABLE_ICD_CIP

/**
 * @brief ICD Management Cluster StayActiveRequest Command callback (from client)
 */
bool emberAfIcdManagementClusterStayActiveRequestCallback(CommandHandler * commandObj, const ConcreteCommandPath & commandPath,
                                                          const Commands::StayActiveRequest::DecodableType & commandData)
{
// TODO(#32321): Remove #if after issue is resolved
// Note: We only need this #if statement for platform examples that enable the ICD management server without building the sample
// as an ICD. Since this is not spec compliant, we should remove this #if statement once we stop compiling the ICD management
// server in those examples.
#if CHIP_CONFIG_ENABLE_ICD_SERVER
    IcdManagement::Commands::StayActiveResponse::Type response;
    response.promisedActiveDuration = Server::GetInstance().GetICDManager().StayActiveRequest(commandData.stayActiveDuration);
    commandObj->AddResponse(commandPath, response);
#endif // CHIP_CONFIG_ENABLE_ICD_SERVER
    return true;
}

void MatterIcdManagementPluginServerInitCallback()
{
    PersistentStorageDelegate & storage           = Server::GetInstance().GetPersistentStorage();
    Crypto::SymmetricKeystore * symmetricKeystore = Server::GetInstance().GetSessionKeystore();
    FabricTable & fabricTable                     = Server::GetInstance().GetFabricTable();
    ICDConfigurationData & icdConfigurationData   = ICDConfigurationData::GetInstance().GetInstance();

#if CHIP_CONFIG_ENABLE_ICD_CIP
    // Configure and register Fabric delegate
    gFabricDelegate.Init(storage, symmetricKeystore, icdConfigurationData);
    TEMPORARY_RETURN_IGNORED fabricTable.AddFabricDelegate(&gFabricDelegate);
#endif // CHIP_CONFIG_ENABLE_ICD_CIP

    // Configure and register Attribute Access Override
    gAttribute.Init(storage, symmetricKeystore, fabricTable, icdConfigurationData);
    AttributeAccessInterfaceRegistry::Instance().Register(&gAttribute);

    // Configure ICD Management
    ICDManagementServer::GetInstance().Init(storage, symmetricKeystore, icdConfigurationData);

// TODO(#32321): Remove #if after issue is resolved
// Note: We only need this #if statement for platform examples that enable the ICD management server without building the sample
// as an ICD. Since this is not spec compliant, we should remove this #if statement once we stop compiling the ICD management
// server in those examples.
#if CHIP_CONFIG_ENABLE_ICD_SERVER
    Server::GetInstance().GetICDManager().RegisterObserver(&ICDManagementServer::GetInstance());
#endif // CHIP_CONFIG_ENABLE_ICD_SERVER
}

void MatterIcdManagementPluginServerShutdownCallback()
{
    AttributeAccessInterfaceRegistry::Instance().Unregister(&gAttribute);

#if CHIP_CONFIG_ENABLE_ICD_CIP
    FabricTable & fabricTable = Server::GetInstance().GetFabricTable();
    fabricTable.RemoveFabricDelegate(&gFabricDelegate);
#endif // CHIP_CONFIG_ENABLE_ICD_CIP

// TODO(#32321): Remove #if after issue is resolved
// Note: We only need this #if statement for platform examples that enable the ICD management server without building the sample
// as an ICD. Since this is not spec compliant, we should remove this #if statement once we stop compiling the ICD management
// server in those examples.
#if CHIP_CONFIG_ENABLE_ICD_SERVER
    Server::GetInstance().GetICDManager().ReleaseObserver(&ICDManagementServer::GetInstance());
#endif // CHIP_CONFIG_ENABLE_ICD_SERVER
}
=======
} // namespace chip::app::Clusters
>>>>>>> 6eaac312
<|MERGE_RESOLUTION|>--- conflicted
+++ resolved
@@ -568,90 +568,4 @@
 }
 #endif // CHIP_CONFIG_ENABLE_ICD_CIP
 
-<<<<<<< HEAD
-    // Error
-    commandObj->AddStatus(commandPath, status);
-    return true;
-}
-
-/**
- * @brief ICD Management Cluster UregisterClient Command callback (from client)
- *
- */
-bool emberAfIcdManagementClusterUnregisterClientCallback(CommandHandler * commandObj, const ConcreteCommandPath & commandPath,
-                                                         const Commands::UnregisterClient::DecodableType & commandData)
-{
-    Status status = ICDManagementServer::GetInstance().UnregisterClient(commandObj, commandPath, commandData);
-
-    commandObj->AddStatus(commandPath, status);
-    return true;
-}
-#endif // CHIP_CONFIG_ENABLE_ICD_CIP
-
-/**
- * @brief ICD Management Cluster StayActiveRequest Command callback (from client)
- */
-bool emberAfIcdManagementClusterStayActiveRequestCallback(CommandHandler * commandObj, const ConcreteCommandPath & commandPath,
-                                                          const Commands::StayActiveRequest::DecodableType & commandData)
-{
-// TODO(#32321): Remove #if after issue is resolved
-// Note: We only need this #if statement for platform examples that enable the ICD management server without building the sample
-// as an ICD. Since this is not spec compliant, we should remove this #if statement once we stop compiling the ICD management
-// server in those examples.
-#if CHIP_CONFIG_ENABLE_ICD_SERVER
-    IcdManagement::Commands::StayActiveResponse::Type response;
-    response.promisedActiveDuration = Server::GetInstance().GetICDManager().StayActiveRequest(commandData.stayActiveDuration);
-    commandObj->AddResponse(commandPath, response);
-#endif // CHIP_CONFIG_ENABLE_ICD_SERVER
-    return true;
-}
-
-void MatterIcdManagementPluginServerInitCallback()
-{
-    PersistentStorageDelegate & storage           = Server::GetInstance().GetPersistentStorage();
-    Crypto::SymmetricKeystore * symmetricKeystore = Server::GetInstance().GetSessionKeystore();
-    FabricTable & fabricTable                     = Server::GetInstance().GetFabricTable();
-    ICDConfigurationData & icdConfigurationData   = ICDConfigurationData::GetInstance().GetInstance();
-
-#if CHIP_CONFIG_ENABLE_ICD_CIP
-    // Configure and register Fabric delegate
-    gFabricDelegate.Init(storage, symmetricKeystore, icdConfigurationData);
-    TEMPORARY_RETURN_IGNORED fabricTable.AddFabricDelegate(&gFabricDelegate);
-#endif // CHIP_CONFIG_ENABLE_ICD_CIP
-
-    // Configure and register Attribute Access Override
-    gAttribute.Init(storage, symmetricKeystore, fabricTable, icdConfigurationData);
-    AttributeAccessInterfaceRegistry::Instance().Register(&gAttribute);
-
-    // Configure ICD Management
-    ICDManagementServer::GetInstance().Init(storage, symmetricKeystore, icdConfigurationData);
-
-// TODO(#32321): Remove #if after issue is resolved
-// Note: We only need this #if statement for platform examples that enable the ICD management server without building the sample
-// as an ICD. Since this is not spec compliant, we should remove this #if statement once we stop compiling the ICD management
-// server in those examples.
-#if CHIP_CONFIG_ENABLE_ICD_SERVER
-    Server::GetInstance().GetICDManager().RegisterObserver(&ICDManagementServer::GetInstance());
-#endif // CHIP_CONFIG_ENABLE_ICD_SERVER
-}
-
-void MatterIcdManagementPluginServerShutdownCallback()
-{
-    AttributeAccessInterfaceRegistry::Instance().Unregister(&gAttribute);
-
-#if CHIP_CONFIG_ENABLE_ICD_CIP
-    FabricTable & fabricTable = Server::GetInstance().GetFabricTable();
-    fabricTable.RemoveFabricDelegate(&gFabricDelegate);
-#endif // CHIP_CONFIG_ENABLE_ICD_CIP
-
-// TODO(#32321): Remove #if after issue is resolved
-// Note: We only need this #if statement for platform examples that enable the ICD management server without building the sample
-// as an ICD. Since this is not spec compliant, we should remove this #if statement once we stop compiling the ICD management
-// server in those examples.
-#if CHIP_CONFIG_ENABLE_ICD_SERVER
-    Server::GetInstance().GetICDManager().ReleaseObserver(&ICDManagementServer::GetInstance());
-#endif // CHIP_CONFIG_ENABLE_ICD_SERVER
-}
-=======
-} // namespace chip::app::Clusters
->>>>>>> 6eaac312
+} // namespace chip::app::Clusters