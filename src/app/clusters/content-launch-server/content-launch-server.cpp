--- conflicted
+++ resolved
@@ -187,13 +187,7 @@
     Delegate * delegate = GetDelegate(endpoint);
     VerifyOrExit(isDelegateNull(delegate, endpoint) != true, err = CHIP_ERROR_INCORRECT_STATE);
     {
-<<<<<<< HEAD
-        Commands::LaunchResponse::Type response = delegate->HandleLaunchContent(parameterList, autoplay, data);
-        err                                     = commandObj->AddResponseData(commandPath, response);
-        SuccessOrExit(err);
-=======
         delegate->HandleLaunchContent(parameterList, autoplay, data, responser);
->>>>>>> cd25649b
     }
 
 exit:
