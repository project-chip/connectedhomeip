/*
 *    Copyright (c) 2023-2025 Project CHIP Authors
 *
 *    Licensed under the Apache License, Version 2.0 (the "License");
 *    you may not use this file except in compliance with the License.
 *    You may obtain a copy of the License at
 *
 *        http://www.apache.org/licenses/LICENSE-2.0
 *
 *    Unless required by applicable law or agreed to in writing, software
 *    distributed under the License is distributed on an "AS IS" BASIS,
 *    WITHOUT WARRANTIES OR CONDITIONS OF ANY KIND, either express or implied.
 *    See the License for the specific language governing permissions and
 *    limitations under the License.
 */

#include <app/clusters/time-synchronization-server/time-synchronization-cluster.h>
#include <app/clusters/time-synchronization-server/time-synchronization-delegate.h>
#include <app/server-cluster/AttributeListBuilder.h>

#include <platform/RuntimeOptionsProvider.h>

#include <system/SystemClock.h>

#if TIME_SYNC_ENABLE_TSC_FEATURE
#include <app/InteractionModelEngine.h>
#endif

using namespace chip;
using namespace chip::app;
using namespace chip::DeviceLayer;
using namespace chip::app::Clusters;
using namespace chip::app::Clusters::TimeSynchronization;
using namespace chip::app::Clusters::TimeSynchronization::Attributes;
using chip::TimeSyncDataProvider;
using chip::Protocols::InteractionModel::Status;

namespace chip::app::Clusters {

namespace TimeSynchronization {

// Delegate implementation

Delegate * gDelegate = nullptr;

Delegate * GetDelegate()
{
    if (gDelegate == nullptr)
    {
        static DefaultTimeSyncDelegate delegate;
        gDelegate = &delegate;
    }

    return gDelegate;
}

void SetDelegate(Delegate * delegate)
{
    if (delegate != nullptr)
    {
        gDelegate = delegate;
    }
}

} // namespace TimeSynchronization

namespace {

#if TIME_SYNC_ENABLE_TSC_FEATURE
void OnDeviceConnectedWrapper(void * context, Messaging::ExchangeManager & exchangeMgr, const SessionHandle & sessionHandle)
{
    TimeSynchronizationCluster * timeSynchronization = reinterpret_cast<TimeSynchronizationCluster *>(context);
    timeSynchronization->OnDeviceConnectedFn(exchangeMgr, sessionHandle);
}

void OnDeviceConnectionFailureWrapper(void * context, const ScopedNodeId & peerId, CHIP_ERROR error)
{
    TimeSynchronizationCluster * timeSynchronization = reinterpret_cast<TimeSynchronizationCluster *>(context);
    timeSynchronization->OnDeviceConnectionFailureFn();
}
#endif

void OnPlatformEventWrapper(const DeviceLayer::ChipDeviceEvent * event, intptr_t ptr)
{
    TimeSynchronizationCluster * timeSynchronization = reinterpret_cast<TimeSynchronizationCluster *>(ptr);
    timeSynchronization->OnPlatformEventFn(*event);
}

void OnTimeSyncCompletionWrapper(void * context, TimeSourceEnum timeSource, GranularityEnum granularity)
{
    TimeSynchronizationCluster * timeSynchronization = reinterpret_cast<TimeSynchronizationCluster *>(context);
    timeSynchronization->OnTimeSyncCompletionFn(timeSource, granularity);
}

void OnFallbackNTPCompletionWrapper(void * context, bool timeSyncSuccessful)
{
    TimeSynchronizationCluster * timeSynchronization = reinterpret_cast<TimeSynchronizationCluster *>(context);
    timeSynchronization->OnFallbackNTPCompletionFn(timeSyncSuccessful);
}

CHIP_ERROR UpdateUTCTime(uint64_t UTCTimeInChipEpochUs)
{
    uint64_t UTCTimeInUnixEpochUs;

    VerifyOrReturnError(ChipEpochToUnixEpochMicros(UTCTimeInChipEpochUs, UTCTimeInUnixEpochUs), CHIP_ERROR_INVALID_TIME);
    uint64_t secs = UTCTimeInChipEpochUs / kMicrosecondsPerSecond;
    // https://github.com/project-chip/connectedhomeip/issues/27501
    VerifyOrReturnError(secs <= UINT32_MAX, CHIP_IM_GLOBAL_STATUS(ResourceExhausted));
    ReturnErrorOnFailure(Server::GetInstance().GetFabricTable().SetLastKnownGoodChipEpochTime(
        System::Clock::Seconds32(static_cast<uint32_t>(secs))));
    ReturnErrorOnFailure(System::SystemClock().SetClock_RealTime(System::Clock::Microseconds64(UTCTimeInUnixEpochUs)));

    return CHIP_NO_ERROR;
}

// -----------------------------------------------------------------------------
// Event generation functions

bool VerifyAndLogIfNoEventGenerator(DataModel::EventsGenerator * eventsGenerator)
{
    if (eventsGenerator == nullptr)
    {
        ChipLogError(Zcl, "Unable to emit event [ep=%d]. Event generator is null.", kRootEndpointId);
        return false;
    }
    return true;
}

void EmitDSTTableEmptyEvent(DataModel::EventsGenerator * eventsGenerator)
{
    VerifyOrReturn(VerifyAndLogIfNoEventGenerator(eventsGenerator));

    Events::DSTTableEmpty::Type event;
    eventsGenerator->GenerateEvent(event, kRootEndpointId);

    // TODO: re-schedule event for after min 1hr https://github.com/project-chip/connectedhomeip/issues/27200
    // delegate->scheduleDSTTableEmptyEvent()
}

void EmitDSTStatusEvent(bool dstOffsetActive, DataModel::EventsGenerator * eventsGenerator)
{
    VerifyOrReturn(VerifyAndLogIfNoEventGenerator(eventsGenerator));

    Events::DSTStatus::Type event;
    event.DSTOffsetActive = dstOffsetActive;
    eventsGenerator->GenerateEvent(event, kRootEndpointId);
}

void EmitTimeZoneStatusEvent(const Span<TimeSyncDataProvider::TimeZoneStore> & timeZone,
                             DataModel::EventsGenerator * eventsGenerator)
{
    VerifyOrReturn(VerifyAndLogIfNoEventGenerator(eventsGenerator));

    const auto & tzList = timeZone;
    VerifyOrReturn(tzList.size() != 0);
    const auto & tz = tzList[0].timeZone;

    Events::TimeZoneStatus::Type event;
    event.offset = tz.offset;
    if (tz.name.HasValue())
    {
        event.name.SetValue(tz.name.Value());
    }
    eventsGenerator->GenerateEvent(event, kRootEndpointId);
}

void EmitTimeFailureEvent(TimeSynchronization::Delegate * delegate, DataModel::EventsGenerator * eventsGenerator)
{
    VerifyOrReturn(VerifyAndLogIfNoEventGenerator(eventsGenerator));

    Events::TimeFailure::Type event;
    eventsGenerator->GenerateEvent(event, kRootEndpointId);
    delegate->NotifyTimeFailure();

    // TODO: re-schedule event for after min 1hr if no time is still available
    // https://github.com/project-chip/connectedhomeip/issues/27200
}

void EmitMissingTrustedTimeSourceEvent(DataModel::EventsGenerator * eventsGenerator)
{
    VerifyOrReturn(VerifyAndLogIfNoEventGenerator(eventsGenerator));

    Events::MissingTrustedTimeSource::Type event;
    eventsGenerator->GenerateEvent(event, kRootEndpointId);

    // TODO: re-schedule event for after min 1hr if TTS is null or cannot be reached
    // https://github.com/project-chip/connectedhomeip/issues/27200
}

} // namespace

TimeSynchronizationCluster::TimeSynchronizationCluster(EndpointId endpoint, const BitFlags<TimeSynchronization::Feature> features,
                                                       const OptionalAttributeSet & optionalAttributeSet,
                                                       const StartupConfiguration & config) :
    DefaultServerCluster({ endpoint, TimeSynchronization::Id }), mFeatures(features), mOptionalAttributeSet(optionalAttributeSet),
    mSupportsDNSResolve(config.supportsDNSResolve), mNTPServerAvailable(config.ntpServerAvailable),
    mTimeZoneDatabase(config.timeZoneDatabase), mTimeSource(config.timeSource),
#if TIME_SYNC_ENABLE_TSC_FEATURE
    mOnDeviceConnectedCallback(OnDeviceConnectedWrapper, this),
    mOnDeviceConnectionFailureCallback(OnDeviceConnectionFailureWrapper, this),
#endif
    mOnTimeSyncCompletion(OnTimeSyncCompletionWrapper, this), mOnFallbackNTPCompletion(OnFallbackNTPCompletionWrapper, this)
{}

CHIP_ERROR TimeSynchronizationCluster::Attributes(const ConcreteClusterPath & path,
                                                  ReadOnlyBufferBuilder<DataModel::AttributeEntry> & builder)
{
    AttributeListBuilder attributeListBuilder(builder);

    const DataModel::AttributeEntry optionalAttributes[] = {
        TrustedTimeSource::kMetadataEntry,    //
        DefaultNTP::kMetadataEntry,           //
        TimeZone::kMetadataEntry,             //
        DSTOffset::kMetadataEntry,            //
        LocalTime::kMetadataEntry,            //
        TimeZoneDatabase::kMetadataEntry,     //
        NTPServerAvailable::kMetadataEntry,   //
        TimeZoneListMaxSize::kMetadataEntry,  //
        DSTOffsetListMaxSize::kMetadataEntry, //
        SupportsDNSResolve::kMetadataEntry,   //
        TimeSource::kMetadataEntry            //
    };

    // Full attribute set, to combine real "optional" attributes but also
    // attributes controlled by feature flags.
    app::OptionalAttributeSet<TrustedTimeSource::Id,    //
                              DefaultNTP::Id,           //
                              TimeZone::Id,             //
                              DSTOffset::Id,            //
                              LocalTime::Id,            //
                              TimeZoneDatabase::Id,     //
                              NTPServerAvailable::Id,   //
                              TimeZoneListMaxSize::Id,  //
                              DSTOffsetListMaxSize::Id, //
                              SupportsDNSResolve::Id,   //
                              TimeSource::Id            //
                              >
        optionalAttributeSet(mOptionalAttributeSet);

    if (mFeatures.Has(Feature::kTimeSyncClient))
    {
        optionalAttributeSet.Set<TrustedTimeSource::Id>();
    }

    if (mFeatures.Has(Feature::kNTPClient))
    {
        optionalAttributeSet.Set<DefaultNTP::Id>();
        optionalAttributeSet.Set<SupportsDNSResolve::Id>();
    }

    if (mFeatures.Has(Feature::kNTPServer))
    {
        optionalAttributeSet.Set<NTPServerAvailable::Id>();
    }

    if (mFeatures.Has(Feature::kTimeZone))
    {
        optionalAttributeSet.Set<TimeZone::Id>();
        optionalAttributeSet.Set<DSTOffset::Id>();
        optionalAttributeSet.Set<LocalTime::Id>();
        optionalAttributeSet.Set<TimeZoneDatabase::Id>();
        optionalAttributeSet.Set<TimeZoneListMaxSize::Id>();
        optionalAttributeSet.Set<DSTOffsetListMaxSize::Id>();
    }

    return attributeListBuilder.Append(Span(kMandatoryMetadata), Span(optionalAttributes), optionalAttributeSet);
}

DataModel::ActionReturnStatus TimeSynchronizationCluster::ReadAttribute(const DataModel::ReadAttributeRequest & request,
                                                                        AttributeValueEncoder & encoder)
{
    switch (request.path.mAttributeId)
    {
    case UTCTime::Id: {
        System::Clock::Microseconds64 utcTimeUnix;
        uint64_t chipEpochTime;
        // This return allows us to simulate no internal time for testing purposes
        // This will be set once we receive a good time either from the delegate or via a command
        if (mGranularity == GranularityEnum::kNoTimeGranularity)
        {
            return encoder.EncodeNull();
        }
        VerifyOrReturnError(System::SystemClock().GetClock_RealTime(utcTimeUnix) == CHIP_NO_ERROR, encoder.EncodeNull());
        VerifyOrReturnError(UnixEpochToChipEpochMicros(utcTimeUnix.count(), chipEpochTime), encoder.EncodeNull());
        return encoder.Encode(chipEpochTime);
    }
    case Granularity::Id:
        return encoder.Encode(mGranularity);
    case TrustedTimeSource::Id:
        return encoder.Encode(GetTrustedTimeSource());
    case DefaultNTP::Id: {
        char buffer[DefaultNTP::TypeInfo::MaxLength()];
        MutableCharSpan dntp(buffer);
        CHIP_ERROR err = GetDefaultNtp(dntp);
        // no storage is ok and gets translated to null. Anything else is a real error
        if (err == CHIP_ERROR_PERSISTED_STORAGE_VALUE_NOT_FOUND)
        {
            return encoder.EncodeNull();
        }
        ReturnErrorOnFailure(err);
        return encoder.Encode(CharSpan(buffer, dntp.size()));
    }
    case TimeZone::Id:
        return encoder.EncodeList([this](const auto & encod) -> CHIP_ERROR {
            const auto & tzList = GetTimeZone();
            for (const auto & tzStore : tzList)
            {
                ReturnErrorOnFailure(encod.Encode(tzStore.timeZone));
            }
            return CHIP_NO_ERROR;
        });
    case DSTOffset::Id:
        return encoder.EncodeList([this](const auto & encod) -> CHIP_ERROR {
            const auto & dstList = GetDSTOffset();
            for (const auto & dstOffset : dstList)
            {
                ReturnErrorOnFailure(encod.Encode(dstOffset));
            }
            return CHIP_NO_ERROR;
        });
    case TimeZoneListMaxSize::Id:
        return encoder.Encode<uint8_t>(CHIP_CONFIG_TIME_ZONE_LIST_MAX_SIZE);
    case DSTOffsetListMaxSize::Id:
        return encoder.Encode<uint8_t>(CHIP_CONFIG_DST_OFFSET_LIST_MAX_SIZE);
    case LocalTime::Id: {
        DataModel::Nullable<uint64_t> localTime;
        CHIP_ERROR err = GetLocalTime(localTime);
        if (err == CHIP_ERROR_INVALID_TIME)
        {
            return encoder.EncodeNull();
        }
        ReturnErrorOnFailure(err);
        return encoder.Encode(localTime);
    }
    case ClusterRevision::Id:
        return encoder.Encode(TimeSynchronization::kRevision);
    case FeatureMap::Id:
        return encoder.Encode(mFeatures);
    case SupportsDNSResolve::Id:
        return encoder.Encode(mSupportsDNSResolve);
    case TimeZoneDatabase::Id:
        return encoder.Encode(mTimeZoneDatabase);
    case TimeSource::Id:
        return encoder.Encode(mTimeSource);
    case NTPServerAvailable::Id:
        return encoder.Encode(mNTPServerAvailable);
    default:
        return Protocols::InteractionModel::Status::UnsupportedAttribute;
    }
}

CHIP_ERROR TimeSynchronizationCluster::Startup(ServerClusterContext & context)
{
    ReturnErrorOnFailure(DefaultServerCluster::Startup(context));

    mTimeSyncDataProvider.Init(context.storage);

    Structs::TrustedTimeSourceStruct::Type tts;
    if (mTimeSyncDataProvider.LoadTrustedTimeSource(tts) == CHIP_NO_ERROR)
    {
        mTrustedTimeSource.SetNonNull(tts);
    }
    if (LoadTimeZone() != CHIP_NO_ERROR)
    {
        ClearTimeZone();
    }
    if (LoadDSTOffset() != CHIP_NO_ERROR)
    {
        ClearDSTOffset();
    }

    // Set the granularity to none for now - this will force us to go to the delegate so it can
    // properly report the time source
    mGranularity = GranularityEnum::kNoTimeGranularity;

    // This can error, but it's not clear what should happen in this case. For now, just ignore it because we still
    // want time sync even if we can't register the delegate here.
    CHIP_ERROR err = Server::GetInstance().GetFabricTable().AddFabricDelegate(this);
    if (err != CHIP_NO_ERROR)
    {
        ChipLogError(Zcl, "Unable to register Fabric table delegate for time sync: %" CHIP_ERROR_FORMAT, err.Format());
    }
    err = PlatformMgr().AddEventHandler(OnPlatformEventWrapper, reinterpret_cast<intptr_t>(this));
    if (err != CHIP_NO_ERROR)
    {
        ChipLogError(Zcl, "Unable to add event handler for time sync: %" CHIP_ERROR_FORMAT, err.Format());
    }
    return CHIP_NO_ERROR;
}

void TimeSynchronizationCluster::Shutdown()
{
    PlatformMgr().RemoveEventHandler(OnPlatformEventWrapper, 0);
    Server::GetInstance().GetFabricTable().RemoveFabricDelegate(this);
    DefaultServerCluster::Shutdown();
}

void TimeSynchronizationCluster::AttemptToGetFallbackNTPTimeFromDelegate()
{
    // Sent as a char-string to the delegate so they can read it easily
    char defaultNTP[kMaxDefaultNTPSize];
    MutableCharSpan span(defaultNTP);
    if (GetDefaultNtp(span) != CHIP_NO_ERROR)
    {
        EmitTimeFailureEvent(GetDelegate(), GetEventsGenerator());
        return;
    }
    if (span.size() > kMaxDefaultNTPSize)
    {
        EmitTimeFailureEvent(GetDelegate(), GetEventsGenerator());
        return;
    }
    if (GetDelegate()->UpdateTimeUsingNTPFallback(span, &mOnFallbackNTPCompletion) != CHIP_NO_ERROR)
    {
        EmitTimeFailureEvent(GetDelegate(), GetEventsGenerator());
    }
}

#if TIME_SYNC_ENABLE_TSC_FEATURE
void TimeSynchronizationCluster::OnDeviceConnectedFn(Messaging::ExchangeManager & exchangeMgr, const SessionHandle & sessionHandle)
{
    // Connected to our trusted time source, let's read the time.
    AttributePathParams readPaths[2];
    readPaths[0] = AttributePathParams(kRootEndpointId, Id, UTCTime::Id);
    readPaths[1] = AttributePathParams(kRootEndpointId, Id, Granularity::Id);

    InteractionModelEngine * engine = InteractionModelEngine::GetInstance();
    ReadPrepareParams readParams(sessionHandle);
    readParams.mpAttributePathParamsList    = readPaths;
    readParams.mAttributePathParamsListSize = 2;

    auto readInfo = Platform::MakeUnique<TimeReadInfo>(engine, &exchangeMgr, *this, ReadClient::InteractionType::Read);
    if (readInfo == nullptr)
    {
        // This is unlikely to work if we don't have memory, but let's try
        OnDeviceConnectionFailureFn();
        return;
    }
    CHIP_ERROR err = readInfo->readClient.SendRequest(readParams);
    if (err != CHIP_NO_ERROR)
    {
        ChipLogError(Zcl, "Failed to read UTC time from trusted source");
        OnDeviceConnectionFailureFn();
        return;
    }
    mTimeReadInfo = std::move(readInfo);
}

void TimeSynchronizationCluster::OnDeviceConnectionFailureFn()
{
    // No way to read from the TrustedTimeSource, fall back to default NTP
    AttemptToGetFallbackNTPTimeFromDelegate();
}

void TimeSynchronizationCluster::OnAttributeData(const ConcreteDataAttributePath & aPath, TLV::TLVReader * apData,
                                                 const StatusIB & aStatus)
{
    if (aPath.mClusterId != Id || aStatus.IsFailure())
    {
        return;
    }
    switch (aPath.mAttributeId)
    {
    case UTCTime::Id:
        if (DataModel::Decode(*apData, mTimeReadInfo->utcTime) != CHIP_NO_ERROR)
        {
            mTimeReadInfo->utcTime.SetNull();
        }
        break;
    case Granularity::Id:
        if (DataModel::Decode(*apData, mTimeReadInfo->granularity) != CHIP_NO_ERROR)
        {
            mTimeReadInfo->granularity = GranularityEnum::kNoTimeGranularity;
        }
        break;
    default:
        break;
    }
}

void TimeSynchronizationCluster::OnDone(ReadClient * apReadClient)
{
    if (!mTimeReadInfo->utcTime.IsNull() && mTimeReadInfo->granularity != GranularityEnum::kNoTimeGranularity)
    {
        GranularityEnum ourGranularity;
        // Being conservative with granularity - nothing smaller than seconds because of network delay
        switch (mTimeReadInfo->granularity)
        {
        case GranularityEnum::kMinutesGranularity:
        case GranularityEnum::kSecondsGranularity:
            ourGranularity = GranularityEnum::kMinutesGranularity;
            break;
        default:
            ourGranularity = GranularityEnum::kSecondsGranularity;
            break;
        }

        CHIP_ERROR err = SetUTCTime(mTimeReadInfo->utcTime.Value(), ourGranularity, TimeSourceEnum::kNodeTimeCluster);
        if (err == CHIP_NO_ERROR)
        {
            mTimeReadInfo = nullptr;
            return;
        }
    }
    // We get here if we didn't get a time, or failed to set the time source
    // If we failed to set the UTC time, it doesn't hurt to try the backup - NTP system might have different permissions on the
    // system clock
    AttemptToGetFallbackNTPTimeFromDelegate();
    mTimeReadInfo = nullptr;
}
#endif

void TimeSynchronizationCluster::OnTimeSyncCompletionFn(TimeSourceEnum timeSource, GranularityEnum granularity)
{
    if (timeSource != TimeSourceEnum::kNone && granularity == GranularityEnum::kNoTimeGranularity)
    {
        // Unable to get time from the delegate. Try remaining sources.
        CHIP_ERROR err = AttemptToGetTimeFromTrustedNode();
        if (err != CHIP_NO_ERROR)
        {
            AttemptToGetFallbackNTPTimeFromDelegate();
        }
        return;
    }
    if (mGranularity != granularity)
    {
        mGranularity = granularity;
        NotifyAttributeChanged(Granularity::Id);
    }
    if (mTimeSource != timeSource)
    {
        mTimeSource = timeSource;
        NotifyAttributeChanged(TimeSource::Id);
    }
}

void TimeSynchronizationCluster::OnFallbackNTPCompletionFn(bool timeSyncSuccessful)
{
    if (timeSyncSuccessful)
    {
        if (mGranularity != GranularityEnum::kMillisecondsGranularity)
        {
            mGranularity = GranularityEnum::kMillisecondsGranularity;
            NotifyAttributeChanged(Granularity::Id);
        }
        // Non-matter SNTP because we know it's external and there's only one source
        if (mTimeSource != TimeSourceEnum::kNonMatterSNTP)
        {
            mTimeSource = TimeSourceEnum::kNonMatterSNTP;
            NotifyAttributeChanged(TimeSource::Id);
        }
    }
    else
    {
        EmitTimeFailureEvent(GetDelegate(), GetEventsGenerator());
    }
}

CHIP_ERROR TimeSynchronizationCluster::AttemptToGetTimeFromTrustedNode()
{
#if TIME_SYNC_ENABLE_TSC_FEATURE
    if (!mTrustedTimeSource.IsNull())
    {
        CASESessionManager * caseSessionManager = Server::GetInstance().GetCASESessionManager();
        ScopedNodeId nodeId(mTrustedTimeSource.Value().nodeID, mTrustedTimeSource.Value().fabricIndex);
        caseSessionManager->FindOrEstablishSession(nodeId, &mOnDeviceConnectedCallback, &mOnDeviceConnectionFailureCallback);
        return CHIP_NO_ERROR;
    }
    return CHIP_ERROR_NOT_FOUND;
#else
    return CHIP_ERROR_NOT_IMPLEMENTED;
#endif
}

void TimeSynchronizationCluster::AttemptToGetTime()
{
    // Let's check the delegate and see if can get us a time. Even if the time is already set, we want to ask the delegate so we can
    // set the time source as appropriate.
    CHIP_ERROR err = GetDelegate()->UpdateTimeFromPlatformSource(&mOnTimeSyncCompletion);
    if (err != CHIP_NO_ERROR)
    {
        err = AttemptToGetTimeFromTrustedNode();
    }
    if (err != CHIP_NO_ERROR)
    {
        AttemptToGetFallbackNTPTimeFromDelegate();
    }
}

<<<<<<< HEAD
void TimeSynchronizationCluster::OnPlatformEventFn(const DeviceLayer::ChipDeviceEvent & event)
=======
void TimeSynchronizationServer::Init()
{
    mTimeSyncDataProvider.Init(Server::GetInstance().GetPersistentStorage());

    Structs::TrustedTimeSourceStruct::Type tts;
    if (mTimeSyncDataProvider.LoadTrustedTimeSource(tts) == CHIP_NO_ERROR)
    {
        mTrustedTimeSource.SetNonNull(tts);
    }
    if (LoadTimeZone() != CHIP_NO_ERROR)
    {
        TEMPORARY_RETURN_IGNORED ClearTimeZone();
    }
    if (LoadDSTOffset() != CHIP_NO_ERROR)
    {
        TEMPORARY_RETURN_IGNORED ClearDSTOffset();
    }

    // Set the granularity to none for now - this will force us to go to the delegate so it can
    // properly report the time source
    mGranularity = GranularityEnum::kNoTimeGranularity;

    // This can error, but it's not clear what should happen in this case. For now, just ignore it because we still
    // want time sync even if we can't register the deletgate here.
    CHIP_ERROR err = Server::GetInstance().GetFabricTable().AddFabricDelegate(this);
    if (err != CHIP_NO_ERROR)
    {
        ChipLogError(Zcl, "Unable to register Fabric table delegate for time sync");
    }
    TEMPORARY_RETURN_IGNORED PlatformMgr().AddEventHandler(OnPlatformEventWrapper, reinterpret_cast<intptr_t>(this));
}

void TimeSynchronizationServer::Shutdown()
{
    PlatformMgr().RemoveEventHandler(OnPlatformEventWrapper, 0);
    Server::GetInstance().GetFabricTable().RemoveFabricDelegate(this);
}

void TimeSynchronizationServer::OnPlatformEventFn(const DeviceLayer::ChipDeviceEvent & event)
>>>>>>> 02fa94a9
{
    switch (event.Type)
    {
    case DeviceEventType::kServerReady:
        if (mGranularity == GranularityEnum::kNoTimeGranularity)
        {
            AttemptToGetTime();
        }
        break;
    default:
        break;
    }
}

CHIP_ERROR TimeSynchronizationCluster::SetTrustedTimeSource(const DataModel::Nullable<Structs::TrustedTimeSourceStruct::Type> & tts)
{
    auto setAttribute = [this](const DataModel::Nullable<Structs::TrustedTimeSourceStruct::Type> & trustedTimeSource) {
        CHIP_ERROR err     = CHIP_NO_ERROR;
        mTrustedTimeSource = trustedTimeSource;
        if (!mTrustedTimeSource.IsNull())
        {
            err = mTimeSyncDataProvider.StoreTrustedTimeSource(mTrustedTimeSource.Value());
        }
        else
        {
            err = mTimeSyncDataProvider.ClearTrustedTimeSource();
        }
        if (mGranularity == GranularityEnum::kNoTimeGranularity)
        {
            AttemptToGetTime();
        }
        GetDelegate()->TrustedTimeSourceAvailabilityChanged(!mTrustedTimeSource.IsNull(), mGranularity);
        return err;
    };

    return NotifyAttributeChangedIfSuccess(TrustedTimeSource::Id, setAttribute(tts)).GetUnderlyingError();
}

inline CHIP_ERROR TimeSynchronizationCluster::SetDefaultNTP(const DataModel::Nullable<CharSpan> & dntp)
{
    auto setAttribute = [this](const DataModel::Nullable<CharSpan> & defaultNtp) {
        if (!defaultNtp.IsNull())
        {
            return mTimeSyncDataProvider.StoreDefaultNtp(defaultNtp.Value());
        }
        return mTimeSyncDataProvider.ClearDefaultNtp();
    };

    return NotifyAttributeChangedIfSuccess(DefaultNTP::Id, setAttribute(dntp)).GetUnderlyingError();
}

void TimeSynchronizationCluster::InitTimeZone()
{
    mTimeZoneObj.validSize    = 1; // one default time zone item is needed
    mTimeZoneObj.timeZoneList = Span<TimeSyncDataProvider::TimeZoneStore>(mTz);
    for (auto & tzStore : mTimeZoneObj.timeZoneList)
    {
        memset(tzStore.name, 0, sizeof(tzStore.name));
        tzStore.timeZone = { .offset = 0, .validAt = 0, .name = NullOptional };
    }
}

CHIP_ERROR TimeSynchronizationCluster::SetTimeZone(const DataModel::DecodableList<Structs::TimeZoneStruct::Type> & tzL)
{
    auto setAttribute = [this](const DataModel::DecodableList<Structs::TimeZoneStruct::Type> & tzList) {
        size_t items;
        VerifyOrReturnError(CHIP_NO_ERROR == tzList.ComputeSize(&items), CHIP_IM_GLOBAL_STATUS(InvalidCommand));

        if (items > CHIP_CONFIG_TIME_ZONE_LIST_MAX_SIZE)
        {
            return CHIP_ERROR_BUFFER_TOO_SMALL;
        }

        if (items == 0)
        {
            return ClearTimeZone();
        }

        char name[TimeSyncDataProvider::kTimeZoneNameLength];
        Structs::TimeZoneStruct::Type lastTz;
        TimeState lastTzState = UpdateTimeZoneState();

        if (lastTzState != TimeState::kInvalid)
        {
            const auto & tzStore = GetTimeZone()[0];
            lastTz.offset        = tzStore.timeZone.offset;
            if (tzStore.timeZone.name.HasValue())
            {
                lastTz.name.SetValue(CharSpan(name));
                memcpy(name, tzStore.name, sizeof(tzStore.name));
            }
        }

        auto newTzL = tzList.begin();
        uint8_t i   = 0;
        InitTimeZone();

        while (newTzL.Next())
        {
            auto & tzStore     = mTimeZoneObj.timeZoneList[i];
            const auto & newTz = newTzL.GetValue();
            if (newTz.offset < -43200 || newTz.offset > 50400)
            {
                ReturnErrorOnFailure(LoadTimeZone());
                return CHIP_ERROR_IM_MALFORMED_COMMAND_DATA_IB;
            }
            // first element shall have validAt entry of 0
            if (i == 0 && newTz.validAt != 0)
            {
                ReturnErrorOnFailure(LoadTimeZone());
                return CHIP_ERROR_IM_MALFORMED_COMMAND_DATA_IB;
            }
            // if second element, it shall have validAt entry of non-0
            if (i != 0 && newTz.validAt == 0)
            {
                ReturnErrorOnFailure(LoadTimeZone());
                return CHIP_ERROR_IM_MALFORMED_COMMAND_DATA_IB;
            }
            tzStore.timeZone.offset  = newTz.offset;
            tzStore.timeZone.validAt = newTz.validAt;
            if (newTz.name.HasValue() && newTz.name.Value().size() > 0)
            {
                size_t len = newTz.name.Value().size();
                if (len > sizeof(tzStore.name))
                {
                    ReturnErrorOnFailure(LoadTimeZone());
                    return CHIP_ERROR_IM_MALFORMED_COMMAND_DATA_IB;
                }
                memset(tzStore.name, 0, sizeof(tzStore.name));
                MutableCharSpan tempSpan(tzStore.name, len);
                if (CHIP_NO_ERROR != CopyCharSpanToMutableCharSpan(newTz.name.Value(), tempSpan))
                {
                    ReturnErrorOnFailure(LoadTimeZone());
                    return CHIP_IM_GLOBAL_STATUS(InvalidCommand);
                }
                tzStore.timeZone.name.SetValue(CharSpan(tzStore.name, len));
            }
            else
            {
                tzStore.timeZone.name.ClearValue();
            }
            i++;
        }
        if (CHIP_NO_ERROR != newTzL.GetStatus())
        {
            ReturnErrorOnFailure(LoadTimeZone());
            return CHIP_IM_GLOBAL_STATUS(InvalidCommand);
        }

        mTimeZoneObj.validSize = i;

        if (lastTzState != TimeState::kInvalid && TimeState::kInvalid != UpdateTimeZoneState())
        {
            bool emit       = false;
            const auto & tz = GetTimeZone()[0].timeZone;
            if (tz.offset != lastTz.offset)
            {
                emit = true;
            }
            if ((tz.name.HasValue() && lastTz.name.HasValue()) && !(tz.name.Value().data_equal(lastTz.name.Value())))
            {
                emit = true;
            }
            if (emit)
            {
                mEventFlag = TimeSyncEventFlag::kTimeZoneStatus;
            }
        }

        return mTimeSyncDataProvider.StoreTimeZone(GetTimeZone());
    };

    return NotifyAttributeChangedIfSuccess(TimeZone::Id, setAttribute(tzL)).GetUnderlyingError();
}

CHIP_ERROR TimeSynchronizationCluster::LoadTimeZone()
{
    InitTimeZone();
    return mTimeSyncDataProvider.LoadTimeZone(mTimeZoneObj);
}

CHIP_ERROR TimeSynchronizationCluster::ClearTimeZone()
{
    InitTimeZone();
    return mTimeSyncDataProvider.StoreTimeZone(GetTimeZone());
}

void TimeSynchronizationCluster::InitDSTOffset()
{
    mDstOffsetObj.validSize     = 0;
    mDstOffsetObj.dstOffsetList = DataModel::List<Structs::DSTOffsetStruct::Type>(mDst);
}

CHIP_ERROR TimeSynchronizationCluster::SetDSTOffset(const DataModel::DecodableList<Structs::DSTOffsetStruct::Type> & dstL)
{
    auto setAttribute = [this](const DataModel::DecodableList<Structs::DSTOffsetStruct::Type> & dstList) {
        size_t items;
        VerifyOrReturnError(CHIP_NO_ERROR == dstList.ComputeSize(&items), CHIP_IM_GLOBAL_STATUS(InvalidCommand));

        if (items > CHIP_CONFIG_DST_OFFSET_LIST_MAX_SIZE)
        {
            return CHIP_ERROR_BUFFER_TOO_SMALL;
        }

        if (items == 0)
        {
            return ClearDSTOffset();
        }

        auto newDstL = dstList.begin();
        size_t i     = 0;
        InitDSTOffset();

        while (newDstL.Next())
        {
            auto & dst = mDstOffsetObj.dstOffsetList[i];
            dst        = newDstL.GetValue();
            i++;
        }

        if (CHIP_NO_ERROR != newDstL.GetStatus())
        {
            ReturnErrorOnFailure(LoadDSTOffset());
            return CHIP_IM_GLOBAL_STATUS(InvalidCommand);
        }

        mDstOffsetObj.validSize = i;

        // only 1 validuntil null value and shall be last in the list
        uint64_t lastValidUntil = 0;
        for (i = 0; i < mDstOffsetObj.validSize; i++)
        {
            const auto & dstItem = GetDSTOffset()[i];
            // list should be sorted by validStarting
            // validUntil shall be larger than validStarting
            if (!dstItem.validUntil.IsNull() && dstItem.validStarting >= dstItem.validUntil.Value())
            {
                ReturnErrorOnFailure(LoadDSTOffset());
                return CHIP_ERROR_IM_MALFORMED_COMMAND_DATA_IB;
            }
            // validStarting shall not be smaller than validUntil of previous entry
            if (dstItem.validStarting < lastValidUntil)
            {
                ReturnErrorOnFailure(LoadDSTOffset());
                return CHIP_ERROR_IM_MALFORMED_COMMAND_DATA_IB;
            }
            lastValidUntil = !dstItem.validUntil.IsNull() ? dstItem.validUntil.Value() : lastValidUntil;
            // only 1 validUntil null value and shall be last in the list
            if (dstItem.validUntil.IsNull() && (i != mDstOffsetObj.validSize - 1))
            {
                ReturnErrorOnFailure(LoadDSTOffset());
                return CHIP_ERROR_IM_MALFORMED_COMMAND_DATA_IB;
            }
        }

        return mTimeSyncDataProvider.StoreDSTOffset(GetDSTOffset());
    };

    return NotifyAttributeChangedIfSuccess(DSTOffset::Id, setAttribute(dstL)).GetUnderlyingError();
}

CHIP_ERROR TimeSynchronizationCluster::LoadDSTOffset()
{
    InitDSTOffset();
    return mTimeSyncDataProvider.LoadDSTOffset(mDstOffsetObj);
}

CHIP_ERROR TimeSynchronizationCluster::ClearDSTOffset()
{
    InitDSTOffset();
    ReturnErrorOnFailure(mTimeSyncDataProvider.ClearDSTOffset());
    EmitDSTTableEmptyEvent(GetEventsGenerator());
    return CHIP_NO_ERROR;
}

inline const DataModel::Nullable<Structs::TrustedTimeSourceStruct::Type> & TimeSynchronizationCluster::GetTrustedTimeSource() const
{
    return mTrustedTimeSource;
}

inline CHIP_ERROR TimeSynchronizationCluster::GetDefaultNtp(MutableCharSpan & dntp)
{
    return mTimeSyncDataProvider.LoadDefaultNtp(dntp);
}

inline Span<TimeSyncDataProvider::TimeZoneStore> & TimeSynchronizationCluster::GetTimeZone()
{
    // We can't return a reference to a local temporary object, so we need this assignment
    mTimeZoneObj.timeZoneList = mTimeZoneObj.timeZoneList.SubSpan(0, mTimeZoneObj.validSize);
    return mTimeZoneObj.timeZoneList;
}

inline DataModel::List<Structs::DSTOffsetStruct::Type> & TimeSynchronizationCluster::GetDSTOffset()
{
    // We can't return a reference to a local temporary object, so we need this assignment
    mDstOffsetObj.dstOffsetList = mDstOffsetObj.dstOffsetList.SubSpan(0, mDstOffsetObj.validSize);
    return mDstOffsetObj.dstOffsetList;
}

CHIP_ERROR TimeSynchronizationCluster::SetUTCTime(uint64_t utcTime, GranularityEnum granularity, TimeSourceEnum source)
{
    auto setAttribute = [this](uint64_t utct, GranularityEnum gran, TimeSourceEnum tsrc) {
        CHIP_ERROR err = UpdateUTCTime(utct);
        if (err != CHIP_NO_ERROR && !RuntimeOptionsProvider::Instance().GetSimulateNoInternalTime())
        {
            ChipLogError(Zcl, "Error setting UTC time on the device: %" CHIP_ERROR_FORMAT, err.Format());
            return err;
        }
        GetDelegate()->UTCTimeAvailabilityChanged(utct);
        if (mGranularity != gran)
        {
            mGranularity = gran;
            NotifyAttributeChanged(Granularity::Id);
        }
        if (mTimeSource != tsrc)
        {
            mTimeSource = tsrc;
            NotifyAttributeChanged(TimeSource::Id);
        }
        return CHIP_NO_ERROR;
    };

    return NotifyAttributeChangedIfSuccess(UTCTime::Id, setAttribute(utcTime, granularity, source)).GetUnderlyingError();
}

CHIP_ERROR TimeSynchronizationCluster::GetLocalTime(DataModel::Nullable<uint64_t> & localTime)
{
    int64_t timeZoneOffset = 0, dstOffset = 0;
    System::Clock::Microseconds64 utcTime;
    uint64_t chipEpochTime;
    if (mGranularity == GranularityEnum::kNoTimeGranularity)
    {
        return CHIP_ERROR_INVALID_TIME;
    }
    TimeState newState = UpdateDSTOffsetState();
    VerifyOrReturnError(TimeState::kInvalid != newState, CHIP_ERROR_INVALID_TIME);
    ReturnErrorOnFailure(System::SystemClock().GetClock_RealTime(utcTime));
    VerifyOrReturnError(UnixEpochToChipEpochMicros(utcTime.count(), chipEpochTime), CHIP_ERROR_INVALID_TIME);
    if (TimeState::kChanged == UpdateTimeZoneState())
    {
        EmitTimeZoneStatusEvent(GetTimeZone(), GetEventsGenerator());
    }
    VerifyOrReturnError(GetTimeZone().size() != 0, CHIP_ERROR_INVALID_TIME);
    const auto & tzStore = GetTimeZone()[0];
    timeZoneOffset       = static_cast<int64_t>(tzStore.timeZone.offset);
    VerifyOrReturnError(GetDSTOffset().size() != 0, CHIP_ERROR_INVALID_TIME);
    const auto & dst = GetDSTOffset()[0];
    if (dst.validStarting <= chipEpochTime)
    {
        dstOffset = static_cast<int64_t>(dst.offset);
    }

    uint64_t usRemainder = chipEpochTime % kMicrosecondsPerSecond;   // microseconds part of chipEpochTime
    chipEpochTime        = (chipEpochTime / kMicrosecondsPerSecond); // make it safe to cast to int64 by converting to seconds

    uint64_t localTimeSec = static_cast<uint64_t>(static_cast<int64_t>(chipEpochTime) + timeZoneOffset + dstOffset);
    localTime.SetNonNull((localTimeSec * kMicrosecondsPerSecond) + usRemainder);
    if (newState == TimeState::kChanged)
    {
        EmitDSTStatusEvent(dstOffset != 0, GetEventsGenerator());
    }
    return CHIP_NO_ERROR;
}

TimeState TimeSynchronizationCluster::UpdateTimeZoneState()
{
    System::Clock::Microseconds64 utcTime;
    auto & tzList        = GetTimeZone();
    size_t activeTzIndex = 0;
    uint64_t chipEpochTime;

    // This return allows us to simulate no internal time for testing purposes
    // This will be set once we receive a good time either from the delegate or via a command
    if (mGranularity == GranularityEnum::kNoTimeGranularity)
    {
        return TimeState::kInvalid;
    }

    VerifyOrReturnValue(System::SystemClock().GetClock_RealTime(utcTime) == CHIP_NO_ERROR, TimeState::kInvalid);
    VerifyOrReturnValue(tzList.size() != 0, TimeState::kInvalid);
    VerifyOrReturnValue(UnixEpochToChipEpochMicros(utcTime.count(), chipEpochTime), TimeState::kInvalid);

    for (size_t i = 0; i < tzList.size(); i++)
    {
        auto & tz = tzList[i].timeZone;
        if (tz.validAt != 0 && tz.validAt <= chipEpochTime)
        {
            tz.validAt    = 0;
            activeTzIndex = i;
        }
    }
    if (activeTzIndex != 0)
    {
        mTimeZoneObj.validSize = tzList.size() - activeTzIndex;
        auto newTimeZoneList   = tzList.SubSpan(activeTzIndex);
        VerifyOrReturnValue(mTimeSyncDataProvider.StoreTimeZone(newTimeZoneList) == CHIP_NO_ERROR, TimeState::kInvalid);
        VerifyOrReturnValue(LoadTimeZone() == CHIP_NO_ERROR, TimeState::kInvalid);
        return TimeState::kChanged;
    }
    return TimeState::kActive;
}

TimeState TimeSynchronizationCluster::UpdateDSTOffsetState()
{
    System::Clock::Microseconds64 utcTime;
    auto & dstList        = GetDSTOffset();
    size_t activeDstIndex = 0;
    uint64_t chipEpochTime;
    bool dstStopped = true;

    // This return allows us to simulate no internal time for testing purposes
    // This will be set once we receive a good time either from the delegate or via a command
    if (mGranularity == GranularityEnum::kNoTimeGranularity)
    {
        return TimeState::kInvalid;
    }

    VerifyOrReturnValue(System::SystemClock().GetClock_RealTime(utcTime) == CHIP_NO_ERROR, TimeState::kInvalid);
    VerifyOrReturnValue(dstList.size() != 0, TimeState::kInvalid);
    VerifyOrReturnValue(UnixEpochToChipEpochMicros(utcTime.count(), chipEpochTime), TimeState::kInvalid);

    for (size_t i = 0; i < dstList.size(); i++)
    {
        if (dstList[i].validStarting <= chipEpochTime)
        {
            activeDstIndex = i;
            dstStopped     = false;
        }
    }
    VerifyOrReturnValue(!dstStopped, TimeState::kStopped);
    // if offset is zero and validUntil is null then no DST is used
    if (dstList[activeDstIndex].offset == 0 && dstList[activeDstIndex].validUntil.IsNull())
    {
        return TimeState::kStopped;
    }
    if (!dstList[activeDstIndex].validUntil.IsNull() && dstList[activeDstIndex].validUntil.Value() <= chipEpochTime)
    {
        if (activeDstIndex + 1 >= mDstOffsetObj.validSize) // last item in the list
        {
            VerifyOrReturnValue(ClearDSTOffset() == CHIP_NO_ERROR, TimeState::kInvalid);
            return TimeState::kInvalid;
        }
        int32_t previousOffset         = dstList[activeDstIndex].offset;
        dstList[activeDstIndex].offset = 0; // not using dst and last DST item in the list is not active yet
        // TODO: This enum mixes state and transitions in a way that's very confusing. This should return either an active, an
        // inactive or an invalid and the caller should make the judgment about whether that has changed OR this function should
        // just return a bool indicating whether a change happened
        return previousOffset == 0 ? TimeState::kStopped : TimeState::kChanged;
    }
    if (activeDstIndex > 0)
    {
        mDstOffsetObj.validSize = dstList.size() - activeDstIndex;
        auto newDstOffsetList   = dstList.SubSpan(activeDstIndex);
        VerifyOrReturnValue(mTimeSyncDataProvider.StoreDSTOffset(newDstOffsetList) == CHIP_NO_ERROR, TimeState::kInvalid);
        VerifyOrReturnValue(LoadDSTOffset() == CHIP_NO_ERROR, TimeState::kInvalid);
        return TimeState::kChanged;
    }
    return TimeState::kActive;
}

inline TimeSynchronization::TimeSyncEventFlag TimeSynchronizationCluster::GetEventFlag() const
{
    return mEventFlag;
}

inline void TimeSynchronizationCluster::ClearEventFlag(TimeSynchronization::TimeSyncEventFlag flag)
{
    uint8_t eventFlag = to_underlying(mEventFlag) ^ to_underlying(flag);
    mEventFlag        = static_cast<TimeSynchronization::TimeSyncEventFlag>(eventFlag);
}

void TimeSynchronizationCluster::OnFabricRemoved(const FabricTable & fabricTable, FabricIndex fabricIndex)
{
    if (!mTrustedTimeSource.IsNull() && mTrustedTimeSource.Value().fabricIndex == fabricIndex)
    {
        DataModel::Nullable<Structs::TrustedTimeSourceStruct::Type> tts;
<<<<<<< HEAD
        SetTrustedTimeSource(tts);
        EmitMissingTrustedTimeSourceEvent(GetEventsGenerator());
=======
        TEMPORARY_RETURN_IGNORED TimeSynchronizationServer::Instance().SetTrustedTimeSource(tts);
        emitMissingTrustedTimeSourceEvent(0);
>>>>>>> 02fa94a9
    }
}
std::optional<DataModel::ActionReturnStatus> TimeSynchronizationCluster::InvokeCommand(const DataModel::InvokeRequest & request,
                                                                                       TLV::TLVReader & input_arguments,
                                                                                       CommandHandler * handler)
{
    switch (request.path.mCommandId)
    {
    case Commands::SetUTCTime::Id: {
        Commands::SetUTCTime::DecodableType data;
        ReturnErrorOnFailure(data.Decode(input_arguments));
        return HandleSetUTCTime(handler, request.path, data);
    }
    case Commands::SetTrustedTimeSource::Id: {
        Commands::SetTrustedTimeSource::DecodableType data;
        ReturnErrorOnFailure(data.Decode(input_arguments, handler->GetAccessingFabricIndex()));
        return HandleSetTrustedTimeSource(handler, request.path, data);
    }
    case Commands::SetTimeZone::Id: {
        Commands::SetTimeZone::DecodableType data;
        ReturnErrorOnFailure(data.Decode(input_arguments));
        return HandleSetTimeZone(handler, request.path, data);
    }
    case Commands::SetDSTOffset::Id: {
        Commands::SetDSTOffset::DecodableType data;
        ReturnErrorOnFailure(data.Decode(input_arguments));
        return HandleSetDSTOffset(handler, request.path, data);
    }
    case Commands::SetDefaultNTP::Id: {
        Commands::SetDefaultNTP::DecodableType data;
        ReturnErrorOnFailure(data.Decode(input_arguments));
        return HandleSetDefaultNTP(handler, request.path, data);
    }
    default:
        return Protocols::InteractionModel::Status::UnsupportedCommand;
    }
}

CHIP_ERROR TimeSynchronizationCluster::AcceptedCommands(const ConcreteClusterPath & path,
                                                        ReadOnlyBufferBuilder<DataModel::AcceptedCommandEntry> & builder)
{
    if (mFeatures.Has(Feature::kTimeSyncClient))
    {
        ReturnErrorOnFailure(builder.AppendElements({
            Commands::SetTrustedTimeSource::kMetadataEntry,
        }));
    }

    if (mFeatures.Has(Feature::kTimeZone))
    {
        ReturnErrorOnFailure(builder.AppendElements({
            Commands::SetTimeZone::kMetadataEntry,
            Commands::SetDSTOffset::kMetadataEntry,
        }));
    }

    if (mFeatures.Has(Feature::kNTPClient))
    {
        ReturnErrorOnFailure(builder.AppendElements({
            Commands::SetDefaultNTP::kMetadataEntry,
        }));
    }

    return builder.AppendElements({
        Commands::SetUTCTime::kMetadataEntry,
    });
}

CHIP_ERROR TimeSynchronizationCluster::GeneratedCommands(const ConcreteClusterPath & path,
                                                         ReadOnlyBufferBuilder<CommandId> & builder)
{
    if (mFeatures.Has(Feature::kTimeZone))
    {
        ReturnErrorOnFailure(builder.AppendElements({
            Commands::SetTimeZoneResponse::Id,
        }));
    }

    return CHIP_NO_ERROR;
}

std::optional<DataModel::ActionReturnStatus>
TimeSynchronizationCluster::HandleSetUTCTime(CommandHandler * commandObj, const ConcreteCommandPath & commandPath,
                                             const Commands::SetUTCTime::DecodableType & commandData)
{
    const auto & utcTime     = commandData.UTCTime;
    const auto & granularity = commandData.granularity;
    const auto & timeSource  = commandData.timeSource;

    auto currentGranularity = GetGranularity();
    if (granularity < GranularityEnum::kNoTimeGranularity || granularity > GranularityEnum::kMicrosecondsGranularity)
    {
        return Protocols::InteractionModel::Status::InvalidCommand;
    }
    if (timeSource.HasValue() && (timeSource.Value() < TimeSourceEnum::kNone || timeSource.Value() > TimeSourceEnum::kGnss))
    {
        return Protocols::InteractionModel::Status::InvalidCommand;
    }

    if (granularity != GranularityEnum::kNoTimeGranularity &&
        (currentGranularity == GranularityEnum::kNoTimeGranularity || granularity >= currentGranularity) &&
        CHIP_NO_ERROR == SetUTCTime(utcTime, granularity, TimeSourceEnum::kAdmin))
    {
        return Protocols::InteractionModel::Status::Success;
    }
<<<<<<< HEAD

    return Protocols::InteractionModel::ClusterStatusCode::ClusterSpecificFailure(StatusCode::kTimeNotAccepted);
=======
    else
    {
        TEMPORARY_RETURN_IGNORED commandObj->AddClusterSpecificFailure(commandPath, to_underlying(StatusCode::kTimeNotAccepted));
    }
    return true;
>>>>>>> 02fa94a9
}

std::optional<DataModel::ActionReturnStatus>
TimeSynchronizationCluster::HandleSetTrustedTimeSource(CommandHandler * commandObj, const ConcreteCommandPath & commandPath,
                                                       const Commands::SetTrustedTimeSource::DecodableType & commandData)
{
    const auto & timeSource = commandData.trustedTimeSource;
    DataModel::Nullable<Structs::TrustedTimeSourceStruct::Type> tts;

    if (!timeSource.IsNull())
    {
        Structs::TrustedTimeSourceStruct::Type ts = { commandObj->GetAccessingFabricIndex(), timeSource.Value().nodeID,
                                                      timeSource.Value().endpoint };
        tts.SetNonNull(ts);
        // TODO: schedule a utctime read from this time source and emit event only on failure to get time
        EmitTimeFailureEvent(GetDelegate(), GetEventsGenerator());
    }
    else
    {
        tts.SetNull();
        EmitMissingTrustedTimeSourceEvent(GetEventsGenerator());
    }

<<<<<<< HEAD
    SetTrustedTimeSource(tts);
    return Protocols::InteractionModel::Status::Success;
=======
    TEMPORARY_RETURN_IGNORED TimeSynchronizationServer::Instance().SetTrustedTimeSource(tts);
    commandObj->AddStatus(commandPath, Status::Success);
    return true;
>>>>>>> 02fa94a9
}

std::optional<DataModel::ActionReturnStatus>
TimeSynchronizationCluster::HandleSetTimeZone(CommandHandler * commandObj, const ConcreteCommandPath & commandPath,
                                              const Commands::SetTimeZone::DecodableType & commandData)
{
    const auto & timeZone = commandData.timeZone;

    CHIP_ERROR err = SetTimeZone(timeZone);
    if (err != CHIP_NO_ERROR)
    {
        if (err == CHIP_ERROR_BUFFER_TOO_SMALL)
        {
            return Protocols::InteractionModel::Status::ResourceExhausted;
        }
        if (err == CHIP_IM_GLOBAL_STATUS(InvalidCommand))
        {
            return Protocols::InteractionModel::Status::InvalidCommand;
        }
        return Protocols::InteractionModel::Status::ConstraintError;
    }

    if (to_underlying(mEventFlag) & to_underlying(TimeSyncEventFlag::kTimeZoneStatus))
    {
        ClearEventFlag(TimeSyncEventFlag::kTimeZoneStatus);
        EmitTimeZoneStatusEvent(GetTimeZone(), GetEventsGenerator());
    }
    GetDelegate()->TimeZoneListChanged(GetTimeZone());

    Commands::SetTimeZoneResponse::Type response;
    response.DSTOffsetRequired = true;
    UpdateTimeZoneState();
    const auto & tzList = GetTimeZone();
    if (mFeatures.Has(Feature::kTimeZone) && mTimeZoneDatabase != TimeZoneDatabaseEnum::kNone && tzList.size() != 0)
    {
        auto & tz = tzList[0].timeZone;
        if (tz.name.HasValue() && GetDelegate()->HandleUpdateDSTOffset(tz.name.Value()))
        {
            response.DSTOffsetRequired = false;
            EmitDSTStatusEvent(true, GetEventsGenerator());
        }
    }

    if (response.DSTOffsetRequired)
    {
<<<<<<< HEAD
        TimeState dstState = UpdateDSTOffsetState();
        ClearDSTOffset();
=======
        TimeState dstState = TimeSynchronizationServer::Instance().UpdateDSTOffsetState();
        TEMPORARY_RETURN_IGNORED TimeSynchronizationServer::Instance().ClearDSTOffset();
>>>>>>> 02fa94a9
        if (dstState == TimeState::kActive || dstState == TimeState::kChanged)
        {
            EmitDSTStatusEvent(false, GetEventsGenerator());
        }
    }

    commandObj->AddResponse(commandPath, response);
    return std::nullopt;
}

std::optional<DataModel::ActionReturnStatus>
TimeSynchronizationCluster::HandleSetDSTOffset(CommandHandler * commandObj, const ConcreteCommandPath & commandPath,
                                               const Commands::SetDSTOffset::DecodableType & commandData)
{
    const auto & dstOffset = commandData.DSTOffset;

    TimeState dstState = UpdateDSTOffsetState();

    CHIP_ERROR err = SetDSTOffset(dstOffset);
    if (err != CHIP_NO_ERROR)
    {
        if (err == CHIP_ERROR_BUFFER_TOO_SMALL)
        {
            return Protocols::InteractionModel::Status::ResourceExhausted;
        }
        if (err == CHIP_IM_GLOBAL_STATUS(InvalidCommand))
        {
            return Protocols::InteractionModel::Status::InvalidCommand;
        }
        return Protocols::InteractionModel::Status::ConstraintError;
    }
    // if DST state changes, generate DSTStatus event
    if (dstState != UpdateDSTOffsetState())
    {
        EmitDSTStatusEvent(TimeState::kActive == UpdateDSTOffsetState(), GetEventsGenerator());
    }

    return Protocols::InteractionModel::Status::Success;
}

std::optional<DataModel::ActionReturnStatus>
TimeSynchronizationCluster::HandleSetDefaultNTP(CommandHandler * commandObj, const ConcreteCommandPath & commandPath,
                                                const Commands::SetDefaultNTP::DecodableType & commandData)
{
    const auto & dNtpChar = commandData.defaultNTP;

    if (!dNtpChar.IsNull() && dNtpChar.Value().size() > 0)
    {
        size_t len = dNtpChar.Value().size();
        if (len > DefaultNTP::TypeInfo::MaxLength())
        {
            return Protocols::InteractionModel::Status::ConstraintError;
        }
        bool isDomain = GetDelegate()->IsNTPAddressDomain(dNtpChar.Value());
        bool isIPv6   = GetDelegate()->IsNTPAddressValid(dNtpChar.Value());
        bool useable  = isIPv6 || (isDomain && mSupportsDNSResolve);
        if (!useable)
        {
            return Protocols::InteractionModel::Status::InvalidCommand;
        }
    }

    if (CHIP_NO_ERROR != SetDefaultNTP(dNtpChar))
    {
        return Protocols::InteractionModel::Status::Failure;
    }

    return Protocols::InteractionModel::Status::Success;
}

} // namespace chip::app::Clusters<|MERGE_RESOLUTION|>--- conflicted
+++ resolved
@@ -587,49 +587,7 @@
     }
 }
 
-<<<<<<< HEAD
 void TimeSynchronizationCluster::OnPlatformEventFn(const DeviceLayer::ChipDeviceEvent & event)
-=======
-void TimeSynchronizationServer::Init()
-{
-    mTimeSyncDataProvider.Init(Server::GetInstance().GetPersistentStorage());
-
-    Structs::TrustedTimeSourceStruct::Type tts;
-    if (mTimeSyncDataProvider.LoadTrustedTimeSource(tts) == CHIP_NO_ERROR)
-    {
-        mTrustedTimeSource.SetNonNull(tts);
-    }
-    if (LoadTimeZone() != CHIP_NO_ERROR)
-    {
-        TEMPORARY_RETURN_IGNORED ClearTimeZone();
-    }
-    if (LoadDSTOffset() != CHIP_NO_ERROR)
-    {
-        TEMPORARY_RETURN_IGNORED ClearDSTOffset();
-    }
-
-    // Set the granularity to none for now - this will force us to go to the delegate so it can
-    // properly report the time source
-    mGranularity = GranularityEnum::kNoTimeGranularity;
-
-    // This can error, but it's not clear what should happen in this case. For now, just ignore it because we still
-    // want time sync even if we can't register the deletgate here.
-    CHIP_ERROR err = Server::GetInstance().GetFabricTable().AddFabricDelegate(this);
-    if (err != CHIP_NO_ERROR)
-    {
-        ChipLogError(Zcl, "Unable to register Fabric table delegate for time sync");
-    }
-    TEMPORARY_RETURN_IGNORED PlatformMgr().AddEventHandler(OnPlatformEventWrapper, reinterpret_cast<intptr_t>(this));
-}
-
-void TimeSynchronizationServer::Shutdown()
-{
-    PlatformMgr().RemoveEventHandler(OnPlatformEventWrapper, 0);
-    Server::GetInstance().GetFabricTable().RemoveFabricDelegate(this);
-}
-
-void TimeSynchronizationServer::OnPlatformEventFn(const DeviceLayer::ChipDeviceEvent & event)
->>>>>>> 02fa94a9
 {
     switch (event.Type)
     {
@@ -1106,13 +1064,8 @@
     if (!mTrustedTimeSource.IsNull() && mTrustedTimeSource.Value().fabricIndex == fabricIndex)
     {
         DataModel::Nullable<Structs::TrustedTimeSourceStruct::Type> tts;
-<<<<<<< HEAD
-        SetTrustedTimeSource(tts);
+        TEMPORARY_RETURN_IGNORED SetTrustedTimeSource(tts);
         EmitMissingTrustedTimeSourceEvent(GetEventsGenerator());
-=======
-        TEMPORARY_RETURN_IGNORED TimeSynchronizationServer::Instance().SetTrustedTimeSource(tts);
-        emitMissingTrustedTimeSourceEvent(0);
->>>>>>> 02fa94a9
     }
 }
 std::optional<DataModel::ActionReturnStatus> TimeSynchronizationCluster::InvokeCommand(const DataModel::InvokeRequest & request,
@@ -1218,16 +1171,8 @@
     {
         return Protocols::InteractionModel::Status::Success;
     }
-<<<<<<< HEAD
 
     return Protocols::InteractionModel::ClusterStatusCode::ClusterSpecificFailure(StatusCode::kTimeNotAccepted);
-=======
-    else
-    {
-        TEMPORARY_RETURN_IGNORED commandObj->AddClusterSpecificFailure(commandPath, to_underlying(StatusCode::kTimeNotAccepted));
-    }
-    return true;
->>>>>>> 02fa94a9
 }
 
 std::optional<DataModel::ActionReturnStatus>
@@ -1251,14 +1196,8 @@
         EmitMissingTrustedTimeSourceEvent(GetEventsGenerator());
     }
 
-<<<<<<< HEAD
-    SetTrustedTimeSource(tts);
+    TEMPORARY_RETURN_IGNORED SetTrustedTimeSource(tts);
     return Protocols::InteractionModel::Status::Success;
-=======
-    TEMPORARY_RETURN_IGNORED TimeSynchronizationServer::Instance().SetTrustedTimeSource(tts);
-    commandObj->AddStatus(commandPath, Status::Success);
-    return true;
->>>>>>> 02fa94a9
 }
 
 std::optional<DataModel::ActionReturnStatus>
@@ -1304,13 +1243,8 @@
 
     if (response.DSTOffsetRequired)
     {
-<<<<<<< HEAD
         TimeState dstState = UpdateDSTOffsetState();
-        ClearDSTOffset();
-=======
-        TimeState dstState = TimeSynchronizationServer::Instance().UpdateDSTOffsetState();
-        TEMPORARY_RETURN_IGNORED TimeSynchronizationServer::Instance().ClearDSTOffset();
->>>>>>> 02fa94a9
+        TEMPORARY_RETURN_IGNORED ClearDSTOffset();
         if (dstState == TimeState::kActive || dstState == TimeState::kChanged)
         {
             EmitDSTStatusEvent(false, GetEventsGenerator());
