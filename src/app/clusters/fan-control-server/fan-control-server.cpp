--- conflicted
+++ resolved
@@ -60,7 +60,7 @@
     return status;
 }
 
-bool HasFeature(EndpointId endpoint, FanControlFeature feature)
+bool HasFeature(EndpointId endpoint, Feature feature)
 {
     bool success;
     uint32_t featureMap;
@@ -71,32 +71,32 @@
 
 inline bool SupportsMultiSpeed(chip::EndpointId endpointId)
 {
-    return HasFeature(endpointId, FanControlFeature::kMultiSpeed);
+    return HasFeature(endpointId, Feature::kMultiSpeed);
 }
 
 inline bool SupportsAuto(chip::EndpointId endpointId)
 {
-    return HasFeature(endpointId, FanControlFeature::kAuto);
+    return HasFeature(endpointId, Feature::kAuto);
 }
 
 inline bool SupportsRocking(chip::EndpointId endpointId)
 {
-    return HasFeature(endpointId, FanControlFeature::kRocking);
+    return HasFeature(endpointId, Feature::kRocking);
 }
 
 inline bool SupportsWind(chip::EndpointId endpointId)
 {
-    return HasFeature(endpointId, FanControlFeature::kWind);
+    return HasFeature(endpointId, Feature::kWind);
 }
 
 inline bool SupportsStep(chip::EndpointId endpointId)
 {
-    return HasFeature(endpointId, FanControlFeature::kStep);
+    return HasFeature(endpointId, Feature::kStep);
 }
 
 inline bool SupportsAirflowDirection(chip::EndpointId endpointId)
 {
-    return HasFeature(endpointId, FanControlFeature::kAirflowDirection);
+    return HasFeature(endpointId, Feature::kAirflowDirection);
 }
 
 } // anonymous namespace
@@ -118,24 +118,26 @@
     case FanMode::Id: {
         if (*value == to_underlying(FanModeType::kOn))
         {
-            *value = static_cast<uint8_t>(FanModeType::kHigh);
-            res    = Status::Success;
+            FanMode::Set(attributePath.mEndpointId, FanModeType::kHigh);
+            res = Status::WriteIgnored;
         }
         else if (*value == to_underlying(FanModeType::kSmart))
         {
             FanModeSequenceType fanModeSequence;
-            FanModeSequence::Get(attributePath.mEndpointId, &fanModeSequence);
+            EmberAfStatus status = FanModeSequence::Get(attributePath.mEndpointId, &fanModeSequence);
+            VerifyOrReturnError(EMBER_ZCL_STATUS_SUCCESS == status, Status::Failure);
+
             if (SupportsAuto(attributePath.mEndpointId) &&
                 ((fanModeSequence == FanModeSequenceType::kOffLowHighAuto) ||
                  (fanModeSequence == FanModeSequenceType::kOffLowMedHighAuto)))
             {
-                *value = static_cast<uint8_t>(FanModeType::kAuto);
+                FanMode::Set(attributePath.mEndpointId, FanModeType::kAuto);
             }
             else
             {
-                *value = static_cast<uint8_t>(FanModeType::kHigh);
-            }
-            res = Status::Success;
+                FanMode::Set(attributePath.mEndpointId, FanModeType::kHigh);
+            }
+            res = Status::WriteIgnored;
         }
         else
         {
@@ -206,7 +208,8 @@
         if (SupportsRocking(attributePath.mEndpointId))
         {
             uint8_t rockSupport;
-            RockSupport::Get(attributePath.mEndpointId, &rockSupport);
+            EmberAfStatus status = RockSupport::Get(attributePath.mEndpointId, &rockSupport);
+            VerifyOrReturnError(EMBER_ZCL_STATUS_SUCCESS == status, Status::ConstraintError);
             if ((*value & rockSupport) == *value)
             {
                 res = Status::Success;
@@ -226,7 +229,8 @@
         if (SupportsWind(attributePath.mEndpointId))
         {
             uint8_t windSupport;
-            WindSupport::Get(attributePath.mEndpointId, &windSupport);
+            EmberAfStatus status = WindSupport::Get(attributePath.mEndpointId, &windSupport);
+            VerifyOrReturnError(EMBER_ZCL_STATUS_SUCCESS == status, Status::ConstraintError);
             if ((*value & windSupport) == *value)
             {
                 res = Status::Success;
@@ -243,7 +247,7 @@
         break;
     }
     case AirflowDirection::Id: {
-        if (!SupportsAirflowDirection(attributePath.mEndpointId))
+        if (SupportsAirflowDirection(attributePath.mEndpointId))
         {
             res = Status::Success;
         }
@@ -263,20 +267,6 @@
 
 void MatterFanControlClusterServerAttributeChangedCallback(const app::ConcreteAttributePath & attributePath)
 {
-<<<<<<< HEAD
-=======
-    bool multiSpeedSupported = false;
-
-    {
-        uint32_t ourFeatureMap;
-        if (FeatureMap::Get(attributePath.mEndpointId, &ourFeatureMap) == EMBER_ZCL_STATUS_SUCCESS)
-        {
-            if (ourFeatureMap & to_underlying(Feature::kMultiSpeed))
-                multiSpeedSupported = true;
-        }
-    }
-
->>>>>>> ad5253ac
     switch (attributePath.mAttributeId)
     {
     case FanMode::Id: {
