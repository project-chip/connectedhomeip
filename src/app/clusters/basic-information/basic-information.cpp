/**
 *
 *    Copyright (c) 2020-2022 Project CHIP Authors
 *
 *    Licensed under the Apache License, Version 2.0 (the "License");
 *    you may not use this file except in compliance with the License.
 *    You may obtain a copy of the License at
 *
 *        http://www.apache.org/licenses/LICENSE-2.0
 *
 *    Unless required by applicable law or agreed to in writing, software
 *    distributed under the License is distributed on an "AS IS" BASIS,
 *    WITHOUT WARRANTIES OR CONDITIONS OF ANY KIND, either express or implied.
 *    See the License for the specific language governing permissions and
 *    limitations under the License.
 *
 */

#include "basic-information.h"

#include <app-common/zap-generated/attributes/Accessors.h>
#include <app/AttributeAccessInterfaceRegistry.h>
#include <app/EventLogging.h>
#include <app/InteractionModelEngine.h>
#include <app/SpecificationDefinedRevisions.h>
#include <app/util/attribute-storage.h>
#include <clusters/BasicInformation/Attributes.h>
#include <clusters/BasicInformation/Events.h>
#include <clusters/BasicInformation/Metadata.h>
#include <clusters/BasicInformation/Structs.h>
#include <lib/core/CHIPConfig.h>
#include <platform/CHIPDeviceLayer.h>
#include <platform/ConfigurationManager.h>
#include <platform/DeviceInstanceInfoProvider.h>
#include <platform/PlatformManager.h>
#include <protocols/interaction_model/StatusCode.h>

#include <cstddef>
#include <cstring>
#include <tracing/macros.h>

using namespace chip;
using namespace chip::app;
using namespace chip::app::Clusters;
using namespace chip::app::Clusters::BasicInformation;
using namespace chip::app::Clusters::BasicInformation::Attributes;
using namespace chip::DeviceLayer;
using chip::Protocols::InteractionModel::Status;

namespace {

constexpr size_t kExpectedFixedLocationLength = 2;
static_assert(kExpectedFixedLocationLength == DeviceLayer::ConfigurationManager::kMaxLocationLength,
              "Fixed location storage must be of size 2");

CHIP_ERROR ClearNullTerminatedStringWhenUnimplemented(CHIP_ERROR status, char * strBuf)
{
    if (status == CHIP_DEVICE_ERROR_CONFIG_NOT_FOUND || status == CHIP_ERROR_UNSUPPORTED_CHIP_FEATURE)
    {
        *strBuf = '\0';
        return CHIP_NO_ERROR;
    }

    return status;
}

class BasicAttrAccess : public AttributeAccessInterface
{
public:
    // Register for the Basic cluster on all endpoints.
    BasicAttrAccess() : AttributeAccessInterface(Optional<EndpointId>::Missing(), BasicInformation::Id) {}

    CHIP_ERROR Read(const ConcreteReadAttributePath & aPath, AttributeValueEncoder & aEncoder) override;
    CHIP_ERROR Write(const ConcreteDataAttributePath & aPath, AttributeValueDecoder & aDecoder) override;

private:
    CHIP_ERROR ReadDataModelRevision(AttributeValueEncoder & aEncoder);
    CHIP_ERROR ReadLocation(AttributeValueEncoder & aEncoder);
    CHIP_ERROR WriteLocation(AttributeValueDecoder & aDecoder);
    CHIP_ERROR ReadProductAppearance(AttributeValueEncoder & aEncoder);
    CHIP_ERROR ReadSpecificationVersion(AttributeValueEncoder & aEncoder);
    CHIP_ERROR ReadMaxPathsPerInvoke(AttributeValueEncoder & aEncoder);
    CHIP_ERROR ReadConfigurationVersion(AttributeValueEncoder & aEncoder);
};

BasicAttrAccess gAttrAccess;

CHIP_ERROR EncodeStringOnSuccess(CHIP_ERROR status, AttributeValueEncoder & encoder, const char * buf, size_t maxBufSize)
{
    ReturnErrorOnFailure(status);
    return encoder.Encode(chip::CharSpan(buf, strnlen(buf, maxBufSize)));
}

CHIP_ERROR BasicAttrAccess::Read(const ConcreteReadAttributePath & aPath, AttributeValueEncoder & aEncoder)
{
    CHIP_ERROR status         = CHIP_NO_ERROR;
    auto * deviceInfoProvider = GetDeviceInstanceInfoProvider();
    auto & configManager      = ConfigurationMgr();

    switch (aPath.mAttributeId)
    {
    case ClusterRevision::Id:
        status = aEncoder.Encode(kRevision);
        break;

    case DataModelRevision::Id:
        status = aEncoder.Encode(Revision::kDataModelRevision);
        break;

    case Location::Id:
        status = ReadLocation(aEncoder);
        break;

    case VendorName::Id: {
        constexpr size_t kMaxLen     = DeviceLayer::ConfigurationManager::kMaxVendorNameLength;
        char vendorName[kMaxLen + 1] = { 0 };
        status                       = deviceInfoProvider->GetVendorName(vendorName, sizeof(vendorName));
        status                       = EncodeStringOnSuccess(status, aEncoder, vendorName, kMaxLen);
        break;
    }

    case VendorID::Id: {
        uint16_t vendorId = 0;
        status            = deviceInfoProvider->GetVendorId(vendorId);
        if (status == CHIP_NO_ERROR)
        {
            status = aEncoder.Encode(vendorId);
        }
        break;
    }

    case ProductName::Id: {
        constexpr size_t kMaxLen      = DeviceLayer::ConfigurationManager::kMaxProductNameLength;
        char productName[kMaxLen + 1] = { 0 };
        status                        = deviceInfoProvider->GetProductName(productName, sizeof(productName));
        status                        = EncodeStringOnSuccess(status, aEncoder, productName, kMaxLen);
        break;
    }

    case ProductID::Id: {
        uint16_t productId = 0;
        status             = deviceInfoProvider->GetProductId(productId);
        if (status == CHIP_NO_ERROR)
        {
            status = aEncoder.Encode(productId);
        }
        break;
    }

    case HardwareVersion::Id: {
        uint16_t hardwareVersion = 0;
        status                   = deviceInfoProvider->GetHardwareVersion(hardwareVersion);
        if (status == CHIP_NO_ERROR)
        {
            status = aEncoder.Encode(hardwareVersion);
        }
        break;
    }

    case HardwareVersionString::Id: {
        constexpr size_t kMaxLen                = DeviceLayer::ConfigurationManager::kMaxHardwareVersionStringLength;
        char hardwareVersionString[kMaxLen + 1] = { 0 };
        status = deviceInfoProvider->GetHardwareVersionString(hardwareVersionString, sizeof(hardwareVersionString));
        status = EncodeStringOnSuccess(status, aEncoder, hardwareVersionString, kMaxLen);
        break;
    }

    case SoftwareVersion::Id: {
        uint32_t softwareVersion = 0;
        status                   = configManager.GetSoftwareVersion(softwareVersion);
        if (status == CHIP_NO_ERROR)
        {
            status = aEncoder.Encode(softwareVersion);
        }
        break;
    }

    case SoftwareVersionString::Id: {
        constexpr size_t kMaxLen                = DeviceLayer::ConfigurationManager::kMaxSoftwareVersionStringLength;
        char softwareVersionString[kMaxLen + 1] = { 0 };
<<<<<<< HEAD
        status = GetDeviceInstanceInfoProvider()->GetSoftwareVersionString(softwareVersionString, sizeof(softwareVersionString));
=======
        status = configManager.GetSoftwareVersionString(softwareVersionString, sizeof(softwareVersionString));
>>>>>>> 53ed908d
        status = EncodeStringOnSuccess(status, aEncoder, softwareVersionString, kMaxLen);
        break;
    }

    case ManufacturingDate::Id: {
        constexpr size_t kMaxLen                  = DeviceLayer::ConfigurationManager::kMaxManufacturingDateLength;
        char manufacturingDateString[kMaxLen + 1] = { 0 };
        uint16_t manufacturingYear;
        uint8_t manufacturingMonth;
        uint8_t manufacturingDayOfMonth;
        status = deviceInfoProvider->GetManufacturingDate(manufacturingYear, manufacturingMonth, manufacturingDayOfMonth);

        // TODO: Remove defaulting once proper runtime defaulting of unimplemented factory data is done
        if (status == CHIP_DEVICE_ERROR_CONFIG_NOT_FOUND || status == CHIP_ERROR_UNSUPPORTED_CHIP_FEATURE)
        {
            manufacturingYear       = 2020;
            manufacturingMonth      = 1;
            manufacturingDayOfMonth = 1;
            status                  = CHIP_NO_ERROR;
        }

        if (status == CHIP_NO_ERROR)
        {
            // Format is YYYYMMDD
            snprintf(manufacturingDateString, sizeof(manufacturingDateString), "%04u%02u%02u", manufacturingYear,
                     manufacturingMonth, manufacturingDayOfMonth);
            status = aEncoder.Encode(chip::CharSpan(manufacturingDateString, strnlen(manufacturingDateString, kMaxLen)));
        }
        break;
    }

    case PartNumber::Id: {
        constexpr size_t kMaxLen     = DeviceLayer::ConfigurationManager::kMaxPartNumberLength;
        char partNumber[kMaxLen + 1] = { 0 };

        status = deviceInfoProvider->GetPartNumber(partNumber, sizeof(partNumber));
        status = ClearNullTerminatedStringWhenUnimplemented(status, partNumber);
        status = EncodeStringOnSuccess(status, aEncoder, partNumber, kMaxLen);
        break;
    }

    case ProductURL::Id: {
        constexpr size_t kMaxLen     = DeviceLayer::ConfigurationManager::kMaxProductURLLength;
        char productUrl[kMaxLen + 1] = { 0 };

        status = deviceInfoProvider->GetProductURL(productUrl, sizeof(productUrl));
        status = ClearNullTerminatedStringWhenUnimplemented(status, productUrl);
        status = EncodeStringOnSuccess(status, aEncoder, productUrl, kMaxLen);
        break;
    }

    case ProductLabel::Id: {
        constexpr size_t kMaxLen       = DeviceLayer::ConfigurationManager::kMaxProductLabelLength;
        char productLabel[kMaxLen + 1] = { 0 };

        status = deviceInfoProvider->GetProductLabel(productLabel, sizeof(productLabel));
        status = ClearNullTerminatedStringWhenUnimplemented(status, productLabel);
        status = EncodeStringOnSuccess(status, aEncoder, productLabel, kMaxLen);
        break;
    }

    case SerialNumber::Id: {
        constexpr size_t kMaxLen             = DeviceLayer::ConfigurationManager::kMaxSerialNumberLength;
        char serialNumberString[kMaxLen + 1] = { 0 };

        status = deviceInfoProvider->GetSerialNumber(serialNumberString, sizeof(serialNumberString));
        status = ClearNullTerminatedStringWhenUnimplemented(status, serialNumberString);
        status = EncodeStringOnSuccess(status, aEncoder, serialNumberString, kMaxLen);
        break;
    }

    case UniqueID::Id: {
        constexpr size_t kMaxLen   = DeviceLayer::ConfigurationManager::kMaxUniqueIDLength;
        char uniqueId[kMaxLen + 1] = { 0 };

        status = configManager.GetUniqueId(uniqueId, sizeof(uniqueId));
        status = ClearNullTerminatedStringWhenUnimplemented(status, uniqueId);
        status = EncodeStringOnSuccess(status, aEncoder, uniqueId, kMaxLen);
        break;
    }

    case CapabilityMinima::Id: {
        BasicInformation::Structs::CapabilityMinimaStruct::Type capabilityMinima;

        // TODO: These values must be set from something based on the SDK impl, but there are no such constants today.
        constexpr uint16_t kMinCaseSessionsPerFabricMandatedBySpec = 3;

        capabilityMinima.caseSessionsPerFabric  = kMinCaseSessionsPerFabricMandatedBySpec;
        capabilityMinima.subscriptionsPerFabric = InteractionModelEngine::GetInstance()->GetMinGuaranteedSubscriptionsPerFabric();

        status = aEncoder.Encode(capabilityMinima);
        break;
    }

    case ProductAppearance::Id: {
        status = ReadProductAppearance(aEncoder);
        break;
    }

    case SpecificationVersion::Id: {
        status = ReadSpecificationVersion(aEncoder);
        break;
    }

    case MaxPathsPerInvoke::Id: {
        status = ReadMaxPathsPerInvoke(aEncoder);
        break;
    }

    case ConfigurationVersion::Id: {
        uint32_t configurationVersion = 0;
        status                        = configManager.GetConfigurationVersion(configurationVersion);
        if (status == CHIP_NO_ERROR)
        {
            status = aEncoder.Encode(configurationVersion);
        }
        break;
    }

    default:
        // We did not find a processing path, the caller will delegate elsewhere.
        break;
    }

    return status;
}

CHIP_ERROR BasicAttrAccess::ReadLocation(AttributeValueEncoder & aEncoder)
{
    char location[kExpectedFixedLocationLength + 1] = { 0 };
    size_t codeLen                                  = 0;
    CharSpan countryCodeSpan;

    CHIP_ERROR err = ConfigurationMgr().GetCountryCode(location, sizeof(location), codeLen);
    if ((err != CHIP_NO_ERROR) || (codeLen != kExpectedFixedLocationLength))
    {
        countryCodeSpan = "XX"_span;
        err             = CHIP_NO_ERROR;
    }
    else
    {
        countryCodeSpan = CharSpan{ location, codeLen };
    }
    return aEncoder.Encode(countryCodeSpan);
}

CHIP_ERROR BasicAttrAccess::Write(const ConcreteDataAttributePath & aPath, AttributeValueDecoder & aDecoder)
{
    switch (aPath.mAttributeId)
    {
    case Attributes::Location::Id: {
        return WriteLocation(aDecoder);
    }
    default:
        break;
    }

    return CHIP_NO_ERROR;
}

CHIP_ERROR BasicAttrAccess::WriteLocation(AttributeValueDecoder & aDecoder)
{
    chip::CharSpan location;

    ReturnErrorOnFailure(aDecoder.Decode(location));

    bool isValidLength = location.size() == kExpectedFixedLocationLength;
    if (!isValidLength)
    {
        ChipLogError(Zcl, "Invalid country code: '%.*s'", static_cast<int>(location.size()), location.data());
        return CHIP_IM_GLOBAL_STATUS(ConstraintError);
    }

    return DeviceLayer::ConfigurationMgr().StoreCountryCode(location.data(), location.size());
}

CHIP_ERROR BasicAttrAccess::ReadProductAppearance(AttributeValueEncoder & aEncoder)
{
    auto * provider = GetDeviceInstanceInfoProvider();
    ProductFinishEnum finish;
    ReturnErrorOnFailure(provider->GetProductFinish(&finish));

    ColorEnum color;
    CHIP_ERROR colorStatus = provider->GetProductPrimaryColor(&color);
    if (colorStatus != CHIP_NO_ERROR && colorStatus != CHIP_ERROR_NOT_IMPLEMENTED)
    {
        return colorStatus;
    }

    Structs::ProductAppearanceStruct::Type productAppearance;
    productAppearance.finish = finish;
    if (colorStatus == CHIP_NO_ERROR)
    {
        productAppearance.primaryColor.SetNonNull(color);
    }
    else
    {
        productAppearance.primaryColor.SetNull();
    }

    return aEncoder.Encode(productAppearance);
}

CHIP_ERROR BasicAttrAccess::ReadSpecificationVersion(AttributeValueEncoder & aEncoder)
{
    return aEncoder.Encode(Revision::kSpecificationVersion);
}

CHIP_ERROR BasicAttrAccess::ReadMaxPathsPerInvoke(AttributeValueEncoder & aEncoder)
{
    uint16_t max_path_per_invoke = CHIP_CONFIG_MAX_PATHS_PER_INVOKE;
    return aEncoder.Encode(max_path_per_invoke);
}

class PlatformMgrDelegate : public DeviceLayer::PlatformManagerDelegate
{
    void OnStartUp(uint32_t softwareVersion) override
    {
        MATTER_TRACE_INSTANT("OnStartUp", "BasicInfo");
        // The StartUp event SHALL be emitted by a Node after completing a boot or reboot process
        ChipLogDetail(Zcl, "Emitting StartUp event");

        for (auto endpoint : EnabledEndpointsWithServerCluster(BasicInformation::Id))
        {
            // If Basic cluster is implemented on this endpoint
            Events::StartUp::Type event{ softwareVersion };
            EventNumber eventNumber;

            CHIP_ERROR err = LogEvent(event, endpoint, eventNumber);
            if (CHIP_NO_ERROR != err)
            {
                ChipLogError(Zcl, "Failed to emit StartUp event: %" CHIP_ERROR_FORMAT, err.Format());
            }
        }
    }

    void OnShutDown() override
    {
        MATTER_TRACE_INSTANT("OnShutDown", "BasicInfo");
        // The ShutDown event SHOULD be emitted on a best-effort basis by a Node prior to any orderly shutdown sequence.
        ChipLogDetail(Zcl, "Emitting ShutDown event");

        for (auto endpoint : EnabledEndpointsWithServerCluster(BasicInformation::Id))
        {
            // If Basic cluster is implemented on this endpoint
            Events::ShutDown::Type event;
            EventNumber eventNumber;

            CHIP_ERROR err = LogEvent(event, endpoint, eventNumber);
            if (CHIP_NO_ERROR != err)
            {
                ChipLogError(Zcl, "Failed to emit ShutDown event: %" CHIP_ERROR_FORMAT, err.Format());
            }
        }

        // Flush the events to increase chances that they get sent before the shutdown
        InteractionModelEngine::GetInstance()->GetReportingEngine().ScheduleUrgentEventDeliverySync();
    }
};

PlatformMgrDelegate gPlatformMgrDelegate;

} // anonymous namespace

namespace chip {
namespace app {
namespace Clusters {
namespace BasicInformation {
bool IsLocalConfigDisabled()
{
    bool disabled = false;
    Status status = LocalConfigDisabled::Get(0, &disabled);
    return status == Status::Success && disabled;
}
} // namespace BasicInformation
} // namespace Clusters
} // namespace app
} // namespace chip

void MatterBasicInformationPluginServerInitCallback()
{
    AttributeAccessInterfaceRegistry::Instance().Register(&gAttrAccess);
    PlatformMgr().SetDelegate(&gPlatformMgrDelegate);
}

void MatterBasicInformationPluginServerShutdownCallback()
{
    PlatformMgr().SetDelegate(nullptr);
    AttributeAccessInterfaceRegistry::Instance().Unregister(&gAttrAccess);
}<|MERGE_RESOLUTION|>--- conflicted
+++ resolved
@@ -178,11 +178,7 @@
     case SoftwareVersionString::Id: {
         constexpr size_t kMaxLen                = DeviceLayer::ConfigurationManager::kMaxSoftwareVersionStringLength;
         char softwareVersionString[kMaxLen + 1] = { 0 };
-<<<<<<< HEAD
-        status = GetDeviceInstanceInfoProvider()->GetSoftwareVersionString(softwareVersionString, sizeof(softwareVersionString));
-=======
-        status = configManager.GetSoftwareVersionString(softwareVersionString, sizeof(softwareVersionString));
->>>>>>> 53ed908d
+        status = deviceInfoProvider->GetSoftwareVersionString(softwareVersionString, sizeof(softwareVersionString));
         status = EncodeStringOnSuccess(status, aEncoder, softwareVersionString, kMaxLen);
         break;
     }
