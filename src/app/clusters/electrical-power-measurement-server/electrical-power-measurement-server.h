/*
 *
 *    Copyright (c) 2024 Project CHIP Authors
 *    All rights reserved.
 *
 *    Licensed under the Apache License, Version 2.0 (the "License");
 *    you may not use this file except in compliance with the License.
 *    You may obtain a copy of the License at
 *
 *        http://www.apache.org/licenses/LICENSE-2.0
 *
 *    Unless required by applicable law or agreed to in writing, software
 *    distributed under the License is distributed on an "AS IS" BASIS,
 *    WITHOUT WARRANTIES OR CONDITIONS OF ANY KIND, either express or implied.
 *    See the License for the specific language governing permissions and
 *    limitations under the License.
 */
#pragma once

#include <lib/core/Optional.h>

#include <app-common/zap-generated/cluster-objects.h>
#include <app/AttributeAccessInterface.h>
#include <lib/support/CommonIterator.h>

namespace chip {
namespace app {
namespace Clusters {
namespace ElectricalPowerMeasurement {

using namespace chip::app::Clusters::ElectricalPowerMeasurement::Attributes;
using namespace chip::app::Clusters::ElectricalPowerMeasurement::Structs;

using chip::Protocols::InteractionModel::Status;

class Delegate
{
public:
    virtual ~Delegate() = default;

    void SetEndpointId(EndpointId aEndpoint) { mEndpointId = aEndpoint; }

    using HarmonicMeasurementIterator = CommonIterator<Structs::HarmonicMeasurementStruct::Type>;

    virtual PowerModeEnum GetPowerMode()          = 0;
    virtual uint8_t GetNumberOfMeasurementTypes() = 0;

<<<<<<< HEAD
    virtual CHIP_ERROR GetAccuracyByIndex(uint8_t, Structs::MeasurementAccuracyStruct::Type &)         = 0;
    virtual CHIP_ERROR GetRangeByIndex(uint8_t, Structs::MeasurementRangeStruct::Type &)               = 0;
    virtual CHIP_ERROR GetHarmonicCurrentsByIndex(uint8_t, Structs::HarmonicMeasurementStruct::Type &) = 0;
    virtual CHIP_ERROR GetHarmonicPhasesByIndex(uint8_t, Structs::HarmonicMeasurementStruct::Type &)   = 0;
=======
    /* These functions are called by the ReadAttribute handler to iterate through lists
     * The cluster server will call Start<Type>Read to allow the delegate to create a temporary
     * lock on the data.
     * The delegate is expected to not change these values once Start<Type>Read has been called
     * until the End<Type>Read() has been called (e.g. releasing a lock on the data)
     */
    virtual CHIP_ERROR StartAccuracyRead()                                                     = 0;
    virtual CHIP_ERROR GetAccuracyByIndex(uint8_t, Structs::MeasurementAccuracyStruct::Type &) = 0;
    virtual CHIP_ERROR EndAccuracyRead()                                                       = 0;

    virtual CHIP_ERROR StartRangesRead()                                                 = 0;
    virtual CHIP_ERROR GetRangeByIndex(uint8_t, Structs::MeasurementRangeStruct::Type &) = 0;
    virtual CHIP_ERROR EndRangesRead()                                                   = 0;

    virtual CHIP_ERROR StartHarmonicCurrentsRead()                                                     = 0;
    virtual CHIP_ERROR GetHarmonicCurrentsByIndex(uint8_t, Structs::HarmonicMeasurementStruct::Type &) = 0;
    virtual CHIP_ERROR EndHarmonicCurrentsRead()                                                       = 0;

    virtual CHIP_ERROR StartHarmonicPhasesRead()                                                     = 0;
    virtual CHIP_ERROR GetHarmonicPhasesByIndex(uint8_t, Structs::HarmonicMeasurementStruct::Type &) = 0;
    virtual CHIP_ERROR EndHarmonicPhasesRead()                                                       = 0;
>>>>>>> ab1a2d57

    virtual DataModel::Nullable<int64_t> GetVoltage()         = 0;
    virtual DataModel::Nullable<int64_t> GetActiveCurrent()   = 0;
    virtual DataModel::Nullable<int64_t> GetReactiveCurrent() = 0;
    virtual DataModel::Nullable<int64_t> GetApparentCurrent() = 0;
    virtual DataModel::Nullable<int64_t> GetActivePower()     = 0;
    virtual DataModel::Nullable<int64_t> GetReactivePower()   = 0;
    virtual DataModel::Nullable<int64_t> GetApparentPower()   = 0;
    virtual DataModel::Nullable<int64_t> GetRMSVoltage()      = 0;
    virtual DataModel::Nullable<int64_t> GetRMSCurrent()      = 0;
    virtual DataModel::Nullable<int64_t> GetRMSPower()        = 0;
    virtual DataModel::Nullable<int64_t> GetFrequency()       = 0;
    virtual DataModel::Nullable<int64_t> GetPowerFactor()     = 0;
    virtual DataModel::Nullable<int64_t> GetNeutralCurrent()  = 0;

protected:
    EndpointId mEndpointId = 0;
};

enum class OptionalAttributes : uint32_t
{
    kOptionalAttributeRanges          = 0x1,
    kOptionalAttributeVoltage         = 0x2,
    kOptionalAttributeActiveCurrent   = 0x4,
    kOptionalAttributeReactiveCurrent = 0x8,
    kOptionalAttributeApparentCurrent = 0x10,
    kOptionalAttributeReactivePower   = 0x20,
    kOptionalAttributeApparentPower   = 0x40,
    kOptionalAttributeRMSVoltage      = 0x80,
    kOptionalAttributeRMSCurrent      = 0x100,
    kOptionalAttributeRMSPower        = 0x200,
    kOptionalAttributeFrequency       = 0x400,
    kOptionalAttributePowerFactor     = 0x800,
    kOptionalAttributeNeutralCurrent  = 0x1000,
};

class Instance : public AttributeAccessInterface
{
public:
    Instance(EndpointId aEndpointId, Delegate & aDelegate, BitMask<Feature> aFeature,
             BitMask<OptionalAttributes> aOptionalAttributes) :
        AttributeAccessInterface(MakeOptional(aEndpointId), Id),
        mDelegate(aDelegate), mFeature(aFeature), mOptionalAttrs(aOptionalAttributes)
    {
        /* set the base class delegates endpointId */
        mDelegate.SetEndpointId(aEndpointId);
    }
    ~Instance() { Shutdown(); }

    CHIP_ERROR Init();
    void Shutdown();

    bool HasFeature(Feature aFeature) const;
    bool SupportsOptAttr(OptionalAttributes aOptionalAttrs) const;

private:
    Delegate & mDelegate;
    BitMask<Feature> mFeature;
    BitMask<OptionalAttributes> mOptionalAttrs;

    // AttributeAccessInterface
    CHIP_ERROR Read(const ConcreteReadAttributePath & aPath, AttributeValueEncoder & aEncoder) override;

    CHIP_ERROR EncodeAccuracy(const AttributeValueEncoder::ListEncodeHelper & aEncoder);
    CHIP_ERROR EncodeRanges(const AttributeValueEncoder::ListEncodeHelper & aEncoder);
    CHIP_ERROR EncodeHarmonicCurrents(const AttributeValueEncoder::ListEncodeHelper & aEncoder);
    CHIP_ERROR EncodeHarmonicPhases(const AttributeValueEncoder::ListEncodeHelper & aEncoder);
};

} // namespace ElectricalPowerMeasurement
} // namespace Clusters
} // namespace app
} // namespace chip<|MERGE_RESOLUTION|>--- conflicted
+++ resolved
@@ -45,12 +45,6 @@
     virtual PowerModeEnum GetPowerMode()          = 0;
     virtual uint8_t GetNumberOfMeasurementTypes() = 0;
 
-<<<<<<< HEAD
-    virtual CHIP_ERROR GetAccuracyByIndex(uint8_t, Structs::MeasurementAccuracyStruct::Type &)         = 0;
-    virtual CHIP_ERROR GetRangeByIndex(uint8_t, Structs::MeasurementRangeStruct::Type &)               = 0;
-    virtual CHIP_ERROR GetHarmonicCurrentsByIndex(uint8_t, Structs::HarmonicMeasurementStruct::Type &) = 0;
-    virtual CHIP_ERROR GetHarmonicPhasesByIndex(uint8_t, Structs::HarmonicMeasurementStruct::Type &)   = 0;
-=======
     /* These functions are called by the ReadAttribute handler to iterate through lists
      * The cluster server will call Start<Type>Read to allow the delegate to create a temporary
      * lock on the data.
@@ -72,7 +66,6 @@
     virtual CHIP_ERROR StartHarmonicPhasesRead()                                                     = 0;
     virtual CHIP_ERROR GetHarmonicPhasesByIndex(uint8_t, Structs::HarmonicMeasurementStruct::Type &) = 0;
     virtual CHIP_ERROR EndHarmonicPhasesRead()                                                       = 0;
->>>>>>> ab1a2d57
 
     virtual DataModel::Nullable<int64_t> GetVoltage()         = 0;
     virtual DataModel::Nullable<int64_t> GetActiveCurrent()   = 0;
