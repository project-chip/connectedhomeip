/**
 *
 *    Copyright (c) 2020 Project CHIP Authors
 *
 *    Licensed under the Apache License, Version 2.0 (the "License");
 *    you may not use this file except in compliance with the License.
 *    You may obtain a copy of the License at
 *
 *        http://www.apache.org/licenses/LICENSE-2.0
 *
 *    Unless required by applicable law or agreed to in writing, software
 *    distributed under the License is distributed on an "AS IS" BASIS,
 *    WITHOUT WARRANTIES OR CONDITIONS OF ANY KIND, either express or implied.
 *    See the License for the specific language governing permissions and
 *    limitations under the License.
 */

/****************************************************************************
 * @file
 * @brief Routines for the Door Lock Server plugin.
 *******************************************************************************
 ******************************************************************************/

#include "door-lock-server.h"
#include <app-common/zap-generated/attribute-id.h>
#include <app-common/zap-generated/attribute-type.h>
#include <app-common/zap-generated/attributes/Accessors.h>
#include <app-common/zap-generated/callback.h>
#include <app-common/zap-generated/cluster-id.h>
#include <app-common/zap-generated/command-id.h>
#include <app/util/af-event.h>
#include <app/util/af.h>
#include <app/util/time-util.h>
<<<<<<< HEAD
#include <cinttypes>
=======
#include <inttypes.h>
>>>>>>> eab67b3f

#include <app/CommandHandler.h>
#include <app/ConcreteAttributePath.h>
#include <app/ConcreteCommandPath.h>
#include <lib/support/CodeUtils.h>

using namespace chip;
using namespace chip::app::Clusters::DoorLock;

EmberEventControl emberAfPluginDoorLockServerLockoutEventControl;
EmberEventControl emberAfPluginDoorLockServerRelockEventControl;

DoorLockServer DoorLockServer::instance;

// TODO: Remove hardcoded pin when SetCredential command is implemented.
chip::ByteSpan mPin({ 1, 2, 3, 4 });

/**********************************************************
 * DoorLockServer Implementation
 *********************************************************/

DoorLockServer & DoorLockServer::Instance()
{
    return instance;
}

/**
 * @brief Initializes given endpoint for a server.
 *
 * @param endpointId
 */
void DoorLockServer::InitServer(chip::EndpointId endpointId)
{
<<<<<<< HEAD
    emberAfDoorLockClusterPrintln("Door Lock cluster initialized at %d", endpointId);

    SetLockState(endpointId, DlLockState::kLocked);
    SetActuatorEnabled(endpointId, true);
=======
    emberAfDoorLockClusterPrintln("Door Lock cluster initialized at endpoint #%" PRIu16, endpointId);
>>>>>>> eab67b3f
}

bool DoorLockServer::SetLockState(chip::EndpointId endpointId, DlLockState newLockState)
{
    auto lockState = chip::to_underlying(newLockState);

    emberAfDoorLockClusterPrintln("Setting LockState to '%" PRIu8 "'", lockState);
    EmberAfStatus status = Attributes::LockState::Set(endpointId, newLockState);

<<<<<<< HEAD
    auto status = Attributes::LockState::Set(endpointId, newLockState);
    if (status != EMBER_ZCL_STATUS_SUCCESS)
=======
    if (EMBER_ZCL_STATUS_SUCCESS != status)
>>>>>>> eab67b3f
    {
        ChipLogError(Zcl, "Unable to set LockState attribute: status=0x%" PRIx8, status);
    }

<<<<<<< HEAD
    return status == EMBER_ZCL_STATUS_SUCCESS;
=======
    return (EMBER_ZCL_STATUS_SUCCESS == status);
>>>>>>> eab67b3f
}

bool DoorLockServer::SetActuatorEnabled(chip::EndpointId endpointId, bool newActuatorState)
{
    auto actuatorState = static_cast<uint8_t>(newActuatorState);

<<<<<<< HEAD
    emberAfDoorLockClusterPrintln("Setting Actuator Enabled State to '%hhu'", actuatorState);

    auto status = Attributes::ActuatorEnabled::Set(endpointId, actuatorState);
    if (status != EMBER_ZCL_STATUS_SUCCESS)
    {
        ChipLogError(Zcl, "Unable to set the Actuator Enabled State to %hhu: internal error", actuatorState);
    }

    return status == EMBER_ZCL_STATUS_SUCCESS;
=======
    emberAfDoorLockClusterPrintln("Setting ActuatorEnabled to '%" PRIu8 "'", actuatorState);
    EmberAfStatus status = Attributes::ActuatorEnabled::Set(endpointId, newActuatorState);

    if (EMBER_ZCL_STATUS_SUCCESS != status)
    {
        ChipLogError(Zcl, "Unable to set ActuatorEnabled attribute: status=0x%" PRIx8, status);
    }

    return (EMBER_ZCL_STATUS_SUCCESS == status);
>>>>>>> eab67b3f
}

bool DoorLockServer::SetDoorState(chip::EndpointId endpointId, DlDoorState newDoorState)
{
    auto doorState = chip::to_underlying(newDoorState);

<<<<<<< HEAD
    emberAfDoorLockClusterPrintln("Setting Door State to '%hhu'", doorState);
    auto status = Attributes::DoorState::Set(endpointId, newDoorState);

    if (status != EMBER_ZCL_STATUS_SUCCESS)
=======
    emberAfDoorLockClusterPrintln("Setting DoorState to '%" PRIu8 "'", doorState);
    EmberAfStatus status = Attributes::DoorState::Set(endpointId, newDoorState);

    if (EMBER_ZCL_STATUS_SUCCESS != status)
>>>>>>> eab67b3f
    {
        ChipLogError(Zcl, "Unable to set DoorState attribute: status=0x%" PRIx8, status);
    }

<<<<<<< HEAD
    return status == EMBER_ZCL_STATUS_SUCCESS;
=======
    return (EMBER_ZCL_STATUS_SUCCESS == status);
>>>>>>> eab67b3f
}

bool DoorLockServer::SetLanguage(chip::EndpointId endpointId, const char * newLanguage)
{
    auto lang = chip::CharSpan(newLanguage, strlen(newLanguage));

    emberAfDoorLockClusterPrintln("Setting Language to '%s'", newLanguage);
    EmberAfStatus status = Attributes::Language::Set(endpointId, lang);

    if (EMBER_ZCL_STATUS_SUCCESS != status)
    {
        ChipLogError(Zcl, "Unable to set Language attribute: status=0x%" PRIx8, status);
    }

    return (EMBER_ZCL_STATUS_SUCCESS == status);
}

bool DoorLockServer::SetAutoRelockTime(chip::EndpointId endpointId, uint32_t newAutoRelockTimeSec)
{
<<<<<<< HEAD
    emberAfDoorLockClusterPrintln("Setting Auto Relock Time to '%" PRIu32 "'", newAutoRelockTimeSec);
    auto status = Attributes::AutoRelockTime::Set(endpointId, newAutoRelockTimeSec);

    if (status != EMBER_ZCL_STATUS_SUCCESS)
    {
        ChipLogError(Zcl, "Unable to set the Auto Relock Time to %" PRIu32 ": internal error", newAutoRelockTimeSec);
    }

    return status == EMBER_ZCL_STATUS_SUCCESS;
=======
    emberAfDoorLockClusterPrintln("Setting AutoRelockTime to '%" PRIu32 "'", newAutoRelockTimeSec);
    EmberAfStatus status = Attributes::AutoRelockTime::Set(endpointId, newAutoRelockTimeSec);

    if (EMBER_ZCL_STATUS_SUCCESS != status)
    {
        ChipLogError(Zcl, "Unable to set AutoRelockTime attribute: status=0x%" PRIx8, status);
    }

    return (EMBER_ZCL_STATUS_SUCCESS == status);
>>>>>>> eab67b3f
}

bool DoorLockServer::SetSoundVolume(chip::EndpointId endpointId, uint8_t newSoundVolume)
{
    emberAfDoorLockClusterPrintln("Setting SoundVolume to '%" PRIu8 "'", newSoundVolume);
    EmberAfStatus status = Attributes::SoundVolume::Set(endpointId, newSoundVolume);

    if (EMBER_ZCL_STATUS_SUCCESS != status)
    {
        ChipLogError(Zcl, "Unable to set SoundVolume attribute: status=0x%" PRIx8, status);
    }

    return (EMBER_ZCL_STATUS_SUCCESS == status);
}

bool DoorLockServer::SetOneTouchLocking(chip::EndpointId endpointId, bool isEnabled)
{
    auto enable = static_cast<uint8_t>(isEnabled);

    emberAfDoorLockClusterPrintln("Setting EnableOneTouchLocking to '%" PRIu8 "'", enable);
    EmberAfStatus status = Attributes::EnableOneTouchLocking::Set(endpointId, isEnabled);

    if (EMBER_ZCL_STATUS_SUCCESS != status)
    {
        ChipLogError(Zcl, "Unable to set EnableOneTouchLocking attribute: status=0x%" PRIx8, status);
    }

    return (EMBER_ZCL_STATUS_SUCCESS == status);
}

bool DoorLockServer::SetPrivacyModeButton(chip::EndpointId endpointId, bool isEnabled)
{
    auto enable = static_cast<uint8_t>(isEnabled);

    emberAfDoorLockClusterPrintln("Setting EnablePrivacyModeButton to '%" PRIu8 "'", enable);
    EmberAfStatus status = Attributes::EnablePrivacyModeButton::Set(endpointId, isEnabled);

    if (EMBER_ZCL_STATUS_SUCCESS != status)
    {
        ChipLogError(Zcl, "Unable to set EnablePrivacyModeButton attribute: status=0x%" PRIx8, status);
    }

    return (EMBER_ZCL_STATUS_SUCCESS == status);
}

// =======================================================

bool emberAfDoorLockClusterLockDoorCallback(chip::app::CommandHandler * commandObj,
                                            const chip::app::ConcreteCommandPath & commandPath,
                                            const chip::app::Clusters::DoorLock::Commands::LockDoor::DecodableType & commandData)
{
    emberAfDoorLockClusterPrintln("Received Lock Door command");
    bool success = false;

<<<<<<< HEAD
    chip::EndpointId endpoint = commandPath.mEndpointId;

    bool require_pin = false;
    Attributes::RequirePINforRemoteOperation::Get(endpoint, &require_pin);

    if (commandData.pinCode.HasValue())
    {
        // TODO: Search through list of stored PINs and check each.
        if (mPin.data_equal(commandData.pinCode.Value()))
        {
            success = emberAfPluginDoorLockOnDoorLockCommand(endpoint, commandData.pinCode);
        }
        else
        {
            success = false; // Just to be explicit. success == false at this point anyway
        }
    }
    else
    {
        if (!require_pin)
        {
            success = emberAfPluginDoorLockOnDoorLockCommand(endpoint, commandData.pinCode);
        }
        else
        {
            success = false;
        }
    }

    if (success)
    {
        success = DoorLockServer::Instance().SetLockState(endpoint, DlLockState::kLocked) == EMBER_ZCL_STATUS_SUCCESS;
    }

    emberAfSendImmediateDefaultResponse(success ? EMBER_ZCL_STATUS_SUCCESS : EMBER_ZCL_STATUS_FAILURE);

=======
    // TODO: Implement door locking by calling emberAfPluginDoorLockOnDoorLockCommand
    emberAfSendImmediateDefaultResponse(EMBER_ZCL_STATUS_SUCCESS);
>>>>>>> eab67b3f
    return true;
}

bool emberAfDoorLockClusterUnlockDoorCallback(
    chip::app::CommandHandler * commandObj, const chip::app::ConcreteCommandPath & commandPath,
    const chip::app::Clusters::DoorLock::Commands::UnlockDoor::DecodableType & commandData)
{
    emberAfDoorLockClusterPrintln("Received Unlock Door command");
    bool success = false;

    chip::EndpointId endpoint = commandPath.mEndpointId;

    bool require_pin = false;
    Attributes::RequirePINforRemoteOperation::Get(endpoint, &require_pin);

    if (commandData.pinCode.HasValue())
    {
        // TODO: Search through list of stored PINs and check each.
        if (mPin.data_equal(commandData.pinCode.Value()))
        {
            success = emberAfPluginDoorLockOnDoorUnlockCommand(endpoint, commandData.pinCode);
        }
        else
        {
            success = false; // Just to be explicit. success == false at this point anyway
        }
    }
    else
    {
        if (!require_pin)
        {
            success = emberAfPluginDoorLockOnDoorUnlockCommand(endpoint, commandData.pinCode);
        }
        else
        {
            success = false;
        }
    }

    if (success)
    {
        success = DoorLockServer::Instance().SetLockState(endpoint, DlLockState::kUnlocked) == EMBER_ZCL_STATUS_SUCCESS;
    }

    emberAfSendImmediateDefaultResponse(success ? EMBER_ZCL_STATUS_SUCCESS : EMBER_ZCL_STATUS_FAILURE);

    return true;
}

bool emberAfDoorLockClusterSetUserCallback(chip::app::CommandHandler * commandObj,
                                           const chip::app::ConcreteCommandPath & commandPath,
                                           const chip::app::Clusters::DoorLock::Commands::SetUser::DecodableType & commandData)
{
    emberAfDoorLockClusterPrintln("Received Set User command (not implemented)");
    // SetUser command fields are:
    // DlDataOperationType operationType;
    // uint16_t userIndex;
    // DataModel::Nullable<chip::CharSpan> userName;
    // DataModel::Nullable<uint32_t> userUniqueId;
    // DlUserStatus userStatus;
    // DlUserType userType;
    // DlCredentialRule credentialRule;

    // TODO: Implement setting the user
    emberAfSendImmediateDefaultResponse(EMBER_ZCL_STATUS_SUCCESS);
    return true;
}

bool emberAfDoorLockClusterGetUserCallback(chip::app::CommandHandler * commandObj,
                                           const chip::app::ConcreteCommandPath & commandPath,
                                           const chip::app::Clusters::DoorLock::Commands::GetUser::DecodableType & commandData)
{
    emberAfDoorLockClusterPrintln("Received Get User command (not implemented)");
    // GetUser command fields are:
    // uint16_t userIndex;

    // TODO: Implement getting the user
    emberAfSendImmediateDefaultResponse(EMBER_ZCL_STATUS_SUCCESS);
    return true;
}

bool emberAfDoorLockClusterClearUserCallback(chip::app::CommandHandler * commandObj,
                                             const chip::app::ConcreteCommandPath & commandPath,
                                             const chip::app::Clusters::DoorLock::Commands::ClearUser::DecodableType & commandData)
{
    emberAfDoorLockClusterPrintln("Received Clear User command (not implemented)");
    // ClearUser command fields are:
    // uint16_t userIndex;

    // TODO: Implement clearing the user
    emberAfSendImmediateDefaultResponse(EMBER_ZCL_STATUS_SUCCESS);
    return true;
}

bool emberAfDoorLockClusterSetCredentialCallback(
    chip::app::CommandHandler * commandObj, const chip::app::ConcreteCommandPath & commandPath,
    const chip::app::Clusters::DoorLock::Commands::SetCredential::DecodableType & commandData)
{
    emberAfDoorLockClusterPrintln("Received Set Credential command (not implemented)");
    // SetCredential command fields are:
    // DlDataOperationType operationType;
    // Structs::DlCredential::Type credential;
    // chip::ByteSpan credentialData;
    // uint16_t userIndex;
    // DlUserStatus userStatus;

    // TODO: Implement clearing the user
    emberAfSendImmediateDefaultResponse(EMBER_ZCL_STATUS_SUCCESS);
    return true;
}

bool emberAfDoorLockClusterGetCredentialStatusCallback(
    chip::app::CommandHandler * commandObj, const chip::app::ConcreteCommandPath & commandPath,
    const chip::app::Clusters::DoorLock::Commands::GetCredentialStatus::DecodableType & commandData)
{
    emberAfDoorLockClusterPrintln("Received Get Credential Status command (not implemented)");
    // GetCredentialStatus command fields are:
    // Structs::DlCredential::Type credential;

    // TODO: Implement clearing the user
    emberAfSendImmediateDefaultResponse(EMBER_ZCL_STATUS_SUCCESS);
    return true;
}

bool emberAfDoorLockClusterClearCredentialCallback(
    chip::app::CommandHandler * commandObj, const chip::app::ConcreteCommandPath & commandPath,
    const chip::app::Clusters::DoorLock::Commands::ClearCredential::DecodableType & commandData)
{
    emberAfDoorLockClusterPrintln("Received Clear Credential command (not implemented)");
    // ClearCredential command fields are:
    // Structs::DlCredential::Type credential;

    // TODO: Implement clearing the user
    emberAfSendImmediateDefaultResponse(EMBER_ZCL_STATUS_SUCCESS);
    return true;
}

chip::Protocols::InteractionModel::Status
MatterDoorLockClusterServerPreAttributeChangedCallback(const chip::app::ConcreteAttributePath & attributePath,
                                                       EmberAfAttributeType attributeType, uint16_t size, uint8_t * value)
{
    chip::Protocols::InteractionModel::Status res;

    switch (attributePath.mAttributeId)
    {
    case chip::app::Clusters::DoorLock::Attributes::Language::Id:
        if (value[0] <= 3)
        {
            char lang[3 + 1] = { 0 };
            memcpy(lang, &value[1], value[0]);
            res = emberAfPluginDoorLockOnLanguageChange(attributePath.mEndpointId, lang);
        }
        else
        {
            res = chip::Protocols::InteractionModel::Status::InvalidValue;
        }
        break;

    case chip::app::Clusters::DoorLock::Attributes::AutoRelockTime::Id:
        if (sizeof(uint32_t) == size)
        {
            uint32_t newRelockTime = *(reinterpret_cast<uint32_t *>(value));
            res                    = emberAfPluginDoorLockOnAutoRelockTimeChange(attributePath.mEndpointId, newRelockTime);
        }
        else
        {
            res = chip::Protocols::InteractionModel::Status::InvalidValue;
        }
        break;

    case chip::app::Clusters::DoorLock::Attributes::SoundVolume::Id:
        if (sizeof(uint8_t) == size)
        {
            res = emberAfPluginDoorLockOnSoundVolumeChange(attributePath.mEndpointId, *value);
        }
        else
        {
            res = chip::Protocols::InteractionModel::Status::InvalidValue;
        }
        break;

    case chip::app::Clusters::DoorLock::Attributes::OperatingMode::Id:
        if (sizeof(uint8_t) == size)
        {
            res = emberAfPluginDoorLockOnOperatingModeChange(attributePath.mEndpointId, *value);
        }
        else
        {
            res = chip::Protocols::InteractionModel::Status::InvalidValue;
        }
        break;

    case chip::app::Clusters::DoorLock::Attributes::EnableOneTouchLocking::Id:
        if (sizeof(bool) == size)
        {
            bool enable = *reinterpret_cast<bool *>(value);
            res         = emberAfPluginDoorLockOnEnableOneTouchLockingChange(attributePath.mEndpointId, enable);
        }
        else
        {
            res = chip::Protocols::InteractionModel::Status::InvalidValue;
        }
        break;

    case chip::app::Clusters::DoorLock::Attributes::EnablePrivacyModeButton::Id:
        if (sizeof(bool) == size)
        {
            bool enable = *reinterpret_cast<bool *>(value);
            res         = emberAfPluginDoorLockOnEnablePrivacyModeButtonChange(attributePath.mEndpointId, enable);
        }
        else
        {
            res = chip::Protocols::InteractionModel::Status::InvalidValue;
        }
        break;

    case chip::app::Clusters::DoorLock::Attributes::WrongCodeEntryLimit::Id:
        if (sizeof(uint8_t) == size)
        {
            res = emberAfPluginDoorLockOnWrongCodeEntryLimitChange(attributePath.mEndpointId, *value);
        }
        else
        {
            res = chip::Protocols::InteractionModel::Status::InvalidValue;
        }
        break;

    case chip::app::Clusters::DoorLock::Attributes::UserCodeTemporaryDisableTime::Id:
        if (sizeof(uint8_t) == size)
        {
            res = emberAfPluginDoorLockOnUserCodeTemporaryDisableTimeChange(attributePath.mEndpointId, *value);
        }
        else
        {
            res = chip::Protocols::InteractionModel::Status::InvalidValue;
        }
        break;

    default:
        res = emberAfPluginDoorLockOnUnhandledAttributeChange(attributePath.mEndpointId, attributeType, size, value);
        break;
    }

    return res;
}

void emberAfPluginDoorLockServerLockoutEventHandler(void) {}

void emberAfPluginDoorLockServerRelockEventHandler(void) {}

void MatterDoorLockPluginServerInitCallback()
{
    emberAfDoorLockClusterPrintln("Door Lock server initialized");
}

void MatterDoorLockClusterServerAttributeChangedCallback(const app::ConcreteAttributePath & attributePath) {}

<<<<<<< HEAD
bool __attribute__((weak))
emberAfPluginDoorLockOnDoorLockCommand(chip::EndpointId endpointId, chip::Optional<chip::ByteSpan> pinCode)
{
    return false;
}

bool __attribute__((weak))
emberAfPluginDoorLockOnDoorUnlockCommand(chip::EndpointId endpointId, chip::Optional<chip::ByteSpan> pinCode)
{
    return false;
=======
// =============================================================================
// Pre-change callbacks for cluster attributes
// =============================================================================

chip::Protocols::InteractionModel::Status __attribute__((weak))
emberAfPluginDoorLockOnLanguageChange(chip::EndpointId EndpointId, const char * newLanguage)
{
    return chip::Protocols::InteractionModel::Status::Success;
}

chip::Protocols::InteractionModel::Status __attribute__((weak))
emberAfPluginDoorLockOnAutoRelockTimeChange(chip::EndpointId EndpointId, uint32_t newTime)
{
    return chip::Protocols::InteractionModel::Status::Success;
}

chip::Protocols::InteractionModel::Status __attribute__((weak))
emberAfPluginDoorLockOnSoundVolumeChange(chip::EndpointId EndpointId, uint8_t newVolume)
{
    return chip::Protocols::InteractionModel::Status::Success;
}

chip::Protocols::InteractionModel::Status __attribute__((weak))
emberAfPluginDoorLockOnOperatingModeChange(chip::EndpointId EndpointId, uint8_t newMode)
{
    return chip::Protocols::InteractionModel::Status::Success;
}

chip::Protocols::InteractionModel::Status __attribute__((weak))
emberAfPluginDoorLockOnEnableOneTouchLockingChange(chip::EndpointId EndpointId, bool enable)
{
    return chip::Protocols::InteractionModel::Status::Success;
}

chip::Protocols::InteractionModel::Status __attribute__((weak))
emberAfPluginDoorLockOnEnablePrivacyModeButtonChange(chip::EndpointId EndpointId, bool enable)
{
    return chip::Protocols::InteractionModel::Status::Success;
}

chip::Protocols::InteractionModel::Status __attribute__((weak))
emberAfPluginDoorLockOnWrongCodeEntryLimitChange(chip::EndpointId EndpointId, uint8_t newLimit)
{
    return chip::Protocols::InteractionModel::Status::Success;
}

chip::Protocols::InteractionModel::Status __attribute__((weak))
emberAfPluginDoorLockOnUserCodeTemporaryDisableTimeChange(chip::EndpointId EndpointId, uint8_t newTime)
{
    return chip::Protocols::InteractionModel::Status::Success;
}

chip::Protocols::InteractionModel::Status __attribute__((weak))
emberAfPluginDoorLockOnUnhandledAttributeChange(chip::EndpointId EndpointId, EmberAfAttributeType attrType, uint16_t attrSize,
                                                uint8_t * attrValue)
{
    return chip::Protocols::InteractionModel::Status::Success;
>>>>>>> eab67b3f
}<|MERGE_RESOLUTION|>--- conflicted
+++ resolved
@@ -31,11 +31,7 @@
 #include <app/util/af-event.h>
 #include <app/util/af.h>
 #include <app/util/time-util.h>
-<<<<<<< HEAD
 #include <cinttypes>
-=======
-#include <inttypes.h>
->>>>>>> eab67b3f
 
 #include <app/CommandHandler.h>
 #include <app/ConcreteAttributePath.h>
@@ -69,14 +65,10 @@
  */
 void DoorLockServer::InitServer(chip::EndpointId endpointId)
 {
-<<<<<<< HEAD
-    emberAfDoorLockClusterPrintln("Door Lock cluster initialized at %d", endpointId);
+    emberAfDoorLockClusterPrintln("Door Lock cluster initialized at endpoint #%" PRIu16, endpointId);
 
     SetLockState(endpointId, DlLockState::kLocked);
     SetActuatorEnabled(endpointId, true);
-=======
-    emberAfDoorLockClusterPrintln("Door Lock cluster initialized at endpoint #%" PRIu16, endpointId);
->>>>>>> eab67b3f
 }
 
 bool DoorLockServer::SetLockState(chip::EndpointId endpointId, DlLockState newLockState)
@@ -86,38 +78,18 @@
     emberAfDoorLockClusterPrintln("Setting LockState to '%" PRIu8 "'", lockState);
     EmberAfStatus status = Attributes::LockState::Set(endpointId, newLockState);
 
-<<<<<<< HEAD
-    auto status = Attributes::LockState::Set(endpointId, newLockState);
-    if (status != EMBER_ZCL_STATUS_SUCCESS)
-=======
-    if (EMBER_ZCL_STATUS_SUCCESS != status)
->>>>>>> eab67b3f
+    if (EMBER_ZCL_STATUS_SUCCESS != status)
     {
         ChipLogError(Zcl, "Unable to set LockState attribute: status=0x%" PRIx8, status);
     }
 
-<<<<<<< HEAD
-    return status == EMBER_ZCL_STATUS_SUCCESS;
-=======
-    return (EMBER_ZCL_STATUS_SUCCESS == status);
->>>>>>> eab67b3f
+    return (EMBER_ZCL_STATUS_SUCCESS == status);
 }
 
 bool DoorLockServer::SetActuatorEnabled(chip::EndpointId endpointId, bool newActuatorState)
 {
     auto actuatorState = static_cast<uint8_t>(newActuatorState);
 
-<<<<<<< HEAD
-    emberAfDoorLockClusterPrintln("Setting Actuator Enabled State to '%hhu'", actuatorState);
-
-    auto status = Attributes::ActuatorEnabled::Set(endpointId, actuatorState);
-    if (status != EMBER_ZCL_STATUS_SUCCESS)
-    {
-        ChipLogError(Zcl, "Unable to set the Actuator Enabled State to %hhu: internal error", actuatorState);
-    }
-
-    return status == EMBER_ZCL_STATUS_SUCCESS;
-=======
     emberAfDoorLockClusterPrintln("Setting ActuatorEnabled to '%" PRIu8 "'", actuatorState);
     EmberAfStatus status = Attributes::ActuatorEnabled::Set(endpointId, newActuatorState);
 
@@ -127,33 +99,21 @@
     }
 
     return (EMBER_ZCL_STATUS_SUCCESS == status);
->>>>>>> eab67b3f
 }
 
 bool DoorLockServer::SetDoorState(chip::EndpointId endpointId, DlDoorState newDoorState)
 {
     auto doorState = chip::to_underlying(newDoorState);
 
-<<<<<<< HEAD
-    emberAfDoorLockClusterPrintln("Setting Door State to '%hhu'", doorState);
-    auto status = Attributes::DoorState::Set(endpointId, newDoorState);
-
-    if (status != EMBER_ZCL_STATUS_SUCCESS)
-=======
     emberAfDoorLockClusterPrintln("Setting DoorState to '%" PRIu8 "'", doorState);
     EmberAfStatus status = Attributes::DoorState::Set(endpointId, newDoorState);
 
     if (EMBER_ZCL_STATUS_SUCCESS != status)
->>>>>>> eab67b3f
     {
         ChipLogError(Zcl, "Unable to set DoorState attribute: status=0x%" PRIx8, status);
     }
 
-<<<<<<< HEAD
-    return status == EMBER_ZCL_STATUS_SUCCESS;
-=======
-    return (EMBER_ZCL_STATUS_SUCCESS == status);
->>>>>>> eab67b3f
+    return (EMBER_ZCL_STATUS_SUCCESS == status);
 }
 
 bool DoorLockServer::SetLanguage(chip::EndpointId endpointId, const char * newLanguage)
@@ -173,27 +133,15 @@
 
 bool DoorLockServer::SetAutoRelockTime(chip::EndpointId endpointId, uint32_t newAutoRelockTimeSec)
 {
-<<<<<<< HEAD
-    emberAfDoorLockClusterPrintln("Setting Auto Relock Time to '%" PRIu32 "'", newAutoRelockTimeSec);
-    auto status = Attributes::AutoRelockTime::Set(endpointId, newAutoRelockTimeSec);
-
-    if (status != EMBER_ZCL_STATUS_SUCCESS)
-    {
-        ChipLogError(Zcl, "Unable to set the Auto Relock Time to %" PRIu32 ": internal error", newAutoRelockTimeSec);
-    }
-
-    return status == EMBER_ZCL_STATUS_SUCCESS;
-=======
     emberAfDoorLockClusterPrintln("Setting AutoRelockTime to '%" PRIu32 "'", newAutoRelockTimeSec);
     EmberAfStatus status = Attributes::AutoRelockTime::Set(endpointId, newAutoRelockTimeSec);
 
     if (EMBER_ZCL_STATUS_SUCCESS != status)
     {
-        ChipLogError(Zcl, "Unable to set AutoRelockTime attribute: status=0x%" PRIx8, status);
-    }
-
-    return (EMBER_ZCL_STATUS_SUCCESS == status);
->>>>>>> eab67b3f
+        ChipLogError(Zcl, "Unable to set AutoRelockTime attribute to %" PRIu32 ": status=0x%" PRIx8, newAutoRelockTimeSec, status);
+    }
+
+    return (EMBER_ZCL_STATUS_SUCCESS == status);
 }
 
 bool DoorLockServer::SetSoundVolume(chip::EndpointId endpointId, uint8_t newSoundVolume)
@@ -248,7 +196,6 @@
     emberAfDoorLockClusterPrintln("Received Lock Door command");
     bool success = false;
 
-<<<<<<< HEAD
     chip::EndpointId endpoint = commandPath.mEndpointId;
 
     bool require_pin = false;
@@ -285,10 +232,6 @@
 
     emberAfSendImmediateDefaultResponse(success ? EMBER_ZCL_STATUS_SUCCESS : EMBER_ZCL_STATUS_FAILURE);
 
-=======
-    // TODO: Implement door locking by calling emberAfPluginDoorLockOnDoorLockCommand
-    emberAfSendImmediateDefaultResponse(EMBER_ZCL_STATUS_SUCCESS);
->>>>>>> eab67b3f
     return true;
 }
 
@@ -546,7 +489,6 @@
 
 void MatterDoorLockClusterServerAttributeChangedCallback(const app::ConcreteAttributePath & attributePath) {}
 
-<<<<<<< HEAD
 bool __attribute__((weak))
 emberAfPluginDoorLockOnDoorLockCommand(chip::EndpointId endpointId, chip::Optional<chip::ByteSpan> pinCode)
 {
@@ -557,7 +499,8 @@
 emberAfPluginDoorLockOnDoorUnlockCommand(chip::EndpointId endpointId, chip::Optional<chip::ByteSpan> pinCode)
 {
     return false;
-=======
+}
+
 // =============================================================================
 // Pre-change callbacks for cluster attributes
 // =============================================================================
@@ -615,5 +558,4 @@
                                                 uint8_t * attrValue)
 {
     return chip::Protocols::InteractionModel::Status::Success;
->>>>>>> eab67b3f
 }