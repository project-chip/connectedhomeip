--- conflicted
+++ resolved
@@ -76,13 +76,8 @@
 
     emberAfDoorLockClusterPrintln("Setting Lock State to '%hhu'", lockState);
 
-<<<<<<< HEAD
     auto status = Attributes::LockState::Set(endpointId, lockState);
     if (status != EMBER_ZCL_STATUS_SUCCESS)
-=======
-    bool status = (Attributes::LockState::Set(endpointId, newLockState) == EMBER_ZCL_STATUS_SUCCESS);
-    if (!status)
->>>>>>> 83b2f467
     {
         ChipLogError(Zcl, "Unable to set the Lock State to %hhu: internal error", lockState);
     }
@@ -96,13 +91,8 @@
 
     emberAfDoorLockClusterPrintln("Setting Actuator Enabled State to '%hhu'", actuatorState);
 
-<<<<<<< HEAD
     auto status = Attributes::ActuatorEnabled::Set(endpointId, actuatorState);
     if (status != EMBER_ZCL_STATUS_SUCCESS)
-=======
-    bool status = (Attributes::ActuatorEnabled::Set(endpointId, newActuatorState) == EMBER_ZCL_STATUS_SUCCESS);
-    if (!status)
->>>>>>> 83b2f467
     {
         ChipLogError(Zcl, "Unable to set the Actuator Enabled State to %hhu: internal error", actuatorState);
     }
@@ -115,11 +105,7 @@
     auto doorState = static_cast<uint8_t>(newDoorState);
 
     emberAfDoorLockClusterPrintln("Setting Door State to '%hhu'", doorState);
-<<<<<<< HEAD
     auto status = Attributes::DoorState::Set(endpointId, doorState);
-=======
-    bool status = (Attributes::DoorState::Set(endpointId, newDoorState) == EMBER_ZCL_STATUS_SUCCESS);
->>>>>>> 83b2f467
 
     if (status != EMBER_ZCL_STATUS_SUCCESS)
     {
