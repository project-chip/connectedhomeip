/**
 *
 *    Copyright (c) 2020 Project CHIP Authors
 *
 *    Licensed under the Apache License, Version 2.0 (the "License");
 *    you may not use this file except in compliance with the License.
 *    You may obtain a copy of the License at
 *
 *        http://www.apache.org/licenses/LICENSE-2.0
 *
 *    Unless required by applicable law or agreed to in writing, software
 *    distributed under the License is distributed on an "AS IS" BASIS,
 *    WITHOUT WARRANTIES OR CONDITIONS OF ANY KIND, either express or implied.
 *    See the License for the specific language governing permissions and
 *    limitations under the License.
 */

/****************************************************************************
 * @file
 * @brief Routines for the Door Lock Server plugin.
 *******************************************************************************
 ******************************************************************************/

#include "door-lock-server.h"
#include <app-common/zap-generated/attributes/Accessors.h>
#include <app-common/zap-generated/callback.h>
#include <app-common/zap-generated/cluster-id.h>
#include <app-common/zap-generated/command-id.h>
#include <app/EventLogging.h>
#include <app/server/Server.h>
#include <app/util/af-event.h>
#include <app/util/af.h>
#include <cinttypes>

#include <app/CommandHandler.h>
#include <app/ConcreteAttributePath.h>
#include <app/ConcreteCommandPath.h>
#include <app/EventLogging.h>
#include <lib/support/CodeUtils.h>

using namespace chip;
using namespace chip::app;
using namespace chip::app::DataModel;
using namespace chip::app::Clusters::DoorLock;

static constexpr uint8_t DOOR_LOCK_SCHEDULE_MAX_HOUR   = 23;
static constexpr uint8_t DOOR_LOCK_SCHEDULE_MAX_MINUTE = 59;

// emberEventControlSetDelayMS() uses uint32_t for timeout in milliseconds but doesn't accept
// values more than MAX(UINT32) / 2. This is internal value. Thus, lets limit our relock timeout
// in seconds with the appropriate maximum to ensure that delay setting won't fail.
static constexpr uint32_t DOOR_LOCK_MAX_LOCK_TIMEOUT_SEC = MAX_INT32U_VALUE / (2 * MILLISECOND_TICKS_PER_SECOND);

DoorLockServer DoorLockServer::instance;

class DoorLockClusterFabricDelegate : public chip::FabricTable::Delegate
{
    void OnFabricDeletedFromStorage(const FabricTable & fabricTable, FabricIndex fabricIndex) override
    {
        for (auto endpointId : EnabledEndpointsWithServerCluster(chip::app::Clusters::DoorLock::Id))
        {
            if (!DoorLockServer::Instance().OnFabricRemoved(endpointId, fabricIndex))
            {
                ChipLogError(Zcl,
                             "Unable to handle fabric removal from the Door Lock Server instance [endpointId=%d,fabricIndex=%d]",
                             endpointId, fabricIndex);
            }
        }
    }

    // Intentionally left blank
    void OnFabricRetrievedFromStorage(const FabricTable & fabricTable, FabricIndex fabricIndex) override {}

    // Intentionally left blank
<<<<<<< HEAD
    void OnFabricPersistedToStorage(const FabricTable & fabricTable, FabricIndex fabricIndex) override {}
=======
    void OnFabricPersistedToStorage(FabricTable & fabricTable, FabricIndex fabricIndex) override {}

    // Intentionally left blank
    void OnFabricNOCUpdated(chip::FabricTable & fabricTable, chip::FabricIndex fabricIndex) override {}
>>>>>>> 89c5d501
};
static DoorLockClusterFabricDelegate gFabricDelegate;

void emberAfPluginDoorLockOnAutoRelock(chip::EndpointId endpointId);

/**********************************************************
 * DoorLockServer public methods
 *********************************************************/

DoorLockServer & DoorLockServer::Instance()
{
    return instance;
}

/**
 * @brief Initializes given endpoint for a server.
 *
 * @param endpointId
 */
void DoorLockServer::InitServer(chip::EndpointId endpointId)
{
    emberAfDoorLockClusterPrintln("Door Lock cluster initialized at endpoint #%u", endpointId);

    auto status = Attributes::LockState::SetNull(endpointId);
    if (EMBER_ZCL_STATUS_SUCCESS != status)
    {
        ChipLogError(Zcl, "[InitDoorLockServer] Unable to set the Lock State attribute to null [status=%d]", status);
    }
    SetActuatorEnabled(endpointId, true);
}

bool DoorLockServer::SetLockState(chip::EndpointId endpointId, DlLockState newLockState)
{
    return SetAttribute(endpointId, Attributes::LockState::Id, Attributes::LockState::Set, newLockState);
}

bool DoorLockServer::SetLockState(chip::EndpointId endpointId, DlLockState newLockState, DlOperationSource opSource)
{
    bool success = SetLockState(endpointId, newLockState);

    // Remote operations are handled separately as they use more data unavailable here
    VerifyOrReturnError(DlOperationSource::kRemote != opSource, success);

    // DlLockState::kNotFullyLocked has no appropriate event to send. Also it is unclear whether
    // it should schedule auto-relocking. So skip it here. Check for supported states explicitly
    // to handle possible enum extending in future.
    VerifyOrReturnError(DlLockState::kLocked == newLockState || DlLockState::kUnlocked == newLockState, success);

    // Send LockOperation event
    auto opType = (DlLockState::kLocked == newLockState) ? DlLockOperationType::kLock : DlLockOperationType::kUnlock;

    SendLockOperationEvent(endpointId, opType, opSource, DlOperationError::kUnspecified, Nullable<uint16_t>(),
                           Nullable<chip::FabricIndex>(), Nullable<chip::NodeId>(), nullptr, 0, success);

    // Schedule auto-relocking
    if (success && DlLockOperationType::kUnlock == opType)
    {
        // appclusters.pdf 5.3.3.25:
        // The number of seconds to wait after unlocking a lock before it automatically locks again. 0=disabled. If set, unlock
        // operations from any source will be timed. For one time unlock with timeout use the specific command.
        uint32_t autoRelockTime = 0;

        VerifyOrReturnError(GetAutoRelockTime(endpointId, autoRelockTime), false);
        VerifyOrReturnError(0 != autoRelockTime, true);
        ScheduleAutoRelock(endpointId, autoRelockTime);
    }

    return success;
}

bool DoorLockServer::SetActuatorEnabled(chip::EndpointId endpointId, bool newActuatorState)
{
    return SetAttribute(endpointId, Attributes::ActuatorEnabled::Id, Attributes::ActuatorEnabled::Set, newActuatorState);
}

bool DoorLockServer::SetDoorState(chip::EndpointId endpointId, DlDoorState newDoorState)
{
    bool success = SetAttribute(endpointId, Attributes::DoorState::Id, Attributes::DoorState::Set, newDoorState);

    if (success)
    {
        Events::DoorStateChange::Type event{ newDoorState };
        SendEvent(endpointId, event);
    }

    return success;
}

bool DoorLockServer::SetLanguage(chip::EndpointId endpointId, chip::CharSpan newLanguage)
{
    return SetAttribute(endpointId, Attributes::Language::Id, Attributes::Language::Set, newLanguage);
}

bool DoorLockServer::SetAutoRelockTime(chip::EndpointId endpointId, uint32_t newAutoRelockTimeSec)
{
    return SetAttribute(endpointId, Attributes::AutoRelockTime::Id, Attributes::AutoRelockTime::Set, newAutoRelockTimeSec);
}

bool DoorLockServer::SetSoundVolume(chip::EndpointId endpointId, uint8_t newSoundVolume)
{
    return SetAttribute(endpointId, Attributes::SoundVolume::Id, Attributes::SoundVolume::Set, newSoundVolume);
}

bool DoorLockServer::SetOneTouchLocking(chip::EndpointId endpointId, bool isEnabled)
{
    return SetAttribute(endpointId, Attributes::EnableOneTouchLocking::Id, Attributes::EnableOneTouchLocking::Set, isEnabled);
}

bool DoorLockServer::SetPrivacyModeButton(chip::EndpointId endpointId, bool isEnabled)
{
    return SetAttribute(endpointId, Attributes::EnablePrivacyModeButton::Id, Attributes::EnablePrivacyModeButton::Set, isEnabled);
}

bool DoorLockServer::GetAutoRelockTime(chip::EndpointId endpointId, uint32_t & autoRelockTime)
{
    return GetAttribute(endpointId, Attributes::AutoRelockTime::Id, Attributes::AutoRelockTime::Get, autoRelockTime);
}

bool DoorLockServer::GetNumberOfUserSupported(chip::EndpointId endpointId, uint16_t & numberOfUsersSupported)
{
    return GetAttribute(endpointId, Attributes::NumberOfTotalUsersSupported::Id, Attributes::NumberOfTotalUsersSupported::Get,
                        numberOfUsersSupported);
}

bool DoorLockServer::GetNumberOfPINCredentialsSupported(chip::EndpointId endpointId, uint16_t & numberOfPINCredentials)
{
    return GetAttribute(endpointId, Attributes::NumberOfPINUsersSupported::Id, Attributes::NumberOfPINUsersSupported::Get,
                        numberOfPINCredentials);
}

bool DoorLockServer::GetNumberOfRFIDCredentialsSupported(chip::EndpointId endpointId, uint16_t & numberOfRFIDCredentials)
{
    return GetAttribute(endpointId, Attributes::NumberOfRFIDUsersSupported::Id, Attributes::NumberOfRFIDUsersSupported::Get,
                        numberOfRFIDCredentials);
}

bool DoorLockServer::GetNumberOfWeekDaySchedulesPerUserSupported(chip::EndpointId endpointId,
                                                                 uint8_t & numberOfWeekDaySchedulesPerUser)
{
    return GetAttribute(endpointId, Attributes::NumberOfWeekDaySchedulesSupportedPerUser::Id,
                        Attributes::NumberOfWeekDaySchedulesSupportedPerUser::Get, numberOfWeekDaySchedulesPerUser);
}

bool DoorLockServer::GetNumberOfYearDaySchedulesPerUserSupported(chip::EndpointId endpointId,
                                                                 uint8_t & numberOfYearDaySchedulesPerUser)
{
    return GetAttribute(endpointId, Attributes::NumberOfYearDaySchedulesSupportedPerUser::Id,
                        Attributes::NumberOfYearDaySchedulesSupportedPerUser::Get, numberOfYearDaySchedulesPerUser);
}

bool DoorLockServer::GetNumberOfCredentialsSupportedPerUser(chip::EndpointId endpointId,
                                                            uint8_t & numberOfCredentialsSupportedPerUser)
{
    return GetAttribute(endpointId, Attributes::NumberOfCredentialsSupportedPerUser::Id,
                        Attributes::NumberOfCredentialsSupportedPerUser::Get, numberOfCredentialsSupportedPerUser);
}

bool DoorLockServer::GetNumberOfHolidaySchedulesSupported(chip::EndpointId endpointId, uint8_t & numberOfHolidaySchedules)
{
    return GetAttribute(endpointId, Attributes::NumberOfHolidaySchedulesSupported::Id,
                        Attributes::NumberOfHolidaySchedulesSupported::Get, numberOfHolidaySchedules);
}

void DoorLockServer::SetUserCommandHandler(chip::app::CommandHandler * commandObj,
                                           const chip::app::ConcreteCommandPath & commandPath,
                                           const chip::app::Clusters::DoorLock::Commands::SetUser::DecodableType & commandData)
{
    auto & userIndex = commandData.userIndex;
    emberAfDoorLockClusterPrintln("[SetUser] Incoming command [endpointId=%d,userIndex=%d]", commandPath.mEndpointId, userIndex);

    if (!SupportsUSR(commandPath.mEndpointId))
    {
        emberAfDoorLockClusterPrintln("[SetUser] User management is not supported [endpointId=%d]", commandPath.mEndpointId);
        emberAfSendImmediateDefaultResponse(EMBER_ZCL_STATUS_UNSUPPORTED_COMMAND);
        return;
    }

    auto fabricIdx = getFabricIndex(commandObj);
    if (chip::kUndefinedFabricIndex == fabricIdx)
    {
        ChipLogError(Zcl, "[SetUser] Unable to get the fabric IDX [endpointId=%d,userIndex=%d]", commandPath.mEndpointId,
                     userIndex);
        emberAfSendImmediateDefaultResponse(EMBER_ZCL_STATUS_FAILURE);
        return;
    }

    auto sourceNodeId = getNodeId(commandObj);
    if (chip::kUndefinedNodeId == sourceNodeId)
    {
        ChipLogError(Zcl, "[SetUser] Unable to get the source node index [endpointId=%d,userIndex=%d]", commandPath.mEndpointId,
                     userIndex);
        emberAfSendImmediateDefaultResponse(EMBER_ZCL_STATUS_FAILURE);
        return;
    }

    auto & operationType  = commandData.operationType;
    auto & userName       = commandData.userName;
    auto & userUniqueId   = commandData.userUniqueId;
    auto & userStatus     = commandData.userStatus;
    auto & userType       = commandData.userType;
    auto & credentialRule = commandData.credentialRule;

    if (!userIndexValid(commandPath.mEndpointId, userIndex))
    {
        emberAfDoorLockClusterPrintln("[SetUser] User index out of bounds [userIndex=%d]", userIndex);
        emberAfSendImmediateDefaultResponse(EMBER_ZCL_STATUS_INVALID_COMMAND);
        return;
    }

    // appclusters, 5.2.4.34: UserName has maximum DOOR_LOCK_MAX_USER_NAME_SIZE (10) characters excluding NUL terminator in it.
    if (!userName.IsNull() && userName.Value().size() > DOOR_LOCK_MAX_USER_NAME_SIZE)
    {
        emberAfDoorLockClusterPrintln(
            "[SetUser] Unable to set user: userName too long [endpointId=%d,userIndex=%d,userNameSize=%u]", commandPath.mEndpointId,
            userIndex, static_cast<unsigned int>(userName.Value().size()));

        emberAfSendImmediateDefaultResponse(EMBER_ZCL_STATUS_INVALID_COMMAND);
        return;
    }

    EmberAfStatus status = EMBER_ZCL_STATUS_SUCCESS;
    switch (operationType)
    {
    case DlDataOperationType::kAdd:
        status = createUser(commandPath.mEndpointId, fabricIdx, sourceNodeId, userIndex, userName, userUniqueId, userStatus,
                            userType, credentialRule);
        break;
    case DlDataOperationType::kModify:
        status = modifyUser(commandPath.mEndpointId, fabricIdx, sourceNodeId, userIndex, userName, userUniqueId, userStatus,
                            userType, credentialRule);
        break;
    case DlDataOperationType::kClear:
        // appclusters, 5.2.4.34: SetUser command allow only kAdd/kModify, we should respond with INVALID_COMMAND if we got kClear
        status = EMBER_ZCL_STATUS_INVALID_COMMAND;
        break;
    }

    emberAfSendImmediateDefaultResponse(status);
}

void DoorLockServer::GetUserCommandHandler(chip::app::CommandHandler * commandObj,
                                           const chip::app::ConcreteCommandPath & commandPath,
                                           const chip::app::Clusters::DoorLock::Commands::GetUser::DecodableType & commandData)
{
    auto & userIndex = commandData.userIndex;

    emberAfDoorLockClusterPrintln("[GetUser] Incoming command [endpointId=%d,userIndex=%d]", commandPath.mEndpointId, userIndex);

    if (!SupportsUSR(commandPath.mEndpointId))
    {
        emberAfDoorLockClusterPrintln("[GetUser] User management is not supported [endpointId=%d]", commandPath.mEndpointId);
        emberAfSendImmediateDefaultResponse(EMBER_ZCL_STATUS_UNSUPPORTED_COMMAND);
        return;
    }

    uint16_t maxNumberOfUsers = 0;
    if (!userIndexValid(commandPath.mEndpointId, userIndex, maxNumberOfUsers))
    {
        emberAfDoorLockClusterPrintln("[GetUser] User index out of bounds [userIndex=%d,numberOfTotalUsersSupported=%d]", userIndex,
                                      maxNumberOfUsers);
        emberAfSendImmediateDefaultResponse(EMBER_ZCL_STATUS_INVALID_COMMAND);
        return;
    }

    CHIP_ERROR err = CHIP_NO_ERROR;
    EmberAfPluginDoorLockUserInfo user;
    VerifyOrExit(emberAfPluginDoorLockGetUser(commandPath.mEndpointId, userIndex, user), err = CHIP_ERROR_INTERNAL);
    {
        chip::app::ConcreteCommandPath path = { emberAfCurrentEndpoint(), ::Id, Commands::GetUserResponse::Id };
        chip::TLV::TLVWriter * writer;
        SuccessOrExit(err = commandObj->PrepareCommand(path));
        VerifyOrExit((writer = commandObj->GetCommandDataIBTLVWriter()) != nullptr, err = CHIP_ERROR_INCORRECT_STATE);
        SuccessOrExit(
            err = writer->Put(chip::TLV::ContextTag(to_underlying(Commands::GetUserResponse::Fields::kUserIndex)), userIndex));

        using ResponseFields = Commands::GetUserResponse::Fields;

        // appclusters, 5.2.4.36: we should not add user-specific field if the user status is set to Available
        if (DlUserStatus::kAvailable != user.userStatus)
        {
            emberAfDoorLockClusterPrintln("Found user in storage: "
                                          "[userIndex=%d,userName=\"%.*s\",userStatus=%u,userType=%u"
                                          ",credentialRule=%u,createdBy=%u,modifiedBy=%u]",
                                          userIndex, static_cast<int>(user.userName.size()), user.userName.data(),
                                          to_underlying(user.userStatus), to_underlying(user.userType),
                                          to_underlying(user.credentialRule), user.createdBy, user.lastModifiedBy);

            SuccessOrExit(err = writer->PutString(TLV::ContextTag(to_underlying(ResponseFields::kUserName)), user.userName));
            if (0xFFFFFFFFU != user.userUniqueId)
            {
                SuccessOrExit(err = writer->Put(TLV::ContextTag(to_underlying(ResponseFields::kUserUniqueId)), user.userUniqueId));
            }
            SuccessOrExit(err = writer->Put(TLV::ContextTag(to_underlying(ResponseFields::kUserStatus)), user.userStatus));
            SuccessOrExit(err = writer->Put(TLV::ContextTag(to_underlying(ResponseFields::kUserType)), user.userType));
            SuccessOrExit(err = writer->Put(TLV::ContextTag(to_underlying(ResponseFields::kCredentialRule)), user.credentialRule));
            if (user.credentials.size() > 0)
            {
                TLV::TLVType credentialsContainer;
                SuccessOrExit(err = writer->StartContainer(TLV::ContextTag(to_underlying(ResponseFields::kCredentials)),
                                                           TLV::kTLVType_Array, credentialsContainer));
                for (size_t i = 0; i < user.credentials.size(); ++i)
                {
                    Structs::DlCredential::Type credential;
                    credential.credentialIndex = user.credentials.data()[i].CredentialIndex;
                    credential.credentialType  = static_cast<DlCredentialType>(user.credentials.data()[i].CredentialType);
                    SuccessOrExit(err = credential.Encode(*writer, TLV::AnonymousTag()));
                }
                SuccessOrExit(err = writer->EndContainer(credentialsContainer));
            }
            // Append fabric IDs only if the user was created/modified by matter
            if (user.creationSource == DlAssetSource::kMatterIM)
            {
                SuccessOrExit(err =
                                  writer->Put(TLV::ContextTag(to_underlying(ResponseFields::kCreatorFabricIndex)), user.createdBy));
            }
            if (user.modificationSource == DlAssetSource::kMatterIM)
            {
                SuccessOrExit(err = writer->Put(TLV::ContextTag(to_underlying(ResponseFields::kLastModifiedFabricIndex)),
                                                user.lastModifiedBy));
            }
        }
        else
        {
            emberAfDoorLockClusterPrintln("[GetUser] User not found [userIndex=%d]", userIndex);
        }

        // appclusters, 5.2.4.36.1: We need to add next occupied user after userIndex if any.
        uint16_t nextAvailableUserIndex = 0;
        if (findOccupiedUserSlot(commandPath.mEndpointId, static_cast<uint16_t>(userIndex + 1), nextAvailableUserIndex))
        {
            SuccessOrExit(err =
                              writer->Put(TLV::ContextTag(to_underlying(ResponseFields::kNextUserIndex)), nextAvailableUserIndex));
        }
        SuccessOrExit(err = commandObj->FinishCommand());
    }

exit:
    if (CHIP_NO_ERROR != err)
    {
        ChipLogError(Zcl, "[GetUser] Command processing failed [endpointId=%d,userIndex=%d,err=\"%s\"]", commandPath.mEndpointId,
                     userIndex, err.AsString());
        emberAfSendImmediateDefaultResponse(EMBER_ZCL_STATUS_FAILURE);
    }
}

void DoorLockServer::ClearUserCommandHandler(chip::app::CommandHandler * commandObj,
                                             const chip::app::ConcreteCommandPath & commandPath,
                                             const chip::app::Clusters::DoorLock::Commands::ClearUser::DecodableType & commandData)
{
    auto & userIndex = commandData.userIndex;
    emberAfDoorLockClusterPrintln("[ClearUser] Incoming command [endpointId=%d,userIndex=%d]", commandPath.mEndpointId, userIndex);

    if (!SupportsUSR(commandPath.mEndpointId))
    {
        emberAfDoorLockClusterPrintln("[ClearUser] User management is not supported [endpointId=%d]", commandPath.mEndpointId);
        emberAfSendImmediateDefaultResponse(EMBER_ZCL_STATUS_UNSUPPORTED_COMMAND);
        return;
    }

    auto fabricIdx = getFabricIndex(commandObj);
    if (chip::kUndefinedFabricIndex == fabricIdx)
    {
        ChipLogError(Zcl, "[ClearUser] Unable to get the fabric IDX [endpointId=%d,userIndex=%d]", commandPath.mEndpointId,
                     userIndex);
        emberAfSendImmediateDefaultResponse(EMBER_ZCL_STATUS_FAILURE);
        return;
    }

    auto sourceNodeId = getNodeId(commandObj);
    if (chip::kUndefinedNodeId == sourceNodeId)
    {
        ChipLogError(Zcl, "[ClearUser] Unable to get the source node index [endpointId=%d,userIndex=%d]", commandPath.mEndpointId,
                     userIndex);
        emberAfSendImmediateDefaultResponse(EMBER_ZCL_STATUS_FAILURE);
        return;
    }

    uint16_t maxNumberOfUsers = 0;
    if (!userIndexValid(commandPath.mEndpointId, userIndex, maxNumberOfUsers) && userIndex != 0xFFFE)
    {
        emberAfDoorLockClusterPrintln("[ClearUser] User index out of bounds [userIndex=%d,numberOfTotalUsersSupported=%d]",
                                      userIndex, maxNumberOfUsers);
        emberAfSendImmediateDefaultResponse(EMBER_ZCL_STATUS_INVALID_COMMAND);
        return;
    }

    if (0xFFFE != userIndex)
    {
        auto status = clearUser(commandPath.mEndpointId, fabricIdx, sourceNodeId, userIndex, true);
        if (EMBER_ZCL_STATUS_SUCCESS != status)
        {
            ChipLogError(Zcl, "[ClearUser] App reported failure when resetting the user [userIndex=%d,status=0x%x]", userIndex,
                         status);
        }
        emberAfSendImmediateDefaultResponse(status);
        return;
    }

    emberAfDoorLockClusterPrintln("[ClearUser] Removing all users from storage");
    for (uint16_t i = 1; i <= maxNumberOfUsers; ++i)
    {
        auto status = clearUser(commandPath.mEndpointId, fabricIdx, sourceNodeId, i, false);
        if (EMBER_ZCL_STATUS_SUCCESS != status)
        {
            ChipLogError(Zcl, "[ClearUser] App reported failure when resetting the user [userIndex=%d,status=0x%x]", i, status);

            emberAfSendImmediateDefaultResponse(EMBER_ZCL_STATUS_FAILURE);
            return;
        }
    }
    emberAfDoorLockClusterPrintln("[ClearUser] Removed all users from storage [users=%d]", maxNumberOfUsers);

    sendRemoteLockUserChange(commandPath.mEndpointId, DlLockDataType::kUserIndex, DlDataOperationType::kClear, sourceNodeId,
                             fabricIdx, 0xFFFE, 0xFFFE);

    emberAfSendImmediateDefaultResponse(EMBER_ZCL_STATUS_SUCCESS);
}

void DoorLockServer::SetCredentialCommandHandler(
    chip::app::CommandHandler * commandObj, const chip::app::ConcreteCommandPath & commandPath,
    const chip::app::Clusters::DoorLock::Commands::SetCredential::DecodableType & commandData)
{
    emberAfDoorLockClusterPrintln("[SetCredential] Incoming command [endpointId=%d]", commandPath.mEndpointId);

    auto fabricIdx = getFabricIndex(commandObj);
    if (kUndefinedFabricIndex == fabricIdx)
    {
        ChipLogError(Zcl, "[SetCredential] Unable to get the fabric IDX [endpointId=%d]", commandPath.mEndpointId);
        emberAfSendImmediateDefaultResponse(EMBER_ZCL_STATUS_FAILURE);
        return;
    }

    auto sourceNodeId = getNodeId(commandObj);
    if (chip::kUndefinedNodeId == sourceNodeId)
    {
        ChipLogError(Zcl, "[SetCredential] Unable to get the source node index [endpointId=%d]", commandPath.mEndpointId);
        emberAfSendImmediateDefaultResponse(EMBER_ZCL_STATUS_FAILURE);
        return;
    }

    auto & operationType   = commandData.operationType;
    auto & credentialType  = commandData.credential.credentialType;
    auto & credentialIndex = commandData.credential.credentialIndex;
    auto & credentialData  = commandData.credentialData;
    auto & userIndex       = commandData.userIndex;
    auto & userStatus      = commandData.userStatus;
    auto & userType        = commandData.userType;

    if (!credentialTypeSupported(commandPath.mEndpointId, credentialType))
    {
        emberAfDoorLockClusterPrintln("[SetCredential] Credential type is not supported [endpointId=%d,credentialType=%u]",
                                      commandPath.mEndpointId, to_underlying(credentialType));
        emberAfSendImmediateDefaultResponse(EMBER_ZCL_STATUS_UNSUPPORTED_COMMAND);
        return;
    }

    // appclusters, 5.2.4.41: response should contain next available credential slot
    uint16_t nextAvailableCredentialSlot = 0;
    findUnoccupiedCredentialSlot(commandPath.mEndpointId, credentialType, static_cast<uint16_t>(credentialIndex + 1),
                                 nextAvailableCredentialSlot);

    uint16_t maxNumberOfCredentials = 0;
    if (!credentialIndexValid(commandPath.mEndpointId, credentialType, credentialIndex, maxNumberOfCredentials))
    {
        emberAfDoorLockClusterPrintln("[SetCredential] Credential index is out of range [endpointId=%d,credentialType=%u"
                                      ",credentialIndex=%d]",
                                      commandPath.mEndpointId, to_underlying(credentialType), credentialIndex);
        sendSetCredentialResponse(commandObj, DlStatus::kInvalidField, 0, nextAvailableCredentialSlot);
        return;
    }

    // appclusters, 5.2.4.40.3: If the credential data length is out of bounds we should return INVALID_COMMAND
    size_t minSize, maxSize;
    if (!getCredentialRange(commandPath.mEndpointId, credentialType, minSize, maxSize))
    {
        emberAfDoorLockClusterPrintln(
            "[SetCredential] Unable to get min/max range for credential: internal error [endpointId=%d,credentialIndex=%d]",
            commandPath.mEndpointId, credentialIndex);
        sendSetCredentialResponse(commandObj, DlStatus::kFailure, 0, nextAvailableCredentialSlot);
        return;
    }
    if (credentialData.size() < minSize || credentialData.size() > maxSize)
    {
        emberAfDoorLockClusterPrintln("[SetCredential] Credential data size is out of range "
                                      "[endpointId=%d,credentialType=%u,minLength=%u,maxLength=%u,length=%u]",
                                      commandPath.mEndpointId, to_underlying(credentialType), static_cast<unsigned int>(minSize),
                                      static_cast<unsigned int>(maxSize), static_cast<unsigned int>(credentialData.size()));
        sendSetCredentialResponse(commandObj, DlStatus::kInvalidField, 0, nextAvailableCredentialSlot);
        return;
    }

    // appclusters, 5.2.4.41.1: we should return DUPLICATE in the response if we're trying to create duplicated credential entry
    for (uint16_t i = 1; DlCredentialType::kProgrammingPIN != credentialType && (i <= maxNumberOfCredentials); ++i)
    {
        EmberAfPluginDoorLockCredentialInfo currentCredential;
        if (!emberAfPluginDoorLockGetCredential(commandPath.mEndpointId, i, credentialType, currentCredential))
        {
            emberAfDoorLockClusterPrintln("[SetCredential] Unable to get the credential to exclude duplicated entry "
                                          "[endpointId=%d,credentialType=%u,credentialIndex=%d]",
                                          commandPath.mEndpointId, to_underlying(credentialType), i);
            sendSetCredentialResponse(commandObj, DlStatus::kFailure, 0, nextAvailableCredentialSlot);
            return;
        }
        if (DlCredentialStatus::kAvailable != currentCredential.status && currentCredential.credentialType == credentialType &&
            currentCredential.credentialData.data_equal(credentialData))
        {
            emberAfDoorLockClusterPrintln(
                "[SetCredential] Credential with the same data and type already exist "
                "[endpointId=%d,credentialType=%u,dataLength=%u,existingCredentialIndex=%d,credentialIndex=%d]",
                commandPath.mEndpointId, to_underlying(credentialType), static_cast<unsigned int>(credentialData.size()), i,
                credentialIndex);
            sendSetCredentialResponse(commandObj, DlStatus::kDuplicate, 0, nextAvailableCredentialSlot);
            return;
        }
    }

    EmberAfPluginDoorLockCredentialInfo existingCredential;
    if (!emberAfPluginDoorLockGetCredential(commandPath.mEndpointId, credentialIndex, credentialType, existingCredential))
    {
        emberAfDoorLockClusterPrintln(
            "[SetCredential] Unable to check if credential exists: app error [endpointId=%d,credentialIndex=%d]",
            commandPath.mEndpointId, credentialIndex);

        sendSetCredentialResponse(commandObj, DlStatus::kFailure, 0, nextAvailableCredentialSlot);
        return;
    }

    switch (operationType)
    {
    case DlDataOperationType::kAdd: {
        uint16_t createdUserIndex = 0;

        DlStatus status = createCredential(commandPath.mEndpointId, fabricIdx, sourceNodeId, credentialIndex, credentialType,
                                           existingCredential, credentialData, userIndex, userStatus, userType, createdUserIndex);
        sendSetCredentialResponse(commandObj, status, createdUserIndex, nextAvailableCredentialSlot);
        return;
    }
    case DlDataOperationType::kModify: {
        // appclusters, 5.2.4.41.1: should send the INVALID_COMMAND in the response when the credential is in use
        if (DlCredentialStatus::kAvailable == existingCredential.status)
        {
            emberAfDoorLockClusterPrintln("[SetCredential] Unable to modify the credential: credential slot is not occupied "
                                          "[endpointId=%d,credentialIndex=%d]",
                                          commandPath.mEndpointId, credentialIndex);

            sendSetCredentialResponse(commandObj, DlStatus::kInvalidField, 0, nextAvailableCredentialSlot);
            return;
        }

        // if userIndex is NULL then we're changing the programming user PIN
        if (userIndex.IsNull())
        {
            auto status = modifyProgrammingPIN(commandPath.mEndpointId, fabricIdx, sourceNodeId, credentialIndex, credentialType,
                                               existingCredential, credentialData);
            sendSetCredentialResponse(commandObj, status, 0, nextAvailableCredentialSlot);
            return;
        }

        auto status = modifyCredential(commandPath.mEndpointId, fabricIdx, sourceNodeId, credentialIndex, credentialType,
                                       existingCredential, credentialData, userIndex.Value(), userStatus, userType);
        sendSetCredentialResponse(commandObj, status, 0, nextAvailableCredentialSlot);
        return;
    }
    case DlDataOperationType::kClear:
        // appclusters, 5.2.4.40: set credential command supports only Add and Modify operational type.
        emberAfSendImmediateDefaultResponse(EMBER_ZCL_STATUS_INVALID_COMMAND);
        return;
    }

    emberAfSendImmediateDefaultResponse(EMBER_ZCL_STATUS_SUCCESS);
}

void DoorLockServer::GetCredentialStatusCommandHandler(
    chip::app::CommandHandler * commandObj, const chip::app::ConcreteCommandPath & commandPath,
    const chip::app::Clusters::DoorLock::Commands::GetCredentialStatus::DecodableType & commandData)
{
    emberAfDoorLockClusterPrintln("[GetCredentialStatus] Incoming command [endpointId=%d]", commandPath.mEndpointId);

    const auto & credentialType  = commandData.credential.credentialType;
    const auto & credentialIndex = commandData.credential.credentialIndex;

    if (!credentialTypeSupported(commandPath.mEndpointId, credentialType))
    {
        emberAfDoorLockClusterPrintln("[GetCredentialStatus] Credential type is not supported [endpointId=%d,credentialType=%u"
                                      "]",
                                      commandPath.mEndpointId, to_underlying(credentialType));
        emberAfSendImmediateDefaultResponse(EMBER_ZCL_STATUS_UNSUPPORTED_COMMAND);
        return;
    }

    uint16_t maxNumberOfCredentials = 0;
    if (!credentialIndexValid(commandPath.mEndpointId, credentialType, credentialIndex, maxNumberOfCredentials))
    {
        emberAfDoorLockClusterPrintln("[GetCredentialStatus] Credential index is out of range "
                                      "[endpointId=%d,credentialType=%u,credentialIndex=%d,maxNumberOfCredentials=%d]",
                                      commandPath.mEndpointId, to_underlying(credentialType), credentialIndex,
                                      maxNumberOfCredentials);
        emberAfSendImmediateDefaultResponse(EMBER_ZCL_STATUS_INVALID_COMMAND);
        return;
    }

    EmberAfPluginDoorLockCredentialInfo credentialInfo;
    if (!emberAfPluginDoorLockGetCredential(commandPath.mEndpointId, credentialIndex, credentialType, credentialInfo))
    {
        emberAfDoorLockClusterPrintln("[GetCredentialStatus] Unable to get the credential: app error "
                                      "[endpointId=%d,credentialIndex=%d,credentialType=%u,creator=%u,modifier=%u]",
                                      commandPath.mEndpointId, credentialIndex, to_underlying(credentialType),
                                      credentialInfo.createdBy, credentialInfo.lastModifiedBy);
        emberAfSendImmediateDefaultResponse(EMBER_ZCL_STATUS_FAILURE);
        return;
    }

    auto credentialExists            = DlCredentialStatus::kAvailable != credentialInfo.status;
    uint16_t userIndexWithCredential = 0;
    if (credentialExists)
    {
        if (!findUserIndexByCredential(commandPath.mEndpointId, credentialType, credentialIndex, userIndexWithCredential))
        {
            // That means that there's some kind of error in our database -- there is an unassociated credential. I'm not sure how
            // to handle that properly other than panic in the log.
            ChipLogError(Zcl,
                         "[GetCredentialStatus] Database possibly corrupted - credential exists without user assigned "
                         "[endpointId=%d,credentialType=%u,credentialIndex=%d]",
                         commandPath.mEndpointId, to_underlying(credentialType), credentialIndex);
            emberAfSendImmediateDefaultResponse(EMBER_ZCL_STATUS_FAILURE);
            return;
        }
    }

    Commands::GetCredentialStatusResponse::Type response{ .credentialExists = credentialExists };
    if (credentialExists)
    {
        if (0 != userIndexWithCredential)
        {
            response.userIndex.SetNonNull(userIndexWithCredential);
        }
        if (credentialInfo.creationSource == DlAssetSource::kMatterIM)
        {
            response.creatorFabricIndex.SetNonNull(credentialInfo.createdBy);
        }
        if (credentialInfo.modificationSource == DlAssetSource::kMatterIM)
        {
            response.lastModifiedFabricIndex.SetNonNull(credentialInfo.lastModifiedBy);
        }
    }
    uint16_t nextCredentialIndex = 0;
    if (findOccupiedCredentialSlot(commandPath.mEndpointId, credentialType, static_cast<uint16_t>(credentialIndex + 1),
                                   nextCredentialIndex))
    {
        response.nextCredentialIndex.SetNonNull(nextCredentialIndex);
    }
    commandObj->AddResponse(commandPath, response);

    emberAfDoorLockClusterPrintln("[GetCredentialStatus] Prepared credential status "
                                  "[endpointId=%d,credentialType=%u,credentialIndex=%d,userIndex=%d,nextCredentialIndex=%d]",
                                  commandPath.mEndpointId, to_underlying(credentialType), credentialIndex, userIndexWithCredential,
                                  nextCredentialIndex);
}

void DoorLockServer::ClearCredentialCommandHandler(
    chip::app::CommandHandler * commandObj, const chip::app::ConcreteCommandPath & commandPath,
    const chip::app::Clusters::DoorLock::Commands::ClearCredential::DecodableType & commandData)
{
    emberAfDoorLockClusterPrintln("[ClearCredential] Incoming command [endpointId=%d]", commandPath.mEndpointId);

    auto modifier = getFabricIndex(commandObj);
    if (kUndefinedFabricIndex == modifier)
    {
        emberAfSendImmediateDefaultResponse(EMBER_ZCL_STATUS_FAILURE);
        return;
    }

    auto sourceNodeId = getNodeId(commandObj);
    if (chip::kUndefinedNodeId == sourceNodeId)
    {
        emberAfSendImmediateDefaultResponse(EMBER_ZCL_STATUS_FAILURE);
        return;
    }

    const auto & credential = commandData.credential;
    if (credential.IsNull())
    {
        emberAfDoorLockClusterPrintln("[ClearCredential] Clearing all credentials [endpointId=%d]", commandPath.mEndpointId);
        emberAfSendImmediateDefaultResponse(clearCredentials(commandPath.mEndpointId, modifier, sourceNodeId));
        return;
    }

    // Remove all the credentials of the particular type.
    auto credentialType  = credential.Value().credentialType;
    auto credentialIndex = credential.Value().credentialIndex;
    if (0xFFFE == credentialIndex)
    {
        emberAfSendImmediateDefaultResponse(clearCredentials(commandPath.mEndpointId, modifier, sourceNodeId, credentialType));
        return;
    }

    emberAfSendImmediateDefaultResponse(
        clearCredential(commandPath.mEndpointId, modifier, sourceNodeId, credentialType, credentialIndex, false));
}

void DoorLockServer::SetWeekDayScheduleCommandHandler(
    chip::app::CommandHandler * commandObj, const chip::app::ConcreteCommandPath & commandPath,
    const chip::app::Clusters::DoorLock::Commands::SetWeekDaySchedule::DecodableType & commandData)
{
    auto endpointId = commandPath.mEndpointId;
    if (!SupportsSchedules(endpointId))
    {
        emberAfDoorLockClusterPrintln("[SetWeekDaySchedule] Ignore command (not supported) [endpointId=%d]", endpointId);
        emberAfSendImmediateDefaultResponse(EMBER_ZCL_STATUS_INVALID_COMMAND);
        return;
    }

    emberAfDoorLockClusterPrintln("[SetWeekDaySchedule] Incoming command [endpointId=%d]", endpointId);

    auto fabricIdx = getFabricIndex(commandObj);
    if (kUndefinedFabricIndex == fabricIdx)
    {
        ChipLogError(Zcl, "[SetWeekDaySchedule] Unable to get the fabric IDX [endpointId=%d]", commandPath.mEndpointId);
        emberAfSendImmediateDefaultResponse(EMBER_ZCL_STATUS_FAILURE);
        return;
    }

    auto sourceNodeId = getNodeId(commandObj);
    if (chip::kUndefinedNodeId == sourceNodeId)
    {
        ChipLogError(Zcl, "[SetWeekDaySchedule] Unable to get the source node index [endpointId=%d]", commandPath.mEndpointId);
        emberAfSendImmediateDefaultResponse(EMBER_ZCL_STATUS_FAILURE);
        return;
    }

    auto weekDayIndex     = commandData.weekDayIndex;
    auto userIndex        = commandData.userIndex;
    const auto & daysMask = commandData.daysMask;
    auto startHour        = commandData.startHour;
    auto startMinute      = commandData.startMinute;
    auto endHour          = commandData.endHour;
    auto endMinute        = commandData.endMinute;

    if (!weekDayIndexValid(endpointId, weekDayIndex) || !userIndexValid(endpointId, userIndex))
    {
        emberAfDoorLockClusterPrintln(
            "[SetWeekDaySchedule] Unable to add schedule - index out of range [endpointId=%d,weekDayIndex=%d,userIndex=%d]",
            endpointId, weekDayIndex, userIndex);
        emberAfSendImmediateDefaultResponse(EMBER_ZCL_STATUS_INVALID_FIELD);
        return;
    }

    if (!userExists(endpointId, userIndex))
    {
        emberAfDoorLockClusterPrintln("[SetWeekDaySchedule] Unable to add schedule - user does not exist "
                                      "[endpointId=%d,weekDayIndex=%d,userIndex=%d]",
                                      endpointId, weekDayIndex, userIndex);
        emberAfSendImmediateDefaultResponse(EMBER_ZCL_STATUS_NOT_FOUND);
        return;
    }

    // appclusters, 5.2.4.14 - spec does not allow setting the schedule for multiple days in the bitmask
    int setBitsInDaysMask = 0;
    uint8_t rawDaysMask   = daysMask.Raw();
    for (size_t i = 0; i < sizeof(rawDaysMask) * 8; ++i)
    {
        setBitsInDaysMask += rawDaysMask & 0x1;
        rawDaysMask = static_cast<uint8_t>(rawDaysMask >> 1);
    }

    if (setBitsInDaysMask == 0 || setBitsInDaysMask > 1)
    {
        emberAfDoorLockClusterPrintln("[SetWeekDaySchedule] Unable to add schedule - daysMask is out of range "
                                      "[endpointId=%d,weekDayIndex=%d,userIndex=%d,daysMask=%x]",
                                      endpointId, weekDayIndex, userIndex, daysMask.Raw());
        emberAfSendImmediateDefaultResponse(EMBER_ZCL_STATUS_INVALID_FIELD);
        return;
    }

    if (startHour > DOOR_LOCK_SCHEDULE_MAX_HOUR || startMinute > DOOR_LOCK_SCHEDULE_MAX_MINUTE ||
        endHour > DOOR_LOCK_SCHEDULE_MAX_HOUR || endMinute > DOOR_LOCK_SCHEDULE_MAX_MINUTE)
    {
        emberAfDoorLockClusterPrintln("[SetWeekDaySchedule] Unable to add schedule - start time out of range "
                                      "[endpointId=%d,weekDayIndex=%d,userIndex=%d,startTime=\"%d:%d\",endTime=\"%d:%d\"]",
                                      endpointId, weekDayIndex, userIndex, startHour, startMinute, endHour, endMinute);
        emberAfSendImmediateDefaultResponse(EMBER_ZCL_STATUS_INVALID_FIELD);
        return;
    }

    if (startHour > endHour || (startHour == endHour && startMinute >= endMinute))
    {
        emberAfDoorLockClusterPrintln("[SetWeekDaySchedule] Unable to add schedule - invalid time "
                                      "[endpointId=%d,weekDayIndex=%d,userIndex=%d,startTime=\"%d:%d\",endTime=\"%d:%d\"]",
                                      endpointId, weekDayIndex, userIndex, startHour, startMinute, endHour, endMinute);
        emberAfSendImmediateDefaultResponse(EMBER_ZCL_STATUS_INVALID_FIELD);
        return;
    }

    auto status = emberAfPluginDoorLockSetSchedule(endpointId, weekDayIndex, userIndex, DlScheduleStatus::kOccupied, daysMask,
                                                   startHour, startMinute, endHour, endMinute);
    if (DlStatus::kSuccess != status)
    {
        ChipLogError(Zcl,
                     "[SetWeekDaySchedule] Unable to add schedule - internal error "
                     "[endpointId=%d,weekDayIndex=%d,userIndex=%d,status=%u]",
                     endpointId, weekDayIndex, userIndex, to_underlying(status));
        emberAfSendImmediateDefaultResponse(EMBER_ZCL_STATUS_FAILURE);
        return;
    }

    emberAfDoorLockClusterPrintln("[SetWeekDaySchedule] Successfully created new schedule "
                                  "[endpointId=%d,weekDayIndex=%d,userIndex=%d,daysMask=%d,startTime=\"%d:%d\",endTime=\"%d:%d\"]",
                                  endpointId, weekDayIndex, userIndex, daysMask.Raw(), startHour, startMinute, endHour, endMinute);

    sendRemoteLockUserChange(endpointId, DlLockDataType::kWeekDaySchedule, DlDataOperationType::kAdd, sourceNodeId, fabricIdx,
                             userIndex, static_cast<uint16_t>(weekDayIndex));

    emberAfSendImmediateDefaultResponse(EMBER_ZCL_STATUS_SUCCESS);
}

void DoorLockServer::GetWeekDayScheduleCommandHandler(
    chip::app::CommandHandler * commandObj, const chip::app::ConcreteCommandPath & commandPath,
    const chip::app::Clusters::DoorLock::Commands::GetWeekDaySchedule::DecodableType & commandData)
{
    auto endpointId = commandPath.mEndpointId;
    if (!SupportsSchedules(endpointId))
    {
        emberAfDoorLockClusterPrintln("[GetWeekDaySchedule] Ignore command (not supported) [endpointId=%d]", endpointId);
        emberAfSendImmediateDefaultResponse(EMBER_ZCL_STATUS_INVALID_COMMAND);
        return;
    }

    emberAfDoorLockClusterPrintln("[GetWeekDaySchedule] Incoming command [endpointId=%d]", endpointId);

    auto weekDayIndex = commandData.weekDayIndex;
    auto userIndex    = commandData.userIndex;

    if (!weekDayIndexValid(endpointId, weekDayIndex) || !userIndexValid(endpointId, userIndex))
    {
        emberAfDoorLockClusterPrintln(
            "[GetWeekDaySchedule] Unable to get schedule - index out of range [endpointId=%d,weekDayIndex=%d,userIndex=%d]",
            endpointId, weekDayIndex, userIndex);
        sendGetWeekDayScheduleResponse(commandObj, commandPath, weekDayIndex, userIndex, DlStatus::kInvalidField);
        return;
    }

    if (!userExists(endpointId, userIndex))
    {
        emberAfDoorLockClusterPrintln("[GetWeekDaySchedule] User does not exist [endpointId=%d,weekDayIndex=%d,userIndex=%d]",
                                      endpointId, weekDayIndex, userIndex);
        sendGetWeekDayScheduleResponse(commandObj, commandPath, weekDayIndex, userIndex, DlStatus::kNotFound);
        return;
    }

    EmberAfPluginDoorLockWeekDaySchedule scheduleInfo{};
    auto status = emberAfPluginDoorLockGetSchedule(endpointId, weekDayIndex, userIndex, scheduleInfo);
    if (DlStatus::kSuccess != status)
    {
        sendGetWeekDayScheduleResponse(commandObj, commandPath, weekDayIndex, userIndex, status);
        return;
    }

    sendGetWeekDayScheduleResponse(commandObj, commandPath, weekDayIndex, userIndex, DlStatus::kSuccess, scheduleInfo.daysMask,
                                   scheduleInfo.startHour, scheduleInfo.startMinute, scheduleInfo.endHour, scheduleInfo.endMinute);
}

void DoorLockServer::ClearWeekDayScheduleCommandHandler(
    chip::app::CommandHandler * commandObj, const chip::app::ConcreteCommandPath & commandPath,
    const chip::app::Clusters::DoorLock::Commands::ClearWeekDaySchedule::DecodableType & commandData)
{
    auto endpointId = commandPath.mEndpointId;
    if (!SupportsSchedules(endpointId))
    {
        emberAfDoorLockClusterPrintln("[ClearWeekDaySchedule] Ignore command (not supported) [endpointId=%d]", endpointId);
        emberAfSendImmediateDefaultResponse(EMBER_ZCL_STATUS_INVALID_COMMAND);
        return;
    }

    emberAfDoorLockClusterPrintln("[ClearWeekDaySchedule] Incoming command [endpointId=%d]", endpointId);

    auto fabricIdx = getFabricIndex(commandObj);
    if (kUndefinedFabricIndex == fabricIdx)
    {
        ChipLogError(Zcl, "[ClearWeekDaySchedule] Unable to get the fabric IDX [endpointId=%d]", commandPath.mEndpointId);
        emberAfSendImmediateDefaultResponse(EMBER_ZCL_STATUS_FAILURE);
        return;
    }

    auto sourceNodeId = getNodeId(commandObj);
    if (chip::kUndefinedNodeId == sourceNodeId)
    {
        ChipLogError(Zcl, "[ClearWeekDaySchedule] Unable to get the source node index [endpointId=%d]", commandPath.mEndpointId);
        emberAfSendImmediateDefaultResponse(EMBER_ZCL_STATUS_FAILURE);
        return;
    }

    auto weekDayIndex = commandData.weekDayIndex;
    auto userIndex    = commandData.userIndex;

    if (!userIndexValid(endpointId, userIndex) || (!weekDayIndexValid(endpointId, weekDayIndex) && 0xFE != weekDayIndex))
    {
        emberAfDoorLockClusterPrintln(
            "[ClearWeekDaySchedule] User or WeekDay index is out of range [endpointId=%d,weekDayIndex=%d,userIndex=%d]", endpointId,
            weekDayIndex, userIndex);
        emberAfSendImmediateDefaultResponse(EMBER_ZCL_STATUS_INVALID_COMMAND);
        return;
    }

    if (!userExists(endpointId, userIndex))
    {
        emberAfDoorLockClusterPrintln("[ClearWeekDaySchedule] User does not exist [endpointId=%d,weekDayIndex=%d,userIndex=%d]",
                                      endpointId, weekDayIndex, userIndex);
        emberAfSendImmediateDefaultResponse(EMBER_ZCL_STATUS_NOT_FOUND);
        return;
    }

    DlStatus clearStatus = DlStatus::kSuccess;
    if (0xFE == weekDayIndex)
    {
        emberAfDoorLockClusterPrintln(
            "[ClearWeekDaySchedule] Clearing all schedules for a single user [endpointId=%d,userIndex=%d]", endpointId, userIndex);
        clearStatus = clearWeekDaySchedules(endpointId, userIndex);
    }
    else
    {
        emberAfDoorLockClusterPrintln(
            "[ClearWeekDaySchedule] Clearing a single schedule [endpointId=%d,weekDayIndex=%d,userIndex=%d]", endpointId,
            weekDayIndex, userIndex);
        clearStatus = clearWeekDaySchedule(endpointId, userIndex, weekDayIndex);
    }

    if (DlStatus::kSuccess != clearStatus)
    {
        emberAfDoorLockClusterPrintln(
            "[ClearWeekDaySchedule] Unable to clear the user schedules - app error [endpointId=%d,userIndex=%d,status=%u]",
            endpointId, userIndex, to_underlying(clearStatus));
        emberAfSendImmediateDefaultResponse(EMBER_ZCL_STATUS_FAILURE);
        return;
    }

    sendRemoteLockUserChange(endpointId, DlLockDataType::kWeekDaySchedule, DlDataOperationType::kClear, sourceNodeId, fabricIdx,
                             userIndex, static_cast<uint16_t>(weekDayIndex));

    emberAfSendImmediateDefaultResponse(EMBER_ZCL_STATUS_SUCCESS);
}

void DoorLockServer::SetYearDayScheduleCommandHandler(
    chip::app::CommandHandler * commandObj, const chip::app::ConcreteCommandPath & commandPath,
    const chip::app::Clusters::DoorLock::Commands::SetYearDaySchedule::DecodableType & commandData)
{
    auto endpointId = commandPath.mEndpointId;
    if (!SupportsSchedules(endpointId))
    {
        emberAfDoorLockClusterPrintln("[SetYearDaySchedule] Ignore command (not supported) [endpointId=%d]", endpointId);
        emberAfSendImmediateDefaultResponse(EMBER_ZCL_STATUS_INVALID_COMMAND);
        return;
    }

    emberAfDoorLockClusterPrintln("[SetYearDaySchedule] incoming command [endpointId=%d]", endpointId);

    auto fabricIdx = getFabricIndex(commandObj);
    if (kUndefinedFabricIndex == fabricIdx)
    {
        ChipLogError(Zcl, "[SetYearDaySchedule] Unable to get the fabric IDX [endpointId=%d]", commandPath.mEndpointId);
        emberAfSendImmediateDefaultResponse(EMBER_ZCL_STATUS_FAILURE);
        return;
    }

    auto sourceNodeId = getNodeId(commandObj);
    if (chip::kUndefinedNodeId == sourceNodeId)
    {
        ChipLogError(Zcl, "[SetYearDaySchedule] Unable to get the source node index [endpointId=%d]", commandPath.mEndpointId);
        emberAfSendImmediateDefaultResponse(EMBER_ZCL_STATUS_FAILURE);
        return;
    }

    auto yearDayIndex  = commandData.yearDayIndex;
    auto userIndex     = commandData.userIndex;
    auto localStarTime = commandData.localStartTime;
    auto localEndTime  = commandData.localEndTime;

    if (!yearDayIndexValid(endpointId, yearDayIndex) || !userIndexValid(endpointId, userIndex))
    {
        emberAfDoorLockClusterPrintln(
            "[SetYearDaySchedule] Unable to add schedule - index out of range [endpointId=%d,yearDayIndex=%d,userIndex=%d]",
            endpointId, yearDayIndex, userIndex);
        emberAfSendImmediateDefaultResponse(EMBER_ZCL_STATUS_INVALID_FIELD);
        return;
    }

    if (!userExists(endpointId, userIndex))
    {
        emberAfDoorLockClusterPrintln("[SetYearDaySchedule] Unable to add schedule - user does not exist "
                                      "[endpointId=%d,yearDayIndex=%d,userIndex=%d]",
                                      endpointId, yearDayIndex, userIndex);
        emberAfSendImmediateDefaultResponse(EMBER_ZCL_STATUS_NOT_FOUND);
        return;
    }

    if (localEndTime <= localStarTime)
    {
        emberAfDoorLockClusterPrintln("[SetYearDaySchedule] Unable to add schedule - schedule ends earlier than starts"
                                      "[endpointId=%d,yearDayIndex=%d,userIndex=%d,localStarTime=%" PRIu32 ",localEndTime=%" PRIu32
                                      "]",
                                      endpointId, yearDayIndex, userIndex, localStarTime, localEndTime);
        emberAfSendImmediateDefaultResponse(EMBER_ZCL_STATUS_INVALID_FIELD);
        return;
    }

    auto status = emberAfPluginDoorLockSetSchedule(endpointId, yearDayIndex, userIndex, DlScheduleStatus::kOccupied, localStarTime,
                                                   localEndTime);
    if (DlStatus::kSuccess != status)
    {
        ChipLogError(Zcl,
                     "[SetYearDaySchedule] Unable to add schedule - internal error "
                     "[endpointId=%d,yearDayIndex=%d,userIndex=%d,status=%u]",
                     endpointId, yearDayIndex, userIndex, to_underlying(status));
        emberAfSendImmediateDefaultResponse(EMBER_ZCL_STATUS_FAILURE);
        return;
    }

    emberAfDoorLockClusterPrintln("[SetYearDaySchedule] Successfully created new schedule "
                                  "[endpointId=%d,yearDayIndex=%d,userIndex=%d,localStartTime=%" PRIu32 ",endTime=%" PRIu32 "]",
                                  endpointId, yearDayIndex, userIndex, localStarTime, localEndTime);

    sendRemoteLockUserChange(endpointId, DlLockDataType::kYearDaySchedule, DlDataOperationType::kAdd, sourceNodeId, fabricIdx,
                             userIndex, static_cast<uint16_t>(yearDayIndex));

    emberAfSendImmediateDefaultResponse(EMBER_ZCL_STATUS_SUCCESS);
}

void DoorLockServer::GetYearDayScheduleCommandHandler(
    chip::app::CommandHandler * commandObj, const chip::app::ConcreteCommandPath & commandPath,
    const chip::app::Clusters::DoorLock::Commands::GetYearDaySchedule::DecodableType & commandData)
{
    auto endpointId = commandPath.mEndpointId;
    if (!SupportsSchedules(endpointId))
    {
        emberAfDoorLockClusterPrintln("[GetYearDaySchedule] Ignore command (not supported) [endpointId=%d]", endpointId);
        emberAfSendImmediateDefaultResponse(EMBER_ZCL_STATUS_INVALID_COMMAND);
        return;
    }
    emberAfDoorLockClusterPrintln("[GetYearDaySchedule] incoming command [endpointId=%d]", endpointId);

    auto yearDayIndex = commandData.yearDayIndex;
    auto userIndex    = commandData.userIndex;

    if (!yearDayIndexValid(endpointId, yearDayIndex) || !userIndexValid(endpointId, userIndex))
    {
        emberAfDoorLockClusterPrintln(
            "[GetYearDaySchedule] Unable to get schedule - index out of range [endpointId=%d,yearDayIndex=%d,userIndex=%d]",
            endpointId, yearDayIndex, userIndex);
        sendGetYearDayScheduleResponse(commandObj, commandPath, yearDayIndex, userIndex, DlStatus::kInvalidField);
        return;
    }

    if (!userExists(endpointId, userIndex))
    {
        emberAfDoorLockClusterPrintln("[GetYearDaySchedule] User does not exist [endpointId=%d,yearDayIndex=%d,userIndex=%d]",
                                      endpointId, yearDayIndex, userIndex);
        sendGetYearDayScheduleResponse(commandObj, commandPath, yearDayIndex, userIndex, DlStatus::kNotFound);
        return;
    }

    EmberAfPluginDoorLockYearDaySchedule scheduleInfo{};
    auto status = emberAfPluginDoorLockGetSchedule(endpointId, yearDayIndex, userIndex, scheduleInfo);
    if (DlStatus::kSuccess != status)
    {
        sendGetYearDayScheduleResponse(commandObj, commandPath, yearDayIndex, userIndex, status);
        return;
    }

    sendGetYearDayScheduleResponse(commandObj, commandPath, yearDayIndex, userIndex, DlStatus::kSuccess,
                                   scheduleInfo.localStartTime, scheduleInfo.localEndTime);
}

void DoorLockServer::ClearYearDayScheduleCommandHandler(
    chip::app::CommandHandler * commandObj, const chip::app::ConcreteCommandPath & commandPath,
    const chip::app::Clusters::DoorLock::Commands::ClearYearDaySchedule::DecodableType & commandData)
{
    auto endpointId = commandPath.mEndpointId;
    if (!SupportsSchedules(endpointId))
    {
        emberAfDoorLockClusterPrintln("[ClearYearDaySchedule] Ignore command (not supported) [endpointId=%d]", endpointId);
        emberAfSendImmediateDefaultResponse(EMBER_ZCL_STATUS_INVALID_COMMAND);
        return;
    }
    emberAfDoorLockClusterPrintln("[ClearYearDaySchedule] incoming command [endpointId=%d]", endpointId);

    auto fabricIdx = getFabricIndex(commandObj);
    if (kUndefinedFabricIndex == fabricIdx)
    {
        ChipLogError(Zcl, "[ClearYearDaySchedule] Unable to get the fabric IDX [endpointId=%d]", commandPath.mEndpointId);
        emberAfSendImmediateDefaultResponse(EMBER_ZCL_STATUS_FAILURE);
        return;
    }

    auto sourceNodeId = getNodeId(commandObj);
    if (chip::kUndefinedNodeId == sourceNodeId)
    {
        ChipLogError(Zcl, "[ClearYearDaySchedule] Unable to get the source node index [endpointId=%d]", commandPath.mEndpointId);
        emberAfSendImmediateDefaultResponse(EMBER_ZCL_STATUS_FAILURE);
        return;
    }

    auto yearDayIndex = commandData.yearDayIndex;
    auto userIndex    = commandData.userIndex;

    if (!userIndexValid(endpointId, userIndex) || (!yearDayIndexValid(endpointId, yearDayIndex) && 0xFE != yearDayIndex))
    {
        emberAfDoorLockClusterPrintln(
            "[ClearYearDaySchedule] User or YearDay index is out of range [endpointId=%d,yearDayIndex=%d,userIndex=%d]", endpointId,
            yearDayIndex, userIndex);
        emberAfSendImmediateDefaultResponse(EMBER_ZCL_STATUS_INVALID_COMMAND);
        return;
    }

    if (!userExists(endpointId, userIndex))
    {
        emberAfDoorLockClusterPrintln("[ClearYearDaySchedule] User does not exist [endpointId=%d,yearDayIndex=%d,userIndex=%d]",
                                      endpointId, yearDayIndex, userIndex);
        emberAfSendImmediateDefaultResponse(EMBER_ZCL_STATUS_NOT_FOUND);
        return;
    }

    DlStatus clearStatus = DlStatus::kSuccess;
    if (0xFE == yearDayIndex)
    {
        emberAfDoorLockClusterPrintln(
            "[ClearYearDaySchedule] Clearing all schedules for a single user [endpointId=%d,userIndex=%d]", endpointId, userIndex);
        clearStatus = clearYearDaySchedules(endpointId, userIndex);
    }
    else
    {
        emberAfDoorLockClusterPrintln(
            "[ClearYearDaySchedule] Clearing a single schedule [endpointId=%d,yearDayIndex=%d,userIndex=%d]", endpointId,
            yearDayIndex, userIndex);
        clearStatus = clearYearDaySchedule(endpointId, userIndex, yearDayIndex);
    }

    if (DlStatus::kSuccess != clearStatus)
    {
        emberAfDoorLockClusterPrintln(
            "[ClearYearDaySchedule] Unable to clear the user schedules - app error [endpointId=%d,userIndex=%d,status=%u]",
            endpointId, userIndex, to_underlying(clearStatus));
        emberAfSendImmediateDefaultResponse(EMBER_ZCL_STATUS_FAILURE);
        return;
    }

    sendRemoteLockUserChange(endpointId, DlLockDataType::kYearDaySchedule, DlDataOperationType::kClear, sourceNodeId, fabricIdx,
                             userIndex, static_cast<uint16_t>(yearDayIndex));

    emberAfSendImmediateDefaultResponse(EMBER_ZCL_STATUS_SUCCESS);
}

bool DoorLockServer::HasFeature(chip::EndpointId endpointId, DoorLockFeature feature)
{
    uint32_t featureMap = 0;
    bool success        = GetAttribute(endpointId, Attributes::FeatureMap::Id, Attributes::FeatureMap::Get, featureMap);

    return success && ((featureMap & to_underlying(feature)) != 0);
}

bool DoorLockServer::OnFabricRemoved(chip::EndpointId endpointId, chip::FabricIndex fabricIndex)
{
    emberAfDoorLockClusterPrintln(
        "[OnFabricRemoved] Handling a fabric removal from the door lock server [endpointId=%d,fabricIndex=%d]", endpointId,
        fabricIndex);

    // Iterate over all the users and clean up the deleted fabric
    if (!clearFabricFromUsers(endpointId, fabricIndex))
    {
        ChipLogError(Zcl, "[OnFabricRemoved] Unable to cleanup fabric from users - internal error [endpointId=%d,fabricIndex=%d]",
                     endpointId, fabricIndex);
        return false;
    }

    // Iterate over all the credentials and clean up the fabrics
    if (!clearFabricFromCredentials(endpointId, fabricIndex))
    {
        ChipLogError(Zcl,
                     "[OnFabricRemoved] Unable to cleanup fabric from credentials - internal error [endpointId=%d,fabricIndex=%d]",
                     endpointId, fabricIndex);
        return false;
    }

    return true;
}

/**********************************************************
 * DoorLockServer private methods
 *********************************************************/

chip::FabricIndex DoorLockServer::getFabricIndex(const chip::app::CommandHandler * commandObj)
{
    if (nullptr == commandObj || nullptr == commandObj->GetExchangeContext())
    {
        ChipLogError(Zcl, "Cannot access ExchangeContext of Command Object for Fabric Index");
        return kUndefinedFabricIndex;
    }

    return commandObj->GetAccessingFabricIndex();
}

chip::NodeId DoorLockServer::getNodeId(const chip::app::CommandHandler * commandObj)
{
    if (nullptr == commandObj || nullptr == commandObj->GetExchangeContext())
    {
        ChipLogError(Zcl, "Cannot access ExchangeContext of Command Object for Node ID");
        return kUndefinedNodeId;
    }

    auto secureSession = commandObj->GetExchangeContext()->GetSessionHandle()->AsSecureSession();
    if (nullptr == secureSession)
    {
        ChipLogError(Zcl, "Cannot access Secure session handle of Command Object for Node ID");
    }
    return secureSession->GetPeerNodeId();
}

bool DoorLockServer::userIndexValid(chip::EndpointId endpointId, uint16_t userIndex)
{
    uint16_t maxNumberOfUsers;
    return userIndexValid(endpointId, userIndex, maxNumberOfUsers);
}

bool DoorLockServer::userIndexValid(chip::EndpointId endpointId, uint16_t userIndex, uint16_t & maxNumberOfUser)
{
    if (!GetNumberOfUserSupported(endpointId, maxNumberOfUser))
    {
        return false;
    }

    // appclusters, 5.2.4.34-37: user index changes from 1 to maxNumberOfUsers
    if (0 == userIndex || userIndex > maxNumberOfUser)
    {
        return false;
    }
    return true;
}

bool DoorLockServer::userExists(chip::EndpointId endpointId, uint16_t userIndex)
{
    // Check if user actually exist
    EmberAfPluginDoorLockUserInfo user;
    if (!emberAfPluginDoorLockGetUser(endpointId, userIndex, user))
    {
        ChipLogError(Zcl, "[UserExists] Unable to get the user - internal error [endpointId=%d,userIndex=%d]", endpointId,
                     userIndex);
        return false;
    }
    return DlUserStatus::kAvailable != user.userStatus;
}

bool DoorLockServer::credentialIndexValid(chip::EndpointId endpointId, DlCredentialType type, uint16_t credentialIndex)
{
    uint16_t maxCredentials = 0;
    return credentialIndexValid(endpointId, type, credentialIndex, maxCredentials);
}

bool DoorLockServer::credentialIndexValid(chip::EndpointId endpointId, DlCredentialType type, uint16_t credentialIndex,
                                          uint16_t & maxNumberOfCredentials)
{
    if (!getMaxNumberOfCredentials(endpointId, type, maxNumberOfCredentials))
    {
        return false;
    }

    // appclusters, 5.2.6.3.1: 0 is allowed index for Programming PIN credential only
    if (DlCredentialType::kProgrammingPIN == type)
    {
        return (0 == credentialIndex);
    }

    if (0 == credentialIndex || credentialIndex > maxNumberOfCredentials)
    {
        return false;
    }

    return true;
}

bool DoorLockServer::getCredentialRange(chip::EndpointId endpointId, DlCredentialType type, size_t & minSize, size_t & maxSize)
{
    bool statusMin = true, statusMax = true;
    uint8_t minLen, maxLen;

    switch (type)
    {
    case DlCredentialType::kProgrammingPIN:
    case DlCredentialType::kPin:
        statusMin = GetAttribute(endpointId, Attributes::MinPINCodeLength::Id, Attributes::MinPINCodeLength::Get, minLen);
        statusMax = GetAttribute(endpointId, Attributes::MaxPINCodeLength::Id, Attributes::MaxPINCodeLength::Get, maxLen);
        break;
    case DlCredentialType::kRfid:
        statusMin = GetAttribute(endpointId, Attributes::MinRFIDCodeLength::Id, Attributes::MinRFIDCodeLength::Get, minLen);
        statusMax = GetAttribute(endpointId, Attributes::MaxRFIDCodeLength::Id, Attributes::MaxRFIDCodeLength::Get, maxLen);
        break;
    default:
        return false;
    }

    if (!statusMin || !statusMax)
    {
        ChipLogError(Zcl, "Unable to read attributes to get min/max length for credentials [endpointId=%d,credentialType=%u]",
                     endpointId, to_underlying(type));
        return false;
    }

    minSize = minLen;
    maxSize = maxLen;

    return true;
}

bool DoorLockServer::getMaxNumberOfCredentials(chip::EndpointId endpointId, DlCredentialType credentialType,
                                               uint16_t & maxNumberOfCredentials)
{
    maxNumberOfCredentials = 0;
    bool status            = false;
    switch (credentialType)
    {
    case DlCredentialType::kProgrammingPIN:
        maxNumberOfCredentials = 1;
        return true;
    case DlCredentialType::kPin:
        status = GetNumberOfPINCredentialsSupported(endpointId, maxNumberOfCredentials);
        break;
    case DlCredentialType::kRfid:
        status = GetNumberOfRFIDCredentialsSupported(endpointId, maxNumberOfCredentials);
        break;
    default:
        return false;
    }

    return status;
}

bool DoorLockServer::findOccupiedUserSlot(chip::EndpointId endpointId, uint16_t startIndex, uint16_t & userIndex)
{
    uint16_t maxNumberOfUsers;
    VerifyOrReturnError(GetAttribute(endpointId, Attributes::NumberOfTotalUsersSupported::Id,
                                     Attributes::NumberOfTotalUsersSupported::Get, maxNumberOfUsers),
                        false);

    userIndex = 0;
    for (uint16_t i = startIndex; i <= maxNumberOfUsers; ++i)
    {
        EmberAfPluginDoorLockUserInfo user;
        if (!emberAfPluginDoorLockGetUser(endpointId, i, user))
        {
            ChipLogError(Zcl, "Unable to get user to check if slot is occupied: app error [userIndex=%d]", i);
            return false;
        }

        if (DlUserStatus::kAvailable != user.userStatus)
        {
            userIndex = i;
            return true;
        }
    }
    return false;
}

bool DoorLockServer::findUnoccupiedUserSlot(chip::EndpointId endpointId, uint16_t & userIndex)
{
    return findUnoccupiedUserSlot(endpointId, 1, userIndex);
}

bool DoorLockServer::findUnoccupiedUserSlot(chip::EndpointId endpointId, uint16_t startIndex, uint16_t & userIndex)
{
    uint16_t maxNumberOfUsers;
    VerifyOrReturnError(GetAttribute(endpointId, Attributes::NumberOfTotalUsersSupported::Id,
                                     Attributes::NumberOfTotalUsersSupported::Get, maxNumberOfUsers),
                        false);

    userIndex = 0;
    for (uint16_t i = startIndex; i <= maxNumberOfUsers; ++i)
    {
        EmberAfPluginDoorLockUserInfo user;
        if (!emberAfPluginDoorLockGetUser(endpointId, i, user))
        {
            ChipLogError(Zcl, "Unable to get user to check if slot is occupied: app error [userIndex=%d]", i);
            return false;
        }

        if (DlUserStatus::kAvailable == user.userStatus)
        {
            userIndex = i;
            return true;
        }
    }
    return false;
}

bool DoorLockServer::findOccupiedCredentialSlot(chip::EndpointId endpointId, DlCredentialType credentialType, uint16_t startIndex,
                                                uint16_t & credentialIndex)
{
    uint16_t maxNumberOfCredentials = 0;
    if (!getMaxNumberOfCredentials(endpointId, credentialType, maxNumberOfCredentials))
    {
        return false;
    }

    // Programming PIN index starts with 0, and it is assumed that it is unique. Therefore different bounds checking for that
    // credential type
    if (DlCredentialType::kProgrammingPIN == credentialType)
    {
        maxNumberOfCredentials--;
    }

    for (uint16_t i = startIndex; i <= maxNumberOfCredentials; ++i)
    {
        EmberAfPluginDoorLockCredentialInfo info;
        if (!emberAfPluginDoorLockGetCredential(endpointId, i, credentialType, info))
        {
            ChipLogError(Zcl, "Unable to get credential: app error [endpointId=%d,credentialType=%u,credentialIndex=%d]",
                         endpointId, to_underlying(credentialType), i);
            return false;
        }

        if (DlCredentialStatus::kAvailable != info.status)
        {
            credentialIndex = i;
            return true;
        }
    }

    return false;
}

bool DoorLockServer::findUnoccupiedCredentialSlot(chip::EndpointId endpointId, DlCredentialType credentialType, uint16_t startIndex,
                                                  uint16_t & credentialIndex)
{
    uint16_t maxNumberOfCredentials = 0;
    if (!getMaxNumberOfCredentials(endpointId, credentialType, maxNumberOfCredentials))
    {
        return false;
    }

    // Programming PIN index starts with 0, and it is assumed that it is unique. Therefor different bounds checking for that
    // credential type
    if (DlCredentialType::kProgrammingPIN == credentialType)
    {
        maxNumberOfCredentials--;
    }

    for (uint16_t i = startIndex; i <= maxNumberOfCredentials; ++i)
    {
        EmberAfPluginDoorLockCredentialInfo info;
        if (!emberAfPluginDoorLockGetCredential(endpointId, i, credentialType, info))
        {
            ChipLogError(Zcl, "Unable to get credential: app error [endpointId=%d,credentialType=%u,credentialIndex=%d]",
                         endpointId, to_underlying(credentialType), i);
            return false;
        }

        if (DlCredentialStatus::kAvailable == info.status)
        {
            credentialIndex = i;
            return true;
        }
    }

    return false;
}

bool DoorLockServer::findUserIndexByCredential(chip::EndpointId endpointId, DlCredentialType credentialType,
                                               uint16_t credentialIndex, uint16_t & userIndex)
{
    uint16_t maxNumberOfUsers = 0;
    VerifyOrReturnError(GetAttribute(endpointId, Attributes::NumberOfTotalUsersSupported::Id,
                                     Attributes::NumberOfTotalUsersSupported::Get, maxNumberOfUsers),
                        false);

    for (uint16_t i = 1; i <= maxNumberOfUsers; ++i)
    {
        EmberAfPluginDoorLockUserInfo user;
        if (!emberAfPluginDoorLockGetUser(endpointId, i, user))
        {
            ChipLogError(Zcl, "[GetCredentialStatus] Unable to get user: app error [userIndex=%d]", i);
            emberAfSendImmediateDefaultResponse(EMBER_ZCL_STATUS_FAILURE);
            return false;
        }

        // Go through occupied users only
        if (DlUserStatus::kAvailable == user.userStatus)
        {
            continue;
        }

        for (size_t j = 0; j < user.credentials.size(); ++j)
        {
            if (user.credentials.data()[j].CredentialIndex == credentialIndex &&
                user.credentials.data()[j].CredentialType == to_underlying(credentialType))
            {
                userIndex = i;
                return true;
            }
        }
    }

    return false;
}

bool DoorLockServer::findUserIndexByCredential(chip::EndpointId endpointId, DlCredentialType credentialType,
                                               chip::ByteSpan credentialData, uint16_t & userIndex, uint16_t & credentialIndex)
{
    uint16_t maxNumberOfUsers = 0;
    VerifyOrReturnError(GetAttribute(endpointId, Attributes::NumberOfTotalUsersSupported::Id,
                                     Attributes::NumberOfTotalUsersSupported::Get, maxNumberOfUsers),
                        false);

    for (uint16_t i = 1; i <= maxNumberOfUsers; ++i)
    {
        EmberAfPluginDoorLockUserInfo user;
        if (!emberAfPluginDoorLockGetUser(endpointId, i, user))
        {
            ChipLogError(Zcl, "[findUserIndexByCredential] Unable to get user: app error [userIndex=%d]", i);
            emberAfSendImmediateDefaultResponse(EMBER_ZCL_STATUS_FAILURE);
            return false;
        }

        // Go through occupied users only
        if (DlUserStatus::kAvailable == user.userStatus)
        {
            continue;
        }

        for (const auto & credential : user.credentials)
        {
            if (credential.CredentialType != to_underlying(credentialType))
            {
                continue;
            }

            EmberAfPluginDoorLockCredentialInfo credentialInfo;
            if (!emberAfPluginDoorLockGetCredential(endpointId, credential.CredentialIndex, credentialType, credentialInfo))
            {
                ChipLogError(Zcl,
                             "[findUserIndexByCredential] Unable to get credential: app error "
                             "[userIndex=%d,credentialIndex=%d,credentialType=%u]",
                             i, credential.CredentialIndex, to_underlying(credentialType));
                emberAfSendImmediateDefaultResponse(EMBER_ZCL_STATUS_FAILURE);
                return false;
            }

            if (credentialInfo.status != DlCredentialStatus::kOccupied)
            {
                ChipLogError(Zcl,
                             "[findUserIndexByCredential] Users/Credentials database error: credential index attached to user is "
                             "not occupied "
                             "[userIndex=%d,credentialIndex=%d,credentialType=%u]",
                             i, credential.CredentialIndex, to_underlying(credentialType));
                emberAfSendImmediateDefaultResponse(EMBER_ZCL_STATUS_FAILURE);
                return false;
            }

            if (credentialInfo.credentialData.data_equal(credentialData))
            {
                userIndex       = i;
                credentialIndex = i;
                return true;
            }
        }
    }

    return false;
}

EmberAfStatus DoorLockServer::createUser(chip::EndpointId endpointId, chip::FabricIndex creatorFabricIdx, chip::NodeId sourceNodeId,
                                         uint16_t userIndex, const Nullable<chip::CharSpan> & userName,
                                         const Nullable<uint32_t> & userUniqueId, const Nullable<DlUserStatus> & userStatus,
                                         const Nullable<DlUserType> & userType, const Nullable<DlCredentialRule> & credentialRule,
                                         const Nullable<DlCredential> & credential)
{
    EmberAfPluginDoorLockUserInfo user;
    if (!emberAfPluginDoorLockGetUser(endpointId, userIndex, user))
    {
        ChipLogError(Zcl, "[createUser] Unable to get the user from app [endpointId=%d,userIndex=%d]", endpointId, userIndex);
        return EMBER_ZCL_STATUS_FAILURE;
    }

    // appclusters, 5.2.4.34: to modify user its status should be set to Available. If it is we should return OCCUPIED.
    if (DlUserStatus::kAvailable != user.userStatus)
    {
        emberAfDoorLockClusterPrintln("[createUser] Unable to overwrite existing user [endpointId=%d,userIndex=%d]", endpointId,
                                      userIndex);
        // TODO: Add cluster-specific failure of DlStatus::kOccupied
        return EMBER_ZCL_STATUS_FAILURE;
    }

    const auto & newUserName            = !userName.IsNull() ? userName.Value() : chip::CharSpan("");
    auto newUserUniqueId                = userUniqueId.IsNull() ? 0xFFFFFFFF : userUniqueId.Value();
    auto newUserStatus                  = userStatus.IsNull() ? DlUserStatus::kOccupiedEnabled : userStatus.Value();
    auto newUserType                    = userType.IsNull() ? DlUserType::kUnrestrictedUser : userType.Value();
    auto newCredentialRule              = credentialRule.IsNull() ? DlCredentialRule::kSingle : credentialRule.Value();
    const DlCredential * newCredentials = nullptr;
    size_t newTotalCredentials          = 0;
    if (!credential.IsNull())
    {
        newCredentials      = &credential.Value();
        newTotalCredentials = 1;
    }

    if (!emberAfPluginDoorLockSetUser(endpointId, userIndex, creatorFabricIdx, creatorFabricIdx, newUserName, newUserUniqueId,
                                      newUserStatus, newUserType, newCredentialRule, newCredentials, newTotalCredentials))
    {
        emberAfDoorLockClusterPrintln("[createUser] Unable to create user: app error "
                                      "[endpointId=%d,creatorFabricId=%d,userIndex=%d,userName=\"%.*s\",userUniqueId=0x%" PRIx32
                                      ",userStatus=%u,"
                                      "userType=%u,credentialRule=%u,totalCredentials=%u]",
                                      endpointId, creatorFabricIdx, userIndex, static_cast<int>(newUserName.size()),
                                      newUserName.data(), newUserUniqueId, to_underlying(newUserStatus), to_underlying(newUserType),
                                      to_underlying(newCredentialRule), static_cast<unsigned int>(newTotalCredentials));
        return EMBER_ZCL_STATUS_FAILURE;
    }

    emberAfDoorLockClusterPrintln("[createUser] User created "
                                  "[endpointId=%d,creatorFabricId=%d,userIndex=%d,userName=\"%.*s\",userUniqueId=0x%" PRIx32
                                  ",userStatus=%u,"
                                  "userType=%u,credentialRule=%u,totalCredentials=%u]",
                                  endpointId, creatorFabricIdx, userIndex, static_cast<int>(newUserName.size()), newUserName.data(),
                                  newUserUniqueId, to_underlying(newUserStatus), to_underlying(newUserType),
                                  to_underlying(newCredentialRule), static_cast<unsigned int>(newTotalCredentials));

    sendRemoteLockUserChange(endpointId, DlLockDataType::kUserIndex, DlDataOperationType::kAdd, sourceNodeId, creatorFabricIdx,
                             userIndex, userIndex);

    return EMBER_ZCL_STATUS_SUCCESS;
}

EmberAfStatus DoorLockServer::modifyUser(chip::EndpointId endpointId, chip::FabricIndex modifierFabricIndex,
                                         chip::NodeId sourceNodeId, uint16_t userIndex, const Nullable<chip::CharSpan> & userName,
                                         const Nullable<uint32_t> & userUniqueId, const Nullable<DlUserStatus> & userStatus,
                                         const Nullable<DlUserType> & userType, const Nullable<DlCredentialRule> & credentialRule)
{
    // We should get the user by that index first
    EmberAfPluginDoorLockUserInfo user;
    if (!emberAfPluginDoorLockGetUser(endpointId, userIndex, user))
    {
        ChipLogError(Zcl, "[modifyUser] Unable to get the user from app [endpointId=%d,userIndex=%d]", endpointId, userIndex);
        return EMBER_ZCL_STATUS_FAILURE;
    }

    // appclusters, 5.2.4.34: to modify user its status should NOT be set to Available. If it is we should return INVALID_COMMAND.
    if (DlUserStatus::kAvailable == user.userStatus)
    {
        emberAfDoorLockClusterPrintln("[modifyUser] Unable to modify non-existing user [endpointId=%d,userIndex=%d]", endpointId,
                                      userIndex);
        return EMBER_ZCL_STATUS_INVALID_COMMAND;
    }

    // appclusters, 5.2.4.34: UserName SHALL be null if modifying a user record that was not created by the accessing fabric
    if (user.createdBy != modifierFabricIndex && !userName.IsNull())
    {
        emberAfDoorLockClusterPrintln("[modifyUser] Unable to modify name of user created by different fabric "
                                      "[endpointId=%d,userIndex=%d,creatorIdx=%d,modifierIdx=%d]",
                                      endpointId, userIndex, user.createdBy, modifierFabricIndex);
        return EMBER_ZCL_STATUS_INVALID_COMMAND;
    }

    // appclusters, 5.2.4.34: UserUniqueID SHALL be null if modifying the user record that was not created by the accessing fabric.
    if (user.createdBy != modifierFabricIndex && !userUniqueId.IsNull())
    {
        emberAfDoorLockClusterPrintln("[modifyUser] Unable to modify UUID of user created by different fabric "
                                      "[endpointId=%d,userIndex=%d,creatorIdx=%d,modifierIdx=%d]",
                                      endpointId, userIndex, user.createdBy, modifierFabricIndex);
        return EMBER_ZCL_STATUS_INVALID_COMMAND;
    }

    const auto & newUserName = !userName.IsNull() ? userName.Value() : user.userName;
    auto newUserUniqueId     = userUniqueId.IsNull() ? user.userUniqueId : userUniqueId.Value();
    auto newUserStatus       = userStatus.IsNull() ? user.userStatus : userStatus.Value();
    auto newUserType         = userType.IsNull() ? user.userType : userType.Value();
    auto newCredentialRule   = credentialRule.IsNull() ? user.credentialRule : credentialRule.Value();

    if (!emberAfPluginDoorLockSetUser(endpointId, userIndex, user.createdBy, modifierFabricIndex, newUserName, newUserUniqueId,
                                      newUserStatus, newUserType, newCredentialRule, user.credentials.data(),
                                      user.credentials.size()))
    {
        ChipLogError(Zcl,
                     "[modifyUser] Unable to modify the user: app error "
                     "[endpointId=%d,modifierFabric=%d,userIndex=%d,userName=\"%.*s\",userUniqueId=0x%" PRIx32 ",userStatus=%u"
                     ",userType=%u,credentialRule=%u]",
                     endpointId, modifierFabricIndex, userIndex, static_cast<int>(newUserName.size()), newUserName.data(),
                     newUserUniqueId, to_underlying(newUserStatus), to_underlying(newUserType), to_underlying(newCredentialRule));
        return EMBER_ZCL_STATUS_FAILURE;
    }

    emberAfDoorLockClusterPrintln("[modifyUser] User modified "
                                  "[endpointId=%d,modifierFabric=%d,userIndex=%d,userName=\"%.*s\",userUniqueId=0x%" PRIx32
                                  ",userStatus=%u,userType=%u,credentialRule=%u]",
                                  endpointId, modifierFabricIndex, userIndex, static_cast<int>(newUserName.size()),
                                  newUserName.data(), newUserUniqueId, to_underlying(newUserStatus), to_underlying(newUserType),
                                  to_underlying(newCredentialRule));

    sendRemoteLockUserChange(endpointId, DlLockDataType::kUserIndex, DlDataOperationType::kModify, sourceNodeId,
                             modifierFabricIndex, userIndex, userIndex);

    return EMBER_ZCL_STATUS_SUCCESS;
}

EmberAfStatus DoorLockServer::clearUser(chip::EndpointId endpointId, chip::FabricIndex modifierFabricId, chip::NodeId sourceNodeId,
                                        uint16_t userIndex, bool sendUserChangeEvent)
{
    EmberAfPluginDoorLockUserInfo user;
    if (!emberAfPluginDoorLockGetUser(endpointId, userIndex, user))
    {
        return EMBER_ZCL_STATUS_FAILURE;
    }

    return clearUser(endpointId, modifierFabricId, sourceNodeId, userIndex, user, sendUserChangeEvent);
}

EmberAfStatus DoorLockServer::clearUser(chip::EndpointId endpointId, chip::FabricIndex modifierFabricId, chip::NodeId sourceNodeId,
                                        uint16_t userIndex, const EmberAfPluginDoorLockUserInfo & user, bool sendUserChangeEvent)
{
    // appclusters, 5.2.4.37: all the credentials associated with user should be cleared when clearing the user
    for (const auto & credential : user.credentials)
    {
        emberAfDoorLockClusterPrintln(
            "[ClearUser] Clearing associated credential [endpointId=%d,userIndex=%d,credentialType=%u,credentialIndex=%d]",
            endpointId, userIndex, credential.CredentialType, credential.CredentialIndex);

        if (!emberAfPluginDoorLockSetCredential(endpointId, credential.CredentialIndex, kUndefinedFabricIndex,
                                                kUndefinedFabricIndex, DlCredentialStatus::kAvailable,
                                                static_cast<DlCredentialType>(credential.CredentialType), chip::ByteSpan()))
        {
            ChipLogError(Zcl,
                         "[ClearUser] Unable to remove credentials associated with user - internal error "
                         "[endpointId=%d,userIndex=%d,credentialIndex=%d,credentialType=%u]",
                         endpointId, userIndex, credential.CredentialIndex, credential.CredentialType);
            return EMBER_ZCL_STATUS_FAILURE;
        }
    }

    // Clear all the user schedules
    auto status = clearSchedules(endpointId, userIndex);
    if (DlStatus::kSuccess != status)
    {
        ChipLogError(Zcl, "[ClearUser] Unable to delete schedules - internal error [endpointId=%d,userIndex=%d]", endpointId,
                     userIndex);
    }

    // Remove the user entry
    if (!emberAfPluginDoorLockSetUser(endpointId, userIndex, kUndefinedFabricIndex, kUndefinedFabricIndex, chip::CharSpan(""), 0,
                                      DlUserStatus::kAvailable, DlUserType::kUnrestrictedUser, DlCredentialRule::kSingle, nullptr,
                                      0))
    {
        return EMBER_ZCL_STATUS_FAILURE;
    }

    if (sendUserChangeEvent)
    {
        sendRemoteLockUserChange(endpointId, DlLockDataType::kUserIndex, DlDataOperationType::kClear, sourceNodeId,
                                 modifierFabricId, userIndex, userIndex);
    }
    return EMBER_ZCL_STATUS_SUCCESS;
}

bool DoorLockServer::clearFabricFromUsers(chip::EndpointId endpointId, chip::FabricIndex fabricIndex)
{
    uint16_t maxNumberOfUsers;
    VerifyOrReturnError(GetAttribute(endpointId, Attributes::NumberOfTotalUsersSupported::Id,
                                     Attributes::NumberOfTotalUsersSupported::Get, maxNumberOfUsers),
                        false);

    for (uint16_t userIndex = 1; userIndex <= maxNumberOfUsers; ++userIndex)
    {
        EmberAfPluginDoorLockUserInfo user;
        if (!emberAfPluginDoorLockGetUser(endpointId, userIndex, user))
        {
            ChipLogError(Zcl,
                         "[OnFabricRemoved] Unable to get the user - internal error [endpointId=%d,fabricIndex=%d,userIndex=%d]",
                         endpointId, fabricIndex, userIndex);
            continue;
        }

        // Filter out unoccupied slots and users that don't have corresponding fabricIndex in the created/modified fields
        if (DlUserStatus::kAvailable == user.userStatus || (fabricIndex != user.createdBy && fabricIndex != user.lastModifiedBy))
        {
            continue;
        }

        if (user.createdBy == fabricIndex)
        {
            user.createdBy = kUndefinedFabricIndex;
        }

        if (user.lastModifiedBy == fabricIndex)
        {
            user.lastModifiedBy = kUndefinedFabricIndex;
        }

        if (!emberAfPluginDoorLockSetUser(endpointId, userIndex, user.createdBy, user.lastModifiedBy, user.userName,
                                          user.userUniqueId, user.userStatus, user.userType, user.credentialRule,
                                          user.credentials.data(), user.credentials.size()))
        {
            ChipLogError(
                Zcl,
                "[OnFabricRemoved] Unable to update the user fabrics - internal error [endpointId=%d,fabricIndex=%d,userIndex=%d]",
                endpointId, fabricIndex, userIndex);
        }
    }
    return true;
}

DlStatus DoorLockServer::createNewCredentialAndUser(chip::EndpointId endpointId, chip::FabricIndex creatorFabricIdx,
                                                    chip::NodeId sourceNodeId, const Nullable<DlUserStatus> & userStatus,
                                                    const Nullable<DlUserType> & userType, const DlCredential & credential,
                                                    const chip::ByteSpan & credentialData, uint16_t & createdUserIndex)
{
    uint16_t availableUserIndex = 0;
    if (!findUnoccupiedUserSlot(endpointId, availableUserIndex))
    {
        emberAfDoorLockClusterPrintln("[SetCredential] Unable to create new user for credential: no available user slots "
                                      "[endpointId=%d,credentialIndex=%d]",
                                      endpointId, credential.CredentialIndex);
        return DlStatus::kOccupied;
    }

    auto status =
        createUser(endpointId, creatorFabricIdx, sourceNodeId, availableUserIndex, Nullable<CharSpan>(), Nullable<uint32_t>(),
                   userStatus, userType, Nullable<DlCredentialRule>(), Nullable<DlCredential>(credential));
    if (EMBER_ZCL_STATUS_SUCCESS != status)
    {
        emberAfDoorLockClusterPrintln("[SetCredential] Unable to create new user for credential: internal error "
                                      "[endpointId=%d,credentialIndex=%d,userIndex=%d,status=%d]",
                                      endpointId, credential.CredentialIndex, availableUserIndex, status);
        return DlStatus::kFailure;
    }

    if (!emberAfPluginDoorLockSetCredential(endpointId, credential.CredentialIndex, creatorFabricIdx, creatorFabricIdx,
                                            DlCredentialStatus::kOccupied, static_cast<DlCredentialType>(credential.CredentialType),
                                            credentialData))
    {
        emberAfDoorLockClusterPrintln("[SetCredential] Unable to set the credential: app error "
                                      "[endpointId=%d,credentialIndex=%d,credentialType=%u,dataLength=%u]",
                                      endpointId, credential.CredentialIndex, credential.CredentialType,
                                      static_cast<unsigned int>(credentialData.size()));
        return DlStatus::kFailure;
    }

    emberAfDoorLockClusterPrintln("[SetCredential] Credential and user were created "
                                  "[endpointId=%d,credentialIndex=%d,credentialType=%u,dataLength=%u,userIndex=%d]",
                                  endpointId, credential.CredentialIndex, credential.CredentialType,
                                  static_cast<unsigned int>(credentialData.size()), availableUserIndex);
    createdUserIndex = availableUserIndex;

    return DlStatus::kSuccess;
}

DlStatus DoorLockServer::createNewCredentialAndAddItToUser(chip::EndpointId endpointId, chip::FabricIndex modifierFabricIdx,
                                                           uint16_t userIndex, const DlCredential & credential,
                                                           const chip::ByteSpan & credentialData)
{
    if (!userIndexValid(endpointId, userIndex))
    {
        emberAfDoorLockClusterPrintln("[SetCredential] Unable to add new credential to user: user out of bounds "
                                      "[endpointId=%d,credentialIndex=%d,userIndex=%d]",
                                      endpointId, credential.CredentialIndex, userIndex);
        return DlStatus::kInvalidField;
    }

    EmberAfPluginDoorLockUserInfo user;
    if (!emberAfPluginDoorLockGetUser(endpointId, userIndex, user))
    {
        emberAfDoorLockClusterPrintln(
            "[SetCredential] Unable to check if credential exists: app error [endpointId=%d,credentialIndex=%d,userIndex=%d]",
            endpointId, credential.CredentialIndex, userIndex);

        return DlStatus::kFailure;
    }

    // Not in the spec, but common sense: I don't think we need to modify the credential if user slot is not occupied
    if (user.userStatus == DlUserStatus::kAvailable)
    {
        emberAfDoorLockClusterPrintln("[SetCredential] Unable to add credential to user: user clot is empty "
                                      "[endpointId=%d,credentialIndex=%d,userIndex=%d]",
                                      endpointId, credential.CredentialIndex, userIndex);
        return DlStatus::kInvalidField;
    }

    // Add new credential to the user
    auto status = addCredentialToUser(endpointId, modifierFabricIdx, userIndex, credential);
    if (DlStatus::kSuccess != status)
    {
        emberAfDoorLockClusterPrintln("[SetCredential] Unable to add credential to a user: internal error "
                                      "[endpointId=%d,credentialIndex=%d,userIndex=%d,status=%u]",
                                      endpointId, credential.CredentialIndex, userIndex, to_underlying(status));
        return status;
    }

    if (!emberAfPluginDoorLockSetCredential(endpointId, credential.CredentialIndex, modifierFabricIdx, modifierFabricIdx,
                                            DlCredentialStatus::kOccupied, static_cast<DlCredentialType>(credential.CredentialType),
                                            credentialData))
    {
        emberAfDoorLockClusterPrintln("[SetCredential] Unable to set the credential: app error "
                                      "[endpointId=%d,credentialIndex=%d,credentialType=%u,dataLength=%u]",
                                      endpointId, credential.CredentialIndex, credential.CredentialType,
                                      static_cast<unsigned int>(credentialData.size()));
        return DlStatus::kFailure;
    }

    return DlStatus::kSuccess;
}

DlStatus DoorLockServer::addCredentialToUser(chip::EndpointId endpointId, chip::FabricIndex modifierFabricIdx, uint16_t userIndex,
                                             const DlCredential & credential)
{
    // We should get the user by that index first
    EmberAfPluginDoorLockUserInfo user;
    if (!emberAfPluginDoorLockGetUser(endpointId, userIndex, user))
    {
        emberAfDoorLockClusterPrintln("[AddCredentialToUser] Unable to get the user from app [endpointId=%d,userIndex=%d]",
                                      endpointId, userIndex);
        return DlStatus::kFailure;
    }

    // TODO: Do we need to check the modifier fabric here? Discuss with Spec team and add it if necessary.
    for (size_t i = 0; i < user.credentials.size(); ++i)
    {
        // appclusters, 5.2.4.40: user should not be already associated with given credentialIndex
        if (user.credentials.data()[i].CredentialIndex == credential.CredentialIndex)
        {
            emberAfDoorLockClusterPrintln(
                "[AddCredentialToUser] Unable to add credential to user: credential with this index is already associated "
                "with user [endpointId=%d,userIndex=%d,credentialType=%d,credentialIndex=%d]",
                endpointId, userIndex, credential.CredentialType, credential.CredentialIndex);
            return DlStatus::kInvalidField;
        }
    }

    uint8_t maxCredentialsPerUser;
    if (!GetNumberOfCredentialsSupportedPerUser(endpointId, maxCredentialsPerUser))
    {
        ChipLogError(Zcl,
                     "[AddCredentialToUser] Unable to get the number of available credentials per user: internal error "
                     "[endpointId=%d,userIndex=%d,credentialType=%d,credentialIndex=%d]",
                     endpointId, userIndex, credential.CredentialType, credential.CredentialIndex);
        return DlStatus::kFailure;
    }

    // appclusters: spec defines up to NumberOfCredentialsSupportedPerUser credentials per user
    if (user.credentials.size() + 1 > maxCredentialsPerUser)
    {
        emberAfDoorLockClusterPrintln("[AddCredentialToUser] Unable to add credentials to user: too many credentials "
                                      "[endpointId=%d,userIndex=%d,userTotalCredentials=%u]",
                                      endpointId, userIndex, static_cast<unsigned int>(user.credentials.size()));
        return DlStatus::kResourceExhausted;
    }

    chip::Platform::ScopedMemoryBuffer<DlCredential> newCredentials;
    if (!newCredentials.Alloc(user.credentials.size() + 1))
    {
        ChipLogError(Zcl,
                     "[AddCredentialToUser] Unable to allocate the buffer for credentials "
                     "[endpointId=%d,userIndex=%d,userTotalCredentials=%u]",
                     endpointId, userIndex, static_cast<unsigned int>(user.credentials.size()));
        return DlStatus::kFailure;
    }

    memcpy(newCredentials.Get(), user.credentials.data(), sizeof(DlCredential) * user.credentials.size());
    newCredentials[user.credentials.size()] = credential;

    if (!emberAfPluginDoorLockSetUser(endpointId, userIndex, user.createdBy, modifierFabricIdx, user.userName, user.userUniqueId,
                                      user.userStatus, user.userType, user.credentialRule, newCredentials.Get(),
                                      user.credentials.size() + 1))
    {
        emberAfDoorLockClusterPrintln(
            "[AddCredentialToUser] Unable to add credential to user: credential with this index is already associated "
            "with user [endpointId=%d,userIndex=%d,credentialType=%d,credentialIndex=%d,userTotalCredentials=%u]",
            endpointId, userIndex, credential.CredentialType, credential.CredentialIndex,
            static_cast<unsigned int>(user.credentials.size()));
        return DlStatus::kFailure;
    }

    emberAfDoorLockClusterPrintln("[AddCredentialToUser] Credential added to user "
                                  "[endpointId=%d,userIndex=%d,credentialType=%d,credentialIndex=%d,userTotalCredentials=%u]",
                                  endpointId, userIndex, credential.CredentialType, credential.CredentialIndex,
                                  static_cast<unsigned int>(user.credentials.size() + 1));

    return DlStatus::kSuccess;
}

DlStatus DoorLockServer::modifyCredentialForUser(chip::EndpointId endpointId, chip::FabricIndex modifierFabricIdx,
                                                 uint16_t userIndex, const DlCredential & credential)
{
    // We should get the user by that index first
    EmberAfPluginDoorLockUserInfo user;
    if (!emberAfPluginDoorLockGetUser(endpointId, userIndex, user))
    {
        emberAfDoorLockClusterPrintln("[ModifyUserCredential] Unable to get the user from app [endpointId=%d,userIndex=%d]",
                                      endpointId, userIndex);
        return DlStatus::kFailure;
    }

    // TODO: Do we need to check the modifier fabric here? Discuss with Spec team and add it if necessary.

    for (size_t i = 0; i < user.credentials.size(); ++i)
    {
        // appclusters, 5.2.4.40: user should already be associated with given credentialIndex
        if (user.credentials.data()[i].CredentialIndex == credential.CredentialIndex)
        {
            chip::Platform::ScopedMemoryBuffer<DlCredential> newCredentials;
            if (!newCredentials.Alloc(user.credentials.size()))
            {
                ChipLogError(Zcl,
                             "[ModifyUserCredential] Unable to allocate the buffer for credentials "
                             "[endpointId=%d,userIndex=%d,userTotalCredentials=%u,credentialType=%d,credentialIndex=%d]",
                             endpointId, userIndex, static_cast<unsigned int>(user.credentials.size()), credential.CredentialType,
                             credential.CredentialIndex);
                return DlStatus::kFailure;
            }
            memcpy(newCredentials.Get(), user.credentials.data(), sizeof(DlCredential) * user.credentials.size());
            newCredentials[i] = credential;

            emberAfDoorLockClusterPrintln(
                "[ModifyUserCredential] Unable to add credential to user: credential with this index is already associated "
                "[endpointId=%d,userIndex=%d,credentialType=%d,credentialIndex=%d]",
                endpointId, userIndex, credential.CredentialType, credential.CredentialIndex);

            if (!emberAfPluginDoorLockSetUser(endpointId, userIndex, user.createdBy, modifierFabricIdx, user.userName,
                                              user.userUniqueId, user.userStatus, user.userType, user.credentialRule,
                                              newCredentials.Get(), user.credentials.size()))
            {
                emberAfDoorLockClusterPrintln(
                    "[ModifyUserCredential] Unable to modify user credential: credential with this index is already associated "
                    "with user [endpointId=%d,userIndex=%d,credentialType=%d,credentialIndex=%d,userTotalCredentials=%u]",
                    endpointId, userIndex, credential.CredentialType, credential.CredentialIndex,
                    static_cast<unsigned int>(user.credentials.size()));
                return DlStatus::kFailure;
            }

            emberAfDoorLockClusterPrintln(
                "[ModifyUserCredential] User credential modified "
                "[endpointId=%d,userIndex=%d,credentialType=%d,credentialIndex=%d,userTotalCredentials=%u]",
                endpointId, userIndex, credential.CredentialType, credential.CredentialIndex,
                static_cast<unsigned int>(user.credentials.size()));

            return DlStatus::kSuccess;
        }
    }

    // appclusters, 5.2.4.40: if user is not associated with credential index we should return INVALID_COMMAND
    emberAfDoorLockClusterPrintln(
        "[ModifyUserCredential] Unable to modify user credential: user is not associated with credential index "
        "[endpointId=%d,userIndex=%d,credentialIndex=%d]",
        endpointId, userIndex, credential.CredentialIndex);

    return DlStatus::kInvalidField;
}

DlStatus DoorLockServer::createCredential(chip::EndpointId endpointId, chip::FabricIndex creatorFabricIdx,
                                          chip::NodeId sourceNodeId, uint16_t credentialIndex, DlCredentialType credentialType,
                                          const EmberAfPluginDoorLockCredentialInfo & existingCredential,
                                          const chip::ByteSpan & credentialData, Nullable<uint16_t> userIndex,
                                          const Nullable<DlUserStatus> & userStatus, Nullable<DlUserType> userType,
                                          uint16_t & createdUserIndex)
{
    // appclusters, 5.2.4.41.1: should send the OCCUPIED in the response when the credential is in use
    if (DlCredentialStatus::kAvailable != existingCredential.status)
    {
        emberAfDoorLockClusterPrintln(
            "[SetCredential] Unable to set the credential: credential slot is occupied [endpointId=%d,credentialIndex=%d]",
            endpointId, credentialIndex);

        return DlStatus::kOccupied;
    }

    if (!userType.IsNull() && DlUserType::kProgrammingUser == userType.Value())
    {
        emberAfDoorLockClusterPrintln("[SetCredential] Unable to set the credential: user type is invalid "
                                      "[endpointId=%d,credentialIndex=%d,userType=%u]",
                                      endpointId, credentialIndex, to_underlying(userType.Value()));

        return DlStatus::kInvalidField;
    }

    DlCredential credential{ to_underlying(credentialType), credentialIndex };
    // appclusters, 5.2.4.40: if userIndex is not provided we should create new user
    DlStatus status = DlStatus::kSuccess;
    if (userIndex.IsNull())
    {
        emberAfDoorLockClusterPrintln("[SetCredential] UserIndex is not set, creating new user [endpointId=%d,credentialIndex=%d]",
                                      endpointId, credentialIndex);

        status = createNewCredentialAndUser(endpointId, creatorFabricIdx, sourceNodeId, userStatus, userType, credential,
                                            credentialData, createdUserIndex);
    }
    else
    {
        // appclusters, 5.2.4.40: if user index is NULL, we should try to modify the existing user
        status = createNewCredentialAndAddItToUser(endpointId, creatorFabricIdx, userIndex.Value(), credential, credentialData);
    }

    if (DlStatus::kSuccess == status)
    {
        sendRemoteLockUserChange(endpointId, credentialTypeToLockDataType(credentialType), DlDataOperationType::kAdd, sourceNodeId,
                                 creatorFabricIdx, createdUserIndex == 0 ? userIndex.Value() : createdUserIndex, credentialIndex);
    }

    return status;
}

DlStatus DoorLockServer::modifyProgrammingPIN(chip::EndpointId endpointId, chip::FabricIndex modifierFabricIndex,
                                              chip::NodeId sourceNodeId, uint16_t credentialIndex, DlCredentialType credentialType,
                                              const EmberAfPluginDoorLockCredentialInfo & existingCredential,
                                              const chip::ByteSpan & credentialData)
{
    if (DlCredentialType::kProgrammingPIN != credentialType || 0 != credentialIndex)
    {
        emberAfDoorLockClusterPrintln(
            "[SetCredential] Unable to modify programming PIN: invalid argument [endpointId=%d,credentialIndex=%d]", endpointId,
            credentialIndex);

        return DlStatus::kInvalidField;
    }

    emberAfDoorLockClusterPrintln("[SetCredential] Modifying the programming PIN [endpointId=%d,credentialIndex=%d]", endpointId,
                                  credentialIndex);

    uint16_t relatedUserIndex = 0;
    if (!findUserIndexByCredential(endpointId, DlCredentialType::kProgrammingPIN, 0, relatedUserIndex))
    {
        ChipLogError(Zcl, "[SetCredential] Unable to modify PIN - related user not found (internal error) [endpointId=%d]",
                     endpointId);
        return DlStatus::kFailure;
    }

    if (!emberAfPluginDoorLockSetCredential(endpointId, credentialIndex, existingCredential.createdBy, modifierFabricIndex,
                                            existingCredential.status, existingCredential.credentialType, credentialData))
    {
        emberAfDoorLockClusterPrintln("[SetCredential] Unable to modify the credential: app error "
                                      "[endpointId=%d,credentialIndex=%d,credentialType=%u,credentialDataSize=%u]",
                                      endpointId, credentialIndex, to_underlying(credentialType),
                                      static_cast<unsigned int>(credentialData.size()));
        return DlStatus::kFailure;
    }

    emberAfDoorLockClusterPrintln("[SetCredential] Successfully         modified the credential "
                                  "[endpointId=%d,credentialIndex=%d,credentialType=%u,credentialDataSize=%u]",
                                  endpointId, credentialIndex, to_underlying(credentialType),
                                  static_cast<unsigned int>(credentialData.size()));

    sendRemoteLockUserChange(endpointId, credentialTypeToLockDataType(credentialType), DlDataOperationType::kModify, sourceNodeId,
                             modifierFabricIndex, relatedUserIndex, credentialIndex);

    return DlStatus::kSuccess;
}

DlStatus DoorLockServer::modifyCredential(chip::EndpointId endpointId, chip::FabricIndex modifierFabricIndex,
                                          chip::NodeId sourceNodeId, uint16_t credentialIndex, DlCredentialType credentialType,
                                          const EmberAfPluginDoorLockCredentialInfo & existingCredential,
                                          const chip::ByteSpan & credentialData, uint16_t userIndex,
                                          const Nullable<DlUserStatus> & userStatus, Nullable<DlUserType> userType)
{

    // appclusters, 5.2.4.40: when modifying a credential, userStatus and userType shall both be NULL.
    if (!userStatus.IsNull() || (!userType.IsNull() && DlUserType::kProgrammingUser != userType.Value()))
    {
        emberAfDoorLockClusterPrintln("[SetCredential] Unable to modify the credential: invalid arguments "
                                      "[endpointId=%d,credentialIndex=%d,credentialType=%u]",
                                      endpointId, credentialIndex, to_underlying(credentialType));
        return DlStatus::kInvalidField;
    }

    DlCredential credential{ to_underlying(credentialType), credentialIndex };
    auto status = modifyCredentialForUser(endpointId, modifierFabricIndex, userIndex, credential);

    if (DlStatus::kSuccess == status)
    {
        if (!emberAfPluginDoorLockSetCredential(endpointId, credentialIndex, existingCredential.createdBy, modifierFabricIndex,
                                                existingCredential.status, existingCredential.credentialType, credentialData))
        {
            emberAfDoorLockClusterPrintln("[SetCredential] Unable to modify the credential: app error "
                                          "[endpointId=%d,credentialIndex=%d,credentialType=%u,credentialDataSize=%u]",
                                          endpointId, credentialIndex, to_underlying(credentialType),
                                          static_cast<unsigned int>(credentialData.size()));

            return DlStatus::kFailure;
        }

        emberAfDoorLockClusterPrintln("[SetCredential] Successfully modified the credential "
                                      "[endpointId=%d,credentialIndex=%d,credentialType=%u,credentialDataSize=%u]",
                                      endpointId, credentialIndex, to_underlying(credentialType),
                                      static_cast<unsigned int>(credentialData.size()));

        sendRemoteLockUserChange(endpointId, credentialTypeToLockDataType(credentialType), DlDataOperationType::kModify,
                                 sourceNodeId, modifierFabricIndex, userIndex, credentialIndex);
    }
    return status;
}

CHIP_ERROR DoorLockServer::sendSetCredentialResponse(chip::app::CommandHandler * commandObj, DlStatus status, uint16_t userIndex,
                                                     uint16_t nextCredentialIndex)
{
    CHIP_ERROR err = CHIP_NO_ERROR;

    using ResponseFields = Commands::SetCredentialResponse::Fields;

    app::ConcreteCommandPath path = { emberAfCurrentEndpoint(), ::Id, Commands::SetCredentialResponse::Id };
    TLV::TLVWriter * writer       = nullptr;
    SuccessOrExit(err = commandObj->PrepareCommand(path));
    VerifyOrExit((writer = commandObj->GetCommandDataIBTLVWriter()) != nullptr, err = CHIP_ERROR_INCORRECT_STATE);
    SuccessOrExit(err = writer->Put(TLV::ContextTag(to_underlying(ResponseFields::kStatus)), status));

    if (0 != userIndex)
    {
        SuccessOrExit(err = writer->Put(TLV::ContextTag(to_underlying(ResponseFields::kUserIndex)), userIndex));
    }

    if (0 != nextCredentialIndex)
    {
        SuccessOrExit(err = writer->Put(TLV::ContextTag(to_underlying(ResponseFields::kNextCredentialIndex)), nextCredentialIndex));
    }
    SuccessOrExit(err = commandObj->FinishCommand());

exit:
    return err;
}

bool DoorLockServer::credentialTypeSupported(chip::EndpointId endpointId, DlCredentialType type)
{
    switch (type)
    {
    case DlCredentialType::kProgrammingPIN:
    case DlCredentialType::kPin:
        return SupportsPIN(endpointId);
    case DlCredentialType::kRfid:
        return SupportsRFID(endpointId);
    default:
        return false;
    }
    return false;
}

bool DoorLockServer::weekDayIndexValid(chip::EndpointId endpointId, uint8_t weekDayIndex)
{
    uint8_t weekDaysSupported;
    if (!GetNumberOfWeekDaySchedulesPerUserSupported(endpointId, weekDaysSupported))
    {
        return false;
    }

    // appclusters, 5.2.4.14-17: weekday index changes from 1 to maxNumberOfUsers
    if (0 == weekDayIndex || weekDayIndex > weekDaysSupported)
    {
        return false;
    }
    return true;
}

DlStatus DoorLockServer::clearWeekDaySchedule(chip::EndpointId endpointId, uint16_t userIndex, uint8_t weekDayIndex)
{
    auto status = emberAfPluginDoorLockSetSchedule(endpointId, weekDayIndex, userIndex, DlScheduleStatus::kAvailable,
                                                   DlDaysMaskMap(0), 0, 0, 0, 0);
    if (DlStatus::kSuccess != status && DlStatus::kNotFound != status)
    {
        ChipLogError(Zcl,
                     "[ClearWeekDaySchedule] Unable to clear the schedule - internal error "
                     "[endpointId=%d,userIndex=%d,scheduleIndex=%d,status=%u]",
                     endpointId, userIndex, weekDayIndex, to_underlying(status));
        return status;
    }
    return DlStatus::kSuccess;
}

DlStatus DoorLockServer::clearWeekDaySchedules(chip::EndpointId endpointId, uint16_t userIndex)
{
    uint8_t weekDaySchedulesPerUser = 0;
    if (!GetNumberOfWeekDaySchedulesPerUserSupported(endpointId, weekDaySchedulesPerUser))
    {
        return DlStatus::kFailure;
    }

    for (uint8_t i = 1; i <= weekDaySchedulesPerUser; ++i)
    {
        auto status = clearWeekDaySchedule(endpointId, userIndex, i);
        if (DlStatus::kSuccess != status)
        {
            return status;
        }
    }
    return DlStatus::kSuccess;
}

DlStatus DoorLockServer::clearSchedules(chip::EndpointId endpointId, uint16_t userIndex)
{
    auto status = clearWeekDaySchedules(endpointId, userIndex);
    if (DlStatus::kSuccess != status)
    {
        ChipLogError(Zcl,
                     "[CleaAllSchedules] Unable to clear week day schedules for user - internal error "
                     "[endpointId=%d,userIndex=%d,status=%u]",
                     endpointId, userIndex, to_underlying(status));
        return status;
    }

    status = clearYearDaySchedules(endpointId, userIndex);
    if (DlStatus::kSuccess != status)
    {
        ChipLogError(Zcl,
                     "[CleaAllSchedules] Unable to clear year day schedules for user - internal error "
                     "[endpointId=%d,userIndex=%d,status=%u]",
                     endpointId, userIndex, to_underlying(status));
        return status;
    }

    // TODO: Clear holiday schedules when they're implemented
    return DlStatus::kSuccess;
}

void DoorLockServer::sendGetWeekDayScheduleResponse(chip::app::CommandHandler * commandObj,
                                                    const chip::app::ConcreteCommandPath & commandPath, uint8_t weekdayIndex,
                                                    uint16_t userIndex, DlStatus status, DlDaysMaskMap daysMask, uint8_t startHour,
                                                    uint8_t startMinute, uint8_t endHour, uint8_t endMinute)
{
    VerifyOrDie(nullptr != commandObj);

    Commands::GetWeekDayScheduleResponse::Type response;
    response.weekDayIndex = weekdayIndex;
    response.userIndex    = userIndex;
    response.status       = status;
    if (DlStatus::kSuccess == status)
    {
        response.daysMask    = Optional<chip::BitMask<DlDaysMaskMap>>(daysMask);
        response.startHour   = Optional<uint8_t>(startHour);
        response.startMinute = Optional<uint8_t>(startMinute);
        response.endHour     = Optional<uint8_t>(endHour);
        response.endMinute   = Optional<uint8_t>(endMinute);
    }

    commandObj->AddResponse(commandPath, response);
}

bool DoorLockServer::yearDayIndexValid(chip::EndpointId endpointId, uint8_t yearDayIndex)
{
    uint8_t yearDaysSupported;
    if (!GetNumberOfYearDaySchedulesPerUserSupported(endpointId, yearDaysSupported))
    {
        return false;
    }

    // appclusters, 5.2.4.18-21: year day index changes from 1 to maxNumberOfUsers
    if (0 == yearDayIndex || yearDayIndex > yearDaysSupported)
    {
        return false;
    }
    return true;
}

DlStatus DoorLockServer::clearYearDaySchedule(chip::EndpointId endpointId, uint16_t userIndex, uint8_t yearDayIndex)
{
    auto status = emberAfPluginDoorLockSetSchedule(endpointId, yearDayIndex, userIndex, DlScheduleStatus::kAvailable, 0, 0);
    if (DlStatus::kSuccess != status && DlStatus::kNotFound != status)
    {
        ChipLogError(Zcl,
                     "[ClearYearDaySchedule] Unable to clear the schedule - internal error "
                     "[endpointId=%d,userIndex=%d,scheduleIndex=%d,status=%u]",
                     endpointId, userIndex, yearDayIndex, to_underlying(status));
        return status;
    }
    return DlStatus::kSuccess;
}

DlStatus DoorLockServer::clearYearDaySchedules(chip::EndpointId endpointId, uint16_t userIndex)
{
    uint8_t yearDaySchedulesPerUser = 0;
    if (!GetNumberOfYearDaySchedulesPerUserSupported(endpointId, yearDaySchedulesPerUser))
    {
        return DlStatus::kFailure;
    }

    for (uint8_t i = 1; i <= yearDaySchedulesPerUser; ++i)
    {
        auto status = clearYearDaySchedule(endpointId, userIndex, i);
        if (DlStatus::kSuccess != status)
        {
            return status;
        }
    }
    return DlStatus::kSuccess;
}

void DoorLockServer::sendGetYearDayScheduleResponse(chip::app::CommandHandler * commandObj,
                                                    const chip::app::ConcreteCommandPath & commandPath, uint8_t yearDayIndex,
                                                    uint16_t userIndex, DlStatus status, uint32_t localStartTime,
                                                    uint32_t localEndTime)
{
    VerifyOrDie(nullptr != commandObj);

    Commands::GetYearDayScheduleResponse::Type response;
    response.yearDayIndex = yearDayIndex;
    response.userIndex    = userIndex;
    response.status       = status;
    if (DlStatus::kSuccess == status)
    {
        response.localStartTime = Optional<uint32_t>(localStartTime);
        response.localEndTime   = Optional<uint32_t>(localEndTime);
    }

    commandObj->AddResponse(commandPath, response);
}

bool DoorLockServer::holidayIndexValid(chip::EndpointId endpointId, uint8_t holidayIndex)
{
    uint8_t holidaysSupported;
    if (!GetNumberOfHolidaySchedulesSupported(endpointId, holidaysSupported))
    {
        return false;
    }

    // appclusters, 5.2.4.22-25: year day index changes from 1 to maxNumberOfHolidaySchedules
    if (0 == holidayIndex || holidayIndex > holidaysSupported)
    {
        return false;
    }
    return true;
}

DlStatus DoorLockServer::clearHolidaySchedule(chip::EndpointId endpointId, uint8_t holidayIndex)
{
    auto status =
        emberAfPluginDoorLockSetSchedule(endpointId, holidayIndex, DlScheduleStatus::kAvailable, 0, 0, DlOperatingMode::kNormal);
    if (DlStatus::kSuccess != status && DlStatus::kNotFound != status)
    {
        ChipLogError(
            Zcl, "[ClearHolidaySchedule] Unable to clear the schedule - internal error [endpointId=%d,scheduleIndex=%d,status=%u]",
            endpointId, holidayIndex, to_underlying(status));
        return status;
    }
    return DlStatus::kSuccess;
}

DlStatus DoorLockServer::clearHolidaySchedules(chip::EndpointId endpointId)
{
    uint8_t totalHolidaySchedules = 0;
    if (!GetNumberOfHolidaySchedulesSupported(endpointId, totalHolidaySchedules))
    {
        return DlStatus::kFailure;
    }

    for (uint8_t i = 1; i <= totalHolidaySchedules; ++i)
    {
        auto status = clearHolidaySchedule(endpointId, i);
        if (DlStatus::kSuccess != status)
        {
            return status;
        }
    }
    return DlStatus::kSuccess;
}

void DoorLockServer::sendHolidayScheduleResponse(chip::app::CommandHandler * commandObj,
                                                 const chip::app::ConcreteCommandPath & commandPath, uint8_t holidayIndex,
                                                 DlStatus status, uint32_t localStartTime, uint32_t localEndTime,
                                                 DlOperatingMode operatingMode)
{
    VerifyOrDie(nullptr != commandObj);

    auto response = Commands::GetHolidayScheduleResponse::Type{ holidayIndex, status };
    if (DlStatus::kSuccess == status)
    {
        response.localStartTime = Optional<uint32_t>(localStartTime);
        response.localEndTime   = Optional<uint32_t>(localEndTime);
        response.operatingMode  = Optional<DlOperatingMode>(operatingMode);
    }
    commandObj->AddResponse(commandPath, response);
}

EmberAfStatus DoorLockServer::clearCredential(chip::EndpointId endpointId, chip::FabricIndex modifier, chip::NodeId sourceNodeId,
                                              DlCredentialType credentialType, uint16_t credentialIndex, bool sendUserChangeEvent)
{
    if (DlCredentialType::kProgrammingPIN == credentialType)
    {
        emberAfDoorLockClusterPrintln("[clearCredential] Cannot clear programming PIN credentials "
                                      "[endpointId=%d,credentialType=%u,credentialIndex=%d,modifier=%d]",
                                      endpointId, to_underlying(credentialType), credentialIndex, modifier);
        return EMBER_ZCL_STATUS_INVALID_COMMAND;
    }

    if (!credentialIndexValid(endpointId, credentialType, credentialIndex))
    {
        emberAfDoorLockClusterPrintln("[clearCredential] Cannot clear credential - index out of bounds "
                                      "[endpointId=%d,credentialType=%u,credentialIndex=%d,modifier=%d]",
                                      endpointId, to_underlying(credentialType), credentialIndex, modifier);
        return EMBER_ZCL_STATUS_INVALID_COMMAND;
    }

    // 1. Fetch the credential from storage, so we know what we're deleting
    EmberAfPluginDoorLockCredentialInfo credential;
    if (!emberAfPluginDoorLockGetCredential(endpointId, credentialIndex, credentialType, credential))
    {
        ChipLogError(Zcl,
                     "[clearCredential] Unable to clear credential - couldn't read credential from database "
                     "[endpointId=%d,credentialType=%u,credentialIndex=%d,modifier=%d]",
                     endpointId, to_underlying(credentialType), credentialIndex, modifier);
        return EMBER_ZCL_STATUS_FAILURE;
    }

    if (DlCredentialStatus::kAvailable == credential.status)
    {
        emberAfDoorLockClusterPrintln("[clearCredential] Ignored attempt to clear unoccupied credential slot "
                                      "[endpointId=%d,credentialType=%u,credentialIndex=%d,modifier=%d]",
                                      endpointId, to_underlying(credentialType), credentialIndex, modifier);
        return EMBER_ZCL_STATUS_SUCCESS;
    }

    if (credentialType != credential.credentialType)
    {
        emberAfDoorLockClusterPrintln("[clearCredential] Ignored attempt to clear credential of different type "
                                      "[endpointId=%d,credentialType=%u,credentialIndex=%d,modifier=%d,actualCredentialType=%u]",
                                      endpointId, to_underlying(credentialType), credentialIndex, modifier,
                                      to_underlying(credential.credentialType));
        return EMBER_ZCL_STATUS_SUCCESS;
    }

    // 2. Get the associated user and if it is the only attached credential -- delete the user. This operation will
    // also remove the associated credential.
    uint16_t relatedUserIndex = 0;
    if (!findUserIndexByCredential(endpointId, credentialType, credentialIndex, relatedUserIndex))
    {
        ChipLogError(Zcl,
                     "[clearCredential] Unable to clear related credential user - couldn't find index of related user "
                     "[endpointId=%d,credentialType=%u,credentialIndex=%d,modifier=%d]",
                     endpointId, to_underlying(credentialType), credentialIndex, modifier);
        return EMBER_ZCL_STATUS_FAILURE;
    }
    EmberAfPluginDoorLockUserInfo relatedUser;
    if (!emberAfPluginDoorLockGetUser(endpointId, relatedUserIndex, relatedUser))
    {
        ChipLogError(Zcl,
                     "[clearCredential] Unable to clear credential for related user - couldn't get user from database "
                     "[endpointId=%d,credentialType=%u,credentialIndex=%d,modifier=%d,userIndex=%d]",
                     endpointId, to_underlying(credentialType), credentialIndex, modifier, relatedUserIndex);

        return EMBER_ZCL_STATUS_FAILURE;
    }
    if (1 == relatedUser.credentials.size())
    {
        emberAfDoorLockClusterPrintln("[clearCredential] Clearing related user - no credentials left "
                                      "[endpointId=%d,credentialType=%u,credentialIndex=%d,modifier=%d,userIndex=%d]",
                                      endpointId, to_underlying(credentialType), credentialIndex, modifier, relatedUserIndex);
        auto clearStatus = clearUser(endpointId, modifier, sourceNodeId, relatedUserIndex, relatedUser, true);
        if (EMBER_ZCL_STATUS_SUCCESS != clearStatus)
        {
            ChipLogError(Zcl,
                         "[clearCredential] Unable to clear related credential user - internal error "
                         "[endpointId=%d,credentialType=%u,credentialIndex=%d,modifier=%d,userIndex=%d,status=%d]",
                         endpointId, to_underlying(credentialType), credentialIndex, modifier, relatedUserIndex, clearStatus);

            return EMBER_ZCL_STATUS_FAILURE;
        }
        emberAfDoorLockClusterPrintln("[clearCredential] Successfully clear credential and related user "
                                      "[endpointId=%d,credentialType=%u,credentialIndex=%d,modifier=%d,userIndex=%d]",
                                      endpointId, to_underlying(credentialType), credentialIndex, modifier, relatedUserIndex);
        return EMBER_ZCL_STATUS_SUCCESS;
    }

    // 3. If the user wasn't deleted, delete the credential and adjust the list of credentials for related user in the storage
    if (!emberAfPluginDoorLockSetCredential(endpointId, credentialIndex, kUndefinedFabricIndex, kUndefinedFabricIndex,
                                            DlCredentialStatus::kAvailable, credentialType, chip::ByteSpan()))
    {
        ChipLogError(Zcl,
                     "[clearCredential] Unable to clear credential - couldn't write new credential to database "
                     "[endpointId=%d,credentialType=%u,credentialIndex=%d,modifier=%d]",
                     endpointId, to_underlying(credentialType), credentialIndex, modifier);
        return EMBER_ZCL_STATUS_FAILURE;
    }

    uint8_t maxCredentialsPerUser;
    if (!GetNumberOfCredentialsSupportedPerUser(endpointId, maxCredentialsPerUser))
    {
        ChipLogError(Zcl,
                     "[clearCredential] Unable to get the number of available credentials per user: internal error "
                     "[endpointId=%d,credentialType=%d,credentialIndex=%d]",
                     endpointId, to_underlying(credentialType), credentialIndex);
        return EMBER_ZCL_STATUS_FAILURE;
    }

    // Should never happen, only possible if the implementation of application is incorrect
    if (relatedUser.credentials.size() > maxCredentialsPerUser)
    {
        ChipLogError(Zcl,
                     "[clearCredential] Unable to clear credential for related user - user has too many credentials associated"
                     "[endpointId=%d,credentialType=%u,credentialIndex=%d,modifier=%d,userIndex=%d,credentialsCount=%u]",
                     endpointId, to_underlying(credentialType), credentialIndex, modifier, relatedUserIndex,
                     static_cast<unsigned int>(relatedUser.credentials.size()));

        return EMBER_ZCL_STATUS_FAILURE;
    }

    chip::Platform::ScopedMemoryBuffer<DlCredential> newCredentials;
    if (!newCredentials.Alloc(relatedUser.credentials.size()))
    {
        ChipLogError(Zcl,
                     "[clearCredential] Unable to allocate the buffer for credentials "
                     "[endpointId=%d,credentialType=%u,credentialIndex=%d,modifier=%d,userIndex=%d,credentialsCount=%u]",
                     endpointId, to_underlying(credentialType), credentialIndex, modifier, relatedUserIndex,
                     static_cast<unsigned int>(relatedUser.credentials.size()));
        return EMBER_ZCL_STATUS_FAILURE;
    }

    size_t newCredentialsCount = 0;
    for (const auto & c : relatedUser.credentials)
    {
        if (static_cast<DlCredentialType>(c.CredentialType) == credentialType && c.CredentialIndex == credentialIndex)
        {
            continue;
        }
        newCredentials[newCredentialsCount++] = c;
    }

    if (!emberAfPluginDoorLockSetUser(endpointId, relatedUserIndex, relatedUser.createdBy, modifier, relatedUser.userName,
                                      relatedUser.userUniqueId, relatedUser.userStatus, relatedUser.userType,
                                      relatedUser.credentialRule, newCredentials.Get(), newCredentialsCount))
    {
        ChipLogError(Zcl,
                     "[clearCredential] Unable to clear credential for related user - unable to update database "
                     "[endpointId=%d,credentialType=%u"
                     ",credentialIndex=%d,modifier=%d,userIndex=%d,newCredentialsCount=%u]",
                     endpointId, to_underlying(credentialType), credentialIndex, modifier, relatedUserIndex,
                     static_cast<unsigned int>(newCredentialsCount));
        return EMBER_ZCL_STATUS_FAILURE;
    }

    emberAfDoorLockClusterPrintln(
        "[clearCredential] Successfully clear credential and related user "
        "[endpointId=%d,credentialType=%u,credentialIndex=%d,modifier=%d,userIndex=%d,newCredentialsCount=%u]",
        endpointId, to_underlying(credentialType), credentialIndex, modifier, relatedUserIndex,
        static_cast<unsigned int>(newCredentialsCount));

    if (sendUserChangeEvent)
    {
        sendRemoteLockUserChange(endpointId, credentialTypeToLockDataType(credentialType), DlDataOperationType::kClear,
                                 sourceNodeId, modifier, relatedUserIndex, credentialIndex);
    }

    return EMBER_ZCL_STATUS_SUCCESS;
}

EmberAfStatus DoorLockServer::clearCredentials(chip::EndpointId endpointId, chip::FabricIndex modifier, chip::NodeId sourceNodeId)
{
    if (SupportsPIN(endpointId))
    {
        auto status = clearCredentials(endpointId, modifier, sourceNodeId, DlCredentialType::kPin);
        if (EMBER_ZCL_STATUS_SUCCESS != status)
        {
            ChipLogError(Zcl, "[clearCredentials] Unable to clear all PIN credentials [endpointId=%d,status=%d]", endpointId,
                         status);
            return status;
        }

        emberAfDoorLockClusterPrintln("[clearCredentials] All PIN credentials were cleared [endpointId=%d]", endpointId);
    }

    if (SupportsRFID(endpointId))
    {
        auto status = clearCredentials(endpointId, modifier, sourceNodeId, DlCredentialType::kRfid);
        if (EMBER_ZCL_STATUS_SUCCESS != status)
        {
            ChipLogError(Zcl, "[clearCredentials] Unable to clear all RFID credentials [endpointId=%d,status=%d]", endpointId,
                         status);
            return status;
        }
        emberAfDoorLockClusterPrintln("[clearCredentials] All RFID credentials were cleared [endpointId=%d]", endpointId);
    }

    if (SupportsFingers(endpointId))
    {
        auto status = clearCredentials(endpointId, modifier, sourceNodeId, DlCredentialType::kFingerprint);
        if (EMBER_ZCL_STATUS_SUCCESS != status)
        {
            ChipLogError(Zcl, "[clearCredentials] Unable to clear all Fingerprint credentials [endpointId=%d,status=%d]",
                         endpointId, status);
            return status;
        }

        status = clearCredentials(endpointId, modifier, sourceNodeId, DlCredentialType::kFingerVein);
        if (EMBER_ZCL_STATUS_SUCCESS != status)
        {
            ChipLogError(Zcl, "[clearCredentials] Unable to clear all Finger Vein credentials [endpointId=%d,status=%d]",
                         endpointId, status);
            return status;
        }

        emberAfDoorLockClusterPrintln("[clearCredentials] All Finger credentials were cleared [endpointId=%d]", endpointId);
    }

    if (SupportsFace(endpointId))
    {
        auto status = clearCredentials(endpointId, modifier, sourceNodeId, DlCredentialType::kFace);
        if (EMBER_ZCL_STATUS_SUCCESS != status)
        {
            ChipLogError(Zcl, "[clearCredentials] Unable to clear all face credentials [endpointId=%d,status=%d]", endpointId,
                         status);
            return status;
        }
        emberAfDoorLockClusterPrintln("[clearCredentials] All face credentials were cleared [endpointId=%d]", endpointId);
    }

    return EMBER_ZCL_STATUS_SUCCESS;
}

EmberAfStatus DoorLockServer::clearCredentials(chip::EndpointId endpointId, chip::FabricIndex modifier, chip::NodeId sourceNodeId,
                                               DlCredentialType credentialType)
{
    uint16_t maxNumberOfCredentials = 0;
    if (!getMaxNumberOfCredentials(endpointId, credentialType, maxNumberOfCredentials))
    {
        ChipLogError(Zcl,
                     "[clearCredentials] Unable to get max number of credentials to clear - can't get max number of credentials "
                     "[endpointId=%d,credentialType=%u]",
                     endpointId, to_underlying(credentialType));
        return EMBER_ZCL_STATUS_FAILURE;
    }

    for (uint16_t i = 1; i < maxNumberOfCredentials; ++i)
    {
        auto status = clearCredential(endpointId, modifier, sourceNodeId, credentialType, i, false);
        if (EMBER_ZCL_STATUS_SUCCESS != status)
        {
            ChipLogError(Zcl,
                         "[clearCredentials] Unable to clear the credential - internal error "
                         "[endpointId=%d,credentialType=%u,credentialIndex=%d,status=%d]",
                         endpointId, to_underlying(credentialType), i, status);
            return status;
        }
    }

    sendRemoteLockUserChange(endpointId, credentialTypeToLockDataType(credentialType), DlDataOperationType::kClear, sourceNodeId,
                             modifier, 0xFFFE, 0xFFFE);

    return EMBER_ZCL_STATUS_SUCCESS;
}

bool DoorLockServer::clearFabricFromCredentials(chip::EndpointId endpointId, DlCredentialType credentialType,
                                                chip::FabricIndex fabricToRemove)
{
    uint16_t maxNumberOfCredentials = 0;
    if (!getMaxNumberOfCredentials(endpointId, credentialType, maxNumberOfCredentials))
    {
        ChipLogError(
            Zcl,
            "[clearFabricFromCredentials] Unable to get max number of credentials to clear - can't get max number of credentials "
            "[endpointId=%d,credentialType=%u]",
            endpointId, to_underlying(credentialType));
        return false;
    }

    uint16_t startIndex = 1;
    // Programming PIN is a special case -- it is unique and its index assumed to be 0.
    if (DlCredentialType::kProgrammingPIN == credentialType)
    {
        startIndex = 0;
        maxNumberOfCredentials--;
    }

    for (uint16_t credentialIndex = startIndex; credentialIndex <= maxNumberOfCredentials; ++credentialIndex)
    {
        EmberAfPluginDoorLockCredentialInfo credential;
        if (!emberAfPluginDoorLockGetCredential(endpointId, credentialIndex, credentialType, credential))
        {
            ChipLogError(
                Zcl,
                "[clearFabricFromCredentials] Unable to clear fabric from credential - couldn't read credential from database "
                "[endpointId=%d,credentialType=%u,credentialIndex=%d,fabricIdToRemove=%d]",
                endpointId, to_underlying(credentialType), credentialIndex, fabricToRemove);

            // Go on and try to clear all the remaining credentials
            continue;
        }

        if (DlCredentialStatus::kAvailable == credential.status ||
            (credential.createdBy != fabricToRemove && credential.lastModifiedBy != fabricToRemove))
        {
            continue;
        }

        if (credential.createdBy == fabricToRemove)
        {
            credential.createdBy = kUndefinedFabricIndex;
        }

        if (credential.lastModifiedBy == fabricToRemove)
        {
            credential.lastModifiedBy = kUndefinedFabricIndex;
        }

        if (!emberAfPluginDoorLockSetCredential(endpointId, credentialIndex, credential.createdBy, credential.lastModifiedBy,
                                                credential.status, credential.credentialType, credential.credentialData))
        {
            ChipLogError(Zcl,
                         "[clearFabricFromCredentials] Unable to clear fabric from credential - internal error "
                         "[endpointId=%d,credentialType=%u,credentialIndex=%d,fabricIdToRemove=%d]",
                         endpointId, to_underlying(credentialType), credentialIndex, fabricToRemove);
            return false;
        }
    }

    return true;
}

bool DoorLockServer::clearFabricFromCredentials(chip::EndpointId endpointId, chip::FabricIndex fabricToRemove)
{
    if (SupportsRFID(endpointId))
    {
        clearFabricFromCredentials(endpointId, DlCredentialType::kRfid, fabricToRemove);
    }

    if (SupportsPIN(endpointId))
    {
        clearFabricFromCredentials(endpointId, DlCredentialType::kPin, fabricToRemove);
    }

    if (SupportsFingers(endpointId))
    {
        clearFabricFromCredentials(endpointId, DlCredentialType::kFingerprint, fabricToRemove);
        clearFabricFromCredentials(endpointId, DlCredentialType::kFingerVein, fabricToRemove);
    }

    if (SupportsFace(endpointId))
    {
        clearFabricFromCredentials(endpointId, DlCredentialType::kFace, fabricToRemove);
    }

    clearFabricFromCredentials(endpointId, DlCredentialType::kProgrammingPIN, fabricToRemove);

    return true;
}

bool DoorLockServer::sendRemoteLockUserChange(chip::EndpointId endpointId, DlLockDataType dataType, DlDataOperationType operation,
                                              chip::NodeId nodeId, chip::FabricIndex fabricIndex, uint16_t userIndex,
                                              uint16_t dataIndex)
{
    Events::LockUserChange::Type event;
    event.lockDataType      = dataType;
    event.dataOperationType = operation;
    event.operationSource   = DlOperationSource::kRemote;
    if (0 != userIndex)
    {
        event.userIndex.SetNonNull(userIndex);
    }
    event.fabricIndex.SetNonNull(fabricIndex);
    event.sourceNode.SetNonNull(nodeId);
    if (0 != dataIndex)
    {
        event.dataIndex.SetNonNull(dataIndex);
    }

    EventNumber eventNumber;
    CHIP_ERROR error = app::LogEvent(event, endpointId, eventNumber);
    if (CHIP_NO_ERROR != error)
    {
        ChipLogError(Zcl, "[RemoteLockUserChange] Unable to send lock user change event: %s [endpointId=%d]", error.AsString(),
                     endpointId);
        return false;
    }
    emberAfDoorLockClusterPrintln("[RemoteLockUserChange] Sent lock user change event "
                                  "[endpointId=%d,eventNumber=%" PRIu64 ",dataType=%u,operation=%u,nodeId=%" PRIu64
                                  ",fabricIndex=%d]",
                                  endpointId, eventNumber, to_underlying(dataType), to_underlying(operation), nodeId, fabricIndex);
    return true;
}

DlLockDataType DoorLockServer::credentialTypeToLockDataType(DlCredentialType credentialType)
{
    switch (credentialType)
    {
    case DlCredentialType::kProgrammingPIN:
        return DlLockDataType::kProgrammingCode;
    case DlCredentialType::kPin:
        return DlLockDataType::kPin;
    case DlCredentialType::kRfid:
        return DlLockDataType::kRfid;
    case DlCredentialType::kFingerprint:
        return DlLockDataType::kFingerprint;
    case DlCredentialType::kFingerVein:
        return DlLockDataType::kFingerprint;
    case DlCredentialType::kFace:
        // So far there's no distinct data type for face credentials
        return DlLockDataType::kUnspecified;
    }

    return DlLockDataType::kUnspecified;
}

void DoorLockServer::setHolidaySchedule(chip::app::CommandHandler * commandObj, const chip::app::ConcreteCommandPath & commandPath,
                                        uint8_t holidayIndex, uint32_t localStartTime, uint32_t localEndTime,
                                        DlOperatingMode operatingMode)
{
    VerifyOrDie(nullptr != commandObj);

    auto endpointId = commandPath.mEndpointId;
    if (!SupportsSchedules(endpointId))
    {
        emberAfDoorLockClusterPrintln("[SetHolidaySchedule] Ignore command (not supported) [endpointId=%d]", endpointId);
        emberAfSendImmediateDefaultResponse(EMBER_ZCL_STATUS_INVALID_COMMAND);
        return;
    }

    emberAfDoorLockClusterPrintln("[SetHolidaySchedule] incoming command [endpointId=%d]", endpointId);

    if (!holidayIndexValid(endpointId, holidayIndex))
    {
        emberAfDoorLockClusterPrintln(
            "[SetHolidaySchedule] Unable to add schedule - index out of range [endpointId=%d,scheduleIndex=%d]", endpointId,
            holidayIndex);
        emberAfSendImmediateDefaultResponse(EMBER_ZCL_STATUS_INVALID_FIELD);
        return;
    }

    if (localEndTime <= localStartTime)
    {
        emberAfDoorLockClusterPrintln("[SetHolidaySchedule] Unable to add schedule - schedule ends earlier than starts"
                                      "[endpointId=%d,scheduleIndex=%d,localStarTime=%" PRIu32 ",localEndTime=%" PRIu32 "]",
                                      endpointId, holidayIndex, localStartTime, localEndTime);
        emberAfSendImmediateDefaultResponse(EMBER_ZCL_STATUS_INVALID_FIELD);
        return;
    }

    if (operatingMode > DlOperatingMode::kPassage)
    {
        emberAfDoorLockClusterPrintln("[SetHolidaySchedule] Unable to add schedule - operating mode is out of range"
                                      "[endpointId=%d,scheduleIndex=%d,localStarTime=%" PRIu32 ",localEndTime=%" PRIu32
                                      ", operatingMode=%d]",
                                      endpointId, holidayIndex, localStartTime, localEndTime, to_underlying(operatingMode));
        emberAfSendImmediateDefaultResponse(EMBER_ZCL_STATUS_INVALID_FIELD);
        return;
    }

    auto status = emberAfPluginDoorLockSetSchedule(endpointId, holidayIndex, DlScheduleStatus::kOccupied, localStartTime,
                                                   localEndTime, operatingMode);
    if (DlStatus::kSuccess != status)
    {
        ChipLogError(Zcl, "[SetHolidaySchedule] Unable to add schedule - internal error [endpointId=%d,scheduleIndex=%d,status=%u]",
                     endpointId, holidayIndex, to_underlying(status));
        emberAfSendImmediateDefaultResponse(EMBER_ZCL_STATUS_FAILURE);
        return;
    }

    emberAfDoorLockClusterPrintln("[SetHolidaySchedule] Successfully created new schedule "
                                  "[endpointId=%d,scheduleIndex=%d,localStartTime=%" PRIu32 ",endTime=%" PRIu32
                                  ",operatingMode=%d]",
                                  endpointId, holidayIndex, localStartTime, localEndTime, to_underlying(operatingMode));

    emberAfSendImmediateDefaultResponse(EMBER_ZCL_STATUS_SUCCESS);
}

void DoorLockServer::getHolidaySchedule(chip::app::CommandHandler * commandObj, const ConcreteCommandPath & commandPath,
                                        uint8_t holidayIndex)
{
    auto endpointId = commandPath.mEndpointId;
    if (!SupportsSchedules(endpointId))
    {
        emberAfDoorLockClusterPrintln("[GetHolidaySchedule] Ignore command (not supported) [endpointId=%d,scheduleIndex=%d]",
                                      endpointId, holidayIndex);
        emberAfSendImmediateDefaultResponse(EMBER_ZCL_STATUS_INVALID_COMMAND);
        return;
    }
    emberAfDoorLockClusterPrintln("[GetHolidaySchedule] incoming command [endpointId=%d,scheduleIndex=%d]", endpointId,
                                  holidayIndex);

    if (!holidayIndexValid(endpointId, holidayIndex))
    {
        emberAfDoorLockClusterPrintln(
            "[GetYearDaySchedule] Unable to get schedule - index out of range [endpointId=%d,scheduleIndex=%d]", endpointId,
            holidayIndex);
        sendHolidayScheduleResponse(commandObj, commandPath, holidayIndex, DlStatus::kInvalidField);
        return;
    }

    EmberAfPluginDoorLockHolidaySchedule scheduleInfo{};
    auto status = emberAfPluginDoorLockGetSchedule(endpointId, holidayIndex, scheduleInfo);
    if (DlStatus::kSuccess != status)
    {
        sendHolidayScheduleResponse(commandObj, commandPath, holidayIndex, status);
        return;
    }
    sendHolidayScheduleResponse(commandObj, commandPath, holidayIndex, DlStatus::kSuccess, scheduleInfo.localStartTime,
                                scheduleInfo.localEndTime, scheduleInfo.operatingMode);
}

void DoorLockServer::clearHolidaySchedule(chip::app::CommandHandler * commandObj,
                                          const chip::app::ConcreteCommandPath & commandPath, uint8_t holidayIndex)
{
    auto endpointId = commandPath.mEndpointId;
    if (!SupportsSchedules(endpointId))
    {
        emberAfDoorLockClusterPrintln("[ClearHolidaySchedule] Ignore command (not supported) [endpointId=%d]", endpointId);
        emberAfSendImmediateDefaultResponse(EMBER_ZCL_STATUS_INVALID_COMMAND);
        return;
    }
    emberAfDoorLockClusterPrintln("[ClearHolidaySchedule] incoming command [endpointId=%d,scheduleIndex=%d]", endpointId,
                                  holidayIndex);

    if (!holidayIndexValid(endpointId, holidayIndex) && 0xFE != holidayIndex)
    {
        emberAfDoorLockClusterPrintln("[ClearHolidaySchedule] Holiday index is out of range [endpointId=%d,scheduleIndex=%d]",
                                      endpointId, holidayIndex);
        emberAfSendImmediateDefaultResponse(EMBER_ZCL_STATUS_INVALID_COMMAND);
        return;
    }

    DlStatus clearStatus = DlStatus::kSuccess;
    if (0xFE == holidayIndex)
    {
        emberAfDoorLockClusterPrintln(
            "[ClearHolidaySchedule] Clearing all holiday schedules for a single user [endpointId=%d,scheduleIndex=%d]", endpointId,
            holidayIndex);
        clearStatus = clearHolidaySchedules(endpointId);
    }
    else
    {
        emberAfDoorLockClusterPrintln("[ClearHolidaySchedule] Clearing a single schedule [endpointId=%d,scheduleIndex=%d]",
                                      endpointId, holidayIndex);
        clearStatus = clearHolidaySchedule(endpointId, holidayIndex);
    }

    if (DlStatus::kSuccess != clearStatus)
    {
        emberAfDoorLockClusterPrintln(
            "[ClearHolidaySchedule] Unable to clear the user schedules - app error [endpointId=%d,scheduleIndex=%d,status=%u]",
            endpointId, holidayIndex, to_underlying(clearStatus));
        emberAfSendImmediateDefaultResponse(EMBER_ZCL_STATUS_FAILURE);
        return;
    }
    emberAfSendImmediateDefaultResponse(EMBER_ZCL_STATUS_SUCCESS);
}

bool DoorLockServer::HandleRemoteLockOperation(chip::app::CommandHandler * commandObj,
                                               const chip::app::ConcreteCommandPath & commandPath, DlLockOperationType opType,
                                               RemoteLockOpHandler opHandler, const Optional<ByteSpan> & pinCode)
{
    VerifyOrDie(DlLockOperationType::kLock == opType || DlLockOperationType::kUnlock == opType);
    VerifyOrDie(nullptr != opHandler);

    DlLockState newLockState = (DlLockOperationType::kLock == opType) ? DlLockState::kLocked : DlLockState::kUnlocked;
    EndpointId endpoint      = commandPath.mEndpointId;
    DlOperationError reason  = DlOperationError::kUnspecified;
    uint16_t pinUserIdx      = 0;
    uint16_t pinCredIdx      = 0;
    bool credentialsOk       = false;
    bool operationOk         = false;

    // appclusters.pdf 5.3.4.1:
    // When the PINCode field is provided an invalid PIN will count towards the WrongCodeEntryLimit and the
    // UserCodeTemporaryDisableTime will be triggered if the WrongCodeEntryLimit is exceeded. The lock SHALL ignore any attempts to
    // lock/unlock the door until the UserCodeTemporaryDisableTime expires.
    // TODO: check whether UserCodeTemporaryDisableTime expired or not.

    if (pinCode.HasValue())
    {
        // appclusters.pdf 5.3.4.1:
        // If the PINCode field is provided, the door lock SHALL verify PINCode before granting access regardless of the value of
        // RequirePINForRemoteOperation attribute.
        VerifyOrExit(SupportsPIN(endpoint) && SupportsUSR(endpoint),
                     emberAfDoorLockClusterPrintln(
                         "PIN code is supplied while USR/PIN features are disabled. Exiting [endpoint=%d, lock_op=%d]", endpoint,
                         chip::to_underlying(opType)));

        // Look up the user index and credential index -- it should be used in the Lock Operation event
        findUserIndexByCredential(endpoint, DlCredentialType::kPin, pinCode.Value(), pinUserIdx, pinCredIdx);

        // [EM]: I don't think we should prevent door lock/unlocking if we couldn't find credential associated with user. I
        // think if the app thinks that PIN is correct the door should be unlocked.
        //
        // [DV]: let's app decide on PIN correctness, we will fail only if 'opHandler' returns false.
        credentialsOk =
            true; // findUserIndexByCredential(endpoint, DlCredentialType::kPin, pinCode.Value(), pinUserIdx, pinCredIdx);
    }
    else
    {
        bool requirePin = false;

        // appclusters.pdf 5.3.4.1:
        // If the RequirePINForRemoteOperation attribute is True then PINCode field SHALL be provided and the door lock SHALL NOT
        // grant access if it is not provided. This attribute exists when COTA and PIN features are both enabled. Otherwise we
        // assume PIN to be OK.
        if (SupportsCredentialsOTA(endpoint) && SupportsPIN(endpoint))
        {
            auto status = Attributes::RequirePINforRemoteOperation::Get(endpoint, &requirePin);
            VerifyOrExit(
                EMBER_ZCL_STATUS_UNSUPPORTED_ATTRIBUTE == status || EMBER_ZCL_STATUS_SUCCESS == status,
                ChipLogError(Zcl, "Failed to read Require PIN For Remote Operation attribute, status=0x%x", to_underlying(status)));
        }
        credentialsOk = !requirePin;
    }

    // TODO: increase WrongCodeEntryLimit if credentialsOk == false.
    // TODO: If limit is exceeded, lock remote operations for UserCodeTemporaryDisableTime.
    VerifyOrExit(credentialsOk, {
        reason = DlOperationError::kInvalidCredential;
        emberAfDoorLockClusterPrintln("Checking credentials failed: either PIN is invalid or not provided");
    });

    // credentials check succeeded, try to lock/unlock door
    operationOk = opHandler(endpoint, pinCode, reason);
    VerifyOrExit(operationOk, /* reason is set by the above call */);

    // door locked, set cluster attribute
    VerifyOrDie(SetLockState(endpoint, newLockState, DlOperationSource::kRemote));

exit:
    bool success = credentialsOk && operationOk;

    // Send command response
    emberAfSendImmediateDefaultResponse(success ? EMBER_ZCL_STATUS_SUCCESS : EMBER_ZCL_STATUS_FAILURE);

    // Send LockOperation/LockOperationError event
    LockOpCredentials foundCred[] = { { DlCredentialType::kPin, pinCredIdx } };
    LockOpCredentials * credList  = nullptr;
    size_t credListSize           = 0;

    // appclusters.pdf 5.3.5.3, 5.3.5.4:
    // The list of credentials used in performing the lock operation. This SHALL be null if no credentials were involved.
    if (pinCode.HasValue())
    {
        credList     = foundCred;
        credListSize = 1;
    }

    SendLockOperationEvent(endpoint, opType, DlOperationSource::kRemote, reason, Nullable<uint16_t>(pinUserIdx),
                           Nullable<chip::FabricIndex>(getFabricIndex(commandObj)), Nullable<chip::NodeId>(getNodeId(commandObj)),
                           credList, credListSize, success);
    return success;
}

void DoorLockServer::SendLockOperationEvent(chip::EndpointId endpointId, DlLockOperationType opType, DlOperationSource opSource,
                                            DlOperationError opErr, const Nullable<uint16_t> & userId,
                                            const Nullable<chip::FabricIndex> & fabricIdx, const Nullable<chip::NodeId> & nodeId,
                                            LockOpCredentials * credList, size_t credListSize, bool opSuccess)
{
    Nullable<List<const Structs::DlCredential::Type>> credentials{};

    // appclusters.pdf 5.3.5.3, 5.3.5.4:
    // The list of credentials used in performing the lock operation. This SHALL be null if no credentials were involved.
    if (nullptr == credList || 0 == credListSize)
    {
        credentials.SetNull();
    }
    else
    {
        credentials.SetNonNull(List<const Structs::DlCredential::Type>(credList, credListSize));
    }

    // TODO: if [USR] feature is not supported then credentials should be omitted (Optional.HasValue()==false)?
    // Spec just says that it should be NULL if no PIN were provided.

    if (opSuccess)
    {
        Events::LockOperation::Type event{ opType, opSource, userId, fabricIdx, nodeId, MakeOptional(credentials) };
        SendEvent(endpointId, event);
    }
    else
    {
        Events::LockOperationError::Type event{ opType, opSource, opErr, userId, fabricIdx, nodeId, MakeOptional(credentials) };
        SendEvent(endpointId, event);
    }
}

void DoorLockServer::ScheduleAutoRelock(chip::EndpointId endpointId, uint32_t timeoutSec)
{
    emberEventControlSetInactive(&AutolockEvent);

    AutolockEvent.endpoint = endpointId;
    AutolockEvent.callback = emberAfPluginDoorLockOnAutoRelock;

    uint32_t timeoutMs =
        (DOOR_LOCK_MAX_LOCK_TIMEOUT_SEC >= timeoutSec) ? timeoutSec * MILLISECOND_TICKS_PER_SECOND : DOOR_LOCK_MAX_LOCK_TIMEOUT_SEC;
    auto err = emberEventControlSetDelayMS(&AutolockEvent, timeoutMs);

    if (EMBER_SUCCESS != err)
    {
        ChipLogError(Zcl, "Failed to schedule autorelock: timeout=%" PRIu32 ", status=0x%x", timeoutSec, err);
    }
}

template <typename T>
void DoorLockServer::SendEvent(chip::EndpointId endpointId, T & event)
{
    EventNumber eventNumber;
    auto err = chip::app::LogEvent(event, endpointId, eventNumber);

    if (CHIP_NO_ERROR != err)
    {
        ChipLogError(Zcl, "Failed to log event: err=0x%" PRIx32 ", event_id=0x%" PRIx32, err.AsInteger(), event.GetEventId());
    }
}

template <typename T>
bool DoorLockServer::GetAttribute(chip::EndpointId endpointId, chip::AttributeId attributeId,
                                  EmberAfStatus (*getFn)(chip::EndpointId endpointId, T * value), T & value)
{
    EmberAfStatus status = getFn(endpointId, &value);
    bool success         = (EMBER_ZCL_STATUS_SUCCESS == status);

    if (!success)
    {
        ChipLogError(Zcl, "Failed to read DoorLock attribute: attribute=0x%" PRIx32 ", status=0x%x", attributeId,
                     to_underlying(status));
    }
    return success;
}

template <typename T>
bool DoorLockServer::SetAttribute(chip::EndpointId endpointId, chip::AttributeId attributeId,
                                  EmberAfStatus (*setFn)(chip::EndpointId endpointId, T value), T value)
{
    EmberAfStatus status = setFn(endpointId, value);
    bool success         = (EMBER_ZCL_STATUS_SUCCESS == status);

    if (!success)
    {
        ChipLogError(Zcl, "Failed to write DoorLock attribute: attribute=0x%" PRIx32 ", status=0x%x", attributeId,
                     to_underlying(status));
    }
    return success;
}

// =============================================================================
// Cluster commands callbacks
// =============================================================================

bool emberAfDoorLockClusterLockDoorCallback(chip::app::CommandHandler * commandObj,
                                            const chip::app::ConcreteCommandPath & commandPath,
                                            const chip::app::Clusters::DoorLock::Commands::LockDoor::DecodableType & commandData)
{
    emberAfDoorLockClusterPrintln("Received command: LockDoor");
    DoorLockServer::Instance().HandleRemoteLockOperation(commandObj, commandPath, DlLockOperationType::kLock,
                                                         emberAfPluginDoorLockOnDoorLockCommand, commandData.pinCode);
    return true;
}

bool emberAfDoorLockClusterUnlockDoorCallback(
    chip::app::CommandHandler * commandObj, const chip::app::ConcreteCommandPath & commandPath,
    const chip::app::Clusters::DoorLock::Commands::UnlockDoor::DecodableType & commandData)
{
    emberAfDoorLockClusterPrintln("Received command: UnlockDoor");

    if (DoorLockServer::Instance().HandleRemoteLockOperation(commandObj, commandPath, DlLockOperationType::kUnlock,
                                                             emberAfPluginDoorLockOnDoorUnlockCommand, commandData.pinCode))
    {
        // appclusters.pdf 5.3.3.25:
        // The number of seconds to wait after unlocking a lock before it automatically locks again. 0=disabled. If set, unlock
        // operations from any source will be timed. For one time unlock with timeout use the specific command.
        uint32_t autoRelockTime = 0;

        VerifyOrReturnError(DoorLockServer::Instance().GetAutoRelockTime(commandPath.mEndpointId, autoRelockTime), true);
        VerifyOrReturnError(0 != autoRelockTime, true);
        DoorLockServer::Instance().ScheduleAutoRelock(commandPath.mEndpointId, autoRelockTime);
    }

    return true;
}

bool emberAfDoorLockClusterUnlockWithTimeoutCallback(
    chip::app::CommandHandler * commandObj, const chip::app::ConcreteCommandPath & commandPath,
    const chip::app::Clusters::DoorLock::Commands::UnlockWithTimeout::DecodableType & commandData)
{
    emberAfDoorLockClusterPrintln("Received command: UnlockWithTimeout");

    if (DoorLockServer::Instance().HandleRemoteLockOperation(commandObj, commandPath, DlLockOperationType::kUnlock,
                                                             emberAfPluginDoorLockOnDoorUnlockCommand, commandData.pinCode))
    {
        // appclusters.pdf 5.3.4.3:
        // This command causes the lock device to unlock the door with a timeout parameter. After the time in seconds specified in
        // the timeout field, the lock device will relock itself automatically.
        // field: Timeout, type: uint16_t
        auto timeout = static_cast<uint32_t>(commandData.timeout);

        VerifyOrReturnError(0 != timeout, true);
        DoorLockServer::Instance().ScheduleAutoRelock(commandPath.mEndpointId, timeout);
    }

    return true;
}

bool emberAfDoorLockClusterSetUserCallback(chip::app::CommandHandler * commandObj,
                                           const chip::app::ConcreteCommandPath & commandPath,
                                           const chip::app::Clusters::DoorLock::Commands::SetUser::DecodableType & commandData)
{
    DoorLockServer::Instance().SetUserCommandHandler(commandObj, commandPath, commandData);
    return true;
}

bool emberAfDoorLockClusterGetUserCallback(chip::app::CommandHandler * commandObj,
                                           const chip::app::ConcreteCommandPath & commandPath,
                                           const chip::app::Clusters::DoorLock::Commands::GetUser::DecodableType & commandData)
{
    DoorLockServer::Instance().GetUserCommandHandler(commandObj, commandPath, commandData);
    return true;
}

bool emberAfDoorLockClusterClearUserCallback(chip::app::CommandHandler * commandObj,
                                             const chip::app::ConcreteCommandPath & commandPath,
                                             const chip::app::Clusters::DoorLock::Commands::ClearUser::DecodableType & commandData)
{
    DoorLockServer::Instance().ClearUserCommandHandler(commandObj, commandPath, commandData);
    return true;
}

bool emberAfDoorLockClusterSetCredentialCallback(
    chip::app::CommandHandler * commandObj, const chip::app::ConcreteCommandPath & commandPath,
    const chip::app::Clusters::DoorLock::Commands::SetCredential::DecodableType & commandData)
{
    DoorLockServer::Instance().SetCredentialCommandHandler(commandObj, commandPath, commandData);
    return true;
}

bool emberAfDoorLockClusterGetCredentialStatusCallback(
    chip::app::CommandHandler * commandObj, const chip::app::ConcreteCommandPath & commandPath,
    const chip::app::Clusters::DoorLock::Commands::GetCredentialStatus::DecodableType & commandData)
{
    DoorLockServer::Instance().GetCredentialStatusCommandHandler(commandObj, commandPath, commandData);
    return true;
}

bool emberAfDoorLockClusterClearCredentialCallback(
    chip::app::CommandHandler * commandObj, const chip::app::ConcreteCommandPath & commandPath,
    const chip::app::Clusters::DoorLock::Commands::ClearCredential::DecodableType & commandData)
{
    DoorLockServer::Instance().ClearCredentialCommandHandler(commandObj, commandPath, commandData);
    return true;
}

bool emberAfDoorLockClusterSetWeekDayScheduleCallback(
    chip::app::CommandHandler * commandObj, const chip::app::ConcreteCommandPath & commandPath,
    const chip::app::Clusters::DoorLock::Commands::SetWeekDaySchedule::DecodableType & commandData)
{
    DoorLockServer::Instance().SetWeekDayScheduleCommandHandler(commandObj, commandPath, commandData);
    return true;
}

bool emberAfDoorLockClusterGetWeekDayScheduleCallback(
    chip::app::CommandHandler * commandObj, const chip::app::ConcreteCommandPath & commandPath,
    const chip::app::Clusters::DoorLock::Commands::GetWeekDaySchedule::DecodableType & commandData)
{
    DoorLockServer::Instance().GetWeekDayScheduleCommandHandler(commandObj, commandPath, commandData);
    return true;
}

bool emberAfDoorLockClusterClearWeekDayScheduleCallback(
    chip::app::CommandHandler * commandObj, const chip::app::ConcreteCommandPath & commandPath,
    const chip::app::Clusters::DoorLock::Commands::ClearWeekDaySchedule::DecodableType & commandData)
{
    DoorLockServer::Instance().ClearWeekDayScheduleCommandHandler(commandObj, commandPath, commandData);
    return true;
}

bool emberAfDoorLockClusterSetYearDayScheduleCallback(
    chip::app::CommandHandler * commandObj, const chip::app::ConcreteCommandPath & commandPath,
    const chip::app::Clusters::DoorLock::Commands::SetYearDaySchedule::DecodableType & commandData)
{
    DoorLockServer::Instance().SetYearDayScheduleCommandHandler(commandObj, commandPath, commandData);
    return true;
}

bool emberAfDoorLockClusterGetYearDayScheduleCallback(
    chip::app::CommandHandler * commandObj, const chip::app::ConcreteCommandPath & commandPath,
    const chip::app::Clusters::DoorLock::Commands::GetYearDaySchedule::DecodableType & commandData)
{
    DoorLockServer::Instance().GetYearDayScheduleCommandHandler(commandObj, commandPath, commandData);
    return true;
}

bool emberAfDoorLockClusterClearYearDayScheduleCallback(
    chip::app::CommandHandler * commandObj, const chip::app::ConcreteCommandPath & commandPath,
    const chip::app::Clusters::DoorLock::Commands::ClearYearDaySchedule::DecodableType & commandData)
{
    DoorLockServer::Instance().ClearYearDayScheduleCommandHandler(commandObj, commandPath, commandData);
    return true;
}

bool emberAfDoorLockClusterSetHolidayScheduleCallback(
    chip::app::CommandHandler * commandObj, const chip::app::ConcreteCommandPath & commandPath,
    const chip::app::Clusters::DoorLock::Commands::SetHolidaySchedule::DecodableType & commandData)
{
    DoorLockServer::Instance().setHolidaySchedule(commandObj, commandPath, commandData.holidayIndex, commandData.localStartTime,
                                                  commandData.localEndTime, commandData.operatingMode);
    return true;
}

bool emberAfDoorLockClusterGetHolidayScheduleCallback(
    chip::app::CommandHandler * commandObj, const chip::app::ConcreteCommandPath & commandPath,
    const chip::app::Clusters::DoorLock::Commands::GetHolidaySchedule::DecodableType & commandData)
{
    DoorLockServer::Instance().getHolidaySchedule(commandObj, commandPath, commandData.holidayIndex);
    return true;
}

bool emberAfDoorLockClusterClearHolidayScheduleCallback(
    chip::app::CommandHandler * commandObj, const chip::app::ConcreteCommandPath & commandPath,
    const chip::app::Clusters::DoorLock::Commands::ClearHolidaySchedule::DecodableType & commandData)
{
    DoorLockServer::Instance().clearHolidaySchedule(commandObj, commandPath, commandData.holidayIndex);
    return true;
}

// =============================================================================
// SDK callbacks
// =============================================================================

chip::Protocols::InteractionModel::Status
MatterDoorLockClusterServerPreAttributeChangedCallback(const chip::app::ConcreteAttributePath & attributePath,
                                                       EmberAfAttributeType attributeType, uint16_t size, uint8_t * value)
{
    chip::Protocols::InteractionModel::Status res;

    switch (attributePath.mAttributeId)
    {
    case chip::app::Clusters::DoorLock::Attributes::Language::Id:
        if (value[0] <= 3)
        {
            auto lang = chip::CharSpan(reinterpret_cast<const char *>(&value[1]), static_cast<size_t>(value[0]));
            res       = emberAfPluginDoorLockOnLanguageChange(attributePath.mEndpointId, lang);
        }
        else
        {
            res = chip::Protocols::InteractionModel::Status::InvalidValue;
        }
        break;

    case chip::app::Clusters::DoorLock::Attributes::AutoRelockTime::Id:
        if (sizeof(uint32_t) == size)
        {
            uint32_t newRelockTime = *(reinterpret_cast<uint32_t *>(value));
            res                    = emberAfPluginDoorLockOnAutoRelockTimeChange(attributePath.mEndpointId, newRelockTime);
        }
        else
        {
            res = chip::Protocols::InteractionModel::Status::InvalidValue;
        }
        break;

    case chip::app::Clusters::DoorLock::Attributes::SoundVolume::Id:
        if (sizeof(uint8_t) == size)
        {
            res = emberAfPluginDoorLockOnSoundVolumeChange(attributePath.mEndpointId, *value);
        }
        else
        {
            res = chip::Protocols::InteractionModel::Status::InvalidValue;
        }
        break;

    case chip::app::Clusters::DoorLock::Attributes::OperatingMode::Id:
        if (sizeof(uint8_t) == size)
        {
            res = emberAfPluginDoorLockOnOperatingModeChange(attributePath.mEndpointId, *value);
        }
        else
        {
            res = chip::Protocols::InteractionModel::Status::InvalidValue;
        }
        break;

    case chip::app::Clusters::DoorLock::Attributes::EnableOneTouchLocking::Id:
        if (sizeof(bool) == size)
        {
            bool enable = *reinterpret_cast<bool *>(value);
            res         = emberAfPluginDoorLockOnEnableOneTouchLockingChange(attributePath.mEndpointId, enable);
        }
        else
        {
            res = chip::Protocols::InteractionModel::Status::InvalidValue;
        }
        break;

    case chip::app::Clusters::DoorLock::Attributes::EnablePrivacyModeButton::Id:
        if (sizeof(bool) == size)
        {
            bool enable = *reinterpret_cast<bool *>(value);
            res         = emberAfPluginDoorLockOnEnablePrivacyModeButtonChange(attributePath.mEndpointId, enable);
        }
        else
        {
            res = chip::Protocols::InteractionModel::Status::InvalidValue;
        }
        break;

    case chip::app::Clusters::DoorLock::Attributes::WrongCodeEntryLimit::Id:
        if (sizeof(uint8_t) == size)
        {
            res = emberAfPluginDoorLockOnWrongCodeEntryLimitChange(attributePath.mEndpointId, *value);
        }
        else
        {
            res = chip::Protocols::InteractionModel::Status::InvalidValue;
        }
        break;

    case chip::app::Clusters::DoorLock::Attributes::UserCodeTemporaryDisableTime::Id:
        if (sizeof(uint8_t) == size)
        {
            res = emberAfPluginDoorLockOnUserCodeTemporaryDisableTimeChange(attributePath.mEndpointId, *value);
        }
        else
        {
            res = chip::Protocols::InteractionModel::Status::InvalidValue;
        }
        break;

    default:
        res = emberAfPluginDoorLockOnUnhandledAttributeChange(attributePath.mEndpointId, attributeType, size, value);
        break;
    }

    return res;
}

void emberAfPluginDoorLockServerLockoutEventHandler(void) {}

void emberAfPluginDoorLockServerRelockEventHandler(void) {}

void MatterDoorLockPluginServerInitCallback()
{
    emberAfDoorLockClusterPrintln("Door Lock server initialized");
    Server::GetInstance().GetFabricTable().AddFabricDelegate(&gFabricDelegate);
}

void MatterDoorLockClusterServerAttributeChangedCallback(const app::ConcreteAttributePath & attributePath) {}

// =============================================================================
// 'Default' callbacks for cluster commands
// =============================================================================

bool __attribute__((weak))
emberAfPluginDoorLockOnDoorLockCommand(chip::EndpointId endpointId, const Optional<ByteSpan> & pinCode, DlOperationError & err)
{
    err = DlOperationError::kUnspecified;
    return false;
}

bool __attribute__((weak))
emberAfPluginDoorLockOnDoorUnlockCommand(chip::EndpointId endpointId, const Optional<ByteSpan> & pinCode, DlOperationError & err)
{
    err = DlOperationError::kUnspecified;
    return false;
}

// =============================================================================
// 'Default' pre-change callbacks for cluster attributes
// =============================================================================

chip::Protocols::InteractionModel::Status __attribute__((weak))
emberAfPluginDoorLockOnLanguageChange(chip::EndpointId EndpointId, chip::CharSpan newLanguage)
{
    return chip::Protocols::InteractionModel::Status::Success;
}

chip::Protocols::InteractionModel::Status __attribute__((weak))
emberAfPluginDoorLockOnAutoRelockTimeChange(chip::EndpointId EndpointId, uint32_t newTime)
{
    return chip::Protocols::InteractionModel::Status::Success;
}

chip::Protocols::InteractionModel::Status __attribute__((weak))
emberAfPluginDoorLockOnSoundVolumeChange(chip::EndpointId EndpointId, uint8_t newVolume)
{
    return chip::Protocols::InteractionModel::Status::Success;
}

chip::Protocols::InteractionModel::Status __attribute__((weak))
emberAfPluginDoorLockOnOperatingModeChange(chip::EndpointId EndpointId, uint8_t newMode)
{
    return chip::Protocols::InteractionModel::Status::Success;
}

chip::Protocols::InteractionModel::Status __attribute__((weak))
emberAfPluginDoorLockOnEnableOneTouchLockingChange(chip::EndpointId EndpointId, bool enable)
{
    return chip::Protocols::InteractionModel::Status::Success;
}

chip::Protocols::InteractionModel::Status __attribute__((weak))
emberAfPluginDoorLockOnEnablePrivacyModeButtonChange(chip::EndpointId EndpointId, bool enable)
{
    return chip::Protocols::InteractionModel::Status::Success;
}

chip::Protocols::InteractionModel::Status __attribute__((weak))
emberAfPluginDoorLockOnWrongCodeEntryLimitChange(chip::EndpointId EndpointId, uint8_t newLimit)
{
    return chip::Protocols::InteractionModel::Status::Success;
}

chip::Protocols::InteractionModel::Status __attribute__((weak))
emberAfPluginDoorLockOnUserCodeTemporaryDisableTimeChange(chip::EndpointId EndpointId, uint8_t newTime)
{
    return chip::Protocols::InteractionModel::Status::Success;
}

chip::Protocols::InteractionModel::Status __attribute__((weak))
emberAfPluginDoorLockOnUnhandledAttributeChange(chip::EndpointId EndpointId, EmberAfAttributeType attrType, uint16_t attrSize,
                                                uint8_t * attrValue)
{
    return chip::Protocols::InteractionModel::Status::Success;
}

// =============================================================================
// Users and credentials access callbacks
// =============================================================================

bool __attribute__((weak))
emberAfPluginDoorLockGetUser(chip::EndpointId endpointId, uint16_t userIndex, EmberAfPluginDoorLockUserInfo & user)
{
    return false;
}

bool __attribute__((weak))
emberAfPluginDoorLockSetUser(chip::EndpointId endpointId, uint16_t userIndex, chip::FabricIndex creator, chip::FabricIndex modifier,
                             const chip::CharSpan & userName, uint32_t uniqueId, DlUserStatus userStatus, DlUserType usertype,
                             DlCredentialRule credentialRule, const DlCredential * credentials, size_t totalCredentials)
{
    return false;
}

bool __attribute__((weak))
emberAfPluginDoorLockGetCredential(chip::EndpointId endpointId, uint16_t credentialIndex, DlCredentialType credentialType,
                                   EmberAfPluginDoorLockCredentialInfo & credential)
{
    return false;
}

bool __attribute__((weak))
emberAfPluginDoorLockSetCredential(chip::EndpointId endpointId, uint16_t credentialIndex, chip::FabricIndex creator,
                                   chip::FabricIndex modifier, DlCredentialStatus credentialStatus, DlCredentialType credentialType,
                                   const chip::ByteSpan & credentialData)
{
    return false;
}

DlStatus __attribute__((weak)) emberAfPluginDoorLockGetSchedule(chip::EndpointId endpointId, uint8_t weekdayIndex,
                                                                uint16_t userIndex, EmberAfPluginDoorLockWeekDaySchedule & schedule)
{
    return DlStatus::kFailure;
}

DlStatus __attribute__((weak)) emberAfPluginDoorLockGetSchedule(chip::EndpointId endpointId, uint8_t yearDayIndex,
                                                                uint16_t userIndex, EmberAfPluginDoorLockYearDaySchedule & schedule)
{
    return DlStatus::kFailure;
}

DlStatus __attribute__((weak))
emberAfPluginDoorLockGetSchedule(chip::EndpointId endpointId, uint8_t holidayIndex, EmberAfPluginDoorLockHolidaySchedule & schedule)
{
    return DlStatus::kFailure;
}

DlStatus __attribute__((weak))
emberAfPluginDoorLockSetSchedule(chip::EndpointId endpointId, uint8_t weekdayIndex, uint16_t userIndex, DlScheduleStatus status,
                                 DlDaysMaskMap daysMask, uint8_t startHour, uint8_t startMinute, uint8_t endHour, uint8_t endMinute)
{
    return DlStatus::kFailure;
}

DlStatus __attribute__((weak))
emberAfPluginDoorLockSetSchedule(chip::EndpointId endpointId, uint8_t yearDayIndex, uint16_t userIndex, DlScheduleStatus status,
                                 uint32_t localStartTime, uint32_t localEndTime)
{
    return DlStatus::kFailure;
}

DlStatus __attribute__((weak))
emberAfPluginDoorLockSetSchedule(chip::EndpointId endpointId, uint8_t holidayIndex, DlScheduleStatus status,
                                 uint32_t localStartTime, uint32_t localEndTime, DlOperatingMode operatingMode)
{
    return DlStatus::kFailure;
}

// =============================================================================
// Timer callbacks
// =============================================================================

void emberAfPluginDoorLockOnAutoRelock(chip::EndpointId endpointId)
{
    emberEventControlSetInactive(&DoorLockServer::Instance().AutolockEvent);
    DoorLockServer::Instance().SetLockState(endpointId, DlLockState::kLocked, DlOperationSource::kAuto);
}<|MERGE_RESOLUTION|>--- conflicted
+++ resolved
@@ -72,14 +72,10 @@
     void OnFabricRetrievedFromStorage(const FabricTable & fabricTable, FabricIndex fabricIndex) override {}
 
     // Intentionally left blank
-<<<<<<< HEAD
     void OnFabricPersistedToStorage(const FabricTable & fabricTable, FabricIndex fabricIndex) override {}
-=======
-    void OnFabricPersistedToStorage(FabricTable & fabricTable, FabricIndex fabricIndex) override {}
 
     // Intentionally left blank
-    void OnFabricNOCUpdated(chip::FabricTable & fabricTable, chip::FabricIndex fabricIndex) override {}
->>>>>>> 89c5d501
+    void OnFabricNOCUpdated(const chip::FabricTable & fabricTable, chip::FabricIndex fabricIndex) override {}
 };
 static DoorLockClusterFabricDelegate gFabricDelegate;
 
