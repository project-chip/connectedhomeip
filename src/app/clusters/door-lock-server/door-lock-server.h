--- conflicted
+++ resolved
@@ -52,13 +52,8 @@
     bool SetPrivacyModeButton(chip::EndpointId endpointId, bool isEnabled);
 };
 
-<<<<<<< HEAD
 bool emberAfPluginDoorLockOnDoorLockCommand(chip::EndpointId endpointId, chip::Optional<chip::ByteSpan> pinCode);
 bool emberAfPluginDoorLockOnDoorUnlockCommand(chip::EndpointId endpointId, chip::Optional<chip::ByteSpan> pinCode);
-=======
-bool emberAfPluginDoorLockOnDoorLockCommand(chip::EndpointId endpointId, const char * PINCOde);
-bool emberAfPluginDoorLockOnDoorUnlockCommand(chip::EndpointId endpointId, const char * PINCode);
-
 // =============================================================================
 // Pre-change callbacks for cluster attributes
 // =============================================================================
@@ -163,5 +158,4 @@
  */
 chip::Protocols::InteractionModel::Status emberAfPluginDoorLockOnUnhandledAttributeChange(chip::EndpointId EndpointId,
                                                                                           EmberAfAttributeType attrType,
-                                                                                          uint16_t attrSize, uint8_t * attrValue);
->>>>>>> eab67b3f
+                                                                                          uint16_t attrSize, uint8_t * attrValue);