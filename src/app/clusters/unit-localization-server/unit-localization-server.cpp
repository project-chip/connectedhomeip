/*
 *    Copyright (c) 2021-2025 Project CHIP Authors
 *
 *    Licensed under the Apache License, Version 2.0 (the "License");
 *    you may not use this file except in compliance with the License.
 *    You may obtain a copy of the License at
 *
 *        http://www.apache.org/licenses/LICENSE-2.0
 *
 *    Unless required by applicable law or agreed to in writing, software
 *    distributed under the License is distributed on an "AS IS" BASIS,
 *    WITHOUT WARRANTIES OR CONDITIONS OF ANY KIND, either express or implied.
 *    See the License for the specific language governing permissions and
 *    limitations under the License.
 */

#include <app/clusters/unit-localization-server/unit-localization-server.h>
#include <app/persistence/AttributePersistence.h>

#include <app/server-cluster/AttributeListBuilder.h>
#include <app/server-cluster/OptionalAttributeSet.h>
#include <clusters/UnitLocalization/Metadata.h>
#include <platform/DeviceInfoProvider.h>
#include <tracing/macros.h>

using namespace chip;
using namespace chip::app;
using namespace chip::app::Clusters;
using namespace chip::app::Clusters::UnitLocalization;
using namespace chip::app::Clusters::UnitLocalization::Attributes;

UnitLocalizationCluster::UnitLocalizationCluster(EndpointId endpointId, BitFlags<UnitLocalization::Feature> feature) :
    DefaultServerCluster({ endpointId, UnitLocalization::Id }), mFeatures{ feature }
{}

CHIP_ERROR UnitLocalizationCluster::SetSupportedTemperatureUnits(DataModel::List<TempUnitEnum> & units)
{
    VerifyOrReturnError(units.size() >= kMinSupportedLocalizationUnits, CHIP_IM_GLOBAL_STATUS(ConstraintError));
    VerifyOrReturnError(units.size() <= kMaxSupportedLocalizationUnits, CHIP_IM_GLOBAL_STATUS(ConstraintError));

    size_t i = 0;
    for (auto & item : units)
    {
        mUnitsBuffer[i++] = item;
    }
    mSupportedTemperatureUnits = DataModel::List<TempUnitEnum>(mUnitsBuffer, units.size());
    ChipLogProgress(Zcl, "Set number of supported temperature units to: %u",
                    static_cast<unsigned int>(mSupportedTemperatureUnits.size()));
    return CHIP_NO_ERROR;
}

CHIP_ERROR UnitLocalizationCluster::Startup(ServerClusterContext & context)
{
    ReturnErrorOnFailure(DefaultServerCluster::Startup(context));

    AttributePersistence attrPersistence{ context.attributeStorage };

    auto defTempUnit = mTemperatureUnit;
    attrPersistence.LoadNativeEndianValue(ConcreteAttributePath(mPath.mEndpointId, mPath.mClusterId, TemperatureUnit::Id),
                                          mTemperatureUnit, defTempUnit);
    return CHIP_NO_ERROR;
}

CHIP_ERROR UnitLocalizationCluster::Attributes(const ConcreteClusterPath & path,
                                               ReadOnlyBufferBuilder<DataModel::AttributeEntry> & builder)
{
    static constexpr DataModel::AttributeEntry optionalAttributes[] = { TemperatureUnit::kMetadataEntry,
                                                                        SupportedTemperatureUnits::kMetadataEntry };

    AttributeListBuilder listBuilder(builder);

    OptionalAttributeSet<TemperatureUnit::Id, SupportedTemperatureUnits::Id> optionalAttributeSet;

    if (mFeatures.Has(UnitLocalization::Feature::kTemperatureUnit))
    {
        optionalAttributeSet.Set<TemperatureUnit::Id>();
        optionalAttributeSet.Set<SupportedTemperatureUnits::Id>();
    }

    return listBuilder.Append(kMandatoryMetadata, Span(optionalAttributes), optionalAttributeSet);
}

DataModel::ActionReturnStatus UnitLocalizationCluster::WriteImpl(const DataModel::WriteAttributeRequest & request,
                                                                 AttributeValueDecoder & decoder)
{

    if (request.path.mAttributeId == TemperatureUnit::Id)
    {
        AttributePersistence persistence{ mContext->attributeStorage };
        return persistence.DecodeAndStoreNativeEndianValue(request.path, decoder, mTemperatureUnit);
    }

    return Protocols::InteractionModel::Status::UnsupportedWrite;
}

DataModel::ActionReturnStatus UnitLocalizationCluster::WriteAttribute(const DataModel::WriteAttributeRequest & request,
                                                                      AttributeValueDecoder & decoder)
{
<<<<<<< HEAD
    return NotifyAttributeChangedIfSuccess(request.path.mAttributeId, WriteImpl(request, decoder));
=======
    TEMPORARY_RETURN_IGNORED UnitLocalizationServer::Instance().Init();
    AttributeAccessInterfaceRegistry::Instance().Register(&UnitLocalizationServer::Instance());
>>>>>>> 3f79b040
}

DataModel::ActionReturnStatus UnitLocalizationCluster::ReadAttribute(const DataModel::ReadAttributeRequest & request,
                                                                     AttributeValueEncoder & encoder)
{
    switch (request.path.mAttributeId)
    {
    case UnitLocalization::Attributes::TemperatureUnit::Id:
        return encoder.Encode(mTemperatureUnit);

    case UnitLocalization::Attributes::SupportedTemperatureUnits::Id:
        return encoder.Encode(mSupportedTemperatureUnits);

    case UnitLocalization::Attributes::FeatureMap::Id:
        return encoder.Encode(mFeatures);

    case UnitLocalization::Attributes::ClusterRevision::Id:
        return encoder.Encode(UnitLocalization::kRevision);

    default:
        return Protocols::InteractionModel::Status::UnsupportedAttribute;
    }
}

UnitLocalizationClusterWithMigration::UnitLocalizationClusterWithMigration(EndpointId endpointId,
                                                                           BitFlags<UnitLocalization::Feature> feature) :
    UnitLocalizationCluster(endpointId, feature)
{}

CHIP_ERROR UnitLocalizationClusterWithMigration::Startup(ServerClusterContext & context)
{
    static constexpr AttributeId attributesToUpdate[] = { UnitLocalization::Attributes::TemperatureUnit::Id };
    MigrateFromSafeAttributePersistenceProvider(mPath, Span(attributesToUpdate), context.storage);
    return UnitLocalizationCluster::Startup(context);
}<|MERGE_RESOLUTION|>--- conflicted
+++ resolved
@@ -96,12 +96,8 @@
 DataModel::ActionReturnStatus UnitLocalizationCluster::WriteAttribute(const DataModel::WriteAttributeRequest & request,
                                                                       AttributeValueDecoder & decoder)
 {
-<<<<<<< HEAD
-    return NotifyAttributeChangedIfSuccess(request.path.mAttributeId, WriteImpl(request, decoder));
-=======
     TEMPORARY_RETURN_IGNORED UnitLocalizationServer::Instance().Init();
     AttributeAccessInterfaceRegistry::Instance().Register(&UnitLocalizationServer::Instance());
->>>>>>> 3f79b040
 }
 
 DataModel::ActionReturnStatus UnitLocalizationCluster::ReadAttribute(const DataModel::ReadAttributeRequest & request,
