--- conflicted
+++ resolved
@@ -183,13 +183,8 @@
 
     ByteSpan locationSpan(location, locationLen);
 
-<<<<<<< HEAD
-    status = delegate->HandleQueryImage(vendorId, productId, hardwareVersion, softwareVersion, protocolsSupported, locationSpan,
-                                        clientCanConsent, metadataForProvider);
-=======
-    status = delegate->HandleQueryImage(commandObj, vendorId, productId, imageType, hardwareVersion, currentVersion,
-                                        protocolsSupported, locationSpan, clientCanConsent, metadataForProvider);
->>>>>>> 809b81a4
+    status = delegate->HandleQueryImage(commandObj, vendorId, productId, hardwareVersion, softwareVersion, protocolsSupported,
+                                        locationSpan, requestorCanConsent, metadataForProvider);
     if (status != EMBER_ZCL_STATUS_SUCCESS)
     {
         emberAfSendImmediateDefaultResponse(status);
