--- conflicted
+++ resolved
@@ -33,16 +33,10 @@
 {
 public:
     // TODO(#8605): protocolsSupported should be list of OTADownloadProtocol enums, not uint8_t
-<<<<<<< HEAD
-    virtual EmberAfStatus HandleQueryImage(uint16_t vendorId, uint16_t productId, uint16_t hardwareVersion,
-                                           uint32_t softwareVersion, uint8_t protocolsSupported, const chip::ByteSpan & location,
-                                           bool clientCanConsent, const chip::ByteSpan & metadataForProvider) = 0;
-=======
-    virtual EmberAfStatus HandleQueryImage(CommandHandler * commandObj, uint16_t vendorId, uint16_t productId, uint16_t imageType,
-                                           uint16_t hardwareVersion, uint32_t currentVersion, uint8_t protocolsSupported,
-                                           const chip::ByteSpan & location, bool clientCanConsent,
+    virtual EmberAfStatus HandleQueryImage(CommandHandler * commandObj, uint16_t vendorId, uint16_t productId,
+                                           uint16_t hardwareVersion, uint32_t softwareVersion, uint8_t protocolsSupported,
+                                           const chip::ByteSpan & location, bool requestorCanConsent,
                                            const chip::ByteSpan & metadataForProvider) = 0;
->>>>>>> 809b81a4
 
     virtual EmberAfStatus HandleApplyUpdateRequest(CommandHandler * commandObj, const chip::ByteSpan & updateToken,
                                                    uint32_t newVersion) = 0;
