--- conflicted
+++ resolved
@@ -784,13 +784,8 @@
     // Do not send the ConnectNetworkResponse if in non-concurrent mode
 #else
     commandHandle->AddResponse(mPath, response);
-<<<<<<< HEAD
 #endif
-
-    if (commissioningError == NetworkCommissioningStatusEnum::kSuccess)
-=======
     if (commissioningError == Status::kSuccess)
->>>>>>> a3c5d19e
     {
         CommitSavedBreadcrumb();
     }
