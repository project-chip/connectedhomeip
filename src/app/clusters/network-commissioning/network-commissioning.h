/*
 *    Copyright (c) 2025 Project CHIP Authors
 *    All rights reserved.
 *
 *    Licensed under the Apache License, Version 2.0 (the "License");
 *    you may not use this file except in compliance with the License.
 *    You may obtain a copy of the License at
 *
 *        http://www.apache.org/licenses/LICENSE-2.0
 *
 *    Unless required by applicable law or agreed to in writing, software
 *    distributed under the License is distributed on an "AS IS" BASIS,
 *    WITHOUT WARRANTIES OR CONDITIONS OF ANY KIND, either express or implied.
 *    See the License for the specific language governing permissions and
 *    limitations under the License.
 */
#pragma once

<<<<<<< HEAD
#include <app-common/zap-generated/cluster-objects.h>
#include <app/AttributeAccessInterface.h>
#include <app/CommandHandlerInterface.h>
#include <app/data-model/Nullable.h>
#include <lib/support/IntrusiveList.h>
#include <lib/support/ThreadOperationalDataset.h>
#include <lib/support/Variant.h>
#include <platform/NetworkCommissioning.h>
#include <platform/PlatformManager.h>
#include <platform/internal/DeviceNetworkInfo.h>

namespace chip {
namespace app {
namespace Clusters {
namespace NetworkCommissioning {

// Instance inherits privately from this class to participate in Instance::sInstances
class InstanceListNode : public IntrusiveListNodeBase<>
{
};

// TODO: Use macro to disable some wifi or thread
class Instance : public CommandHandlerInterface,
                 public AttributeAccessInterface,
#if CHIP_DEVICE_CONFIG_SUPPORTS_CONCURRENT_CONNECTION
                 private InstanceListNode,
#endif
                 public DeviceLayer::NetworkCommissioning::Internal::BaseDriver::NetworkStatusChangeCallback,
                 public DeviceLayer::NetworkCommissioning::Internal::WirelessDriver::ConnectCallback,
                 public DeviceLayer::NetworkCommissioning::WiFiDriver::ScanCallback,
                 public DeviceLayer::NetworkCommissioning::ThreadDriver::ScanCallback
{
public:
    /**
     * Register will register the network commissioning instance to the attribute and command dispatching route.
     */
    CHIP_ERROR Init();
    void Shutdown();

    // CommandHandlerInterface
    void InvokeCommand(HandlerContext & ctx) override;
    CHIP_ERROR RetrieveAcceptedCommands(const ConcreteClusterPath & cluster,
                                        ReadOnlyBufferBuilder<DataModel::AcceptedCommandEntry> & builder) override;
    CHIP_ERROR RetrieveGeneratedCommands(const ConcreteClusterPath & cluster, ReadOnlyBufferBuilder<CommandId> & builder) override;

    // AttributeAccessInterface
    CHIP_ERROR Read(const ConcreteReadAttributePath & aPath, AttributeValueEncoder & aEncoder) override;
    CHIP_ERROR Write(const ConcreteDataAttributePath & aPath, AttributeValueDecoder & aDecoder) override;

    // BaseDriver::NetworkStatusChangeCallback
    void OnNetworkingStatusChange(DeviceLayer::NetworkCommissioning::Status aCommissioningError, Optional<ByteSpan> aNetworkId,
                                  Optional<int32_t> aConnectStatus) override;

    // WirelessDriver::ConnectCallback
    void OnResult(DeviceLayer::NetworkCommissioning::Status commissioningError, CharSpan errorText,
                  int32_t interfaceStatus) override;

    // WiFiDriver::ScanCallback
    void OnFinished(DeviceLayer::NetworkCommissioning::Status err, CharSpan debugText,
                    DeviceLayer::NetworkCommissioning::WiFiScanResponseIterator * networks) override;

    // ThreadDriver::ScanCallback
    void OnFinished(DeviceLayer::NetworkCommissioning::Status err, CharSpan debugText,
                    DeviceLayer::NetworkCommissioning::ThreadScanResponseIterator * networks) override;

private:
    static void OnPlatformEventHandler(const DeviceLayer::ChipDeviceEvent * event, intptr_t arg);
    void OnCommissioningComplete();
    void OnFailSafeTimerExpired();
#if !CHIP_DEVICE_CONFIG_SUPPORTS_CONCURRENT_CONNECTION
    void SendNonConcurrentConnectNetworkResponse();
#endif

// TODO: This could be guarded by a separate multi-interface condition instead
#if CHIP_DEVICE_CONFIG_SUPPORTS_CONCURRENT_CONNECTION
    class NetworkInstanceList : public IntrusiveList<InstanceListNode>
    {
    public:
        ~NetworkInstanceList() { this->Clear(); }
    };

    static NetworkInstanceList sInstances;
#endif

    EndpointId mEndpointId = kInvalidEndpointId;
    const BitFlags<Feature> mFeatureFlags;

    DeviceLayer::NetworkCommissioning::Internal::WirelessDriver * const mpWirelessDriver;
    DeviceLayer::NetworkCommissioning::Internal::BaseDriver * const mpBaseDriver;

    Variant<DeviceLayer::NetworkCommissioning::WiFiDriver *, DeviceLayer::NetworkCommissioning::ThreadDriver *> mpDriver;

    app::CommandHandler::Handle mAsyncCommandHandle;

    ConcreteCommandPath mPath = ConcreteCommandPath(0, 0, 0);

    // Last* attributes
    // Setting these values don't have to care about parallel requests, since we will reject other requests when there is another
    // request ongoing.
    // These values can be updated via OnNetworkingStatusChange callback, ScanCallback::OnFinished and ConnectCallback::OnResult.
    Attributes::LastNetworkingStatus::TypeInfo::Type mLastNetworkingStatusValue;
    Attributes::LastConnectErrorValue::TypeInfo::Type mLastConnectErrorValue;
    uint8_t mConnectingNetworkID[DeviceLayer::NetworkCommissioning::kMaxNetworkIDLen];
    uint8_t mConnectingNetworkIDLen = 0;
    uint8_t mLastNetworkID[DeviceLayer::NetworkCommissioning::kMaxNetworkIDLen];
    uint8_t mLastNetworkIDLen = 0;
    Optional<uint64_t> mCurrentOperationBreadcrumb;
    bool mScanningWasDirected = false;

    void SetLastNetworkingStatusValue(Attributes::LastNetworkingStatus::TypeInfo::Type networkingStatusValue);
    void SetLastConnectErrorValue(Attributes::LastConnectErrorValue::TypeInfo::Type connectErrorValue);
    void SetLastNetworkId(ByteSpan lastNetworkId);
    void ReportNetworksListChanged() const;

#if CHIP_DEVICE_CONFIG_SUPPORTS_CONCURRENT_CONNECTION
    // Disconnect if the current connection is not in the Networks list
    void DisconnectLingeringConnection();
#endif

    // Commits the breadcrumb value saved in mCurrentOperationBreadcrumb to the breadcrumb attribute in GeneralCommissioning
    // cluster. Will set mCurrentOperationBreadcrumb to NullOptional.
    void CommitSavedBreadcrumb();

    // Sets the breadcrumb attribute in GeneralCommissioning cluster, no-op when breadcrumbValue is NullOptional.
    void UpdateBreadcrumb(const Optional<uint64_t> & breadcrumbValue);

    // Actual handlers of the commands
    void HandleScanNetworks(HandlerContext & ctx, const Commands::ScanNetworks::DecodableType & req);
    void HandleAddOrUpdateWiFiNetwork(HandlerContext & ctx, const Commands::AddOrUpdateWiFiNetwork::DecodableType & req);
    void HandleAddOrUpdateWiFiNetworkWithPDC(HandlerContext & ctx, const Commands::AddOrUpdateWiFiNetwork::DecodableType & req);
    void HandleAddOrUpdateThreadNetwork(HandlerContext & ctx, const Commands::AddOrUpdateThreadNetwork::DecodableType & req);
    void HandleRemoveNetwork(HandlerContext & ctx, const Commands::RemoveNetwork::DecodableType & req);
    void HandleConnectNetwork(HandlerContext & ctx, const Commands::ConnectNetwork::DecodableType & req);
    void HandleReorderNetwork(HandlerContext & ctx, const Commands::ReorderNetwork::DecodableType & req);
    void HandleNonConcurrentConnectNetwork(void);
    void HandleQueryIdentity(HandlerContext & ctx, const Commands::QueryIdentity::DecodableType & req);

public:
    Instance(EndpointId aEndpointId, DeviceLayer::NetworkCommissioning::WiFiDriver * apDelegate);
    Instance(EndpointId aEndpointId, DeviceLayer::NetworkCommissioning::ThreadDriver * apDelegate);
    Instance(EndpointId aEndpointId, DeviceLayer::NetworkCommissioning::EthernetDriver * apDelegate);
    virtual ~Instance()
    {
#if CHIP_DEVICE_CONFIG_SUPPORTS_CONCURRENT_CONNECTION
        if (IsInList())
        {
            sInstances.Remove(this);
        }
#endif
    }
};

} // namespace NetworkCommissioning
} // namespace Clusters
} // namespace app
} // namespace chip
=======
// This is a backwards compatibility shim only. Consider not using this include
#include "CodegenInstance.h"
>>>>>>> 6d6400ab
<|MERGE_RESOLUTION|>--- conflicted
+++ resolved
@@ -16,164 +16,5 @@
  */
 #pragma once
 
-<<<<<<< HEAD
-#include <app-common/zap-generated/cluster-objects.h>
-#include <app/AttributeAccessInterface.h>
-#include <app/CommandHandlerInterface.h>
-#include <app/data-model/Nullable.h>
-#include <lib/support/IntrusiveList.h>
-#include <lib/support/ThreadOperationalDataset.h>
-#include <lib/support/Variant.h>
-#include <platform/NetworkCommissioning.h>
-#include <platform/PlatformManager.h>
-#include <platform/internal/DeviceNetworkInfo.h>
-
-namespace chip {
-namespace app {
-namespace Clusters {
-namespace NetworkCommissioning {
-
-// Instance inherits privately from this class to participate in Instance::sInstances
-class InstanceListNode : public IntrusiveListNodeBase<>
-{
-};
-
-// TODO: Use macro to disable some wifi or thread
-class Instance : public CommandHandlerInterface,
-                 public AttributeAccessInterface,
-#if CHIP_DEVICE_CONFIG_SUPPORTS_CONCURRENT_CONNECTION
-                 private InstanceListNode,
-#endif
-                 public DeviceLayer::NetworkCommissioning::Internal::BaseDriver::NetworkStatusChangeCallback,
-                 public DeviceLayer::NetworkCommissioning::Internal::WirelessDriver::ConnectCallback,
-                 public DeviceLayer::NetworkCommissioning::WiFiDriver::ScanCallback,
-                 public DeviceLayer::NetworkCommissioning::ThreadDriver::ScanCallback
-{
-public:
-    /**
-     * Register will register the network commissioning instance to the attribute and command dispatching route.
-     */
-    CHIP_ERROR Init();
-    void Shutdown();
-
-    // CommandHandlerInterface
-    void InvokeCommand(HandlerContext & ctx) override;
-    CHIP_ERROR RetrieveAcceptedCommands(const ConcreteClusterPath & cluster,
-                                        ReadOnlyBufferBuilder<DataModel::AcceptedCommandEntry> & builder) override;
-    CHIP_ERROR RetrieveGeneratedCommands(const ConcreteClusterPath & cluster, ReadOnlyBufferBuilder<CommandId> & builder) override;
-
-    // AttributeAccessInterface
-    CHIP_ERROR Read(const ConcreteReadAttributePath & aPath, AttributeValueEncoder & aEncoder) override;
-    CHIP_ERROR Write(const ConcreteDataAttributePath & aPath, AttributeValueDecoder & aDecoder) override;
-
-    // BaseDriver::NetworkStatusChangeCallback
-    void OnNetworkingStatusChange(DeviceLayer::NetworkCommissioning::Status aCommissioningError, Optional<ByteSpan> aNetworkId,
-                                  Optional<int32_t> aConnectStatus) override;
-
-    // WirelessDriver::ConnectCallback
-    void OnResult(DeviceLayer::NetworkCommissioning::Status commissioningError, CharSpan errorText,
-                  int32_t interfaceStatus) override;
-
-    // WiFiDriver::ScanCallback
-    void OnFinished(DeviceLayer::NetworkCommissioning::Status err, CharSpan debugText,
-                    DeviceLayer::NetworkCommissioning::WiFiScanResponseIterator * networks) override;
-
-    // ThreadDriver::ScanCallback
-    void OnFinished(DeviceLayer::NetworkCommissioning::Status err, CharSpan debugText,
-                    DeviceLayer::NetworkCommissioning::ThreadScanResponseIterator * networks) override;
-
-private:
-    static void OnPlatformEventHandler(const DeviceLayer::ChipDeviceEvent * event, intptr_t arg);
-    void OnCommissioningComplete();
-    void OnFailSafeTimerExpired();
-#if !CHIP_DEVICE_CONFIG_SUPPORTS_CONCURRENT_CONNECTION
-    void SendNonConcurrentConnectNetworkResponse();
-#endif
-
-// TODO: This could be guarded by a separate multi-interface condition instead
-#if CHIP_DEVICE_CONFIG_SUPPORTS_CONCURRENT_CONNECTION
-    class NetworkInstanceList : public IntrusiveList<InstanceListNode>
-    {
-    public:
-        ~NetworkInstanceList() { this->Clear(); }
-    };
-
-    static NetworkInstanceList sInstances;
-#endif
-
-    EndpointId mEndpointId = kInvalidEndpointId;
-    const BitFlags<Feature> mFeatureFlags;
-
-    DeviceLayer::NetworkCommissioning::Internal::WirelessDriver * const mpWirelessDriver;
-    DeviceLayer::NetworkCommissioning::Internal::BaseDriver * const mpBaseDriver;
-
-    Variant<DeviceLayer::NetworkCommissioning::WiFiDriver *, DeviceLayer::NetworkCommissioning::ThreadDriver *> mpDriver;
-
-    app::CommandHandler::Handle mAsyncCommandHandle;
-
-    ConcreteCommandPath mPath = ConcreteCommandPath(0, 0, 0);
-
-    // Last* attributes
-    // Setting these values don't have to care about parallel requests, since we will reject other requests when there is another
-    // request ongoing.
-    // These values can be updated via OnNetworkingStatusChange callback, ScanCallback::OnFinished and ConnectCallback::OnResult.
-    Attributes::LastNetworkingStatus::TypeInfo::Type mLastNetworkingStatusValue;
-    Attributes::LastConnectErrorValue::TypeInfo::Type mLastConnectErrorValue;
-    uint8_t mConnectingNetworkID[DeviceLayer::NetworkCommissioning::kMaxNetworkIDLen];
-    uint8_t mConnectingNetworkIDLen = 0;
-    uint8_t mLastNetworkID[DeviceLayer::NetworkCommissioning::kMaxNetworkIDLen];
-    uint8_t mLastNetworkIDLen = 0;
-    Optional<uint64_t> mCurrentOperationBreadcrumb;
-    bool mScanningWasDirected = false;
-
-    void SetLastNetworkingStatusValue(Attributes::LastNetworkingStatus::TypeInfo::Type networkingStatusValue);
-    void SetLastConnectErrorValue(Attributes::LastConnectErrorValue::TypeInfo::Type connectErrorValue);
-    void SetLastNetworkId(ByteSpan lastNetworkId);
-    void ReportNetworksListChanged() const;
-
-#if CHIP_DEVICE_CONFIG_SUPPORTS_CONCURRENT_CONNECTION
-    // Disconnect if the current connection is not in the Networks list
-    void DisconnectLingeringConnection();
-#endif
-
-    // Commits the breadcrumb value saved in mCurrentOperationBreadcrumb to the breadcrumb attribute in GeneralCommissioning
-    // cluster. Will set mCurrentOperationBreadcrumb to NullOptional.
-    void CommitSavedBreadcrumb();
-
-    // Sets the breadcrumb attribute in GeneralCommissioning cluster, no-op when breadcrumbValue is NullOptional.
-    void UpdateBreadcrumb(const Optional<uint64_t> & breadcrumbValue);
-
-    // Actual handlers of the commands
-    void HandleScanNetworks(HandlerContext & ctx, const Commands::ScanNetworks::DecodableType & req);
-    void HandleAddOrUpdateWiFiNetwork(HandlerContext & ctx, const Commands::AddOrUpdateWiFiNetwork::DecodableType & req);
-    void HandleAddOrUpdateWiFiNetworkWithPDC(HandlerContext & ctx, const Commands::AddOrUpdateWiFiNetwork::DecodableType & req);
-    void HandleAddOrUpdateThreadNetwork(HandlerContext & ctx, const Commands::AddOrUpdateThreadNetwork::DecodableType & req);
-    void HandleRemoveNetwork(HandlerContext & ctx, const Commands::RemoveNetwork::DecodableType & req);
-    void HandleConnectNetwork(HandlerContext & ctx, const Commands::ConnectNetwork::DecodableType & req);
-    void HandleReorderNetwork(HandlerContext & ctx, const Commands::ReorderNetwork::DecodableType & req);
-    void HandleNonConcurrentConnectNetwork(void);
-    void HandleQueryIdentity(HandlerContext & ctx, const Commands::QueryIdentity::DecodableType & req);
-
-public:
-    Instance(EndpointId aEndpointId, DeviceLayer::NetworkCommissioning::WiFiDriver * apDelegate);
-    Instance(EndpointId aEndpointId, DeviceLayer::NetworkCommissioning::ThreadDriver * apDelegate);
-    Instance(EndpointId aEndpointId, DeviceLayer::NetworkCommissioning::EthernetDriver * apDelegate);
-    virtual ~Instance()
-    {
-#if CHIP_DEVICE_CONFIG_SUPPORTS_CONCURRENT_CONNECTION
-        if (IsInList())
-        {
-            sInstances.Remove(this);
-        }
-#endif
-    }
-};
-
-} // namespace NetworkCommissioning
-} // namespace Clusters
-} // namespace app
-} // namespace chip
-=======
 // This is a backwards compatibility shim only. Consider not using this include
-#include "CodegenInstance.h"
->>>>>>> 6d6400ab
+#include "CodegenInstance.h"