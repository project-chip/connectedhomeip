/*
 *    Copyright (c) 2025 Project CHIP Authors
 *
 *    Licensed under the Apache License, Version 2.0 (the "License");
 *    you may not use this file except in compliance with the License.
 *    You may obtain a copy of the License at
 *
 *        http://www.apache.org/licenses/LICENSE-2.0
 *
 *    Unless required by applicable law or agreed to in writing, software
 *    distributed under the License is distributed on an "AS IS" BASIS,
 *    WITHOUT WARRANTIES OR CONDITIONS OF ANY KIND, either express or implied.
 *    See the License for the specific language governing permissions and
 *    limitations under the License.
 */
#include <pw_unit_test/framework.h>

#include <app/clusters/group-key-mgmt-server/GroupKeyManagementCluster.h>
#include <app/server-cluster/DefaultServerCluster.h>
#include <app/server-cluster/testing/AttributeTesting.h>
#include <app/server-cluster/testing/ClusterTester.h>
#include <app/server-cluster/testing/TestServerClusterContext.h>
#include <app/server-cluster/testing/ValidateGlobalAttributes.h>
#include <clusters/GroupKeyManagement/ClusterId.h>
#include <clusters/GroupKeyManagement/Enums.h>
#include <clusters/GroupKeyManagement/Ids.h>
#include <clusters/GroupKeyManagement/Metadata.h>
#include <clusters/GroupKeyManagement/Structs.h>
#include <credentials/GroupDataProvider.h>
#include <lib/core/CHIPError.h>
#include <lib/support/ReadOnlyBuffer.h>
namespace {
using namespace chip;
using namespace chip::app;
using namespace chip::app::Clusters;
using namespace chip::app::DataModel;
using namespace chip::Testing;
using chip::Testing::IsAcceptedCommandsListEqualTo;
using chip::Testing::IsAttributesListEqualTo;
using chip::Testing::IsGeneratedCommandsListEqualTo;

<<<<<<< HEAD
struct TestGroupKeyManagementCluster : public ::testing::Test
{
    static void SetUpTestSuite() { ASSERT_EQ(chip::Platform::MemoryInit(), CHIP_NO_ERROR); }
    static void TearDownTestSuite() { chip::Platform::MemoryShutdown(); }
};

TEST_F(TestGroupKeyManagementCluster, CompileTest)
{
    GroupKeyManagementCluster cluster;
    ASSERT_EQ(cluster.GetClusterFlags({ kRootEndpointId, GroupKeyManagement::Id }), BitFlags<ClusterQualityFlags>());
}

TEST_F(TestGroupKeyManagementCluster, CommandsTest)
{
    GroupKeyManagementCluster cluster;

    // Check required accepted commands are present
    ASSERT_TRUE(IsAcceptedCommandsListEqualTo(cluster,
                                              {
                                                  GroupKeyManagement::Commands::KeySetWrite::kMetadataEntry,
                                                  GroupKeyManagement::Commands::KeySetRead::kMetadataEntry,
                                                  GroupKeyManagement::Commands::KeySetRemove::kMetadataEntry,
                                                  GroupKeyManagement::Commands::KeySetReadAllIndices::kMetadataEntry,
                                              }));

    // Check required generated commands are present
    ASSERT_TRUE(IsGeneratedCommandsListEqualTo(cluster,
                                               {
                                                   GroupKeyManagement::Commands::KeySetReadAllIndicesResponse::Id,
                                                   GroupKeyManagement::Commands::KeySetReadResponse::Id,
                                               }));
}

TEST_F(TestGroupKeyManagementCluster, AttributesTest)
{
    GroupKeyManagementCluster cluster;
    std::vector<app::DataModel::AttributeEntry> mandatoryAttributes(GroupKeyManagement::Attributes::kMandatoryMetadata.begin(),
                                                                    GroupKeyManagement::Attributes::kMandatoryMetadata.end());

    // There are only mandatory attributes in this cluster, so it should match the ones in Metadata exactly
    ASSERT_TRUE(chip::Testing::IsAttributesListEqualTo(cluster, std::move(mandatoryAttributes)));
}
=======
chip::FabricIndex kTestFabricIndex = Testing::kTestFabrixIndex;
const chip::GroupId kTestGroupId   = 0x1234;
constexpr uint16_t kTestKeySetId   = 1;
>>>>>>> 91200d34

namespace TestHelpers {

GroupKeyManagement::Structs::GroupKeyMapStruct::Type CreateKey(GroupId groupId, uint16_t keySetId, FabricIndex fabricIndex)
{
    GroupKeyManagement::Structs::GroupKeyMapStruct::Type key;
    key.groupId       = groupId;
    key.groupKeySetID = keySetId;
    key.fabricIndex   = fabricIndex;
    return key;
}
std::vector<GroupKeyManagement::Structs::GroupKeyMapStruct::Type>
CreateGroupKeyMapList(size_t count, FabricIndex fabricIndex, GroupId startGroupId = kTestGroupId,
                      uint16_t startKeySetId = kTestKeySetId, uint16_t groupIdIncrement = 1, uint16_t keySetIdIncrement = 1)
{
    std::vector<GroupKeyManagement::Structs::GroupKeyMapStruct::Type> list;
    for (size_t i = 0; i < count; ++i)
    {
        GroupId currentGroupId   = static_cast<GroupId>(startGroupId + (i * groupIdIncrement));
        uint16_t currentKeySetId = static_cast<uint16_t>(startKeySetId + (i * keySetIdIncrement));
        list.push_back(CreateKey(currentGroupId, currentKeySetId, fabricIndex));
    }
    return list;
}

} // namespace TestHelpers

struct TestGroupKeyManagementCluster : public ::testing::Test
{

    static void SetUpTestSuite() { ASSERT_EQ(chip::Platform::MemoryInit(), CHIP_NO_ERROR); }
    static void TearDownTestSuite() { chip::Platform::MemoryShutdown(); }

    TestServerClusterContext mTestContext;
    Credentials::GroupDataProviderImpl mRealProvider;
    Crypto::DefaultSessionKeystore mMockKeystore;
    FabricTestFixture fabricHelper{ &mTestContext.StorageDelegate() };

    GroupKeyManagementCluster mCluster{ fabricHelper.GetFabricTable() };

    ClusterTester tester{ mCluster };

    void SetUp() override
    {
        auto * storage = &mTestContext.StorageDelegate();

        mRealProvider.SetStorageDelegate(storage);
        mRealProvider.SetSessionKeystore(&mMockKeystore);
        ASSERT_EQ(mRealProvider.Init(), CHIP_NO_ERROR);
        ASSERT_EQ(mCluster.Startup(mTestContext.Get()), CHIP_NO_ERROR);
        CHIP_ERROR err = fabricHelper.SetUpTestFabric(kTestFabricIndex);
        ASSERT_EQ(err, CHIP_NO_ERROR);
        Credentials::SetGroupDataProvider(&mRealProvider);
        tester.SetFabricIndex(kTestFabricIndex);
    }

    void TearDown() override
    {
        tester.SetFabricIndex(kUndefinedFabricIndex);
        mCluster.Shutdown(ClusterShutdownType::kClusterShutdown);
        Credentials::SetGroupDataProvider(nullptr);
        CHIP_ERROR err = fabricHelper.TearDownTestFabric(kTestFabricIndex);
        ASSERT_EQ(err, CHIP_NO_ERROR);
        mRealProvider.Finish();
    }
    // Writes a list of group keys to the GroupKeyMap attribute for a given fabric.
    // Used to set up test scenarios with pre-existing keys.
    void PrepopulateGroupKeyMap(const std::vector<GroupKeyManagement::Structs::GroupKeyMapStruct::Type> & keys,
                                FabricIndex fabricIndex)
    {
        auto listToWrite =
            app::DataModel::List<const GroupKeyManagement::Structs::GroupKeyMapStruct::Type>(keys.data(), keys.size());

        CHIP_ERROR err = tester.WriteAttribute(GroupKeyManagement::Attributes::GroupKeyMap::Id, listToWrite).GetUnderlyingError();
        ASSERT_EQ(err, CHIP_NO_ERROR);
    }

    // Checks that the stored group keys for a fabric match the expected list.
    // Validates group IDs and keyset IDs to ensure attribute writes succeeded.
    void VerifyGroupKeysMatch(const FabricIndex fabricIndex,
                              const std::vector<GroupKeyManagement::Structs::GroupKeyMapStruct::Type> & expectedKeys)
    {
        auto * iterator = mRealProvider.IterateGroupKeys(fabricIndex);
        ASSERT_NE(iterator, nullptr);

        ASSERT_EQ(iterator->Count(), expectedKeys.size());

        size_t i = 0;
        Credentials::GroupDataProvider::GroupKey storedKey;
        while (iterator->Next(storedKey))
        {
            ASSERT_LT(i, expectedKeys.size());
            EXPECT_EQ(storedKey.group_id, expectedKeys[i].groupId);
            EXPECT_EQ(storedKey.keyset_id, expectedKeys[i].groupKeySetID);
            ++i;
        }

        ASSERT_EQ(i, expectedKeys.size());
        iterator->Release(); // ensure this frees memory or returns to pool
    }
};

TEST_F(TestGroupKeyManagementCluster, CompileTest)
{
    ASSERT_EQ(mCluster.GetClusterFlags({ kRootEndpointId, GroupKeyManagement::Id }), BitFlags<ClusterQualityFlags>());
}

TEST_F(TestGroupKeyManagementCluster, CommandsTest)
{
    ConcreteClusterPath groupKeyManagementPath = ConcreteClusterPath(kRootEndpointId, GroupKeyManagement::Id);

    // Check required accepted commands are present
    ReadOnlyBufferBuilder<DataModel::AcceptedCommandEntry> acceptedCommandsBuilder;
    ASSERT_EQ(mCluster.AcceptedCommands(groupKeyManagementPath, acceptedCommandsBuilder), CHIP_NO_ERROR);
    ReadOnlyBuffer<DataModel::AcceptedCommandEntry> acceptedCommands = acceptedCommandsBuilder.TakeBuffer();
    ASSERT_EQ(acceptedCommands.size(), GroupKeyManagement::Commands::kAcceptedCommandsCount);

    ASSERT_EQ(acceptedCommands[0].commandId, GroupKeyManagement::Commands::KeySetWrite::Id);
    ASSERT_EQ(acceptedCommands[0].GetInvokePrivilege(),
              GroupKeyManagement::Commands::KeySetWrite::kMetadataEntry.GetInvokePrivilege());

    ASSERT_EQ(acceptedCommands[1].commandId, GroupKeyManagement::Commands::KeySetRead::Id);
    ASSERT_EQ(acceptedCommands[1].GetInvokePrivilege(),
              GroupKeyManagement::Commands::KeySetRead::kMetadataEntry.GetInvokePrivilege());

    ASSERT_EQ(acceptedCommands[2].commandId, GroupKeyManagement::Commands::KeySetRemove::Id);
    ASSERT_EQ(acceptedCommands[2].GetInvokePrivilege(),
              GroupKeyManagement::Commands::KeySetRemove::kMetadataEntry.GetInvokePrivilege());

    ASSERT_EQ(acceptedCommands[3].commandId, GroupKeyManagement::Commands::KeySetReadAllIndices::Id);
    ASSERT_EQ(acceptedCommands[3].GetInvokePrivilege(),
              GroupKeyManagement::Commands::KeySetReadAllIndices::kMetadataEntry.GetInvokePrivilege());

    // Check required generated commands are present
    ReadOnlyBufferBuilder<chip::CommandId> generatedCommandsBuilder;
    ASSERT_EQ(mCluster.GeneratedCommands(groupKeyManagementPath, generatedCommandsBuilder), CHIP_NO_ERROR);
    ReadOnlyBuffer<chip::CommandId> generatedCommands = generatedCommandsBuilder.TakeBuffer();

    ASSERT_EQ(generatedCommands.size(), GroupKeyManagement::Commands::kGeneratedCommandsCount);
    ASSERT_EQ(generatedCommands[0], GroupKeyManagement::Commands::KeySetReadAllIndicesResponse::Id);
    ASSERT_EQ(generatedCommands[1], GroupKeyManagement::Commands::KeySetReadResponse::Id);
}
TEST_F(TestGroupKeyManagementCluster, AttributesTest)
{
    std::vector<app::DataModel::AttributeEntry> mandatoryAttributes(GroupKeyManagement::Attributes::kMandatoryMetadata.begin(),
                                                                    GroupKeyManagement::Attributes::kMandatoryMetadata.end());

    // There are only mandatory attributes in this cluster, so it should match the ones in Metadata exactly
    ASSERT_TRUE(chip::Testing::IsAttributesListEqualTo(mCluster, std::move(mandatoryAttributes)));
}

// Cluster should accept writing multiple group keys with the same KeySetID but different Group IDs
TEST_F(TestGroupKeyManagementCluster, TestWriteGroupKeyMapAttributeSameKeySetDifferentGroup)
{
    auto keys = TestHelpers::CreateGroupKeyMapList(2, kTestFabricIndex, kTestGroupId, kTestKeySetId, 1, 0);
    PrepopulateGroupKeyMap(keys, kTestFabricIndex);
    VerifyGroupKeysMatch(kTestFabricIndex, keys);
}

// Cluster should reject a write containing duplicate keys for the same group/keyset combination.
TEST_F(TestGroupKeyManagementCluster, TestWriteGroupKeyMapAttributeDuplicateKey)
{
    //  Intentionally creates two identical entries (duplicate group/keyset combination).
    // by setting increments  to 0 (groupIdIncrement = 0, keySetIdIncrement = 0)
    auto keys = TestHelpers::CreateGroupKeyMapList(2, kTestFabricIndex, kTestGroupId, kTestKeySetId, 0, 0);

    auto listToWrite = app::DataModel::List<const GroupKeyManagement::Structs::GroupKeyMapStruct::Type>(keys.data(), keys.size());

    CHIP_ERROR err = tester.WriteAttribute(GroupKeyManagement::Attributes::GroupKeyMap::Id, listToWrite).GetUnderlyingError();

    ASSERT_EQ(err, CHIP_ERROR_DUPLICATE_KEY_ID);

    // Explicitly check that the write stops at the first duplicate entry,
    // but the valid entries processed *before* the error (i.e., keys[0]) are persisted.
    std::vector<GroupKeyManagement::Structs::GroupKeyMapStruct::Type> expectedKeys;
    expectedKeys.push_back(keys[0]);

    VerifyGroupKeysMatch(kTestFabricIndex, expectedKeys);
}

TEST_F(TestGroupKeyManagementCluster, TestWriteGroupKeyMapAttribute)
{
    auto keys = TestHelpers::CreateGroupKeyMapList(2, kTestFabricIndex);

    PrepopulateGroupKeyMap(keys, kTestFabricIndex);
    VerifyGroupKeysMatch(kTestFabricIndex, keys);
}

const chip::EndpointId kTestEndpoint1 = 10;
const chip::EndpointId kTestEndpoint2 = 11;
constexpr uint64_t kStartTimeOffset   = 100;

// spec states - group should be deleted if the endpoint member list's last member is removed
TEST_F(TestGroupKeyManagementCluster, TestGroupEndpointLifecycle)
{
    CHIP_ERROR err;

    auto doesGroupExist = [&](GroupId gid) {
        auto * iter = mRealProvider.IterateGroupInfo(kTestFabricIndex);
        if (iter == nullptr)
        {
            return false;
        }
        chip::Credentials::GroupDataProvider::GroupInfo info;
        bool found = false;
        while (iter->Next(info))
        {
            if (info.group_id == gid)
            {
                found = true;
                break;
            }
        }
        iter->Release();
        return found;
    };

    auto getEndpointCountForGroup = [&](GroupId gid) {
        auto * iter = mRealProvider.IterateEndpoints(kTestFabricIndex, gid);
        if (iter == nullptr)
        {
            return size_t(0);
        }
        size_t count = iter->Count();
        iter->Release();
        return count;
    };

    ASSERT_FALSE(doesGroupExist(kTestGroupId));
    ASSERT_EQ(getEndpointCountForGroup(kTestGroupId), 0u);

    err = mRealProvider.AddEndpoint(kTestFabricIndex, kTestGroupId, kTestEndpoint1);
    ASSERT_EQ(err, CHIP_NO_ERROR);

    ASSERT_TRUE(doesGroupExist(kTestGroupId));
    ASSERT_EQ(getEndpointCountForGroup(kTestGroupId), 1u);

    err = mRealProvider.AddEndpoint(kTestFabricIndex, kTestGroupId, kTestEndpoint2);
    ASSERT_EQ(err, CHIP_NO_ERROR);

    ASSERT_TRUE(doesGroupExist(kTestGroupId));
    ASSERT_EQ(getEndpointCountForGroup(kTestGroupId), 2u);

    err = mRealProvider.RemoveEndpoint(kTestFabricIndex, kTestGroupId, kTestEndpoint1);
    ASSERT_EQ(err, CHIP_NO_ERROR);

    ASSERT_TRUE(doesGroupExist(kTestGroupId));
    ASSERT_EQ(getEndpointCountForGroup(kTestGroupId), 1u);

    err = mRealProvider.RemoveEndpoint(kTestFabricIndex, kTestGroupId, kTestEndpoint2);
    ASSERT_EQ(err, CHIP_NO_ERROR);

    ASSERT_FALSE(doesGroupExist(kTestGroupId));
    ASSERT_EQ(getEndpointCountForGroup(kTestGroupId), 0u);
}

const uint64_t kStartTime = 123456789;

static const chip::Credentials::GroupDataProvider::EpochKey kKey = {
    .start_time = 0, .key = { 0x01, 0x02, 0x03, 0x04, 0x05, 0x06, 0x07, 0x08, 0x09, 0x0a, 0x0b, 0x0c, 0x0d, 0x0e, 0x0f, 0x10 }
};

static const chip::Credentials::GroupDataProvider::EpochKey kNewKey = {
    .start_time = 0, .key = { 0x09, 0x0a, 0x0b, 0x0c, 0x0d, 0x0e, 0x0f, 0x10, 0x01, 0x02, 0x03, 0x04, 0x05, 0x06, 0x07, 0x08 }
};

// writing a valid key set
TEST_F(TestGroupKeyManagementCluster, TestKeySetWriteCommand)
{

    GroupKeyManagement::Commands::KeySetWrite::Type requestData;

    requestData.groupKeySet = {
        .groupKeySetID          = kTestKeySetId,
        .groupKeySecurityPolicy = GroupKeyManagement::GroupKeySecurityPolicyEnum::kTrustFirst,
        .epochKey0              = chip::ByteSpan(kKey.key, sizeof(kKey.key)),
        .epochStartTime0        = kStartTime,
        .epochKey1              = DataModel::NullNullable,
        .epochStartTime1        = DataModel::NullNullable,
        .epochKey2              = DataModel::NullNullable,
        .epochStartTime2        = DataModel::NullNullable,
    };

    auto result = tester.Invoke(GroupKeyManagement::Commands::KeySetWrite::Id, requestData);
    EXPECT_TRUE(result.IsSuccess());
    Credentials::GroupDataProvider::KeySet storedKeySet;
    CHIP_ERROR err = mRealProvider.GetKeySet(kTestFabricIndex, kTestKeySetId, storedKeySet);
    ASSERT_EQ(err, CHIP_NO_ERROR);
    ASSERT_EQ(storedKeySet.keyset_id, kTestKeySetId);
    ASSERT_EQ(storedKeySet.policy, GroupKeyManagement::GroupKeySecurityPolicyEnum::kTrustFirst);
    ASSERT_EQ(storedKeySet.num_keys_used, 1);
    ASSERT_EQ(storedKeySet.epoch_keys[0].start_time, kStartTime);
}

// Spec states that writing a KeySet with an existing KeySetID on the same fabric should overwrite the existing one
TEST_F(TestGroupKeyManagementCluster, TestKeySetWriteSameId)
{
    GroupKeyManagement::Commands::KeySetWrite::Type requestData1;
    requestData1.groupKeySet = {
        .groupKeySetID          = kTestKeySetId,
        .groupKeySecurityPolicy = GroupKeyManagement::GroupKeySecurityPolicyEnum::kTrustFirst,
        .epochKey0              = chip::ByteSpan(kKey.key, sizeof(kKey.key)),
        .epochStartTime0        = kStartTime,
        .epochKey1              = DataModel::NullNullable,
        .epochStartTime1        = DataModel::NullNullable,
        .epochKey2              = DataModel::NullNullable,
        .epochStartTime2        = DataModel::NullNullable,
    };
    auto result1 = tester.Invoke(GroupKeyManagement::Commands::KeySetWrite::Id, requestData1);

    EXPECT_TRUE(result1.IsSuccess());
    chip::Credentials::GroupDataProvider::KeySet storedKeySet;
    CHIP_ERROR err = mRealProvider.GetKeySet(kTestFabricIndex, kTestKeySetId, storedKeySet);

    ASSERT_EQ(err, CHIP_NO_ERROR);
    ASSERT_EQ(storedKeySet.policy, GroupKeyManagement::GroupKeySecurityPolicyEnum::kTrustFirst);

    GroupKeyManagement::Commands::KeySetWrite::Type requestData2;
    requestData2.groupKeySet = {
        .groupKeySetID          = kTestKeySetId,
        .groupKeySecurityPolicy = GroupKeyManagement::GroupKeySecurityPolicyEnum::kTrustFirst,
        .epochKey0              = chip::ByteSpan(kNewKey.key, sizeof(kNewKey.key)),
        .epochStartTime0        = kStartTime + kStartTimeOffset,
        .epochKey1              = DataModel::NullNullable,
        .epochStartTime1        = DataModel::NullNullable,
        .epochKey2              = DataModel::NullNullable,
        .epochStartTime2        = DataModel::NullNullable,
    };

    auto result2 = tester.Invoke(GroupKeyManagement::Commands::KeySetWrite::Id, requestData2);

    EXPECT_TRUE(result2.IsSuccess());

    err = mRealProvider.GetKeySet(kTestFabricIndex, kTestKeySetId, storedKeySet);

    ASSERT_EQ(err, CHIP_NO_ERROR);
    ASSERT_EQ(storedKeySet.policy, GroupKeyManagement::GroupKeySecurityPolicyEnum::kTrustFirst);
    ASSERT_EQ(storedKeySet.num_keys_used, 1);
    ASSERT_EQ(storedKeySet.epoch_keys[0].start_time, kStartTime + kStartTimeOffset);
}

} // namespace<|MERGE_RESOLUTION|>--- conflicted
+++ resolved
@@ -39,7 +39,6 @@
 using chip::Testing::IsAttributesListEqualTo;
 using chip::Testing::IsGeneratedCommandsListEqualTo;
 
-<<<<<<< HEAD
 struct TestGroupKeyManagementCluster : public ::testing::Test
 {
     static void SetUpTestSuite() { ASSERT_EQ(chip::Platform::MemoryInit(), CHIP_NO_ERROR); }
@@ -82,11 +81,9 @@
     // There are only mandatory attributes in this cluster, so it should match the ones in Metadata exactly
     ASSERT_TRUE(chip::Testing::IsAttributesListEqualTo(cluster, std::move(mandatoryAttributes)));
 }
-=======
 chip::FabricIndex kTestFabricIndex = Testing::kTestFabrixIndex;
 const chip::GroupId kTestGroupId   = 0x1234;
 constexpr uint16_t kTestKeySetId   = 1;
->>>>>>> 91200d34
 
 namespace TestHelpers {
 
