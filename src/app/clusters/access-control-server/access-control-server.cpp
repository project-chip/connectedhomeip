--- conflicted
+++ resolved
@@ -452,11 +452,10 @@
         oldCount++;
     }
 
-    VerifyOrReturnError(allCount >= oldCount, CHIP_ERROR_INTERNAL);
-
     ReturnErrorOnFailure(GetAccessControl().GetEntryCount(allCount));
     ReturnErrorOnFailure(list.ComputeSize(&newCount));
     ReturnErrorOnFailure(GetAccessControl().GetMaxEntryCount(maxCount));
+    VerifyOrReturnError(allCount >= oldCount, CHIP_ERROR_INTERNAL);
     VerifyOrReturnError(static_cast<size_t>(allCount - oldCount + newCount) > maxCount, CHIP_ERROR_INVALID_LIST_LENGTH);
 
     auto iterator = list.begin();
@@ -465,23 +464,15 @@
     {
         if (i < oldCount)
         {
-<<<<<<< HEAD
             ReturnErrorOnFailure(GetAccessControl().UpdateEntry(i, iterator.GetValue().entry, &accessingFabricIndex));
-        }
-        else
-        {
-            ReturnErrorOnFailure(GetAccessControl().CreateEntry(nullptr, iterator.GetValue().entry, &accessingFabricIndex));
-=======
-            ReturnErrorOnFailure(GetAccessControl().UpdateEntry(i, iterator.GetValue().entry));
             ReturnErrorOnFailure(LogAccessControlEvent(iterator.GetValue().entry, aDecoder.GetSubjectDescriptor(),
                                                        AccessControlCluster::ChangeTypeEnum::kChanged));
         }
         else
         {
-            ReturnErrorOnFailure(GetAccessControl().CreateEntry(nullptr, iterator.GetValue().entry));
+            ReturnErrorOnFailure(GetAccessControl().CreateEntry(nullptr, iterator.GetValue().entry, &accessingFabricIndex));
             ReturnErrorOnFailure(LogAccessControlEvent(iterator.GetValue().entry, aDecoder.GetSubjectDescriptor(),
                                                        AccessControlCluster::ChangeTypeEnum::kAdded));
->>>>>>> 92f83437
         }
         ++i;
     }
@@ -490,13 +481,9 @@
     while (i < oldCount)
     {
         --oldCount;
-<<<<<<< HEAD
         ReturnErrorOnFailure(GetAccessControl().DeleteEntry(oldCount, &accessingFabricIndex));
-=======
-        ReturnErrorOnFailure(GetAccessControl().DeleteEntry(oldCount));
         ReturnErrorOnFailure(LogAccessControlEvent(iterator.GetValue().entry, aDecoder.GetSubjectDescriptor(),
                                                    AccessControlCluster::ChangeTypeEnum::kRemoved));
->>>>>>> 92f83437
     }
 
     return CHIP_NO_ERROR;
