/**
 *
 *    Copyright (c) 2021 Project CHIP Authors
 *
 *    Licensed under the Apache License, Version 2.0 (the "License");
 *    you may not use this file except in compliance with the License.
 *    You may obtain a copy of the License at
 *
 *        http://www.apache.org/licenses/LICENSE-2.0
 *
 *    Unless required by applicable law or agreed to in writing, software
 *    distributed under the License is distributed on an "AS IS" BASIS,
 *    WITHOUT WARRANTIES OR CONDITIONS OF ANY KIND, either express or implied.
 *    See the License for the specific language governing permissions and
 *    limitations under the License.
 */

#include <access/AccessControl.h>
#include <access/examples/ExampleAccessControlDelegate.h>

#include <app-common/zap-generated/af-structs.h>
#include <app-common/zap-generated/cluster-objects.h>
#include <app-common/zap-generated/enums.h>

#include <app/AttributeAccessInterface.h>
#include <app/CommandHandler.h>
#include <app/ConcreteCommandPath.h>
#include <app/EventLogging.h>
#include <app/data-model/Encode.h>
#include <app/util/af.h>
#include <app/util/attribute-storage.h>

using namespace chip;
using namespace chip::app;
using namespace chip::Access;

namespace AccessControlCluster = chip::app::Clusters::AccessControl;

namespace {

struct AccessControlEntryCodec
{
    static CHIP_ERROR Convert(AuthMode from, AccessControlCluster::AuthMode & to)
    {
        switch (from)
        {
        case AuthMode::kPase:
            to = AccessControlCluster::AuthMode::kPase;
            break;
        case AuthMode::kCase:
            to = AccessControlCluster::AuthMode::kCase;
            break;
        case AuthMode::kGroup:
            to = AccessControlCluster::AuthMode::kGroup;
            break;
        default:
            return CHIP_ERROR_INVALID_ARGUMENT;
        }
        return CHIP_NO_ERROR;
    }

    static CHIP_ERROR Convert(AccessControlCluster::AuthMode from, AuthMode & to)
    {
        switch (from)
        {
        case AccessControlCluster::AuthMode::kPase:
            to = AuthMode::kPase;
            break;
        case AccessControlCluster::AuthMode::kCase:
            to = AuthMode::kCase;
            break;
        case AccessControlCluster::AuthMode::kGroup:
            to = AuthMode::kGroup;
            break;
        default:
            return CHIP_ERROR_INVALID_ARGUMENT;
        }
        return CHIP_NO_ERROR;
    }

    static CHIP_ERROR Convert(Privilege from, AccessControlCluster::Privilege & to)
    {
        switch (from)
        {
        case Privilege::kView:
            to = AccessControlCluster::Privilege::kView;
            break;
        case Privilege::kProxyView:
            to = AccessControlCluster::Privilege::kProxyView;
            break;
        case Privilege::kOperate:
            to = AccessControlCluster::Privilege::kOperate;
            break;
        case Privilege::kManage:
            to = AccessControlCluster::Privilege::kManage;
            break;
        case Privilege::kAdminister:
            to = AccessControlCluster::Privilege::kAdminister;
            break;
        default:
            return CHIP_ERROR_INVALID_ARGUMENT;
        }
        return CHIP_NO_ERROR;
    }

    static CHIP_ERROR Convert(AccessControlCluster::Privilege from, Privilege & to)
    {
        switch (from)
        {
        case AccessControlCluster::Privilege::kView:
            to = Privilege::kView;
            break;
        case AccessControlCluster::Privilege::kProxyView:
            to = Privilege::kProxyView;
            break;
        case AccessControlCluster::Privilege::kOperate:
            to = Privilege::kOperate;
            break;
        case AccessControlCluster::Privilege::kManage:
            to = Privilege::kManage;
            break;
        case AccessControlCluster::Privilege::kAdminister:
            to = Privilege::kAdminister;
            break;
        default:
            return CHIP_ERROR_INVALID_ARGUMENT;
        }
        return CHIP_NO_ERROR;
    }

    static CHIP_ERROR Convert(const AccessControl::Entry::Target & from, AccessControlCluster::Structs::Target::Type & to)
    {
        if (from.flags & AccessControl::Entry::Target::kCluster)
        {
            to.cluster.SetNonNull(from.cluster);
        }
        else
        {
            to.cluster.SetNull();
        }
        if (from.flags & AccessControl::Entry::Target::kEndpoint)
        {
            to.endpoint.SetNonNull(from.endpoint);
        }
        else
        {
            to.endpoint.SetNull();
        }
        if (from.flags & AccessControl::Entry::Target::kDeviceType)
        {
            to.deviceType.SetNonNull(from.deviceType);
        }
        else
        {
            to.deviceType.SetNull();
        }
        return CHIP_NO_ERROR;
    }

    static CHIP_ERROR Convert(const AccessControlCluster::Structs::Target::Type & from, AccessControl::Entry::Target & to)
    {
        to.flags = 0;
        if (!from.cluster.IsNull())
        {
            to.flags |= AccessControl::Entry::Target::kCluster;
            to.cluster = from.cluster.Value();
        }
        if (!from.endpoint.IsNull())
        {
            to.flags |= AccessControl::Entry::Target::kEndpoint;
            to.endpoint = from.endpoint.Value();
        }
        if (!from.deviceType.IsNull())
        {
            to.flags |= AccessControl::Entry::Target::kDeviceType;
            to.deviceType = from.deviceType.Value();
        }
        return CHIP_NO_ERROR;
    }

    CHIP_ERROR Encode(TLV::TLVWriter & aWriter, TLV::Tag aTag) const
    {
        AccessControlCluster::Structs::AccessControlEntry::Type staging;

        ReturnErrorOnFailure(entry.GetFabricIndex(staging.fabricIndex));

        {
            Privilege privilege;
            ReturnErrorOnFailure(entry.GetPrivilege(privilege));
            ReturnErrorOnFailure(Convert(privilege, staging.privilege));
        }

        {
            AuthMode authMode;
            ReturnErrorOnFailure(entry.GetAuthMode(authMode));
            ReturnErrorOnFailure(Convert(authMode, staging.authMode));
        }

        NodeId subjectBuffer[CHIP_CONFIG_EXAMPLE_ACCESS_CONTROL_MAX_SUBJECTS_PER_ENTRY];
        size_t subjectCount;
        ReturnErrorOnFailure(entry.GetSubjectCount(subjectCount));
        if (subjectCount > 0)
        {
            for (size_t i = 0; i < subjectCount; ++i)
            {
                ReturnErrorOnFailure(entry.GetSubject(i, subjectBuffer[i]));
            }
            staging.subjects.SetNonNull(subjectBuffer, subjectCount);
        }

        AccessControlCluster::Structs::Target::Type targetBuffer[CHIP_CONFIG_EXAMPLE_ACCESS_CONTROL_MAX_TARGETS_PER_ENTRY];
        size_t targetCount;
        ReturnErrorOnFailure(entry.GetTargetCount(targetCount));
        if (targetCount > 0)
        {
            for (size_t i = 0; i < targetCount; ++i)
            {
                AccessControl::Entry::Target target;
                ReturnErrorOnFailure(entry.GetTarget(i, target));
                ReturnErrorOnFailure(Convert(target, targetBuffer[i]));
            }
            staging.targets.SetNonNull(targetBuffer, targetCount);
        }

        return staging.Encode(aWriter, aTag);
    }

    CHIP_ERROR Decode(TLV::TLVReader & aReader)
    {
        AccessControlCluster::Structs::AccessControlEntry::DecodableType staging;

        ReturnErrorOnFailure(staging.Decode(aReader));

        ReturnErrorOnFailure(GetAccessControl().PrepareEntry(entry));

        ReturnErrorOnFailure(entry.SetFabricIndex(staging.fabricIndex));

        {
            Privilege privilege;
            ReturnErrorOnFailure(Convert(staging.privilege, privilege));
            ReturnErrorOnFailure(entry.SetPrivilege(privilege));
        }

        {
            AuthMode authMode;
            ReturnErrorOnFailure(Convert(staging.authMode, authMode));
            ReturnErrorOnFailure(entry.SetAuthMode(authMode));
        }

        if (!staging.subjects.IsNull())
        {
            auto iterator = staging.subjects.Value().begin();
            while (iterator.Next())
            {
                ReturnErrorOnFailure(entry.AddSubject(nullptr, iterator.GetValue()));
            }
            ReturnErrorOnFailure(iterator.GetStatus());
        }

        if (!staging.targets.IsNull())
        {
            auto iterator = staging.targets.Value().begin();
            while (iterator.Next())
            {
                AccessControl::Entry::Target target;
                ReturnErrorOnFailure(Convert(iterator.GetValue(), target));
                ReturnErrorOnFailure(entry.AddTarget(nullptr, target));
            }
            ReturnErrorOnFailure(iterator.GetStatus());
        }

        return CHIP_NO_ERROR;
    }

<<<<<<< HEAD
    static constexpr bool kIsFabricScoped = true;

    auto GetFabricIndex() const
    {
        FabricIndex fabricIndex = kUndefinedFabricIndex;
        // Ignore the error value
        entry.GetFabricIndex(fabricIndex);
        return fabricIndex;
=======
    bool MatchesFabricIndex(FabricIndex fabricIndex) const
    {
        FabricIndex entryFabricIndex;
        if (entry.GetFabricIndex(entryFabricIndex) == CHIP_NO_ERROR)
        {
            return fabricIndex == entryFabricIndex;
        }
        return false;
>>>>>>> d2fded97
    }

    AccessControl::Entry entry;
};

class AccessControlAttribute : public chip::app::AttributeAccessInterface
{
public:
    AccessControlAttribute() : AttributeAccessInterface(Optional<EndpointId>(0), AccessControlCluster::Id) {}

    CHIP_ERROR Read(const ConcreteReadAttributePath & aPath, AttributeValueEncoder & aEncoder) override;
    CHIP_ERROR Write(const ConcreteDataAttributePath & aPath, AttributeValueDecoder & aDecoder) override;

    static constexpr uint16_t ClusterRevision = 1;

private:
    CHIP_ERROR ReadAcl(AttributeValueEncoder & aEncoder);
    CHIP_ERROR ReadExtension(AttributeValueEncoder & aEncoder);
    CHIP_ERROR WriteAcl(AttributeValueDecoder & aDecoder);
    CHIP_ERROR WriteExtension(AttributeValueDecoder & aDecoder);
};

constexpr uint16_t AccessControlAttribute::ClusterRevision;

CHIP_ERROR LogAccessControlEvent(const AccessControl::Entry & entry, const Access::SubjectDescriptor & subjectDescriptor,
                                 AccessControlCluster::ChangeTypeEnum changeType)
{
    CHIP_ERROR err;

    // Record AccessControlEntry event
    EventNumber eventNumber;
    DataModel::Nullable<chip::NodeId> adminNodeID;
    DataModel::Nullable<uint16_t> adminPasscodeID;
    DataModel::Nullable<AccessControlCluster::Structs::AccessControlEntry::Type> latestValue;

    // Populate AccessControlEntryStruct from AccessControl entry.
    AccessControlCluster::Structs::AccessControlEntry::Type staging;

    ReturnErrorOnFailure(entry.GetFabricIndex(staging.fabricIndex));

    {
        Privilege privilege;
        ReturnErrorOnFailure(entry.GetPrivilege(privilege));
        ReturnErrorOnFailure(AccessControlEntryCodec::Convert(privilege, staging.privilege));
    }

    {
        AuthMode authMode;
        ReturnErrorOnFailure(entry.GetAuthMode(authMode));
        ReturnErrorOnFailure(AccessControlEntryCodec::Convert(authMode, staging.authMode));
    }

    NodeId subjectBuffer[CHIP_CONFIG_EXAMPLE_ACCESS_CONTROL_MAX_SUBJECTS_PER_ENTRY];
    size_t subjectCount;
    ReturnErrorOnFailure(entry.GetSubjectCount(subjectCount));
    if (subjectCount > 0)
    {
        for (size_t i = 0; i < subjectCount; ++i)
        {
            ReturnErrorOnFailure(entry.GetSubject(i, subjectBuffer[i]));
        }
        staging.subjects.SetNonNull(subjectBuffer, subjectCount);
    }

    AccessControlCluster::Structs::Target::Type targetBuffer[CHIP_CONFIG_EXAMPLE_ACCESS_CONTROL_MAX_TARGETS_PER_ENTRY];
    size_t targetCount;
    ReturnErrorOnFailure(entry.GetTargetCount(targetCount));
    if (targetCount > 0)
    {
        for (size_t i = 0; i < targetCount; ++i)
        {
            AccessControl::Entry::Target target;
            ReturnErrorOnFailure(entry.GetTarget(i, target));
            ReturnErrorOnFailure(AccessControlEntryCodec::Convert(target, targetBuffer[i]));
        }
        staging.targets.SetNonNull(targetBuffer, targetCount);
    }

    latestValue.SetNonNull(staging);

    if (subjectDescriptor.authMode == Access::AuthMode::kCase)
    {
        adminNodeID.SetNonNull(subjectDescriptor.subject);
    }
    else if (subjectDescriptor.authMode == Access::AuthMode::kPase)
    {
        adminNodeID.SetNonNull(PAKEKeyIdFromNodeId(subjectDescriptor.subject));
    }

    AccessControlCluster::Events::AccessControlEntryChanged::Type event{ subjectDescriptor.fabricIndex, adminNodeID,
                                                                         adminPasscodeID, changeType, latestValue };

    // AccessControl event only occurs on endpoint 0.
    err = LogEvent(event, 0, eventNumber);
    if (CHIP_NO_ERROR != err)
    {
        ChipLogError(DataManagement, "AccessControl: Failed to record AccessControlEntryChanged event");
    }

    return err;
}

CHIP_ERROR AccessControlAttribute::Read(const ConcreteReadAttributePath & aPath, AttributeValueEncoder & aEncoder)
{
    switch (aPath.mAttributeId)
    {
    case AccessControlCluster::Attributes::Acl::Id:
        return ReadAcl(aEncoder);
    case AccessControlCluster::Attributes::ClusterRevision::Id:
        return aEncoder.Encode(ClusterRevision);
    case AccessControlCluster::Attributes::Extension::Id:
        return ReadExtension(aEncoder);
    }

    return CHIP_NO_ERROR;
}

CHIP_ERROR AccessControlAttribute::ReadAcl(AttributeValueEncoder & aEncoder)
{
    AccessControlEntryCodec codec;
    AccessControl::EntryIterator iterator;

    ReturnErrorOnFailure(GetAccessControl().Entries(iterator));

    return aEncoder.EncodeList([&](const auto & encoder) -> CHIP_ERROR {
        CHIP_ERROR err;
        while ((err = iterator.Next(codec.entry)) == CHIP_NO_ERROR)
        {
            ReturnErrorOnFailure(encoder.Encode(codec));
        }
        ReturnErrorCodeIf(err != CHIP_NO_ERROR && err != CHIP_ERROR_SENTINEL, err);
        return CHIP_NO_ERROR;
    });
}

CHIP_ERROR AccessControlAttribute::ReadExtension(AttributeValueEncoder & aEncoder)
{
    return aEncoder.EncodeEmptyList();
}

CHIP_ERROR AccessControlAttribute::Write(const ConcreteDataAttributePath & aPath, AttributeValueDecoder & aDecoder)
{
    switch (aPath.mAttributeId)
    {
    case AccessControlCluster::Attributes::Acl::Id:
        return WriteAcl(aDecoder);
    case AccessControlCluster::Attributes::Extension::Id:
        return WriteExtension(aDecoder);
    }

    return CHIP_NO_ERROR;
}

CHIP_ERROR AccessControlAttribute::WriteAcl(AttributeValueDecoder & aDecoder)
{
    DataModel::DecodableList<AccessControlEntryCodec> list;
    ReturnErrorOnFailure(aDecoder.Decode(list));

    size_t oldCount;
    size_t newCount;
    size_t maxCount;
    ReturnErrorOnFailure(GetAccessControl().GetEntryCount(oldCount));
    ReturnErrorOnFailure(list.ComputeSize(&newCount));
    ReturnErrorOnFailure(GetAccessControl().GetMaxEntryCount(maxCount));
    ReturnErrorCodeIf(newCount > maxCount, CHIP_ERROR_INVALID_LIST_LENGTH);

    auto iterator = list.begin();
    size_t i      = 0;
    while (iterator.Next())
    {
        if (i < oldCount)
        {
            ReturnErrorOnFailure(GetAccessControl().UpdateEntry(i, iterator.GetValue().entry));
            ReturnErrorOnFailure(LogAccessControlEvent(iterator.GetValue().entry, aDecoder.GetSubjectDescriptor(),
                                                       AccessControlCluster::ChangeTypeEnum::kChanged));
        }
        else
        {
            ReturnErrorOnFailure(GetAccessControl().CreateEntry(nullptr, iterator.GetValue().entry));
            ReturnErrorOnFailure(LogAccessControlEvent(iterator.GetValue().entry, aDecoder.GetSubjectDescriptor(),
                                                       AccessControlCluster::ChangeTypeEnum::kAdded));
        }
        ++i;
    }
    ReturnErrorOnFailure(iterator.GetStatus());

    while (i < oldCount)
    {
        --oldCount;
        ReturnErrorOnFailure(GetAccessControl().DeleteEntry(oldCount));
        ReturnErrorOnFailure(LogAccessControlEvent(iterator.GetValue().entry, aDecoder.GetSubjectDescriptor(),
                                                   AccessControlCluster::ChangeTypeEnum::kRemoved));
    }

    return CHIP_NO_ERROR;
}

CHIP_ERROR AccessControlAttribute::WriteExtension(AttributeValueDecoder & aDecoder)
{
    DataModel::DecodableList<AccessControlCluster::Structs::ExtensionEntry::DecodableType> list;
    ReturnErrorOnFailure(aDecoder.Decode(list));
    return CHIP_NO_ERROR;
}

AccessControlAttribute gAttribute;

AccessControl gAccessControl(Examples::GetAccessControlDelegate());

} // namespace

void MatterAccessControlPluginServerInitCallback()
{
    registerAttributeAccessOverride(&gAttribute);

    // TODO: move access control setup to lower level
    //       (it's OK and convenient here during development)
    gAccessControl.Init();
    SetAccessControl(gAccessControl);
}<|MERGE_RESOLUTION|>--- conflicted
+++ resolved
@@ -272,7 +272,6 @@
         return CHIP_NO_ERROR;
     }
 
-<<<<<<< HEAD
     static constexpr bool kIsFabricScoped = true;
 
     auto GetFabricIndex() const
@@ -281,16 +280,6 @@
         // Ignore the error value
         entry.GetFabricIndex(fabricIndex);
         return fabricIndex;
-=======
-    bool MatchesFabricIndex(FabricIndex fabricIndex) const
-    {
-        FabricIndex entryFabricIndex;
-        if (entry.GetFabricIndex(entryFabricIndex) == CHIP_NO_ERROR)
-        {
-            return fabricIndex == entryFabricIndex;
-        }
-        return false;
->>>>>>> d2fded97
     }
 
     AccessControl::Entry entry;
