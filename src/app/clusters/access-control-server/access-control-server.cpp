--- conflicted
+++ resolved
@@ -451,13 +451,7 @@
         ReturnErrorOnFailure(GetAccessControl().Entries(it, &accessFabricIndex));
         for (it.Next() == CHIP_NO_ERROR)
         {
-<<<<<<< HEAD
             oldCount++;
-=======
-            ReturnErrorOnFailure(GetAccessControl().UpdateEntry(i, iterator.GetValue().entry));
-            ReturnErrorOnFailure(LogAccessControlEvent(iterator.GetValue().entry, aDecoder.GetSubjectDescriptor(),
-                                                       AccessControlCluster::ChangeTypeEnum::kChanged));
->>>>>>> d2fded97
         }
 
         while (oldCount > 0)
@@ -477,11 +471,7 @@
         auto iterator = list.begin();
         while (iterator.Next())
         {
-<<<<<<< HEAD
             ReturnErrorOnFailure(GetAccessControl().CreateEntry(nullptr, iterator.GetValue().entry, &accessingFabricIndex));
-=======
-            ReturnErrorOnFailure(GetAccessControl().CreateEntry(nullptr, iterator.GetValue().entry));
->>>>>>> d2fded97
             ReturnErrorOnFailure(LogAccessControlEvent(iterator.GetValue().entry, aDecoder.GetSubjectDescriptor(),
                                                        AccessControlCluster::ChangeTypeEnum::kAdded));
         }
@@ -499,14 +489,7 @@
     }
     else
     {
-<<<<<<< HEAD
         return CHIP_ERROR_UNSUPPORTED_CHIP_FEATURE;
-=======
-        --oldCount;
-        ReturnErrorOnFailure(GetAccessControl().DeleteEntry(oldCount));
-        ReturnErrorOnFailure(LogAccessControlEvent(iterator.GetValue().entry, aDecoder.GetSubjectDescriptor(),
-                                                   AccessControlCluster::ChangeTypeEnum::kRemoved));
->>>>>>> d2fded97
     }
 
     return CHIP_NO_ERROR;
