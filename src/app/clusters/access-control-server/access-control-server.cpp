/**
 *
 *    Copyright (c) 2021 Project CHIP Authors
 *
 *    Licensed under the Apache License, Version 2.0 (the "License");
 *    you may not use this file except in compliance with the License.
 *    You may obtain a copy of the License at
 *
 *        http://www.apache.org/licenses/LICENSE-2.0
 *
 *    Unless required by applicable law or agreed to in writing, software
 *    distributed under the License is distributed on an "AS IS" BASIS,
 *    WITHOUT WARRANTIES OR CONDITIONS OF ANY KIND, either express or implied.
 *    See the License for the specific language governing permissions and
 *    limitations under the License.
 */

#include <access/AccessControl.h>

#include <app-common/zap-generated/af-structs.h>
#include <app-common/zap-generated/cluster-objects.h>
#include <app-common/zap-generated/enums.h>

#include <app/AttributeAccessInterface.h>
#include <app/CommandHandler.h>
#include <app/ConcreteCommandPath.h>
#include <app/EventLogging.h>
#include <app/data-model/Encode.h>
#include <app/server/AclStorage.h>
#include <app/server/Server.h>
#include <app/util/af.h>
#include <app/util/attribute-storage.h>

using namespace chip;
using namespace chip::app;
using namespace chip::Access;

namespace AccessControlCluster = chip::app::Clusters::AccessControl;

using AclEvent       = Clusters::AccessControl::Events::AccessControlEntryChanged::Type;
using ChangeTypeEnum = Clusters::AccessControl::ChangeTypeEnum;
using Entry          = AccessControl::Entry;
using EntryListener  = AccessControl::EntryListener;
using ExtensionEvent = Clusters::AccessControl::Events::AccessControlExtensionChanged::Type;

// TODO(#13590): generated code doesn't automatically handle max length so do it manually
constexpr int kExtensionDataMaxLength = 128;

constexpr int kClusterRevision = 1;

namespace {

class AccessControlAttribute : public AttributeAccessInterface, public EntryListener
{
    struct SubjectDescriptorRAII
    {
        SubjectDescriptorRAII(const SubjectDescriptor * subjectDescriptor) : mSubjectDescriptor(subjectDescriptor) {}
        ~SubjectDescriptorRAII() { mSubjectDescriptor = nullptr; }
        const SubjectDescriptor *& mSubjectDescriptor;
    };

public:
    AccessControlAttribute() : AttributeAccessInterface(Optional<EndpointId>(0), AccessControlCluster::Id) {}

    CHIP_ERROR Read(const ConcreteReadAttributePath & aPath, AttributeValueEncoder & aEncoder) override;
    CHIP_ERROR Write(const ConcreteDataAttributePath & aPath, AttributeValueDecoder & aDecoder) override;

public:
    void OnEntryChanged(FabricIndex fabric, size_t index, const Entry & entry, ChangeType changeType) override;

private:
    CHIP_ERROR ReadAcl(AttributeValueEncoder & aEncoder);
    CHIP_ERROR ReadExtension(AttributeValueEncoder & aEncoder);
    CHIP_ERROR WriteAcl(const ConcreteDataAttributePath & aPath, AttributeValueDecoder & aDecoder);
    CHIP_ERROR WriteExtension(const ConcreteDataAttributePath & aPath, AttributeValueDecoder & aDecoder);

private:
    const SubjectDescriptor * mSubjectDescriptor = nullptr;
} sAttribute;

CHIP_ERROR LogExtensionChangedEvent(const AccessControlCluster::Structs::ExtensionEntry::Type & item,
                                    const Access::SubjectDescriptor & subjectDescriptor,
                                    AccessControlCluster::ChangeTypeEnum changeType)
{
    ExtensionEvent event{ .changeType = changeType, .adminFabricIndex = subjectDescriptor.fabricIndex };

    if (subjectDescriptor.authMode == Access::AuthMode::kCase)
    {
        event.adminNodeID.SetNonNull(subjectDescriptor.subject);
    }
    else if (subjectDescriptor.authMode == Access::AuthMode::kPase)
    {
        event.adminPasscodeID.SetNonNull(PAKEKeyIdFromNodeId(subjectDescriptor.subject));
    }

    event.latestValue.SetNonNull(item);

    EventNumber eventNumber;
    CHIP_ERROR err = LogEvent(event, 0, eventNumber);
    if (CHIP_NO_ERROR != err)
    {
        ChipLogError(DataManagement, "AccessControlCluster: log event failed %" CHIP_ERROR_FORMAT, err.Format());
    }

    return err;
}

CHIP_ERROR AccessControlAttribute::Read(const ConcreteReadAttributePath & aPath, AttributeValueEncoder & aEncoder)
{
    switch (aPath.mAttributeId)
    {
    case AccessControlCluster::Attributes::Acl::Id:
        return ReadAcl(aEncoder);
    case AccessControlCluster::Attributes::Extension::Id:
        return ReadExtension(aEncoder);
<<<<<<< HEAD
    case AccessControlCluster::Attributes::ClusterRevision::Id:
        return aEncoder.Encode(kClusterRevision);
=======
    // TODO: For the following 3 attributes, need to add API surface to AccessControl to runtime get value from actual impl used.
    case AccessControlCluster::Attributes::SubjectsPerAccessControlEntry::Id: {
        uint16_t value = CHIP_CONFIG_EXAMPLE_ACCESS_CONTROL_MAX_SUBJECTS_PER_ENTRY;
        return aEncoder.Encode(value);
    }
    case AccessControlCluster::Attributes::TargetsPerAccessControlEntry::Id: {
        uint16_t value = CHIP_CONFIG_EXAMPLE_ACCESS_CONTROL_MAX_TARGETS_PER_ENTRY;
        return aEncoder.Encode(value);
    }
    case AccessControlCluster::Attributes::AccessControlEntriesPerFabric::Id: {
        uint16_t value = CHIP_CONFIG_EXAMPLE_ACCESS_CONTROL_MAX_ENTRIES_PER_FABRIC;
        return aEncoder.Encode(value);
    }
>>>>>>> c2a42189
    }

    return CHIP_NO_ERROR;
}

CHIP_ERROR AccessControlAttribute::ReadAcl(AttributeValueEncoder & aEncoder)
{
    AccessControl::EntryIterator iterator;
    AccessControl::Entry entry;
    AclStorage::EncodableEntry encodableEntry(entry);
    return aEncoder.EncodeList([&](const auto & encoder) -> CHIP_ERROR {
        for (auto & info : Server::GetInstance().GetFabricTable())
        {
            auto fabric = info.GetFabricIndex();
            ReturnErrorOnFailure(GetAccessControl().Entries(fabric, iterator));
            CHIP_ERROR err;
            while ((err = iterator.Next(entry)) == CHIP_NO_ERROR)
            {
                ReturnErrorOnFailure(encoder.Encode(encodableEntry));
            }
            ReturnErrorCodeIf(err != CHIP_NO_ERROR && err != CHIP_ERROR_SENTINEL, err);
        }
        return CHIP_NO_ERROR;
    });
}

CHIP_ERROR AccessControlAttribute::ReadExtension(AttributeValueEncoder & aEncoder)
{
    auto & storage = Server::GetInstance().GetPersistentStorage();
    DefaultStorageKeyAllocator key;

    auto & fabrics = Server::GetInstance().GetFabricTable();

    return aEncoder.EncodeList([&](const auto & encoder) -> CHIP_ERROR {
        for (auto & fabric : fabrics)
        {
            uint8_t buffer[kExtensionDataMaxLength] = { 0 };
            uint16_t size                           = static_cast<uint16_t>(sizeof(buffer));
            CHIP_ERROR errStorage = storage.SyncGetKeyValue(key.AccessControlExtensionEntry(fabric.GetFabricIndex()), buffer, size);
            ReturnErrorCodeIf(errStorage == CHIP_ERROR_BUFFER_TOO_SMALL, CHIP_ERROR_INCORRECT_STATE);
            if (errStorage == CHIP_ERROR_PERSISTED_STORAGE_VALUE_NOT_FOUND)
            {
                continue;
            }
            ReturnErrorOnFailure(errStorage);
            AccessControlCluster::Structs::ExtensionEntry::Type item = {
                .data        = ByteSpan(buffer, size),
                .fabricIndex = fabric.GetFabricIndex(),
            };
            ReturnErrorOnFailure(encoder.Encode(item));
        }
        return CHIP_NO_ERROR;
    });
}

CHIP_ERROR AccessControlAttribute::Write(const ConcreteDataAttributePath & aPath, AttributeValueDecoder & aDecoder)
{
    switch (aPath.mAttributeId)
    {
    case AccessControlCluster::Attributes::Acl::Id:
        return WriteAcl(aPath, aDecoder);
    case AccessControlCluster::Attributes::Extension::Id:
        return WriteExtension(aPath, aDecoder);
    }

    return CHIP_NO_ERROR;
}

CHIP_ERROR AccessControlAttribute::WriteAcl(const ConcreteDataAttributePath & aPath, AttributeValueDecoder & aDecoder)
{
    SubjectDescriptorRAII raii(mSubjectDescriptor = &aDecoder.GetSubjectDescriptor());
    FabricIndex accessingFabricIndex = aDecoder.AccessingFabricIndex();

    if (!aPath.IsListItemOperation())
    {
        DataModel::DecodableList<AclStorage::DecodableEntry> list;
        ReturnErrorOnFailure(aDecoder.Decode(list));

        size_t oldCount = 0;
        size_t allCount;
        size_t newCount;
        size_t maxCount;

        {
            AccessControl::EntryIterator it;
            AccessControl::Entry entry;
            ReturnErrorOnFailure(GetAccessControl().Entries(accessingFabricIndex, it));
            while (it.Next(entry) == CHIP_NO_ERROR)
            {
                oldCount++;
            }
        }

        ReturnErrorOnFailure(GetAccessControl().GetEntryCount(allCount));
        ReturnErrorOnFailure(list.ComputeSize(&newCount));
        ReturnErrorOnFailure(GetAccessControl().GetMaxEntryCount(maxCount));
        VerifyOrReturnError(allCount >= oldCount, CHIP_ERROR_INTERNAL);
        VerifyOrReturnError(static_cast<size_t>(allCount - oldCount + newCount) <= maxCount,
                            CHIP_IM_GLOBAL_STATUS(ConstraintError));

        auto iterator = list.begin();
        size_t i      = 0;
        while (iterator.Next())
        {
            if (i < oldCount)
            {
                ReturnErrorOnFailure(GetAccessControl().UpdateEntry(accessingFabricIndex, i, iterator.GetValue().GetEntry()));
                // ReturnErrorOnFailure(LogAclChangedEvent(iterator.GetValue().entry, aDecoder.GetSubjectDescriptor(),
                //                                        AccessControlCluster::ChangeTypeEnum::kChanged));
            }
            else
            {
                ReturnErrorOnFailure(GetAccessControl().CreateEntry(accessingFabricIndex, nullptr, iterator.GetValue().GetEntry()));
                // ReturnErrorOnFailure(LogAclChangedEvent(iterator.GetValue().entry, aDecoder.GetSubjectDescriptor(),
                //                                        AccessControlCluster::ChangeTypeEnum::kAdded));
            }
            ++i;
        }
        ReturnErrorOnFailure(iterator.GetStatus());

        while (i < oldCount)
        {
            // AccessControl::Entry entry;

            --oldCount;
            // ReturnErrorOnFailure(GetAccessControl().ReadEntry(accessingFabricIndex, oldCount, entry));
            // ReturnErrorOnFailure(
            //    LogAclChangedEvent(entry, aDecoder.GetSubjectDescriptor(), AccessControlCluster::ChangeTypeEnum::kRemoved));
            ReturnErrorOnFailure(GetAccessControl().DeleteEntry(accessingFabricIndex, oldCount));
        }
    }
    else if (aPath.mListOp == ConcreteDataAttributePath::ListOperation::AppendItem)
    {
        AclStorage::DecodableEntry decodableEntry;
        ReturnErrorOnFailure(aDecoder.Decode(decodableEntry));

        ReturnErrorOnFailure(GetAccessControl().CreateEntry(accessingFabricIndex, nullptr, decodableEntry.GetEntry()));
        // ReturnErrorOnFailure(
        //    LogAclChangedEvent(item.entry, aDecoder.GetSubjectDescriptor(), AccessControlCluster::ChangeTypeEnum::kAdded));
    }
    else
    {
        return CHIP_ERROR_UNSUPPORTED_CHIP_FEATURE;
    }

    return CHIP_NO_ERROR;
}

CHIP_ERROR AccessControlAttribute::WriteExtension(const ConcreteDataAttributePath & aPath, AttributeValueDecoder & aDecoder)
{
    auto & storage = Server::GetInstance().GetPersistentStorage();
    DefaultStorageKeyAllocator key;

    FabricIndex accessingFabricIndex = aDecoder.AccessingFabricIndex();

    uint8_t buffer[kExtensionDataMaxLength] = { 0 };
    uint16_t size                           = static_cast<uint16_t>(sizeof(buffer));
    CHIP_ERROR errStorage = storage.SyncGetKeyValue(key.AccessControlExtensionEntry(accessingFabricIndex), buffer, size);
    ReturnErrorCodeIf(errStorage == CHIP_ERROR_BUFFER_TOO_SMALL, CHIP_ERROR_INCORRECT_STATE);
    ReturnErrorCodeIf(errStorage != CHIP_NO_ERROR && errStorage != CHIP_ERROR_PERSISTED_STORAGE_VALUE_NOT_FOUND, errStorage);

    if (!aPath.IsListItemOperation())
    {
        DataModel::DecodableList<AccessControlCluster::Structs::ExtensionEntry::DecodableType> list;
        ReturnErrorOnFailure(aDecoder.Decode(list));

        size_t count = 0;
        ReturnErrorOnFailure(list.ComputeSize(&count));

        if (count == 0)
        {
            ReturnErrorCodeIf(errStorage == CHIP_ERROR_PERSISTED_STORAGE_VALUE_NOT_FOUND, CHIP_NO_ERROR);
            ReturnErrorOnFailure(storage.SyncDeleteKeyValue(key.AccessControlExtensionEntry(accessingFabricIndex)));
            AccessControlCluster::Structs::ExtensionEntry::Type item = {
                .data        = ByteSpan(buffer, size),
                .fabricIndex = accessingFabricIndex,
            };
            ReturnErrorOnFailure(
                LogExtensionChangedEvent(item, aDecoder.GetSubjectDescriptor(), AccessControlCluster::ChangeTypeEnum::kRemoved));
        }
        else if (count == 1)
        {
            auto iterator = list.begin();
            if (!iterator.Next())
            {
                ReturnErrorOnFailure(iterator.GetStatus());
                // If counted an item, iterator doesn't return it, iterator has no error, that's bad.
                return CHIP_ERROR_INCORRECT_STATE;
            }
            auto & item = iterator.GetValue();
            // TODO(#13590): generated code doesn't automatically handle max length so do it manually
            ReturnErrorCodeIf(item.data.size() > kExtensionDataMaxLength, CHIP_IM_GLOBAL_STATUS(ConstraintError));
            ReturnErrorOnFailure(storage.SyncSetKeyValue(key.AccessControlExtensionEntry(accessingFabricIndex), item.data.data(),
                                                         static_cast<uint16_t>(item.data.size())));
            ReturnErrorOnFailure(LogExtensionChangedEvent(item, aDecoder.GetSubjectDescriptor(),
                                                          errStorage == CHIP_ERROR_PERSISTED_STORAGE_VALUE_NOT_FOUND
                                                              ? AccessControlCluster::ChangeTypeEnum::kAdded
                                                              : AccessControlCluster::ChangeTypeEnum::kChanged));
        }
        else
        {
            return CHIP_IM_GLOBAL_STATUS(ConstraintError);
        }
    }
    else if (aPath.mListOp == ConcreteDataAttributePath::ListOperation::AppendItem)
    {
        ReturnErrorCodeIf(errStorage != CHIP_ERROR_PERSISTED_STORAGE_VALUE_NOT_FOUND, CHIP_IM_GLOBAL_STATUS(ConstraintError));
        AccessControlCluster::Structs::ExtensionEntry::DecodableType item;
        ReturnErrorOnFailure(aDecoder.Decode(item));
        // TODO(#13590): generated code doesn't automatically handle max length so do it manually
        ReturnErrorCodeIf(item.data.size() > kExtensionDataMaxLength, CHIP_IM_GLOBAL_STATUS(ConstraintError));
        ReturnErrorOnFailure(storage.SyncSetKeyValue(key.AccessControlExtensionEntry(accessingFabricIndex), item.data.data(),
                                                     static_cast<uint16_t>(item.data.size())));
        ReturnErrorOnFailure(
            LogExtensionChangedEvent(item, aDecoder.GetSubjectDescriptor(), AccessControlCluster::ChangeTypeEnum::kAdded));
    }
    else
    {
        return CHIP_ERROR_UNSUPPORTED_CHIP_FEATURE;
    }

    return CHIP_NO_ERROR;
}

void AccessControlAttribute::OnEntryChanged(FabricIndex fabric, size_t index, const Entry & entry, ChangeType changeType)
{
    ChipLogProgress(DataManagement, "AccessControlCluster: ACL changed, %s subject descriptor", mSubjectDescriptor ? "HAVE" : "NO");

    CHIP_ERROR err;
    AclEvent event{ .changeType = ChangeTypeEnum::kChanged };

    if (changeType == ChangeType::kAdded)
    {
        event.changeType = ChangeTypeEnum::kAdded;
    }
    else if (changeType == ChangeType::kRemoved)
    {
        event.changeType = ChangeTypeEnum::kRemoved;
    }

    if (mSubjectDescriptor != nullptr)
    {
        event.adminFabricIndex = mSubjectDescriptor->fabricIndex;
        if (mSubjectDescriptor->authMode == Access::AuthMode::kCase)
        {
            event.adminNodeID.SetNonNull(mSubjectDescriptor->subject);
        }
        else if (mSubjectDescriptor->authMode == Access::AuthMode::kPase)
        {
            event.adminPasscodeID.SetNonNull(PAKEKeyIdFromNodeId(mSubjectDescriptor->subject));
        }
    }

    // TODO: handle entry (latestValue) not available (will need to change listener API)
    // TODO: for now, gonna say if removing, don't do this (issues with having a valid entry)
    if (changeType != ChangeType::kRemoved)
    {
        AclStorage::EncodableEntry encodableEntry(entry);
        SuccessOrExit(err = encodableEntry.Stage());
        event.latestValue.SetNonNull(encodableEntry.GetStagingEntry());
    }

    EventNumber eventNumber;
    SuccessOrExit(err = LogEvent(event, 0, eventNumber));

    return;

exit:
    ChipLogError(DataManagement, "AccessControlCluster: event failed %" CHIP_ERROR_FORMAT, err.Format());
}

} // namespace

void MatterAccessControlPluginServerInitCallback()
{
    ChipLogProgress(DataManagement, "AccessControlCluster: initializing");

    registerAttributeAccessOverride(&sAttribute);
    GetAccessControl().AddEntryListener(sAttribute);
}<|MERGE_RESOLUTION|>--- conflicted
+++ resolved
@@ -113,24 +113,23 @@
         return ReadAcl(aEncoder);
     case AccessControlCluster::Attributes::Extension::Id:
         return ReadExtension(aEncoder);
-<<<<<<< HEAD
-    case AccessControlCluster::Attributes::ClusterRevision::Id:
-        return aEncoder.Encode(kClusterRevision);
-=======
-    // TODO: For the following 3 attributes, need to add API surface to AccessControl to runtime get value from actual impl used.
+    // TODO(#14455): use API to get actual capabilities
     case AccessControlCluster::Attributes::SubjectsPerAccessControlEntry::Id: {
         uint16_t value = CHIP_CONFIG_EXAMPLE_ACCESS_CONTROL_MAX_SUBJECTS_PER_ENTRY;
         return aEncoder.Encode(value);
     }
+    // TODO(#14455): use API to get actual capabilities
     case AccessControlCluster::Attributes::TargetsPerAccessControlEntry::Id: {
         uint16_t value = CHIP_CONFIG_EXAMPLE_ACCESS_CONTROL_MAX_TARGETS_PER_ENTRY;
         return aEncoder.Encode(value);
     }
+    // TODO(#14455): use API to get actual capabilities
     case AccessControlCluster::Attributes::AccessControlEntriesPerFabric::Id: {
         uint16_t value = CHIP_CONFIG_EXAMPLE_ACCESS_CONTROL_MAX_ENTRIES_PER_FABRIC;
         return aEncoder.Encode(value);
     }
->>>>>>> c2a42189
+    case AccessControlCluster::Attributes::ClusterRevision::Id:
+        return aEncoder.Encode(kClusterRevision);
     }
 
     return CHIP_NO_ERROR;
