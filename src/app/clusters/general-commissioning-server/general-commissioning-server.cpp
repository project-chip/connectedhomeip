--- conflicted
+++ resolved
@@ -219,12 +219,7 @@
             response.errorCode = CommissioningError::kOk;
             commandObj->AddResponse(commandPath, response);
         }
-<<<<<<< HEAD
-        response.errorCode = CommissioningError::kOk;
-        commandObj->AddResponse(commandPath, response);
         DeviceLayer::DeviceControlServer::DeviceControlSvr().SetBreadcrumb(commandData.breadcrumb);
-=======
->>>>>>> 03ea72d2
     }
     else
     {
