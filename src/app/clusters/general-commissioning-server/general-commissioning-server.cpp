--- conflicted
+++ resolved
@@ -90,6 +90,7 @@
     void HandleArmFailSafe(HandlerContext & ctx, const Commands::ArmFailSafe::DecodableType & commandData);
     void HandleCommissioningComplete(HandlerContext & ctx, const Commands::CommissioningComplete::DecodableType & commandData);
     void HandleSetRegulatoryConfig(HandlerContext & ctx, const Commands::SetRegulatoryConfig::DecodableType & commandData);
+    void HandleSetTCAcknowledgements(HandlerContext & ctx, const Commands::SetTCAcknowledgements::DecodableType & commandData);
 };
 
 GeneralCommissioningGlobalInstance gGeneralCommissioningInstance;
@@ -217,7 +218,6 @@
     return aEncoder.Encode(supportsConcurrentConnection);
 }
 
-<<<<<<< HEAD
 void GeneralCommissioningGlobalInstance::InvokeCommand(HandlerContext & handlerContext)
 {
     ChipLogDetail(Zcl, "GeneralCommissioningGlobalInstance: InvokeCommand");
@@ -237,7 +237,25 @@
             handlerContext,
             [this](HandlerContext & ctx, const auto & commandData) { HandleCommissioningComplete(ctx, commandData); });
         break;
-=======
+
+    case Commands::SetRegulatoryConfig::Id:
+        ChipLogDetail(Zcl, "GeneralCommissioningGlobalInstance: Entering SetRegulatoryConfig");
+
+        CommandHandlerInterface::HandleCommand<Commands::SetRegulatoryConfig::DecodableType>(
+            handlerContext,
+            [this](HandlerContext & ctx, const auto & commandData) { HandleSetRegulatoryConfig(ctx, commandData); });
+        break;
+
+    case Commands::SetTCAcknowledgements::Id:
+        ChipLogDetail(Zcl, "GeneralCommissioningGlobalInstance: Entering SetTCAcknowledgements");
+
+        CommandHandlerInterface::HandleCommand<Commands::SetTCAcknowledgements::DecodableType>(
+            handlerContext,
+            [this](HandlerContext & ctx, const auto & commandData) { HandleSetTCAcknowledgements(ctx, commandData); });
+        break;
+    }
+}
+
 #if CHIP_CONFIG_TERMS_AND_CONDITIONS_REQUIRED
 typedef struct sTermsAndConditionsState
 {
@@ -304,19 +322,6 @@
     }
 }
 #endif // CHIP_CONFIG_TERMS_AND_CONDITIONS_REQUIRED
-
-} // anonymous namespace
->>>>>>> 4ae68826
-
-    case Commands::SetRegulatoryConfig::Id:
-        ChipLogDetail(Zcl, "GeneralCommissioningGlobalInstance: Entering SetRegulatoryConfig");
-
-        CommandHandlerInterface::HandleCommand<Commands::SetRegulatoryConfig::DecodableType>(
-            handlerContext,
-            [this](HandlerContext & ctx, const auto & commandData) { HandleSetRegulatoryConfig(ctx, commandData); });
-        break;
-    }
-}
 
 void GeneralCommissioningGlobalInstance::HandleArmFailSafe(HandlerContext & ctx,
                                                            const Commands::ArmFailSafe::DecodableType & commandData)
@@ -385,8 +390,6 @@
     auto & failSafe               = Server::GetInstance().GetFailSafeContext();
     auto & fabricTable            = Server::GetInstance().GetFabricTable();
 
-    CHIP_ERROR err = CHIP_NO_ERROR;
-
     ChipLogProgress(FailSafe, "GeneralCommissioning: Received CommissioningComplete");
 
     Commands::CommissioningCompleteResponse::Type response;
@@ -395,8 +398,8 @@
     if (!failSafe.IsFailSafeArmed())
     {
         response.errorCode = CommissioningErrorEnum::kNoFailSafe;
-        commandObj->AddResponse(commandPath, response);
-        return true;
+        ctx.mCommandHandler.AddResponse(ctx.mRequestPath, response);
+        return;
     }
 
 #if CHIP_CONFIG_TERMS_AND_CONDITIONS_REQUIRED
@@ -405,14 +408,6 @@
     // Ensure required terms and conditions have been accepted, then attempt to commit
     if (nullptr != tcProvider)
     {
-<<<<<<< HEAD
-        SessionHandle handle = ctx.mCommandHandler.GetExchangeContext()->GetSessionHandle();
-        // If not a CASE session, or the fabric does not match the fail-safe,
-        // error out.
-        if (handle->GetSessionType() != Session::SessionType::kSecure ||
-            handle->AsSecureSession()->GetSecureSessionType() != SecureSession::Type::kCASE ||
-            !failSafe.MatchesFabricIndex(ctx.mCommandHandler.GetAccessingFabricIndex()))
-=======
         Optional<TermsAndConditions> requiredTermsAndConditionsMaybe;
         Optional<TermsAndConditions> acceptedTermsAndConditionsMaybe;
 
@@ -420,11 +415,10 @@
         CheckSuccess(tcProvider->GetAcceptance(acceptedTermsAndConditionsMaybe), Failure);
 
         if (requiredTermsAndConditionsMaybe.HasValue() && !acceptedTermsAndConditionsMaybe.HasValue())
->>>>>>> 4ae68826
         {
             response.errorCode = CommissioningErrorEnum::kTCAcknowledgementsNotReceived;
-            commandObj->AddResponse(commandPath, response);
-            return true;
+            ctx.mCommandHandler.AddResponse(ctx.mRequestPath, response);
+            return;
         }
 
         if (requiredTermsAndConditionsMaybe.HasValue() && acceptedTermsAndConditionsMaybe.HasValue())
@@ -435,22 +429,18 @@
             if (!requiredTermsAndConditions.ValidateVersion(acceptedTermsAndConditions))
             {
                 response.errorCode = CommissioningErrorEnum::kTCMinVersionNotMet;
-                commandObj->AddResponse(commandPath, response);
-                return true;
+                ctx.mCommandHandler.AddResponse(ctx.mRequestPath, response);
+                return;
             }
 
             if (!requiredTermsAndConditions.ValidateValue(acceptedTermsAndConditions))
             {
                 response.errorCode = CommissioningErrorEnum::kRequiredTCNotAccepted;
-                commandObj->AddResponse(commandPath, response);
-                return true;
+                ctx.mCommandHandler.AddResponse(ctx.mRequestPath, response);
+                return;
             }
         }
 
-<<<<<<< HEAD
-            Breadcrumb::Set(ctx.mRequestPath.mEndpointId, 0);
-            response.errorCode = CommissioningErrorEnum::kOk;
-=======
         if (failSafe.UpdateTermsAndConditionsHasBeenInvoked())
         {
             // Commit terms and conditions acceptance on commissioning complete
@@ -465,25 +455,22 @@
                 ChipLogProgress(FailSafe, "GeneralCommissioning: Successfully committed terms and conditions");
             }
             CheckSuccess(err, Failure);
->>>>>>> 4ae68826
         }
     }
 #endif // CHIP_CONFIG_TERMS_AND_CONDITIONS_REQUIRED
 
-<<<<<<< HEAD
-    ctx.mCommandHandler.AddResponse(ctx.mRequestPath, response);
-=======
-    SessionHandle handle = commandObj->GetExchangeContext()->GetSessionHandle();
+    SessionHandle handle = ctx.mCommandHandler.GetExchangeContext()->GetSessionHandle();
+    CHIP_ERROR err       = CHIP_NO_ERROR;
 
     // Ensure it's a valid CASE session
     if ((handle->GetSessionType() != Session::SessionType::kSecure) ||
         (handle->AsSecureSession()->GetSecureSessionType() != SecureSession::Type::kCASE) ||
-        (!failSafe.MatchesFabricIndex(commandObj->GetAccessingFabricIndex())))
+        (!failSafe.MatchesFabricIndex(ctx.mCommandHandler.GetAccessingFabricIndex())))
     {
         response.errorCode = CommissioningErrorEnum::kInvalidAuthentication;
         ChipLogError(FailSafe, "GeneralCommissioning: Got commissioning complete in invalid security context");
-        commandObj->AddResponse(commandPath, response);
-        return true;
+        ctx.mCommandHandler.AddResponse(ctx.mRequestPath, response);
+        return;
     }
 
     // Handle NOC commands
@@ -507,12 +494,10 @@
     err = devCtrl->PostCommissioningCompleteEvent(handle->AsSecureSession()->GetPeerNodeId(), handle->GetFabricIndex());
     CheckSuccess(err, Failure);
 
-    Breadcrumb::Set(commandPath.mEndpointId, 0);
+    Breadcrumb::Set(ctx.mRequestPath.mEndpointId, 0);
     response.errorCode = CommissioningErrorEnum::kOk;
 
-    commandObj->AddResponse(commandPath, response);
-    return true;
->>>>>>> 4ae68826
+    ctx.mCommandHandler.AddResponse(ctx.mRequestPath, response);
 }
 
 void GeneralCommissioningGlobalInstance::HandleSetRegulatoryConfig(HandlerContext & ctx,
@@ -559,12 +544,8 @@
     ctx.mCommandHandler.AddResponse(ctx.mRequestPath, response);
 }
 
-<<<<<<< HEAD
-} // anonymous namespace
-=======
-bool emberAfGeneralCommissioningClusterSetTCAcknowledgementsCallback(
-    chip::app::CommandHandler * commandObj, const chip::app::ConcreteCommandPath & commandPath,
-    const GeneralCommissioning::Commands::SetTCAcknowledgements::DecodableType & commandData)
+void GeneralCommissioningGlobalInstance::HandleSetTCAcknowledgements(
+    HandlerContext & ctx, const Commands::SetTCAcknowledgements::DecodableType & commandData)
 {
     MATTER_TRACE_SCOPE("SetTCAcknowledgements", "GeneralCommissioning");
 
@@ -574,8 +555,8 @@
 
     if (nullptr == tcProvider)
     {
-        commandObj->AddStatus(commandPath, Protocols::InteractionModel::Status::Failure);
-        return true;
+        ctx.mCommandHandler.AddStatus(ctx.mRequestPath, Protocols::InteractionModel::Status::Failure);
+        return;
     }
 
     Optional<TermsAndConditions> requiredTermsAndConditionsMaybe;
@@ -594,15 +575,15 @@
         if (!requiredTermsAndConditions.ValidateVersion(acceptedTermsAndConditions))
         {
             response.errorCode = CommissioningErrorEnum::kTCMinVersionNotMet;
-            commandObj->AddResponse(commandPath, response);
-            return true;
+            ctx.mCommandHandler.AddResponse(ctx.mRequestPath, response);
+            return;
         }
 
         if (!requiredTermsAndConditions.ValidateValue(acceptedTermsAndConditions))
         {
             response.errorCode = CommissioningErrorEnum::kRequiredTCNotAccepted;
-            commandObj->AddResponse(commandPath, response);
-            return true;
+            ctx.mCommandHandler.AddResponse(ctx.mRequestPath, response);
+            return;
         }
     }
 
@@ -626,15 +607,10 @@
     }
 
     response.errorCode = CommissioningErrorEnum::kOk;
-    commandObj->AddResponse(commandPath, response);
-    return true;
-
+    ctx.mCommandHandler.AddResponse(ctx.mRequestPath, response);
 #endif // CHIP_CONFIG_TERMS_AND_CONDITIONS_REQUIRED
-    return true;
-}
->>>>>>> 4ae68826
-
-namespace {
+}
+
 void OnPlatformEventHandler(const DeviceLayer::ChipDeviceEvent * event, intptr_t arg)
 {
     if (event->Type == DeviceLayer::DeviceEventType::kFailSafeTimerExpired)
