/*
 *
 *    Copyright (c) 2023 Project CHIP Authors
 *    All rights reserved.
 *
 *    Licensed under the Apache License, Version 2.0 (the "License");
 *    you may not use this file except in compliance with the License.
 *    You may obtain a copy of the License at
 *
 *        http://www.apache.org/licenses/LICENSE-2.0
 *
 *    Unless required by applicable law or agreed to in writing, software
 *    distributed under the License is distributed on an "AS IS" BASIS,
 *    WITHOUT WARRANTIES OR CONDITIONS OF ANY KIND, either express or implied.
 *    See the License for the specific language governing permissions and
 *    limitations under the License.
 */
#include "electrical-energy-measurement-server.h"

#include <protocols/interaction_model/StatusCode.h>

#include <app/AttributeAccessInterface.h>
#include <app/EventLogging.h>
#include <app/reporting/reporting.h>
#include <app/util/attribute-storage.h>

using chip::Protocols::InteractionModel::Status;

namespace chip {
namespace app {
namespace Clusters {
namespace ElectricalEnergyMeasurement {

using namespace chip;
using namespace chip::app::Clusters::ElectricalEnergyMeasurement::Attributes;
using namespace chip::app::Clusters::ElectricalEnergyMeasurement::Structs;

MeasurementData gMeasurements[MATTER_DM_ELECTRICAL_ENERGY_MEASUREMENT_CLUSTER_SERVER_ENDPOINT_COUNT +
                              CHIP_DEVICE_CONFIG_DYNAMIC_ENDPOINT_COUNT];

CHIP_ERROR ElectricalEnergyMeasurementAttrAccess::Init()
{
    VerifyOrReturnError(registerAttributeAccessOverride(this), CHIP_ERROR_INCORRECT_STATE);
    return CHIP_NO_ERROR;
}

void ElectricalEnergyMeasurementAttrAccess::Shutdown()
{
    unregisterAttributeAccessOverride(this);
}

CHIP_ERROR ElectricalEnergyMeasurementAttrAccess::Read(const app::ConcreteReadAttributePath & aPath,
                                                       app::AttributeValueEncoder & aEncoder)
{
    VerifyOrDie(aPath.mClusterId == app::Clusters::ElectricalEnergyMeasurement::Id);

    MeasurementData * data = MeasurementDataForEndpoint(aPath.mEndpointId);

    switch (aPath.mAttributeId)
    {
    case FeatureMap::Id:
        ReturnErrorOnFailure(aEncoder.Encode(mFeature));
        break;
    case Accuracy::Id:
        if (data == nullptr)
        {
            return CHIP_ERROR_NOT_FOUND;
        }
        return aEncoder.Encode(data->measurementAccuracy);
    case CumulativeEnergyImported::Id:
        VerifyOrReturnError(
            HasFeature(ElectricalEnergyMeasurement::Feature::kCumulativeEnergy) &&
                HasFeature(ElectricalEnergyMeasurement::Feature::kImportedEnergy),
            CHIP_ERROR_UNSUPPORTED_CHIP_FEATURE,
            ChipLogError(Zcl, "Electrical Energy Measurement: can not get CumulativeEnergyImported, feature is not supported"));
        if ((data == nullptr) || !data->cumulativeImported.HasValue())
        {
            return aEncoder.EncodeNull();
        }
        return aEncoder.Encode(data->cumulativeImported.Value());
    case CumulativeEnergyExported::Id:
        VerifyOrReturnError(
            HasFeature(ElectricalEnergyMeasurement::Feature::kCumulativeEnergy) &&
                HasFeature(ElectricalEnergyMeasurement::Feature::kExportedEnergy),
            CHIP_ERROR_UNSUPPORTED_CHIP_FEATURE,
            ChipLogError(Zcl, "Electrical Energy Measurement: can not get CumulativeEnergyExported, feature is not supported"));
        if ((data == nullptr) || !data->cumulativeExported.HasValue())
        {
            return aEncoder.EncodeNull();
        }
        return aEncoder.Encode(data->cumulativeExported.Value());
    case PeriodicEnergyImported::Id:
        VerifyOrReturnError(
            HasFeature(ElectricalEnergyMeasurement::Feature::kPeriodicEnergy) &&
                HasFeature(ElectricalEnergyMeasurement::Feature::kImportedEnergy),
            CHIP_ERROR_UNSUPPORTED_CHIP_FEATURE,
            ChipLogError(Zcl, "Electrical Energy Measurement: can not get PeriodicEnergyImported, feature is not supported"));
        if ((data == nullptr) || !data->periodicImported.HasValue())
        {
            return aEncoder.EncodeNull();
        }
        return aEncoder.Encode(data->periodicImported.Value());
    case PeriodicEnergyExported::Id:
        VerifyOrReturnError(
            HasFeature(ElectricalEnergyMeasurement::Feature::kPeriodicEnergy) &&
                HasFeature(ElectricalEnergyMeasurement::Feature::kExportedEnergy),
            CHIP_ERROR_UNSUPPORTED_CHIP_FEATURE,
            ChipLogError(Zcl, "Electrical Energy Measurement: can not get PeriodicEnergyExported, feature is not supported"));
        if ((data == nullptr) || !data->periodicExported.HasValue())
        {
            return aEncoder.EncodeNull();
        }
        return aEncoder.Encode(data->periodicExported.Value());
    case CumulativeEnergyReset::Id:
        VerifyOrReturnError(
            HasFeature(ElectricalEnergyMeasurement::Feature::kCumulativeEnergy), CHIP_ERROR_UNSUPPORTED_CHIP_FEATURE,
            ChipLogError(Zcl, "Electrical Energy Measurement: can not get CumulativeEnergyReset, feature is not supported"));

        if (!SupportsOptAttr(OptionalAttributes::kOptionalAttributeCumulativeEnergyReset))
        {
            return CHIP_IM_GLOBAL_STATUS(UnsupportedAttribute);
        }
        if ((data == nullptr) || !data->cumulativeReset.HasValue())
        {
            return aEncoder.EncodeNull();
        }
        return aEncoder.Encode(data->cumulativeReset.Value());
    }

    return CHIP_NO_ERROR;
}

bool ElectricalEnergyMeasurementAttrAccess::HasFeature(Feature aFeature) const
{
    return mFeature.Has(aFeature);
}

bool ElectricalEnergyMeasurementAttrAccess::SupportsOptAttr(OptionalAttributes aOptionalAttrs) const
{
    return mOptionalAttrs.Has(aOptionalAttrs);
}

MeasurementData * MeasurementDataForEndpoint(EndpointId endpointId)
{
    auto index = emberAfGetClusterServerEndpointIndex(endpointId, app::Clusters::ElectricalEnergyMeasurement::Id,
                                                      MATTER_DM_ELECTRICAL_ENERGY_MEASUREMENT_CLUSTER_SERVER_ENDPOINT_COUNT);

    if (index == kEmberInvalidEndpointIndex)
    {
        return nullptr;
    }

<<<<<<< HEAD
    if (index >= ArraySize(gMeasurements))
=======
    if (index >= MATTER_DM_ELECTRICAL_ENERGY_MEASUREMENT_CLUSTER_SERVER_ENDPOINT_COUNT)
>>>>>>> 14f415cb
    {
        ChipLogError(NotSpecified, "Internal error: invalid/unexpected energy measurement index.");
        return nullptr;
    }
    return &gMeasurements[index];
}

CHIP_ERROR SetMeasurementAccuracy(EndpointId endpointId, const MeasurementAccuracyStruct::Type & accuracy)
{

    MeasurementData * data = MeasurementDataForEndpoint(endpointId);
    VerifyOrReturnError(data != nullptr, CHIP_ERROR_INVALID_ARGUMENT);

    data->measurementAccuracy = accuracy;

    MatterReportingAttributeChangeCallback(endpointId, ElectricalEnergyMeasurement::Id, Accuracy::Id);

    return CHIP_NO_ERROR;
}

CHIP_ERROR SetCumulativeReset(EndpointId endpointId, const Optional<CumulativeEnergyResetStruct::Type> & cumulativeReset)
{

    MeasurementData * data = MeasurementDataForEndpoint(endpointId);
    VerifyOrReturnError(data != nullptr, CHIP_ERROR_INVALID_ARGUMENT);

    data->cumulativeReset = cumulativeReset;

    MatterReportingAttributeChangeCallback(endpointId, ElectricalEnergyMeasurement::Id, CumulativeEnergyReset::Id);

    return CHIP_NO_ERROR;
}

bool NotifyCumulativeEnergyMeasured(EndpointId endpointId, const Optional<EnergyMeasurementStruct::Type> & energyImported,
                                    const Optional<EnergyMeasurementStruct::Type> & energyExported)
{
    MeasurementData * data = MeasurementDataForEndpoint(endpointId);
    if (data != nullptr)
    {
        data->cumulativeImported = energyImported;
        data->cumulativeExported = energyExported;
    }

    Events::CumulativeEnergyMeasured::Type event;

    event.energyImported = energyImported;
    event.energyExported = energyExported;

    EventNumber eventNumber;
    CHIP_ERROR error = app::LogEvent(event, endpointId, eventNumber);

    if (CHIP_NO_ERROR != error)
    {
        ChipLogError(Zcl, "[NotifyCumulativeEnergyMeasured] Unable to send event: %" CHIP_ERROR_FORMAT " [endpointId=%d]",
                     error.Format(), endpointId);
        return false;
    }
    ChipLogProgress(Zcl, "[NotifyCumulativeEnergyMeasured] Sent event [endpointId=%d,eventNumber=%lu]", endpointId,
                    static_cast<unsigned long>(eventNumber));
    return true;
}

bool NotifyPeriodicEnergyMeasured(EndpointId endpointId, const Optional<EnergyMeasurementStruct::Type> & energyImported,
                                  const Optional<EnergyMeasurementStruct::Type> & energyExported)
{
    MeasurementData * data = MeasurementDataForEndpoint(endpointId);
    if (data != nullptr)
    {
        data->periodicImported = energyImported;
        data->periodicExported = energyExported;
    }

    Events::PeriodicEnergyMeasured::Type event;

    event.energyImported = energyImported;
    event.energyExported = energyExported;

    EventNumber eventNumber;
    CHIP_ERROR error = app::LogEvent(event, endpointId, eventNumber);

    if (CHIP_NO_ERROR != error)
    {
        ChipLogError(Zcl, "[NotifyPeriodicEnergyMeasured] Unable to send event: %" CHIP_ERROR_FORMAT " [endpointId=%d]",
                     error.Format(), endpointId);
        return false;
    }
    ChipLogProgress(Zcl, "[NotifyPeriodicEnergyMeasured] Sent event [endpointId=%d,eventNumber=%lu]", endpointId,
                    static_cast<unsigned long>(eventNumber));
    return true;
}

} // namespace ElectricalEnergyMeasurement
} // namespace Clusters
} // namespace app
} // namespace chip<|MERGE_RESOLUTION|>--- conflicted
+++ resolved
@@ -150,11 +150,7 @@
         return nullptr;
     }
 
-<<<<<<< HEAD
     if (index >= ArraySize(gMeasurements))
-=======
-    if (index >= MATTER_DM_ELECTRICAL_ENERGY_MEASUREMENT_CLUSTER_SERVER_ENDPOINT_COUNT)
->>>>>>> 14f415cb
     {
         ChipLogError(NotSpecified, "Internal error: invalid/unexpected energy measurement index.");
         return nullptr;
