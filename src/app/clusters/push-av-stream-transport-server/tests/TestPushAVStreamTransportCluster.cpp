--- conflicted
+++ resolved
@@ -283,19 +283,13 @@
         return Status::Success;
     }
 
-<<<<<<< HEAD
     bool ValidateStreamUsage(StreamUsageEnum streamUsage) { return true; }
 
     bool ValidateSegmentDuration(uint16_t segmentDuration) { return true; }
 
-    Protocols::InteractionModel::Status ValidateBandwidthLimit(StreamUsageEnum streamUsage,
-                                                               const Optional<DataModel::Nullable<uint16_t>> & videoStreamId,
-                                                               const Optional<DataModel::Nullable<uint16_t>> & audioStreamId)
-=======
     Protocols::InteractionModel::Status
     ValidateBandwidthLimit(StreamUsageEnum streamUsage, const Optional<DataModel::Nullable<uint16_t>> & videoStreamId,
                            const Optional<DataModel::Nullable<uint16_t>> & audioStreamId) override
->>>>>>> 233d3f79
     {
         // TODO: Validates the requested stream usage against the camera's resource management.
         // Returning Status::Success to pass through checks in the Server Implementation.
