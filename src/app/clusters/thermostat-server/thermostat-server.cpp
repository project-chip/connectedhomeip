--- conflicted
+++ resolved
@@ -42,13 +42,6 @@
 
 using imcode = Protocols::InteractionModel::Status;
 
-// IMPORTANT NOTE:
-// No Side effects are permitted in emberAfThermostatClusterServerPreAttributeChangedCallback
-// If a setpoint changes is required as a result of setpoint limit change
-// it does not happen here.  It is the responsibility of the device to adjust the setpoint(s)
-// as required in emberAfThermostatClusterServerPostAttributeChangedCallback
-// limit change validation assures that there is at least 1 setpoint that will be valid
-
 #define FEATURE_MAP_HEAT 0x01
 #define FEATURE_MAP_COOL 0x02
 #define FEATURE_MAP_OCC 0x04
@@ -74,514 +67,7 @@
 {
     uint16_t ep =
         emberAfGetClusterServerEndpointIndex(endpoint, Thermostat::Id, MATTER_DM_THERMOSTAT_CLUSTER_SERVER_ENDPOINT_COUNT);
-<<<<<<< HEAD
     return (ep >= ArraySize(gAtomicWriteManagerTable) ? nullptr : gAtomicWriteManagerTable[ep]);
-=======
-    return (ep >= ArraySize(gDelegateTable) ? nullptr : gDelegateTable[ep]);
-}
-
-/**
- * @brief Check if a preset is valid.
- *
- * @param[in] preset The preset to check.
- *
- * @return true If the preset is valid i.e the PresetHandle (if not null) fits within size constraints and the presetScenario enum
- *         value is valid. Otherwise, return false.
- */
-bool IsValidPresetEntry(const PresetStruct::Type & preset)
-{
-    // Check that the preset handle is not too long.
-    if (!preset.presetHandle.IsNull() && preset.presetHandle.Value().size() > kPresetHandleSize)
-    {
-        return false;
-    }
-
-    // Ensure we have a valid PresetScenario.
-    return (preset.presetScenario != PresetScenarioEnum::kUnknownEnumValue);
-}
-
-/**
- * @brief Callback that is called when the timeout for editing the presets expires.
- *
- * @param[in] systemLayer The system layer.
- * @param[in] callbackContext The context passed to the timer callback.
- */
-void TimerExpiredCallback(System::Layer * systemLayer, void * callbackContext)
-{
-    EndpointId endpoint = static_cast<EndpointId>(reinterpret_cast<uintptr_t>(callbackContext));
-
-    Delegate * delegate = GetDelegate(endpoint);
-    VerifyOrReturn(delegate != nullptr, ChipLogError(Zcl, "Delegate is null. Unable to handle timer expired"));
-
-    delegate->ClearPendingPresetList();
-    gThermostatAttrAccess.SetAtomicWrite(endpoint, ScopedNodeId(), kAtomicWriteState_Closed);
-}
-
-/**
- * @brief Schedules a timer for the given timeout in milliseconds.
- *
- * @param[in] endpoint The endpoint to use.
- * @param[in] timeoutMilliseconds The timeout in milliseconds.
- */
-void ScheduleTimer(EndpointId endpoint, System::Clock::Milliseconds16 timeout)
-{
-    DeviceLayer::SystemLayer().StartTimer(timeout, TimerExpiredCallback,
-                                          reinterpret_cast<void *>(static_cast<uintptr_t>(endpoint)));
-}
-
-/**
- * @brief Clears the currently scheduled timer.
- *
- * @param[in] endpoint The endpoint to use.
- */
-void ClearTimer(EndpointId endpoint)
-{
-    DeviceLayer::SystemLayer().CancelTimer(TimerExpiredCallback, reinterpret_cast<void *>(static_cast<uintptr_t>(endpoint)));
-}
-
-/**
- * @brief Checks if the preset is built-in
- *
- * @param[in] preset The preset to check.
- *
- * @return true If the preset is built-in, false otherwise.
- */
-bool IsBuiltIn(const PresetStructWithOwnedMembers & preset)
-{
-    return preset.GetBuiltIn().ValueOr(false);
-}
-
-/**
- * @brief Checks if the presets are matching i.e the presetHandles are the same.
- *
- * @param[in] preset The preset to check.
- * @param[in] presetToMatch The preset to match with.
- *
- * @return true If the presets match, false otherwise. If both preset handles are null, returns false
- */
-bool PresetHandlesExistAndMatch(const PresetStructWithOwnedMembers & preset, const PresetStructWithOwnedMembers & presetToMatch)
-{
-    return !preset.GetPresetHandle().IsNull() && !presetToMatch.GetPresetHandle().IsNull() &&
-        preset.GetPresetHandle().Value().data_equal(presetToMatch.GetPresetHandle().Value());
-}
-
-/**
- * @brief Get the source scoped node id.
- *
- * @param[in] commandObj The command handler object.
- *
- * @return The scoped node id of the source node. If the scoped node id is not retreived, return ScopedNodeId().
- */
-ScopedNodeId GetSourceScopedNodeId(CommandHandler * commandObj)
-{
-    ScopedNodeId sourceNodeId = ScopedNodeId();
-    auto sessionHandle        = commandObj->GetExchangeContext()->GetSessionHandle();
-
-    if (sessionHandle->IsSecureSession())
-    {
-        sourceNodeId = sessionHandle->AsSecureSession()->GetPeer();
-    }
-    else if (sessionHandle->IsGroupSession())
-    {
-        sourceNodeId = sessionHandle->AsIncomingGroupSession()->GetPeer();
-    }
-    return sourceNodeId;
-}
-
-/**
- * @brief Discards pending atomic writes and atomic state.
- *
- * @param[in] delegate The delegate to use.
- * @param[in] endpoint The endpoint to use.
- *
- */
-void resetAtomicWrite(Delegate * delegate, EndpointId endpoint)
-{
-    if (delegate != nullptr)
-    {
-        delegate->ClearPendingPresetList();
-    }
-    ClearTimer(endpoint);
-    gThermostatAttrAccess.SetAtomicWrite(endpoint, ScopedNodeId(), kAtomicWriteState_Closed);
-}
-
-/**
- * @brief Finds an entry in the pending presets list that matches a preset.
- *        The presetHandle of the two presets must match.
- *
- * @param[in] delegate The delegate to use.
- * @param[in] presetToMatch The preset to match with.
- *
- * @return true if a matching entry was found in the pending presets list, false otherwise.
- */
-bool MatchingPendingPresetExists(Delegate * delegate, const PresetStructWithOwnedMembers & presetToMatch)
-{
-    VerifyOrReturnValue(delegate != nullptr, false);
-
-    for (uint8_t i = 0; true; i++)
-    {
-        PresetStructWithOwnedMembers preset;
-        CHIP_ERROR err = delegate->GetPendingPresetAtIndex(i, preset);
-
-        if (err == CHIP_ERROR_PROVIDER_LIST_EXHAUSTED)
-        {
-            break;
-        }
-        if (err != CHIP_NO_ERROR)
-        {
-            ChipLogError(Zcl, "MatchingPendingPresetExists: GetPendingPresetAtIndex failed with error %" CHIP_ERROR_FORMAT,
-                         err.Format());
-            return false;
-        }
-
-        if (PresetHandlesExistAndMatch(preset, presetToMatch))
-        {
-            return true;
-        }
-    }
-    return false;
-}
-
-/**
- * @brief Finds and returns an entry in the Presets attribute list that matches
- *        a preset, if such an entry exists. The presetToMatch must have a preset handle.
- *
- * @param[in] delegate The delegate to use.
- * @param[in] presetToMatch The preset to match with.
- * @param[out] matchingPreset The preset in the Presets attribute list that has the same PresetHandle as the presetToMatch.
- *
- * @return true if a matching entry was found in the  presets attribute list, false otherwise.
- */
-bool GetMatchingPresetInPresets(Delegate * delegate, const PresetStruct::Type & presetToMatch,
-                                PresetStructWithOwnedMembers & matchingPreset)
-{
-    VerifyOrReturnValue(delegate != nullptr, false);
-
-    for (uint8_t i = 0; true; i++)
-    {
-        CHIP_ERROR err = delegate->GetPresetAtIndex(i, matchingPreset);
-
-        if (err == CHIP_ERROR_PROVIDER_LIST_EXHAUSTED)
-        {
-            break;
-        }
-        if (err != CHIP_NO_ERROR)
-        {
-            ChipLogError(Zcl, "GetMatchingPresetInPresets: GetPresetAtIndex failed with error %" CHIP_ERROR_FORMAT, err.Format());
-            return false;
-        }
-
-        // Note: presets coming from our delegate always have a handle.
-        if (presetToMatch.presetHandle.Value().data_equal(matchingPreset.GetPresetHandle().Value()))
-        {
-            return true;
-        }
-    }
-    return false;
-}
-
-/**
- * @brief Checks if the given preset handle is present in the  presets attribute
- * @param[in] delegate The delegate to use.
- * @param[in] presetHandleToMatch The preset handle to match with.
- *
- * @return true if the given preset handle is present in the  presets attribute list, false otherwise.
- */
-bool IsPresetHandlePresentInPresets(Delegate * delegate, const ByteSpan & presetHandleToMatch)
-{
-    VerifyOrReturnValue(delegate != nullptr, false);
-
-    PresetStructWithOwnedMembers matchingPreset;
-    for (uint8_t i = 0; true; i++)
-    {
-        CHIP_ERROR err = delegate->GetPresetAtIndex(i, matchingPreset);
-
-        if (err == CHIP_ERROR_PROVIDER_LIST_EXHAUSTED)
-        {
-            return false;
-        }
-
-        if (err != CHIP_NO_ERROR)
-        {
-            ChipLogError(Zcl, "IsPresetHandlePresentInPresets: GetPresetAtIndex failed with error %" CHIP_ERROR_FORMAT,
-                         err.Format());
-            return false;
-        }
-
-        if (!matchingPreset.GetPresetHandle().IsNull() && matchingPreset.GetPresetHandle().Value().data_equal(presetHandleToMatch))
-        {
-            return true;
-        }
-    }
-    return false;
-}
-
-/**
- * @brief Returns the length of the list of presets if the pending presets were to be applied. The size of the pending presets list
- *        calculated, after all the constraint checks are done, is the new size of the updated Presets attribute since the pending
- *        preset list is expected to have all existing presets with or without edits plus new presets.
- *        This is called before changes are actually applied.
- *
- * @param[in] delegate The delegate to use.
- *
- * @return count of the updated Presets attribute if the pending presets were applied to it. Return 0 for error cases.
- */
-uint8_t CountNumberOfPendingPresets(Delegate * delegate)
-{
-    uint8_t numberOfPendingPresets = 0;
-
-    VerifyOrReturnValue(delegate != nullptr, 0);
-
-    for (uint8_t i = 0; true; i++)
-    {
-        PresetStructWithOwnedMembers pendingPreset;
-        CHIP_ERROR err = delegate->GetPendingPresetAtIndex(i, pendingPreset);
-
-        if (err == CHIP_ERROR_PROVIDER_LIST_EXHAUSTED)
-        {
-            break;
-        }
-        if (err != CHIP_NO_ERROR)
-        {
-            ChipLogError(Zcl, "CountNumberOfPendingPresets: GetPendingPresetAtIndex failed with error %" CHIP_ERROR_FORMAT,
-                         err.Format());
-            return 0;
-        }
-        numberOfPendingPresets++;
-    }
-
-    return numberOfPendingPresets;
-}
-
-/**
- * @brief Checks if the presetScenario is present in the PresetTypes attribute.
- *
- * @param[in] delegate The delegate to use.
- * @param[in] presetScenario The presetScenario to match with.
- *
- * @return true if the presetScenario is found, false otherwise.
- */
-bool PresetScenarioExistsInPresetTypes(Delegate * delegate, PresetScenarioEnum presetScenario)
-{
-    VerifyOrReturnValue(delegate != nullptr, false);
-
-    for (uint8_t i = 0; true; i++)
-    {
-        PresetTypeStruct::Type presetType;
-        auto err = delegate->GetPresetTypeAtIndex(i, presetType);
-        if (err != CHIP_NO_ERROR)
-        {
-            return false;
-        }
-
-        if (presetType.presetScenario == presetScenario)
-        {
-            return true;
-        }
-    }
-    return false;
-}
-
-/**
- * @brief Returns the count of preset entries in the pending presets list that have the matching presetHandle.
- * @param[in] delegate The delegate to use.
- * @param[in] presetHandleToMatch The preset handle to match.
- *
- * @return count of the number of presets found with the matching presetHandle. Returns 0 if no matching presets were found.
- */
-uint8_t CountPresetsInPendingListWithPresetHandle(Delegate * delegate, const ByteSpan & presetHandleToMatch)
-{
-    uint8_t count = 0;
-    VerifyOrReturnValue(delegate != nullptr, count);
-
-    for (uint8_t i = 0; true; i++)
-    {
-        PresetStructWithOwnedMembers preset;
-        auto err = delegate->GetPendingPresetAtIndex(i, preset);
-        if (err != CHIP_NO_ERROR)
-        {
-            return count;
-        }
-
-        DataModel::Nullable<ByteSpan> presetHandle = preset.GetPresetHandle();
-        if (!presetHandle.IsNull() && presetHandle.Value().data_equal(presetHandleToMatch))
-        {
-            count++;
-        }
-    }
-    return count;
-}
-
-/**
- * @brief Checks if the presetType for the given preset scenario supports name in the presetTypeFeatures bitmap.
- *
- * @param[in] delegate The delegate to use.
- * @param[in] presetScenario The presetScenario to match with.
- *
- * @return true if the presetType for the given preset scenario supports name, false otherwise.
- */
-bool PresetTypeSupportsNames(Delegate * delegate, PresetScenarioEnum scenario)
-{
-    VerifyOrReturnValue(delegate != nullptr, false);
-
-    for (uint8_t i = 0; true; i++)
-    {
-        PresetTypeStruct::Type presetType;
-        auto err = delegate->GetPresetTypeAtIndex(i, presetType);
-        if (err != CHIP_NO_ERROR)
-        {
-            return false;
-        }
-
-        if (presetType.presetScenario == scenario)
-        {
-            return (presetType.presetTypeFeatures.Has(PresetTypeFeaturesBitmap::kSupportsNames));
-        }
-    }
-    return false;
-}
-
-int16_t EnforceHeatingSetpointLimits(int16_t HeatingSetpoint, EndpointId endpoint)
-{
-    // Optional Mfg supplied limits
-    int16_t AbsMinHeatSetpointLimit = kDefaultAbsMinHeatSetpointLimit;
-    int16_t AbsMaxHeatSetpointLimit = kDefaultAbsMaxHeatSetpointLimit;
-
-    // Optional User supplied limits
-    int16_t MinHeatSetpointLimit = kDefaultMinHeatSetpointLimit;
-    int16_t MaxHeatSetpointLimit = kDefaultMaxHeatSetpointLimit;
-
-    // Attempt to read the setpoint limits
-    // Absmin/max are manufacturer limits
-    // min/max are user imposed min/max
-
-    // Note that the limits are initialized above per the spec limits
-    // if they are not present Get() will not update the value so the defaults are used
-    imcode status;
-
-    // https://github.com/CHIP-Specifications/connectedhomeip-spec/issues/3724
-    // behavior is not specified when Abs * values are not present and user values are present
-    // implemented behavior accepts the user values without regard to default Abs values.
-
-    // Per global matter data model policy
-    // if a attribute is not present then it's default shall be used.
-
-    status = AbsMinHeatSetpointLimit::Get(endpoint, &AbsMinHeatSetpointLimit);
-    if (status != imcode::Success)
-    {
-        ChipLogError(Zcl, "Warning: AbsMinHeatSetpointLimit missing using default");
-    }
-
-    status = AbsMaxHeatSetpointLimit::Get(endpoint, &AbsMaxHeatSetpointLimit);
-    if (status != imcode::Success)
-    {
-        ChipLogError(Zcl, "Warning: AbsMaxHeatSetpointLimit missing using default");
-    }
-    status = MinHeatSetpointLimit::Get(endpoint, &MinHeatSetpointLimit);
-    if (status != imcode::Success)
-    {
-        MinHeatSetpointLimit = AbsMinHeatSetpointLimit;
-    }
-
-    status = MaxHeatSetpointLimit::Get(endpoint, &MaxHeatSetpointLimit);
-    if (status != imcode::Success)
-    {
-        MaxHeatSetpointLimit = AbsMaxHeatSetpointLimit;
-    }
-
-    // Make sure the user imposed limits are within the manufacturer imposed limits
-
-    // https://github.com/CHIP-Specifications/connectedhomeip-spec/issues/3725
-    // Spec does not specify the behavior is the requested setpoint exceeds the limit allowed
-    // This implementation clamps at the limit.
-
-    // resolution of 3725 is to clamp.
-
-    if (MinHeatSetpointLimit < AbsMinHeatSetpointLimit)
-        MinHeatSetpointLimit = AbsMinHeatSetpointLimit;
-
-    if (MaxHeatSetpointLimit > AbsMaxHeatSetpointLimit)
-        MaxHeatSetpointLimit = AbsMaxHeatSetpointLimit;
-
-    if (HeatingSetpoint < MinHeatSetpointLimit)
-        HeatingSetpoint = MinHeatSetpointLimit;
-
-    if (HeatingSetpoint > MaxHeatSetpointLimit)
-        HeatingSetpoint = MaxHeatSetpointLimit;
-
-    return HeatingSetpoint;
-}
-
-int16_t EnforceCoolingSetpointLimits(int16_t CoolingSetpoint, EndpointId endpoint)
-{
-    // Optional Mfg supplied limits
-    int16_t AbsMinCoolSetpointLimit = kDefaultAbsMinCoolSetpointLimit;
-    int16_t AbsMaxCoolSetpointLimit = kDefaultAbsMaxCoolSetpointLimit;
-
-    // Optional User supplied limits
-    int16_t MinCoolSetpointLimit = kDefaultMinCoolSetpointLimit;
-    int16_t MaxCoolSetpointLimit = kDefaultMaxCoolSetpointLimit;
-
-    // Attempt to read the setpoint limits
-    // Absmin/max are manufacturer limits
-    // min/max are user imposed min/max
-
-    // Note that the limits are initialized above per the spec limits
-    // if they are not present Get() will not update the value so the defaults are used
-    imcode status;
-
-    // https://github.com/CHIP-Specifications/connectedhomeip-spec/issues/3724
-    // behavior is not specified when Abs * values are not present and user values are present
-    // implemented behavior accepts the user values without regard to default Abs values.
-
-    // Per global matter data model policy
-    // if a attribute is not present then it's default shall be used.
-
-    status = AbsMinCoolSetpointLimit::Get(endpoint, &AbsMinCoolSetpointLimit);
-    if (status != imcode::Success)
-    {
-        ChipLogError(Zcl, "Warning: AbsMinCoolSetpointLimit missing using default");
-    }
-
-    status = AbsMaxCoolSetpointLimit::Get(endpoint, &AbsMaxCoolSetpointLimit);
-    if (status != imcode::Success)
-    {
-        ChipLogError(Zcl, "Warning: AbsMaxCoolSetpointLimit missing using default");
-    }
-
-    status = MinCoolSetpointLimit::Get(endpoint, &MinCoolSetpointLimit);
-    if (status != imcode::Success)
-    {
-        MinCoolSetpointLimit = AbsMinCoolSetpointLimit;
-    }
-
-    status = MaxCoolSetpointLimit::Get(endpoint, &MaxCoolSetpointLimit);
-    if (status != imcode::Success)
-    {
-        MaxCoolSetpointLimit = AbsMaxCoolSetpointLimit;
-    }
-
-    // Make sure the user imposed limits are within the manufacture imposed limits
-    // https://github.com/CHIP-Specifications/connectedhomeip-spec/issues/3725
-    // Spec does not specify the behavior is the requested setpoint exceeds the limit allowed
-    // This implementation clamps at the limit.
-
-    // resolution of 3725 is to clamp.
-
-    if (MinCoolSetpointLimit < AbsMinCoolSetpointLimit)
-        MinCoolSetpointLimit = AbsMinCoolSetpointLimit;
-
-    if (MaxCoolSetpointLimit > AbsMaxCoolSetpointLimit)
-        MaxCoolSetpointLimit = AbsMaxCoolSetpointLimit;
-
-    if (CoolingSetpoint < MinCoolSetpointLimit)
-        CoolingSetpoint = MinCoolSetpointLimit;
-
-    if (CoolingSetpoint > MaxCoolSetpointLimit)
-        CoolingSetpoint = MaxCoolSetpointLimit;
-
-    return CoolingSetpoint;
->>>>>>> 10531e1c
 }
 
 } // anonymous namespace
@@ -602,44 +88,12 @@
     }
 }
 
-<<<<<<< HEAD
 void SetDefaultAtomicWriteManager(EndpointId endpoint, AtomicWriteManager * atomicWriteManager)
 {
     uint16_t ep =
         emberAfGetClusterServerEndpointIndex(endpoint, Thermostat::Id, MATTER_DM_THERMOSTAT_CLUSTER_SERVER_ENDPOINT_COUNT);
     // if endpoint is found, add the delegate in the delegate table
     if (ep < ArraySize(gAtomicWriteManagerTable))
-=======
-void ThermostatAttrAccess::SetAtomicWrite(EndpointId endpoint, ScopedNodeId originatorNodeId, AtomicWriteState state)
-{
-    uint16_t ep =
-        emberAfGetClusterServerEndpointIndex(endpoint, Thermostat::Id, MATTER_DM_THERMOSTAT_CLUSTER_SERVER_ENDPOINT_COUNT);
-
-    if (ep < ArraySize(mAtomicWriteSessions))
-    {
-        mAtomicWriteSessions[ep].state      = state;
-        mAtomicWriteSessions[ep].endpointId = endpoint;
-        mAtomicWriteSessions[ep].nodeId     = originatorNodeId;
-    }
-}
-
-bool ThermostatAttrAccess::InAtomicWrite(EndpointId endpoint)
-{
-    bool inAtomicWrite = false;
-    uint16_t ep =
-        emberAfGetClusterServerEndpointIndex(endpoint, Thermostat::Id, MATTER_DM_THERMOSTAT_CLUSTER_SERVER_ENDPOINT_COUNT);
-
-    if (ep < ArraySize(mAtomicWriteSessions))
-    {
-        inAtomicWrite = (mAtomicWriteSessions[ep].state == kAtomicWriteState_Open);
-    }
-    return inAtomicWrite;
-}
-
-bool ThermostatAttrAccess::InAtomicWrite(const Access::SubjectDescriptor & subjectDescriptor, EndpointId endpoint)
-{
-    if (!InAtomicWrite(endpoint))
->>>>>>> 10531e1c
     {
         gAtomicWriteManagerTable[ep] = atomicWriteManager;
 
@@ -647,25 +101,11 @@
     }
 }
 
-<<<<<<< HEAD
 Delegate * ThermostatAttrAccess::GetDelegate(EndpointId endpoint)
 {
     uint16_t ep =
         emberAfGetClusterServerEndpointIndex(endpoint, Thermostat::Id, MATTER_DM_THERMOSTAT_CLUSTER_SERVER_ENDPOINT_COUNT);
     return (ep >= ArraySize(gDelegateTable) ? nullptr : gDelegateTable[ep]);
-=======
-ScopedNodeId ThermostatAttrAccess::GetAtomicWriteScopedNodeId(EndpointId endpoint)
-{
-    ScopedNodeId originatorNodeId = ScopedNodeId();
-    uint16_t ep =
-        emberAfGetClusterServerEndpointIndex(endpoint, Thermostat::Id, MATTER_DM_THERMOSTAT_CLUSTER_SERVER_ENDPOINT_COUNT);
-
-    if (ep < ArraySize(mAtomicWriteSessions))
-    {
-        originatorNodeId = mAtomicWriteSessions[ep].nodeId;
-    }
-    return originatorNodeId;
->>>>>>> 10531e1c
 }
 
 CHIP_ERROR ThermostatAttrAccess::Read(const ConcreteReadAttributePath & aPath, AttributeValueEncoder & aEncoder)
@@ -810,13 +250,8 @@
     {
     case Presets::Id: {
 
-<<<<<<< HEAD
         auto awm = GetAtomicWriteManager(endpoint);
         VerifyOrReturnError(awm != nullptr, CHIP_ERROR_INCORRECT_STATE, ChipLogError(Zcl, "Atomic Write Manager is null"));
-=======
-        auto delegate = GetDelegate(endpoint);
-        VerifyOrReturnError(delegate != nullptr, CHIP_ERROR_INCORRECT_STATE, ChipLogError(Zcl, "Delegate is null"));
->>>>>>> 10531e1c
 
         // Presets are not editable, return INVALID_IN_STATE.
         VerifyOrReturnError(awm->InWrite(aPath.mAttributeId, endpoint), CHIP_IM_GLOBAL_STATUS(InvalidInState),
@@ -905,11 +340,7 @@
     return CHIP_NO_ERROR;
 }
 
-<<<<<<< HEAD
 void ThermostatAttrAccess::OnFabricRemoved(const FabricTable & fabricTable, FabricIndex fabricIndex)
-=======
-CHIP_ERROR ThermostatAttrAccess::AppendPendingPreset(Thermostat::Delegate * delegate, const PresetStruct::Type & preset)
->>>>>>> 10531e1c
 {
     for (size_t i = 0; i < ArraySize(gAtomicWriteManagerTable); ++i)
     {
@@ -917,23 +348,6 @@
         if (awm != nullptr)
         {
             awm->ResetWrite(fabricIndex);
-        }
-    }
-}
-
-void ThermostatAttrAccess::OnFabricRemoved(const FabricTable & fabricTable, FabricIndex fabricIndex)
-{
-    for (size_t i = 0; i < ArraySize(mAtomicWriteSessions); ++i)
-    {
-        auto atomicWriteState = mAtomicWriteSessions[i];
-        if (atomicWriteState.state == kAtomicWriteState_Open && atomicWriteState.nodeId.GetFabricIndex() == fabricIndex)
-        {
-            auto delegate = GetDelegate(atomicWriteState.endpointId);
-            if (delegate == nullptr)
-            {
-                continue;
-            }
-            resetAtomicWrite(delegate, atomicWriteState.endpointId);
         }
     }
 }
@@ -959,6 +373,12 @@
     // or should this just be the responsibility of the thermostat application?
 }
 
+// IMPORTANT NOTE:
+// No Side effects are permitted in emberAfThermostatClusterServerPreAttributeChangedCallback
+// If a setpoint changes is required as a result of setpoint limit change
+// it does not happen here.  It is the responsibility of the device to adjust the setpoint(s)
+// as required in emberAfThermostatClusterServerPostAttributeChangedCallback
+// limit change validation assures that there is at least 1 setpoint that will be valid
 Protocols::InteractionModel::Status
 MatterThermostatClusterServerPreAttributeChangedCallback(const app::ConcreteAttributePath & attributePath,
                                                          EmberAfAttributeType attributeType, uint16_t size, uint8_t * value)
@@ -1305,239 +725,9 @@
     return (requestedPresets || requestedSchedules);
 }
 
-<<<<<<< HEAD
 bool emberAfThermostatClusterSetActivePresetRequestCallback(
     CommandHandler * commandObj, const ConcreteCommandPath & commandPath,
     const Clusters::Thermostat::Commands::SetActivePresetRequest::DecodableType & commandData)
-=======
-void sendAtomicResponse(CommandHandler * commandObj, const ConcreteCommandPath & commandPath, imcode status, imcode presetsStatus,
-                        imcode schedulesStatus, Optional<uint16_t> timeout = NullOptional)
-{
-    Commands::AtomicResponse::Type response;
-    Globals::Structs::AtomicAttributeStatusStruct::Type attributeStatus[] = {
-        { .attributeID = Presets::Id, .statusCode = to_underlying(presetsStatus) },
-        { .attributeID = Schedules::Id, .statusCode = to_underlying(schedulesStatus) }
-    };
-    response.statusCode      = to_underlying(status);
-    response.attributeStatus = attributeStatus;
-    response.timeout         = timeout;
-    commandObj->AddResponse(commandPath, response);
-}
-
-void handleAtomicBegin(CommandHandler * commandObj, const ConcreteCommandPath & commandPath,
-                       const Commands::AtomicRequest::DecodableType & commandData)
-{
-    EndpointId endpoint = commandPath.mEndpointId;
-
-    Delegate * delegate = GetDelegate(endpoint);
-
-    if (delegate == nullptr)
-    {
-        ChipLogError(Zcl, "Delegate is null");
-        commandObj->AddStatus(commandPath, imcode::InvalidInState);
-        return;
-    }
-
-    if (gThermostatAttrAccess.InAtomicWrite(commandObj, endpoint))
-    {
-        // This client already has an open atomic write
-        commandObj->AddStatus(commandPath, imcode::InvalidInState);
-        return;
-    }
-
-    if (!commandData.timeout.HasValue())
-    {
-        commandObj->AddStatus(commandPath, imcode::InvalidCommand);
-        return;
-    }
-
-    if (!validAtomicAttributes(commandData, false))
-    {
-        commandObj->AddStatus(commandPath, imcode::InvalidCommand);
-        return;
-    }
-
-    if (gThermostatAttrAccess.InAtomicWrite(endpoint))
-    {
-        sendAtomicResponse(commandObj, commandPath, imcode::Failure, imcode::Busy, imcode::Busy);
-        return;
-    }
-
-    // This is a valid request to open an atomic write. Tell the delegate it
-    // needs to keep track of a pending preset list now.
-    delegate->InitializePendingPresets();
-
-    auto timeout =
-        delegate->GetAtomicWriteTimeout(commandData.attributeRequests, System::Clock::Milliseconds16(commandData.timeout.Value()));
-
-    if (!timeout.has_value())
-    {
-        commandObj->AddStatus(commandPath, imcode::InvalidCommand);
-        return;
-    }
-    ScheduleTimer(endpoint, timeout.value());
-    gThermostatAttrAccess.SetAtomicWrite(endpoint, GetSourceScopedNodeId(commandObj), kAtomicWriteState_Open);
-    sendAtomicResponse(commandObj, commandPath, imcode::Success, imcode::Success, imcode::Success,
-                       MakeOptional(timeout.value().count()));
-}
-
-imcode commitPresets(Delegate * delegate, EndpointId endpoint)
-{
-    CHIP_ERROR err = CHIP_NO_ERROR;
-
-    // For each preset in the presets attribute, check that the matching preset in the pending presets list does not
-    // violate any spec constraints.
-    for (uint8_t i = 0; true; i++)
-    {
-        PresetStructWithOwnedMembers preset;
-        err = delegate->GetPresetAtIndex(i, preset);
-
-        if (err == CHIP_ERROR_PROVIDER_LIST_EXHAUSTED)
-        {
-            break;
-        }
-        if (err != CHIP_NO_ERROR)
-        {
-            ChipLogError(Zcl,
-                         "emberAfThermostatClusterCommitPresetsSchedulesRequestCallback: GetPresetAtIndex failed with error "
-                         "%" CHIP_ERROR_FORMAT,
-                         err.Format());
-            return imcode::InvalidInState;
-        }
-
-        bool found = MatchingPendingPresetExists(delegate, preset);
-
-        // If a built in preset in the Presets attribute list is removed and not found in the pending presets list, return
-        // CONSTRAINT_ERROR.
-        if (IsBuiltIn(preset) && !found)
-        {
-            return imcode::ConstraintError;
-        }
-    }
-
-    // If there is an ActivePresetHandle set, find the preset in the pending presets list that matches the ActivePresetHandle
-    // attribute. If a preset is not found with the same presetHandle, return INVALID_IN_STATE. If there is no ActivePresetHandle
-    // attribute set, continue with other checks.
-    uint8_t buffer[kPresetHandleSize];
-    MutableByteSpan activePresetHandle(buffer);
-
-    err = delegate->GetActivePresetHandle(activePresetHandle);
-
-    if (err != CHIP_NO_ERROR)
-    {
-        return imcode::InvalidInState;
-    }
-
-    if (!activePresetHandle.empty())
-    {
-        uint8_t count = CountPresetsInPendingListWithPresetHandle(delegate, activePresetHandle);
-        if (count == 0)
-        {
-            return imcode::InvalidInState;
-        }
-    }
-
-    // For each preset in the pending presets list, check that the preset does not violate any spec constraints.
-    for (uint8_t i = 0; true; i++)
-    {
-        PresetStructWithOwnedMembers pendingPreset;
-        err = delegate->GetPendingPresetAtIndex(i, pendingPreset);
-
-        if (err == CHIP_ERROR_PROVIDER_LIST_EXHAUSTED)
-        {
-            break;
-        }
-        if (err != CHIP_NO_ERROR)
-        {
-            ChipLogError(Zcl,
-                         "emberAfThermostatClusterCommitPresetsSchedulesRequestCallback: GetPendingPresetAtIndex failed with error "
-                         "%" CHIP_ERROR_FORMAT,
-                         err.Format());
-            return imcode::InvalidInState;
-        }
-
-        // Enforce the Setpoint Limits for both the cooling and heating setpoints in the pending preset.
-        // TODO: This code does not work, because it's modifying our temporary copy.
-        Optional<int16_t> coolingSetpointValue = pendingPreset.GetCoolingSetpoint();
-        if (coolingSetpointValue.HasValue())
-        {
-            pendingPreset.SetCoolingSetpoint(MakeOptional(EnforceCoolingSetpointLimits(coolingSetpointValue.Value(), endpoint)));
-        }
-
-        Optional<int16_t> heatingSetpointValue = pendingPreset.GetHeatingSetpoint();
-        if (heatingSetpointValue.HasValue())
-        {
-            pendingPreset.SetHeatingSetpoint(MakeOptional(EnforceHeatingSetpointLimits(heatingSetpointValue.Value(), endpoint)));
-        }
-    }
-
-    uint8_t totalCount = CountNumberOfPendingPresets(delegate);
-
-    uint8_t numberOfPresetsSupported = delegate->GetNumberOfPresets();
-
-    if (numberOfPresetsSupported == 0)
-    {
-        ChipLogError(Zcl, "emberAfThermostatClusterCommitPresetsSchedulesRequestCallback: Failed to get NumberOfPresets");
-        return imcode::InvalidInState;
-    }
-
-    // If the expected length of the presets attribute with the applied changes exceeds the total number of presets supported,
-    // return RESOURCE_EXHAUSTED. Note that the changes are not yet applied.
-    if (numberOfPresetsSupported > 0 && totalCount > numberOfPresetsSupported)
-    {
-        return imcode::ResourceExhausted;
-    }
-
-    // TODO: Check if the number of presets for each presetScenario exceeds the max number of presets supported for that
-    // scenario. We plan to support only one preset for each presetScenario for our use cases so defer this for re-evaluation.
-
-    // Call the delegate API to apply the pending presets to the presets attribute and update it.
-    err = delegate->ApplyPendingPresets();
-
-    if (err != CHIP_NO_ERROR)
-    {
-        return imcode::InvalidInState;
-    }
-
-    return imcode::Success;
-}
-
-void handleAtomicCommit(CommandHandler * commandObj, const ConcreteCommandPath & commandPath,
-                        const Commands::AtomicRequest::DecodableType & commandData)
-{
-    if (!validAtomicAttributes(commandData, true))
-    {
-        commandObj->AddStatus(commandPath, imcode::InvalidCommand);
-        return;
-    }
-    EndpointId endpoint = commandPath.mEndpointId;
-    bool inAtomicWrite  = gThermostatAttrAccess.InAtomicWrite(commandObj, endpoint);
-    if (!inAtomicWrite)
-    {
-        commandObj->AddStatus(commandPath, imcode::InvalidInState);
-        return;
-    }
-
-    Delegate * delegate = GetDelegate(endpoint);
-
-    if (delegate == nullptr)
-    {
-        ChipLogError(Zcl, "Delegate is null");
-        commandObj->AddStatus(commandPath, imcode::InvalidInState);
-        return;
-    }
-
-    auto presetsStatus = commitPresets(delegate, endpoint);
-    // TODO: copy over schedules code
-    auto schedulesStatus = imcode::Success;
-    resetAtomicWrite(delegate, endpoint);
-    imcode status = (presetsStatus == imcode::Success && schedulesStatus == imcode::Success) ? imcode::Success : imcode::Failure;
-    sendAtomicResponse(commandObj, commandPath, status, presetsStatus, schedulesStatus);
-}
-
-void handleAtomicRollback(CommandHandler * commandObj, const ConcreteCommandPath & commandPath,
-                          const Commands::AtomicRequest::DecodableType & commandData)
->>>>>>> 10531e1c
 {
     commandObj->AddStatus(commandPath, gThermostatAttrAccess.SetActivePreset(commandPath.mEndpointId, commandData.presetHandle));
     return true;
@@ -1812,27 +1002,15 @@
 void MatterThermostatPluginServerInitCallback()
 {
     Server::GetInstance().GetFabricTable().AddFabricDelegate(&gThermostatAttrAccess);
-<<<<<<< HEAD
-    registerAttributeAccessOverride(&gThermostatAttrAccess);
-=======
     AttributeAccessInterfaceRegistry::Instance().Register(&gThermostatAttrAccess);
->>>>>>> 10531e1c
 }
 
 void MatterThermostatClusterServerShutdownCallback(EndpointId endpoint)
 {
     ChipLogProgress(Zcl, "Shutting down thermostat server cluster on endpoint %d", endpoint);
-<<<<<<< HEAD
     auto awm = GetAtomicWriteManager(endpoint);
     if (awm != nullptr)
     {
         awm->ResetWrite(endpoint);
-=======
-    Delegate * delegate = GetDelegate(endpoint);
-
-    if (delegate != nullptr)
-    {
-        resetAtomicWrite(delegate, endpoint);
->>>>>>> 10531e1c
     }
 }