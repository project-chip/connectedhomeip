--- conflicted
+++ resolved
@@ -840,11 +840,7 @@
     {
     case Presets::Id: {
 
-<<<<<<< HEAD
         auto delegate = GetDelegate(endpoint);
-=======
-        Delegate * delegate = GetDelegate(endpoint);
->>>>>>> 653a55fc
         VerifyOrReturnError(delegate != nullptr, CHIP_ERROR_INCORRECT_STATE, ChipLogError(Zcl, "Delegate is null"));
 
         // Presets are not editable, return INVALID_IN_STATE.
@@ -929,11 +925,7 @@
     return CHIP_NO_ERROR;
 }
 
-<<<<<<< HEAD
 CHIP_ERROR ThermostatAttrAccess::AppendPendingPreset(Thermostat::Delegate * delegate, const PresetStruct::Type & preset)
-=======
-CHIP_ERROR ThermostatAttrAccess::AppendPendingPreset(Delegate * delegate, const PresetStruct::Type & preset)
->>>>>>> 653a55fc
 {
     if (!IsValidPresetEntry(preset))
     {
@@ -987,7 +979,6 @@
     return delegate->AppendToPendingPresetList(preset);
 }
 
-<<<<<<< HEAD
 void ThermostatAttrAccess::OnFabricRemoved(const FabricTable & fabricTable, FabricIndex fabricIndex)
 {
     for (size_t i = 0; i < ArraySize(mAtomicWriteNodeIds); ++i)
@@ -1001,8 +992,6 @@
     }
 }
 
-=======
->>>>>>> 653a55fc
 } // namespace Thermostat
 } // namespace Clusters
 } // namespace app
@@ -1424,11 +1413,7 @@
 {
     EndpointId endpoint = commandPath.mEndpointId;
 
-<<<<<<< HEAD
     auto delegate = GetDelegate(endpoint);
-=======
-    Delegate * delegate = GetDelegate(endpoint);
->>>>>>> 653a55fc
 
     if (delegate == nullptr)
     {
@@ -1593,7 +1578,6 @@
     if (err != CHIP_NO_ERROR)
     {
         return imcode::InvalidInState;
-<<<<<<< HEAD
     }
 
     return imcode::Success;
@@ -1684,98 +1668,6 @@
         return true;
     }
 
-=======
-    }
-
-    return imcode::Success;
-}
-
-void handleAtomicCommit(CommandHandler * commandObj, const ConcreteCommandPath & commandPath,
-                        const Commands::AtomicRequest::DecodableType & commandData)
-{
-    if (!validAtomicAttributes(commandData, true))
-    {
-        commandObj->AddStatus(commandPath, imcode::InvalidCommand);
-        return;
-    }
-    EndpointId endpoint = commandPath.mEndpointId;
-    bool inAtomicWrite  = gThermostatAttrAccess.InAtomicWrite(commandObj, endpoint);
-    if (!inAtomicWrite)
-    {
-        commandObj->AddStatus(commandPath, imcode::InvalidInState);
-        return;
-    }
-
-    Delegate * delegate = GetDelegate(endpoint);
-
-    if (delegate == nullptr)
-    {
-        ChipLogError(Zcl, "Delegate is null");
-        commandObj->AddStatus(commandPath, imcode::InvalidInState);
-        return;
-    }
-
-    auto presetsStatus = commitPresets(delegate, endpoint);
-    // TODO: copy over schedules code
-    auto schedulesStatus = imcode::Success;
-    resetAtomicWrite(delegate, endpoint);
-    imcode status = (presetsStatus == imcode::Success && schedulesStatus == imcode::Success) ? imcode::Success : imcode::Failure;
-    sendAtomicResponse(commandObj, commandPath, status, presetsStatus, schedulesStatus);
-}
-
-void handleAtomicRollback(CommandHandler * commandObj, const ConcreteCommandPath & commandPath,
-                          const Commands::AtomicRequest::DecodableType & commandData)
-{
-    if (!validAtomicAttributes(commandData, true))
-    {
-        commandObj->AddStatus(commandPath, imcode::InvalidCommand);
-        return;
-    }
-    EndpointId endpoint = commandPath.mEndpointId;
-    bool inAtomicWrite  = gThermostatAttrAccess.InAtomicWrite(commandObj, endpoint);
-    if (!inAtomicWrite)
-    {
-        commandObj->AddStatus(commandPath, imcode::InvalidInState);
-        return;
-    }
-
-    Delegate * delegate = GetDelegate(endpoint);
-
-    if (delegate == nullptr)
-    {
-        ChipLogError(Zcl, "Delegate is null");
-        commandObj->AddStatus(commandPath, imcode::InvalidInState);
-        return;
-    }
-    resetAtomicWrite(delegate, endpoint);
-    sendAtomicResponse(commandObj, commandPath, imcode::Success, imcode::Success, imcode::Success);
-}
-
-bool emberAfThermostatClusterAtomicRequestCallback(CommandHandler * commandObj, const ConcreteCommandPath & commandPath,
-                                                   const Clusters::Thermostat::Commands::AtomicRequest::DecodableType & commandData)
-{
-    auto & requestType = commandData.requestType;
-
-    // If we've gotten this far, then the client has manage permission to call AtomicRequest, which is also the
-    // privilege necessary to write to the atomic attributes, so no need to check
-
-    switch (requestType)
-    {
-    case Globals::AtomicRequestTypeEnum::kBeginWrite:
-        handleAtomicBegin(commandObj, commandPath, commandData);
-        return true;
-    case Globals::AtomicRequestTypeEnum::kCommitWrite:
-        handleAtomicCommit(commandObj, commandPath, commandData);
-        return true;
-    case Globals::AtomicRequestTypeEnum::kRollbackWrite:
-        handleAtomicRollback(commandObj, commandPath, commandData);
-        return true;
-    case Globals::AtomicRequestTypeEnum::kUnknownEnumValue:
-        commandObj->AddStatus(commandPath, imcode::InvalidCommand);
-        return true;
-    }
-
->>>>>>> 653a55fc
     return false;
 }
 
@@ -1828,13 +1720,13 @@
             {
                 DesiredCoolingSetpoint = static_cast<int16_t>(CoolingSetpoint + amount * 10);
                 CoolLimit              = static_cast<int16_t>(DesiredCoolingSetpoint -
-                                                 EnforceCoolingSetpointLimits(DesiredCoolingSetpoint, aEndpointId));
+                                                              EnforceCoolingSetpointLimits(DesiredCoolingSetpoint, aEndpointId));
                 {
                     if (OccupiedHeatingSetpoint::Get(aEndpointId, &HeatingSetpoint) == imcode::Success)
                     {
                         DesiredHeatingSetpoint = static_cast<int16_t>(HeatingSetpoint + amount * 10);
                         HeatLimit              = static_cast<int16_t>(DesiredHeatingSetpoint -
-                                                         EnforceHeatingSetpointLimits(DesiredHeatingSetpoint, aEndpointId));
+                                                                      EnforceHeatingSetpointLimits(DesiredHeatingSetpoint, aEndpointId));
                         {
                             if (CoolLimit != 0 || HeatLimit != 0)
                             {
