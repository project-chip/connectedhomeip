--- conflicted
+++ resolved
@@ -15,14 +15,8 @@
  *    limitations under the License.
  */
 
-<<<<<<< HEAD
 #include "thermostat-server.h"
-
-#include <app/util/af.h>
-
-=======
 #include <app/AttributeAccessInterfaceRegistry.h>
->>>>>>> 8ad0bdfe
 #include <app/util/attribute-storage.h>
 
 #include <app-common/zap-generated/attributes/Accessors.h>
@@ -191,7 +185,6 @@
             return aEncoder.Encode(valueRemoteSensing);
         }
         break;
-<<<<<<< HEAD
     case PresetTypes::Id:
         if (presetsSupported)
         {
@@ -288,24 +281,6 @@
             });
         }
         break;
-=======
-    case PresetTypes::Id: {
-        return aEncoder.EncodeList([](const auto & encoder) -> CHIP_ERROR { return CHIP_NO_ERROR; });
-    }
-    break;
-    case Presets::Id: {
-        return aEncoder.EncodeList([](const auto & encoder) -> CHIP_ERROR { return CHIP_NO_ERROR; });
-    }
-    break;
-    case ScheduleTypes::Id: {
-        return aEncoder.EncodeList([](const auto & encoder) -> CHIP_ERROR { return CHIP_NO_ERROR; });
-    }
-    break;
-    case Schedules::Id: {
-        return aEncoder.EncodeList([](const auto & encoder) -> CHIP_ERROR { return CHIP_NO_ERROR; });
-    }
-    break;
->>>>>>> 8ad0bdfe
     default: // return CHIP_NO_ERROR and just read from the attribute store in default
         break;
     }
@@ -748,8 +723,6 @@
     }
 }
 
-<<<<<<< HEAD
-=======
 bool emberAfThermostatClusterClearWeeklyScheduleCallback(app::CommandHandler * commandObj,
                                                          const app::ConcreteCommandPath & commandPath,
                                                          const Commands::ClearWeeklySchedule::DecodableType & commandData)
@@ -774,55 +747,6 @@
     return false;
 }
 
-bool emberAfThermostatClusterSetActiveScheduleRequestCallback(
-    chip::app::CommandHandler * commandObj, const chip::app::ConcreteCommandPath & commandPath,
-    const chip::app::Clusters::Thermostat::Commands::SetActiveScheduleRequest::DecodableType & commandData)
-{
-    // TODO
-    return false;
-}
-
-bool emberAfThermostatClusterSetActivePresetRequestCallback(
-    chip::app::CommandHandler * commandObj, const chip::app::ConcreteCommandPath & commandPath,
-    const chip::app::Clusters::Thermostat::Commands::SetActivePresetRequest::DecodableType & commandData)
-{
-    // TODO
-    return false;
-}
-
-bool emberAfThermostatClusterStartPresetsSchedulesEditRequestCallback(
-    chip::app::CommandHandler * commandObj, const chip::app::ConcreteCommandPath & commandPath,
-    const chip::app::Clusters::Thermostat::Commands::StartPresetsSchedulesEditRequest::DecodableType & commandData)
-{
-    // TODO
-    return false;
-}
-
-bool emberAfThermostatClusterCancelPresetsSchedulesEditRequestCallback(
-    chip::app::CommandHandler * commandObj, const chip::app::ConcreteCommandPath & commandPath,
-    const chip::app::Clusters::Thermostat::Commands::CancelPresetsSchedulesEditRequest::DecodableType & commandData)
-{
-    // TODO
-    return false;
-}
-
-bool emberAfThermostatClusterCommitPresetsSchedulesRequestCallback(
-    chip::app::CommandHandler * commandObj, const chip::app::ConcreteCommandPath & commandPath,
-    const chip::app::Clusters::Thermostat::Commands::CommitPresetsSchedulesRequest::DecodableType & commandData)
-{
-    // TODO
-    return false;
-}
-
-bool emberAfThermostatClusterSetTemperatureSetpointHoldPolicyCallback(
-    chip::app::CommandHandler * commandObj, const chip::app::ConcreteCommandPath & commandPath,
-    const chip::app::Clusters::Thermostat::Commands::SetTemperatureSetpointHoldPolicy::DecodableType & commandData)
-{
-    // TODO
-    return false;
-}
-
->>>>>>> 8ad0bdfe
 int16_t EnforceHeatingSetpointLimits(int16_t HeatingSetpoint, EndpointId endpoint)
 {
     // Optional Mfg supplied limits
@@ -1230,7 +1154,7 @@
     VerifyOrExit(manager != nullptr, status = imcode::InvalidCommand);
 
     status  = PresetsSchedulesEditable::Get(commandPath.mEndpointId, &currentlyEditing);
-    SuccessOrExit(status);
+    SuccessOrExit(StatusIB(status).ToChipError());
 
     if (currentlyEditing && manager->mSession.Contains(commandObj->GetExchangeContext()->GetSessionHandle()))
     {
@@ -1238,10 +1162,10 @@
     }
     else
     {
-        VerifyOrExit(currentlyEditing == false, status = EMBER_ZCL_STATUS_BUSY);
+        VerifyOrExit(currentlyEditing == false, status = imcode::Busy);
 
         status = PresetsSchedulesEditable::Set(commandPath.mEndpointId, true);
-        SuccessOrExit(status);
+        SuccessOrExit(StatusIB(status).ToChipError());
 
         manager->mSession = commandObj->GetExchangeContext()->GetSessionHandle();
         manager->mOnEditStartCb(manager);
@@ -1249,69 +1173,69 @@
     }
 
 exit:
-    commandObj->AddStatus(commandPath, app::ToInteractionModelStatus(status));
+    commandObj->AddStatus(commandPath, status);
     return true;
 }
 
 static bool CancelEditRequest(chip::app::CommandHandler * commandObj, const chip::app::ConcreteCommandPath & commandPath)
 {
-    EmberAfStatus status                        = EMBER_ZCL_STATUS_INVALID_COMMAND;
+    imcode status                        = imcode::InvalidCommand;
     bool currentlyEditing                       = false;
 
     ThermostatMatterScheduleManager * manager = inst(commandPath.mEndpointId);
-    VerifyOrExit(manager != nullptr, status = EMBER_ZCL_STATUS_INVALID_COMMAND);
+    VerifyOrExit(manager != nullptr, status = imcode::InvalidCommand);
 
     status  = PresetsSchedulesEditable::Get(commandPath.mEndpointId, &currentlyEditing);
-    SuccessOrExit(status);
+    SuccessOrExit(StatusIB(status).ToChipError());
 
     if (currentlyEditing && !(manager->mSession.Contains(commandObj->GetExchangeContext()->GetSessionHandle())))
     {
-        status = EMBER_ZCL_STATUS_UNSUPPORTED_ACCESS;
+        status = imcode::UnsupportedAccess;
     }
     else
     {
-        VerifyOrExit(currentlyEditing == true, status = EMBER_ZCL_STATUS_INVALID_IN_STATE);
+        VerifyOrExit(currentlyEditing == true, status = imcode::InvalidInState);
 
         (void) chip::DeviceLayer::SystemLayer().CancelTimer(onThermostatEditorTick, manager);
     }
 
 exit:
-    commandObj->AddStatus(commandPath, app::ToInteractionModelStatus(status));
+    commandObj->AddStatus(commandPath, status);
     return true;
 }
 
 static bool CommitEditRequest(chip::app::CommandHandler * commandObj, const chip::app::ConcreteCommandPath & commandPath)
 {
-    EmberAfStatus status                        = EMBER_ZCL_STATUS_INVALID_COMMAND;
+    imcode status                        = imcode::InvalidCommand;
     bool currentlyEditing                       = false;
 
     ThermostatMatterScheduleManager * manager = inst(commandPath.mEndpointId);
-    VerifyOrExit(manager != nullptr, status = EMBER_ZCL_STATUS_INVALID_COMMAND);
+    VerifyOrExit(manager != nullptr, status = imcode::InvalidCommand);
 
     status  = PresetsSchedulesEditable::Get(commandPath.mEndpointId, &currentlyEditing);
-    SuccessOrExit(status);
+    SuccessOrExit(StatusIB(status).ToChipError());
 
     if (currentlyEditing && !(manager->mSession.Contains(commandObj->GetExchangeContext()->GetSessionHandle())))
     {
-        status = EMBER_ZCL_STATUS_UNSUPPORTED_ACCESS;
+        status = imcode::UnsupportedAccess;
     }
     else
     {
-        VerifyOrExit(currentlyEditing == true, status = EMBER_ZCL_STATUS_INVALID_IN_STATE);
+        VerifyOrExit(currentlyEditing == true, status = imcode::InvalidInState);
 
         status = manager->mOnEditCommitCb(manager);
-        SuccessOrExit(status);
+        SuccessOrExit(StatusIB(status).ToChipError());
 
         status = PresetsSchedulesEditable::Set(commandPath.mEndpointId, false);
         manager->mSession.Release(); // this should clear the handle
 
-        SuccessOrExit(status);
+        SuccessOrExit(StatusIB(status).ToChipError());
 
         (void) chip::DeviceLayer::SystemLayer().CancelTimer(onThermostatEditorTick, manager);
     }
 
 exit:
-    commandObj->AddStatus(commandPath, app::ToInteractionModelStatus(status));
+    commandObj->AddStatus(commandPath, status);
     return true;
 }
 
@@ -1321,16 +1245,16 @@
     chip::app::CommandHandler * commandObj, const chip::app::ConcreteCommandPath & commandPath,
     const chip::app::Clusters::Thermostat::Commands::SetActiveScheduleRequest::DecodableType & commandData)
 {
-    EmberAfStatus status = EMBER_ZCL_STATUS_INVALID_COMMAND;
+    imcode status = imcode::InvalidCommand;
     uint32_t ourFeatureMap;
-    bool enhancedSchedulesSupported = (FeatureMap::Get(commandPath.mEndpointId, &ourFeatureMap) == EMBER_ZCL_STATUS_SUCCESS) &&
+    bool enhancedSchedulesSupported = (FeatureMap::Get(commandPath.mEndpointId, &ourFeatureMap) == imcode::Success) &&
         ((ourFeatureMap & to_underlying(Feature::kMatterScheduleConfiguration)) != 0);
 
     if (enhancedSchedulesSupported)
     {
         ThermostatMatterScheduleManager * manager = inst(commandPath.mEndpointId);
-        VerifyOrExit(manager != nullptr, status = EMBER_ZCL_STATUS_INVALID_COMMAND);
-        VerifyOrExit(manager->mGetScheduleAtIndexCb != nullptr, status = EMBER_ZCL_STATUS_INVALID_COMMAND);
+        VerifyOrExit(manager != nullptr, status = imcode::InvalidCommand);
+        VerifyOrExit(manager->mGetScheduleAtIndexCb != nullptr, status = imcode::InvalidCommand);
 
         const chip::ByteSpan & scheduleHandle = commandData.scheduleHandle;
         ScheduleStruct::Type schedule;
@@ -1342,18 +1266,18 @@
             if ((schedule.scheduleHandle.IsNull() == false) && scheduleHandle.data_equal(schedule.scheduleHandle.Value()))
             {
                 status = ActiveScheduleHandle::Set(commandPath.mEndpointId, scheduleHandle);
-                SuccessOrExit(status);
+                SuccessOrExit(StatusIB(status).ToChipError());
                 found = true;
                 break;
             }
             index++;
         }
 
-        VerifyOrExit(found == true, status = EMBER_ZCL_STATUS_INVALID_COMMAND);
+        VerifyOrExit(found == true, status = imcode::InvalidCommand);
     }
 
 exit:
-    commandObj->AddStatus(commandPath, app::ToInteractionModelStatus(status));
+    commandObj->AddStatus(commandPath, status);
     return true;
 }
 
@@ -1361,16 +1285,16 @@
     chip::app::CommandHandler * commandObj, const chip::app::ConcreteCommandPath & commandPath,
     const chip::app::Clusters::Thermostat::Commands::SetActivePresetRequest::DecodableType & commandData)
 {
-    EmberAfStatus status = EMBER_ZCL_STATUS_INVALID_COMMAND;
+    imcode status = imcode::InvalidCommand;
     uint32_t ourFeatureMap;
-    bool presetsSupported = (FeatureMap::Get(commandPath.mEndpointId, &ourFeatureMap) == EMBER_ZCL_STATUS_SUCCESS) &&
+    bool presetsSupported = (FeatureMap::Get(commandPath.mEndpointId, &ourFeatureMap) == imcode::Success) &&
         ((ourFeatureMap & to_underlying(Feature::kPresets)) != 0);
 
     if (presetsSupported)
     {
         ThermostatMatterScheduleManager * manager = inst(commandPath.mEndpointId);
-        VerifyOrExit(manager != nullptr, status = EMBER_ZCL_STATUS_INVALID_COMMAND);
-        VerifyOrExit(manager->mGetPresetAtIndexCb != nullptr, status = EMBER_ZCL_STATUS_INVALID_COMMAND);
+        VerifyOrExit(manager != nullptr, status = imcode::InvalidCommand);
+        VerifyOrExit(manager->mGetPresetAtIndexCb != nullptr, status = imcode::InvalidCommand);
 
         const chip::ByteSpan & presetHandle = commandData.presetHandle;
         // TODO: Delay argument
@@ -1385,18 +1309,18 @@
             if (presetHandle.data_equal(preset.presetHandle.Value()))
             {
                 status = ActivePresetHandle::Set(commandPath.mEndpointId, presetHandle);
-                SuccessOrExit(status);
+                SuccessOrExit(StatusIB(status).ToChipError());
                 found = true;
                 break;
             }
             index++;
         }
 
-        VerifyOrExit(found == true, status = EMBER_ZCL_STATUS_INVALID_COMMAND);
+        VerifyOrExit(found == true, status = imcode::InvalidCommand);
     }
 
 exit:
-    commandObj->AddStatus(commandPath, app::ToInteractionModelStatus(status));
+    commandObj->AddStatus(commandPath, status);
     return true;
 }
 
@@ -1405,14 +1329,14 @@
     const chip::app::Clusters::Thermostat::Commands::StartPresetsSchedulesEditRequest::DecodableType & commandData)
 {
     uint32_t ourFeatureMap;
-    bool enhancedSchedulesSupported = (FeatureMap::Get(commandPath.mEndpointId, &ourFeatureMap) == EMBER_ZCL_STATUS_SUCCESS) &&
+    bool enhancedSchedulesSupported = (FeatureMap::Get(commandPath.mEndpointId, &ourFeatureMap) == imcode::Success) &&
         ((ourFeatureMap & to_underlying(Feature::kMatterScheduleConfiguration)) != 0);
     bool presetsSupported = ((ourFeatureMap & to_underlying(Feature::kPresets)) != 0);
 
     if (enhancedSchedulesSupported || presetsSupported)
         return StartEditRequest(commandObj, commandPath, commandData.timeoutSeconds);
 
-    commandObj->AddStatus(commandPath, app::ToInteractionModelStatus(EMBER_ZCL_STATUS_INVALID_COMMAND));
+    commandObj->AddStatus(commandPath, imcode::InvalidCommand);
     return true;
 }
 
@@ -1421,13 +1345,13 @@
     const chip::app::Clusters::Thermostat::Commands::CancelPresetsSchedulesEditRequest::DecodableType & commandData)
 {
     uint32_t ourFeatureMap;
-    bool enhancedSchedulesSupported = (FeatureMap::Get(commandPath.mEndpointId, &ourFeatureMap) == EMBER_ZCL_STATUS_SUCCESS) &&
+    bool enhancedSchedulesSupported = (FeatureMap::Get(commandPath.mEndpointId, &ourFeatureMap) == imcode::Success) &&
         ((ourFeatureMap & to_underlying(Feature::kMatterScheduleConfiguration)) != 0);
 
     if (enhancedSchedulesSupported)
         return CancelEditRequest(commandObj, commandPath);
 
-    commandObj->AddStatus(commandPath, app::ToInteractionModelStatus(EMBER_ZCL_STATUS_INVALID_COMMAND));
+    commandObj->AddStatus(commandPath, imcode::InvalidCommand);
     return true;
 }
 
@@ -1436,42 +1360,34 @@
     const chip::app::Clusters::Thermostat::Commands::CommitPresetsSchedulesRequest::DecodableType & commandData)
 {
     uint32_t ourFeatureMap;
-    bool enhancedSchedulesSupported = (FeatureMap::Get(commandPath.mEndpointId, &ourFeatureMap) == EMBER_ZCL_STATUS_SUCCESS) &&
+    bool enhancedSchedulesSupported = (FeatureMap::Get(commandPath.mEndpointId, &ourFeatureMap) == imcode::Success) &&
         ((ourFeatureMap & to_underlying(Feature::kMatterScheduleConfiguration)) != 0);
 
     if (enhancedSchedulesSupported)
         return CommitEditRequest(commandObj, commandPath);
 
-    commandObj->AddStatus(commandPath, app::ToInteractionModelStatus(EMBER_ZCL_STATUS_INVALID_COMMAND));
+    commandObj->AddStatus(commandPath, imcode::InvalidCommand);
     return true;
-}
-
-bool emberAfThermostatClusterCancelSetActivePresetRequestCallback(
-    chip::app::CommandHandler * commandObj, const chip::app::ConcreteCommandPath & commandPath,
-    const chip::app::Clusters::Thermostat::Commands::CancelSetActivePresetRequest::DecodableType & commandData)
-{
-    // TODO
-    return false;
 }
 
 bool emberAfThermostatClusterSetTemperatureSetpointHoldPolicyCallback(
     chip::app::CommandHandler * commandObj, const chip::app::ConcreteCommandPath & commandPath,
     const chip::app::Clusters::Thermostat::Commands::SetTemperatureSetpointHoldPolicy::DecodableType & commandData)
 {
-    EmberAfStatus status = EMBER_ZCL_STATUS_INVALID_COMMAND;
+    imcode status = imcode::InvalidCommand;
     uint32_t ourFeatureMap;
-    bool presetsSupported = (FeatureMap::Get(commandPath.mEndpointId, &ourFeatureMap) == EMBER_ZCL_STATUS_SUCCESS) &&
+    bool presetsSupported = (FeatureMap::Get(commandPath.mEndpointId, &ourFeatureMap) == imcode::Success) &&
         ((ourFeatureMap & to_underlying(Feature::kPresets)) != 0);
 
     if (presetsSupported)
     {
         auto holdPolicy = commandData.temperatureSetpointHoldPolicy;
         status          = TemperatureSetpointHoldPolicy::Set(commandPath.mEndpointId, holdPolicy);
-        SuccessOrExit(status);
+        SuccessOrExit(StatusIB(status).ToChipError());
     }
 
 exit:
-    commandObj->AddStatus(commandPath, app::ToInteractionModelStatus(status));
+    commandObj->AddStatus(commandPath, status);
     return true;
 }
 
