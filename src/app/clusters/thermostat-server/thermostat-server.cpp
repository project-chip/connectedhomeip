/**
 *
 *    Copyright (c) 2020 Project CHIP Authors
 *
 *    Licensed under the Apache License, Version 2.0 (the "License");
 *    you may not use this file except in compliance with the License.
 *    You may obtain a copy of the License at
 *
 *        http://www.apache.org/licenses/LICENSE-2.0
 *
 *    Unless required by applicable law or agreed to in writing, software
 *    distributed under the License is distributed on an "AS IS" BASIS,
 *    WITHOUT WARRANTIES OR CONDITIONS OF ANY KIND, either express or implied.
 *    See the License for the specific language governing permissions and
 *    limitations under the License.
 */

#include "thermostat-server.h"
#include "PresetStructWithOwnedMembers.h"
#include "thermostat-server-setpoints.h"

#include <app/util/attribute-storage.h>

#include <app-common/zap-generated/attributes/Accessors.h>
#include <app-common/zap-generated/callback.h>
#include <app-common/zap-generated/cluster-objects.h>
#include <app-common/zap-generated/ids/Attributes.h>
#include <app/CommandHandler.h>
#include <app/ConcreteAttributePath.h>
#include <app/ConcreteCommandPath.h>
#include <app/server/Server.h>
#include <app/util/endpoint-config-api.h>
#include <lib/core/CHIPEncoding.h>

using namespace chip;
using namespace chip::app;
using namespace chip::app::Clusters;
using namespace chip::app::Clusters::Thermostat;
using namespace chip::app::Clusters::Thermostat::Structs;
using namespace chip::app::Clusters::Thermostat::Attributes;
<<<<<<< HEAD
using namespace chip::Protocols::InteractionModel;
=======
using namespace Protocols::InteractionModel;

constexpr int16_t kDefaultAbsMinHeatSetpointLimit = 700;  // 7C (44.5 F) is the default
constexpr int16_t kDefaultAbsMaxHeatSetpointLimit = 3000; // 30C (86 F) is the default
constexpr int16_t kDefaultMinHeatSetpointLimit    = 700;  // 7C (44.5 F) is the default
constexpr int16_t kDefaultMaxHeatSetpointLimit    = 3000; // 30C (86 F) is the default
constexpr int16_t kDefaultAbsMinCoolSetpointLimit = 1600; // 16C (61 F) is the default
constexpr int16_t kDefaultAbsMaxCoolSetpointLimit = 3200; // 32C (90 F) is the default
constexpr int16_t kDefaultMinCoolSetpointLimit    = 1600; // 16C (61 F) is the default
constexpr int16_t kDefaultMaxCoolSetpointLimit    = 3200; // 32C (90 F) is the default
constexpr int16_t kDefaultHeatingSetpoint         = 2000;
constexpr int16_t kDefaultCoolingSetpoint         = 2600;
constexpr int8_t kDefaultDeadBand                 = 25; // 2.5C is the default

// IMPORTANT NOTE:
// No Side effects are permitted in emberAfThermostatClusterServerPreAttributeChangedCallback
// If a setpoint changes is required as a result of setpoint limit change
// it does not happen here.  It is the responsibility of the device to adjust the setpoint(s)
// as required in emberAfThermostatClusterServerPostAttributeChangedCallback
// limit change validation assures that there is at least 1 setpoint that will be valid
>>>>>>> 62a9b4dd

#define FEATURE_MAP_HEAT 0x01
#define FEATURE_MAP_COOL 0x02
#define FEATURE_MAP_OCC 0x04
#define FEATURE_MAP_SCH 0x08
#define FEATURE_MAP_SB 0x10
#define FEATURE_MAP_AUTO 0x20

#define FEATURE_MAP_DEFAULT FEATURE_MAP_HEAT | FEATURE_MAP_COOL | FEATURE_MAP_AUTO

<<<<<<< HEAD
namespace {

ThermostatAttrAccess gThermostatAttrAccess;

static constexpr size_t kThermostatEndpointCount =
    MATTER_DM_THERMOSTAT_CLUSTER_SERVER_ENDPOINT_COUNT + CHIP_DEVICE_CONFIG_DYNAMIC_ENDPOINT_COUNT;

=======
>>>>>>> 62a9b4dd
static_assert(kThermostatEndpointCount <= kEmberInvalidEndpointIndex, "Thermostat Delegate table size error");

Delegate * gDelegateTable[kThermostatEndpointCount]                     = { nullptr };
AtomicWriteManager * gAtomicWriteManagerTable[kThermostatEndpointCount] = { nullptr };

<<<<<<< HEAD
AtomicWriteManager * GetAtomicWriteManager(EndpointId endpoint)
{
    uint16_t ep =
        emberAfGetClusterServerEndpointIndex(endpoint, Thermostat::Id, MATTER_DM_THERMOSTAT_CLUSTER_SERVER_ENDPOINT_COUNT);
    return (ep >= ArraySize(gAtomicWriteManagerTable) ? nullptr : gAtomicWriteManagerTable[ep]);
=======
int16_t EnforceHeatingSetpointLimits(int16_t HeatingSetpoint, EndpointId endpoint)
{
    // Optional Mfg supplied limits
    int16_t AbsMinHeatSetpointLimit = kDefaultAbsMinHeatSetpointLimit;
    int16_t AbsMaxHeatSetpointLimit = kDefaultAbsMaxHeatSetpointLimit;

    // Optional User supplied limits
    int16_t MinHeatSetpointLimit = kDefaultMinHeatSetpointLimit;
    int16_t MaxHeatSetpointLimit = kDefaultMaxHeatSetpointLimit;

    // Attempt to read the setpoint limits
    // Absmin/max are manufacturer limits
    // min/max are user imposed min/max

    // Note that the limits are initialized above per the spec limits
    // if they are not present Get() will not update the value so the defaults are used
    Status status;

    // https://github.com/CHIP-Specifications/connectedhomeip-spec/issues/3724
    // behavior is not specified when Abs * values are not present and user values are present
    // implemented behavior accepts the user values without regard to default Abs values.

    // Per global matter data model policy
    // if a attribute is not present then it's default shall be used.

    status = AbsMinHeatSetpointLimit::Get(endpoint, &AbsMinHeatSetpointLimit);
    if (status != Status::Success)
    {
        ChipLogError(Zcl, "Warning: AbsMinHeatSetpointLimit missing using default");
    }

    status = AbsMaxHeatSetpointLimit::Get(endpoint, &AbsMaxHeatSetpointLimit);
    if (status != Status::Success)
    {
        ChipLogError(Zcl, "Warning: AbsMaxHeatSetpointLimit missing using default");
    }
    status = MinHeatSetpointLimit::Get(endpoint, &MinHeatSetpointLimit);
    if (status != Status::Success)
    {
        MinHeatSetpointLimit = AbsMinHeatSetpointLimit;
    }

    status = MaxHeatSetpointLimit::Get(endpoint, &MaxHeatSetpointLimit);
    if (status != Status::Success)
    {
        MaxHeatSetpointLimit = AbsMaxHeatSetpointLimit;
    }

    // Make sure the user imposed limits are within the manufacturer imposed limits

    // https://github.com/CHIP-Specifications/connectedhomeip-spec/issues/3725
    // Spec does not specify the behavior is the requested setpoint exceeds the limit allowed
    // This implementation clamps at the limit.

    // resolution of 3725 is to clamp.

    if (MinHeatSetpointLimit < AbsMinHeatSetpointLimit)
        MinHeatSetpointLimit = AbsMinHeatSetpointLimit;

    if (MaxHeatSetpointLimit > AbsMaxHeatSetpointLimit)
        MaxHeatSetpointLimit = AbsMaxHeatSetpointLimit;

    if (HeatingSetpoint < MinHeatSetpointLimit)
        HeatingSetpoint = MinHeatSetpointLimit;

    if (HeatingSetpoint > MaxHeatSetpointLimit)
        HeatingSetpoint = MaxHeatSetpointLimit;

    return HeatingSetpoint;
}

int16_t EnforceCoolingSetpointLimits(int16_t CoolingSetpoint, EndpointId endpoint)
{
    // Optional Mfg supplied limits
    int16_t AbsMinCoolSetpointLimit = kDefaultAbsMinCoolSetpointLimit;
    int16_t AbsMaxCoolSetpointLimit = kDefaultAbsMaxCoolSetpointLimit;

    // Optional User supplied limits
    int16_t MinCoolSetpointLimit = kDefaultMinCoolSetpointLimit;
    int16_t MaxCoolSetpointLimit = kDefaultMaxCoolSetpointLimit;

    // Attempt to read the setpoint limits
    // Absmin/max are manufacturer limits
    // min/max are user imposed min/max

    // Note that the limits are initialized above per the spec limits
    // if they are not present Get() will not update the value so the defaults are used
    Status status;

    // https://github.com/CHIP-Specifications/connectedhomeip-spec/issues/3724
    // behavior is not specified when Abs * values are not present and user values are present
    // implemented behavior accepts the user values without regard to default Abs values.

    // Per global matter data model policy
    // if a attribute is not present then it's default shall be used.

    status = AbsMinCoolSetpointLimit::Get(endpoint, &AbsMinCoolSetpointLimit);
    if (status != Status::Success)
    {
        ChipLogError(Zcl, "Warning: AbsMinCoolSetpointLimit missing using default");
    }

    status = AbsMaxCoolSetpointLimit::Get(endpoint, &AbsMaxCoolSetpointLimit);
    if (status != Status::Success)
    {
        ChipLogError(Zcl, "Warning: AbsMaxCoolSetpointLimit missing using default");
    }

    status = MinCoolSetpointLimit::Get(endpoint, &MinCoolSetpointLimit);
    if (status != Status::Success)
    {
        MinCoolSetpointLimit = AbsMinCoolSetpointLimit;
    }

    status = MaxCoolSetpointLimit::Get(endpoint, &MaxCoolSetpointLimit);
    if (status != Status::Success)
    {
        MaxCoolSetpointLimit = AbsMaxCoolSetpointLimit;
    }

    // Make sure the user imposed limits are within the manufacture imposed limits
    // https://github.com/CHIP-Specifications/connectedhomeip-spec/issues/3725
    // Spec does not specify the behavior is the requested setpoint exceeds the limit allowed
    // This implementation clamps at the limit.

    // resolution of 3725 is to clamp.

    if (MinCoolSetpointLimit < AbsMinCoolSetpointLimit)
        MinCoolSetpointLimit = AbsMinCoolSetpointLimit;

    if (MaxCoolSetpointLimit > AbsMaxCoolSetpointLimit)
        MaxCoolSetpointLimit = AbsMaxCoolSetpointLimit;

    if (CoolingSetpoint < MinCoolSetpointLimit)
        CoolingSetpoint = MinCoolSetpointLimit;

    if (CoolingSetpoint > MaxCoolSetpointLimit)
        CoolingSetpoint = MaxCoolSetpointLimit;

    return CoolingSetpoint;
>>>>>>> 62a9b4dd
}

namespace chip {
namespace app {
namespace Clusters {
namespace Thermostat {

<<<<<<< HEAD
void SetDefaultDelegate(EndpointId endpoint, Delegate * delegate)
{
    uint16_t ep =
        emberAfGetClusterServerEndpointIndex(endpoint, Thermostat::Id, MATTER_DM_THERMOSTAT_CLUSTER_SERVER_ENDPOINT_COUNT);
    // if endpoint is found, add the delegate in the delegate table
    if (ep < ArraySize(gDelegateTable))
    {
        gDelegateTable[ep] = delegate;
    }
}

void SetDefaultAtomicWriteManager(EndpointId endpoint, AtomicWriteManager * atomicWriteManager)
{
    uint16_t ep =
        emberAfGetClusterServerEndpointIndex(endpoint, Thermostat::Id, MATTER_DM_THERMOSTAT_CLUSTER_SERVER_ENDPOINT_COUNT);
    // if endpoint is found, add the delegate in the delegate table
    if (ep < ArraySize(gAtomicWriteManagerTable))
    {
        gAtomicWriteManagerTable[ep] = atomicWriteManager;

        atomicWriteManager->SetDelegate(&gThermostatAttrAccess);
    }
}

Delegate * ThermostatAttrAccess::GetDelegate(EndpointId endpoint)
{
    uint16_t ep =
        emberAfGetClusterServerEndpointIndex(endpoint, Thermostat::Id, MATTER_DM_THERMOSTAT_CLUSTER_SERVER_ENDPOINT_COUNT);
    return (ep >= ArraySize(gDelegateTable) ? nullptr : gDelegateTable[ep]);
=======
ThermostatAttrAccess gThermostatAttrAccess;

Delegate * GetDelegate(EndpointId endpoint)
{
    uint16_t ep =
        emberAfGetClusterServerEndpointIndex(endpoint, Thermostat::Id, MATTER_DM_THERMOSTAT_CLUSTER_SERVER_ENDPOINT_COUNT);
    return (ep >= ArraySize(gDelegateTable) ? nullptr : gDelegateTable[ep]);
}

void SetDefaultDelegate(EndpointId endpoint, Delegate * delegate)
{
    uint16_t ep =
        emberAfGetClusterServerEndpointIndex(endpoint, Thermostat::Id, MATTER_DM_THERMOSTAT_CLUSTER_SERVER_ENDPOINT_COUNT);
    // if endpoint is found, add the delegate in the delegate table
    if (ep < ArraySize(gDelegateTable))
    {
        gDelegateTable[ep] = delegate;
    }
>>>>>>> 62a9b4dd
}

CHIP_ERROR ThermostatAttrAccess::Read(const ConcreteReadAttributePath & aPath, AttributeValueEncoder & aEncoder)
{
    VerifyOrDie(aPath.mClusterId == Thermostat::Id);

    uint32_t ourFeatureMap;
    bool localTemperatureNotExposedSupported = (FeatureMap::Get(aPath.mEndpointId, &ourFeatureMap) == Status::Success) &&
        ((ourFeatureMap & to_underlying(Feature::kLocalTemperatureNotExposed)) != 0);

    switch (aPath.mAttributeId)
    {
    case LocalTemperature::Id:
        if (localTemperatureNotExposedSupported)
        {
            return aEncoder.EncodeNull();
        }
        break;
    case RemoteSensing::Id:
        if (localTemperatureNotExposedSupported)
        {
            BitMask<RemoteSensingBitmap> valueRemoteSensing;
            Status status = RemoteSensing::Get(aPath.mEndpointId, &valueRemoteSensing);
            if (status != Status::Success)
            {
                StatusIB statusIB(status);
                return statusIB.ToChipError();
            }
            valueRemoteSensing.Clear(RemoteSensingBitmap::kLocalTemperature);
            return aEncoder.Encode(valueRemoteSensing);
        }
        break;
    case PresetTypes::Id: {
        auto delegate = GetDelegate(aPath.mEndpointId);
        VerifyOrReturnError(delegate != nullptr, CHIP_ERROR_INCORRECT_STATE, ChipLogError(Zcl, "Delegate is null"));

        return aEncoder.EncodeList([delegate](const auto & encoder) -> CHIP_ERROR {
            for (uint8_t i = 0; true; ++i)
            {
                PresetTypeStruct::Type presetType;
                auto err = delegate->GetPresetTypeAtIndex(i, presetType);
                if (err == CHIP_ERROR_PROVIDER_LIST_EXHAUSTED)
                {
                    return CHIP_NO_ERROR;
                }
                ReturnErrorOnFailure(err);
                ReturnErrorOnFailure(encoder.Encode(presetType));
            }
        });
    }
    break;
    case NumberOfPresets::Id: {
        auto delegate = GetDelegate(aPath.mEndpointId);
        VerifyOrReturnError(delegate != nullptr, CHIP_ERROR_INCORRECT_STATE, ChipLogError(Zcl, "Delegate is null"));

        ReturnErrorOnFailure(aEncoder.Encode(delegate->GetNumberOfPresets()));
    }
    break;
    case Presets::Id: {
        auto delegate = GetDelegate(aPath.mEndpointId);
        VerifyOrReturnError(delegate != nullptr, CHIP_ERROR_INCORRECT_STATE, ChipLogError(Zcl, "Delegate is null"));

        auto awm = GetAtomicWriteManager(aPath.mEndpointId);
        VerifyOrReturnError(awm != nullptr, CHIP_ERROR_INCORRECT_STATE, ChipLogError(Zcl, "Atomic Write Manager is null"));

        auto & subjectDescriptor = aEncoder.GetSubjectDescriptor();
        if (awm->InWrite(aPath.mAttributeId, subjectDescriptor, aPath.mEndpointId))
        {
            return aEncoder.EncodeList([delegate](const auto & encoder) -> CHIP_ERROR {
                for (uint8_t i = 0; true; ++i)
                {
                    PresetStructWithOwnedMembers preset;
                    auto err = delegate->GetPendingPresetAtIndex(i, preset);
                    if (err == CHIP_ERROR_PROVIDER_LIST_EXHAUSTED)
                    {
                        return CHIP_NO_ERROR;
                    }
                    ReturnErrorOnFailure(err);
                    ReturnErrorOnFailure(encoder.Encode(preset));
                }
            });
        }
        return aEncoder.EncodeList([delegate](const auto & encoder) -> CHIP_ERROR {
            for (uint8_t i = 0; true; ++i)
            {
                PresetStructWithOwnedMembers preset;
                auto err = delegate->GetPresetAtIndex(i, preset);
                if (err == CHIP_ERROR_PROVIDER_LIST_EXHAUSTED)
                {
                    return CHIP_NO_ERROR;
                }
                ReturnErrorOnFailure(err);
                ReturnErrorOnFailure(encoder.Encode(preset));
            }
        });
    }
    break;
    case ActivePresetHandle::Id: {
        auto delegate = GetDelegate(aPath.mEndpointId);
        VerifyOrReturnError(delegate != nullptr, CHIP_ERROR_INCORRECT_STATE, ChipLogError(Zcl, "Delegate is null"));

        uint8_t buffer[kPresetHandleSize];
        MutableByteSpan activePresetHandle(buffer);

        CHIP_ERROR err = delegate->GetActivePresetHandle(activePresetHandle);
        ReturnErrorOnFailure(err);

        if (activePresetHandle.empty())
        {
            ReturnErrorOnFailure(aEncoder.EncodeNull());
        }
        else
        {
            ReturnErrorOnFailure(aEncoder.Encode(activePresetHandle));
        }
    }
    break;
    case ScheduleTypes::Id: {
        return aEncoder.EncodeList([](const auto & encoder) -> CHIP_ERROR { return CHIP_NO_ERROR; });
    }
    break;
    case Schedules::Id: {
        return aEncoder.EncodeList([](const auto & encoder) -> CHIP_ERROR { return CHIP_NO_ERROR; });
    }
    break;
    default: // return CHIP_NO_ERROR and just read from the attribute store in default
        break;
    }

    return CHIP_NO_ERROR;
}

CHIP_ERROR ThermostatAttrAccess::Write(const ConcreteDataAttributePath & aPath, AttributeValueDecoder & aDecoder)
{
    VerifyOrDie(aPath.mClusterId == Thermostat::Id);

    EndpointId endpoint      = aPath.mEndpointId;
    auto & subjectDescriptor = aDecoder.GetSubjectDescriptor();

    // Check atomic attributes first
    switch (aPath.mAttributeId)
    {
    case Presets::Id: {

        auto awm = GetAtomicWriteManager(endpoint);
        VerifyOrReturnError(awm != nullptr, CHIP_ERROR_INCORRECT_STATE, ChipLogError(Zcl, "Atomic Write Manager is null"));

        // Presets are not editable, return INVALID_IN_STATE.
        VerifyOrReturnError(awm->InWrite(aPath.mAttributeId, endpoint), CHIP_IM_GLOBAL_STATUS(InvalidInState),
                            ChipLogError(Zcl, "Presets are not editable"));

        // OK, we're in an atomic write, make sure the requesting node is the same one that started the atomic write,
        // otherwise return BUSY.
        if (!awm->InWrite(aPath.mAttributeId, subjectDescriptor, endpoint))
        {
            ChipLogError(Zcl, "Another node is editing presets. Server is busy. Try again later");
            return CHIP_IM_GLOBAL_STATUS(Busy);
        }

        auto delegate = GetDelegate(endpoint);
        VerifyOrReturnError(delegate != nullptr, CHIP_ERROR_INCORRECT_STATE, ChipLogError(Zcl, "Delegate is null"));

        // If the list operation is replace all, clear the existing pending list, iterate over the new presets list
        // and add to the pending presets list.
        if (!aPath.IsListOperation() || aPath.mListOp == ConcreteDataAttributePath::ListOperation::ReplaceAll)
        {
            // Clear the pending presets list
            delegate->ClearPendingPresetList();

            Presets::TypeInfo::DecodableType newPresetsList;
            ReturnErrorOnFailure(aDecoder.Decode(newPresetsList));

            // Iterate over the presets and call the delegate to append to the list of pending presets.
            auto iter = newPresetsList.begin();
            while (iter.Next())
            {
                const PresetStruct::Type & preset = iter.GetValue();
                ReturnErrorOnFailure(AppendPendingPreset(delegate, preset));
            }
            return iter.GetStatus();
        }

        // If the list operation is AppendItem, call the delegate to append the item to the list of pending presets.
        if (aPath.mListOp == ConcreteDataAttributePath::ListOperation::AppendItem)
        {
            PresetStruct::Type preset;
            ReturnErrorOnFailure(aDecoder.Decode(preset));
            return AppendPendingPreset(delegate, preset);
        }
    }
    break;
    case Schedules::Id: {
        return CHIP_ERROR_NOT_IMPLEMENTED;
    }
    break;
    }

    // This is not an atomic attribute, so check to make sure we don't have an atomic write going for this client
    auto awm = GetAtomicWriteManager(endpoint);
    VerifyOrReturnError(awm != nullptr, CHIP_ERROR_INCORRECT_STATE, ChipLogError(Zcl, "Atomic Write Manager is null"));
    if (awm->InWrite(std::nullopt, subjectDescriptor, endpoint))
    {
        ChipLogError(Zcl, "Can not write to non-atomic attributes during atomic write");
        return CHIP_IM_GLOBAL_STATUS(InvalidInState);
    }

    uint32_t ourFeatureMap;
    bool localTemperatureNotExposedSupported = (FeatureMap::Get(aPath.mEndpointId, &ourFeatureMap) == Status::Success) &&
        ((ourFeatureMap & to_underlying(Feature::kLocalTemperatureNotExposed)) != 0);

    switch (aPath.mAttributeId)
    {
    case RemoteSensing::Id:
        if (localTemperatureNotExposedSupported)
        {
            uint8_t valueRemoteSensing;
            ReturnErrorOnFailure(aDecoder.Decode(valueRemoteSensing));
            if (valueRemoteSensing & 0x01) // If setting bit 1 (LocalTemperature RemoteSensing bit)
            {
                return CHIP_IM_GLOBAL_STATUS(ConstraintError);
            }
            Status status = RemoteSensing::Set(aPath.mEndpointId, valueRemoteSensing);
            StatusIB statusIB(status);
            return statusIB.ToChipError();
        }
        break;

    default: // return CHIP_NO_ERROR and just write to the attribute store in default
        break;
    }

    return CHIP_NO_ERROR;
}

void ThermostatAttrAccess::OnFabricRemoved(const FabricTable & fabricTable, FabricIndex fabricIndex)
{
    for (size_t i = 0; i < ArraySize(gAtomicWriteManagerTable); ++i)
    {
<<<<<<< HEAD
        auto awm = gAtomicWriteManagerTable[i];
        if (awm != nullptr)
        {
            awm->ResetWrite(fabricIndex);
=======
        auto atomicWriteState = mAtomicWriteSessions[i];
        if (atomicWriteState.state == AtomicWriteState::Open && atomicWriteState.nodeId.GetFabricIndex() == fabricIndex)
        {
            ResetAtomicWrite(atomicWriteState.endpointId);
>>>>>>> 62a9b4dd
        }
    }
}

} // namespace Thermostat
} // namespace Clusters
} // namespace app
} // namespace chip

void emberAfThermostatClusterServerInitCallback(chip::EndpointId endpoint)
{
    // TODO
    // Get from the "real thermostat"
    // current mode
    // current occupied heating setpoint
    // current unoccupied heating setpoint
    // current occupied cooling setpoint
    // current unoccupied cooling setpoint
    // and update the zcl cluster values
    // This should be a callback defined function
    // with weak binding so that real thermostat
    // can get the values.
    // or should this just be the responsibility of the thermostat application?
}

// IMPORTANT NOTE:
// No Side effects are permitted in emberAfThermostatClusterServerPreAttributeChangedCallback
// If a setpoint changes is required as a result of setpoint limit change
// it does not happen here.  It is the responsibility of the device to adjust the setpoint(s)
// as required in emberAfThermostatClusterServerPostAttributeChangedCallback
// limit change validation assures that there is at least 1 setpoint that will be valid
Protocols::InteractionModel::Status
MatterThermostatClusterServerPreAttributeChangedCallback(const app::ConcreteAttributePath & attributePath,
                                                         EmberAfAttributeType attributeType, uint16_t size, uint8_t * value)
{
    EndpointId endpoint = attributePath.mEndpointId;
    int16_t requested;

    // Limits will be needed for all checks
    // so we just get them all now
    int16_t AbsMinHeatSetpointLimit;
    int16_t AbsMaxHeatSetpointLimit;
    int16_t MinHeatSetpointLimit;
    int16_t MaxHeatSetpointLimit;
    int16_t AbsMinCoolSetpointLimit;
    int16_t AbsMaxCoolSetpointLimit;
    int16_t MinCoolSetpointLimit;
    int16_t MaxCoolSetpointLimit;
    int8_t DeadBand      = 0;
    int16_t DeadBandTemp = 0;
    int16_t OccupiedCoolingSetpoint;
    int16_t OccupiedHeatingSetpoint;
    int16_t UnoccupiedCoolingSetpoint;
    int16_t UnoccupiedHeatingSetpoint;
    uint32_t OurFeatureMap;
    bool AutoSupported      = false;
    bool HeatSupported      = false;
    bool CoolSupported      = false;
    bool OccupancySupported = false;

    if (FeatureMap::Get(endpoint, &OurFeatureMap) != Status::Success)
        OurFeatureMap = FEATURE_MAP_DEFAULT;

    if (OurFeatureMap & 1 << 5) // Bit 5 is Auto Mode supported
        AutoSupported = true;

    if (OurFeatureMap & 1 << 0)
        HeatSupported = true;

    if (OurFeatureMap & 1 << 1)
        CoolSupported = true;

    if (OurFeatureMap & 1 << 2)
        OccupancySupported = true;

    if (AutoSupported)
    {
        if (MinSetpointDeadBand::Get(endpoint, &DeadBand) != Status::Success)
        {
            DeadBand = kDefaultDeadBand;
        }
        DeadBandTemp = static_cast<int16_t>(DeadBand * 10);
    }

    if (AbsMinCoolSetpointLimit::Get(endpoint, &AbsMinCoolSetpointLimit) != Status::Success)
        AbsMinCoolSetpointLimit = kDefaultAbsMinCoolSetpointLimit;

    if (AbsMaxCoolSetpointLimit::Get(endpoint, &AbsMaxCoolSetpointLimit) != Status::Success)
        AbsMaxCoolSetpointLimit = kDefaultAbsMaxCoolSetpointLimit;

    if (MinCoolSetpointLimit::Get(endpoint, &MinCoolSetpointLimit) != Status::Success)
        MinCoolSetpointLimit = AbsMinCoolSetpointLimit;

    if (MaxCoolSetpointLimit::Get(endpoint, &MaxCoolSetpointLimit) != Status::Success)
        MaxCoolSetpointLimit = AbsMaxCoolSetpointLimit;

    if (AbsMinHeatSetpointLimit::Get(endpoint, &AbsMinHeatSetpointLimit) != Status::Success)
        AbsMinHeatSetpointLimit = kDefaultAbsMinHeatSetpointLimit;

    if (AbsMaxHeatSetpointLimit::Get(endpoint, &AbsMaxHeatSetpointLimit) != Status::Success)
        AbsMaxHeatSetpointLimit = kDefaultAbsMaxHeatSetpointLimit;

    if (MinHeatSetpointLimit::Get(endpoint, &MinHeatSetpointLimit) != Status::Success)
        MinHeatSetpointLimit = AbsMinHeatSetpointLimit;

    if (MaxHeatSetpointLimit::Get(endpoint, &MaxHeatSetpointLimit) != Status::Success)
        MaxHeatSetpointLimit = AbsMaxHeatSetpointLimit;

    if (CoolSupported)
        if (OccupiedCoolingSetpoint::Get(endpoint, &OccupiedCoolingSetpoint) != Status::Success)
        {
            ChipLogError(Zcl, "Error: Can not read Occupied Cooling Setpoint");
            return Status::Failure;
        }

    if (HeatSupported)
        if (OccupiedHeatingSetpoint::Get(endpoint, &OccupiedHeatingSetpoint) != Status::Success)
        {
            ChipLogError(Zcl, "Error: Can not read Occupied Heating Setpoint");
            return Status::Failure;
        }

    if (CoolSupported && OccupancySupported)
        if (UnoccupiedCoolingSetpoint::Get(endpoint, &UnoccupiedCoolingSetpoint) != Status::Success)
        {
            ChipLogError(Zcl, "Error: Can not read Unoccupied Cooling Setpoint");
            return Status::Failure;
        }

    if (HeatSupported && OccupancySupported)
        if (UnoccupiedHeatingSetpoint::Get(endpoint, &UnoccupiedHeatingSetpoint) != Status::Success)
        {
            ChipLogError(Zcl, "Error: Can not read Unoccupied Heating Setpoint");
            return Status::Failure;
        }

    switch (attributePath.mAttributeId)
    {
    case OccupiedHeatingSetpoint::Id: {
        requested = static_cast<int16_t>(chip::Encoding::LittleEndian::Get16(value));
        if (!HeatSupported)
            return Status::UnsupportedAttribute;
        if (requested < AbsMinHeatSetpointLimit || requested < MinHeatSetpointLimit || requested > AbsMaxHeatSetpointLimit ||
            requested > MaxHeatSetpointLimit)
            return Status::InvalidValue;
        if (AutoSupported)
        {
            if (requested > OccupiedCoolingSetpoint - DeadBandTemp)
                return Status::InvalidValue;
        }
        return Status::Success;
    }

    case OccupiedCoolingSetpoint::Id: {
        requested = static_cast<int16_t>(chip::Encoding::LittleEndian::Get16(value));
        if (!CoolSupported)
            return Status::UnsupportedAttribute;
        if (requested < AbsMinCoolSetpointLimit || requested < MinCoolSetpointLimit || requested > AbsMaxCoolSetpointLimit ||
            requested > MaxCoolSetpointLimit)
            return Status::InvalidValue;
        if (AutoSupported)
        {
            if (requested < OccupiedHeatingSetpoint + DeadBandTemp)
                return Status::InvalidValue;
        }
        return Status::Success;
    }

    case UnoccupiedHeatingSetpoint::Id: {
        requested = static_cast<int16_t>(chip::Encoding::LittleEndian::Get16(value));
        if (!(HeatSupported && OccupancySupported))
            return Status::UnsupportedAttribute;
        if (requested < AbsMinHeatSetpointLimit || requested < MinHeatSetpointLimit || requested > AbsMaxHeatSetpointLimit ||
            requested > MaxHeatSetpointLimit)
            return Status::InvalidValue;
        if (AutoSupported)
        {
            if (requested > UnoccupiedCoolingSetpoint - DeadBandTemp)
                return Status::InvalidValue;
        }
        return Status::Success;
    }
    case UnoccupiedCoolingSetpoint::Id: {
        requested = static_cast<int16_t>(chip::Encoding::LittleEndian::Get16(value));
        if (!(CoolSupported && OccupancySupported))
            return Status::UnsupportedAttribute;
        if (requested < AbsMinCoolSetpointLimit || requested < MinCoolSetpointLimit || requested > AbsMaxCoolSetpointLimit ||
            requested > MaxCoolSetpointLimit)
            return Status::InvalidValue;
        if (AutoSupported)
        {
            if (requested < UnoccupiedHeatingSetpoint + DeadBandTemp)
                return Status::InvalidValue;
        }
        return Status::Success;
    }

    case MinHeatSetpointLimit::Id: {
        requested = static_cast<int16_t>(chip::Encoding::LittleEndian::Get16(value));
        if (!HeatSupported)
            return Status::UnsupportedAttribute;
        if (requested < AbsMinHeatSetpointLimit || requested > MaxHeatSetpointLimit || requested > AbsMaxHeatSetpointLimit)
            return Status::InvalidValue;
        if (AutoSupported)
        {
            if (requested > MinCoolSetpointLimit - DeadBandTemp)
                return Status::InvalidValue;
        }
        return Status::Success;
    }
    case MaxHeatSetpointLimit::Id: {
        requested = static_cast<int16_t>(chip::Encoding::LittleEndian::Get16(value));
        if (!HeatSupported)
            return Status::UnsupportedAttribute;
        if (requested < AbsMinHeatSetpointLimit || requested < MinHeatSetpointLimit || requested > AbsMaxHeatSetpointLimit)
            return Status::InvalidValue;
        if (AutoSupported)
        {
            if (requested > MaxCoolSetpointLimit - DeadBandTemp)
                return Status::InvalidValue;
        }
        return Status::Success;
    }
    case MinCoolSetpointLimit::Id: {
        requested = static_cast<int16_t>(chip::Encoding::LittleEndian::Get16(value));
        if (!CoolSupported)
            return Status::UnsupportedAttribute;
        if (requested < AbsMinCoolSetpointLimit || requested > MaxCoolSetpointLimit || requested > AbsMaxCoolSetpointLimit)
            return Status::InvalidValue;
        if (AutoSupported)
        {
            if (requested < MinHeatSetpointLimit + DeadBandTemp)
                return Status::InvalidValue;
        }
        return Status::Success;
    }
    case MaxCoolSetpointLimit::Id: {
        requested = static_cast<int16_t>(chip::Encoding::LittleEndian::Get16(value));
        if (!CoolSupported)
            return Status::UnsupportedAttribute;
        if (requested < AbsMinCoolSetpointLimit || requested < MinCoolSetpointLimit || requested > AbsMaxCoolSetpointLimit)
            return Status::InvalidValue;
        if (AutoSupported)
        {
            if (requested < MaxHeatSetpointLimit + DeadBandTemp)
                return Status::InvalidValue;
        }
        return Status::Success;
    }
    case MinSetpointDeadBand::Id: {
        requested = *value;
        if (!AutoSupported)
            return Status::UnsupportedAttribute;
        if (requested < 0 || requested > 25)
            return Status::InvalidValue;
        return Status::Success;
    }

    case ControlSequenceOfOperation::Id: {
        uint8_t requestedCSO;
        requestedCSO = *value;
        if (requestedCSO > to_underlying(ControlSequenceOfOperationEnum::kCoolingAndHeatingWithReheat))
            return Status::InvalidValue;
        return Status::Success;
    }

    case SystemMode::Id: {
        ControlSequenceOfOperationEnum ControlSequenceOfOperation;
        Status status = ControlSequenceOfOperation::Get(endpoint, &ControlSequenceOfOperation);
        if (status != Status::Success)
        {
            return Status::InvalidValue;
        }
        auto RequestedSystemMode = static_cast<SystemModeEnum>(*value);
        if (ControlSequenceOfOperation > ControlSequenceOfOperationEnum::kCoolingAndHeatingWithReheat ||
            RequestedSystemMode > SystemModeEnum::kFanOnly)
        {
            return Status::InvalidValue;
        }

        switch (ControlSequenceOfOperation)
        {
        case ControlSequenceOfOperationEnum::kCoolingOnly:
        case ControlSequenceOfOperationEnum::kCoolingWithReheat:
            if (RequestedSystemMode == SystemModeEnum::kHeat || RequestedSystemMode == SystemModeEnum::kEmergencyHeat)
                return Status::InvalidValue;
            else
                return Status::Success;

        case ControlSequenceOfOperationEnum::kHeatingOnly:
        case ControlSequenceOfOperationEnum::kHeatingWithReheat:
            if (RequestedSystemMode == SystemModeEnum::kCool || RequestedSystemMode == SystemModeEnum::kPrecooling)
                return Status::InvalidValue;
            else
                return Status::Success;
        default:
            return Status::Success;
        }
    }
    default:
        return Status::Success;
    }
}

bool emberAfThermostatClusterClearWeeklyScheduleCallback(app::CommandHandler * commandObj,
                                                         const app::ConcreteCommandPath & commandPath,
                                                         const Commands::ClearWeeklySchedule::DecodableType & commandData)
{
    // TODO
    return false;
}

bool emberAfThermostatClusterGetWeeklyScheduleCallback(app::CommandHandler * commandObj,
                                                       const app::ConcreteCommandPath & commandPath,
                                                       const Commands::GetWeeklySchedule::DecodableType & commandData)
{
    // TODO
    return false;
}

bool emberAfThermostatClusterSetWeeklyScheduleCallback(app::CommandHandler * commandObj,
                                                       const app::ConcreteCommandPath & commandPath,
                                                       const Commands::SetWeeklySchedule::DecodableType & commandData)
{
    // TODO
    return false;
}

bool emberAfThermostatClusterSetActiveScheduleRequestCallback(
    CommandHandler * commandObj, const ConcreteCommandPath & commandPath,
    const Clusters::Thermostat::Commands::SetActiveScheduleRequest::DecodableType & commandData)
{
    // TODO
    return false;
}

<<<<<<< HEAD
bool emberAfThermostatClusterSetActivePresetRequestCallback(
    CommandHandler * commandObj, const ConcreteCommandPath & commandPath,
    const Clusters::Thermostat::Commands::SetActivePresetRequest::DecodableType & commandData)
{
    commandObj->AddStatus(commandPath, gThermostatAttrAccess.SetActivePreset(commandPath.mEndpointId, commandData.presetHandle));
    return true;
}

bool emberAfThermostatClusterAtomicRequestCallback(CommandHandler * commandObj, const ConcreteCommandPath & commandPath,
                                                   const Clusters::Thermostat::Commands::AtomicRequest::DecodableType & commandData)
{

    // If we've gotten this far, then the client has manage permission to call AtomicRequest, which is also the
    // privilege necessary to write to the atomic attributes, so no need to check

    auto * awm = GetAtomicWriteManager(commandPath.mEndpointId);
    if (awm == nullptr)
    {
        commandObj->AddStatus(commandPath, Status::InvalidInState);
        return true;
    }
    auto & requestType = commandData.requestType;
    switch (requestType)
    {
    case Globals::AtomicRequestTypeEnum::kBeginWrite:
        return awm->BeginWrite(commandObj, commandPath, commandData);
    case Globals::AtomicRequestTypeEnum::kCommitWrite:
        return awm->CommitWrite(commandObj, commandPath, commandData);
    case Globals::AtomicRequestTypeEnum::kRollbackWrite:
        return awm->RollbackWrite(commandObj, commandPath, commandData);
    default:
        return false;
    }
}

=======
>>>>>>> 62a9b4dd
bool emberAfThermostatClusterSetpointRaiseLowerCallback(app::CommandHandler * commandObj,
                                                        const app::ConcreteCommandPath & commandPath,
                                                        const Commands::SetpointRaiseLower::DecodableType & commandData)
{
    auto & mode   = commandData.mode;
    auto & amount = commandData.amount;

    EndpointId aEndpointId = commandPath.mEndpointId;

    int16_t HeatingSetpoint = kDefaultHeatingSetpoint, CoolingSetpoint = kDefaultCoolingSetpoint; // Set to defaults to be safe
    Status status                     = Status::Failure;
    Status WriteCoolingSetpointStatus = Status::Failure;
    Status WriteHeatingSetpointStatus = Status::Failure;
    int16_t DeadBandTemp              = 0;
    int8_t DeadBand                   = 0;
    uint32_t OurFeatureMap;
    bool AutoSupported = false;
    bool HeatSupported = false;
    bool CoolSupported = false;

    if (FeatureMap::Get(aEndpointId, &OurFeatureMap) != Status::Success)
        OurFeatureMap = FEATURE_MAP_DEFAULT;

    if (OurFeatureMap & 1 << 5) // Bit 5 is Auto Mode supported
        AutoSupported = true;

    if (OurFeatureMap & 1 << 0)
        HeatSupported = true;

    if (OurFeatureMap & 1 << 1)
        CoolSupported = true;

    if (AutoSupported)
    {
        if (MinSetpointDeadBand::Get(aEndpointId, &DeadBand) != Status::Success)
            DeadBand = kDefaultDeadBand;
        DeadBandTemp = static_cast<int16_t>(DeadBand * 10);
    }

    switch (mode)
    {
    case SetpointRaiseLowerModeEnum::kBoth:
        if (HeatSupported && CoolSupported)
        {
            int16_t DesiredCoolingSetpoint, CoolLimit, DesiredHeatingSetpoint, HeatLimit;
            if (OccupiedCoolingSetpoint::Get(aEndpointId, &CoolingSetpoint) == Status::Success)
            {
                DesiredCoolingSetpoint = static_cast<int16_t>(CoolingSetpoint + amount * 10);
                CoolLimit              = static_cast<int16_t>(DesiredCoolingSetpoint -
                                                              EnforceCoolingSetpointLimits(DesiredCoolingSetpoint, aEndpointId));
                {
                    if (OccupiedHeatingSetpoint::Get(aEndpointId, &HeatingSetpoint) == Status::Success)
                    {
                        DesiredHeatingSetpoint = static_cast<int16_t>(HeatingSetpoint + amount * 10);
                        HeatLimit              = static_cast<int16_t>(DesiredHeatingSetpoint -
                                                                      EnforceHeatingSetpointLimits(DesiredHeatingSetpoint, aEndpointId));
                        {
                            if (CoolLimit != 0 || HeatLimit != 0)
                            {
                                if (abs(CoolLimit) <= abs(HeatLimit))
                                {
                                    // We are limited by the Heating Limit
                                    DesiredHeatingSetpoint = static_cast<int16_t>(DesiredHeatingSetpoint - HeatLimit);
                                    DesiredCoolingSetpoint = static_cast<int16_t>(DesiredCoolingSetpoint - HeatLimit);
                                }
                                else
                                {
                                    // We are limited by Cooling Limit
                                    DesiredHeatingSetpoint = static_cast<int16_t>(DesiredHeatingSetpoint - CoolLimit);
                                    DesiredCoolingSetpoint = static_cast<int16_t>(DesiredCoolingSetpoint - CoolLimit);
                                }
                            }
                            WriteCoolingSetpointStatus = OccupiedCoolingSetpoint::Set(aEndpointId, DesiredCoolingSetpoint);
                            if (WriteCoolingSetpointStatus != Status::Success)
                            {
                                ChipLogError(Zcl, "Error: SetOccupiedCoolingSetpoint failed!");
                            }
                            WriteHeatingSetpointStatus = OccupiedHeatingSetpoint::Set(aEndpointId, DesiredHeatingSetpoint);
                            if (WriteHeatingSetpointStatus != Status::Success)
                            {
                                ChipLogError(Zcl, "Error: SetOccupiedHeatingSetpoint failed!");
                            }
                        }
                    }
                }
            }
        }

        if (CoolSupported && !HeatSupported)
        {
            if (OccupiedCoolingSetpoint::Get(aEndpointId, &CoolingSetpoint) == Status::Success)
            {
                CoolingSetpoint            = static_cast<int16_t>(CoolingSetpoint + amount * 10);
                CoolingSetpoint            = EnforceCoolingSetpointLimits(CoolingSetpoint, aEndpointId);
                WriteCoolingSetpointStatus = OccupiedCoolingSetpoint::Set(aEndpointId, CoolingSetpoint);
                if (WriteCoolingSetpointStatus != Status::Success)
                {
                    ChipLogError(Zcl, "Error: SetOccupiedCoolingSetpoint failed!");
                }
            }
        }

        if (HeatSupported && !CoolSupported)
        {
            if (OccupiedHeatingSetpoint::Get(aEndpointId, &HeatingSetpoint) == Status::Success)
            {
                HeatingSetpoint            = static_cast<int16_t>(HeatingSetpoint + amount * 10);
                HeatingSetpoint            = EnforceHeatingSetpointLimits(HeatingSetpoint, aEndpointId);
                WriteHeatingSetpointStatus = OccupiedHeatingSetpoint::Set(aEndpointId, HeatingSetpoint);
                if (WriteHeatingSetpointStatus != Status::Success)
                {
                    ChipLogError(Zcl, "Error: SetOccupiedHeatingSetpoint failed!");
                }
            }
        }

        if ((!HeatSupported || WriteHeatingSetpointStatus == Status::Success) &&
            (!CoolSupported || WriteCoolingSetpointStatus == Status::Success))
            status = Status::Success;
        break;

    case SetpointRaiseLowerModeEnum::kCool:
        if (CoolSupported)
        {
            if (OccupiedCoolingSetpoint::Get(aEndpointId, &CoolingSetpoint) == Status::Success)
            {
                CoolingSetpoint = static_cast<int16_t>(CoolingSetpoint + amount * 10);
                CoolingSetpoint = EnforceCoolingSetpointLimits(CoolingSetpoint, aEndpointId);
                if (AutoSupported)
                {
                    // Need to check if we can move the cooling setpoint while maintaining the dead band
                    if (OccupiedHeatingSetpoint::Get(aEndpointId, &HeatingSetpoint) == Status::Success)
                    {
                        if (CoolingSetpoint - HeatingSetpoint < DeadBandTemp)
                        {
                            // Dead Band Violation
                            // Try to adjust it
                            HeatingSetpoint = static_cast<int16_t>(CoolingSetpoint - DeadBandTemp);
                            if (HeatingSetpoint == EnforceHeatingSetpointLimits(HeatingSetpoint, aEndpointId))
                            {
                                // Desired cooling setpoint is enforcable
                                // Set the new cooling and heating setpoints
                                if (OccupiedHeatingSetpoint::Set(aEndpointId, HeatingSetpoint) == Status::Success)
                                {
                                    if (OccupiedCoolingSetpoint::Set(aEndpointId, CoolingSetpoint) == Status::Success)
                                        status = Status::Success;
                                }
                                else
                                    ChipLogError(Zcl, "Error: SetOccupiedHeatingSetpoint failed!");
                            }
                            else
                            {
                                ChipLogError(Zcl, "Error: Could Not adjust heating setpoint to maintain dead band!");
                                status = Status::InvalidCommand;
                            }
                        }
                        else
                            status = OccupiedCoolingSetpoint::Set(aEndpointId, CoolingSetpoint);
                    }
                    else
                        ChipLogError(Zcl, "Error: GetOccupiedHeatingSetpoint failed!");
                }
                else
                {
                    status = OccupiedCoolingSetpoint::Set(aEndpointId, CoolingSetpoint);
                }
            }
            else
                ChipLogError(Zcl, "Error: GetOccupiedCoolingSetpoint failed!");
        }
        else
            status = Status::InvalidCommand;
        break;

    case SetpointRaiseLowerModeEnum::kHeat:
        if (HeatSupported)
        {
            if (OccupiedHeatingSetpoint::Get(aEndpointId, &HeatingSetpoint) == Status::Success)
            {
                HeatingSetpoint = static_cast<int16_t>(HeatingSetpoint + amount * 10);
                HeatingSetpoint = EnforceHeatingSetpointLimits(HeatingSetpoint, aEndpointId);
                if (AutoSupported)
                {
                    // Need to check if we can move the cooling setpoint while maintaining the dead band
                    if (OccupiedCoolingSetpoint::Get(aEndpointId, &CoolingSetpoint) == Status::Success)
                    {
                        if (CoolingSetpoint - HeatingSetpoint < DeadBandTemp)
                        {
                            // Dead Band Violation
                            // Try to adjust it
                            CoolingSetpoint = static_cast<int16_t>(HeatingSetpoint + DeadBandTemp);
                            if (CoolingSetpoint == EnforceCoolingSetpointLimits(CoolingSetpoint, aEndpointId))
                            {
                                // Desired cooling setpoint is enforcable
                                // Set the new cooling and heating setpoints
                                if (OccupiedCoolingSetpoint::Set(aEndpointId, CoolingSetpoint) == Status::Success)
                                {
                                    if (OccupiedHeatingSetpoint::Set(aEndpointId, HeatingSetpoint) == Status::Success)
                                        status = Status::Success;
                                }
                                else
                                    ChipLogError(Zcl, "Error: SetOccupiedCoolingSetpoint failed!");
                            }
                            else
                            {
                                ChipLogError(Zcl, "Error: Could Not adjust cooling setpoint to maintain dead band!");
                                status = Status::InvalidCommand;
                            }
                        }
                        else
                            status = OccupiedHeatingSetpoint::Set(aEndpointId, HeatingSetpoint);
                    }
                    else
                        ChipLogError(Zcl, "Error: GetOccupiedCoolingSetpoint failed!");
                }
                else
                {
                    status = OccupiedHeatingSetpoint::Set(aEndpointId, HeatingSetpoint);
                }
            }
            else
                ChipLogError(Zcl, "Error: GetOccupiedHeatingSetpoint failed!");
        }
        else
            status = Status::InvalidCommand;
        break;

    default:
        status = Status::InvalidCommand;
        break;
    }

    commandObj->AddStatus(commandPath, status);
    return true;
}

void MatterThermostatPluginServerInitCallback()
{
    Server::GetInstance().GetFabricTable().AddFabricDelegate(&gThermostatAttrAccess);
    AttributeAccessInterfaceRegistry::Instance().Register(&gThermostatAttrAccess);
<<<<<<< HEAD
}

void MatterThermostatClusterServerShutdownCallback(EndpointId endpoint)
{
    ChipLogProgress(Zcl, "Shutting down thermostat server cluster on endpoint %d", endpoint);
    auto awm = GetAtomicWriteManager(endpoint);
    if (awm != nullptr)
    {
        awm->ResetWrite(endpoint);
    }
=======
>>>>>>> 62a9b4dd
}<|MERGE_RESOLUTION|>--- conflicted
+++ resolved
@@ -17,7 +17,6 @@
 
 #include "thermostat-server.h"
 #include "PresetStructWithOwnedMembers.h"
-#include "thermostat-server-setpoints.h"
 
 #include <app/util/attribute-storage.h>
 
@@ -38,9 +37,6 @@
 using namespace chip::app::Clusters::Thermostat;
 using namespace chip::app::Clusters::Thermostat::Structs;
 using namespace chip::app::Clusters::Thermostat::Attributes;
-<<<<<<< HEAD
-using namespace chip::Protocols::InteractionModel;
-=======
 using namespace Protocols::InteractionModel;
 
 constexpr int16_t kDefaultAbsMinHeatSetpointLimit = 700;  // 7C (44.5 F) is the default
@@ -61,7 +57,6 @@
 // it does not happen here.  It is the responsibility of the device to adjust the setpoint(s)
 // as required in emberAfThermostatClusterServerPostAttributeChangedCallback
 // limit change validation assures that there is at least 1 setpoint that will be valid
->>>>>>> 62a9b4dd
 
 #define FEATURE_MAP_HEAT 0x01
 #define FEATURE_MAP_COOL 0x02
@@ -72,28 +67,10 @@
 
 #define FEATURE_MAP_DEFAULT FEATURE_MAP_HEAT | FEATURE_MAP_COOL | FEATURE_MAP_AUTO
 
-<<<<<<< HEAD
-namespace {
-
-ThermostatAttrAccess gThermostatAttrAccess;
-
-static constexpr size_t kThermostatEndpointCount =
-    MATTER_DM_THERMOSTAT_CLUSTER_SERVER_ENDPOINT_COUNT + CHIP_DEVICE_CONFIG_DYNAMIC_ENDPOINT_COUNT;
-
-=======
->>>>>>> 62a9b4dd
 static_assert(kThermostatEndpointCount <= kEmberInvalidEndpointIndex, "Thermostat Delegate table size error");
 
-Delegate * gDelegateTable[kThermostatEndpointCount]                     = { nullptr };
-AtomicWriteManager * gAtomicWriteManagerTable[kThermostatEndpointCount] = { nullptr };
-
-<<<<<<< HEAD
-AtomicWriteManager * GetAtomicWriteManager(EndpointId endpoint)
-{
-    uint16_t ep =
-        emberAfGetClusterServerEndpointIndex(endpoint, Thermostat::Id, MATTER_DM_THERMOSTAT_CLUSTER_SERVER_ENDPOINT_COUNT);
-    return (ep >= ArraySize(gAtomicWriteManagerTable) ? nullptr : gAtomicWriteManagerTable[ep]);
-=======
+Delegate * gDelegateTable[kThermostatEndpointCount] = { nullptr };
+
 int16_t EnforceHeatingSetpointLimits(int16_t HeatingSetpoint, EndpointId endpoint)
 {
     // Optional Mfg supplied limits
@@ -234,7 +211,6 @@
         CoolingSetpoint = MaxCoolSetpointLimit;
 
     return CoolingSetpoint;
->>>>>>> 62a9b4dd
 }
 
 namespace chip {
@@ -242,7 +218,15 @@
 namespace Clusters {
 namespace Thermostat {
 
-<<<<<<< HEAD
+ThermostatAttrAccess gThermostatAttrAccess;
+
+Delegate * GetDelegate(EndpointId endpoint)
+{
+    uint16_t ep =
+        emberAfGetClusterServerEndpointIndex(endpoint, Thermostat::Id, MATTER_DM_THERMOSTAT_CLUSTER_SERVER_ENDPOINT_COUNT);
+    return (ep >= ArraySize(gDelegateTable) ? nullptr : gDelegateTable[ep]);
+}
+
 void SetDefaultDelegate(EndpointId endpoint, Delegate * delegate)
 {
     uint16_t ep =
@@ -252,46 +236,6 @@
     {
         gDelegateTable[ep] = delegate;
     }
-}
-
-void SetDefaultAtomicWriteManager(EndpointId endpoint, AtomicWriteManager * atomicWriteManager)
-{
-    uint16_t ep =
-        emberAfGetClusterServerEndpointIndex(endpoint, Thermostat::Id, MATTER_DM_THERMOSTAT_CLUSTER_SERVER_ENDPOINT_COUNT);
-    // if endpoint is found, add the delegate in the delegate table
-    if (ep < ArraySize(gAtomicWriteManagerTable))
-    {
-        gAtomicWriteManagerTable[ep] = atomicWriteManager;
-
-        atomicWriteManager->SetDelegate(&gThermostatAttrAccess);
-    }
-}
-
-Delegate * ThermostatAttrAccess::GetDelegate(EndpointId endpoint)
-{
-    uint16_t ep =
-        emberAfGetClusterServerEndpointIndex(endpoint, Thermostat::Id, MATTER_DM_THERMOSTAT_CLUSTER_SERVER_ENDPOINT_COUNT);
-    return (ep >= ArraySize(gDelegateTable) ? nullptr : gDelegateTable[ep]);
-=======
-ThermostatAttrAccess gThermostatAttrAccess;
-
-Delegate * GetDelegate(EndpointId endpoint)
-{
-    uint16_t ep =
-        emberAfGetClusterServerEndpointIndex(endpoint, Thermostat::Id, MATTER_DM_THERMOSTAT_CLUSTER_SERVER_ENDPOINT_COUNT);
-    return (ep >= ArraySize(gDelegateTable) ? nullptr : gDelegateTable[ep]);
-}
-
-void SetDefaultDelegate(EndpointId endpoint, Delegate * delegate)
-{
-    uint16_t ep =
-        emberAfGetClusterServerEndpointIndex(endpoint, Thermostat::Id, MATTER_DM_THERMOSTAT_CLUSTER_SERVER_ENDPOINT_COUNT);
-    // if endpoint is found, add the delegate in the delegate table
-    if (ep < ArraySize(gDelegateTable))
-    {
-        gDelegateTable[ep] = delegate;
-    }
->>>>>>> 62a9b4dd
 }
 
 CHIP_ERROR ThermostatAttrAccess::Read(const ConcreteReadAttributePath & aPath, AttributeValueEncoder & aEncoder)
@@ -329,7 +273,7 @@
         VerifyOrReturnError(delegate != nullptr, CHIP_ERROR_INCORRECT_STATE, ChipLogError(Zcl, "Delegate is null"));
 
         return aEncoder.EncodeList([delegate](const auto & encoder) -> CHIP_ERROR {
-            for (uint8_t i = 0; true; ++i)
+            for (uint8_t i = 0; true; i++)
             {
                 PresetTypeStruct::Type presetType;
                 auto err = delegate->GetPresetTypeAtIndex(i, presetType);
@@ -354,14 +298,11 @@
         auto delegate = GetDelegate(aPath.mEndpointId);
         VerifyOrReturnError(delegate != nullptr, CHIP_ERROR_INCORRECT_STATE, ChipLogError(Zcl, "Delegate is null"));
 
-        auto awm = GetAtomicWriteManager(aPath.mEndpointId);
-        VerifyOrReturnError(awm != nullptr, CHIP_ERROR_INCORRECT_STATE, ChipLogError(Zcl, "Atomic Write Manager is null"));
-
         auto & subjectDescriptor = aEncoder.GetSubjectDescriptor();
-        if (awm->InWrite(aPath.mAttributeId, subjectDescriptor, aPath.mEndpointId))
+        if (InAtomicWrite(subjectDescriptor, aPath.mEndpointId))
         {
             return aEncoder.EncodeList([delegate](const auto & encoder) -> CHIP_ERROR {
-                for (uint8_t i = 0; true; ++i)
+                for (uint8_t i = 0; true; i++)
                 {
                     PresetStructWithOwnedMembers preset;
                     auto err = delegate->GetPendingPresetAtIndex(i, preset);
@@ -375,7 +316,7 @@
             });
         }
         return aEncoder.EncodeList([delegate](const auto & encoder) -> CHIP_ERROR {
-            for (uint8_t i = 0; true; ++i)
+            for (uint8_t i = 0; true; i++)
             {
                 PresetStructWithOwnedMembers preset;
                 auto err = delegate->GetPresetAtIndex(i, preset);
@@ -436,23 +377,20 @@
     {
     case Presets::Id: {
 
-        auto awm = GetAtomicWriteManager(endpoint);
-        VerifyOrReturnError(awm != nullptr, CHIP_ERROR_INCORRECT_STATE, ChipLogError(Zcl, "Atomic Write Manager is null"));
+        auto delegate = GetDelegate(endpoint);
+        VerifyOrReturnError(delegate != nullptr, CHIP_ERROR_INCORRECT_STATE, ChipLogError(Zcl, "Delegate is null"));
 
         // Presets are not editable, return INVALID_IN_STATE.
-        VerifyOrReturnError(awm->InWrite(aPath.mAttributeId, endpoint), CHIP_IM_GLOBAL_STATUS(InvalidInState),
+        VerifyOrReturnError(InAtomicWrite(endpoint), CHIP_IM_GLOBAL_STATUS(InvalidInState),
                             ChipLogError(Zcl, "Presets are not editable"));
 
         // OK, we're in an atomic write, make sure the requesting node is the same one that started the atomic write,
         // otherwise return BUSY.
-        if (!awm->InWrite(aPath.mAttributeId, subjectDescriptor, endpoint))
+        if (!InAtomicWrite(subjectDescriptor, endpoint))
         {
             ChipLogError(Zcl, "Another node is editing presets. Server is busy. Try again later");
             return CHIP_IM_GLOBAL_STATUS(Busy);
         }
-
-        auto delegate = GetDelegate(endpoint);
-        VerifyOrReturnError(delegate != nullptr, CHIP_ERROR_INCORRECT_STATE, ChipLogError(Zcl, "Delegate is null"));
 
         // If the list operation is replace all, clear the existing pending list, iterate over the new presets list
         // and add to the pending presets list.
@@ -490,9 +428,7 @@
     }
 
     // This is not an atomic attribute, so check to make sure we don't have an atomic write going for this client
-    auto awm = GetAtomicWriteManager(endpoint);
-    VerifyOrReturnError(awm != nullptr, CHIP_ERROR_INCORRECT_STATE, ChipLogError(Zcl, "Atomic Write Manager is null"));
-    if (awm->InWrite(std::nullopt, subjectDescriptor, endpoint))
+    if (InAtomicWrite(subjectDescriptor, endpoint))
     {
         ChipLogError(Zcl, "Can not write to non-atomic attributes during atomic write");
         return CHIP_IM_GLOBAL_STATUS(InvalidInState);
@@ -528,19 +464,12 @@
 
 void ThermostatAttrAccess::OnFabricRemoved(const FabricTable & fabricTable, FabricIndex fabricIndex)
 {
-    for (size_t i = 0; i < ArraySize(gAtomicWriteManagerTable); ++i)
-    {
-<<<<<<< HEAD
-        auto awm = gAtomicWriteManagerTable[i];
-        if (awm != nullptr)
-        {
-            awm->ResetWrite(fabricIndex);
-=======
+    for (size_t i = 0; i < ArraySize(mAtomicWriteSessions); ++i)
+    {
         auto atomicWriteState = mAtomicWriteSessions[i];
         if (atomicWriteState.state == AtomicWriteState::Open && atomicWriteState.nodeId.GetFabricIndex() == fabricIndex)
         {
             ResetAtomicWrite(atomicWriteState.endpointId);
->>>>>>> 62a9b4dd
         }
     }
 }
@@ -566,12 +495,6 @@
     // or should this just be the responsibility of the thermostat application?
 }
 
-// IMPORTANT NOTE:
-// No Side effects are permitted in emberAfThermostatClusterServerPreAttributeChangedCallback
-// If a setpoint changes is required as a result of setpoint limit change
-// it does not happen here.  It is the responsibility of the device to adjust the setpoint(s)
-// as required in emberAfThermostatClusterServerPostAttributeChangedCallback
-// limit change validation assures that there is at least 1 setpoint that will be valid
 Protocols::InteractionModel::Status
 MatterThermostatClusterServerPreAttributeChangedCallback(const app::ConcreteAttributePath & attributePath,
                                                          EmberAfAttributeType attributeType, uint16_t size, uint8_t * value)
@@ -877,44 +800,6 @@
     return false;
 }
 
-<<<<<<< HEAD
-bool emberAfThermostatClusterSetActivePresetRequestCallback(
-    CommandHandler * commandObj, const ConcreteCommandPath & commandPath,
-    const Clusters::Thermostat::Commands::SetActivePresetRequest::DecodableType & commandData)
-{
-    commandObj->AddStatus(commandPath, gThermostatAttrAccess.SetActivePreset(commandPath.mEndpointId, commandData.presetHandle));
-    return true;
-}
-
-bool emberAfThermostatClusterAtomicRequestCallback(CommandHandler * commandObj, const ConcreteCommandPath & commandPath,
-                                                   const Clusters::Thermostat::Commands::AtomicRequest::DecodableType & commandData)
-{
-
-    // If we've gotten this far, then the client has manage permission to call AtomicRequest, which is also the
-    // privilege necessary to write to the atomic attributes, so no need to check
-
-    auto * awm = GetAtomicWriteManager(commandPath.mEndpointId);
-    if (awm == nullptr)
-    {
-        commandObj->AddStatus(commandPath, Status::InvalidInState);
-        return true;
-    }
-    auto & requestType = commandData.requestType;
-    switch (requestType)
-    {
-    case Globals::AtomicRequestTypeEnum::kBeginWrite:
-        return awm->BeginWrite(commandObj, commandPath, commandData);
-    case Globals::AtomicRequestTypeEnum::kCommitWrite:
-        return awm->CommitWrite(commandObj, commandPath, commandData);
-    case Globals::AtomicRequestTypeEnum::kRollbackWrite:
-        return awm->RollbackWrite(commandObj, commandPath, commandData);
-    default:
-        return false;
-    }
-}
-
-=======
->>>>>>> 62a9b4dd
 bool emberAfThermostatClusterSetpointRaiseLowerCallback(app::CommandHandler * commandObj,
                                                         const app::ConcreteCommandPath & commandPath,
                                                         const Commands::SetpointRaiseLower::DecodableType & commandData)
@@ -1155,17 +1040,4 @@
 {
     Server::GetInstance().GetFabricTable().AddFabricDelegate(&gThermostatAttrAccess);
     AttributeAccessInterfaceRegistry::Instance().Register(&gThermostatAttrAccess);
-<<<<<<< HEAD
-}
-
-void MatterThermostatClusterServerShutdownCallback(EndpointId endpoint)
-{
-    ChipLogProgress(Zcl, "Shutting down thermostat server cluster on endpoint %d", endpoint);
-    auto awm = GetAtomicWriteManager(endpoint);
-    if (awm != nullptr)
-    {
-        awm->ResetWrite(endpoint);
-    }
-=======
->>>>>>> 62a9b4dd
 }