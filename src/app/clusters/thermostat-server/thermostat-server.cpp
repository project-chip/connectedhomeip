/**
 *
 *    Copyright (c) 2020 Project CHIP Authors
 *
 *    Licensed under the Apache License, Version 2.0 (the "License");
 *    you may not use this file except in compliance with the License.
 *    You may obtain a copy of the License at
 *
 *        http://www.apache.org/licenses/LICENSE-2.0
 *
 *    Unless required by applicable law or agreed to in writing, software
 *    distributed under the License is distributed on an "AS IS" BASIS,
 *    WITHOUT WARRANTIES OR CONDITIONS OF ANY KIND, either express or implied.
 *    See the License for the specific language governing permissions and
 *    limitations under the License.
 */

#include "thermostat-server.h"
#include "PresetStructWithOwnedMembers.h"

#include <app/util/attribute-storage.h>

#include <app-common/zap-generated/attributes/Accessors.h>
#include <app-common/zap-generated/callback.h>
#include <app-common/zap-generated/cluster-objects.h>
#include <app-common/zap-generated/ids/Attributes.h>
#include <app/CommandHandler.h>
#include <app/ConcreteAttributePath.h>
#include <app/ConcreteCommandPath.h>
#include <app/server/Server.h>
#include <app/util/endpoint-config-api.h>
#include <lib/core/CHIPEncoding.h>
#include <platform/internal/CHIPDeviceLayerInternal.h>

using namespace chip;
using namespace chip::app;
using namespace chip::app::Clusters;
using namespace chip::app::Clusters::Thermostat;
using namespace chip::app::Clusters::Thermostat::Structs;
using namespace chip::app::Clusters::Thermostat::Attributes;

using imcode = Protocols::InteractionModel::Status;

constexpr int16_t kDefaultAbsMinHeatSetpointLimit = 700;  // 7C (44.5 F) is the default
constexpr int16_t kDefaultAbsMaxHeatSetpointLimit = 3000; // 30C (86 F) is the default
constexpr int16_t kDefaultMinHeatSetpointLimit    = 700;  // 7C (44.5 F) is the default
constexpr int16_t kDefaultMaxHeatSetpointLimit    = 3000; // 30C (86 F) is the default
constexpr int16_t kDefaultAbsMinCoolSetpointLimit = 1600; // 16C (61 F) is the default
constexpr int16_t kDefaultAbsMaxCoolSetpointLimit = 3200; // 32C (90 F) is the default
constexpr int16_t kDefaultMinCoolSetpointLimit    = 1600; // 16C (61 F) is the default
constexpr int16_t kDefaultMaxCoolSetpointLimit    = 3200; // 32C (90 F) is the default
constexpr int16_t kDefaultHeatingSetpoint         = 2000;
constexpr int16_t kDefaultCoolingSetpoint         = 2600;
constexpr int8_t kDefaultDeadBand                 = 25; // 2.5C is the default

// IMPORTANT NOTE:
// No Side effects are permitted in emberAfThermostatClusterServerPreAttributeChangedCallback
// If a setpoint changes is required as a result of setpoint limit change
// it does not happen here.  It is the responsibility of the device to adjust the setpoint(s)
// as required in emberAfThermostatClusterServerPostAttributeChangedCallback
// limit change validation assures that there is at least 1 setpoint that will be valid

#define FEATURE_MAP_HEAT 0x01
#define FEATURE_MAP_COOL 0x02
#define FEATURE_MAP_OCC 0x04
#define FEATURE_MAP_SCH 0x08
#define FEATURE_MAP_SB 0x10
#define FEATURE_MAP_AUTO 0x20

#define FEATURE_MAP_DEFAULT FEATURE_MAP_HEAT | FEATURE_MAP_COOL | FEATURE_MAP_AUTO

namespace {

ThermostatAttrAccess gThermostatAttrAccess;

static_assert(kThermostatEndpointCount <= kEmberInvalidEndpointIndex, "Thermostat Delegate table size error");

Delegate * gDelegateTable[kThermostatEndpointCount] = { nullptr };

Delegate * GetDelegate(EndpointId endpoint)
{
    uint16_t ep =
        emberAfGetClusterServerEndpointIndex(endpoint, Thermostat::Id, MATTER_DM_THERMOSTAT_CLUSTER_SERVER_ENDPOINT_COUNT);
    return (ep >= ArraySize(gDelegateTable) ? nullptr : gDelegateTable[ep]);
}

/**
 * @brief Check if a preset is valid.
 *
 * @param[in] preset The preset to check.
 *
 * @return true If the preset is valid i.e the PresetHandle (if not null) fits within size constraints and the presetScenario enum
 *         value is valid. Otherwise, return false.
 */
bool IsValidPresetEntry(const PresetStruct::Type & preset)
{
    // Check that the preset handle is not too long.
    if (!preset.presetHandle.IsNull() && preset.presetHandle.Value().size() > kPresetHandleSize)
    {
        return false;
    }

    // Ensure we have a valid PresetScenario.
    return (preset.presetScenario != PresetScenarioEnum::kUnknownEnumValue);
}

/**
 * @brief Callback that is called when the timeout for editing the presets expires.
 *
 * @param[in] systemLayer The system layer.
 * @param[in] callbackContext The context passed to the timer callback.
 */
void TimerExpiredCallback(System::Layer * systemLayer, void * callbackContext)
{
    EndpointId endpoint = static_cast<EndpointId>(reinterpret_cast<uintptr_t>(callbackContext));

    Delegate * delegate = GetDelegate(endpoint);
    VerifyOrReturn(delegate != nullptr, ChipLogError(Zcl, "Delegate is null. Unable to handle timer expired"));

    delegate->ClearPendingPresetList();
<<<<<<< HEAD
    gThermostatAttrAccess.SetAtomicWrite(endpoint, ScopedNodeId(), false);
=======
    gThermostatAttrAccess.SetAtomicWrite(endpoint, ScopedNodeId(), kAtomicWriteState_Closed);
>>>>>>> 3d890c59
}

/**
 * @brief Schedules a timer for the given timeout in milliseconds.
 *
 * @param[in] endpoint The endpoint to use.
 * @param[in] timeoutMilliseconds The timeout in milliseconds.
 */
void ScheduleTimer(EndpointId endpoint, System::Clock::Milliseconds16 timeout)
{
    DeviceLayer::SystemLayer().StartTimer(timeout, TimerExpiredCallback,
                                          reinterpret_cast<void *>(static_cast<uintptr_t>(endpoint)));
}

/**
 * @brief Clears the currently scheduled timer.
 *
 * @param[in] endpoint The endpoint to use.
 */
void ClearTimer(EndpointId endpoint)
{
    DeviceLayer::SystemLayer().CancelTimer(TimerExpiredCallback, reinterpret_cast<void *>(static_cast<uintptr_t>(endpoint)));
}

/**
 * @brief Checks if the preset is built-in
 *
 * @param[in] preset The preset to check.
 *
 * @return true If the preset is built-in, false otherwise.
 */
bool IsBuiltIn(const PresetStructWithOwnedMembers & preset)
{
    return preset.GetBuiltIn().ValueOr(false);
}

/**
 * @brief Checks if the presets are matching i.e the presetHandles are the same.
 *
 * @param[in] preset The preset to check.
 * @param[in] presetToMatch The preset to match with.
 *
 * @return true If the presets match, false otherwise. If both preset handles are null, returns false
 */
bool PresetHandlesExistAndMatch(const PresetStructWithOwnedMembers & preset, const PresetStructWithOwnedMembers & presetToMatch)
{
    return !preset.GetPresetHandle().IsNull() && !presetToMatch.GetPresetHandle().IsNull() &&
        preset.GetPresetHandle().Value().data_equal(presetToMatch.GetPresetHandle().Value());
}

/**
 * @brief Get the source scoped node id.
 *
 * @param[in] commandObj The command handler object.
 *
 * @return The scoped node id of the source node. If the scoped node id is not retreived, return ScopedNodeId().
 */
ScopedNodeId GetSourceScopedNodeId(CommandHandler * commandObj)
{
    ScopedNodeId sourceNodeId = ScopedNodeId();
    auto sessionHandle        = commandObj->GetExchangeContext()->GetSessionHandle();

    if (sessionHandle->IsSecureSession())
    {
        sourceNodeId = sessionHandle->AsSecureSession()->GetPeer();
    }
    else if (sessionHandle->IsGroupSession())
    {
        sourceNodeId = sessionHandle->AsIncomingGroupSession()->GetPeer();
    }
    return sourceNodeId;
}

/**
 * @brief Discards pending atomic writes and atomic state.
 *
 * @param[in] delegate The delegate to use.
 * @param[in] endpoint The endpoint to use.
 *
 */
void resetAtomicWrite(Delegate * delegate, EndpointId endpoint)
{
    if (delegate != nullptr)
    {
        delegate->ClearPendingPresetList();
    }
    ClearTimer(endpoint);
<<<<<<< HEAD
    gThermostatAttrAccess.SetAtomicWrite(endpoint, ScopedNodeId(), false);
=======
    gThermostatAttrAccess.SetAtomicWrite(endpoint, ScopedNodeId(), kAtomicWriteState_Closed);
>>>>>>> 3d890c59
}

/**
 * @brief Finds an entry in the pending presets list that matches a preset.
 *        The presetHandle of the two presets must match.
 *
 * @param[in] delegate The delegate to use.
 * @param[in] presetToMatch The preset to match with.
 *
 * @return true if a matching entry was found in the pending presets list, false otherwise.
 */
bool MatchingPendingPresetExists(Delegate * delegate, const PresetStructWithOwnedMembers & presetToMatch)
{
    VerifyOrReturnValue(delegate != nullptr, false);

    for (uint8_t i = 0; true; i++)
    {
        PresetStructWithOwnedMembers preset;
        CHIP_ERROR err = delegate->GetPendingPresetAtIndex(i, preset);

        if (err == CHIP_ERROR_PROVIDER_LIST_EXHAUSTED)
        {
            break;
        }
        if (err != CHIP_NO_ERROR)
        {
            ChipLogError(Zcl, "MatchingPendingPresetExists: GetPendingPresetAtIndex failed with error %" CHIP_ERROR_FORMAT,
                         err.Format());
            return false;
        }

        if (PresetHandlesExistAndMatch(preset, presetToMatch))
        {
            return true;
        }
    }
    return false;
}

/**
 * @brief Finds and returns an entry in the Presets attribute list that matches
 *        a preset, if such an entry exists. The presetToMatch must have a preset handle.
 *
 * @param[in] delegate The delegate to use.
 * @param[in] presetToMatch The preset to match with.
 * @param[out] matchingPreset The preset in the Presets attribute list that has the same PresetHandle as the presetToMatch.
 *
 * @return true if a matching entry was found in the  presets attribute list, false otherwise.
 */
bool GetMatchingPresetInPresets(Delegate * delegate, const PresetStruct::Type & presetToMatch,
                                PresetStructWithOwnedMembers & matchingPreset)
{
    VerifyOrReturnValue(delegate != nullptr, false);

    for (uint8_t i = 0; true; i++)
    {
        CHIP_ERROR err = delegate->GetPresetAtIndex(i, matchingPreset);

        if (err == CHIP_ERROR_PROVIDER_LIST_EXHAUSTED)
        {
            break;
        }
        if (err != CHIP_NO_ERROR)
        {
            ChipLogError(Zcl, "GetMatchingPresetInPresets: GetPresetAtIndex failed with error %" CHIP_ERROR_FORMAT, err.Format());
            return false;
        }

        // Note: presets coming from our delegate always have a handle.
        if (presetToMatch.presetHandle.Value().data_equal(matchingPreset.GetPresetHandle().Value()))
        {
            return true;
        }
    }
    return false;
}

/**
 * @brief Checks if the given preset handle is present in the  presets attribute
 * @param[in] delegate The delegate to use.
 * @param[in] presetHandleToMatch The preset handle to match with.
 *
 * @return true if the given preset handle is present in the  presets attribute list, false otherwise.
 */
bool IsPresetHandlePresentInPresets(Delegate * delegate, const ByteSpan & presetHandleToMatch)
{
    VerifyOrReturnValue(delegate != nullptr, false);

    PresetStructWithOwnedMembers matchingPreset;
    for (uint8_t i = 0; true; i++)
    {
        CHIP_ERROR err = delegate->GetPresetAtIndex(i, matchingPreset);

        if (err == CHIP_ERROR_PROVIDER_LIST_EXHAUSTED)
        {
            return false;
        }

        if (err != CHIP_NO_ERROR)
        {
            ChipLogError(Zcl, "IsPresetHandlePresentInPresets: GetPresetAtIndex failed with error %" CHIP_ERROR_FORMAT,
                         err.Format());
            return false;
        }

        if (!matchingPreset.GetPresetHandle().IsNull() && matchingPreset.GetPresetHandle().Value().data_equal(presetHandleToMatch))
        {
            return true;
        }
    }
    return false;
}

/**
 * @brief Returns the length of the list of presets if the pending presets were to be applied. The size of the pending presets list
 *        calculated, after all the constraint checks are done, is the new size of the updated Presets attribute since the pending
 *        preset list is expected to have all existing presets with or without edits plus new presets.
 *        This is called before changes are actually applied.
 *
 * @param[in] delegate The delegate to use.
 *
 * @return count of the updated Presets attribute if the pending presets were applied to it. Return 0 for error cases.
 */
uint8_t CountNumberOfPendingPresets(Delegate * delegate)
{
    uint8_t numberOfPendingPresets = 0;

    VerifyOrReturnValue(delegate != nullptr, 0);

    for (uint8_t i = 0; true; i++)
    {
        PresetStructWithOwnedMembers pendingPreset;
        CHIP_ERROR err = delegate->GetPendingPresetAtIndex(i, pendingPreset);

        if (err == CHIP_ERROR_PROVIDER_LIST_EXHAUSTED)
        {
            break;
        }
        if (err != CHIP_NO_ERROR)
        {
            ChipLogError(Zcl, "CountNumberOfPendingPresets: GetPendingPresetAtIndex failed with error %" CHIP_ERROR_FORMAT,
                         err.Format());
            return 0;
        }
        numberOfPendingPresets++;
    }

    return numberOfPendingPresets;
}

/**
 * @brief Checks if the presetScenario is present in the PresetTypes attribute.
 *
 * @param[in] delegate The delegate to use.
 * @param[in] presetScenario The presetScenario to match with.
 *
 * @return true if the presetScenario is found, false otherwise.
 */
bool PresetScenarioExistsInPresetTypes(Delegate * delegate, PresetScenarioEnum presetScenario)
{
    VerifyOrReturnValue(delegate != nullptr, false);

    for (uint8_t i = 0; true; i++)
    {
        PresetTypeStruct::Type presetType;
        auto err = delegate->GetPresetTypeAtIndex(i, presetType);
        if (err != CHIP_NO_ERROR)
        {
            return false;
        }

        if (presetType.presetScenario == presetScenario)
        {
            return true;
        }
    }
    return false;
}

/**
 * @brief Returns the count of preset entries in the pending presets list that have the matching presetHandle.
 * @param[in] delegate The delegate to use.
 * @param[in] presetHandleToMatch The preset handle to match.
 *
 * @return count of the number of presets found with the matching presetHandle. Returns 0 if no matching presets were found.
 */
uint8_t CountPresetsInPendingListWithPresetHandle(Delegate * delegate, const ByteSpan & presetHandleToMatch)
{
    uint8_t count = 0;
    VerifyOrReturnValue(delegate != nullptr, count);

    for (uint8_t i = 0; true; i++)
    {
        PresetStructWithOwnedMembers preset;
        auto err = delegate->GetPendingPresetAtIndex(i, preset);
        if (err != CHIP_NO_ERROR)
        {
            return count;
        }

        DataModel::Nullable<ByteSpan> presetHandle = preset.GetPresetHandle();
        if (!presetHandle.IsNull() && presetHandle.Value().data_equal(presetHandleToMatch))
        {
            count++;
        }
    }
    return count;
}

/**
 * @brief Checks if the presetType for the given preset scenario supports name in the presetTypeFeatures bitmap.
 *
 * @param[in] delegate The delegate to use.
 * @param[in] presetScenario The presetScenario to match with.
 *
 * @return true if the presetType for the given preset scenario supports name, false otherwise.
 */
bool PresetTypeSupportsNames(Delegate * delegate, PresetScenarioEnum scenario)
{
    VerifyOrReturnValue(delegate != nullptr, false);

    for (uint8_t i = 0; true; i++)
    {
        PresetTypeStruct::Type presetType;
        auto err = delegate->GetPresetTypeAtIndex(i, presetType);
        if (err != CHIP_NO_ERROR)
        {
            return false;
        }

        if (presetType.presetScenario == scenario)
        {
            return (presetType.presetTypeFeatures.Has(PresetTypeFeaturesBitmap::kSupportsNames));
        }
    }
    return false;
}

int16_t EnforceHeatingSetpointLimits(int16_t HeatingSetpoint, EndpointId endpoint)
{
    // Optional Mfg supplied limits
    int16_t AbsMinHeatSetpointLimit = kDefaultAbsMinHeatSetpointLimit;
    int16_t AbsMaxHeatSetpointLimit = kDefaultAbsMaxHeatSetpointLimit;

    // Optional User supplied limits
    int16_t MinHeatSetpointLimit = kDefaultMinHeatSetpointLimit;
    int16_t MaxHeatSetpointLimit = kDefaultMaxHeatSetpointLimit;

    // Attempt to read the setpoint limits
    // Absmin/max are manufacturer limits
    // min/max are user imposed min/max

    // Note that the limits are initialized above per the spec limits
    // if they are not present Get() will not update the value so the defaults are used
    imcode status;

    // https://github.com/CHIP-Specifications/connectedhomeip-spec/issues/3724
    // behavior is not specified when Abs * values are not present and user values are present
    // implemented behavior accepts the user values without regard to default Abs values.

    // Per global matter data model policy
    // if a attribute is not present then it's default shall be used.

    status = AbsMinHeatSetpointLimit::Get(endpoint, &AbsMinHeatSetpointLimit);
    if (status != imcode::Success)
    {
        ChipLogError(Zcl, "Warning: AbsMinHeatSetpointLimit missing using default");
    }

    status = AbsMaxHeatSetpointLimit::Get(endpoint, &AbsMaxHeatSetpointLimit);
    if (status != imcode::Success)
    {
        ChipLogError(Zcl, "Warning: AbsMaxHeatSetpointLimit missing using default");
    }
    status = MinHeatSetpointLimit::Get(endpoint, &MinHeatSetpointLimit);
    if (status != imcode::Success)
    {
        MinHeatSetpointLimit = AbsMinHeatSetpointLimit;
    }

    status = MaxHeatSetpointLimit::Get(endpoint, &MaxHeatSetpointLimit);
    if (status != imcode::Success)
    {
        MaxHeatSetpointLimit = AbsMaxHeatSetpointLimit;
    }

    // Make sure the user imposed limits are within the manufacturer imposed limits

    // https://github.com/CHIP-Specifications/connectedhomeip-spec/issues/3725
    // Spec does not specify the behavior is the requested setpoint exceeds the limit allowed
    // This implementation clamps at the limit.

    // resolution of 3725 is to clamp.

    if (MinHeatSetpointLimit < AbsMinHeatSetpointLimit)
        MinHeatSetpointLimit = AbsMinHeatSetpointLimit;

    if (MaxHeatSetpointLimit > AbsMaxHeatSetpointLimit)
        MaxHeatSetpointLimit = AbsMaxHeatSetpointLimit;

    if (HeatingSetpoint < MinHeatSetpointLimit)
        HeatingSetpoint = MinHeatSetpointLimit;

    if (HeatingSetpoint > MaxHeatSetpointLimit)
        HeatingSetpoint = MaxHeatSetpointLimit;

    return HeatingSetpoint;
}

int16_t EnforceCoolingSetpointLimits(int16_t CoolingSetpoint, EndpointId endpoint)
{
    // Optional Mfg supplied limits
    int16_t AbsMinCoolSetpointLimit = kDefaultAbsMinCoolSetpointLimit;
    int16_t AbsMaxCoolSetpointLimit = kDefaultAbsMaxCoolSetpointLimit;

    // Optional User supplied limits
    int16_t MinCoolSetpointLimit = kDefaultMinCoolSetpointLimit;
    int16_t MaxCoolSetpointLimit = kDefaultMaxCoolSetpointLimit;

    // Attempt to read the setpoint limits
    // Absmin/max are manufacturer limits
    // min/max are user imposed min/max

    // Note that the limits are initialized above per the spec limits
    // if they are not present Get() will not update the value so the defaults are used
    imcode status;

    // https://github.com/CHIP-Specifications/connectedhomeip-spec/issues/3724
    // behavior is not specified when Abs * values are not present and user values are present
    // implemented behavior accepts the user values without regard to default Abs values.

    // Per global matter data model policy
    // if a attribute is not present then it's default shall be used.

    status = AbsMinCoolSetpointLimit::Get(endpoint, &AbsMinCoolSetpointLimit);
    if (status != imcode::Success)
    {
        ChipLogError(Zcl, "Warning: AbsMinCoolSetpointLimit missing using default");
    }

    status = AbsMaxCoolSetpointLimit::Get(endpoint, &AbsMaxCoolSetpointLimit);
    if (status != imcode::Success)
    {
        ChipLogError(Zcl, "Warning: AbsMaxCoolSetpointLimit missing using default");
    }

    status = MinCoolSetpointLimit::Get(endpoint, &MinCoolSetpointLimit);
    if (status != imcode::Success)
    {
        MinCoolSetpointLimit = AbsMinCoolSetpointLimit;
    }

    status = MaxCoolSetpointLimit::Get(endpoint, &MaxCoolSetpointLimit);
    if (status != imcode::Success)
    {
        MaxCoolSetpointLimit = AbsMaxCoolSetpointLimit;
    }

    // Make sure the user imposed limits are within the manufacture imposed limits
    // https://github.com/CHIP-Specifications/connectedhomeip-spec/issues/3725
    // Spec does not specify the behavior is the requested setpoint exceeds the limit allowed
    // This implementation clamps at the limit.

    // resolution of 3725 is to clamp.

    if (MinCoolSetpointLimit < AbsMinCoolSetpointLimit)
        MinCoolSetpointLimit = AbsMinCoolSetpointLimit;

    if (MaxCoolSetpointLimit > AbsMaxCoolSetpointLimit)
        MaxCoolSetpointLimit = AbsMaxCoolSetpointLimit;

    if (CoolingSetpoint < MinCoolSetpointLimit)
        CoolingSetpoint = MinCoolSetpointLimit;

    if (CoolingSetpoint > MaxCoolSetpointLimit)
        CoolingSetpoint = MaxCoolSetpointLimit;

    return CoolingSetpoint;
}

} // anonymous namespace

namespace chip {
namespace app {
namespace Clusters {
namespace Thermostat {

void SetDefaultDelegate(EndpointId endpoint, Delegate * delegate)
{
    uint16_t ep =
        emberAfGetClusterServerEndpointIndex(endpoint, Thermostat::Id, MATTER_DM_THERMOSTAT_CLUSTER_SERVER_ENDPOINT_COUNT);
    // if endpoint is found, add the delegate in the delegate table
    if (ep < ArraySize(gDelegateTable))
    {
        gDelegateTable[ep] = delegate;
    }
}

<<<<<<< HEAD
void ThermostatAttrAccess::SetAtomicWrite(EndpointId endpoint, ScopedNodeId originatorNodeId, bool inProgress)
=======
void ThermostatAttrAccess::SetAtomicWrite(EndpointId endpoint, ScopedNodeId originatorNodeId, AtomicWriteState state)
>>>>>>> 3d890c59
{
    uint16_t ep =
        emberAfGetClusterServerEndpointIndex(endpoint, Thermostat::Id, MATTER_DM_THERMOSTAT_CLUSTER_SERVER_ENDPOINT_COUNT);

<<<<<<< HEAD
    if (ep < ArraySize(mAtomicWriteStates))
    {
        mAtomicWriteStates[ep].inProgress = inProgress;
        mAtomicWriteStates[ep].endpointId = endpoint;
        mAtomicWriteStates[ep].nodeId     = originatorNodeId;
=======
    if (ep < ArraySize(mAtomicWriteSessions))
    {
        mAtomicWriteSessions[ep].state      = state;
        mAtomicWriteSessions[ep].endpointId = endpoint;
        mAtomicWriteSessions[ep].nodeId     = originatorNodeId;
>>>>>>> 3d890c59
    }
}

bool ThermostatAttrAccess::InAtomicWrite(EndpointId endpoint)
{
    bool inAtomicWrite = false;
    uint16_t ep =
        emberAfGetClusterServerEndpointIndex(endpoint, Thermostat::Id, MATTER_DM_THERMOSTAT_CLUSTER_SERVER_ENDPOINT_COUNT);

<<<<<<< HEAD
    if (ep < ArraySize(mAtomicWriteStates))
    {
        inAtomicWrite = mAtomicWriteStates[ep].inProgress;
=======
    if (ep < ArraySize(mAtomicWriteSessions))
    {
        inAtomicWrite = (mAtomicWriteSessions[ep].state == kAtomicWriteState_Open);
>>>>>>> 3d890c59
    }
    return inAtomicWrite;
}

bool ThermostatAttrAccess::InAtomicWrite(const Access::SubjectDescriptor & subjectDescriptor, EndpointId endpoint)
{
    if (!InAtomicWrite(endpoint))
    {
        return false;
    }
    return subjectDescriptor.authMode == Access::AuthMode::kCase &&
        GetAtomicWriteScopedNodeId(endpoint) == ScopedNodeId(subjectDescriptor.subject, subjectDescriptor.fabricIndex);
}

bool ThermostatAttrAccess::InAtomicWrite(CommandHandler * commandObj, EndpointId endpoint)
{
    if (!InAtomicWrite(endpoint))
    {
        return false;
    }
    ScopedNodeId sourceNodeId = GetSourceScopedNodeId(commandObj);
    return GetAtomicWriteScopedNodeId(endpoint) == sourceNodeId;
}

ScopedNodeId ThermostatAttrAccess::GetAtomicWriteScopedNodeId(EndpointId endpoint)
{
    ScopedNodeId originatorNodeId = ScopedNodeId();
    uint16_t ep =
        emberAfGetClusterServerEndpointIndex(endpoint, Thermostat::Id, MATTER_DM_THERMOSTAT_CLUSTER_SERVER_ENDPOINT_COUNT);

<<<<<<< HEAD
    if (ep < ArraySize(mAtomicWriteStates))
    {
        originatorNodeId = mAtomicWriteStates[ep].nodeId;
=======
    if (ep < ArraySize(mAtomicWriteSessions))
    {
        originatorNodeId = mAtomicWriteSessions[ep].nodeId;
>>>>>>> 3d890c59
    }
    return originatorNodeId;
}

CHIP_ERROR ThermostatAttrAccess::Read(const ConcreteReadAttributePath & aPath, AttributeValueEncoder & aEncoder)
{
    VerifyOrDie(aPath.mClusterId == Thermostat::Id);

    uint32_t ourFeatureMap;
    bool localTemperatureNotExposedSupported = (FeatureMap::Get(aPath.mEndpointId, &ourFeatureMap) == imcode::Success) &&
        ((ourFeatureMap & to_underlying(Feature::kLocalTemperatureNotExposed)) != 0);

    switch (aPath.mAttributeId)
    {
    case LocalTemperature::Id:
        if (localTemperatureNotExposedSupported)
        {
            return aEncoder.EncodeNull();
        }
        break;
    case RemoteSensing::Id:
        if (localTemperatureNotExposedSupported)
        {
            BitMask<RemoteSensingBitmap> valueRemoteSensing;
            imcode status = RemoteSensing::Get(aPath.mEndpointId, &valueRemoteSensing);
            if (status != imcode::Success)
            {
                StatusIB statusIB(status);
                return statusIB.ToChipError();
            }
            valueRemoteSensing.Clear(RemoteSensingBitmap::kLocalTemperature);
            return aEncoder.Encode(valueRemoteSensing);
        }
        break;
    case PresetTypes::Id: {
        auto delegate = GetDelegate(aPath.mEndpointId);
        VerifyOrReturnError(delegate != nullptr, CHIP_ERROR_INCORRECT_STATE, ChipLogError(Zcl, "Delegate is null"));

        return aEncoder.EncodeList([delegate](const auto & encoder) -> CHIP_ERROR {
            for (uint8_t i = 0; true; i++)
            {
                PresetTypeStruct::Type presetType;
                auto err = delegate->GetPresetTypeAtIndex(i, presetType);
                if (err == CHIP_ERROR_PROVIDER_LIST_EXHAUSTED)
                {
                    return CHIP_NO_ERROR;
                }
                ReturnErrorOnFailure(err);
                ReturnErrorOnFailure(encoder.Encode(presetType));
            }
        });
    }
    break;
    case NumberOfPresets::Id: {
        auto delegate = GetDelegate(aPath.mEndpointId);
        VerifyOrReturnError(delegate != nullptr, CHIP_ERROR_INCORRECT_STATE, ChipLogError(Zcl, "Delegate is null"));

        ReturnErrorOnFailure(aEncoder.Encode(delegate->GetNumberOfPresets()));
    }
    break;
    case Presets::Id: {
        auto delegate = GetDelegate(aPath.mEndpointId);
        VerifyOrReturnError(delegate != nullptr, CHIP_ERROR_INCORRECT_STATE, ChipLogError(Zcl, "Delegate is null"));

        auto & subjectDescriptor = aEncoder.GetSubjectDescriptor();
        if (InAtomicWrite(subjectDescriptor, aPath.mEndpointId))
        {
            return aEncoder.EncodeList([delegate](const auto & encoder) -> CHIP_ERROR {
                for (uint8_t i = 0; true; i++)
                {
                    PresetStructWithOwnedMembers preset;
                    auto err = delegate->GetPendingPresetAtIndex(i, preset);
                    if (err == CHIP_ERROR_PROVIDER_LIST_EXHAUSTED)
                    {
                        return CHIP_NO_ERROR;
                    }
                    ReturnErrorOnFailure(err);
                    ReturnErrorOnFailure(encoder.Encode(preset));
                }
            });
        }
        return aEncoder.EncodeList([delegate](const auto & encoder) -> CHIP_ERROR {
            for (uint8_t i = 0; true; i++)
            {
                PresetStructWithOwnedMembers preset;
                auto err = delegate->GetPresetAtIndex(i, preset);
                if (err == CHIP_ERROR_PROVIDER_LIST_EXHAUSTED)
                {
                    return CHIP_NO_ERROR;
                }
                ReturnErrorOnFailure(err);
                ReturnErrorOnFailure(encoder.Encode(preset));
            }
        });
    }
    break;
    case ActivePresetHandle::Id: {
        auto delegate = GetDelegate(aPath.mEndpointId);
        VerifyOrReturnError(delegate != nullptr, CHIP_ERROR_INCORRECT_STATE, ChipLogError(Zcl, "Delegate is null"));

        uint8_t buffer[kPresetHandleSize];
        MutableByteSpan activePresetHandle(buffer);

        CHIP_ERROR err = delegate->GetActivePresetHandle(activePresetHandle);
        ReturnErrorOnFailure(err);

        if (activePresetHandle.empty())
        {
            ReturnErrorOnFailure(aEncoder.EncodeNull());
        }
        else
        {
            ReturnErrorOnFailure(aEncoder.Encode(activePresetHandle));
        }
    }
    break;
    case ScheduleTypes::Id: {
        return aEncoder.EncodeList([](const auto & encoder) -> CHIP_ERROR { return CHIP_NO_ERROR; });
    }
    break;
    case Schedules::Id: {
        return aEncoder.EncodeList([](const auto & encoder) -> CHIP_ERROR { return CHIP_NO_ERROR; });
    }
    break;
    default: // return CHIP_NO_ERROR and just read from the attribute store in default
        break;
    }

    return CHIP_NO_ERROR;
}

CHIP_ERROR ThermostatAttrAccess::Write(const ConcreteDataAttributePath & aPath, AttributeValueDecoder & aDecoder)
{
    VerifyOrDie(aPath.mClusterId == Thermostat::Id);

    EndpointId endpoint      = aPath.mEndpointId;
    auto & subjectDescriptor = aDecoder.GetSubjectDescriptor();

    // Check atomic attributes first
    switch (aPath.mAttributeId)
    {
    case Presets::Id: {

        auto delegate = GetDelegate(endpoint);
        VerifyOrReturnError(delegate != nullptr, CHIP_ERROR_INCORRECT_STATE, ChipLogError(Zcl, "Delegate is null"));

        // Presets are not editable, return INVALID_IN_STATE.
        VerifyOrReturnError(InAtomicWrite(endpoint), CHIP_IM_GLOBAL_STATUS(InvalidInState),
                            ChipLogError(Zcl, "Presets are not editable"));

        // OK, we're in an atomic write, make sure the requesting node is the same one that started the atomic write,
        // otherwise return BUSY.
        if (!InAtomicWrite(subjectDescriptor, endpoint))
        {
            ChipLogError(Zcl, "Another node is editing presets. Server is busy. Try again later");
            return CHIP_IM_GLOBAL_STATUS(Busy);
        }

        // If the list operation is replace all, clear the existing pending list, iterate over the new presets list
        // and add to the pending presets list.
        if (!aPath.IsListOperation() || aPath.mListOp == ConcreteDataAttributePath::ListOperation::ReplaceAll)
        {
            // Clear the pending presets list
            delegate->ClearPendingPresetList();

            Presets::TypeInfo::DecodableType newPresetsList;
            ReturnErrorOnFailure(aDecoder.Decode(newPresetsList));

            // Iterate over the presets and call the delegate to append to the list of pending presets.
            auto iter = newPresetsList.begin();
            while (iter.Next())
            {
                const PresetStruct::Type & preset = iter.GetValue();
                ReturnErrorOnFailure(AppendPendingPreset(delegate, preset));
            }
            return iter.GetStatus();
        }

        // If the list operation is AppendItem, call the delegate to append the item to the list of pending presets.
        if (aPath.mListOp == ConcreteDataAttributePath::ListOperation::AppendItem)
        {
            PresetStruct::Type preset;
            ReturnErrorOnFailure(aDecoder.Decode(preset));
            return AppendPendingPreset(delegate, preset);
        }
    }
    break;
    case Schedules::Id: {
        return CHIP_ERROR_NOT_IMPLEMENTED;
    }
    break;
    }

    // This is not an atomic attribute, so check to make sure we don't have an atomic write going for this client
    if (InAtomicWrite(subjectDescriptor, endpoint))
    {
        ChipLogError(Zcl, "Can not write to non-atomic attributes during atomic write");
        return CHIP_IM_GLOBAL_STATUS(InvalidInState);
    }

    uint32_t ourFeatureMap;
    bool localTemperatureNotExposedSupported = (FeatureMap::Get(aPath.mEndpointId, &ourFeatureMap) == imcode::Success) &&
        ((ourFeatureMap & to_underlying(Feature::kLocalTemperatureNotExposed)) != 0);

    switch (aPath.mAttributeId)
    {
    case RemoteSensing::Id:
        if (localTemperatureNotExposedSupported)
        {
            uint8_t valueRemoteSensing;
            ReturnErrorOnFailure(aDecoder.Decode(valueRemoteSensing));
            if (valueRemoteSensing & 0x01) // If setting bit 1 (LocalTemperature RemoteSensing bit)
            {
                return CHIP_IM_GLOBAL_STATUS(ConstraintError);
            }
            imcode status = RemoteSensing::Set(aPath.mEndpointId, valueRemoteSensing);
            StatusIB statusIB(status);
            return statusIB.ToChipError();
        }
        break;

    default: // return CHIP_NO_ERROR and just write to the attribute store in default
        break;
    }

    return CHIP_NO_ERROR;
}

CHIP_ERROR ThermostatAttrAccess::AppendPendingPreset(Thermostat::Delegate * delegate, const PresetStruct::Type & preset)
{
    if (!IsValidPresetEntry(preset))
    {
        return CHIP_IM_GLOBAL_STATUS(ConstraintError);
    }

    if (preset.presetHandle.IsNull())
    {
        if (IsBuiltIn(preset))
        {
            return CHIP_IM_GLOBAL_STATUS(ConstraintError);
        }
    }
    else
    {
        auto & presetHandle = preset.presetHandle.Value();

        // Per spec we need to check that:
        // (a) There is an existing non-pending preset with this handle.
        PresetStructWithOwnedMembers matchingPreset;
        if (!GetMatchingPresetInPresets(delegate, preset, matchingPreset))
        {
            return CHIP_IM_GLOBAL_STATUS(NotFound);
        }

        // (b) There is no existing pending preset with this handle.
        if (CountPresetsInPendingListWithPresetHandle(delegate, presetHandle) > 0)
        {
            return CHIP_IM_GLOBAL_STATUS(ConstraintError);
        }

        // (c)/(d) The built-in fields do not have a mismatch.
        // TODO: What's the story with nullability on the BuiltIn field?
        if (!preset.builtIn.IsNull() && !matchingPreset.GetBuiltIn().IsNull() &&
            preset.builtIn.Value() != matchingPreset.GetBuiltIn().Value())
        {
            return CHIP_IM_GLOBAL_STATUS(ConstraintError);
        }
    }

    if (!PresetScenarioExistsInPresetTypes(delegate, preset.presetScenario))
    {
        return CHIP_IM_GLOBAL_STATUS(ConstraintError);
    }

    if (preset.name.HasValue() && !PresetTypeSupportsNames(delegate, preset.presetScenario))
    {
        return CHIP_IM_GLOBAL_STATUS(ConstraintError);
    }

    return delegate->AppendToPendingPresetList(preset);
}

void ThermostatAttrAccess::OnFabricRemoved(const FabricTable & fabricTable, FabricIndex fabricIndex)
{
<<<<<<< HEAD
    for (size_t i = 0; i < ArraySize(mAtomicWriteStates); ++i)
    {
        auto atomicWriteState = mAtomicWriteStates[i];
        if (atomicWriteState.inProgress && atomicWriteState.nodeId.GetFabricIndex() == fabricIndex)
=======
    for (size_t i = 0; i < ArraySize(mAtomicWriteSessions); ++i)
    {
        auto atomicWriteState = mAtomicWriteSessions[i];
        if (atomicWriteState.state == kAtomicWriteState_Open && atomicWriteState.nodeId.GetFabricIndex() == fabricIndex)
>>>>>>> 3d890c59
        {
            auto delegate = GetDelegate(atomicWriteState.endpointId);
            if (delegate == nullptr)
            {
                continue;
            }
            resetAtomicWrite(delegate, atomicWriteState.endpointId);
        }
    }
}

} // namespace Thermostat
} // namespace Clusters
} // namespace app
} // namespace chip

void emberAfThermostatClusterServerInitCallback(chip::EndpointId endpoint)
{
    // TODO
    // Get from the "real thermostat"
    // current mode
    // current occupied heating setpoint
    // current unoccupied heating setpoint
    // current occupied cooling setpoint
    // current unoccupied cooling setpoint
    // and update the zcl cluster values
    // This should be a callback defined function
    // with weak binding so that real thermostat
    // can get the values.
    // or should this just be the responsibility of the thermostat application?
}

Protocols::InteractionModel::Status
MatterThermostatClusterServerPreAttributeChangedCallback(const app::ConcreteAttributePath & attributePath,
                                                         EmberAfAttributeType attributeType, uint16_t size, uint8_t * value)
{
    EndpointId endpoint = attributePath.mEndpointId;
    int16_t requested;

    // Limits will be needed for all checks
    // so we just get them all now
    int16_t AbsMinHeatSetpointLimit;
    int16_t AbsMaxHeatSetpointLimit;
    int16_t MinHeatSetpointLimit;
    int16_t MaxHeatSetpointLimit;
    int16_t AbsMinCoolSetpointLimit;
    int16_t AbsMaxCoolSetpointLimit;
    int16_t MinCoolSetpointLimit;
    int16_t MaxCoolSetpointLimit;
    int8_t DeadBand      = 0;
    int16_t DeadBandTemp = 0;
    int16_t OccupiedCoolingSetpoint;
    int16_t OccupiedHeatingSetpoint;
    int16_t UnoccupiedCoolingSetpoint;
    int16_t UnoccupiedHeatingSetpoint;
    uint32_t OurFeatureMap;
    bool AutoSupported      = false;
    bool HeatSupported      = false;
    bool CoolSupported      = false;
    bool OccupancySupported = false;

    if (FeatureMap::Get(endpoint, &OurFeatureMap) != imcode::Success)
        OurFeatureMap = FEATURE_MAP_DEFAULT;

    if (OurFeatureMap & 1 << 5) // Bit 5 is Auto Mode supported
        AutoSupported = true;

    if (OurFeatureMap & 1 << 0)
        HeatSupported = true;

    if (OurFeatureMap & 1 << 1)
        CoolSupported = true;

    if (OurFeatureMap & 1 << 2)
        OccupancySupported = true;

    if (AutoSupported)
    {
        if (MinSetpointDeadBand::Get(endpoint, &DeadBand) != imcode::Success)
        {
            DeadBand = kDefaultDeadBand;
        }
        DeadBandTemp = static_cast<int16_t>(DeadBand * 10);
    }

    if (AbsMinCoolSetpointLimit::Get(endpoint, &AbsMinCoolSetpointLimit) != imcode::Success)
        AbsMinCoolSetpointLimit = kDefaultAbsMinCoolSetpointLimit;

    if (AbsMaxCoolSetpointLimit::Get(endpoint, &AbsMaxCoolSetpointLimit) != imcode::Success)
        AbsMaxCoolSetpointLimit = kDefaultAbsMaxCoolSetpointLimit;

    if (MinCoolSetpointLimit::Get(endpoint, &MinCoolSetpointLimit) != imcode::Success)
        MinCoolSetpointLimit = AbsMinCoolSetpointLimit;

    if (MaxCoolSetpointLimit::Get(endpoint, &MaxCoolSetpointLimit) != imcode::Success)
        MaxCoolSetpointLimit = AbsMaxCoolSetpointLimit;

    if (AbsMinHeatSetpointLimit::Get(endpoint, &AbsMinHeatSetpointLimit) != imcode::Success)
        AbsMinHeatSetpointLimit = kDefaultAbsMinHeatSetpointLimit;

    if (AbsMaxHeatSetpointLimit::Get(endpoint, &AbsMaxHeatSetpointLimit) != imcode::Success)
        AbsMaxHeatSetpointLimit = kDefaultAbsMaxHeatSetpointLimit;

    if (MinHeatSetpointLimit::Get(endpoint, &MinHeatSetpointLimit) != imcode::Success)
        MinHeatSetpointLimit = AbsMinHeatSetpointLimit;

    if (MaxHeatSetpointLimit::Get(endpoint, &MaxHeatSetpointLimit) != imcode::Success)
        MaxHeatSetpointLimit = AbsMaxHeatSetpointLimit;

    if (CoolSupported)
        if (OccupiedCoolingSetpoint::Get(endpoint, &OccupiedCoolingSetpoint) != imcode::Success)
        {
            ChipLogError(Zcl, "Error: Can not read Occupied Cooling Setpoint");
            return imcode::Failure;
        }

    if (HeatSupported)
        if (OccupiedHeatingSetpoint::Get(endpoint, &OccupiedHeatingSetpoint) != imcode::Success)
        {
            ChipLogError(Zcl, "Error: Can not read Occupied Heating Setpoint");
            return imcode::Failure;
        }

    if (CoolSupported && OccupancySupported)
        if (UnoccupiedCoolingSetpoint::Get(endpoint, &UnoccupiedCoolingSetpoint) != imcode::Success)
        {
            ChipLogError(Zcl, "Error: Can not read Unoccupied Cooling Setpoint");
            return imcode::Failure;
        }

    if (HeatSupported && OccupancySupported)
        if (UnoccupiedHeatingSetpoint::Get(endpoint, &UnoccupiedHeatingSetpoint) != imcode::Success)
        {
            ChipLogError(Zcl, "Error: Can not read Unoccupied Heating Setpoint");
            return imcode::Failure;
        }

    switch (attributePath.mAttributeId)
    {
    case OccupiedHeatingSetpoint::Id: {
        requested = static_cast<int16_t>(chip::Encoding::LittleEndian::Get16(value));
        if (!HeatSupported)
            return imcode::UnsupportedAttribute;
        if (requested < AbsMinHeatSetpointLimit || requested < MinHeatSetpointLimit || requested > AbsMaxHeatSetpointLimit ||
            requested > MaxHeatSetpointLimit)
            return imcode::InvalidValue;
        if (AutoSupported)
        {
            if (requested > OccupiedCoolingSetpoint - DeadBandTemp)
                return imcode::InvalidValue;
        }
        return imcode::Success;
    }

    case OccupiedCoolingSetpoint::Id: {
        requested = static_cast<int16_t>(chip::Encoding::LittleEndian::Get16(value));
        if (!CoolSupported)
            return imcode::UnsupportedAttribute;
        if (requested < AbsMinCoolSetpointLimit || requested < MinCoolSetpointLimit || requested > AbsMaxCoolSetpointLimit ||
            requested > MaxCoolSetpointLimit)
            return imcode::InvalidValue;
        if (AutoSupported)
        {
            if (requested < OccupiedHeatingSetpoint + DeadBandTemp)
                return imcode::InvalidValue;
        }
        return imcode::Success;
    }

    case UnoccupiedHeatingSetpoint::Id: {
        requested = static_cast<int16_t>(chip::Encoding::LittleEndian::Get16(value));
        if (!(HeatSupported && OccupancySupported))
            return imcode::UnsupportedAttribute;
        if (requested < AbsMinHeatSetpointLimit || requested < MinHeatSetpointLimit || requested > AbsMaxHeatSetpointLimit ||
            requested > MaxHeatSetpointLimit)
            return imcode::InvalidValue;
        if (AutoSupported)
        {
            if (requested > UnoccupiedCoolingSetpoint - DeadBandTemp)
                return imcode::InvalidValue;
        }
        return imcode::Success;
    }
    case UnoccupiedCoolingSetpoint::Id: {
        requested = static_cast<int16_t>(chip::Encoding::LittleEndian::Get16(value));
        if (!(CoolSupported && OccupancySupported))
            return imcode::UnsupportedAttribute;
        if (requested < AbsMinCoolSetpointLimit || requested < MinCoolSetpointLimit || requested > AbsMaxCoolSetpointLimit ||
            requested > MaxCoolSetpointLimit)
            return imcode::InvalidValue;
        if (AutoSupported)
        {
            if (requested < UnoccupiedHeatingSetpoint + DeadBandTemp)
                return imcode::InvalidValue;
        }
        return imcode::Success;
    }

    case MinHeatSetpointLimit::Id: {
        requested = static_cast<int16_t>(chip::Encoding::LittleEndian::Get16(value));
        if (!HeatSupported)
            return imcode::UnsupportedAttribute;
        if (requested < AbsMinHeatSetpointLimit || requested > MaxHeatSetpointLimit || requested > AbsMaxHeatSetpointLimit)
            return imcode::InvalidValue;
        if (AutoSupported)
        {
            if (requested > MinCoolSetpointLimit - DeadBandTemp)
                return imcode::InvalidValue;
        }
        return imcode::Success;
    }
    case MaxHeatSetpointLimit::Id: {
        requested = static_cast<int16_t>(chip::Encoding::LittleEndian::Get16(value));
        if (!HeatSupported)
            return imcode::UnsupportedAttribute;
        if (requested < AbsMinHeatSetpointLimit || requested < MinHeatSetpointLimit || requested > AbsMaxHeatSetpointLimit)
            return imcode::InvalidValue;
        if (AutoSupported)
        {
            if (requested > MaxCoolSetpointLimit - DeadBandTemp)
                return imcode::InvalidValue;
        }
        return imcode::Success;
    }
    case MinCoolSetpointLimit::Id: {
        requested = static_cast<int16_t>(chip::Encoding::LittleEndian::Get16(value));
        if (!CoolSupported)
            return imcode::UnsupportedAttribute;
        if (requested < AbsMinCoolSetpointLimit || requested > MaxCoolSetpointLimit || requested > AbsMaxCoolSetpointLimit)
            return imcode::InvalidValue;
        if (AutoSupported)
        {
            if (requested < MinHeatSetpointLimit + DeadBandTemp)
                return imcode::InvalidValue;
        }
        return imcode::Success;
    }
    case MaxCoolSetpointLimit::Id: {
        requested = static_cast<int16_t>(chip::Encoding::LittleEndian::Get16(value));
        if (!CoolSupported)
            return imcode::UnsupportedAttribute;
        if (requested < AbsMinCoolSetpointLimit || requested < MinCoolSetpointLimit || requested > AbsMaxCoolSetpointLimit)
            return imcode::InvalidValue;
        if (AutoSupported)
        {
            if (requested < MaxHeatSetpointLimit + DeadBandTemp)
                return imcode::InvalidValue;
        }
        return imcode::Success;
    }
    case MinSetpointDeadBand::Id: {
        requested = *value;
        if (!AutoSupported)
            return imcode::UnsupportedAttribute;
        if (requested < 0 || requested > 25)
            return imcode::InvalidValue;
        return imcode::Success;
    }

    case ControlSequenceOfOperation::Id: {
        uint8_t requestedCSO;
        requestedCSO = *value;
        if (requestedCSO > to_underlying(ControlSequenceOfOperationEnum::kCoolingAndHeatingWithReheat))
            return imcode::InvalidValue;
        return imcode::Success;
    }

    case SystemMode::Id: {
        ControlSequenceOfOperationEnum ControlSequenceOfOperation;
        imcode status = ControlSequenceOfOperation::Get(endpoint, &ControlSequenceOfOperation);
        if (status != imcode::Success)
        {
            return imcode::InvalidValue;
        }
        auto RequestedSystemMode = static_cast<SystemModeEnum>(*value);
        if (ControlSequenceOfOperation > ControlSequenceOfOperationEnum::kCoolingAndHeatingWithReheat ||
            RequestedSystemMode > SystemModeEnum::kFanOnly)
        {
            return imcode::InvalidValue;
        }

        switch (ControlSequenceOfOperation)
        {
        case ControlSequenceOfOperationEnum::kCoolingOnly:
        case ControlSequenceOfOperationEnum::kCoolingWithReheat:
            if (RequestedSystemMode == SystemModeEnum::kHeat || RequestedSystemMode == SystemModeEnum::kEmergencyHeat)
                return imcode::InvalidValue;
            else
                return imcode::Success;

        case ControlSequenceOfOperationEnum::kHeatingOnly:
        case ControlSequenceOfOperationEnum::kHeatingWithReheat:
            if (RequestedSystemMode == SystemModeEnum::kCool || RequestedSystemMode == SystemModeEnum::kPrecooling)
                return imcode::InvalidValue;
            else
                return imcode::Success;
        default:
            return imcode::Success;
        }
    }
    default:
        return imcode::Success;
    }
}

bool emberAfThermostatClusterClearWeeklyScheduleCallback(app::CommandHandler * commandObj,
                                                         const app::ConcreteCommandPath & commandPath,
                                                         const Commands::ClearWeeklySchedule::DecodableType & commandData)
{
    // TODO
    return false;
}

bool emberAfThermostatClusterGetWeeklyScheduleCallback(app::CommandHandler * commandObj,
                                                       const app::ConcreteCommandPath & commandPath,
                                                       const Commands::GetWeeklySchedule::DecodableType & commandData)
{
    // TODO
    return false;
}

bool emberAfThermostatClusterSetWeeklyScheduleCallback(app::CommandHandler * commandObj,
                                                       const app::ConcreteCommandPath & commandPath,
                                                       const Commands::SetWeeklySchedule::DecodableType & commandData)
{
    // TODO
    return false;
}

bool emberAfThermostatClusterSetActiveScheduleRequestCallback(
    CommandHandler * commandObj, const ConcreteCommandPath & commandPath,
    const Clusters::Thermostat::Commands::SetActiveScheduleRequest::DecodableType & commandData)
{
    // TODO
    return false;
}

bool emberAfThermostatClusterSetActivePresetRequestCallback(
    CommandHandler * commandObj, const ConcreteCommandPath & commandPath,
    const Clusters::Thermostat::Commands::SetActivePresetRequest::DecodableType & commandData)
{
    EndpointId endpoint = commandPath.mEndpointId;
    Delegate * delegate = GetDelegate(endpoint);

    if (delegate == nullptr)
    {
        ChipLogError(Zcl, "Delegate is null");
        commandObj->AddStatus(commandPath, imcode::InvalidInState);
        return true;
    }

    ByteSpan newPresetHandle = commandData.presetHandle;

    // If the preset handle passed in the command is not present in the Presets attribute, return INVALID_COMMAND.
    if (!IsPresetHandlePresentInPresets(delegate, newPresetHandle))
    {
        commandObj->AddStatus(commandPath, imcode::InvalidCommand);
        return true;
    }

    CHIP_ERROR err = delegate->SetActivePresetHandle(DataModel::MakeNullable(newPresetHandle));

    if (err != CHIP_NO_ERROR)
    {
        ChipLogError(Zcl, "Failed to set ActivePresetHandle with error %" CHIP_ERROR_FORMAT, err.Format());
        commandObj->AddStatus(commandPath, StatusIB(err).mStatus);
        return true;
    }

    commandObj->AddStatus(commandPath, imcode::Success);
    return true;
}

bool validAtomicAttributes(const Commands::AtomicRequest::DecodableType & commandData, bool requireBoth)
{
    auto attributeIdsIter = commandData.attributeRequests.begin();
    bool requestedPresets = false, requestedSchedules = false;
    while (attributeIdsIter.Next())
    {
        auto & attributeId = attributeIdsIter.GetValue();

        switch (attributeId)
        {
        case Presets::Id:
            if (requestedPresets) // Double-requesting an attribute is invalid
            {
                return false;
            }
            requestedPresets = true;
            break;
        case Schedules::Id:
            if (requestedSchedules) // Double-requesting an attribute is invalid
            {
                return false;
            }
            requestedSchedules = true;
            break;
        default:
            return false;
        }
    }
    if (attributeIdsIter.GetStatus() != CHIP_NO_ERROR)
    {
        return false;
    }
    if (requireBoth)
    {
        return (requestedPresets && requestedSchedules);
    }
    // If the atomic request doesn't contain at least one of these attributes, it's invalid
    return (requestedPresets || requestedSchedules);
}

void sendAtomicResponse(CommandHandler * commandObj, const ConcreteCommandPath & commandPath, imcode status, imcode presetsStatus,
                        imcode schedulesStatus, Optional<uint16_t> timeout = NullOptional)
{
    Commands::AtomicResponse::Type response;
    Globals::Structs::AtomicAttributeStatusStruct::Type attributeStatus[] = {
        { .attributeID = Presets::Id, .statusCode = to_underlying(presetsStatus) },
        { .attributeID = Schedules::Id, .statusCode = to_underlying(schedulesStatus) }
    };
    response.statusCode      = to_underlying(status);
    response.attributeStatus = attributeStatus;
    response.timeout         = timeout;
    commandObj->AddResponse(commandPath, response);
}

void handleAtomicBegin(CommandHandler * commandObj, const ConcreteCommandPath & commandPath,
                       const Commands::AtomicRequest::DecodableType & commandData)
{
    EndpointId endpoint = commandPath.mEndpointId;

    Delegate * delegate = GetDelegate(endpoint);

    if (delegate == nullptr)
    {
        ChipLogError(Zcl, "Delegate is null");
        commandObj->AddStatus(commandPath, imcode::InvalidInState);
        return;
    }

    if (gThermostatAttrAccess.InAtomicWrite(commandObj, endpoint))
    {
        // This client already has an open atomic write
        commandObj->AddStatus(commandPath, imcode::InvalidInState);
        return;
    }

    if (!commandData.timeout.HasValue())
    {
        commandObj->AddStatus(commandPath, imcode::InvalidCommand);
        return;
    }

    if (!validAtomicAttributes(commandData, false))
    {
        commandObj->AddStatus(commandPath, imcode::InvalidCommand);
        return;
    }

    if (gThermostatAttrAccess.InAtomicWrite(endpoint))
    {
        sendAtomicResponse(commandObj, commandPath, imcode::Failure, imcode::Busy, imcode::Busy);
        return;
    }

    // This is a valid request to open an atomic write. Tell the delegate it
    // needs to keep track of a pending preset list now.
    delegate->InitializePendingPresets();

    auto timeout =
        delegate->GetAtomicWriteTimeout(commandData.attributeRequests, System::Clock::Milliseconds16(commandData.timeout.Value()));

<<<<<<< HEAD
    ScheduleTimer(endpoint, System::Clock::Milliseconds16(timeout));
    gThermostatAttrAccess.SetAtomicWrite(endpoint, GetSourceScopedNodeId(commandObj), true);
    sendAtomicResponse(commandObj, commandPath, imcode::Success, imcode::Success, imcode::Success, MakeOptional(timeout));
=======
    if (!timeout.has_value())
    {
        commandObj->AddStatus(commandPath, imcode::InvalidCommand);
        return;
    }
    ScheduleTimer(endpoint, timeout.value());
    gThermostatAttrAccess.SetAtomicWrite(endpoint, GetSourceScopedNodeId(commandObj), kAtomicWriteState_Open);
    sendAtomicResponse(commandObj, commandPath, imcode::Success, imcode::Success, imcode::Success,
                       MakeOptional(timeout.value().count()));
>>>>>>> 3d890c59
}

imcode commitPresets(Delegate * delegate, EndpointId endpoint)
{
    CHIP_ERROR err = CHIP_NO_ERROR;

    // For each preset in the presets attribute, check that the matching preset in the pending presets list does not
    // violate any spec constraints.
    for (uint8_t i = 0; true; i++)
    {
        PresetStructWithOwnedMembers preset;
        err = delegate->GetPresetAtIndex(i, preset);

        if (err == CHIP_ERROR_PROVIDER_LIST_EXHAUSTED)
        {
            break;
        }
        if (err != CHIP_NO_ERROR)
        {
            ChipLogError(Zcl,
                         "emberAfThermostatClusterCommitPresetsSchedulesRequestCallback: GetPresetAtIndex failed with error "
                         "%" CHIP_ERROR_FORMAT,
                         err.Format());
            return imcode::InvalidInState;
        }

        bool found = MatchingPendingPresetExists(delegate, preset);

        // If a built in preset in the Presets attribute list is removed and not found in the pending presets list, return
        // CONSTRAINT_ERROR.
        if (IsBuiltIn(preset) && !found)
        {
            return imcode::ConstraintError;
        }
    }

    // If there is an ActivePresetHandle set, find the preset in the pending presets list that matches the ActivePresetHandle
    // attribute. If a preset is not found with the same presetHandle, return INVALID_IN_STATE. If there is no ActivePresetHandle
    // attribute set, continue with other checks.
    uint8_t buffer[kPresetHandleSize];
    MutableByteSpan activePresetHandle(buffer);

    err = delegate->GetActivePresetHandle(activePresetHandle);

    if (err != CHIP_NO_ERROR)
    {
        return imcode::InvalidInState;
    }

    if (!activePresetHandle.empty())
    {
        uint8_t count = CountPresetsInPendingListWithPresetHandle(delegate, activePresetHandle);
        if (count == 0)
        {
            return imcode::InvalidInState;
        }
    }

    // For each preset in the pending presets list, check that the preset does not violate any spec constraints.
    for (uint8_t i = 0; true; i++)
    {
        PresetStructWithOwnedMembers pendingPreset;
        err = delegate->GetPendingPresetAtIndex(i, pendingPreset);

        if (err == CHIP_ERROR_PROVIDER_LIST_EXHAUSTED)
        {
            break;
        }
        if (err != CHIP_NO_ERROR)
        {
            ChipLogError(Zcl,
                         "emberAfThermostatClusterCommitPresetsSchedulesRequestCallback: GetPendingPresetAtIndex failed with error "
                         "%" CHIP_ERROR_FORMAT,
                         err.Format());
            return imcode::InvalidInState;
        }

        // Enforce the Setpoint Limits for both the cooling and heating setpoints in the pending preset.
        // TODO: This code does not work, because it's modifying our temporary copy.
        Optional<int16_t> coolingSetpointValue = pendingPreset.GetCoolingSetpoint();
        if (coolingSetpointValue.HasValue())
        {
            pendingPreset.SetCoolingSetpoint(MakeOptional(EnforceCoolingSetpointLimits(coolingSetpointValue.Value(), endpoint)));
        }

        Optional<int16_t> heatingSetpointValue = pendingPreset.GetHeatingSetpoint();
        if (heatingSetpointValue.HasValue())
        {
            pendingPreset.SetHeatingSetpoint(MakeOptional(EnforceHeatingSetpointLimits(heatingSetpointValue.Value(), endpoint)));
        }
    }

    uint8_t totalCount = CountNumberOfPendingPresets(delegate);

    uint8_t numberOfPresetsSupported = delegate->GetNumberOfPresets();

    if (numberOfPresetsSupported == 0)
    {
        ChipLogError(Zcl, "emberAfThermostatClusterCommitPresetsSchedulesRequestCallback: Failed to get NumberOfPresets");
        return imcode::InvalidInState;
    }

    // If the expected length of the presets attribute with the applied changes exceeds the total number of presets supported,
    // return RESOURCE_EXHAUSTED. Note that the changes are not yet applied.
    if (numberOfPresetsSupported > 0 && totalCount > numberOfPresetsSupported)
    {
        return imcode::ResourceExhausted;
    }

    // TODO: Check if the number of presets for each presetScenario exceeds the max number of presets supported for that
    // scenario. We plan to support only one preset for each presetScenario for our use cases so defer this for re-evaluation.

    // Call the delegate API to apply the pending presets to the presets attribute and update it.
    err = delegate->ApplyPendingPresets();

    if (err != CHIP_NO_ERROR)
    {
        return imcode::InvalidInState;
    }

    return imcode::Success;
}

void handleAtomicCommit(CommandHandler * commandObj, const ConcreteCommandPath & commandPath,
                        const Commands::AtomicRequest::DecodableType & commandData)
{
    if (!validAtomicAttributes(commandData, true))
    {
        commandObj->AddStatus(commandPath, imcode::InvalidCommand);
        return;
    }
    EndpointId endpoint = commandPath.mEndpointId;
    bool inAtomicWrite  = gThermostatAttrAccess.InAtomicWrite(commandObj, endpoint);
    if (!inAtomicWrite)
    {
        commandObj->AddStatus(commandPath, imcode::InvalidInState);
        return;
    }

    Delegate * delegate = GetDelegate(endpoint);

    if (delegate == nullptr)
    {
        ChipLogError(Zcl, "Delegate is null");
        commandObj->AddStatus(commandPath, imcode::InvalidInState);
        return;
    }

    auto presetsStatus = commitPresets(delegate, endpoint);
    // TODO: copy over schedules code
    auto schedulesStatus = imcode::Success;
    resetAtomicWrite(delegate, endpoint);
    imcode status = (presetsStatus == imcode::Success && schedulesStatus == imcode::Success) ? imcode::Success : imcode::Failure;
    sendAtomicResponse(commandObj, commandPath, status, presetsStatus, schedulesStatus);
}

void handleAtomicRollback(CommandHandler * commandObj, const ConcreteCommandPath & commandPath,
                          const Commands::AtomicRequest::DecodableType & commandData)
{
    if (!validAtomicAttributes(commandData, true))
    {
        commandObj->AddStatus(commandPath, imcode::InvalidCommand);
        return;
    }
    EndpointId endpoint = commandPath.mEndpointId;
    bool inAtomicWrite  = gThermostatAttrAccess.InAtomicWrite(commandObj, endpoint);
    if (!inAtomicWrite)
    {
        commandObj->AddStatus(commandPath, imcode::InvalidInState);
        return;
    }

    Delegate * delegate = GetDelegate(endpoint);

    if (delegate == nullptr)
    {
        ChipLogError(Zcl, "Delegate is null");
        commandObj->AddStatus(commandPath, imcode::InvalidInState);
        return;
    }
    resetAtomicWrite(delegate, endpoint);
    sendAtomicResponse(commandObj, commandPath, imcode::Success, imcode::Success, imcode::Success);
}

bool emberAfThermostatClusterAtomicRequestCallback(CommandHandler * commandObj, const ConcreteCommandPath & commandPath,
                                                   const Clusters::Thermostat::Commands::AtomicRequest::DecodableType & commandData)
{
    auto & requestType = commandData.requestType;

    // If we've gotten this far, then the client has manage permission to call AtomicRequest, which is also the
    // privilege necessary to write to the atomic attributes, so no need to check

    switch (requestType)
    {
    case Globals::AtomicRequestTypeEnum::kBeginWrite:
        handleAtomicBegin(commandObj, commandPath, commandData);
        return true;
    case Globals::AtomicRequestTypeEnum::kCommitWrite:
        handleAtomicCommit(commandObj, commandPath, commandData);
        return true;
    case Globals::AtomicRequestTypeEnum::kRollbackWrite:
        handleAtomicRollback(commandObj, commandPath, commandData);
        return true;
    case Globals::AtomicRequestTypeEnum::kUnknownEnumValue:
        commandObj->AddStatus(commandPath, imcode::InvalidCommand);
        return true;
    }

    return false;
}

bool emberAfThermostatClusterSetpointRaiseLowerCallback(app::CommandHandler * commandObj,
                                                        const app::ConcreteCommandPath & commandPath,
                                                        const Commands::SetpointRaiseLower::DecodableType & commandData)
{
    auto & mode   = commandData.mode;
    auto & amount = commandData.amount;

    EndpointId aEndpointId = commandPath.mEndpointId;

    int16_t HeatingSetpoint = kDefaultHeatingSetpoint, CoolingSetpoint = kDefaultCoolingSetpoint; // Set to defaults to be safe
    imcode status                     = imcode::Failure;
    imcode WriteCoolingSetpointStatus = imcode::Failure;
    imcode WriteHeatingSetpointStatus = imcode::Failure;
    int16_t DeadBandTemp              = 0;
    int8_t DeadBand                   = 0;
    uint32_t OurFeatureMap;
    bool AutoSupported = false;
    bool HeatSupported = false;
    bool CoolSupported = false;

    if (FeatureMap::Get(aEndpointId, &OurFeatureMap) != imcode::Success)
        OurFeatureMap = FEATURE_MAP_DEFAULT;

    if (OurFeatureMap & 1 << 5) // Bit 5 is Auto Mode supported
        AutoSupported = true;

    if (OurFeatureMap & 1 << 0)
        HeatSupported = true;

    if (OurFeatureMap & 1 << 1)
        CoolSupported = true;

    if (AutoSupported)
    {
        if (MinSetpointDeadBand::Get(aEndpointId, &DeadBand) != imcode::Success)
            DeadBand = kDefaultDeadBand;
        DeadBandTemp = static_cast<int16_t>(DeadBand * 10);
    }

    switch (mode)
    {
    case SetpointRaiseLowerModeEnum::kBoth:
        if (HeatSupported && CoolSupported)
        {
            int16_t DesiredCoolingSetpoint, CoolLimit, DesiredHeatingSetpoint, HeatLimit;
            if (OccupiedCoolingSetpoint::Get(aEndpointId, &CoolingSetpoint) == imcode::Success)
            {
                DesiredCoolingSetpoint = static_cast<int16_t>(CoolingSetpoint + amount * 10);
                CoolLimit              = static_cast<int16_t>(DesiredCoolingSetpoint -
                                                 EnforceCoolingSetpointLimits(DesiredCoolingSetpoint, aEndpointId));
                {
                    if (OccupiedHeatingSetpoint::Get(aEndpointId, &HeatingSetpoint) == imcode::Success)
                    {
                        DesiredHeatingSetpoint = static_cast<int16_t>(HeatingSetpoint + amount * 10);
                        HeatLimit              = static_cast<int16_t>(DesiredHeatingSetpoint -
                                                         EnforceHeatingSetpointLimits(DesiredHeatingSetpoint, aEndpointId));
                        {
                            if (CoolLimit != 0 || HeatLimit != 0)
                            {
                                if (abs(CoolLimit) <= abs(HeatLimit))
                                {
                                    // We are limited by the Heating Limit
                                    DesiredHeatingSetpoint = static_cast<int16_t>(DesiredHeatingSetpoint - HeatLimit);
                                    DesiredCoolingSetpoint = static_cast<int16_t>(DesiredCoolingSetpoint - HeatLimit);
                                }
                                else
                                {
                                    // We are limited by Cooling Limit
                                    DesiredHeatingSetpoint = static_cast<int16_t>(DesiredHeatingSetpoint - CoolLimit);
                                    DesiredCoolingSetpoint = static_cast<int16_t>(DesiredCoolingSetpoint - CoolLimit);
                                }
                            }
                            WriteCoolingSetpointStatus = OccupiedCoolingSetpoint::Set(aEndpointId, DesiredCoolingSetpoint);
                            if (WriteCoolingSetpointStatus != imcode::Success)
                            {
                                ChipLogError(Zcl, "Error: SetOccupiedCoolingSetpoint failed!");
                            }
                            WriteHeatingSetpointStatus = OccupiedHeatingSetpoint::Set(aEndpointId, DesiredHeatingSetpoint);
                            if (WriteHeatingSetpointStatus != imcode::Success)
                            {
                                ChipLogError(Zcl, "Error: SetOccupiedHeatingSetpoint failed!");
                            }
                        }
                    }
                }
            }
        }

        if (CoolSupported && !HeatSupported)
        {
            if (OccupiedCoolingSetpoint::Get(aEndpointId, &CoolingSetpoint) == imcode::Success)
            {
                CoolingSetpoint            = static_cast<int16_t>(CoolingSetpoint + amount * 10);
                CoolingSetpoint            = EnforceCoolingSetpointLimits(CoolingSetpoint, aEndpointId);
                WriteCoolingSetpointStatus = OccupiedCoolingSetpoint::Set(aEndpointId, CoolingSetpoint);
                if (WriteCoolingSetpointStatus != imcode::Success)
                {
                    ChipLogError(Zcl, "Error: SetOccupiedCoolingSetpoint failed!");
                }
            }
        }

        if (HeatSupported && !CoolSupported)
        {
            if (OccupiedHeatingSetpoint::Get(aEndpointId, &HeatingSetpoint) == imcode::Success)
            {
                HeatingSetpoint            = static_cast<int16_t>(HeatingSetpoint + amount * 10);
                HeatingSetpoint            = EnforceHeatingSetpointLimits(HeatingSetpoint, aEndpointId);
                WriteHeatingSetpointStatus = OccupiedHeatingSetpoint::Set(aEndpointId, HeatingSetpoint);
                if (WriteHeatingSetpointStatus != imcode::Success)
                {
                    ChipLogError(Zcl, "Error: SetOccupiedHeatingSetpoint failed!");
                }
            }
        }

        if ((!HeatSupported || WriteHeatingSetpointStatus == imcode::Success) &&
            (!CoolSupported || WriteCoolingSetpointStatus == imcode::Success))
            status = imcode::Success;
        break;

    case SetpointRaiseLowerModeEnum::kCool:
        if (CoolSupported)
        {
            if (OccupiedCoolingSetpoint::Get(aEndpointId, &CoolingSetpoint) == imcode::Success)
            {
                CoolingSetpoint = static_cast<int16_t>(CoolingSetpoint + amount * 10);
                CoolingSetpoint = EnforceCoolingSetpointLimits(CoolingSetpoint, aEndpointId);
                if (AutoSupported)
                {
                    // Need to check if we can move the cooling setpoint while maintaining the dead band
                    if (OccupiedHeatingSetpoint::Get(aEndpointId, &HeatingSetpoint) == imcode::Success)
                    {
                        if (CoolingSetpoint - HeatingSetpoint < DeadBandTemp)
                        {
                            // Dead Band Violation
                            // Try to adjust it
                            HeatingSetpoint = static_cast<int16_t>(CoolingSetpoint - DeadBandTemp);
                            if (HeatingSetpoint == EnforceHeatingSetpointLimits(HeatingSetpoint, aEndpointId))
                            {
                                // Desired cooling setpoint is enforcable
                                // Set the new cooling and heating setpoints
                                if (OccupiedHeatingSetpoint::Set(aEndpointId, HeatingSetpoint) == imcode::Success)
                                {
                                    if (OccupiedCoolingSetpoint::Set(aEndpointId, CoolingSetpoint) == imcode::Success)
                                        status = imcode::Success;
                                }
                                else
                                    ChipLogError(Zcl, "Error: SetOccupiedHeatingSetpoint failed!");
                            }
                            else
                            {
                                ChipLogError(Zcl, "Error: Could Not adjust heating setpoint to maintain dead band!");
                                status = imcode::InvalidCommand;
                            }
                        }
                        else
                            status = OccupiedCoolingSetpoint::Set(aEndpointId, CoolingSetpoint);
                    }
                    else
                        ChipLogError(Zcl, "Error: GetOccupiedHeatingSetpoint failed!");
                }
                else
                {
                    status = OccupiedCoolingSetpoint::Set(aEndpointId, CoolingSetpoint);
                }
            }
            else
                ChipLogError(Zcl, "Error: GetOccupiedCoolingSetpoint failed!");
        }
        else
            status = imcode::InvalidCommand;
        break;

    case SetpointRaiseLowerModeEnum::kHeat:
        if (HeatSupported)
        {
            if (OccupiedHeatingSetpoint::Get(aEndpointId, &HeatingSetpoint) == imcode::Success)
            {
                HeatingSetpoint = static_cast<int16_t>(HeatingSetpoint + amount * 10);
                HeatingSetpoint = EnforceHeatingSetpointLimits(HeatingSetpoint, aEndpointId);
                if (AutoSupported)
                {
                    // Need to check if we can move the cooling setpoint while maintaining the dead band
                    if (OccupiedCoolingSetpoint::Get(aEndpointId, &CoolingSetpoint) == imcode::Success)
                    {
                        if (CoolingSetpoint - HeatingSetpoint < DeadBandTemp)
                        {
                            // Dead Band Violation
                            // Try to adjust it
                            CoolingSetpoint = static_cast<int16_t>(HeatingSetpoint + DeadBandTemp);
                            if (CoolingSetpoint == EnforceCoolingSetpointLimits(CoolingSetpoint, aEndpointId))
                            {
                                // Desired cooling setpoint is enforcable
                                // Set the new cooling and heating setpoints
                                if (OccupiedCoolingSetpoint::Set(aEndpointId, CoolingSetpoint) == imcode::Success)
                                {
                                    if (OccupiedHeatingSetpoint::Set(aEndpointId, HeatingSetpoint) == imcode::Success)
                                        status = imcode::Success;
                                }
                                else
                                    ChipLogError(Zcl, "Error: SetOccupiedCoolingSetpoint failed!");
                            }
                            else
                            {
                                ChipLogError(Zcl, "Error: Could Not adjust cooling setpoint to maintain dead band!");
                                status = imcode::InvalidCommand;
                            }
                        }
                        else
                            status = OccupiedHeatingSetpoint::Set(aEndpointId, HeatingSetpoint);
                    }
                    else
                        ChipLogError(Zcl, "Error: GetOccupiedCoolingSetpoint failed!");
                }
                else
                {
                    status = OccupiedHeatingSetpoint::Set(aEndpointId, HeatingSetpoint);
                }
            }
            else
                ChipLogError(Zcl, "Error: GetOccupiedHeatingSetpoint failed!");
        }
        else
            status = imcode::InvalidCommand;
        break;

    default:
        status = imcode::InvalidCommand;
        break;
    }

    commandObj->AddStatus(commandPath, status);
    return true;
}

void MatterThermostatPluginServerInitCallback()
{
    Server::GetInstance().GetFabricTable().AddFabricDelegate(&gThermostatAttrAccess);
    AttributeAccessInterfaceRegistry::Instance().Register(&gThermostatAttrAccess);
}

void MatterThermostatClusterServerShutdownCallback(EndpointId endpoint)
{
    ChipLogProgress(Zcl, "Shutting down thermostat server cluster on endpoint %d", endpoint);
    Delegate * delegate = GetDelegate(endpoint);

    if (delegate != nullptr)
    {
        resetAtomicWrite(delegate, endpoint);
    }
}<|MERGE_RESOLUTION|>--- conflicted
+++ resolved
@@ -118,11 +118,7 @@
     VerifyOrReturn(delegate != nullptr, ChipLogError(Zcl, "Delegate is null. Unable to handle timer expired"));
 
     delegate->ClearPendingPresetList();
-<<<<<<< HEAD
-    gThermostatAttrAccess.SetAtomicWrite(endpoint, ScopedNodeId(), false);
-=======
     gThermostatAttrAccess.SetAtomicWrite(endpoint, ScopedNodeId(), kAtomicWriteState_Closed);
->>>>>>> 3d890c59
 }
 
 /**
@@ -210,11 +206,7 @@
         delegate->ClearPendingPresetList();
     }
     ClearTimer(endpoint);
-<<<<<<< HEAD
-    gThermostatAttrAccess.SetAtomicWrite(endpoint, ScopedNodeId(), false);
-=======
     gThermostatAttrAccess.SetAtomicWrite(endpoint, ScopedNodeId(), kAtomicWriteState_Closed);
->>>>>>> 3d890c59
 }
 
 /**
@@ -613,28 +605,16 @@
     }
 }
 
-<<<<<<< HEAD
-void ThermostatAttrAccess::SetAtomicWrite(EndpointId endpoint, ScopedNodeId originatorNodeId, bool inProgress)
-=======
 void ThermostatAttrAccess::SetAtomicWrite(EndpointId endpoint, ScopedNodeId originatorNodeId, AtomicWriteState state)
->>>>>>> 3d890c59
 {
     uint16_t ep =
         emberAfGetClusterServerEndpointIndex(endpoint, Thermostat::Id, MATTER_DM_THERMOSTAT_CLUSTER_SERVER_ENDPOINT_COUNT);
 
-<<<<<<< HEAD
-    if (ep < ArraySize(mAtomicWriteStates))
-    {
-        mAtomicWriteStates[ep].inProgress = inProgress;
-        mAtomicWriteStates[ep].endpointId = endpoint;
-        mAtomicWriteStates[ep].nodeId     = originatorNodeId;
-=======
     if (ep < ArraySize(mAtomicWriteSessions))
     {
         mAtomicWriteSessions[ep].state      = state;
         mAtomicWriteSessions[ep].endpointId = endpoint;
         mAtomicWriteSessions[ep].nodeId     = originatorNodeId;
->>>>>>> 3d890c59
     }
 }
 
@@ -644,15 +624,9 @@
     uint16_t ep =
         emberAfGetClusterServerEndpointIndex(endpoint, Thermostat::Id, MATTER_DM_THERMOSTAT_CLUSTER_SERVER_ENDPOINT_COUNT);
 
-<<<<<<< HEAD
-    if (ep < ArraySize(mAtomicWriteStates))
-    {
-        inAtomicWrite = mAtomicWriteStates[ep].inProgress;
-=======
     if (ep < ArraySize(mAtomicWriteSessions))
     {
         inAtomicWrite = (mAtomicWriteSessions[ep].state == kAtomicWriteState_Open);
->>>>>>> 3d890c59
     }
     return inAtomicWrite;
 }
@@ -683,15 +657,9 @@
     uint16_t ep =
         emberAfGetClusterServerEndpointIndex(endpoint, Thermostat::Id, MATTER_DM_THERMOSTAT_CLUSTER_SERVER_ENDPOINT_COUNT);
 
-<<<<<<< HEAD
-    if (ep < ArraySize(mAtomicWriteStates))
-    {
-        originatorNodeId = mAtomicWriteStates[ep].nodeId;
-=======
     if (ep < ArraySize(mAtomicWriteSessions))
     {
         originatorNodeId = mAtomicWriteSessions[ep].nodeId;
->>>>>>> 3d890c59
     }
     return originatorNodeId;
 }
@@ -976,17 +944,10 @@
 
 void ThermostatAttrAccess::OnFabricRemoved(const FabricTable & fabricTable, FabricIndex fabricIndex)
 {
-<<<<<<< HEAD
-    for (size_t i = 0; i < ArraySize(mAtomicWriteStates); ++i)
-    {
-        auto atomicWriteState = mAtomicWriteStates[i];
-        if (atomicWriteState.inProgress && atomicWriteState.nodeId.GetFabricIndex() == fabricIndex)
-=======
     for (size_t i = 0; i < ArraySize(mAtomicWriteSessions); ++i)
     {
         auto atomicWriteState = mAtomicWriteSessions[i];
         if (atomicWriteState.state == kAtomicWriteState_Open && atomicWriteState.nodeId.GetFabricIndex() == fabricIndex)
->>>>>>> 3d890c59
         {
             auto delegate = GetDelegate(atomicWriteState.endpointId);
             if (delegate == nullptr)
@@ -1460,11 +1421,6 @@
     auto timeout =
         delegate->GetAtomicWriteTimeout(commandData.attributeRequests, System::Clock::Milliseconds16(commandData.timeout.Value()));
 
-<<<<<<< HEAD
-    ScheduleTimer(endpoint, System::Clock::Milliseconds16(timeout));
-    gThermostatAttrAccess.SetAtomicWrite(endpoint, GetSourceScopedNodeId(commandObj), true);
-    sendAtomicResponse(commandObj, commandPath, imcode::Success, imcode::Success, imcode::Success, MakeOptional(timeout));
-=======
     if (!timeout.has_value())
     {
         commandObj->AddStatus(commandPath, imcode::InvalidCommand);
@@ -1474,7 +1430,6 @@
     gThermostatAttrAccess.SetAtomicWrite(endpoint, GetSourceScopedNodeId(commandObj), kAtomicWriteState_Open);
     sendAtomicResponse(commandObj, commandPath, imcode::Success, imcode::Success, imcode::Success,
                        MakeOptional(timeout.value().count()));
->>>>>>> 3d890c59
 }
 
 imcode commitPresets(Delegate * delegate, EndpointId endpoint)
