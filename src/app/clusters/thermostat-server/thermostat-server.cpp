--- conflicted
+++ resolved
@@ -440,15 +440,9 @@
         {
             return imcode::InvalidValue;
         }
-<<<<<<< HEAD
-        auto RequestedSystemMode = static_cast<ThermostatSystemMode>(*value);
-        if (ControlSequenceOfOperation > ThermostatControlSequence::kCoolingAndHeatingWithReheat ||
-            RequestedSystemMode > ThermostatSystemMode::kSleep)
-=======
         auto RequestedSystemMode = static_cast<SystemModeEnum>(*value);
         if (ControlSequenceOfOperation > ControlSequenceOfOperationEnum::kCoolingAndHeatingWithReheat ||
-            RequestedSystemMode > SystemModeEnum::kFanOnly)
->>>>>>> ed228405
+            RequestedSystemMode > SystemModeEnum::kSleep)
         {
             return imcode::InvalidValue;
         }
