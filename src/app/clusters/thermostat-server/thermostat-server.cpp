/**
 *
 *    Copyright (c) 2020 Project CHIP Authors
 *
 *    Licensed under the Apache License, Version 2.0 (the "License");
 *    you may not use this file except in compliance with the License.
 *    You may obtain a copy of the License at
 *
 *        http://www.apache.org/licenses/LICENSE-2.0
 *
 *    Unless required by applicable law or agreed to in writing, software
 *    distributed under the License is distributed on an "AS IS" BASIS,
 *    WITHOUT WARRANTIES OR CONDITIONS OF ANY KIND, either express or implied.
 *    See the License for the specific language governing permissions and
 *    limitations under the License.
 */

#include "thermostat-server.h"

#include <app/util/af.h>

#include <app/util/attribute-storage.h>

#include <app-common/zap-generated/attributes/Accessors.h>
#include <app-common/zap-generated/callback.h>
#include <app-common/zap-generated/cluster-objects.h>
#include <app-common/zap-generated/ids/Attributes.h>
#include <app/CommandHandler.h>
#include <app/ConcreteAttributePath.h>
#include <app/ConcreteCommandPath.h>
#include <app/util/error-mapping.h>
#include <lib/core/CHIPEncoding.h>

using namespace chip;
using namespace chip::app;
using namespace chip::app::Clusters;
using namespace chip::app::Clusters::Thermostat;
using namespace chip::app::Clusters::Thermostat::Attributes;
using namespace chip::app::Clusters::Thermostat::Structs;

using imcode = Protocols::InteractionModel::Status;

constexpr int16_t kDefaultAbsMinHeatSetpointLimit = 700;  // 7C (44.5 F) is the default
constexpr int16_t kDefaultAbsMaxHeatSetpointLimit = 3000; // 30C (86 F) is the default
constexpr int16_t kDefaultMinHeatSetpointLimit    = 700;  // 7C (44.5 F) is the default
constexpr int16_t kDefaultMaxHeatSetpointLimit    = 3000; // 30C (86 F) is the default
constexpr int16_t kDefaultAbsMinCoolSetpointLimit = 1600; // 16C (61 F) is the default
constexpr int16_t kDefaultAbsMaxCoolSetpointLimit = 3200; // 32C (90 F) is the default
constexpr int16_t kDefaultMinCoolSetpointLimit    = 1600; // 16C (61 F) is the default
constexpr int16_t kDefaultMaxCoolSetpointLimit    = 3200; // 32C (90 F) is the default
constexpr int16_t kDefaultHeatingSetpoint         = 2000;
constexpr int16_t kDefaultCoolingSetpoint         = 2600;
constexpr int8_t kDefaultDeadBand                 = 25; // 2.5C is the default

// IMPORTANT NOTE:
// No Side effects are permitted in emberAfThermostatClusterServerPreAttributeChangedCallback
// If a setpoint changes is required as a result of setpoint limit change
// it does not happen here.  It is the responsibility of the device to adjust the setpoint(s)
// as required in emberAfThermostatClusterServerPostAttributeChangedCallback
// limit change validation assures that there is at least 1 setpoint that will be valid

#define FEATURE_MAP_HEAT 0x01
#define FEATURE_MAP_COOL 0x02
#define FEATURE_MAP_OCC 0x04
#define FEATURE_MAP_SCH 0x08
#define FEATURE_MAP_SB 0x10
#define FEATURE_MAP_AUTO 0x20

#define FEATURE_MAP_DEFAULT FEATURE_MAP_HEAT | FEATURE_MAP_COOL | FEATURE_MAP_AUTO

// ----------------------------------------------
// - Schedules and Presets Manager object       -
// ----------------------------------------------

// Object Tracking
static ThermostatMatterScheduleManager * firstMatterScheduleEditor = nullptr;

static ThermostatMatterScheduleManager * inst(EndpointId endpoint)
{
    ThermostatMatterScheduleManager * current = firstMatterScheduleEditor;
    while (current != nullptr && current->mEndpoint != endpoint)
    {
        current = current->next();
    }

    return current;
}

static inline void reg(ThermostatMatterScheduleManager * inst)
{
    inst->setNext(firstMatterScheduleEditor);
    firstMatterScheduleEditor = inst;
}

static inline void unreg(ThermostatMatterScheduleManager * inst)
{
    if (firstMatterScheduleEditor == inst)
    {
        firstMatterScheduleEditor = firstMatterScheduleEditor->next();
    }
    else
    {
        ThermostatMatterScheduleManager * previous = firstMatterScheduleEditor;
        ThermostatMatterScheduleManager * current  = firstMatterScheduleEditor->next();

        while (current != nullptr && current != inst)
        {
            previous = current;
            current  = current->next();
        }

        if (current != nullptr)
        {
            previous->setNext(current->next());
        }
    }
}

// Object LifeCycle
ThermostatMatterScheduleManager::ThermostatMatterScheduleManager(chip::EndpointId endpoint, onEditStartCb onEditStart,
                                                                 onEditCancelCb onEditCancel, onEditCommitCb onEditCommit,

                                                                 getPresetTypeAtIndexCB getPresetTypeAtIndex,
                                                                 getPresetAtIndexCB getPresetAtIndex, appendPresetCB appendPreset,
                                                                 clearPresetsCB clearPresets,

                                                                 getScheduleTypeAtIndexCB getScheduleTypeAtIndex,
                                                                 getScheduleAtIndexCB getScheduleAtIndex,
                                                                 appendScheduleCB appendSchedule, clearSchedulesCB clearSchedules) :
    mEndpoint(endpoint),
    mOnEditStartCb(onEditStart), mOnEditCancelCb(onEditCancel), mOnEditCommitCb(onEditCommit),
    mGetPresetTypeAtIndexCb(getPresetTypeAtIndex), mGetPresetAtIndexCb(getPresetAtIndex), mAppendPresetCb(appendPreset),
    mClearPresetsCb(clearPresets), mGetScheduleTypeAtIndexCb(getScheduleTypeAtIndex), mGetScheduleAtIndexCb(getScheduleAtIndex),
    mAppendScheduleCb(appendSchedule), mClearSchedulesCb(clearSchedules)
{
    reg(this);
};

ThermostatMatterScheduleManager::ThermostatMatterScheduleManager(chip::EndpointId endpoint, onEditStartCb onEditStart,
                                                                 onEditCancelCb onEditCancel, onEditCommitCb onEditCommit,

                                                                 getPresetTypeAtIndexCB getPresetTypeAtIndex,
                                                                 getPresetAtIndexCB getPresetAtIndex, appendPresetCB appendPreset,
                                                                 clearPresetsCB clearPresets) :
    mEndpoint(endpoint),
    mOnEditStartCb(onEditStart), mOnEditCancelCb(onEditCancel), mOnEditCommitCb(onEditCommit),
    mGetPresetTypeAtIndexCb(getPresetTypeAtIndex), mGetPresetAtIndexCb(getPresetAtIndex), mAppendPresetCb(appendPreset),
    mClearPresetsCb(clearPresets), mGetScheduleTypeAtIndexCb(nullptr), mGetScheduleAtIndexCb(nullptr), mAppendScheduleCb(nullptr),
    mClearSchedulesCb(nullptr)
{
    reg(this);
};

ThermostatMatterScheduleManager::ThermostatMatterScheduleManager(chip::EndpointId endpoint, onEditStartCb onEditStart,
                                                                 onEditCancelCb onEditCancel, onEditCommitCb onEditCommit,

                                                                 getScheduleTypeAtIndexCB getScheduleTypeAtIndex,
                                                                 getScheduleAtIndexCB getScheduleAtIndex,
                                                                 appendScheduleCB appendSchedule, clearSchedulesCB clearSchedules) :
    mEndpoint(endpoint),
    mOnEditStartCb(onEditStart), mOnEditCancelCb(onEditCancel), mOnEditCommitCb(onEditCommit), mGetPresetTypeAtIndexCb(nullptr),
    mGetPresetAtIndexCb(nullptr), mAppendPresetCb(nullptr), mClearPresetsCb(nullptr),
    mGetScheduleTypeAtIndexCb(getScheduleTypeAtIndex), mGetScheduleAtIndexCb(getScheduleAtIndex), mAppendScheduleCb(appendSchedule),
    mClearSchedulesCb(clearSchedules)
{
    reg(this);
};

ThermostatMatterScheduleManager::~ThermostatMatterScheduleManager()
{
    unreg(this);
}

namespace {

class ThermostatAttrAccess : public AttributeAccessInterface
{
public:
    ThermostatAttrAccess() : AttributeAccessInterface(Optional<EndpointId>::Missing(), Thermostat::Id) {}

    CHIP_ERROR Read(const ConcreteReadAttributePath & aPath, AttributeValueEncoder & aEncoder) override;
    CHIP_ERROR Write(const ConcreteDataAttributePath & aPath, AttributeValueDecoder & aDecoder) override;
};

ThermostatAttrAccess gThermostatAttrAccess;

CHIP_ERROR ThermostatAttrAccess::Read(const ConcreteReadAttributePath & aPath, AttributeValueEncoder & aEncoder)
{
    VerifyOrDie(aPath.mClusterId == Thermostat::Id);

    uint32_t ourFeatureMap;
    const bool localTemperatureNotExposedSupported =
        (FeatureMap::Get(aPath.mEndpointId, &ourFeatureMap) == EMBER_ZCL_STATUS_SUCCESS) &&
        ((ourFeatureMap & to_underlying(Feature::kLocalTemperatureNotExposed)) != 0);
    const bool presetsSupported           = ourFeatureMap & to_underlying(Feature::kPresets);
    const bool enhancedSchedulesSupported = ourFeatureMap & to_underlying(Feature::kMatterScheduleConfiguration);

    switch (aPath.mAttributeId)
    {
    case LocalTemperature::Id:
        if (localTemperatureNotExposedSupported)
        {
            return aEncoder.EncodeNull();
        }
        break;
    case RemoteSensing::Id:
        if (localTemperatureNotExposedSupported)
        {
            BitMask<RemoteSensingBitmap> valueRemoteSensing;
            EmberAfStatus status = RemoteSensing::Get(aPath.mEndpointId, &valueRemoteSensing);
            if (status != EMBER_ZCL_STATUS_SUCCESS)
            {
                StatusIB statusIB(ToInteractionModelStatus(status));
                return statusIB.ToChipError();
            }
            valueRemoteSensing.Clear(RemoteSensingBitmap::kLocalTemperature); // clear bit 1 (LocalTemperature RemoteSensing bit)
            return aEncoder.Encode(valueRemoteSensing);
        }
        break;
<<<<<<< HEAD
    case PresetTypes::Id:
        if (presetsSupported)
        {
            ThermostatMatterScheduleManager * manager = inst(aPath.mEndpointId);
            if (manager == nullptr)
                return CHIP_ERROR_NOT_IMPLEMENTED;

            return aEncoder.EncodeList([manager](const auto & encoder) -> CHIP_ERROR {
                PresetTypeStruct::Type presetType;
                size_t index   = 0;
                CHIP_ERROR err = CHIP_NO_ERROR;
                while ((err = manager->mGetPresetTypeAtIndexCb(manager, index, presetType)) == CHIP_NO_ERROR)
                {
                    ReturnErrorOnFailure(encoder.Encode(presetType));
                    index++;
                }
                if (err == CHIP_ERROR_NOT_FOUND)
                {
                    return CHIP_NO_ERROR;
                }
                return err;
            });
        }
        break;
    case Presets::Id:
        if (presetsSupported)
        {
            ThermostatMatterScheduleManager * manager = inst(aPath.mEndpointId);
            if (manager == nullptr)
                return CHIP_ERROR_NOT_IMPLEMENTED;

            return aEncoder.EncodeList([manager](const auto & encoder) -> CHIP_ERROR {
                PresetStruct::Type preset;
                size_t index   = 0;
                CHIP_ERROR err = CHIP_NO_ERROR;
                while ((err = manager->mGetPresetAtIndexCb(manager, index, preset)) == CHIP_NO_ERROR)
                {
                    ReturnErrorOnFailure(encoder.Encode(preset));
                    index++;
                }
                if (err == CHIP_ERROR_NOT_FOUND)
                {
                    return CHIP_NO_ERROR;
                }
                return err;
            });
        }
        break;
    case ScheduleTypes::Id:
        if (enhancedSchedulesSupported)
        {
            ThermostatMatterScheduleManager * manager = inst(aPath.mEndpointId);
            if (manager == nullptr)
                return CHIP_ERROR_NOT_IMPLEMENTED;

            return aEncoder.EncodeList([manager](const auto & encoder) -> CHIP_ERROR {
                ScheduleTypeStruct::Type scheduleType;
                size_t index   = 0;
                CHIP_ERROR err = CHIP_NO_ERROR;
                while ((err = manager->mGetScheduleTypeAtIndexCb(manager, index, scheduleType)) == CHIP_NO_ERROR)
                {
                    ReturnErrorOnFailure(encoder.Encode(scheduleType));
                    index++;
                }
                if (err == CHIP_ERROR_NOT_FOUND)
                {
                    return CHIP_NO_ERROR;
                }
                return err;
            });
        }
        break;
    case Schedules::Id:
        if (enhancedSchedulesSupported)
        {
            ThermostatMatterScheduleManager * manager = inst(aPath.mEndpointId);
            if (manager == nullptr)
                return CHIP_ERROR_NOT_IMPLEMENTED;

            return aEncoder.EncodeList([manager](const auto & encoder) -> CHIP_ERROR {
                ScheduleStruct::Type schedule;
                size_t index   = 0;
                CHIP_ERROR err = CHIP_NO_ERROR;
                while ((err = manager->mGetScheduleAtIndexCb(manager, index, schedule)) == CHIP_NO_ERROR)
                {
                    ReturnErrorOnFailure(encoder.Encode(schedule));
                    index++;
                }
                if (err == CHIP_ERROR_NOT_FOUND)
                {
                    return CHIP_NO_ERROR;
                }
                return err;
            });
        }
        break;
=======
    case PresetTypes::Id: {
        return aEncoder.EncodeList([](const auto & encoder) -> CHIP_ERROR { return CHIP_NO_ERROR; });
    }
    break;
    case Presets::Id: {
        return aEncoder.EncodeList([](const auto & encoder) -> CHIP_ERROR { return CHIP_NO_ERROR; });
    }
    break;
    case ScheduleTypes::Id: {
        return aEncoder.EncodeList([](const auto & encoder) -> CHIP_ERROR { return CHIP_NO_ERROR; });
    }
    break;
    case Schedules::Id: {
        return aEncoder.EncodeList([](const auto & encoder) -> CHIP_ERROR { return CHIP_NO_ERROR; });
    }
    break;
    case QueuedPreset::Id: {
        DataModel::Nullable<Structs::QueuedPresetStruct::Type> value;
        return aEncoder.Encode(value);
    }
>>>>>>> a8df9842
    default: // return CHIP_NO_ERROR and just read from the attribute store in default
        break;
    }

    return CHIP_NO_ERROR;
}

CHIP_ERROR ThermostatAttrAccess::Write(const ConcreteDataAttributePath & aPath, AttributeValueDecoder & aDecoder)
{
    VerifyOrDie(aPath.mClusterId == Thermostat::Id);

    uint32_t ourFeatureMap;
    const bool localTemperatureNotExposedSupported =
        (FeatureMap::Get(aPath.mEndpointId, &ourFeatureMap) == EMBER_ZCL_STATUS_SUCCESS) &&
        ((ourFeatureMap & to_underlying(Feature::kLocalTemperatureNotExposed)) != 0);
    const bool presetsSupported           = ourFeatureMap & to_underlying(Feature::kPresets);
    const bool enhancedSchedulesSupported = ourFeatureMap & to_underlying(Feature::kMatterScheduleConfiguration);

    switch (aPath.mAttributeId)
    {
    case RemoteSensing::Id:
        if (localTemperatureNotExposedSupported)
        {
            uint8_t valueRemoteSensing;
            ReturnErrorOnFailure(aDecoder.Decode(valueRemoteSensing));
            if (valueRemoteSensing & 0x01) // If setting bit 1 (LocalTemperature RemoteSensing bit)
            {
                return CHIP_IM_GLOBAL_STATUS(ConstraintError);
            }

            EmberAfStatus status = RemoteSensing::Set(aPath.mEndpointId, valueRemoteSensing);
            StatusIB statusIB(ToInteractionModelStatus(status));
            return statusIB.ToChipError();
        }
        break;
    case Presets::Id: {
<<<<<<< HEAD
        if (presetsSupported == false)
        {
            StatusIB statusIB(ToInteractionModelStatus(EMBER_ZCL_STATUS_UNSUPPORTED_ATTRIBUTE));
            return statusIB.ToChipError();
        }

        bool currentlyEditing = false;
        EmberAfStatus status  = PresetsSchedulesEditable::Get(aPath.mEndpointId, &currentlyEditing);
        if (status != EMBER_ZCL_STATUS_SUCCESS)
        {
            StatusIB statusIB(ToInteractionModelStatus(status));
            return statusIB.ToChipError();
        }
        if (currentlyEditing == false)
        {
            StatusIB statusIB(ToInteractionModelStatus(EMBER_ZCL_STATUS_INVALID_IN_STATE));
            return statusIB.ToChipError();
        }

        // TODO: make sure it's the right session for editing???

        ThermostatMatterScheduleManager * manager = inst(aPath.mEndpointId);
        if (manager == nullptr)
            return CHIP_ERROR_NOT_IMPLEMENTED;

        if (manager->mClearPresetsCb == nullptr || manager->mAppendPresetCb == nullptr)
            return CHIP_ERROR_NOT_IMPLEMENTED;

        if (!aPath.IsListItemOperation())
        {
            // Replacing the entire list
            DataModel::DecodableList<PresetStruct::DecodableType> list;
            ReturnErrorOnFailure(aDecoder.Decode(list));

            manager->mClearPresetsCb(manager);
            auto iterator = list.begin();
            while (iterator.Next())
            {
                ReturnErrorOnFailure(manager->mAppendPresetCb(manager, iterator.GetValue()));
            }
        }
        else if (aPath.mListOp == ConcreteDataAttributePath::ListOperation::AppendItem)
        {
            PresetStruct::DecodableType decodableType;
            ReturnErrorOnFailure(aDecoder.Decode(decodableType));

            ReturnErrorOnFailure(manager->mAppendPresetCb(manager, decodableType));
        }
        else
        {
            return CHIP_ERROR_UNSUPPORTED_CHIP_FEATURE;
        }
=======
        return CHIP_ERROR_NOT_IMPLEMENTED;
>>>>>>> a8df9842
    }
    break;

    case Schedules::Id: {
<<<<<<< HEAD
        if (enhancedSchedulesSupported == false)
        {
            StatusIB statusIB(ToInteractionModelStatus(EMBER_ZCL_STATUS_UNSUPPORTED_ATTRIBUTE));
            return statusIB.ToChipError();
        }

        bool currentlyEditing = false;
        EmberAfStatus status  = PresetsSchedulesEditable::Get(aPath.mEndpointId, &currentlyEditing);
        if (status != EMBER_ZCL_STATUS_SUCCESS)
        {
            StatusIB statusIB(ToInteractionModelStatus(status));
            return statusIB.ToChipError();
        }
        if (currentlyEditing == false)
        {
            StatusIB statusIB(ToInteractionModelStatus(EMBER_ZCL_STATUS_INVALID_IN_STATE));
            return statusIB.ToChipError();
        }

        // TODO: make sure it's the right session for editing

        ThermostatMatterScheduleManager * manager = inst(aPath.mEndpointId);
        if (manager == nullptr)
            return CHIP_ERROR_NOT_IMPLEMENTED;

        if (manager->mClearSchedulesCb == nullptr || manager->mAppendScheduleCb == nullptr)
            return CHIP_ERROR_NOT_IMPLEMENTED;

        if (!aPath.IsListItemOperation())
        {
            // Replacing the entire list
            DataModel::DecodableList<ScheduleStruct::DecodableType> list;
            ReturnErrorOnFailure(aDecoder.Decode(list));

            manager->mClearSchedulesCb(manager);
            auto iterator = list.begin();
            while (iterator.Next())
            {
                ReturnErrorOnFailure(manager->mAppendScheduleCb(manager, iterator.GetValue()));
            }
        }
        else if (aPath.mListOp == ConcreteDataAttributePath::ListOperation::AppendItem)
        {
            ScheduleStruct::DecodableType decodableType;
            ReturnErrorOnFailure(aDecoder.Decode(decodableType));

            ReturnErrorOnFailure(manager->mAppendScheduleCb(manager, decodableType));
        }
        else
        {
            return CHIP_ERROR_UNSUPPORTED_CHIP_FEATURE;
        }
=======
        return CHIP_ERROR_NOT_IMPLEMENTED;
>>>>>>> a8df9842
    }
    break;
    case QueuedPreset::Id: {
        return CHIP_ERROR_NOT_IMPLEMENTED;
    }
    break;
    default: // return CHIP_NO_ERROR and just write to the attribute store in default
        break;
    }

    return CHIP_NO_ERROR;
}

} // anonymous namespace

void emberAfThermostatClusterServerInitCallback(chip::EndpointId endpoint)
{
    // TODO
    // Get from the "real thermostat"
    // current mode
    // current occupied heating setpoint
    // current unoccupied heating setpoint
    // current occupied cooling setpoint
    // current unoccupied cooling setpoint
    // and update the zcl cluster values
    // This should be a callback defined function
    // with weak binding so that real thermostat
    // can get the values.
    // or should this just be the responsibility of the thermostat application?
}

Protocols::InteractionModel::Status
MatterThermostatClusterServerPreAttributeChangedCallback(const app::ConcreteAttributePath & attributePath,
                                                         EmberAfAttributeType attributeType, uint16_t size, uint8_t * value)
{
    EndpointId endpoint = attributePath.mEndpointId;
    int16_t requested;

    // Limits will be needed for all checks
    // so we just get them all now
    int16_t AbsMinHeatSetpointLimit;
    int16_t AbsMaxHeatSetpointLimit;
    int16_t MinHeatSetpointLimit;
    int16_t MaxHeatSetpointLimit;
    int16_t AbsMinCoolSetpointLimit;
    int16_t AbsMaxCoolSetpointLimit;
    int16_t MinCoolSetpointLimit;
    int16_t MaxCoolSetpointLimit;
    int8_t DeadBand      = 0;
    int16_t DeadBandTemp = 0;
    int16_t OccupiedCoolingSetpoint;
    int16_t OccupiedHeatingSetpoint;
    int16_t UnoccupiedCoolingSetpoint;
    int16_t UnoccupiedHeatingSetpoint;
    uint32_t OurFeatureMap;
    bool AutoSupported      = false;
    bool HeatSupported      = false;
    bool CoolSupported      = false;
    bool OccupancySupported = false;

    if (FeatureMap::Get(endpoint, &OurFeatureMap) != EMBER_ZCL_STATUS_SUCCESS)
        OurFeatureMap = FEATURE_MAP_DEFAULT;

    if (OurFeatureMap & 1 << 5) // Bit 5 is Auto Mode supported
        AutoSupported = true;

    if (OurFeatureMap & 1 << 0)
        HeatSupported = true;

    if (OurFeatureMap & 1 << 1)
        CoolSupported = true;

    if (OurFeatureMap & 1 << 2)
        OccupancySupported = true;

    if (AutoSupported)
    {
        if (MinSetpointDeadBand::Get(endpoint, &DeadBand) != EMBER_ZCL_STATUS_SUCCESS)
        {
            DeadBand = kDefaultDeadBand;
        }
        DeadBandTemp = static_cast<int16_t>(DeadBand * 10);
    }

    if (AbsMinCoolSetpointLimit::Get(endpoint, &AbsMinCoolSetpointLimit) != EMBER_ZCL_STATUS_SUCCESS)
        AbsMinCoolSetpointLimit = kDefaultAbsMinCoolSetpointLimit;

    if (AbsMaxCoolSetpointLimit::Get(endpoint, &AbsMaxCoolSetpointLimit) != EMBER_ZCL_STATUS_SUCCESS)
        AbsMaxCoolSetpointLimit = kDefaultAbsMaxCoolSetpointLimit;

    if (MinCoolSetpointLimit::Get(endpoint, &MinCoolSetpointLimit) != EMBER_ZCL_STATUS_SUCCESS)
        MinCoolSetpointLimit = AbsMinCoolSetpointLimit;

    if (MaxCoolSetpointLimit::Get(endpoint, &MaxCoolSetpointLimit) != EMBER_ZCL_STATUS_SUCCESS)
        MaxCoolSetpointLimit = AbsMaxCoolSetpointLimit;

    if (AbsMinHeatSetpointLimit::Get(endpoint, &AbsMinHeatSetpointLimit) != EMBER_ZCL_STATUS_SUCCESS)
        AbsMinHeatSetpointLimit = kDefaultAbsMinHeatSetpointLimit;

    if (AbsMaxHeatSetpointLimit::Get(endpoint, &AbsMaxHeatSetpointLimit) != EMBER_ZCL_STATUS_SUCCESS)
        AbsMaxHeatSetpointLimit = kDefaultAbsMaxHeatSetpointLimit;

    if (MinHeatSetpointLimit::Get(endpoint, &MinHeatSetpointLimit) != EMBER_ZCL_STATUS_SUCCESS)
        MinHeatSetpointLimit = AbsMinHeatSetpointLimit;

    if (MaxHeatSetpointLimit::Get(endpoint, &MaxHeatSetpointLimit) != EMBER_ZCL_STATUS_SUCCESS)
        MaxHeatSetpointLimit = AbsMaxHeatSetpointLimit;

    if (CoolSupported)
        if (OccupiedCoolingSetpoint::Get(endpoint, &OccupiedCoolingSetpoint) != EMBER_ZCL_STATUS_SUCCESS)
        {
            ChipLogError(Zcl, "Error: Can not read Occupied Cooling Setpoint");
            return imcode::Failure;
        }

    if (HeatSupported)
        if (OccupiedHeatingSetpoint::Get(endpoint, &OccupiedHeatingSetpoint) != EMBER_ZCL_STATUS_SUCCESS)
        {
            ChipLogError(Zcl, "Error: Can not read Occupied Heating Setpoint");
            return imcode::Failure;
        }

    if (CoolSupported && OccupancySupported)
        if (UnoccupiedCoolingSetpoint::Get(endpoint, &UnoccupiedCoolingSetpoint) != EMBER_ZCL_STATUS_SUCCESS)
        {
            ChipLogError(Zcl, "Error: Can not read Unoccupied Cooling Setpoint");
            return imcode::Failure;
        }

    if (HeatSupported && OccupancySupported)
        if (UnoccupiedHeatingSetpoint::Get(endpoint, &UnoccupiedHeatingSetpoint) != EMBER_ZCL_STATUS_SUCCESS)
        {
            ChipLogError(Zcl, "Error: Can not read Unoccupied Heating Setpoint");
            return imcode::Failure;
        }

    switch (attributePath.mAttributeId)
    {
    case OccupiedHeatingSetpoint::Id: {
        requested = static_cast<int16_t>(chip::Encoding::LittleEndian::Get16(value));
        if (!HeatSupported)
            return imcode::UnsupportedAttribute;
        if (requested < AbsMinHeatSetpointLimit || requested < MinHeatSetpointLimit || requested > AbsMaxHeatSetpointLimit ||
            requested > MaxHeatSetpointLimit)
            return imcode::InvalidValue;
        if (AutoSupported)
        {
            if (requested > OccupiedCoolingSetpoint - DeadBandTemp)
                return imcode::InvalidValue;
        }
        return imcode::Success;
    }

    case OccupiedCoolingSetpoint::Id: {
        requested = static_cast<int16_t>(chip::Encoding::LittleEndian::Get16(value));
        if (!CoolSupported)
            return imcode::UnsupportedAttribute;
        if (requested < AbsMinCoolSetpointLimit || requested < MinCoolSetpointLimit || requested > AbsMaxCoolSetpointLimit ||
            requested > MaxCoolSetpointLimit)
            return imcode::InvalidValue;
        if (AutoSupported)
        {
            if (requested < OccupiedHeatingSetpoint + DeadBandTemp)
                return imcode::InvalidValue;
        }
        return imcode::Success;
    }

    case UnoccupiedHeatingSetpoint::Id: {
        requested = static_cast<int16_t>(chip::Encoding::LittleEndian::Get16(value));
        if (!(HeatSupported && OccupancySupported))
            return imcode::UnsupportedAttribute;
        if (requested < AbsMinHeatSetpointLimit || requested < MinHeatSetpointLimit || requested > AbsMaxHeatSetpointLimit ||
            requested > MaxHeatSetpointLimit)
            return imcode::InvalidValue;
        if (AutoSupported)
        {
            if (requested > UnoccupiedCoolingSetpoint - DeadBandTemp)
                return imcode::InvalidValue;
        }
        return imcode::Success;
    }
    case UnoccupiedCoolingSetpoint::Id: {
        requested = static_cast<int16_t>(chip::Encoding::LittleEndian::Get16(value));
        if (!(CoolSupported && OccupancySupported))
            return imcode::UnsupportedAttribute;
        if (requested < AbsMinCoolSetpointLimit || requested < MinCoolSetpointLimit || requested > AbsMaxCoolSetpointLimit ||
            requested > MaxCoolSetpointLimit)
            return imcode::InvalidValue;
        if (AutoSupported)
        {
            if (requested < UnoccupiedHeatingSetpoint + DeadBandTemp)
                return imcode::InvalidValue;
        }
        return imcode::Success;
    }

    case MinHeatSetpointLimit::Id: {
        requested = static_cast<int16_t>(chip::Encoding::LittleEndian::Get16(value));
        if (!HeatSupported)
            return imcode::UnsupportedAttribute;
        if (requested < AbsMinHeatSetpointLimit || requested > MaxHeatSetpointLimit || requested > AbsMaxHeatSetpointLimit)
            return imcode::InvalidValue;
        if (AutoSupported)
        {
            if (requested > MinCoolSetpointLimit - DeadBandTemp)
                return imcode::InvalidValue;
        }
        return imcode::Success;
    }
    case MaxHeatSetpointLimit::Id: {
        requested = static_cast<int16_t>(chip::Encoding::LittleEndian::Get16(value));
        if (!HeatSupported)
            return imcode::UnsupportedAttribute;
        if (requested < AbsMinHeatSetpointLimit || requested < MinHeatSetpointLimit || requested > AbsMaxHeatSetpointLimit)
            return imcode::InvalidValue;
        if (AutoSupported)
        {
            if (requested > MaxCoolSetpointLimit - DeadBandTemp)
                return imcode::InvalidValue;
        }
        return imcode::Success;
    }
    case MinCoolSetpointLimit::Id: {
        requested = static_cast<int16_t>(chip::Encoding::LittleEndian::Get16(value));
        if (!CoolSupported)
            return imcode::UnsupportedAttribute;
        if (requested < AbsMinCoolSetpointLimit || requested > MaxCoolSetpointLimit || requested > AbsMaxCoolSetpointLimit)
            return imcode::InvalidValue;
        if (AutoSupported)
        {
            if (requested < MinHeatSetpointLimit + DeadBandTemp)
                return imcode::InvalidValue;
        }
        return imcode::Success;
    }
    case MaxCoolSetpointLimit::Id: {
        requested = static_cast<int16_t>(chip::Encoding::LittleEndian::Get16(value));
        if (!CoolSupported)
            return imcode::UnsupportedAttribute;
        if (requested < AbsMinCoolSetpointLimit || requested < MinCoolSetpointLimit || requested > AbsMaxCoolSetpointLimit)
            return imcode::InvalidValue;
        if (AutoSupported)
        {
            if (requested < MaxHeatSetpointLimit + DeadBandTemp)
                return imcode::InvalidValue;
        }
        return imcode::Success;
    }
    case MinSetpointDeadBand::Id: {
        requested = *value;
        if (!AutoSupported)
            return imcode::UnsupportedAttribute;
        if (requested < 0 || requested > 25)
            return imcode::InvalidValue;
        return imcode::Success;
    }

    case ControlSequenceOfOperation::Id: {
        uint8_t requestedCSO;
        requestedCSO = *value;
        if (requestedCSO > to_underlying(ControlSequenceOfOperationEnum::kCoolingAndHeatingWithReheat))
            return imcode::InvalidValue;
        return imcode::Success;
    }

    case SystemMode::Id: {
        ControlSequenceOfOperationEnum ControlSequenceOfOperation;
        EmberAfStatus status = ControlSequenceOfOperation::Get(endpoint, &ControlSequenceOfOperation);
        if (status != EMBER_ZCL_STATUS_SUCCESS)
        {
            return imcode::InvalidValue;
        }
        auto RequestedSystemMode = static_cast<SystemModeEnum>(*value);
        if (ControlSequenceOfOperation > ControlSequenceOfOperationEnum::kCoolingAndHeatingWithReheat ||
            RequestedSystemMode > SystemModeEnum::kFanOnly)
        {
            return imcode::InvalidValue;
        }

        switch (ControlSequenceOfOperation)
        {
        case ControlSequenceOfOperationEnum::kCoolingOnly:
        case ControlSequenceOfOperationEnum::kCoolingWithReheat:
            if (RequestedSystemMode == SystemModeEnum::kHeat || RequestedSystemMode == SystemModeEnum::kEmergencyHeat)
                return imcode::InvalidValue;
            else
                return imcode::Success;

        case ControlSequenceOfOperationEnum::kHeatingOnly:
        case ControlSequenceOfOperationEnum::kHeatingWithReheat:
            if (RequestedSystemMode == SystemModeEnum::kCool || RequestedSystemMode == SystemModeEnum::kPrecooling)
                return imcode::InvalidValue;
            else
                return imcode::Success;
        default:
            return imcode::Success;
        }
    }
    default:
        return imcode::Success;
    }
}

bool emberAfThermostatClusterClearWeeklyScheduleCallback(app::CommandHandler * commandObj,
                                                         const app::ConcreteCommandPath & commandPath,
                                                         const Commands::ClearWeeklySchedule::DecodableType & commandData)
{
    // TODO
    return false;
}

bool emberAfThermostatClusterGetWeeklyScheduleCallback(app::CommandHandler * commandObj,
                                                       const app::ConcreteCommandPath & commandPath,
                                                       const Commands::GetWeeklySchedule::DecodableType & commandData)
{
    // TODO
    return false;
}

bool emberAfThermostatClusterSetWeeklyScheduleCallback(app::CommandHandler * commandObj,
                                                       const app::ConcreteCommandPath & commandPath,
                                                       const Commands::SetWeeklySchedule::DecodableType & commandData)
{
    // TODO
    return false;
}

bool emberAfThermostatClusterSetActiveScheduleRequestCallback(
    chip::app::CommandHandler * commandObj, const chip::app::ConcreteCommandPath & commandPath,
    const chip::app::Clusters::Thermostat::Commands::SetActiveScheduleRequest::DecodableType & commandData)
{
    // TODO
    return false;
}

bool emberAfThermostatClusterSetActivePresetRequestCallback(
    chip::app::CommandHandler * commandObj, const chip::app::ConcreteCommandPath & commandPath,
    const chip::app::Clusters::Thermostat::Commands::SetActivePresetRequest::DecodableType & commandData)
{
    // TODO
    return false;
}

bool emberAfThermostatClusterStartPresetsSchedulesEditRequestCallback(
    chip::app::CommandHandler * commandObj, const chip::app::ConcreteCommandPath & commandPath,
    const chip::app::Clusters::Thermostat::Commands::StartPresetsSchedulesEditRequest::DecodableType & commandData)
{
    // TODO
    return false;
}

bool emberAfThermostatClusterCancelPresetsSchedulesEditRequestCallback(
    chip::app::CommandHandler * commandObj, const chip::app::ConcreteCommandPath & commandPath,
    const chip::app::Clusters::Thermostat::Commands::CancelPresetsSchedulesEditRequest::DecodableType & commandData)
{
    // TODO
    return false;
}

bool emberAfThermostatClusterCommitPresetsSchedulesRequestCallback(
    chip::app::CommandHandler * commandObj, const chip::app::ConcreteCommandPath & commandPath,
    const chip::app::Clusters::Thermostat::Commands::CommitPresetsSchedulesRequest::DecodableType & commandData)
{
    // TODO
    return false;
}

bool emberAfThermostatClusterCancelSetActivePresetRequestCallback(
    chip::app::CommandHandler * commandObj, const chip::app::ConcreteCommandPath & commandPath,
    const chip::app::Clusters::Thermostat::Commands::CancelSetActivePresetRequest::DecodableType & commandData)
{
    // TODO
    return false;
}

bool emberAfThermostatClusterSetTemperatureSetpointHoldPolicyCallback(
    chip::app::CommandHandler * commandObj, const chip::app::ConcreteCommandPath & commandPath,
    const chip::app::Clusters::Thermostat::Commands::SetTemperatureSetpointHoldPolicy::DecodableType & commandData)
{
    // TODO
    return false;
}

int16_t EnforceHeatingSetpointLimits(int16_t HeatingSetpoint, EndpointId endpoint)
{
    // Optional Mfg supplied limits
    int16_t AbsMinHeatSetpointLimit = kDefaultAbsMinHeatSetpointLimit;
    int16_t AbsMaxHeatSetpointLimit = kDefaultAbsMaxHeatSetpointLimit;

    // Optional User supplied limits
    int16_t MinHeatSetpointLimit = kDefaultMinHeatSetpointLimit;
    int16_t MaxHeatSetpointLimit = kDefaultMaxHeatSetpointLimit;

    // Attempt to read the setpoint limits
    // Absmin/max are manufacturer limits
    // min/max are user imposed min/max

    // Note that the limits are initialized above per the spec limits
    // if they are not present Get() will not update the value so the defaults are used
    EmberAfStatus status;

    // https://github.com/CHIP-Specifications/connectedhomeip-spec/issues/3724
    // behavior is not specified when Abs * values are not present and user values are present
    // implemented behavior accepts the user values without regard to default Abs values.

    // Per global matter data model policy
    // if a attribute is not present then it's default shall be used.

    status = AbsMinHeatSetpointLimit::Get(endpoint, &AbsMinHeatSetpointLimit);
    if (status != EMBER_ZCL_STATUS_SUCCESS)
    {
        ChipLogError(Zcl, "Warning: AbsMinHeatSetpointLimit missing using default");
    }

    status = AbsMaxHeatSetpointLimit::Get(endpoint, &AbsMaxHeatSetpointLimit);
    if (status != EMBER_ZCL_STATUS_SUCCESS)
    {
        ChipLogError(Zcl, "Warning: AbsMaxHeatSetpointLimit missing using default");
    }
    status = MinHeatSetpointLimit::Get(endpoint, &MinHeatSetpointLimit);
    if (status != EMBER_ZCL_STATUS_SUCCESS)
    {
        MinHeatSetpointLimit = AbsMinHeatSetpointLimit;
    }

    status = MaxHeatSetpointLimit::Get(endpoint, &MaxHeatSetpointLimit);
    if (status != EMBER_ZCL_STATUS_SUCCESS)
    {
        MaxHeatSetpointLimit = AbsMaxHeatSetpointLimit;
    }

    // Make sure the user imposed limits are within the manufacturer imposed limits

    // https://github.com/CHIP-Specifications/connectedhomeip-spec/issues/3725
    // Spec does not specify the behavior is the requested setpoint exceeds the limit allowed
    // This implementation clamps at the limit.

    // resolution of 3725 is to clamp.

    if (MinHeatSetpointLimit < AbsMinHeatSetpointLimit)
        MinHeatSetpointLimit = AbsMinHeatSetpointLimit;

    if (MaxHeatSetpointLimit > AbsMaxHeatSetpointLimit)
        MaxHeatSetpointLimit = AbsMaxHeatSetpointLimit;

    if (HeatingSetpoint < MinHeatSetpointLimit)
        HeatingSetpoint = MinHeatSetpointLimit;

    if (HeatingSetpoint > MaxHeatSetpointLimit)
        HeatingSetpoint = MaxHeatSetpointLimit;

    return HeatingSetpoint;
}

int16_t EnforceCoolingSetpointLimits(int16_t CoolingSetpoint, EndpointId endpoint)
{
    // Optional Mfg supplied limits
    int16_t AbsMinCoolSetpointLimit = kDefaultAbsMinCoolSetpointLimit;
    int16_t AbsMaxCoolSetpointLimit = kDefaultAbsMaxCoolSetpointLimit;

    // Optional User supplied limits
    int16_t MinCoolSetpointLimit = kDefaultMinCoolSetpointLimit;
    int16_t MaxCoolSetpointLimit = kDefaultMaxCoolSetpointLimit;

    // Attempt to read the setpoint limits
    // Absmin/max are manufacturer limits
    // min/max are user imposed min/max

    // Note that the limits are initialized above per the spec limits
    // if they are not present Get() will not update the value so the defaults are used
    EmberAfStatus status;

    // https://github.com/CHIP-Specifications/connectedhomeip-spec/issues/3724
    // behavior is not specified when Abs * values are not present and user values are present
    // implemented behavior accepts the user values without regard to default Abs values.

    // Per global matter data model policy
    // if a attribute is not present then it's default shall be used.

    status = AbsMinCoolSetpointLimit::Get(endpoint, &AbsMinCoolSetpointLimit);
    if (status != EMBER_ZCL_STATUS_SUCCESS)
    {
        ChipLogError(Zcl, "Warning: AbsMinCoolSetpointLimit missing using default");
    }

    status = AbsMaxCoolSetpointLimit::Get(endpoint, &AbsMaxCoolSetpointLimit);
    if (status != EMBER_ZCL_STATUS_SUCCESS)
    {
        ChipLogError(Zcl, "Warning: AbsMaxCoolSetpointLimit missing using default");
    }

    status = MinCoolSetpointLimit::Get(endpoint, &MinCoolSetpointLimit);
    if (status != EMBER_ZCL_STATUS_SUCCESS)
    {
        MinCoolSetpointLimit = AbsMinCoolSetpointLimit;
    }

    status = MaxCoolSetpointLimit::Get(endpoint, &MaxCoolSetpointLimit);
    if (status != EMBER_ZCL_STATUS_SUCCESS)
    {
        MaxCoolSetpointLimit = AbsMaxCoolSetpointLimit;
    }

    // Make sure the user imposed limits are within the manufacture imposed limits
    // https://github.com/CHIP-Specifications/connectedhomeip-spec/issues/3725
    // Spec does not specify the behavior is the requested setpoint exceeds the limit allowed
    // This implementation clamps at the limit.

    // resolution of 3725 is to clamp.

    if (MinCoolSetpointLimit < AbsMinCoolSetpointLimit)
        MinCoolSetpointLimit = AbsMinCoolSetpointLimit;

    if (MaxCoolSetpointLimit > AbsMaxCoolSetpointLimit)
        MaxCoolSetpointLimit = AbsMaxCoolSetpointLimit;

    if (CoolingSetpoint < MinCoolSetpointLimit)
        CoolingSetpoint = MinCoolSetpointLimit;

    if (CoolingSetpoint > MaxCoolSetpointLimit)
        CoolingSetpoint = MaxCoolSetpointLimit;

    return CoolingSetpoint;
}

bool emberAfThermostatClusterSetpointRaiseLowerCallback(app::CommandHandler * commandObj,
                                                        const app::ConcreteCommandPath & commandPath,
                                                        const Commands::SetpointRaiseLower::DecodableType & commandData)
{
    auto & mode   = commandData.mode;
    auto & amount = commandData.amount;

    EndpointId aEndpointId = commandPath.mEndpointId;

    int16_t HeatingSetpoint = kDefaultHeatingSetpoint, CoolingSetpoint = kDefaultCoolingSetpoint; // Set to defaults to be safe
    EmberAfStatus status                     = EMBER_ZCL_STATUS_FAILURE;
    EmberAfStatus WriteCoolingSetpointStatus = EMBER_ZCL_STATUS_FAILURE;
    EmberAfStatus WriteHeatingSetpointStatus = EMBER_ZCL_STATUS_FAILURE;
    int16_t DeadBandTemp                     = 0;
    int8_t DeadBand                          = 0;
    uint32_t OurFeatureMap;
    bool AutoSupported = false;
    bool HeatSupported = false;
    bool CoolSupported = false;

    if (FeatureMap::Get(aEndpointId, &OurFeatureMap) != EMBER_ZCL_STATUS_SUCCESS)
        OurFeatureMap = FEATURE_MAP_DEFAULT;

    if (OurFeatureMap & 1 << 5) // Bit 5 is Auto Mode supported
        AutoSupported = true;

    if (OurFeatureMap & 1 << 0)
        HeatSupported = true;

    if (OurFeatureMap & 1 << 1)
        CoolSupported = true;

    if (AutoSupported)
    {
        if (MinSetpointDeadBand::Get(aEndpointId, &DeadBand) != EMBER_ZCL_STATUS_SUCCESS)
            DeadBand = kDefaultDeadBand;
        DeadBandTemp = static_cast<int16_t>(DeadBand * 10);
    }

    switch (mode)
    {
    case SetpointRaiseLowerModeEnum::kBoth:
        if (HeatSupported && CoolSupported)
        {
            int16_t DesiredCoolingSetpoint, CoolLimit, DesiredHeatingSetpoint, HeatLimit;
            if (OccupiedCoolingSetpoint::Get(aEndpointId, &CoolingSetpoint) == EMBER_ZCL_STATUS_SUCCESS)
            {
                DesiredCoolingSetpoint = static_cast<int16_t>(CoolingSetpoint + amount * 10);
                CoolLimit              = static_cast<int16_t>(DesiredCoolingSetpoint -
                                                 EnforceCoolingSetpointLimits(DesiredCoolingSetpoint, aEndpointId));
                {
                    if (OccupiedHeatingSetpoint::Get(aEndpointId, &HeatingSetpoint) == EMBER_ZCL_STATUS_SUCCESS)
                    {
                        DesiredHeatingSetpoint = static_cast<int16_t>(HeatingSetpoint + amount * 10);
                        HeatLimit              = static_cast<int16_t>(DesiredHeatingSetpoint -
                                                         EnforceHeatingSetpointLimits(DesiredHeatingSetpoint, aEndpointId));
                        {
                            if (CoolLimit != 0 || HeatLimit != 0)
                            {
                                if (abs(CoolLimit) <= abs(HeatLimit))
                                {
                                    // We are limited by the Heating Limit
                                    DesiredHeatingSetpoint = static_cast<int16_t>(DesiredHeatingSetpoint - HeatLimit);
                                    DesiredCoolingSetpoint = static_cast<int16_t>(DesiredCoolingSetpoint - HeatLimit);
                                }
                                else
                                {
                                    // We are limited by Cooling Limit
                                    DesiredHeatingSetpoint = static_cast<int16_t>(DesiredHeatingSetpoint - CoolLimit);
                                    DesiredCoolingSetpoint = static_cast<int16_t>(DesiredCoolingSetpoint - CoolLimit);
                                }
                            }
                            WriteCoolingSetpointStatus = OccupiedCoolingSetpoint::Set(aEndpointId, DesiredCoolingSetpoint);
                            if (WriteCoolingSetpointStatus != EMBER_ZCL_STATUS_SUCCESS)
                            {
                                ChipLogError(Zcl, "Error: SetOccupiedCoolingSetpoint failed!");
                            }
                            WriteHeatingSetpointStatus = OccupiedHeatingSetpoint::Set(aEndpointId, DesiredHeatingSetpoint);
                            if (WriteHeatingSetpointStatus != EMBER_ZCL_STATUS_SUCCESS)
                            {
                                ChipLogError(Zcl, "Error: SetOccupiedHeatingSetpoint failed!");
                            }
                        }
                    }
                }
            }
        }

        if (CoolSupported && !HeatSupported)
        {
            if (OccupiedCoolingSetpoint::Get(aEndpointId, &CoolingSetpoint) == EMBER_ZCL_STATUS_SUCCESS)
            {
                CoolingSetpoint            = static_cast<int16_t>(CoolingSetpoint + amount * 10);
                CoolingSetpoint            = EnforceCoolingSetpointLimits(CoolingSetpoint, aEndpointId);
                WriteCoolingSetpointStatus = OccupiedCoolingSetpoint::Set(aEndpointId, CoolingSetpoint);
                if (WriteCoolingSetpointStatus != EMBER_ZCL_STATUS_SUCCESS)
                {
                    ChipLogError(Zcl, "Error: SetOccupiedCoolingSetpoint failed!");
                }
            }
        }

        if (HeatSupported && !CoolSupported)
        {
            if (OccupiedHeatingSetpoint::Get(aEndpointId, &HeatingSetpoint) == EMBER_ZCL_STATUS_SUCCESS)
            {
                HeatingSetpoint            = static_cast<int16_t>(HeatingSetpoint + amount * 10);
                HeatingSetpoint            = EnforceHeatingSetpointLimits(HeatingSetpoint, aEndpointId);
                WriteHeatingSetpointStatus = OccupiedHeatingSetpoint::Set(aEndpointId, HeatingSetpoint);
                if (WriteHeatingSetpointStatus != EMBER_ZCL_STATUS_SUCCESS)
                {
                    ChipLogError(Zcl, "Error: SetOccupiedHeatingSetpoint failed!");
                }
            }
        }

        if ((!HeatSupported || WriteHeatingSetpointStatus == EMBER_ZCL_STATUS_SUCCESS) &&
            (!CoolSupported || WriteCoolingSetpointStatus == EMBER_ZCL_STATUS_SUCCESS))
            status = EMBER_ZCL_STATUS_SUCCESS;
        break;

    case SetpointRaiseLowerModeEnum::kCool:
        if (CoolSupported)
        {
            if (OccupiedCoolingSetpoint::Get(aEndpointId, &CoolingSetpoint) == EMBER_ZCL_STATUS_SUCCESS)
            {
                CoolingSetpoint = static_cast<int16_t>(CoolingSetpoint + amount * 10);
                CoolingSetpoint = EnforceCoolingSetpointLimits(CoolingSetpoint, aEndpointId);
                if (AutoSupported)
                {
                    // Need to check if we can move the cooling setpoint while maintaining the dead band
                    if (OccupiedHeatingSetpoint::Get(aEndpointId, &HeatingSetpoint) == EMBER_ZCL_STATUS_SUCCESS)
                    {
                        if (CoolingSetpoint - HeatingSetpoint < DeadBandTemp)
                        {
                            // Dead Band Violation
                            // Try to adjust it
                            HeatingSetpoint = static_cast<int16_t>(CoolingSetpoint - DeadBandTemp);
                            if (HeatingSetpoint == EnforceHeatingSetpointLimits(HeatingSetpoint, aEndpointId))
                            {
                                // Desired cooling setpoint is enforcable
                                // Set the new cooling and heating setpoints
                                if (OccupiedHeatingSetpoint::Set(aEndpointId, HeatingSetpoint) == EMBER_ZCL_STATUS_SUCCESS)
                                {
                                    if (OccupiedCoolingSetpoint::Set(aEndpointId, CoolingSetpoint) == EMBER_ZCL_STATUS_SUCCESS)
                                        status = EMBER_ZCL_STATUS_SUCCESS;
                                }
                                else
                                    ChipLogError(Zcl, "Error: SetOccupiedHeatingSetpoint failed!");
                            }
                            else
                            {
                                ChipLogError(Zcl, "Error: Could Not adjust heating setpoint to maintain dead band!");
                                status = EMBER_ZCL_STATUS_INVALID_COMMAND;
                            }
                        }
                        else
                            status = OccupiedCoolingSetpoint::Set(aEndpointId, CoolingSetpoint);
                    }
                    else
                        ChipLogError(Zcl, "Error: GetOccupiedHeatingSetpoint failed!");
                }
                else
                {
                    status = OccupiedCoolingSetpoint::Set(aEndpointId, CoolingSetpoint);
                }
            }
            else
                ChipLogError(Zcl, "Error: GetOccupiedCoolingSetpoint failed!");
        }
        else
            status = EMBER_ZCL_STATUS_INVALID_COMMAND;
        break;

    case SetpointRaiseLowerModeEnum::kHeat:
        if (HeatSupported)
        {
            if (OccupiedHeatingSetpoint::Get(aEndpointId, &HeatingSetpoint) == EMBER_ZCL_STATUS_SUCCESS)
            {
                HeatingSetpoint = static_cast<int16_t>(HeatingSetpoint + amount * 10);
                HeatingSetpoint = EnforceHeatingSetpointLimits(HeatingSetpoint, aEndpointId);
                if (AutoSupported)
                {
                    // Need to check if we can move the cooling setpoint while maintaining the dead band
                    if (OccupiedCoolingSetpoint::Get(aEndpointId, &CoolingSetpoint) == EMBER_ZCL_STATUS_SUCCESS)
                    {
                        if (CoolingSetpoint - HeatingSetpoint < DeadBandTemp)
                        {
                            // Dead Band Violation
                            // Try to adjust it
                            CoolingSetpoint = static_cast<int16_t>(HeatingSetpoint + DeadBandTemp);
                            if (CoolingSetpoint == EnforceCoolingSetpointLimits(CoolingSetpoint, aEndpointId))
                            {
                                // Desired cooling setpoint is enforcable
                                // Set the new cooling and heating setpoints
                                if (OccupiedCoolingSetpoint::Set(aEndpointId, CoolingSetpoint) == EMBER_ZCL_STATUS_SUCCESS)
                                {
                                    if (OccupiedHeatingSetpoint::Set(aEndpointId, HeatingSetpoint) == EMBER_ZCL_STATUS_SUCCESS)
                                        status = EMBER_ZCL_STATUS_SUCCESS;
                                }
                                else
                                    ChipLogError(Zcl, "Error: SetOccupiedCoolingSetpoint failed!");
                            }
                            else
                            {
                                ChipLogError(Zcl, "Error: Could Not adjust cooling setpoint to maintain dead band!");
                                status = EMBER_ZCL_STATUS_INVALID_COMMAND;
                            }
                        }
                        else
                            status = OccupiedHeatingSetpoint::Set(aEndpointId, HeatingSetpoint);
                    }
                    else
                        ChipLogError(Zcl, "Error: GetOccupiedCoolingSetpoint failed!");
                }
                else
                {
                    status = OccupiedHeatingSetpoint::Set(aEndpointId, HeatingSetpoint);
                }
            }
            else
                ChipLogError(Zcl, "Error: GetOccupiedHeatingSetpoint failed!");
        }
        else
            status = EMBER_ZCL_STATUS_INVALID_COMMAND;
        break;

    default:
        status = EMBER_ZCL_STATUS_INVALID_COMMAND;
        break;
    }

    commandObj->AddStatus(commandPath, app::ToInteractionModelStatus(status));
    return true;
}

static void onThermostatEditorTick(chip::System::Layer * systemLayer, void * appState)
{
    bool currentlyEditing                       = false;
    ThermostatMatterScheduleManager * manager = reinterpret_cast<ThermostatMatterScheduleManager *>(appState);

    if (nullptr != manager)
    {
        EndpointId endpoint = manager->mEndpoint;
        if ((EMBER_ZCL_STATUS_SUCCESS == PresetsSchedulesEditable::Get(endpoint, &currentlyEditing)) && currentlyEditing)
        {
            manager->mSession.Release(); // this should clear the handle
            PresetsSchedulesEditable::Set(endpoint, false);
            manager->mOnEditCancelCb(manager);
        }
    }
}

// Edit/Cancel/Commit logic

static bool StartEditRequest(chip::app::CommandHandler * commandObj, const chip::app::ConcreteCommandPath & commandPath,
                             uint16_t timeoutSeconds)
{
    EmberAfStatus status                        = EMBER_ZCL_STATUS_INVALID_COMMAND;
    bool currentlyEditing                       = false;

    ThermostatMatterScheduleManager * manager = inst(commandPath.mEndpointId);
    VerifyOrExit(manager != nullptr, status = EMBER_ZCL_STATUS_INVALID_COMMAND);

    status  = PresetsSchedulesEditable::Get(commandPath.mEndpointId, &currentlyEditing);
    SuccessOrExit(status);

    if (currentlyEditing && manager->mSession.Contains(commandObj->GetExchangeContext()->GetSessionHandle()))
    {
        (void) chip::DeviceLayer::SystemLayer().ExtendTimerTo(System::Clock::Seconds16(timeoutSeconds), onThermostatEditorTick, manager);
    }
    else
    {
        VerifyOrExit(currentlyEditing == false, status = EMBER_ZCL_STATUS_BUSY);

        status = PresetsSchedulesEditable::Set(commandPath.mEndpointId, true);
        SuccessOrExit(status);

        manager->mSession = commandObj->GetExchangeContext()->GetSessionHandle();
        manager->mOnEditStartCb(manager);
        (void) chip::DeviceLayer::SystemLayer().StartTimer(System::Clock::Seconds16(timeoutSeconds), onThermostatEditorTick, manager);
    }

exit:
    commandObj->AddStatus(commandPath, app::ToInteractionModelStatus(status));
    return true;
}

static bool CancelEditRequest(chip::app::CommandHandler * commandObj, const chip::app::ConcreteCommandPath & commandPath)
{
    EmberAfStatus status                        = EMBER_ZCL_STATUS_INVALID_COMMAND;
    bool currentlyEditing                       = false;

    ThermostatMatterScheduleManager * manager = inst(commandPath.mEndpointId);
    VerifyOrExit(manager != nullptr, status = EMBER_ZCL_STATUS_INVALID_COMMAND);

    status  = PresetsSchedulesEditable::Get(commandPath.mEndpointId, &currentlyEditing);
    SuccessOrExit(status);

    if (currentlyEditing && !(manager->mSession.Contains(commandObj->GetExchangeContext()->GetSessionHandle())))
    {
        status = EMBER_ZCL_STATUS_UNSUPPORTED_ACCESS;
    }
    else
    {
        VerifyOrExit(currentlyEditing == true, status = EMBER_ZCL_STATUS_INVALID_IN_STATE);

        (void) chip::DeviceLayer::SystemLayer().CancelTimer(onThermostatEditorTick, manager);
    }

exit:
    commandObj->AddStatus(commandPath, app::ToInteractionModelStatus(status));
    return true;
}

static bool CommitEditRequest(chip::app::CommandHandler * commandObj, const chip::app::ConcreteCommandPath & commandPath)
{
    EmberAfStatus status                        = EMBER_ZCL_STATUS_INVALID_COMMAND;
    bool currentlyEditing                       = false;

    ThermostatMatterScheduleManager * manager = inst(commandPath.mEndpointId);
    VerifyOrExit(manager != nullptr, status = EMBER_ZCL_STATUS_INVALID_COMMAND);

    status  = PresetsSchedulesEditable::Get(commandPath.mEndpointId, &currentlyEditing);
    SuccessOrExit(status);

    if (currentlyEditing && !(manager->mSession.Contains(commandObj->GetExchangeContext()->GetSessionHandle())))
    {
        status = EMBER_ZCL_STATUS_UNSUPPORTED_ACCESS;
    }
    else
    {
        VerifyOrExit(currentlyEditing == true, status = EMBER_ZCL_STATUS_INVALID_IN_STATE);

        status = manager->mOnEditCommitCb(manager);
        SuccessOrExit(status);

        status = PresetsSchedulesEditable::Set(commandPath.mEndpointId, false);
        manager->mSession.Release(); // this should clear the handle

        SuccessOrExit(status);

        (void) chip::DeviceLayer::SystemLayer().CancelTimer(onThermostatEditorTick, manager);
    }

exit:
    commandObj->AddStatus(commandPath, app::ToInteractionModelStatus(status));
    return true;
}

// Matter Commands

bool emberAfThermostatClusterSetActiveScheduleRequestCallback(
    chip::app::CommandHandler * commandObj, const chip::app::ConcreteCommandPath & commandPath,
    const chip::app::Clusters::Thermostat::Commands::SetActiveScheduleRequest::DecodableType & commandData)
{
    EmberAfStatus status = EMBER_ZCL_STATUS_INVALID_COMMAND;
    uint32_t ourFeatureMap;
    bool enhancedSchedulesSupported = (FeatureMap::Get(commandPath.mEndpointId, &ourFeatureMap) == EMBER_ZCL_STATUS_SUCCESS) &&
        ((ourFeatureMap & to_underlying(Feature::kMatterScheduleConfiguration)) != 0);

    if (enhancedSchedulesSupported)
    {
        ThermostatMatterScheduleManager * manager = inst(commandPath.mEndpointId);
        VerifyOrExit(manager != nullptr, status = EMBER_ZCL_STATUS_INVALID_COMMAND);
        VerifyOrExit(manager->mGetScheduleAtIndexCb != nullptr, status = EMBER_ZCL_STATUS_INVALID_COMMAND);

        const chip::ByteSpan & scheduleHandle = commandData.scheduleHandle;
        ScheduleStruct::Type schedule;
        bool found   = false;
        size_t index = 0;

        while (manager->mGetScheduleAtIndexCb(manager, index, schedule) != CHIP_ERROR_NOT_FOUND)
        {
            if ((schedule.scheduleHandle.IsNull() == false) && scheduleHandle.data_equal(schedule.scheduleHandle.Value()))
            {
                status = ActiveScheduleHandle::Set(commandPath.mEndpointId, scheduleHandle);
                SuccessOrExit(status);
                found = true;
                break;
            }
            index++;
        }

        VerifyOrExit(found == true, status = EMBER_ZCL_STATUS_INVALID_COMMAND);
    }

exit:
    commandObj->AddStatus(commandPath, app::ToInteractionModelStatus(status));
    return true;
}

bool emberAfThermostatClusterSetActivePresetRequestCallback(
    chip::app::CommandHandler * commandObj, const chip::app::ConcreteCommandPath & commandPath,
    const chip::app::Clusters::Thermostat::Commands::SetActivePresetRequest::DecodableType & commandData)
{
    EmberAfStatus status = EMBER_ZCL_STATUS_INVALID_COMMAND;
    uint32_t ourFeatureMap;
    bool presetsSupported = (FeatureMap::Get(commandPath.mEndpointId, &ourFeatureMap) == EMBER_ZCL_STATUS_SUCCESS) &&
        ((ourFeatureMap & to_underlying(Feature::kPresets)) != 0);

    if (presetsSupported)
    {
        ThermostatMatterScheduleManager * manager = inst(commandPath.mEndpointId);
        VerifyOrExit(manager != nullptr, status = EMBER_ZCL_STATUS_INVALID_COMMAND);
        VerifyOrExit(manager->mGetPresetAtIndexCb != nullptr, status = EMBER_ZCL_STATUS_INVALID_COMMAND);

        const chip::ByteSpan & presetHandle = commandData.presetHandle;
        // TODO: Delay argument

        PresetStruct::Type preset;
        bool found   = false;
        size_t index = 0;

        while (manager->mGetPresetAtIndexCb(manager, index, preset) != CHIP_ERROR_NOT_FOUND)
        {
            VerifyOrDie(preset.presetHandle.IsNull() == false);
            if (presetHandle.data_equal(preset.presetHandle.Value()))
            {
                status = ActivePresetHandle::Set(commandPath.mEndpointId, presetHandle);
                SuccessOrExit(status);
                found = true;
                break;
            }
            index++;
        }

        VerifyOrExit(found == true, status = EMBER_ZCL_STATUS_INVALID_COMMAND);
    }

exit:
    commandObj->AddStatus(commandPath, app::ToInteractionModelStatus(status));
    return true;
}

bool emberAfThermostatClusterStartPresetsSchedulesEditRequestCallback(
    chip::app::CommandHandler * commandObj, const chip::app::ConcreteCommandPath & commandPath,
    const chip::app::Clusters::Thermostat::Commands::StartPresetsSchedulesEditRequest::DecodableType & commandData)
{
    uint32_t ourFeatureMap;
    bool enhancedSchedulesSupported = (FeatureMap::Get(commandPath.mEndpointId, &ourFeatureMap) == EMBER_ZCL_STATUS_SUCCESS) &&
        ((ourFeatureMap & to_underlying(Feature::kMatterScheduleConfiguration)) != 0);
    bool presetsSupported = ((ourFeatureMap & to_underlying(Feature::kPresets)) != 0);

    if (enhancedSchedulesSupported || presetsSupported)
        return StartEditRequest(commandObj, commandPath, commandData.timeoutSeconds);

    commandObj->AddStatus(commandPath, app::ToInteractionModelStatus(EMBER_ZCL_STATUS_INVALID_COMMAND));
    return true;
}

bool emberAfThermostatClusterCancelPresetsSchedulesEditRequestCallback(
    chip::app::CommandHandler * commandObj, const chip::app::ConcreteCommandPath & commandPath,
    const chip::app::Clusters::Thermostat::Commands::CancelPresetsSchedulesEditRequest::DecodableType & commandData)
{
    uint32_t ourFeatureMap;
    bool enhancedSchedulesSupported = (FeatureMap::Get(commandPath.mEndpointId, &ourFeatureMap) == EMBER_ZCL_STATUS_SUCCESS) &&
        ((ourFeatureMap & to_underlying(Feature::kMatterScheduleConfiguration)) != 0);

    if (enhancedSchedulesSupported)
        return CancelEditRequest(commandObj, commandPath);

    commandObj->AddStatus(commandPath, app::ToInteractionModelStatus(EMBER_ZCL_STATUS_INVALID_COMMAND));
    return true;
}

bool emberAfThermostatClusterCommitPresetsSchedulesRequestCallback(
    chip::app::CommandHandler * commandObj, const chip::app::ConcreteCommandPath & commandPath,
    const chip::app::Clusters::Thermostat::Commands::CommitPresetsSchedulesRequest::DecodableType & commandData)
{
    uint32_t ourFeatureMap;
    bool enhancedSchedulesSupported = (FeatureMap::Get(commandPath.mEndpointId, &ourFeatureMap) == EMBER_ZCL_STATUS_SUCCESS) &&
        ((ourFeatureMap & to_underlying(Feature::kMatterScheduleConfiguration)) != 0);

    if (enhancedSchedulesSupported)
        return CommitEditRequest(commandObj, commandPath);

    commandObj->AddStatus(commandPath, app::ToInteractionModelStatus(EMBER_ZCL_STATUS_INVALID_COMMAND));
    return true;
}

bool emberAfThermostatClusterCancelSetActivePresetRequestCallback(
    chip::app::CommandHandler * commandObj, const chip::app::ConcreteCommandPath & commandPath,
    const chip::app::Clusters::Thermostat::Commands::CancelSetActivePresetRequest::DecodableType & commandData)
{
    // TODO
    return false;
}

bool emberAfThermostatClusterSetTemperatureSetpointHoldPolicyCallback(
    chip::app::CommandHandler * commandObj, const chip::app::ConcreteCommandPath & commandPath,
    const chip::app::Clusters::Thermostat::Commands::SetTemperatureSetpointHoldPolicy::DecodableType & commandData)
{
    EmberAfStatus status = EMBER_ZCL_STATUS_INVALID_COMMAND;
    uint32_t ourFeatureMap;
    bool presetsSupported = (FeatureMap::Get(commandPath.mEndpointId, &ourFeatureMap) == EMBER_ZCL_STATUS_SUCCESS) &&
        ((ourFeatureMap & to_underlying(Feature::kPresets)) != 0);

    if (presetsSupported)
    {
        auto holdPolicy = commandData.temperatureSetpointHoldPolicy;
        status          = TemperatureSetpointHoldPolicy::Set(commandPath.mEndpointId, holdPolicy);
        SuccessOrExit(status);
    }

exit:
    commandObj->AddStatus(commandPath, app::ToInteractionModelStatus(status));
    return true;
}

void MatterThermostatPluginServerInitCallback()
{
    registerAttributeAccessOverride(&gThermostatAttrAccess);
}<|MERGE_RESOLUTION|>--- conflicted
+++ resolved
@@ -217,7 +217,6 @@
             return aEncoder.Encode(valueRemoteSensing);
         }
         break;
-<<<<<<< HEAD
     case PresetTypes::Id:
         if (presetsSupported)
         {
@@ -314,28 +313,6 @@
             });
         }
         break;
-=======
-    case PresetTypes::Id: {
-        return aEncoder.EncodeList([](const auto & encoder) -> CHIP_ERROR { return CHIP_NO_ERROR; });
-    }
-    break;
-    case Presets::Id: {
-        return aEncoder.EncodeList([](const auto & encoder) -> CHIP_ERROR { return CHIP_NO_ERROR; });
-    }
-    break;
-    case ScheduleTypes::Id: {
-        return aEncoder.EncodeList([](const auto & encoder) -> CHIP_ERROR { return CHIP_NO_ERROR; });
-    }
-    break;
-    case Schedules::Id: {
-        return aEncoder.EncodeList([](const auto & encoder) -> CHIP_ERROR { return CHIP_NO_ERROR; });
-    }
-    break;
-    case QueuedPreset::Id: {
-        DataModel::Nullable<Structs::QueuedPresetStruct::Type> value;
-        return aEncoder.Encode(value);
-    }
->>>>>>> a8df9842
     default: // return CHIP_NO_ERROR and just read from the attribute store in default
         break;
     }
@@ -372,7 +349,6 @@
         }
         break;
     case Presets::Id: {
-<<<<<<< HEAD
         if (presetsSupported == false)
         {
             StatusIB statusIB(ToInteractionModelStatus(EMBER_ZCL_STATUS_UNSUPPORTED_ATTRIBUTE));
@@ -425,14 +401,10 @@
         {
             return CHIP_ERROR_UNSUPPORTED_CHIP_FEATURE;
         }
-=======
-        return CHIP_ERROR_NOT_IMPLEMENTED;
->>>>>>> a8df9842
     }
     break;
 
     case Schedules::Id: {
-<<<<<<< HEAD
         if (enhancedSchedulesSupported == false)
         {
             StatusIB statusIB(ToInteractionModelStatus(EMBER_ZCL_STATUS_UNSUPPORTED_ATTRIBUTE));
@@ -485,9 +457,6 @@
         {
             return CHIP_ERROR_UNSUPPORTED_CHIP_FEATURE;
         }
-=======
-        return CHIP_ERROR_NOT_IMPLEMENTED;
->>>>>>> a8df9842
     }
     break;
     case QueuedPreset::Id: {
