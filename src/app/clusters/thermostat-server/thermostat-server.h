/**
 *
 *    Copyright (c) 2024 Project CHIP Authors
 *
 *    Licensed under the Apache License, Version 2.0 (the "License");
 *    you may not use this file except in compliance with the License.
 *    You may obtain a copy of the License at
 *
 *        http://www.apache.org/licenses/LICENSE-2.0
 *
 *    Unless required by applicable law or agreed to in writing, software
 *    distributed under the License is distributed on an "AS IS" BASIS,
 *    WITHOUT WARRANTIES OR CONDITIONS OF ANY KIND, either express or implied.
 *    See the License for the specific language governing permissions and
 *    limitations under the License.
 */

/****************************************************************************
 * @file
 * @brief APIs for the  Thermostat cluster.
 *
 *******************************************************************************
 ******************************************************************************/

#pragma once

#include "thermostat-delegate.h"

#include <app/AttributeAccessInterfaceRegistry.h>
#include <app/CommandHandler.h>

namespace chip {
namespace app {
namespace Clusters {
namespace Thermostat {

static constexpr size_t kThermostatEndpointCount =
    MATTER_DM_THERMOSTAT_CLUSTER_SERVER_ENDPOINT_COUNT + CHIP_DEVICE_CONFIG_DYNAMIC_ENDPOINT_COUNT;

enum AtomicWriteState
{
    kAtomicWriteState_Closed = 0,
    kAtomicWriteState_Open,
};
/**
 * @brief  Thermostat Attribute Access Interface.
 */
class ThermostatAttrAccess : public chip::app::AttributeAccessInterface, public chip::FabricTable::Delegate
{
public:
    ThermostatAttrAccess() : AttributeAccessInterface(Optional<chip::EndpointId>::Missing(), Thermostat::Id) {}

    CHIP_ERROR Read(const ConcreteReadAttributePath & aPath, AttributeValueEncoder & aEncoder) override;
    CHIP_ERROR Write(const ConcreteDataAttributePath & aPath, chip::app::AttributeValueDecoder & aDecoder) override;

    /**
     * @brief Gets the scoped node id of the originator that sent the last successful
     *        AtomicRequest of type BeginWrite for the given endpoint.
     *
     * @param[in] endpoint The endpoint.
     *
     * @return the scoped node id for the given endpoint if set. Otherwise returns ScopedNodeId().
     */
    ScopedNodeId GetAtomicWriteScopedNodeId(EndpointId endpoint);

    /**
<<<<<<< HEAD
     * @brief Sets whether an atomic write is in progress for the given endpoint and originatorNodeId
     *
     * @param[in] endpoint The endpoint.
     * @param[in] originatorNodeId The originator scoped node id.
     * @param[in] inProgress Whether or not an atomic write is in progress.
     */
    void SetAtomicWrite(EndpointId endpoint, ScopedNodeId originatorNodeId, bool inProgress);
=======
     * @brief Sets the atomic write state for the given endpoint and originatorNodeId
     *
     * @param[in] endpoint The endpoint.
     * @param[in] originatorNodeId The originator scoped node id.
     * @param[in] state Whether or not an atomic write is open or closed.
     */
    void SetAtomicWrite(EndpointId endpoint, ScopedNodeId originatorNodeId, AtomicWriteState state);
>>>>>>> 3d890c59

    /**
     * @brief Gets whether an atomic write is in progress for the given endpoint
     *
     * @param[in] endpoint The endpoint.
     *
     * @return Whether an atomic write is in progress for the given endpoint
     */
    bool InAtomicWrite(EndpointId endpoint);

    /**
     * @brief Gets whether an atomic write is in progress for the given endpoint
     *
     * @param[in] subjectDescriptor The subject descriptor.
     * @param[in] endpoint The endpoint.
     *
     * @return Whether an atomic write is in progress for the given endpoint
     */
    bool InAtomicWrite(const Access::SubjectDescriptor & subjectDescriptor, EndpointId endpoint);

    /**
     * @brief Gets whether an atomic write is in progress for the given endpoint
     *
     * @param[in] commandObj The command handler.
     * @param[in] endpoint The endpoint.
     *
     * @return Whether an atomic write is in progress for the given endpoint
     */
    bool InAtomicWrite(CommandHandler * commandObj, EndpointId endpoint);

private:
    CHIP_ERROR AppendPendingPreset(Thermostat::Delegate * delegate, const Structs::PresetStruct::Type & preset);

    void OnFabricRemoved(const FabricTable & fabricTable, FabricIndex fabricIndex) override;

<<<<<<< HEAD
    struct AtomicWriteState
    {
        bool inProgress;
        ScopedNodeId nodeId;
        EndpointId endpointId;
    };

    AtomicWriteState mAtomicWriteStates[kThermostatEndpointCount];
=======
    struct AtomicWriteSession
    {
        AtomicWriteState state = kAtomicWriteState_Closed;
        ScopedNodeId nodeId;
        EndpointId endpointId = kInvalidEndpointId;
    };

    AtomicWriteSession mAtomicWriteSessions[kThermostatEndpointCount];
>>>>>>> 3d890c59
};

/**
 * @brief Sets the default delegate for the  specific thermostat features.
 *
 * @param[in] endpoint The endpoint to set the default delegate on.
 * @param[in] delegate The default delegate.
 */
void SetDefaultDelegate(EndpointId endpoint, Delegate * delegate);

} // namespace Thermostat
} // namespace Clusters
} // namespace app
} // namespace chip<|MERGE_RESOLUTION|>--- conflicted
+++ resolved
@@ -64,15 +64,6 @@
     ScopedNodeId GetAtomicWriteScopedNodeId(EndpointId endpoint);
 
     /**
-<<<<<<< HEAD
-     * @brief Sets whether an atomic write is in progress for the given endpoint and originatorNodeId
-     *
-     * @param[in] endpoint The endpoint.
-     * @param[in] originatorNodeId The originator scoped node id.
-     * @param[in] inProgress Whether or not an atomic write is in progress.
-     */
-    void SetAtomicWrite(EndpointId endpoint, ScopedNodeId originatorNodeId, bool inProgress);
-=======
      * @brief Sets the atomic write state for the given endpoint and originatorNodeId
      *
      * @param[in] endpoint The endpoint.
@@ -80,7 +71,6 @@
      * @param[in] state Whether or not an atomic write is open or closed.
      */
     void SetAtomicWrite(EndpointId endpoint, ScopedNodeId originatorNodeId, AtomicWriteState state);
->>>>>>> 3d890c59
 
     /**
      * @brief Gets whether an atomic write is in progress for the given endpoint
@@ -116,16 +106,6 @@
 
     void OnFabricRemoved(const FabricTable & fabricTable, FabricIndex fabricIndex) override;
 
-<<<<<<< HEAD
-    struct AtomicWriteState
-    {
-        bool inProgress;
-        ScopedNodeId nodeId;
-        EndpointId endpointId;
-    };
-
-    AtomicWriteState mAtomicWriteStates[kThermostatEndpointCount];
-=======
     struct AtomicWriteSession
     {
         AtomicWriteState state = kAtomicWriteState_Closed;
@@ -134,7 +114,6 @@
     };
 
     AtomicWriteSession mAtomicWriteSessions[kThermostatEndpointCount];
->>>>>>> 3d890c59
 };
 
 /**
