--- conflicted
+++ resolved
@@ -19,10 +19,6 @@
 
 #include "PresetStructWithOwnedMembers.h"
 #include <app-common/zap-generated/cluster-objects.h>
-#include <app/CommandHandler.h>
-#include <app/ConcreteAttributePath.h>
-#include <app/ConcreteCommandPath.h>
-#include <app/data-model/DecodableList.h>
 #include <protocols/interaction_model/StatusCode.h>
 
 namespace chip {
@@ -43,8 +39,6 @@
     virtual ~Delegate() = default;
 
     /**
-<<<<<<< HEAD
-=======
      * @brief Get the maximum timeout for atomically writing to an attribute
      *
      * @param[in] attributeId The attribute to write to.
@@ -53,7 +47,6 @@
     virtual std::optional<System::Clock::Milliseconds16> GetAtomicWriteTimeout(chip::AttributeId attributeId) = 0;
 
     /**
->>>>>>> 62a9b4dd
      * @brief Get the preset type at a given index in the PresetTypes attribute
      *
      * @param[in] index The index of the preset type in the list.
@@ -141,8 +134,6 @@
      *
      */
     virtual void ClearPendingPresetList() = 0;
-
-    virtual std::optional<System::Clock::Milliseconds16> GetWriteTimeout(AttributeId attributeId) = 0;
 };
 
 } // namespace Thermostat
