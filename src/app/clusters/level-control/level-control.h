--- conflicted
+++ resolved
@@ -1,69 +1,3 @@
-<<<<<<< HEAD
-/**
- *
- *    Copyright (c) 2020 Project CHIP Authors
- *
- *    Licensed under the Apache License, Version 2.0 (the "License");
- *    you may not use this file except in compliance with the License.
- *    You may obtain a copy of the License at
- *
- *        http://www.apache.org/licenses/LICENSE-2.0
- *
- *    Unless required by applicable law or agreed to in writing, software
- *    distributed under the License is distributed on an "AS IS" BASIS,
- *    WITHOUT WARRANTIES OR CONDITIONS OF ANY KIND, either express or implied.
- *    See the License for the specific language governing permissions and
- *    limitations under the License.
- */
-
-#pragma once
-
-// Rate of level control tick execution.
-// To increase tick frequency (for more granular updates of device state based
-// on level), redefine MATTER_DM_PLUGIN_LEVEL_CONTROL_TICKS_PER_SECOND.
-#ifndef MATTER_DM_PLUGIN_LEVEL_CONTROL_TICKS_PER_SECOND
-#define MATTER_DM_PLUGIN_LEVEL_CONTROL_TICKS_PER_SECOND 32
-#endif
-
-#include <stdint.h>
-
-#include <app-common/zap-generated/cluster-enums.h>
-#include <app-common/zap-generated/cluster-objects.h>
-#include <app/util/basic-types.h>
-
-#ifdef MATTER_DM_PLUGIN_SCENES_MANAGEMENT
-#include <app/clusters/scenes-server/SceneTable.h> // nogncheck
-#endif
-
-/** @brief Level Control Cluster Server Post Init
- *
- * Following resolution of the Level Control state at startup for this endpoint, perform any
- * additional initialization needed; e.g., synchronize hardware state.
- *
- * @param endpoint Endpoint that is being initialized  Ver.: always
- */
-void emberAfPluginLevelControlClusterServerPostInitCallback(chip::EndpointId endpoint);
-
-/**
- * Check whether the instance of the Level Control cluster on the given endpoint
- * has the given feature.  The implementation is allowed to assume there is in
- * fact an instance of Level Control on the given endpoint.
- */
-bool LevelControlHasFeature(chip::EndpointId endpoint, chip::app::Clusters::LevelControl::Feature feature);
-
-namespace LevelControlServer {
-
-chip::Protocols::InteractionModel::Status
-MoveToLevel(chip::EndpointId endpointId,
-            const chip::app::Clusters::LevelControl::Commands::MoveToLevel::DecodableType & commandData);
-
-#ifdef MATTER_DM_PLUGIN_SCENES_MANAGEMENT
-chip::scenes::SceneHandler * GetSceneHandler();
-#endif
-
-} // namespace LevelControlServer
-=======
 // This header is for backwards compatibility only with codegen cluster
 // implementations. We just include the codegen version
-#include "codegen/level-control.h" // nogncheck
->>>>>>> 3ced6903
+#include "codegen/level-control.h" // nogncheck