/*
 *    Copyright (c) 2025 Project CHIP Authors
 *
 *    Licensed under the Apache License, Version 2.0 (the "License");
 *    you may not use this file except in compliance with the License.
 *    You may obtain a copy of the License at
 *
 *        http://www.apache.org/licenses/LICENSE-2.0
 *
 *    Unless required by applicable law or agreed to in writing, software
 *    distributed under the License is distributed on an "AS IS" BASIS,
 *    WITHOUT WARRANTIES OR CONDITIONS OF ANY KIND, either express or implied.
 *    See the License for the specific language governing permissions and
 *    limitations under the License.
 */

#pragma once
#include <app/AttributeValueDecoder.h>
#include <app/AttributeValueEncoder.h>
#include <app/CommandHandler.h>
#include <app/ConcreteAttributePath.h>
#include <app/ConcreteClusterPath.h>
#include <app/ConcreteCommandPath.h>
#include <app/ConcreteEventPath.h>
#include <app/clusters/testing/MockCommandHandler.h>
#include <app/data-model-provider/ActionReturnStatus.h>
#include <app/data-model-provider/tests/ReadTesting.h>
#include <app/data-model-provider/tests/WriteTesting.h>
#include <app/data-model/NullObject.h>
#include <app/server-cluster/ServerClusterInterface.h>
#include <app/server-cluster/testing/TestServerClusterContext.h>
#include <lib/core/CHIPError.h>
#include <lib/core/DataModelTypes.h>
#include <lib/core/TLVReader.h>
#include <lib/support/ReadOnlyBuffer.h>

#include <memory>
#include <optional>
#include <type_traits>
#include <vector>

namespace chip {
namespace Test {

// Helper class for testing clusters.
//
// This class ensures that data read by attribute is referencing valid memory for all
// read requests until the ClusterTester object goes out of scope. (for the case where the underlying read references a list or
// string that points to TLV data).
//
// Read/Write of all attribute types should work, but make sure to use ::Type for encoding
// and ::DecodableType for decoding structure types.
//
// Example of usage:
//
// ExampleCluster cluster(someEndpointId);
//
// // Possibly steps to setup the cluster
//
// ClusterTester tester(cluster);
// app::Clusters::ExampleCluster::Attributes::FeatureMap::TypeInfo::DecodableType features;
// ASSERT_EQ(tester.ReadAttribute(FeatureMap::Id, features), CHIP_NO_ERROR);
//
// app::Clusters::ExampleCluster::Attributes::ExampleListAttribute::TypeInfo::DecodableType list;
// ASSERT_EQ(tester.ReadAttribute(LabelList::Id, list), CHIP_NO_ERROR);
// auto it = list.begin();
// while (it.Next())
// {
//     ASSERT_GT(it.GetValue().label.size(), 0u);
// }
//
class ClusterTester
{
public:
    ClusterTester(app::ServerClusterInterface & cluster) : mCluster(cluster) {}

    app::ServerClusterContext & GetServerClusterContext() { return mTestServerClusterContext.Get(); }

    // Read attribute into `out` parameter.
    // The `out` parameter must be of the correct type for the attribute being read.
    // Use `app::Clusters::<ClusterName>::Attributes::<AttributeName>::TypeInfo::DecodableType` for the `out` parameter to be spec
    // compliant (see the comment of the class for usage example).
    // Will construct the attribute path using the first path returned by `GetPaths()` on the cluster.
    // @returns `CHIP_ERROR_INCORRECT_STATE` if `GetPaths()` doesn't return a list with one path.
    template <typename T>
    app::DataModel::ActionReturnStatus ReadAttribute(AttributeId attr_id, T & out)
    {
        VerifyOrReturnError(VerifyClusterPathsValid(), CHIP_ERROR_INCORRECT_STATE);
        auto path = mCluster.GetPaths()[0];

        // Store the read operation in a vector<std::unique_ptr<...>> to ensure its lifetime
        // using std::unique_ptr because ReadOperation is non-copyable and non-movable
        // vector reallocation is not an issue since we store unique_ptrs
        std::unique_ptr<app::Testing::ReadOperation> readOperation =
            std::make_unique<app::Testing::ReadOperation>(path.mEndpointId, path.mClusterId, attr_id);

        mReadOperations.push_back(std::move(readOperation));
        app::Testing::ReadOperation & readOperationRef = *mReadOperations.back().get();

        std::unique_ptr<app::AttributeValueEncoder> encoder = readOperationRef.StartEncoding();
        app::DataModel::ActionReturnStatus status           = mCluster.ReadAttribute(readOperationRef.GetRequest(), *encoder);
        VerifyOrReturnError(status.IsSuccess(), status);
        ReturnErrorOnFailure(readOperationRef.FinishEncoding());

        std::vector<app::Testing::DecodedAttributeData> attributeData;
        ReturnErrorOnFailure(readOperationRef.GetEncodedIBs().Decode(attributeData));
        VerifyOrReturnError(attributeData.size() == 1u, CHIP_ERROR_INCORRECT_STATE);

        return app::DataModel::Decode(attributeData[0].dataReader, out);
    }

    // Write attribute from `value` parameter.
    // The `value` parameter must be of the correct type for the attribute being written.
    // Use `app::Clusters::<ClusterName>::Attributes::<AttributeName>::TypeInfo::Type` for the `value` parameter to be spec
    // compliant (see the comment of the class for usage example).
    // Will construct the attribute path using the first path returned by `GetPaths()` on the cluster.
    // @returns `CHIP_ERROR_INCORRECT_STATE` if `GetPaths()` doesn't return a list with one path.
    template <typename T>
    app::DataModel::ActionReturnStatus WriteAttribute(AttributeId attr_id, const T & value)
    {
        VerifyOrReturnError(VerifyClusterPathsValid(), CHIP_ERROR_INCORRECT_STATE);
        auto path = mCluster.GetPaths()[0];

        app::Testing::WriteOperation writeOperation(path.mEndpointId, path.mClusterId, attr_id);

        app::AttributeValueDecoder decoder = writeOperation.DecoderFor(value);
        return mCluster.WriteAttribute(writeOperation.GetRequest(), decoder);
    }

    // Result structure for Invoke operations, containing both status and decoded response.
    template <typename ResponseType>
    struct InvokeResult
    {
        std::optional<app::DataModel::ActionReturnStatus> status;
        std::optional<ResponseType> response;

        // Returns true if the command was successful and response is available
        bool IsSuccess() const
        {
            if constexpr (std::is_same_v<ResponseType, app::DataModel::NullObjectType>)
                return status.has_value() && status->IsSuccess();
            else
                return status.has_value() && status->IsSuccess() && response.has_value();
        }
    };

    // Invoke a command and return the decoded result.
    // The `request` parameter must be of the correct type for the command being invoked.
    // Use `app::Clusters::<ClusterName>::Commands::<CommandName>::Type` for the `request` parameter to be spec compliant
    // Will construct the command path using the first path returned by `GetPaths()` on the cluster.
    // @returns `CHIP_ERROR_INCORRECT_STATE` if `GetPaths()` doesn't return a list with one path.
    template <typename RequestType, typename ResponseType = typename RequestType::ResponseType>
    [[nodiscard]] InvokeResult<ResponseType> Invoke(chip::CommandId commandId, const RequestType & request)
    {
        InvokeResult<ResponseType> result;

        const auto & paths = mCluster.GetPaths();
        VerifyOrReturnValue(paths.size() == 1u, result);

        mHandler.ClearResponses();
        mHandler.ClearStatuses();

        const app::DataModel::InvokeRequest invokeRequest = { .path = { paths[0].mEndpointId, paths[0].mClusterId, commandId } };

        TLV::TLVWriter writer;
        writer.Init(mTlvBuffer);

<<<<<<< HEAD
        constexpr size_t kTlvBufferSize = 1024; // Typically CommanderSender will use a TLV of size kMaxSecureSduLengthBytes. For
                                                // now, just use 1024 for the unit test.
        uint8_t buffer[kTlvBufferSize];
        TLV::TLVWriter tlvWriter;
        tlvWriter.Init(buffer);
        ReturnErrorOnFailure(data.Encode(tlvWriter, TLV::AnonymousTag()));
=======
        TLV::TLVReader reader;
>>>>>>> 476b1d32

        VerifyOrReturnValue(request.Encode(writer, TLV::AnonymousTag()) == CHIP_NO_ERROR, result);
        VerifyOrReturnValue(writer.Finalize() == CHIP_NO_ERROR, result);

        reader.Init(mTlvBuffer, writer.GetLengthWritten());
        VerifyOrReturnValue(reader.Next(TLV::kTLVType_Structure, TLV::AnonymousTag()) == CHIP_NO_ERROR, result);

        result.status = mCluster.InvokeCommand(invokeRequest, reader, &mHandler);

        // If command was successful and there's a response, decode it (skip for NullObjectType)
        if constexpr (!std::is_same_v<ResponseType, app::DataModel::NullObjectType>)
        {
            if (result.status.has_value() && result.status->IsSuccess() && mHandler.HasResponse())
            {
                ResponseType decodedResponse;
                CHIP_ERROR decodeError = mHandler.DecodeResponse(decodedResponse);
                if (decodeError == CHIP_NO_ERROR)
                {
                    result.response = std::move(decodedResponse);
                }
                else
                {
                    // Decode failed; reflect error in status and log
                    result.status = app::DataModel::ActionReturnStatus(decodeError);
                    ChipLogError(Test, "DecodeResponse failed: %s", decodeError.AsString());
                }
            }
        }

        return result;
    }

    // Returns the next generated event from the event generator in the test server cluster context
    std::optional<LogOnlyEvents::EventInformation> GetNextGeneratedEvent()
    {
        return mTestServerClusterContext.EventsGenerator().GetNextEvent();
    }

private:
    bool VerifyClusterPathsValid()
    {
        auto paths = mCluster.GetPaths();
        if (paths.size() != 1)
        {
            ChipLogError(Test, "cluster.GetPaths() did not return exactly one path");
            return false;
        }
        return true;
    }

    TestServerClusterContext mTestServerClusterContext{};
    app::ServerClusterInterface & mCluster;

    // Buffer size for TLV encoding/decoding of command payloads.
    // 256 bytes was chosen as a conservative upper bound for typical command payloads in tests.
    // All command payloads used in tests must fit within this buffer; tests with larger payloads will fail.
    // If protocol or test requirements change, this value may need to be increased.
    static constexpr size_t kTlvBufferSize = 256;

    app::Testing::MockCommandHandler mHandler;
    uint8_t mTlvBuffer[kTlvBufferSize];
    std::vector<std::unique_ptr<app::Testing::ReadOperation>> mReadOperations;
};

} // namespace Test
} // namespace chip<|MERGE_RESOLUTION|>--- conflicted
+++ resolved
@@ -165,16 +165,7 @@
         TLV::TLVWriter writer;
         writer.Init(mTlvBuffer);
 
-<<<<<<< HEAD
-        constexpr size_t kTlvBufferSize = 1024; // Typically CommanderSender will use a TLV of size kMaxSecureSduLengthBytes. For
-                                                // now, just use 1024 for the unit test.
-        uint8_t buffer[kTlvBufferSize];
-        TLV::TLVWriter tlvWriter;
-        tlvWriter.Init(buffer);
-        ReturnErrorOnFailure(data.Encode(tlvWriter, TLV::AnonymousTag()));
-=======
         TLV::TLVReader reader;
->>>>>>> 476b1d32
 
         VerifyOrReturnValue(request.Encode(writer, TLV::AnonymousTag()) == CHIP_NO_ERROR, result);
         VerifyOrReturnValue(writer.Finalize() == CHIP_NO_ERROR, result);
@@ -229,10 +220,10 @@
     app::ServerClusterInterface & mCluster;
 
     // Buffer size for TLV encoding/decoding of command payloads.
-    // 256 bytes was chosen as a conservative upper bound for typical command payloads in tests.
+    // 1024 bytes was chosen as a conservative upper bound for typical command payloads in tests.
     // All command payloads used in tests must fit within this buffer; tests with larger payloads will fail.
     // If protocol or test requirements change, this value may need to be increased.
-    static constexpr size_t kTlvBufferSize = 256;
+    static constexpr size_t kTlvBufferSize = 1024;
 
     app::Testing::MockCommandHandler mHandler;
     uint8_t mTlvBuffer[kTlvBufferSize];
