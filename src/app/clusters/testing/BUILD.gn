--- conflicted
+++ resolved
@@ -20,13 +20,10 @@
   sources = [
     "AttributeTesting.cpp",
     "AttributeTesting.h",
-<<<<<<< HEAD
     "CommandTesting.cpp",
     "CommandTesting.h",
     "TestReadWriteAttribute.h",
-=======
     "ClusterTester.h",
->>>>>>> bab6726e
   ]
 
   public_deps = [
