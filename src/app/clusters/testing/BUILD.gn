# Copyright (c) 2025 Project CHIP Authors
#
# Licensed under the Apache License, Version 2.0 (the "License");
# you may not use this file except in compliance with the License.
# You may obtain a copy of the License at
#
# http://www.apache.org/licenses/LICENSE-2.0
#
# Unless required by applicable law or agreed to in writing, software
# distributed under the License is distributed on an "AS IS" BASIS,
# WITHOUT WARRANTIES OR CONDITIONS OF ANY KIND, either express or implied.
# See the License for the specific language governing permissions and
# limitations under the License.

import("//build_overrides/build.gni")
import("//build_overrides/chip.gni")
import("//build_overrides/pigweed.gni")

source_set("testing") {
  sources = [
    "AttributeTesting.cpp",
    "AttributeTesting.h",
    "ClusterTester.h",
<<<<<<< HEAD
    "MockCommandHandler.cpp",
    "MockCommandHandler.h",
=======
    "ValidateGlobalAttributes.h",
>>>>>>> 7bad8a9a
  ]

  public_deps = [
    "${chip_root}/src/app:command-handler",
    "${chip_root}/src/app:paths",
    "${chip_root}/src/app/MessageDef:MessageDef",
    "${chip_root}/src/app/data-model:data-model",
    "${chip_root}/src/app/data-model-provider:core",
    "${chip_root}/src/app/data-model-provider:data-model-provider",
    "${chip_root}/src/app/data-model-provider:metadata",
    "${chip_root}/src/app/data-model-provider/tests:encode-decode",
    "${chip_root}/src/app/server-cluster:server-cluster",
    "${chip_root}/src/app/server-cluster/testing:testing",
    "${chip_root}/src/lib/core:string-builder-adapters",
    "${chip_root}/src/lib/support",
    "${chip_root}/src/messaging:messaging",
    "${chip_root}/src/protocols/interaction_model:interaction_model",
  ]
}<|MERGE_RESOLUTION|>--- conflicted
+++ resolved
@@ -21,12 +21,9 @@
     "AttributeTesting.cpp",
     "AttributeTesting.h",
     "ClusterTester.h",
-<<<<<<< HEAD
     "MockCommandHandler.cpp",
     "MockCommandHandler.h",
-=======
     "ValidateGlobalAttributes.h",
->>>>>>> 7bad8a9a
   ]
 
   public_deps = [
