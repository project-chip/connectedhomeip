--- conflicted
+++ resolved
@@ -1,10 +1,6 @@
 #pragma once
 
 #include "AttributeTesting.h"
-<<<<<<< HEAD
-#include "lib/core/CHIPError.h"
-=======
->>>>>>> 7691d7fa
 
 #include <app/server-cluster/DefaultServerCluster.h>
 #include <app/server-cluster/ServerClusterInterface.h>
@@ -32,45 +28,14 @@
 /// ASSERT_TRUE(IsAttributesListEqualTo(cluster, { Attributes::SomeAttribute::kMetadataEntry }));
 /// ```
 bool IsAttributesListEqualTo(app::ServerClusterInterface & cluster,
-<<<<<<< HEAD
-                             std::initializer_list<const app::DataModel::AttributeEntry> expected)
-{
-    VerifyOrDie(cluster.GetPaths().size() == 1);
-    auto path = cluster.GetPaths()[0];
-    ReadOnlyBufferBuilder<app::DataModel::AttributeEntry> attributesBuilder;
-    if (cluster.Attributes(path, attributesBuilder) != CHIP_NO_ERROR)
-    {
-        return false;
-    }
-
-    // build expectation with global attributes
-    ReadOnlyBufferBuilder<app::DataModel::AttributeEntry> expectedBuilder;
-
-    VerifyOrDie(expectedBuilder.EnsureAppendCapacity(expected.size()) == CHIP_NO_ERROR);
-    for (const auto entry : expected)
-    {
-        VerifyOrDie(expectedBuilder.Append(entry) == CHIP_NO_ERROR);
-    }
-    VerifyOrDie(expectedBuilder.AppendElements(app::DefaultServerCluster::GlobalAttributes()) == CHIP_NO_ERROR);
-
-    return EqualAttributeSets(attributesBuilder.TakeBuffer(), expectedBuilder.TakeBuffer());
-}
-=======
                              std::initializer_list<const app::DataModel::AttributeEntry> expected);
->>>>>>> 7691d7fa
 
 /// Compares the accepted commands of a cluster against an expected set.
 ///
 /// This function retrieves the accepted commands for the first path returned by `cluster.GetPaths()`
-<<<<<<< HEAD
-/// and compares them against the `expected` list.
-///
-/// Parameter:
-=======
 /// and compares them against the `expected` list of items.
 ///
 /// Parameters:
->>>>>>> 7691d7fa
 ///     cluster - The cluster interface to test.
 ///     expected - An initializer list of expected accepted command entries. May be empty.
 ///
@@ -83,43 +48,14 @@
 /// ASSERT_TRUE(IsAcceptedCommandsListEqualTo(cluster, { Commands::SomeCommand::kMetadataEntry }));
 /// ```
 bool IsAcceptedCommandsListEqualTo(app::ServerClusterInterface & cluster,
-<<<<<<< HEAD
-                                   std::initializer_list<const app::DataModel::AcceptedCommandEntry> expected)
-{
-    VerifyOrDie(cluster.GetPaths().size() == 1);
-    auto path = cluster.GetPaths()[0];
-    ReadOnlyBufferBuilder<app::DataModel::AcceptedCommandEntry> commandsBuilder;
-    if (cluster.AcceptedCommands(path, commandsBuilder) != CHIP_NO_ERROR)
-    {
-        return false;
-    }
-
-    ReadOnlyBufferBuilder<app::DataModel::AcceptedCommandEntry> expectedBuilder;
-
-    VerifyOrDie(expectedBuilder.EnsureAppendCapacity(expected.size()) == CHIP_NO_ERROR);
-    for (const auto entry : expected)
-    {
-        VerifyOrDie(expectedBuilder.Append(entry) == CHIP_NO_ERROR);
-    }
-
-    return EqualAcceptedCommandSets(commandsBuilder.TakeBuffer(), expectedBuilder.TakeBuffer());
-}
-=======
                                    std::initializer_list<const app::DataModel::AcceptedCommandEntry> expected);
->>>>>>> 7691d7fa
 
 /// Compares the generated commands of a cluster against an expected set.
 ///
 /// This function retrieves the generated commands for the first path returned by `cluster.GetPaths()`
-<<<<<<< HEAD
-/// and compares them against the `expected` span.
-///
-/// Parameter:
-=======
 /// and compares them against the `expected` list of items.
 ///
 /// Parameters:
->>>>>>> 7691d7fa
 ///     cluster - The cluster interface to test.
 ///     expected - An initializer list of expected generated command entries. May be empty.
 ///
@@ -130,21 +66,7 @@
 /// ClusterImpl cluster(kTestEndpointId, ...);
 /// ASSERT_TRUE(IsGeneratedCommandsListEqualTo(cluster, { Commands::SomeCommandResponse::kMetadataEntry }));
 /// ```
-<<<<<<< HEAD
-bool IsGeneratedCommandsListEqualTo(app::ServerClusterInterface & cluster, Span<CommandId> expected)
-{
-    VerifyOrDie(cluster.GetPaths().size() == 1);
-    auto path = cluster.GetPaths()[0];
-    ReadOnlyBufferBuilder<CommandId> commandsBuilder;
-    if (cluster.GeneratedCommands(path, commandsBuilder) != CHIP_NO_ERROR)
-    {
-        return false;
-    }
-    return EqualGeneratedCommandSets(commandsBuilder.TakeBuffer(), expected);
-}
-=======
 bool IsGeneratedCommandsListEqualTo(app::ServerClusterInterface & cluster, Span<CommandId> expected);
->>>>>>> 7691d7fa
 
 } // namespace Testing
 } // namespace chip