/*
 *
 *    Copyright (c) 2025 Project CHIP Authors
 *    All rights reserved.
 *
 *    Licensed under the Apache License, Version 2.0 (the "License");
 *    you may not use this file except in compliance with the License.
 *    You may obtain a copy of the License at
 *
 *        http://www.apache.org/licenses/LICENSE-2.0
 *
 *    Unless required by applicable law or agreed to in writing, software
 *    distributed under the License is distributed on an "AS IS" BASIS,
 *    WITHOUT WARRANTIES OR CONDITIONS OF ANY KIND, either express or implied.
 *    See the License for the specific language governing permissions and
 *    limitations under the License.
 */

#pragma once

#include <credentials/jcm/TrustVerification.h>
#include <credentials/jcm/VendorIdVerificationClient.h>

#include <app-common/zap-generated/ids/Attributes.h>
#include <app/CommandHandlerInterface.h>
#include <app/server/Server.h>
#include <controller/ReadInteraction.h>
#include <controller/TypedReadCallback.h>
#include <lib/core/CHIPCallback.h>
#include <lib/core/CHIPCore.h>
#include <lib/core/CHIPError.h>
#include <lib/core/DataModelTypes.h>

#include <functional>
#include <optional>

namespace chip {
namespace app {
namespace Clusters {
namespace JointFabricAdministrator {

/**
 * JCMCommissionee handles the Joint Commissioning Method (JCM) trust verification process where the commissionee verifies trust
 * against the commissioner.
 *
 * An instance of JCMCommissionee represents one invocation of the trust verification process, meaning that its lifetime should
 * expire when trust verification is complete.
 */
class JCMCommissionee : public Credentials::JCM::VendorIdVerificationClient, public Credentials::JCM::TrustVerificationStateMachine
{
public:
    using OnCompletionFunc = std::function<void(CHIP_ERROR)>;

    JCMCommissionee(CommandHandler::Handle & commandHandle, EndpointId endpointId, OnCompletionFunc onCompletion) :
        mCommandHandle(commandHandle), mOnCompletion(onCompletion)
    {
        mInfo.adminEndpointId = endpointId;
        mAccessingFabricIndex = mCommandHandle.Get()->GetAccessingFabricIndex();
    }
    ~JCMCommissionee() {}

    /**
     * Asynchronously initiates the trust verification process.
     */
    void VerifyTrustAgainstCommissionerAdmin();

protected:
    // VendorIdVerificationClient overrides
    CHIP_ERROR OnLookupOperationalTrustAnchor(VendorId vendorID, Credentials::CertificateKeyId & subjectKeyId,
                                              ByteSpan & globallyTrustedRootSpan) override;
    void OnVendorIdVerficationComplete(const CHIP_ERROR & err) override;

    // TrustVerificationStateMachine overrides
    Credentials::JCM::TrustVerificationStage
    GetNextTrustVerificationStage(const Credentials::JCM::TrustVerificationStage & currentStage) override;
    void PerformTrustVerificationStage(const Credentials::JCM::TrustVerificationStage & nextStage) override;
    void OnTrustVerificationComplete(Credentials::JCM::TrustVerificationError error) override;

    // Wrappers around chip::Controller::ReadAttribute to simplify callsites and facilitate unit testing
    using ReadErrorHandler = std::function<void(const ConcreteAttributePath *, CHIP_ERROR err)>;
    using FabricIndexAttr  = Clusters::JointFabricAdministrator::Attributes::AdministratorFabricIndex::TypeInfo;
    using FabricsAttr      = Clusters::OperationalCredentials::Attributes::Fabrics::TypeInfo;
    using CertsAttr        = Clusters::OperationalCredentials::Attributes::TrustedRootCertificates::TypeInfo;
    using NOCsAttr         = Clusters::OperationalCredentials::Attributes::NOCs::TypeInfo;
    virtual CHIP_ERROR ReadAdminFabricIndexAttribute(
        std::function<void(const ConcreteAttributePath &, const FabricIndexAttr::DecodableType &)> onSuccess,
        ReadErrorHandler onError);
    virtual CHIP_ERROR
    ReadAdminFabricsAttribute(std::function<void(const ConcreteAttributePath &, const FabricsAttr::DecodableType &)> onSuccess,
                              ReadErrorHandler onError);
    virtual CHIP_ERROR
    ReadAdminCertsAttribute(std::function<void(const ConcreteAttributePath &, const CertsAttr::DecodableType &)> onSuccess,
                            ReadErrorHandler onError);
    virtual CHIP_ERROR
    ReadAdminNOCsAttribute(std::function<void(const ConcreteAttributePath &, const NOCsAttr::DecodableType &)> onSuccess,
                           ReadErrorHandler onError);
    template <typename T>
    CHIP_ERROR ReadAttribute(EndpointId endpointId,
                             std::function<void(const ConcreteAttributePath &, const typename T::DecodableType &)> onSuccess,
                             std::function<void(const ConcreteAttributePath *, CHIP_ERROR err)> onError, const bool fabricFiltered)
    {
        Messaging::ExchangeContext * exchangeContext = mCommandHandle.Get()->GetExchangeContext();
        VerifyOrReturnError(exchangeContext != nullptr, CHIP_ERROR_INCORRECT_STATE);
        SessionHandle session                          = exchangeContext->GetSessionHandle();
        chip::Messaging::ExchangeManager * exchangeMgr = &chip::Server::GetInstance().GetExchangeManager();

        return chip::Controller::ReadAttribute<T>(exchangeMgr, session, endpointId, onSuccess, onError, fabricFiltered);
    }

private:
    CommandHandler::Handle & mCommandHandle;
    OnCompletionFunc mOnCompletion;
    FabricIndex mAccessingFabricIndex;

    // Trust Verification Stages
    /**
     * Implements the following passage from JCM Trust Verification:
     * Ecosystem B Administrator SHALL save the value of the EndpointID
<<<<<<< HEAD
=======
     *
     * Requires that mInfo.adminEndpointId is set to a valid endpoint.
>>>>>>> e7cd8913
     */
    Credentials::JCM::TrustVerificationError StoreEndpointId();
    /**
     * Implements the following passage from JCM Trust Verification:
     * Ecosystem B Administrator SHALL read the AdministratorFabricIndex attribute of the Joint Fabric Administrator cluster
     * belonging to JointEndPointA on Ecosystem A Administrator...
     */
    Credentials::JCM::TrustVerificationError ReadCommissionerAdminFabricIndex();
    /**
     * Implements the following passage from JCM Trust Verification:
     * ... and executes Fabric Table Vendor ID Verification Procedure against the Fabric indicated by AdministratorFabricIndex (i.e.
     * FabricIndex corresponding to Fabric A).
     */
    Credentials::JCM::TrustVerificationError PerformVendorIdVerification();
    //
    /**
     * Implements the following passage from JCM Trust Verification:
     * Ecosystem B Administrator SHALL check that the RootPublicKey and FabricID of the accessing fabric (found in the
     * FabricDescriptorStruct) match the RootPublicKey and FabricID of the Fabric indicated by AdministratorFabricIndex.
     */
    Credentials::JCM::TrustVerificationError CrossCheckAdministratorIds();

    /**
     * Asynchronously reads attributes from the commissioning administrator to gather data needed for Vendor ID verification.
     */
    void FetchCommissionerInfo(OnCompletionFunc onComplete);
    /**
     * Asynchronously reads needed information from the Fabrics attribute on the OperationalCredentials cluster
     */
    CHIP_ERROR ReadAdminFabrics(OnCompletionFunc onComplete);
    /**
     * Asynchronously reads needed information from the TrustedRootCertificates attribute on the OperationalCredentials cluster
     */
    CHIP_ERROR ReadAdminCerts(OnCompletionFunc onComplete);
    /**
     * Asynchronously reads needed information from the TrustedRootCertificates attribute on the OperationalCredentials cluster
     */
    CHIP_ERROR ReadAdminNOCs(OnCompletionFunc onComplete);
};

} // namespace JointFabricAdministrator
} // namespace Clusters
} // namespace app
} // namespace chip<|MERGE_RESOLUTION|>--- conflicted
+++ resolved
@@ -116,11 +116,8 @@
     /**
      * Implements the following passage from JCM Trust Verification:
      * Ecosystem B Administrator SHALL save the value of the EndpointID
-<<<<<<< HEAD
-=======
      *
      * Requires that mInfo.adminEndpointId is set to a valid endpoint.
->>>>>>> e7cd8913
      */
     Credentials::JCM::TrustVerificationError StoreEndpointId();
     /**
