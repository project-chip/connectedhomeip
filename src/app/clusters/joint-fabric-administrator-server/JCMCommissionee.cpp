--- conflicted
+++ resolved
@@ -41,8 +41,6 @@
 void JCMCommissionee::VerifyTrustAgainstCommissionerAdmin()
 {
     StartTrustVerification();
-<<<<<<< HEAD
-=======
 }
 
 CHIP_ERROR JCMCommissionee::ReadAdminFabricIndexAttribute(
@@ -68,7 +66,6 @@
     std::function<void(const ConcreteAttributePath &, const NOCsAttr::DecodableType &)> onSuccess, ReadErrorHandler onError)
 {
     return ReadAttribute<NOCsAttr>(kRootEndpointId, std::move(onSuccess), std::move(onError), false);
->>>>>>> e7cd8913
 }
 
 CHIP_ERROR JCMCommissionee::OnLookupOperationalTrustAnchor(VendorId vendorID, Credentials::CertificateKeyId & subjectKeyId,
@@ -215,19 +212,7 @@
                                              TrustVerificationError::kReadAdminAttributeFailed);
     };
 
-<<<<<<< HEAD
-    Messaging::ExchangeContext * exchangeContext = mCommandHandle.Get()->GetExchangeContext();
-    if (exchangeContext == nullptr)
-    {
-        return TrustVerificationError::kReadAdminAttributeFailed;
-    }
-    SessionHandle session = exchangeContext->GetSessionHandle();
-
-    chip::Messaging::ExchangeManager * exchangeMgr = &chip::Server::GetInstance().GetExchangeManager();
-    CHIP_ERROR err = chip::Controller::ReadAttribute<Attr>(exchangeMgr, session, mInfo.adminEndpointId, onSuccess, onError, false);
-=======
     CHIP_ERROR err = ReadAdminFabricIndexAttribute(onSuccess, onError);
->>>>>>> e7cd8913
 
     if (err == CHIP_NO_ERROR)
     {
@@ -241,11 +226,6 @@
 {
     using FabricsAttr = chip::app::Clusters::OperationalCredentials::Attributes::Fabrics::TypeInfo;
 
-<<<<<<< HEAD
-    Messaging::ExchangeContext * exchangeContext = mCommandHandle.Get()->GetExchangeContext();
-    SessionHandle session                        = exchangeContext->GetSessionHandle();
-=======
->>>>>>> e7cd8913
     auto onReadSuccess = [this, onComplete](const ConcreteAttributePath &, const FabricsAttr::DecodableType & fabrics) {
         // Get the root public key from the fabric corresponding to the Administrator Fabric Index (mInfo.adminFabricIndex)
         auto iter = fabrics.begin();
@@ -264,22 +244,12 @@
             }
         }
         onComplete(CHIP_NO_ERROR);
-<<<<<<< HEAD
     };
     auto onError = [this, onComplete](const ConcreteAttributePath *, CHIP_ERROR err) {
         ChipLogError(JointFabric, "JCM: Failed to read commissioner's Fabrics list: %" CHIP_ERROR_FORMAT, err.Format());
         onComplete(err);
     };
-    return chip::Controller::ReadAttribute<FabricsAttr>(&chip::Server::GetInstance().GetExchangeManager(), session, kRootEndpointId,
-                                                        onReadSuccess, onError, false);
-=======
-    };
-    auto onError = [this, onComplete](const ConcreteAttributePath *, CHIP_ERROR err) {
-        ChipLogError(JointFabric, "JCM: Failed to read commissioner's Fabrics list: %" CHIP_ERROR_FORMAT, err.Format());
-        onComplete(err);
-    };
     return ReadAdminFabricsAttribute(onReadSuccess, onError);
->>>>>>> e7cd8913
 }
 
 void JCMCommissionee::FetchCommissionerInfo(OnCompletionFunc onComplete)
@@ -393,13 +363,6 @@
 {
     using CertsAttr = chip::app::Clusters::OperationalCredentials::Attributes::TrustedRootCertificates::TypeInfo;
 
-<<<<<<< HEAD
-    Messaging::ExchangeContext * exchangeContext = mCommandHandle.Get()->GetExchangeContext();
-    VerifyOrReturnError(exchangeContext != nullptr, CHIP_ERROR_INCORRECT_STATE);
-    SessionHandle session = exchangeContext->GetSessionHandle();
-
-=======
->>>>>>> e7cd8913
     auto onSuccess = [this, onComplete](const ConcreteAttributePath &, const CertsAttr::DecodableType & roots) {
         // Find the RCAC
         auto iter = roots.begin();
@@ -430,25 +393,13 @@
         onComplete(err);
     };
 
-<<<<<<< HEAD
-    return chip::Controller::ReadAttribute<CertsAttr>(&chip::Server::GetInstance().GetExchangeManager(), session, kRootEndpointId,
-                                                      onSuccess, onError, false);
-=======
     return ReadAdminCertsAttribute(onSuccess, onError);
->>>>>>> e7cd8913
 }
 
 CHIP_ERROR JCMCommissionee::ReadAdminNOCs(OnCompletionFunc onComplete)
 {
     using NOCsAttr = chip::app::Clusters::OperationalCredentials::Attributes::NOCs::TypeInfo;
 
-<<<<<<< HEAD
-    Messaging::ExchangeContext * exchangeContext = mCommandHandle.Get()->GetExchangeContext();
-    VerifyOrReturnError(exchangeContext != nullptr, CHIP_ERROR_INCORRECT_STATE);
-    SessionHandle session = exchangeContext->GetSessionHandle();
-
-=======
->>>>>>> e7cd8913
     auto onSuccess = [this, onComplete](const ConcreteAttributePath &, const NOCsAttr::DecodableType & nocs) {
         auto iter = nocs.begin();
 
@@ -505,12 +456,7 @@
         onComplete(err);
     };
 
-<<<<<<< HEAD
-    return chip::Controller::ReadAttribute<NOCsAttr>(&chip::Server::GetInstance().GetExchangeManager(), session, kRootEndpointId,
-                                                     onSuccess, onError, false);
-=======
     return ReadAdminNOCsAttribute(onSuccess, onError);
->>>>>>> e7cd8913
 }
 
 } // namespace JointFabricAdministrator
