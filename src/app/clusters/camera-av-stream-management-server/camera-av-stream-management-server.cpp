--- conflicted
+++ resolved
@@ -1934,9 +1934,6 @@
         ctx.mCommandHandler.AddStatus(ctx.mRequestPath, Status::ConstraintError);
     });
 
-<<<<<<< HEAD
-    CameraAVStreamMgmtDelegate::SnapshotStreamAllocateArgs snapshotStreamArgs;
-=======
     // If WatermarkEnabled is provided then the Watermark feature has to be supported
     if (commandData.watermarkEnabled.HasValue())
     {
@@ -1955,9 +1952,7 @@
         });
     }
 
-    SnapshotStreamStruct snapshotStreamArgs;
-    snapshotStreamArgs.snapshotStreamID = 0;
->>>>>>> 1f3541d2
+    CameraAVStreamMgmtDelegate::SnapshotStreamAllocateArgs snapshotStreamArgs;
     snapshotStreamArgs.imageCodec       = commandData.imageCodec;
     snapshotStreamArgs.maxFrameRate     = commandData.maxFrameRate;
     snapshotStreamArgs.minResolution    = commandData.minResolution;
