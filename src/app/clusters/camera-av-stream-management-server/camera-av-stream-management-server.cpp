/**
 *
 *    Copyright (c) 2025 Project CHIP Authors
 *
 *    Licensed under the Apache License, Version 2.0 (the "License");
 *    you may not use this file except in compliance with the License.
 *    You may obtain a copy of the License at
 *
 *        http://www.apache.org/licenses/LICENSE-2.0
 *
 *    Unless required by applicable law or agreed to in writing, software
 *    distributed under the License is distributed on an "AS IS" BASIS,
 *    WITHOUT WARRANTIES OR CONDITIONS OF ANY KIND, either express or implied.
 *    See the License for the specific language governing permissions and
 *    limitations under the License.
 *
 */

#include <app/AttributeAccessInterface.h>
#include <app/AttributeAccessInterfaceRegistry.h>
#include <app/CommandHandlerInterfaceRegistry.h>
#include <app/InteractionModelEngine.h>
#include <app/clusters/camera-av-stream-management-server/camera-av-stream-management-server.h>
#include <app/reporting/reporting.h>
#include <app/util/attribute-storage.h>
#include <app/util/util.h>
#include <lib/core/CHIPSafeCasts.h>
#include <lib/support/DefaultStorageKeyAllocator.h>
#include <protocols/interaction_model/StatusCode.h>

#include <cmath>
#include <cstring>
#include <set>

using namespace chip;
using namespace chip::app;
using namespace chip::app::Clusters;
using namespace chip::app::Clusters::CameraAvStreamManagement;
using namespace chip::app::Clusters::CameraAvStreamManagement::Structs;
using namespace chip::app::Clusters::CameraAvStreamManagement::Attributes;
using namespace Protocols::InteractionModel;

namespace chip {
namespace app {
namespace Clusters {
namespace CameraAvStreamManagement {

CameraAVStreamMgmtServer::CameraAVStreamMgmtServer(
    CameraAVStreamMgmtDelegate & aDelegate, EndpointId aEndpointId, const BitFlags<Feature> aFeatures,
    const BitFlags<OptionalAttribute> aOptionalAttrs, uint8_t aMaxConcurrentEncoders, uint32_t aMaxEncodedPixelRate,
    const VideoSensorParamsStruct & aVideoSensorParams, bool aNightVisionUsesInfrared,
    const VideoResolutionStruct & aMinViewPortRes,
    const std::vector<Structs::RateDistortionTradeOffPointsStruct::Type> & aRateDistortionTradeOffPoints,
    uint32_t aMaxContentBufferSize, const AudioCapabilitiesStruct & aMicrophoneCapabilities,
    const AudioCapabilitiesStruct & aSpeakerCapabilities, TwoWayTalkSupportTypeEnum aTwoWayTalkSupport,
    const std::vector<Structs::SnapshotCapabilitiesStruct::Type> & aSnapshotCapabilities, uint32_t aMaxNetworkBandwidth,
    const std::vector<Globals::StreamUsageEnum> & aSupportedStreamUsages,
    const std::vector<Globals::StreamUsageEnum> & aStreamUsagePriorities) :
    CommandHandlerInterface(MakeOptional(aEndpointId), CameraAvStreamManagement::Id),
    AttributeAccessInterface(MakeOptional(aEndpointId), CameraAvStreamManagement::Id), mDelegate(aDelegate),
    mEndpointId(aEndpointId), mFeatures(aFeatures), mOptionalAttrs(aOptionalAttrs), mMaxConcurrentEncoders(aMaxConcurrentEncoders),
    mMaxEncodedPixelRate(aMaxEncodedPixelRate), mVideoSensorParams(aVideoSensorParams),
    mNightVisionUsesInfrared(aNightVisionUsesInfrared), mMinViewPortResolution(aMinViewPortRes),
    mRateDistortionTradeOffPointsList(aRateDistortionTradeOffPoints), mMaxContentBufferSize(aMaxContentBufferSize),
    mMicrophoneCapabilities(aMicrophoneCapabilities), mSpeakerCapabilities(aSpeakerCapabilities),
    mTwoWayTalkSupport(aTwoWayTalkSupport), mSnapshotCapabilitiesList(aSnapshotCapabilities),
    mMaxNetworkBandwidth(aMaxNetworkBandwidth), mSupportedStreamUsages(aSupportedStreamUsages),
    mStreamUsagePriorities(aStreamUsagePriorities)
{
    mDelegate.SetCameraAVStreamMgmtServer(this);
}

CameraAVStreamMgmtServer::~CameraAVStreamMgmtServer()
{
    // Explicitly set the CameraAVStreamMgmtServer pointer in the Delegate to
    // null.
    mDelegate.SetCameraAVStreamMgmtServer(nullptr);

    // Unregister command handler and attribute access interfaces
    CommandHandlerInterfaceRegistry::Instance().UnregisterCommandHandler(this);
    AttributeAccessInterfaceRegistry::Instance().Unregister(this);
}

CHIP_ERROR CameraAVStreamMgmtServer::Init()
{
    // Constraint checks for RateDistortionTardeOffPoints vector
    for (const auto & rateDistortionTradeOffPoints : mRateDistortionTradeOffPointsList)
    {
        VerifyOrReturnError(
            rateDistortionTradeOffPoints.minBitRate >= 1, CHIP_ERROR_INVALID_ARGUMENT,
            ChipLogError(Zcl, "CameraAVStreamMgmt[ep=%d]: RateDistortionTradeOffPoints configuration error", mEndpointId));
    }

    // At least one of Video, Audio or Snapshot needs to be supported.
    VerifyOrReturnError(
        HasFeature(Feature::kVideo) || HasFeature(Feature::kAudio) || HasFeature(Feature::kSnapshot), CHIP_ERROR_INVALID_ARGUMENT,
        ChipLogError(
            Zcl,
            "CameraAVStreamMgmt[ep=%d]: Feature configuration error. At least one of Audio, Video, or Snapshot feature required",
            mEndpointId));

    // Verify cross-feature dependencies
    if (HasFeature(Feature::kImageControl) || HasFeature(Feature::kWatermark) || HasFeature(Feature::kOnScreenDisplay) ||
        HasFeature(Feature::kHighDynamicRange))
    {
        VerifyOrReturnError(HasFeature(Feature::kVideo) || HasFeature(Feature::kSnapshot), CHIP_ERROR_INVALID_ARGUMENT,
                            ChipLogError(Zcl,
                                         "CameraAVStreamMgmt[ep=%d]: Feature configuration error. if ImageControl, Watermark, "
                                         "OnScreenDisplay or HighDynamicRange, then Video or Snapshot feature required",
                                         mEndpointId));
    }

    if (HasFeature(Feature::kSpeaker))
    {
        VerifyOrReturnError(HasFeature(Feature::kAudio), CHIP_ERROR_INVALID_ARGUMENT,
                            ChipLogError(Zcl,
                                         "CameraAVStreamMgmt[ep=%d]: Feature configuration error. if Speaker is enabled, then "
                                         "Audio feature required",
                                         mEndpointId));
    }

    // Ensure Optional attribute bits have been correctly passed and have supporting feature bits set.
    if (SupportsOptAttr(OptionalAttribute::kNightVisionIllum))
    {
        VerifyOrReturnError(
            HasFeature(Feature::kNightVision), CHIP_ERROR_INVALID_ARGUMENT,
            ChipLogError(Zcl,
                         "CameraAVStreamMgmt[ep=%d]: Feature configuration error. if NIghtVisionIllum is enabled, then "
                         "NightVision feature required",
                         mEndpointId));
    }

    if (SupportsOptAttr(OptionalAttribute::kMicrophoneAGCEnabled))
    {
        VerifyOrReturnError(
            HasFeature(Feature::kAudio), CHIP_ERROR_INVALID_ARGUMENT,
            ChipLogError(
                Zcl, "CameraAVStreamMgmt[ep=%d]: Feature configuration error. if MicrophoneAGCEnabled, then Audio feature required",
                mEndpointId));
    }

    // If any of the image control attributes are present, we must have the feature.
    // Conversely, if we have the feature, at least one of the attributes must be present
    if (SupportsOptAttr(OptionalAttribute::kImageFlipHorizontal) || SupportsOptAttr(OptionalAttribute::kImageFlipVertical) ||
        SupportsOptAttr(OptionalAttribute::kImageRotation))
    {
        VerifyOrReturnError(
            HasFeature(Feature::kImageControl), CHIP_ERROR_INVALID_ARGUMENT,
            ChipLogError(Zcl,
                         "CameraAVStreamMgmt[ep=%d]: Feature configuration error. if ImageFlip or Rotation enabled, then "
                         "ImageControl feature required",
                         mEndpointId));
    }

    if (HasFeature(Feature::kImageControl))
    {
        VerifyOrReturnError(
            SupportsOptAttr(OptionalAttribute::kImageFlipHorizontal) || SupportsOptAttr(OptionalAttribute::kImageFlipVertical) ||
                SupportsOptAttr(OptionalAttribute::kImageRotation),
            CHIP_ERROR_INVALID_ARGUMENT,
            ChipLogError(Zcl,
                         "CameraAVStreamMgmt[ep=%d]: Feature configuration error. if ImageControl feature supported, then "
                         "at least one of the ImageFlip or Rotation attributes shall be supported",
                         mEndpointId));
    }

    LoadPersistentAttributes();

    VerifyOrReturnError(AttributeAccessInterfaceRegistry::Instance().Register(this), CHIP_ERROR_INTERNAL);
    ReturnErrorOnFailure(CommandHandlerInterfaceRegistry::Instance().RegisterCommandHandler(this));
    return CHIP_NO_ERROR;
}

bool CameraAVStreamMgmtServer::HasFeature(Feature feature) const
{
    return mFeatures.Has(feature);
}

bool CameraAVStreamMgmtServer::SupportsOptAttr(OptionalAttribute aOptionalAttr) const
{
    return mOptionalAttrs.Has(aOptionalAttr);
}

bool CameraAVStreamMgmtServer::IsLocalVideoRecordingEnabled() const
{
    return mLocalVideoRecordingEnabled;
}

CHIP_ERROR
CameraAVStreamMgmtServer::ReadAndEncodeRateDistortionTradeOffPoints(const AttributeValueEncoder::ListEncodeHelper & encoder)
{
    for (const auto & rateDistortionTradeOffPoints : mRateDistortionTradeOffPointsList)
    {
        ReturnErrorOnFailure(encoder.Encode(rateDistortionTradeOffPoints));
    }

    return CHIP_NO_ERROR;
}

CHIP_ERROR CameraAVStreamMgmtServer::ReadAndEncodeSnapshotCapabilities(const AttributeValueEncoder::ListEncodeHelper & encoder)
{
    for (const auto & snapshotCapabilities : mSnapshotCapabilitiesList)
    {
        ReturnErrorOnFailure(encoder.Encode(snapshotCapabilities));
    }

    return CHIP_NO_ERROR;
}

CHIP_ERROR CameraAVStreamMgmtServer::ReadAndEncodeSupportedStreamUsages(const AttributeValueEncoder::ListEncodeHelper & encoder)
{
    for (const auto & supportedStreamUsage : mSupportedStreamUsages)
    {
        ReturnErrorOnFailure(encoder.Encode(supportedStreamUsage));
    }

    return CHIP_NO_ERROR;
}

CHIP_ERROR CameraAVStreamMgmtServer::ReadAndEncodeAllocatedVideoStreams(const AttributeValueEncoder::ListEncodeHelper & encoder)
{
    for (const auto & videoStream : mAllocatedVideoStreams)
    {
        ReturnErrorOnFailure(encoder.Encode(videoStream));
    }

    return CHIP_NO_ERROR;
}

CHIP_ERROR CameraAVStreamMgmtServer::ReadAndEncodeAllocatedAudioStreams(const AttributeValueEncoder::ListEncodeHelper & encoder)
{
    for (const auto & audioStream : mAllocatedAudioStreams)
    {
        ReturnErrorOnFailure(encoder.Encode(audioStream));
    }

    return CHIP_NO_ERROR;
}

CHIP_ERROR CameraAVStreamMgmtServer::ReadAndEncodeAllocatedSnapshotStreams(const AttributeValueEncoder::ListEncodeHelper & encoder)
{
    for (const auto & snapshotStream : mAllocatedSnapshotStreams)
    {
        ReturnErrorOnFailure(encoder.Encode(snapshotStream));
    }

    return CHIP_NO_ERROR;
}

CHIP_ERROR
CameraAVStreamMgmtServer::ReadAndEncodeStreamUsagePriorities(const AttributeValueEncoder::ListEncodeHelper & encoder)
{
    for (const auto & streamUsage : mStreamUsagePriorities)
    {
        ReturnErrorOnFailure(encoder.Encode(streamUsage));
    }

    return CHIP_NO_ERROR;
}

CHIP_ERROR CameraAVStreamMgmtServer::SetStreamUsagePriorities(const std::vector<Globals::StreamUsageEnum> & newPriorities)
{
    mStreamUsagePriorities = newPriorities;
    ReturnErrorOnFailure(StoreStreamUsagePriorities());
    auto path = ConcreteAttributePath(mEndpointId, CameraAvStreamManagement::Id, Attributes::StreamUsagePriorities::Id);
    mDelegate.OnAttributeChanged(Attributes::StreamUsagePriorities::Id);
    MatterReportingAttributeChangeCallback(path);

    return CHIP_NO_ERROR;
}

CHIP_ERROR CameraAVStreamMgmtServer::AddVideoStream(const VideoStreamStruct & videoStream)
{
    mAllocatedVideoStreams.push_back(videoStream);
    auto path = ConcreteAttributePath(mEndpointId, CameraAvStreamManagement::Id, Attributes::AllocatedVideoStreams::Id);
    mDelegate.OnAttributeChanged(Attributes::AllocatedVideoStreams::Id);
    MatterReportingAttributeChangeCallback(path);

    return CHIP_NO_ERROR;
}

CHIP_ERROR CameraAVStreamMgmtServer::UpdateVideoStreamRangeParams(VideoStreamStruct & videoStreamToUpdate,
                                                                  const VideoStreamStruct & videoStream, bool & wasModified)
{
    // Store original values to detect changes
    uint16_t origMinFrameRate = videoStreamToUpdate.minFrameRate;
    uint16_t origMaxFrameRate = videoStreamToUpdate.maxFrameRate;
    uint16_t origMinResWidth  = videoStreamToUpdate.minResolution.width;
    uint16_t origMinResHeight = videoStreamToUpdate.minResolution.height;
    uint16_t origMaxResWidth  = videoStreamToUpdate.maxResolution.width;
    uint16_t origMaxResHeight = videoStreamToUpdate.maxResolution.height;
    uint32_t origMinBitRate   = videoStreamToUpdate.minBitRate;
    uint32_t origMaxBitRate   = videoStreamToUpdate.maxBitRate;

    // Adjust the range parameters for the allocated video stream to be the
    // intersection of the existing and the new one.
    videoStreamToUpdate.minFrameRate         = std::max(videoStreamToUpdate.minFrameRate, videoStream.minFrameRate);
    videoStreamToUpdate.maxFrameRate         = std::min(videoStreamToUpdate.maxFrameRate, videoStream.maxFrameRate);
    videoStreamToUpdate.minResolution.width  = std::max(videoStreamToUpdate.minResolution.width, videoStream.minResolution.width);
    videoStreamToUpdate.minResolution.height = std::max(videoStreamToUpdate.minResolution.height, videoStream.minResolution.height);
    videoStreamToUpdate.maxResolution.width  = std::min(videoStreamToUpdate.maxResolution.width, videoStream.maxResolution.width);
    videoStreamToUpdate.maxResolution.height = std::min(videoStreamToUpdate.maxResolution.height, videoStream.maxResolution.height);
    videoStreamToUpdate.minBitRate           = std::max(videoStreamToUpdate.minBitRate, videoStream.minBitRate);
    videoStreamToUpdate.maxBitRate           = std::min(videoStreamToUpdate.maxBitRate, videoStream.maxBitRate);

    // Check if any parameter was actually modified
    wasModified = (origMinFrameRate != videoStreamToUpdate.minFrameRate) ||
        (origMaxFrameRate != videoStreamToUpdate.maxFrameRate) || (origMinResWidth != videoStreamToUpdate.minResolution.width) ||
        (origMinResHeight != videoStreamToUpdate.minResolution.height) ||
        (origMaxResWidth != videoStreamToUpdate.maxResolution.width) ||
        (origMaxResHeight != videoStreamToUpdate.maxResolution.height) || (origMinBitRate != videoStreamToUpdate.minBitRate) ||
        (origMaxBitRate != videoStreamToUpdate.maxBitRate);

    auto path = ConcreteAttributePath(mEndpointId, CameraAvStreamManagement::Id, Attributes::AllocatedVideoStreams::Id);
    mDelegate.OnAttributeChanged(Attributes::AllocatedVideoStreams::Id);
    MatterReportingAttributeChangeCallback(path);

    return CHIP_NO_ERROR;
}

CHIP_ERROR CameraAVStreamMgmtServer::RemoveVideoStream(uint16_t videoStreamId)
{
    mAllocatedVideoStreams.erase(
        std::remove_if(mAllocatedVideoStreams.begin(), mAllocatedVideoStreams.end(),
                       [&](const VideoStreamStruct & vStream) { return vStream.videoStreamID == videoStreamId; }),
        mAllocatedVideoStreams.end());
    auto path = ConcreteAttributePath(mEndpointId, CameraAvStreamManagement::Id, Attributes::AllocatedVideoStreams::Id);
    mDelegate.OnAttributeChanged(Attributes::AllocatedVideoStreams::Id);
    MatterReportingAttributeChangeCallback(path);

    return CHIP_NO_ERROR;
}

CHIP_ERROR CameraAVStreamMgmtServer::AddAudioStream(const AudioStreamStruct & audioStream)
{
    mAllocatedAudioStreams.push_back(audioStream);
    auto path = ConcreteAttributePath(mEndpointId, CameraAvStreamManagement::Id, Attributes::AllocatedAudioStreams::Id);
    mDelegate.OnAttributeChanged(Attributes::AllocatedAudioStreams::Id);
    MatterReportingAttributeChangeCallback(path);

    return CHIP_NO_ERROR;
}

CHIP_ERROR CameraAVStreamMgmtServer::RemoveAudioStream(uint16_t audioStreamId)
{
    mAllocatedAudioStreams.erase(
        std::remove_if(mAllocatedAudioStreams.begin(), mAllocatedAudioStreams.end(),
                       [&](const AudioStreamStruct & aStream) { return aStream.audioStreamID == audioStreamId; }),
        mAllocatedAudioStreams.end());
    auto path = ConcreteAttributePath(mEndpointId, CameraAvStreamManagement::Id, Attributes::AllocatedAudioStreams::Id);
    mDelegate.OnAttributeChanged(Attributes::AllocatedAudioStreams::Id);
    MatterReportingAttributeChangeCallback(path);

    return CHIP_NO_ERROR;
}

CHIP_ERROR CameraAVStreamMgmtServer::AddSnapshotStream(const SnapshotStreamStruct & snapshotStream)
{
    mAllocatedSnapshotStreams.push_back(snapshotStream);
    auto path = ConcreteAttributePath(mEndpointId, CameraAvStreamManagement::Id, Attributes::AllocatedSnapshotStreams::Id);
    mDelegate.OnAttributeChanged(Attributes::AllocatedSnapshotStreams::Id);
    MatterReportingAttributeChangeCallback(path);

    return CHIP_NO_ERROR;
}

CHIP_ERROR CameraAVStreamMgmtServer::UpdateSnapshotStreamRangeParams(
    SnapshotStreamStruct & snapshotStreamToUpdate, const CameraAVStreamMgmtDelegate::SnapshotStreamAllocateArgs & snapshotStream)
{
    // Adjust the range parameters for the allocated snapshot stream to be the
    // intersection of the existing and the new one.
    snapshotStreamToUpdate.minResolution.width =
        std::max(snapshotStreamToUpdate.minResolution.width, snapshotStream.minResolution.width);
    snapshotStreamToUpdate.minResolution.height =
        std::max(snapshotStreamToUpdate.minResolution.height, snapshotStream.minResolution.height);
    snapshotStreamToUpdate.maxResolution.width =
        std::min(snapshotStreamToUpdate.maxResolution.width, snapshotStream.maxResolution.width);
    snapshotStreamToUpdate.maxResolution.height =
        std::min(snapshotStreamToUpdate.maxResolution.height, snapshotStream.maxResolution.height);

    auto path = ConcreteAttributePath(mEndpointId, CameraAvStreamManagement::Id, Attributes::AllocatedSnapshotStreams::Id);
    mDelegate.OnAttributeChanged(Attributes::AllocatedSnapshotStreams::Id);
    MatterReportingAttributeChangeCallback(path);

    return CHIP_NO_ERROR;
}

CHIP_ERROR CameraAVStreamMgmtServer::RemoveSnapshotStream(uint16_t snapshotStreamId)
{
    mAllocatedSnapshotStreams.erase(
        std::remove_if(mAllocatedSnapshotStreams.begin(), mAllocatedSnapshotStreams.end(),
                       [&](const SnapshotStreamStruct & sStream) { return sStream.snapshotStreamID == snapshotStreamId; }),
        mAllocatedSnapshotStreams.end());
    auto path = ConcreteAttributePath(mEndpointId, CameraAvStreamManagement::Id, Attributes::AllocatedSnapshotStreams::Id);
    mDelegate.OnAttributeChanged(Attributes::AllocatedSnapshotStreams::Id);
    MatterReportingAttributeChangeCallback(path);

    return CHIP_NO_ERROR;
}

CHIP_ERROR CameraAVStreamMgmtServer::UpdateVideoStreamRefCount(uint16_t videoStreamId, bool shouldIncrement)
{
    auto it = std::find_if(mAllocatedVideoStreams.begin(), mAllocatedVideoStreams.end(),
                           [videoStreamId](const VideoStreamStruct & vStream) { return vStream.videoStreamID == videoStreamId; });

    if (it == mAllocatedVideoStreams.end())
    {
        return CHIP_ERROR_NOT_FOUND;
    }

    if (shouldIncrement)
    {
        return (it->referenceCount < UINT8_MAX) ? (it->referenceCount++, CHIP_NO_ERROR) : CHIP_ERROR_INVALID_INTEGER_VALUE;
    }

    return (it->referenceCount > 0) ? (it->referenceCount--, CHIP_NO_ERROR) : CHIP_ERROR_INVALID_INTEGER_VALUE;
}

CHIP_ERROR CameraAVStreamMgmtServer::UpdateAudioStreamRefCount(uint16_t audioStreamId, bool shouldIncrement)
{
    auto it = std::find_if(mAllocatedAudioStreams.begin(), mAllocatedAudioStreams.end(),
                           [audioStreamId](const AudioStreamStruct & aStream) { return aStream.audioStreamID == audioStreamId; });

    if (it == mAllocatedAudioStreams.end())
    {
        return CHIP_ERROR_NOT_FOUND;
    }

    if (shouldIncrement)
    {
        return (it->referenceCount < UINT8_MAX) ? (it->referenceCount++, CHIP_NO_ERROR) : CHIP_ERROR_INVALID_INTEGER_VALUE;
    }

    return (it->referenceCount > 0) ? (it->referenceCount--, CHIP_NO_ERROR) : CHIP_ERROR_INVALID_INTEGER_VALUE;
}

CHIP_ERROR CameraAVStreamMgmtServer::UpdateSnapshotStreamRefCount(uint16_t snapshotStreamId, bool shouldIncrement)
{
    auto it = std::find_if(
        mAllocatedSnapshotStreams.begin(), mAllocatedSnapshotStreams.end(),
        [snapshotStreamId](const SnapshotStreamStruct & sStream) { return sStream.snapshotStreamID == snapshotStreamId; });

    if (it == mAllocatedSnapshotStreams.end())
    {
        return CHIP_ERROR_NOT_FOUND;
    }

    if (shouldIncrement)
    {
        return (it->referenceCount < UINT8_MAX) ? (it->referenceCount++, CHIP_NO_ERROR) : CHIP_ERROR_INVALID_INTEGER_VALUE;
    }

    return (it->referenceCount > 0) ? (it->referenceCount--, CHIP_NO_ERROR) : CHIP_ERROR_INVALID_INTEGER_VALUE;
}

// AttributeAccessInterface
CHIP_ERROR CameraAVStreamMgmtServer::Read(const ConcreteReadAttributePath & aPath, AttributeValueEncoder & aEncoder)
{
    VerifyOrDie(aPath.mClusterId == CameraAvStreamManagement::Id);
    ChipLogProgress(Zcl, "Camera AVStream Management[ep=%d]: Reading", mEndpointId);

    switch (aPath.mAttributeId)
    {
    case FeatureMap::Id:
        ReturnErrorOnFailure(aEncoder.Encode(mFeatures));
        break;
    case MaxConcurrentEncoders::Id:
        VerifyOrReturnError(HasFeature(Feature::kVideo), CHIP_IM_GLOBAL_STATUS(UnsupportedAttribute),
                            ChipLogError(Zcl,
                                         "CameraAVStreamMgmt[ep=%d]: can not get MaxConcurrentEncoders, feature is not supported",
                                         mEndpointId));

        ReturnErrorOnFailure(aEncoder.Encode(mMaxConcurrentEncoders));
        break;
    case MaxEncodedPixelRate::Id:
        VerifyOrReturnError(
            HasFeature(Feature::kVideo), CHIP_IM_GLOBAL_STATUS(UnsupportedAttribute),
            ChipLogError(Zcl, "CameraAVStreamMgmt[ep=%d]: can not get MaxEncodedPixelRate, feature is not supported", mEndpointId));

        ReturnErrorOnFailure(aEncoder.Encode(mMaxEncodedPixelRate));
        break;
    case VideoSensorParams::Id:
        VerifyOrReturnError(
            HasFeature(Feature::kVideo), CHIP_IM_GLOBAL_STATUS(UnsupportedAttribute),
            ChipLogError(Zcl, "CameraAVStreamMgmt[ep=%d]: can not get VideoSensorParams, feature is not supported", mEndpointId));

        ReturnErrorOnFailure(aEncoder.Encode(mVideoSensorParams));
        break;
    case NightVisionUsesInfrared::Id:
        VerifyOrReturnError(HasFeature(Feature::kNightVision), CHIP_IM_GLOBAL_STATUS(UnsupportedAttribute),
                            ChipLogError(Zcl,
                                         "CameraAVStreamMgmt[ep=%d]: can not get NightVisionUsesInfrared, feature is not supported",
                                         mEndpointId));
        ReturnErrorOnFailure(aEncoder.Encode(mNightVisionUsesInfrared));
        break;
    case MinViewportResolution::Id:
        VerifyOrReturnError(HasFeature(Feature::kVideo), CHIP_IM_GLOBAL_STATUS(UnsupportedAttribute),
                            ChipLogError(Zcl,
                                         "CameraAVStreamMgmt[ep=%d]: can not get MinViewportResolution, feature is not supported",
                                         mEndpointId));
        ReturnErrorOnFailure(aEncoder.Encode(mMinViewPortResolution));
        break;
    case RateDistortionTradeOffPoints::Id:
        VerifyOrReturnError(
            HasFeature(Feature::kVideo), CHIP_IM_GLOBAL_STATUS(UnsupportedAttribute),
            ChipLogError(Zcl, "CameraAVStreamMgmt[ep=%d]: can not get RateDistortionTradeOffPoints, feature is not supported",
                         mEndpointId));
        ReturnErrorOnFailure(aEncoder.EncodeList(
            [this](const auto & encoder) -> CHIP_ERROR { return this->ReadAndEncodeRateDistortionTradeOffPoints(encoder); }));
        break;
    case MaxContentBufferSize::Id:
        ReturnErrorOnFailure(aEncoder.Encode(mMaxContentBufferSize));
        break;
    case MicrophoneCapabilities::Id:
        VerifyOrReturnError(HasFeature(Feature::kAudio), CHIP_IM_GLOBAL_STATUS(UnsupportedAttribute),
                            ChipLogError(Zcl,
                                         "CameraAVStreamMgmt[ep=%d]: can not get MicrophoneCapabilities, feature is not supported",
                                         mEndpointId));
        ReturnErrorOnFailure(aEncoder.Encode(mMicrophoneCapabilities));
        break;
    case SpeakerCapabilities::Id:
        VerifyOrReturnError(
            HasFeature(Feature::kSpeaker), CHIP_IM_GLOBAL_STATUS(UnsupportedAttribute),
            ChipLogError(Zcl, "CameraAVStreamMgmt[ep=%d]: can not get SpeakerCapabilities, feature is not supported", mEndpointId));
        ReturnErrorOnFailure(aEncoder.Encode(mSpeakerCapabilities));
        break;
    case TwoWayTalkSupport::Id:
        VerifyOrReturnError(
            HasFeature(Feature::kSpeaker), CHIP_IM_GLOBAL_STATUS(UnsupportedAttribute),
            ChipLogError(Zcl, "CameraAVStreamMgmt[ep=%d]: can not get TwoWayTalkSupport, feature is not supported", mEndpointId));
        ReturnErrorOnFailure(aEncoder.Encode(mTwoWayTalkSupport));
        break;
    case SnapshotCapabilities::Id:
        VerifyOrReturnError(HasFeature(Feature::kSnapshot), CHIP_IM_GLOBAL_STATUS(UnsupportedAttribute),
                            ChipLogError(Zcl,
                                         "CameraAVStreamMgmt[ep=%d]: can not get SnapshotCapabilities, feature is not supported",
                                         mEndpointId));
        ReturnErrorOnFailure(aEncoder.EncodeList(
            [this](const auto & encoder) -> CHIP_ERROR { return this->ReadAndEncodeSnapshotCapabilities(encoder); }));
        break;
    case MaxNetworkBandwidth::Id:
        ReturnErrorOnFailure(aEncoder.Encode(mMaxNetworkBandwidth));
        break;
    case CurrentFrameRate::Id:
        VerifyOrReturnError(
            HasFeature(Feature::kVideo), CHIP_IM_GLOBAL_STATUS(UnsupportedAttribute),
            ChipLogError(Zcl, "CameraAVStreamMgmt[ep=%d]: can not get CurrentFrameRate, feature is not supported", mEndpointId));
        ReturnErrorOnFailure(aEncoder.Encode(mCurrentFrameRate));
        break;
    case HDRModeEnabled::Id:
        VerifyOrReturnError(
            HasFeature(Feature::kHighDynamicRange), CHIP_IM_GLOBAL_STATUS(UnsupportedAttribute),
            ChipLogError(Zcl, "CameraAVStreamMgmt[ep=%d]: can not get HDRModeEnabled, feature is not supported", mEndpointId));
        ReturnErrorOnFailure(aEncoder.Encode(mHDRModeEnabled));
        break;
    case SupportedStreamUsages::Id:
        ReturnErrorOnFailure(aEncoder.EncodeList(
            [this](const auto & encoder) -> CHIP_ERROR { return this->ReadAndEncodeSupportedStreamUsages(encoder); }));
        break;
    case AllocatedVideoStreams::Id:
        VerifyOrReturnError(HasFeature(Feature::kVideo), CHIP_IM_GLOBAL_STATUS(UnsupportedAttribute),
                            ChipLogError(Zcl,
                                         "CameraAVStreamMgmt[ep=%d]: can not get AllocatedVideoStreams, feature is not supported",
                                         mEndpointId));

        ReturnErrorOnFailure(aEncoder.EncodeList(
            [this](const auto & encoder) -> CHIP_ERROR { return this->ReadAndEncodeAllocatedVideoStreams(encoder); }));
        break;
    case AllocatedAudioStreams::Id:
        VerifyOrReturnError(HasFeature(Feature::kAudio), CHIP_IM_GLOBAL_STATUS(UnsupportedAttribute),
                            ChipLogError(Zcl,
                                         "CameraAVStreamMgmt[ep=%d]: can not get AllocatedAudioStreams, feature is not supported",
                                         mEndpointId));

        ReturnErrorOnFailure(aEncoder.EncodeList(
            [this](const auto & encoder) -> CHIP_ERROR { return this->ReadAndEncodeAllocatedAudioStreams(encoder); }));
        break;
    case AllocatedSnapshotStreams::Id:
        VerifyOrReturnError(
            HasFeature(Feature::kSnapshot), CHIP_IM_GLOBAL_STATUS(UnsupportedAttribute),
            ChipLogError(Zcl, "CameraAVStreamMgmt[ep=%d]: can not get AllocatedSnapshotStreams, feature is not supported",
                         mEndpointId));

        ReturnErrorOnFailure(aEncoder.EncodeList(
            [this](const auto & encoder) -> CHIP_ERROR { return this->ReadAndEncodeAllocatedSnapshotStreams(encoder); }));
        break;
    case StreamUsagePriorities::Id:
        ReturnErrorOnFailure(aEncoder.EncodeList(
            [this](const auto & encoder) -> CHIP_ERROR { return this->ReadAndEncodeStreamUsagePriorities(encoder); }));
        break;
    case SoftRecordingPrivacyModeEnabled::Id:
        VerifyOrReturnError(
            HasFeature(Feature::kPrivacy), CHIP_IM_GLOBAL_STATUS(UnsupportedAttribute),
            ChipLogError(Zcl, "CameraAVStreamMgmt[ep=%d]: can not get SoftRecordingPrivacyModeEnabled, feature is not supported",
                         mEndpointId));
        ReturnErrorOnFailure(aEncoder.Encode(mSoftRecordingPrivacyModeEnabled));
        break;
    case SoftLivestreamPrivacyModeEnabled::Id:
        VerifyOrReturnError(
            HasFeature(Feature::kPrivacy), CHIP_IM_GLOBAL_STATUS(UnsupportedAttribute),
            ChipLogError(Zcl, "CameraAVStreamMgmt[ep=%d]: can not get SoftLivestreamPrivacyModeEnabled, feature is not supported",
                         mEndpointId));
        ReturnErrorOnFailure(aEncoder.Encode(mSoftLivestreamPrivacyModeEnabled));
        break;
    case HardPrivacyModeOn::Id:
        VerifyOrReturnError(
            SupportsOptAttr(OptionalAttribute::kHardPrivacyModeOn), CHIP_IM_GLOBAL_STATUS(UnsupportedAttribute),
            ChipLogError(Zcl, "CameraAVStreamMgmt[ep=%d]: can not get HardPrivacyModeOn, attribute is not supported", mEndpointId));
        ReturnErrorOnFailure(aEncoder.Encode(mHardPrivacyModeOn));
        break;
    case NightVision::Id:
        VerifyOrReturnError(
            HasFeature(Feature::kNightVision), CHIP_IM_GLOBAL_STATUS(UnsupportedAttribute),
            ChipLogError(Zcl, "CameraAVStreamMgmt[ep=%d]: can not get NightVision, attribute is not supported", mEndpointId));
        ReturnErrorOnFailure(aEncoder.Encode(mNightVision));
        break;
    case NightVisionIllum::Id:
        VerifyOrReturnError(
            SupportsOptAttr(OptionalAttribute::kNightVisionIllum), CHIP_IM_GLOBAL_STATUS(UnsupportedAttribute),
            ChipLogError(Zcl, "CameraAVStreamMgmt[ep=%d]: can not get NightVisionIllumination, attribute is not supported",
                         mEndpointId));
        ReturnErrorOnFailure(aEncoder.Encode(mNightVisionIllum));
        break;
    case Viewport::Id:
        VerifyOrReturnError(
            HasFeature(Feature::kVideo), CHIP_IM_GLOBAL_STATUS(UnsupportedAttribute),
            ChipLogError(Zcl, "CameraAVStreamMgmt[ep=%d]: can not get Viewport, feature is not supported", mEndpointId));
        ReturnErrorOnFailure(aEncoder.Encode(mViewport));
        break;
    case SpeakerMuted::Id:
        VerifyOrReturnError(
            HasFeature(Feature::kSpeaker), CHIP_IM_GLOBAL_STATUS(UnsupportedAttribute),
            ChipLogError(Zcl, "CameraAVStreamMgmt[ep=%d]: can not get SpeakerMuted, feature is not supported", mEndpointId));
        ReturnErrorOnFailure(aEncoder.Encode(mSpeakerMuted));
        break;
    case SpeakerVolumeLevel::Id:
        VerifyOrReturnError(
            HasFeature(Feature::kSpeaker), CHIP_IM_GLOBAL_STATUS(UnsupportedAttribute),
            ChipLogError(Zcl, "CameraAVStreamMgmt[ep=%d]: can not get SpeakerVolumeLevel, feature is not supported", mEndpointId));
        ReturnErrorOnFailure(aEncoder.Encode(mSpeakerVolumeLevel));
        break;
    case SpeakerMaxLevel::Id:
        VerifyOrReturnError(
            HasFeature(Feature::kSpeaker), CHIP_IM_GLOBAL_STATUS(UnsupportedAttribute),
            ChipLogError(Zcl, "CameraAVStreamMgmt[ep=%d]: can not get SpeakerMaxLevel, feature is not supported", mEndpointId));
        ReturnErrorOnFailure(aEncoder.Encode(mSpeakerMaxLevel));
        break;
    case SpeakerMinLevel::Id:
        VerifyOrReturnError(
            HasFeature(Feature::kSpeaker), CHIP_IM_GLOBAL_STATUS(UnsupportedAttribute),
            ChipLogError(Zcl, "CameraAVStreamMgmt[ep=%d]: can not get SpeakerMinLevel, feature is not supported", mEndpointId));
        ReturnErrorOnFailure(aEncoder.Encode(mSpeakerMinLevel));
        break;
    case MicrophoneMuted::Id:
        VerifyOrReturnError(
            HasFeature(Feature::kAudio), CHIP_IM_GLOBAL_STATUS(UnsupportedAttribute),
            ChipLogError(Zcl, "CameraAVStreamMgmt[ep=%d]: can not get MicrophoneMuted, feature is not supported", mEndpointId));
        ReturnErrorOnFailure(aEncoder.Encode(mMicrophoneMuted));
        break;
    case MicrophoneVolumeLevel::Id:
        VerifyOrReturnError(HasFeature(Feature::kAudio), CHIP_IM_GLOBAL_STATUS(UnsupportedAttribute),
                            ChipLogError(Zcl,
                                         "CameraAVStreamMgmt[ep=%d]: can not get MicrophoneVolumeLevel, feature is not supported",
                                         mEndpointId));
        ReturnErrorOnFailure(aEncoder.Encode(mMicrophoneVolumeLevel));
        break;
    case MicrophoneMaxLevel::Id:
        VerifyOrReturnError(
            HasFeature(Feature::kAudio), CHIP_IM_GLOBAL_STATUS(UnsupportedAttribute),
            ChipLogError(Zcl, "CameraAVStreamMgmt[ep=%d]: can not get MicrophoneMaxLevel, feature is not supported", mEndpointId));
        ReturnErrorOnFailure(aEncoder.Encode(mMicrophoneMaxLevel));
        break;
    case MicrophoneMinLevel::Id:
        VerifyOrReturnError(
            HasFeature(Feature::kAudio), CHIP_IM_GLOBAL_STATUS(UnsupportedAttribute),
            ChipLogError(Zcl, "CameraAVStreamMgmt[ep=%d]: can not get MicrophoneMinLevel, feature is not supported", mEndpointId));
        ReturnErrorOnFailure(aEncoder.Encode(mMicrophoneMinLevel));
        break;
    case MicrophoneAGCEnabled::Id:
        VerifyOrReturnError(SupportsOptAttr(OptionalAttribute::kMicrophoneAGCEnabled), CHIP_IM_GLOBAL_STATUS(UnsupportedAttribute),
                            ChipLogError(Zcl,
                                         "CameraAVStreamMgmt[ep=%d]: can not get MicrophoneAGCEnabled, feature is not supported",
                                         mEndpointId));
        ReturnErrorOnFailure(aEncoder.Encode(mMicrophoneAGCEnabled));
        break;
    case ImageRotation::Id:
        VerifyOrReturnError(
            SupportsOptAttr(OptionalAttribute::kImageRotation), CHIP_IM_GLOBAL_STATUS(UnsupportedAttribute),
            ChipLogError(Zcl, "CameraAVStreamMgmt[ep=%d]: can not get ImageRotation, attribute is not supported", mEndpointId));
        ReturnErrorOnFailure(aEncoder.Encode(mImageRotation));
        break;
    case ImageFlipHorizontal::Id:
        VerifyOrReturnError(SupportsOptAttr(OptionalAttribute::kImageFlipHorizontal), CHIP_IM_GLOBAL_STATUS(UnsupportedAttribute),
                            ChipLogError(Zcl,
                                         "CameraAVStreamMgmt[ep=%d]: can not get ImageFlipHorizontal, attribute is not supported",
                                         mEndpointId));
        ReturnErrorOnFailure(aEncoder.Encode(mImageFlipHorizontal));
        break;
    case ImageFlipVertical::Id:
        VerifyOrReturnError(SupportsOptAttr(OptionalAttribute::kImageFlipVertical), CHIP_IM_GLOBAL_STATUS(UnsupportedAttribute),
                            ChipLogError(Zcl,
                                         "CameraAVStreamMgmt[ep=%d]: can not get ImageFlipHorizontal, attribute is not supported",
                                         mEndpointId));
        ReturnErrorOnFailure(aEncoder.Encode(mImageFlipVertical));
        break;
    case LocalVideoRecordingEnabled::Id:
        VerifyOrReturnError(
            HasFeature(Feature::kVideo) && HasFeature(Feature::kLocalStorage), CHIP_IM_GLOBAL_STATUS(UnsupportedAttribute),
            ChipLogError(Zcl, "CameraAVStreamMgmt[ep=%d]: can not get LocalVideoRecordingEnabled, feature is not supported",
                         mEndpointId));
        ReturnErrorOnFailure(aEncoder.Encode(mLocalVideoRecordingEnabled));
        break;
    case LocalSnapshotRecordingEnabled::Id:
        VerifyOrReturnError(
            HasFeature(Feature::kSnapshot) && HasFeature(Feature::kLocalStorage), CHIP_IM_GLOBAL_STATUS(UnsupportedAttribute),
            ChipLogError(Zcl, "CameraAVStreamMgmt[ep=%d]: can not get LocalSnapshotRecordingEnabled, feature is not supported",
                         mEndpointId));
        ReturnErrorOnFailure(aEncoder.Encode(mLocalSnapshotRecordingEnabled));
        break;
    case StatusLightEnabled::Id:
        VerifyOrReturnError(SupportsOptAttr(OptionalAttribute::kStatusLightEnabled), CHIP_IM_GLOBAL_STATUS(UnsupportedAttribute),
                            ChipLogError(Zcl,
                                         "CameraAVStreamMgmt[ep=%d]: can not get StatusLightEnabled, attribute is not supported",
                                         mEndpointId));
        ReturnErrorOnFailure(aEncoder.Encode(mStatusLightEnabled));
        break;
    case StatusLightBrightness::Id:
        VerifyOrReturnError(SupportsOptAttr(OptionalAttribute::kStatusLightBrightness), CHIP_IM_GLOBAL_STATUS(UnsupportedAttribute),
                            ChipLogError(Zcl,
                                         "CameraAVStreamMgmt[ep=%d]: can not get StatusLightBrightness, attribute is not supported",
                                         mEndpointId));
        ReturnErrorOnFailure(aEncoder.Encode(mStatusLightBrightness));
        break;
    }

    return CHIP_NO_ERROR;
}

CHIP_ERROR CameraAVStreamMgmtServer::Write(const ConcreteDataAttributePath & aPath, AttributeValueDecoder & aDecoder)
{
    VerifyOrDie(aPath.mClusterId == CameraAvStreamManagement::Id);

    switch (aPath.mAttributeId)
    {
    case HDRModeEnabled::Id: {
        VerifyOrReturnError(
            HasFeature(Feature::kHighDynamicRange), CHIP_IM_GLOBAL_STATUS(UnsupportedAttribute),
            ChipLogError(Zcl, "CameraAVStreamMgmt[ep=%d]: can not set HDRModeEnabled, feature is not supported", mEndpointId));

        bool hdrModeEnabled;
        ReturnErrorOnFailure(aDecoder.Decode(hdrModeEnabled));
        return SetHDRModeEnabled(hdrModeEnabled);
    }
    case SoftRecordingPrivacyModeEnabled::Id: {
        VerifyOrReturnError(
            HasFeature(Feature::kPrivacy), CHIP_IM_GLOBAL_STATUS(UnsupportedAttribute),
            ChipLogError(Zcl, "CameraAVStreamMgmt[ep=%d]: can not set SoftRecordingPrivacyModeEnabled, feature is not supported",
                         mEndpointId));

        bool softRecPrivModeEnabled;
        ReturnErrorOnFailure(aDecoder.Decode(softRecPrivModeEnabled));
        return SetSoftRecordingPrivacyModeEnabled(softRecPrivModeEnabled);
    }
    case SoftLivestreamPrivacyModeEnabled::Id: {
        VerifyOrReturnError(
            HasFeature(Feature::kPrivacy), CHIP_IM_GLOBAL_STATUS(UnsupportedAttribute),
            ChipLogError(Zcl, "CameraAVStreamMgmt[ep=%d]: can not set SoftLivestreamPrivacyModeEnabled, feature is not supported",
                         mEndpointId));

        bool softLivestreamPrivModeEnabled;
        ReturnErrorOnFailure(aDecoder.Decode(softLivestreamPrivModeEnabled));
        return SetSoftLivestreamPrivacyModeEnabled(softLivestreamPrivModeEnabled);
    }
    case NightVision::Id: {
        VerifyOrReturnError(
            HasFeature(Feature::kNightVision), CHIP_IM_GLOBAL_STATUS(UnsupportedAttribute),
            ChipLogError(Zcl, "CameraAVStreamMgmt[ep=%d]: can not set NightVision, feature is not supported", mEndpointId));

        TriStateAutoEnum nightVision;
        ReturnErrorOnFailure(aDecoder.Decode(nightVision));
        return SetNightVision(nightVision);
    }
    case NightVisionIllum::Id: {
        VerifyOrReturnError(SupportsOptAttr(OptionalAttribute::kNightVisionIllum), CHIP_IM_GLOBAL_STATUS(UnsupportedAttribute),
                            ChipLogError(Zcl,
                                         "CameraAVStreamMgmt[ep=%d]: can not set NightVisionIllumination, feature is not supported",
                                         mEndpointId));

        TriStateAutoEnum nightVisionIllum;
        ReturnErrorOnFailure(aDecoder.Decode(nightVisionIllum));
        return SetNightVisionIllum(nightVisionIllum);
    }
    case Viewport::Id: {
        VerifyOrReturnError(
            HasFeature(Feature::kVideo), CHIP_IM_GLOBAL_STATUS(UnsupportedAttribute),
            ChipLogError(Zcl, "CameraAVStreamMgmt[ep=%d]: can not set Viewport, feature is not supported", mEndpointId));
        Globals::Structs::ViewportStruct::Type viewPort;
        ReturnErrorOnFailure(aDecoder.Decode(viewPort));
        return SetViewport(viewPort);
    }
    case SpeakerMuted::Id: {
        VerifyOrReturnError(
            HasFeature(Feature::kSpeaker), CHIP_IM_GLOBAL_STATUS(UnsupportedAttribute),
            ChipLogError(Zcl, "CameraAVStreamMgmt[ep=%d]: can not set SpeakerMuted, feature is not supported", mEndpointId));
        bool speakerMuted;
        ReturnErrorOnFailure(aDecoder.Decode(speakerMuted));
        return SetSpeakerMuted(speakerMuted);
    }
    case SpeakerVolumeLevel::Id: {
        VerifyOrReturnError(
            HasFeature(Feature::kSpeaker), CHIP_IM_GLOBAL_STATUS(UnsupportedAttribute),
            ChipLogError(Zcl, "CameraAVStreamMgmt[ep=%d]: can not set SpeakerVolumeLevel, feature is not supported", mEndpointId));
        uint8_t speakerVolLevel;
        ReturnErrorOnFailure(aDecoder.Decode(speakerVolLevel));
        return SetSpeakerVolumeLevel(speakerVolLevel);
    }
    case MicrophoneMuted::Id: {
        VerifyOrReturnError(
            HasFeature(Feature::kAudio), CHIP_IM_GLOBAL_STATUS(UnsupportedAttribute),
            ChipLogError(Zcl, "CameraAVStreamMgmt[ep=%d]: can not set MicrophoneMuted, feature is not supported", mEndpointId));
        bool micMuted;
        ReturnErrorOnFailure(aDecoder.Decode(micMuted));
        return SetMicrophoneMuted(micMuted);
    }
    case MicrophoneVolumeLevel::Id: {
        VerifyOrReturnError(HasFeature(Feature::kAudio), CHIP_IM_GLOBAL_STATUS(UnsupportedAttribute),
                            ChipLogError(Zcl,
                                         "CameraAVStreamMgmt[ep=%d]: can not set MicrophoneVolumeLevel, feature is not supported",
                                         mEndpointId));
        uint8_t micVolLevel;
        ReturnErrorOnFailure(aDecoder.Decode(micVolLevel));
        return SetMicrophoneVolumeLevel(micVolLevel);
    }
    case MicrophoneAGCEnabled::Id: {
        VerifyOrReturnError(SupportsOptAttr(OptionalAttribute::kMicrophoneAGCEnabled), CHIP_IM_GLOBAL_STATUS(UnsupportedAttribute),
                            ChipLogError(Zcl,
                                         "CameraAVStreamMgmt[ep=%d]: can not set MicrophoneAGCEnabled, feature is not supported",
                                         mEndpointId));
        bool micAGCEnabled;
        ReturnErrorOnFailure(aDecoder.Decode(micAGCEnabled));
        return SetMicrophoneAGCEnabled(micAGCEnabled);
    }
    case ImageRotation::Id: {
        VerifyOrReturnError(
            SupportsOptAttr(OptionalAttribute::kImageRotation), CHIP_IM_GLOBAL_STATUS(UnsupportedAttribute),
            ChipLogError(Zcl, "CameraAVStreamMgmt[ep=%d]: can not set ImageRotation, feature is not supported", mEndpointId));
        uint16_t imageRotation;
        ReturnErrorOnFailure(aDecoder.Decode(imageRotation));
        return SetImageRotation(imageRotation);
    }
    case ImageFlipHorizontal::Id: {
        VerifyOrReturnError(
            SupportsOptAttr(OptionalAttribute::kImageFlipHorizontal), CHIP_IM_GLOBAL_STATUS(UnsupportedAttribute),
            ChipLogError(Zcl, "CameraAVStreamMgmt[ep=%d]: can not set ImageFlipHorizontal, feature is not supported", mEndpointId));
        bool imageFlipHorizontal;
        ReturnErrorOnFailure(aDecoder.Decode(imageFlipHorizontal));
        return SetImageFlipHorizontal(imageFlipHorizontal);
    }
    case ImageFlipVertical::Id: {
        VerifyOrReturnError(
            SupportsOptAttr(OptionalAttribute::kImageFlipVertical), CHIP_IM_GLOBAL_STATUS(UnsupportedAttribute),
            ChipLogError(Zcl, "CameraAVStreamMgmt[ep=%d]: can not set ImageFlipVertical, feature is not supported", mEndpointId));
        bool imageFlipVertical;
        ReturnErrorOnFailure(aDecoder.Decode(imageFlipVertical));
        return SetImageFlipVertical(imageFlipVertical);
    }
    case LocalVideoRecordingEnabled::Id: {
        VerifyOrReturnError(
            HasFeature(Feature::kVideo) && HasFeature(Feature::kLocalStorage), CHIP_IM_GLOBAL_STATUS(UnsupportedAttribute),
            ChipLogError(Zcl, "CameraAVStreamMgmt[ep=%d]: can not set LocalVideoRecordingEnabled, feature is not supported",
                         mEndpointId));
        bool localVidRecEnabled;
        ReturnErrorOnFailure(aDecoder.Decode(localVidRecEnabled));
        return SetLocalVideoRecordingEnabled(localVidRecEnabled);
    }
    case LocalSnapshotRecordingEnabled::Id: {
        VerifyOrReturnError(
            HasFeature(Feature::kSnapshot) && HasFeature(Feature::kLocalStorage), CHIP_IM_GLOBAL_STATUS(UnsupportedAttribute),
            ChipLogError(Zcl, "CameraAVStreamMgmt[ep=%d]: can not set LocalSnapshotRecordingEnabled, feature is not supported",
                         mEndpointId));
        bool localSnapshotRecEnabled;
        ReturnErrorOnFailure(aDecoder.Decode(localSnapshotRecEnabled));
        return SetLocalSnapshotRecordingEnabled(localSnapshotRecEnabled);
    }
    case StatusLightEnabled::Id: {
        VerifyOrReturnError(
            SupportsOptAttr(OptionalAttribute::kStatusLightEnabled), CHIP_IM_GLOBAL_STATUS(UnsupportedAttribute),
            ChipLogError(Zcl, "CameraAVStreamMgmt[ep=%d]: can not set StatusLightEnabled, feature is not supported", mEndpointId));
        bool statusLightEnabled;
        ReturnErrorOnFailure(aDecoder.Decode(statusLightEnabled));
        return SetStatusLightEnabled(statusLightEnabled);
    }
    case StatusLightBrightness::Id: {
        VerifyOrReturnError(SupportsOptAttr(OptionalAttribute::kStatusLightBrightness), CHIP_IM_GLOBAL_STATUS(UnsupportedAttribute),
                            ChipLogError(Zcl,
                                         "CameraAVStreamMgmt[ep=%d]: can not set StatusLightBrightness, feature is not supported",
                                         mEndpointId));
        Globals::ThreeLevelAutoEnum statusLightBrightness;
        ReturnErrorOnFailure(aDecoder.Decode(statusLightBrightness));
        return SetStatusLightBrightness(statusLightBrightness);
    }

    default:
        // Unknown attribute
        return CHIP_IM_GLOBAL_STATUS(UnsupportedAttribute);
    }
}

void CameraAVStreamMgmtServer::ModifyVideoStream(const uint16_t streamID, const Optional<bool> waterMarkEnabled,
                                                 const Optional<bool> osdEnabled)
{
    for (VideoStreamStruct & stream : mAllocatedVideoStreams)
    {
        if (stream.videoStreamID == streamID)
        {
            if (waterMarkEnabled.HasValue())
            {
                stream.watermarkEnabled = waterMarkEnabled;
            }
            if (osdEnabled.HasValue())
            {
                stream.OSDEnabled = osdEnabled;
            }
            ChipLogError(Camera, "Modified video stream with ID: %d", streamID);
            return;
        }
    }
}

void CameraAVStreamMgmtServer::ModifySnapshotStream(const uint16_t streamID, const Optional<bool> waterMarkEnabled,
                                                    const Optional<bool> osdEnabled)
{
    for (SnapshotStreamStruct & stream : mAllocatedSnapshotStreams)
    {
        if (stream.snapshotStreamID == streamID)
        {
            if (waterMarkEnabled.HasValue())
            {
                stream.watermarkEnabled = waterMarkEnabled;
            }
            if (osdEnabled.HasValue())
            {
                stream.OSDEnabled = osdEnabled;
            }
            ChipLogError(Camera, "Modified snapshot stream with ID: %d", streamID);
            return;
        }
    }
}

CHIP_ERROR CameraAVStreamMgmtServer::SetCurrentFrameRate(uint16_t aCurrentFrameRate)
{
    return SetAttributeIfDifferent(mCurrentFrameRate, aCurrentFrameRate, Attributes::CurrentFrameRate::Id,
                                   /* shouldPersist = */ false);
}

CHIP_ERROR CameraAVStreamMgmtServer::SetHDRModeEnabled(bool aHDRModeEnabled)
{
    return SetAttributeIfDifferent(mHDRModeEnabled, aHDRModeEnabled, Attributes::HDRModeEnabled::Id);
}

CHIP_ERROR CameraAVStreamMgmtServer::SetSoftRecordingPrivacyModeEnabled(bool aSoftRecordingPrivacyModeEnabled)
{
    return SetAttributeIfDifferent(mSoftRecordingPrivacyModeEnabled, aSoftRecordingPrivacyModeEnabled,
                                   Attributes::SoftRecordingPrivacyModeEnabled::Id);
}

CHIP_ERROR CameraAVStreamMgmtServer::SetSoftLivestreamPrivacyModeEnabled(bool aSoftLivestreamPrivacyModeEnabled)
{
    return SetAttributeIfDifferent(mSoftLivestreamPrivacyModeEnabled, aSoftLivestreamPrivacyModeEnabled,
                                   Attributes::SoftLivestreamPrivacyModeEnabled::Id);
}

CHIP_ERROR CameraAVStreamMgmtServer::SetHardPrivacyModeOn(bool aHardPrivacyModeOn)
{
    return SetAttributeIfDifferent(mHardPrivacyModeOn, aHardPrivacyModeOn, Attributes::HardPrivacyModeOn::Id,
                                   /* shouldPersist = */ false);
}

CHIP_ERROR CameraAVStreamMgmtServer::SetNightVision(TriStateAutoEnum aNightVision)
{
    if (mNightVision != aNightVision)
    {
        mNightVision = aNightVision;
        auto path    = ConcreteAttributePath(mEndpointId, CameraAvStreamManagement::Id, Attributes::NightVision::Id);
        ReturnErrorOnFailure(GetSafeAttributePersistenceProvider()->WriteScalarValue(path, to_underlying(mNightVision)));
        mDelegate.OnAttributeChanged(Attributes::NightVision::Id);
        MatterReportingAttributeChangeCallback(path);
    }
    return CHIP_NO_ERROR;
}

CHIP_ERROR CameraAVStreamMgmtServer::SetNightVisionIllum(TriStateAutoEnum aNightVisionIllum)
{
    if (mNightVisionIllum != aNightVisionIllum)
    {
        mNightVisionIllum = aNightVisionIllum;
        auto path         = ConcreteAttributePath(mEndpointId, CameraAvStreamManagement::Id, Attributes::NightVisionIllum::Id);
        ReturnErrorOnFailure(GetSafeAttributePersistenceProvider()->WriteScalarValue(path, to_underlying(mNightVisionIllum)));
        mDelegate.OnAttributeChanged(Attributes::NightVisionIllum::Id);
        MatterReportingAttributeChangeCallback(path);
    }
    return CHIP_NO_ERROR;
}

CHIP_ERROR CameraAVStreamMgmtServer::SetViewport(const Globals::Structs::ViewportStruct::Type & aViewport)
{
    // The following validation steps are required
    // 1. the new viewport is not larger than the sensor max
    // 2. the new viewport is not snaller than the sensor min
    // 3. the new viewport has the same aspect ratio as the sensor
    //
    uint16_t requestedWidth  = static_cast<uint16_t>(aViewport.x2 - aViewport.x1);
    uint16_t requestedHeight = static_cast<uint16_t>(aViewport.y2 - aViewport.y1);
    if ((requestedWidth < mMinViewPortResolution.width) || (requestedHeight < mMinViewPortResolution.height) ||
        (requestedWidth > mVideoSensorParams.sensorWidth) || (requestedHeight > mVideoSensorParams.sensorHeight))
    {
        ChipLogError(Zcl, "CameraAVStreamMgmt[ep=%d]: SetViewport with invalid viewport dimensions", mEndpointId);
        return CHIP_IM_GLOBAL_STATUS(ConstraintError);
    }

    // Get the ARs to no more than 2DP.  Otherwise you get mismatches e.g. 16:9 ratio calculation for 480p isn't the same as
    // 1080p beyond 2DP.
    float requestedAR = floorf((static_cast<float>(requestedWidth) / requestedHeight) * 100) / 100;
    float deviceAR    = floorf((static_cast<float>(mVideoSensorParams.sensorWidth) / mVideoSensorParams.sensorHeight) * 100) / 100;

    // Ensure that the aspect ration of the viewport matches the aspect ratio of the sensor
    if (requestedAR != deviceAR)
    {
        ChipLogError(Zcl, "CameraAVStreamMgmt[ep=%d]: SetViewport with mismatching aspect ratio.", mEndpointId);
        return CHIP_IM_GLOBAL_STATUS(ConstraintError);
    }
    mViewport = aViewport;

    StoreViewport(mViewport);
    mDelegate.OnAttributeChanged(Attributes::Viewport::Id);
    auto path = ConcreteAttributePath(mEndpointId, CameraAvStreamManagement::Id, Attributes::Viewport::Id);
    MatterReportingAttributeChangeCallback(path);

    return CHIP_NO_ERROR;
}

CHIP_ERROR CameraAVStreamMgmtServer::SetSpeakerMuted(bool aSpeakerMuted)
{
    return SetAttributeIfDifferent(mSpeakerMuted, aSpeakerMuted, Attributes::SpeakerMuted::Id);
}

CHIP_ERROR CameraAVStreamMgmtServer::SetSpeakerVolumeLevel(uint8_t aSpeakerVolumeLevel)
{
    if (aSpeakerVolumeLevel < mSpeakerMinLevel || aSpeakerVolumeLevel > mSpeakerMaxLevel)
    {
        return CHIP_IM_GLOBAL_STATUS(ConstraintError);
    }

    return SetAttributeIfDifferent(mSpeakerVolumeLevel, aSpeakerVolumeLevel, Attributes::SpeakerVolumeLevel::Id);
}

CHIP_ERROR CameraAVStreamMgmtServer::SetSpeakerMaxLevel(uint8_t aSpeakerMaxLevel)
{
    if (aSpeakerMaxLevel < mSpeakerMinLevel || aSpeakerMaxLevel > kMaxSpeakerLevel)
    {
        return CHIP_IM_GLOBAL_STATUS(ConstraintError);
    }

    return SetAttributeIfDifferent(mSpeakerMaxLevel, aSpeakerMaxLevel, Attributes::SpeakerMaxLevel::Id);
}

CHIP_ERROR CameraAVStreamMgmtServer::SetSpeakerMinLevel(uint8_t aSpeakerMinLevel)
{
    if (aSpeakerMinLevel > mSpeakerMaxLevel)
    {
        return CHIP_IM_GLOBAL_STATUS(ConstraintError);
    }

    return SetAttributeIfDifferent(mSpeakerMinLevel, aSpeakerMinLevel, Attributes::SpeakerMinLevel::Id);
}

CHIP_ERROR CameraAVStreamMgmtServer::SetMicrophoneMuted(bool aMicrophoneMuted)
{
    return SetAttributeIfDifferent(mMicrophoneMuted, aMicrophoneMuted, Attributes::MicrophoneMuted::Id);
}

CHIP_ERROR CameraAVStreamMgmtServer::SetMicrophoneVolumeLevel(uint8_t aMicrophoneVolumeLevel)
{
    if (aMicrophoneVolumeLevel < mMicrophoneMinLevel || aMicrophoneVolumeLevel > mMicrophoneMaxLevel)
    {
        return CHIP_IM_GLOBAL_STATUS(ConstraintError);
    }

    return SetAttributeIfDifferent(mMicrophoneVolumeLevel, aMicrophoneVolumeLevel, Attributes::MicrophoneVolumeLevel::Id);
}

CHIP_ERROR CameraAVStreamMgmtServer::SetMicrophoneMaxLevel(uint8_t aMicrophoneMaxLevel)
{
    if (aMicrophoneMaxLevel < mMicrophoneMinLevel || aMicrophoneMaxLevel > kMaxMicrophoneLevel)
    {
        return CHIP_IM_GLOBAL_STATUS(ConstraintError);
    }

    return SetAttributeIfDifferent(mMicrophoneMaxLevel, aMicrophoneMaxLevel, Attributes::MicrophoneMaxLevel::Id);
}

CHIP_ERROR CameraAVStreamMgmtServer::SetMicrophoneMinLevel(uint8_t aMicrophoneMinLevel)
{
    if (aMicrophoneMinLevel > mMicrophoneMaxLevel)
    {
        return CHIP_IM_GLOBAL_STATUS(ConstraintError);
    }

    return SetAttributeIfDifferent(mMicrophoneMinLevel, aMicrophoneMinLevel, Attributes::MicrophoneMinLevel::Id);
}

CHIP_ERROR CameraAVStreamMgmtServer::SetMicrophoneAGCEnabled(bool aMicrophoneAGCEnabled)
{
    return SetAttributeIfDifferent(mMicrophoneAGCEnabled, aMicrophoneAGCEnabled, Attributes::MicrophoneAGCEnabled::Id);
}

CHIP_ERROR CameraAVStreamMgmtServer::SetImageRotation(uint16_t aImageRotation)
{
    if (mImageRotation > kMaxImageRotationDegrees)
    {
        return CHIP_IM_GLOBAL_STATUS(ConstraintError);
    }

    return SetAttributeIfDifferent(mImageRotation, aImageRotation, Attributes::ImageRotation::Id);
}

CHIP_ERROR CameraAVStreamMgmtServer::SetImageFlipHorizontal(bool aImageFlipHorizontal)
{
    return SetAttributeIfDifferent(mImageFlipHorizontal, aImageFlipHorizontal, Attributes::ImageFlipHorizontal::Id);
}

CHIP_ERROR CameraAVStreamMgmtServer::SetImageFlipVertical(bool aImageFlipVertical)
{
    return SetAttributeIfDifferent(mImageFlipVertical, aImageFlipVertical, Attributes::ImageFlipVertical::Id);
}

CHIP_ERROR CameraAVStreamMgmtServer::SetLocalVideoRecordingEnabled(bool aLocalVideoRecordingEnabled)
{
    return SetAttributeIfDifferent(mLocalVideoRecordingEnabled, aLocalVideoRecordingEnabled,
                                   Attributes::LocalVideoRecordingEnabled::Id);
}

CHIP_ERROR CameraAVStreamMgmtServer::SetLocalSnapshotRecordingEnabled(bool aLocalSnapshotRecordingEnabled)
{
    return SetAttributeIfDifferent(mLocalSnapshotRecordingEnabled, aLocalSnapshotRecordingEnabled,
                                   Attributes::LocalSnapshotRecordingEnabled::Id);
}

CHIP_ERROR CameraAVStreamMgmtServer::SetStatusLightEnabled(bool aStatusLightEnabled)
{
    return SetAttributeIfDifferent(mStatusLightEnabled, aStatusLightEnabled, Attributes::StatusLightEnabled::Id);
}

CHIP_ERROR CameraAVStreamMgmtServer::SetStatusLightBrightness(Globals::ThreeLevelAutoEnum aStatusLightBrightness)
{
    if (mStatusLightBrightness != aStatusLightBrightness)
    {
        mStatusLightBrightness = aStatusLightBrightness;
        auto path = ConcreteAttributePath(mEndpointId, CameraAvStreamManagement::Id, Attributes::StatusLightBrightness::Id);
        ReturnErrorOnFailure(GetSafeAttributePersistenceProvider()->WriteScalarValue(path, to_underlying(mStatusLightBrightness)));
        mDelegate.OnAttributeChanged(Attributes::StatusLightBrightness::Id);
        MatterReportingAttributeChangeCallback(path);
    }
    return CHIP_NO_ERROR;
}

void CameraAVStreamMgmtServer::LoadPersistentAttributes()
{
    CHIP_ERROR err = CHIP_NO_ERROR;
    // Load HDR Mode Enabled
    bool storedHDRModeEnabled = false;
    err                       = GetSafeAttributePersistenceProvider()->ReadScalarValue(
        ConcreteAttributePath(mEndpointId, CameraAvStreamManagement::Id, Attributes::HDRModeEnabled::Id), storedHDRModeEnabled);
    if (err == CHIP_NO_ERROR)
    {
        mHDRModeEnabled = storedHDRModeEnabled;
        ChipLogDetail(Zcl, "CameraAVStreamMgmt[ep=%d]: Loaded HDRModeEnabled as %u", mEndpointId, mHDRModeEnabled);
    }
    else
    {
        ChipLogDetail(Zcl, "CameraAVStreamMgmt[ep=%d]: Unable to load the HDRModeEnabled from the KVS. Defaulting to %u",
                      mEndpointId, mHDRModeEnabled);
    }

    // Load AllocatedVideoStreams
    err = mDelegate.LoadAllocatedVideoStreams(mAllocatedVideoStreams);
    if (err != CHIP_NO_ERROR)
    {
        ChipLogDetail(Zcl, "CameraAVStreamMgmt[ep=%d]: Unable to load allocated video streams from the KVS.", mEndpointId);
    }
    // Load AllocatedAudioStreams
    err = mDelegate.LoadAllocatedAudioStreams(mAllocatedAudioStreams);
    if (err != CHIP_NO_ERROR)
    {
        ChipLogDetail(Zcl, "CameraAVStreamMgmt[ep=%d]: Unable to load allocated audio streams from the KVS.", mEndpointId);
    }

    // Load AllocatedSnapshotStreams
    err = mDelegate.LoadAllocatedSnapshotStreams(mAllocatedSnapshotStreams);
    if (err != CHIP_NO_ERROR)
    {
        ChipLogDetail(Zcl, "CameraAVStreamMgmt[ep=%d]: Unable to load allocated snapshot streams from the KVS.", mEndpointId);
    }

    err = LoadStreamUsagePriorities();
    if (err != CHIP_NO_ERROR)
    {
        ChipLogDetail(Zcl, "CameraAVStreamMgmt[ep=%d]: Unable to load the StreamUsagePriorities from the KVS.", mEndpointId);
    }

    // Load SoftRecordingPrivacyModeEnabled
    bool softRecordingPrivacyModeEnabled = false;
    err                                  = GetSafeAttributePersistenceProvider()->ReadScalarValue(
        ConcreteAttributePath(mEndpointId, CameraAvStreamManagement::Id, Attributes::SoftRecordingPrivacyModeEnabled::Id),
        softRecordingPrivacyModeEnabled);
    if (err == CHIP_NO_ERROR)
    {
        mSoftRecordingPrivacyModeEnabled = softRecordingPrivacyModeEnabled;
        ChipLogDetail(Zcl, "CameraAVStreamMgmt[ep=%d]: Loaded SoftRecordingPrivacyModeEnabled as %u", mEndpointId,
                      mSoftRecordingPrivacyModeEnabled);
    }
    else
    {
        ChipLogDetail(
            Zcl, "CameraAVStreamMgmt[ep=%d]: Unable to load the SoftRecordingPrivacyModeEnabled from the KVS. Defaulting to %u",
            mEndpointId, mSoftRecordingPrivacyModeEnabled);
    }

    // Load SoftLivestreamPrivacyModeEnabled
    bool softLivestreamPrivacyModeEnabled = false;
    err                                   = GetSafeAttributePersistenceProvider()->ReadScalarValue(
        ConcreteAttributePath(mEndpointId, CameraAvStreamManagement::Id, Attributes::SoftLivestreamPrivacyModeEnabled::Id),
        softLivestreamPrivacyModeEnabled);
    if (err == CHIP_NO_ERROR)
    {
        mSoftLivestreamPrivacyModeEnabled = softLivestreamPrivacyModeEnabled;
        ChipLogDetail(Zcl, "CameraAVStreamMgmt[ep=%d]: Loaded SoftLivestreamPrivacyModeEnabled as %u", mEndpointId,
                      mSoftLivestreamPrivacyModeEnabled);
    }
    else
    {
        ChipLogDetail(
            Zcl, "CameraAVStreamMgmt[ep=%d]: Unable to load the SoftLivestreamPrivacyModeEnabled from the KVS. Defaulting to %u",
            mEndpointId, mSoftLivestreamPrivacyModeEnabled);
    }

    // Load NightVision
    uint8_t nightVision = 0;
    err                 = GetSafeAttributePersistenceProvider()->ReadScalarValue(
        ConcreteAttributePath(mEndpointId, CameraAvStreamManagement::Id, Attributes::NightVision::Id), nightVision);
    if (err == CHIP_NO_ERROR)
    {
        mNightVision = static_cast<TriStateAutoEnum>(nightVision);
        ChipLogDetail(Zcl, "CameraAVStreamMgmt[ep=%d]: Loaded NightVision as %d", mEndpointId, to_underlying(mNightVision));
    }
    else
    {
        ChipLogDetail(Zcl, "CameraAVStreamMgmt[ep=%d]: Unable to load the NightVision from the KVS. Defaulting to %d", mEndpointId,
                      to_underlying(mNightVision));
    }

    // Load NightVisionIllum
    uint8_t nightVisionIllum = 0;
    err                      = GetSafeAttributePersistenceProvider()->ReadScalarValue(
        ConcreteAttributePath(mEndpointId, CameraAvStreamManagement::Id, Attributes::NightVisionIllum::Id), nightVisionIllum);
    if (err == CHIP_NO_ERROR)
    {
        mNightVisionIllum = static_cast<TriStateAutoEnum>(nightVisionIllum);
        ChipLogDetail(Zcl, "CameraAVStreamMgmt[ep=%d]: Loaded NightVisionIllum as %d", mEndpointId,
                      to_underlying(mNightVisionIllum));
    }
    else
    {
        ChipLogDetail(Zcl, "CameraAVStreamMgmt[ep=%d]: Unable to load the NightVisionIllum from the KVS. Defaulting to %d",
                      mEndpointId, to_underlying(mNightVisionIllum));
    }

    // Load Viewport
    Globals::Structs::ViewportStruct::Type viewport;
    err = LoadViewport(viewport);
    if (err == CHIP_NO_ERROR)
    {
        mViewport = viewport;
        ChipLogDetail(Zcl, "CameraAVStreamMgmt[ep=%d]: Loaded Viewport", mEndpointId);
    }
    else
    {
        ChipLogDetail(Zcl, "CameraAVStreamMgmt[ep=%d]: Unable to load the Viewport from the KVS.", mEndpointId);
    }

    // Load SpeakerMuted
    bool speakerMuted = false;
    err               = GetSafeAttributePersistenceProvider()->ReadScalarValue(
        ConcreteAttributePath(mEndpointId, CameraAvStreamManagement::Id, Attributes::SpeakerMuted::Id), speakerMuted);
    if (err == CHIP_NO_ERROR)
    {
        mSpeakerMuted = speakerMuted;
        ChipLogDetail(Zcl, "CameraAVStreamMgmt[ep=%d]: Loaded SpeakerMuted as %u", mEndpointId, mSpeakerMuted);
    }
    else
    {
        ChipLogDetail(Zcl, "CameraAVStreamMgmt[ep=%d]: Unable to load the SpeakerMuted from the KVS. Defaulting to %u", mEndpointId,
                      mSpeakerMuted);
    }

    // Load SpeakerVolumeLevel
    uint8_t speakerVolumeLevel = 0;
    err                        = GetSafeAttributePersistenceProvider()->ReadScalarValue(
        ConcreteAttributePath(mEndpointId, CameraAvStreamManagement::Id, Attributes::SpeakerVolumeLevel::Id), speakerVolumeLevel);
    if (err == CHIP_NO_ERROR)
    {
        mSpeakerVolumeLevel = speakerVolumeLevel;
        ChipLogDetail(Zcl, "CameraAVStreamMgmt[ep=%d]: Loaded SpeakerVolumeLevel as %u", mEndpointId, mSpeakerVolumeLevel);
    }
    else
    {
        ChipLogDetail(Zcl, "CameraAVStreamMgmt[ep=%d]: Unable to load the SpeakerVolumeLevel from the KVS. Defaulting to %u",
                      mEndpointId, mSpeakerVolumeLevel);
    }

    // Load MicrophoneMuted
    bool microphoneMuted = false;
    err                  = GetSafeAttributePersistenceProvider()->ReadScalarValue(
        ConcreteAttributePath(mEndpointId, CameraAvStreamManagement::Id, Attributes::MicrophoneMuted::Id), microphoneMuted);
    if (err == CHIP_NO_ERROR)
    {
        mMicrophoneMuted = microphoneMuted;
        ChipLogDetail(Zcl, "CameraAVStreamMgmt[ep=%d]: Loaded MicrophoneMuted as %u", mEndpointId, mMicrophoneMuted);
    }
    else
    {
        ChipLogDetail(Zcl, "CameraAVStreamMgmt[ep=%d]: Unable to load the MicrophoneMuted from the KVS. Defaulting to %u",
                      mEndpointId, mMicrophoneMuted);
    }

    // Load MicrophoneVolumeLevel
    uint8_t microphoneVolumeLevel = 0;
    err                           = GetSafeAttributePersistenceProvider()->ReadScalarValue(
        ConcreteAttributePath(mEndpointId, CameraAvStreamManagement::Id, Attributes::MicrophoneVolumeLevel::Id),
        microphoneVolumeLevel);
    if (err == CHIP_NO_ERROR)
    {
        mMicrophoneVolumeLevel = microphoneVolumeLevel;
        ChipLogDetail(Zcl, "CameraAVStreamMgmt[ep=%d]: Loaded MicrophoneVolumeLevel as %u", mEndpointId, mMicrophoneVolumeLevel);
    }
    else
    {
        ChipLogDetail(Zcl, "CameraAVStreamMgmt[ep=%d]: Unable to load the MicrophoneVolumeLevel from the KVS. Defaulting to %u",
                      mEndpointId, mMicrophoneVolumeLevel);
    }

    // Load MicrophoneAGCEnabled
    bool microphoneAGCEnabled = false;
    err                       = GetSafeAttributePersistenceProvider()->ReadScalarValue(
        ConcreteAttributePath(mEndpointId, CameraAvStreamManagement::Id, Attributes::MicrophoneAGCEnabled::Id),
        microphoneAGCEnabled);
    if (err == CHIP_NO_ERROR)
    {
        mMicrophoneAGCEnabled = microphoneAGCEnabled;
        ChipLogDetail(Zcl, "CameraAVStreamMgmt[ep=%d]: Loaded MicrophoneAGCEnabled as %u", mEndpointId, mMicrophoneAGCEnabled);
    }
    else
    {
        ChipLogDetail(Zcl, "CameraAVStreamMgmt[ep=%d]: Unable to load the MicrophoneAGCEnabled from the KVS. Defaulting to %u",
                      mEndpointId, mMicrophoneAGCEnabled);
    }

    // Load ImageRotation
    uint16_t imageRotation = 0;
    err                    = GetSafeAttributePersistenceProvider()->ReadScalarValue(
        ConcreteAttributePath(mEndpointId, CameraAvStreamManagement::Id, Attributes::ImageRotation::Id), imageRotation);
    if (err == CHIP_NO_ERROR)
    {
        mImageRotation = imageRotation;
        ChipLogDetail(Zcl, "CameraAVStreamMgmt[ep=%d]: Loaded ImageRotation as %u", mEndpointId, mImageRotation);
    }
    else
    {
        ChipLogDetail(Zcl, "CameraAVStreamMgmt[ep=%d]: Unable to load the ImageRotation from the KVS. Defaulting to %u",
                      mEndpointId, mImageRotation);
    }

    // Load ImageFlipHorizontal
    bool imageFlipHorizontal = false;
    err                      = GetSafeAttributePersistenceProvider()->ReadScalarValue(
        ConcreteAttributePath(mEndpointId, CameraAvStreamManagement::Id, Attributes::ImageFlipHorizontal::Id), imageFlipHorizontal);
    if (err == CHIP_NO_ERROR)
    {
        mImageFlipHorizontal = imageFlipHorizontal;
        ChipLogDetail(Zcl, "CameraAVStreamMgmt[ep=%d]: Loaded ImageFlipHorizontal as %u", mEndpointId, mImageFlipHorizontal);
    }
    else
    {
        ChipLogDetail(Zcl, "CameraAVStreamMgmt[ep=%d]: Unable to load the ImageFlipHorizontal from the KVS. Defaulting to %u",
                      mEndpointId, mImageFlipHorizontal);
    }

    // Load ImageFlipVertical
    bool imageFlipVertical = false;
    err                    = GetSafeAttributePersistenceProvider()->ReadScalarValue(
        ConcreteAttributePath(mEndpointId, CameraAvStreamManagement::Id, Attributes::ImageFlipVertical::Id), imageFlipVertical);
    if (err == CHIP_NO_ERROR)
    {
        mImageFlipVertical = imageFlipVertical;
        ChipLogDetail(Zcl, "CameraAVStreamMgmt[ep=%d]: Loaded ImageFlipVertical as %u", mEndpointId, mImageFlipVertical);
    }
    else
    {
        ChipLogDetail(Zcl, "CameraAVStreamMgmt[ep=%d]: Unable to load the ImageFlipVertical from the KVS. Defaulting to %u",
                      mEndpointId, mImageFlipVertical);
    }

    // Load LocalVideoRecordingEnabled
    bool localVideoRecordingEnabled = false;
    err                             = GetSafeAttributePersistenceProvider()->ReadScalarValue(
        ConcreteAttributePath(mEndpointId, CameraAvStreamManagement::Id, Attributes::LocalVideoRecordingEnabled::Id),
        localVideoRecordingEnabled);
    if (err == CHIP_NO_ERROR)
    {
        mLocalVideoRecordingEnabled = localVideoRecordingEnabled;
        ChipLogDetail(Zcl, "CameraAVStreamMgmt[ep=%d]: Loaded LocalVideoRecordingEnabled as %u", mEndpointId,
                      mLocalVideoRecordingEnabled);
    }
    else
    {
        ChipLogDetail(Zcl,
                      "CameraAVStreamMgmt[ep=%d]: Unable to load the LocalVideoRecordingEnabled from the KVS. Defaulting to %u",
                      mEndpointId, mLocalVideoRecordingEnabled);
    }

    // Load LocalSnapshotRecordingEnabled
    bool localSnapshotRecordingEnabled = false;
    err                                = GetSafeAttributePersistenceProvider()->ReadScalarValue(
        ConcreteAttributePath(mEndpointId, CameraAvStreamManagement::Id, Attributes::LocalSnapshotRecordingEnabled::Id),
        localSnapshotRecordingEnabled);
    if (err == CHIP_NO_ERROR)
    {
        mLocalSnapshotRecordingEnabled = localSnapshotRecordingEnabled;
        ChipLogDetail(Zcl, "CameraAVStreamMgmt[ep=%d]: Loaded LocalSnapshotRecordingEnabled as %u", mEndpointId,
                      mLocalSnapshotRecordingEnabled);
    }
    else
    {
        ChipLogDetail(Zcl,
                      "CameraAVStreamMgmt[ep=%d]: Unable to load the LocalSnapshotRecordingEnabled from the KVS. Defaulting to %u",
                      mEndpointId, mLocalSnapshotRecordingEnabled);
    }

    // Load StatusLightEnabled
    bool statusLightEnabled = false;
    err                     = GetSafeAttributePersistenceProvider()->ReadScalarValue(
        ConcreteAttributePath(mEndpointId, CameraAvStreamManagement::Id, Attributes::StatusLightEnabled::Id), statusLightEnabled);
    if (err == CHIP_NO_ERROR)
    {
        mStatusLightEnabled = statusLightEnabled;
        ChipLogDetail(Zcl, "CameraAVStreamMgmt[ep=%d]: Loaded StatusLightEnabled as %u", mEndpointId, mStatusLightEnabled);
    }
    else
    {
        ChipLogDetail(Zcl, "CameraAVStreamMgmt[ep=%d]: Unable to load the StatusLightEnabled from the KVS. Defaulting to %u",
                      mEndpointId, mStatusLightEnabled);
    }

    // Load StatusLightBrightness
    uint8_t statusLightBrightness = 0;
    err                           = GetSafeAttributePersistenceProvider()->ReadScalarValue(
        ConcreteAttributePath(mEndpointId, CameraAvStreamManagement::Id, Attributes::StatusLightBrightness::Id),
        statusLightBrightness);
    if (err == CHIP_NO_ERROR)
    {
        mStatusLightBrightness = static_cast<Globals::ThreeLevelAutoEnum>(statusLightBrightness);
        ChipLogDetail(Zcl, "CameraAVStreamMgmt[ep=%d]: Loaded StatusLightBrightness as %d", mEndpointId,
                      to_underlying(mStatusLightBrightness));
    }
    else
    {
        ChipLogDetail(Zcl, "CameraAVStreamMgmt[ep=%d]: Unable to load the StatusLightBrightness from the KVS. Defaulting to %d",
                      mEndpointId, to_underlying(mStatusLightBrightness));
    }

    // Signal delegate that all persistent configuration attributes have been loaded.
    mDelegate.PersistentAttributesLoadedCallback();
}

CHIP_ERROR CameraAVStreamMgmtServer::StoreViewport(const Globals::Structs::ViewportStruct::Type & viewport)
{
    uint8_t buffer[kViewportStructMaxSerializedSize];
    MutableByteSpan bufferSpan(buffer);
    TLV::TLVWriter writer;

    writer.Init(bufferSpan);
    ReturnErrorOnFailure(viewport.Encode(writer, TLV::AnonymousTag()));

    auto path = ConcreteAttributePath(mEndpointId, CameraAvStreamManagement::Id, Attributes::Viewport::Id);
    bufferSpan.reduce_size(writer.GetLengthWritten());

    return GetSafeAttributePersistenceProvider()->SafeWriteValue(path, bufferSpan);
}

CHIP_ERROR CameraAVStreamMgmtServer::LoadViewport(Globals::Structs::ViewportStruct::Type & viewport)
{
    uint8_t buffer[kViewportStructMaxSerializedSize];
    MutableByteSpan bufferSpan(buffer);

    auto path = ConcreteAttributePath(mEndpointId, CameraAvStreamManagement::Id, Attributes::Viewport::Id);
    ReturnErrorOnFailure(GetSafeAttributePersistenceProvider()->SafeReadValue(path, bufferSpan));

    TLV::TLVReader reader;

    reader.Init(bufferSpan);
    ReturnErrorOnFailure(reader.Next(TLV::AnonymousTag()));
    ReturnErrorOnFailure(viewport.Decode(reader));

    return CHIP_NO_ERROR;
}

CHIP_ERROR CameraAVStreamMgmtServer::StoreStreamUsagePriorities()
{
    uint8_t buffer[kStreamUsagePrioritiesTlvSize];
    MutableByteSpan bufferSpan(buffer);
    TLV::TLVWriter writer;
    writer.Init(bufferSpan);

    TLV::TLVType arrayType;
    ReturnErrorOnFailure(writer.StartContainer(TLV::AnonymousTag(), TLV::kTLVType_Array, arrayType));

    for (size_t i = 0; i < mStreamUsagePriorities.size(); i++)
    {
        ReturnErrorOnFailure(writer.Put(TLV::AnonymousTag(), mStreamUsagePriorities[i]));
    }
    ReturnErrorOnFailure(writer.EndContainer(arrayType));

    bufferSpan.reduce_size(writer.GetLengthWritten());

    auto path = ConcreteAttributePath(mEndpointId, CameraAvStreamManagement::Id, Attributes::StreamUsagePriorities::Id);
    return GetSafeAttributePersistenceProvider()->SafeWriteValue(path, bufferSpan);
}

CHIP_ERROR CameraAVStreamMgmtServer::LoadStreamUsagePriorities()
{
    uint8_t buffer[kStreamUsagePrioritiesTlvSize];
    MutableByteSpan bufferSpan(buffer);

    auto path = ConcreteAttributePath(mEndpointId, CameraAvStreamManagement::Id, Attributes::StreamUsagePriorities::Id);
    ReturnErrorOnFailure(GetSafeAttributePersistenceProvider()->SafeReadValue(path, bufferSpan));

    TLV::TLVReader reader;
    reader.Init(bufferSpan);

    ReturnErrorOnFailure(reader.Next(TLV::kTLVType_Array, TLV::AnonymousTag()));
    TLV::TLVType arrayType;
    ReturnErrorOnFailure(reader.EnterContainer(arrayType));

    mStreamUsagePriorities.clear();
    Globals::StreamUsageEnum streamUsage;
    CHIP_ERROR err;
    while ((err = reader.Next(TLV::kTLVType_UnsignedInteger, TLV::AnonymousTag())) == CHIP_NO_ERROR)
    {
        ReturnErrorOnFailure(reader.Get(streamUsage));
        mStreamUsagePriorities.push_back(streamUsage);
    }

    VerifyOrReturnError(err == CHIP_ERROR_END_OF_TLV, err);

    ReturnErrorOnFailure(reader.ExitContainer(arrayType));
    return reader.VerifyEndOfContainer();
}

// CommandHandlerInterface
void CameraAVStreamMgmtServer::InvokeCommand(HandlerContext & handlerContext)
{
    switch (handlerContext.mRequestPath.mCommandId)
    {
    case Commands::VideoStreamAllocate::Id:
        ChipLogDetail(Zcl, "CameraAVStreamMgmt[ep=%d]: Allocating Video Stream", mEndpointId);

        if (!HasFeature(Feature::kVideo))
        {
            handlerContext.mCommandHandler.AddStatus(handlerContext.mRequestPath, Status::UnsupportedCommand);
        }
        else
        {
            HandleCommand<Commands::VideoStreamAllocate::DecodableType>(
                handlerContext,
                [this](HandlerContext & ctx, const auto & commandData) { HandleVideoStreamAllocate(ctx, commandData); });
        }
        return;

    case Commands::VideoStreamModify::Id:
        ChipLogDetail(Zcl, "CameraAVStreamMgmt[ep=%d]: Modifying Video Stream", mEndpointId);

        // VideoStreamModify should have either the WMARK or OSD feature supported
        VerifyOrReturn(HasFeature(Feature::kVideo) && (HasFeature(Feature::kWatermark) || HasFeature(Feature::kOnScreenDisplay)),
                       handlerContext.mCommandHandler.AddStatus(handlerContext.mRequestPath, Status::UnsupportedCommand));

        HandleCommand<Commands::VideoStreamModify::DecodableType>(
            handlerContext, [this](HandlerContext & ctx, const auto & commandData) { HandleVideoStreamModify(ctx, commandData); });

        return;

    case Commands::VideoStreamDeallocate::Id:
        ChipLogDetail(Zcl, "CameraAVStreamMgmt[ep=%d]: Deallocating Video Stream", mEndpointId);

        if (!HasFeature(Feature::kVideo))
        {
            handlerContext.mCommandHandler.AddStatus(handlerContext.mRequestPath, Status::UnsupportedCommand);
        }
        else
        {
            HandleCommand<Commands::VideoStreamDeallocate::DecodableType>(
                handlerContext,
                [this](HandlerContext & ctx, const auto & commandData) { HandleVideoStreamDeallocate(ctx, commandData); });
        }
        return;

    case Commands::AudioStreamAllocate::Id:
        ChipLogDetail(Zcl, "CameraAVStreamMgmt[ep=%d]: Allocating Audio Stream", mEndpointId);

        if (!HasFeature(Feature::kAudio))
        {
            handlerContext.mCommandHandler.AddStatus(handlerContext.mRequestPath, Status::UnsupportedCommand);
        }
        else
        {
            HandleCommand<Commands::AudioStreamAllocate::DecodableType>(
                handlerContext,
                [this](HandlerContext & ctx, const auto & commandData) { HandleAudioStreamAllocate(ctx, commandData); });
        }
        return;

    case Commands::AudioStreamDeallocate::Id:
        ChipLogDetail(Zcl, "CameraAVStreamMgmt[ep=%d]: Deallocating Audio Stream", mEndpointId);

        if (!HasFeature(Feature::kAudio))
        {
            handlerContext.mCommandHandler.AddStatus(handlerContext.mRequestPath, Status::UnsupportedCommand);
        }
        else
        {
            HandleCommand<Commands::AudioStreamDeallocate::DecodableType>(
                handlerContext,
                [this](HandlerContext & ctx, const auto & commandData) { HandleAudioStreamDeallocate(ctx, commandData); });
        }
        return;

    case Commands::SnapshotStreamAllocate::Id:
        ChipLogDetail(Zcl, "CameraAVStreamMgmt[ep=%d]: Allocating Snapshot Stream", mEndpointId);

        if (!HasFeature(Feature::kSnapshot))
        {
            handlerContext.mCommandHandler.AddStatus(handlerContext.mRequestPath, Status::UnsupportedCommand);
        }
        else
        {
            HandleCommand<Commands::SnapshotStreamAllocate::DecodableType>(
                handlerContext,
                [this](HandlerContext & ctx, const auto & commandData) { HandleSnapshotStreamAllocate(ctx, commandData); });
        }
        return;

    case Commands::SnapshotStreamModify::Id:
        ChipLogDetail(Zcl, "CameraAVStreamMgmt[ep=%d]: Modifying Snapshot Stream", mEndpointId);

        // SnapshotStreamModify should have either the WMARK or OSD feature supported
        VerifyOrReturn(HasFeature(Feature::kSnapshot) && (HasFeature(Feature::kWatermark) || HasFeature(Feature::kOnScreenDisplay)),
                       handlerContext.mCommandHandler.AddStatus(handlerContext.mRequestPath, Status::UnsupportedCommand));

        HandleCommand<Commands::SnapshotStreamModify::DecodableType>(
            handlerContext,
            [this](HandlerContext & ctx, const auto & commandData) { HandleSnapshotStreamModify(ctx, commandData); });

        return;

    case Commands::SnapshotStreamDeallocate::Id:
        ChipLogDetail(Zcl, "CameraAVStreamMgmt[ep=%d]: Deallocating Snapshot Stream", mEndpointId);

        if (!HasFeature(Feature::kSnapshot))
        {
            handlerContext.mCommandHandler.AddStatus(handlerContext.mRequestPath, Status::UnsupportedCommand);
        }
        else
        {
            HandleCommand<Commands::SnapshotStreamDeallocate::DecodableType>(
                handlerContext,
                [this](HandlerContext & ctx, const auto & commandData) { HandleSnapshotStreamDeallocate(ctx, commandData); });
        }
        return;

    case Commands::SetStreamPriorities::Id:
        ChipLogDetail(Zcl, "CameraAVStreamMgmt[ep=%d]: Set Stream Priorities", mEndpointId);
        HandleCommand<Commands::SetStreamPriorities::DecodableType>(
            handlerContext,
            [this](HandlerContext & ctx, const auto & commandData) { HandleSetStreamPriorities(ctx, commandData); });
        return;

    case Commands::CaptureSnapshot::Id:
        ChipLogDetail(Zcl, "CameraAVStreamMgmt[ep=%d]: Capture Snapshot image", mEndpointId);

        if (!HasFeature(Feature::kSnapshot))
        {
            handlerContext.mCommandHandler.AddStatus(handlerContext.mRequestPath, Status::UnsupportedCommand);
        }
        else
        {
            HandleCommand<Commands::CaptureSnapshot::DecodableType>(
                handlerContext,
                [this](HandlerContext & ctx, const auto & commandData) { HandleCaptureSnapshot(ctx, commandData); });
        }
        return;
    }
}

bool CameraAVStreamMgmtServer::StreamPrioritiesHasDuplicates(const std::vector<Globals::StreamUsageEnum> & aStreamUsagePriorities)
{
    std::set<Globals::StreamUsageEnum> seenStreamUsages;

    for (auto streamUsage : aStreamUsagePriorities)
    {
        if (!seenStreamUsages.insert(streamUsage).second)
        {
            return true;
        }
    }

    return false;
}

void CameraAVStreamMgmtServer::HandleVideoStreamAllocate(HandlerContext & ctx,
                                                         const Commands::VideoStreamAllocate::DecodableType & commandData)
{
    Status status = Status::Success;

    Commands::VideoStreamAllocateResponse::Type response;
    uint16_t videoStreamID = 0;

    // If Watermark feature is supported, then command should have the
    // isWaterMarkEnabled param. Or, if it is not supported, then command should
    // not have the param.
    VerifyOrReturn((HasFeature(Feature::kWatermark) == commandData.watermarkEnabled.HasValue()),
                   ctx.mCommandHandler.AddStatus(ctx.mRequestPath, Status::InvalidCommand));

    // If OSD feature is supported, then command should have the
    // isOSDEnabled param. Or, if it is not supported, then command should
    // not have the param.
    VerifyOrReturn((HasFeature(Feature::kOnScreenDisplay) == commandData.OSDEnabled.HasValue()),
                   ctx.mCommandHandler.AddStatus(ctx.mRequestPath, Status::InvalidCommand));

    VerifyOrReturn(commandData.streamUsage == Globals::StreamUsageEnum::kRecording ||
                       commandData.streamUsage == Globals::StreamUsageEnum::kAnalysis ||
                       commandData.streamUsage == Globals::StreamUsageEnum::kLiveView,
                   {
                       ChipLogError(Zcl, "CameraAVStreamMgmt[ep=%d]: Invalid stream usage", mEndpointId);
                       ctx.mCommandHandler.AddStatus(ctx.mRequestPath, Status::ConstraintError);
                   });

    VerifyOrReturn(commandData.videoCodec != VideoCodecEnum::kUnknownEnumValue, {
        ChipLogError(Zcl, "CameraAVStreamMgmt[ep=%d]: Invalid video codec", mEndpointId);
        ctx.mCommandHandler.AddStatus(ctx.mRequestPath, Status::ConstraintError);
    });

    VerifyOrReturn(commandData.minFrameRate >= 1 && commandData.minFrameRate <= commandData.maxFrameRate &&
                       commandData.maxFrameRate >= 1,
                   ctx.mCommandHandler.AddStatus(ctx.mRequestPath, Status::ConstraintError));

    VerifyOrReturn(commandData.minResolution.width >= 1 && commandData.minResolution.height >= 1,
                   ctx.mCommandHandler.AddStatus(ctx.mRequestPath, Status::ConstraintError));

    VerifyOrReturn(commandData.maxResolution.width >= 1 && commandData.maxResolution.height >= 1,
                   ctx.mCommandHandler.AddStatus(ctx.mRequestPath, Status::ConstraintError));

    VerifyOrReturn(commandData.minBitRate >= 1 && commandData.minBitRate <= commandData.maxBitRate && commandData.maxBitRate >= 1,
                   ctx.mCommandHandler.AddStatus(ctx.mRequestPath, Status::ConstraintError));

    VerifyOrReturn(commandData.keyFrameInterval <= kMaxKeyFrameIntervalMaxValue,
                   ctx.mCommandHandler.AddStatus(ctx.mRequestPath, Status::ConstraintError));

    bool streamUsageSupported = std::find_if(mStreamUsagePriorities.begin(), mStreamUsagePriorities.end(),
                                             [&commandData](const Globals::StreamUsageEnum & entry) {
                                                 return entry == commandData.streamUsage;
                                             }) != mStreamUsagePriorities.end();

    VerifyOrReturn(streamUsageSupported, ctx.mCommandHandler.AddStatus(ctx.mRequestPath, Status::InvalidInState));

    VideoStreamStruct videoStreamArgs;
    videoStreamArgs.videoStreamID    = 0;
    videoStreamArgs.streamUsage      = commandData.streamUsage;
    videoStreamArgs.videoCodec       = commandData.videoCodec;
    videoStreamArgs.minFrameRate     = commandData.minFrameRate;
    videoStreamArgs.maxFrameRate     = commandData.maxFrameRate;
    videoStreamArgs.minResolution    = commandData.minResolution;
    videoStreamArgs.maxResolution    = commandData.maxResolution;
    videoStreamArgs.minBitRate       = commandData.minBitRate;
    videoStreamArgs.maxBitRate       = commandData.maxBitRate;
    videoStreamArgs.keyFrameInterval = commandData.keyFrameInterval;
    videoStreamArgs.watermarkEnabled = commandData.watermarkEnabled;
    videoStreamArgs.OSDEnabled       = commandData.OSDEnabled;
    videoStreamArgs.referenceCount   = 0;

    // Call the delegate
    status = mDelegate.VideoStreamAllocate(videoStreamArgs, videoStreamID);

    if (status == Status::Success)
    {
        // Check if the streamID matches an existing one in the
        // mAllocatedVideoStreams.
        auto it =
            std::find_if(mAllocatedVideoStreams.begin(), mAllocatedVideoStreams.end(),
                         [videoStreamID](const VideoStreamStruct & vStream) { return vStream.videoStreamID == videoStreamID; });

        if (it == mAllocatedVideoStreams.end())
        {
            // Add the allocated videostream object in the AllocatedVideoStreams list.
            videoStreamArgs.videoStreamID = videoStreamID;
            AddVideoStream(videoStreamArgs);

            // Call delegate with the allocated stream parameters and new allocation action
            mDelegate.OnVideoStreamAllocated(videoStreamArgs, StreamAllocationAction::kNewAllocation);
        }
        else
        {
            bool wasModified = false;

            VideoStreamStruct & videoStreamToUpdate = *it;
            // Reusing the existing stream. Update range parameters and check if they were modified
            UpdateVideoStreamRangeParams(videoStreamToUpdate, videoStreamArgs, wasModified);

            // Call delegate with the final updated stream parameters and appropriate action
            mDelegate.OnVideoStreamAllocated(videoStreamToUpdate,
                                             wasModified ? StreamAllocationAction::kModification : StreamAllocationAction::kReuse);
        }

        response.videoStreamID = videoStreamID;
        ctx.mCommandHandler.AddResponse(ctx.mRequestPath, response);
    }
    else
    {
        ctx.mCommandHandler.AddStatus(ctx.mRequestPath, status);
    }
}

void CameraAVStreamMgmtServer::HandleVideoStreamModify(HandlerContext & ctx,
                                                       const Commands::VideoStreamModify::DecodableType & commandData)
{
    auto & isWaterMarkEnabled = commandData.watermarkEnabled;
    auto & isOSDEnabled       = commandData.OSDEnabled;
    auto & videoStreamID      = commandData.videoStreamID;

    // If WatermarkEnabled is provided then the Watermark feature has to be supported
    if (commandData.watermarkEnabled.HasValue())
    {
        VerifyOrReturn(HasFeature(Feature::kWatermark), {
            ChipLogError(Zcl, "CameraAVStreamMgmt[ep=%d]: WatermarkEnabled provided but Watermark Feature not set", mEndpointId);
            ctx.mCommandHandler.AddStatus(ctx.mRequestPath, Status::InvalidCommand);
        });
    }

    // If OSDEnabled is provided then the OSD feature has to be supported
    if (commandData.OSDEnabled.HasValue())
    {
        VerifyOrReturn(HasFeature(Feature::kOnScreenDisplay), {
            ChipLogError(Zcl, "CameraAVStreamMgmt[ep=%d]: OSDEnabled provided but OSD Feature not set", mEndpointId);
            ctx.mCommandHandler.AddStatus(ctx.mRequestPath, Status::InvalidCommand);
        });
    }

    // One of WatermarkEnabled or OSDEnabled has to be present
    VerifyOrReturn(commandData.watermarkEnabled.HasValue() || commandData.OSDEnabled.HasValue(), {
        ChipLogError(Zcl, "CameraAVStreamMgmt[ep=%d]: One of WatermarkEnabled or OSDEnabled must be provided in VideoStreamModify",
                     mEndpointId);
        ctx.mCommandHandler.AddStatus(ctx.mRequestPath, Status::InvalidCommand);
    });

    if (!ValidateVideoStreamForModifyOrDeallocate(videoStreamID, ctx, /* isDeallocate = */ false))
    {
        return;
    }

    // Call the delegate
    Status status = mDelegate.VideoStreamModify(videoStreamID, isWaterMarkEnabled, isOSDEnabled);

    if (status == Status::Success)
    {
        ModifyVideoStream(videoStreamID, isWaterMarkEnabled, isOSDEnabled);
    }

    ctx.mCommandHandler.AddStatus(ctx.mRequestPath, status);
}

void CameraAVStreamMgmtServer::HandleVideoStreamDeallocate(HandlerContext & ctx,
                                                           const Commands::VideoStreamDeallocate::DecodableType & commandData)
{
    auto & videoStreamID = commandData.videoStreamID;

    if (!ValidateVideoStreamForModifyOrDeallocate(videoStreamID, ctx, /* isDeallocate = */ true))
    {
        return;
    }

    // Call the delegate
    Status status = mDelegate.VideoStreamDeallocate(videoStreamID);

    if (status == Status::Success)
    {
        RemoveVideoStream(videoStreamID);
    }

    ctx.mCommandHandler.AddStatus(ctx.mRequestPath, status);
}

void CameraAVStreamMgmtServer::HandleAudioStreamAllocate(HandlerContext & ctx,
                                                         const Commands::AudioStreamAllocate::DecodableType & commandData)
{

    Commands::AudioStreamAllocateResponse::Type response;
    uint16_t audioStreamID = 0;

    VerifyOrReturn(commandData.streamUsage == Globals::StreamUsageEnum::kRecording ||
                       commandData.streamUsage == Globals::StreamUsageEnum::kAnalysis ||
                       commandData.streamUsage == Globals::StreamUsageEnum::kLiveView,
                   {
                       ChipLogError(Zcl, "CameraAVStreamMgmt[ep=%d]: Invalid stream usage", mEndpointId);
                       ctx.mCommandHandler.AddStatus(ctx.mRequestPath, Status::ConstraintError);
                   });

    VerifyOrReturn(commandData.audioCodec != AudioCodecEnum::kUnknownEnumValue, {
        ChipLogError(Zcl, "CameraAVStreamMgmt[ep=%d]: Invalid audio codec", mEndpointId);
        ctx.mCommandHandler.AddStatus(ctx.mRequestPath, Status::ConstraintError);
    });

    VerifyOrReturn(commandData.channelCount >= 1 && commandData.channelCount <= kMaxChannelCount, {
        ChipLogError(Zcl, "CameraAVStreamMgmt[ep=%d]: Invalid channel count", mEndpointId);
        ctx.mCommandHandler.AddStatus(ctx.mRequestPath, Status::ConstraintError);
    });

    VerifyOrReturn(commandData.sampleRate > 0, {
        ChipLogError(Zcl, "CameraAVStreamMgmt[ep=%d]: Invalid sampleRate", mEndpointId);
        ctx.mCommandHandler.AddStatus(ctx.mRequestPath, Status::ConstraintError);
    });

    VerifyOrReturn(commandData.bitRate > 0, {
        ChipLogError(Zcl, "CameraAVStreamMgmt[ep=%d]: Invalid bitRate", mEndpointId);
        ctx.mCommandHandler.AddStatus(ctx.mRequestPath, Status::ConstraintError);
    });

    VerifyOrReturn(IsBitDepthValid(commandData.bitDepth), {
        ChipLogError(Zcl, "CameraAVStreamMgmt[ep=%d]: Invalid bitDepth", mEndpointId);
        ctx.mCommandHandler.AddStatus(ctx.mRequestPath, Status::ConstraintError);
    });

    bool streamUsageSupported = std::find_if(mStreamUsagePriorities.begin(), mStreamUsagePriorities.end(),
                                             [&commandData](const Globals::StreamUsageEnum & entry) {
                                                 return entry == commandData.streamUsage;
                                             }) != mStreamUsagePriorities.end();

    VerifyOrReturn(streamUsageSupported, ctx.mCommandHandler.AddStatus(ctx.mRequestPath, Status::InvalidInState));

    AudioStreamStruct audioStreamArgs;
    audioStreamArgs.audioStreamID  = 0;
    audioStreamArgs.streamUsage    = commandData.streamUsage;
    audioStreamArgs.audioCodec     = commandData.audioCodec;
    audioStreamArgs.channelCount   = commandData.channelCount;
    audioStreamArgs.sampleRate     = commandData.sampleRate;
    audioStreamArgs.bitRate        = commandData.bitRate;
    audioStreamArgs.bitDepth       = commandData.bitDepth;
    audioStreamArgs.referenceCount = 0;

    // Call the delegate
    Status status = mDelegate.AudioStreamAllocate(audioStreamArgs, audioStreamID);

    if (status != Status::Success)
    {
        ctx.mCommandHandler.AddStatus(ctx.mRequestPath, status);
        return;
    }

    // Check if the streamID matches an existing one in the
    // mAllocatedAudioStreams.
    bool streamExists = std::find_if(mAllocatedAudioStreams.begin(), mAllocatedAudioStreams.end(),
                                     [&audioStreamID](const AudioStreamStruct & entry) {
                                         return entry.audioStreamID == audioStreamID;
                                     }) != mAllocatedAudioStreams.end();
    if (!streamExists)
    {
        // Add the allocated audiostream object in the AllocatedAudioStreams list.
        audioStreamArgs.audioStreamID = audioStreamID;
        AddAudioStream(audioStreamArgs);
    }

    response.audioStreamID = audioStreamID;
    ctx.mCommandHandler.AddResponse(ctx.mRequestPath, response);
}

void CameraAVStreamMgmtServer::HandleAudioStreamDeallocate(HandlerContext & ctx,
                                                           const Commands::AudioStreamDeallocate::DecodableType & commandData)
{
    auto & audioStreamID = commandData.audioStreamID;

    if (!ValidateAudioStreamForDeallocate(audioStreamID, ctx))
    {
        return;
    }

    // Call the delegate
    Status status = mDelegate.AudioStreamDeallocate(audioStreamID);

    if (status == Status::Success)
    {
        RemoveAudioStream(audioStreamID);
    }

    ctx.mCommandHandler.AddStatus(ctx.mRequestPath, status);
}

void CameraAVStreamMgmtServer::HandleSnapshotStreamAllocate(HandlerContext & ctx,
                                                            const Commands::SnapshotStreamAllocate::DecodableType & commandData)
{

    Commands::SnapshotStreamAllocateResponse::Type response;
    uint16_t snapshotStreamID = 0;

    // If Watermark feature is supported, then command should have the
    // isWaterMarkEnabled param. Or, if it is not supported, then command should
    // not have the param.
    VerifyOrReturn((HasFeature(Feature::kWatermark) == commandData.watermarkEnabled.HasValue()),
                   ctx.mCommandHandler.AddStatus(ctx.mRequestPath, Status::InvalidCommand));

    // If OSD feature is supported, then command should have the
    // isOSDEnabled param. Or, if it is not supported, then command should
    // not have the param.
    VerifyOrReturn((HasFeature(Feature::kOnScreenDisplay) == commandData.OSDEnabled.HasValue()),
                   ctx.mCommandHandler.AddStatus(ctx.mRequestPath, Status::InvalidCommand));

    VerifyOrReturn(commandData.imageCodec != ImageCodecEnum::kUnknownEnumValue, {
        ChipLogError(Zcl, "CameraAVStreamMgmt[ep=%d]: Invalid image codec", mEndpointId);
        ctx.mCommandHandler.AddStatus(ctx.mRequestPath, Status::ConstraintError);
    });

    VerifyOrReturn(commandData.maxFrameRate > 0, {
        ChipLogError(Zcl, "CameraAVStreamMgmt[ep=%d]: Invalid maxFrameRate", mEndpointId);
        ctx.mCommandHandler.AddStatus(ctx.mRequestPath, Status::ConstraintError);
    });

    VerifyOrReturn(commandData.minResolution.width >= 1 && commandData.minResolution.height >= 1,
                   ctx.mCommandHandler.AddStatus(ctx.mRequestPath, Status::ConstraintError));

    VerifyOrReturn(commandData.maxResolution.width >= 1 && commandData.maxResolution.height >= 1,
                   ctx.mCommandHandler.AddStatus(ctx.mRequestPath, Status::ConstraintError));

    VerifyOrReturn(commandData.quality > 0 && commandData.quality <= kMaxImageQualityMetric, {
        ChipLogError(Zcl, "CameraAVStreamMgmt[ep=%d]: Invalid image quality", mEndpointId);
        ctx.mCommandHandler.AddStatus(ctx.mRequestPath, Status::ConstraintError);
    });

<<<<<<< HEAD
    // If WatermarkEnabled is provided then the Watermark feature has to be supported
    if (commandData.watermarkEnabled.HasValue())
    {
        VerifyOrReturn(HasFeature(Feature::kWatermark), {
            ChipLogError(Zcl, "CameraAVStreamMgmt[ep=%d]: WatermarkEnabled provided but Watermark Feature not set", mEndpointId);
            ctx.mCommandHandler.AddStatus(ctx.mRequestPath, Status::InvalidCommand);
        });
    }

    // If OSDEnabled is provided then the OSD feature has to be supported
    if (commandData.OSDEnabled.HasValue())
    {
        VerifyOrReturn(HasFeature(Feature::kOnScreenDisplay), {
            ChipLogError(Zcl, "CameraAVStreamMgmt[ep=%d]: OSDEnabled provided but OSD Feature not set", mEndpointId);
            ctx.mCommandHandler.AddStatus(ctx.mRequestPath, Status::InvalidCommand);
        });
    }

    CameraAVStreamMgmtDelegate::SnapshotStreamAllocateArgs snapshotStreamArgs;
=======
    SnapshotStreamStruct snapshotStreamArgs;
    snapshotStreamArgs.snapshotStreamID = 0;
>>>>>>> 97b6314e
    snapshotStreamArgs.imageCodec       = commandData.imageCodec;
    snapshotStreamArgs.maxFrameRate     = commandData.maxFrameRate;
    snapshotStreamArgs.minResolution    = commandData.minResolution;
    snapshotStreamArgs.maxResolution    = commandData.maxResolution;
    snapshotStreamArgs.quality          = commandData.quality;
    snapshotStreamArgs.watermarkEnabled = commandData.watermarkEnabled;
    snapshotStreamArgs.OSDEnabled       = commandData.OSDEnabled;

    // Call the delegate
    Status status = mDelegate.SnapshotStreamAllocate(snapshotStreamArgs, snapshotStreamID);

    if (status != Status::Success)
    {
        ctx.mCommandHandler.AddStatus(ctx.mRequestPath, status);
        return;
    }

    // Check if the streamID matches an existing one in the
    // mAllocatedSnapshotStreams.
    auto it = std::find_if(
        mAllocatedSnapshotStreams.begin(), mAllocatedSnapshotStreams.end(),
        [snapshotStreamID](const SnapshotStreamStruct & sStream) { return sStream.snapshotStreamID == snapshotStreamID; });

    if (it == mAllocatedSnapshotStreams.end())
    {
        // Add the allocated snapshot stream object in the mAllocatedSnapshotStreams list.
        SnapshotStreamStruct allocatedSnapshotStream;
        allocatedSnapshotStream.snapshotStreamID = snapshotStreamID;
        allocatedSnapshotStream.referenceCount   = 0;
        allocatedSnapshotStream.imageCodec       = snapshotStreamArgs.imageCodec;
        allocatedSnapshotStream.frameRate        = snapshotStreamArgs.maxFrameRate;
        allocatedSnapshotStream.minResolution    = snapshotStreamArgs.minResolution;
        allocatedSnapshotStream.maxResolution    = snapshotStreamArgs.maxResolution;
        allocatedSnapshotStream.quality          = snapshotStreamArgs.quality;
        allocatedSnapshotStream.watermarkEnabled = snapshotStreamArgs.watermarkEnabled;
        allocatedSnapshotStream.OSDEnabled       = snapshotStreamArgs.OSDEnabled;

        AddSnapshotStream(allocatedSnapshotStream);
    }
    else
    {
        SnapshotStreamStruct & snapshotStreamToUpdate = *it;
        // Reusing the existing stream. Update range parameters
        UpdateSnapshotStreamRangeParams(snapshotStreamToUpdate, snapshotStreamArgs);
    }

    response.snapshotStreamID = snapshotStreamID;
    ctx.mCommandHandler.AddResponse(ctx.mRequestPath, response);
}

void CameraAVStreamMgmtServer::HandleSnapshotStreamModify(HandlerContext & ctx,
                                                          const Commands::SnapshotStreamModify::DecodableType & commandData)
{
    Status status             = Status::Success;
    auto & isWaterMarkEnabled = commandData.watermarkEnabled;
    auto & isOSDEnabled       = commandData.OSDEnabled;
    auto & snapshotStreamID   = commandData.snapshotStreamID;

    // If WatermarkEnabled is provided then the Watermark feature has to be supported
    if (commandData.watermarkEnabled.HasValue())
    {
        VerifyOrReturn(HasFeature(Feature::kWatermark), {
            ChipLogError(Zcl, "CameraAVStreamMgmt[ep=%d]: WatermarkEnabled provided but Watermark Feature not set", mEndpointId);
            ctx.mCommandHandler.AddStatus(ctx.mRequestPath, Status::InvalidCommand);
        });
    }

    // If OSDEnabled is provided then the OSD feature has to be supported
    if (commandData.OSDEnabled.HasValue())
    {
        VerifyOrReturn(HasFeature(Feature::kOnScreenDisplay), {
            ChipLogError(Zcl, "CameraAVStreamMgmt[ep=%d]: OSDEnabled provided but OSD Feature not set", mEndpointId);
            ctx.mCommandHandler.AddStatus(ctx.mRequestPath, Status::InvalidCommand);
        });
    }

    // One of WatermarkEnabled or OSDEnabled has to be present
    VerifyOrReturn(commandData.watermarkEnabled.HasValue() || commandData.OSDEnabled.HasValue(), {
        ChipLogError(Zcl,
                     "CameraAVStreamMgmt[ep=%d]: One of WatermarkEnabled or OSDEnabled must be provided in SnapshotStreamModify",
                     mEndpointId);
        ctx.mCommandHandler.AddStatus(ctx.mRequestPath, Status::InvalidCommand);
    });

    if (!ValidateSnapshotStreamForModifyOrDeallocate(snapshotStreamID, ctx, /* isDeallocate = */ false))
    {
        return;
    }

    status = mDelegate.SnapshotStreamModify(snapshotStreamID, isWaterMarkEnabled, isOSDEnabled);

    if (status == Status::Success)
    {
        ModifySnapshotStream(snapshotStreamID, isWaterMarkEnabled, isOSDEnabled);
    }

    ctx.mCommandHandler.AddStatus(ctx.mRequestPath, status);
}

void CameraAVStreamMgmtServer::HandleSnapshotStreamDeallocate(HandlerContext & ctx,
                                                              const Commands::SnapshotStreamDeallocate::DecodableType & commandData)
{
    auto & snapshotStreamID = commandData.snapshotStreamID;

    if (!ValidateSnapshotStreamForModifyOrDeallocate(snapshotStreamID, ctx, /* isDeallocate = */ true))
    {
        return;
    }

    // Call the delegate
    Status status = mDelegate.SnapshotStreamDeallocate(snapshotStreamID);

    if (status == Status::Success)
    {
        RemoveSnapshotStream(snapshotStreamID);
    }

    ctx.mCommandHandler.AddStatus(ctx.mRequestPath, status);
}

void CameraAVStreamMgmtServer::HandleSetStreamPriorities(HandlerContext & ctx,
                                                         const Commands::SetStreamPriorities::DecodableType & commandData)
{

    auto & streamPriorities = commandData.streamPriorities;
    std::vector<Globals::StreamUsageEnum> streamUsagePriorities;
    auto iter = streamPriorities.begin();

    // If any video, audio or snapshot streams exist fail the command.
    VerifyOrReturn(mAllocatedVideoStreams.empty() && mAllocatedAudioStreams.empty() && mAllocatedSnapshotStreams.empty(),
                   ctx.mCommandHandler.AddStatus(ctx.mRequestPath, Status::InvalidInState));

    while (iter.Next())
    {
        auto & streamUsage = iter.GetValue();
        if (streamUsage == Globals::StreamUsageEnum::kUnknownEnumValue)
        {
            ctx.mCommandHandler.AddStatus(ctx.mRequestPath, Status::InvalidCommand);
            return;
        }
        // If any requested value is not found in SupportedStreamUsages,
        // return DynamicConstraintError.
        auto it = std::find(mSupportedStreamUsages.begin(), mSupportedStreamUsages.end(), streamUsage);
        VerifyOrReturn(it != mSupportedStreamUsages.end(),
                       ctx.mCommandHandler.AddStatus(ctx.mRequestPath, Status::DynamicConstraintError));

        streamUsagePriorities.push_back(streamUsage);
    }

    if (iter.GetStatus() != CHIP_NO_ERROR)
    {
        ctx.mCommandHandler.AddStatus(ctx.mRequestPath, Status::InvalidCommand);
        return;
    }

    // If there are duplicate stream usages in StreamPriorities,
    // return AlreadyExists
    VerifyOrReturn(!StreamPrioritiesHasDuplicates(streamUsagePriorities),
                   ctx.mCommandHandler.AddStatus(ctx.mRequestPath, Status::AlreadyExists));

    CHIP_ERROR err = SetStreamUsagePriorities(streamUsagePriorities);

    if (err != CHIP_NO_ERROR)
    {
        ctx.mCommandHandler.AddStatus(ctx.mRequestPath, Status::Failure);
        return;
    }

    mDelegate.OnStreamUsagePrioritiesChanged();

    ctx.mCommandHandler.AddStatus(ctx.mRequestPath, Status::Success);
}

void CameraAVStreamMgmtServer::HandleCaptureSnapshot(HandlerContext & ctx,
                                                     const Commands::CaptureSnapshot::DecodableType & commandData)
{

    Commands::CaptureSnapshotResponse::Type response;
    auto & snapshotStreamID    = commandData.snapshotStreamID;
    auto & requestedResolution = commandData.requestedResolution;
    ImageSnapshot image;

    if (!CheckSnapshotStreamsAvailability(ctx))
    {
        return;
    }

    if (!snapshotStreamID.IsNull())
    {
        if (!ValidateSnapshotStreamId(snapshotStreamID, ctx))
        {
            return;
        }
    }

    VerifyOrReturn(commandData.requestedResolution.width >= 1 && commandData.requestedResolution.height >= 1,
                   ctx.mCommandHandler.AddStatus(ctx.mRequestPath, Status::ConstraintError));

    // If SoftLivestreamPrivacyModeEnabled or HardPrivacyModeOn, return
    // InvalidInState.
    VerifyOrReturn(!mSoftLivestreamPrivacyModeEnabled && !mHardPrivacyModeOn,
                   ctx.mCommandHandler.AddStatus(ctx.mRequestPath, Status::InvalidInState));

    // Call the delegate
    Status status = mDelegate.CaptureSnapshot(snapshotStreamID, requestedResolution, image);

    if (status != Status::Success)
    {
        ctx.mCommandHandler.AddStatus(ctx.mRequestPath, status);
        return;
    }

    if (image.data.size() > kMaxSnapshotImageSize)
    {
        ctx.mCommandHandler.AddStatus(ctx.mRequestPath, Status::ResourceExhausted);
        return;
    }

    // Populate the response
    response.data       = ByteSpan(image.data.data(), image.data.size());
    response.resolution = image.imageRes;
    response.imageCodec = image.imageCodec;
    ctx.mCommandHandler.AddResponse(ctx.mRequestPath, response);
}

bool CameraAVStreamMgmtServer::CheckSnapshotStreamsAvailability(HandlerContext & ctx)
{
    if (mAllocatedSnapshotStreams.empty())
    {
        ChipLogError(Zcl, "CameraAVStreamMgmt[ep=%d]: No snapshot streams are allocated", mEndpointId);
        ctx.mCommandHandler.AddStatus(ctx.mRequestPath, Status::NotFound);
        return false;
    }
    return true;
}

bool CameraAVStreamMgmtServer::ValidateSnapshotStreamId(const DataModel::Nullable<uint16_t> & snapshotStreamID,
                                                        HandlerContext & ctx)
{
    auto found = std::find_if(mAllocatedSnapshotStreams.begin(), mAllocatedSnapshotStreams.end(),
                              [&](const SnapshotStreamStruct & s) { return s.snapshotStreamID == snapshotStreamID.Value(); });
    if (found == mAllocatedSnapshotStreams.end())
    {
        ChipLogError(Zcl, "CameraAVStreamMgmt[ep=%d]: No snapshot stream exist by id %d", mEndpointId, snapshotStreamID.Value());
        ctx.mCommandHandler.AddStatus(ctx.mRequestPath, Status::NotFound);
        return false;
    }
    return true;
}

bool CameraAVStreamMgmtServer::ValidateVideoStreamForModifyOrDeallocate(const uint16_t videoStreamID, HandlerContext & ctx,
                                                                        bool isDeallocate)
{
    return ValidateStreamForModifyOrDeallocateImpl(
        mAllocatedVideoStreams, videoStreamID, ctx, StreamType::kVideo, [](const VideoStreamStruct & s) { return s.videoStreamID; },
        isDeallocate);
}

bool CameraAVStreamMgmtServer::ValidateAudioStreamForDeallocate(const uint16_t audioStreamID, HandlerContext & ctx)
{
    return ValidateStreamForModifyOrDeallocateImpl(
        mAllocatedAudioStreams, audioStreamID, ctx, StreamType::kAudio, [](const AudioStreamStruct & s) { return s.audioStreamID; },
        /* isDeallocate = */ true);
}

bool CameraAVStreamMgmtServer::ValidateSnapshotStreamForModifyOrDeallocate(const uint16_t snapshotStreamID, HandlerContext & ctx,
                                                                           bool isDeallocate)
{
    return ValidateStreamForModifyOrDeallocateImpl(
        mAllocatedSnapshotStreams, snapshotStreamID, ctx, StreamType::kSnapshot,
        [](const SnapshotStreamStruct & s) { return s.snapshotStreamID; }, isDeallocate);
}

} // namespace CameraAvStreamManagement
} // namespace Clusters
} // namespace app
} // namespace chip

/** @brief Camera AV Stream Management Cluster Server Init
 *
 * Server Init
 *
 */
void MatterCameraAvStreamManagementPluginServerInitCallback() {}
void MatterCameraAvStreamManagementPluginServerShutdownCallback() {}<|MERGE_RESOLUTION|>--- conflicted
+++ resolved
@@ -2052,30 +2052,7 @@
         ctx.mCommandHandler.AddStatus(ctx.mRequestPath, Status::ConstraintError);
     });
 
-<<<<<<< HEAD
-    // If WatermarkEnabled is provided then the Watermark feature has to be supported
-    if (commandData.watermarkEnabled.HasValue())
-    {
-        VerifyOrReturn(HasFeature(Feature::kWatermark), {
-            ChipLogError(Zcl, "CameraAVStreamMgmt[ep=%d]: WatermarkEnabled provided but Watermark Feature not set", mEndpointId);
-            ctx.mCommandHandler.AddStatus(ctx.mRequestPath, Status::InvalidCommand);
-        });
-    }
-
-    // If OSDEnabled is provided then the OSD feature has to be supported
-    if (commandData.OSDEnabled.HasValue())
-    {
-        VerifyOrReturn(HasFeature(Feature::kOnScreenDisplay), {
-            ChipLogError(Zcl, "CameraAVStreamMgmt[ep=%d]: OSDEnabled provided but OSD Feature not set", mEndpointId);
-            ctx.mCommandHandler.AddStatus(ctx.mRequestPath, Status::InvalidCommand);
-        });
-    }
-
     CameraAVStreamMgmtDelegate::SnapshotStreamAllocateArgs snapshotStreamArgs;
-=======
-    SnapshotStreamStruct snapshotStreamArgs;
-    snapshotStreamArgs.snapshotStreamID = 0;
->>>>>>> 97b6314e
     snapshotStreamArgs.imageCodec       = commandData.imageCodec;
     snapshotStreamArgs.maxFrameRate     = commandData.maxFrameRate;
     snapshotStreamArgs.minResolution    = commandData.minResolution;
