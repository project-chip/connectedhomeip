# Copyright (c) 2025 Project CHIP Authors
#
# Licensed under the Apache License, Version 2.0 (the "License");
# you may not use this file except in compliance with the License.
# You may obtain a copy of the License at
#
# http://www.apache.org/licenses/LICENSE-2.0
#
# Unless required by applicable law or agreed to in writing, software
# distributed under the License is distributed on an "AS IS" BASIS,
# WITHOUT WARRANTIES OR CONDITIONS OF ANY KIND, either express or implied.
# See the License for the specific language governing permissions and
# limitations under the License.

# This is the equivalent to app_config_dependent_sources.gni
TARGET_SOURCES(
  ${APP_TARGET}
  PRIVATE
    "${CLUSTER_DIR}/CodegenIntegration.cpp"
<<<<<<< HEAD
)

# These are the things that BUILD.gn dependencies would pull
TARGET_SOURCES(
  ${APP_TARGET}
  PRIVATE
    "${CLUSTER_DIR}/software-diagnostics-cluster.h"
    "${CLUSTER_DIR}/software-diagnostics-logic.cpp"
    "${CLUSTER_DIR}/software-diagnostics-logic.h"
=======
    "${CLUSTER_DIR}/software-diagnostics-cluster.h"
    "${CLUSTER_DIR}/software-diagnostics-logic.cpp"
    "${CLUSTER_DIR}/software-diagnostics-logic.h"
    "${CLUSTER_DIR}/software-fault-listener.cpp"
    "${CLUSTER_DIR}/software-fault-listener.h"
>>>>>>> c8ed6a45
)<|MERGE_RESOLUTION|>--- conflicted
+++ resolved
@@ -17,7 +17,6 @@
   ${APP_TARGET}
   PRIVATE
     "${CLUSTER_DIR}/CodegenIntegration.cpp"
-<<<<<<< HEAD
 )
 
 # These are the things that BUILD.gn dependencies would pull
@@ -27,11 +26,6 @@
     "${CLUSTER_DIR}/software-diagnostics-cluster.h"
     "${CLUSTER_DIR}/software-diagnostics-logic.cpp"
     "${CLUSTER_DIR}/software-diagnostics-logic.h"
-=======
-    "${CLUSTER_DIR}/software-diagnostics-cluster.h"
-    "${CLUSTER_DIR}/software-diagnostics-logic.cpp"
-    "${CLUSTER_DIR}/software-diagnostics-logic.h"
     "${CLUSTER_DIR}/software-fault-listener.cpp"
     "${CLUSTER_DIR}/software-fault-listener.h"
->>>>>>> c8ed6a45
 )