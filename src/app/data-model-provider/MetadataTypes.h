/*
 *    Copyright (c) 2024 Project CHIP Authors
 *    All rights reserved.
 *
 *    Licensed under the Apache License, Version 2.0 (the "License");
 *    you may not use this file except in compliance with the License.
 *    You may obtain a copy of the License at
 *
 *        http://www.apache.org/licenses/LICENSE-2.0
 *
 *    Unless required by applicable law or agreed to in writing, software
 *    distributed under the License is distributed on an "AS IS" BASIS,
 *    WITHOUT WARRANTIES OR CONDITIONS OF ANY KIND, either express or implied.
 *    See the License for the specific language governing permissions and
 *    limitations under the License.
 */
#pragma once

#include <cstdint>
#include <memory>
#include <optional>

#include <access/Privilege.h>
#include <app-common/zap-generated/cluster-objects.h>
#include <app/AttributePathParams.h>
#include <app/ConcreteAttributePath.h>
#include <app/ConcreteClusterPath.h>
#include <app/ConcreteCommandPath.h>
#include <app/data-model-provider/Iterators.h>
#include <app/data-model/List.h>
#include <lib/core/DataModelTypes.h>
#include <lib/support/BitFlags.h>
#include <lib/support/BitMask.h>

namespace chip {
namespace app {
namespace DataModel {

/// Represents various endpoint composition patters as defined in the spec
/// as `9.2.1. Endpoint Composition patterns`
enum class EndpointCompositionPattern : uint8_t
{
    // Tree pattern supports a general tree of endpoints. Commonly used for
    // device types that support physical device composition (e.g. Refrigerator)
    kTree = 0x1,

    // A full-family pattern is a list fo all descendant endpoints, with no
    // imposed hierarchy.
    //
    // For example the Root Node and Aggregator device types use the full-familiy
    // pattern, as defined in their device type specification
    kFullFamily = 0x2,
};

struct EndpointInfo
{
    // kInvalidEndpointId if there is no explicit parent endpoint (which means the parent is endpoint 0,
    // for endpoints other than endpoint 0).
    EndpointId parentId;
    EndpointCompositionPattern compositionPattern;

    explicit EndpointInfo(EndpointId parent) : parentId(parent), compositionPattern(EndpointCompositionPattern::kFullFamily) {}
    EndpointInfo(EndpointId parent, EndpointCompositionPattern pattern) : parentId(parent), compositionPattern(pattern) {}
};

struct EndpointEntry
{
    EndpointId id;
    EndpointInfo info;

    bool IsValid() const { return id != kInvalidEndpointId; }
    static const EndpointEntry kInvalid;
};

enum class ClusterQualityFlags : uint32_t
{
    kDiagnosticsData = 0x0001, // `K` quality, may be filtered out in subscriptions
};

struct ClusterInfo
{
    DataVersion dataVersion; // current cluster data version,
    BitFlags<ClusterQualityFlags> flags;

    /// Constructor that marks data version as mandatory
    /// for this structure.
    ClusterInfo(DataVersion version) : dataVersion(version) {}
};

struct ClusterEntry
{
    ConcreteClusterPath path;
    ClusterInfo info;

    bool IsValid() const { return path.HasValidIds(); }

    static const ClusterEntry kInvalid;
};

enum class AttributeQualityFlags : uint32_t
{
    kListAttribute   = 0x0004, // This attribute is a list attribute
    kFabricScoped    = 0x0008, // 'F' quality on attributes
    kFabricSensitive = 0x0010, // 'S' quality on attributes
    kChangesOmitted  = 0x0020, // `C` quality on attributes
    kTimed           = 0x0040, // `T` quality on attributes (writes require timed interactions)
};

struct AttributeInfo
{
    BitFlags<AttributeQualityFlags> flags;

    // read/write access will be missing if read/write is NOT allowed
    std::optional<Access::Privilege> readPrivilege;  // generally defaults to View if readable
    std::optional<Access::Privilege> writePrivilege; // generally defaults to Operate if writable
};

struct AttributeEntry
{
    ConcreteAttributePath path;
    AttributeInfo info;

    bool IsValid() const { return path.HasValidIds(); }

    static const AttributeEntry kInvalid;
};

// Bitmask values for different Command qualities.
enum class CommandQualityFlags : uint32_t
{
    kFabricScoped = 0x0001,
    kTimed        = 0x0002, // `T` quality on commands
    kLargeMessage = 0x0004, // `L` quality on commands
};

struct CommandInfo
{
    BitFlags<CommandQualityFlags> flags;
    Access::Privilege invokePrivilege = Access::Privilege::kOperate;
};

struct CommandEntry
{
    ConcreteCommandPath path;
    CommandInfo info;

    bool IsValid() const { return path.HasValidIds(); }

    static const CommandEntry kInvalid;
};

/// Represents a device type that resides on an endpoint
struct DeviceTypeEntry
{
    DeviceTypeId deviceTypeId;
    uint8_t deviceTypeRevision;

    bool operator==(const DeviceTypeEntry & other) const
    {
        return (deviceTypeId == other.deviceTypeId) && (deviceTypeRevision == other.deviceTypeRevision);
    }
};

/// Provides metadata information for a data model
///
/// The data model can be viewed as a tree of endpoint/cluster/(attribute+commands+events)
/// where each element can be iterated through independently.
///
/// Iteration rules:
///   - Invalid paths will be returned when iteration ends (IDs will be kInvalid* and in particular
///     mEndpointId will be kInvalidEndpointId). See `::kInvalid` constants for entries and
///     can use ::IsValid() to determine if the entry is valid or not.
///   - Global Attributes are NOT returned since they are implied
///   - Any internal iteration errors are just logged (callers do not handle iteration CHIP_ERROR)
///   - Iteration order is NOT guaranteed globally. Only the following is guaranteed:
///     - Complete tree iteration (e.g. when iterating an endpoint, ALL clusters of that endpoint
///       are returned, when iterating over a cluster, all attributes/commands are iterated over)
///     - uniqueness and completeness (iterate over all possible distinct values as long as no
///       internal structural changes occur)
class ProviderMetadataTree
{
public:
    using SemanticTag = Clusters::Descriptor::Structs::SemanticTagStruct::Type;
<<<<<<< HEAD

    virtual ~ProviderMetadataTree() = default;

    /////////////////////// Iterators implementation ////////////////////////
    // LIFETIME
    //
    //  - the iterators are guaranteed valid IF AND ONLY IF the underlying provider
    //    tree has not changed structure.
    //  - in particular this means that these iterators SHOULD only used within one
    //    tight loop/operation within event loop processing and SHOULD NOT be
    //    stored for use across execution boundaries
    //
    // RETURN VALUES
    //
    //  - These MUST NOT return null pointer. Use NullIterators if empty data sets
    //    are to be returned.
    //
    // PERFORMANCE
    //
    //  - Lookups should be performed using `Get...` and `SeekTo`.
    //
    /////////////////////////////////////////////////////////////////////////
    virtual std::unique_ptr<ElementIterator<DeviceTypeEntry>> GetDeviceTypes(EndpointId endpointId)           = 0;
    virtual std::unique_ptr<ElementIterator<SemanticTag>> GetSemanticTags(EndpointId endpointId)              = 0;
    virtual std::unique_ptr<ElementIterator<ClusterId>> GetClientClusters(EndpointId endpointId)              = 0;
    virtual std::unique_ptr<MetaDataIterator<EndpointId, EndpointInfo>> GetEndpoints()                        = 0;
    virtual std::unique_ptr<ElementIterator<CommandId>> GetGeneratedCommands(ConcreteClusterPath clusterPath) = 0;

    // TODO: below items MUST transition to pure virtual and have implementations everywhere

    virtual std::unique_ptr<MetaDataIterator<ClusterId, ClusterInfo>> GetServerClusters(EndpointId endpointId)
    {
        return std::make_unique<NullMetadataIterator<ClusterId, ClusterInfo>>();
    }

    virtual std::unique_ptr<MetaDataIterator<AttributeId, AttributeInfo>> GetAttributes(ConcreteClusterPath clusterPath)
    {
        return std::make_unique<NullMetadataIterator<AttributeId, AttributeInfo>>();
    }
    virtual std::unique_ptr<MetaDataIterator<CommandId, CommandInfo>> GetAcceptedCommands(ConcreteClusterPath clusterPath)
    {
        return std::make_unique<NullMetadataIterator<CommandId, CommandInfo>>();
    }

    // This iteration will list all server clusters on a given endpoint
    virtual ClusterEntry FirstServerCluster(EndpointId endpoint)                              = 0;
    virtual ClusterEntry NextServerCluster(const ConcreteClusterPath & before)                = 0;
    virtual std::optional<ClusterInfo> GetServerClusterInfo(const ConcreteClusterPath & path) = 0;

    // Attribute iteration and accessors provide cluster-level access over
    // attributes
    virtual AttributeEntry FirstAttribute(const ConcreteClusterPath & cluster)                = 0;
    virtual AttributeEntry NextAttribute(const ConcreteAttributePath & before)                = 0;
    virtual std::optional<AttributeInfo> GetAttributeInfo(const ConcreteAttributePath & path) = 0;

    // Command iteration and accessors provide cluster-level access over commands
    virtual CommandEntry FirstAcceptedCommand(const ConcreteClusterPath & cluster)              = 0;
    virtual CommandEntry NextAcceptedCommand(const ConcreteCommandPath & before)                = 0;
    virtual std::optional<CommandInfo> GetAcceptedCommandInfo(const ConcreteCommandPath & path) = 0;
=======

    virtual ~ProviderMetadataTree() = default;

    /////////////////////// Iterators implementation ////////////////////////
    // LIFETIME
    //
    //  - the iterators are guaranteed valid IF AND ONLY IF the underlying provider
    //    tree has not changed structure.
    //  - in particular this means that these iterators SHOULD only used within one
    //    tight loop/operation within event loop processing and SHOULD NOT be
    //    stored for use across execution boundaries
    //
    // RETURN VALUES
    //
    //  - These MUST NOT return null pointer. Use NullIterators if empty data sets
    //    are to be returned.
    //
    // PERFORMANCE
    //
    //  - Lookups should be performed using `Get...` and `SeekTo`.
    //
    /////////////////////////////////////////////////////////////////////////
    virtual std::unique_ptr<ElementIterator<DeviceTypeEntry>> GetDeviceTypes(EndpointId endpointId)                        = 0;
    virtual std::unique_ptr<ElementIterator<SemanticTag>> GetSemanticTags(EndpointId endpointId)                           = 0;
    virtual std::unique_ptr<ElementIterator<ClusterId>> GetClientClusters(EndpointId endpointId)                           = 0;
    virtual std::unique_ptr<MetaDataIterator<EndpointId, EndpointInfo>> GetEndpoints()                                     = 0;
    virtual std::unique_ptr<ElementIterator<CommandId>> GetGeneratedCommands(ConcreteClusterPath clusterPath)              = 0;
    virtual std::unique_ptr<MetaDataIterator<CommandId, CommandInfo>> GetAcceptedCommands(ConcreteClusterPath clusterPath) = 0;
    virtual std::unique_ptr<MetaDataIterator<ClusterId, ClusterInfo>> GetServerClusters(EndpointId endpointId)             = 0;
    virtual std::unique_ptr<MetaDataIterator<AttributeId, AttributeInfo>> GetAttributes(ConcreteClusterPath clusterPath)   = 0;
>>>>>>> 3967e2fe

    /// Workaround function to report attribute change.
    ///
    /// When this is invoked, the caller is expected to increment the cluster data version, and the attribute path
    /// should be marked as `dirty` by the data model provider listener so that the reporter can notify the subscriber
    /// of attribute changes.
    /// This function should be invoked when attribute managed by attribute access interface is modified but not
    /// through an actual Write interaction.
    /// For example, if the LastNetworkingStatus attribute changes because the NetworkCommissioning driver detects a
    /// network connection status change and calls SetLastNetworkingStatusValue(). The data model provider can recognize
    /// this change by invoking this function at the point of change.
    ///
    /// This is a workaround function as we cannot notify the attribute change to the data model provider. The provider
    /// should own its data and versions.
    ///
    /// TODO: We should remove this function when the AttributeAccessInterface/CommandHandlerInterface is able to report
    /// the attribute changes.
    virtual void Temporary_ReportAttributeChanged(const AttributePathParams & path) = 0;
};

} // namespace DataModel
} // namespace app
} // namespace chip<|MERGE_RESOLUTION|>--- conflicted
+++ resolved
@@ -181,67 +181,6 @@
 {
 public:
     using SemanticTag = Clusters::Descriptor::Structs::SemanticTagStruct::Type;
-<<<<<<< HEAD
-
-    virtual ~ProviderMetadataTree() = default;
-
-    /////////////////////// Iterators implementation ////////////////////////
-    // LIFETIME
-    //
-    //  - the iterators are guaranteed valid IF AND ONLY IF the underlying provider
-    //    tree has not changed structure.
-    //  - in particular this means that these iterators SHOULD only used within one
-    //    tight loop/operation within event loop processing and SHOULD NOT be
-    //    stored for use across execution boundaries
-    //
-    // RETURN VALUES
-    //
-    //  - These MUST NOT return null pointer. Use NullIterators if empty data sets
-    //    are to be returned.
-    //
-    // PERFORMANCE
-    //
-    //  - Lookups should be performed using `Get...` and `SeekTo`.
-    //
-    /////////////////////////////////////////////////////////////////////////
-    virtual std::unique_ptr<ElementIterator<DeviceTypeEntry>> GetDeviceTypes(EndpointId endpointId)           = 0;
-    virtual std::unique_ptr<ElementIterator<SemanticTag>> GetSemanticTags(EndpointId endpointId)              = 0;
-    virtual std::unique_ptr<ElementIterator<ClusterId>> GetClientClusters(EndpointId endpointId)              = 0;
-    virtual std::unique_ptr<MetaDataIterator<EndpointId, EndpointInfo>> GetEndpoints()                        = 0;
-    virtual std::unique_ptr<ElementIterator<CommandId>> GetGeneratedCommands(ConcreteClusterPath clusterPath) = 0;
-
-    // TODO: below items MUST transition to pure virtual and have implementations everywhere
-
-    virtual std::unique_ptr<MetaDataIterator<ClusterId, ClusterInfo>> GetServerClusters(EndpointId endpointId)
-    {
-        return std::make_unique<NullMetadataIterator<ClusterId, ClusterInfo>>();
-    }
-
-    virtual std::unique_ptr<MetaDataIterator<AttributeId, AttributeInfo>> GetAttributes(ConcreteClusterPath clusterPath)
-    {
-        return std::make_unique<NullMetadataIterator<AttributeId, AttributeInfo>>();
-    }
-    virtual std::unique_ptr<MetaDataIterator<CommandId, CommandInfo>> GetAcceptedCommands(ConcreteClusterPath clusterPath)
-    {
-        return std::make_unique<NullMetadataIterator<CommandId, CommandInfo>>();
-    }
-
-    // This iteration will list all server clusters on a given endpoint
-    virtual ClusterEntry FirstServerCluster(EndpointId endpoint)                              = 0;
-    virtual ClusterEntry NextServerCluster(const ConcreteClusterPath & before)                = 0;
-    virtual std::optional<ClusterInfo> GetServerClusterInfo(const ConcreteClusterPath & path) = 0;
-
-    // Attribute iteration and accessors provide cluster-level access over
-    // attributes
-    virtual AttributeEntry FirstAttribute(const ConcreteClusterPath & cluster)                = 0;
-    virtual AttributeEntry NextAttribute(const ConcreteAttributePath & before)                = 0;
-    virtual std::optional<AttributeInfo> GetAttributeInfo(const ConcreteAttributePath & path) = 0;
-
-    // Command iteration and accessors provide cluster-level access over commands
-    virtual CommandEntry FirstAcceptedCommand(const ConcreteClusterPath & cluster)              = 0;
-    virtual CommandEntry NextAcceptedCommand(const ConcreteCommandPath & before)                = 0;
-    virtual std::optional<CommandInfo> GetAcceptedCommandInfo(const ConcreteCommandPath & path) = 0;
-=======
 
     virtual ~ProviderMetadataTree() = default;
 
@@ -272,7 +211,6 @@
     virtual std::unique_ptr<MetaDataIterator<CommandId, CommandInfo>> GetAcceptedCommands(ConcreteClusterPath clusterPath) = 0;
     virtual std::unique_ptr<MetaDataIterator<ClusterId, ClusterInfo>> GetServerClusters(EndpointId endpointId)             = 0;
     virtual std::unique_ptr<MetaDataIterator<AttributeId, AttributeInfo>> GetAttributes(ConcreteClusterPath clusterPath)   = 0;
->>>>>>> 3967e2fe
 
     /// Workaround function to report attribute change.
     ///
