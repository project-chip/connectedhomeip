--- conflicted
+++ resolved
@@ -50,11 +50,7 @@
 };
 
 std::optional<EventNumber> GenerateEvent(const EventOptions & eventOptions, EventsGenerator & generator,
-<<<<<<< HEAD
-                                         EventLoggingDelegate & delegate, bool isScopedEvent);
-=======
                                          EventLoggingDelegate & delegate, bool isFabricSensitiveEvent);
->>>>>>> 8e0afa5b
 
 template <typename G, typename T>
 std::optional<EventNumber> GenerateEvent(G & generator, const T & aEventData, EndpointId aEndpoint)
