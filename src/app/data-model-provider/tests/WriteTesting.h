/*
 *    Copyright (c) 2024 Project CHIP Authors
 *    All rights reserved.
 *
 *    Licensed under the Apache License, Version 2.0 (the "License");
 *    you may not use this file except in compliance with the License.
 *    You may obtain a copy of the License at
 *
 *        http://www.apache.org/licenses/LICENSE-2.0
 *
 *    Unless required by applicable law or agreed to in writing, software
 *    distributed under the License is distributed on an "AS IS" BASIS,
 *    WITHOUT WARRANTIES OR CONDITIONS OF ANY KIND, either express or implied.
 *    See the License for the specific language governing permissions and
 *    limitations under the License.
 */
#pragma once

#include <app/AttributeValueDecoder.h>
#include <app/data-model-provider/OperationTypes.h>
#include <app/data-model-provider/tests/TestConstants.h>
#include <app/data-model/Encode.h>
#include <lib/core/DataModelTypes.h>
#include <lib/core/TLVReader.h>

namespace chip {
namespace app {
namespace Testing {

/// Contains support for setting up a WriteAttributeRequest and underlying data.
///
/// It wraps the boilerplate to obtain a AttributeValueDecoder that can be passed in
/// to DataModel::Provider calls.
///
/// Usage:
///
///    WriteOperation operation(1 /* endpoint */, 2 /* cluster */, 3 /* attribute */);
///    test.SetSubjectDescriptor(kAdminSubjectDescriptor);  // optional set access
///
///    AttributeValueDecoder decoder = test.DecoderFor<uint32_t>(0x1234);
///
///    // decoder is usable at this point
///    ASSERT_EQ(model.WriteAttribute(test.GetRequest(), decoder), CHIP_NO_ERROR);
class WriteOperation
{
public:
    WriteOperation(const ConcreteDataAttributePath & path)
    {
        mRequest.path              = path;
        mRequest.subjectDescriptor = &kDenySubjectDescriptor;
    }

    WriteOperation(EndpointId endpoint, ClusterId cluster, AttributeId attribute) :
        WriteOperation(ConcreteAttributePath(endpoint, cluster, attribute))
    {}

    WriteOperation & SetSubjectDescriptor(const chip::Access::SubjectDescriptor & descriptor)
    {
        mRequest.subjectDescriptor = &descriptor;
        return *this;
    }

    WriteOperation & SetDataVersion(Optional<DataVersion> version)
    {
        mRequest.path.mDataVersion = version;
        return *this;
    }

    WriteOperation & SetWriteFlags(const BitFlags<DataModel::WriteFlags> & flags)
    {
        mRequest.writeFlags = flags;
        return *this;
    }

    WriteOperation & SetOperationFlags(const BitFlags<DataModel::OperationFlags> & flags)
    {
        mRequest.operationFlags = flags;
        return *this;
    }

    WriteOperation & SetPathExpanded(bool value)
    {
        mRequest.path.mExpanded = value;
        return *this;
    }

    const DataModel::WriteAttributeRequest & GetRequest() const { return mRequest; }

    template <typename T>
    TLV::TLVReader ReadEncodedValue(const T & value)
    {
        TLV::TLVWriter writer;
        writer.Init(mTLVBuffer);

        // Encoding is within a structure:
        //   - BEGIN_STRUCT
        //     - 1: .....
        //   - END_STRUCT
        TLV::TLVType outerContainerType;
<<<<<<< HEAD
        VerifyOrDie(writer.StartContainer(TLV::AnonymousTag(), TLV::kTLVType_Structure, outerContainerType) == CHIP_NO_ERROR);
        if constexpr (chip::app::DataModel::IsFabricScoped<T>::value)
        {
            VerifyOrDie(chip::app::DataModel::EncodeForWrite(writer, TLV::ContextTag(1), value) == CHIP_NO_ERROR);
        }
        else
        {
            VerifyOrDie(chip::app::DataModel::Encode(writer, TLV::ContextTag(1), value) == CHIP_NO_ERROR);
        }
        VerifyOrDie(writer.EndContainer(outerContainerType) == CHIP_NO_ERROR);
        VerifyOrDie(writer.Finalize() == CHIP_NO_ERROR);
=======
        SuccessOrDie(writer.StartContainer(TLV::AnonymousTag(), TLV::kTLVType_Structure, outerContainerType));
        SuccessOrDie(chip::app::DataModel::Encode(writer, TLV::ContextTag(1), value));
        SuccessOrDie(writer.EndContainer(outerContainerType));
        SuccessOrDie(writer.Finalize());
>>>>>>> 476b1d32

        TLV::TLVReader reader;
        reader.Init(mTLVBuffer);

        SuccessOrDie(reader.Next());
        SuccessOrDie(reader.EnterContainer(outerContainerType));
        SuccessOrDie(reader.Next());

        return reader;
    }

    template <class T>
    AttributeValueDecoder DecoderFor(const T & value)
    {
        mTLVReader = ReadEncodedValue(value);
        if (mRequest.subjectDescriptor == nullptr)
        {
            AttributeValueDecoder(mTLVReader, kDenySubjectDescriptor);
        }
        return AttributeValueDecoder(mTLVReader, *mRequest.subjectDescriptor);
    }

private:
    constexpr static size_t kMaxTLVBufferSize = 1024;

    DataModel::WriteAttributeRequest mRequest;

    // where data is being written
    uint8_t mTLVBuffer[kMaxTLVBufferSize] = { 0 };

    // tlv reader used for the returned AttributeValueDecoder (since attributeValueDecoder uses references)
    TLV::TLVReader mTLVReader;
};

} // namespace Testing
} // namespace app
} // namespace chip<|MERGE_RESOLUTION|>--- conflicted
+++ resolved
@@ -97,24 +97,17 @@
         //     - 1: .....
         //   - END_STRUCT
         TLV::TLVType outerContainerType;
-<<<<<<< HEAD
-        VerifyOrDie(writer.StartContainer(TLV::AnonymousTag(), TLV::kTLVType_Structure, outerContainerType) == CHIP_NO_ERROR);
+        SuccessOrDie(writer.StartContainer(TLV::AnonymousTag(), TLV::kTLVType_Structure, outerContainerType));
         if constexpr (chip::app::DataModel::IsFabricScoped<T>::value)
         {
-            VerifyOrDie(chip::app::DataModel::EncodeForWrite(writer, TLV::ContextTag(1), value) == CHIP_NO_ERROR);
+            SuccessOrDie(chip::app::DataModel::EncodeForWrite(writer, TLV::ContextTag(1), value));
         }
         else
         {
-            VerifyOrDie(chip::app::DataModel::Encode(writer, TLV::ContextTag(1), value) == CHIP_NO_ERROR);
+            SuccessOrDie(chip::app::DataModel::Encode(writer, TLV::ContextTag(1), value));
         }
-        VerifyOrDie(writer.EndContainer(outerContainerType) == CHIP_NO_ERROR);
-        VerifyOrDie(writer.Finalize() == CHIP_NO_ERROR);
-=======
-        SuccessOrDie(writer.StartContainer(TLV::AnonymousTag(), TLV::kTLVType_Structure, outerContainerType));
-        SuccessOrDie(chip::app::DataModel::Encode(writer, TLV::ContextTag(1), value));
         SuccessOrDie(writer.EndContainer(outerContainerType));
         SuccessOrDie(writer.Finalize());
->>>>>>> 476b1d32
 
         TLV::TLVReader reader;
         reader.Init(mTLVBuffer);
