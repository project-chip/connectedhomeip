/*
 *
 *    Copyright (c) 2020-2021 Project CHIP Authors
 *    All rights reserved.
 *
 *    Licensed under the Apache License, Version 2.0 (the "License");
 *    you may not use this file except in compliance with the License.
 *    You may obtain a copy of the License at
 *
 *        http://www.apache.org/licenses/LICENSE-2.0
 *
 *    Unless required by applicable law or agreed to in writing, software
 *    distributed under the License is distributed on an "AS IS" BASIS,
 *    WITHOUT WARRANTIES OR CONDITIONS OF ANY KIND, either express or implied.
 *    See the License for the specific language governing permissions and
 *    limitations under the License.
 */

/**
 *    @file
 *      This file defines Base class for a CHIP IM Command
 *
 */

#include "Command.h"
#include "CommandHandler.h"
#include "CommandSender.h"
#include "InteractionModelEngine.h"

#include <app/AppBuildConfig.h>
#include <lib/core/CHIPTLVDebug.hpp>

namespace chip {
namespace app {

Command::Command(Messaging::ExchangeManager * apExchangeMgr)
{
    mpExchangeMgr = apExchangeMgr;
}

CHIP_ERROR Command::AllocateBuffers()
{
    CHIP_ERROR err = CHIP_NO_ERROR;
    CommandList::Builder commandListBuilder;

    if (!mBuffersAllocated)
    {
        mCommandMessageWriter.Reset();

        System::PacketBufferHandle commandPacket = System::PacketBufferHandle::New(chip::app::kMaxSecureSduLengthBytes);
        VerifyOrExit(!commandPacket.IsNull(), err = CHIP_ERROR_NO_MEMORY);

        mCommandMessageWriter.Init(std::move(commandPacket));
        err = mInvokeCommandBuilder.Init(&mCommandMessageWriter);
        SuccessOrExit(err);

        commandListBuilder = mInvokeCommandBuilder.CreateCommandListBuilder();
        err                = commandListBuilder.GetError();
        SuccessOrExit(err);

        mCommandIndex = 0;

        mBuffersAllocated = true;
    }

exit:
    return err;
}

CHIP_ERROR Command::ProcessCommandMessage(System::PacketBufferHandle && payload, CommandRoleId aCommandRoleId)
{
    CHIP_ERROR err = CHIP_NO_ERROR;
    chip::System::PacketBufferTLVReader reader;
    chip::TLV::TLVReader commandListReader;
    InvokeCommand::Parser invokeCommandParser;
    CommandList::Parser commandListParser;

    reader.Init(std::move(payload));
    err = reader.Next();
    SuccessOrExit(err);

    err = invokeCommandParser.Init(reader);
    SuccessOrExit(err);

#if CHIP_CONFIG_IM_ENABLE_SCHEMA_CHECK
    err = invokeCommandParser.CheckSchemaValidity();
    SuccessOrExit(err);
#endif
    err = invokeCommandParser.GetCommandList(&commandListParser);
    SuccessOrExit(err);

    commandListParser.GetReader(&commandListReader);

    while (CHIP_NO_ERROR == (err = commandListReader.Next()))
    {
        VerifyOrExit(chip::TLV::AnonymousTag == commandListReader.GetTag(), err = CHIP_ERROR_INVALID_TLV_TAG);
        VerifyOrExit(chip::TLV::kTLVType_Structure == commandListReader.GetType(), err = CHIP_ERROR_WRONG_TLV_TYPE);

        CommandDataElement::Parser commandElement;

        err = commandElement.Init(commandListReader);
        SuccessOrExit(err);

        err = ProcessCommandDataElement(commandElement);
        SuccessOrExit(err);
    }

    // if we have exhausted this container
    if (CHIP_END_OF_TLV == err)
    {
        err = CHIP_NO_ERROR;
    }

exit:
    return err;
}

<<<<<<< HEAD
CHIP_ERROR Command::PrepareCommand(const CommandPathParams & aCommandPathParams, bool aIsStatus)
=======
void Command::Shutdown()
{
    VerifyOrReturn(mState != CommandState::Uninitialized);
    AbortExistingExchangeContext();
    ShutdownInternal();
}

void Command::ShutdownInternal()
{
    mCommandMessageWriter.Reset();

    mpExchangeMgr = nullptr;
    mpExchangeCtx = nullptr;
    mpDelegate    = nullptr;
    ClearState();

    mCommandIndex = 0;
}

CHIP_ERROR Command::PrepareCommand(const CommandPathParams & aCommandPathParams, bool aStartDataStruct)
>>>>>>> d48d7541
{
    CHIP_ERROR err = CHIP_NO_ERROR;
    CommandDataElement::Builder commandDataElement;

    err = AllocateBuffers();
    SuccessOrExit(err);

    //
    // We must not be in the middle of preparing a command, or having prepared or sent one.
    //
    VerifyOrExit(mState == CommandState::Idle, err = CHIP_ERROR_INCORRECT_STATE);

    commandDataElement = mInvokeCommandBuilder.GetCommandListBuilder().CreateCommandDataElementBuilder();
    err                = commandDataElement.GetError();
    SuccessOrExit(err);

    err = ConstructCommandPath(aCommandPathParams, commandDataElement);
    SuccessOrExit(err);

    if (aStartDataStruct)
    {
        err = commandDataElement.GetWriter()->StartContainer(TLV::ContextTag(CommandDataElement::kCsTag_Data),
                                                             TLV::kTLVType_Structure, mDataElementContainerType);
    }

    MoveToState(CommandState::AddingCommand);

exit:
    return err;
}

TLV::TLVWriter * Command::GetCommandDataElementTLVWriter()
{
    if (mState != CommandState::AddingCommand)
    {
        return nullptr;
    }
    else
    {
        return mInvokeCommandBuilder.GetCommandListBuilder().GetCommandDataElementBuilder().GetWriter();
    }
}

CHIP_ERROR Command::Finalize(System::PacketBufferHandle & commandPacket)
{
    VerifyOrReturnError(mState == CommandState::AddedCommand, CHIP_ERROR_INCORRECT_STATE);
    return mCommandMessageWriter.Finalize(&commandPacket);
}

CHIP_ERROR Command::FinishCommand(bool aEndDataStruct)
{
    CHIP_ERROR err = CHIP_NO_ERROR;

    VerifyOrReturnError(mState == CommandState::AddingCommand, err = CHIP_ERROR_INCORRECT_STATE);

    CommandDataElement::Builder commandDataElement = mInvokeCommandBuilder.GetCommandListBuilder().GetCommandDataElementBuilder();
    if (aEndDataStruct)
    {
        ReturnErrorOnFailure(commandDataElement.GetWriter()->EndContainer(mDataElementContainerType));
    }

    ReturnErrorOnFailure(commandDataElement.EndOfCommandDataElement().GetError());
    ReturnErrorOnFailure(mInvokeCommandBuilder.GetCommandListBuilder().EndOfCommandList().GetError());
    ReturnErrorOnFailure(mInvokeCommandBuilder.EndOfInvokeCommand().GetError());

    MoveToState(CommandState::AddedCommand);

    return CHIP_NO_ERROR;
}

CHIP_ERROR Command::ConstructCommandPath(const CommandPathParams & aCommandPathParams,
                                         CommandDataElement::Builder aCommandDataElement)
{
    CommandPath::Builder commandPath = aCommandDataElement.CreateCommandPathBuilder();
    if (aCommandPathParams.mFlags.Has(CommandPathFlags::kEndpointIdValid))
    {
        commandPath.EndpointId(aCommandPathParams.mEndpointId);
    }

    if (aCommandPathParams.mFlags.Has(CommandPathFlags::kGroupIdValid))
    {
        commandPath.GroupId(aCommandPathParams.mGroupId);
    }

    commandPath.ClusterId(aCommandPathParams.mClusterId).CommandId(aCommandPathParams.mCommandId).EndOfCommandPath();

    return commandPath.GetError();
}

void Command::Abort()
{
    //
    // If the exchange context hasn't already been gracefully closed
    // (signaled by setting it to null, then we need to forcibly
    // tear it down.
    //
    if (mpExchangeCtx != nullptr)
    {
        mpExchangeCtx->Abort();
        mpExchangeCtx = nullptr;
    }
}

void Command::Close()
{
    mpExchangeCtx = nullptr;
}

const char * Command::GetStateStr() const
{
#if CHIP_DETAIL_LOGGING
    switch (mState)
    {
    case CommandState::Idle:
        return "Idle";

    case CommandState::AddingCommand:
        return "AddingCommand";

    case CommandState::AddedCommand:
        return "AddedCommand";

    case CommandState::CommandSent:
        return "CommandSent";

    case CommandState::AwaitingDestruction:
        return "AwaitingDestruction";
    }
#endif // CHIP_DETAIL_LOGGING
    return "N/A";
}

void Command::MoveToState(const CommandState aTargetState)
{
    mState = aTargetState;
    ChipLogDetail(DataManagement, "ICR moving to [%10.10s]", GetStateStr());
}

void Command::ClearState(void)
{
    MoveToState(CommandState::Idle);
}

} // namespace app
} // namespace chip<|MERGE_RESOLUTION|>--- conflicted
+++ resolved
@@ -115,30 +115,7 @@
     return err;
 }
 
-<<<<<<< HEAD
-CHIP_ERROR Command::PrepareCommand(const CommandPathParams & aCommandPathParams, bool aIsStatus)
-=======
-void Command::Shutdown()
-{
-    VerifyOrReturn(mState != CommandState::Uninitialized);
-    AbortExistingExchangeContext();
-    ShutdownInternal();
-}
-
-void Command::ShutdownInternal()
-{
-    mCommandMessageWriter.Reset();
-
-    mpExchangeMgr = nullptr;
-    mpExchangeCtx = nullptr;
-    mpDelegate    = nullptr;
-    ClearState();
-
-    mCommandIndex = 0;
-}
-
 CHIP_ERROR Command::PrepareCommand(const CommandPathParams & aCommandPathParams, bool aStartDataStruct)
->>>>>>> d48d7541
 {
     CHIP_ERROR err = CHIP_NO_ERROR;
     CommandDataElement::Builder commandDataElement;
