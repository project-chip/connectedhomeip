--- conflicted
+++ resolved
@@ -31,74 +31,34 @@
 ///
 /// - Start iterating by creating an iteration state
 ///
-<<<<<<< HEAD
-///      mState =  AttributePathExpandIterator::State::StartIterating(path);
-=======
 ///      AttributePathExpandIterator::Position position = AttributePathExpandIterator::Position::StartIterating(path);
->>>>>>> 91e85473
 ///
 /// - Use the iteration state in a for loop:
 ///
 ///      ConcreteAttributePath path;
-<<<<<<< HEAD
-///      for (AttributePathExpandIterator iterator(mState); iterator->Next(path);) {
-=======
 ///      for (AttributePathExpandIterator iterator(position); iterator->Next(path);) {
->>>>>>> 91e85473
 ///         // use `path` here`
 ///      }
 ///
 ///   OR:
 ///
 ///      ConcreteAttributePath path;
-<<<<<<< HEAD
-///      AttributePathExpandIterator iterator(mState);
-=======
 ///      AttributePathExpandIterator iterator(position);
->>>>>>> 91e85473
 ///
 ///      while (iterator.Next(path)) {
 ///         // use `path` here`
 ///      }
 ///
-<<<<<<< HEAD
-/// USAGE requirements and assumptions:
-///
-///    - There should be only one single AttributePathExpandIterator for a state  at a time.
-///
-///    - `State` is automatically updated by the AttributePathExpandIterator, so
-///      calling `Next` on the iterator will update the state variable.
-///
-=======
 /// Usage requirements and assumptions:
 ///
 ///    - An ` AttributePathExpandIterator::Position` can only be used by a single AttributePathExpandIterator at a time.
 ///
 ///    - `position` is automatically updated by the AttributePathExpandIterator, so
 ///      calling `Next` on the iterator will update the position cursor variable.
->>>>>>> 91e85473
 ///
 class AttributePathExpandIterator
 {
 public:
-<<<<<<< HEAD
-    class State
-    {
-    public:
-        // State is treated as a direct member access by the AttributePathExpandIterator, however it is opaque (except copying) for
-        // external code. We allow friendship here to not have specific get/set for methods (clearer interface and less likelyhood
-        // of extra code usage).
-        friend class AttributePathExpandIterator;
-
-        /// External callers can only ever start iterating on a new path from the beginning
-        static State StartIterating(SingleLinkedListNode<AttributePathParams> * path) { return State(path); }
-
-        /// Copies are allowed
-        State(const State &)             = default;
-        State & operator=(const State &) = default;
-
-        State() : mAttributePath(nullptr) {}
-=======
     class Position
     {
     public:
@@ -115,7 +75,6 @@
         Position & operator=(const Position &) = default;
 
         Position() : mAttributePath(nullptr) {}
->>>>>>> 91e85473
 
         /// Reset the iterator to the beginning of current cluster if we are in the middle of expanding a wildcard attribute id for
         /// some cluster.
@@ -125,27 +84,6 @@
         void IterateFromTheStartOfTheCurrentCluster()
         {
             VerifyOrReturn(mAttributePath != nullptr && mAttributePath->mValue.HasWildcardAttributeId());
-<<<<<<< HEAD
-            mLastOutputPath.mAttributeId = kInvalidAttributeId;
-            mLastOutputPath.mExpanded    = true;
-        }
-
-    protected:
-        State(SingleLinkedListNode<AttributePathParams> * path) :
-            mAttributePath(path), mLastOutputPath(kInvalidEndpointId, kInvalidClusterId, kInvalidAttributeId)
-        {
-            mLastOutputPath.mExpanded = true;
-        }
-
-        SingleLinkedListNode<AttributePathParams> * mAttributePath;
-        ConcreteAttributePath mLastOutputPath;
-    };
-
-    AttributePathExpandIterator(DataModel::Provider * dataModel, State & state) : mDataModelProvider(dataModel), mState(state) {}
-
-    // this class may not be copied. A new one should be created when needed and they
-    // should not overlap
-=======
             mOutputPath.mAttributeId = kInvalidAttributeId;
         }
 
@@ -164,7 +102,6 @@
 
     // This class may not be copied. A new one should be created when needed and they
     // should not overlap.
->>>>>>> 91e85473
     AttributePathExpandIterator(const AttributePathExpandIterator &)             = delete;
     AttributePathExpandIterator & operator=(const AttributePathExpandIterator &) = delete;
 
@@ -177,11 +114,7 @@
 
 private:
     DataModel::Provider * mDataModelProvider;
-<<<<<<< HEAD
-    State & mState;
-=======
     Position & mPosition;
->>>>>>> 91e85473
 
     /// Move to the next endpoint/cluster/attribute triplet that is valid given
     /// the current mOutputPath and mpAttributePath.
@@ -215,15 +148,10 @@
     bool IsValidAttributeId(AttributeId attributeId);
 };
 
-<<<<<<< HEAD
-/// Wraps around an AttributePathExpandIterator however it rolls back Next() to one
-/// step back whenever Next() is not run to completion (until it returns false)
-=======
 /// PeekAttributePathExpandIterator is an AttributePathExpandIterator wrapper that rolls back the Next()
 /// call whenever a new `MarkCompleted()` method is not called (until Next() returns false). This is useful
 /// to allow pausing iteration in cases the next path was not ready to be used yet and iteration needs to
 /// continue later.
->>>>>>> 91e85473
 ///
 /// Example use cases:
 ///
@@ -254,16 +182,6 @@
 class PeekAttributePathExpandIterator
 {
 public:
-<<<<<<< HEAD
-    PeekAttributePathExpandIterator(DataModel::Provider * dataModel, AttributePathExpandIterator::State & state) :
-        mAttributePathExpandIterator(dataModel, state), mStateTarget(state), mOldState(state)
-    {}
-    ~PeekAttributePathExpandIterator() { mStateTarget = mOldState; }
-
-    bool Next(ConcreteAttributePath & path)
-    {
-        mOldState = mStateTarget;
-=======
     PeekAttributePathExpandIterator(DataModel::Provider * dataModel, AttributePathExpandIterator::Position & position) :
         mAttributePathExpandIterator(dataModel, position), mPositionTarget(position), mOldPosition(position)
     {}
@@ -272,26 +190,16 @@
     bool Next(ConcreteAttributePath & path)
     {
         mOldPosition = mPositionTarget;
->>>>>>> 91e85473
         return mAttributePathExpandIterator.Next(path);
     }
 
     /// Marks the current iteration completed (so peek does not actually roll back)
-<<<<<<< HEAD
-    void MarkCompleted() { mOldState = mStateTarget; }
-
-private:
-    AttributePathExpandIterator mAttributePathExpandIterator;
-    AttributePathExpandIterator::State & mStateTarget;
-    AttributePathExpandIterator::State mOldState;
-=======
     void MarkCompleted() { mOldPosition = mPositionTarget; }
 
 private:
     AttributePathExpandIterator mAttributePathExpandIterator;
     AttributePathExpandIterator::Position & mPositionTarget;
     AttributePathExpandIterator::Position mOldPosition;
->>>>>>> 91e85473
 };
 
 } // namespace app
