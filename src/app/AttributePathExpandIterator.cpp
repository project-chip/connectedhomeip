/*
 *    Copyright (c) 2024 Project CHIP Authors
 *    All rights reserved.
 *
 *    Licensed under the Apache License, Version 2.0 (the "License");
 *    you may not use this file except in compliance with the License.
 *    You may obtain a copy of the License at
 *
 *        http://www.apache.org/licenses/LICENSE-2.0
 *
 *    Unless required by applicable law or agreed to in writing, software
 *    distributed under the License is distributed on an "AS IS" BASIS,
 *    WITHOUT WARRANTIES OR CONDITIONS OF ANY KIND, either express or implied.
 *    See the License for the specific language governing permissions and
 *    limitations under the License.
 */
#include <app/AttributePathExpandIterator.h>

#include <app/GlobalAttributes.h>
#include <cmath>
#include <lib/support/CodeUtils.h>
#include <optional>

#include <optional>

using namespace chip::app::DataModel;

namespace chip {
namespace app {

bool AttributePathExpandIterator::AdvanceOutputPath()
{
<<<<<<< HEAD
    while (true)
    {
        if (mState.mLastOutputPath.mClusterId != kInvalidClusterId)
=======
    /// Output path invariants
    ///    - kInvalid* constants are used to define "no value available (yet)" and
    ///      iteration loop will fill the first value when such a value is seen (fixed for non-wildcard
    ///      or iteration-based in case of wildcards).
    ///    - Iteration of the output path is done in breadth-first order: first endpoint, then cluster, then attribute.
    /// Processing works like:
    ///    - Initial state is kInvalidEndpointId/kInvalidClusterId/kInvalidAttributeId
    ///    - First loop pass fills-in endointID, followed by clusterID, followed by attributeID
    ///    - Whenever one level is done iterating (there is no "next") the following
    ///      "higher path component" is updated:
    ///         - once a valid path exists, try to advance attributeID
    ///         - if attributeID fails to advance, try to advance clusterID (and restart attributeID)
    ///         - if clusterID fails to advance, try to advance endpointID (and restart clusterID)
    ///         - if endpointID fails to advance, iteration is done
    while (true)
    {
        if (mPosition.mOutputPath.mClusterId != kInvalidClusterId)
>>>>>>> 91e85473
        {
            std::optional<AttributeId> nextAttribute = NextAttributeId();
            if (nextAttribute.has_value())
            {
<<<<<<< HEAD
                mState.mLastOutputPath.mAttributeId = *nextAttribute;
                mState.mLastOutputPath.mExpanded    = mState.mAttributePath->mValue.IsWildcardPath();
=======
                mPosition.mOutputPath.mAttributeId = *nextAttribute;
                mPosition.mOutputPath.mExpanded    = mPosition.mAttributePath->mValue.IsWildcardPath();
>>>>>>> 91e85473
                return true;
            }
        }

        // no valid attribute, try to advance the cluster, see if a suitable one exists
<<<<<<< HEAD
        if (mState.mLastOutputPath.mEndpointId != kInvalidEndpointId)
=======
        if (mPosition.mOutputPath.mEndpointId != kInvalidEndpointId)
>>>>>>> 91e85473
        {
            std::optional<ClusterId> nextCluster = NextClusterId();
            if (nextCluster.has_value())
            {
                // A new cluster ID is to be processed. This sets the cluster ID to the new value and
                // ALSO resets the attribute ID to "invalid", to trigger an attribute set/expansion from
                // the beginning.
<<<<<<< HEAD
                mState.mLastOutputPath.mClusterId   = *nextCluster;
                mState.mLastOutputPath.mAttributeId = kInvalidAttributeId;
=======
                mPosition.mOutputPath.mClusterId   = *nextCluster;
                mPosition.mOutputPath.mAttributeId = kInvalidAttributeId;
>>>>>>> 91e85473
                continue;
            }
        }

<<<<<<< HEAD
        // no valid cluster, try advance the endpoint, see if a suitable on exists
=======
        // No valid cluster, try advance the endpoint, see if a suitable on exists.
>>>>>>> 91e85473
        std::optional<EndpointId> nextEndpoint = NextEndpointId();
        if (nextEndpoint.has_value())
        {
            // A new endpoint ID is to be processed. This sets the endpoint ID to the new value and
            // ALSO resets the cluster ID to "invalid", to trigger a cluster set/expansion from
            // the beginning.
<<<<<<< HEAD
            mState.mLastOutputPath.mEndpointId = *nextEndpoint;
            mState.mLastOutputPath.mClusterId  = kInvalidClusterId;
=======
            mPosition.mOutputPath.mEndpointId = *nextEndpoint;
            mPosition.mOutputPath.mClusterId  = kInvalidClusterId;
>>>>>>> 91e85473
            continue;
        }
        return false;
    }
}

bool AttributePathExpandIterator::Next(ConcreteAttributePath & path)
{
<<<<<<< HEAD
    while (mState.mAttributePath != nullptr)
    {
        if (AdvanceOutputPath())
        {
            path = mState.mLastOutputPath;
            return true;
        }
        mState.mAttributePath            = mState.mAttributePath->mpNext;
        mState.mLastOutputPath           = ConcreteReadAttributePath(kInvalidEndpointId, kInvalidClusterId, kInvalidAttributeId);
        mState.mLastOutputPath.mExpanded = true; // this is reset to false on advancement if needed
=======
    while (mPosition.mAttributePath != nullptr)
    {
        if (AdvanceOutputPath())
        {
            path = mPosition.mOutputPath;
            return true;
        }
        mPosition.mAttributePath = mPosition.mAttributePath->mpNext;
        mPosition.mOutputPath    = ConcreteReadAttributePath(kInvalidEndpointId, kInvalidClusterId, kInvalidAttributeId);
>>>>>>> 91e85473
    }

    return false;
}

bool AttributePathExpandIterator::IsValidAttributeId(AttributeId attributeId)
{
    switch (attributeId)
    {
    case Clusters::Globals::Attributes::GeneratedCommandList::Id:
    case Clusters::Globals::Attributes::AcceptedCommandList::Id:
    case Clusters::Globals::Attributes::AttributeList::Id:
        return true;
    default:
        break;
    }

<<<<<<< HEAD
    const ConcreteAttributePath attributePath(mState.mLastOutputPath.mEndpointId, mState.mLastOutputPath.mClusterId, attributeId);
=======
    const ConcreteAttributePath attributePath(mPosition.mOutputPath.mEndpointId, mPosition.mOutputPath.mClusterId, attributeId);
>>>>>>> 91e85473
    return mDataModelProvider->GetAttributeInfo(attributePath).has_value();
}

std::optional<AttributeId> AttributePathExpandIterator::NextAttributeId()
{
<<<<<<< HEAD
    if (mState.mLastOutputPath.mAttributeId == kInvalidAttributeId)
    {
        if (mState.mAttributePath->mValue.HasWildcardAttributeId())
        {
            AttributeEntry entry = mDataModelProvider->FirstAttribute(mState.mLastOutputPath);
=======
    if (mPosition.mOutputPath.mAttributeId == kInvalidAttributeId)
    {
        if (mPosition.mAttributePath->mValue.HasWildcardAttributeId())
        {
            AttributeEntry entry = mDataModelProvider->FirstAttribute(mPosition.mOutputPath);
>>>>>>> 91e85473
            return entry.IsValid()                                         //
                ? entry.path.mAttributeId                                  //
                : Clusters::Globals::Attributes::GeneratedCommandList::Id; //
        }

<<<<<<< HEAD
        if (mState.mAttributePath->mValue.IsWildcardPath())
        {
            // We allow fixed attribute IDs if and only if they are valid:
            //    - they may be GLOBAL attributes OR
            //    - they are valid attributes for this cluster
            // This applies to something like expanding "*/*/attributeId=123"" where we would accept attribute 123.
            // only if the given endpoint/cluster contains this attribute id
            if (!IsValidAttributeId(mState.mAttributePath->mValue.mAttributeId))
=======
        // At this point, the attributeID is NOT a wildcard (i.e. it is fixed)
        //
        // For wildcard expansion, we validate that this is a valid attribute for for the given
        // cluster on the given endpoint. If not a wildcard expansion, return it as-is
        if (mPosition.mAttributePath->mValue.IsWildcardPath())
        {
            if (!IsValidAttributeId(mPosition.mAttributePath->mValue.mAttributeId))
>>>>>>> 91e85473
            {
                return std::nullopt;
            }
        }
<<<<<<< HEAD
        return mState.mAttributePath->mValue.mAttributeId;
    }

    // advance the existing attribute id if it can be advanced
    VerifyOrReturnValue(mState.mAttributePath->mValue.HasWildcardAttributeId(), std::nullopt);
=======
        return mPosition.mAttributePath->mValue.mAttributeId;
    }

    // Advance the existing attribute id if it can be advanced.
    VerifyOrReturnValue(mPosition.mAttributePath->mValue.HasWildcardAttributeId(), std::nullopt);
>>>>>>> 91e85473

    // Ensure (including ordering) that GlobalAttributesNotInMetadata is reported as needed
    for (unsigned i = 0; i < ArraySize(GlobalAttributesNotInMetadata); i++)
    {
<<<<<<< HEAD
        if (GlobalAttributesNotInMetadata[i] != mState.mLastOutputPath.mAttributeId)
=======
        if (GlobalAttributesNotInMetadata[i] != mPosition.mOutputPath.mAttributeId)
>>>>>>> 91e85473
        {
            continue;
        }

        unsigned nextAttributeIndex = i + 1;
        if (nextAttributeIndex < ArraySize(GlobalAttributesNotInMetadata))
        {
            return GlobalAttributesNotInMetadata[nextAttributeIndex];
        }

        // Reached the end of global attributes. Since global attributes are
        // reported last, finishing global attributes means everything completed.
        return std::nullopt;
    }

<<<<<<< HEAD
    AttributeEntry entry = mDataModelProvider->NextAttribute(mState.mLastOutputPath);
=======
    AttributeEntry entry = mDataModelProvider->NextAttribute(mPosition.mOutputPath);
>>>>>>> 91e85473
    if (entry.IsValid())
    {
        return entry.path.mAttributeId;
    }

    // Finished the data model, start with global attributes
    static_assert(ArraySize(GlobalAttributesNotInMetadata) > 0);
    return GlobalAttributesNotInMetadata[0];
}

std::optional<ClusterId> AttributePathExpandIterator::NextClusterId()
{

<<<<<<< HEAD
    if (mState.mLastOutputPath.mClusterId == kInvalidClusterId)
    {
        if (mState.mAttributePath->mValue.HasWildcardClusterId())
        {
            ClusterEntry entry = mDataModelProvider->FirstServerCluster(mState.mLastOutputPath.mEndpointId);
            return entry.IsValid() ? std::make_optional(entry.path.mClusterId) : std::nullopt;
        }

        if (mState.mAttributePath->mValue.IsWildcardPath())
        {
            // during wildcard expansion, only return a cluster if it is valid
            // This applies to something like expanding "*/cluster=123/..." where we would accept cluster 123 only if the given
            // endpoint contains it. this only applies for wildcard expansion.
            const ConcreteClusterPath clusterPath(mState.mLastOutputPath.mEndpointId, mState.mAttributePath->mValue.mClusterId);
=======
    if (mPosition.mOutputPath.mClusterId == kInvalidClusterId)
    {
        if (mPosition.mAttributePath->mValue.HasWildcardClusterId())
        {
            ClusterEntry entry = mDataModelProvider->FirstServerCluster(mPosition.mOutputPath.mEndpointId);
            return entry.IsValid() ? std::make_optional(entry.path.mClusterId) : std::nullopt;
        }

        // At this point, the clusterID is NOT a wildcard (i.e. is fixed).
        //
        // For wildcard expansion, we validate that this is a valid cluster for the endpoint.
        // If non-wildcard expansion, we return as-is.
        if (mPosition.mAttributePath->mValue.IsWildcardPath())
        {
            const ConcreteClusterPath clusterPath(mPosition.mOutputPath.mEndpointId, mPosition.mAttributePath->mValue.mClusterId);
>>>>>>> 91e85473
            if (!mDataModelProvider->GetServerClusterInfo(clusterPath).has_value())
            {
                return std::nullopt;
            }
        }

<<<<<<< HEAD
        return mState.mAttributePath->mValue.mClusterId;
    }

    VerifyOrReturnValue(mState.mAttributePath->mValue.HasWildcardClusterId(), std::nullopt);

    ClusterEntry entry = mDataModelProvider->NextServerCluster(mState.mLastOutputPath);
=======
        return mPosition.mAttributePath->mValue.mClusterId;
    }

    VerifyOrReturnValue(mPosition.mAttributePath->mValue.HasWildcardClusterId(), std::nullopt);

    ClusterEntry entry = mDataModelProvider->NextServerCluster(mPosition.mOutputPath);
>>>>>>> 91e85473
    return entry.IsValid() ? std::make_optional(entry.path.mClusterId) : std::nullopt;
}

std::optional<ClusterId> AttributePathExpandIterator::NextEndpointId()
{
<<<<<<< HEAD
    if (mState.mLastOutputPath.mEndpointId == kInvalidEndpointId)
    {
        if (mState.mAttributePath->mValue.HasWildcardEndpointId())
=======
    if (mPosition.mOutputPath.mEndpointId == kInvalidEndpointId)
    {
        if (mPosition.mAttributePath->mValue.HasWildcardEndpointId())
>>>>>>> 91e85473
        {
            EndpointEntry ep = mDataModelProvider->FirstEndpoint();
            return (ep.id != kInvalidEndpointId) ? std::make_optional(ep.id) : std::nullopt;
        }

<<<<<<< HEAD
        return mState.mAttributePath->mValue.mEndpointId;
    }

    // expand endpoints only if it is a wildcard on the endpoint specifically
    VerifyOrReturnValue(mState.mAttributePath->mValue.HasWildcardEndpointId(), std::nullopt);

    EndpointEntry ep = mDataModelProvider->NextEndpoint(mState.mLastOutputPath.mEndpointId);
=======
        return mPosition.mAttributePath->mValue.mEndpointId;
    }

    // Expand endpoints only if it is a wildcard on the endpoint specifically.
    VerifyOrReturnValue(mPosition.mAttributePath->mValue.HasWildcardEndpointId(), std::nullopt);

    EndpointEntry ep = mDataModelProvider->NextEndpoint(mPosition.mOutputPath.mEndpointId);
>>>>>>> 91e85473
    return (ep.id != kInvalidEndpointId) ? std::make_optional(ep.id) : std::nullopt;
}

} // namespace app
} // namespace chip<|MERGE_RESOLUTION|>--- conflicted
+++ resolved
@@ -17,9 +17,7 @@
 #include <app/AttributePathExpandIterator.h>
 
 #include <app/GlobalAttributes.h>
-#include <cmath>
 #include <lib/support/CodeUtils.h>
-#include <optional>
 
 #include <optional>
 
@@ -30,11 +28,6 @@
 
 bool AttributePathExpandIterator::AdvanceOutputPath()
 {
-<<<<<<< HEAD
-    while (true)
-    {
-        if (mState.mLastOutputPath.mClusterId != kInvalidClusterId)
-=======
     /// Output path invariants
     ///    - kInvalid* constants are used to define "no value available (yet)" and
     ///      iteration loop will fill the first value when such a value is seen (fixed for non-wildcard
@@ -52,28 +45,18 @@
     while (true)
     {
         if (mPosition.mOutputPath.mClusterId != kInvalidClusterId)
->>>>>>> 91e85473
         {
             std::optional<AttributeId> nextAttribute = NextAttributeId();
             if (nextAttribute.has_value())
             {
-<<<<<<< HEAD
-                mState.mLastOutputPath.mAttributeId = *nextAttribute;
-                mState.mLastOutputPath.mExpanded    = mState.mAttributePath->mValue.IsWildcardPath();
-=======
                 mPosition.mOutputPath.mAttributeId = *nextAttribute;
                 mPosition.mOutputPath.mExpanded    = mPosition.mAttributePath->mValue.IsWildcardPath();
->>>>>>> 91e85473
                 return true;
             }
         }
 
         // no valid attribute, try to advance the cluster, see if a suitable one exists
-<<<<<<< HEAD
-        if (mState.mLastOutputPath.mEndpointId != kInvalidEndpointId)
-=======
         if (mPosition.mOutputPath.mEndpointId != kInvalidEndpointId)
->>>>>>> 91e85473
         {
             std::optional<ClusterId> nextCluster = NextClusterId();
             if (nextCluster.has_value())
@@ -81,35 +64,21 @@
                 // A new cluster ID is to be processed. This sets the cluster ID to the new value and
                 // ALSO resets the attribute ID to "invalid", to trigger an attribute set/expansion from
                 // the beginning.
-<<<<<<< HEAD
-                mState.mLastOutputPath.mClusterId   = *nextCluster;
-                mState.mLastOutputPath.mAttributeId = kInvalidAttributeId;
-=======
                 mPosition.mOutputPath.mClusterId   = *nextCluster;
                 mPosition.mOutputPath.mAttributeId = kInvalidAttributeId;
->>>>>>> 91e85473
                 continue;
             }
         }
 
-<<<<<<< HEAD
-        // no valid cluster, try advance the endpoint, see if a suitable on exists
-=======
         // No valid cluster, try advance the endpoint, see if a suitable on exists.
->>>>>>> 91e85473
         std::optional<EndpointId> nextEndpoint = NextEndpointId();
         if (nextEndpoint.has_value())
         {
             // A new endpoint ID is to be processed. This sets the endpoint ID to the new value and
             // ALSO resets the cluster ID to "invalid", to trigger a cluster set/expansion from
             // the beginning.
-<<<<<<< HEAD
-            mState.mLastOutputPath.mEndpointId = *nextEndpoint;
-            mState.mLastOutputPath.mClusterId  = kInvalidClusterId;
-=======
             mPosition.mOutputPath.mEndpointId = *nextEndpoint;
             mPosition.mOutputPath.mClusterId  = kInvalidClusterId;
->>>>>>> 91e85473
             continue;
         }
         return false;
@@ -118,18 +87,6 @@
 
 bool AttributePathExpandIterator::Next(ConcreteAttributePath & path)
 {
-<<<<<<< HEAD
-    while (mState.mAttributePath != nullptr)
-    {
-        if (AdvanceOutputPath())
-        {
-            path = mState.mLastOutputPath;
-            return true;
-        }
-        mState.mAttributePath            = mState.mAttributePath->mpNext;
-        mState.mLastOutputPath           = ConcreteReadAttributePath(kInvalidEndpointId, kInvalidClusterId, kInvalidAttributeId);
-        mState.mLastOutputPath.mExpanded = true; // this is reset to false on advancement if needed
-=======
     while (mPosition.mAttributePath != nullptr)
     {
         if (AdvanceOutputPath())
@@ -139,7 +96,6 @@
         }
         mPosition.mAttributePath = mPosition.mAttributePath->mpNext;
         mPosition.mOutputPath    = ConcreteReadAttributePath(kInvalidEndpointId, kInvalidClusterId, kInvalidAttributeId);
->>>>>>> 91e85473
     }
 
     return false;
@@ -157,44 +113,22 @@
         break;
     }
 
-<<<<<<< HEAD
-    const ConcreteAttributePath attributePath(mState.mLastOutputPath.mEndpointId, mState.mLastOutputPath.mClusterId, attributeId);
-=======
     const ConcreteAttributePath attributePath(mPosition.mOutputPath.mEndpointId, mPosition.mOutputPath.mClusterId, attributeId);
->>>>>>> 91e85473
     return mDataModelProvider->GetAttributeInfo(attributePath).has_value();
 }
 
 std::optional<AttributeId> AttributePathExpandIterator::NextAttributeId()
 {
-<<<<<<< HEAD
-    if (mState.mLastOutputPath.mAttributeId == kInvalidAttributeId)
-    {
-        if (mState.mAttributePath->mValue.HasWildcardAttributeId())
-        {
-            AttributeEntry entry = mDataModelProvider->FirstAttribute(mState.mLastOutputPath);
-=======
     if (mPosition.mOutputPath.mAttributeId == kInvalidAttributeId)
     {
         if (mPosition.mAttributePath->mValue.HasWildcardAttributeId())
         {
             AttributeEntry entry = mDataModelProvider->FirstAttribute(mPosition.mOutputPath);
->>>>>>> 91e85473
             return entry.IsValid()                                         //
                 ? entry.path.mAttributeId                                  //
                 : Clusters::Globals::Attributes::GeneratedCommandList::Id; //
         }
 
-<<<<<<< HEAD
-        if (mState.mAttributePath->mValue.IsWildcardPath())
-        {
-            // We allow fixed attribute IDs if and only if they are valid:
-            //    - they may be GLOBAL attributes OR
-            //    - they are valid attributes for this cluster
-            // This applies to something like expanding "*/*/attributeId=123"" where we would accept attribute 123.
-            // only if the given endpoint/cluster contains this attribute id
-            if (!IsValidAttributeId(mState.mAttributePath->mValue.mAttributeId))
-=======
         // At this point, the attributeID is NOT a wildcard (i.e. it is fixed)
         //
         // For wildcard expansion, we validate that this is a valid attribute for for the given
@@ -202,33 +136,20 @@
         if (mPosition.mAttributePath->mValue.IsWildcardPath())
         {
             if (!IsValidAttributeId(mPosition.mAttributePath->mValue.mAttributeId))
->>>>>>> 91e85473
             {
                 return std::nullopt;
             }
         }
-<<<<<<< HEAD
-        return mState.mAttributePath->mValue.mAttributeId;
-    }
-
-    // advance the existing attribute id if it can be advanced
-    VerifyOrReturnValue(mState.mAttributePath->mValue.HasWildcardAttributeId(), std::nullopt);
-=======
         return mPosition.mAttributePath->mValue.mAttributeId;
     }
 
     // Advance the existing attribute id if it can be advanced.
     VerifyOrReturnValue(mPosition.mAttributePath->mValue.HasWildcardAttributeId(), std::nullopt);
->>>>>>> 91e85473
 
     // Ensure (including ordering) that GlobalAttributesNotInMetadata is reported as needed
     for (unsigned i = 0; i < ArraySize(GlobalAttributesNotInMetadata); i++)
     {
-<<<<<<< HEAD
-        if (GlobalAttributesNotInMetadata[i] != mState.mLastOutputPath.mAttributeId)
-=======
         if (GlobalAttributesNotInMetadata[i] != mPosition.mOutputPath.mAttributeId)
->>>>>>> 91e85473
         {
             continue;
         }
@@ -244,11 +165,7 @@
         return std::nullopt;
     }
 
-<<<<<<< HEAD
-    AttributeEntry entry = mDataModelProvider->NextAttribute(mState.mLastOutputPath);
-=======
     AttributeEntry entry = mDataModelProvider->NextAttribute(mPosition.mOutputPath);
->>>>>>> 91e85473
     if (entry.IsValid())
     {
         return entry.path.mAttributeId;
@@ -262,22 +179,6 @@
 std::optional<ClusterId> AttributePathExpandIterator::NextClusterId()
 {
 
-<<<<<<< HEAD
-    if (mState.mLastOutputPath.mClusterId == kInvalidClusterId)
-    {
-        if (mState.mAttributePath->mValue.HasWildcardClusterId())
-        {
-            ClusterEntry entry = mDataModelProvider->FirstServerCluster(mState.mLastOutputPath.mEndpointId);
-            return entry.IsValid() ? std::make_optional(entry.path.mClusterId) : std::nullopt;
-        }
-
-        if (mState.mAttributePath->mValue.IsWildcardPath())
-        {
-            // during wildcard expansion, only return a cluster if it is valid
-            // This applies to something like expanding "*/cluster=123/..." where we would accept cluster 123 only if the given
-            // endpoint contains it. this only applies for wildcard expansion.
-            const ConcreteClusterPath clusterPath(mState.mLastOutputPath.mEndpointId, mState.mAttributePath->mValue.mClusterId);
-=======
     if (mPosition.mOutputPath.mClusterId == kInvalidClusterId)
     {
         if (mPosition.mAttributePath->mValue.HasWildcardClusterId())
@@ -293,56 +194,31 @@
         if (mPosition.mAttributePath->mValue.IsWildcardPath())
         {
             const ConcreteClusterPath clusterPath(mPosition.mOutputPath.mEndpointId, mPosition.mAttributePath->mValue.mClusterId);
->>>>>>> 91e85473
             if (!mDataModelProvider->GetServerClusterInfo(clusterPath).has_value())
             {
                 return std::nullopt;
             }
         }
 
-<<<<<<< HEAD
-        return mState.mAttributePath->mValue.mClusterId;
-    }
-
-    VerifyOrReturnValue(mState.mAttributePath->mValue.HasWildcardClusterId(), std::nullopt);
-
-    ClusterEntry entry = mDataModelProvider->NextServerCluster(mState.mLastOutputPath);
-=======
         return mPosition.mAttributePath->mValue.mClusterId;
     }
 
     VerifyOrReturnValue(mPosition.mAttributePath->mValue.HasWildcardClusterId(), std::nullopt);
 
     ClusterEntry entry = mDataModelProvider->NextServerCluster(mPosition.mOutputPath);
->>>>>>> 91e85473
     return entry.IsValid() ? std::make_optional(entry.path.mClusterId) : std::nullopt;
 }
 
 std::optional<ClusterId> AttributePathExpandIterator::NextEndpointId()
 {
-<<<<<<< HEAD
-    if (mState.mLastOutputPath.mEndpointId == kInvalidEndpointId)
-    {
-        if (mState.mAttributePath->mValue.HasWildcardEndpointId())
-=======
     if (mPosition.mOutputPath.mEndpointId == kInvalidEndpointId)
     {
         if (mPosition.mAttributePath->mValue.HasWildcardEndpointId())
->>>>>>> 91e85473
         {
             EndpointEntry ep = mDataModelProvider->FirstEndpoint();
             return (ep.id != kInvalidEndpointId) ? std::make_optional(ep.id) : std::nullopt;
         }
 
-<<<<<<< HEAD
-        return mState.mAttributePath->mValue.mEndpointId;
-    }
-
-    // expand endpoints only if it is a wildcard on the endpoint specifically
-    VerifyOrReturnValue(mState.mAttributePath->mValue.HasWildcardEndpointId(), std::nullopt);
-
-    EndpointEntry ep = mDataModelProvider->NextEndpoint(mState.mLastOutputPath.mEndpointId);
-=======
         return mPosition.mAttributePath->mValue.mEndpointId;
     }
 
@@ -350,7 +226,6 @@
     VerifyOrReturnValue(mPosition.mAttributePath->mValue.HasWildcardEndpointId(), std::nullopt);
 
     EndpointEntry ep = mDataModelProvider->NextEndpoint(mPosition.mOutputPath.mEndpointId);
->>>>>>> 91e85473
     return (ep.id != kInvalidEndpointId) ? std::make_optional(ep.id) : std::nullopt;
 }
 
