/*
 *    Copyright (c) 2024 Project CHIP Authors
 *    All rights reserved.
 *
 *    Licensed under the Apache License, Version 2.0 (the "License");
 *    you may not use this file except in compliance with the License.
 *    You may obtain a copy of the License at
 *
 *        http://www.apache.org/licenses/LICENSE-2.0
 *
 *    Unless required by applicable law or agreed to in writing, software
 *    distributed under the License is distributed on an "AS IS" BASIS,
 *    WITHOUT WARRANTIES OR CONDITIONS OF ANY KIND, either express or implied.
 *    See the License for the specific language governing permissions and
 *    limitations under the License.
 */
#include <app/AttributePathExpandIterator.h>

#include <app/GlobalAttributes.h>
#include <lib/core/DataModelTypes.h>
#include <lib/support/CodeUtils.h>
#include <optional>

using namespace chip::app::DataModel;

namespace chip {
namespace app {

AttributePathExpandIterator::AttributePathExpandIterator(DataModel::Provider * provider,
                                                         SingleLinkedListNode<AttributePathParams> * attributePath) :
    mDataModelProvider(provider),
    mpAttributePath(attributePath), mOutputPath(kInvalidEndpointId, kInvalidClusterId, kInvalidAttributeId)
{
    mOutputPath.mNeedsInitialization = true; // Ensure a Next is called on all public API
    mOutputPath.mExpanded            = true; // this is reset in 'next' if needed
}

bool AttributePathExpandIterator::IsValidAttributeId(AttributeId attributeId)
{
    switch (attributeId)
    {
    case Clusters::Globals::Attributes::GeneratedCommandList::Id:
    case Clusters::Globals::Attributes::AcceptedCommandList::Id:
    case Clusters::Globals::Attributes::AttributeList::Id:
        return true;
    default:
        break;
    }

    return mDataModelProvider->GetAttributes(mOutputPath)->SeekTo(attributeId);
}

std::optional<AttributeId> AttributePathExpandIterator::NextAttributeId(SearchSession & session)
{
    if (mOutputPath.mAttributeId == kInvalidAttributeId)
    {
        if (!mpAttributePath->mValue.HasWildcardAttributeId())
        {
            // We allow fixed attribute IDs if and only if they are valid:
            //    - they may be GLOBAL attributes OR
            //    - they are valid attributes for this cluster
            if (!IsValidAttributeId(mpAttributePath->mValue.mAttributeId))
            {
                return std::nullopt;
            }
            return mpAttributePath->mValue.mAttributeId;
        }

        session.attributes = mDataModelProvider->GetAttributes(mOutputPath);
    }

    // advance the existing attribute id if it can be advanced
    VerifyOrReturnValue(mpAttributePath->mValue.HasWildcardAttributeId(), std::nullopt);

    // Ensure (including ordering) that GlobalAttributesNotInMetadata is reported as needed
    for (unsigned i = 0; i < ArraySize(GlobalAttributesNotInMetadata); i++)
    {
        if (GlobalAttributesNotInMetadata[i] != mOutputPath.mAttributeId)
        {
            continue;
        }

        unsigned nextAttributeIndex = i + 1;
        if (nextAttributeIndex < ArraySize(GlobalAttributesNotInMetadata))
        {
            return GlobalAttributesNotInMetadata[nextAttributeIndex];
        }

        // reached the end of global attributes
        return std::nullopt;
    }

    auto id = session.attributes->Next();
    if (id.has_value())
    {
        return id;
    }

    // Finished the data model, start with global attributes
    static_assert(ArraySize(GlobalAttributesNotInMetadata) > 0);
    return GlobalAttributesNotInMetadata[0];
}

std::optional<ClusterId> AttributePathExpandIterator::NextClusterId(SearchSession & session)
{
    if (mOutputPath.mClusterId == kInvalidClusterId)
    {
        if (!mpAttributePath->mValue.HasWildcardClusterId())
        {
            return mpAttributePath->mValue.mClusterId;
        }

        // restart iteration over the clusters of the current endpoint
        session.clusters = mDataModelProvider->GetServerClusters(mOutputPath.mEndpointId);
    }

    VerifyOrReturnValue(mpAttributePath->mValue.HasWildcardClusterId(), std::nullopt);

    return session.clusters->Next();
}

AttributePathExpandIterator::SearchSession AttributePathExpandIterator::PrepareSearch()
{
    SearchSession session;

    session.endpoints = mDataModelProvider->GetEndpoints();

    // position on the current endpoint to look up
    if (mOutputPath.mEndpointId != kInvalidEndpointId)
    {
        // we are already positioned on a specific endpoint, so start from there
        if (!session.endpoints->SeekTo(mOutputPath.mEndpointId))
        {
            ChipLogError(InteractionModel, "Endpoint id " ChipLogFormatMEI " is not valid anymore",
                         ChipLogValueMEI(mOutputPath.mEndpointId));
        }
    }

    if (mOutputPath.mEndpointId != kInvalidEndpointId)
    {
        session.clusters = mDataModelProvider->GetServerClusters(mOutputPath.mEndpointId);
        if (mOutputPath.mClusterId != kInvalidClusterId)
        {
            // we are already positioned on a specific cluster, so start from there
            if (!session.clusters->SeekTo(mOutputPath.mClusterId))
            {
                ChipLogError(InteractionModel,
                             "Cluster id " ChipLogFormatMEI " is not valid anymore (in endpoint " ChipLogFormatMEI ")",
                             ChipLogValueMEI(mOutputPath.mClusterId), ChipLogValueMEI(mOutputPath.mEndpointId));
            }
        }
    }

    if ((mOutputPath.mEndpointId != kInvalidEndpointId) && (mOutputPath.mClusterId != kInvalidClusterId))
    {
        session.attributes = mDataModelProvider->GetAttributes(mOutputPath);
        if (mOutputPath.mAttributeId != kInvalidAttributeId)
        {
            // we are already positioned on a specific cluster, so start from there
            if (!session.attributes->SeekTo(mOutputPath.mAttributeId))
            {
                ChipLogError(InteractionModel,
                             "Attribute id " ChipLogFormatMEI " is not valid anymore (in " ChipLogFormatMEI "/" ChipLogFormatMEI
                             ")",
                             ChipLogValueMEI(mOutputPath.mAttributeId), ChipLogValueMEI(mOutputPath.mEndpointId),
                             ChipLogValueMEI(mOutputPath.mClusterId));
            }
        }
    }

    return session;
}

<<<<<<< HEAD
AttributePathExpandIterator::SearchSession AttributePathExpandIterator::PrepareSearch()
=======
std::optional<ClusterId> AttributePathExpandIterator::NextEndpointId(SearchSession & session)
>>>>>>> 3967e2fe
{
    SearchSession session;

    session.endpoints = mDataModelProvider->GetEndpoints();

    // position on the current endpoint to look up
    if (mOutputPath.mEndpointId != kInvalidEndpointId)
    {
<<<<<<< HEAD
        // we are already positioned on a specific endpoint, so start from there
        if (!session.endpoints->SeekTo(mOutputPath.mEndpointId))
        {
            ChipLogError(InteractionModel, "Endpoint id %d is not valid anymore", mOutputPath.mEndpointId);
        }
    }

    return session;
}

std::optional<ClusterId> AttributePathExpandIterator::NextEndpointId(SearchSession & session)
{
    if (mOutputPath.mEndpointId == kInvalidEndpointId)
    {
        if (!mpAttributePath->mValue.HasWildcardEndpointId())
        {
            // use existing value, we are not wildcarding
            return mpAttributePath->mValue.mEndpointId;
        }
=======
        if (!mpAttributePath->mValue.HasWildcardEndpointId())
        {
            // use existing value, we are not wildcarding
            return mpAttributePath->mValue.mEndpointId;
        }
>>>>>>> 3967e2fe
        // start a new iteration
        session.endpoints = mDataModelProvider->GetEndpoints();
    }

    // to advance, we need to be asked for wildcards
    VerifyOrReturnValue(mpAttributePath->mValue.HasWildcardEndpointId(), std::nullopt);

    return session.endpoints->Next();
}

void AttributePathExpandIterator::ResetCurrentCluster(SearchSession & session)
{
    EnsureFirstNextCalled(session);

    // If this is a null iterator, or the attribute id of current cluster info is not a wildcard attribute id, then this function
    // will do nothing, since we won't be expanding the wildcard attribute ids under a cluster.
    VerifyOrReturn(mpAttributePath != nullptr && mpAttributePath->mValue.HasWildcardAttributeId());
    // Reset path expansion to ask for the first attribute of the current cluster
    mOutputPath.mAttributeId = kInvalidAttributeId;
    mOutputPath.mExpanded    = true; // we know this is a wildcard attribute
    Next(session);
}

bool AttributePathExpandIterator::AdvanceOutputPath(SearchSession & session)
{
    if (!mpAttributePath->mValue.IsWildcardPath())
    {
        if (mOutputPath.mEndpointId != kInvalidEndpointId)
        {
            return false; // cannot expand non-wildcard path
        }

        mOutputPath.mEndpointId  = mpAttributePath->mValue.mEndpointId;
        mOutputPath.mClusterId   = mpAttributePath->mValue.mClusterId;
        mOutputPath.mAttributeId = mpAttributePath->mValue.mAttributeId;
        mOutputPath.mExpanded    = false;
        return true;
    }

    while (true)
    {
        if (mOutputPath.mClusterId != kInvalidClusterId)
        {

            std::optional<AttributeId> nextAttribute = NextAttributeId(session);
            if (nextAttribute.has_value())
            {
                mOutputPath.mAttributeId = *nextAttribute;
                return true;
            }
        }

        // no valid attribute, try to advance the cluster, see if a suitable one exists
        if (mOutputPath.mEndpointId != kInvalidEndpointId)
        {
            std::optional<ClusterId> nextCluster = NextClusterId(session);
            if (nextCluster.has_value())
            {
                mOutputPath.mClusterId   = *nextCluster;
                mOutputPath.mAttributeId = kInvalidAttributeId; // restarts attributes
                continue;
            }
        }

        // no valid cluster, try advance the endpoint, see if a suitable on exists
        std::optional<EndpointId> nextEndpoint = NextEndpointId(session);
        if (nextEndpoint.has_value())
        {
            mOutputPath.mEndpointId = *nextEndpoint;
            mOutputPath.mClusterId  = kInvalidClusterId; // restarts clusters
            continue;
        }
        return false;
    }
}

bool AttributePathExpandIterator::Next(SearchSession & session)
{
    EnsureFirstNextCalled(session);
    while (mpAttributePath != nullptr)
    {
        if (AdvanceOutputPath(session))
        {
            return true;
        }
        mpAttributePath                  = mpAttributePath->mpNext;
        mOutputPath                      = ConcreteReadAttributePath(kInvalidEndpointId, kInvalidClusterId, kInvalidAttributeId);
        mOutputPath.mNeedsInitialization = false; // it is final
        mOutputPath.mExpanded            = true;  // this is reset to false on advancement if needed
    }

    mOutputPath                      = ConcreteReadAttributePath();
    mOutputPath.mNeedsInitialization = false; // it is final
    return false;
}

} // namespace app
} // namespace chip<|MERGE_RESOLUTION|>--- conflicted
+++ resolved
@@ -171,30 +171,6 @@
     return session;
 }
 
-<<<<<<< HEAD
-AttributePathExpandIterator::SearchSession AttributePathExpandIterator::PrepareSearch()
-=======
-std::optional<ClusterId> AttributePathExpandIterator::NextEndpointId(SearchSession & session)
->>>>>>> 3967e2fe
-{
-    SearchSession session;
-
-    session.endpoints = mDataModelProvider->GetEndpoints();
-
-    // position on the current endpoint to look up
-    if (mOutputPath.mEndpointId != kInvalidEndpointId)
-    {
-<<<<<<< HEAD
-        // we are already positioned on a specific endpoint, so start from there
-        if (!session.endpoints->SeekTo(mOutputPath.mEndpointId))
-        {
-            ChipLogError(InteractionModel, "Endpoint id %d is not valid anymore", mOutputPath.mEndpointId);
-        }
-    }
-
-    return session;
-}
-
 std::optional<ClusterId> AttributePathExpandIterator::NextEndpointId(SearchSession & session)
 {
     if (mOutputPath.mEndpointId == kInvalidEndpointId)
@@ -204,13 +180,6 @@
             // use existing value, we are not wildcarding
             return mpAttributePath->mValue.mEndpointId;
         }
-=======
-        if (!mpAttributePath->mValue.HasWildcardEndpointId())
-        {
-            // use existing value, we are not wildcarding
-            return mpAttributePath->mValue.mEndpointId;
-        }
->>>>>>> 3967e2fe
         // start a new iteration
         session.endpoints = mDataModelProvider->GetEndpoints();
     }
