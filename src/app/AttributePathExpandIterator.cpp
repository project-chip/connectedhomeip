--- conflicted
+++ resolved
@@ -27,7 +27,6 @@
 namespace chip {
 namespace app {
 
-<<<<<<< HEAD
 AttributePathExpandIterator::AttributePathExpandIterator(DataModel::Provider * dataModel, Position & position) :
     mDataModelProvider(dataModel), mPosition(position)
 {
@@ -117,64 +116,6 @@
         }
         return false;
     }
-=======
-bool AttributePathExpandIterator::AdvanceOutputPath()
-{
-    /// Output path invariants
-    ///    - kInvalid* constants are used to define "no value available (yet)" and
-    ///      iteration loop will fill the first value when such a value is seen (fixed for non-wildcard
-    ///      or iteration-based in case of wildcards).
-    ///    - Iteration of the output path is done in order: first endpoint, then cluster, then attribute.
-    /// Processing works like:
-    ///    - Initial state is kInvalidEndpointId/kInvalidClusterId/kInvalidAttributeId
-    ///    - First loop pass fills-in endpointID, followed by clusterID, followed by attributeID
-    ///    - Whenever one level is done iterating (there is no "next") the following
-    ///      "higher path component" is updated:
-    ///         - once a valid path exists, try to advance attributeID
-    ///         - if attributeID fails to advance, try to advance clusterID (and restart attributeID)
-    ///         - if clusterID fails to advance, try to advance endpointID (and restart clusterID)
-    ///         - if endpointID fails to advance, iteration is done
-    while (true)
-    {
-        if (mPosition.mOutputPath.mClusterId != kInvalidClusterId)
-        {
-            std::optional<AttributeId> nextAttribute = NextAttributeId();
-            if (nextAttribute.has_value())
-            {
-                mPosition.mOutputPath.mAttributeId = *nextAttribute;
-                mPosition.mOutputPath.mExpanded    = mPosition.mAttributePath->mValue.IsWildcardPath();
-                return true;
-            }
-        }
-
-        // no valid attribute, try to advance the cluster, see if a suitable one exists
-        if (mPosition.mOutputPath.mEndpointId != kInvalidEndpointId)
-        {
-            std::optional<ClusterId> nextCluster = NextClusterId();
-            if (nextCluster.has_value())
-            {
-                // A new cluster ID is to be processed. This sets the cluster ID to the new value and
-                // ALSO resets the attribute ID to "invalid", to trigger an attribute set/expansion from
-                // the beginning.
-                mPosition.mOutputPath.mClusterId   = *nextCluster;
-                mPosition.mOutputPath.mAttributeId = kInvalidAttributeId;
-                continue;
-            }
-        }
-
-        // No valid cluster, try advance the endpoint, see if a suitable one exists.
-        std::optional<EndpointId> nextEndpoint = NextEndpointId();
-        if (nextEndpoint.has_value())
-        {
-            // A new endpoint ID is to be processed. This sets the endpoint ID to the new value and
-            // ALSO resets the cluster ID to "invalid", to trigger a cluster set/expansion from
-            // the beginning.
-            mPosition.mOutputPath.mEndpointId = *nextEndpoint;
-            mPosition.mOutputPath.mClusterId  = kInvalidClusterId;
-            continue;
-        }
-        return false;
-    }
 }
 
 bool AttributePathExpandIterator::Next(ConcreteAttributePath & path)
@@ -191,53 +132,14 @@
     }
 
     return false;
->>>>>>> 5bd63d54
-}
-
-bool AttributePathExpandIterator::Next(ConcreteAttributePath & path)
-{
-    while (mPosition.mAttributePath != nullptr)
-    {
-        if (AdvanceOutputPath())
-        {
-            path = mPosition.mOutputPath;
-            return true;
-        }
-        mPosition.mAttributePath = mPosition.mAttributePath->mpNext;
-        mPosition.mOutputPath    = ConcreteReadAttributePath(kInvalidEndpointId, kInvalidClusterId, kInvalidAttributeId);
-    }
-
-<<<<<<< HEAD
-    return false;
-=======
-    const ConcreteAttributePath attributePath(mPosition.mOutputPath.mEndpointId, mPosition.mOutputPath.mClusterId, attributeId);
-    return mDataModelProvider->GetAttributeInfo(attributePath).has_value();
->>>>>>> 5bd63d54
 }
 
 std::optional<AttributeId> AttributePathExpandIterator::NextAttributeId()
 {
     if (mPosition.mOutputPath.mAttributeId == kInvalidAttributeId)
     {
-        if (mPosition.mAttributePath->mValue.HasWildcardAttributeId())
-        {
-<<<<<<< HEAD
-            mAttributeIterator = mDataModelProvider->GetAttributes(mPosition.mOutputPath);
-=======
-            AttributeEntry entry = mDataModelProvider->FirstAttribute(mPosition.mOutputPath);
-            return entry.IsValid()                                         //
-                ? entry.path.mAttributeId                                  //
-                : Clusters::Globals::Attributes::GeneratedCommandList::Id; //
->>>>>>> 5bd63d54
-        }
-
-        // At this point, the attributeID is NOT a wildcard (i.e. it is fixed).
-        //
-        // For wildcard expansion, we validate that this is a valid attribute for the given
-        // cluster on the given endpoint. If not a wildcard expansion, return it as-is.
-        if (mPosition.mAttributePath->mValue.IsWildcardPath())
-        {
-<<<<<<< HEAD
+        if (!mPosition.mAttributePath->mValue.HasWildcardAttributeId())
+        {
             // At this point, the attributeID is NOT a wildcard (i.e. it is fixed)
             //
             // For wildcard expansion, we validate that this is a valid attribute for for the given
@@ -254,14 +156,8 @@
             }
             return mPosition.mAttributePath->mValue.mAttributeId;
         }
-=======
-            if (!IsValidAttributeId(mPosition.mAttributePath->mValue.mAttributeId))
-            {
-                return std::nullopt;
-            }
-        }
-        return mPosition.mAttributePath->mValue.mAttributeId;
->>>>>>> 5bd63d54
+
+        mAttributeIterator = mDataModelProvider->GetAttributes(mPosition.mOutputPath);
     }
 
     // Advance the existing attribute id if it can be advanced.
@@ -286,13 +182,8 @@
         return std::nullopt;
     }
 
-<<<<<<< HEAD
     std::optional<AttributeId> attributeId = mAttributeIterator->Next();
     if (attributeId.has_value())
-=======
-    AttributeEntry entry = mDataModelProvider->NextAttribute(mPosition.mOutputPath);
-    if (entry.IsValid())
->>>>>>> 5bd63d54
     {
         return attributeId;
     }
@@ -307,7 +198,6 @@
 
     if (mPosition.mOutputPath.mClusterId == kInvalidClusterId)
     {
-<<<<<<< HEAD
         if (!mPosition.mAttributePath->mValue.HasWildcardClusterId())
         {
             // At this point, the clusterID is NOT a wildcard (i.e. is fixed).
@@ -356,54 +246,6 @@
     VerifyOrReturnValue(mPosition.mAttributePath->mValue.HasWildcardEndpointId(), std::nullopt);
 
     return mEndpointIterator->Next();
-=======
-        if (mPosition.mAttributePath->mValue.HasWildcardClusterId())
-        {
-            ClusterEntry entry = mDataModelProvider->FirstServerCluster(mPosition.mOutputPath.mEndpointId);
-            return entry.IsValid() ? std::make_optional(entry.path.mClusterId) : std::nullopt;
-        }
-
-        // At this point, the clusterID is NOT a wildcard (i.e. is fixed).
-        //
-        // For wildcard expansion, we validate that this is a valid cluster for the endpoint.
-        // If non-wildcard expansion, we return as-is.
-        if (mPosition.mAttributePath->mValue.IsWildcardPath())
-        {
-            const ConcreteClusterPath clusterPath(mPosition.mOutputPath.mEndpointId, mPosition.mAttributePath->mValue.mClusterId);
-            if (!mDataModelProvider->GetServerClusterInfo(clusterPath).has_value())
-            {
-                return std::nullopt;
-            }
-        }
-
-        return mPosition.mAttributePath->mValue.mClusterId;
-    }
-
-    VerifyOrReturnValue(mPosition.mAttributePath->mValue.HasWildcardClusterId(), std::nullopt);
-
-    ClusterEntry entry = mDataModelProvider->NextServerCluster(mPosition.mOutputPath);
-    return entry.IsValid() ? std::make_optional(entry.path.mClusterId) : std::nullopt;
-}
-
-std::optional<ClusterId> AttributePathExpandIterator::NextEndpointId()
-{
-    if (mPosition.mOutputPath.mEndpointId == kInvalidEndpointId)
-    {
-        if (mPosition.mAttributePath->mValue.HasWildcardEndpointId())
-        {
-            EndpointEntry ep = mDataModelProvider->FirstEndpoint();
-            return (ep.id != kInvalidEndpointId) ? std::make_optional(ep.id) : std::nullopt;
-        }
-
-        return mPosition.mAttributePath->mValue.mEndpointId;
-    }
-
-    // Expand endpoints only if it is a wildcard on the endpoint specifically.
-    VerifyOrReturnValue(mPosition.mAttributePath->mValue.HasWildcardEndpointId(), std::nullopt);
-
-    EndpointEntry ep = mDataModelProvider->NextEndpoint(mPosition.mOutputPath.mEndpointId);
-    return (ep.id != kInvalidEndpointId) ? std::make_optional(ep.id) : std::nullopt;
->>>>>>> 5bd63d54
 }
 
 } // namespace app
