--- conflicted
+++ resolved
@@ -122,12 +122,8 @@
             OUTPUTS
             "app/PluginApplicationCallbacks.h"
             "app/callback-stub.cpp"
-<<<<<<< HEAD
-            "app/cluster-init-callback.cpp"
+            "app/cluster-callbacks.cpp"
             "app/ember-cluster-config/{{server_cluster_name}}.h"
-=======
-            "app/cluster-callbacks.cpp"
->>>>>>> c336a414
             OUTPUT_PATH APP_GEN_DIR
             OUTPUT_FILES APP_GEN_FILES
         )
