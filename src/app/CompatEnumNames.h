--- conflicted
+++ resolved
@@ -42,16 +42,14 @@
 using OTAUpdateStateEnum    = UpdateStateEnum;
 } // namespace OtaSoftwareUpdateRequestor
 
-<<<<<<< HEAD
 namespace ApplicationLauncher {
 // https://github.com/project-chip/connectedhomeip/pull/30134 renamed this
 using ApplicationLauncherStatusEnum = StatusEnum;
 } // namespace ApplicationLauncher
-=======
+
 namespace Channel {
 using ChannelStatusEnum = StatusEnum;
 } // namespace Channel
->>>>>>> 754a938d
 
 } // namespace Clusters
 } // namespace app
