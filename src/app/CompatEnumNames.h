/*
 *    Copyright (c) 2023 Project CHIP Authors
 *
 *    Licensed under the Apache License, Version 2.0 (the "License");
 *    you may not use this file except in compliance with the License.
 *    You may obtain a copy of the License at
 *
 *        http://www.apache.org/licenses/LICENSE-2.0
 *
 *    Unless required by applicable law or agreed to in writing, software
 *    distributed under the License is distributed on an "AS IS" BASIS,
 *    WITHOUT WARRANTIES OR CONDITIONS OF ANY KIND, either express or implied.
 *    See the License for the specific language governing permissions and
 *    limitations under the License.
 */

/**
 * This file contains backwards-compatibility enum name definitions.  This file
 * is meant to be included at the end of cluster-enums.h, after all the normal
 * enum definitions are available.
 */

#pragma once

namespace chip {
namespace app {
namespace Clusters {

namespace OtaSoftwareUpdateProvider {
// https://github.com/project-chip/connectedhomeip/pull/29459 renamed these
// enums to follow the spec names.
using OTAApplyUpdateAction = ApplyUpdateActionEnum;
using OTADownloadProtocol  = DownloadProtocolEnum;
using OTAQueryStatus       = StatusEnum;
} // namespace OtaSoftwareUpdateProvider

namespace OtaSoftwareUpdateRequestor {
// https://github.com/project-chip/connectedhomeip/pull/29459 renamed these
// enums to follow the spec names.
using OTAAnnouncementReason = AnnouncementReasonEnum;
using OTAChangeReasonEnum   = ChangeReasonEnum;
using OTAUpdateStateEnum    = UpdateStateEnum;
} // namespace OtaSoftwareUpdateRequestor

<<<<<<< HEAD
namespace ContentLauncher {
// https://github.com/project-chip/connectedhomeip/pull/30176 renamed these
// enums to follow the spec names.
using SupportedStreamingProtocol = SupportedProtocolsBitmap;
using ContentLaunchStatusEnum    = StatusEnum;
} // namespace ContentLauncher
=======
namespace Channel {
using ChannelStatusEnum = StatusEnum;
} // namespace Channel
>>>>>>> 9ddef387

} // namespace Clusters
} // namespace app
} // namespace chip<|MERGE_RESOLUTION|>--- conflicted
+++ resolved
@@ -42,18 +42,16 @@
 using OTAUpdateStateEnum    = UpdateStateEnum;
 } // namespace OtaSoftwareUpdateRequestor
 
-<<<<<<< HEAD
 namespace ContentLauncher {
 // https://github.com/project-chip/connectedhomeip/pull/30176 renamed these
 // enums to follow the spec names.
 using SupportedStreamingProtocol = SupportedProtocolsBitmap;
 using ContentLaunchStatusEnum    = StatusEnum;
 } // namespace ContentLauncher
-=======
+
 namespace Channel {
 using ChannelStatusEnum = StatusEnum;
 } // namespace Channel
->>>>>>> 9ddef387
 
 } // namespace Clusters
 } // namespace app
