--- conflicted
+++ resolved
@@ -55,12 +55,8 @@
     - Laundry Washer Mode
     - Microwave Oven Control
     - Network Commissioning
-<<<<<<< HEAD
+    - OTA Software Update Provider
     - Operational Credentials
-    - Operational State
-=======
->>>>>>> 4d750897
-    - OTA Software Update Provider
     - Operational State
     - Oven Cavity Operational State
     - Oven Mode
@@ -85,12 +81,7 @@
     - Wi-Fi Network Diagnostics
     - Wi-Fi Network Management
     - Zone Management
-<<<<<<< HEAD
-
-# Please keep the above list sorted alphabetically, to minimize merge conflicts.
-=======
     # keep-sorted end
->>>>>>> 4d750897
 
 # We need a more configurable way of deciding which clusters have which init functions....
 # See https://github.com/project-chip/connectedhomeip/issues/4369
@@ -112,6 +103,7 @@
     # keep-sorted end
 
 ClustersWithAttributeChangedFunctions:
+    # keep-sorted start
     - Bridged Device Basic Information
     - Door Lock
     - Fan Control
@@ -119,9 +111,10 @@
     - Pump Configuration and Control
     - Thermostat
     - Window Covering
-# Please keep the above list sorted alphabetically, to minimize merge conflicts.
+    # keep-sorted end
 
 ClustersWithShutdownFunctions:
+    # keep-sorted start
     - Barrier Control
     - Color Control
     - Door Lock
@@ -131,7 +124,7 @@
     - Sample MEI
     - Scenes Management
     - Thermostat
-# Please keep the above list sorted alphabetically, to minimize merge conflicts.
+    # keep-sorted end
 
 ClustersWithPreAttributeChangeFunctions:
     # keep-sorted start
