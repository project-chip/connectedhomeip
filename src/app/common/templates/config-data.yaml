EnumsNotUsedAsTypeInXML:
    # List of enums that are not used as a type in XML. By adding an enum
    # to this list you prevent incorrectly assuming from code that you are
    # able to use kUnknownEnumValue safely. This happens for derived clusters
    # such as ModeBase where there are CommonTag, DerivedClusterTags, MfgTags.
    # keep-sorted start
    - "DeviceEnergyManagementMode::ModeTag"
    - "DishwasherMode::ModeTag"
    - "EnergyEvseMode::ModeTag"
    - "LaundryWasherMode::ModeTag"
    - "RefrigeratorAndTemperatureControlledCabinetMode::ModeTag"
    - "RvcCleanMode::ModeTag"
    - "RvcCleanMode::StatusCode"
    - "RvcOperationalState::ErrorStateEnum"
    - "RvcOperationalState::OperationalStateEnum"
    - "RvcRunMode::ModeTag"
    - "RvcRunMode::StatusCode"
    - "WaterHeaterMode::ModeTag"
    # keep-sorted end

CommandHandlerInterfaceOnlyClusters:
    # List of clusters that are implemented entirely with
    # CommandHandlerInterface and hence do not need generated command dispatch.
    # This uses asUpperCamelCase versions of the cluster name.
    # keep-sorted start
    - Access Control
    - Actions
    - Activated Carbon Filter Monitoring
    - Administrator Commissioning
    - Basic Information
    - Boolean State
    - Camera AV Settings User Level Management
    - Camera AV Stream Management
    - Chime
    - Closure Control
    - Closure Dimension
    - Commissioner Control
    - Commodity Price
    - Commodity Tariff
    - Device Energy Management
    - Device Energy Management Mode
    - Diagnostic Logs
    - Dishwasher Mode
    - Electrical Energy Measurement
    - Electrical Power Measurement
    - Energy EVSE
    - Energy EVSE Mode
    - Ethernet Network Diagnostics
    - Fixed Label
    - General Commissioning
    - General Diagnostics
    - Group Key Management
    - HEPA Filter Monitoring
    - Joint Fabric Administrator
    - Laundry Washer Mode
    - Microwave Oven Control
    - Network Commissioning
    - OTA Software Update Provider
    - Operational Credentials
    - Operational State
    - Oven Cavity Operational State
    - Oven Mode
    - Push AV Stream Transport
    - RVC Clean Mode
    - RVC Operational State
    - RVC Run Mode
    - Refrigerator And Temperature Controlled Cabinet Mode
    - Sample MEI
    - Scenes Management
    - Service Area
    - Software Diagnostics
    - Soil Measurement
    - TLS Certificate Management
    - TLS Client Management
    - Thread Border Router Management
    - Thread Network Directory
    - Water Heater Management
    - Water Heater Mode
    - WebRTC Transport Provider
    - WebRTC Transport Requestor
    - Wi-Fi Network Diagnostics
    - Wi-Fi Network Management
    - Zone Management
<<<<<<< HEAD
    - Fixed Label
    - Soil Measurement
    - Basic Information
    - Boolean State
    - User Label
    - Diagnostic Logs
=======
    # keep-sorted end
>>>>>>> 0debcd9b

# We need a more configurable way of deciding which clusters have which init functions....
# See https://github.com/project-chip/connectedhomeip/issues/4369
ClustersWithInitFunctions:
    # keep-sorted start
    - Color Control
    - Fixed Label
    - Groups
    - Identify
    - Level Control
    - Localization Configuration
    - Mode Select
    - Occupancy Sensing
    - On/Off
    - Pump Configuration and Control
    - Sample MEI
    - Scenes Management
    - Thermostat
    # keep-sorted end

ClustersWithAttributeChangedFunctions:
    # keep-sorted start
    - Bridged Device Basic Information
    - Door Lock
    - Fan Control
    - Identify
    - Pump Configuration and Control
    - Thermostat
    - Window Covering
    # keep-sorted end

ClustersWithShutdownFunctions:
    # keep-sorted start
    - Barrier Control
    - Color Control
    - Door Lock
    - Fixed Label
    - Level Control
    - On/Off
    - Sample MEI
    - Scenes Management
    - Thermostat
    # keep-sorted end

ClustersWithPreAttributeChangeFunctions:
    # keep-sorted start
    - Door Lock
    - Energy Preference
    - Fan Control
    - Laundry Dryer Controls
    - Laundry Washer Controls
    - Localization Configuration
    - Mode Select
    - Pump Configuration and Control
    - Thermostat
    - Thermostat User Interface Configuration
    # keep-sorted end

# Code Driven clusters are clusters that implement the ServerClusterInterface.
# The clusters in this list require Init() and/or Shutdown() callbacks, defined
# in the cluster's respective CodgenIntegration.cpp file.
CodeDrivenClusters:
    # keep-sorted start
    - Access Control
    - Administrator Commissioning
    - Basic Information
    - Binding
    - Boolean State
    - Diagnostic Logs
    - Ethernet Network Diagnostics
    - General Commissioning
    - General Diagnostics
    - Group Key Management
    - OTA Software Update Provider
    - Operational Credentials
    - Push AV Stream Transport
    - Software Diagnostics
    - Time Format Localization
    - Wi-Fi Network Diagnostics
<<<<<<< HEAD
    - Diagnostic Logs
    - User Label
=======
    # keep-sorted end
>>>>>>> 0debcd9b
<|MERGE_RESOLUTION|>--- conflicted
+++ resolved
@@ -74,6 +74,7 @@
     - TLS Client Management
     - Thread Border Router Management
     - Thread Network Directory
+    - User Label
     - Water Heater Management
     - Water Heater Mode
     - WebRTC Transport Provider
@@ -81,16 +82,7 @@
     - Wi-Fi Network Diagnostics
     - Wi-Fi Network Management
     - Zone Management
-<<<<<<< HEAD
-    - Fixed Label
-    - Soil Measurement
-    - Basic Information
-    - Boolean State
-    - User Label
-    - Diagnostic Logs
-=======
     # keep-sorted end
->>>>>>> 0debcd9b
 
 # We need a more configurable way of deciding which clusters have which init functions....
 # See https://github.com/project-chip/connectedhomeip/issues/4369
@@ -169,10 +161,6 @@
     - Push AV Stream Transport
     - Software Diagnostics
     - Time Format Localization
+    - User Label
     - Wi-Fi Network Diagnostics
-<<<<<<< HEAD
-    - Diagnostic Logs
-    - User Label
-=======
-    # keep-sorted end
->>>>>>> 0debcd9b
+    # keep-sorted end