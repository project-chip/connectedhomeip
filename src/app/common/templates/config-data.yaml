--- conflicted
+++ resolved
@@ -53,6 +53,7 @@
     - Laundry Washer Mode
     - Microwave Oven Control
     - Network Commissioning
+    - Operational Credentials
     - Operational State
     - OTA Software Update Provider
     - Oven Cavity Operational State
@@ -78,18 +79,8 @@
     - Wi-Fi Network Diagnostics
     - Wi-Fi Network Management
     - Zone Management
-<<<<<<< HEAD
-    - Fixed Label
-    - Soil Measurement
-    - Basic Information
-    - Boolean State
-    - Diagnostic Logs
-    - Access Control
-    - Operational Credentials
 
-=======
 # Please keep the above list sorted alphabetically, to minimize merge conflicts.
->>>>>>> 7f4a7dae
 
 # We need a more configurable way of deciding which clusters have which init functions....
 # See https://github.com/project-chip/connectedhomeip/issues/4369
@@ -157,14 +148,10 @@
     - Ethernet Network Diagnostics
     - General Diagnostics
     - Group Key Management
+    - Operational Credentials
     - OTA Software Update Provider
     - Push AV Stream Transport
     - Software Diagnostics
     - Time Format Localization
     - Wi-Fi Network Diagnostics
-<<<<<<< HEAD
-    - Diagnostic Logs
-    - Operational Credentials
-=======
-# Please keep the above list sorted alphabetically, to minimize merge conflicts.
->>>>>>> 7f4a7dae
+# Please keep the above list sorted alphabetically, to minimize merge conflicts.