--- conflicted
+++ resolved
@@ -152,11 +152,8 @@
     - General Commissioning
     - General Diagnostics
     - Group Key Management
-<<<<<<< HEAD
     - Identify
-=======
     - Groupcast
->>>>>>> 14ca7a1c
     - Localization Configuration
     - OTA Software Update Provider
     - Operational Credentials
