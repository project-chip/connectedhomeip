--- conflicted
+++ resolved
@@ -65,12 +65,9 @@
     - Closure Control
     - Closure Dimension
     - OTA Software Update Provider
-<<<<<<< HEAD
+    - Commodity Tariff
+    - Joint Fabric Administrator
     - Basic Information
-=======
-    - Commodity Tariff
->>>>>>> 91b66b55
-    - Joint Fabric Administrator
 
 # We need a more configurable way of deciding which clusters have which init functions....
 # See https://github.com/project-chip/connectedhomeip/issues/4369
