--- conflicted
+++ resolved
@@ -92,12 +92,6 @@
     - Sample MEI
     - Scenes Management
     - Thermostat
-<<<<<<< HEAD
-    - Time Format Localization
-    - Time Synchronization
-    - Wi-Fi Network Diagnostics
-=======
->>>>>>> 4e9c99a9
     - Fixed Label
 
 ClustersWithAttributeChangedFunctions:
@@ -118,11 +112,6 @@
     - Sample MEI
     - Scenes Management
     - Thermostat
-<<<<<<< HEAD
-    - Time Synchronization
-    - Wi-Fi Network Diagnostics
-=======
->>>>>>> 4e9c99a9
     - Fixed Label
 
 ClustersWithPreAttributeChangeFunctions:
@@ -152,4 +141,5 @@
     - Push AV Stream Transport
     - Software Diagnostics
     - Time Format Localization
-    - Wi-Fi Network Diagnostics+    - Wi-Fi Network Diagnostics
+    - Time Synchronization