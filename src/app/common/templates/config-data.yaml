--- conflicted
+++ resolved
@@ -54,11 +54,8 @@
     - Software Diagnostics
     - Wi-Fi Network Diagnostics
     - Administrator Commissioning
-<<<<<<< HEAD
+    - Actions
     - Closure Control
-=======
-    - Actions
->>>>>>> a8e2ae5d
 
 # We need a more configurable way of deciding which clusters have which init functions....
 # See https://github.com/project-chip/connectedhomeip/issues/4369
