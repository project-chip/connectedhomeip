EnumsNotUsedAsTypeInXML:
    # List of enums that are not used as a type in XML. By adding an enum
    # to this list you prevent incorrectly assuming from code that you are
    # able to use kUnknownEnumValue safely. This happens for derived clusters
    # such as ModeBase where there are CommonTag, DerivedClusterTags, MfgTags.
    - "DishwasherMode::ModeTag"
    - "LaundryWasherMode::ModeTag"
    - "RefrigeratorAndTemperatureControlledCabinetMode::ModeTag"
    - "RvcRunMode::ModeTag"
    - "RvcRunMode::StatusCode"
    - "RvcCleanMode::ModeTag"
    - "RvcCleanMode::StatusCode"
    - "RvcOperationalState::OperationalStateEnum"
    - "RvcOperationalState::ErrorStateEnum"
    - "EnergyEvseMode::ModeTag"
    - "WaterHeaterMode::ModeTag"
    - "DeviceEnergyManagementMode::ModeTag"

CommandHandlerInterfaceOnlyClusters:
    # List of clusters that are implemented entirely with
    # CommandHandlerInterface and hence do not need generated command dispatch.
    # This uses asUpperCamelCase versions of the cluster name.
    - Network Commissioning
    - Scenes Management
    - RVC Run Mode
    - RVC Clean Mode
    - Service Area
    - Dishwasher Mode
    - Laundry Washer Mode
    - Oven Mode
    - Oven Cavity Operational State
    - Refrigerator And Temperature Controlled Cabinet Mode
    - Operational State
    - Activated Carbon Filter Monitoring
    - HEPA Filter Monitoring
    - RVC Operational State
    - Sample MEI
    - Microwave Oven Control
    - Chime
    - Camera AV Stream Management
    - Push AV Stream Transport
    - Commissioner Control
    - Commodity Price
    - Energy EVSE
    - Energy EVSE Mode
    - Device Energy Management
    - Device Energy Management Mode
    - Electrical Power Measurement
    - Electrical Energy Measurement
    - Wi-Fi Network Management
    - Thread Border Router Management
    - Thread Network Directory
    - TLS Client Management
    - TLS Certificate Management
    - Water Heater Management
    - Water Heater Mode
    - WebRTC Transport Provider
    - WebRTC Transport Requestor
    - General Commissioning
    - General Diagnostics
    - Software Diagnostics
    - Wi-Fi Network Diagnostics
    - Camera AV Settings User Level Management
    - Administrator Commissioning
    - Actions
    - Closure Control
    - Closure Dimension
    - OTA Software Update Provider
    - Commodity Tariff
    - Joint Fabric Administrator
<<<<<<< HEAD
    - Basic Information
=======
    - Zone Management
>>>>>>> 374941b0

# We need a more configurable way of deciding which clusters have which init functions....
# See https://github.com/project-chip/connectedhomeip/issues/4369
ClustersWithInitFunctions:
    - Color Control
    - Groups
    - Identify
    - Level Control
    - Localization Configuration
    - Occupancy Sensing
    - On/Off
    - Pump Configuration and Control
    - Time Format Localization
    - Thermostat
    - Mode Select
    - Sample MEI
    - Scenes Management

ClustersWithAttributeChangedFunctions:
    - Bridged Device Basic Information
    - Door Lock
    - Identify
    - Pump Configuration and Control
    - Window Covering
    - Fan Control
    - Thermostat

ClustersWithShutdownFunctions:
    - Barrier Control
    - On/Off
    - Door Lock
    - Level Control
    - Color Control
    - Sample MEI
    - Scenes Management
    - Thermostat

ClustersWithPreAttributeChangeFunctions:
    - Door Lock
    - Pump Configuration and Control
    - Thermostat User Interface Configuration
    - Time Format Localization
    - Localization Configuration
    - Mode Select
    - Fan Control
    - Thermostat
    - Energy Preference
    - Laundry Washer Controls
    - Laundry Dryer Controls<|MERGE_RESOLUTION|>--- conflicted
+++ resolved
@@ -68,11 +68,8 @@
     - OTA Software Update Provider
     - Commodity Tariff
     - Joint Fabric Administrator
-<<<<<<< HEAD
+    - Zone Management
     - Basic Information
-=======
-    - Zone Management
->>>>>>> 374941b0
 
 # We need a more configurable way of deciding which clusters have which init functions....
 # See https://github.com/project-chip/connectedhomeip/issues/4369
