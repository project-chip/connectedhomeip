--- conflicted
+++ resolved
@@ -88,15 +88,9 @@
     - Occupancy Sensing
     - On/Off
     - Pump Configuration and Control
-<<<<<<< HEAD
-    - Push AV Stream Transport
-    - Time Format Localization
-=======
->>>>>>> d18d8977
     - Sample MEI
     - Scenes Management
     - Thermostat
-    - Time Format Localization
     - Fixed Label
 
 ClustersWithAttributeChangedFunctions:
@@ -117,11 +111,7 @@
     - Sample MEI
     - Scenes Management
     - Thermostat
-<<<<<<< HEAD
-    - Time Format Localization
     - Wi-Fi Network Diagnostics
-=======
->>>>>>> d18d8977
     - Fixed Label
 
 ClustersWithPreAttributeChangeFunctions:
@@ -150,4 +140,5 @@
     - Push AV Stream Transport
     - Ethernet Network Diagnostics
     - Basic Information
-    - Boolean State+    - Boolean State
+    - Time Format Localization