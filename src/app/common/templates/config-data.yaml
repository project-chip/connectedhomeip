EnumsNotUsedAsTypeInXML:
    # List of enums that are not used as a type in XML. By adding an enum
    # to this list you prevent incorrectly assuming from code that you are
    # able to use kUnknownEnumValue safely. This happens for derived clusters
    # such as ModeBase where there are CommonTag, DerivedClusterTags, MfgTags.
    - "DishwasherMode::ModeTag"
    - "LaundryWasherMode::ModeTag"
    - "RefrigeratorAndTemperatureControlledCabinetMode::ModeTag"
    - "RvcRunMode::ModeTag"
    - "RvcRunMode::StatusCode"
    - "RvcCleanMode::ModeTag"
    - "RvcCleanMode::StatusCode"
    - "RvcOperationalState::OperationalStateEnum"
    - "RvcOperationalState::ErrorStateEnum"
    - "EnergyEvseMode::ModeTag"
    - "WaterHeaterMode::ModeTag"
    - "DeviceEnergyManagementMode::ModeTag"

CommandHandlerInterfaceOnlyClusters:
    # List of clusters that are implemented entirely with
    # CommandHandlerInterface and hence do not need generated command dispatch.
    # This uses asUpperCamelCase versions of the cluster name.
    - Network Commissioning
    - Scenes Management
    - RVC Run Mode
    - RVC Clean Mode
    - Service Area
    - Dishwasher Mode
    - Laundry Washer Mode
    - Oven Mode
    - Oven Cavity Operational State
    - Refrigerator And Temperature Controlled Cabinet Mode
    - Operational State
    - Activated Carbon Filter Monitoring
    - HEPA Filter Monitoring
    - RVC Operational State
    - Sample MEI
    - Microwave Oven Control
    - Chime
    - Camera AV Stream Management
    - Push AV Stream Transport
    - Commissioner Control
    - Commodity Price
    - Energy EVSE
    - Energy EVSE Mode
    - Device Energy Management
    - Device Energy Management Mode
    - Electrical Power Measurement
    - Electrical Energy Measurement
    - Wi-Fi Network Management
    - Thread Border Router Management
    - Thread Network Directory
    - TLS Client Management
    - TLS Certificate Management
    - Water Heater Management
    - Water Heater Mode
    - WebRTC Transport Provider
    - WebRTC Transport Requestor
    - General Commissioning
    - General Diagnostics
    - Software Diagnostics
    - Wi-Fi Network Diagnostics
    - Camera AV Settings User Level Management
    - Administrator Commissioning
    - Actions
    - Closure Control
    - Closure Dimension
    - OTA Software Update Provider
    - Commodity Tariff
    - Joint Fabric Administrator
    - Zone Management
<<<<<<< HEAD
    - Soil Measurement
=======
    - Basic Information
>>>>>>> 33bee072

# We need a more configurable way of deciding which clusters have which init functions....
# See https://github.com/project-chip/connectedhomeip/issues/4369
ClustersWithInitFunctions:
    - Administrator Commissioning
    - Basic Information
    - Color Control
    - General Diagnostics
    - Groups
    - Identify
    - Level Control
    - Localization Configuration
    - Mode Select
    - Occupancy Sensing
    - On/Off
    - OTA Software Update Provider
    - Pump Configuration and Control
    - Push AV Stream Transport
    - Sample MEI
    - Scenes Management
    - Software Diagnostics
    - Thermostat
    - Time Format Localization
    - Wi-Fi Network Diagnostics

ClustersWithAttributeChangedFunctions:
    - Bridged Device Basic Information
    - Door Lock
    - Identify
    - Pump Configuration and Control
    - Window Covering
    - Fan Control
    - Thermostat

ClustersWithShutdownFunctions:
    - Administrator Commissioning
    - Barrier Control
    - Basic Information
    - Color Control
    - Door Lock
    - General Diagnostics
    - Level Control
    - On/Off
    - OTA Software Update Provider
    - Push AV Stream Transport
    - Sample MEI
    - Scenes Management
    - Software Diagnostics
    - Thermostat
    - Wi-Fi Network Diagnostics

ClustersWithPreAttributeChangeFunctions:
    - Door Lock
    - Pump Configuration and Control
    - Thermostat User Interface Configuration
    - Time Format Localization
    - Localization Configuration
    - Mode Select
    - Fan Control
    - Thermostat
    - Energy Preference
    - Laundry Washer Controls
    - Laundry Dryer Controls<|MERGE_RESOLUTION|>--- conflicted
+++ resolved
@@ -69,11 +69,8 @@
     - Commodity Tariff
     - Joint Fabric Administrator
     - Zone Management
-<<<<<<< HEAD
     - Soil Measurement
-=======
     - Basic Information
->>>>>>> 33bee072
 
 # We need a more configurable way of deciding which clusters have which init functions....
 # See https://github.com/project-chip/connectedhomeip/issues/4369
