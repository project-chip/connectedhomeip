WeakEnums:
    # Allow-list of enums that we generate as enums, not enum classes.
    # The goal is to drive this down to 0.
    - BarrierControlBarrierPosition
    - BarrierControlMovingState
    - ColorControlOptions
    - ColorMode
    - EnhancedColorMode
    - InterfaceTypeEnum
    - MoveMode
    - PHYRateEnum
    - RadioFaultEnum
    - StepMode

DefineBitmaps:
    # Allow-list of bitmaps that we generates as #define as well as enum classes.
    # The goal is to drive this down to 0.
    - BarrierControlCapabilities
    - BarrierControlSafetyStatus

CommandHandlerInterfaceOnlyClusters:
    # List of clusters that are implemented entirely with
    # CommandHandlerInterface and hence do not need generated command dispatch.
    # This uses asUpperCamelCase versions of the cluster name.
    - NetworkCommissioning
    - Scenes
<<<<<<< HEAD
    - RvcRunMode
    - RvcCleanMode
    - DishwasherMode
    - LaundryWasherMode
    - RefrigeratorAndTemperatureControlledCabinetMode
=======
    - OperationalState
>>>>>>> 6b9c3699

# We need a more configurable way of deciding which clusters have which init functions....
# See https://github.com/project-chip/connectedhomeip/issues/4369
ClustersWithInitFunctions:
    - Color Control
    - Groups
    - Identify
    - Level Control
    - Localization Configuration
    - Occupancy Sensing
    - On/Off
    - Pump Configuration and Control
    - Time Format Localization
    - Thermostat
    - Mode Select

ClustersWithAttributeChangedFunctions:
    - Bridged Device Basic
    - Door Lock
    - Identify
    - Pump Configuration and Control
    - Window Covering
    - Fan Control

ClustersWithShutdownFunctions:
    - Barrier Control
    - On/Off
    - Door Lock
    - Level Control
    - Color Control

ClustersWithPreAttributeChangeFunctions:
    - Door Lock
    - Pump Configuration and Control
    - Thermostat User Interface Configuration
    - Time Format Localization
    - Localization Configuration
    - Mode Select
    - Fan Control
    - Thermostat<|MERGE_RESOLUTION|>--- conflicted
+++ resolved
@@ -24,15 +24,12 @@
     # This uses asUpperCamelCase versions of the cluster name.
     - NetworkCommissioning
     - Scenes
-<<<<<<< HEAD
     - RvcRunMode
     - RvcCleanMode
     - DishwasherMode
     - LaundryWasherMode
     - RefrigeratorAndTemperatureControlledCabinetMode
-=======
     - OperationalState
->>>>>>> 6b9c3699
 
 # We need a more configurable way of deciding which clusters have which init functions....
 # See https://github.com/project-chip/connectedhomeip/issues/4369
