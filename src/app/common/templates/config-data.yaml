EnumsNotUsedAsTypeInXML:
    # List of enums that are not used as a type in XML. By adding an enum
    # to this list you prevent incorrectly assuming from code that you are
    # able to use kUnknownEnumValue safely. This happens for derived clusters
    # such as ModeBase where there are CommonTag, DerivedClusterTags, MfgTags.
    - "DishwasherMode::ModeTag"
    - "LaundryWasherMode::ModeTag"
    - "RefrigeratorAndTemperatureControlledCabinetMode::ModeTag"
    - "RvcRunMode::ModeTag"
    - "RvcRunMode::StatusCode"
    - "RvcCleanMode::ModeTag"
    - "RvcCleanMode::StatusCode"
    - "RvcOperationalState::OperationalStateEnum"
    - "RvcOperationalState::ErrorStateEnum"
    - "EnergyEvseMode::ModeTag"
    - "DeviceEnergyManagementMode::ModeTag"

CommandHandlerInterfaceOnlyClusters:
    # List of clusters that are implemented entirely with
    # CommandHandlerInterface and hence do not need generated command dispatch.
    # This uses asUpperCamelCase versions of the cluster name.
    - Network Commissioning
    - Scenes Management
    - RVC Run Mode
    - RVC Clean Mode
    - Dishwasher Mode
    - Laundry Washer Mode
    - Oven Mode
    - Oven Cavity Operational State
    - Refrigerator And Temperature Controlled Cabinet Mode
    - Operational State
    - Activated Carbon Filter Monitoring
    - HEPA Filter Monitoring
    - RVC Operational State
    - Sample MEI
    - Microwave Oven Control
    - Energy EVSE
    - Energy EVSE Mode
    - Device Energy Management
    - Device Energy Management Mode
    - Electrical Power Measurement
    - Electrical Energy Measurement
    - Wi-Fi Network Management
<<<<<<< HEAD
    - Thread Border Router Management
=======
    - Thread Network Directory
>>>>>>> 3bc5667b

# We need a more configurable way of deciding which clusters have which init functions....
# See https://github.com/project-chip/connectedhomeip/issues/4369
ClustersWithInitFunctions:
    - Color Control
    - Groups
    - Identify
    - Level Control
    - Localization Configuration
    - Occupancy Sensing
    - On/Off
    - Pump Configuration and Control
    - Time Format Localization
    - Thermostat
    - Mode Select
    - Sample MEI
    - Scenes Management

ClustersWithAttributeChangedFunctions:
    - Bridged Device Basic
    - Door Lock
    - Identify
    - Pump Configuration and Control
    - Window Covering
    - Fan Control

ClustersWithShutdownFunctions:
    - Barrier Control
    - On/Off
    - Door Lock
    - Level Control
    - Color Control
    - Sample MEI
    - Scenes Management

ClustersWithPreAttributeChangeFunctions:
    - Door Lock
    - Pump Configuration and Control
    - Thermostat User Interface Configuration
    - Time Format Localization
    - Localization Configuration
    - Mode Select
    - Fan Control
    - Thermostat
    - Energy Preference
    - Laundry Washer Controls
    - Laundry Dryer Controls<|MERGE_RESOLUTION|>--- conflicted
+++ resolved
@@ -41,11 +41,8 @@
     - Electrical Power Measurement
     - Electrical Energy Measurement
     - Wi-Fi Network Management
-<<<<<<< HEAD
     - Thread Border Router Management
-=======
     - Thread Network Directory
->>>>>>> 3bc5667b
 
 # We need a more configurable way of deciding which clusters have which init functions....
 # See https://github.com/project-chip/connectedhomeip/issues/4369
