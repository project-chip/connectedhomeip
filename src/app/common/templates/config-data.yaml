--- conflicted
+++ resolved
@@ -61,11 +61,8 @@
     - Administrator Commissioning
     - Actions
     - Closure Control
-<<<<<<< HEAD
+    - Closure Dimension
     - OTA Software Update Provider
-=======
-    - Closure Dimension
->>>>>>> 15055424
 
 # We need a more configurable way of deciding which clusters have which init functions....
 # See https://github.com/project-chip/connectedhomeip/issues/4369
