EnumsNotUsedAsTypeInXML:
    # List of enums that are not used as a type in XML. By adding an enum
    # to this list you prevent incorrectly assuming from code that you are
    # able to use kUnknownEnumValue safely. This happens for derived clusters
    # such as ModeBase where there are CommonTag, DerivedClusterTags, MfgTags.
    - "DishwasherMode::ModeTag"
    - "LaundryWasherMode::ModeTag"
    - "RefrigeratorAndTemperatureControlledCabinetMode::ModeTag"
    - "RvcRunMode::ModeTag"
    - "RvcRunMode::StatusCode"
    - "RvcCleanMode::ModeTag"
    - "RvcCleanMode::StatusCode"
    - "RvcOperationalState::OperationalStateEnum"
    - "RvcOperationalState::ErrorStateEnum"
    - "EnergyEvseMode::ModeTag"
    - "WaterHeaterMode::ModeTag"
    - "DeviceEnergyManagementMode::ModeTag"

CommandHandlerInterfaceOnlyClusters:
    # List of clusters that are implemented entirely with
    # CommandHandlerInterface and hence do not need generated command dispatch.
    # This uses asUpperCamelCase versions of the cluster name.
    - Network Commissioning
    - Scenes Management
    - RVC Run Mode
    - RVC Clean Mode
    - Service Area
    - Dishwasher Mode
    - Laundry Washer Mode
    - Oven Mode
    - Oven Cavity Operational State
    - Refrigerator And Temperature Controlled Cabinet Mode
    - Operational State
    - Activated Carbon Filter Monitoring
    - HEPA Filter Monitoring
    - RVC Operational State
    - Sample MEI
    - Microwave Oven Control
    - Chime
    - Camera AV Stream Management
    - Push AV Stream Transport
    - Commissioner Control
    - Commodity Price
    - Energy EVSE
    - Energy EVSE Mode
    - Device Energy Management
    - Device Energy Management Mode
    - Electrical Power Measurement
    - Electrical Energy Measurement
    - Wi-Fi Network Management
    - Thread Border Router Management
    - Thread Network Directory
    - TLS Client Management
    - TLS Certificate Management
    - Water Heater Management
    - Water Heater Mode
    - WebRTC Transport Provider
    - WebRTC Transport Requestor
    - General Commissioning
    - General Diagnostics
    - Software Diagnostics
    - Ethernet Network Diagnostics
    - Group Key Management
    - Wi-Fi Network Diagnostics
    - Camera AV Settings User Level Management
    - Administrator Commissioning
    - Actions
    - Closure Control
    - Closure Dimension
    - OTA Software Update Provider
    - Commodity Tariff
    - Joint Fabric Administrator
    - Zone Management
    - Fixed Label
    - Soil Measurement
    - Basic Information
    - Boolean State
<<<<<<< HEAD
    - Identify
=======
    - Diagnostic Logs
>>>>>>> 471d46b3

# We need a more configurable way of deciding which clusters have which init functions....
# See https://github.com/project-chip/connectedhomeip/issues/4369
ClustersWithInitFunctions:
    - Color Control
    - Groups
    - Level Control
    - Localization Configuration
    - Mode Select
    - Occupancy Sensing
    - On/Off
    - Pump Configuration and Control
    - Sample MEI
    - Scenes Management
    - Thermostat
    - Fixed Label

ClustersWithAttributeChangedFunctions:
    - Bridged Device Basic Information
    - Door Lock
    - Pump Configuration and Control
    - Window Covering
    - Fan Control
    - Thermostat

ClustersWithShutdownFunctions:
    - Barrier Control
    - Color Control
    - Door Lock
    - Level Control
    - On/Off
    - Sample MEI
    - Scenes Management
    - Thermostat
    - Fixed Label

ClustersWithPreAttributeChangeFunctions:
    - Door Lock
    - Pump Configuration and Control
    - Thermostat User Interface Configuration
    - Localization Configuration
    - Mode Select
    - Fan Control
    - Thermostat
    - Energy Preference
    - Laundry Washer Controls
    - Laundry Dryer Controls

# Code Driven clusters are clusters that implement the ServerClusterInterface.
# The clusters in this list require Init() and/or Shutdown() callbacks, defined
# in the cluster's respective CodgenIntegration.cpp file.
CodeDrivenClusters:
    - Administrator Commissioning
    - Basic Information
    - Binding
    - Boolean State
    - Ethernet Network Diagnostics
    - General Diagnostics
    - Group Key Management
    - OTA Software Update Provider
    - Push AV Stream Transport
<<<<<<< HEAD
    - Ethernet Network Diagnostics
    - Basic Information
    - Boolean State
    - Identify
=======
    - Software Diagnostics
    - Time Format Localization
    - Wi-Fi Network Diagnostics
    - Diagnostic Logs
>>>>>>> 471d46b3
<|MERGE_RESOLUTION|>--- conflicted
+++ resolved
@@ -75,11 +75,8 @@
     - Soil Measurement
     - Basic Information
     - Boolean State
-<<<<<<< HEAD
     - Identify
-=======
     - Diagnostic Logs
->>>>>>> 471d46b3
 
 # We need a more configurable way of deciding which clusters have which init functions....
 # See https://github.com/project-chip/connectedhomeip/issues/4369
@@ -141,14 +138,8 @@
     - Group Key Management
     - OTA Software Update Provider
     - Push AV Stream Transport
-<<<<<<< HEAD
-    - Ethernet Network Diagnostics
-    - Basic Information
-    - Boolean State
-    - Identify
-=======
     - Software Diagnostics
     - Time Format Localization
     - Wi-Fi Network Diagnostics
     - Diagnostic Logs
->>>>>>> 471d46b3
+    - Identify