--- conflicted
+++ resolved
@@ -76,11 +76,9 @@
     - Basic Information
     - Boolean State
     - Diagnostic Logs
-<<<<<<< HEAD
+    - Access Control
     - Operational Credentials
-=======
-    - Access Control
->>>>>>> d7b71438
+
 
 # We need a more configurable way of deciding which clusters have which init functions....
 # See https://github.com/project-chip/connectedhomeip/issues/4369
