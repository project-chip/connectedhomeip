--- conflicted
+++ resolved
@@ -65,11 +65,8 @@
     - Closure Control
     - Closure Dimension
     - OTA Software Update Provider
-<<<<<<< HEAD
     - Basic Information
-=======
     - Joint Fabric Administrator
->>>>>>> 12839201
 
 # We need a more configurable way of deciding which clusters have which init functions....
 # See https://github.com/project-chip/connectedhomeip/issues/4369
