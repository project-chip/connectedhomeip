EnumsNotUsedAsTypeInXML:
    # List of enums that are not used as a type in XML. By adding an enum
    # to this list you prevent incorrectly assuming from code that you are
    # able to use kUnknownEnumValue safely. This happens for derived clusters
    # such as ModeBase where there are CommonTag, DerivedClusterTags, MfgTags.
    # keep-sorted start
    - "DeviceEnergyManagementMode::ModeTag"
    - "DishwasherMode::ModeTag"
    - "EnergyEvseMode::ModeTag"
    - "LaundryWasherMode::ModeTag"
    - "RefrigeratorAndTemperatureControlledCabinetMode::ModeTag"
    - "RvcCleanMode::ModeTag"
    - "RvcCleanMode::StatusCode"
    - "RvcOperationalState::ErrorStateEnum"
    - "RvcOperationalState::OperationalStateEnum"
    - "RvcRunMode::ModeTag"
    - "RvcRunMode::StatusCode"
    - "WaterHeaterMode::ModeTag"
    # keep-sorted end

CommandHandlerInterfaceOnlyClusters:
    # List of clusters that are implemented entirely with
    # CommandHandlerInterface and hence do not need generated command dispatch.
    # This uses asUpperCamelCase versions of the cluster name.
    # keep-sorted start
    - Access Control
    - Actions
    - Activated Carbon Filter Monitoring
    - Administrator Commissioning
    - Basic Information
    - Boolean State
    - Camera AV Settings User Level Management
    - Camera AV Stream Management
    - Chime
    - Closure Control
    - Closure Dimension
    - Commissioner Control
    - Commodity Price
    - Commodity Tariff
    - Descriptor
    - Device Energy Management
    - Device Energy Management Mode
    - Diagnostic Logs
    - Dishwasher Mode
    - Electrical Energy Measurement
    - Electrical Power Measurement
    - Energy EVSE
    - Energy EVSE Mode
    - Ethernet Network Diagnostics
    - Fixed Label
    - General Commissioning
    - General Diagnostics
    - Group Key Management
    - Groupcast
    - HEPA Filter Monitoring
    - ICD Management
    - Identify
    - Joint Fabric Administrator
    - Laundry Washer Mode
    - Microwave Oven Control
    - Network Commissioning
    - OTA Software Update Provider
    - Operational Credentials
    - Operational State
    - Oven Cavity Operational State
    - Oven Mode
    - Push AV Stream Transport
    - RVC Clean Mode
    - RVC Operational State
    - RVC Run Mode
    - Refrigerator And Temperature Controlled Cabinet Mode
    - Sample MEI
    - Scenes Management
    - Service Area
    - Software Diagnostics
    - Soil Measurement
    - TLS Certificate Management
    - TLS Client Management
    - Thread Border Router Management
    - Thread Network Directory
    - Time Synchronization
    - User Label
    - Water Heater Management
    - Water Heater Mode
    - WebRTC Transport Provider
    - WebRTC Transport Requestor
    - Wi-Fi Network Diagnostics
    - Wi-Fi Network Management
    - Zone Management
    # keep-sorted end

# We need a more configurable way of deciding which clusters have which init functions....
# See https://github.com/project-chip/connectedhomeip/issues/4369
ClustersWithInitFunctions:
    # keep-sorted start
    - Color Control
    - Groups
    - Level Control
    - Mode Select
    - Occupancy Sensing
    - On/Off
    - Pump Configuration and Control
    - Sample MEI
    - Scenes Management
    - Thermostat
    # keep-sorted end

ClustersWithAttributeChangedFunctions:
    # keep-sorted start
    - Bridged Device Basic Information
    - Door Lock
    - Fan Control
    - Pump Configuration and Control
    - Thermostat
    - Window Covering
    # keep-sorted end

ClustersWithShutdownFunctions:
    # keep-sorted start
    - Barrier Control
    - Color Control
    - Door Lock
    - Level Control
    - On/Off
    - Sample MEI
    - Scenes Management
    - Thermostat
    # keep-sorted end

ClustersWithPreAttributeChangeFunctions:
    # keep-sorted start
    - Door Lock
    - Energy Preference
    - Fan Control
    - Laundry Dryer Controls
    - Laundry Washer Controls
    - Mode Select
    - Pump Configuration and Control
    - Thermostat
    - Thermostat User Interface Configuration
    # keep-sorted end

# Code Driven clusters are clusters that implement the ServerClusterInterface.
# The clusters in this list require Init() and/or Shutdown() callbacks, defined
# in the cluster's respective CodgenIntegration.cpp file.
CodeDrivenClusters:
    # keep-sorted start
    - Access Control
    - Administrator Commissioning
    - Basic Information
    - Binding
    - Boolean State
    - Descriptor
    - Diagnostic Logs
    - Ethernet Network Diagnostics
    - Fixed Label
    - General Commissioning
    - General Diagnostics
    - Group Key Management
    - Groupcast
    - ICD Management
    - Identify
    - Localization Configuration
    - OTA Software Update Provider
    - Operational Credentials
    - Push AV Stream Transport
    - Software Diagnostics
    - Time Format Localization
<<<<<<< HEAD
    - Unit Localization
=======
    - Time Synchronization
>>>>>>> 3f79b040
    - User Label
    - Wi-Fi Network Diagnostics
    # keep-sorted end<|MERGE_RESOLUTION|>--- conflicted
+++ resolved
@@ -166,11 +166,8 @@
     - Push AV Stream Transport
     - Software Diagnostics
     - Time Format Localization
-<<<<<<< HEAD
     - Unit Localization
-=======
     - Time Synchronization
->>>>>>> 3f79b040
     - User Label
     - Wi-Fi Network Diagnostics
     # keep-sorted end