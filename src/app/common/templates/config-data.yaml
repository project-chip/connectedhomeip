EnumsNotUsedAsTypeInXML:
    # List of enums that are not used as a type in XML. By adding an enum
    # to this list you prevent incorrectly assuming from code that you are
    # able to use kUnknownEnumValue safely. This happens for derived clusters
    # such as ModeBase where there are CommonTag, DerivedClusterTags, MfgTags.
    # keep-sorted start
    - "DeviceEnergyManagementMode::ModeTag"
    - "DishwasherMode::ModeTag"
    - "EnergyEvseMode::ModeTag"
    - "LaundryWasherMode::ModeTag"
    - "RefrigeratorAndTemperatureControlledCabinetMode::ModeTag"
    - "RvcCleanMode::ModeTag"
    - "RvcCleanMode::StatusCode"
    - "RvcOperationalState::ErrorStateEnum"
    - "RvcOperationalState::OperationalStateEnum"
    - "RvcRunMode::ModeTag"
    - "RvcRunMode::StatusCode"
    - "WaterHeaterMode::ModeTag"
    # keep-sorted end

CommandHandlerInterfaceOnlyClusters:
    # List of clusters that are implemented entirely with
    # CommandHandlerInterface and hence do not need generated command dispatch.
    # This uses asUpperCamelCase versions of the cluster name.
    # keep-sorted start
    - Access Control
    - Actions
    - Activated Carbon Filter Monitoring
    - Administrator Commissioning
    - Basic Information
    - Boolean State
    - Camera AV Settings User Level Management
    - Camera AV Stream Management
    - Chime
    - Closure Control
    - Closure Dimension
    - Commissioner Control
    - Commodity Price
    - Commodity Tariff
    - Device Energy Management
    - Device Energy Management Mode
    - Diagnostic Logs
    - Dishwasher Mode
    - Electrical Energy Measurement
    - Electrical Power Measurement
    - Energy EVSE
    - Energy EVSE Mode
    - Ethernet Network Diagnostics
    - Fixed Label
    - General Commissioning
    - General Diagnostics
    - Group Key Management
    - HEPA Filter Monitoring
    - Joint Fabric Administrator
    - Laundry Washer Mode
    - Microwave Oven Control
    - Network Commissioning
    - OTA Software Update Provider
    - Operational Credentials
    - Operational State
    - Oven Cavity Operational State
    - Oven Mode
    - Push AV Stream Transport
    - RVC Clean Mode
    - RVC Operational State
    - RVC Run Mode
    - Refrigerator And Temperature Controlled Cabinet Mode
    - Sample MEI
    - Scenes Management
    - Service Area
    - Software Diagnostics
    - Soil Measurement
    - TLS Certificate Management
    - TLS Client Management
    - Thread Border Router Management
    - Thread Network Directory
    - Water Heater Management
    - Water Heater Mode
    - WebRTC Transport Provider
    - WebRTC Transport Requestor
    - Wi-Fi Network Diagnostics
    - Wi-Fi Network Management
    - Zone Management
    # keep-sorted end

# We need a more configurable way of deciding which clusters have which init functions....
# See https://github.com/project-chip/connectedhomeip/issues/4369
ClustersWithInitFunctions:
    # keep-sorted start
    - Color Control
    - Groups
    - Identify
    - Level Control
    - Localization Configuration
    - Mode Select
    - Occupancy Sensing
    - On/Off
    - Pump Configuration and Control
    - Sample MEI
    - Scenes Management
    - Thermostat
    # keep-sorted end

ClustersWithAttributeChangedFunctions:
    # keep-sorted start
    - Bridged Device Basic Information
    - Door Lock
    - Fan Control
    - Identify
    - Pump Configuration and Control
    - Thermostat
    - Window Covering
    # keep-sorted end

ClustersWithShutdownFunctions:
    # keep-sorted start
    - Barrier Control
    - Color Control
    - Door Lock
    - Level Control
    - On/Off
    - Sample MEI
    - Scenes Management
    - Thermostat
    # keep-sorted end

ClustersWithPreAttributeChangeFunctions:
    # keep-sorted start
    - Door Lock
    - Energy Preference
    - Fan Control
    - Laundry Dryer Controls
    - Laundry Washer Controls
    - Localization Configuration
    - Mode Select
    - Pump Configuration and Control
    - Thermostat
    - Thermostat User Interface Configuration
    # keep-sorted end

# Code Driven clusters are clusters that implement the ServerClusterInterface.
# The clusters in this list require Init() and/or Shutdown() callbacks, defined
# in the cluster's respective CodgenIntegration.cpp file.
CodeDrivenClusters:
    # keep-sorted start
    - Access Control
    - Administrator Commissioning
    - Basic Information
    - Binding
    - Boolean State
    - Diagnostic Logs
    - Ethernet Network Diagnostics
    - Fixed Label
    - General Commissioning
    - General Diagnostics
    - Group Key Management
    - OTA Software Update Provider
    - Operational Credentials
    - Push AV Stream Transport
    - Software Diagnostics
    - Time Format Localization
    - Wi-Fi Network Diagnostics
<<<<<<< HEAD
    - Diagnostic Logs
    - Unit Localization
=======
    # keep-sorted end
>>>>>>> 13e717b2
<|MERGE_RESOLUTION|>--- conflicted
+++ resolved
@@ -159,10 +159,6 @@
     - Push AV Stream Transport
     - Software Diagnostics
     - Time Format Localization
+    - Unit Localization
     - Wi-Fi Network Diagnostics
-<<<<<<< HEAD
-    - Diagnostic Logs
-    - Unit Localization
-=======
-    # keep-sorted end
->>>>>>> 13e717b2
+    # keep-sorted end