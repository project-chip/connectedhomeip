--- conflicted
+++ resolved
@@ -69,12 +69,9 @@
     - Commodity Tariff
     - Joint Fabric Administrator
     - Zone Management
-<<<<<<< HEAD
     - Fixed Label
-=======
     - Soil Measurement
     - Basic Information
->>>>>>> 7986ee3d
 
 # We need a more configurable way of deciding which clusters have which init functions....
 # See https://github.com/project-chip/connectedhomeip/issues/4369
