--- conflicted
+++ resolved
@@ -4,19 +4,6 @@
     - ApplicationLauncher::CurrentApp
     - ContentLauncher::SupportedStreamingProtocols
     - FanControl::FanModeSequence
-
-WeakEnums:
-    # Allow-list of enums that we generate as enums, not enum classes.
-    # The goal is to drive this down to 0.
-<<<<<<< HEAD
-    - BarrierControlBarrierPosition
-    - BarrierControlMovingState
-    - PHYRateEnum
-=======
-    - ColorControlOptions
-    - ColorMode
-    - EnhancedColorMode
->>>>>>> 523c19f6
 
 EnumsNotUsedAsTypeInXML:
     # List of enums that are not used as a type in XML. By adding an enum
