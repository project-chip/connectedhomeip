--- conflicted
+++ resolved
@@ -59,11 +59,8 @@
     - General Commissioning
     - General Diagnostics
     - Software Diagnostics
-<<<<<<< HEAD
     - Ethernet Network Diagnostics
-=======
     - Group Key Management
->>>>>>> f6dc93a1
     - Wi-Fi Network Diagnostics
     - Camera AV Settings User Level Management
     - Administrator Commissioning
