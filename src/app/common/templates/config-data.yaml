EnumsNotUsedAsTypeInXML:
    # List of enums that are not used as a type in XML. By adding an enum
    # to this list you prevent incorrectly assuming from code that you are
    # able to use kUnknownEnumValue safely. This happens for derived clusters
    # such as ModeBase where there are CommonTag, DerivedClusterTags, MfgTags.
    # keep-sorted start
    - "DeviceEnergyManagementMode::ModeTag"
    - "DishwasherMode::ModeTag"
    - "EnergyEvseMode::ModeTag"
    - "LaundryWasherMode::ModeTag"
    - "RefrigeratorAndTemperatureControlledCabinetMode::ModeTag"
    - "RvcCleanMode::ModeTag"
    - "RvcCleanMode::StatusCode"
    - "RvcOperationalState::ErrorStateEnum"
    - "RvcOperationalState::OperationalStateEnum"
    - "RvcRunMode::ModeTag"
    - "RvcRunMode::StatusCode"
    - "WaterHeaterMode::ModeTag"
    # keep-sorted end

CommandHandlerInterfaceOnlyClusters:
    # List of clusters that are implemented entirely with
    # CommandHandlerInterface and hence do not need generated command dispatch.
    # This uses asUpperCamelCase versions of the cluster name.
    # keep-sorted start
    - Access Control
    - Actions
    - Activated Carbon Filter Monitoring
    - Administrator Commissioning
    - Basic Information
    - Boolean State
    - Camera AV Settings User Level Management
    - Camera AV Stream Management
    - Chime
    - Closure Control
    - Closure Dimension
    - Commissioner Control
    - Commodity Price
    - Commodity Tariff
    - Device Energy Management
    - Device Energy Management Mode
    - Diagnostic Logs
    - Dishwasher Mode
    - Electrical Energy Measurement
    - Electrical Power Measurement
    - Energy EVSE
    - Energy EVSE Mode
    - Ethernet Network Diagnostics
    - Fixed Label
    - General Commissioning
    - General Diagnostics
    - Group Key Management
    - HEPA Filter Monitoring
    - Joint Fabric Administrator
    - Laundry Washer Mode
    - Microwave Oven Control
    - Network Commissioning
    - OTA Software Update Provider
    - Operational Credentials
    - Operational State
    - Oven Cavity Operational State
    - Oven Mode
    - Push AV Stream Transport
    - RVC Clean Mode
    - RVC Operational State
    - RVC Run Mode
    - Refrigerator And Temperature Controlled Cabinet Mode
    - Sample MEI
    - Scenes Management
    - Service Area
    - Software Diagnostics
    - Soil Measurement
    - TLS Certificate Management
    - TLS Client Management
    - Thread Border Router Management
    - Thread Network Directory
    - Water Heater Management
    - Water Heater Mode
    - WebRTC Transport Provider
    - WebRTC Transport Requestor
    - Wi-Fi Network Diagnostics
    - Wi-Fi Network Management
    - Zone Management
    # keep-sorted end

# We need a more configurable way of deciding which clusters have which init functions....
# See https://github.com/project-chip/connectedhomeip/issues/4369
ClustersWithInitFunctions:
    # keep-sorted start
    - Color Control
    - Groups
    - Identify
    - Level Control
    - Localization Configuration
    - Mode Select
    - Occupancy Sensing
    - On/Off
    - Pump Configuration and Control
    - Sample MEI
    - Scenes Management
    - Thermostat
    # keep-sorted end

ClustersWithAttributeChangedFunctions:
    # keep-sorted start
    - Bridged Device Basic Information
    - Door Lock
    - Fan Control
    - Identify
    - Pump Configuration and Control
    - Thermostat
    - Window Covering
    # keep-sorted end

ClustersWithShutdownFunctions:
    # keep-sorted start
    - Barrier Control
    - Color Control
    - Door Lock
    - Level Control
    - On/Off
    - Sample MEI
    - Scenes Management
    - Thermostat
    # keep-sorted end

ClustersWithPreAttributeChangeFunctions:
    # keep-sorted start
    - Door Lock
    - Energy Preference
    - Fan Control
    - Laundry Dryer Controls
    - Laundry Washer Controls
    - Localization Configuration
    - Mode Select
    - Pump Configuration and Control
    - Thermostat
    - Thermostat User Interface Configuration
    # keep-sorted end

# Code Driven clusters are clusters that implement the ServerClusterInterface.
# The clusters in this list require Init() and/or Shutdown() callbacks, defined
# in the cluster's respective CodgenIntegration.cpp file.
CodeDrivenClusters:
    # keep-sorted start
    - Access Control
    - Administrator Commissioning
    - Basic Information
    - Binding
    - Boolean State
    - Diagnostic Logs
    - Ethernet Network Diagnostics
<<<<<<< HEAD
    - Fixed Label
=======
    - General Commissioning
>>>>>>> 4df31cfa
    - General Diagnostics
    - Group Key Management
    - OTA Software Update Provider
    - Operational Credentials
    - Push AV Stream Transport
    - Software Diagnostics
    - Time Format Localization
    - Wi-Fi Network Diagnostics
    # keep-sorted end<|MERGE_RESOLUTION|>--- conflicted
+++ resolved
@@ -150,11 +150,8 @@
     - Boolean State
     - Diagnostic Logs
     - Ethernet Network Diagnostics
-<<<<<<< HEAD
     - Fixed Label
-=======
     - General Commissioning
->>>>>>> 4df31cfa
     - General Diagnostics
     - Group Key Management
     - OTA Software Update Provider
