/*
 *
 *    Copyright (c) 2021 Project CHIP Authors
 *    All rights reserved.
 *
 *    Licensed under the Apache License, Version 2.0 (the "License");
 *    you may not use this file except in compliance with the License.
 *    You may obtain a copy of the License at
 *
 *        http://www.apache.org/licenses/LICENSE-2.0
 *
 *    Unless required by applicable law or agreed to in writing, software
 *    distributed under the License is distributed on an "AS IS" BASIS,
 *    WITHOUT WARRANTIES OR CONDITIONS OF ANY KIND, either express or implied.
 *    See the License for the specific language governing permissions and
 *    limitations under the License.
 */

#include <access/AccessRestrictionProvider.h>
#include <access/Privilege.h>
#include <app/AppConfig.h>
#include <app/AttributePathExpandIterator.h>
#include <app/ConcreteEventPath.h>
#include <app/GlobalAttributes.h>
#include <app/InteractionModelEngine.h>
#include <app/RequiredPrivilege.h>
#include <app/data-model-provider/ActionReturnStatus.h>
#include <app/data-model-provider/MetadataTypes.h>
#include <app/data-model-provider/Provider.h>
#include <app/icd/server/ICDServerConfig.h>
#include <app/reporting/Engine.h>
#include <app/reporting/reporting.h>
#include <app/util/MatterCallbacks.h>
#include <lib/core/CHIPError.h>
#include <lib/core/DataModelTypes.h>
#include <lib/support/CodeUtils.h>
#include <optional>
#include <protocols/interaction_model/StatusCode.h>

#if CHIP_CONFIG_ENABLE_ICD_SERVER
#include <app/icd/server/ICDNotifier.h> // nogncheck
#endif

using namespace chip::Access;

namespace chip {
namespace app {
namespace reporting {
namespace {

using Protocols::InteractionModel::Status;

Status EventPathValid(DataModel::Provider * model, const ConcreteEventPath & eventPath)
{
    auto clusters = model->GetServerClusters(eventPath.mEndpointId);
    if (clusters->SeekTo(eventPath.mClusterId))
    {
        return Status::Success;
    }

    return model->GetEndpoints()->SeekTo(eventPath.mEndpointId) ? Status::UnsupportedCluster : Status::UnsupportedEndpoint;
}

/// Returns the status of ACL validation.
///   If the return value has a status set, that means the ACL check failed,
///   the read must not be performed, and the returned status (which may
///   be success, when dealing with non-concrete paths) should be used
///   as the status for the read.
///
///   If the returned value is std::nullopt, that means the ACL check passed and the
///   read should proceed.
std::optional<CHIP_ERROR> ValidateReadAttributeACL(DataModel::Provider * dataModel, const SubjectDescriptor & subjectDescriptor,
                                                   const ConcreteReadAttributePath & path)
{

    RequestPath requestPath{ .cluster     = path.mClusterId,
                             .endpoint    = path.mEndpointId,
                             .requestType = RequestType::kAttributeReadRequest,
                             .entityId    = path.mAttributeId };

    std::optional<DataModel::AttributeInfo> info;

    auto attributes = dataModel->GetAttributes(path);
    if (attributes->SeekTo(path.mAttributeId))
    {
        info = attributes->GetMetadata();
    }

    // If the attribute exists, we know whether it is readable (readPrivilege has value)
    // and what the required access privilege is. However for attributes missing from the metatada
    // (e.g. global attributes) or completely missing attributes we do not actually know of a required
    // privilege and default to kView (this is correct for global attributes and a reasonable check
    // for others)
    Privilege requiredPrivilege = Privilege::kView;
    if (info.has_value() && info->readPrivilege.has_value())
    {
        // attribute exists and is readable, set the correct read privilege
        requiredPrivilege = *info->readPrivilege;
    }

    CHIP_ERROR err = GetAccessControl().Check(subjectDescriptor, requestPath, requiredPrivilege);
    if (err == CHIP_NO_ERROR)
    {
        if (IsSupportedGlobalAttributeNotInMetadata(path.mAttributeId))
        {
            // Global attributes passing a kView check is ok
            return std::nullopt;
        }

        // We want to return "success" (i.e. nulopt) IF AND ONLY IF the attribute exists and is readable (has read privilege).
        // Since the Access control check above may have passed with kView, we do another check here:
        //    - Attribute exists (info has value)
        //    - Attribute is readable (readProvilege has value) and not "write only"
        // If the attribute exists and is not readable, we will return UnsupportedRead (spec 8.4.3.2: "Else if the path indicates
        // attribute data that is not readable, an AttributeStatusIB SHALL be generated with the UNSUPPORTED_READ Status Code.")
        //
        // TODO:: https://github.com/CHIP-Specifications/connectedhomeip-spec/pull/9024 requires interleaved ordering that
        //        is NOT implemented here. Spec requires:
        //           - check cluster access check (done here as kView at least)
        //           - unsupported endpoint/cluster/attribute check (NOT done here) when the attribute is missing.
        //             this SHOULD be done here when info does not have a value. This was not done as a first pass to
        //             minimize amount of delta in the initial PR.
        //           - "write-only" attributes should return UNSUPPORTED_READ (this is done here)
        if (info.has_value() && !info->readPrivilege.has_value())
        {
            return CHIP_IM_GLOBAL_STATUS(UnsupportedRead);
        }

        return std::nullopt;
    }
    VerifyOrReturnError((err == CHIP_ERROR_ACCESS_DENIED) || (err == CHIP_ERROR_ACCESS_RESTRICTED_BY_ARL), err);

    // Implementation of 8.4.3.2 of the spec for path expansion
    if (path.mExpanded)
    {
        return CHIP_NO_ERROR;
    }

    // access denied and access restricted have specific codes for IM
    return err == CHIP_ERROR_ACCESS_DENIED ? CHIP_IM_GLOBAL_STATUS(UnsupportedAccess) : CHIP_IM_GLOBAL_STATUS(AccessRestricted);
}

DataModel::ActionReturnStatus RetrieveClusterData(DataModel::Provider * dataModel, const SubjectDescriptor & subjectDescriptor,
                                                  bool isFabricFiltered, AttributeReportIBs::Builder & reportBuilder,
                                                  const ConcreteReadAttributePath & path, AttributeEncodeState * encoderState)
{
    ChipLogDetail(DataManagement, "<RE:Run> Cluster %" PRIx32 ", Attribute %" PRIx32 " is dirty", path.mClusterId,
                  path.mAttributeId);
    DataModelCallbacks::GetInstance()->AttributeOperation(DataModelCallbacks::OperationType::Read,
                                                          DataModelCallbacks::OperationOrder::Pre, path);

    DataModel::ReadAttributeRequest readRequest;

    readRequest.readFlags.Set(DataModel::ReadFlags::kFabricFiltered, isFabricFiltered);
    readRequest.subjectDescriptor = &subjectDescriptor;
    readRequest.path              = path;

    DataVersion version = 0;
    auto clusters       = dataModel->GetServerClusters(path.mEndpointId);
    if (clusters->SeekTo(path.mClusterId))
    {
        std::optional<DataModel::ClusterInfo> clusterInfo = clusters->GetMetadata();

        // NOTE: API contract says this should always be true if seek succeeded.
        if (clusterInfo.has_value())
        {
            version = clusterInfo->dataVersion;
        }
    }
    else
    {
        ChipLogError(DataManagement, "Read request on unknown cluster - no data version available");
    }

    TLV::TLVWriter checkpoint;
    reportBuilder.Checkpoint(checkpoint);

    DataModel::ActionReturnStatus status(CHIP_NO_ERROR);
    AttributeValueEncoder attributeValueEncoder(reportBuilder, subjectDescriptor, path, version, isFabricFiltered, encoderState);

    if (auto access_status = ValidateReadAttributeACL(dataModel, subjectDescriptor, path); access_status.has_value())
    {
        status = *access_status;
    }
    else
    {
        status = dataModel->ReadAttribute(readRequest, attributeValueEncoder);
    }

    if (status.IsSuccess())
    {
        // TODO: this callback being only executed on success is awkward. The Write callback is always done
        //       for both read and write.
        //
        //       For now this preserves existing/previous code logic, however we should consider to ALWAYS
        //       call this.
        DataModelCallbacks::GetInstance()->AttributeOperation(DataModelCallbacks::OperationType::Read,
                                                              DataModelCallbacks::OperationOrder::Post, path);
        return status;
    }

    // Encoder state is relevant for errors in case they are retryable.
    //
    // Generally only out of space encoding errors would be retryable, however we save the state
    // for all errors in case this is information that is useful (retry or error position).
    if (encoderState != nullptr)
    {
        *encoderState = attributeValueEncoder.GetState();
    }

#if CHIP_CONFIG_DATA_MODEL_EXTRA_LOGGING
    // Out of space errors may be chunked data, reporting those cases would be very confusing
    // as they are not fully errors. Report only others (which presumably are not recoverable
    // and will be sent to the client as well).
    if (!status.IsOutOfSpaceEncodingResponse())
    {
        DataModel::ActionReturnStatus::StringStorage storage;
        ChipLogError(DataManagement, "Failed to read attribute: %s", status.c_str(storage));
    }
#endif
    return status;
}

bool IsClusterDataVersionEqualTo(DataModel::Provider * dataModel, const ConcreteClusterPath & path, DataVersion dataVersion)
{
    auto clusters = dataModel->GetServerClusters(path.mEndpointId);
    if (!clusters->SeekTo(path.mClusterId))
    {
        return false;
    }

    std::optional<DataModel::ClusterInfo> info = clusters->GetMetadata();
    // NOTE: API contract says this is always true...
    if (!info.has_value())
    {
        return false;
    }

    return (info->dataVersion == dataVersion);
}

} // namespace

Engine::Engine(InteractionModelEngine * apImEngine) : mpImEngine(apImEngine) {}

CHIP_ERROR Engine::Init(EventManagement * apEventManagement)
{
    VerifyOrReturnError(apEventManagement != nullptr, CHIP_ERROR_INVALID_ARGUMENT);
    mNumReportsInFlight = 0;
    mCurReadHandlerIdx  = 0;
    mpEventManagement   = apEventManagement;

    return CHIP_NO_ERROR;
}

void Engine::Shutdown()
{
    // Flush out the event buffer synchronously
    ScheduleUrgentEventDeliverySync();

    mNumReportsInFlight = 0;
    mCurReadHandlerIdx  = 0;
    mGlobalDirtySet.ReleaseAll();
}

bool Engine::IsClusterDataVersionMatch(const SingleLinkedListNode<DataVersionFilter> * aDataVersionFilterList,
                                       const ConcreteReadAttributePath & aPath)
{
    bool existPathMatch       = false;
    bool existVersionMismatch = false;
    for (auto filter = aDataVersionFilterList; filter != nullptr; filter = filter->mpNext)
    {
        if (aPath.mEndpointId == filter->mValue.mEndpointId && aPath.mClusterId == filter->mValue.mClusterId)
        {
            existPathMatch = true;

            if (!IsClusterDataVersionEqualTo(mpImEngine->GetDataModelProvider(),
                                             ConcreteClusterPath(filter->mValue.mEndpointId, filter->mValue.mClusterId),
                                             filter->mValue.mDataVersion.Value()))
            {
                existVersionMismatch = true;
            }
        }
    }
    return existPathMatch && !existVersionMismatch;
}

static bool IsOutOfWriterSpaceError(CHIP_ERROR err)
{
    return err == CHIP_ERROR_NO_MEMORY || err == CHIP_ERROR_BUFFER_TOO_SMALL;
}

CHIP_ERROR Engine::BuildSingleReportDataAttributeReportIBs(ReportDataMessage::Builder & aReportDataBuilder,
                                                           ReadHandler * apReadHandler, bool * apHasMoreChunks,
                                                           bool * apHasEncodedData)
{
    CHIP_ERROR err            = CHIP_NO_ERROR;
    bool attributeDataWritten = false;
    bool hasMoreChunks        = true;
    TLV::TLVWriter backup;
    const uint32_t kReservedSizeEndOfReportIBs = 1;
    bool reservedEndOfReportIBs                = false;

    aReportDataBuilder.Checkpoint(backup);

    AttributeReportIBs::Builder & attributeReportIBs = aReportDataBuilder.CreateAttributeReportIBs();
    size_t emptyReportDataLength                     = 0;

    SuccessOrExit(err = aReportDataBuilder.GetError());

    emptyReportDataLength = attributeReportIBs.GetWriter()->GetLengthWritten();
    //
    // Reserve enough space for closing out the Report IB list
    //
    SuccessOrExit(err = attributeReportIBs.GetWriter()->ReserveBuffer(kReservedSizeEndOfReportIBs));
    reservedEndOfReportIBs = true;

    {
        // TODO: Figure out how AttributePathExpandIterator should handle read
        // vs write paths.
        ConcreteAttributePath readPath;

        ChipLogDetail(DataManagement,
                      "Building Reports for ReadHandler with LastReportGeneration = 0x" ChipLogFormatX64
                      " DirtyGeneration = 0x" ChipLogFormatX64,
                      ChipLogValueX64(apReadHandler->mPreviousReportsBeginGeneration),
                      ChipLogValueX64(apReadHandler->mDirtyGeneration));

        // This ReadHandler is not generating reports, so we reset the iterator for a clean start.
        if (!apReadHandler->IsReporting())
        {
            apReadHandler->ResetPathIterator();
        }

#if CONFIG_BUILD_FOR_HOST_UNIT_TEST
        uint32_t attributesRead = 0;
#endif

        PeekAttributePathExpandIterator iterator(mpImEngine->GetDataModelProvider(), apReadHandler->AttributeIterationPosition());

        // For each path included in the interested path of the read handler...
<<<<<<< HEAD
        auto session = apReadHandler->GetAttributePathExpandIterator()->PrepareSearch();
        for (; apReadHandler->GetAttributePathExpandIterator()->Get(session, readPath);
             apReadHandler->GetAttributePathExpandIterator()->Next(session))
=======
        while (iterator.Next(readPath))
>>>>>>> 75564bfa
        {
            if (!apReadHandler->IsPriming())
            {
                bool concretePathDirty = false;
                // TODO: Optimize this implementation by making the iterator only emit intersected paths.
                mGlobalDirtySet.ForEachActiveObject([&](auto * dirtyPath) {
                    if (dirtyPath->IsAttributePathSupersetOf(readPath))
                    {
                        // We don't need to worry about paths that were already marked dirty before the last time this read handler
                        // started a report that it completed: those paths already got reported.
                        if (dirtyPath->mGeneration > apReadHandler->mPreviousReportsBeginGeneration)
                        {
                            concretePathDirty = true;
                            return Loop::Break;
                        }
                    }
                    return Loop::Continue;
                });

                if (!concretePathDirty)
                {
                    // This attribute is not dirty, we just skip this one.
                    continue;
                }
            }
            else
            {
                if (IsClusterDataVersionMatch(apReadHandler->GetDataVersionFilterList(), readPath))
                {
                    continue;
                }
            }

#if CONFIG_BUILD_FOR_HOST_UNIT_TEST
            attributesRead++;
            if (attributesRead > mMaxAttributesPerChunk)
            {
                ExitNow(err = CHIP_ERROR_BUFFER_TOO_SMALL);
            }
#endif

            // If we are processing a read request, or the initial report of a subscription, just regard all paths as dirty
            // paths.
            TLV::TLVWriter attributeBackup;
            attributeReportIBs.Checkpoint(attributeBackup);
            ConcreteReadAttributePath pathForRetrieval(readPath);
            // Load the saved state from previous encoding session for chunking of one single attribute (list chunking).
            AttributeEncodeState encodeState = apReadHandler->GetAttributeEncodeState();
            DataModel::ActionReturnStatus status =
                RetrieveClusterData(mpImEngine->GetDataModelProvider(), apReadHandler->GetSubjectDescriptor(),
                                    apReadHandler->IsFabricFiltered(), attributeReportIBs, pathForRetrieval, &encodeState);
            if (status.IsError())
            {
                // Operation error set, since this will affect early return or override on status encoding
                // it will also be used for error reporting below.
                err = status.GetUnderlyingError();

                // If error is not an "out of writer space" error, rollback and encode status.
                // Otherwise, if partial data allowed, save the encode state.
                // Otherwise roll back. If we have already encoded some chunks, we are done; otherwise encode status.

                if (encodeState.AllowPartialData() && status.IsOutOfSpaceEncodingResponse())
                {
                    ChipLogDetail(DataManagement,
                                  "List does not fit in packet, chunk between list items for clusterId: " ChipLogFormatMEI
                                  ", attributeId: " ChipLogFormatMEI,
                                  ChipLogValueMEI(pathForRetrieval.mClusterId), ChipLogValueMEI(pathForRetrieval.mAttributeId));
                    // Encoding is aborted but partial data is allowed, then we don't rollback and save the state for next chunk.
                    // The expectation is that RetrieveClusterData has already reset attributeReportIBs to a good state (rolled
                    // back any partially-written AttributeReportIB instances, reset its error status).  Since AllowPartialData()
                    // is true, we may not have encoded a complete attribute value, but we did, if we encoded anything, encode a
                    // set of complete AttributeReportIB instances that represent part of the attribute value.
                    apReadHandler->SetAttributeEncodeState(encodeState);
                }
                else
                {
                    // We met a error during writing reports, one common case is we are running out of buffer, rollback the
                    // attributeReportIB to avoid any partial data.
                    attributeReportIBs.Rollback(attributeBackup);
                    apReadHandler->SetAttributeEncodeState(AttributeEncodeState());

                    if (!status.IsOutOfSpaceEncodingResponse())
                    {
                        ChipLogError(DataManagement,
                                     "Fail to retrieve data, roll back and encode status on clusterId: " ChipLogFormatMEI
                                     ", attributeId: " ChipLogFormatMEI "err = %" CHIP_ERROR_FORMAT,
                                     ChipLogValueMEI(pathForRetrieval.mClusterId), ChipLogValueMEI(pathForRetrieval.mAttributeId),
                                     err.Format());
                        // Try to encode our error as a status response.
                        err = attributeReportIBs.EncodeAttributeStatus(pathForRetrieval, StatusIB(status.GetStatusCode()));
                        if (err != CHIP_NO_ERROR)
                        {
                            // OK, just roll back again and give up; if we still ran out of space we
                            // will send this status response in the next chunk.
                            attributeReportIBs.Rollback(attributeBackup);
                        }
                    }
                    else
                    {
                        ChipLogDetail(DataManagement,
                                      "Next attribute value does not fit in packet, roll back on clusterId: " ChipLogFormatMEI
                                      ", attributeId: " ChipLogFormatMEI ", err = %" CHIP_ERROR_FORMAT,
                                      ChipLogValueMEI(pathForRetrieval.mClusterId), ChipLogValueMEI(pathForRetrieval.mAttributeId),
                                      err.Format());
                    }
                }
            }
            SuccessOrExit(err);
            // Successfully encoded the attribute, clear the internal state.
            apReadHandler->SetAttributeEncodeState(AttributeEncodeState());
        }
        iterator.MarkCompleted();

        // We just visited all paths interested by this read handler and did not abort in the middle of iteration, there are no more
        // chunks for this report.
        hasMoreChunks = false;
    }
exit:
    if (attributeReportIBs.GetWriter()->GetLengthWritten() != emptyReportDataLength)
    {
        // We may encounter BUFFER_TOO_SMALL with nothing actually written for the case of list chunking, so we check if we have
        // actually
        attributeDataWritten = true;
    }

    if (apHasEncodedData != nullptr)
    {
        *apHasEncodedData = attributeDataWritten;
    }
    //
    // Running out of space is an error that we're expected to handle - the incompletely written DataIB has already been rolled back
    // earlier to ensure only whole and complete DataIBs are present in the stream.
    //
    // We can safely clear out the error so that the rest of the machinery to close out the reports, etc. will function correctly.
    // These are are guaranteed to not fail since we've already reserved memory for the remaining 'close out' TLV operations in this
    // function and its callers.
    //
    if (IsOutOfWriterSpaceError(err) && reservedEndOfReportIBs)
    {
        ChipLogDetail(DataManagement, "<RE:Run> We cannot put more chunks into this report. Enable chunking.");
        err = CHIP_NO_ERROR;
    }

    //
    // Only close out the report if we haven't hit an error yet so far.
    //
    if (err == CHIP_NO_ERROR)
    {
        attributeReportIBs.GetWriter()->UnreserveBuffer(kReservedSizeEndOfReportIBs);

        err = attributeReportIBs.EndOfAttributeReportIBs();

        //
        // We reserved space for this earlier - consequently, the call to end the ReportIBs should
        // never fail, so assert if we do since that's a logic bug.
        //
        VerifyOrDie(err == CHIP_NO_ERROR);
    }

    //
    // Rollback the the entire ReportIB array if we never wrote any attributes
    // AND never hit an error.
    //
    if (!attributeDataWritten && err == CHIP_NO_ERROR)
    {
        aReportDataBuilder.Rollback(backup);
    }

    // hasMoreChunks + no data encoded is a flag that we have encountered some trouble when processing the attribute.
    // BuildAndSendSingleReportData will abort the read transaction if we encoded no attribute and no events but hasMoreChunks is
    // set.
    if (apHasMoreChunks != nullptr)
    {
        *apHasMoreChunks = hasMoreChunks;
    }

    return err;
}

CHIP_ERROR Engine::CheckAccessDeniedEventPaths(TLV::TLVWriter & aWriter, bool & aHasEncodedData, ReadHandler * apReadHandler)
{
    using Protocols::InteractionModel::Status;

    CHIP_ERROR err = CHIP_NO_ERROR;
    for (auto current = apReadHandler->mpEventPathList; current != nullptr;)
    {
        if (current->mValue.IsWildcardPath())
        {
            current = current->mpNext;
            continue;
        }

        ConcreteEventPath path(current->mValue.mEndpointId, current->mValue.mClusterId, current->mValue.mEventId);
        Status status = EventPathValid(mpImEngine->GetDataModelProvider(), path);

        if (status != Status::Success)
        {
            TLV::TLVWriter checkpoint = aWriter;
            err                       = EventReportIB::ConstructEventStatusIB(aWriter, path, StatusIB(status));
            if (err != CHIP_NO_ERROR)
            {
                aWriter = checkpoint;
                break;
            }
            aHasEncodedData = true;
        }

        RequestPath requestPath{ .cluster     = current->mValue.mClusterId,
                                 .endpoint    = current->mValue.mEndpointId,
                                 .requestType = RequestType::kEventReadRequest,
                                 .entityId    = current->mValue.mEventId };
        Privilege requestPrivilege = RequiredPrivilege::ForReadEvent(path);

        err = GetAccessControl().Check(apReadHandler->GetSubjectDescriptor(), requestPath, requestPrivilege);
        if ((err != CHIP_ERROR_ACCESS_DENIED) && (err != CHIP_ERROR_ACCESS_RESTRICTED_BY_ARL))
        {
            ReturnErrorOnFailure(err);
        }
        else
        {
            TLV::TLVWriter checkpoint = aWriter;
            err                       = EventReportIB::ConstructEventStatusIB(aWriter, path,
                                                        err == CHIP_ERROR_ACCESS_DENIED ? StatusIB(Status::UnsupportedAccess)
                                                                                                              : StatusIB(Status::AccessRestricted));

            if (err != CHIP_NO_ERROR)
            {
                aWriter = checkpoint;
                break;
            }
            aHasEncodedData = true;
            ChipLogDetail(InteractionModel, "Access to event (%u, " ChipLogFormatMEI ", " ChipLogFormatMEI ") denied by %s",
                          current->mValue.mEndpointId, ChipLogValueMEI(current->mValue.mClusterId),
                          ChipLogValueMEI(current->mValue.mEventId), err == CHIP_ERROR_ACCESS_DENIED ? "ACL" : "ARL");
        }
        current = current->mpNext;
    }

    return err;
}

CHIP_ERROR Engine::BuildSingleReportDataEventReports(ReportDataMessage::Builder & aReportDataBuilder, ReadHandler * apReadHandler,
                                                     bool aBufferIsUsed, bool * apHasMoreChunks, bool * apHasEncodedData)
{
    CHIP_ERROR err        = CHIP_NO_ERROR;
    size_t eventCount     = 0;
    bool hasEncodedStatus = false;
    TLV::TLVWriter backup;
    bool eventClean    = true;
    auto & eventMin    = apReadHandler->GetEventMin();
    bool hasMoreChunks = false;

    aReportDataBuilder.Checkpoint(backup);

    VerifyOrExit(apReadHandler->GetEventPathList() != nullptr, );

    // If the mpEventManagement is not valid or has not been initialized,
    // skip the rest of processing
    VerifyOrExit(mpEventManagement != nullptr && mpEventManagement->IsValid(),
                 ChipLogError(DataManagement, "EventManagement has not yet initialized"));

    eventClean = apReadHandler->CheckEventClean(*mpEventManagement);

    // proceed only if there are new events.
    if (eventClean)
    {
        ExitNow(); // Read clean, move along
    }

    {
        // Just like what we do in BuildSingleReportDataAttributeReportIBs(), we need to reserve one byte for end of container tag
        // when encoding events to ensure we can close the container successfully.
        const uint32_t kReservedSizeEndOfReportIBs = 1;
        EventReportIBs::Builder & eventReportIBs   = aReportDataBuilder.CreateEventReports();
        SuccessOrExit(err = aReportDataBuilder.GetError());
        VerifyOrExit(eventReportIBs.GetWriter() != nullptr, err = CHIP_ERROR_INCORRECT_STATE);
        SuccessOrExit(err = eventReportIBs.GetWriter()->ReserveBuffer(kReservedSizeEndOfReportIBs));

        err = CheckAccessDeniedEventPaths(*(eventReportIBs.GetWriter()), hasEncodedStatus, apReadHandler);
        SuccessOrExit(err);

        err = mpEventManagement->FetchEventsSince(*(eventReportIBs.GetWriter()), apReadHandler->GetEventPathList(), eventMin,
                                                  eventCount, apReadHandler->GetSubjectDescriptor());

        if ((err == CHIP_END_OF_TLV) || (err == CHIP_ERROR_TLV_UNDERRUN) || (err == CHIP_NO_ERROR))
        {
            err           = CHIP_NO_ERROR;
            hasMoreChunks = false;
        }
        else if (IsOutOfWriterSpaceError(err))
        {
            // when first cluster event is too big to fit in the packet, ignore that cluster event.
            // However, we may have encoded some attributes before, we don't skip it in that case.
            if (eventCount == 0)
            {
                if (!aBufferIsUsed)
                {
                    eventMin++;
                }
                ChipLogDetail(DataManagement, "<RE:Run> first cluster event is too big so that it fails to fit in the packet!");
                err = CHIP_NO_ERROR;
            }
            else
            {
                // `FetchEventsSince` has filled the available space
                // within the allowed buffer before it fit all the
                // available events.  This is an expected condition,
                // so we do not propagate the error to higher levels;
                // instead, we terminate the event processing for now
                err = CHIP_NO_ERROR;
            }
            hasMoreChunks = true;
        }
        else
        {
            // All other errors are propagated to higher level.
            // Exiting here and returning an error will lead to
            // abandoning subscription.
            ExitNow();
        }

        SuccessOrExit(err = eventReportIBs.GetWriter()->UnreserveBuffer(kReservedSizeEndOfReportIBs));
        SuccessOrExit(err = eventReportIBs.EndOfEventReports());
    }
    ChipLogDetail(DataManagement, "Fetched %u events", static_cast<unsigned int>(eventCount));

exit:
    if (apHasEncodedData != nullptr)
    {
        *apHasEncodedData = hasEncodedStatus || (eventCount != 0);
    }

    // Maybe encoding the attributes has already used up all space.
    if ((err == CHIP_NO_ERROR || IsOutOfWriterSpaceError(err)) && !(hasEncodedStatus || (eventCount != 0)))
    {
        aReportDataBuilder.Rollback(backup);
        err = CHIP_NO_ERROR;
    }

    // hasMoreChunks + no data encoded is a flag that we have encountered some trouble when processing the attribute.
    // BuildAndSendSingleReportData will abort the read transaction if we encoded no attribute and no events but hasMoreChunks is
    // set.
    if (apHasMoreChunks != nullptr)
    {
        *apHasMoreChunks = hasMoreChunks;
    }
    return err;
}

CHIP_ERROR Engine::BuildAndSendSingleReportData(ReadHandler * apReadHandler)
{
    CHIP_ERROR err = CHIP_NO_ERROR;
    System::PacketBufferTLVWriter reportDataWriter;
    ReportDataMessage::Builder reportDataBuilder;
    System::PacketBufferHandle bufHandle = nullptr;
    uint16_t reservedSize                = 0;
    bool hasMoreChunks                   = false;
    bool needCloseReadHandler            = false;
    size_t reportBufferMaxSize           = 0;

    // Reserved size for the MoreChunks boolean flag, which takes up 1 byte for the control tag and 1 byte for the context tag.
    const uint32_t kReservedSizeForMoreChunksFlag = 1 + 1;

    // Reserved size for the uint8_t InteractionModelRevision flag, which takes up 1 byte for the control tag and 1 byte for the
    // context tag, 1 byte for value
    const uint32_t kReservedSizeForIMRevision = 1 + 1 + 1;

    // Reserved size for the end of report message, which is an end-of-container (i.e 1 byte for the control tag).
    const uint32_t kReservedSizeForEndOfReportMessage = 1;

    // Reserved size for an empty EventReportIBs, so we can at least check if there are any events need to be reported.
    const uint32_t kReservedSizeForEventReportIBs = 3; // type, tag, end of container

    VerifyOrExit(apReadHandler != nullptr, err = CHIP_ERROR_INVALID_ARGUMENT);
    VerifyOrExit(apReadHandler->GetSession() != nullptr, err = CHIP_ERROR_INCORRECT_STATE);

    reportBufferMaxSize = apReadHandler->GetReportBufferMaxSize();

    bufHandle = System::PacketBufferHandle::New(reportBufferMaxSize);
    VerifyOrExit(!bufHandle.IsNull(), err = CHIP_ERROR_NO_MEMORY);

    if (bufHandle->AvailableDataLength() > reportBufferMaxSize)
    {
        reservedSize = static_cast<uint16_t>(bufHandle->AvailableDataLength() - reportBufferMaxSize);
    }

    reportDataWriter.Init(std::move(bufHandle));

#if CONFIG_BUILD_FOR_HOST_UNIT_TEST
    reportDataWriter.ReserveBuffer(mReservedSize);
#endif

    // Always limit the size of the generated packet to fit within the max size returned by the ReadHandler regardless
    // of the available buffer capacity.
    // Also, we need to reserve some extra space for the MIC field.
    reportDataWriter.ReserveBuffer(static_cast<uint32_t>(reservedSize + Crypto::CHIP_CRYPTO_AEAD_MIC_LENGTH_BYTES));

    // Create a report data.
    err = reportDataBuilder.Init(&reportDataWriter);
    SuccessOrExit(err);

    if (apReadHandler->IsType(ReadHandler::InteractionType::Subscribe))
    {
#if CHIP_CONFIG_ENABLE_ICD_SERVER
        // Notify the ICDManager that we are about to send a subscription report before we prepare the Report payload.
        // This allows the ICDManager to trigger any necessary updates and have the information in the report about to be sent.
        app::ICDNotifier::GetInstance().NotifySubscriptionReport();
#endif // CHIP_CONFIG_ENABLE_ICD_SERVER

        SubscriptionId subscriptionId = 0;
        apReadHandler->GetSubscriptionId(subscriptionId);
        reportDataBuilder.SubscriptionId(subscriptionId);
    }

    SuccessOrExit(err = reportDataWriter.ReserveBuffer(kReservedSizeForMoreChunksFlag + kReservedSizeForIMRevision +
                                                       kReservedSizeForEndOfReportMessage + kReservedSizeForEventReportIBs));

    {
        bool hasMoreChunksForAttributes = false;
        bool hasMoreChunksForEvents     = false;
        bool hasEncodedAttributes       = false;
        bool hasEncodedEvents           = false;

        err = BuildSingleReportDataAttributeReportIBs(reportDataBuilder, apReadHandler, &hasMoreChunksForAttributes,
                                                      &hasEncodedAttributes);
        SuccessOrExit(err);
        SuccessOrExit(err = reportDataWriter.UnreserveBuffer(kReservedSizeForEventReportIBs));
        err = BuildSingleReportDataEventReports(reportDataBuilder, apReadHandler, hasEncodedAttributes, &hasMoreChunksForEvents,
                                                &hasEncodedEvents);
        SuccessOrExit(err);

        hasMoreChunks = hasMoreChunksForAttributes || hasMoreChunksForEvents;

        if (!hasEncodedAttributes && !hasEncodedEvents && hasMoreChunks)
        {
            ChipLogError(DataManagement,
                         "No data actually encoded but hasMoreChunks flag is set, close read handler! (attribute too big?)");
            err = apReadHandler->SendStatusReport(Protocols::InteractionModel::Status::ResourceExhausted);
            if (err == CHIP_NO_ERROR)
            {
                needCloseReadHandler = true;
            }
            ExitNow();
        }
    }

    SuccessOrExit(err = reportDataBuilder.GetError());
    SuccessOrExit(err = reportDataWriter.UnreserveBuffer(kReservedSizeForMoreChunksFlag + kReservedSizeForIMRevision +
                                                         kReservedSizeForEndOfReportMessage));
    if (hasMoreChunks)
    {
        reportDataBuilder.MoreChunkedMessages(true);
    }
    else if (apReadHandler->IsType(ReadHandler::InteractionType::Read))
    {
        reportDataBuilder.SuppressResponse(true);
    }

    reportDataBuilder.EndOfReportDataMessage();

    //
    // Since we've already reserved space for both the MoreChunked/SuppressResponse flags, as well as
    // the end-of-container flag for the end of the report, we should never hit an error closing out the message.
    //
    VerifyOrDie(reportDataBuilder.GetError() == CHIP_NO_ERROR);

    err = reportDataWriter.Finalize(&bufHandle);
    SuccessOrExit(err);

    ChipLogDetail(DataManagement, "<RE> Sending report (payload has %" PRIu32 " bytes)...", reportDataWriter.GetLengthWritten());
    err = SendReport(apReadHandler, std::move(bufHandle), hasMoreChunks);
    VerifyOrExit(err == CHIP_NO_ERROR,
                 ChipLogError(DataManagement, "<RE> Error sending out report data with %" CHIP_ERROR_FORMAT "!", err.Format()));

    ChipLogDetail(DataManagement, "<RE> ReportsInFlight = %" PRIu32 " with readHandler %" PRIu32 ", RE has %s", mNumReportsInFlight,
                  mCurReadHandlerIdx, hasMoreChunks ? "more messages" : "no more messages");

exit:
    if (err != CHIP_NO_ERROR || (apReadHandler->IsType(ReadHandler::InteractionType::Read) && !hasMoreChunks) ||
        needCloseReadHandler)
    {
        //
        // In the case of successful report generation and we're on the last chunk of a read, we don't expect
        // any further activity on this exchange. The EC layer will automatically close our EC, so shutdown the ReadHandler
        // gracefully.
        //
        apReadHandler->Close();
    }

    return err;
}

void Engine::Run(System::Layer * aSystemLayer, void * apAppState)
{
    Engine * const pEngine = reinterpret_cast<Engine *>(apAppState);
    pEngine->mRunScheduled = false;
    pEngine->Run();
}

CHIP_ERROR Engine::ScheduleRun()
{
    if (IsRunScheduled())
    {
        return CHIP_NO_ERROR;
    }

    Messaging::ExchangeManager * exchangeManager = mpImEngine->GetExchangeManager();
    if (exchangeManager == nullptr)
    {
        return CHIP_ERROR_INCORRECT_STATE;
    }
    SessionManager * sessionManager = exchangeManager->GetSessionManager();
    if (sessionManager == nullptr)
    {
        return CHIP_ERROR_INCORRECT_STATE;
    }
    System::Layer * systemLayer = sessionManager->SystemLayer();
    if (systemLayer == nullptr)
    {
        return CHIP_ERROR_INCORRECT_STATE;
    }
    ReturnErrorOnFailure(systemLayer->ScheduleWork(Run, this));
    mRunScheduled = true;
    return CHIP_NO_ERROR;
}

void Engine::Run()
{
    uint32_t numReadHandled = 0;

    // We may be deallocating read handlers as we go.  Track how many we had
    // initially, so we make sure to go through all of them.
    size_t initialAllocated = mpImEngine->mReadHandlers.Allocated();
    while ((mNumReportsInFlight < CHIP_IM_MAX_REPORTS_IN_FLIGHT) && (numReadHandled < initialAllocated))
    {
        ReadHandler * readHandler =
            mpImEngine->ActiveHandlerAt(mCurReadHandlerIdx % (uint32_t) mpImEngine->mReadHandlers.Allocated());
        VerifyOrDie(readHandler != nullptr);

        if (readHandler->ShouldReportUnscheduled() || mpImEngine->GetReportScheduler()->IsReportableNow(readHandler))
        {

            mRunningReadHandler = readHandler;
            CHIP_ERROR err      = BuildAndSendSingleReportData(readHandler);
            mRunningReadHandler = nullptr;
            if (err != CHIP_NO_ERROR)
            {
                return;
            }
        }

        numReadHandled++;
        // If readHandler removed itself from our list, we also decremented
        // mCurReadHandlerIdx to account for that removal, so it's safe to
        // increment here.
        mCurReadHandlerIdx++;
    }

    //
    // If our tracker has exceeded the bounds of the handler list, reset it back to 0.
    // This isn't strictly necessary, but does make it easier to debug issues in this code if they
    // do arise.
    //
    if (mCurReadHandlerIdx >= mpImEngine->mReadHandlers.Allocated())
    {
        mCurReadHandlerIdx = 0;
    }

    bool allReadClean = true;

    mpImEngine->mReadHandlers.ForEachActiveObject([&allReadClean](ReadHandler * handler) {
        if (handler->IsDirty())
        {
            allReadClean = false;
            return Loop::Break;
        }

        return Loop::Continue;
    });

    if (allReadClean)
    {
        ChipLogDetail(DataManagement, "All ReadHandler-s are clean, clear GlobalDirtySet");

        mGlobalDirtySet.ReleaseAll();
    }
}

bool Engine::MergeOverlappedAttributePath(const AttributePathParams & aAttributePath)
{
    return Loop::Break == mGlobalDirtySet.ForEachActiveObject([&](auto * path) {
        if (path->IsAttributePathSupersetOf(aAttributePath))
        {
            path->mGeneration = GetDirtySetGeneration();
            return Loop::Break;
        }
        if (aAttributePath.IsAttributePathSupersetOf(*path))
        {
            // TODO: the wildcard input path may be superset of next paths in globalDirtySet, it is fine at this moment, since
            // when building report, it would use the first path of globalDirtySet to compare against interested paths read clients
            // want.
            // It is better to eliminate the duplicate wildcard paths in follow-up
            path->mGeneration  = GetDirtySetGeneration();
            path->mEndpointId  = aAttributePath.mEndpointId;
            path->mClusterId   = aAttributePath.mClusterId;
            path->mListIndex   = aAttributePath.mListIndex;
            path->mAttributeId = aAttributePath.mAttributeId;
            return Loop::Break;
        }
        return Loop::Continue;
    });
}

bool Engine::ClearTombPaths()
{
    bool pathReleased = false;
    mGlobalDirtySet.ForEachActiveObject([&](auto * path) {
        if (path->mGeneration == 0)
        {
            mGlobalDirtySet.ReleaseObject(path);
            pathReleased = true;
        }
        return Loop::Continue;
    });
    return pathReleased;
}

bool Engine::MergeDirtyPathsUnderSameCluster()
{
    mGlobalDirtySet.ForEachActiveObject([&](auto * outerPath) {
        if (outerPath->HasWildcardClusterId() || outerPath->mGeneration == 0)
        {
            return Loop::Continue;
        }
        mGlobalDirtySet.ForEachActiveObject([&](auto * innerPath) {
            if (innerPath == outerPath)
            {
                return Loop::Continue;
            }
            // We don't support paths with a wildcard endpoint + a concrete cluster in global dirty set, so we do a simple == check
            // here.
            if (innerPath->mEndpointId != outerPath->mEndpointId || innerPath->mClusterId != outerPath->mClusterId)
            {
                return Loop::Continue;
            }
            if (innerPath->mGeneration > outerPath->mGeneration)
            {
                outerPath->mGeneration = innerPath->mGeneration;
            }
            outerPath->SetWildcardAttributeId();

            // The object pool does not allow us to release objects in a nested iteration, mark the path as a tomb by setting its
            // generation to 0 and then clear it later.
            innerPath->mGeneration = 0;
            return Loop::Continue;
        });
        return Loop::Continue;
    });

    return ClearTombPaths();
}

bool Engine::MergeDirtyPathsUnderSameEndpoint()
{
    mGlobalDirtySet.ForEachActiveObject([&](auto * outerPath) {
        if (outerPath->HasWildcardEndpointId() || outerPath->mGeneration == 0)
        {
            return Loop::Continue;
        }
        mGlobalDirtySet.ForEachActiveObject([&](auto * innerPath) {
            if (innerPath == outerPath)
            {
                return Loop::Continue;
            }
            if (innerPath->mEndpointId != outerPath->mEndpointId)
            {
                return Loop::Continue;
            }
            if (innerPath->mGeneration > outerPath->mGeneration)
            {
                outerPath->mGeneration = innerPath->mGeneration;
            }
            outerPath->SetWildcardClusterId();
            outerPath->SetWildcardAttributeId();

            // The object pool does not allow us to release objects in a nested iteration, mark the path as a tomb by setting its
            // generation to 0 and then clear it later.
            innerPath->mGeneration = 0;
            return Loop::Continue;
        });
        return Loop::Continue;
    });
    return ClearTombPaths();
}

CHIP_ERROR Engine::InsertPathIntoDirtySet(const AttributePathParams & aAttributePath)
{
    VerifyOrReturnError(!MergeOverlappedAttributePath(aAttributePath), CHIP_NO_ERROR);

    if (mGlobalDirtySet.Exhausted() && !MergeDirtyPathsUnderSameCluster() && !MergeDirtyPathsUnderSameEndpoint())
    {
        ChipLogDetail(DataManagement, "Global dirty set pool exhausted, merge all paths.");
        mGlobalDirtySet.ReleaseAll();
        auto object         = mGlobalDirtySet.CreateObject();
        object->mGeneration = GetDirtySetGeneration();
    }

    VerifyOrReturnError(!MergeOverlappedAttributePath(aAttributePath), CHIP_NO_ERROR);
    ChipLogDetail(DataManagement, "Cannot merge the new path into any existing path, create one.");

    auto object = mGlobalDirtySet.CreateObject();
    if (object == nullptr)
    {
        // This should not happen, this path should be merged into the wildcard endpoint at least.
        ChipLogError(DataManagement, "mGlobalDirtySet pool full, cannot handle more entries!");
        return CHIP_ERROR_NO_MEMORY;
    }
    *object             = aAttributePath;
    object->mGeneration = GetDirtySetGeneration();

    return CHIP_NO_ERROR;
}

CHIP_ERROR Engine::SetDirty(const AttributePathParams & aAttributePath)
{
    BumpDirtySetGeneration();

    bool intersectsInterestPath     = false;
    DataModel::Provider * dataModel = mpImEngine->GetDataModelProvider();
    mpImEngine->mReadHandlers.ForEachActiveObject([&dataModel, &aAttributePath, &intersectsInterestPath](ReadHandler * handler) {
        // We call AttributePathIsDirty for both read interactions and subscribe interactions, since we may send inconsistent
        // attribute data between two chunks. AttributePathIsDirty will not schedule a new run for read handlers which are
        // waiting for a response to the last message chunk for read interactions.
        if (handler->CanStartReporting() || handler->IsAwaitingReportResponse())
        {
            for (auto object = handler->GetAttributePathList(); object != nullptr; object = object->mpNext)
            {
                if (object->mValue.Intersects(aAttributePath))
                {
                    handler->AttributePathIsDirty(dataModel, aAttributePath);
                    intersectsInterestPath = true;
                    break;
                }
            }
        }

        return Loop::Continue;
    });

    if (!intersectsInterestPath)
    {
        return CHIP_NO_ERROR;
    }
    ReturnErrorOnFailure(InsertPathIntoDirtySet(aAttributePath));

    return CHIP_NO_ERROR;
}

CHIP_ERROR Engine::SendReport(ReadHandler * apReadHandler, System::PacketBufferHandle && aPayload, bool aHasMoreChunks)
{
    CHIP_ERROR err = CHIP_NO_ERROR;

    // We can only have 1 report in flight for any given read - increment and break out.
    mNumReportsInFlight++;
    err = apReadHandler->SendReportData(std::move(aPayload), aHasMoreChunks);
    if (err != CHIP_NO_ERROR)
    {
        --mNumReportsInFlight;
    }
    return err;
}

void Engine::OnReportConfirm()
{
    VerifyOrDie(mNumReportsInFlight > 0);

    if (mNumReportsInFlight == CHIP_IM_MAX_REPORTS_IN_FLIGHT)
    {
        // We could have other things waiting to go now that this report is no
        // longer in flight.
        ScheduleRun();
    }
    mNumReportsInFlight--;
    ChipLogDetail(DataManagement, "<RE> OnReportConfirm: NumReports = %" PRIu32, mNumReportsInFlight);
}

void Engine::GetMinEventLogPosition(uint32_t & aMinLogPosition)
{
    mpImEngine->mReadHandlers.ForEachActiveObject([&aMinLogPosition](ReadHandler * handler) {
        if (handler->IsType(ReadHandler::InteractionType::Read))
        {
            return Loop::Continue;
        }

        uint32_t initialWrittenEventsBytes = handler->GetLastWrittenEventsBytes();
        if (initialWrittenEventsBytes < aMinLogPosition)
        {
            aMinLogPosition = initialWrittenEventsBytes;
        }

        return Loop::Continue;
    });
}

CHIP_ERROR Engine::ScheduleBufferPressureEventDelivery(uint32_t aBytesWritten)
{
    uint32_t minEventLogPosition = aBytesWritten;
    GetMinEventLogPosition(minEventLogPosition);
    if (aBytesWritten - minEventLogPosition > CHIP_CONFIG_EVENT_LOGGING_BYTE_THRESHOLD)
    {
        ChipLogDetail(DataManagement, "<RE> Buffer overfilled CHIP_CONFIG_EVENT_LOGGING_BYTE_THRESHOLD %d, schedule engine run",
                      CHIP_CONFIG_EVENT_LOGGING_BYTE_THRESHOLD);
        return ScheduleRun();
    }
    return CHIP_NO_ERROR;
}

CHIP_ERROR Engine::NewEventGenerated(ConcreteEventPath & aPath, uint32_t aBytesConsumed)
{
    // If we literally have no read handlers right now that care about any events,
    // we don't need to call schedule run for event.
    // If schedule run is called, actually we would not delivery events as well.
    // Just wanna save one schedule run here
    if (mpImEngine->mEventPathPool.Allocated() == 0)
    {
        return CHIP_NO_ERROR;
    }

    bool isUrgentEvent = false;
    mpImEngine->mReadHandlers.ForEachActiveObject([&aPath, &isUrgentEvent](ReadHandler * handler) {
        if (handler->IsType(ReadHandler::InteractionType::Read))
        {
            return Loop::Continue;
        }

        for (auto * interestedPath = handler->GetEventPathList(); interestedPath != nullptr;
             interestedPath        = interestedPath->mpNext)
        {
            if (interestedPath->mValue.IsEventPathSupersetOf(aPath) && interestedPath->mValue.mIsUrgentEvent)
            {
                isUrgentEvent = true;
                handler->ForceDirtyState();
                break;
            }
        }

        return Loop::Continue;
    });

    if (isUrgentEvent)
    {
        ChipLogDetail(DataManagement, "Urgent event will be sent once reporting is not blocked by the min interval");
        return CHIP_NO_ERROR;
    }

    return ScheduleBufferPressureEventDelivery(aBytesConsumed);
}

void Engine::ScheduleUrgentEventDeliverySync(Optional<FabricIndex> fabricIndex)
{
    mpImEngine->mReadHandlers.ForEachActiveObject([fabricIndex](ReadHandler * handler) {
        if (handler->IsType(ReadHandler::InteractionType::Read))
        {
            return Loop::Continue;
        }

        if (fabricIndex.HasValue() && fabricIndex.Value() != handler->GetAccessingFabricIndex())
        {
            return Loop::Continue;
        }

        handler->ForceDirtyState();

        return Loop::Continue;
    });

    Run();
}

void Engine::MarkDirty(const AttributePathParams & path)
{
    CHIP_ERROR err = SetDirty(path);
    if (err != CHIP_NO_ERROR)
    {
        ChipLogError(DataManagement, "Failed to set path dirty: %" CHIP_ERROR_FORMAT, err.Format());
    }
}

} // namespace reporting
} // namespace app
} // namespace chip

// TODO: MatterReportingAttributeChangeCallback should just live in libCHIP, It does not depend on any
// app-specific generated bits.
void __attribute__((weak))
MatterReportingAttributeChangeCallback(chip::EndpointId endpoint, chip::ClusterId clusterId, chip::AttributeId attributeId)
{}<|MERGE_RESOLUTION|>--- conflicted
+++ resolved
@@ -339,13 +339,7 @@
         PeekAttributePathExpandIterator iterator(mpImEngine->GetDataModelProvider(), apReadHandler->AttributeIterationPosition());
 
         // For each path included in the interested path of the read handler...
-<<<<<<< HEAD
-        auto session = apReadHandler->GetAttributePathExpandIterator()->PrepareSearch();
-        for (; apReadHandler->GetAttributePathExpandIterator()->Get(session, readPath);
-             apReadHandler->GetAttributePathExpandIterator()->Next(session))
-=======
         while (iterator.Next(readPath))
->>>>>>> 75564bfa
         {
             if (!apReadHandler->IsPriming())
             {
