--- conflicted
+++ resolved
@@ -324,13 +324,9 @@
         const uint32_t kReservedSizeEndOfReportIBs = 1;
         EventReportIBs::Builder & eventReportIBs   = aReportDataBuilder.CreateEventReports();
         SuccessOrExit(err = aReportDataBuilder.GetError());
-<<<<<<< HEAD
         VerifyOrExit(eventReportIBs.GetWriter() != nullptr, err = CHIP_ERROR_INCORRECT_STATE);
         SuccessOrExit(err = eventReportIBs.GetWriter()->ReserveBuffer(kReservedSizeEndOfReportIBs));
-        err = eventManager.FetchEventsSince(*(eventReportIBs.GetWriter()), clusterInfoList, eventMin, eventCount,
-=======
         err = eventManager.FetchEventsSince(*(eventReportIBs.GetWriter()), eventList, eventMin, eventCount,
->>>>>>> 514af462
                                             apReadHandler->GetSubjectDescriptor());
 
         if ((err == CHIP_END_OF_TLV) || (err == CHIP_ERROR_TLV_UNDERRUN) || (err == CHIP_NO_ERROR))
