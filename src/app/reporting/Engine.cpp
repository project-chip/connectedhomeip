--- conflicted
+++ resolved
@@ -54,12 +54,7 @@
     auto clusters = model->GetServerClusters(eventPath.mEndpointId);
     if (clusters->SeekTo(eventPath.mClusterId))
     {
-<<<<<<< HEAD
-        auto endpoints = model->GetEndpoints();
-        return endpoints->SeekTo(eventPath.mEndpointId) ? Status::UnsupportedCluster : Status::UnsupportedEndpoint;
-=======
         return Status::Success;
->>>>>>> 3967e2fe
     }
 
     return model->GetEndpoints()->SeekTo(eventPath.mEndpointId) ? Status::UnsupportedCluster : Status::UnsupportedEndpoint;
