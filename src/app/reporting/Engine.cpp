/*
 *
 *    Copyright (c) 2021 Project CHIP Authors
 *    All rights reserved.
 *
 *    Licensed under the Apache License, Version 2.0 (the "License");
 *    you may not use this file except in compliance with the License.
 *    You may obtain a copy of the License at
 *
 *        http://www.apache.org/licenses/LICENSE-2.0
 *
 *    Unless required by applicable law or agreed to in writing, software
 *    distributed under the License is distributed on an "AS IS" BASIS,
 *    WITHOUT WARRANTIES OR CONDITIONS OF ANY KIND, either express or implied.
 *    See the License for the specific language governing permissions and
 *    limitations under the License.
 */

/**
 *    @file
 *      This file implements reporting engine for CHIP
 *      Data Model profile.
 *
 */

#include <app/AppBuildConfig.h>
#include <app/InteractionModelEngine.h>
#include <app/reporting/Engine.h>
#include <app/util/MatterCallbacks.h>

using namespace chip::Access;

namespace chip {
namespace app {
namespace reporting {
CHIP_ERROR Engine::Init()
{
    mNumReportsInFlight = 0;
    mCurReadHandlerIdx  = 0;
    return CHIP_NO_ERROR;
}

void Engine::Shutdown()
{
    // Flush out the event buffer synchronously
    ScheduleUrgentEventDeliverySync();

    mNumReportsInFlight = 0;
    mCurReadHandlerIdx  = 0;
    mGlobalDirtySet.ReleaseAll();
}

bool Engine::IsClusterDataVersionMatch(ObjectList<DataVersionFilter> * aDataVersionFilterList,
                                       const ConcreteReadAttributePath & aPath)
{
    bool existPathMatch       = false;
    bool existVersionMismatch = false;
    for (auto filter = aDataVersionFilterList; filter != nullptr; filter = filter->mpNext)
    {
        if (aPath.mEndpointId == filter->mValue.mEndpointId && aPath.mClusterId == filter->mValue.mClusterId)
        {
            existPathMatch = true;
            if (!IsClusterDataVersionEqual(ConcreteClusterPath(filter->mValue.mEndpointId, filter->mValue.mClusterId),
                                           filter->mValue.mDataVersion.Value()))
            {
                existVersionMismatch = true;
            }
        }
    }
    return existPathMatch && !existVersionMismatch;
}

CHIP_ERROR
Engine::RetrieveClusterData(const SubjectDescriptor & aSubjectDescriptor, bool aIsFabricFiltered,
                            AttributeReportIBs::Builder & aAttributeReportIBs, const ConcreteReadAttributePath & aPath,
                            AttributeValueEncoder::AttributeEncodeState * aEncoderState)
{
    ChipLogDetail(DataManagement, "<RE:Run> Cluster %" PRIx32 ", Attribute %" PRIx32 " is dirty", aPath.mClusterId,
                  aPath.mAttributeId);
    MatterPreAttributeReadCallback(aPath);
    ReturnErrorOnFailure(ReadSingleClusterData(aSubjectDescriptor, aIsFabricFiltered, aPath, aAttributeReportIBs, aEncoderState));
    MatterPostAttributeReadCallback(aPath);
    return CHIP_NO_ERROR;
}

CHIP_ERROR Engine::BuildSingleReportDataAttributeReportIBs(ReportDataMessage::Builder & aReportDataBuilder,
                                                           ReadHandler * apReadHandler, bool * apHasMoreChunks,
                                                           bool * apHasEncodedData)
{
    CHIP_ERROR err            = CHIP_NO_ERROR;
    bool attributeDataWritten = false;
    bool hasMoreChunks        = true;
    TLV::TLVWriter backup;
    const uint32_t kReservedSizeEndOfReportIBs = 1;

    aReportDataBuilder.Checkpoint(backup);

    AttributeReportIBs::Builder & attributeReportIBs = aReportDataBuilder.CreateAttributeReportIBs();
    size_t emptyReportDataLength                     = 0;

    SuccessOrExit(err = aReportDataBuilder.GetError());

    emptyReportDataLength = attributeReportIBs.GetWriter()->GetLengthWritten();
    //
    // Reserve enough space for closing out the Report IB list
    //
    attributeReportIBs.GetWriter()->ReserveBuffer(kReservedSizeEndOfReportIBs);

    {
        // TODO: Figure out how AttributePathExpandIterator should handle read
        // vs write paths.
        ConcreteAttributePath readPath;

        ChipLogDetail(DataManagement, "Building Reports for ReadHandler with LastReportTick = %" PRIu64 " DirtyTick = %" PRIu64,
                      apReadHandler->mPreviousReportsBeginTick, apReadHandler->mDirtyTick);

        // This ReadHandler is not generating reports, so we reset the iterator for a clean start.
        if (!apReadHandler->IsReporting())
        {
            apReadHandler->ResetPathIterator();
        }

#if CONFIG_IM_BUILD_FOR_UNIT_TEST
        uint32_t attributeCounts = 0;
#endif

        // For each path included in the interested path of the read handler...
        for (; apReadHandler->GetAttributePathExpandIterator()->Get(readPath);
             apReadHandler->GetAttributePathExpandIterator()->Next())
        {
            if (!apReadHandler->IsPriming())
            {
                bool concretePathDirty = false;
                // TODO: Optimize this implementation by making the iterator only emit intersected paths.
                mGlobalDirtySet.ForEachActiveObject([&](auto * dirtyPath) {
                    if (dirtyPath->IsAttributePathSupersetOf(readPath))
                    {
                        // The attribute change might have not been reported if the attribute change happens after the last time
                        // when this report handler generated reports.
                        if (dirtyPath->mTickTouched > apReadHandler->mPreviousReportsBeginTick)
                        {
                            concretePathDirty = true;
                            return Loop::Break;
                        }
                    }
                    return Loop::Continue;
                });

                if (!concretePathDirty)
                {
                    // This attribute is not dirty, we just skip this one.
                    continue;
                }
            }
            else
            {
                if (IsClusterDataVersionMatch(apReadHandler->GetDataVersionFilterList(), readPath))
                {
                    continue;
                }
            }

#if CONFIG_IM_BUILD_FOR_UNIT_TEST
            attributeCounts++;
            if (attributeCounts > mMaxAttributesPerChunk)
            {
                ExitNow(err = CHIP_ERROR_BUFFER_TOO_SMALL);
            }
#endif

            // If we are processing a read request, or the initial report of a subscription, just regard all paths as dirty
            // paths.
            TLV::TLVWriter attributeBackup;
            attributeReportIBs.Checkpoint(attributeBackup);
            ConcreteReadAttributePath pathForRetrieval(readPath);
            // Load the saved state from previous encoding session for chunking of one single attribute (list chunking).
            AttributeValueEncoder::AttributeEncodeState encodeState = apReadHandler->GetAttributeEncodeState();
            err = RetrieveClusterData(apReadHandler->GetSubjectDescriptor(), apReadHandler->IsFabricFiltered(), attributeReportIBs,
                                      pathForRetrieval, &encodeState);
            if (err != CHIP_NO_ERROR)
            {
                ChipLogError(DataManagement,
                             "Error retrieving data from clusterId: " ChipLogFormatMEI ", err = %" CHIP_ERROR_FORMAT,
                             ChipLogValueMEI(pathForRetrieval.mClusterId), err.Format());

                // If error is not CHIP_ERROR_BUFFER_TOO_SMALL and is not CHIP_ERROR_NO_MEMORY, rollback and encode status.
                // Otherwise, if partial data allowed, save the encode state.
                // Otherwise roll back. If we have already encoded some chunks, we are done; otherwise encode status.

                if (encodeState.AllowPartialData() && ((err == CHIP_ERROR_BUFFER_TOO_SMALL) || (err == CHIP_ERROR_NO_MEMORY)))
                {
                    // Encoding is aborted but partial data is allowed, then we don't rollback and save the state for next chunk.
                    apReadHandler->SetAttributeEncodeState(encodeState);
                }
                else
                {
                    // We met a error during writing reports, one common case is we are running out of buffer, rollback the
                    // attributeReportIB to avoid any partial data.
                    attributeReportIBs.Rollback(attributeBackup);
                    apReadHandler->SetAttributeEncodeState(AttributeValueEncoder::AttributeEncodeState());

                    if (err != CHIP_ERROR_NO_MEMORY && err != CHIP_ERROR_BUFFER_TOO_SMALL)
                    {
                        // Try to encode our error as a status response.
                        err = attributeReportIBs.EncodeAttributeStatus(pathForRetrieval, StatusIB(err));
                        if (err != CHIP_NO_ERROR)
                        {
                            // OK, just roll back again and give up.
                            attributeReportIBs.Rollback(attributeBackup);
                        }
                    }
                }
            }
            SuccessOrExit(err);
            // Successfully encoded the attribute, clear the internal state.
            apReadHandler->SetAttributeEncodeState(AttributeValueEncoder::AttributeEncodeState());
        }
        // We just visited all paths interested by this read handler and did not abort in the middle of iteration, there are no more
        // chunks for this report.
        hasMoreChunks = false;
    }
exit:
    if (attributeReportIBs.GetWriter()->GetLengthWritten() != emptyReportDataLength)
    {
        // We may encounter BUFFER_TOO_SMALL with nothing actually written for the case of list chunking, so we check if we have
        // actually
        attributeDataWritten = true;
    }

    if (apHasEncodedData != nullptr)
    {
        *apHasEncodedData = attributeDataWritten;
    }
    //
    // Running out of space is an error that we're expected to handle - the incompletely written DataIB has already been rolled back
    // earlier to ensure only whole and complete DataIBs are present in the stream.
    //
    // We can safely clear out the error so that the rest of the machinery to close out the reports, etc. will function correctly.
    // These are are guaranteed to not fail since we've already reserved memory for the remaining 'close out' TLV operations in this
    // function and its callers.
    //
    if ((err == CHIP_ERROR_BUFFER_TOO_SMALL) || (err == CHIP_ERROR_NO_MEMORY))
    {
        ChipLogDetail(DataManagement, "<RE:Run> We cannot put more chunks into this report. Enable chunking.");

        //
        // Reset the error tracked within the builder. Otherwise, any further attempts to write
        // data through the builder will be blocked by that error.
        //
        attributeReportIBs.ResetError();
        err = CHIP_NO_ERROR;
    }

    //
    // Only close out the report if we haven't hit an error yet so far.
    //
    if (err == CHIP_NO_ERROR)
    {
        attributeReportIBs.GetWriter()->UnreserveBuffer(kReservedSizeEndOfReportIBs);

        attributeReportIBs.EndOfAttributeReportIBs();
        err = attributeReportIBs.GetError();

        //
        // We reserved space for this earlier - consequently, the call to end the ReportIBs should
        // never fail, so assert if we do since that's a logic bug.
        //
        VerifyOrDie(err == CHIP_NO_ERROR);
    }

    //
    // Rollback the the entire ReportIB array if we never wrote any attributes
    // AND never hit an error.
    //
    if (!attributeDataWritten && err == CHIP_NO_ERROR)
    {
        aReportDataBuilder.Rollback(backup);
    }

    // hasMoreChunks + no data encoded is a flag that we have encountered some trouble when processing the attribute.
    // BuildAndSendSingleReportData will abort the read transaction if we encoded no attribute and no events but hasMoreChunks is
    // set.
    if (apHasMoreChunks != nullptr)
    {
        *apHasMoreChunks = hasMoreChunks;
    }

    return err;
}

CHIP_ERROR Engine::BuildSingleReportDataEventReports(ReportDataMessage::Builder & aReportDataBuilder, ReadHandler * apReadHandler,
                                                     bool * apHasMoreChunks, bool * apHasEncodedData)
{
    CHIP_ERROR err    = CHIP_NO_ERROR;
    size_t eventCount = 0;
    TLV::TLVWriter backup;
    bool eventClean                         = true;
    ObjectList<EventPathParams> * eventList = apReadHandler->GetEventPathList();
    EventNumber & eventMin                  = apReadHandler->GetEventMin();
    EventManagement & eventManager          = EventManagement::GetInstance();
    bool hasMoreChunks                      = false;

    aReportDataBuilder.Checkpoint(backup);

    VerifyOrExit(eventList != nullptr, );

    // If the eventManager is not valid or has not been initialized,
    // skip the rest of processing
    VerifyOrExit(eventManager.IsValid(), ChipLogError(DataManagement, "EventManagement has not yet initialized"));

    eventClean = apReadHandler->CheckEventClean(eventManager);

    // proceed only if there are new events.
    if (eventClean)
    {
        ExitNow(); // Read clean, move along
    }

    {
        EventReportIBs::Builder & eventReportIBs = aReportDataBuilder.CreateEventReports();
        SuccessOrExit(err = aReportDataBuilder.GetError());
        err = eventManager.FetchEventsSince(*(eventReportIBs.GetWriter()), eventList, eventMin, eventCount,
                                            apReadHandler->GetSubjectDescriptor());

        if ((err == CHIP_END_OF_TLV) || (err == CHIP_ERROR_TLV_UNDERRUN) || (err == CHIP_NO_ERROR))
        {
            err           = CHIP_NO_ERROR;
            hasMoreChunks = false;
        }
        else if ((err == CHIP_ERROR_BUFFER_TOO_SMALL) || (err == CHIP_ERROR_NO_MEMORY))
        {
            // when first cluster event is too big to fit in the packet, ignore that cluster event.
            if (eventCount == 0)
            {
                eventMin++;
                ChipLogDetail(DataManagement, "<RE:Run> first cluster event is too big so that it fails to fit in the packet!");
                err = CHIP_NO_ERROR;
            }
            else
            {
                // `FetchEventsSince` has filled the available space
                // within the allowed buffer before it fit all the
                // available events.  This is an expected condition,
                // so we do not propagate the error to higher levels;
                // instead, we terminate the event processing for now
                err = CHIP_NO_ERROR;
            }
            hasMoreChunks = true;
        }
        else
        {
            // All other errors are propagated to higher level.
            // Exiting here and returning an error will lead to
            // abandoning subscription.
            ExitNow();
        }

        eventReportIBs.EndOfEventReports();
        SuccessOrExit(err = eventReportIBs.GetError());
    }
    ChipLogDetail(DataManagement, "Fetched %zu events", eventCount);

exit:
    if (apHasEncodedData != nullptr)
    {
        *apHasEncodedData = !(eventCount == 0 || eventClean);
    }

    if (err == CHIP_NO_ERROR && (eventCount == 0 || eventClean))
    {
        aReportDataBuilder.Rollback(backup);
    }

    // hasMoreChunks + no data encoded is a flag that we have encountered some trouble when processing the attribute.
    // BuildAndSendSingleReportData will abort the read transaction if we encoded no attribute and no events but hasMoreChunks is
    // set.
    if (apHasMoreChunks != nullptr)
    {
        *apHasMoreChunks = hasMoreChunks;
    }
    return err;
}

CHIP_ERROR Engine::BuildAndSendSingleReportData(ReadHandler * apReadHandler)
{
    CHIP_ERROR err = CHIP_NO_ERROR;
    chip::System::PacketBufferTLVWriter reportDataWriter;
    ReportDataMessage::Builder reportDataBuilder;
    chip::System::PacketBufferHandle bufHandle = System::PacketBufferHandle::New(chip::app::kMaxSecureSduLengthBytes);
    uint16_t reservedSize                      = 0;
    bool hasMoreChunks                         = false;
    bool needCloseReadHandler                  = false;

    // Reserved size for the MoreChunks boolean flag, which takes up 1 byte for the control tag and 1 byte for the context tag.
    const uint32_t kReservedSizeForMoreChunksFlag = 1 + 1;

    // Reserved size for the uint8_t InteractionModelRevision flag, which takes up 1 byte for the control tag and 1 byte for the
    // context tag, 1 byte for value
    const uint32_t kReservedSizeForIMRevision = 1 + 1 + 1;

    // Reserved size for the end of report message, which is an end-of-container (i.e 1 byte for the control tag).
    const uint32_t kReservedSizeForEndOfReportMessage = 1;

    VerifyOrExit(apReadHandler != nullptr, err = CHIP_ERROR_INVALID_ARGUMENT);
    VerifyOrExit(!bufHandle.IsNull(), err = CHIP_ERROR_NO_MEMORY);

    if (bufHandle->AvailableDataLength() > kMaxSecureSduLengthBytes)
    {
        reservedSize = static_cast<uint16_t>(bufHandle->AvailableDataLength() - kMaxSecureSduLengthBytes);
    }

    reportDataWriter.Init(std::move(bufHandle));

#if CONFIG_IM_BUILD_FOR_UNIT_TEST
    reportDataWriter.ReserveBuffer(mReservedSize);
#endif

    // Always limit the size of the generated packet to fit within kMaxSecureSduLengthBytes regardless of the available buffer
    // capacity.
    // Also, we need to reserve some extra space for the MIC field.
    reportDataWriter.ReserveBuffer(static_cast<uint32_t>(reservedSize + chip::Crypto::CHIP_CRYPTO_AEAD_MIC_LENGTH_BYTES));

    // Create a report data.
    err = reportDataBuilder.Init(&reportDataWriter);
    SuccessOrExit(err);

    if (apReadHandler->IsType(ReadHandler::InteractionType::Subscribe))
    {
        uint64_t subscriptionId = 0;
        apReadHandler->GetSubscriptionId(subscriptionId);
        reportDataBuilder.SubscriptionId(subscriptionId);
    }

    SuccessOrExit(err = reportDataWriter.ReserveBuffer(kReservedSizeForMoreChunksFlag + kReservedSizeForIMRevision +
                                                       kReservedSizeForEndOfReportMessage));

    {
        bool hasMoreChunksForAttributes = false;
        bool hasMoreChunksForEvents     = false;
        bool hasEncodedAttributes       = false;
        bool hasEncodedEvents           = false;

        err = BuildSingleReportDataAttributeReportIBs(reportDataBuilder, apReadHandler, &hasMoreChunksForAttributes,
                                                      &hasEncodedAttributes);
        SuccessOrExit(err);

        err = BuildSingleReportDataEventReports(reportDataBuilder, apReadHandler, &hasMoreChunksForEvents, &hasEncodedEvents);
        SuccessOrExit(err);

        hasMoreChunks = hasMoreChunksForAttributes || hasMoreChunksForEvents;

        if (!hasEncodedAttributes && !hasEncodedEvents && hasMoreChunks)
        {
            ChipLogError(DataManagement,
                         "No data actually encoded but hasMoreChunks flag is set, close read handler! (attribute too big?)");
            err = apReadHandler->SendStatusReport(Protocols::InteractionModel::Status::ResourceExhausted);
            if (err == CHIP_NO_ERROR)
            {
                needCloseReadHandler = true;
            }
            ExitNow();
        }
    }

    SuccessOrExit(reportDataBuilder.GetError());
    SuccessOrExit(err = reportDataWriter.UnreserveBuffer(kReservedSizeForMoreChunksFlag + kReservedSizeForIMRevision +
                                                         kReservedSizeForEndOfReportMessage));
    if (hasMoreChunks)
    {
        reportDataBuilder.MoreChunkedMessages(true);
    }
    else if (apReadHandler->IsType(ReadHandler::InteractionType::Read))
    {
        reportDataBuilder.SuppressResponse(true);
    }

    reportDataBuilder.EndOfReportDataMessage();

    //
    // Since we've already reserved space for both the MoreChunked/SuppressResponse flags, as well as
    // the end-of-container flag for the end of the report, we should never hit an error closing out the message.
    //
    VerifyOrDie(reportDataBuilder.GetError() == CHIP_NO_ERROR);

    err = reportDataWriter.Finalize(&bufHandle);
    SuccessOrExit(err);

    ChipLogDetail(DataManagement, "<RE> Sending report (payload has %" PRIu32 " bytes)...", reportDataWriter.GetLengthWritten());
    err = SendReport(apReadHandler, std::move(bufHandle), hasMoreChunks);
    VerifyOrExit(err == CHIP_NO_ERROR,
                 ChipLogError(DataManagement, "<RE> Error sending out report data with %" CHIP_ERROR_FORMAT "!", err.Format()));

    ChipLogDetail(DataManagement, "<RE> ReportsInFlight = %" PRIu32 " with readHandler %" PRIu32 ", RE has %s", mNumReportsInFlight,
                  mCurReadHandlerIdx, hasMoreChunks ? "more messages" : "no more messages");

exit:
    if (err != CHIP_NO_ERROR)
    {
        //
        // WillSendMessage() was called on this EC well before it got here (since there was an intention to generate reports, which
        // occurs asynchronously. Consequently, if any error occurs, it's on us to close down the exchange.
        //
        apReadHandler->Abort();
    }
    else if ((apReadHandler->IsType(ReadHandler::InteractionType::Read) && !hasMoreChunks) || needCloseReadHandler)
    {
        //
        // In the case of successful report generation and we're on the last chunk of a read, we don't expect
        // any further activity on this exchange. The EC layer will automatically close our EC, so shutdown the ReadHandler
        // gracefully.
        //
        apReadHandler->Close();
    }

    return err;
}

void Engine::Run(System::Layer * aSystemLayer, void * apAppState)
{
    Engine * const pEngine = reinterpret_cast<Engine *>(apAppState);
    pEngine->Run();
}

CHIP_ERROR Engine::ScheduleRun()
{
    if (mRunScheduled)
    {
        return CHIP_NO_ERROR;
    }

    Messaging::ExchangeManager * exchangeManager = InteractionModelEngine::GetInstance()->GetExchangeManager();
    if (exchangeManager == nullptr)
    {
        return CHIP_ERROR_INCORRECT_STATE;
    }
    SessionManager * sessionManager = exchangeManager->GetSessionManager();
    if (sessionManager == nullptr)
    {
        return CHIP_ERROR_INCORRECT_STATE;
    }
    System::Layer * systemLayer = sessionManager->SystemLayer();
    if (systemLayer == nullptr)
    {
        return CHIP_ERROR_INCORRECT_STATE;
    }
    ReturnErrorOnFailure(systemLayer->ScheduleWork(Run, this));
    mRunScheduled = true;
    return CHIP_NO_ERROR;
}

void Engine::Run()
{
    uint32_t numReadHandled = 0;

    InteractionModelEngine * imEngine = InteractionModelEngine::GetInstance();

    mRunScheduled = false;

    // We may be deallocating read handlers as we go.  Track how many we had
    // initially, so we make sure to go through all of them.
    size_t initialAllocated = imEngine->mReadHandlers.Allocated();
    while ((mNumReportsInFlight < CHIP_IM_MAX_REPORTS_IN_FLIGHT) && (numReadHandled < initialAllocated))
    {
        ReadHandler * readHandler = imEngine->ActiveHandlerAt(mCurReadHandlerIdx % (uint32_t) imEngine->mReadHandlers.Allocated());
        VerifyOrDie(readHandler != nullptr);

        if (readHandler->IsReportable())
        {
            mRunningReadHandler = readHandler;
            CHIP_ERROR err      = BuildAndSendSingleReportData(readHandler);
            mRunningReadHandler = nullptr;
            if (err != CHIP_NO_ERROR)
            {
                return;
            }
        }

        numReadHandled++;
        // If readHandler removed itself from our list, we also decremented
        // mCurReadHandlerIdx to account for that removal, so it's safe to
        // increment here.
        mCurReadHandlerIdx++;
    }

    //
    // If our tracker has exceeded the bounds of the handler list, reset it back to 0.
    // This isn't strictly necessary, but does make it easier to debug issues in this code if they
    // do arise.
    //
    if (mCurReadHandlerIdx >= imEngine->mReadHandlers.Allocated())
    {
        mCurReadHandlerIdx = 0;
    }

    bool allReadClean = true;

    imEngine->mReadHandlers.ForEachActiveObject([this, &allReadClean](ReadHandler * handler) {
        UpdateReadHandlerDirty(*handler);
        if (handler->IsDirty())
        {
            allReadClean = false;
            return Loop::Break;
        }

        return Loop::Continue;
    });

    if (allReadClean)
    {
        ChipLogDetail(DataManagement, "All ReadHandler-s are clean, clear GlobalDirtySet");

        mGlobalDirtySet.ReleaseAll();
    }
}

bool Engine::MergeOverlappedAttributePath(AttributePathParams & aAttributePath)
{
    return Loop::Break == mGlobalDirtySet.ForEachActiveObject([&](auto * path) {
        if (path->IsAttributePathSupersetOf(aAttributePath))
        {
            path->mTickTouched = GetDirtyTick();
            return Loop::Break;
        }
        if (aAttributePath.IsAttributePathSupersetOf(*path))
        {
            path->mTickTouched = GetDirtyTick();
            path->mListIndex   = aAttributePath.mListIndex;
            path->mAttributeId = aAttributePath.mAttributeId;
            return Loop::Break;
        }
        return Loop::Continue;
    });
}

CHIP_ERROR Engine::SetDirty(AttributePathParams & aAttributePath)
{
<<<<<<< HEAD
    BumpDirtyTick();

    InteractionModelEngine::GetInstance()->mReadHandlers.ForEachActiveObject([&aClusterInfo](ReadHandler * handler) {
=======
    InteractionModelEngine::GetInstance()->mReadHandlers.ForEachActiveObject([&aAttributePath](ReadHandler * handler) {
>>>>>>> 4ea2baeb
        // We call SetDirty for both read interactions and subscribe interactions, since we may sent inconsistent attribute data
        // between two chunks. SetDirty will be ignored automatically by read handlers which is waiting for response to last message
        // chunk for read interactions.
        if (handler->IsGeneratingReports() || handler->IsAwaitingReportResponse())
        {
            for (auto object = handler->GetAttributePathList(); object != nullptr; object = object->mpNext)
            {
                if (aAttributePath.IsAttributePathSupersetOf(object->mValue) ||
                    object->mValue.IsAttributePathSupersetOf(aAttributePath))
                {
                    handler->SetDirty(aClusterInfo);
                    break;
                }
            }
        }

        return Loop::Continue;
    });

    if (!MergeOverlappedAttributePath(aAttributePath) &&
        InteractionModelEngine::GetInstance()->IsOverlappedAttributePath(aAttributePath))
    {
        auto object = mGlobalDirtySet.CreateObject();
        if (object == nullptr)
        {
            ChipLogError(DataManagement, "mGlobalDirtySet pool full, cannot handle more entries!");
            return CHIP_ERROR_NO_MEMORY;
        }
<<<<<<< HEAD
        *clusterInfo              = aClusterInfo;
        clusterInfo->mTickTouched = GetDirtyTick();
=======
        *object = aAttributePath;
>>>>>>> 4ea2baeb
    }

    // Schedule work to run asynchronously on the CHIP thread. The scheduled
    // work won't execute until the current execution context has
    // completed. This ensures that we can 'gather up' multiple attribute
    // changes that have occurred in the same execution context without
    // requiring any explicit 'start' or 'end' change calls into the engine to
    // book-end the change.
    ScheduleRun();

    return CHIP_NO_ERROR;
}

void Engine::UpdateReadHandlerDirty(ReadHandler & aReadHandler)
{
    if (!aReadHandler.IsDirty())
    {
        return;
    }

    if (!aReadHandler.IsType(ReadHandler::InteractionType::Subscribe))
    {
        return;
    }

    bool intersected = false;
    for (auto object = aReadHandler.GetAttributePathList(); object != nullptr; object = object->mpNext)
    {
        mGlobalDirtySet.ForEachActiveObject([&](auto * path) {
<<<<<<< HEAD
            if ((path->IsAttributePathSupersetOf(*clusterInfo) || clusterInfo->IsAttributePathSupersetOf(*path)) &&
                path->mTickTouched > aReadHandler.mPreviousReportsBeginTick)
=======
            if (path->IsAttributePathSupersetOf(object->mValue) || object->mValue.IsAttributePathSupersetOf(*path))
>>>>>>> 4ea2baeb
            {
                intersected = true;
                return Loop::Break;
            }
            return Loop::Continue;
        });
        if (intersected)
        {
            break;
        }
    }
    if (!intersected)
    {
        aReadHandler.ClearDirty();
        ChipLogDetail(InteractionModel, "clear read handler dirty in UpdateReadHandlerDirty!");
    }
}

CHIP_ERROR Engine::SendReport(ReadHandler * apReadHandler, System::PacketBufferHandle && aPayload, bool aHasMoreChunks)
{
    CHIP_ERROR err = CHIP_NO_ERROR;

    // We can only have 1 report in flight for any given read - increment and break out.
    mNumReportsInFlight++;
    err = apReadHandler->SendReportData(std::move(aPayload), aHasMoreChunks);
    return err;
}

void Engine::OnReportConfirm()
{
    VerifyOrDie(mNumReportsInFlight > 0);

    if (mNumReportsInFlight == CHIP_IM_MAX_REPORTS_IN_FLIGHT)
    {
        // We could have other things waiting to go now that this report is no
        // longer in flight.
        ScheduleRun();
    }
    mNumReportsInFlight--;
    ChipLogDetail(DataManagement, "<RE> OnReportConfirm: NumReports = %" PRIu32, mNumReportsInFlight);
}

void Engine::GetMinEventLogPosition(uint32_t & aMinLogPosition)
{
    InteractionModelEngine::GetInstance()->mReadHandlers.ForEachActiveObject([&aMinLogPosition](ReadHandler * handler) {
        if (handler->IsType(ReadHandler::InteractionType::Read))
        {
            return Loop::Continue;
        }

        uint32_t initialWrittenEventsBytes = handler->GetLastWrittenEventsBytes();
        if (initialWrittenEventsBytes < aMinLogPosition)
        {
            aMinLogPosition = initialWrittenEventsBytes;
        }

        return Loop::Continue;
    });
}

CHIP_ERROR Engine::ScheduleBufferPressureEventDelivery(uint32_t aBytesWritten)
{
    uint32_t minEventLogPosition = aBytesWritten;
    GetMinEventLogPosition(minEventLogPosition);
    if (aBytesWritten - minEventLogPosition > CHIP_CONFIG_EVENT_LOGGING_BYTE_THRESHOLD)
    {
        ChipLogDetail(DataManagement, "<RE> Buffer overfilled CHIP_CONFIG_EVENT_LOGGING_BYTE_THRESHOLD %d, schedule engine run",
                      CHIP_CONFIG_EVENT_LOGGING_BYTE_THRESHOLD);
        return ScheduleRun();
    }
    return CHIP_NO_ERROR;
}

CHIP_ERROR Engine::ScheduleEventDelivery(ConcreteEventPath & aPath, uint32_t aBytesWritten)
{
    bool isUrgentEvent = false;
    InteractionModelEngine::GetInstance()->mReadHandlers.ForEachActiveObject([&aPath, &isUrgentEvent](ReadHandler * handler) {
        if (handler->IsType(ReadHandler::InteractionType::Read))
        {
            return Loop::Continue;
        }

        for (auto * interestedPath = handler->GetEventPathList(); interestedPath != nullptr;
             interestedPath        = interestedPath->mpNext)
        {
            if (interestedPath->mValue.IsEventPathSupersetOf(aPath) && interestedPath->mValue.mIsUrgentEvent)
            {
                isUrgentEvent = true;
                handler->UnblockUrgentEventDelivery();
                break;
            }
        }

        return Loop::Continue;
    });

    if (isUrgentEvent)
    {
        ChipLogDetail(DataManagement, "urgent event schedule run");
        return ScheduleRun();
    }

    return ScheduleBufferPressureEventDelivery(aBytesWritten);
}

void Engine::ScheduleUrgentEventDeliverySync()
{
    InteractionModelEngine::GetInstance()->mReadHandlers.ForEachActiveObject([](ReadHandler * handler) {
        if (handler->IsType(ReadHandler::InteractionType::Read))
        {
            return Loop::Continue;
        }

        handler->UnblockUrgentEventDelivery();

        return Loop::Continue;
    });

    Run();
}

}; // namespace reporting
} // namespace app
} // namespace chip

void __attribute__((weak)) MatterPreAttributeReadCallback(const chip::app::ConcreteAttributePath & attributePath) {}
void __attribute__((weak)) MatterPostAttributeReadCallback(const chip::app::ConcreteAttributePath & attributePath) {}<|MERGE_RESOLUTION|>--- conflicted
+++ resolved
@@ -634,13 +634,9 @@
 
 CHIP_ERROR Engine::SetDirty(AttributePathParams & aAttributePath)
 {
-<<<<<<< HEAD
     BumpDirtyTick();
 
-    InteractionModelEngine::GetInstance()->mReadHandlers.ForEachActiveObject([&aClusterInfo](ReadHandler * handler) {
-=======
     InteractionModelEngine::GetInstance()->mReadHandlers.ForEachActiveObject([&aAttributePath](ReadHandler * handler) {
->>>>>>> 4ea2baeb
         // We call SetDirty for both read interactions and subscribe interactions, since we may sent inconsistent attribute data
         // between two chunks. SetDirty will be ignored automatically by read handlers which is waiting for response to last message
         // chunk for read interactions.
@@ -651,7 +647,7 @@
                 if (aAttributePath.IsAttributePathSupersetOf(object->mValue) ||
                     object->mValue.IsAttributePathSupersetOf(aAttributePath))
                 {
-                    handler->SetDirty(aClusterInfo);
+                    handler->SetDirty(aAttributePath);
                     break;
                 }
             }
@@ -669,12 +665,8 @@
             ChipLogError(DataManagement, "mGlobalDirtySet pool full, cannot handle more entries!");
             return CHIP_ERROR_NO_MEMORY;
         }
-<<<<<<< HEAD
-        *clusterInfo              = aClusterInfo;
-        clusterInfo->mTickTouched = GetDirtyTick();
-=======
-        *object = aAttributePath;
->>>>>>> 4ea2baeb
+        *object              = aAttributePath;
+        object->mTickTouched = GetDirtyTick();
     }
 
     // Schedule work to run asynchronously on the CHIP thread. The scheduled
@@ -704,12 +696,8 @@
     for (auto object = aReadHandler.GetAttributePathList(); object != nullptr; object = object->mpNext)
     {
         mGlobalDirtySet.ForEachActiveObject([&](auto * path) {
-<<<<<<< HEAD
-            if ((path->IsAttributePathSupersetOf(*clusterInfo) || clusterInfo->IsAttributePathSupersetOf(*path)) &&
+            if ((path->IsAttributePathSupersetOf(object->mValue) || object->mValue.IsAttributePathSupersetOf(*path)) &&
                 path->mTickTouched > aReadHandler.mPreviousReportsBeginTick)
-=======
-            if (path->IsAttributePathSupersetOf(object->mValue) || object->mValue.IsAttributePathSupersetOf(*path))
->>>>>>> 4ea2baeb
             {
                 intersected = true;
                 return Loop::Break;
