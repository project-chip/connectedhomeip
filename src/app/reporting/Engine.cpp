--- conflicted
+++ resolved
@@ -551,16 +551,11 @@
                 }
             }
         }
-<<<<<<< HEAD
 
         return Loop::Continue;
     });
 
-    if (!InteractionModelEngine::GetInstance()->MergeOverlappedAttributePath(mpGlobalDirtySet, aClusterInfo) &&
-=======
-    }
     if (!MergeOverlappedAttributePath(aClusterInfo) &&
->>>>>>> d9b77e90
         InteractionModelEngine::GetInstance()->IsOverlappedAttributePath(aClusterInfo))
     {
         ClusterInfo * clusterInfo = mGlobalDirtySet.CreateObject();
@@ -629,19 +624,21 @@
 
 void Engine::GetMinEventLogPosition(uint32_t & aMinLogPosition)
 {
-    for (auto & handler : InteractionModelEngine::GetInstance()->mReadHandlers)
-    {
-        if (handler.IsFree() || handler.IsReadType())
-        {
-            continue;
-        }
-
-        uint32_t initialWrittenEventsBytes = handler.GetLastWrittenEventsBytes();
+    InteractionModelEngine::GetInstance()->mReadHandlers.ForEachActiveObject([&aMinLogPosition](ReadHandler * handler)
+    {
+        if (handler->IsReadType())
+        {
+            return Loop::Continue;
+        }
+
+        uint32_t initialWrittenEventsBytes = handler->GetLastWrittenEventsBytes();
         if (initialWrittenEventsBytes < aMinLogPosition)
         {
             aMinLogPosition = initialWrittenEventsBytes;
         }
-    }
+
+        return Loop::Continue;
+    });
 }
 
 CHIP_ERROR Engine::ScheduleBufferPressureEventDelivery(uint32_t aBytesWritten)
@@ -659,30 +656,18 @@
 
 CHIP_ERROR Engine::ScheduleUrgentEventDelivery(ConcreteEventPath & aPath)
 {
-<<<<<<< HEAD
     InteractionModelEngine::GetInstance()->mReadHandlers.ForEachActiveObject([&aPath](ReadHandler * handler) {
+        if (handler->IsReadType())
+        {
+            return Loop::Continue;
+        }
+
         for (auto clusterInfo = handler->GetEventClusterInfolist(); clusterInfo != nullptr; clusterInfo = clusterInfo->mpNext)
         {
             if (clusterInfo->IsEventPathSupersetOf(aPath))
             {
                 handler->UnblockUrgentEventDelivery();
-=======
-    for (auto & handler : InteractionModelEngine::GetInstance()->mReadHandlers)
-    {
-        if (handler.IsFree() || handler.IsReadType())
-        {
-            continue;
-        }
-
-        for (auto clusterInfo = handler.GetEventClusterInfolist(); clusterInfo != nullptr; clusterInfo = clusterInfo->mpNext)
-        {
-            if (clusterInfo->IsEventPathSupersetOf(aPath))
-            {
-                ChipLogProgress(DataManagement, "<RE> Unblock Urgent Event Delivery for readHandler[%d]",
-                                InteractionModelEngine::GetInstance()->GetReadHandlerArrayIndex(&handler));
-                handler.UnblockUrgentEventDelivery();
                 break;
->>>>>>> d9b77e90
             }
         }
 
