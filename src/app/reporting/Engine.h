--- conflicted
+++ resolved
@@ -95,19 +95,12 @@
      */
     CHIP_ERROR BuildAndSendSingleReportData(ReadHandler * apReadHandler);
 
-<<<<<<< HEAD
-    CHIP_ERROR BuildSingleReportDataAttributeReportIBs(ReportDataMessage::Builder & reportDataBuilder, ReadHandler * apReadHandler);
-    CHIP_ERROR BuildSingleReportDataEventReports(ReportDataMessage::Builder & reportDataBuilder, ReadHandler * apReadHandler);
-    CHIP_ERROR RetrieveClusterData(const SubjectDescriptor & aSubjectDescriptor, AttributeReportIBs::Builder & aAttributeReportIBs,
-                                   ClusterInfo & aClusterInfo);
-=======
     CHIP_ERROR BuildSingleReportDataAttributeReportIBs(ReportDataMessage::Builder & reportDataBuilder, ReadHandler * apReadHandler,
                                                        bool * apHasMoreChunks);
     CHIP_ERROR BuildSingleReportDataEventReports(ReportDataMessage::Builder & reportDataBuilder, ReadHandler * apReadHandler,
                                                  bool * apHasMoreChunks);
-    CHIP_ERROR RetrieveClusterData(FabricIndex aAccessingFabricIndex, AttributeReportIBs::Builder & aAttributeReportIBs,
+    CHIP_ERROR RetrieveClusterData(const SubjectDescriptor & aSubjectDescriptor, AttributeReportIBs::Builder & aAttributeReportIBs,
                                    const ConcreteAttributePath & aClusterInfo);
->>>>>>> ef6455db
     EventNumber CountEvents(ReadHandler * apReadHandler, EventNumber * apInitialEvents);
 
     /**
