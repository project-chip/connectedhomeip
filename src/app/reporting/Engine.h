--- conflicted
+++ resolved
@@ -144,11 +144,7 @@
     // of those will fail to match.  This function should return false if either nothing in the list matches the given
     // endpoint+cluster in the path or there is an entry in the list that matches the endpoint+cluster in the path but does not
     // match the current data version of that cluster.
-<<<<<<< HEAD
-    bool IsClusterDataVersionMatch(const ClusterInfo * aDataVersionFilterList, const ConcreteReadAttributePath & aPath);
-=======
-    bool IsClusterDataVersionMatch(ObjectList<DataVersionFilter> * aDataVersionFilterList, const ConcreteReadAttributePath & aPath);
->>>>>>> 0fe4757d
+    bool IsClusterDataVersionMatch(const ObjectList<DataVersionFilter> * aDataVersionFilterList, const ConcreteReadAttributePath & aPath);
 
     /**
      * Check all active subscription, if the subscription has no paths that intersect with global dirty set,
