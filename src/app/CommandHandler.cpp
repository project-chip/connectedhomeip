--- conflicted
+++ resolved
@@ -249,12 +249,11 @@
 
     {
         Access::SubjectDescriptor subjectDescriptor; // TODO: get actual subject descriptor
-        Access::RequestPath requestPath{ .cluster = clusterId, .endpoint = endpointId };
+        Access::RequestPath requestPath{ .cluster = concretePath.mClusterId, .endpoint = concretePath.mEndpointId };
         Access::Privilege requestPrivilege = Access::Privilege::kOperate; // TODO: get actual request privilege
         err                                = Access::GetAccessControl().Check(subjectDescriptor, requestPath, requestPrivilege);
         if (err != CHIP_NO_ERROR)
         {
-            const ConcreteCommandPath concretePath(endpointId, clusterId, commandId);
             auto status = (err == CHIP_ERROR_ACCESS_DENIED) ? Protocols::InteractionModel::Status::UnsupportedAccess
                                                             : Protocols::InteractionModel::Status::Failure;
             AddStatus(concretePath, status);
@@ -284,11 +283,6 @@
 exit:
     if (err != CHIP_NO_ERROR)
     {
-<<<<<<< HEAD
-        const ConcreteCommandPath path(endpointId, clusterId, commandId);
-
-=======
->>>>>>> 5489b55d
         // The Path is the path in the request if there are any error occurred before we dispatch the command to clusters.
         // Currently, it could be failed to decode Path or failed to find cluster / command on desired endpoint.
         // TODO: The behavior when receiving a malformed message is not clear in the Spec. (Spec#3259)
