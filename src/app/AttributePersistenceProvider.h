--- conflicted
+++ resolved
@@ -74,10 +74,6 @@
     virtual CHIP_ERROR ReadValue(const ConcreteAttributePath & aPath, EmberAfAttributeType aType, size_t aSize,
                                  MutableByteSpan & aValue) = 0;
 
-<<<<<<< HEAD
-    virtual CHIP_ERROR ReadValue(const ConcreteAttributePath & aPath, EmberAfAttributeType aType,
-                                 uint16_t aSize, MutableByteSpan & aValue) = 0;
-=======
     /**
      * Get the KVS representation of null for the given type.
      * @tparam T The type for which the null representation should be returned.
@@ -230,7 +226,6 @@
         aValue.SetNonNull(tempIntegral);
         return CHIP_NO_ERROR;
     }
->>>>>>> f1c6c4a1
 };
 
 /**
