--- conflicted
+++ resolved
@@ -340,14 +340,9 @@
      *                                       available.
      *
      */
-<<<<<<< HEAD
-    CHIP_ERROR FetchEventsSince(chip::TLV::TLVWriter & aWriter, const ClusterInfo * apClusterInfolist, EventNumber & aEventMin,
-                                size_t & aEventCount, const Access::SubjectDescriptor & aSubjectDescriptor);
-=======
-    CHIP_ERROR FetchEventsSince(chip::TLV::TLVWriter & aWriter, ObjectList<EventPathParams> * apEventPathList,
+    CHIP_ERROR FetchEventsSince(chip::TLV::TLVWriter & aWriter, const ObjectList<EventPathParams> * apEventPathList,
                                 EventNumber & aEventMin, size_t & aEventCount,
                                 const Access::SubjectDescriptor & aSubjectDescriptor);
->>>>>>> 0fe4757d
 
     /**
      * @brief
