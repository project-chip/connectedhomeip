--- conflicted
+++ resolved
@@ -266,8 +266,7 @@
       } else if (cluster == "icd-management-server") {
         sources += [ "${_app_root}/clusters/${cluster}/${cluster}.cpp" ]
 
-<<<<<<< HEAD
-        deps += [ "${chip_root}/src/app/icd:monitoring-table" ]
+        deps += [ "${chip_root}/src/app/icd:cluster-srcs" ]
       } else if (cluster == "resource-monitoring-server") {
         sources += [
           "${_app_root}/clusters/${cluster}/${cluster}.cpp",
@@ -275,9 +274,6 @@
           "${_app_root}/clusters/${cluster}/resource-monitoring-cluster-objects.cpp",
           "${_app_root}/clusters/${cluster}/resource-monitoring-cluster-objects.h",
         ]
-=======
-        deps += [ "${chip_root}/src/app/icd:cluster-srcs" ]
->>>>>>> 59a9f772
       } else {
         sources += [ "${_app_root}/clusters/${cluster}/${cluster}.cpp" ]
       }
