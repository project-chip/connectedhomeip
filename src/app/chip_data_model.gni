--- conflicted
+++ resolved
@@ -456,10 +456,6 @@
           "${_app_root}/clusters/${cluster}/ArlEncoder.cpp",
           "${_app_root}/clusters/${cluster}/ArlEncoder.h",
         ]
-<<<<<<< HEAD
-      }
-      else if (cluster == "camera-av-settings-user-level-management-server") {
-=======
       } else if (cluster == "closure-control-server") {
         sources += [
           "${_app_root}/clusters/${cluster}/${cluster}.cpp",
@@ -467,11 +463,15 @@
           "${_app_root}/clusters/${cluster}/closure-control-cluster-objects.h",
         ]
       } else if (cluster == "camera-av-stream-management-server") {
->>>>>>> 4616f83b
-        sources += [
-          "${_app_root}/clusters/${cluster}/${cluster}.cpp",
-          "${_app_root}/clusters/${cluster}/${cluster}.h",
-        ]
+        sources += [
+          "${_app_root}/clusters/${cluster}/${cluster}.cpp",
+          "${_app_root}/clusters/${cluster}/${cluster}.h",
+        ]
+      } else if (cluster == "camera-av-settings-user-level-management-server") {
+        sources += [
+          "${_app_root}/clusters/${cluster}/${cluster}.cpp",
+          "${_app_root}/clusters/${cluster}/${cluster}.h",
+        ]        
       } else {
         sources += [ "${_app_root}/clusters/${cluster}/${cluster}.cpp" ]
       }
