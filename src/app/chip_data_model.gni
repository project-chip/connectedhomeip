# Copyright (c) 2021 Project CHIP Authors
#
# Licensed under the Apache License, Version 2.0 (the "License");
# you may not use this file except in compliance with the License.
# You may obtain a copy of the License at
#
# http://www.apache.org/licenses/LICENSE-2.0
#
# Unless required by applicable law or agreed to in writing, software
# distributed under the License is distributed on an "AS IS" BASIS,
# WITHOUT WARRANTIES OR CONDITIONS OF ANY KIND, either express or implied.
# See the License for the specific language governing permissions and
# limitations under the License.

import("//build_overrides/build.gni")
import("//build_overrides/chip.gni")
import("${chip_root}/build/chip/chip_codegen.gni")
import("${chip_root}/src/app/common_flags.gni")
import("${chip_root}/src/app/icd/icd.gni")
import("${chip_root}/src/data-model-providers/codegen/model.gni")
import("${chip_root}/src/platform/python.gni")

_app_root = get_path_info(".", "abspath")

# Defines a source_set for CHIP data model.
#
# Arguments:
#  zap_file
#    Path to the ZAP input file.
#
#  idl
#    Path to the .matter IDL corresponding to the zap file. This is for
#    dependencies on build-time code generation.
#
# Forwards all the remaining variables to the source_set.
#
#
#
# Additional underlying source sets that will be provided
#
#   - ${name}-endpoint-metadata
#     contains HEADERS that define endpoint metadata from zap/matter files:
#        - zap-generated/gen_config.h
#        - zap-generated/endpoint_config.h
#        - zap-generated/access.h
#        - PluginApplicationCallbacks.h
#   - ${name}-callbacks
#     contains the callback implementation for cluster init:
#        - cluster-callbacks.cpp
#        - callback-stub.cpp (contains __weak__ implementations. TODO: we should not be using
#          weak linkage over time at all)
#   - ${name}-command-dispatch:
#     contains the implementation of `DispatchServerCommand` which forwards data to
#     `emberAf....Cluster...Callback` callbacks
#        - zap-generated/IMClusterCommandHandler.cpp
#
template("chip_data_model") {
  _data_model_name = target_name

  if (defined(invoker.idl)) {
    _idl = invoker.idl
  } else {
    # Assume that IDL name is the same as the zap file name, but instead of
    # '.zap' use '.matter' as extension. This is currently the case in the
    # sample apps, but may change in the future
    _idl = string_replace(invoker.zap_file, ".zap", ".matter")
  }

  chip_zapgen("${_data_model_name}_zapgen") {
    input = rebase_path(invoker.zap_file)
    generator = "app-templates"

    # NOTE: these files MUST be in sync with outputs in
    #       src/app/zap-templates/app-templates.json
    outputs = [
      "zap-generated/access.h",
      "zap-generated/gen_config.h",
      "zap-generated/endpoint_config.h",
    ]

    if (!chip_build_controller_dynamic_server) {
      outputs += [ "zap-generated/IMClusterCommandHandler.cpp" ]
    }

    if (!defined(deps)) {
      deps = []
    }

    deps += [ "${chip_root}/src/app" ]
  }

  chip_codegen("${_data_model_name}_codegen") {
    input = _idl
    generator = "cpp-app"

    outputs = [
      "app/PluginApplicationCallbacks.h",
      "app/callback-stub.cpp",
      "app/cluster-callbacks.cpp",
      "app/static-cluster-config/{{server_cluster_name}}.h",
    ]

    if (!defined(deps)) {
      deps = []
    }

    deps += [
      ":${_data_model_name}_zapgen",
      "${chip_root}/src/app/common:cluster-objects",
    ]
  }

  # Fixed source sets for allowing reasonable dependencies on things:
  source_set("${_data_model_name}-endpoint-metadata") {
    sources = filter_include(
            get_target_outputs(":${_data_model_name}_codegen_generate"),
            [ "*/PluginApplicationCallbacks.h" ])
    sources += filter_include(
            get_target_outputs(":${_data_model_name}_zapgen_generate"),
            [
              "*/access.h",
              "*/endpoint_config.h",
              "*/gen_config.h",
            ])

    deps = [
      ":${_data_model_name}_codegen_generate",
      ":${_data_model_name}_zapgen_generate",
      "${chip_root}/src/access",
      "${chip_root}/src/lib/core:chip_config_header",
    ]
  }

  source_set("${_data_model_name}-callbacks") {
    sources = filter_include(
            get_target_outputs(":${_data_model_name}_codegen_generate"),
            [
              "*/callback-stup.cpp",
              "*/cluster-callbacks.cpp",
            ])

    deps = [
      ":${_data_model_name}_codegen_generate",
      "${chip_root}/src/app/common:ids",
      "${chip_root}/src/lib/support:span",
      "${chip_root}/src/protocols/interaction_model",
    ]
  }

  if (!chip_build_controller_dynamic_server) {
    source_set("${_data_model_name}-command-dispatch") {
      sources = filter_include(
              get_target_outputs(":${_data_model_name}_zapgen_generate"),
              [ "*/IMClusterCommandHandler.cpp" ])

      deps = [
        ":${_data_model_name}_zapgen_generate",
        "${chip_root}/src/app",
        "${chip_root}/src/app:interaction-model",
        "${chip_root}/src/app/common:cluster-objects",
        "${chip_root}/src/app/common:enums",
        "${chip_root}/src/app/common:ids",
        "${chip_root}/src/lib/core",
        "${chip_root}/src/lib/support",
      ]
    }
  }

  source_set(_data_model_name) {
    forward_variables_from(invoker,
                           "*",
                           [
                             "zap_file",
                             "is_server",
                             "external_clusters",
                           ])

    if (!defined(sources)) {
      sources = []
    }

    if (!defined(is_server)) {
      is_server = false
    }

    sources += [
      "${_app_root}/clusters/basic-information/basic-information.h",
      "${_app_root}/clusters/color-control-server/color-control-server.h",
      "${_app_root}/clusters/door-lock-server/door-lock-server.h",
      "${_app_root}/clusters/groups-server/groups-server.h",
      "${_app_root}/clusters/identify-server/identify-server.h",
      "${_app_root}/clusters/level-control/level-control.h",
      "${_app_root}/clusters/on-off-server/on-off-server.h",
      "${_app_root}/clusters/scenes-server/ExtensionFieldSets.h",
      "${_app_root}/clusters/scenes-server/ExtensionFieldSetsImpl.h",
      "${_app_root}/clusters/scenes-server/SceneHandlerImpl.h",
      "${_app_root}/clusters/scenes-server/SceneTable.h",
      "${_app_root}/clusters/scenes-server/SceneTableImpl.h",
      "${_app_root}/clusters/scenes-server/scenes-server.h",
      "${_app_root}/util/binding-table.cpp",
      "${_app_root}/util/binding-table.h",
      "${_app_root}/util/generic-callback-stubs.cpp",
      "${_app_root}/util/privilege-storage.cpp",
      "${chip_root}/zzz_generated/app-common/app-common/zap-generated/attributes/Accessors.cpp",
    ]
    sources += codegen_data_model_SOURCES

    if (!chip_build_controller_dynamic_server) {
      sources += [
        "${_app_root}/reporting/reporting.cpp",
        "${_app_root}/util/DataModelHandler.cpp",
        "${_app_root}/util/attribute-storage.cpp",
        "${_app_root}/util/attribute-table.cpp",
        "${_app_root}/util/ember-io-storage.cpp",
        "${_app_root}/util/util.cpp",
      ]
    }

    if (defined(invoker.zap_file)) {
      _zap_file = rebase_path(invoker.zap_file, root_build_dir)
      _script_args = [
        "--zap_file",
        _zap_file,
      ]
      if (defined(invoker.external_clusters)) {
        _script_args += [ "--external-clusters" ]
        _script_args += invoker.external_clusters
      }
      _cluster_sources = exec_script("${_app_root}/zap_cluster_list.py",
                                     _script_args,
                                     "list lines",
                                     [ invoker.zap_file ])
    }

    if (!defined(deps)) {
      deps = []
    }

    if (!defined(public_deps)) {
      public_deps = []
    }

    if (!defined(cflags)) {
      cflags = []
    }

    if (!defined(defines)) {
      defines = []
    }

<<<<<<< HEAD
    # A list of clusters that have a standardized layout. Specifically:
    #   - "src/app/clusters/${cluster}/BUILD.gn" exists with a ${cluster} (i.e. default) target
    #   - code generation integration resides in "src/app/clusters/${cluster}/CodegenIntegration.cpp" ]
    #
    # In these cases the data model will:
    #   - add dependency on the cluster (i.e. let BUILD.gn manage source files)
    #   - directly include "CodegenIntegration.cpp" to have access to application-specific
    #     code generated data
    _code_backed_clusters = [
      "ota-provider",
      "software-diagnostics-server",
    ]

    _code_backed_cluster_sources =
        filter_include(_cluster_sources, _code_backed_clusters)
    _monolith_cluster_sources =
        filter_exclude(_cluster_sources, _code_backed_clusters)

    foreach(cluster, _code_backed_cluster_sources) {
      deps += [ "${_app_root}/clusters/${cluster}" ]
      sources += [ "${_app_root}/clusters/${cluster}/CodegenIntegration.cpp" ]
    }

    foreach(cluster, _monolith_cluster_sources) {
      if (cluster == "door-lock-server") {
        sources += [
          "${_app_root}/clusters/${cluster}/door-lock-server-callback.cpp",
          "${_app_root}/clusters/${cluster}/door-lock-server.cpp",
        ]
      } else if (cluster == "mode-select-server") {
        sources += [
          "${_app_root}/clusters/${cluster}/${cluster}.cpp",
          "${_app_root}/clusters/${cluster}/supported-modes-manager.h",
        ]
      } else if (cluster == "temperature-control-server") {
        sources += [
          "${_app_root}/clusters/${cluster}/${cluster}.cpp",
          "${_app_root}/clusters/${cluster}/supported-temperature-levels-manager.h",
        ]
      } else if (cluster == "mode-base-server") {
        sources += [
          "${_app_root}/clusters/mode-base-server/mode-base-cluster-objects.cpp",
          "${_app_root}/clusters/mode-base-server/mode-base-cluster-objects.h",
          "${_app_root}/clusters/mode-base-server/mode-base-server.cpp",
          "${_app_root}/clusters/mode-base-server/mode-base-server.h",
        ]
      } else if (cluster == "application-launcher-server") {
        sources += [
          "${_app_root}/app-platform/ContentApp.cpp",
          "${_app_root}/app-platform/ContentApp.h",
          "${_app_root}/app-platform/ContentAppPlatform.cpp",
          "${_app_root}/app-platform/ContentAppPlatform.h",
          "${_app_root}/clusters/${cluster}/${cluster}.cpp",
        ]
        deps += [ "${chip_root}/src/controller" ]
      } else if (cluster == "ota-requestor") {
        sources += [
          # TODO - align name of folder ?
          "${_app_root}/clusters/${cluster}/${cluster}-server.cpp",
          "${_app_root}/clusters/${cluster}/BDXDownloader.cpp",
          "${_app_root}/clusters/${cluster}/BDXDownloader.h",
          "${_app_root}/clusters/${cluster}/DefaultOTARequestor.cpp",
          "${_app_root}/clusters/${cluster}/DefaultOTARequestorDriver.cpp",
          "${_app_root}/clusters/${cluster}/DefaultOTARequestorStorage.cpp",
          "${_app_root}/clusters/${cluster}/DefaultOTARequestorStorage.h",
          "${_app_root}/clusters/${cluster}/DefaultOTARequestorUserConsent.h",
          "${_app_root}/clusters/${cluster}/ExtendedOTARequestorDriver.cpp",
          "${_app_root}/clusters/${cluster}/OTARequestorStorage.h",
          "${_app_root}/clusters/${cluster}/OTATestEventTriggerHandler.cpp",
          "${_app_root}/clusters/${cluster}/OTATestEventTriggerHandler.h",
        ]

        # TODO: DefaultOTARequestor depends on controller, however the cluster server itself does not.
        # Maybe DefaultOTARequestor and related code should have its own source set.
        deps += [ "${chip_root}/src/controller:interactions" ]
      } else if (cluster == "bindings") {
        sources += [
          "${_app_root}/clusters/${cluster}/${cluster}.cpp",
          "${_app_root}/clusters/${cluster}/BindingManager.cpp",
          "${_app_root}/clusters/${cluster}/BindingManager.h",
          "${_app_root}/clusters/${cluster}/PendingNotificationMap.cpp",
          "${_app_root}/clusters/${cluster}/PendingNotificationMap.h",
        ]
      } else if (cluster == "time-synchronization-server") {
        sources += [
          "${_app_root}/clusters/${cluster}/${cluster}.cpp",
          "${_app_root}/clusters/${cluster}/${cluster}.h",
          "${_app_root}/clusters/${cluster}/DefaultTimeSyncDelegate.cpp",
          "${_app_root}/clusters/${cluster}/TimeSyncDataProvider.cpp",
        ]
      } else if (cluster == "scenes-server") {
        sources += [
          "${_app_root}/clusters/${cluster}/${cluster}.cpp",
          "${_app_root}/clusters/scenes-server/ExtensionFieldSetsImpl.cpp",
          "${_app_root}/clusters/scenes-server/SceneHandlerImpl.cpp",
          "${_app_root}/clusters/scenes-server/SceneTableImpl.cpp",
        ]
      } else if (cluster == "operational-state-server") {
        sources += [
          "${_app_root}/clusters/${cluster}/${cluster}.cpp",
          "${_app_root}/clusters/${cluster}/${cluster}.h",
          "${_app_root}/clusters/${cluster}/operational-state-cluster-objects.h",
        ]
      } else if (cluster == "dishwasher-alarm-server") {
        sources += [
          "${_app_root}/clusters/${cluster}/${cluster}.cpp",
          "${_app_root}/clusters/${cluster}/${cluster}.h",
          "${_app_root}/clusters/${cluster}/dishwasher-alarm-delegate.h",
        ]
      } else if (cluster == "icd-management-server") {
        sources += [
          "${_app_root}/clusters/${cluster}/${cluster}.cpp",
          "${_app_root}/clusters/${cluster}/${cluster}.h",
        ]
        deps += [
          "${chip_root}/src/app/icd/server:configuration-data",
          "${chip_root}/src/app/icd/server:icd-server-config",
        ]
        if (chip_enable_icd_server) {
          deps += [ "${chip_root}/src/app/icd/server:notifier" ]
          if (chip_enable_icd_checkin) {
            deps += [ "${chip_root}/src/app/icd/server:monitoring-table" ]
          }
        }
      } else if (cluster == "resource-monitoring-server") {
        sources += [
          "${_app_root}/clusters/${cluster}/${cluster}.cpp",
          "${_app_root}/clusters/${cluster}/${cluster}.h",
          "${_app_root}/clusters/${cluster}/replacement-product-list-manager.h",
          "${_app_root}/clusters/${cluster}/resource-monitoring-cluster-objects.cpp",
          "${_app_root}/clusters/${cluster}/resource-monitoring-cluster-objects.h",
        ]
      } else if (cluster == "concentration-measurement-server") {
        sources += [
          "${_app_root}/clusters/${cluster}/${cluster}.h",
          "${_app_root}/clusters/${cluster}/concentration-measurement-cluster-objects.h",
        ]
      } else if (cluster == "smoke-co-alarm-server") {
        sources += [
          "${_app_root}/clusters/${cluster}/${cluster}.cpp",
          "${_app_root}/clusters/${cluster}/${cluster}.h",
          "${_app_root}/clusters/${cluster}/SmokeCOTestEventTriggerHandler.h",
        ]
      } else if (cluster == "boolean-state-configuration-server") {
        sources += [
          "${_app_root}/clusters/${cluster}/${cluster}.cpp",
          "${_app_root}/clusters/${cluster}/${cluster}.h",
          "${_app_root}/clusters/${cluster}/BooleanStateConfigurationTestEventTriggerHandler.cpp",
          "${_app_root}/clusters/${cluster}/BooleanStateConfigurationTestEventTriggerHandler.h",
        ]
      } else if (cluster == "air-quality-server") {
        sources += [
          "${_app_root}/clusters/${cluster}/${cluster}.cpp",
          "${_app_root}/clusters/${cluster}/${cluster}.h",
        ]
      } else if (cluster == "commodity-price-server") {
        sources += [
          "${_app_root}/clusters/${cluster}/${cluster}.cpp",
          "${_app_root}/clusters/${cluster}/${cluster}.h",
          "${_app_root}/clusters/${cluster}/CommodityPriceTestEventTriggerHandler.h",
        ]
      } else if (cluster == "energy-evse-server") {
        sources += [
          "${_app_root}/clusters/${cluster}/${cluster}.cpp",
          "${_app_root}/clusters/${cluster}/${cluster}.h",
          "${_app_root}/clusters/${cluster}/EnergyEvseTestEventTriggerHandler.h",
        ]
      } else if (cluster == "diagnostic-logs-server") {
        sources += [
          "${_app_root}/clusters/${cluster}/${cluster}.cpp",
          "${_app_root}/clusters/${cluster}/${cluster}.h",
          "${_app_root}/clusters/${cluster}/BDXDiagnosticLogsProvider.cpp",
          "${_app_root}/clusters/${cluster}/BDXDiagnosticLogsProvider.h",
          "${_app_root}/clusters/${cluster}/DiagnosticLogsProviderDelegate.h",
        ]
      } else if (cluster == "electrical-energy-measurement-server") {
        sources += [
          "${_app_root}/clusters/${cluster}/${cluster}.cpp",
          "${_app_root}/clusters/${cluster}/${cluster}.h",
          "${_app_root}/clusters/${cluster}/EnergyReportingTestEventTriggerHandler.h",
        ]
      } else if (cluster == "device-energy-management-server") {
        sources += [
          "${_app_root}/clusters/${cluster}/${cluster}.cpp",
          "${_app_root}/clusters/${cluster}/${cluster}.h",
          "${_app_root}/clusters/${cluster}/DeviceEnergyManagementTestEventTriggerHandler.h",
        ]
      } else if (cluster == "thread-network-diagnostics-server") {
        sources += [
          "${_app_root}/clusters/${cluster}/${cluster}.cpp",
          "${_app_root}/clusters/${cluster}/thread-network-diagnostics-provider.cpp",
          "${_app_root}/clusters/${cluster}/thread-network-diagnostics-provider.h",
        ]
      } else if (cluster == "service-area-server") {
        sources += [
          "${_app_root}/clusters/${cluster}/${cluster}.cpp",
          "${_app_root}/clusters/${cluster}/${cluster}.h",
          "${_app_root}/clusters/${cluster}/service-area-cluster-objects.h",
          "${_app_root}/clusters/${cluster}/service-area-delegate.h",
          "${_app_root}/clusters/${cluster}/service-area-storage-delegate.cpp",
          "${_app_root}/clusters/${cluster}/service-area-storage-delegate.h",
        ]
      } else if (cluster == "thread-border-router-management-server") {
        sources += [
          "${_app_root}/clusters/${cluster}/thread-border-router-management-server.cpp",
          "${_app_root}/clusters/${cluster}/thread-border-router-management-server.h",
          "${_app_root}/clusters/${cluster}/thread-br-delegate.h",
        ]
      } else if (cluster == "meter-identification-server") {
        sources += [
          "${_app_root}/clusters/${cluster}/${cluster}.cpp",
          "${_app_root}/clusters/${cluster}/${cluster}.h",
          "${_app_root}/clusters/${cluster}/MeterIdentificationTestEventTriggerHandler.h",
        ]
      } else if (cluster == "water-heater-management-server") {
        sources += [
          "${_app_root}/clusters/${cluster}/${cluster}.cpp",
          "${_app_root}/clusters/${cluster}/${cluster}.h",
          "${_app_root}/clusters/${cluster}/WaterHeaterManagementTestEventTriggerHandler.h",
        ]
      } else if (cluster == "thread-network-directory-server") {
        sources += [
          "${_app_root}/clusters/${cluster}/${cluster}.cpp",
          "${_app_root}/clusters/${cluster}/${cluster}.h",
          "${_app_root}/clusters/${cluster}/DefaultThreadNetworkDirectoryStorage.cpp",
          "${_app_root}/clusters/${cluster}/DefaultThreadNetworkDirectoryStorage.h",
          "${_app_root}/clusters/${cluster}/ThreadNetworkDirectoryStorage.h",
        ]
      } else if (cluster == "thermostat-server") {
        sources += [
          "${_app_root}/clusters/${cluster}/${cluster}-atomic.cpp",
          "${_app_root}/clusters/${cluster}/${cluster}-presets.cpp",
          "${_app_root}/clusters/${cluster}/${cluster}.cpp",
          "${_app_root}/clusters/${cluster}/${cluster}.h",
          "${_app_root}/clusters/${cluster}/PresetStructWithOwnedMembers.cpp",
          "${_app_root}/clusters/${cluster}/PresetStructWithOwnedMembers.h",
          "${_app_root}/clusters/${cluster}/thermostat-delegate.h",
        ]
      } else if (cluster == "access-control-server") {
        sources += [
          "${_app_root}/clusters/${cluster}/${cluster}.cpp",
          "${_app_root}/clusters/${cluster}/ArlEncoder.cpp",
          "${_app_root}/clusters/${cluster}/ArlEncoder.h",
        ]
      } else if (cluster == "closure-control-server") {
        sources += [
          "${_app_root}/clusters/${cluster}/${cluster}.cpp",
          "${_app_root}/clusters/${cluster}/${cluster}.h",
          "${_app_root}/clusters/${cluster}/closure-control-cluster-delegate.h",
          "${_app_root}/clusters/${cluster}/closure-control-cluster-logic.cpp",
          "${_app_root}/clusters/${cluster}/closure-control-cluster-logic.h",
          "${_app_root}/clusters/${cluster}/closure-control-cluster-matter-context.h",
          "${_app_root}/clusters/${cluster}/closure-control-cluster-objects.h",
        ]
      } else if (cluster == "closure-dimension-server") {
        sources += [
          "${_app_root}/clusters/${cluster}/closure-dimension-cluster-logic.cpp",
          "${_app_root}/clusters/${cluster}/closure-dimension-cluster-logic.h",
          "${_app_root}/clusters/${cluster}/closure-dimension-cluster-objects.h",
          "${_app_root}/clusters/${cluster}/closure-dimension-delegate.h",
          "${_app_root}/clusters/${cluster}/closure-dimension-matter-context.cpp",
          "${_app_root}/clusters/${cluster}/closure-dimension-matter-context.h",
          "${_app_root}/clusters/${cluster}/closure-dimension-server.cpp",
          "${_app_root}/clusters/${cluster}/closure-dimension-server.h",
        ]
      } else if (cluster == "camera-av-stream-management-server") {
        sources += [
          "${_app_root}/clusters/${cluster}/${cluster}.cpp",
          "${_app_root}/clusters/${cluster}/${cluster}.h",
        ]
      } else if (cluster == "camera-av-settings-user-level-management-server") {
        sources += [
          "${_app_root}/clusters/${cluster}/${cluster}.cpp",
          "${_app_root}/clusters/${cluster}/${cluster}.h",
        ]
      } else if (cluster == "electrical-grid-conditions-server") {
        sources += [
          "${_app_root}/clusters/${cluster}/${cluster}.cpp",
          "${_app_root}/clusters/${cluster}/${cluster}.h",
          "${_app_root}/clusters/${cluster}/ElectricalGridConditionsTestEventTriggerHandler.h",
        ]
      } else if (cluster == "operational-credentials-server") {
        sources += [ "${_app_root}/clusters/operational-credentials-server/operational-credentials-server.cpp" ]
        deps += [ "${chip_root}/zzz_generated/app-common/clusters/OperationalCredentials:metadata" ]
      } else if (cluster == "unit-localization-server") {
        sources += [
          "${_app_root}/clusters/${cluster}/${cluster}.cpp",
          "${_app_root}/clusters/${cluster}/${cluster}.h",
        ]
      } else {
        sources += [ "${_app_root}/clusters/${cluster}/${cluster}.cpp" ]
      }
=======
    # Clusters are expected to have the following format:
    #   - A `BUILD.gn` file that defines targets that do not depend on the specific application configuration. A dependency
    #     will be added on this default target. An empty group will be created
    #     if no special build rules exist
    #   - app_config_dependent_sources.gni - required sources for code generation integration
    #     MUST define a variable named `app_config_dependent_sources`

    _app_config_dependent_sources = []
    foreach(cluster, _cluster_sources) {
      deps += [ "${_app_root}/clusters/${cluster}" ]

      # app_config_dependent_sources paths are relative to the target
      # accumulate them here so that we can "rebase_path" later on
      _app_config_dependent_sources += [
        {
          cluster = cluster
          import(
              "${_app_root}/clusters/${cluster}/app_config_dependent_sources.gni")
        },
      ]
    }

    foreach(cluster_entry, _app_config_dependent_sources) {
      sources += rebase_path(cluster_entry.app_config_dependent_sources,
                             "",
                             "${_app_root}/clusters/${cluster_entry.cluster}")
>>>>>>> 2284ec13
    }

    deps += [ "${chip_root}/src/app:attribute-persistence" ]

    public_deps += [
      ":${_data_model_name}_codegen",
      ":${_data_model_name}_zapgen",
      "${chip_root}/src/access",
      "${chip_root}/src/app",
      "${chip_root}/src/app:attribute-persistence",
      "${chip_root}/src/app/cluster-building-blocks",
      "${chip_root}/src/app/common:attribute-type",
      "${chip_root}/src/app/common:cluster-objects",
      "${chip_root}/src/app/common:enums",
      "${chip_root}/src/app/server",
      "${chip_root}/src/app/storage:fabric-table",
      "${chip_root}/src/app/util:types",
      "${chip_root}/src/app/util/persistence",
      "${chip_root}/src/lib/core",
      "${chip_root}/src/lib/support",
      "${chip_root}/src/protocols/secure_channel",
      "${chip_root}/zzz_generated/app-common/clusters:all-elements",
      "${chip_root}/zzz_generated/app-common/clusters:all-metadata",

      # TODO: Embedded example apps currently build with chip_build_controller = false, and so get a libCHIP without controller support,
      # but nevertheless expect to have access to some of the "controller" code to implement bindings and related functionality.
      "${chip_root}/src/controller:interactions",
    ]
    public_deps += codegen_data_model_PUBLIC_DEPS

    if (is_server) {
      public_deps += [ "${chip_root}/src/app/server" ]
    }

    cflags += [ "-Wconversion" ]
  }
}<|MERGE_RESOLUTION|>--- conflicted
+++ resolved
@@ -248,300 +248,6 @@
       defines = []
     }
 
-<<<<<<< HEAD
-    # A list of clusters that have a standardized layout. Specifically:
-    #   - "src/app/clusters/${cluster}/BUILD.gn" exists with a ${cluster} (i.e. default) target
-    #   - code generation integration resides in "src/app/clusters/${cluster}/CodegenIntegration.cpp" ]
-    #
-    # In these cases the data model will:
-    #   - add dependency on the cluster (i.e. let BUILD.gn manage source files)
-    #   - directly include "CodegenIntegration.cpp" to have access to application-specific
-    #     code generated data
-    _code_backed_clusters = [
-      "ota-provider",
-      "software-diagnostics-server",
-    ]
-
-    _code_backed_cluster_sources =
-        filter_include(_cluster_sources, _code_backed_clusters)
-    _monolith_cluster_sources =
-        filter_exclude(_cluster_sources, _code_backed_clusters)
-
-    foreach(cluster, _code_backed_cluster_sources) {
-      deps += [ "${_app_root}/clusters/${cluster}" ]
-      sources += [ "${_app_root}/clusters/${cluster}/CodegenIntegration.cpp" ]
-    }
-
-    foreach(cluster, _monolith_cluster_sources) {
-      if (cluster == "door-lock-server") {
-        sources += [
-          "${_app_root}/clusters/${cluster}/door-lock-server-callback.cpp",
-          "${_app_root}/clusters/${cluster}/door-lock-server.cpp",
-        ]
-      } else if (cluster == "mode-select-server") {
-        sources += [
-          "${_app_root}/clusters/${cluster}/${cluster}.cpp",
-          "${_app_root}/clusters/${cluster}/supported-modes-manager.h",
-        ]
-      } else if (cluster == "temperature-control-server") {
-        sources += [
-          "${_app_root}/clusters/${cluster}/${cluster}.cpp",
-          "${_app_root}/clusters/${cluster}/supported-temperature-levels-manager.h",
-        ]
-      } else if (cluster == "mode-base-server") {
-        sources += [
-          "${_app_root}/clusters/mode-base-server/mode-base-cluster-objects.cpp",
-          "${_app_root}/clusters/mode-base-server/mode-base-cluster-objects.h",
-          "${_app_root}/clusters/mode-base-server/mode-base-server.cpp",
-          "${_app_root}/clusters/mode-base-server/mode-base-server.h",
-        ]
-      } else if (cluster == "application-launcher-server") {
-        sources += [
-          "${_app_root}/app-platform/ContentApp.cpp",
-          "${_app_root}/app-platform/ContentApp.h",
-          "${_app_root}/app-platform/ContentAppPlatform.cpp",
-          "${_app_root}/app-platform/ContentAppPlatform.h",
-          "${_app_root}/clusters/${cluster}/${cluster}.cpp",
-        ]
-        deps += [ "${chip_root}/src/controller" ]
-      } else if (cluster == "ota-requestor") {
-        sources += [
-          # TODO - align name of folder ?
-          "${_app_root}/clusters/${cluster}/${cluster}-server.cpp",
-          "${_app_root}/clusters/${cluster}/BDXDownloader.cpp",
-          "${_app_root}/clusters/${cluster}/BDXDownloader.h",
-          "${_app_root}/clusters/${cluster}/DefaultOTARequestor.cpp",
-          "${_app_root}/clusters/${cluster}/DefaultOTARequestorDriver.cpp",
-          "${_app_root}/clusters/${cluster}/DefaultOTARequestorStorage.cpp",
-          "${_app_root}/clusters/${cluster}/DefaultOTARequestorStorage.h",
-          "${_app_root}/clusters/${cluster}/DefaultOTARequestorUserConsent.h",
-          "${_app_root}/clusters/${cluster}/ExtendedOTARequestorDriver.cpp",
-          "${_app_root}/clusters/${cluster}/OTARequestorStorage.h",
-          "${_app_root}/clusters/${cluster}/OTATestEventTriggerHandler.cpp",
-          "${_app_root}/clusters/${cluster}/OTATestEventTriggerHandler.h",
-        ]
-
-        # TODO: DefaultOTARequestor depends on controller, however the cluster server itself does not.
-        # Maybe DefaultOTARequestor and related code should have its own source set.
-        deps += [ "${chip_root}/src/controller:interactions" ]
-      } else if (cluster == "bindings") {
-        sources += [
-          "${_app_root}/clusters/${cluster}/${cluster}.cpp",
-          "${_app_root}/clusters/${cluster}/BindingManager.cpp",
-          "${_app_root}/clusters/${cluster}/BindingManager.h",
-          "${_app_root}/clusters/${cluster}/PendingNotificationMap.cpp",
-          "${_app_root}/clusters/${cluster}/PendingNotificationMap.h",
-        ]
-      } else if (cluster == "time-synchronization-server") {
-        sources += [
-          "${_app_root}/clusters/${cluster}/${cluster}.cpp",
-          "${_app_root}/clusters/${cluster}/${cluster}.h",
-          "${_app_root}/clusters/${cluster}/DefaultTimeSyncDelegate.cpp",
-          "${_app_root}/clusters/${cluster}/TimeSyncDataProvider.cpp",
-        ]
-      } else if (cluster == "scenes-server") {
-        sources += [
-          "${_app_root}/clusters/${cluster}/${cluster}.cpp",
-          "${_app_root}/clusters/scenes-server/ExtensionFieldSetsImpl.cpp",
-          "${_app_root}/clusters/scenes-server/SceneHandlerImpl.cpp",
-          "${_app_root}/clusters/scenes-server/SceneTableImpl.cpp",
-        ]
-      } else if (cluster == "operational-state-server") {
-        sources += [
-          "${_app_root}/clusters/${cluster}/${cluster}.cpp",
-          "${_app_root}/clusters/${cluster}/${cluster}.h",
-          "${_app_root}/clusters/${cluster}/operational-state-cluster-objects.h",
-        ]
-      } else if (cluster == "dishwasher-alarm-server") {
-        sources += [
-          "${_app_root}/clusters/${cluster}/${cluster}.cpp",
-          "${_app_root}/clusters/${cluster}/${cluster}.h",
-          "${_app_root}/clusters/${cluster}/dishwasher-alarm-delegate.h",
-        ]
-      } else if (cluster == "icd-management-server") {
-        sources += [
-          "${_app_root}/clusters/${cluster}/${cluster}.cpp",
-          "${_app_root}/clusters/${cluster}/${cluster}.h",
-        ]
-        deps += [
-          "${chip_root}/src/app/icd/server:configuration-data",
-          "${chip_root}/src/app/icd/server:icd-server-config",
-        ]
-        if (chip_enable_icd_server) {
-          deps += [ "${chip_root}/src/app/icd/server:notifier" ]
-          if (chip_enable_icd_checkin) {
-            deps += [ "${chip_root}/src/app/icd/server:monitoring-table" ]
-          }
-        }
-      } else if (cluster == "resource-monitoring-server") {
-        sources += [
-          "${_app_root}/clusters/${cluster}/${cluster}.cpp",
-          "${_app_root}/clusters/${cluster}/${cluster}.h",
-          "${_app_root}/clusters/${cluster}/replacement-product-list-manager.h",
-          "${_app_root}/clusters/${cluster}/resource-monitoring-cluster-objects.cpp",
-          "${_app_root}/clusters/${cluster}/resource-monitoring-cluster-objects.h",
-        ]
-      } else if (cluster == "concentration-measurement-server") {
-        sources += [
-          "${_app_root}/clusters/${cluster}/${cluster}.h",
-          "${_app_root}/clusters/${cluster}/concentration-measurement-cluster-objects.h",
-        ]
-      } else if (cluster == "smoke-co-alarm-server") {
-        sources += [
-          "${_app_root}/clusters/${cluster}/${cluster}.cpp",
-          "${_app_root}/clusters/${cluster}/${cluster}.h",
-          "${_app_root}/clusters/${cluster}/SmokeCOTestEventTriggerHandler.h",
-        ]
-      } else if (cluster == "boolean-state-configuration-server") {
-        sources += [
-          "${_app_root}/clusters/${cluster}/${cluster}.cpp",
-          "${_app_root}/clusters/${cluster}/${cluster}.h",
-          "${_app_root}/clusters/${cluster}/BooleanStateConfigurationTestEventTriggerHandler.cpp",
-          "${_app_root}/clusters/${cluster}/BooleanStateConfigurationTestEventTriggerHandler.h",
-        ]
-      } else if (cluster == "air-quality-server") {
-        sources += [
-          "${_app_root}/clusters/${cluster}/${cluster}.cpp",
-          "${_app_root}/clusters/${cluster}/${cluster}.h",
-        ]
-      } else if (cluster == "commodity-price-server") {
-        sources += [
-          "${_app_root}/clusters/${cluster}/${cluster}.cpp",
-          "${_app_root}/clusters/${cluster}/${cluster}.h",
-          "${_app_root}/clusters/${cluster}/CommodityPriceTestEventTriggerHandler.h",
-        ]
-      } else if (cluster == "energy-evse-server") {
-        sources += [
-          "${_app_root}/clusters/${cluster}/${cluster}.cpp",
-          "${_app_root}/clusters/${cluster}/${cluster}.h",
-          "${_app_root}/clusters/${cluster}/EnergyEvseTestEventTriggerHandler.h",
-        ]
-      } else if (cluster == "diagnostic-logs-server") {
-        sources += [
-          "${_app_root}/clusters/${cluster}/${cluster}.cpp",
-          "${_app_root}/clusters/${cluster}/${cluster}.h",
-          "${_app_root}/clusters/${cluster}/BDXDiagnosticLogsProvider.cpp",
-          "${_app_root}/clusters/${cluster}/BDXDiagnosticLogsProvider.h",
-          "${_app_root}/clusters/${cluster}/DiagnosticLogsProviderDelegate.h",
-        ]
-      } else if (cluster == "electrical-energy-measurement-server") {
-        sources += [
-          "${_app_root}/clusters/${cluster}/${cluster}.cpp",
-          "${_app_root}/clusters/${cluster}/${cluster}.h",
-          "${_app_root}/clusters/${cluster}/EnergyReportingTestEventTriggerHandler.h",
-        ]
-      } else if (cluster == "device-energy-management-server") {
-        sources += [
-          "${_app_root}/clusters/${cluster}/${cluster}.cpp",
-          "${_app_root}/clusters/${cluster}/${cluster}.h",
-          "${_app_root}/clusters/${cluster}/DeviceEnergyManagementTestEventTriggerHandler.h",
-        ]
-      } else if (cluster == "thread-network-diagnostics-server") {
-        sources += [
-          "${_app_root}/clusters/${cluster}/${cluster}.cpp",
-          "${_app_root}/clusters/${cluster}/thread-network-diagnostics-provider.cpp",
-          "${_app_root}/clusters/${cluster}/thread-network-diagnostics-provider.h",
-        ]
-      } else if (cluster == "service-area-server") {
-        sources += [
-          "${_app_root}/clusters/${cluster}/${cluster}.cpp",
-          "${_app_root}/clusters/${cluster}/${cluster}.h",
-          "${_app_root}/clusters/${cluster}/service-area-cluster-objects.h",
-          "${_app_root}/clusters/${cluster}/service-area-delegate.h",
-          "${_app_root}/clusters/${cluster}/service-area-storage-delegate.cpp",
-          "${_app_root}/clusters/${cluster}/service-area-storage-delegate.h",
-        ]
-      } else if (cluster == "thread-border-router-management-server") {
-        sources += [
-          "${_app_root}/clusters/${cluster}/thread-border-router-management-server.cpp",
-          "${_app_root}/clusters/${cluster}/thread-border-router-management-server.h",
-          "${_app_root}/clusters/${cluster}/thread-br-delegate.h",
-        ]
-      } else if (cluster == "meter-identification-server") {
-        sources += [
-          "${_app_root}/clusters/${cluster}/${cluster}.cpp",
-          "${_app_root}/clusters/${cluster}/${cluster}.h",
-          "${_app_root}/clusters/${cluster}/MeterIdentificationTestEventTriggerHandler.h",
-        ]
-      } else if (cluster == "water-heater-management-server") {
-        sources += [
-          "${_app_root}/clusters/${cluster}/${cluster}.cpp",
-          "${_app_root}/clusters/${cluster}/${cluster}.h",
-          "${_app_root}/clusters/${cluster}/WaterHeaterManagementTestEventTriggerHandler.h",
-        ]
-      } else if (cluster == "thread-network-directory-server") {
-        sources += [
-          "${_app_root}/clusters/${cluster}/${cluster}.cpp",
-          "${_app_root}/clusters/${cluster}/${cluster}.h",
-          "${_app_root}/clusters/${cluster}/DefaultThreadNetworkDirectoryStorage.cpp",
-          "${_app_root}/clusters/${cluster}/DefaultThreadNetworkDirectoryStorage.h",
-          "${_app_root}/clusters/${cluster}/ThreadNetworkDirectoryStorage.h",
-        ]
-      } else if (cluster == "thermostat-server") {
-        sources += [
-          "${_app_root}/clusters/${cluster}/${cluster}-atomic.cpp",
-          "${_app_root}/clusters/${cluster}/${cluster}-presets.cpp",
-          "${_app_root}/clusters/${cluster}/${cluster}.cpp",
-          "${_app_root}/clusters/${cluster}/${cluster}.h",
-          "${_app_root}/clusters/${cluster}/PresetStructWithOwnedMembers.cpp",
-          "${_app_root}/clusters/${cluster}/PresetStructWithOwnedMembers.h",
-          "${_app_root}/clusters/${cluster}/thermostat-delegate.h",
-        ]
-      } else if (cluster == "access-control-server") {
-        sources += [
-          "${_app_root}/clusters/${cluster}/${cluster}.cpp",
-          "${_app_root}/clusters/${cluster}/ArlEncoder.cpp",
-          "${_app_root}/clusters/${cluster}/ArlEncoder.h",
-        ]
-      } else if (cluster == "closure-control-server") {
-        sources += [
-          "${_app_root}/clusters/${cluster}/${cluster}.cpp",
-          "${_app_root}/clusters/${cluster}/${cluster}.h",
-          "${_app_root}/clusters/${cluster}/closure-control-cluster-delegate.h",
-          "${_app_root}/clusters/${cluster}/closure-control-cluster-logic.cpp",
-          "${_app_root}/clusters/${cluster}/closure-control-cluster-logic.h",
-          "${_app_root}/clusters/${cluster}/closure-control-cluster-matter-context.h",
-          "${_app_root}/clusters/${cluster}/closure-control-cluster-objects.h",
-        ]
-      } else if (cluster == "closure-dimension-server") {
-        sources += [
-          "${_app_root}/clusters/${cluster}/closure-dimension-cluster-logic.cpp",
-          "${_app_root}/clusters/${cluster}/closure-dimension-cluster-logic.h",
-          "${_app_root}/clusters/${cluster}/closure-dimension-cluster-objects.h",
-          "${_app_root}/clusters/${cluster}/closure-dimension-delegate.h",
-          "${_app_root}/clusters/${cluster}/closure-dimension-matter-context.cpp",
-          "${_app_root}/clusters/${cluster}/closure-dimension-matter-context.h",
-          "${_app_root}/clusters/${cluster}/closure-dimension-server.cpp",
-          "${_app_root}/clusters/${cluster}/closure-dimension-server.h",
-        ]
-      } else if (cluster == "camera-av-stream-management-server") {
-        sources += [
-          "${_app_root}/clusters/${cluster}/${cluster}.cpp",
-          "${_app_root}/clusters/${cluster}/${cluster}.h",
-        ]
-      } else if (cluster == "camera-av-settings-user-level-management-server") {
-        sources += [
-          "${_app_root}/clusters/${cluster}/${cluster}.cpp",
-          "${_app_root}/clusters/${cluster}/${cluster}.h",
-        ]
-      } else if (cluster == "electrical-grid-conditions-server") {
-        sources += [
-          "${_app_root}/clusters/${cluster}/${cluster}.cpp",
-          "${_app_root}/clusters/${cluster}/${cluster}.h",
-          "${_app_root}/clusters/${cluster}/ElectricalGridConditionsTestEventTriggerHandler.h",
-        ]
-      } else if (cluster == "operational-credentials-server") {
-        sources += [ "${_app_root}/clusters/operational-credentials-server/operational-credentials-server.cpp" ]
-        deps += [ "${chip_root}/zzz_generated/app-common/clusters/OperationalCredentials:metadata" ]
-      } else if (cluster == "unit-localization-server") {
-        sources += [
-          "${_app_root}/clusters/${cluster}/${cluster}.cpp",
-          "${_app_root}/clusters/${cluster}/${cluster}.h",
-        ]
-      } else {
-        sources += [ "${_app_root}/clusters/${cluster}/${cluster}.cpp" ]
-      }
-=======
     # Clusters are expected to have the following format:
     #   - A `BUILD.gn` file that defines targets that do not depend on the specific application configuration. A dependency
     #     will be added on this default target. An empty group will be created
@@ -568,7 +274,6 @@
       sources += rebase_path(cluster_entry.app_config_dependent_sources,
                              "",
                              "${_app_root}/clusters/${cluster_entry.cluster}")
->>>>>>> 2284ec13
     }
 
     deps += [ "${chip_root}/src/app:attribute-persistence" ]
