# Copyright (c) 2021 Project CHIP Authors
#
# Licensed under the Apache License, Version 2.0 (the "License");
# you may not use this file except in compliance with the License.
# You may obtain a copy of the License at
#
# http://www.apache.org/licenses/LICENSE-2.0
#
# Unless required by applicable law or agreed to in writing, software
# distributed under the License is distributed on an "AS IS" BASIS,
# WITHOUT WARRANTIES OR CONDITIONS OF ANY KIND, either express or implied.
# See the License for the specific language governing permissions and
# limitations under the License.

import("//build_overrides/build.gni")
import("//build_overrides/chip.gni")
import("${chip_root}/build/chip/chip_codegen.gni")
import("${chip_root}/src/app/common_flags.gni")
import("${chip_root}/src/platform/python.gni")

_app_root = get_path_info(".", "abspath")

# Defines a source_set for CHIP data model.
#
# Arguments:
#  zap_pregenerated_dir
#    Path to the ZAP "gen" dir.
#
#  zap_file
#    Path to the ZAP input file.
#
#  idl
#    Path to the .matter IDL corresponding to the zap file. This is for
#    dependencies on build-time code generation.
#
# Forwards all the remaining variables to the source_set.
#
template("chip_data_model") {
  _data_model_name = target_name

  declare_args() {
    # Allow building ota-requestor-app with a non-spec-compliant floor
    # (i.e. smaller than 2 minutes) for action delays.
    non_spec_compliant_ota_action_delay_floor = -1
    time_sync_enable_tsc_feature = 1
  }

  if (defined(invoker.idl)) {
    _idl = invoker.idl
  } else {
    # Assume that IDL name is the same as the zap file name, but instead of
    # '.zap' use '.matter' as extension. This is currently the case in the
    # sample apps, but may change in the future
    _idl = string_replace(invoker.zap_file, ".zap", ".matter")
  }

  config("${_data_model_name}_config") {
    include_dirs = []

    if (defined(invoker.zap_pregenerated_dir)) {
      include_dirs += [ "${invoker.zap_pregenerated_dir}/.." ]
    }
  }

  chip_zapgen("${_data_model_name}_zapgen") {
    input = rebase_path(invoker.zap_file)
    generator = "app-templates"

    outputs = [
      "zap-generated/access.h",
      "zap-generated/gen_config.h",
      "zap-generated/endpoint_config.h",
    ]

    if (chip_code_pre_generated_directory == "") {
      prune_outputs = []
    }

    if (chip_controller) {
      outputs += [ "zap-generated/CHIPClusters.h" ]
    } else {
      if (defined(prune_outputs)) {
        prune_outputs += [ "zap-generated/CHIPClusters.h" ]
      }
    }

    # TODO: It is unclear here why `zap_pregenerated_dir` has any relevance
    #       in including IMClusterCommandHandler or not.
    #
    #       This logic has been carried over from previous code during compile
    #       time codegen addition, however the rationale of why pregenerated
    #       dir controls IMClusterCommandHandler needs to be explained and
    #       potentially controlled by a clearer variable (is this for controllers?
    #       is this during app compile but not others? I am unclear what
    #       zap_pregenerated_dir is supposed to convey. Existence of a directory
    #       does not obviously map to "need command handler cpp compiled in").
    if (defined(invoker.zap_pregenerated_dir) &&
        !chip_build_controller_dynamic_server) {
      outputs += [ "zap-generated/IMClusterCommandHandler.cpp" ]
    } else {
      if (defined(prune_outputs)) {
        prune_outputs += [ "zap-generated/IMClusterCommandHandler.cpp" ]
      }
    }

    public_configs = [ ":${_data_model_name}_config" ]

    if (!defined(deps)) {
      deps = []
    }

    deps += [ "${chip_root}/src/app" ]
  }

  chip_codegen("${_data_model_name}_codegen") {
    input = _idl
    generator = "cpp-app"

    outputs = [
      "app/PluginApplicationCallbacks.h",
      "app/callback-stub.cpp",
    ]

    public_configs = [ ":${_data_model_name}_config" ]

    if (!defined(deps)) {
      deps = []
    }

    deps += [
      ":${_data_model_name}_zapgen",
      "${chip_root}/src/app/common:cluster-objects",
    ]
  }

  source_set(_data_model_name) {
    forward_variables_from(invoker,
                           "*",
                           [
                             "zap_pregenerated_dir",
                             "zap_file",
                             "is_server",
                             "external_clusters",
                           ])

    if (!defined(sources)) {
      sources = []
    }

    if (!defined(is_server)) {
      is_server = false
    }

    sources += [
      "${_app_root}/clusters/barrier-control-server/barrier-control-server.h",
      "${_app_root}/clusters/basic-information/basic-information.h",
      "${_app_root}/clusters/color-control-server/color-control-server.h",
      "${_app_root}/clusters/door-lock-server/door-lock-server.h",
      "${_app_root}/clusters/groups-server/groups-server.h",
      "${_app_root}/clusters/identify-server/identify-server.h",
      "${_app_root}/clusters/level-control/level-control.h",
      "${_app_root}/clusters/on-off-server/on-off-server.h",
      "${_app_root}/clusters/scenes-server/ExtensionFieldSets.h",
      "${_app_root}/clusters/scenes-server/ExtensionFieldSetsImpl.h",
      "${_app_root}/clusters/scenes-server/SceneHandlerImpl.h",
      "${_app_root}/clusters/scenes-server/SceneTable.h",
      "${_app_root}/clusters/scenes-server/SceneTableImpl.h",
      "${_app_root}/clusters/scenes-server/scenes-server.h",
      "${_app_root}/util/binding-table.cpp",
      "${_app_root}/util/binding-table.h",
      "${_app_root}/util/generic-callback-stubs.cpp",
      "${_app_root}/util/message.cpp",
      "${_app_root}/util/privilege-storage.cpp",
      "${chip_root}/zzz_generated/app-common/app-common/zap-generated/attributes/Accessors.cpp",
    ]

    if (!chip_build_controller_dynamic_server) {
      sources += [
        "${_app_root}/util/DataModelHandler.cpp",
        "${_app_root}/util/attribute-storage.cpp",
        "${_app_root}/util/attribute-table.cpp",
        "${_app_root}/util/ember-compatibility-functions.cpp",
        "${_app_root}/util/util.cpp",
      ]
    }

    if (defined(invoker.zap_file)) {
      _zap_file = rebase_path(invoker.zap_file, root_build_dir)
      _script_args = [
        "--zap_file",
        _zap_file,
      ]
      if (defined(invoker.external_clusters)) {
        _script_args += [ "--external-clusters" ]
        _script_args += invoker.external_clusters
      }
      _cluster_sources = exec_script("${_app_root}/zap_cluster_list.py",
                                     _script_args,
                                     "list lines",
                                     [ invoker.zap_file ])
    }

    if (!defined(deps)) {
      deps = []
    }

    if (!defined(cflags)) {
      cflags = []
    }

    if (!defined(defines)) {
      defines = []
    }

    foreach(cluster, _cluster_sources) {
      if (cluster == "door-lock-server") {
        sources += [
          "${_app_root}/clusters/${cluster}/door-lock-server-callback.cpp",
          "${_app_root}/clusters/${cluster}/door-lock-server.cpp",
        ]
      } else if (cluster == "mode-select-server") {
        sources += [
          "${_app_root}/clusters/${cluster}/${cluster}.cpp",
          "${_app_root}/clusters/${cluster}/supported-modes-manager.h",
        ]
      } else if (cluster == "temperature-control-server") {
        sources += [
          "${_app_root}/clusters/${cluster}/${cluster}.cpp",
          "${_app_root}/clusters/${cluster}/supported-temperature-levels-manager.h",
        ]
      } else if (cluster == "mode-base-server") {
        sources += [
          "${_app_root}/clusters/mode-base-server/mode-base-cluster-objects.cpp",
          "${_app_root}/clusters/mode-base-server/mode-base-cluster-objects.h",
          "${_app_root}/clusters/mode-base-server/mode-base-server.cpp",
          "${_app_root}/clusters/mode-base-server/mode-base-server.h",
        ]
      } else if (cluster == "application-launcher-server") {
        sources += [
          "${_app_root}/app-platform/ContentApp.cpp",
          "${_app_root}/app-platform/ContentAppPlatform.cpp",
          "${_app_root}/clusters/${cluster}/${cluster}.cpp",
        ]
      } else if (cluster == "ota-requestor") {
        sources += [
          # TODO - align name of folder ?
          "${_app_root}/clusters/${cluster}/${cluster}-server.cpp",
          "${_app_root}/clusters/${cluster}/BDXDownloader.cpp",
          "${_app_root}/clusters/${cluster}/BDXDownloader.h",
          "${_app_root}/clusters/${cluster}/DefaultOTARequestor.cpp",
          "${_app_root}/clusters/${cluster}/DefaultOTARequestorDriver.cpp",
          "${_app_root}/clusters/${cluster}/DefaultOTARequestorStorage.cpp",
          "${_app_root}/clusters/${cluster}/DefaultOTARequestorStorage.h",
          "${_app_root}/clusters/${cluster}/DefaultOTARequestorUserConsent.h",
          "${_app_root}/clusters/${cluster}/ExtendedOTARequestorDriver.cpp",
          "${_app_root}/clusters/${cluster}/OTARequestorStorage.h",
          "${_app_root}/clusters/${cluster}/OTATestEventTriggerDelegate.cpp",
          "${_app_root}/clusters/${cluster}/OTATestEventTriggerDelegate.h",
        ]
      } else if (cluster == "bindings") {
        sources += [
          "${_app_root}/clusters/${cluster}/${cluster}.cpp",
          "${_app_root}/clusters/${cluster}/BindingManager.cpp",
          "${_app_root}/clusters/${cluster}/BindingManager.h",
          "${_app_root}/clusters/${cluster}/PendingNotificationMap.cpp",
          "${_app_root}/clusters/${cluster}/PendingNotificationMap.h",
        ]
      } else if (cluster == "time-synchronization-server") {
        sources += [
          "${_app_root}/clusters/${cluster}/${cluster}.cpp",
          "${_app_root}/clusters/${cluster}/${cluster}.h",
          "${_app_root}/clusters/${cluster}/DefaultTimeSyncDelegate.cpp",
          "${_app_root}/clusters/${cluster}/TimeSyncDataProvider.cpp",
        ]
        defines +=
            [ "TIME_SYNC_ENABLE_TSC_FEATURE=${time_sync_enable_tsc_feature}" ]
      } else if (cluster == "scenes-server") {
        sources += [
          "${_app_root}/clusters/${cluster}/${cluster}.cpp",
          "${_app_root}/clusters/scenes-server/ExtensionFieldSetsImpl.cpp",
          "${_app_root}/clusters/scenes-server/SceneHandlerImpl.cpp",
          "${_app_root}/clusters/scenes-server/SceneTableImpl.cpp",
        ]
      } else if (cluster == "operational-state-server") {
        sources += [
          "${_app_root}/clusters/${cluster}/${cluster}.cpp",
          "${_app_root}/clusters/${cluster}/${cluster}.h",
          "${_app_root}/clusters/${cluster}/operational-state-cluster-objects.h",
        ]
      } else if (cluster == "dishwasher-alarm-server") {
        sources += [
          "${_app_root}/clusters/${cluster}/${cluster}.cpp",
          "${_app_root}/clusters/${cluster}/${cluster}.h",
          "${_app_root}/clusters/${cluster}/dishwasher-alarm-delegate.h",
        ]
      } else if (cluster == "icd-management-server") {
        sources += [
          "${_app_root}/clusters/${cluster}/${cluster}.cpp",
          "${_app_root}/clusters/${cluster}/${cluster}.h",
        ]
        deps += [
          "${chip_root}/src/app/icd:configuration-data",
          "${chip_root}/src/app/icd:icd_config",
          "${chip_root}/src/app/icd:monitoring-table",
          "${chip_root}/src/app/icd:notifier",
        ]
      } else if (cluster == "resource-monitoring-server") {
        sources += [
          "${_app_root}/clusters/${cluster}/${cluster}.cpp",
          "${_app_root}/clusters/${cluster}/${cluster}.h",
          "${_app_root}/clusters/${cluster}/replacement-product-list-manager.h",
          "${_app_root}/clusters/${cluster}/resource-monitoring-cluster-objects.cpp",
          "${_app_root}/clusters/${cluster}/resource-monitoring-cluster-objects.h",
        ]
      } else if (cluster == "concentration-measurement-server") {
        sources += [
          "${_app_root}/clusters/${cluster}/${cluster}.h",
          "${_app_root}/clusters/${cluster}/concentration-measurement-cluster-objects.h",
        ]
      } else if (cluster == "smoke-co-alarm-server") {
        sources += [
          "${_app_root}/clusters/${cluster}/${cluster}.cpp",
          "${_app_root}/clusters/${cluster}/${cluster}.h",
          "${_app_root}/clusters/${cluster}/SmokeCOTestEventTriggerDelegate.cpp",
          "${_app_root}/clusters/${cluster}/SmokeCOTestEventTriggerDelegate.h",
        ]
      } else if (cluster == "boolean-state-configuration-server") {
        sources += [
          "${_app_root}/clusters/${cluster}/${cluster}.cpp",
          "${_app_root}/clusters/${cluster}/${cluster}.h",
          "${_app_root}/clusters/${cluster}/BooleanStateConfigurationTestEventTriggerDelegate.cpp",
          "${_app_root}/clusters/${cluster}/BooleanStateConfigurationTestEventTriggerDelegate.h",
        ]
      } else if (cluster == "air-quality-server") {
        sources += [
          "${_app_root}/clusters/${cluster}/${cluster}.cpp",
          "${_app_root}/clusters/${cluster}/${cluster}.h",
        ]
<<<<<<< HEAD
      } else if (cluster == "thermostat-server") {
        sources += [
          "${_app_root}/clusters/${cluster}/${cluster}.cpp",
          "${_app_root}/clusters/${cluster}/${cluster}.h",
          "${_app_root}/clusters/${cluster}/thermostat-preset-commit-validation.cpp",
          "${_app_root}/clusters/${cluster}/thermostat-schedule-commit-validation.cpp",
=======
      } else if (cluster == "energy-evse-server") {
        sources += [
          "${_app_root}/clusters/${cluster}/${cluster}.cpp",
          "${_app_root}/clusters/${cluster}/${cluster}.h",
          "${_app_root}/clusters/${cluster}/EnergyEvseTestEventTriggerDelegate.cpp",
          "${_app_root}/clusters/${cluster}/EnergyEvseTestEventTriggerDelegate.h",
>>>>>>> a8df9842
        ]
      } else {
        sources += [ "${_app_root}/clusters/${cluster}/${cluster}.cpp" ]
      }
    }

    if (!defined(public_deps)) {
      public_deps = []
    }

    public_deps += [
      ":${_data_model_name}_codegen",
      ":${_data_model_name}_zapgen",
      "${chip_root}/src/app",
      "${chip_root}/src/app/common:cluster-objects",
      "${chip_root}/src/controller",
      "${chip_root}/src/lib/core",
      "${chip_root}/src/lib/support",
      "${chip_root}/src/protocols/secure_channel",
    ]

    if (is_server) {
      public_deps += [ "${chip_root}/src/app/server" ]
    }

    cflags += [ "-Wconversion" ]

    if (non_spec_compliant_ota_action_delay_floor >= 0) {
      cflags += [ "-DNON_SPEC_COMPLIANT_OTA_ACTION_DELAY_FLOOR=${non_spec_compliant_ota_action_delay_floor}" ]
    }

    if (!defined(public_configs)) {
      public_configs = []
    }

    public_configs += [ ":${_data_model_name}_config" ]
  }
}<|MERGE_RESOLUTION|>--- conflicted
+++ resolved
@@ -336,21 +336,18 @@
           "${_app_root}/clusters/${cluster}/${cluster}.cpp",
           "${_app_root}/clusters/${cluster}/${cluster}.h",
         ]
-<<<<<<< HEAD
       } else if (cluster == "thermostat-server") {
         sources += [
           "${_app_root}/clusters/${cluster}/${cluster}.cpp",
           "${_app_root}/clusters/${cluster}/${cluster}.h",
           "${_app_root}/clusters/${cluster}/thermostat-preset-commit-validation.cpp",
           "${_app_root}/clusters/${cluster}/thermostat-schedule-commit-validation.cpp",
-=======
       } else if (cluster == "energy-evse-server") {
         sources += [
           "${_app_root}/clusters/${cluster}/${cluster}.cpp",
           "${_app_root}/clusters/${cluster}/${cluster}.h",
           "${_app_root}/clusters/${cluster}/EnergyEvseTestEventTriggerDelegate.cpp",
           "${_app_root}/clusters/${cluster}/EnergyEvseTestEventTriggerDelegate.h",
->>>>>>> a8df9842
         ]
       } else {
         sources += [ "${_app_root}/clusters/${cluster}/${cluster}.cpp" ]
