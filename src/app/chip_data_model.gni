# Copyright (c) 2021 Project CHIP Authors
#
# Licensed under the Apache License, Version 2.0 (the "License");
# you may not use this file except in compliance with the License.
# You may obtain a copy of the License at
#
# http://www.apache.org/licenses/LICENSE-2.0
#
# Unless required by applicable law or agreed to in writing, software
# distributed under the License is distributed on an "AS IS" BASIS,
# WITHOUT WARRANTIES OR CONDITIONS OF ANY KIND, either express or implied.
# See the License for the specific language governing permissions and
# limitations under the License.

import("//build_overrides/build.gni")
import("//build_overrides/chip.gni")
import("${chip_root}/build/chip/chip_codegen.gni")
import("${chip_root}/src/app/common_flags.gni")
import("${chip_root}/src/platform/python.gni")

_app_root = get_path_info(".", "abspath")

# Defines a source_set for CHIP data model.
#
# Arguments:
#  zap_file
#    Path to the ZAP input file.
#
#  idl
#    Path to the .matter IDL corresponding to the zap file. This is for
#    dependencies on build-time code generation.
#
# Forwards all the remaining variables to the source_set.
#
#
#
# Additional underlying source sets that will be provided
#
#   - ${name}-endpoint-metadata
#     contains HEADERS that define endpoint metadata from zap/matter files:
#        - zap-generated/gen_config.h
#        - zap-generated/endpoint_config.h
#        - zap-generated/access.h
#        - PluginApplicationCallbacks.h
#   - ${name}-callbacks
#     contains the callback implementation for cluster init:
#        - cluster-init-callback.cpp
#        - callback-stub.cpp (contains __weak__ implementations. TODO: we should not be using
#          weak linkage over time at all)
#   - ${name}-command-dispatch:
#     contains the implementation of `DispatchServerCommand` which forwards data to
#     `emberAf....Cluster...Callback` callbacks
#        - zap-generated/IMClusterCommandHandler.cpp
#
template("chip_data_model") {
  _data_model_name = target_name

  if (defined(invoker.idl)) {
    _idl = invoker.idl
  } else {
    # Assume that IDL name is the same as the zap file name, but instead of
    # '.zap' use '.matter' as extension. This is currently the case in the
    # sample apps, but may change in the future
    _idl = string_replace(invoker.zap_file, ".zap", ".matter")
  }

  chip_zapgen("${_data_model_name}_zapgen") {
    input = rebase_path(invoker.zap_file)
    generator = "app-templates"

    # NOTE: these files MUST be in sync with outputs in
    #       src/app/zap-templates/app-templates.json
    outputs = [
      "zap-generated/access.h",
      "zap-generated/gen_config.h",
      "zap-generated/endpoint_config.h",
    ]

    if (!chip_build_controller_dynamic_server) {
      outputs += [ "zap-generated/IMClusterCommandHandler.cpp" ]
    }

    if (!defined(deps)) {
      deps = []
    }

    deps += [ "${chip_root}/src/app" ]
  }

  chip_codegen("${_data_model_name}_codegen") {
    input = _idl
    generator = "cpp-app"

    outputs = [
      "app/PluginApplicationCallbacks.h",
      "app/callback-stub.cpp",
      "app/cluster-init-callback.cpp",
    ]

    if (!defined(deps)) {
      deps = []
    }

    deps += [
      ":${_data_model_name}_zapgen",
      "${chip_root}/src/app/common:cluster-objects",
    ]
  }

  # Fixed source sets for allowing reasonable dependencies on things:
  source_set("${_data_model_name}-endpoint-metadata") {
    sources = filter_include(
            get_target_outputs(":${_data_model_name}_codegen_generate"),
            [ "*/PluginApplicationCallbacks.h" ])
    sources += filter_include(
            get_target_outputs(":${_data_model_name}_zapgen_generate"),
            [
              "*/access.h",
              "*/endpoint_config.h",
              "*/gen_config.h",
            ])

    deps = [
<<<<<<< HEAD
      # TODO: still need to depend on util/endpoint-config-defines.h
      "${chip_root}/src/access",
      "${chip_root}/src/lib/core:chip_config_header",
    ]

    if (chip_code_pre_generated_directory == "") {
      deps += [
        ":${_data_model_name}_codegen_generate",
        ":${_data_model_name}_zapgen_generate",
      ]
    }
=======
      ":${_data_model_name}_codegen_generate",
      ":${_data_model_name}_zapgen_generate",
      "${chip_root}/src/lib/core:chip_config_header",
    ]
>>>>>>> 5c599343
  }

  source_set("${_data_model_name}-callbacks") {
    sources = filter_include(
            get_target_outputs(":${_data_model_name}_codegen_generate"),
            [
              "*/callback-stup.cpp",
              "*/cluster-init-callback.cpp",
            ])

    deps = [
      ":${_data_model_name}_codegen_generate",
      "${chip_root}/src/app/common:ids",
      "${chip_root}/src/lib/support:span",
      "${chip_root}/src/protocols/interaction_model",
    ]
  }

  if (!chip_build_controller_dynamic_server) {
    source_set("${_data_model_name}-command-dispatch") {
      sources = filter_include(
              get_target_outputs(":${_data_model_name}_zapgen_generate"),
              [ "*/IMClusterCommandHandler.cpp" ])

      deps = [
        ":${_data_model_name}_zapgen_generate",
        "${chip_root}/src/app",
        "${chip_root}/src/app:interaction-model",
        "${chip_root}/src/app/common:cluster-objects",
        "${chip_root}/src/app/common:enums",
        "${chip_root}/src/app/common:ids",
        "${chip_root}/src/lib/core",
        "${chip_root}/src/lib/support",
      ]
    }
  }

  source_set(_data_model_name) {
    forward_variables_from(invoker,
                           "*",
                           [
                             "zap_file",
                             "is_server",
                             "external_clusters",
                           ])

    if (!defined(sources)) {
      sources = []
    }

    if (!defined(is_server)) {
      is_server = false
    }

    sources += [
      "${_app_root}/clusters/barrier-control-server/barrier-control-server.h",
      "${_app_root}/clusters/basic-information/basic-information.h",
      "${_app_root}/clusters/color-control-server/color-control-server.h",
      "${_app_root}/clusters/door-lock-server/door-lock-server.h",
      "${_app_root}/clusters/groups-server/groups-server.h",
      "${_app_root}/clusters/identify-server/identify-server.h",
      "${_app_root}/clusters/level-control/level-control.h",
      "${_app_root}/clusters/on-off-server/on-off-server.h",
      "${_app_root}/clusters/scenes-server/ExtensionFieldSets.h",
      "${_app_root}/clusters/scenes-server/ExtensionFieldSetsImpl.h",
      "${_app_root}/clusters/scenes-server/SceneHandlerImpl.h",
      "${_app_root}/clusters/scenes-server/SceneTable.h",
      "${_app_root}/clusters/scenes-server/SceneTableImpl.h",
      "${_app_root}/clusters/scenes-server/scenes-server.h",
      "${_app_root}/util/binding-table.cpp",
      "${_app_root}/util/binding-table.h",
      "${_app_root}/util/generic-callback-stubs.cpp",
      "${_app_root}/util/privilege-storage.cpp",
      "${chip_root}/zzz_generated/app-common/app-common/zap-generated/attributes/Accessors.cpp",
    ]

    if (!chip_build_controller_dynamic_server) {
      sources += [
        "${_app_root}/util/DataModelHandler.cpp",
        "${_app_root}/util/attribute-storage.cpp",
        "${_app_root}/util/attribute-table.cpp",
        "${_app_root}/util/ember-compatibility-functions.cpp",
        "${_app_root}/util/util.cpp",
      ]
    }

    if (defined(invoker.zap_file)) {
      _zap_file = rebase_path(invoker.zap_file, root_build_dir)
      _script_args = [
        "--zap_file",
        _zap_file,
      ]
      if (defined(invoker.external_clusters)) {
        _script_args += [ "--external-clusters" ]
        _script_args += invoker.external_clusters
      }
      _cluster_sources = exec_script("${_app_root}/zap_cluster_list.py",
                                     _script_args,
                                     "list lines",
                                     [ invoker.zap_file ])
    }

    if (!defined(deps)) {
      deps = []
    }

    if (!defined(cflags)) {
      cflags = []
    }

    if (!defined(defines)) {
      defines = []
    }

    foreach(cluster, _cluster_sources) {
      if (cluster == "door-lock-server") {
        sources += [
          "${_app_root}/clusters/${cluster}/door-lock-server-callback.cpp",
          "${_app_root}/clusters/${cluster}/door-lock-server.cpp",
        ]
      } else if (cluster == "mode-select-server") {
        sources += [
          "${_app_root}/clusters/${cluster}/${cluster}.cpp",
          "${_app_root}/clusters/${cluster}/supported-modes-manager.h",
        ]
      } else if (cluster == "temperature-control-server") {
        sources += [
          "${_app_root}/clusters/${cluster}/${cluster}.cpp",
          "${_app_root}/clusters/${cluster}/supported-temperature-levels-manager.h",
        ]
      } else if (cluster == "mode-base-server") {
        sources += [
          "${_app_root}/clusters/mode-base-server/mode-base-cluster-objects.cpp",
          "${_app_root}/clusters/mode-base-server/mode-base-cluster-objects.h",
          "${_app_root}/clusters/mode-base-server/mode-base-server.cpp",
          "${_app_root}/clusters/mode-base-server/mode-base-server.h",
        ]
      } else if (cluster == "application-launcher-server") {
        sources += [
          "${_app_root}/app-platform/ContentApp.cpp",
          "${_app_root}/app-platform/ContentAppPlatform.cpp",
          "${_app_root}/clusters/${cluster}/${cluster}.cpp",
        ]
      } else if (cluster == "ota-requestor") {
        sources += [
          # TODO - align name of folder ?
          "${_app_root}/clusters/${cluster}/${cluster}-server.cpp",
          "${_app_root}/clusters/${cluster}/BDXDownloader.cpp",
          "${_app_root}/clusters/${cluster}/BDXDownloader.h",
          "${_app_root}/clusters/${cluster}/DefaultOTARequestor.cpp",
          "${_app_root}/clusters/${cluster}/DefaultOTARequestorDriver.cpp",
          "${_app_root}/clusters/${cluster}/DefaultOTARequestorStorage.cpp",
          "${_app_root}/clusters/${cluster}/DefaultOTARequestorStorage.h",
          "${_app_root}/clusters/${cluster}/DefaultOTARequestorUserConsent.h",
          "${_app_root}/clusters/${cluster}/ExtendedOTARequestorDriver.cpp",
          "${_app_root}/clusters/${cluster}/OTARequestorStorage.h",
          "${_app_root}/clusters/${cluster}/OTATestEventTriggerHandler.cpp",
          "${_app_root}/clusters/${cluster}/OTATestEventTriggerHandler.h",
        ]
      } else if (cluster == "bindings") {
        sources += [
          "${_app_root}/clusters/${cluster}/${cluster}.cpp",
          "${_app_root}/clusters/${cluster}/BindingManager.cpp",
          "${_app_root}/clusters/${cluster}/BindingManager.h",
          "${_app_root}/clusters/${cluster}/PendingNotificationMap.cpp",
          "${_app_root}/clusters/${cluster}/PendingNotificationMap.h",
        ]
      } else if (cluster == "time-synchronization-server") {
        sources += [
          "${_app_root}/clusters/${cluster}/${cluster}.cpp",
          "${_app_root}/clusters/${cluster}/${cluster}.h",
          "${_app_root}/clusters/${cluster}/DefaultTimeSyncDelegate.cpp",
          "${_app_root}/clusters/${cluster}/TimeSyncDataProvider.cpp",
        ]
      } else if (cluster == "scenes-server") {
        sources += [
          "${_app_root}/clusters/${cluster}/${cluster}.cpp",
          "${_app_root}/clusters/scenes-server/ExtensionFieldSetsImpl.cpp",
          "${_app_root}/clusters/scenes-server/SceneHandlerImpl.cpp",
          "${_app_root}/clusters/scenes-server/SceneTableImpl.cpp",
        ]
      } else if (cluster == "operational-state-server") {
        sources += [
          "${_app_root}/clusters/${cluster}/${cluster}.cpp",
          "${_app_root}/clusters/${cluster}/${cluster}.h",
          "${_app_root}/clusters/${cluster}/operational-state-cluster-objects.h",
        ]
      } else if (cluster == "dishwasher-alarm-server") {
        sources += [
          "${_app_root}/clusters/${cluster}/${cluster}.cpp",
          "${_app_root}/clusters/${cluster}/${cluster}.h",
          "${_app_root}/clusters/${cluster}/dishwasher-alarm-delegate.h",
        ]
      } else if (cluster == "icd-management-server") {
        sources += [
          "${_app_root}/clusters/${cluster}/${cluster}.cpp",
          "${_app_root}/clusters/${cluster}/${cluster}.h",
        ]
        deps += [
          "${chip_root}/src/app/icd/server:configuration-data",
          "${chip_root}/src/app/icd/server:icd-server-config",
          "${chip_root}/src/app/icd/server:monitoring-table",
          "${chip_root}/src/app/icd/server:notifier",
        ]
      } else if (cluster == "resource-monitoring-server") {
        sources += [
          "${_app_root}/clusters/${cluster}/${cluster}.cpp",
          "${_app_root}/clusters/${cluster}/${cluster}.h",
          "${_app_root}/clusters/${cluster}/replacement-product-list-manager.h",
          "${_app_root}/clusters/${cluster}/resource-monitoring-cluster-objects.cpp",
          "${_app_root}/clusters/${cluster}/resource-monitoring-cluster-objects.h",
        ]
      } else if (cluster == "concentration-measurement-server") {
        sources += [
          "${_app_root}/clusters/${cluster}/${cluster}.h",
          "${_app_root}/clusters/${cluster}/concentration-measurement-cluster-objects.h",
        ]
      } else if (cluster == "smoke-co-alarm-server") {
        sources += [
          "${_app_root}/clusters/${cluster}/${cluster}.cpp",
          "${_app_root}/clusters/${cluster}/${cluster}.h",
          "${_app_root}/clusters/${cluster}/SmokeCOTestEventTriggerHandler.h",
        ]
      } else if (cluster == "boolean-state-configuration-server") {
        sources += [
          "${_app_root}/clusters/${cluster}/${cluster}.cpp",
          "${_app_root}/clusters/${cluster}/${cluster}.h",
          "${_app_root}/clusters/${cluster}/BooleanStateConfigurationTestEventTriggerHandler.cpp",
          "${_app_root}/clusters/${cluster}/BooleanStateConfigurationTestEventTriggerHandler.h",
        ]
      } else if (cluster == "air-quality-server") {
        sources += [
          "${_app_root}/clusters/${cluster}/${cluster}.cpp",
          "${_app_root}/clusters/${cluster}/${cluster}.h",
        ]
      } else if (cluster == "energy-evse-server") {
        sources += [
          "${_app_root}/clusters/${cluster}/${cluster}.cpp",
          "${_app_root}/clusters/${cluster}/${cluster}.h",
          "${_app_root}/clusters/${cluster}/EnergyEvseTestEventTriggerHandler.h",
        ]
      } else if (cluster == "diagnostic-logs-server") {
        sources += [
          "${_app_root}/clusters/${cluster}/${cluster}.cpp",
          "${_app_root}/clusters/${cluster}/${cluster}.h",
          "${_app_root}/clusters/${cluster}/BDXDiagnosticLogsProvider.cpp",
          "${_app_root}/clusters/${cluster}/BDXDiagnosticLogsProvider.h",
          "${_app_root}/clusters/${cluster}/DiagnosticLogsProviderDelegate.h",
        ]
      } else if (cluster == "electrical-energy-measurement-server") {
        sources += [
          "${_app_root}/clusters/${cluster}/${cluster}.cpp",
          "${_app_root}/clusters/${cluster}/${cluster}.h",
          "${_app_root}/clusters/${cluster}/EnergyReportingTestEventTriggerHandler.h",
        ]
      } else if (cluster == "thread-network-diagnostics-server") {
        sources += [
          "${_app_root}/clusters/${cluster}/${cluster}.cpp",
          "${_app_root}/clusters/${cluster}/thread-network-diagnostics-provider.cpp",
          "${_app_root}/clusters/${cluster}/thread-network-diagnostics-provider.h",
        ]
      } else {
        sources += [ "${_app_root}/clusters/${cluster}/${cluster}.cpp" ]
      }
    }

    if (!defined(public_deps)) {
      public_deps = []
    }

    public_deps += [
      ":${_data_model_name}_codegen",
      ":${_data_model_name}_zapgen",
      "${chip_root}/src/access",
      "${chip_root}/src/app",
      "${chip_root}/src/app/common:attribute-type",
      "${chip_root}/src/app/common:cluster-objects",
      "${chip_root}/src/app/common:enums",
      "${chip_root}/src/app/util:types",
      "${chip_root}/src/controller",
      "${chip_root}/src/lib/core",
      "${chip_root}/src/lib/support",
      "${chip_root}/src/protocols/secure_channel",
    ]

    if (is_server) {
      public_deps += [ "${chip_root}/src/app/server" ]
    }

    cflags += [ "-Wconversion" ]
  }
}<|MERGE_RESOLUTION|>--- conflicted
+++ resolved
@@ -121,7 +121,6 @@
             ])
 
     deps = [
-<<<<<<< HEAD
       # TODO: still need to depend on util/endpoint-config-defines.h
       "${chip_root}/src/access",
       "${chip_root}/src/lib/core:chip_config_header",
@@ -131,14 +130,9 @@
       deps += [
         ":${_data_model_name}_codegen_generate",
         ":${_data_model_name}_zapgen_generate",
+        "${chip_root}/src/lib/core:chip_config_header",
       ]
     }
-=======
-      ":${_data_model_name}_codegen_generate",
-      ":${_data_model_name}_zapgen_generate",
-      "${chip_root}/src/lib/core:chip_config_header",
-    ]
->>>>>>> 5c599343
   }
 
   source_set("${_data_model_name}-callbacks") {
