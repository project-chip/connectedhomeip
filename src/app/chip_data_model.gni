--- conflicted
+++ resolved
@@ -493,18 +493,15 @@
           "${_app_root}/clusters/${cluster}/${cluster}.cpp",
           "${_app_root}/clusters/${cluster}/${cluster}.h",
         ]
-<<<<<<< HEAD
       } else if (cluster == "electrical-grid-conditions-server") {
         sources += [
           "${_app_root}/clusters/${cluster}/${cluster}.cpp",
           "${_app_root}/clusters/${cluster}/${cluster}.h",
           "${_app_root}/clusters/${cluster}/ElectricalGridConditionsTestEventTriggerHandler.h",
         ]
-=======
       } else if (cluster == "operational-credentials-server") {
         sources += [ "${_app_root}/clusters/operational-credentials-server/operational-credentials-server.cpp" ]
         deps += [ "${chip_root}/zzz_generated/app-common/clusters/OperationalCredentials:metadata" ]
->>>>>>> 96854b5b
       } else {
         sources += [ "${_app_root}/clusters/${cluster}/${cluster}.cpp" ]
       }
