# Copyright (c) 2021 Project CHIP Authors
#
# Licensed under the Apache License, Version 2.0 (the "License");
# you may not use this file except in compliance with the License.
# You may obtain a copy of the License at
#
# http://www.apache.org/licenses/LICENSE-2.0
#
# Unless required by applicable law or agreed to in writing, software
# distributed under the License is distributed on an "AS IS" BASIS,
# WITHOUT WARRANTIES OR CONDITIONS OF ANY KIND, either express or implied.
# See the License for the specific language governing permissions and
# limitations under the License.

import("//build_overrides/build.gni")
import("//build_overrides/chip.gni")
import("${chip_root}/build/chip/chip_codegen.gni")
import("${chip_root}/src/lib/core/core.gni")
import("${chip_root}/src/platform/python.gni")

_app_root = get_path_info(".", "abspath")

# Defines a source_set for CHIP data model.
#
# Arguments:
#  zap_pregenerated_dir
#    Path to the ZAP "gen" dir.
#
#  zap_file
#    Path to the ZAP input file.
#
#  idl
#    Path to the .matter IDL corresponding to the zap file. This is for
#    dependencies on build-time code generation.
#
# Forwards all the remaining variables to the source_set.
#
template("chip_data_model") {
  _data_model_name = target_name

  declare_args() {
    # Allow building ota-requestor-app with a non-spec-compliant floor
    # (i.e. smaller than 2 minutes) for action delays.
    non_spec_compliant_ota_action_delay_floor = -1
  }

  if (defined(invoker.idl)) {
    _idl = invoker.idl
  } else {
    # Assume that IDL name is the same as the zap file name, but instead of
    # '.zap' use '.matter' as extension. This is currently the case in the
    # sample apps, but may change in the future
    _idl = string_replace(invoker.zap_file, ".zap", ".matter")
  }

  config("${_data_model_name}_config") {
    include_dirs = []

    if (defined(invoker.zap_pregenerated_dir)) {
      include_dirs += [ "${invoker.zap_pregenerated_dir}/.." ]
    }
  }

  chip_zapgen("${_data_model_name}_zapgen") {
    input = rebase_path(invoker.zap_file)
    generator = "app-templates"

    outputs = [
      "zap-generated/access.h",
      "zap-generated/gen_config.h",
      "zap-generated/endpoint_config.h",
    ]

    if (chip_code_pre_generated_directory == "") {
      prune_outputs = []
    }

    if (chip_controller) {
      outputs += [ "zap-generated/CHIPClusters.h" ]
    } else {
      if (defined(prune_outputs)) {
        prune_outputs += [ "zap-generated/CHIPClusters.h" ]
      }
    }

    # TODO: It is unclear here why `zap_pregenerated_dir` has any relevance
    #       in including IMClusterCommandHandler or not.
    #
    #       This logic has been carried over from previous code during compile
    #       time codegen addition, however the rationale of why pregenerated
    #       dir controls IMClusterCommandHandler needs to be explained and
    #       potentially controlled by a clearer variable (is this for controllers?
    #       is this during app compile but not others? I am unclear what
    #       zap_pregenerated_dir is supposed to convey. Existence of a directory
    #       does not obviously map to "need command handler cpp compiled in").
    if (defined(invoker.zap_pregenerated_dir)) {
      outputs += [ "zap-generated/IMClusterCommandHandler.cpp" ]
    } else {
      if (defined(prune_outputs)) {
        prune_outputs += [ "zap-generated/IMClusterCommandHandler.cpp" ]
      }
    }

    public_configs = [ ":${_data_model_name}_config" ]

    if (!defined(deps)) {
      deps = []
    }

    deps += [ "${chip_root}/src/app" ]
  }

  chip_codegen("${_data_model_name}_codegen") {
    input = _idl
    generator = "cpp-app"

    outputs = [
      "app/PluginApplicationCallbacks.h",
      "app/callback-stub.cpp",
    ]

    public_configs = [ ":${_data_model_name}_config" ]

    if (!defined(deps)) {
      deps = []
    }

    deps += [
      ":${_data_model_name}_zapgen",
      "${chip_root}/src/app/common:cluster-objects",
    ]
  }

  source_set(_data_model_name) {
    forward_variables_from(invoker,
                           "*",
                           [
                             "zap_pregenerated_dir",
                             "zap_file",
                             "is_server",
                             "external_clusters",
                           ])

    if (!defined(sources)) {
      sources = []
    }

    if (!defined(is_server)) {
      is_server = false
    }

    sources += [
      "${_app_root}/clusters/barrier-control-server/barrier-control-server.h",
      "${_app_root}/clusters/basic-information/basic-information.h",
      "${_app_root}/clusters/color-control-server/color-control-server.h",
      "${_app_root}/clusters/door-lock-server/door-lock-server.h",
      "${_app_root}/clusters/groups-server/groups-server.h",
      "${_app_root}/clusters/icd-management-server/icd-management-server.h",
      "${_app_root}/clusters/identify-server/identify-server.h",
      "${_app_root}/clusters/level-control/level-control.h",
      "${_app_root}/clusters/on-off-server/on-off-server.h",
      "${_app_root}/clusters/scenes-server/ExtensionFieldSets.h",
      "${_app_root}/clusters/scenes-server/ExtensionFieldSetsImpl.h",
      "${_app_root}/clusters/scenes-server/SceneTable.h",
      "${_app_root}/clusters/scenes-server/SceneTableImpl.h",
      "${_app_root}/clusters/scenes-server/scenes-server.h",
      "${_app_root}/util/DataModelHandler.cpp",
      "${_app_root}/util/attribute-size-util.cpp",
      "${_app_root}/util/attribute-storage.cpp",
      "${_app_root}/util/attribute-table.cpp",
      "${_app_root}/util/binding-table.cpp",
      "${_app_root}/util/binding-table.h",
      "${_app_root}/util/ember-compatibility-functions.cpp",
      "${_app_root}/util/error-mapping.cpp",
      "${_app_root}/util/generic-callback-stubs.cpp",
      "${_app_root}/util/message.cpp",
      "${_app_root}/util/privilege-storage.cpp",
      "${_app_root}/util/util.cpp",
      "${chip_root}/zzz_generated/app-common/app-common/zap-generated/attributes/Accessors.cpp",
    ]

    if (defined(invoker.zap_file)) {
      _zap_file = rebase_path(invoker.zap_file, root_build_dir)
      _script_args = [
        "--zap_file",
        _zap_file,
      ]
      if (defined(invoker.external_clusters)) {
        _script_args += [ "--external-clusters" ]
        _script_args += invoker.external_clusters
      }
      _cluster_sources = exec_script("${_app_root}/zap_cluster_list.py",
                                     _script_args,
                                     "list lines",
                                     [ invoker.zap_file ])
    }

    if (!defined(deps)) {
      deps = []
    }

    foreach(cluster, _cluster_sources) {
      if (cluster == "door-lock-server") {
        sources += [
          "${_app_root}/clusters/${cluster}/door-lock-server-callback.cpp",
          "${_app_root}/clusters/${cluster}/door-lock-server.cpp",
        ]
      } else if (cluster == "mode-select-server") {
        sources += [
          "${_app_root}/clusters/${cluster}/${cluster}.cpp",
          "${_app_root}/clusters/${cluster}/supported-modes-manager.h",
        ]
      } else if (cluster == "application-launcher-server") {
        sources += [
          "${_app_root}/app-platform/ContentApp.cpp",
          "${_app_root}/app-platform/ContentAppPlatform.cpp",
          "${_app_root}/clusters/${cluster}/${cluster}.cpp",
        ]
      } else if (cluster == "ota-requestor") {
        sources += [
          # TODO - align name of folder ?
          "${_app_root}/clusters/${cluster}/${cluster}-server.cpp",
          "${_app_root}/clusters/${cluster}/BDXDownloader.cpp",
          "${_app_root}/clusters/${cluster}/BDXDownloader.h",
          "${_app_root}/clusters/${cluster}/DefaultOTARequestor.cpp",
          "${_app_root}/clusters/${cluster}/DefaultOTARequestorDriver.cpp",
          "${_app_root}/clusters/${cluster}/DefaultOTARequestorStorage.cpp",
          "${_app_root}/clusters/${cluster}/DefaultOTARequestorStorage.h",
          "${_app_root}/clusters/${cluster}/DefaultOTARequestorUserConsent.h",
          "${_app_root}/clusters/${cluster}/ExtendedOTARequestorDriver.cpp",
          "${_app_root}/clusters/${cluster}/OTARequestorStorage.h",
          "${_app_root}/clusters/${cluster}/OTATestEventTriggerDelegate.cpp",
          "${_app_root}/clusters/${cluster}/OTATestEventTriggerDelegate.h",
        ]
      } else if (cluster == "bindings") {
        sources += [
          "${_app_root}/clusters/${cluster}/${cluster}.cpp",
          "${_app_root}/clusters/${cluster}/BindingManager.cpp",
          "${_app_root}/clusters/${cluster}/BindingManager.h",
          "${_app_root}/clusters/${cluster}/PendingNotificationMap.cpp",
          "${_app_root}/clusters/${cluster}/PendingNotificationMap.h",
        ]
      } else if (cluster == "time-synchronization-server") {
        sources += [
          "${_app_root}/clusters/${cluster}/${cluster}.cpp",
          "${_app_root}/clusters/${cluster}/DefaultTimeSyncDelegate.cpp",
          "${_app_root}/clusters/${cluster}/TimeSyncDataProvider.cpp",
        ]
      } else if (cluster == "scenes-server") {
        sources += [
          "${_app_root}/clusters/${cluster}/${cluster}.cpp",
          "${_app_root}/clusters/scenes-server/ExtensionFieldSetsImpl.cpp",
          "${_app_root}/clusters/scenes-server/SceneTableImpl.cpp",
        ]
      } else if (cluster == "operational-state-server") {
        sources += [
          "${_app_root}/clusters/${cluster}/${cluster}.cpp",
          "${_app_root}/clusters/${cluster}/${cluster}.h",
          "${_app_root}/clusters/${cluster}/operational-state-delegate.h",
        ]
<<<<<<< HEAD
      } else if (cluster == "resource-monitoring-server") {
        sources += [
          "${_app_root}/clusters/${cluster}/${cluster}.cpp",
          "${_app_root}/clusters/${cluster}/${cluster}.h",
          "${_app_root}/clusters/${cluster}/resource-monitoring-cluster-objects.cpp",
          "${_app_root}/clusters/${cluster}/resource-monitoring-cluster-objects.h",
        ]
=======
      } else if (cluster == "icd-management-server") {
        sources += [ "${_app_root}/clusters/${cluster}/${cluster}.cpp" ]

        deps += [ "${chip_root}/src/app/icd:monitoring-table" ]
>>>>>>> e6f610bc
      } else {
        sources += [ "${_app_root}/clusters/${cluster}/${cluster}.cpp" ]
      }
    }

    if (!defined(public_deps)) {
      public_deps = []
    }

    public_deps += [
      ":${_data_model_name}_codegen",
      ":${_data_model_name}_zapgen",
      "${chip_root}/src/app",
      "${chip_root}/src/app/common:cluster-objects",
      "${chip_root}/src/controller",
      "${chip_root}/src/lib/core",
      "${chip_root}/src/lib/support",
      "${chip_root}/src/protocols/secure_channel",
    ]

    if (is_server) {
      public_deps += [ "${chip_root}/src/app/server" ]
    }

    if (!defined(cflags)) {
      cflags = []
    }

    cflags += [ "-Wconversion" ]

    if (non_spec_compliant_ota_action_delay_floor >= 0) {
      cflags += [ "-DNON_SPEC_COMPLIANT_OTA_ACTION_DELAY_FLOOR=${non_spec_compliant_ota_action_delay_floor}" ]
    }

    if (!defined(public_configs)) {
      public_configs = []
    }

    public_configs += [ ":${_data_model_name}_config" ]
  }
}<|MERGE_RESOLUTION|>--- conflicted
+++ resolved
@@ -258,7 +258,10 @@
           "${_app_root}/clusters/${cluster}/${cluster}.h",
           "${_app_root}/clusters/${cluster}/operational-state-delegate.h",
         ]
-<<<<<<< HEAD
+      } else if (cluster == "icd-management-server") {
+        sources += [ "${_app_root}/clusters/${cluster}/${cluster}.cpp" ]
+
+        deps += [ "${chip_root}/src/app/icd:monitoring-table" ]
       } else if (cluster == "resource-monitoring-server") {
         sources += [
           "${_app_root}/clusters/${cluster}/${cluster}.cpp",
@@ -266,12 +269,6 @@
           "${_app_root}/clusters/${cluster}/resource-monitoring-cluster-objects.cpp",
           "${_app_root}/clusters/${cluster}/resource-monitoring-cluster-objects.h",
         ]
-=======
-      } else if (cluster == "icd-management-server") {
-        sources += [ "${_app_root}/clusters/${cluster}/${cluster}.cpp" ]
-
-        deps += [ "${chip_root}/src/app/icd:monitoring-table" ]
->>>>>>> e6f610bc
       } else {
         sources += [ "${_app_root}/clusters/${cluster}/${cluster}.cpp" ]
       }
