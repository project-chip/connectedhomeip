--- conflicted
+++ resolved
@@ -430,11 +430,6 @@
         sources += [
           "${_app_root}/clusters/${cluster}/${cluster}-atomic.cpp",
           "${_app_root}/clusters/${cluster}/${cluster}-presets.cpp",
-<<<<<<< HEAD
-          "${_app_root}/clusters/${cluster}/${cluster}-setpoints.cpp",
-          "${_app_root}/clusters/${cluster}/${cluster}-setpoints.h",
-=======
->>>>>>> 62a9b4dd
           "${_app_root}/clusters/${cluster}/${cluster}.cpp",
           "${_app_root}/clusters/${cluster}/${cluster}.h",
           "${_app_root}/clusters/${cluster}/PresetStructWithOwnedMembers.cpp",
