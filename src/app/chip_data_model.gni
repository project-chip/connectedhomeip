# Copyright (c) 2021 Project CHIP Authors
#
# Licensed under the Apache License, Version 2.0 (the "License");
# you may not use this file except in compliance with the License.
# You may obtain a copy of the License at
#
# http://www.apache.org/licenses/LICENSE-2.0
#
# Unless required by applicable law or agreed to in writing, software
# distributed under the License is distributed on an "AS IS" BASIS,
# WITHOUT WARRANTIES OR CONDITIONS OF ANY KIND, either express or implied.
# See the License for the specific language governing permissions and
# limitations under the License.

import("//build_overrides/build.gni")
import("//build_overrides/chip.gni")
import("${chip_root}/build/chip/chip_codegen.gni")
import("${chip_root}/src/app/codegen-data-model/model.gni")
import("${chip_root}/src/app/common_flags.gni")
import("${chip_root}/src/platform/python.gni")

_app_root = get_path_info(".", "abspath")

# Defines a source_set for CHIP data model.
#
# Arguments:
#  zap_file
#    Path to the ZAP input file.
#
#  idl
#    Path to the .matter IDL corresponding to the zap file. This is for
#    dependencies on build-time code generation.
#
# Forwards all the remaining variables to the source_set.
#
#
#
# Additional underlying source sets that will be provided
#
#   - ${name}-endpoint-metadata
#     contains HEADERS that define endpoint metadata from zap/matter files:
#        - zap-generated/gen_config.h
#        - zap-generated/endpoint_config.h
#        - zap-generated/access.h
#        - PluginApplicationCallbacks.h
#   - ${name}-callbacks
#     contains the callback implementation for cluster init:
#        - cluster-init-callback.cpp
#        - callback-stub.cpp (contains __weak__ implementations. TODO: we should not be using
#          weak linkage over time at all)
#   - ${name}-command-dispatch:
#     contains the implementation of `DispatchServerCommand` which forwards data to
#     `emberAf....Cluster...Callback` callbacks
#        - zap-generated/IMClusterCommandHandler.cpp
#
template("chip_data_model") {
  _data_model_name = target_name

  if (defined(invoker.idl)) {
    _idl = invoker.idl
  } else {
    # Assume that IDL name is the same as the zap file name, but instead of
    # '.zap' use '.matter' as extension. This is currently the case in the
    # sample apps, but may change in the future
    _idl = string_replace(invoker.zap_file, ".zap", ".matter")
  }

  chip_zapgen("${_data_model_name}_zapgen") {
    input = rebase_path(invoker.zap_file)
    generator = "app-templates"

    # NOTE: these files MUST be in sync with outputs in
    #       src/app/zap-templates/app-templates.json
    outputs = [
      "zap-generated/access.h",
      "zap-generated/gen_config.h",
      "zap-generated/endpoint_config.h",
    ]

    if (!chip_build_controller_dynamic_server) {
      outputs += [ "zap-generated/IMClusterCommandHandler.cpp" ]
    }

    if (!defined(deps)) {
      deps = []
    }

    deps += [ "${chip_root}/src/app" ]
  }

  chip_codegen("${_data_model_name}_codegen") {
    input = _idl
    generator = "cpp-app"

    outputs = [
      "app/PluginApplicationCallbacks.h",
      "app/callback-stub.cpp",
      "app/cluster-init-callback.cpp",
    ]

    if (!defined(deps)) {
      deps = []
    }

    deps += [
      ":${_data_model_name}_zapgen",
      "${chip_root}/src/app/common:cluster-objects",
    ]
  }

  # Fixed source sets for allowing reasonable dependencies on things:
  source_set("${_data_model_name}-endpoint-metadata") {
    sources = filter_include(
            get_target_outputs(":${_data_model_name}_codegen_generate"),
            [ "*/PluginApplicationCallbacks.h" ])
    sources += filter_include(
            get_target_outputs(":${_data_model_name}_zapgen_generate"),
            [
              "*/access.h",
              "*/endpoint_config.h",
              "*/gen_config.h",
            ])

    deps = [
      ":${_data_model_name}_codegen_generate",
      ":${_data_model_name}_zapgen_generate",
      "${chip_root}/src/access",
      "${chip_root}/src/lib/core:chip_config_header",
    ]
  }

  source_set("${_data_model_name}-callbacks") {
    sources = filter_include(
            get_target_outputs(":${_data_model_name}_codegen_generate"),
            [
              "*/callback-stup.cpp",
              "*/cluster-init-callback.cpp",
            ])

    deps = [
      ":${_data_model_name}_codegen_generate",
      "${chip_root}/src/app/common:ids",
      "${chip_root}/src/lib/support:span",
      "${chip_root}/src/protocols/interaction_model",
    ]
  }

  if (!chip_build_controller_dynamic_server) {
    source_set("${_data_model_name}-command-dispatch") {
      sources = filter_include(
              get_target_outputs(":${_data_model_name}_zapgen_generate"),
              [ "*/IMClusterCommandHandler.cpp" ])

      deps = [
        ":${_data_model_name}_zapgen_generate",
        "${chip_root}/src/app",
        "${chip_root}/src/app:interaction-model",
        "${chip_root}/src/app/common:cluster-objects",
        "${chip_root}/src/app/common:enums",
        "${chip_root}/src/app/common:ids",
        "${chip_root}/src/lib/core",
        "${chip_root}/src/lib/support",
      ]
    }
  }

  source_set(_data_model_name) {
    forward_variables_from(invoker,
                           "*",
                           [
                             "zap_file",
                             "is_server",
                             "external_clusters",
                           ])

    if (!defined(sources)) {
      sources = []
    }

    if (!defined(is_server)) {
      is_server = false
    }

    sources += [
      "${_app_root}/clusters/barrier-control-server/barrier-control-server.h",
      "${_app_root}/clusters/basic-information/basic-information.h",
      "${_app_root}/clusters/color-control-server/color-control-server.h",
      "${_app_root}/clusters/door-lock-server/door-lock-server.h",
      "${_app_root}/clusters/groups-server/groups-server.h",
      "${_app_root}/clusters/identify-server/identify-server.h",
      "${_app_root}/clusters/level-control/level-control.h",
      "${_app_root}/clusters/on-off-server/on-off-server.h",
      "${_app_root}/clusters/scenes-server/ExtensionFieldSets.h",
      "${_app_root}/clusters/scenes-server/ExtensionFieldSetsImpl.h",
      "${_app_root}/clusters/scenes-server/SceneHandlerImpl.h",
      "${_app_root}/clusters/scenes-server/SceneTable.h",
      "${_app_root}/clusters/scenes-server/SceneTableImpl.h",
      "${_app_root}/clusters/scenes-server/scenes-server.h",
      "${_app_root}/util/binding-table.cpp",
      "${_app_root}/util/binding-table.h",
      "${_app_root}/util/generic-callback-stubs.cpp",
      "${_app_root}/util/privilege-storage.cpp",
      "${chip_root}/zzz_generated/app-common/app-common/zap-generated/attributes/Accessors.cpp",
    ]
    sources += codegen_data_model_SOURCES

    if (!chip_build_controller_dynamic_server) {
      sources += [
        "${_app_root}/reporting/reporting.cpp",
        "${_app_root}/util/DataModelHandler.cpp",
        "${_app_root}/util/attribute-storage.cpp",
        "${_app_root}/util/attribute-table.cpp",
        "${_app_root}/util/ember-compatibility-functions.cpp",
        "${_app_root}/util/ember-global-attribute-access-interface.cpp",
        "${_app_root}/util/ember-io-storage.cpp",
        "${_app_root}/util/util.cpp",
      ]
    }

    if (defined(invoker.zap_file)) {
      _zap_file = rebase_path(invoker.zap_file, root_build_dir)
      _script_args = [
        "--zap_file",
        _zap_file,
      ]
      if (defined(invoker.external_clusters)) {
        _script_args += [ "--external-clusters" ]
        _script_args += invoker.external_clusters
      }
      _cluster_sources = exec_script("${_app_root}/zap_cluster_list.py",
                                     _script_args,
                                     "list lines",
                                     [ invoker.zap_file ])
    }

    if (!defined(deps)) {
      deps = []
    }

    if (!defined(cflags)) {
      cflags = []
    }

    if (!defined(defines)) {
      defines = []
    }

    foreach(cluster, _cluster_sources) {
      if (cluster == "door-lock-server") {
        sources += [
          "${_app_root}/clusters/${cluster}/door-lock-server-callback.cpp",
          "${_app_root}/clusters/${cluster}/door-lock-server.cpp",
        ]
      } else if (cluster == "mode-select-server") {
        sources += [
          "${_app_root}/clusters/${cluster}/${cluster}.cpp",
          "${_app_root}/clusters/${cluster}/supported-modes-manager.h",
        ]
      } else if (cluster == "temperature-control-server") {
        sources += [
          "${_app_root}/clusters/${cluster}/${cluster}.cpp",
          "${_app_root}/clusters/${cluster}/supported-temperature-levels-manager.h",
        ]
      } else if (cluster == "mode-base-server") {
        sources += [
          "${_app_root}/clusters/mode-base-server/mode-base-cluster-objects.cpp",
          "${_app_root}/clusters/mode-base-server/mode-base-cluster-objects.h",
          "${_app_root}/clusters/mode-base-server/mode-base-server.cpp",
          "${_app_root}/clusters/mode-base-server/mode-base-server.h",
        ]
      } else if (cluster == "application-launcher-server") {
        sources += [
          "${_app_root}/app-platform/ContentApp.cpp",
          "${_app_root}/app-platform/ContentAppPlatform.cpp",
          "${_app_root}/clusters/${cluster}/${cluster}.cpp",
        ]
      } else if (cluster == "ota-requestor") {
        sources += [
          # TODO - align name of folder ?
          "${_app_root}/clusters/${cluster}/${cluster}-server.cpp",
          "${_app_root}/clusters/${cluster}/BDXDownloader.cpp",
          "${_app_root}/clusters/${cluster}/BDXDownloader.h",
          "${_app_root}/clusters/${cluster}/DefaultOTARequestor.cpp",
          "${_app_root}/clusters/${cluster}/DefaultOTARequestorDriver.cpp",
          "${_app_root}/clusters/${cluster}/DefaultOTARequestorStorage.cpp",
          "${_app_root}/clusters/${cluster}/DefaultOTARequestorStorage.h",
          "${_app_root}/clusters/${cluster}/DefaultOTARequestorUserConsent.h",
          "${_app_root}/clusters/${cluster}/ExtendedOTARequestorDriver.cpp",
          "${_app_root}/clusters/${cluster}/OTARequestorStorage.h",
          "${_app_root}/clusters/${cluster}/OTATestEventTriggerHandler.cpp",
          "${_app_root}/clusters/${cluster}/OTATestEventTriggerHandler.h",
        ]
      } else if (cluster == "bindings") {
        sources += [
          "${_app_root}/clusters/${cluster}/${cluster}.cpp",
          "${_app_root}/clusters/${cluster}/BindingManager.cpp",
          "${_app_root}/clusters/${cluster}/BindingManager.h",
          "${_app_root}/clusters/${cluster}/PendingNotificationMap.cpp",
          "${_app_root}/clusters/${cluster}/PendingNotificationMap.h",
        ]
      } else if (cluster == "time-synchronization-server") {
        sources += [
          "${_app_root}/clusters/${cluster}/${cluster}.cpp",
          "${_app_root}/clusters/${cluster}/${cluster}.h",
          "${_app_root}/clusters/${cluster}/DefaultTimeSyncDelegate.cpp",
          "${_app_root}/clusters/${cluster}/TimeSyncDataProvider.cpp",
        ]
      } else if (cluster == "scenes-server") {
        sources += [
          "${_app_root}/clusters/${cluster}/${cluster}.cpp",
          "${_app_root}/clusters/scenes-server/ExtensionFieldSetsImpl.cpp",
          "${_app_root}/clusters/scenes-server/SceneHandlerImpl.cpp",
          "${_app_root}/clusters/scenes-server/SceneTableImpl.cpp",
        ]
      } else if (cluster == "operational-state-server") {
        sources += [
          "${_app_root}/clusters/${cluster}/${cluster}.cpp",
          "${_app_root}/clusters/${cluster}/${cluster}.h",
          "${_app_root}/clusters/${cluster}/operational-state-cluster-objects.h",
        ]
      } else if (cluster == "dishwasher-alarm-server") {
        sources += [
          "${_app_root}/clusters/${cluster}/${cluster}.cpp",
          "${_app_root}/clusters/${cluster}/${cluster}.h",
          "${_app_root}/clusters/${cluster}/dishwasher-alarm-delegate.h",
        ]
      } else if (cluster == "icd-management-server") {
        sources += [
          "${_app_root}/clusters/${cluster}/${cluster}.cpp",
          "${_app_root}/clusters/${cluster}/${cluster}.h",
        ]
        deps += [
          "${chip_root}/src/app/icd/server:configuration-data",
          "${chip_root}/src/app/icd/server:icd-server-config",
          "${chip_root}/src/app/icd/server:monitoring-table",
          "${chip_root}/src/app/icd/server:notifier",
        ]
      } else if (cluster == "resource-monitoring-server") {
        sources += [
          "${_app_root}/clusters/${cluster}/${cluster}.cpp",
          "${_app_root}/clusters/${cluster}/${cluster}.h",
          "${_app_root}/clusters/${cluster}/replacement-product-list-manager.h",
          "${_app_root}/clusters/${cluster}/resource-monitoring-cluster-objects.cpp",
          "${_app_root}/clusters/${cluster}/resource-monitoring-cluster-objects.h",
        ]
      } else if (cluster == "concentration-measurement-server") {
        sources += [
          "${_app_root}/clusters/${cluster}/${cluster}.h",
          "${_app_root}/clusters/${cluster}/concentration-measurement-cluster-objects.h",
        ]
      } else if (cluster == "smoke-co-alarm-server") {
        sources += [
          "${_app_root}/clusters/${cluster}/${cluster}.cpp",
          "${_app_root}/clusters/${cluster}/${cluster}.h",
          "${_app_root}/clusters/${cluster}/SmokeCOTestEventTriggerHandler.h",
        ]
      } else if (cluster == "boolean-state-configuration-server") {
        sources += [
          "${_app_root}/clusters/${cluster}/${cluster}.cpp",
          "${_app_root}/clusters/${cluster}/${cluster}.h",
          "${_app_root}/clusters/${cluster}/BooleanStateConfigurationTestEventTriggerHandler.cpp",
          "${_app_root}/clusters/${cluster}/BooleanStateConfigurationTestEventTriggerHandler.h",
        ]
      } else if (cluster == "air-quality-server") {
        sources += [
          "${_app_root}/clusters/${cluster}/${cluster}.cpp",
          "${_app_root}/clusters/${cluster}/${cluster}.h",
        ]
      } else if (cluster == "energy-evse-server") {
        sources += [
          "${_app_root}/clusters/${cluster}/${cluster}.cpp",
          "${_app_root}/clusters/${cluster}/${cluster}.h",
          "${_app_root}/clusters/${cluster}/EnergyEvseTestEventTriggerHandler.h",
        ]
      } else if (cluster == "diagnostic-logs-server") {
        sources += [
          "${_app_root}/clusters/${cluster}/${cluster}.cpp",
          "${_app_root}/clusters/${cluster}/${cluster}.h",
          "${_app_root}/clusters/${cluster}/BDXDiagnosticLogsProvider.cpp",
          "${_app_root}/clusters/${cluster}/BDXDiagnosticLogsProvider.h",
          "${_app_root}/clusters/${cluster}/DiagnosticLogsProviderDelegate.h",
        ]
      } else if (cluster == "electrical-energy-measurement-server") {
        sources += [
          "${_app_root}/clusters/${cluster}/${cluster}.cpp",
          "${_app_root}/clusters/${cluster}/${cluster}.h",
          "${_app_root}/clusters/${cluster}/EnergyReportingTestEventTriggerHandler.h",
        ]
      } else if (cluster == "device-energy-management-server") {
        sources += [
          "${_app_root}/clusters/${cluster}/${cluster}.cpp",
          "${_app_root}/clusters/${cluster}/${cluster}.h",
          "${_app_root}/clusters/${cluster}/DeviceEnergyManagementTestEventTriggerHandler.h",
        ]
      } else if (cluster == "thread-network-diagnostics-server") {
        sources += [
          "${_app_root}/clusters/${cluster}/${cluster}.cpp",
          "${_app_root}/clusters/${cluster}/thread-network-diagnostics-provider.cpp",
          "${_app_root}/clusters/${cluster}/thread-network-diagnostics-provider.h",
        ]
<<<<<<< HEAD
      } else if (cluster == "service-area-server") {
        sources += [
          "${_app_root}/clusters/${cluster}/${cluster}.cpp",
          "${_app_root}/clusters/${cluster}/${cluster}.h",
          "${_app_root}/clusters/${cluster}/service-area-cluster-objects.h",
          "${_app_root}/clusters/${cluster}/service-area-delegate.cpp",
          "${_app_root}/clusters/${cluster}/service-area-delegate.h",
=======
      } else if (cluster == "thread-network-directory-server") {
        sources += [
          "${_app_root}/clusters/${cluster}/${cluster}.cpp",
          "${_app_root}/clusters/${cluster}/${cluster}.h",
          "${_app_root}/clusters/${cluster}/DefaultThreadNetworkDirectoryStorage.cpp",
          "${_app_root}/clusters/${cluster}/DefaultThreadNetworkDirectoryStorage.h",
          "${_app_root}/clusters/${cluster}/ThreadNetworkDirectoryStorage.h",
>>>>>>> 9ef5bbfd
        ]
      } else {
        sources += [ "${_app_root}/clusters/${cluster}/${cluster}.cpp" ]
      }
    }

    if (!defined(public_deps)) {
      public_deps = []
    }

    public_deps += [
      ":${_data_model_name}_codegen",
      ":${_data_model_name}_zapgen",
      "${chip_root}/src/access",
      "${chip_root}/src/app",
      "${chip_root}/src/app/cluster-building-blocks",
      "${chip_root}/src/app/common:attribute-type",
      "${chip_root}/src/app/common:cluster-objects",
      "${chip_root}/src/app/common:enums",
      "${chip_root}/src/app/util:types",
      "${chip_root}/src/controller",
      "${chip_root}/src/lib/core",
      "${chip_root}/src/lib/support",
      "${chip_root}/src/protocols/secure_channel",
    ]
    public_deps += codegen_data_model_PUBLIC_DEPS

    if (is_server) {
      public_deps += [ "${chip_root}/src/app/server" ]
    }

    cflags += [ "-Wconversion" ]
  }
}<|MERGE_RESOLUTION|>--- conflicted
+++ resolved
@@ -398,7 +398,6 @@
           "${_app_root}/clusters/${cluster}/thread-network-diagnostics-provider.cpp",
           "${_app_root}/clusters/${cluster}/thread-network-diagnostics-provider.h",
         ]
-<<<<<<< HEAD
       } else if (cluster == "service-area-server") {
         sources += [
           "${_app_root}/clusters/${cluster}/${cluster}.cpp",
@@ -406,7 +405,7 @@
           "${_app_root}/clusters/${cluster}/service-area-cluster-objects.h",
           "${_app_root}/clusters/${cluster}/service-area-delegate.cpp",
           "${_app_root}/clusters/${cluster}/service-area-delegate.h",
-=======
+        ]
       } else if (cluster == "thread-network-directory-server") {
         sources += [
           "${_app_root}/clusters/${cluster}/${cluster}.cpp",
@@ -414,7 +413,6 @@
           "${_app_root}/clusters/${cluster}/DefaultThreadNetworkDirectoryStorage.cpp",
           "${_app_root}/clusters/${cluster}/DefaultThreadNetworkDirectoryStorage.h",
           "${_app_root}/clusters/${cluster}/ThreadNetworkDirectoryStorage.h",
->>>>>>> 9ef5bbfd
         ]
       } else {
         sources += [ "${_app_root}/clusters/${cluster}/${cluster}.cpp" ]
