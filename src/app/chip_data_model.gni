--- conflicted
+++ resolved
@@ -338,10 +338,6 @@
         sources += [
           "${_app_root}/clusters/${cluster}/${cluster}.cpp",
           "${_app_root}/clusters/${cluster}/${cluster}.h",
-<<<<<<< HEAD
-          "${_app_root}/clusters/${cluster}/EnergyEvseTestEventTriggerDelegate.cpp",
-          "${_app_root}/clusters/${cluster}/EnergyEvseTestEventTriggerDelegate.h",
-=======
           "${_app_root}/clusters/${cluster}/EnergyEvseTestEventTriggerHandler.h",
         ]
       } else if (cluster == "diagnostic-logs-server") {
@@ -363,7 +359,6 @@
           "${_app_root}/clusters/${cluster}/${cluster}.cpp",
           "${_app_root}/clusters/${cluster}/thread-network-diagnostics-provider.cpp",
           "${_app_root}/clusters/${cluster}/thread-network-diagnostics-provider.h",
->>>>>>> a95af94f
         ]
       } else {
         sources += [ "${_app_root}/clusters/${cluster}/${cluster}.cpp" ]
