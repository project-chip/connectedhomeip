--- conflicted
+++ resolved
@@ -350,17 +350,5 @@
     }
 
     cflags += [ "-Wconversion" ]
-
-<<<<<<< HEAD
-    if (!defined(public_configs)) {
-      public_configs = []
-    }
-
-    public_configs += [ ":${_data_model_name}_config" ]
-=======
-    if (non_spec_compliant_ota_action_delay_floor >= 0) {
-      cflags += [ "-DNON_SPEC_COMPLIANT_OTA_ACTION_DELAY_FLOOR=${non_spec_compliant_ota_action_delay_floor}" ]
-    }
->>>>>>> 524b8a87
   }
 }