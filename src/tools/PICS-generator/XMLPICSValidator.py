#
#    Copyright (c) 2024 Project CHIP Authors
#    All rights reserved.
#
#    Licensed under the Apache License, Version 2.0 (the "License");
#    you may not use this file except in compliance with the License.
#    You may obtain a copy of the License at
#
#        http://www.apache.org/licenses/LICENSE-2.0
#
#    Unless required by applicable law or agreed to in writing, software
#    distributed under the License is distributed on an "AS IS" BASIS,
#    WITHOUT WARRANTIES OR CONDITIONS OF ANY KIND, either express or implied.
#    See the License for the specific language governing permissions and
#    limitations under the License.
#

import argparse
import os
import sys
from pathlib import Path

from pics_generator_support import map_cluster_name_to_pics_xml, pics_xml_file_list_loader

# Add the path to python_testing folder, in order to be able to import from matter_testing_support
sys.path.append(os.path.abspath(sys.path[0] + "/../../python_testing"))
<<<<<<< HEAD
from matter.testing.spec_parsing import PrebuiltDataModelDirectory, build_xml_clusters  # noqa: E402
=======
from chip.testing.spec_parsing import build_xml_clusters  # noqa: E402
>>>>>>> 3176ce8e

parser = argparse.ArgumentParser()
parser.add_argument('--pics-template', required=True)
parser.add_argument('--dm-xml', required=True)
args, unknown = parser.parse_known_args()

xml_template_path_str = args.pics_template

print("Build list of PICS XML")
pics_xml_file_list = pics_xml_file_list_loader(xml_template_path_str, True)

print("Build list of spec XML")
xml_clusters, problems = build_xml_clusters(Path(f"{args.dm_xml}/clusters"))


for cluster in xml_clusters:
    pics_xml_file_name = map_cluster_name_to_pics_xml(xml_clusters[cluster].name, pics_xml_file_list)

    if pics_xml_file_name:
        print(f"{xml_clusters[cluster].name} - {pics_xml_file_name} ✅")
    else:
        print(
            f"Could not find matching PICS XML file for {xml_clusters[cluster].name} - {xml_clusters[cluster].pics} (Provisional: {xml_clusters[cluster].is_provisional}) ❌")<|MERGE_RESOLUTION|>--- conflicted
+++ resolved
@@ -24,11 +24,7 @@
 
 # Add the path to python_testing folder, in order to be able to import from matter_testing_support
 sys.path.append(os.path.abspath(sys.path[0] + "/../../python_testing"))
-<<<<<<< HEAD
-from matter.testing.spec_parsing import PrebuiltDataModelDirectory, build_xml_clusters  # noqa: E402
-=======
-from chip.testing.spec_parsing import build_xml_clusters  # noqa: E402
->>>>>>> 3176ce8e
+from matter.testing.spec_parsing import build_xml_clusters  # noqa: E402
 
 parser = argparse.ArgumentParser()
 parser.add_argument('--pics-template', required=True)
